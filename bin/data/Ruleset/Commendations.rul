extraSprites:
  - type: Commendations
    width: 31
    height: 8
    files:
      0: Resources/Commendations/
  - type: CommendationDecorations
    width: 31
    height: 8
    files:
      0: Resources/CommendationDecorations/
extraStrings:
  - type: en-US
    strings:
     STR_DIARY: "RECORD"
     STR_KILLED: "KILLED"
     STR_STUNNED: "STUNNED"
     STR_REGION_UNKNOWN: "Undisclosed location"
     STR_WEAPON_UNKNOWN: "Improvisation"
     STR_MISSION_WIN: "Victory"
     STR_MISSION_LOSS: "Defeat"
     STR_NO_KILLS: "No kills"
     STR_MISSION_DETAILS: "MISSION DETAILS"
     STR_LOCATION: "LOCATION"
     STR_HUMAN: "Human"
     STR_MISSION_TYPE: "MISSION> {ALT}{0}"
     STR_UFO_TYPE: "UFO> {ALT}{0}"
     STR_RACE_TYPE: "RACE> {ALT}{0}"
     STR_DAYLIGHT_TYPE: "TIME> {ALT}{0}"
     STR_DAY: "Day"
     STR_NIGHT: "Night"
     STR_DAYS_WOUNDED: "DAYS WOUNDED> {ALT}{0}"
     STR_KILLS_UC: "KILLS"
     STR_MISSIONS_UC: "MISSIONS"
     STR_AWARDS_UC: "AWARDS"
     STR_KILLS_BY_RACE: "KILLS/STUNS BY RACE"
     STR_KILLS_BY_RANK: "KILLS/STUNS BY RANK"
     STR_KILLS_BY_WEAPON: "KILLS/STUNS BY WEAPON"
     STR_MISSIONS_BY_LOCATION: "MISSIONS BY LOCATION"
     STR_MISSIONS_BY_TYPE: "MISSIONS BY TYPE"
     STR_MISSIONS_BY_UFO: "MISSIONS BY UFO"
     STR_MISSIONS_TYPE: "MISSIONS"
     STR_UFO_CRASH_RECOVERY_LC: "UFO Crash Recovery"
     STR_UFO_GROUND_ASSAULT_LC: "UFO Ground Assault"
     STR_BASE_DEFENSE_LC: "Base Defense"
     STR_ALIEN_BASE_ASSAULT_LC: "Alien Base Assault"
     STR_TERROR_MISSION_LC: "Terror Mission"
     STR_VEHICLE: "Vehicle"
     STR_SCORE_VALUE: "SCORE> {ALT}{0}"
     STR_WINS: "WINS> {ALT}{0}"
     STR_STUNS: "STUNS> {ALT}{0}"
     STR_COMMENDATIONS_UC: "COMMENDATIONS"
     STR_COMMENDATIONS: "Commendations"
     STR_MEDALS: "MEDALS"
     STR_NEW_MEDAL: "New Medal"
     STR_MEDAL_NAME: "Medal Name"
     STR_MEDAL_AWARD_LEVEL: "Award Level"
     STR_MEDAL_DECOR_LEVEL: "Decoration Level"
     STR_MEDAL_DESCRIPTION: "DESCRIPTION"
     STR_MEDAL_MERIT_STAR_NAME: "Merit Star"
     STR_MEDAL_MERIT_STAR_DESCRIPTION: "Given to a soldier who has killed many aliens."
     STR_MEDAL_XENOCIDE_MEDAL_NAME: "{0} Xenocide Medal"
     STR_MEDAL_XENOCIDE_MEDAL_DESCRIPTION: "Given to a soldier who has been successful in combating {0} soldiers."
     STR_MEDAL_DEFENDER_MEDAL_NAME: "Defender Medal"
     STR_MEDAL_DEFENDER_MEDAL_DESCRIPTION: "Given to a soldier who has been part of a successful base defense mission."
     STR_MEDAL_MILITARY_CROSS_NAME: "Military Cross"
     STR_MEDAL_MILITARY_CROSS_DESCRIPTION: "Given to a soldier who has participated in many missions."
     STR_MEDAL_SERVICE_MEDAL_NAME: "Service Medal"
     STR_MEDAL_SERVICE_MEDAL_DESCRIPTION: "Given to a soldier who has served for many months."
     STR_MEDAL_HONOR_CROSS_NAME: "Honor Cross"
     STR_MEDAL_HONOR_CROSS_DESCRIPTION: "Given to all soldiers upon arrival as recognition for fighting the Alien threat, and for being part of the force to save humanity. This medal has no additional decorations."
     STR_MEDAL_CAMPAIGN_MEDAL_NAME: "Campaign Medal"
     STR_MEDAL_CAMPAIGN_MEDAL_DESCRIPTION: "Given to a soldier who has succesfully defended many regions."
     STR_MEDAL_SPECIALISTS_MEDAL_NAME: "Specialist Medal"
     STR_MEDAL_SPECIALISTS_MEDAL_DESCRIPTION: "Given to a soldier who has succesfully used non-lethal force to crowd-control many aliens."
     STR_MEDAL_WEAPON_PROFICIENCY_NAME: "{0} Proficiency Medal"
     STR_MEDAL_WEAPON_PROFICIENCY_DESCRIPTION: "Given to a soldier who has shown distinction using a {0}."
     STR_MEDAL_CAMPAIGN_RIBBON_NAME: "{0} Campaign Ribbon"
     STR_MEDAL_CAMPAIGN_RIBBON_DESCRIPTION: "Given to a soldier who has been instrumental in protecting {0}."
     STR_MEDAL_ORDER_OF_RESTRAINT_NAME: "Order of Restraint"
     STR_MEDAL_ORDER_OF_RESTRAINT_DESCRIPTION: "Given to a soldier who has used non-lethal force to take down many aliens."
     STR_MEDAL_LONGEST_NIGHT_NAME: "Longest Night Ribbon"
     STR_MEDAL_LONGEST_NIGHT_DESCRIPTION: "Given to a soldier who has witnessed the horrors of alien terror missions at night."
     STR_MEDAL_MEDAL_OF_HEROISM_NAME: "Medal of Heroism"
     STR_MEDAL_MEDAL_OF_HEROISM_DESCRIPTION: "Given to a soldier who has fought to the last ounce of strength."
     STR_MEDAL_HELLRAISER_MEDAL_NAME: "Inferno Star"
     STR_MEDAL_HELLRAISER_MEDAL_DESCRIPTION: "Given to a soldier who has used incendiary weapons to kill aliens."
     STR_MEDAL_DISTINGUISHED_SERVICE_NAME: "Order of the Hammer"
     STR_MEDAL_DISTINGUISHED_SERVICE_DESCRIPTION: "Given to a soldier who has killed alien soldiers of all kinds."
     STR_MEDAL_BOLTS_CROSS_NAME: "Bolt's Cross"
     STR_MEDAL_BOLTS_CROSS_DESCRIPTION: "Given to a soldier who has used non-lethal force to take down important targets."
<<<<<<< HEAD
     STR_MEDAL_GRENADIERS_MEDAL_NAME: "Grenadier's Medal"
     STR_MEDAL_GRENADIERS_MEDAL_DESCRIPTION: "Given to a soldier who has used thrown explosives to kill 3 aliens at once."
=======
     STR_MEDAL_STAR_OF_ASCLEPIUS_NAME: "Star of Asclepius"
     STR_MEDAL_STAR_OF_ASCLEPIUS_DESCRIPTION: "Given to a soldier who has been under heavy fire from the enemy threat."
     STR_MEDAL_MAN_OF_STEEL_NAME: "Man of Steel"
     STR_MEDAL_MAN_OF_STEEL_DESCRIPTION: "Given to a soldier who has been shot several times during a single mission."
     STR_MEDAL_BLACK_CROSS_NAME: "Black Cross"
     STR_MEDAL_BLACK_CROSS_DESCRIPTION: "Given to a soldier that survives being hit by friendly fire."
     STR_MEDAL_STAR_OF_VALOR_NAME: "Star of Valor"
     STR_MEDAL_STAR_OF_VALOR_DESCRIPTION: "Given to a soldier who was the lone survivor of a mission."
     STR_MEDAL_IRON_MAN_NAME: "Iron Man"
     STR_MEDAL_IRON_MAN_DESCRIPTION: "Given to a soldier who is truly an Iron Man or Iron Woman."
     STR_MEDAL_ORDER_OF_EARTH_NAME: "Order of Earth"
     STR_MEDAL_ORDER_OF_EARTH_DESCRIPTION: "Given to a soldier who has been instrumental in Earth's defense."
>>>>>>> fa8c9cf4
     STR_AWARD_0: "First award"
     STR_AWARD_1: "Second award"
     STR_AWARD_2: "Third award"
     STR_AWARD_3: "Fourth award"
     STR_AWARD_4: "Fifth award"
     STR_AWARD_5: "Sixth award"
     STR_AWARD_6: "Seventh award"
     STR_AWARD_7: "Eighth award"
     STR_AWARD_8: "Ninth award"
     STR_AWARD_9: "Tenth award"
     STR_AWARD_DECOR_0: "None"
     STR_AWARD_DECOR_1: "First bronze pin"
     STR_AWARD_DECOR_2: "Second bronze pin"
     STR_AWARD_DECOR_3: "Third bronze pin"
     STR_AWARD_DECOR_4: "First silver pin"
     STR_AWARD_DECOR_5: "Second silver pin"
     STR_AWARD_DECOR_6: "Third silver pin"
     STR_AWARD_DECOR_7: "First gold pin"
     STR_AWARD_DECOR_8: "Second gold pin"
     STR_AWARD_DECOR_9: "Third gold pin"
     STR_MISSION_DETAILS: "MISSION DETAILS FOR{NEWLINE}{0}"
     STR_DETAILS_UC: "DETAILS"
     STR_TANK: "Tank"
     STR_HEAVY_WEAPONS_PLATFORM_LC: "Heavy Weapons Platform"
  - type: en-GB
    strings:
     STR_DIARY: "RECORD"
     STR_KILLED: "KILLED"
     STR_STUNNED: "STUNNED"
     STR_REGION_UNKNOWN: "Undisclosed location"
     STR_WEAPON_UNKNOWN: "Improvisation"
     STR_MISSION_WIN: "Victory"
     STR_MISSION_LOSS: "Defeat"
     STR_NO_KILLS: "No kills"
     STR_MISSION_DETAILS: "MISSION DETAILS"
     STR_LOCATION: "LOCATION"
     STR_HUMAN: "Human"
     STR_MISSION_TYPE: "MISSION> {ALT}{0}"
     STR_UFO_TYPE: "UFO> {ALT}{0}"
     STR_RACE_TYPE: "RACE> {ALT}{0}"
     STR_DAYLIGHT_TYPE: "TIME> {ALT}{0}"
     STR_DAY: "Day"
     STR_NIGHT: "Night"
     STR_DAYS_WOUNDED: "DAYS WOUNDED> {ALT}{0}"
     STR_KILLS_UC: "KILLS"
     STR_MISSIONS_UC: "MISSIONS"
     STR_AWARDS_UC: "AWARDS"
     STR_KILLS_BY_RACE: "KILLS/STUNS BY RACE"
     STR_KILLS_BY_RANK: "KILLS/STUNS BY RANK"
     STR_KILLS_BY_WEAPON: "KILLS/STUNS BY WEAPON"
     STR_MISSIONS_BY_LOCATION: "MISSIONS BY LOCATION"
     STR_MISSIONS_BY_TYPE: "MISSIONS BY TYPE"
     STR_MISSIONS_BY_UFO: "MISSIONS BY UFO"
     STR_MISSIONS_TYPE: "MISSIONS"
     STR_UFO_CRASH_RECOVERY_LC: "UFO Crash Recovery"
     STR_UFO_GROUND_ASSAULT_LC: "UFO Ground Assault"
     STR_BASE_DEFENSE_LC: "Base Defence"
     STR_ALIEN_BASE_ASSAULT_LC: "Alien Base Assault"
     STR_TERROR_MISSION_LC: "Terror Mission"
     STR_VEHICLE: "Vehicle"
     STR_SCORE_VALUE: "SCORE> {ALT}{0}"
     STR_WINS: "WINS> {ALT}{0}"
     STR_STUNS: "STUNS> {ALT}{0}"
     STR_COMMENDATIONS_UC: "COMMENDATIONS"
     STR_COMMENDATIONS: "Commendations"
     STR_MEDALS: "MEDALS"
     STR_NEW_MEDAL: "New Medal"
     STR_MEDAL_NAME: "Medal Name"
     STR_MEDAL_AWARD_LEVEL: "Award Level"
     STR_MEDAL_DECOR_LEVEL: "Decoration Level"
     STR_MEDAL_DESCRIPTION: "DESCRIPTION"
     STR_MEDAL_MERIT_STAR_NAME: "Medal of Aggression"
     STR_MEDAL_MERIT_STAR_DESCRIPTION: "Given to a soldier who has killed many aliens."
     STR_MEDAL_XENOCIDE_MEDAL_NAME: "{0} Xenocide Medal"
     STR_MEDAL_XENOCIDE_MEDAL_DESCRIPTION: "Given to a soldier who has been successful in fighting {0} soldiers."
     STR_MEDAL_DEFENDER_MEDAL_NAME: "Guardian Star"
     STR_MEDAL_DEFENDER_MEDAL_DESCRIPTION: "Given to a soldier who has been part of a successful base defence mission."
     STR_MEDAL_MILITARY_CROSS_NAME: "Military Cross"
     STR_MEDAL_MILITARY_CROSS_DESCRIPTION: "Given to a soldier who has participated in many missions."
     STR_MEDAL_SERVICE_MEDAL_NAME: "Long Service Medal"
     STR_MEDAL_SERVICE_MEDAL_DESCRIPTION: "Given to a soldier who has served for many months."
     STR_MEDAL_HONOR_CROSS_NAME: "XCOM Service Medal"
     STR_MEDAL_HONOR_CROSS_DESCRIPTION: "Given to all soldiers upon arrival as recognition for fighting the Alien threat, and for being part of the force to save humanity. This medal has no additional decorations."
     STR_MEDAL_CAMPAIGN_MEDAL_NAME: "Order of the Custodian"
     STR_MEDAL_CAMPAIGN_MEDAL_DESCRIPTION: "Given to a soldier who has succesfully defended many regions."
     STR_MEDAL_SPECIALISTS_MEDAL_NAME: "Police Medal"
     STR_MEDAL_SPECIALISTS_MEDAL_DESCRIPTION: "Given to a soldier who has succesfully used non-lethal force to crowd-control many aliens."
     STR_MEDAL_WEAPON_PROFICIENCY_NAME: "{0} Proficiency Medal"
     STR_MEDAL_WEAPON_PROFICIENCY_DESCRIPTION: "Given to a soldier who has shown distinction using a {0}."
     STR_MEDAL_CAMPAIGN_RIBBON_NAME: "{0} Campaign Ribbon"
     STR_MEDAL_CAMPAIGN_RIBBON_DESCRIPTION: "Given to a soldier who has been instrumental in protecting {0}."
     STR_MEDAL_ORDER_OF_RESTRAINT_NAME: "Order of Restraint"
     STR_MEDAL_ORDER_OF_RESTRAINT_DESCRIPTION: "Given to a soldier who has used non-lethal force to take down many aliens."
     STR_MEDAL_LONGEST_NIGHT_NAME: "Longest Night Ribbon"
     STR_MEDAL_LONGEST_NIGHT_DESCRIPTION: "Given to a soldier who has witnessed the horrors of alien terror missions at night."
     STR_MEDAL_MEDAL_OF_HEROISM_NAME: "Medal of Heroism"
     STR_MEDAL_MEDAL_OF_HEROISM_DESCRIPTION: "Given to a soldier who has fought to the last ounce of strength."
     STR_MEDAL_HELLRAISER_MEDAL_NAME: "Inferno Star"
     STR_MEDAL_HELLRAISER_MEDAL_DESCRIPTION: "Given to a soldier who has used incendiary weapons to kill aliens."
     STR_MEDAL_DISTINGUISHED_SERVICE_NAME: "Order of the Hammer"
     STR_MEDAL_DISTINGUISHED_SERVICE_DESCRIPTION: "Given to a soldier who has killed alien soldiers of all kinds."
     STR_MEDAL_BOLTS_CROSS_NAME: "Bolt's Cross"
     STR_MEDAL_BOLTS_CROSS_DESCRIPTION: "Given to a soldier who has used non-lethal force to take down important targets."
     STR_MEDAL_STAR_OF_ASCLEPIUS_NAME: "Star of Asclepius"
     STR_MEDAL_STAR_OF_ASCLEPIUS_DESCRIPTION: "Given to a soldier who has been under heavy fire from the enemy threat."
     STR_MEDAL_MAN_OF_STEEL_NAME: "Man of Steel"
     STR_MEDAL_MAN_OF_STEEL_DESCRIPTION: "Given to a soldier who has been shot several times during a single mission."
     STR_MEDAL_BLACK_CROSS_NAME: "Black Cross"
     STR_MEDAL_BLACK_CROSS_DESCRIPTION: "Given to a soldier that survives being hit by friendly fire."
     STR_MEDAL_STAR_OF_VALOR_NAME: "Star of Valor"
     STR_MEDAL_STAR_OF_VALOR_DESCRIPTION: "Given to a soldier who was the lone survivor of a mission."
     STR_MEDAL_IRON_MAN_NAME: "Iron Man"
     STR_MEDAL_IRON_MAN_DESCRIPTION: "Given to a soldier who is truly an Iron Man or Iron Woman."
     STR_MEDAL_ORDER_OF_EARTH_NAME: "Order of Earth"
     STR_MEDAL_ORDER_OF_EARTH_DESCRIPTION: "Given to a soldier who has been instrumental in Earth's defense."
     STR_AWARD_0: "First award"
     STR_AWARD_1: "Second award"
     STR_AWARD_2: "Third award"
     STR_AWARD_3: "Fourth award"
     STR_AWARD_4: "Fifth award"
     STR_AWARD_5: "Sixth award"
     STR_AWARD_6: "Seventh award"
     STR_AWARD_7: "Eighth award"
     STR_AWARD_8: "Ninth award"
     STR_AWARD_9: "Tenth award"
     STR_AWARD_DECOR_0: "None"
     STR_AWARD_DECOR_1: "First bronze pin"
     STR_AWARD_DECOR_2: "Second bronze pin"
     STR_AWARD_DECOR_3: "Third bronze pin"
     STR_AWARD_DECOR_4: "First silver pin"
     STR_AWARD_DECOR_5: "Second silver pin"
     STR_AWARD_DECOR_6: "Third silver pin"
     STR_AWARD_DECOR_7: "First gold pin"
     STR_AWARD_DECOR_8: "Second gold pin"
     STR_AWARD_DECOR_9: "Third gold pin"
     STR_MISSION_DETAILS: "MISSION DETAILS FOR{NEWLINE}{0}"
     STR_DETAILS_UC: "DETAILS"
     STR_TANK: "Tank"
     STR_HEAVY_WEAPONS_PLATFORM_LC: "Heavy Weapons Platform"
# Ruleset for diary and commendations mod
# When stats reach the criteria threshold, the commendation is awarded
# Any vector greater than 10 will require more strings and more sprites decorations.
# Commendations may have multiple criteria.
# List of possible criteria:
#   total_kills
#   total_missions
#   total_wins
#   total_score
#   total_stuns
#   total_days_wounded
#   total_base_defense_missions
#   total_terror_missions
#   total_night_missions
#   total_night_terror_missions
#   total_monthly_service
#   total_fell_unconcious
#   total_shot_at_10_times
#   total_hit_5_times
#   total_friendly_fired
#   total_lone_surivor
#   total_iron_man
#   total_important_missions
# The following criteria use a hardcoded noun for the name/description.
# They are INCOMPATIBLE with eachother. If used together,
# the commendation will be given out repeatedly.
#   total_kills_with_a_weapon
#   total_missions_in_a_region
#   total_kills_by_race
#   total_kills_by_rank
# The following criteria allow more control over the kinds of kills that can be awarded.
# To use, you must define a killCriteria.
# The killCriteria can list any race, rank, weapon, ammo, 
# or one of these statuses: STATUS_DEAD and STATUS_UNCONSCIOUS,
# or one of these faction   s: FACTION_HOSTILE, FACTION_NEUTRAL, FACTION_PLAYER
# Use the strings from the ruleset to define them (mods can be used too). 
# For example, look at "STR_MEDAL_BOLTS_CROSS_NAME". It is awarded if a soldier
# stuns a hostile commander or stuns a hostile leader.
# kills_with_criteria_career 
# kills_with_criteria_mission
# kills_with_criteria_turn
commendations:
  - type: STR_MEDAL_BOLTS_CROSS_NAME
    description: STR_MEDAL_BOLTS_CROSS_DESCRIPTION
    sprite: 13
    criteria:
      kills_with_criteria_career: [1, 2, 3, 4, 5, 7, 9, 11, 15, 20]
    killCriteria:
      -
        1: ["STR_LIVE_COMMANDER", "FACTION_HOSTILE", "STATUS_UNCONSCIOUS"]
      -
        1: ["STR_LIVE_LEADER", "FACTION_HOSTILE", "STATUS_UNCONSCIOUS"]
  - type: STR_MEDAL_MERIT_STAR_NAME
    description: STR_MEDAL_MERIT_STAR_DESCRIPTION
    sprite: 0
    criteria:
      kills_with_criteria_career: [3, 5, 10, 15, 20, 25, 30, 35, 40, 50]
    killCriteria:
      -
        1: ["STATUS_DEAD"]
  - type: STR_MEDAL_MILITARY_CROSS_NAME
    description: STR_MEDAL_MILITARY_CROSS_DESCRIPTION
    sprite: 1
    criteria:
      total_missions: [3, 6, 10, 15, 20, 25, 30, 35, 40, 50]
  - type: STR_MEDAL_ORDER_OF_RESTRAINT_NAME
    description: STR_MEDAL_ORDER_OF_RESTRAINT_DESCRIPTION
    sprite: 2
    criteria:
      kills_with_criteria_career: [1, 3, 5, 7, 9, 11, 13, 15, 17, 20]
    killCriteria:
      -
        1: ["FACTION_HOSTILE", "STATUS_UNCONSCIOUS"]
  - type: STR_MEDAL_DEFENDER_MEDAL_NAME
    description: STR_MEDAL_DEFENDER_MEDAL_DESCRIPTION
    sprite: 3
    criteria:
      total_base_defense_missions: [1, 2, 3, 4, 5, 7, 9, 11, 15, 20]
  - type: STR_MEDAL_LONGEST_NIGHT_NAME
    description: STR_MEDAL_LONGEST_NIGHT_DESCRIPTION
    sprite: 4
    criteria:
      total_night_terror_missions: [1, 2, 3, 4, 5, 7, 9, 11, 15, 20]
  - type: STR_MEDAL_HONOR_CROSS_NAME
    description: STR_MEDAL_HONOR_CROSS_DESCRIPTION
    sprite: 5
    criteria:
      total_monthly_service: [1]
  - type: STR_MEDAL_SERVICE_MEDAL_NAME
    description: STR_MEDAL_SERVICE_MEDAL_DESCRIPTION
    sprite: 6
    criteria:
      total_monthly_service: [3, 6, 9, 12, 15, 18, 21, 24, 27, 30]
  - type: STR_MEDAL_WEAPON_PROFICIENCY_NAME
    description: STR_MEDAL_WEAPON_PROFICIENCY_DESCRIPTION
    sprite: 7
    criteria:
      total_kills_with_a_weapon: [3, 6, 9, 12, 15, 18, 21, 24, 27, 30]
  - type: STR_MEDAL_CAMPAIGN_RIBBON_NAME
    description: STR_MEDAL_CAMPAIGN_RIBBON_DESCRIPTION
    sprite: 8
    criteria:
      total_missions_in_a_region: [3, 6, 9, 12, 15, 18, 21, 24, 27, 30]
  - type: STR_MEDAL_XENOCIDE_MEDAL_NAME
    description: STR_MEDAL_XENOCIDE_MEDAL_DESCIRPTION
    sprite: 9
    criteria:
      total_kills_by_race: [3, 6, 9, 12, 15, 18, 21, 24, 27, 30]
  - type: STR_MEDAL_MEDAL_OF_HEROISM_NAME
    description: STR_MEDAL_MEDAL_OF_HEROISM_DESCRIPTION
    sprite: 10
    criteria:
      total_fell_unconcious: [1, 2, 3, 4, 5, 7, 9, 11, 15, 20]
  - type: STR_MEDAL_HELLRAISER_MEDAL_NAME
    description: STR_MEDAL_HELLRAISER_MEDAL_DESCRIPTION
    sprite: 11
    criteria:
      kills_with_criteria_career: [1, 2, 3, 4, 5, 7, 9, 11, 15, 20]
    killCriteria:
      -
        1: ["STR_INCENDIARY_ROCKET", "FACTION_HOSTILE"]
  - type: STR_MEDAL_DISTINGUISHED_SERVICE_NAME
    description: STR_MEDAL_DISTINGUISHED_SERVICE_DESCRIPTION
    sprite: 12
    criteria:
      kills_with_criteria_career: [1, 2, 3, 4, 5, 7, 9, 11, 15, 20]
    killCriteria:
      -
        1: ["STR_SECTOID", "STR_LIVE_SOLDIER", "FACTION_HOSTILE", "STATUS_DEAD"]
        1: ["STR_FLOATER", "STR_LIVE_SOLDIER", "FACTION_HOSTILE", "STATUS_DEAD"]
        1: ["STR_SNAKEMAN", "STR_LIVE_SOLDIER", "FACTION_HOSTILE", "STATUS_DEAD"]
        1: ["STR_MUTON", "STR_LIVE_SOLDIER", "FACTION_HOSTILE", "STATUS_DEAD"]
        1: ["STR_ETHEREAL", "STR_LIVE_SOLDIER", "FACTION_HOSTILE", "STATUS_DEAD"]
  - type: STR_MEDAL_GRENADIERS_MEDAL_NAME
    description: STR_MEDAL_GRENADIERS_MEDAL_DESCRIPTION
    sprite: 0
    criteria:
      kills_with_criteria_turn: [1, 2, 3, 4, 5, 7, 9, 11, 15, 20]
    killCriteria:
      -
        3: ["FACTION_HOSTILE", "STATUS_DEAD", "STR_GRENADE"]
      -
        3: ["FACTION_HOSTILE", "STATUS_DEAD", "STR_PROXIMITY_GRENADE"]
      -
        3: ["FACTION_HOSTILE", "STATUS_DEAD", "STR_ALIEN_GRENADE"]
      -
<<<<<<< HEAD
        3: ["FACTION_HOSTILE", "STATUS_DEAD", "STR_HIGH_EXPLOSIVE"]
=======
        - ["FACTION_HOSTILE", "STATUS_DEAD"]
        - ["FACTION_HOSTILE", "STATUS_DEAD"]
        - ["FACTION_HOSTILE", "STATUS_DEAD"]
  - type: STR_MEDAL_STAR_OF_ASCLEPIUS_NAME
    description: STR_MEDAL_STAR_OF_ASCLEPIUS_DESCRIPTION
    sprite: 0
    criteria:
      total_shot_at_10_times: [1, 2, 3, 4, 5, 6, 7, 8, 9, 10]
  - type: STR_MEDAL_MAN_OF_STEEL_NAME
    description: STR_MEDAL_MAN_OF_STEEL_DESCRIPTION
    sprite: 0
    criteria: 
      total_hit_5_times: [1, 2, 3, 4, 5, 6, 7, 8, 9, 10]
  - type: STR_MEDAL_BLACK_CROSS_NAME
    description: STR_MEDAL_BLACK_CROSS_DESCRIPTION
    sprite: 0
    criteria:
      total_friendly_fired: [1, 2, 3, 4, 5, 6, 7, 8, 9, 10]
  - type: STR_MEDAL_STAR_OF_VALOR_NAME
    description: STR_MEDAL_STAR_OF_VALOR_DESCRIPTION
    sprite: 0
    criteria:
      total_lone_survivor: [1, 2, 3, 4, 5, 6, 7, 8, 9, 10]
  - type: STR_MEDAL_IRON_MAN_NAME
    description: STR_MEDAL_IRON_MAN_DESCRIPTION
    sprite: 0
    criteria:
      total_iron_man: [1, 2, 3, 4, 5, 6, 7, 8, 9, 10]
  - type: STR_MEDAL_ORDER_OF_EARTH_NAME
    description: STR_MEDAL_ORDER_OF_EARTH_DESCRIPTION
    sprite: 0
    criteria:
      total_important_missions: [1, 2, 3, 4, 5, 7, 9, 11, 15, 20]
>>>>>>> fa8c9cf4
<|MERGE_RESOLUTION|>--- conflicted
+++ resolved
@@ -1,430 +1,421 @@
-extraSprites:
-  - type: Commendations
-    width: 31
-    height: 8
-    files:
-      0: Resources/Commendations/
-  - type: CommendationDecorations
-    width: 31
-    height: 8
-    files:
-      0: Resources/CommendationDecorations/
-extraStrings:
-  - type: en-US
-    strings:
-     STR_DIARY: "RECORD"
-     STR_KILLED: "KILLED"
-     STR_STUNNED: "STUNNED"
-     STR_REGION_UNKNOWN: "Undisclosed location"
-     STR_WEAPON_UNKNOWN: "Improvisation"
-     STR_MISSION_WIN: "Victory"
-     STR_MISSION_LOSS: "Defeat"
-     STR_NO_KILLS: "No kills"
-     STR_MISSION_DETAILS: "MISSION DETAILS"
-     STR_LOCATION: "LOCATION"
-     STR_HUMAN: "Human"
-     STR_MISSION_TYPE: "MISSION> {ALT}{0}"
-     STR_UFO_TYPE: "UFO> {ALT}{0}"
-     STR_RACE_TYPE: "RACE> {ALT}{0}"
-     STR_DAYLIGHT_TYPE: "TIME> {ALT}{0}"
-     STR_DAY: "Day"
-     STR_NIGHT: "Night"
-     STR_DAYS_WOUNDED: "DAYS WOUNDED> {ALT}{0}"
-     STR_KILLS_UC: "KILLS"
-     STR_MISSIONS_UC: "MISSIONS"
-     STR_AWARDS_UC: "AWARDS"
-     STR_KILLS_BY_RACE: "KILLS/STUNS BY RACE"
-     STR_KILLS_BY_RANK: "KILLS/STUNS BY RANK"
-     STR_KILLS_BY_WEAPON: "KILLS/STUNS BY WEAPON"
-     STR_MISSIONS_BY_LOCATION: "MISSIONS BY LOCATION"
-     STR_MISSIONS_BY_TYPE: "MISSIONS BY TYPE"
-     STR_MISSIONS_BY_UFO: "MISSIONS BY UFO"
-     STR_MISSIONS_TYPE: "MISSIONS"
-     STR_UFO_CRASH_RECOVERY_LC: "UFO Crash Recovery"
-     STR_UFO_GROUND_ASSAULT_LC: "UFO Ground Assault"
-     STR_BASE_DEFENSE_LC: "Base Defense"
-     STR_ALIEN_BASE_ASSAULT_LC: "Alien Base Assault"
-     STR_TERROR_MISSION_LC: "Terror Mission"
-     STR_VEHICLE: "Vehicle"
-     STR_SCORE_VALUE: "SCORE> {ALT}{0}"
-     STR_WINS: "WINS> {ALT}{0}"
-     STR_STUNS: "STUNS> {ALT}{0}"
-     STR_COMMENDATIONS_UC: "COMMENDATIONS"
-     STR_COMMENDATIONS: "Commendations"
-     STR_MEDALS: "MEDALS"
-     STR_NEW_MEDAL: "New Medal"
-     STR_MEDAL_NAME: "Medal Name"
-     STR_MEDAL_AWARD_LEVEL: "Award Level"
-     STR_MEDAL_DECOR_LEVEL: "Decoration Level"
-     STR_MEDAL_DESCRIPTION: "DESCRIPTION"
-     STR_MEDAL_MERIT_STAR_NAME: "Merit Star"
-     STR_MEDAL_MERIT_STAR_DESCRIPTION: "Given to a soldier who has killed many aliens."
-     STR_MEDAL_XENOCIDE_MEDAL_NAME: "{0} Xenocide Medal"
-     STR_MEDAL_XENOCIDE_MEDAL_DESCRIPTION: "Given to a soldier who has been successful in combating {0} soldiers."
-     STR_MEDAL_DEFENDER_MEDAL_NAME: "Defender Medal"
-     STR_MEDAL_DEFENDER_MEDAL_DESCRIPTION: "Given to a soldier who has been part of a successful base defense mission."
-     STR_MEDAL_MILITARY_CROSS_NAME: "Military Cross"
-     STR_MEDAL_MILITARY_CROSS_DESCRIPTION: "Given to a soldier who has participated in many missions."
-     STR_MEDAL_SERVICE_MEDAL_NAME: "Service Medal"
-     STR_MEDAL_SERVICE_MEDAL_DESCRIPTION: "Given to a soldier who has served for many months."
-     STR_MEDAL_HONOR_CROSS_NAME: "Honor Cross"
-     STR_MEDAL_HONOR_CROSS_DESCRIPTION: "Given to all soldiers upon arrival as recognition for fighting the Alien threat, and for being part of the force to save humanity. This medal has no additional decorations."
-     STR_MEDAL_CAMPAIGN_MEDAL_NAME: "Campaign Medal"
-     STR_MEDAL_CAMPAIGN_MEDAL_DESCRIPTION: "Given to a soldier who has succesfully defended many regions."
-     STR_MEDAL_SPECIALISTS_MEDAL_NAME: "Specialist Medal"
-     STR_MEDAL_SPECIALISTS_MEDAL_DESCRIPTION: "Given to a soldier who has succesfully used non-lethal force to crowd-control many aliens."
-     STR_MEDAL_WEAPON_PROFICIENCY_NAME: "{0} Proficiency Medal"
-     STR_MEDAL_WEAPON_PROFICIENCY_DESCRIPTION: "Given to a soldier who has shown distinction using a {0}."
-     STR_MEDAL_CAMPAIGN_RIBBON_NAME: "{0} Campaign Ribbon"
-     STR_MEDAL_CAMPAIGN_RIBBON_DESCRIPTION: "Given to a soldier who has been instrumental in protecting {0}."
-     STR_MEDAL_ORDER_OF_RESTRAINT_NAME: "Order of Restraint"
-     STR_MEDAL_ORDER_OF_RESTRAINT_DESCRIPTION: "Given to a soldier who has used non-lethal force to take down many aliens."
-     STR_MEDAL_LONGEST_NIGHT_NAME: "Longest Night Ribbon"
-     STR_MEDAL_LONGEST_NIGHT_DESCRIPTION: "Given to a soldier who has witnessed the horrors of alien terror missions at night."
-     STR_MEDAL_MEDAL_OF_HEROISM_NAME: "Medal of Heroism"
-     STR_MEDAL_MEDAL_OF_HEROISM_DESCRIPTION: "Given to a soldier who has fought to the last ounce of strength."
-     STR_MEDAL_HELLRAISER_MEDAL_NAME: "Inferno Star"
-     STR_MEDAL_HELLRAISER_MEDAL_DESCRIPTION: "Given to a soldier who has used incendiary weapons to kill aliens."
-     STR_MEDAL_DISTINGUISHED_SERVICE_NAME: "Order of the Hammer"
-     STR_MEDAL_DISTINGUISHED_SERVICE_DESCRIPTION: "Given to a soldier who has killed alien soldiers of all kinds."
-     STR_MEDAL_BOLTS_CROSS_NAME: "Bolt's Cross"
-     STR_MEDAL_BOLTS_CROSS_DESCRIPTION: "Given to a soldier who has used non-lethal force to take down important targets."
-<<<<<<< HEAD
-     STR_MEDAL_GRENADIERS_MEDAL_NAME: "Grenadier's Medal"
-     STR_MEDAL_GRENADIERS_MEDAL_DESCRIPTION: "Given to a soldier who has used thrown explosives to kill 3 aliens at once."
-=======
-     STR_MEDAL_STAR_OF_ASCLEPIUS_NAME: "Star of Asclepius"
-     STR_MEDAL_STAR_OF_ASCLEPIUS_DESCRIPTION: "Given to a soldier who has been under heavy fire from the enemy threat."
-     STR_MEDAL_MAN_OF_STEEL_NAME: "Man of Steel"
-     STR_MEDAL_MAN_OF_STEEL_DESCRIPTION: "Given to a soldier who has been shot several times during a single mission."
-     STR_MEDAL_BLACK_CROSS_NAME: "Black Cross"
-     STR_MEDAL_BLACK_CROSS_DESCRIPTION: "Given to a soldier that survives being hit by friendly fire."
-     STR_MEDAL_STAR_OF_VALOR_NAME: "Star of Valor"
-     STR_MEDAL_STAR_OF_VALOR_DESCRIPTION: "Given to a soldier who was the lone survivor of a mission."
-     STR_MEDAL_IRON_MAN_NAME: "Iron Man"
-     STR_MEDAL_IRON_MAN_DESCRIPTION: "Given to a soldier who is truly an Iron Man or Iron Woman."
-     STR_MEDAL_ORDER_OF_EARTH_NAME: "Order of Earth"
-     STR_MEDAL_ORDER_OF_EARTH_DESCRIPTION: "Given to a soldier who has been instrumental in Earth's defense."
->>>>>>> fa8c9cf4
-     STR_AWARD_0: "First award"
-     STR_AWARD_1: "Second award"
-     STR_AWARD_2: "Third award"
-     STR_AWARD_3: "Fourth award"
-     STR_AWARD_4: "Fifth award"
-     STR_AWARD_5: "Sixth award"
-     STR_AWARD_6: "Seventh award"
-     STR_AWARD_7: "Eighth award"
-     STR_AWARD_8: "Ninth award"
-     STR_AWARD_9: "Tenth award"
-     STR_AWARD_DECOR_0: "None"
-     STR_AWARD_DECOR_1: "First bronze pin"
-     STR_AWARD_DECOR_2: "Second bronze pin"
-     STR_AWARD_DECOR_3: "Third bronze pin"
-     STR_AWARD_DECOR_4: "First silver pin"
-     STR_AWARD_DECOR_5: "Second silver pin"
-     STR_AWARD_DECOR_6: "Third silver pin"
-     STR_AWARD_DECOR_7: "First gold pin"
-     STR_AWARD_DECOR_8: "Second gold pin"
-     STR_AWARD_DECOR_9: "Third gold pin"
-     STR_MISSION_DETAILS: "MISSION DETAILS FOR{NEWLINE}{0}"
-     STR_DETAILS_UC: "DETAILS"
-     STR_TANK: "Tank"
-     STR_HEAVY_WEAPONS_PLATFORM_LC: "Heavy Weapons Platform"
-  - type: en-GB
-    strings:
-     STR_DIARY: "RECORD"
-     STR_KILLED: "KILLED"
-     STR_STUNNED: "STUNNED"
-     STR_REGION_UNKNOWN: "Undisclosed location"
-     STR_WEAPON_UNKNOWN: "Improvisation"
-     STR_MISSION_WIN: "Victory"
-     STR_MISSION_LOSS: "Defeat"
-     STR_NO_KILLS: "No kills"
-     STR_MISSION_DETAILS: "MISSION DETAILS"
-     STR_LOCATION: "LOCATION"
-     STR_HUMAN: "Human"
-     STR_MISSION_TYPE: "MISSION> {ALT}{0}"
-     STR_UFO_TYPE: "UFO> {ALT}{0}"
-     STR_RACE_TYPE: "RACE> {ALT}{0}"
-     STR_DAYLIGHT_TYPE: "TIME> {ALT}{0}"
-     STR_DAY: "Day"
-     STR_NIGHT: "Night"
-     STR_DAYS_WOUNDED: "DAYS WOUNDED> {ALT}{0}"
-     STR_KILLS_UC: "KILLS"
-     STR_MISSIONS_UC: "MISSIONS"
-     STR_AWARDS_UC: "AWARDS"
-     STR_KILLS_BY_RACE: "KILLS/STUNS BY RACE"
-     STR_KILLS_BY_RANK: "KILLS/STUNS BY RANK"
-     STR_KILLS_BY_WEAPON: "KILLS/STUNS BY WEAPON"
-     STR_MISSIONS_BY_LOCATION: "MISSIONS BY LOCATION"
-     STR_MISSIONS_BY_TYPE: "MISSIONS BY TYPE"
-     STR_MISSIONS_BY_UFO: "MISSIONS BY UFO"
-     STR_MISSIONS_TYPE: "MISSIONS"
-     STR_UFO_CRASH_RECOVERY_LC: "UFO Crash Recovery"
-     STR_UFO_GROUND_ASSAULT_LC: "UFO Ground Assault"
-     STR_BASE_DEFENSE_LC: "Base Defence"
-     STR_ALIEN_BASE_ASSAULT_LC: "Alien Base Assault"
-     STR_TERROR_MISSION_LC: "Terror Mission"
-     STR_VEHICLE: "Vehicle"
-     STR_SCORE_VALUE: "SCORE> {ALT}{0}"
-     STR_WINS: "WINS> {ALT}{0}"
-     STR_STUNS: "STUNS> {ALT}{0}"
-     STR_COMMENDATIONS_UC: "COMMENDATIONS"
-     STR_COMMENDATIONS: "Commendations"
-     STR_MEDALS: "MEDALS"
-     STR_NEW_MEDAL: "New Medal"
-     STR_MEDAL_NAME: "Medal Name"
-     STR_MEDAL_AWARD_LEVEL: "Award Level"
-     STR_MEDAL_DECOR_LEVEL: "Decoration Level"
-     STR_MEDAL_DESCRIPTION: "DESCRIPTION"
-     STR_MEDAL_MERIT_STAR_NAME: "Medal of Aggression"
-     STR_MEDAL_MERIT_STAR_DESCRIPTION: "Given to a soldier who has killed many aliens."
-     STR_MEDAL_XENOCIDE_MEDAL_NAME: "{0} Xenocide Medal"
-     STR_MEDAL_XENOCIDE_MEDAL_DESCRIPTION: "Given to a soldier who has been successful in fighting {0} soldiers."
-     STR_MEDAL_DEFENDER_MEDAL_NAME: "Guardian Star"
-     STR_MEDAL_DEFENDER_MEDAL_DESCRIPTION: "Given to a soldier who has been part of a successful base defence mission."
-     STR_MEDAL_MILITARY_CROSS_NAME: "Military Cross"
-     STR_MEDAL_MILITARY_CROSS_DESCRIPTION: "Given to a soldier who has participated in many missions."
-     STR_MEDAL_SERVICE_MEDAL_NAME: "Long Service Medal"
-     STR_MEDAL_SERVICE_MEDAL_DESCRIPTION: "Given to a soldier who has served for many months."
-     STR_MEDAL_HONOR_CROSS_NAME: "XCOM Service Medal"
-     STR_MEDAL_HONOR_CROSS_DESCRIPTION: "Given to all soldiers upon arrival as recognition for fighting the Alien threat, and for being part of the force to save humanity. This medal has no additional decorations."
-     STR_MEDAL_CAMPAIGN_MEDAL_NAME: "Order of the Custodian"
-     STR_MEDAL_CAMPAIGN_MEDAL_DESCRIPTION: "Given to a soldier who has succesfully defended many regions."
-     STR_MEDAL_SPECIALISTS_MEDAL_NAME: "Police Medal"
-     STR_MEDAL_SPECIALISTS_MEDAL_DESCRIPTION: "Given to a soldier who has succesfully used non-lethal force to crowd-control many aliens."
-     STR_MEDAL_WEAPON_PROFICIENCY_NAME: "{0} Proficiency Medal"
-     STR_MEDAL_WEAPON_PROFICIENCY_DESCRIPTION: "Given to a soldier who has shown distinction using a {0}."
-     STR_MEDAL_CAMPAIGN_RIBBON_NAME: "{0} Campaign Ribbon"
-     STR_MEDAL_CAMPAIGN_RIBBON_DESCRIPTION: "Given to a soldier who has been instrumental in protecting {0}."
-     STR_MEDAL_ORDER_OF_RESTRAINT_NAME: "Order of Restraint"
-     STR_MEDAL_ORDER_OF_RESTRAINT_DESCRIPTION: "Given to a soldier who has used non-lethal force to take down many aliens."
-     STR_MEDAL_LONGEST_NIGHT_NAME: "Longest Night Ribbon"
-     STR_MEDAL_LONGEST_NIGHT_DESCRIPTION: "Given to a soldier who has witnessed the horrors of alien terror missions at night."
-     STR_MEDAL_MEDAL_OF_HEROISM_NAME: "Medal of Heroism"
-     STR_MEDAL_MEDAL_OF_HEROISM_DESCRIPTION: "Given to a soldier who has fought to the last ounce of strength."
-     STR_MEDAL_HELLRAISER_MEDAL_NAME: "Inferno Star"
-     STR_MEDAL_HELLRAISER_MEDAL_DESCRIPTION: "Given to a soldier who has used incendiary weapons to kill aliens."
-     STR_MEDAL_DISTINGUISHED_SERVICE_NAME: "Order of the Hammer"
-     STR_MEDAL_DISTINGUISHED_SERVICE_DESCRIPTION: "Given to a soldier who has killed alien soldiers of all kinds."
-     STR_MEDAL_BOLTS_CROSS_NAME: "Bolt's Cross"
-     STR_MEDAL_BOLTS_CROSS_DESCRIPTION: "Given to a soldier who has used non-lethal force to take down important targets."
-     STR_MEDAL_STAR_OF_ASCLEPIUS_NAME: "Star of Asclepius"
-     STR_MEDAL_STAR_OF_ASCLEPIUS_DESCRIPTION: "Given to a soldier who has been under heavy fire from the enemy threat."
-     STR_MEDAL_MAN_OF_STEEL_NAME: "Man of Steel"
-     STR_MEDAL_MAN_OF_STEEL_DESCRIPTION: "Given to a soldier who has been shot several times during a single mission."
-     STR_MEDAL_BLACK_CROSS_NAME: "Black Cross"
-     STR_MEDAL_BLACK_CROSS_DESCRIPTION: "Given to a soldier that survives being hit by friendly fire."
-     STR_MEDAL_STAR_OF_VALOR_NAME: "Star of Valor"
-     STR_MEDAL_STAR_OF_VALOR_DESCRIPTION: "Given to a soldier who was the lone survivor of a mission."
-     STR_MEDAL_IRON_MAN_NAME: "Iron Man"
-     STR_MEDAL_IRON_MAN_DESCRIPTION: "Given to a soldier who is truly an Iron Man or Iron Woman."
-     STR_MEDAL_ORDER_OF_EARTH_NAME: "Order of Earth"
-     STR_MEDAL_ORDER_OF_EARTH_DESCRIPTION: "Given to a soldier who has been instrumental in Earth's defense."
-     STR_AWARD_0: "First award"
-     STR_AWARD_1: "Second award"
-     STR_AWARD_2: "Third award"
-     STR_AWARD_3: "Fourth award"
-     STR_AWARD_4: "Fifth award"
-     STR_AWARD_5: "Sixth award"
-     STR_AWARD_6: "Seventh award"
-     STR_AWARD_7: "Eighth award"
-     STR_AWARD_8: "Ninth award"
-     STR_AWARD_9: "Tenth award"
-     STR_AWARD_DECOR_0: "None"
-     STR_AWARD_DECOR_1: "First bronze pin"
-     STR_AWARD_DECOR_2: "Second bronze pin"
-     STR_AWARD_DECOR_3: "Third bronze pin"
-     STR_AWARD_DECOR_4: "First silver pin"
-     STR_AWARD_DECOR_5: "Second silver pin"
-     STR_AWARD_DECOR_6: "Third silver pin"
-     STR_AWARD_DECOR_7: "First gold pin"
-     STR_AWARD_DECOR_8: "Second gold pin"
-     STR_AWARD_DECOR_9: "Third gold pin"
-     STR_MISSION_DETAILS: "MISSION DETAILS FOR{NEWLINE}{0}"
-     STR_DETAILS_UC: "DETAILS"
-     STR_TANK: "Tank"
-     STR_HEAVY_WEAPONS_PLATFORM_LC: "Heavy Weapons Platform"
-# Ruleset for diary and commendations mod
-# When stats reach the criteria threshold, the commendation is awarded
-# Any vector greater than 10 will require more strings and more sprites decorations.
-# Commendations may have multiple criteria.
-# List of possible criteria:
-#   total_kills
-#   total_missions
-#   total_wins
-#   total_score
-#   total_stuns
-#   total_days_wounded
-#   total_base_defense_missions
-#   total_terror_missions
-#   total_night_missions
-#   total_night_terror_missions
-#   total_monthly_service
-#   total_fell_unconcious
-#   total_shot_at_10_times
-#   total_hit_5_times
-#   total_friendly_fired
-#   total_lone_surivor
-#   total_iron_man
-#   total_important_missions
-# The following criteria use a hardcoded noun for the name/description.
-# They are INCOMPATIBLE with eachother. If used together,
-# the commendation will be given out repeatedly.
-#   total_kills_with_a_weapon
-#   total_missions_in_a_region
-#   total_kills_by_race
-#   total_kills_by_rank
-# The following criteria allow more control over the kinds of kills that can be awarded.
-# To use, you must define a killCriteria.
-# The killCriteria can list any race, rank, weapon, ammo, 
-# or one of these statuses: STATUS_DEAD and STATUS_UNCONSCIOUS,
-# or one of these faction   s: FACTION_HOSTILE, FACTION_NEUTRAL, FACTION_PLAYER
-# Use the strings from the ruleset to define them (mods can be used too). 
-# For example, look at "STR_MEDAL_BOLTS_CROSS_NAME". It is awarded if a soldier
-# stuns a hostile commander or stuns a hostile leader.
-# kills_with_criteria_career 
-# kills_with_criteria_mission
-# kills_with_criteria_turn
-commendations:
-  - type: STR_MEDAL_BOLTS_CROSS_NAME
-    description: STR_MEDAL_BOLTS_CROSS_DESCRIPTION
-    sprite: 13
-    criteria:
-      kills_with_criteria_career: [1, 2, 3, 4, 5, 7, 9, 11, 15, 20]
+extraSprites:
+  - type: Commendations
+    width: 31
+    height: 8
+    files:
+      0: Resources/Commendations/
+  - type: CommendationDecorations
+    width: 31
+    height: 8
+    files:
+      0: Resources/CommendationDecorations/
+extraStrings:
+  - type: en-US
+    strings:
+     STR_DIARY: "RECORD"
+     STR_KILLED: "KILLED"
+     STR_STUNNED: "STUNNED"
+     STR_REGION_UNKNOWN: "Undisclosed location"
+     STR_WEAPON_UNKNOWN: "Improvisation"
+     STR_MISSION_WIN: "Victory"
+     STR_MISSION_LOSS: "Defeat"
+     STR_NO_KILLS: "No kills"
+     STR_MISSION_DETAILS: "MISSION DETAILS"
+     STR_LOCATION: "LOCATION"
+     STR_HUMAN: "Human"
+     STR_MISSION_TYPE: "MISSION> {ALT}{0}"
+     STR_UFO_TYPE: "UFO> {ALT}{0}"
+     STR_RACE_TYPE: "RACE> {ALT}{0}"
+     STR_DAYLIGHT_TYPE: "TIME> {ALT}{0}"
+     STR_DAY: "Day"
+     STR_NIGHT: "Night"
+     STR_DAYS_WOUNDED: "DAYS WOUNDED> {ALT}{0}"
+     STR_KILLS_UC: "KILLS"
+     STR_MISSIONS_UC: "MISSIONS"
+     STR_AWARDS_UC: "AWARDS"
+     STR_KILLS_BY_RACE: "KILLS/STUNS BY RACE"
+     STR_KILLS_BY_RANK: "KILLS/STUNS BY RANK"
+     STR_KILLS_BY_WEAPON: "KILLS/STUNS BY WEAPON"
+     STR_MISSIONS_BY_LOCATION: "MISSIONS BY LOCATION"
+     STR_MISSIONS_BY_TYPE: "MISSIONS BY TYPE"
+     STR_MISSIONS_BY_UFO: "MISSIONS BY UFO"
+     STR_MISSIONS_TYPE: "MISSIONS"
+     STR_UFO_CRASH_RECOVERY_LC: "UFO Crash Recovery"
+     STR_UFO_GROUND_ASSAULT_LC: "UFO Ground Assault"
+     STR_BASE_DEFENSE_LC: "Base Defense"
+     STR_ALIEN_BASE_ASSAULT_LC: "Alien Base Assault"
+     STR_TERROR_MISSION_LC: "Terror Mission"
+     STR_VEHICLE: "Vehicle"
+     STR_SCORE_VALUE: "SCORE> {ALT}{0}"
+     STR_WINS: "WINS> {ALT}{0}"
+     STR_STUNS: "STUNS> {ALT}{0}"
+     STR_COMMENDATIONS_UC: "COMMENDATIONS"
+     STR_COMMENDATIONS: "Commendations"
+     STR_MEDALS: "MEDALS"
+     STR_NEW_MEDAL: "New Medal"
+     STR_MEDAL_NAME: "Medal Name"
+     STR_MEDAL_AWARD_LEVEL: "Award Level"
+     STR_MEDAL_DECOR_LEVEL: "Decoration Level"
+     STR_MEDAL_DESCRIPTION: "DESCRIPTION"
+     STR_MEDAL_MERIT_STAR_NAME: "Merit Star"
+     STR_MEDAL_MERIT_STAR_DESCRIPTION: "Given to a soldier who has killed many aliens."
+     STR_MEDAL_XENOCIDE_MEDAL_NAME: "{0} Xenocide Medal"
+     STR_MEDAL_XENOCIDE_MEDAL_DESCRIPTION: "Given to a soldier who has been successful in combating {0} soldiers."
+     STR_MEDAL_DEFENDER_MEDAL_NAME: "Defender Medal"
+     STR_MEDAL_DEFENDER_MEDAL_DESCRIPTION: "Given to a soldier who has been part of a successful base defense mission."
+     STR_MEDAL_MILITARY_CROSS_NAME: "Military Cross"
+     STR_MEDAL_MILITARY_CROSS_DESCRIPTION: "Given to a soldier who has participated in many missions."
+     STR_MEDAL_SERVICE_MEDAL_NAME: "Service Medal"
+     STR_MEDAL_SERVICE_MEDAL_DESCRIPTION: "Given to a soldier who has served for many months."
+     STR_MEDAL_HONOR_CROSS_NAME: "Honor Cross"
+     STR_MEDAL_HONOR_CROSS_DESCRIPTION: "Given to all soldiers upon arrival as recognition for fighting the Alien threat, and for being part of the force to save humanity. This medal has no additional decorations."
+     STR_MEDAL_CAMPAIGN_MEDAL_NAME: "Campaign Medal"
+     STR_MEDAL_CAMPAIGN_MEDAL_DESCRIPTION: "Given to a soldier who has succesfully defended many regions."
+     STR_MEDAL_SPECIALISTS_MEDAL_NAME: "Specialist Medal"
+     STR_MEDAL_SPECIALISTS_MEDAL_DESCRIPTION: "Given to a soldier who has succesfully used non-lethal force to crowd-control many aliens."
+     STR_MEDAL_WEAPON_PROFICIENCY_NAME: "{0} Proficiency Medal"
+     STR_MEDAL_WEAPON_PROFICIENCY_DESCRIPTION: "Given to a soldier who has shown distinction using a {0}."
+     STR_MEDAL_CAMPAIGN_RIBBON_NAME: "{0} Campaign Ribbon"
+     STR_MEDAL_CAMPAIGN_RIBBON_DESCRIPTION: "Given to a soldier who has been instrumental in protecting {0}."
+     STR_MEDAL_ORDER_OF_RESTRAINT_NAME: "Order of Restraint"
+     STR_MEDAL_ORDER_OF_RESTRAINT_DESCRIPTION: "Given to a soldier who has used non-lethal force to take down many aliens."
+     STR_MEDAL_LONGEST_NIGHT_NAME: "Longest Night Ribbon"
+     STR_MEDAL_LONGEST_NIGHT_DESCRIPTION: "Given to a soldier who has witnessed the horrors of alien terror missions at night."
+     STR_MEDAL_MEDAL_OF_HEROISM_NAME: "Medal of Heroism"
+     STR_MEDAL_MEDAL_OF_HEROISM_DESCRIPTION: "Given to a soldier who has fought to the last ounce of strength."
+     STR_MEDAL_HELLRAISER_MEDAL_NAME: "Inferno Star"
+     STR_MEDAL_HELLRAISER_MEDAL_DESCRIPTION: "Given to a soldier who has used incendiary weapons to kill aliens."
+     STR_MEDAL_DISTINGUISHED_SERVICE_NAME: "Order of the Hammer"
+     STR_MEDAL_DISTINGUISHED_SERVICE_DESCRIPTION: "Given to a soldier who has killed alien soldiers of all kinds."
+     STR_MEDAL_BOLTS_CROSS_NAME: "Bolt's Cross"
+     STR_MEDAL_BOLTS_CROSS_DESCRIPTION: "Given to a soldier who has used non-lethal force to take down important targets."
+     STR_MEDAL_GRENADIERS_MEDAL_NAME: "Grenadier's Medal"
+     STR_MEDAL_GRENADIERS_MEDAL_DESCRIPTION: "Given to a soldier who has used thrown explosives to kill 3 aliens at once."
+     STR_MEDAL_STAR_OF_ASCLEPIUS_NAME: "Star of Asclepius"
+     STR_MEDAL_STAR_OF_ASCLEPIUS_DESCRIPTION: "Given to a soldier who has been under heavy fire from the enemy threat."
+     STR_MEDAL_MAN_OF_STEEL_NAME: "Man of Steel"
+     STR_MEDAL_MAN_OF_STEEL_DESCRIPTION: "Given to a soldier who has been shot several times during a single mission."
+     STR_MEDAL_BLACK_CROSS_NAME: "Black Cross"
+     STR_MEDAL_BLACK_CROSS_DESCRIPTION: "Given to a soldier that survives being hit by friendly fire."
+     STR_MEDAL_STAR_OF_VALOR_NAME: "Star of Valor"
+     STR_MEDAL_STAR_OF_VALOR_DESCRIPTION: "Given to a soldier who was the lone survivor of a mission."
+     STR_MEDAL_IRON_MAN_NAME: "Iron Man"
+     STR_MEDAL_IRON_MAN_DESCRIPTION: "Given to a soldier who is truly an Iron Man or Iron Woman."
+     STR_MEDAL_ORDER_OF_EARTH_NAME: "Order of Earth"
+     STR_MEDAL_ORDER_OF_EARTH_DESCRIPTION: "Given to a soldier who has been instrumental in Earth's defense."
+     STR_AWARD_0: "First award"
+     STR_AWARD_1: "Second award"
+     STR_AWARD_2: "Third award"
+     STR_AWARD_3: "Fourth award"
+     STR_AWARD_4: "Fifth award"
+     STR_AWARD_5: "Sixth award"
+     STR_AWARD_6: "Seventh award"
+     STR_AWARD_7: "Eighth award"
+     STR_AWARD_8: "Ninth award"
+     STR_AWARD_9: "Tenth award"
+     STR_AWARD_DECOR_0: "None"
+     STR_AWARD_DECOR_1: "First bronze pin"
+     STR_AWARD_DECOR_2: "Second bronze pin"
+     STR_AWARD_DECOR_3: "Third bronze pin"
+     STR_AWARD_DECOR_4: "First silver pin"
+     STR_AWARD_DECOR_5: "Second silver pin"
+     STR_AWARD_DECOR_6: "Third silver pin"
+     STR_AWARD_DECOR_7: "First gold pin"
+     STR_AWARD_DECOR_8: "Second gold pin"
+     STR_AWARD_DECOR_9: "Third gold pin"
+     STR_MISSION_DETAILS: "MISSION DETAILS FOR{NEWLINE}{0}"
+     STR_DETAILS_UC: "DETAILS"
+     STR_TANK: "Tank"
+     STR_HEAVY_WEAPONS_PLATFORM_LC: "Heavy Weapons Platform"
+  - type: en-GB
+    strings:
+     STR_DIARY: "RECORD"
+     STR_KILLED: "KILLED"
+     STR_STUNNED: "STUNNED"
+     STR_REGION_UNKNOWN: "Undisclosed location"
+     STR_WEAPON_UNKNOWN: "Improvisation"
+     STR_MISSION_WIN: "Victory"
+     STR_MISSION_LOSS: "Defeat"
+     STR_NO_KILLS: "No kills"
+     STR_MISSION_DETAILS: "MISSION DETAILS"
+     STR_LOCATION: "LOCATION"
+     STR_HUMAN: "Human"
+     STR_MISSION_TYPE: "MISSION> {ALT}{0}"
+     STR_UFO_TYPE: "UFO> {ALT}{0}"
+     STR_RACE_TYPE: "RACE> {ALT}{0}"
+     STR_DAYLIGHT_TYPE: "TIME> {ALT}{0}"
+     STR_DAY: "Day"
+     STR_NIGHT: "Night"
+     STR_DAYS_WOUNDED: "DAYS WOUNDED> {ALT}{0}"
+     STR_KILLS_UC: "KILLS"
+     STR_MISSIONS_UC: "MISSIONS"
+     STR_AWARDS_UC: "AWARDS"
+     STR_KILLS_BY_RACE: "KILLS/STUNS BY RACE"
+     STR_KILLS_BY_RANK: "KILLS/STUNS BY RANK"
+     STR_KILLS_BY_WEAPON: "KILLS/STUNS BY WEAPON"
+     STR_MISSIONS_BY_LOCATION: "MISSIONS BY LOCATION"
+     STR_MISSIONS_BY_TYPE: "MISSIONS BY TYPE"
+     STR_MISSIONS_BY_UFO: "MISSIONS BY UFO"
+     STR_MISSIONS_TYPE: "MISSIONS"
+     STR_UFO_CRASH_RECOVERY_LC: "UFO Crash Recovery"
+     STR_UFO_GROUND_ASSAULT_LC: "UFO Ground Assault"
+     STR_BASE_DEFENSE_LC: "Base Defence"
+     STR_ALIEN_BASE_ASSAULT_LC: "Alien Base Assault"
+     STR_TERROR_MISSION_LC: "Terror Mission"
+     STR_VEHICLE: "Vehicle"
+     STR_SCORE_VALUE: "SCORE> {ALT}{0}"
+     STR_WINS: "WINS> {ALT}{0}"
+     STR_STUNS: "STUNS> {ALT}{0}"
+     STR_COMMENDATIONS_UC: "COMMENDATIONS"
+     STR_COMMENDATIONS: "Commendations"
+     STR_MEDALS: "MEDALS"
+     STR_NEW_MEDAL: "New Medal"
+     STR_MEDAL_NAME: "Medal Name"
+     STR_MEDAL_AWARD_LEVEL: "Award Level"
+     STR_MEDAL_DECOR_LEVEL: "Decoration Level"
+     STR_MEDAL_DESCRIPTION: "DESCRIPTION"
+     STR_MEDAL_MERIT_STAR_NAME: "Medal of Aggression"
+     STR_MEDAL_MERIT_STAR_DESCRIPTION: "Given to a soldier who has killed many aliens."
+     STR_MEDAL_XENOCIDE_MEDAL_NAME: "{0} Xenocide Medal"
+     STR_MEDAL_XENOCIDE_MEDAL_DESCRIPTION: "Given to a soldier who has been successful in fighting {0} soldiers."
+     STR_MEDAL_DEFENDER_MEDAL_NAME: "Guardian Star"
+     STR_MEDAL_DEFENDER_MEDAL_DESCRIPTION: "Given to a soldier who has been part of a successful base defence mission."
+     STR_MEDAL_MILITARY_CROSS_NAME: "Military Cross"
+     STR_MEDAL_MILITARY_CROSS_DESCRIPTION: "Given to a soldier who has participated in many missions."
+     STR_MEDAL_SERVICE_MEDAL_NAME: "Long Service Medal"
+     STR_MEDAL_SERVICE_MEDAL_DESCRIPTION: "Given to a soldier who has served for many months."
+     STR_MEDAL_HONOR_CROSS_NAME: "XCOM Service Medal"
+     STR_MEDAL_HONOR_CROSS_DESCRIPTION: "Given to all soldiers upon arrival as recognition for fighting the Alien threat, and for being part of the force to save humanity. This medal has no additional decorations."
+     STR_MEDAL_CAMPAIGN_MEDAL_NAME: "Order of the Custodian"
+     STR_MEDAL_CAMPAIGN_MEDAL_DESCRIPTION: "Given to a soldier who has succesfully defended many regions."
+     STR_MEDAL_SPECIALISTS_MEDAL_NAME: "Police Medal"
+     STR_MEDAL_SPECIALISTS_MEDAL_DESCRIPTION: "Given to a soldier who has succesfully used non-lethal force to crowd-control many aliens."
+     STR_MEDAL_WEAPON_PROFICIENCY_NAME: "{0} Proficiency Medal"
+     STR_MEDAL_WEAPON_PROFICIENCY_DESCRIPTION: "Given to a soldier who has shown distinction using a {0}."
+     STR_MEDAL_CAMPAIGN_RIBBON_NAME: "{0} Campaign Ribbon"
+     STR_MEDAL_CAMPAIGN_RIBBON_DESCRIPTION: "Given to a soldier who has been instrumental in protecting {0}."
+     STR_MEDAL_ORDER_OF_RESTRAINT_NAME: "Order of Restraint"
+     STR_MEDAL_ORDER_OF_RESTRAINT_DESCRIPTION: "Given to a soldier who has used non-lethal force to take down many aliens."
+     STR_MEDAL_LONGEST_NIGHT_NAME: "Longest Night Ribbon"
+     STR_MEDAL_LONGEST_NIGHT_DESCRIPTION: "Given to a soldier who has witnessed the horrors of alien terror missions at night."
+     STR_MEDAL_MEDAL_OF_HEROISM_NAME: "Medal of Heroism"
+     STR_MEDAL_MEDAL_OF_HEROISM_DESCRIPTION: "Given to a soldier who has fought to the last ounce of strength."
+     STR_MEDAL_HELLRAISER_MEDAL_NAME: "Inferno Star"
+     STR_MEDAL_HELLRAISER_MEDAL_DESCRIPTION: "Given to a soldier who has used incendiary weapons to kill aliens."
+     STR_MEDAL_DISTINGUISHED_SERVICE_NAME: "Order of the Hammer"
+     STR_MEDAL_DISTINGUISHED_SERVICE_DESCRIPTION: "Given to a soldier who has killed alien soldiers of all kinds."
+     STR_MEDAL_BOLTS_CROSS_NAME: "Bolt's Cross"
+     STR_MEDAL_BOLTS_CROSS_DESCRIPTION: "Given to a soldier who has used non-lethal force to take down important targets."
+     STR_MEDAL_STAR_OF_ASCLEPIUS_NAME: "Star of Asclepius"
+     STR_MEDAL_STAR_OF_ASCLEPIUS_DESCRIPTION: "Given to a soldier who has been under heavy fire from the enemy threat."
+     STR_MEDAL_MAN_OF_STEEL_NAME: "Man of Steel"
+     STR_MEDAL_MAN_OF_STEEL_DESCRIPTION: "Given to a soldier who has been shot several times during a single mission."
+     STR_MEDAL_BLACK_CROSS_NAME: "Black Cross"
+     STR_MEDAL_BLACK_CROSS_DESCRIPTION: "Given to a soldier that survives being hit by friendly fire."
+     STR_MEDAL_STAR_OF_VALOR_NAME: "Star of Valor"
+     STR_MEDAL_STAR_OF_VALOR_DESCRIPTION: "Given to a soldier who was the lone survivor of a mission."
+     STR_MEDAL_IRON_MAN_NAME: "Iron Man"
+     STR_MEDAL_IRON_MAN_DESCRIPTION: "Given to a soldier who is truly an Iron Man or Iron Woman."
+     STR_MEDAL_ORDER_OF_EARTH_NAME: "Order of Earth"
+     STR_MEDAL_ORDER_OF_EARTH_DESCRIPTION: "Given to a soldier who has been instrumental in Earth's defense."
+     STR_AWARD_0: "First award"
+     STR_AWARD_1: "Second award"
+     STR_AWARD_2: "Third award"
+     STR_AWARD_3: "Fourth award"
+     STR_AWARD_4: "Fifth award"
+     STR_AWARD_5: "Sixth award"
+     STR_AWARD_6: "Seventh award"
+     STR_AWARD_7: "Eighth award"
+     STR_AWARD_8: "Ninth award"
+     STR_AWARD_9: "Tenth award"
+     STR_AWARD_DECOR_0: "None"
+     STR_AWARD_DECOR_1: "First bronze pin"
+     STR_AWARD_DECOR_2: "Second bronze pin"
+     STR_AWARD_DECOR_3: "Third bronze pin"
+     STR_AWARD_DECOR_4: "First silver pin"
+     STR_AWARD_DECOR_5: "Second silver pin"
+     STR_AWARD_DECOR_6: "Third silver pin"
+     STR_AWARD_DECOR_7: "First gold pin"
+     STR_AWARD_DECOR_8: "Second gold pin"
+     STR_AWARD_DECOR_9: "Third gold pin"
+     STR_MISSION_DETAILS: "MISSION DETAILS FOR{NEWLINE}{0}"
+     STR_DETAILS_UC: "DETAILS"
+     STR_TANK: "Tank"
+     STR_HEAVY_WEAPONS_PLATFORM_LC: "Heavy Weapons Platform"
+# Ruleset for diary and commendations mod
+# When stats reach the criteria threshold, the commendation is awarded
+# Any vector greater than 10 will require more strings and more sprites decorations.
+# Commendations may have multiple criteria.
+# List of possible criteria:
+#   total_kills
+#   total_missions
+#   total_wins
+#   total_score
+#   total_stuns
+#   total_days_wounded
+#   total_base_defense_missions
+#   total_terror_missions
+#   total_night_missions
+#   total_night_terror_missions
+#   total_monthly_service
+#   total_fell_unconcious
+#   total_shot_at_10_times
+#   total_hit_5_times
+#   total_friendly_fired
+#   total_lone_surivor
+#   total_iron_man
+#   total_important_missions
+# The following criteria use a hardcoded noun for the name/description.
+# They are INCOMPATIBLE with eachother. If used together,
+# the commendation will be given out repeatedly.
+#   total_kills_with_a_weapon
+#   total_missions_in_a_region
+#   total_kills_by_race
+#   total_kills_by_rank
+# The following criteria allow more control over the kinds of kills that can be awarded.
+# To use, you must define a killCriteria.
+# The killCriteria can list any race, rank, weapon, ammo, 
+# or one of these statuses: STATUS_DEAD and STATUS_UNCONSCIOUS,
+# or one of these faction   s: FACTION_HOSTILE, FACTION_NEUTRAL, FACTION_PLAYER
+# Use the strings from the ruleset to define them (mods can be used too). 
+# For example, look at "STR_MEDAL_BOLTS_CROSS_NAME". It is awarded if a soldier
+# stuns a hostile commander or stuns a hostile leader.
+# kills_with_criteria_career 
+# kills_with_criteria_mission
+# kills_with_criteria_turn
+commendations:
+  - type: STR_MEDAL_BOLTS_CROSS_NAME
+    description: STR_MEDAL_BOLTS_CROSS_DESCRIPTION
+    sprite: 13
+    criteria:
+      kills_with_criteria_career: [1, 2, 3, 4, 5, 7, 9, 11, 15, 20]
+    killCriteria:
+      -
+        1: ["STR_LIVE_COMMANDER", "FACTION_HOSTILE", "STATUS_UNCONSCIOUS"]
+      -
+        1: ["STR_LIVE_LEADER", "FACTION_HOSTILE", "STATUS_UNCONSCIOUS"]
+  - type: STR_MEDAL_MERIT_STAR_NAME
+    description: STR_MEDAL_MERIT_STAR_DESCRIPTION
+    sprite: 0
+    criteria:
+      kills_with_criteria_career: [3, 5, 10, 15, 20, 25, 30, 35, 40, 50]
+    killCriteria:
+      -
+        1: ["STATUS_DEAD"]
+  - type: STR_MEDAL_MILITARY_CROSS_NAME
+    description: STR_MEDAL_MILITARY_CROSS_DESCRIPTION
+    sprite: 1
+    criteria:
+      total_missions: [3, 6, 10, 15, 20, 25, 30, 35, 40, 50]
+  - type: STR_MEDAL_ORDER_OF_RESTRAINT_NAME
+    description: STR_MEDAL_ORDER_OF_RESTRAINT_DESCRIPTION
+    sprite: 2
+    criteria:
+      kills_with_criteria_career: [1, 3, 5, 7, 9, 11, 13, 15, 17, 20]
     killCriteria:
-      -
-        1: ["STR_LIVE_COMMANDER", "FACTION_HOSTILE", "STATUS_UNCONSCIOUS"]
-      -
-        1: ["STR_LIVE_LEADER", "FACTION_HOSTILE", "STATUS_UNCONSCIOUS"]
-  - type: STR_MEDAL_MERIT_STAR_NAME
-    description: STR_MEDAL_MERIT_STAR_DESCRIPTION
-    sprite: 0
-    criteria:
-      kills_with_criteria_career: [3, 5, 10, 15, 20, 25, 30, 35, 40, 50]
-    killCriteria:
-      -
-        1: ["STATUS_DEAD"]
-  - type: STR_MEDAL_MILITARY_CROSS_NAME
-    description: STR_MEDAL_MILITARY_CROSS_DESCRIPTION
-    sprite: 1
-    criteria:
-      total_missions: [3, 6, 10, 15, 20, 25, 30, 35, 40, 50]
-  - type: STR_MEDAL_ORDER_OF_RESTRAINT_NAME
-    description: STR_MEDAL_ORDER_OF_RESTRAINT_DESCRIPTION
-    sprite: 2
-    criteria:
-      kills_with_criteria_career: [1, 3, 5, 7, 9, 11, 13, 15, 17, 20]
-    killCriteria:
-      -
+      -
         1: ["FACTION_HOSTILE", "STATUS_UNCONSCIOUS"]
-  - type: STR_MEDAL_DEFENDER_MEDAL_NAME
-    description: STR_MEDAL_DEFENDER_MEDAL_DESCRIPTION
-    sprite: 3
-    criteria:
-      total_base_defense_missions: [1, 2, 3, 4, 5, 7, 9, 11, 15, 20]
-  - type: STR_MEDAL_LONGEST_NIGHT_NAME
-    description: STR_MEDAL_LONGEST_NIGHT_DESCRIPTION
-    sprite: 4
-    criteria:
-      total_night_terror_missions: [1, 2, 3, 4, 5, 7, 9, 11, 15, 20]
-  - type: STR_MEDAL_HONOR_CROSS_NAME
-    description: STR_MEDAL_HONOR_CROSS_DESCRIPTION
-    sprite: 5
-    criteria:
-      total_monthly_service: [1]
-  - type: STR_MEDAL_SERVICE_MEDAL_NAME
-    description: STR_MEDAL_SERVICE_MEDAL_DESCRIPTION
-    sprite: 6
-    criteria:
-      total_monthly_service: [3, 6, 9, 12, 15, 18, 21, 24, 27, 30]
-  - type: STR_MEDAL_WEAPON_PROFICIENCY_NAME
-    description: STR_MEDAL_WEAPON_PROFICIENCY_DESCRIPTION
-    sprite: 7
-    criteria:
-      total_kills_with_a_weapon: [3, 6, 9, 12, 15, 18, 21, 24, 27, 30]
-  - type: STR_MEDAL_CAMPAIGN_RIBBON_NAME
-    description: STR_MEDAL_CAMPAIGN_RIBBON_DESCRIPTION
-    sprite: 8
-    criteria:
-      total_missions_in_a_region: [3, 6, 9, 12, 15, 18, 21, 24, 27, 30]
-  - type: STR_MEDAL_XENOCIDE_MEDAL_NAME
-    description: STR_MEDAL_XENOCIDE_MEDAL_DESCIRPTION
-    sprite: 9
-    criteria:
-      total_kills_by_race: [3, 6, 9, 12, 15, 18, 21, 24, 27, 30]
-  - type: STR_MEDAL_MEDAL_OF_HEROISM_NAME
-    description: STR_MEDAL_MEDAL_OF_HEROISM_DESCRIPTION
-    sprite: 10
-    criteria:
-      total_fell_unconcious: [1, 2, 3, 4, 5, 7, 9, 11, 15, 20]
-  - type: STR_MEDAL_HELLRAISER_MEDAL_NAME
-    description: STR_MEDAL_HELLRAISER_MEDAL_DESCRIPTION
-    sprite: 11
-    criteria:
-      kills_with_criteria_career: [1, 2, 3, 4, 5, 7, 9, 11, 15, 20]
-    killCriteria:
-      -
-        1: ["STR_INCENDIARY_ROCKET", "FACTION_HOSTILE"]
-  - type: STR_MEDAL_DISTINGUISHED_SERVICE_NAME
-    description: STR_MEDAL_DISTINGUISHED_SERVICE_DESCRIPTION
-    sprite: 12
-    criteria:
-      kills_with_criteria_career: [1, 2, 3, 4, 5, 7, 9, 11, 15, 20]
-    killCriteria:
-      -
-        1: ["STR_SECTOID", "STR_LIVE_SOLDIER", "FACTION_HOSTILE", "STATUS_DEAD"]
-        1: ["STR_FLOATER", "STR_LIVE_SOLDIER", "FACTION_HOSTILE", "STATUS_DEAD"]
-        1: ["STR_SNAKEMAN", "STR_LIVE_SOLDIER", "FACTION_HOSTILE", "STATUS_DEAD"]
-        1: ["STR_MUTON", "STR_LIVE_SOLDIER", "FACTION_HOSTILE", "STATUS_DEAD"]
-        1: ["STR_ETHEREAL", "STR_LIVE_SOLDIER", "FACTION_HOSTILE", "STATUS_DEAD"]
-  - type: STR_MEDAL_GRENADIERS_MEDAL_NAME
-    description: STR_MEDAL_GRENADIERS_MEDAL_DESCRIPTION
-    sprite: 0
-    criteria:
-      kills_with_criteria_turn: [1, 2, 3, 4, 5, 7, 9, 11, 15, 20]
-    killCriteria:
-      -
-        3: ["FACTION_HOSTILE", "STATUS_DEAD", "STR_GRENADE"]
-      -
-        3: ["FACTION_HOSTILE", "STATUS_DEAD", "STR_PROXIMITY_GRENADE"]
-      -
-        3: ["FACTION_HOSTILE", "STATUS_DEAD", "STR_ALIEN_GRENADE"]
-      -
-<<<<<<< HEAD
+  - type: STR_MEDAL_DEFENDER_MEDAL_NAME
+    description: STR_MEDAL_DEFENDER_MEDAL_DESCRIPTION
+    sprite: 3
+    criteria:
+      total_base_defense_missions: [1, 2, 3, 4, 5, 7, 9, 11, 15, 20]
+  - type: STR_MEDAL_LONGEST_NIGHT_NAME
+    description: STR_MEDAL_LONGEST_NIGHT_DESCRIPTION
+    sprite: 4
+    criteria:
+      total_night_terror_missions: [1, 2, 3, 4, 5, 7, 9, 11, 15, 20]
+  - type: STR_MEDAL_HONOR_CROSS_NAME
+    description: STR_MEDAL_HONOR_CROSS_DESCRIPTION
+    sprite: 5
+    criteria:
+      total_monthly_service: [1]
+  - type: STR_MEDAL_SERVICE_MEDAL_NAME
+    description: STR_MEDAL_SERVICE_MEDAL_DESCRIPTION
+    sprite: 6
+    criteria:
+      total_monthly_service: [3, 6, 9, 12, 15, 18, 21, 24, 27, 30]
+  - type: STR_MEDAL_WEAPON_PROFICIENCY_NAME
+    description: STR_MEDAL_WEAPON_PROFICIENCY_DESCRIPTION
+    sprite: 7
+    criteria:
+      total_kills_with_a_weapon: [3, 6, 9, 12, 15, 18, 21, 24, 27, 30]
+  - type: STR_MEDAL_CAMPAIGN_RIBBON_NAME
+    description: STR_MEDAL_CAMPAIGN_RIBBON_DESCRIPTION
+    sprite: 8
+    criteria:
+      total_missions_in_a_region: [3, 6, 9, 12, 15, 18, 21, 24, 27, 30]
+  - type: STR_MEDAL_XENOCIDE_MEDAL_NAME
+    description: STR_MEDAL_XENOCIDE_MEDAL_DESCIRPTION
+    sprite: 9
+    criteria:
+      total_kills_by_race: [3, 6, 9, 12, 15, 18, 21, 24, 27, 30]
+  - type: STR_MEDAL_MEDAL_OF_HEROISM_NAME
+    description: STR_MEDAL_MEDAL_OF_HEROISM_DESCRIPTION
+    sprite: 10
+    criteria:
+      total_fell_unconcious: [1, 2, 3, 4, 5, 7, 9, 11, 15, 20]
+  - type: STR_MEDAL_HELLRAISER_MEDAL_NAME
+    description: STR_MEDAL_HELLRAISER_MEDAL_DESCRIPTION
+    sprite: 11
+    criteria:
+      kills_with_criteria_career: [1, 2, 3, 4, 5, 7, 9, 11, 15, 20]
+    killCriteria:
+      -
+        1: ["STR_INCENDIARY_ROCKET", "FACTION_HOSTILE"]
+  - type: STR_MEDAL_DISTINGUISHED_SERVICE_NAME
+    description: STR_MEDAL_DISTINGUISHED_SERVICE_DESCRIPTION
+    sprite: 12
+    criteria:
+      kills_with_criteria_career: [1, 2, 3, 4, 5, 7, 9, 11, 15, 20]
+    killCriteria:
+      -
+        1: ["STR_SECTOID", "STR_LIVE_SOLDIER", "FACTION_HOSTILE", "STATUS_DEAD"]
+        1: ["STR_FLOATER", "STR_LIVE_SOLDIER", "FACTION_HOSTILE", "STATUS_DEAD"]
+        1: ["STR_SNAKEMAN", "STR_LIVE_SOLDIER", "FACTION_HOSTILE", "STATUS_DEAD"]
+        1: ["STR_MUTON", "STR_LIVE_SOLDIER", "FACTION_HOSTILE", "STATUS_DEAD"]
+        1: ["STR_ETHEREAL", "STR_LIVE_SOLDIER", "FACTION_HOSTILE", "STATUS_DEAD"]
+  - type: STR_MEDAL_GRENADIERS_MEDAL_NAME
+    description: STR_MEDAL_GRENADIERS_MEDAL_DESCRIPTION
+    sprite: 0
+    criteria:
+      kills_with_criteria_turn: [1, 2, 3, 4, 5, 7, 9, 11, 15, 20]
+    killCriteria:
+      -
+        3: ["FACTION_HOSTILE", "STATUS_DEAD", "STR_GRENADE"]
+      -
+        3: ["FACTION_HOSTILE", "STATUS_DEAD", "STR_PROXIMITY_GRENADE"]
+      -
+        3: ["FACTION_HOSTILE", "STATUS_DEAD", "STR_ALIEN_GRENADE"]
+      -
         3: ["FACTION_HOSTILE", "STATUS_DEAD", "STR_HIGH_EXPLOSIVE"]
-=======
-        - ["FACTION_HOSTILE", "STATUS_DEAD"]
-        - ["FACTION_HOSTILE", "STATUS_DEAD"]
-        - ["FACTION_HOSTILE", "STATUS_DEAD"]
-  - type: STR_MEDAL_STAR_OF_ASCLEPIUS_NAME
-    description: STR_MEDAL_STAR_OF_ASCLEPIUS_DESCRIPTION
-    sprite: 0
-    criteria:
-      total_shot_at_10_times: [1, 2, 3, 4, 5, 6, 7, 8, 9, 10]
-  - type: STR_MEDAL_MAN_OF_STEEL_NAME
-    description: STR_MEDAL_MAN_OF_STEEL_DESCRIPTION
-    sprite: 0
-    criteria: 
-      total_hit_5_times: [1, 2, 3, 4, 5, 6, 7, 8, 9, 10]
-  - type: STR_MEDAL_BLACK_CROSS_NAME
-    description: STR_MEDAL_BLACK_CROSS_DESCRIPTION
-    sprite: 0
-    criteria:
-      total_friendly_fired: [1, 2, 3, 4, 5, 6, 7, 8, 9, 10]
-  - type: STR_MEDAL_STAR_OF_VALOR_NAME
-    description: STR_MEDAL_STAR_OF_VALOR_DESCRIPTION
-    sprite: 0
-    criteria:
-      total_lone_survivor: [1, 2, 3, 4, 5, 6, 7, 8, 9, 10]
-  - type: STR_MEDAL_IRON_MAN_NAME
-    description: STR_MEDAL_IRON_MAN_DESCRIPTION
-    sprite: 0
-    criteria:
-      total_iron_man: [1, 2, 3, 4, 5, 6, 7, 8, 9, 10]
-  - type: STR_MEDAL_ORDER_OF_EARTH_NAME
-    description: STR_MEDAL_ORDER_OF_EARTH_DESCRIPTION
-    sprite: 0
-    criteria:
-      total_important_missions: [1, 2, 3, 4, 5, 7, 9, 11, 15, 20]
->>>>>>> fa8c9cf4
+  - type: STR_MEDAL_STAR_OF_ASCLEPIUS_NAME
+    description: STR_MEDAL_STAR_OF_ASCLEPIUS_DESCRIPTION
+    sprite: 0
+    criteria:
+      total_shot_at_10_times: [1, 2, 3, 4, 5, 6, 7, 8, 9, 10]
+  - type: STR_MEDAL_MAN_OF_STEEL_NAME
+    description: STR_MEDAL_MAN_OF_STEEL_DESCRIPTION
+    sprite: 0
+    criteria: 
+      total_hit_5_times: [1, 2, 3, 4, 5, 6, 7, 8, 9, 10]
+  - type: STR_MEDAL_BLACK_CROSS_NAME
+    description: STR_MEDAL_BLACK_CROSS_DESCRIPTION
+    sprite: 0
+    criteria:
+      total_friendly_fired: [1, 2, 3, 4, 5, 6, 7, 8, 9, 10]
+  - type: STR_MEDAL_STAR_OF_VALOR_NAME
+    description: STR_MEDAL_STAR_OF_VALOR_DESCRIPTION
+    sprite: 0
+    criteria:
+      total_lone_survivor: [1, 2, 3, 4, 5, 6, 7, 8, 9, 10]
+  - type: STR_MEDAL_IRON_MAN_NAME
+    description: STR_MEDAL_IRON_MAN_DESCRIPTION
+    sprite: 0
+    criteria:
+      total_iron_man: [1, 2, 3, 4, 5, 6, 7, 8, 9, 10]
+  - type: STR_MEDAL_ORDER_OF_EARTH_NAME
+    description: STR_MEDAL_ORDER_OF_EARTH_DESCRIPTION
+    sprite: 0
+    criteria:
+      total_important_missions: [1, 2, 3, 4, 5, 7, 9, 11, 15, 20]