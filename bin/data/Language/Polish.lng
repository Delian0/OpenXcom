POLSKI
STR_AVENGER_UFOPEDIA
TRANSPORTOWY MYŚLIWIEC KOSMICZNY. WIERNIE ODWZOROWANA TECHNOLOGIA OBCYCH.
STR_INTERCEPTOR_UFOPEDIA
MYŚLIWIEC O PODWÓJNYM NAPĘDZIE SILNIKÓW PULSACYJNYCH, DODATKOWE ZABEZPIECZENIA SYSTEMÓW ELEKTRONICZNYCH. NAJDOSKONALSZA Z ZIEMSKICH TECHNOLIGII.
STR_LIGHTNING_UFOPEDIA
MYŚLIWIEC TRANSPORTOWY. EFEKTYWNA, CHOĆ PRYMITYWNIE UŻYTA, REPLIKA NAPĘDU IMPULSOWEGO OBCYCH.
STR_SKYRANGER_UFOPEDIA
TRANSPORTOWIEC WOJSKA. NAJSZYBSZY TEGO TYPU. POSIADA ZDOLNOŚĆ PIONOWEGO STARTU I LĄDOWANIA (VTOL).
STR_FIRESTORM_UFOPEDIA
TEN JEDNOMIEJSCOWY MYŚLIWIEC JEST REPLIKĄ WZOROWANĄ NA KLASYCZNYM LATAJĄCYM SPODKU OBCYCH Z CENTRALNIE UMIESZCZONĄ JEDNOSTKĄ NAPĘDOWĄ.
STR_STINGRAY_UFOPEDIA
ZAAWANSOWANY POCISK KLASY POWIETRZE-POWIETRZE Z DODATKOWĄ OSŁONĄ ZABEZPIECZAJĄCĄ ELEKTRONIKĘ.
STR_AVALANCHE_UFOPEDIA
POCISK KLASY POWIETRZE-POWIETRZE UZBROJONY W GŁOWICĘ NUKLEARNĄ O EKSTREMALNIE DUŻEJ MOCY.
STR_CANNON_UFOPEDIA
DZIAŁKO WYSOKIEJ MOCY STRZELAJĄCE NABOJAMI PENETRUJĄCYMI ZDOLNYMI PRZEBIĆ 40-TO CENTYMETROWĄ STAL.
STR_FUSION_BALL_UFOPEDIA
TA WYRZUTNIA STRZELA POCISKAMI W KSZTAŁCIE KUL ZASILANYMI PRZEZ REAKCJĘ ANTYMATERII. KULA NISZCZY CEL FALĄ GRAWITACYJNEJ IMPLOZJI.
STR_LASER_CANNON_UFOPEDIA
TEN KONWENCJONALNY TRANSMITER LASEROWY JEST ZASILANY Z KOMORY REAKCJI ANTYMATERII.
STR_PLASMA_BEAM_UFOPEDIA
TRANSMITER GRAWITACYJNY FORMUJE WĄSKIE KANAŁOWE POLE GRAWITACYJNEJ IMPLOZJI.
STR_SECTOID_UFOPEDIA
Hierarchia Sektoidów rozciąga się od Żołnierzy po Dowódców o potężnych zdolnościach psionicznych. Ta psioniczna moc może być użyta w walce do demoralizowania żołnierzy wroga lub nawet do kontrolowania ich umysłów. Sektoidy okaleczają bydło i porywają ludzi. Porwani są wykorzystywani jako źródło materiału genetycznego dla hodowanych i rozwijanych skrzyżowanych klonów infiltrujących ludzkie społeczeństwo. Bydło natomiast służy jako źródło materiału genetycznego oraz jako pożywienie. Ta rasa pojawiła się by rozwijać genetycznie lepsze hybrydy zwiększające skuteczność kolonizowania przez nich Ziemi.
STR_SECTOID_AUTOPSY
Sekcja-Sektoid
STR_SECTOID_AUTOPSY_UFOPEDIA
Autopsja wyjawiła prostą budowę ciała z podskórnymi organami trawiennymi. Mózg i oczy są bardzo dobrze rozwinięte. Budowa ciała sugeruje genetyczne poprawki lub mutacje. Małe usta i nos wydają się mieć niewielkie funkcje. Błona między palcami u rąk i u płaskich stóp sugeruje wodne pochodzenie. Nie ma organów rozrodczych ani ich śladów wyjaśniających jak ten gatunek się rozmnaża. Prawdopodobnie został genetycznie zaprojektowany.
STR_SNAKEMAN_UFOPEDIA
Ta rasa rozwinęła się w ekstremalnie nieprzyjaznym środowisku. Jest niezwykle wytrzymała i może przetrwać w skrajnie zmieniających się temperaturach. Osobniki przemieszczają się za pomocą olbrzymiej wężopodobnej 'stopy', która chroni wszystkie istotne organy wewnętrzne. Celem ich przybycia jest zwykła inwazja. Wydają się być pod kontrolą jakiegoś innego 'Mózgu', który kieruje ich militarnymi działaniami na Ziemi.
STR_SNAKEMAN_AUTOPSY
Sekcja-Wężownik
STR_SNAKEMAN_AUTOPSY_UFOPEDIA
Skóra jest bardzo twarda i wytrzymała na ciepło. Układ sercowo-naczyniowy jest częścią układu mięśniowego, które razem tworzą 'układ hydrauliczny' poruszający częściami ciała. Jedynym prawdziwym mięśniem jest serce. Układ rozrodczy wydaje się być bardzo wydajny. Wężowniki są obojnakami. Każdy z nich może jednocześnie przenosić do 50-ciu jaj wewnątrz swojego ciała. Ta rasa powinna być eksterminowana, bo jest poważnym zagrożeniem dla ziemskich gatunków.
STR_ETHEREAL_UFOPEDIA
Ta istota ma niesamowitą moc umysłową, która umożliwia jej komunikację telepatyczną oraz telekinezę. Prawdopodobnie małe możliwości fizyczne tej istoty są wspomagane przez jej własne umysłowe moce. Nie rozumiemy jak te telekinetyczne moce działają, ponieważ zdają się przeczyć prawom fizyki, które znamy. W walce w każdej sytuacji Eterele są bardzo niebezpieczne, ale tylko dopóki mogą liczyć na siłę swojego umysłu. Rzadko zjawiają się na Ziemi, gdyż wydaje się, że liczą na inne rasy, które wykonują ich rozkazy.
STR_ETHEREAL_AUTOPSY
Sekcja-Eterel
STR_ETHEREAL_AUTOPSY_UFOPEDIA
Istota ta jest opóźniona w rozwoju fizycznym i zdaje się być niezdolna do podtrzymywania jakichkolwiek własnych funkcji życiowych. Mięśnie są w stanie zaawansowanej atrofii, a wewnętrzne organy wydają się być niedorozwinięte. Narządy zmysłów, włącznie z oczami, zdają się nie spełniać wszystkich swoich zadań. Mózg jednak jest dobrze rozwinięty i potrzebuje dużych dostaw krwi przeznaczonych dla organizmu. Jest dla nas zagadką jak te stworzenia mogą funkcjonować bez zewnętrznej pomocy.
STR_MUTON_UFOPEDIA
Te humanoidalne istoty są inteligentne oraz silne fizycznie. Mają osobliwy apetyt na surowe mięso każdego rodzaju, którego potrzebują do przeżycia - podobnie jak ziemskie drapieżniki. Prawdopodobnie otrzymują rozkazy telepatycznie od rasy zwanej Eterelami. Jeśli tylko to telepatyczne połączenie zostanie przerwane ich system nerwowy zdaje się załamywać i wtedy umierają. Cybernetyczne implanty zwiększają ich bitewne możliwości. Najwidoczniej są żołnierzami piechoty wyższej inteligencji.
STR_MUTON_AUTOPSY
Sekcja-Muton
STR_MUTON_AUTOPSY_UFOPEDIA
Skóra tych istot wydaje się być organicznie stworzonym pancerzem zabezpieczającym, który jest narośnięty na ciało. Liczne cybernetyczne implanty są używane do wspomagania zmysłów i układu sercowo-naczyniowego. Narządy rozrodcze zostały prawdopodobnie chirurgicznie usunięte. Życie tych nieszczęśliwych stworzeń ewidentnie zostało ograniczone do walczenia i zabijania. Amunicja penetrująca jest mało efektywna przeciwko ich twardej skórze.
STR_CELATID_UFOPEDIA
Ta forma życia ma tajemniczą naturalną zdolność do unoszenia się w powietrzu. Potrafi ona wyczuwać ludzkie fale mózgowe i podążać za człowiekiem nawet jeśli ten dobrze się ukryje. Jeśli tylko cel zostanie wykryty Celatyd ląduje koło niego i zaczyna strzelać w jego kierunku małymi granulkami bardzo silnego jadu. Istota ta ma zdolności do klonowania się w zastraszającym tempie. Towarzyszą Mutonom w ich wyprawach.
STR_CELATID_AUTOPSY
Sekcja-Celatyd
STR_CELATID_AUTOPSY_UFOPEDIA
Rdzeń zawiera małe biomechaniczne urządzenie, które wydaje się być naturalnie wyewoluowanym układem antygrawitacyjnego napędu. Organ jadowy jest największym organem. Wydzielona struktura mózgowa prawdopodobnie nie istnieje. Nie stwierdzono obecności układów trawiennego i rozrodczego. Pewien mały organ zawiera embriony, które mogą szybko rozwijać się w nowym ciele.
STR_SILACOID_UFOPEDIA
Ta forma życia oparta na krzemie wytwarza olbrzymią ilość ciepła. Potrafi ona kruszyć kamienie dzięki rozgrzewaniu ich w swoim gorącym ciele. Dysponuje prymitywnym rozumem przez co może być kontrolowana przez inne istoty telepatycznie lub za pomocą implantów. Współdziała z rasą Mutonów.
STR_SILACOID_AUTOPSY
Sekcja-Krzemoid
STR_SILACOID_AUTOPSY_UFOPEDIA
Wnętrze tych istot jest bardzo gorące, a ciepło wydaje się być podstawowym czynnikiem trawiennym. Ich unikalny system mięśniowy jest niesamowicie silny i szybki. Ich skałopodobna skóra nie jest wrażliwa na ogień czy amunicję zapalającą.
STR_CHRYSSALID_UFOPEDIA
Krabopodobne szczypce tych istot są potężną bronią w bezpośrednim kontakcie. Dobra przemiana materii oraz siła tych stworzeń sprawiają, że są one szybkie i sprawne. Zamiast zabijać swoją ofiarę impregnują jej jajo oraz wprowadzają jad, który zamienia ją w chodzącego i szybko obumierającego osobnika. Wkrótce po impregnacji nowy Krystalid rozrywa od wewnątrz swoją ofiarę. Krystalidy współpracują z rasą Wężowników.
STR_CHRYSSALID_AUTOPSY
Sekcja-Krystalid
STR_CHRYSSALID_AUTOPSY_UFOPEDIA
Egzoszkielet tych istot jest bardzo twardy, ale kruchy przez co zadziwiająco podatny na uszkodzenia z amunicji eksplodującej. Mózg jest dobrze rozwinięty, a rozwój komórek jest bardzo szybki. Stworzenia te przenoszą około 20-tu jaj, które znoszą do wnętrza innych organizmów. Istoty te są bardzo efektywną bronią terrorystyczną.
STR_FLOATER_UFOPEDIA
Lewitony są przede wszystkim żołnierzami i terrorystami. Z natury są zabójczymi bestiami wspomaganymi cybernetyką oraz dodatkowo genetycznie poprawionymi by lepiej walczyć. Dolna część ciała i większość organów wewnętrznych zostały chirurgicznie usunięte, a na ich miejsce został wstawiony system podtrzymywania życia. System ten zawiera jednostkę antygrawitacyjną, która pozwala tym stworzeniom, chociaż niestabilnie, lewitować w powietrzu.
STR_FLOATER_AUTOPSY
Sekcja-Lewiton
STR_FLOATER_AUTOPSY_UFOPEDIA
Ta kreatura została drastycznie przerobiona chirurgicznie. Urządzenie, które ma kształt rdzenia ciała, jest systemem podtrzymywania życia. System ten przejął funkcje usuniętych serca, płuc i układu trawiennego. Umożliwia to tym istotom przetrwanie w ekstremalnie nieprzyjaznym środowisku. Mózg jest mniejszy niż nasz, ale za to narządy zmysłów są dobrze rozwinięte.
STR_REAPER_UFOPEDIA
Ten stwór ma mocną szczękę i ogromny apetyt. Posiada też liczne implanty w mózgu, które są używane do kontrolowania jego aktywności. Prymitywne instynkty tych zabójczych stworzeń są mało użyteczne, chyba że chodzi o terroryzowanie i niszczenie. Rozrywacze zwykle zrzeszają się z Lewitonami.
STR_REAPER_AUTOPSY
Sekcja-Rozrywacz
STR_REAPER_AUTOPSY_UFOPEDIA
Rozrywacze posiadają dwa mózgi i dwa serca, które pozwalają im funkcjonować nawet gdy są ciężko ranne. Jednakże ich futrzana skóra jest łatwopalna, więc są podatne na broń zapalającą.
STR_SECTOPOD_UFOPEDIA
Sektopody są robotami z potężną bronią plazmową. Eterele kontrolują i sterują tymi mechanicznymi bestiami przez połączenia telepatyczne. Sektopody są silną bronią terrorystyczną dostępną w siłach zbrojnych Obcych.
STR_SECTOPOD_AUTOPSY
Sekcja-Sektopod
STR_SECTOPOD_AUTOPSY_UFOPEDIA
Robot ma mocną konstrukcję z twardym pancerzem zdolnym stawić opór większości rodzajom broni, w szczególności broni plazmowej. Jednakże delikatne obwody wydają się być szczególnie podatne na uszkodzenia z broni laserowej.
STR_CYBERDISC_UFOPEDIA
Ten miniaturowy latający spodek jest zautomatyzowaną bronią terrorystyczną uzbrojoną w silne działko plazmowe. Napęd antygrawitacyjny daje im dużą przewagę na trudnym terenie. Podstawowymi zadaniami tego spodka są terror i niszczenie w służbie Sektoidów.
STR_CYBERDISC_AUTOPSY
Sekcja-CyberDysk
STR_CYBERDISC_AUTOPSY_UFOPEDIA
CyberDysk jest dobrze opancerzony, w szczególności odporny na amunicję eksplodującą. Główny system antygrawitacyjny jest zbyt mocno uszkodzony by cokolwiek zrozumieć z jego działania.
STR_UFO_POWER_SOURCE_UFOPEDIA
Źródłem energii statków Obcych są reaktory antymaterii, które wykorzystują Elerium (pierwiastek o liczbie atomowej Z=115) do generowania silnych fal grawitacyjnych, a także różnych form energii. Przekształcanie materii w energię jest niewiarygodnie wydajne i wynosi 99% dlatego mała ilość Elerium może wytworzyć ogromną ilość energii. To urządzenie może być łatwo reprodukowane przy użyciu obcych stopów metali.
STR_UFO_NAVIGATION_UFOPEDIA
Statki Obcych używają wyspecjalizowanych komputerów do nawigacji na Ziemi i w przestrzeni kosmicznej. System bazuje na procesorach optycznych połączonych na wzór sieci. Sterowanie statkiem jest stosunkowo proste: nawigator kontroluje generowane przez reaktor antymaterii fale grawitacyjne przemieszczające statek w dowolnym kierunku. Ten system może być przez ludzi łatwo używany oraz reprodukowany przy użyciu obcych stopów metali.
STR_UFO_CONSTRUCTION_UFOPEDIA
Statki Obcych składają się z trzech głównych komponentów: reaktorów antymaterii będących źródłem energii, systemu nawigacyjnego i z kadłuba zbudowanego z obcych stopów metali. Kadłub jest specjalnie skonstruowany by można było kierować i kontrolować fale grawitacyjne. Dodatkowo potrzebne są małe ilości Elerium jako paliwo dla reaktorów antymaterii. Jeśli tylko poznamy i zrozumiemy zasady konstrukcji i funkcje każdego z komponentów, wtedy możliwe będzie zbudowanie statku tego typu.
STR_ALIEN_FOOD_UFOPEDIA
Te komory zawierają rozmaite enzymy, które są używane do trawienia części ciał bydła, innych zwierząt, a nawet ludzi. Płynne, rozpuszczone organizmy są następnie wchłaniane jako gotowy przetrawiony pokarm, prawdopodobnie prosto do obiegu krwi. To sugeruje pewną zależność między zwierzętami na Ziemi a Obcymi: swego rodzaju symbiozę między społecznością ziemską a społecznością Obcych.
STR_ALIEN_REPRODUCTION_UFOPEDIA
Te komory zawierają płody Obcych. Konstrukcja tych pojemników sugeruje, że Obcy, którzy używają metod klonujących całkowicie liczą na reprodukcję laboratoryjną. Te pożywne odżywki zapewniają szybki rozwój płodów. Taki taśmowy system fabrykujący może wytworzyć tysiące klonów Obcych w krótkim okresie czasu. Ten proces może być łatwo przystosowany do reprodukcji ludzi lub krzyżówek Obcych z ludźmi.
STR_ALIEN_ENTERTAINMENT_UFOPEDIA
Najbardziej prawdopodobne jest, że sfery te służą jako źródło rozrywki. Wyładowania psioniczne pobudzają rozmaite ośrodki mózgu. Efekt jest podobny jak po zażyciu narkotyków halucynogennych. To jest jedyny dowód na to, że Obcy mają jakąkolwiek kulturę i rozrywki rekreacyjne.
STR_ALIEN_SURGERY_UFOPEDIA
Ten chirurgiczny sprzęt używa laserowych noży do wycinania pewnych części ciała z bydła i z innych zwierząt. Szeroko rozprzestrzenione przypadki okaleczonego bydła mogą być wyjaśnione dziwaczną działalnością Obcych. Prawdopodobnie organy są wykorzystywane do odżywiania Obcych lub do celów genetycznych.
STR_EXAMINATION_ROOM_UFOPEDIA
Dotychczas wiele tysięcy ludzi sądziło, że zostali porwani przez Obcych, niekiedy wielokrotnie. Prawda jest bardzo przerażająca. Ludzie są porywani, badani i obserwowani. Z najlepszych okazów wydobywa się materiał genetyczny. Kobietom implantuje się płody krzyżówek człowieka i Obcego, a kilka miesięcy później usuwa je. Kto wie jakimi ponurymi motywami kierują się Obcy?
STR_ALIEN_ALLOYS_UFOPEDIA
Statki Obcych są skonstruowane ze specjalnych stopów metali o unikalnych właściwościach. Stopy te są bardzo lekkie i jednocześnie niesamowicie wytrzymałe. Mogą być modelowane metodami elektromagnetycznymi. Mogą też być reprodukowane i używane do różnych celów w procesach produkcyjnych.
STR_YOU_WILL_NEED_TO_RESEARCH_A
Musisz zbadać{NEWLINE}
STR_ELERIUM_115_UFOPEDIA
Ten pierwiastek chemiczny (o liczbie atomowej Z=115) posiada niezwykłą własność generowania antymaterii podczas bombardowania go pewnymi cząstkami. Wytwarza to fale grawitacyjne i różne formy energii. W Układzie Słonecznym nie występuje naturalnie i nie może być reprodukowany.
STR_ALIEN_ORIGINS_UFOPEDIA
Jest jasne, że na Ziemi walczymy w przegranej bitwie. Hordy Obcych są przytłaczająco liczne. Najlepsze co możemy zrobić to spowolnić Ich inwazję. Jedyną nadzieją ludzkości jest zabranie się za Obcych w zalążku. Nasze badania wydają się wskazywać na istnienie pobliskiej bazy operacyjnej wewnątrz Układu Słonecznego. Z licznych badań nad Obcymi wynika, że jest to centrum starożytnej cywilizacji, starszej od ludzkiej historii. Musimy zlokalizować to miejsce jak najszybciej. W związku z tym musimy pojmać i 'przesłuchać' Lidera Obcych, aby zyskać bardziej szczegółowe informacje. Większe NOLe prawdopodobnie mają na pokładzie przynajmniej jednego Lidera Obcych.
STR_THE_MARTIAN_SOLUTION_UFOPEDIA
Nasze badania wykazują teraz, że baza operacyjna Obcych jest na Marsie. Jest ona dobrze ukryta i zawiera wszystkie urządzenia produkcyjne i klonujące potrzebne do infiltracji Ziemi. Wydaje się, że zawiera również jakiegoś rodzaju komputer kontrolujący całą operację. Prawdopodobnie społeczność Obcych, która przypomina rój, ma swego rodzaju 'królowę pszczół'. Jest to istotna słabość Obcych - jeśli potrafimy unicestwić 'Mózg' wtedy ciało umrze. Musimy zwiększyć tempo i wysiłek naszych badań zanim będzie za późno. W pierwszej kolejności musimy pojmać najwyższego rangą Obcego - Dowódcę. Dowódcy przebywają tylko w bazach Obcych.
STR_CYDONIA_OR_BUST_UFOPEDIA
Teraz jest jasne, że hordy Obcych są kontrolowane z podziemnej bazy Cydonii. Jest to niezwykłye miejsce na Marsie, cechujące się pięciobocznymi piramidami i dużą formacją przypominającą ludzką twarz. Miliony lat temu na Marsie kwitła cydońska cywilizacja. Nie wiemy jednak dlaczego wymarła ani jakie jest jej powiązanie z ostatnią aktywnością Obcych na tamtym obszarze. Jakby nie było musimy wysłać ekspedycję na Cydonię. Jest to jedyny sposób by pokonać Obcych. Musimy zniszczyć główny kontrolujący 'Mózg'. Potrzebujemy Niszczyciela wyposażonego w najbardziej dewastacyjne bronie jakie mamy do dyspozycji. Nic więcej nie ma tu do odkrycja - pozostaje jedynie nadzieja w ataku na Cydonię.
STR_TERROR_SITE
Akt terroru-
STR_CENTER_ON_SITE_TIME_5_SECS
WSKAŻ MIEJSCE - CZAS: 5 SEK.
STR_CANCEL_UC
ANULUJ
STR_NONE
Żaden
STR_UNKNOWN
Nieznany
STR_POOR
Słaby
STR_AVERAGE
Średni
STR_GOOD
Dobry
STR_EXCELLENT
Znakomity
STR_BUILD_NEW_BASE_UC
BUDUJ NOWĄ BAZĘ
STR_BASE_INFORMATION
INFORMACJE O BAZIE
STR_EQUIP_CRAFT
WYPOSAŻENIE SAMOLOTÓW
STR_BUILD_FACILITIES
BUDUJ INSTALACJĘ
STR_RESEARCH
BADANIA
STR_MANUFACTURE
PRODUKCJA
STR_TRANSFER_UC
TRANSFER
STR_PURCHASE_RECRUIT
KUPNO/ZATRUDNIANIE
STR_SELL_SACK_UC
SPRZEDAŻ/ZWALNIANIE
STR_GEOSCAPE
WIDOK GLOBU
STR_XCOM_BASES
Bazy X-COMu
STR_NAME
Nazwa
STR_AREA
Teren
STR_BUILD_NEW_BASE
Buduj nową bazę
STR_CANCEL
Anuluj
STR_COST_UC
KOSZT>
STR_CONSTRUCTION_TIME_UC
CZAS KONSTRUOWANIA>
STR_MAINTENANCE_UC
UTRZYMANIE>
STR_OK
OK
STR_INSTALLATION
Instalacje
STR_CURRENT_RESEARCH
AKTUALNIE BADANE
STR_SCIENTISTS_AVAILABLE
Naukowców dostępnych>
STR_SCIENTISTS_ALLOCATED
Odesłani do badań>
STR_LABORATORY_SPACE_AVAILABLE
Wolnych stanowisk badań>
STR_RESEARCH_PROJECT
BADANY PROJEKT
STR_SCIENTISTS_ALLOCATED_UC
NAUKOWCÓW PRACUJĄCYCH
STR_PROGRESS
POSTĘP
STR_NEW_PROJECT
Nowy projekt
STR_NEW_RESEARCH_PROJECTS
NOWE PROJEKTY
STR_SCIENTISTS_AVAILABLE_UC
NAUKOWCÓW DOSTĘPNYCH>
STR_LABORATORY_SPACE_AVAILABLE_UC
WOLNYCH STANOWISK BADAŃ>
STR_INCREASE
 Zwiększ
STR_DECREASE
Zmniejsz
STR_START_PROJECT
START BADAŃ
STR_CURRENT_PRODUCTION
AKTUALNIE PRODUKOWANE
STR_ENGINEERS_AVAILABLE
Inżynierów dostępnych>
STR_ENGINEERS_ALLOCATED
Inżynierów pracujących>
STR_WORKSHOP_SPACE_AVAILABLE
Wolnych stanowisk pracy>
STR_CURRENT_FUNDS
Stan konta>
STR_ITEM
PRZEDMIOT
STR_ENGINEERS__ALLOCATED
Wysłano{NEWLINE}do pracy
STR_UNITS_PRODUCED
Wykonano{NEWLINE}  sztuk
STR_TOTAL_TO_PRODUCE
  Ilość{NEWLINE} zlecona
STR_COST__PER__UNIT
 Koszt{NEWLINE}   za{NEWLINE} sztukę
STR_DAYS_HOURS_LEFT
Pozostało{NEWLINE}dni/godzin
STR_NEW_PRODUCTION
Nowa produkcja
STR_PRODUCTION_ITEMS
Przedmioty do produkcji
STR_CATEGORY
KATEGORIA
STR_START_PRODUCTION
ROZPOCZĘCIE PRODUKCJI
STR_ENGINEER_HOURS_TO_PRODUCE_ONE_UNIT
 roboczogodzin na jedną sztukę
STR_COST_PER_UNIT_
Koszt jednej sztuki>$
STR_WORK_SPACE_REQUIRED
Wymagana przestrzeń dla rozpoczęcia produkcji>
STR_SPECIAL_MATERIALS_REQUIRED
WYMAGANE SPECJALNE MATERIAŁY
STR_ITEM_REQUIRED
WYMAGANY{NEWLINE}PRZEDMIOT
STR_UNITS_REQUIRED
SZTUK{NEWLINE}WYMAGANYCH
STR_UNITS_AVAILABLE
SZTUK{NEWLINE}DOSTĘPNYCH
STR_STOP_PRODUCTION
PRZERWANIE PRODUKCJI
STR_ENGINEERS_AVAILABLE_UC
INŻYNIERÓW DOSTĘPNYCH>
STR_WORKSHOP_SPACE_AVAILABLE_UC
WOLNYCH STANOWISK PRACY>
STR_ENGINEERS
Inżynierów
STR_ALLOCATED
pracujących
STR_INCREASE_UC
 ZWIĘKSZ
STR_DECREASE_UC
ZMNIEJSZ
STR_UNITS_TO
Zlecono do
STR_PRODUCE
produkcji
STR_PURCHASE_HIRE_PERSONNEL
Kupno/Zatrudnianie personelu
STR_COST_OF_PURCHASES
Wartość zakupów>
STR_COST_PER_UNIT_UC
KOSZT ZA SZTUKĘ
STR_QUANTITY_UC
  SZTUK
STR_PERSONNEL_AVAILABLE_PERSONNEL_TOTAL
DOSTĘPNY PERSONEL : CAŁY PERSONEL>
STR_SOLDIERS
Żołnierze
STR_SCIENTISTS
Naukowcy
STR_SPACE_USED_SPACE_AVAILABLE
UŻYWANA PRZESTRZEŃ : DOSTĘPNA PRZESTRZEŃ>
STR_LIVING_QUARTERS
Kwatery
STR_STORES
Magazyny
STR_LABORATORIES
Laboratoria
STR_WORK_SHOPS
Warsztaty
STR_HANGARS
Hangary
STR_SHORT_RANGE_DETECTION
Radary krótkiego zasięgu
STR_DEFENSE_STRENGTH
Obronność
STR_TRANSFERS_UC
TRANSFERY
STR_TRANSFERS
Transfery
STR_ARRIVAL_TIME_HOURS
Godzin do przysłania
STR_COST_
Koszt>$
STR_AREA_
Teren>
STR_BASE_NAME
Nazwa bazy
STR_SELECT_POSITION_FOR_ACCESS_LIFT
WYBIERZ POŁOŻENIE WINDY
STR_TRANSFER
Transfer
STR_AMOUNT_TO_TRANSFER
SZTUK DO{NEWLINE}TRANSFERU
STR_SELECT_DESTINATION_BASE
Wybierz bazę docelową
STR_COST
Koszt
STR_VICTORY_1
Po wejściu do sali zobaczyłeś 'Mózg' Obcych - obiekt Twoich poszukiwań. Zanim postanowiłeś strzelić skomunikował się z Tobą poprzez ekran w swojej bazie. To 'coś' błagało Cię o wysłuchanie argumentów obrony nim podejmiesz decyzję, by pociągnąć za spust...
STR_VICTORY_2
'Mózg' mówi: 'Wiele milionów lat temu planeta zwana przez Was Marsem była pełna życia. Nasza cywilizacja sprowadziła na tą jałowa planetę życie, tak jak i sprowadziła na Waszą. Przez miliony lat odwiedzaliśmy Waszą planetę i genetycznie rozwijaliśmy Wasz gatunek. Nie możecie nas zabić, jesteście częścią nas… 
STR_VICTORY_3
To jest centrum marsjańskiej cywilizacji -  piramidy wybudowano miliony lat przed Wami - przez gatunek, który jest Waszym przodkiem. Nie ma planety poza naszym zasięgiem. Ta potęga może być wkrótce Wasza. Pytanie czy zechcesz współpracować...'
STR_GAME_OVER_1
Obcym udało się wytępić prawie całą ludzkość, niszcząc miasta oraz zatruwając powietrze i wodę. Opór ziemskich armii był daremny w starciu z o wiele wyższą technologią. Pokolenia, które przetrwały cierpią z powodu okropnych mutacji, jak i ucieczek przed tępiącymi ludzi Obcymi. Wielu ludzi przebywa w obozach pracy pomagając przekształcać Ziemię w kolonię Obcych, która jest częścią pewnego nieznanego imperium.
STR_GAME_OVER_2
Wiedza zdobyta przez projekt X-COM została utracona na zawsze. Nie udało Ci się ochronić Ziemi.
STR_VICTORY_4
'Mózg' Obcych został rozerwany przez wybuch gorącej plazmy przez co cała armia Obcych została pokonana.
STR_VICTORY_5
Obcy utracili Marsa a teraz stracili też Ziemię. Wkrótce odkrycia X-COM pozwolą ludzkości raz jeszcze rozkwitnąć i posiąść Mars już dla siebie. Zagrożenie ze strony Obcych zniknęło, ale kto wie na jak długo...
STR_YOU_HAVE_FAILED
Nie udało Ci się powstrzymać najazdu Obcych. Państwa sponsorujące X-COM, jedne po drugim, podpisały pakty obiecujące dostęp do technologii Obcych - w myśl dobrobytu i pokoju. Jednak niebawem stało się jasne, że Obcy mają inne plany...
STR_TOTAL_UC
SUMA
STR_INCOME
Dochód
STR_EXPENDITURE
Wydatek
STR_MAINTENANCE
Utrzymanie
STR_BALANCE
Bilans
STR_UFO_ACTIVITY_IN_AREAS
Aktywność NOLi na terenach
STR_UFO_ACTIVITY_IN_COUNTRIES
Aktywność NOLi w krajach
STR_XCOM_ACTIVITY_IN_AREAS
Aktywność X-COMu na terenach
STR_XCOM_ACTIVITY_IN_COUNTRIES
Aktywność X-COMu w krajach
STR_FINANCE
Finanse
STR_ST
-szy
STR_ND
-gi
STR_RD
-ci
STR_TH
-y
STR_NOT_ENOUGH_SPECIAL_MATERIALS_TO_PRODUCE
Za mało specjalnego materiału by produkować{NEWLINE}
STR_NOT_ENOUGH_MONEY_TO_PRODUCE
Za mało pieniędzy by produkować{NEWLINE}
STR_PRODUCTION_COMPLETE
Produkcja zakończona:{NEWLINE}
STR_PRODUCTION_OF
Produkcja{NEWLINE}
STR__AT__
{NEWLINE}w bazie{NEWLINE}
STR_IS_COMPLETE
{NEWLINE}zakończona.
STR_OK_5_SECS
OK - CZAS: 5 SEK.
STR_RESEARCH_COMPLETED
Badania zakończone
STR_VIEW_REPORTS
ZOBACZ RAPORT
STR_WE_CAN_NOW_RESEARCH
Możemy teraz badać
STR_WE_CAN_NOW_PRODUCE
Możemy teraz produkować
STR_SUNDAY
NIEDZIELA
STR_MONDAY
PONIEDZIAŁEK
STR_TUESDAY
WTOREK
STR_WEDNESDAY
ŚRODA
STR_THURSDAY
CZWARTEK
STR_FRIDAY
PIĄTEK
STR_SATURDAY
SOBOTA
STR_NOT_ENOUGH
Brakuje 
STR_TO_REFUEL
 by zatankować 
STR_TO_REARM
 by przezbroić 
STR_AT_
 w bazie 
STR_UFO_IS_NOT_RECOVERED
Nie przejęto NOLa
STR_UFO_IS_RECOVERED
Przejęto NOLa
STR_CRAFT_IS_LOST
Stracono samolot
STR_TERROR_CONTINUES
Terror trwa
STR_ALIENS_DEFEATED
Obcy pokonani
STR_BASE_IS_LOST
Stracono bazę
STR_BASE_IS_SAVED
Uratowano bazę
STR_ALIEN_BASE_STILL_INTACT
Baza Obcych wciąż istnieje
STR_ALIEN_BASE_DESTROYED
Baza Obcych zniszczona
STR_ALIENS_KILLED
ZABITYCH OBCYCH
STR_ALIEN_CORPSES_RECOVERED
ZNALEZIONYCH CIAŁ OBCYCH
STR_LIVE_ALIENS_RECOVERED
ZNALEZIONYCH ŻYWYCH OBCYCH
STR_ALIEN_ARTIFACTS_RECOVERED
ZNALEZIONYCH PRZEDMIOTÓW OBCYCH
STR_ALIEN_BASE_CONTROL_DESTROYED
ZNISZCZONYCH STEROWNI BAZY OBCYCH
STR_CIVILIANS_KILLED_BY_ALIENS
CYWILÓW ZABITYCH PRZEZ OBCYCH
STR_CIVILIANS_KILLED_BY_XCOM_OPERATIVES
CYWILÓW ZABITYCH PRZEZ ŻOŁNIERZY X-COMu
STR_CIVILIANS_SAVED
CYWILÓW URATOWANYCH
STR_XCOM_OPERATIVES_KILLED
ŻOŁNIERZY X-COMu ZABITYCH
STR_XCOM_OPERATIVES_RETIRED_THROUGH_INJURY
ŻOŁNIERZY X-COMu ZDYMISJONOWANYCH ZA SZKODY
STR_XCOM_OPERATIVES_MISSING_IN_ACTION
ŻOŁNIERZY X-COMu ZAGINIONYCH W AKCJI
STR_TANKS_DESTROYED
ZNISZCZONYCH CZOŁGÓW
STR_XCOM_CRAFT_LOST
ZAGINIONYCH SAMOLOTÓW X-COMu
STR_UFO_RECOVERY
PRZEJĘTE POZOSTAŁOŚCI NOLa
STR_ALIEN_BASE_RECOVERY
PRZEJĘTE POZOSTAŁOŚCI BAZY OBCYCH
STR_UNDER_ATTACK
 zaatakowano!
STR_BASE_DEFENSES_INITIATED
ZAINICJOWANO SYSTEMY OBRONNE BAZY
STR_GRAV_SHIELD_REPELS_UFO
ODPYCHACZ GRAWITACYJNY ODPYCHA NOLa!
STR_FIRING
STRZELA
STR_HIT
TRAFIONO!
STR_UFO_DESTROYED
NOL ZNISZCZONY!
STR_MISSED
PUDŁO!
STR_SELL_ITEMS_SACK_PERSONNEL
Sprzedaż/Zwalnianie personelu
STR_VALUE_OF_SALES
WARTOŚĆ SPRZEDAŻY> 
STR_FUNDS
KONTO> 
STR_SELL_SACK
Sprzedaj/Zwolnij
STR_VALUE
Wartość
STR_CRAFT_
SAMOLOT> 
STR_UFO_CRASH_RECOVERY
PRZEJĘCIE ROZBITEGO NOLa
STR_UFO_CRASH_RECOVERY_BRIEFING
Zachowaj ostrożność! Obcy mogą być aktywni w NOLu i w pobliżu miejsca katastrofy. Misja będzie zakończona powodzeniem, gdy wszystkie jednostki wroga zostaną wyeliminowane lub zneutralizowane. Nastąpi wtedy przejęcie pozostałości NOLa, przedmiotów i ciał Obcych. By przerwać misję powróć żołnierzami X-COMu do transportowca i kliknij na ikonę ewakuacji.
STR_UFO_GROUND_ASSAULT
PRZEJĘCIE NOLa NA LĄDOWISKU
STR_UFO_GROUND_ASSAULT_BRIEFING
Zbadaj lądowisko i, jeśli to możliwe, wejdź do NOLa. Misja będzie zakończona powodzeniem, gdy wszystkie jednostki wroga zostaną wyeliminowane lub zneutralizowane. Nastąpi wtedy przejęcie pozostałości NOLa, przedmiotów i ciał Obcych. By przerwać misję powróć żołnierzami X-COMu do transportowca i kliknij na ikonę ewakuacji.
STR_BASE_DEFENSE
OBRONA BAZY
STR_BASE_UC_
BAZA> 
STR_BASE_DEFENSE_BRIEFING
W pobliżu wylądował statek Obcych. Baza jest w wielkim niebezpieczeństwie. Standardową procedurą w takiej sytuacji jest ewakuacja całego niewalczącego personelu wszystkimi dostępnymi samolotami X-COMu. Jednostki Obcych mogły wejść do bazy przez drzwi hangaru lub windę. Obroń bazę i jej istotne instalacje za wszelką cenę. To jest walka aż do śmierci. Jeśli klikniesz na ikonę ewakuacji poniesiesz porażkę i stracisz bazę.
STR_ALIEN_BASE_ASSAULT
SZTURM BAZY OBCYCH
STR_ALIEN_BASE_ASSAULT_BRIEFING
Żołnierze X-COMu znaleźli wejście do bazy Obcych. Sterownie bazy mają zostać zniszczone, aby wysadzić bazę. Misja zostanie zakończona, gdy wszyscy wrogowie zostaną wyeliminowani bądź zneutralizowani lub gdy Twój oddział wróci do zielonego obszaru będącego wyjściem i gdy klikniesz na ikonę ewakuacji. Powrócisz wtedy do swojego transportowca.
STR_CYDONIA_BRIEFING
Przybyłeś do Cydonii. Znalazłeś wejście do wielkiego podziemnego kompleksu niedaleko marsjańskiego Sfinksa. Musisz zniszczyć 'Mózg' Obcych, który kontroluje działalność wszystkich Obcych. Los ludzkości jest w Twoich rękach....
STR_TERROR_MISSION
MISJA-TERROR
STR_TERROR_MISSION_BRIEFING
Misja będzie zakończona powodzeniem, gdy wszystkie jednostki wroga zostaną zneutralizowane lub wyeliminowane. Musisz spróbować uratować życie każdego cywila w rejonie przez zneutralizowanie zagrożenia ze strony Obcych. By przerwać misję powróć żołnierzami X-COMu do transportowca i kliknij na ikonę ewakuacji.
STR_NO_FREE_HANGARS_FOR_CRAFT_PRODUCTION
BRAK WOLNEGO HANGARU DLA PRODUKOWANEGO SAMOLOTU!{SMALLLINE}Każdy samolot przydzielony bazie, przenoszony do bazy, kupowany lub produkowany wymaga jednego hangaru. Wybuduj nowy hangar lub przenieś jakiś samolot do innej bazy.
STR_NO_FREE_HANGARS_FOR_PURCHASE
BRAK WOLNEGO HANGARU DLA KUPOWANEGO SAMOLOTU!{SMALLLINE}Każdy samolot przydzielony bazie, przenoszony do bazy, kupowany lub produkowany wymaga jednego hangaru. Wybuduj nowy hangar lub przenieś jakiś samolot do innej bazy.
STR_NO_FREE_HANGARS_FOR_TRANSFER
BRAK WOLNEGO HANGARU DLA PRZENOSZONEGO SAMOLOTU!{SMALLLINE}Każdy samolot przydzielony bazie, przenoszony do bazy, kupowany lub produkowany wymaga jednego hangaru. Wybuduj nowy hangar lub przenieś jakiś samolot do innej bazy.
STR_CANNOT_BUILD_HERE
NIE MOŻNA TU BUDOWAĆ!{SMALLLINE}Budowana instalacja musi sąsiadować z istniejącą.
STR_NO_FREE_ACCOMODATION
BRAK WOLNYCH KWATER!{SMALLLINE}Brak wolnych kwater w bazie docelowej.
STR_NOT_ENOUGH_WORK_SPACE
BRAK WOLNEGO MIEJSCA W WARSZTATACH!{SMALLLINE}Wybuduj nowe warsztaty lub zmniejsz prace nad jakimś projektem.
STR_NOT_ENOUGH_MONEY
BRAK PIENIĘDZY!
STR_NOT_ENOUGH_TRANSFER_SUPPORT
BRAK ŚRODKÓW NA TRANSFER!{SMALLLINE}Poczekaj, aż dotrą na miejsce obecne przesyłki i zakupy.
STR_NO_MORE_SOLDIERS_ALLOWED
NIE MA WIĘCEJ ŻOŁNIERZY!{SMALLLINE}W tej chwili nie ma więcej chętnych żołnierzy.
STR_NOT_ENOUGH_STORE_SPACE
BRAK MIEJSCA W MAGAZYNACH!{SMALLLINE}Wybuduj nowe magazyny lub przenieś część zapasów do innej bazy.
STR_NOT_ENOUGH_LIVING_SPACE
BRAK WOLNYCH KWATER!{SMALLLINE}Wybuduj nowe kwatery lub przenieś część personelu do innej bazy.
STR_NO_MORE_EQUIPMENT_ALLOWED_ON_BOARD
BRAK MIEJSCA NA POKŁADZIE!{SMALLLINE}Możesz wziąć na pokład maksymalnie 80 przedmiotów.
STR_LAUNCH_INTERCEPTION
WYSYŁANIE SAMOLOTÓW
STR_CRAFT
SAMOLOT
STR_STATUS
STATUS
STR_BASE
BAZA
STR_READY
GOTOWY
STR_OUT
WYSŁANY
STR_REPAIRS
NAPRAWIANY
STR_REFUELLING
TANKOWANY
STR_REARMING
UZBRAJANY
STR_TARGET
CEL: 
STR_TARGET_WAY_POINT
PUNKT KONTROLNY
STR_ARE_YOU_SURE_CYDONIA
Jesteś pewien, że chcesz wysłać ten samolot na misję do Cydonii?
STR_YES
TAK
STR_NO
NIE
STR_SELECT_DESTINATION
WYBIERZ CEL
STR_CYDONIA
CYDONIA
STR_SELECT_SITE_FOR_NEW_BASE
WYBIERZ MIEJSCE NA NOWĄ BAZĘ
STR_RETURN_TO_BASE
POWRÓT DO BAZY
STR_SELECT_NEW_TARGET
WYBIERZ NOWY CEL
STR_PATROL
PATROL
STR_STATUS_
STATUS>
STR_DAMAGED_RETURNING_TO_BASE
USZKODZONY - WRACA DO BAZY
STR_LOW_FUEL_RETURNING_TO_BASE
REZERWA - WRACA DO BAZY
STR_PATROLLING
PATROLUJE
STR_TAILING_UFO
ŚLEDZI NOLa
STR_INTERCEPTING_UFO
PRZECHWYTUJE NOLa-
STR_RETURNING_TO_BASE
WRACA DO BAZY
STR_DESTINATION_UC_
CEL: 
STR_SPEED_
PRĘDKOŚĆ>
STR_MAXIMUM_SPEED_UC
PRĘDKOŚĆ MAKSYMALNA>
STR_ALTITUDE_
PUŁAP>
STR_VERY_LOW
BARDZO NISKO
STR_LOW_UC
NISKO
STR_HIGH_UC
WYSOKO
STR_VERY_HIGH
BARDZO WYSOKO
STR_FUEL
PALIWO>
STR_WEAPON_1
BROŃ-L>
STR_NONE_UC
BRAK
STR_ROUNDS_
NABOI>
STR_WEAPON_2
BROŃ-P>
STR_HOSTILE
WROGI
STR_NEUTRAL
NEUTRALNY
STR_FRIENDLY
PRZYJACIELSKI
STR_COMMITTED
SPRZYMIERZONY
STR_GAME_OPTIONS
OPCJE GRY
STR_LOAD_GAME
ZAŁADUJ GRĘ
STR_SAVE_GAME
ZAPISZ GRĘ
STR_INTERCEPTION_CRAFT
SAMOLOTY
STR_BASE_
Baza>
STR_NAME_UC
NAZWA
STR_AMMO_
AMUNICJA>
STR_CREW
ZAŁOGA
STR_EQUIPMENT_UC
SPRZĘT
STR_ARMOR
PANCERZ
STR_MAX
MAKS.>
STR_ROOKIE
Rekrut
STR_SQUADDIE
Kapral
STR_SERGEANT
Sierżant
STR_CAPTAIN
Kapitan
STR_COLONEL
Pułkownik
STR_COMMANDER
Generał
STR_SELECT_SQUAD_FOR
Wybierz żołnierzy>
STR_SPACE_AVAILABLE
WOLNE MIEJSCE>
STR_SPACE_USED
UŻYTE MIEJSCE>
STR_RANK
RANGA
STR_WOUNDED
RANNY
STR_EQUIPMENT_FOR
Wybierz sprzęt>
STR_ARM
Broń 
STR_DEFENSE_VALUE
Obronność
STR_HIT_RATIO
Celność
STR_READY_TO_LAND_NEAR
Jest gotowy by{NEWLINE}wylądować przy:
STR_BEGIN_MISSION
Zacząć misję?
STR_SELECT_ARMAMENT
Wybierz uzbrojenie
STR_AMMUNITION_UC
AMUNICJA
STR_ARMAMENT
BROŃ
STR_AVAILABLE
DOSTĘPNA
STR_NOT_AVAILABLE
BRAK
STR_SELECT_ARMOR_FOR
WYBIERZ PANCERZ>
STR_TYPE
TYP
STR_PERSONAL_ARMOR_UC
PANCERZ LEKKI
STR_POWER_SUIT_UC
PANCERZ WZMOCNIONY
STR_FLYING_SUIT_UC
PANCERZ LATAJĄCY
STR_SELECT_ARMOR
Wybierz pancerz
STR_NORTH
PÓŁNOC
STR_NORTH_EAST
PÓŁNOCNY WSCHÓD
STR_EAST
WSCHÓD
STR_SOUTH_EAST
POŁUDNIOWY WSCHÓD
STR_SOUTH
POŁUDNIE
STR_SOUTH_WEST
POŁUDNIOWY ZACHÓD
STR_WEST
ZACHÓD
STR_NORTH_WEST
PÓŁNOCNY ZACHÓD
STR_SELECT_ACTION
WYBIERZ ZADANIE
STR_CONTINUE_INTERCEPTION_PURSUIT
KONTYNUUJ POŚCIG PRZECHWYTUJĄCY
STR_PURSUE_WITHOUT_INTERCEPTION
ŚCIGAJ BEZ PRZECHWYTYWANIA
STR_VERY_LARGE
WIELKI
STR_LARGE
DUŻY
STR_MEDIUM_UC
ŚREDNI
STR_SMALL
MAŁY
STR_VERY_SMALL
MALEŃKI
STR_GROUND
ZIEMIA
STR_DETECTED
ZOSTAŁ WYKRYTY.
STR_SIZE_UC
WIELKOŚĆ
STR_ALTITUDE
PUŁAP
STR_HEADING
KURS
STR_SPEED
PRĘDKOŚĆ
STR_CENTER_ON_UFO_TIME_5_SECS
WSKAŻ NOLa - CZAS: 5 SEK.
STR_TRACKING_LOST
ZNIKNĄŁ Z RADARU
STR_REDIRECT_CRAFT
WYBIERZ NOWE ZADANIE
STR_GO_TO_LAST_KNOWN_UFO_POSITION
LEĆ DO OSTATNIEJ ZNANEJ POZYCJI NOLa
STR_UFO_
NOL-
STR_ALIEN_BASE_
BAZA OBCYCH-
STR_CRASH_SITE_
ROZBITY NOL-
STR_LANDING_SITE_
LĄDOWISKO NOLa-
STR_WAY_POINT_
PUNKT KONTROLNY-
STR_TERROR_SITE_UC
AKT TERRORU-
STR_HAS_REACHED
Osiągnął
STR_DESTINATION
cel:
STR_NOW_PATROLLING
Teraz patroluje
STR_ALIEN_ORIGINS
Pochodzenie Obcych
STR_THE_MARTIAN_SOLUTION
Baza operacyjna Obcych
STR_CYDONIA_OR_BUST
Cydonia lub Śmierć
STR_UFOPAEDIA
NOLopedia
STR_XCOM_CRAFT_ARMAMENT
SAMOLOTY X-COMu I ICH UZBROJENIE
STR_HEAVY_WEAPONS_PLATFORMS
SAMOBIEŻNA BROŃ CIĘŻKA
STR_WEAPONS_AND_EQUIPMENT
BROŃ I SPRZĘT
STR_ALIEN_ARTIFACTS
ARTEFAKTY OBCYCH
STR_BASE_FACILITIES
INSTALACJE BAZY
STR_ALIEN_LIFE_FORMS
OBCE FORMY ŻYCIA
STR_ALIEN_RESEARCH_UC
BADANIA NAD OBCYMI
STR_UFO_COMPONENTS
KOMPONENTY NOLi
STR_UFOS
NOLe
STR_SELECT_ITEM
WYBIERZ POZYCJĘ
STR_ACCELERATION
PRZYŚPIESZENIE>
STR_FUEL_CAPACITY
POJEMNOŚĆ BAKÓW>
STR_WEAPON_PODS
PODWIESZEŃ NA BROŃ>
STR_DAMAGE_CAPACITY_UC
WYTRZYMAŁOŚĆ>
STR_CARGO_SPACE
MIEJSCA NA POKŁADZIE>
STR_HWP_CAPACITY
ŁADOWNOŚĆ SBCów>
STR_DAMAGE
Siła rażenia
STR_RANGE
Zasięg
STR_KM
km
STR_ACCURACY
Celność
STR_RE_LOAD_TIME
Czas przeładunku
STR_S
sek.
STR_ARMOR_PIERCING
PENETRUJĄCA
STR_INCENDIARY
ZAPALAJĄCA
STR_HIGH_EXPLOSIVE_UC
EKSPLODUJĄCA
STR_LASER_BEAM
WIĄZKA LASERA
STR_PLASMA_BEAM_UC
WIĄZKA PLAZMY
STR_STUN_UC
OGŁUSZAJĄCA
STR_SHOT_TYPE
TYP STRZAŁU
STR_ACCURACY_UC
CELNOŚĆ
STR_TU_COST
Koszt PR
STR_DAMAGE_UC
SIŁA RAŻENIA
STR_AMMO
AMUNICJA
STR_AUTO
Seryjny
STR_SNAP
Pośpieszny
STR_AIMED
Wycelowany
STR_CONSTRUCTION_TIME
Czas konstruowania
STR_CONSTRUCTION_COST
Koszt konstruowania
STR_MAINTENANCE_COST
Koszt utrzymania
STR_LOW
Nisko
STR_MEDIUM
Średnio
STR_HIGH
Wysoko
STR_CRAFT_WEAPON
Broń samolotów
STR_CRAFT_AMMUNITION
Amunicja samolotów
STR_HEAVY_WEAPONS_PLATFORM
Samobieżna Broń Ciężka
STR_WEAPON
Broń
STR_AMMUNITION
Amunicja
STR_EQUIPMENT
Sprzęt
STR_ALIEN_CORPSE
Ciało Obcego
STR_UFO_COMPONENT
Komponent NOLa
STR_PERSONAL_ARMOR
Pancerz lekki
STR_RAW_MATERIALS
Surowiec
STR_HWP_CANNON_SHELLS
Pocisk SBCa
STR_ALIEN
Obcy
STR_SECTOID
Sektoid
STR_SNAKEMAN
Wężownik
STR_ETHEREAL
Eterel
STR_MUTON
Muton
STR_FLOATER
Lewiton
STR_CELATID
Celatyd
STR_SILACOID
Krzemoid
STR_CHRYSSALID
Krystalid
STR_REAPER
Rozrywacz
STR_SECTOPOD
Sektopod
STR_CYBERDISC
CyberDysk
STR_LIVE_COMMANDER
 Dowódca
STR_LIVE_LEADER
 Lider
STR_LIVE_ENGINEER
 Inżynier
STR_LIVE_MEDIC
 Medyk
STR_LIVE_NAVIGATOR
 Nawigator
STR_LIVE_SOLDIER
 Żołnierz
STR_LIVE_TERRORIST
 Terrorysta
STR_UFO_POWER_SOURCE
Reaktor antymaterii
STR_UFO_NAVIGATION
System nawigacyjny NOLi
STR_UFO_CONSTRUCTION
Konstrukcja NOLi
STR_ALIEN_FOOD
Pokarm Obcych
STR_ALIEN_REPRODUCTION
Reprodukcja Obcych
STR_ALIEN_ENTERTAINMENT
Sprzęt rekreacyjny Obcych
STR_ALIEN_SURGERY
Sprzęt chirurgiczny Obcych
STR_EXAMINATION_ROOM
Laboratoria Obcych
STR_ALIEN_ALLOYS
Obce stopy metali
STR_ALIEN_HABITAT
Środowisko Obcych
STR_POWER_SUIT
Pancerz wzmocniony
STR_FLYING_SUIT
Pancerz latający
STR_HWP_ROCKETS
Rakieta SBCa
STR_HWP_FUSION_BOMB
Rakieta fuzyjna SBCa
STR_LASER_WEAPONS
Broń laserowa
STR_NEW_FIGHTER_CRAFT
Nowy samolot myśliwski
STR_NEW_FIGHTER_TRANSPORTER
Nowy transportowiec
STR_ULTIMATE_CRAFT
Samolot kosmiczny
STR_LASER_PISTOL
Pistolet laserowy
STR_LASER_RIFLE
Karabin laserowy
STR_HEAVY_LASER
Ciężki laser
STR_LASER_CANNON
Działko laserowe
STR_PLASMA_CANNON
Działko plazmowe
STR_FUSION_MISSILE
Wyrzutnia fuzyjna
STR_LASER_DEFENSE
Obrona laserowa
STR_PLASMA_DEFENSE
Obrona plazmowa
STR_FUSION_DEFENSE
Obrona fuzyjna
STR_GRAV_SHIELD
Odpychacz grawitacyjny
STR_MIND_SHIELD
Osłona fal mózgowych
STR_PSI_LAB
PsiLab
STR_MOTION_SCANNER
Skaner ruchu
STR_MEDI_KIT
Apteczka
STR_TANK_CANNON
Czołg
STR_TANK_ROCKET_LAUNCHER
Czołg rakietowy
STR_TANK_LASER_CANNON
Czołg laserowy
STR_HOVERTANK_PLASMA
Poduszkowiec plazmowy
STR_HOVERTANK_LAUNCHER
Poduszkowiec fuzyjny
STR_STINGRAY_LAUNCHER
Wyrzutnia mała
STR_AVALANCHE_LAUNCHER
Wyrzutnia duża
STR_CANNON
Działko
STR_FUSION_BALL_LAUNCHER
Wyrzutnia fuzyjna
STR_PLASMA_BEAM
Działko plazmowe
STR_STINGRAY_MISSILES
Pocisk mały
STR_AVALANCHE_MISSILES
Pocisk duży
STR_CANNON_ROUNDS_X50
Naboje działka (50 sztuk)
STR_FUSION_BALL
Pocisk fuzyjny
STR_SOLDIER
Żołnierz
STR_SCIENTIST
Naukowiec
STR_ENGINEER
Inżynier
STR_NORTH_AMERICA
Ameryka Północna
STR_ARCTIC
Arktyka
STR_ANTARCTICA
Antarktyda
STR_SOUTH_AMERICA
Ameryka Południowa
STR_EUROPE
Europa
STR_NORTH_AFRICA
Afryka Północna
STR_SOUTHERN_AFRICA
Afryka Południowa
STR_CENTRAL_ASIA
Azja Centralna
STR_SOUTH_EAST_ASIA
Azja Pd-Wschodnia
STR_SIBERIA
Syberia
STR_AUSTRALASIA
Australia
STR_PACIFIC
Pacyfik
STR_NORTH_ATLANTIC
Atlantyk Północny
STR_SOUTH_ATLANTIC
Atlantyk Południowy
STR_INDIAN_OCEAN
Ocean Indyjski
STR_ALIEN_RESEARCH
Badania Obcych
STR_ALIEN_HARVEST
Żniwa Obcych
STR_ALIEN_ABDUCTION
Porwania Obcych
STR_ALIEN_INFILTRATION
Infiltracja Obcych
STR_ALIEN_BASE
Baza Obcych
STR_ALIEN_TERROR
Terror Obcych
STR_ALIEN_RETALIATION
Odwet Obcych
STR_ALIEN_SUPPLY
Zaopatrzenie Obcych
STR_POWER_SOURCES
Źródło energii
STR_MAXIMUM_SPEED
Prędkość maksymalna
STR_HYPER_WAVE_DECODER_UC
DEKODER HIPERFAL
STR_SKYRANGER
TRANSPORTER
STR_LIGHTNING
ŚCIGACZ
STR_AVENGER
NISZCZYCIEL
STR_INTERCEPTOR
PATROLOWIEC
STR_FIRESTORM
MYŚLIWIEC
STR_UFO
NOL
STR_STINGRAY
POCISK MAŁY
STR_AVALANCHE
POCISK DUŻY
STR_CANNON_UC
DZIAŁKO
STR_FUSION_BALL_UC
WYRZUTNIA FUZYJNA
STR_LASER_CANNON_UC
DZIAŁKO LASEROWE
STR_DAMAGE_CAPACITY
Wytrzymałość
STR_WEAPON_POWER
Siła rażenia
STR_WEAPON_RANGE
Zasięg broni
STR_ACCESS_LIFT
Winda
STR_LABORATORY
Laboratoria
STR_WORKSHOP
Warsztaty
STR_SMALL_RADAR_SYSTEM
Radar krótkiego zasięgu
STR_LARGE_RADAR_SYSTEM
Radar dalekiego zasięgu
STR_MISSILE_DEFENSES
Obrona rakietowa
STR_GENERAL_STORES
Magazyny
STR_ALIEN_CONTAINMENT
Izolatki dla Obcych
STR_LASER_DEFENSES
Obrona laserowa
STR_PLASMA_DEFENSES
Obrona plazmowa
STR_FUSION_BALL_DEFENSES
Obrona fuzyjna
STR_PSIONIC_LABORATORY
Psioniczne Laboratoria
STR_HYPER_WAVE_DECODER
Dekoder HiperFal
STR_HANGAR
Hangar
STR_USA
USA
STR_RUSSIA
ROSJA
STR_UK
BRYTANIA
STR_FRANCE
FRANCJA
STR_GERMANY
NIEMCY
STR_ITALY
WŁOCHY
STR_SPAIN
HISZPANIA
STR_CHINA
CHINY
STR_JAPAN
JAPONIA
STR_INDIA
INDIE
STR_BRAZIL
BRAZYLIA
STR_AUSTRALIA
AUSTRALIA
STR_NIGERIA
NIGERIA
STR_SOUTH_AFRICA
RPA
STR_EGYPT
EGIPT
STR_CANADA
KANADA
STR_FLOATER_SOLDIER
Lewiton Żołnierz
STR_FLOATER_NAVIGATOR
Lewiton Nawigator
STR_FLOATER_MEDIC
Lewiton Medyk
STR_FLOATER_ENGINEER
Lewiton Inżynier
STR_FLOATER_LEADER
Lewiton Lider
STR_FLOATER_COMMANDER
Lewiton Dowódca
STR_TANK
SBC
STR_CIVILIAN
Cywil
STR_JAN
Sty
STR_FEB
Lut
STR_MAR
Mar
STR_APR
Kwi
STR_MAY
Maj
STR_JUN
Cze
STR_JUL
Lip
STR_AUG
Sie
STR_SEP
Wrz
STR_OCT
Paź
STR_NOV
Lis
STR_DEC
Gru
STR_INTERNATIONAL_RELATIONS
Stosunki międzynarodowe
STR_COUNTRY
Kraj
STR_FUNDING
Dotacje
STR_CHANGE
Zmiana
STR_WEAPON_SYSTEMS
SYSTEMY{NEWLINE} BOJOWE
STR_HWPS
SBCów
STR_DAMAGE_UC_
USZKODZENIA>
STR_ACCESS_LIFT_UFOPEDIA
Winda umożliwia dostarczanie sprzętu i personelu do i na zewnątrz podziemnej bazy. Jest to zawsze pierwsza instalacja konstruowana w miejscu nowej bazy. Przez obszar windy mogą wtargnąć potencjalne siły wroga.
STR_LIVING_QUARTERS_UFOPEDIA
Każdy blok kwater ma miejsce dla 50-ciu osób personelu. Instalacja zapewnia miejsce na odpoczynek oraz na spanie i spożywanie posiłków.
STR_LABORATORY_UFOPEDIA
Do 50-ciu naukowców może pracować w bloku laboratoriów. Laboratoria są wyposażone w najnowszą aparaturę do badań materiałowych oraz z dziedzin biochemii i kosmologii. Zapewniony jest też uprzywilejowany dostęp do najlepszych laboratoriów naukowych na całym świecie, włącznie z instytutami wojskowymi.
STR_WORKSHOP_UFOPEDIA
Warsztaty posiadają całe potrzebne wyposażenie służące do produkcji sprzętu zaprojektowanego lub przebadanego w laboratoriach naukowych. W warsztatach może pracować do 50-ciu inżynierów, ale konstruowane przedmioty również wymagają trochę miejsca.
STR_SMALL_RADAR_SYSTEM_UFOPEDIA
Radar krótkiego zasięgu jest efektywny w promieniu ponad 550-ciu km i jest połączony z systemami satelitarnymi do poszukiwań obiektów naziemnych. Każdy radar ma 5% szans na wykrycie obiektu średniej wielkości w ciągu 10-ciu minut.
STR_LARGE_RADAR_SYSTEM_UFOPEDIA
Radar dalekiego zasięgu jest efektywny w promieniu ponad 830-tu km i jest połączony z systemami satelitarnymi do poszukiwań obiektów naziemnych. Każdy radar ma 5% szans na wykrycie obiektu średniej wielkości w ciągu 10-ciu minut.
STR_MISSILE_DEFENSES_UFOPEDIA
Obrona rakietowa stanowi jakąś ochronę przed wrogim statkiem, który próbuje lądować w pobliżu bazy.
STR_GENERAL_STORES_UFOPEDIA
Cały sprzęt, broń, amunicja, zdobyte materiały i Samobieżna Broń Ciężka, z wyjątkiem sprzętu na pokładach samolotów, są przechowywane w magazynach.
STR_ALIEN_CONTAINMENT_UFOPEDIA
Izolatki dla Obcych posiadają specjalne środowisko utrzymujące Ich procesy życiowe. Instalacja ta może utrzymywać przy życiu do 10-ciu obcych form życia przebywających w oddzielnych pomieszczeniach.
STR_LASER_DEFENSES_UFOPEDIA
Obrona laserowa, dzięki promieniowaniu laserowemu, jest dobrą ochroną przed wrogim statkiem.
STR_PLASMA_DEFENSES_UFOPEDIA
Obrona plazmowa, dzięki rozpędzonym cząstkom, zapewnia mocną i skuteczną ochronę przed wrogim statkiem.
STR_FUSION_BALL_DEFENSES_UFOPEDIA
Obrona fuzyjna zapewnia najskuteczniejszą ochronę przed atakiem Obcych. Dzięki antymaterii pociski wytwarzają implozję, która niszczy wszystko w obrębie określonego promienia.
STR_GRAV_SHIELD_UFOPEDIA
Odpychacz grawitacyjny odpycha statek Obcych próbujący lądować w pobliżu bazy wystarczająco długo, by wszystkie systemy obronne bazy wystrzeliły ponownie. W praktyce podwaja to skuteczność każdego systemu obronnego bazy.
STR_MIND_SHIELD_UFOPEDIA
Dopóki statki Obcych polegają na odbiorze fal mózgowych do wykrywania obecności ludzi (a więc i baz), najefektywniejszym środkiem zaradczym przeciw wykryciu bazy jest tłumienie fal mózgowych emitowanych przez jej personel. Ta instalacja drastycznie redukuje szansę wykrycia bazy przez statek Obcych.
STR_PSIONIC_LABORATORY_UFOPEDIA
Psioniczne Laboratoria (w skrócie PsiLab-y) mogą oszacowywać potencjał psioniczny żołnierzy w bazie i zapewniać im niezbędne szkolenia zwiększające ich zdolności psioniczne. Każdy blok laboratoriów może szkolić do 10-ciu żołnierzy na raz. Szkoleni żołnierze są wyznaczani na początku każdego miesiąca. Zdolności psioniczne używane w połączeniu z PsiAmp-em mogą być stosowane do ataków psionicznych podczas walki.
STR_HYPER_WAVE_DECODER_UFOPEDIA
Komunikacja Obcych wykorzystuje wielowymiarowe fale (tzw. HiperFale), które rozchodzą się prawie natychmiastowo. Dekoder wychwytuje transmisje NOLi i dekoduje je. Daje to informację o typie NOLa, rasie Obcych i rodzaju Ich misji.
STR_HANGAR_UFOPEDIA
Każdy hangar może zawierać jeden samolot. Każdy z hangarów zawiera sprzęt służący do utrzymywania, tankowania i reperowania samolotów X-COMu. Każdy samolot stacjonujący w bazie musi mieć przydzielony wolny hangar. Hangar nie może być używany przez inny samolot, nawet jeśli przydzielony mu samolot został wysłany na misję.
STR_PISTOL_UFOPEDIA
Standardowy półautomatyczny pistolet X-COMu wysokiej mocy z 12-to nabojowym magazynkiem.
STR_RIFLE_UFOPEDIA
Ten bardzo celny karabin snajperski z celownikiem laserowym posiada magazynek na 20 naboi 6,7 mm.
STR_HEAVY_CANNON_UFOPEDIA
Ciężki karabin (CK) jest dewastacyjną, ale nieporęczną bronią. Jego wszechstronność wynika z faktu, że może przyjmować trzy typy amunicji - amunicję penetrującą dużego kalibru, amunicję eksplodującą i zapalającą.
STR_AUTO_CANNON_UFOPEDIA
Karabin maszynowy (KM) łączy w sobie szybkostrzelność z mocą i wszechstronnością ciężkiego karabinu.
STR_ROCKET_LAUNCHER_UFOPEDIA
Ten rakietnik z celownikiem laserowym potrafi strzelać trzema różnymi typami rakiet.
STR_LASER_PISTOL_UFOPEDIA
Pistolet laserowy jest efektywną implementacją nowej technologii. Posiada wygodę klasycznego pistoletu, ale ma większą szybkość i celność oddawanych strzałów.
STR_LASER_RIFLE_UFOPEDIA
Karabin laserowy jest potężniejszą i celniejszą wersją wcześniejszego projektu pistoletu laserowego.
STR_HEAVY_LASER_UFOPEDIA
Ciężki laser jest nieporęczny, ale za to niezwykle efektywny.
STR_GRENADE_UFOPEDIA
Ten standardowy granat posiada dokładny i zaawansowany układ czasowy do precyzyjnej kontroli momentu zapłonu.
STR_SMOKE_GRENADE_UFOPEDIA
Granat dymny jest przydatny do tworzenia zasłony w przypadku walki na otwartej przestrzeni. Należy używać go ostrożnie, gdyż Obcy mogą wykorzystać zasłonę tak samo dobrze jak Ich przeciwnik.
STR_PROXIMITY_GRENADE_UFOPEDIA
Mina może być rzucona jak zwykły granat. Jednak po upadku uaktywnia się dopiero przez pobliski ruch. Aby używać jej odpowiednio wymagana jest duża wprawa i ostrożność.
STR_HIGH_EXPLOSIVE_UFOPEDIA
Ten materiał wybuchowy powinien być używany tylko do wyburzania. Trzymaj żołnierzy z daleka od wyburzanych obiektów.
STR_MOTION_SCANNER_UFOPEDIA
To nowoczesne urządzenie wykorzystuje różnorodne detektory i zaawansowane algorytmy komputerowe do wykrywania ruchu jednostek (wroga, własnych itp.). Ale efektywne używanie tego urządzenia wymaga pewnej praktyki. Podczas misji kliknij na ikonę skanera ruchu trzymanego w ręku. Z menu wybierz 'Skanuj'. Wyświetlacz skanera pokaże w centrum strzałkę wskazującą kierunek, w którym jest zwrócona twarz żołnierza (północ będzie na górze). Pulsujące plamy będą odpowiadać jednostkom, które ostatnio się ruszały. Większe lub szybciej poruszające się jednostki wygenerują większe plamy. Nieruchome jednostki w ogóle nie zostaną wykryte.
STR_MEDI_KIT_UFOPEDIA
Apteczką można leczyć, znieczulać oraz stymulować. Aby jej użyć trzeba stanąć twarzą przodem do żołnierza wymagającego leczenia. Jeśli żołnierz jest ogłuszony trzeba stanąć nad jego ciałem. Następnie trzeba kliknąć na ikonę apteczki i wybrać z menu 'Użyj apteczki'.{NEWLINE}LECZENIE> Części ciała z ranami śmiertelnymi będą czerwone. Kliknij na zranioną część ciała. Kliknij na przycisk 'Leczenie'. Zostanie wyleczona jedna rana śmiertelna i zostanie przywrócone trochę zdrowia.{NEWLINE}STYMULACJA> Zwiększa wytrzymałość i ocuca nieprzytomnego (ogłuszonego) żołnierza. Aby ocucić nieprzytomnego żołnierza musisz stać dokładnie nad jego ciałem.{NEWLINE}ZNIECZULANIE> Przywraca morale zranionego żołnierza nie większe jednak niż stracone przez niego zdrowie.
STR_PSI_AMP_UFOPEDIA
Psioniczny Amplifikator (w skrócie PsiAmp) może być używany tylko przez żołnierzy ze zdolnościami psionicznymi. Podczas walki kliknij na ikonę PsiAmp-a, wybierz typ, a potem kursorem obiekt ataku. Dostępne są dwa typy ataku psionicznego:{NEWLINE}PANIKA> Jeśli atak się powiedzie zmniejszą się morale obiektu co może spowodować jego panikę.{NEWLINE}HIPNOZA> Jeśli się powiedzie zyskasz wtedy bezpośrednią kontrolę nad jednostką przeciwnika tak, jakby była Twoją własną (z wyjątkiem dostępu do sprzętu rozmieszczonego na jednostce). Ten typ ataku trudniej jest przeprowadzić pomyślnie niż poprzedni.
STR_STUN_ROD_UFOPEDIA
To urządzenie może być użyte tylko w bezpośrednim kontakcie. Wstrząsem elektrycznym ogłuszy żywy organizm bez zabijania go.
STR_THE_SUBJECT_HAS_DIED
Podczas 'przesłuchiwania' jeniec zmarł z powodu urazów.
STR_MIND_PROBE_UFOPEDIA
Telepatnik jest urządzeniem komunikacyjnym Obcych, który pobiera informacje bezpośrednio z fal mózgowych. Jednostki X-COMu mogą używać tego urządzenia w walce do wyświetlania charakterystyk Obcych. Kliknij na telepatniku, a potem na opcję 'Telepatia'. Następnie kliknij kursorem na Obcego.
STR_PLASMA_PISTOL_UFOPEDIA
Broń plazmowa jest śmiercionośną bronią Obcych bazującą na przyśpieszaniu cząstek we wnętrzu słabego pola antygrawitacyjnego.
STR_PLASMA_RIFLE_UFOPEDIA
To jest silnie dewastacyjna broń bazująca na przyśpieszaniu cząstek we wnętrzu słabego pola antygrawitacyjnego.
STR_SIZE
Rozmiar
STR_THE_CORPSE_MAY_BE_RESEARCHED
Można zbadać ciało, aby uzyskać raport z autopsji.
STR_NOT_ENOUGH_AMMUNITION_TO_ARM
Za mało amunicji by uzbroić
STR_BLASTER_LAUNCHER_UFOPEDIA
To jest wyrzutnik rakiet kierowanych, który strzela rakietami fuzyjnymi o dużej sile rażenia. Gdy klikniesz na rakietniku fuzyjnym będziesz mógł ustalić punkty kontrolne, przez które będzie miała przelatywać rakieta fuzyjna. Jeśli masz ustawioną wystarczającą ilość punktów kontrolnych kliknij na specjalną ikonę odpalającą.
STR_SMALL_LAUNCHER_UFOPEDIA
Mały wyrzutnik granatów głuszących. Bardzo przydatny do chwytania żywych okazów Obcych.
STR_ALIEN_GRENADE_UFOPEDIA
To urządzenie działa tak samo jak ziemski granat z wyjątkiem tego, że ma większą siłę rażenia.
STR_SMALL_SCOUT
Mały zwiadowca
STR_MEDIUM_SCOUT
Średni zwiadowca
STR_LARGE_SCOUT
Duży zwiadowca
STR_HARVESTER
Żniwiarka
STR_ABDUCTOR
Porywacz
STR_TERROR_SHIP
Terrorowiec
STR_BATTLESHIP
Dewastator
STR_SUPPLY_SHIP
Zaopatrzeniowiec
STR_RATING
OCENA> 
STR_RATING_TERRIBLE
OKROPNA!
STR_RATING_POOR
NĘDZNA!
STR_RATING_OK
OK!
STR_RATING_GOOD
DOBRA!
STR_RATING_EXCELLENT
ZNAKOMITA!
STR_SCORE
PUNKTY
STR_XCOM_PROJECT_MONTHLY_REPORT
OKRESOWY RAPORT PROJEKTU X-COM
STR_MONTH
Miesiąc> 
STR_COUNCIL_IS_GENERALLY_SATISFIED
Rada krajów utrzymujących projekt jest ogólnie zadowolona{NEWLINE}z Twoich dotychczasowych postępów.
STR_COUNCIL_IS_VERY_PLEASED
Rada krajów utrzymujących projekt jest bardzo zadowolona z Twojego znakomitego postępu. Oby tak dalej!
STR_COUNCIL_IS_DISSATISFIED
Rada krajów utrzymujących projekt jest niezadowolona z Twojej działalności. Musisz poprawić swoją skuteczność działań wobec zagrożenia ze strony Obcych lub będzie Ci grozić zakończenie projektu.
STR_YOU_HAVE_NOT_SUCCEEDED
Nie udała Ci się obrona Ziemi przed inwazją Obcych. Rada krajów utrzymujących projekt niestety zdecydowała się go zakończyć. Każdy naród będzie rozwiązywał problem na własną rękę. Możemy mieć jedynie nadzieję, że potrafimy przyzwyczaić się do oczywistych sił zbrojnych wroga oraz, że powszechna ludność zżyje się z Przybyszami.
STR_COUNTRY_IS_PARTICULARLY_PLEASED
 - kraj ten jest szczególnie zadowolony z Twoich lokalnych działalności eksterminacyjnych na jego terenie i zgodził się zwiększyć swoje dotacje.
STR_COUNTRIES_ARE_PARTICULARLY_HAPPY
 - kraje te są szczególnie zadowolone z Twoich lokalnych działalności eksterminacyjnych na ich terenach i zgodziły się zwiększyć swoje dotacje.
STR_AND
 i 
STR_COUNTRY_IS_UNHAPPY_WITH_YOUR_ABILITY
 - kraj ten jest szczególnie niezadowolony z Twoich lokalnych działalności eksterminacyjnych na jego terenie i zdecydował się zredukować swoje dotacje.
STR_COUNTRIES_ARE_UNHAPPY_WITH_YOUR_ABILITY
 - kraje te są szczególnie niezadowolone z Twoich lokalnych działalności eksterminacyjnych na ich terenach i zdecydowały się zredukować swoje dotacje.
STR_KNOTS
km/h
STR_COUNTRY_HAS_SIGNED_A_SECRET_PACT
 - kraj ten podpisał tajny pakt z nieznanymi siłami zbrojnymi Obcych i wycofał się z projektu.
STR_COUNTRIES_HAVE_SIGNED_A_SECRET_PACT
 - kraje te podpisały tajne pakty z nieznanymi siłami zbrojnymi Obcych i wycofały się z projektu.
STR_MONTHLY_RATING
Miesięczna ocena> 
STR_FUNDING_CHANGE
Zmiana funduszy> 
STR_COUNCIL_REDUCE_DEBTS
Rada finansowa nie jest zadowolona z Twojego finansowego położenia. Musisz zmniejszyć swój dług poniżej 2 milionów dolarów lub projekt zostanie zakończony.
STR_HYPER_WAVE_TRANSMISSIONS_ARE_DECODED
ZDEKODOWANO TRANSMISJĘ HIPERFAL.
STR_CRAFT_TYPE
STATEK
STR_RACE
RASA
STR_MISSION
MISJA
STR_ZONE
REGION
STR_ALLOCATE_RESEARCH
Wyznacz badania
STR_ALLOCATE_MANUFACTURE
Wyznacz produkcję
STR_NEW_YORK
Nowy Jork
STR_WASHINGTON
Waszyngton
STR_LOS_ANGELES
Los Angeles
STR_MONTREAL
Montreal
STR_HAVANA
Hawana
STR_MEXICO_CITY
Meksyk
STR_CHICAGO
Chicago
STR_VANCOUVER
Vancouver
STR_DALLAS
Dallas
STR_BRASILIA
Brasilia
STR_BOGOTA
Bogota
STR_BUENOS_AIRES
Buenos Aires
STR_SANTIAGO
Santiago
STR_RIO_DE_JANEIRO
Rio de Janeiro
STR_LIMA
Lima
STR_CARACAS
Caracas
STR_LONDON
Londyn
STR_PARIS
Paryż
STR_BERLIN
Berlin
STR_MOSCOW
Moskwa
STR_ROME
Rzym
STR_MADRID
Madryt
STR_BUDAPEST
Budapeszt
STR_LAGOS
Lagos
STR_CAIRO
Kair
STR_CASABLANCA
Casablanca
STR_PRETORIA
Pretoria
STR_NAIROBI
Nairobi
STR_CAPE_TOWN
Kapsztad
STR_KINSHASA
Kinszasa
STR_ANKARA
Ankara
STR_DELHI
Delhi
STR_KARACHI
Karaczi
STR_BAGHDAD
Bagdad
STR_TEHRAN
Teheran
STR_BOMBAY
Bombaj
STR_CALCUTTA
Kalkuta
STR_TOKYO
Tokio
STR_BEIJING
Pekin
STR_BANGKOK
Bangkok
STR_MANILA
Manila
STR_SEOUL
Seul
STR_SINGAPORE
Singapur
STR_JAKARTA
Dżakarta
STR_SHANGHAI
Szanghaj
STR_HONG_KONG
Hongkong
STR_NOVOSIBIRSK
Nowosybirsk
STR_CANBERRA
Canberra
STR_WELLINGTON
Wellington
STR_MELBOURNE
Melbourne
STR_PERTH
Perth
STR_NEW_GAME
Nowa gra
STR_LOAD_SAVED_GAME
Załaduj grę
STR_SELECT_DIFFICULTY_LEVEL
Wybierz poziom trudności
STR_1_BEGINNER
1> Początkujący
STR_2_EXPERIENCED
2> Doświadczony
STR_3_VETERAN
3> Weteran
STR_4_GENIUS
4> Geniusz
STR_5_SUPERHUMAN
5> SuperMózgowiec
STR_TIME
Czas
STR_DATE
Data
STR_SELECT_GAME_TO_LOAD
Wybierz grę do załadowania
STR_SELECT_SAVE_POSITION
Wybierz miejsce zapisu
STR_PSIONIC_TRAINING
TRENING PSIONICZNY
STR_REMAINING_PSI_LAB_CAPACITY
PsiLab-ów dostępnych> 
STR_PSIONIC__STRENGTH
        Moc{NEWLINE}   psioniczna
STR_PSIONIC_SKILL_IMPROVEMENT
      Zdolności psioniczne{NEWLINE}            /Zmiana
STR_PSI_AMP
PsiAmp
STR_IN_TRAINING
    Treno-{NEWLINE}    wany?
STR_TARGETTED_BY
NAMIERZONO PRZEZ:
STR_WEAPONS_CREW_HWPS
BROŃ/{NEWLINE}ZAŁOGA/SBCów
STR_ABANDON_GAME
KONIEC GRY
STR_QUIT
Zakończ program
STR_IS_LOW_ON_FUEL_RETURNING_TO_BASE
wraca do bazy,{NEWLINE}bo leci na rezerwie.
STR_SOLDIER_LIST
Lista żołnierzy
STR_RANK_
RANGA> 
STR_MISSIONS
MISJI> 
STR_KILLS
ZABITYCH> 
STR_WOUND_RECOVERY
CZAS KURACJI> 
STR_TIME_UNITS
PUNKTY RUCHU
STR_STAMINA
WYTRZYMAŁOŚĆ
STR_HEALTH
ZDROWIE
STR_BRAVERY
ODWAGA
STR_REACTIONS
REFLEKS
STR_FIRING_ACCURACY
CELNOŚĆ STRZAŁU
STR_THROWING_ACCURACY
CELNOŚĆ RZUTU
STR_STRENGTH
SIŁA
STR_PSIONIC_STRENGTH
MOC PSIONICZNA
STR_PSIONIC_SKILL
ZDOLNOŚCI PSIONICZNE
STR_NEW_RANK
NOWA RANGA
STR_PROMOTIONS
Awanse
STR_SOLDIERS_UC
ŻOŁNIERZE
STR_TANK_CANNON_UFOPEDIA
Samobieżna Broń Ciężka (w skrócie SBC) została zaprojektowana w celu wzmocnienia oddziału X-COMu. Kombinacja dużej siły ognia i twardego pancerza sprawia, że jednostki te są cenne podczas ostrzału na otwartym terenie walki. Bądź pewien, że w magazynach masz wystarczającą ilość amunicji, by uzbroić czołg. SBCe są uzbrajane automatycznie, gdy włączasz je do oddziału.
STR_TANK_ROCKET_LAUNCHER_UFOPEDIA
Ten czołg jest uzbrojony w potężne rakiety. Jest to groźna broń przeciwko każdemu wrogowi. Jeśli chcesz ten czołg włączyć do oddziału to upewnij się, że w magazynach masz wystarczającą ilość rakiet SBCa.
STR_TANK_LASER_CANNON_UFOPEDIA
Broń laserowa jest przydatną bronią dla SBCów. Daje to dużą siłę ognia bez ograniczeń amunicyjnych.
STR_HOVERTANK_PLASMA_UFOPEDIA
Technologia Obcych nadała SBCom nowy charakter. Dodanie możliwości poruszania się w powietrzu oraz siły ognia działa plazmowego sprawiło, że jest to kombinacja śmiercionośna.
STR_HOVERTANK_LAUNCHER_UFOPEDIA
Ten poduszkowiec jest wyrzutnią rakiet fuzyjnych SBCa, które są niesamowicie dewastacyjne. Używaj tej broni z wielką ostrożnością. Aby w pełni uzbroić ten poduszkowiec musisz mieć wyprodukowaną odpowiednią ilość rakiet fuzyjnych SBCa. By strzelić musisz ustalić kursorem kolejne punkty kontrolne, przez które będzie przelatywać rakieta, a następnie kliknąć na ikonie odpalającej rakietę fuzyjną SBCa.
STR_HEAVY_PLASMA_CLIP_UFOPEDIA
Ten przedmiot jest magazynkiem dla ciężkiej plazmy. Zawiera małą ilość Elerium.
STR_PLASMA_RIFLE_CLIP_UFOPEDIA
Ten mały obiekt jest używany jako źródło energii dla karabinu plazmowego - broni Obcych średniej mocy. Zawiera małe ilości Elerium.
STR_PLASMA_PISTOL_CLIP_UFOPEDIA
Źródło energii dla małego pistoletu plazmowego Obcych. Zawiera Elerium - źródło wszelkiej energii wykorzystywanej przez Obcych.
STR_STUN_BOMB_UFOPEDIA
Granat głuszący jest wykorzystywany do chwytania żywych okazów ludzi, ale jak najbardziej może być używany przeciwko różnym rasom Obcych. Jest wystrzeliwany z granatnika.
STR_ALIEN_RESEARCH_UFOPEDIA
Misje naukowe Obcych mają na celu zbieranie podstawowych danych o Ziemi i jej mieszkańcach. Do tego celu są używane przeważnie małe statki, sporadycznie lądujące na opustoszałych terenach. Ten typ aktywności Obcych stwarza najmniejsze niebezpieczeństwo dla X-COMu oraz trochę niepokoi rządy i ludność.
STR_ALIEN_HARVEST_UFOPEDIA
Obcy mają wiele korzyści z ziemskiej fauny. Zwierzęta są dyskretnie porywane, a następnie zwracane z usuniętymi różnymi organami. Okaleczenia bydła są przeważnie zgłaszane zaraz po zaobserwowaniu NOLa. Ten typ aktywności powoduje duży niepokój rządów i znaczny lęk wśród ludności. Lądowania NOLi zdarzają się głównie w pobliżu gospodarstw rolnych. Teoria zwana 'Żniwa Obcych' mówi, że rasy Obcych pierwotnie pojawiły się na planecie bez flory i fauny, a teraz powróciły by zbierać żniwo, które niegdyś zasiały.
STR_ALIEN_ABDUCTION_UFOPEDIA
To jest najbardziej złowroga forma aktywności Obcych. Porwania prowadzone przez Obcych są często zgłaszane mimo, że Obcy usiłują wymazywać z pamięci ofiar przeżycia związane z porwaniami. Porywanie istot ludzkich ma na celu zbadanie fizjologii człowieka, impregnowanie płodów Obcych oraz przeprowadzanie dziwacznych eksperymentów genetycznych. Celem tej aktywności wydają się być genetyczne mutacje i hodowanie nowych krzyżówek Obcych. Takie zachowanie Obcych jest powodem podnoszonego alarmu zdarzającego się na terenach zaludnionych, na przykład w miastach.
STR_ALIEN_INFILTRATION_UFOPEDIA
Rządy Ziemi mogą być infiltrowane przez agentów Obcych wyglądających jak ludzie. W rezultacie może dojść do oficjalnego spotkania na najwyższym szczeblu rządu państwa z Obcymi. Charakterystyczne dla szczytu tej aktywności są częste pojawiania się NOLi w okolicy ważniejszych miast. Obcy będą próbować podpisać pakt z rządem ziemskim oferując wiedzę na temat Ich wyższej technologii. W zamian rząd nie będzie przeszkadzał Obcym w kontynuowaniu Ich poczynań. Tego typu misje Obcych stanowią największą groźbę dla X-COMu. Jeśli rząd zgodzi się podpisać pakt wtedy przestanie finansować X-COM.
STR_ALIEN_BASE_UFOPEDIA
Obcy konstruują tajne podziemne bazy w odległych niezaludnionych miejscach. Po wstępnym rozpoznaniu lotniczym nadchodzi intensyfikacja lotów NOLi w miejscu budowanej bazy. O ile nam wiadomo bazy te zawierają laboratoria do przeprowadzania eksperymentów na porwanych ludziach oraz sprzęt potrzebny w przyszłych misjach przeprowadzanych w rejonie. Obecność bazy Obcych wywołuje dużą liczbę doniesień o aktywności Obcych, ale bez zauważanych NOLi. W takiej sytuacji, aby zlokalizować bazę samolot X-COMu musi patrolować teren przez kilka godzin, żeby zwiększyć szansę wykrycia.
STR_ALIEN_TERROR_UFOPEDIA
Gdy Obcy terroryzują miasto rozmieszczają specjalne siły zbrojne z bronią wzbudzającą jednocześnie podziw i lęk. Cywile są zastraszani bezpośrednio, a rządy z całego rejonu zostają zmuszane do ewakuacji. Głównym celem tej aktywności jest wywołanie dostatecznej publicznej histerii, aby rządy zaprzestały finansowania projektu X-COM.
STR_ALIEN_RETALIATION_UFOPEDIA
Jeśli samoloty X-COMu będą szczególnie często zestrzeliwać NOLe, wtedy Obcy podejmą akcję odwetową. Wynikiem tego będzie bezpośredni atak na bazę X-COMu. Jakkolwiek Obcy muszą najpierw znaleźć bazę X-COMu by następnie ją zaatakować, pod warunkiem że NOLe, które wykryją bazę szczęśliwie wrócą z miejsca swojego patrolu, gdzie mogą paść ofiarą niebezpiecznego napadu.
STR_ALIEN_SUPPLY_UFOPEDIA
Skoro tylko baza Obcych zostanie skonstruowana zostaje regularnie zaopatrywana przez specjalny statek zaopatrzeniowy. Gdy jeden z takich statków zostanie wykryty podczas przebywania na ziemi, wtedy jest pewne, że baza Obcych znajduje się w pobliżu tego miejsca.
STR_SMALL_SCOUT_UFOPEDIA
Ten maleńki statek jest przede wszystkim wykorzystywany do rozpoznania lub poszukiwania. Normalnie poprzedza loty większych statków rozpoczynających misję Obcych.
STR_MEDIUM_SCOUT_UFOPEDIA
Statek zwiadowczy średniej wielkości jest niegroźny dla ziemskich sił zbrojnych. Normalnie zjawia się przed większymi statkami przeprowadzającymi misję.
STR_LARGE_SCOUT_UFOPEDIA
Największy statek zwiadowczy Obcych jest statkiem ogólnego przeznaczenia używanym we wszystkich typach misji Obcych.
STR_HARVESTER_UFOPEDIA
Żniwiarka ma w podstawie otwieraną podłogę oraz jest wyposażona w podnośnik do rozciągania bydła lub innych zwierząt. Noże laserowe są używane do wycinania żądanych narządów. Padlina jest zrzucana na ziemię. NOL zawiera również pojemniki do przechowywania części ciał.
STR_ABDUCTOR_UFOPEDIA
Statek ten jest wyposażony w laboratorium do dokonywania przerażających eksperymentów na schwytanych ludziach. Normalnie ofiara jest paraliżowana siłą telepatyczną, lecz pozostaje świadoma na stole operacyjnym.
STR_TERROR_SHIP_UFOPEDIA
Terrorowiec ma ładownię dla dużej ilości terrorystycznych stworów i broni Obcych. Służy do transportowania terrorystów na zaludnione tereny.
STR_BATTLESHIP_UFOPEDIA
Dewastator jest największym i najlepiej uzbrojonym statkiem Obcych. Jest podstawowym NOLem wchodzącym w skład każdej misji. Ma liczną załogę i jest wyposażony w broń o dużej sile rażenia.
STR_SUPPLY_SHIP_UFOPEDIA
Statek zaopatrzeniowy jest używany podczas konstruowania baz Obcych lub zaopatrywania już istniejących. Przenosi pojemniki z żywnością Obcych oraz komory reprodukcyjne.
STR_DISMANTLE
Rozbierz
STR_FACILITY_IN_USE
INSTALACJA W UŻYCIU
STR_CANNOT_DISMANTLE_FACILITY
NIE MOŻNA ROZEBRAĆ INSTALACJI!{SMALLLINE}Wszystkie instalacje bazy muszą mieć połączenie z windą.
STR_TRANSFER_ITEMS_TO
Transfer przedmiotów do 
STR_NO_ALIEN_CONTAINMENT_FOR_TRANSFER
BRAK IZOLATEK DLA PRZENOSZONYCH OBCYCH!{SMALLLINE}Żywi Obcy potrzebują izolatek, w któtych mogą przeżyć.
STR_AMOUNT_AT_DESTINATION
SZTUK NA{NEWLINE}MIEJSCU
STR_ALIEN_DIES_NO_ALIEN_CONTAINMENT_FACILITY
Obcy umarł, bo nie ma dla Niego izolatki.
STR_NO_FREE_ACCOMODATION_CREW
BRAK WOLNYCH KWATER!{SMALLLINE}W bazie docelowej brak wolnych kwater dla załogi samolotu.
STR_ITEMS_ARRIVING
Przysłane przedmioty
STR_DESTINATION_UC
DOSTARCZONO DO:
STR_PISTOL
Pistolet
STR_PISTOL_CLIP
Magazynek pistoletu
STR_RIFLE
Karabin
STR_RIFLE_CLIP
Magazynek karabinu
STR_HEAVY_CANNON
Ciężki karabin
STR_HC_AP_AMMO
A. penetrująca CK
STR_HC_HE_AMMO
A. eksplodująca CK
STR_HC_I_AMMO
A. zapalająca CK
STR_AUTO_CANNON
Karabin maszynowy
STR_AC_AP_AMMO
A. penetrująca KM
STR_AC_HE_AMMO
A. eksplodująca KM
STR_AC_I_AMMO
A. zapalająca KM
STR_ROCKET_LAUNCHER
Rakietnik
STR_SMALL_ROCKET
Rakieta mała
STR_LARGE_ROCKET
Rakieta duża
STR_INCENDIARY_ROCKET
Rakieta zapalająca
STR_GRENADE
Granat
STR_SMOKE_GRENADE
Granat dymny
STR_PROXIMITY_GRENADE
Mina
STR_HIGH_EXPLOSIVE
Materiał wybuchowy
STR_STUN_ROD
Ogłuszacz
STR_HEAVY_PLASMA
Ciężka plazma
STR_HEAVY_PLASMA_CLIP
Magazynek ciężkiej plazmy
STR_PLASMA_RIFLE
Karabin plazmowy
STR_PLASMA_RIFLE_CLIP
Magazynek karabinu plazmowego
STR_PLASMA_PISTOL
Pistolet plazmowy
STR_PLASMA_PISTOL_CLIP
Magazynek pistoletu plazmowego
STR_BLASTER_LAUNCHER
Rakietnik fuzyjny
STR_BLASTER_BOMB
Rakieta fuzyjna
STR_SMALL_LAUNCHER
Granatnik
STR_STUN_BOMB
Granat głuszący
STR_ALIEN_GRENADE
Granat Obcych
STR_ELERIUM_115
Elerium
STR_MIND_PROBE
Telepatnik
STR_SECTOID_CORPSE
Ciało Sektoida
STR_SNAKEMAN_CORPSE
Ciało Wężownika
STR_ETHEREAL_CORPSE
Ciało Eterela
STR_MUTON_CORPSE
Ciało Mutona
STR_FLOATER_CORPSE
Ciało Lewitona
STR_CELATID_CORPSE
Ciało Celatyda
STR_SILACOID_CORPSE
Ciało Krzemoida
STR_CHRYSSALID_CORPSE
Ciało Krystalida
STR_REAPER_CORPSE
Ciało Rozrywacza
STR_SECTOPOD_CORPSE
Części Sektopoda
STR_CYBERDISC_CORPSE
Części CyberDysku
STR_NOT_ENOUGH_EQUIPMENT_TO_FULLY_RE_EQUIP_SQUAD
Za mało sprzętu, aby w pełni uzbroić oddział.
STR_MARS_CYDONIA_LANDING
Mars: Lądowanie w Cydonii
STR_MARS_CYDONIA_LANDING_BRIEFING
Twój Niszczyciel wylądował na powierzchni Marsa na terenie Cydonii. Nasze informacje wskazują na to, że piramidalne konstrukcje zawierają zielone windy dostępu do podziemnego kompleksu. Skoro tylko zgromadzisz wszystkich swoich żołnierzy na zielonych obszarach kliknij na ikonę ewakuacji by uruchomić windy i dostać się do podziemi.
STR_MARS_THE_FINAL_ASSAULT
Mars: Ostateczny atak
STR_MARS_THE_FINAL_ASSAULT_BRIEFING
Windy piramid zabrały Twoich znużonych walką żołnierzy głęboko pod powierzchnię planety. Żołnierze dotarli do serca wielkiego kompleksu tuneli i sal. 'Mózg' Obcych jest ukryty gdzieś w labiryncie. Musi być zniszczony jeśli Ziemia ma być uratowana przed niewolnictwem ze strony Obcych.{NEWLINE}{NEWLINE}Powodzenia!
STR_IN_ORDER_TO_USE_OR_PRODUCE_THE
{NEWLINE}by używać lub produkować{NEWLINE}
STR_THE_ALIENS_HAVE_DESTROYED_THE_UNDEFENDED_BASE
Obcy zniszczyli niebronioną bazę 
STR_XCOM_AGENTS_HAVE_LOCATED_AN_ALIEN_BASE_IN
Szpiedzy X-COMu zlokalizowali bazę Obcych w 
STR_STANDOFF
ŚLEDZENIE
STR_CAUTIOUS_ATTACK
ATAK OSTROŻNY
STR_STANDARD_ATTACK
ATAK STANDARDOWY
STR_AGGRESSIVE_ATTACK
ATAK AGRESYWNY
STR_DISENGAGING
ZAWRACANIE
STR_UFO_HIT
NOL TRAFIONY!
STR_UFO_CRASH_LANDS
NOL ZESTRZELONY!
STR_MINIMISE_AT_STANDOFF_RANGE_ONLY
Minimalizuj tylko gdy śledzisz!
STR_UFO_RETURN_FIRE
NOL ODPOWIADA OGNIEM!
STR_INTERCEPTOR_DAMAGED
>>> NOL USZKODZIŁ SAMOLOT <<<
STR_INTERCEPTOR_DESTROYED
>>> NOL ZNISZCZYŁ SAMOLOT <<<
STR_UFO_OUTRUNNING_INTERCEPTOR
NOL UCIEKA!
STR_ALIENS_TERRORISE
TERROR OBCYCH
STR_LONG_RANGE_DETECTION
Radary dalekiego zasięgu
STR_STORES_UC
MAGAZYNY
STR_DIFFICULTY_LEVEL
Poziom trudności
STR_INTERCEPT
SAMOLOTY
STR_BASES
BAZY
STR_GRAPHS
STATYSTYKI
STR_UFOPAEDIA_UC
NOLOPEDIA
STR_OPTIONS_UC
OPCJE
STR_FUNDING_UC
BUDŻET
STR_5_SECS
5 Sek.
STR_1_MIN
1 Min.
STR_5_MINS
5 Min.
STR_30_MINS
30 Min.
STR_1_HOUR
1 Godz.
STR_1_DAY
1 Dzień
STR_XCOM_PERFORMANCE_ROSTER
Lista działaczy X-COMu
STR_ENTER_NAME
Podaj imię
STR_PERFORMANCE_RATING
Ocena działalności
STR_VICTORY_DATE
Data zwycięstwa
STR_ELECTRO_FLARE
ElektroFlara
STR_ELECTRO_FLARE_UFOPEDIA
To małe urządzenie po rzuceniu na ziemię zaczyna emitować bardzo jaskrawe światło. Podczas misji nocnych może to spowodować oświetlenie jednostek wroga będących w okolicy ElektroFlary przez co staną się widoczne.
STR_MONTHLY_COSTS
Koszty miesięczne
STR_CRAFT_RENTAL
Dzierżawa samolotu
STR_SALARIES
Wypłaty
STR_BASE_MAINTENANCE
Utrzymanie bazy
STR_COST_PER_UNIT
Koszt za sztukę
STR_QUANTITY
  Sztuk
STR_TOTAL
Razem
STR_IN_PSIONIC_TRAINING
W treningu psionicznym
STR_BLASTER_BOMB_UFOPEDIA
To urządzenie jest silnie wybuchową rakietą z inteligentnym systemem naprowadzania. Może być wystrzeliwana z rakietnika fuzyjnego.
STR_FRONT_ARMOR
Pancerz przedni
STR_LEFT_ARMOR
Pancerz lewy
STR_RIGHT_ARMOR
Pancerz prawy
STR_REAR_ARMOR
Pancerz tylny
STR_UNDER_ARMOR
Pancerz dolny
STR_ROUNDS
Naboi
STR_CURRENT_SAVE_ABORTED
Aktualny zapis anulowano
STR_CURRENT_LOAD_ABORTED
Aktualne ładowanie anulowano
STR_FORMAT
FORMATOWANIE
STR_SAVING_GAME
Zapisuję grę
STR_LOADING_GAME
Ładuję grę
STR_PROCEED
KONTYNUUJĘ
STR_NO_SAVED_GAME_PRESENT
Brak zapisanych gier
STR_LOAD_UNSUCCESSFUL
Ładowanie nie powiodło się
STR_SAVE_UNSUCCESSFUL
Zapis nie powiódł się
STR_LOAD_SUCCESSFUL
Ładowanie powiodło się
STR_SAVE_SUCCESSFUL
Zapis powiódł się
STR_DELETE
USUŃ
STR_PREVIOUS_X_COM_SAVED_GAME_DETECTED
Wykryto poprzedni zapis gry X-COM
STR_IS_IT_OK_TO_DELETE_THE_SAVED_GAME
Czy na pewno chcesz usunąć zapis gry?
STR_SOUND_OPTIONS
OPCJE DŹWIĘKOWE
STR_MUSIC_VOLUME
Muzyka
STR_SFX_VOLUME
Efekty
STR_CONTROLLER_OPTIONS
CONTROLLER OPTIONS
STR_CONTROLLER_MODE_1_HOTSPOT_INTERFACE
CONTROLLER MODE 1{NEWLINE}(HOTSPOT INTERFACE)
STR_CONTROLLER_MODE_2_POINT_CLICK_INTERFACE
CONTROLLER MODE 2{NEWLINE}(POINT & CLICK INTERFACE)
STR_LOADING
Ładowanie...
STR_FORMAT_UNSUCCESSFUL
Formatowanie nieudane
STR_UNIT
JEDNOSTKA>
STR_ENERGY
WYTRZYMAŁOŚĆ
STR_MORALE
MORALE
STR_ARMOR_
PANCERZ>
STR_FRONT_ARMOR_UC
PANCERZ PRZEDNI
STR_LEFT_ARMOR_UC
PANCERZ LEWY
STR_RIGHT_ARMOR_UC
PANCERZ PRAWY
STR_REAR_ARMOR_UC
PANCERZ TYLNY
STR_SKILLS
ZRĘCZNOŚĆ>
STR_LEVEL
POZIOM>
STR_HEAD
GŁOWA
STR_TORSO
TORS
STR_RIGHT_ARM
PRAWA RĘKA
STR_LEFT_ARM
LEWA RĘKA
STR_RIGHT_LEG
PRAWA NOGA
STR_LEFT_LEG
LEWA NOGA
STR_PAIN_KILLER
ZNIECZULANIE
STR_STIMULANT
STYMULACJA
STR_HEAL
LECZENIE
STR_TUS
PR>
STR_ALIEN_ARTIFACT
Artefakt Obcych
STR_AMMO_ROUNDS_LEFT
AMUNICJA:{NEWLINE}ZOSTAŁO{NEWLINE}NABOI 
STR_THROW
Rzuć
STR_AUTO_SHOT
Seryjny
STR_SNAP_SHOT
Pośpieszny
STR_AIMED_SHOT
Wycelowany
STR_OPEN
Otwórz
STR_CLOSE
Zamknij
STR_STUN
Ogłusz
STR_PRIME_GRENADE
Odbezpiecz
STR_USE_SCANNER
Skanuj
STR_USE_MEDI_KIT
Użyj apteczki
STR_LAUNCH_MISSILE
Odpal rakietę
STR_ACC
Cel>
STR_NOT_ENOUGH_TIME_UNITS
Za mało Punktów Ruchu!
STR_NOT_ENOUGH_ENERGY
Za duże zmęczenie!
STR_NO_ROUNDS_LEFT
Brak naboi!
STR_NO_AMMUNITION_LOADED
Nie załadowano amunicji!
STR_WRONG_AMMUNITION_FOR_THIS_WEAPON
To nie jest amunicja do tej broni!
STR_WEAPON_IS_ALREADY_LOADED
Broń jest już załadowana!
STR_NO_LINE_OF_FIRE
Cel nie jest na linii strzału!
STR_GRENADE_IS_ACTIVATED
Odbezpieczono granat!
STR_THERE_IS_NO_ONE_THERE
Tutaj nikogo nie ma!
STR_UNABLE_TO_USE_ALIEN_ARTIFACT_UNTIL_RESEARCHED
Trzeba przebadać ten artefakt Obcych, aby nauczyć się go używać!
STR_OUT_OF_RANGE
Cel jest poza zasięgiem!
STR_UNABLE_TO_THROW_HERE
Taki rzut jest niewykonalny!
STR_NUMBER_OF_ROUNDS
Ile naboi?
STR_SET_TIMER
Ustaw stoper na
STR_HIDDEN_MOVEMENT
NIE WIDAĆ RUCHU
STR_TURN
TURA>
STR_SIDE
STRONA>
STR_X_COM
NOL: Nieznany wróg
STR_PRESS_BUTTON_TO_CONTINUE
Naciśnij klawisz by kontynuować
STR_MIND_CONTROL
Hipnoza
STR_PANIC_UNIT
Panika
STR_MIND_CONTROL_SUCCESSFUL
Obcy zahipnotyzowany.
STR_HAS_GONE_BERSERK
wpadł w szał.
STR_HAS_PANICKED
spanikował.
STR_XCOM
X-COM
STR_ALIENS
Obcy
STR_RIGHT_HAND
PRAWA DŁOŃ
STR_LEFT_HAND
 LEWA DŁOŃ
STR_RIGHT_SHOULDER
PRAWE RAMIĘ
STR_LEFT_SHOULDER
 LEWE RAMIĘ
STR_BACK_PACK
PLECAK
STR_BELT
PAS
STR_IS_UNDER_ALIEN_CONTROL
jest pod kontrolą Obcego.
STR_SCROLL_SPEED
PRĘDKOŚĆ PRZESUWU EKRANU
STR_SCROLL_TYPE
TYP PRZESUWU
STR_TRIGGER_SCROLL
PRZEŁĄCZANY PRZESUW
STR_AUTO_SCROLL
AUTOPRZESUW
STR_FIRE_SPEED
PRĘDKOŚĆ PODCZAS STRZAŁU
STR_XCOM_MOVEMENT_SPEED
PRĘDKOŚĆ PODCZAS RUCHU X-COMu
STR_ALIEN_MOVEMENT_SPEED
PRĘDKOŚĆ PODCZAS RUCHU OBCYCH
STR_HAS_BECOME_UNCONSCIOUS
 stracił przytomność.
STR_HAS_DIED_FROM_A_FATAL_WOUND
 wykrwawił się na śmierć.
STR_USE_MIND_PROBE
Telepatia
STR_FATAL_WOUNDS
RANY ŚMIERTELNE
STR_UNDER_ARMOR_UC
PANCERZ DOLNY
STR_TIME_UNITS_RESERVED_FOR_SNAP_SHOT
Zarezerwowano PR dla strzału pośpiesznego.
STR_TIME_UNITS_RESERVED_FOR_AUTO_SHOT
Zarezerwowano PR dla strzału seryjnego.
STR_TIME_UNITS_RESERVED_FOR_AIMED_SHOT
Zarezerwowano PR dla strzału wycelowanego.
STR_UNITS_IN_EXIT_AREA
 na terenie ewakuacji
STR_UNITS_OUTSIDE_EXIT_AREA
 poza terenem ewakuacji
STR_ABORT_MISSION
Przerwać misję?
STR_CORPSE
Zwłoki
STR_UNLOAD
Rozładuj
STR_NEW_SAVED_GAME
<Nowy Zapis Gry>
STR_NEW_BATTLE
Nowa potyczka
STR_OPTIONS
Opcje
STR_TERRAIN
Teren
STR_DARKNESS
Zaciemnienie
STR_DISPLAY_RESOLUTION
Rozdzielczość ekranu
STR_DISPLAY_MODE
Tryb wyświetlania
STR_WINDOWED
W oknie
STR_FULLSCREEN
Pełny ekran
STR_LANGUAGE
Wybór języka
STR_FARM
Farma
STR_FOREST
Zalesiony
STR_JUNGLE
Dżungla
STR_MOUNTAIN
Górzysty
STR_DESERT
Pustynny
STR_POLAR
Polarny
STR_RANDOM_BATTLE
Losowa Potyczka
<<<<<<< HEAD
STR_MIXED
Mieszany
STR_RIGHT_CLICK_TO_DELETE
Kliknij prawym przyciskiem myszy, aby usunąć.
=======
STR_NOT_ENOUGH_ammotype_TO_ARM_HWP
Brakuje {1} aby uzbroić czołg.
STR_DAY_1
{N} dzień
STR_DAY_2
{N} dni
STR_DAY_3
{N} dni
>>>>>>> ede9f5ae
<|MERGE_RESOLUTION|>--- conflicted
+++ resolved
@@ -2079,12 +2079,10 @@
 Polarny
 STR_RANDOM_BATTLE
 Losowa Potyczka
-<<<<<<< HEAD
 STR_MIXED
 Mieszany
 STR_RIGHT_CLICK_TO_DELETE
 Kliknij prawym przyciskiem myszy, aby usunąć.
-=======
 STR_NOT_ENOUGH_ammotype_TO_ARM_HWP
 Brakuje {1} aby uzbroić czołg.
 STR_DAY_1
@@ -2092,5 +2090,4 @@
 STR_DAY_2
 {N} dni
 STR_DAY_3
-{N} dni
->>>>>>> ede9f5ae
+{N} dni