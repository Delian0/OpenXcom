ČESKY
STR_AVENGER_UFOPEDIA
TRANSPORTNÍ A BITEVNÍ KOSMICKÁ LOĎ. DOKONALÁ KOPIE CIZÁCKÉ TECHNOLOGIE.
STR_INTERCEPTOR_UFOPEDIA
BITEVNÍ LETADLO S DVOJITÝM PUSLNĚ-DETONACNIM MOTOREM A SPECIÁLNĚ STÍNĚNÝMI ELEKTRONICKÝMI SYSTÉMY. NEJLEPŠÍ DOSTUPNÁ POZEMSKÁ TECHNIKA.
STR_LIGHTNING_UFOPEDIA
TRANSPORTNÍ A BITEVNÍ KOSMICKÉ PLAVIDLO. HRUBÁ ALE EFEKTIVNÍ KOPIE CIZÁCKÝCH PROPULSNÍCH SYSTÉMU.
STR_SKYRANGER_UFOPEDIA
TRANSPORTÉR PĚCHOTY. NEJRYCHLEJŠÍ SVÉHO DRUHU, S MOŽNOSTÍ SVISLÉHO VZLETU A PŘISTÁNÍ.
STR_FIRESTORM_UFOPEDIA
BITEVNÍ STROJ. TATO JEDNOMÍSTNÁ STÍHAČKA NAPODOBUJE KLASICKÝ TVAR CIZÁCKÉHO LETAJICÍHO TALÍŘE, S CENTRÁLNÍ PROPULSNÍ JEDNOTKOU.
STR_STINGRAY_UFOPEDIA
POKROKOVÁ RAKETA VZDUCH-VZDUCH SE SPECIÁLNĚ STÍNĚNOU ELEKTRONIKOU.
STR_AVALANCHE_UFOPEDIA
RAKETA VZDUCH-VZDUCH S NUKLEARNÍ HLAVICÍ, ALE VYSOKOU VÁHOU.
STR_CANNON_UFOPEDIA
VYSOCE VÝKONNÝ KANÓN, STŘÍLEJÍCÍ PRŮBOJNÉ STŘELY SCHOPNÉ PRORAZIT 400MM OCELOVÝ PANCÍŘ.
STR_FUSION_BALL_UFOPEDIA
TOTO ODPALOVACÍ ZAŘÍZENÍ STŘILÍ KULOVITÉ STŘELY HNANÉ REAKCÍ ANTIHMOTY. KOULE NIČÍ CÍL IMPLOZÍ ZPŮSOBENOU GRAVITAČNÍMI VLNAMI.
STR_LASER_CANNON_UFOPEDIA
TENTO KONVENČNÍ LASEROVÝ PAPRSEK JE POHÁNĚN KOMOROU S PROBÍHAJÍCÍ REAKCÍ ANTIHMOTY.
STR_PLASMA_BEAM_UFOPEDIA
GRAVITAČNÍ SVAZEK SMĚRUJE PŘESNĚ ZAOSTŘENÉ IMPLODUJÍCÍ GRAVITAČNÍ POLE.
STR_SECTOID_UFOPEDIA
Hierarchie Sektanů sahá od vojaků až po vůdce s mohutnými psionickými schopnostmi. Tyto psionické síly mohou být použity k demoralizaci vojaků v boji, nebo dokonce k ovladnutí jejich myslí. Jsou zapleteni do únosů lidí a mrzačení skotu. Únosy jsou používany pro získání genetického materialu pro křížení a vývoj klonů vhodných k infiltraci lidské společnosti. Dobytek poskytuje jednak potravu, jednak genetický material. Zdá se, že tato rasa chce vyvinout vysoce kvalitní genetické hybridy, vhodné pro zvyšení efektivity jejich společnosti podobné strukturou roji.
STR_SECTOID_AUTOPSY
Pitva Sektan
STR_SECTOID_AUTOPSY_UFOPEDIA
Pitva odhaluje zakrnělé trávící orgány a jednoduchou strukturu. Mozek a oči jsou velmi dobře vyvinuty. Dle struktury lze očekávat genetickou alteraci nebo mutaci. Malá ústa a nos mají pravděpodobně mizivou funkci. Blána mezi prsty a plochá chodila naznačují vodní původ. Tělo neobsahuje žádné pohlavní orgány a nebyli nalezeny žádné náznaky způsobu rozmnožování. Jde s vysokou pravděpodobností o geneticky vyvinuté druhy.
STR_SNAKEMAN_UFOPEDIA
Tato rasa se vyvinula v extrémně nepříznivém prostředí. Jsou neobyčejně odolní a snesou extremní výkyvy teploty. Jejich pohyb závisí na obrovské 'noze' podobné tělu hada, která chrani všechny životně důležité orgány. Jejich cíle jsou pravděpodobně pouze predátorské a náznaky ukazují na vliv jiné Inteligence, která řídí jejich militantní nájezdy na zemi.
STR_SNAKEMAN_AUTOPSY
Pitva Hadom
STR_SNAKEMAN_AUTOPSY_UFOPEDIA
Kůže je extrémně tuha a odolná proti žáru. Kardiovaskulární systém je částí pohybového ústrojí, které používá pro vznik pohybu hydraulický princip. Jediný skutečný sval je 'srdce'. Reprodukční ústrojí je pravděpodobně vysoce efektivní. Rozmnožování je bezpohlavní; každý Hadom nese uvnitř svého těla najednou až 50 vajicek. Ponechán svému osudu by tento druh byl nebezpečným ohrožením pozemského života.
STR_ETHEREAL_UFOPEDIA
Tato bytost dispnonuje vysoce vyvinutými mentálními schopnostmi. Zdánlivě slabé fyzické schopnosti tohoto tvora jsou vyrovnány jeho mentální silou. Princip těchto telekinetickych sil nám není znám; zdá se, že porušují nám známé fyzikální zákony. Etheralové jsou extrémně nebezpeční v jakýchkoliv bojových situacích, ve kterých spolehají na své bojové mentální schopnosti. Na zemi se objevují zřídka, jelikož jejich síly pravděpodobně zavisí na jiných rasách.
STR_ETHEREAL_AUTOPSY
Pitva Etheral
STR_ETHEREAL_AUTOPSY_UFOPEDIA
Tato bytost je fyzicky retardovaná a pravděpodobně neschopna vykonávat jakékoliv životní funkce. Svaly jsou silně atrofované a vnitřní orgány jsou viditelně nevyvinuté. Smyslove orgány, včetně očí, pravděpodobně vůbec nepracují. Nicméně mozek je výborně vyvinut a spotřebovává vysokou část tělní zásoby krve. Je zázrak, jak se tato bytost může udržet při životě bez cizí podpory.
STR_MUTON_UFOPEDIA
Tento humanoidni tvor je fyzicky silný a inteligentní. Mají zvláštní chuť ke konzumaci syrového masa jekéhokoliv druhu, které potřebují pro výživu stejně jako pozemští masožravci. Zjevně jsou zavislí na telepatických povelech rasy znamé jako 'Etheralové'. Je-li toto telepatické spojení přerušeno, jejich mentální system se rozpadá a umírají. Kybernetické implantáty jsou určeny k vylepšení jejich výkonu v boji. Jde zjevně o pěšáky ve službách vyšší inteligence.
STR_MUTON_AUTOPSY
Pitva Muton
STR_MUTON_AUTOPSY_UFOPEDIA
'Kuze' tohoto tvora je organicky vytvořená ochranná zbroj, začleněná do organismu. Lze nalézt množství kybernetických implantátů, jejichž úcelem je vylepšit kardiovaskulární soustavu a smysly. Rozmnožovací organy byly pravděpodobně chirurgicky odstraněny. Tito nešťastní tvorove jsou zjevně předurčeni pro válku a boj. Průbojné střely nejsou proti jejich zesílené kůži příliš účinné.
STR_CELATID_UFOPEDIA
Tato forma života má podivnou přirozenou schopnost vznášet se ve vzduchu. Pravděpodobně detekuje vlny lidského mozku a vyhledá tak i skrytého člověka. Jakmile je cíl zjištěn, Celatid přistává a vystřeluje malé globule extrémně korozivního jedu. Tento tvor má schopnost množit se alarmujicí rychlostí. Doprovazi rasu Mutonu na jejich poutích.
STR_CELATID_AUTOPSY
Pitva Celatid
STR_CELATID_AUTOPSY_UFOPEDIA
Jádro obsahuje malé biomechanické zařízení, jež je pravděpodobně přirozeně vyvinutým antigravitačním propulsním systémem. Největším orgánem je vak jedu; nelze nalézt vyčleněnou nervovou soustavu. Taktéž tělo neobsahuje specializovanou trávící nebo rozmnožovací soustavu. Malý orgán obsahuje embrya, jež se mohou rychle vyvinout v nového jedince.
STR_SILACOID_UFOPEDIA
Tato forma života, založená na křemíku, generuje enormní množství tepla.  Disponuje silou drtit horniny, jež pak mohou být stráveny horkým jádrem. Má primitivní inteligenci a může být kontrolována telepatickými bytostmi nebo pomocí implantátu. Pracuje společně s rasou Mutonů.
STR_SILACOID_AUTOPSY
Pitva Silacoid
STR_SILACOID_AUTOPSY_UFOPEDIA
Jádro tvora je extrémně horké a zdá se být základem trávící soustavy. Jeho ojedinělý svalový aparát má ohromnou sílu a rychlost. Jeho skále podobná kůže je necitlivá k ohni nebo zápalné munici.
STR_CHRYSSALID_UFOPEDIA
Klepeta této kreatury, podobná krabím, jsou výbornou zbraní pro boj zblízka.  Vysoký metabolismus a síla dávaji tomuto tvoru rychlost a obratnost. Místo zabíjeni své kořisti, ji 'oplodni' vajíčkem a vstříkne jed, jež oběť změní v chodící zombii. Nový Krysklad z oběti vyhřezne velmi brzy po nakladení vajíčka. Kryskladi jsou spojeni s rasou Hadomu.
STR_CHRYSSALID_AUTOPSY
Pitva Krysklad
STR_CHRYSSALID_AUTOPSY_UFOPEDIA
Vnější kostra tohoto tvora je extrémně tvrdá, ale překvapivě citlivá na explozivní munici. Mozek je dobře vyvinut a buňky organizmu rostou velmi rychle. Tvor nese dvacet vajíček, jež jsou kladeny do jiných organismu. Tento tvor je velmi efektivni zbraní teroru.
STR_FLOATER_UFOPEDIA
Leviti jsou původně vojáci a agenti teroru. Jsou přirozenými predátorskými šelmami, geneticky vyvinutými a kyberneticky vylepšenými; jsou nebezpeční válečníci. Spodní polovina těla a většina vnitřních orgánů je chirurgicky odstraněna a je nainstalován podpůrný systém. Tento implantát obsahuje antigravitační jednotku, jež tvoru umožňuje se volně ačkoli nepříliš pevně vznášet vzduchem.
STR_FLOATER_AUTOPSY
Pitva Levit
STR_FLOATER_AUTOPSY_UFOPEDIA
Tvor byl drasticky změněn chirurgickým zákrokem. Zařízení, jež zdánlivě tvoří jádro těla, je podpůrný systém, nahrazující činnost srdce, žlaz a trávící soustavy. To umožňuje tvoru přežívat v extrémně neřríznivých prostředích. Mozek je menší než náš, ale smyslové orgány jsou dobře vyvinuté.
STR_REAPER_UFOPEDIA
Tento dvounohý masožravec má silné čelisti a nenasytný apetit. Lze nalézt množtví mozkových implantátů, jež jsou použity ke kontrole jeho aktivity. Priminitvní lovecké instinkty tohoto tvora nemaji jiné využití než terorizování a zmar. Paraci bežně doprovázejí Levity.
STR_REAPER_AUTOPSY
Pitva Parak
STR_REAPER_AUTOPSY_UFOPEDIA
Parak obsahuje dva 'mozky' a dve 'srdce', což tělu umožňuje fungovat i při těžkém zranění. Nicméně jeho chlupatá kůže je vysoce vznětlivá, což činí tuto kreaturu citlivou na zápalné zbraně.
STR_SECTOPOD_UFOPEDIA
Sektonozi jsou robotičtí tvorové s mohutnou plasmovou zbraní. Tyto mechanické stvůry jsou řízeny telepatickým spojenim s jejich vládci - Etheraly. Sektonozi jsou nesilnější zbraní teroru, jakou cizacke sily disponují.
STR_SECTOPOD_AUTOPSY
Pitva Sektonoh
STR_SECTOPOD_AUTOPSY_UFOPEDIA
Robot je robustně konstruován, včetně silové zbroje schopné vydržet většinu forem útoku, zvláště plasmových zbraní. Smyslové obvody jsou nicméně zvláště citlivé na laserove zbraně.
STR_CYBERDISC_UFOPEDIA
Tento miniaturní letajicí taliř je automatizovanou zastrašovací zbraní, vyzbrojenou výkonným plasmovým svazkem. Antigravitační propulsní systém je velkou výhodou v náročném terénu. Primarním účelem Kyberdisku je destrukce a teror ve službách Sektanů.
STR_CYBERDISC_AUTOPSY
Pitva Kyberdisk
STR_CYBERDISC_AUTOPSY_UFOPEDIA
Kyberdisk je dobře stíněn a je zvláště odolný proti explozivní munici. Primarní antigravitační systém je příliš zničen na to, aby bylo mozno porozumet jeho funkci.
STR_UFO_POWER_SOURCE_UFOPEDIA
Jako zdroj energie pro cizacké stroje slouží antihmotový reaktor, který používá Elerium (115. prvek) ke generování silných gravitačních vln, stejně jako jiných forem energie. Přemena hmoty v energii je učinná na neuvěřitelných 99%, takže minimální množství Eleria jsou schopny produkovat ohromné množství energie. Tato jednotka muže být jednoduše reprodukována za použití cizáckých slitin.
STR_UFO_NAVIGATION_UFOPEDIA
Cizacké lodě používají sofistikované počítače k navigaci po Zemi i ve vesmíru. Systém je založen na optických procesorech organizovaných v sítě. Ovládací rozhraní je poměrně jednoduché - navigátor ovládá směr gravitačních vln generovaných zdrojem energie a tak pohybuje strojem v libovolném směru. Tento systém muže být lehce používán lidmi a muže být reprodukován za použití cizáckých slitin a jiných komponent.
STR_UFO_CONSTRUCTION_UFOPEDIA
Cizácká loď sestává ze tří hlavních komponent - zdroje energie, navigačního systému a skořepiny z cizáckých slitin. Skořepina je specialně tvarovaná tak, aby mohly být gravitační vlny usměrňovány a ovládány. Navíc je nutné malé množství Eleria jako palivo pro zdroj energie. Jakmile je porozumněno principům konstrukce a fuknce každé komponenty jsou známy, je možné budovat tyto typy lodí.
STR_ALIEN_FOOD_UFOPEDIA
Tyto nádrže obsahují rozličné enzymy, jež tráví části těl skotu, jiných zvířat a dokonce lidí. Tekutina je pak konzumována jako už strávené jídlo - pravděpodobně přímo do krevního oběhu. To předpoklada určitou závislost na potravě pozemského puvodu - symbiozu mezi zemí a cizáckou společností.
STR_ALIEN_REPRODUCTION_UFOPEDIA
Tyto komory obsahují cizácké zárodky. Z designu těchto zásobníků se dá předpokládat, že cizáci používající tento proces, jsou plně zavislí na laboratorním rozmnožování. Bohatě výživné látky zajišťují rychlý vývoj zárodku. Tento, tovární lince podobný, systém je schopen vytvářet tisíce cizáckých klonů v krátkém časovém úseku. Postup může být jednoduše přizpůsoben pro rozmnožování lidí nebo cizácko-lidských hybridu.
STR_ALIEN_ENTERTAINMENT_UFOPEDIA
Nejpravděpodobnější funkce těchto koulí je oddychová. Psionické obvody stimulují různá centra mozku. Efekt je podobný halucinogenním drogam. Je to jediný doklad o tom, že cizáci mají přestávky na kulturu nebo odpočinek.
STR_ALIEN_SURGERY_UFOPEDIA
Toto chirurgické zařízení používá laserové skalpely k získání určitých částí těla ze skotu nebo jiných zvířat. Široce rozšířená postižení skotu mohou být přičtena na vrub této bizardni cizácké činnosti. Získané části jsou pravděpodobně použity pro účely výživy nebo genetiky.
STR_EXAMINATION_ROOM_UFOPEDIA
Během mnoha minulých tisíciletí lidé tvrdili, že byli uneseni cizáky, někdy opakovaně. Pravda je mnohem hrůznější. Lidé jsou unášeni, zkoumáni a pozorováni. Z nejlepších exemplářů je extrahován genetický materiál. Ženám jsou implantovány hybridní lidsko-cizácké zárodky a pak odejmuty po několika měsících. Kdo ví, jaké zlověstné motivy cizáci mají?
STR_ALIEN_ALLOYS_UFOPEDIA
Cizacké lodě jsou konstruovany ze speciálních slitin s jedinečnými vlastnostmi. Jsou extrémně lehké a tvrdé, mohou být taveny elektromagnetickými metodami. Tento materiál muže být reprodukován a používán v mnoha různých výrobních postupech.
STR_YOU_WILL_NEED_TO_RESEARCH_A
Budeš muset prozkoumat{NEWLINE}
STR_ELERIUM_115_UFOPEDIA
Tento prvek má neobyčejnou vlastnost - je-li bomabrdován určitými částicemi, generuje antigravitační energii. To vytváří gravitační vlny a jiné formy energie. V naší sluneční soustavě se původně nenachází a nemůže být reprodukován.
STR_ALIEN_ORIGINS_UFOPEDIA
Je zřejmé, že na Zemi bojujeme předem prohranou bitvu. Cizácké hordy nás početně převyšují. Jediná naděje lidstva je potlačit cizáky v jejich zdroji. Náš výzkum ukazuje na nedalekou operační bázi v našem slunečním systému. Dle cizáků je toto misto centrem staré civilizace, datovanou před lidskou historii. Musíme určit toto místo co nejdříve. Nicméně musíme zajmout a vyslechnout cizackého vůdce, abychom získali detailnější informace. Na palubě větších z UFO se pravděpodobně nachází alespoň jeden cizácký vůdce.
STR_THE_MARTIAN_SOLUTION_UFOPEDIA
Náš výzkum nyní ukazuje k Marsu jako základně cizackých operací. Základna je dobře ukrytá a obsahuje všechny výrobní a klonovací kapacity nutné k zásobování infiltrace Země. Zdá se též, že obsahuje počítač nějakého typu, jež ovládá celou operaci. Zdá se, že roji podobná cizácká společnost má nějakou 'včelí královnu'. To je jejich základní slabina - budeme-li schopni zneškodnit 'mozek', tělo zemře též. Musíme posílit naše výzkumné snahy než bude příliš pozdě. Abychom mohli pokročit, je nutné zajmout cizáky s nejvyšší hodností - velitele; ti sídlí pouze v cizackých základnách a možná některých mohutných lodích.
STR_CYDONIA_OR_BUST_UFOPEDIA
Nyní je zřejmé, že hordy cizáků jsou kontrolovány z podzemní základny v Cydonii - což je neobvyklá oblast Marsu s pětistěnnými pyramidami a rozsáhlým útvarem připomínajícím lidský obličej. Kdysi - před mnoha miliony let - kvetla na Marsu Cydonijská civilizace. Nevíme, proč vymizela, nebo jaká je spojitost s aktivitou cizáků v této oblasti v poslední době. Ať už je vysvětlení jakékoliv, musíme do Cydonie vyslat expedici. Je to jedina možnost, jak porazit cizáky. Musíme zničit centrální všeovládající 'mozek'. Budeme potřebovat lod typu Mstitel, vybavenou tou nejschopnější destruktivní silou. Zde se již nedozvime nic moc dalšího - musíme počkat na výsledky útoku na Cydonii.
STR_TERROR_SITE
Dějiště teroru
STR_CENTER_ON_SITE_TIME_5_SECS
STŘED NA DĚJIŠTĚ-ČAS=5 sec
STR_CANCEL_UC
BERU ZPĚT
STR_NONE
Žádný
STR_UNKNOWN
Neznámo
STR_POOR
Ubohý
STR_AVERAGE
Průměrný
STR_GOOD
Dobrý
STR_EXCELLENT
Výborný
STR_BUILD_NEW_BASE_UC
ZALOŽIT NOVOU BÁZI
STR_BASE_INFORMATION
INFORMACE O BÁZI
STR_EQUIP_CRAFT
VYBAVIT LOĎ
STR_BUILD_FACILITIES
VYBUDOVAT ZAŘÍZENÍ
STR_RESEARCH
VÝZKUM
STR_MANUFACTURE
VÝROBA
STR_TRANSFER_UC
PŘESUN
STR_PURCHASE_RECRUIT
NÁKUP/NÁBOR
STR_SELL_SACK_UC
PRODEJ/PROPOUŠTĚNÍ
STR_GEOSCAPE
GLOBUS
STR_XCOM_BASES
Báze Xcom
STR_NAME
Jméno
STR_AREA
Oblast
STR_BUILD_NEW_BASE
Vybudovat novou bázi
STR_CANCEL
Beru zpět
STR_COST_UC
CENA>
STR_CONSTRUCTION_TIME_UC
ČAS STAVBY>
STR_MAINTENANCE_UC
PROVOZ>
STR_OK
OK
STR_INSTALLATION
Instalace
STR_CURRENT_RESEARCH
SOUČASNÝ VÝZKUM
STR_SCIENTISTS_AVAILABLE
VolnÝch vĚdcŮ>
STR_SCIENTISTS_ALLOCATED
PřidělenÝch vědců>
STR_LABORATORY_SPACE_AVAILABLE
Volné laboratorní místo>
STR_RESEARCH_PROJECT
VÝZKUMNÝ PROJEKT
STR_SCIENTISTS_ALLOCATED_UC
PŘIDĚLENÝCH VĚDCŮ
STR_PROGRESS
POKROK
STR_NEW_PROJECT
NovÝ projekt
STR_NEW_RESEARCH_PROJECTS
NOVÉ VÝZKUMNÉ PROJEKTY
STR_SCIENTISTS_AVAILABLE_UC
VOLNÝCH VĚDCŮ>
STR_LABORATORY_SPACE_AVAILABLE_UC
VOLNÉ LABORATORNÍ MÍSTO>
STR_INCREASE
Zvýšit
STR_DECREASE
Snížit
STR_START_PROJECT
ZAHÁJIT PROJEKT
STR_CURRENT_PRODUCTION
SOUČASNÁ VÝROBA
STR_ENGINEERS_AVAILABLE
Volných inženýrů>
STR_ENGINEERS_ALLOCATED
Přidělených inženýrů>
STR_WORKSHOP_SPACE_AVAILABLE
Volné výrobní místo>
STR_CURRENT_FUNDS
Aktualní finance>
STR_ITEM
VÝROBEK
STR_ENGINEERS__ALLOCATED
Přiděleno{NEWLINE}inženýrů
STR_UNITS_PRODUCED
jednotek{NEWLINE}vyrobeno
STR_TOTAL_TO_PRODUCE
Celkem{NEWLINE}vyrobit
STR_COST__PER__UNIT
Cena{NEWLINE}za{NEWLINE}jednotku
STR_DAYS_HOURS_LEFT
Zbývající{NEWLINE}dny/hod
STR_NEW_PRODUCTION
Nová výroba
STR_PRODUCTION_ITEMS
Možné předměty
STR_CATEGORY
KATEGORIE
STR_START_PRODUCTION
ZAHÁJIT PRODUKCI
STR_ENGINEER_HOURS_TO_PRODUCE_ONE_UNIT
Člověkohodin na jednotku
STR_COST_PER_UNIT_
Cena za jednotku>$
STR_WORK_SPACE_REQUIRED
Nutný výrobní prostor>
STR_SPECIAL_MATERIALS_REQUIRED
NUTNÉ SPECIALNÍ MATERIÁLY
STR_ITEM_REQUIRED
NUTNÝ{NEWLINE}PŘEDMĚT
STR_UNITS_REQUIRED
NUTNÝCH{NEWLINE}JEDNOTEK
STR_UNITS_AVAILABLE
JEDNOTEK{NEWLINE}K DISPOZICI
STR_STOP_PRODUCTION
UKONČIT VÝROBU
STR_ENGINEERS_AVAILABLE_UC
VOLNÝCH INŽENÝRŮ>
STR_WORKSHOP_SPACE_AVAILABLE_UC
VOLNÝ VÝROBNÍ PROSTOR>
STR_ENGINEERS
Inženýrů
STR_ALLOCATED
Přiděleno
STR_INCREASE_UC
ZVÝŠIT
STR_DECREASE_UC
SNÍŽIT
STR_UNITS_TO
Vyrobit
STR_PRODUCE
Jednotek
STR_PURCHASE_HIRE_PERSONNEL
Nákup/Nábor
STR_COST_OF_PURCHASES
Cena objednávky>
STR_COST_PER_UNIT_UC
CENA ZA JEDNOTKU
STR_QUANTITY_UC
MNOŽSTVÍ
STR_PERSONNEL_AVAILABLE_PERSONNEL_TOTAL
ZAMĚSTNANCŮ VOLNÝCH:ZAMĚSTNANCŮ CELKEM>
STR_SOLDIERS
Vojáci
STR_SCIENTISTS
Vědci
STR_SPACE_USED_SPACE_AVAILABLE
VYUŽÍVANÝ PROSTOR:VOLNÝ PROSTOR>
STR_LIVING_QUARTERS
Obytné buňky
STR_STORES
Sklady
STR_LABORATORIES
Laboratoře
STR_WORK_SHOPS
Dílny
STR_HANGARS
Hangáry
STR_SHORT_RANGE_DETECTION
Detekce kratkého dosahu
STR_DEFENSE_STRENGTH
Síla obrany
STR_TRANSFERS_UC
PŘESUNY
STR_TRANSFERS
Přesuny
STR_ARRIVAL_TIME_HOURS
Doba dodávky (hodin)
STR_COST_
Cena>$
STR_AREA_
Oblast>
STR_BASE_NAME
Jméno báze?
STR_SELECT_POSITION_FOR_ACCESS_LIFT
ZVOL POZICI PŘÍSTUPOVÉHO VÝTAHU
STR_TRANSFER
Přesun
STR_AMOUNT_TO_TRANSFER
PŘESUNOVANÉ{NEWLINE} MNOŽSTVÍ
STR_SELECT_DESTINATION_BASE
Zvol cílovou bázi
STR_COST
Cena
STR_VICTORY_1
Jakmile jsi vstoupil do komory, uviděl jsi cizácký mozek - cíl výpravy. Než jsi stačil vypálit, začal s tebou komunikovat prostřednictvím obrazovky ve své základně. Přiměl tě naslouchat jeho argumentům pro přežití, než se rozhodneš stisknout spoušť...
STR_VICTORY_2
Mozek začal hovořit: 'Před mnoha miliony let byla planeta, jež nazýváte Marsem, živá. Tento život byl na pustou planetu přinesen naší civilizací, stejně jako byl přinesen na vaší. Po miliony let jsme navštěvovali vaší planetu a geneticky rozvíjeli vaše druhy. Nemůžete nás zabít, jste naší součástí...
STR_VICTORY_3
Toto je centrum Marťanské civilizace - pyramidy zbudované miliony let před vašemi - druhy, jež jsou vašimi předky. Žádná planeta není mimo naš dosah. Tato síla mohla být vaše už dávno. Vše, co požadujeme, je spolupráce...
STR_GAME_OVER_1
Cizaci usilují zlikvidovat veškeré lidstvo; ničí města a otravují vzduch a moře. Odpor pozemských armád je smešný tvaří v tvář mnohem dokonalejším technologiím. Přeživší generace, uprhla před cizáckým ničením, trpí hroznými mutacemi. Jsou zavřeni do pracovních táborů, aby pomohli přeměnit Zemi v ciáackou kolonii, část impéria.
STR_GAME_OVER_2
Znalosti získané projektem Xcom jsou navždy ztraceny. Selhal jsi a nedokázal zachránit Zemi.
STR_VICTORY_4
Cizácký mozek je přerušen erupcí horké plasmy; veškeré cizácké síly jsou poraženy.
STR_VICTORY_5
Ztrátou Marsu ztratili cizáci i Zemi. Výzkumy Xcom umožnili lidstvu znovu vzkvést a zachovat si Mars pro sebe. Cizácký přízrak zmizel, ale kdo ví, na jak dloho...
STR_YOU_HAVE_FAILED
Selhal jsi; nedokázal zastavit cizacky napor. Členské státy jeden po druhém podepisují pakt s cizáky, slibující technologie, prosperitu a mír. Ale brzy se ukazuje, že cizáci mají jiné plány...
STR_TOTAL_UC
CELKEM
STR_INCOME
Príjmy
STR_EXPENDITURE
Výdaje
STR_MAINTENANCE
Údržba
STR_BALANCE
Stav
STR_UFO_ACTIVITY_IN_AREAS
Aktivita UFO v oblastech
STR_UFO_ACTIVITY_IN_COUNTRIES
Aktivita UFO ve státech
STR_XCOM_ACTIVITY_IN_AREAS
Aktivita Xcom v oblastech
STR_XCOM_ACTIVITY_IN_COUNTRIES
Aktivita Xcom ve státech
STR_FINANCE
Finance
STR_ST
.
STR_ND
.
STR_RD
.
STR_TH
.
STR_NOT_ENOUGH_SPECIAL_MATERIALS_TO_PRODUCE
Nedostatek speciálních materiálů pro produkci:{NEWLINE}
STR_NOT_ENOUGH_MONEY_TO_PRODUCE
Nedostatek peněz pro produkci:{NEWLINE}
STR_PRODUCTION_COMPLETE
Výroba hotova:{NEWLINE}
STR_PRODUCTION_OF
Konec běhu. Výrobek:{NEWLINE}
STR__AT__
{NEWLINE}základna{NEWLINE}
STR_IS_COMPLETE
{NEWLINE}Hotovo.
STR_OK_5_SECS
OK - 5 sec
STR_RESEARCH_COMPLETED
Výzkum hotov
STR_VIEW_REPORTS
HLÁŠENÍ
STR_WE_CAN_NOW_RESEARCH
Nyní lze zkoumat:
STR_WE_CAN_NOW_PRODUCE
Nyní lze vyrábět:
STR_SUNDAY
NEDĚLE
STR_MONDAY
PONDĚLÍ
STR_TUESDAY
ÚTERÝ
STR_WEDNESDAY
STŘEDA
STR_THURSDAY
ČTVRTEK
STR_FRIDAY
PÁTEK
STR_SATURDAY
SOBOTA
STR_NOT_ENOUGH
Nedostatek: 
STR_TO_REFUEL
 pro natankováni: 
STR_TO_REARM
  pro ozbrojení:
STR_AT_
 základna: 
STR_UFO_IS_NOT_RECOVERED
UFO nebylo prozkoumáno.
STR_UFO_IS_RECOVERED
UFO je prozkoumáno.
STR_CRAFT_IS_LOST
Stroj je ztracen
STR_TERROR_CONTINUES
Teror pokračuje
STR_ALIENS_DEFEATED
Cizáci jsou poraženi
STR_BASE_IS_LOST
Základna je ztracena
STR_BASE_IS_SAVED
Základna je obhájena
STR_ALIEN_BASE_STILL_INTACT
Cizacká báze stále nepoškozena
STR_ALIEN_BASE_DESTROYED
Cizácká báze zničena
STR_ALIENS_KILLED
CIZÁKŮ ZABITO
STR_ALIEN_CORPSES_RECOVERED
CIZÁCKÝCH MRTVOL ZÍSKÁNO
STR_LIVE_ALIENS_RECOVERED
ŽIVÝCH CIZÁKŮ ZÍSKÁNO
STR_ALIEN_ARTIFACTS_RECOVERED
CIZÁCKÝCH ARTEFAKTŮ ZÍSKÁNO
STR_ALIEN_BASE_CONTROL_DESTROYED
ŘÍZENI CIZÁCKÉ BÁZE ZNIČENO
STR_CIVILIANS_KILLED_BY_ALIENS
CIVILISTŮ ZABITO CIZÁKY
STR_CIVILIANS_KILLED_BY_XCOM_OPERATIVES
CIVILISTŮ ZABITO PŘÍSLUŠNÍKY XCOM
STR_CIVILIANS_SAVED
CIVILISTŮ ZACHRÁNĚNO
STR_XCOM_OPERATIVES_KILLED
PŘÍSLUŠNÍKŮ XCOM ZABITO
STR_XCOM_OPERATIVES_RETIRED_THROUGH_INJURY
PŘÍSLUŠNÍKŮ XCOM PROPUŠTĚNO PRO ZRANĚNÍ
STR_XCOM_OPERATIVES_MISSING_IN_ACTION
PŘÍSLUŠNÍKŮ XCOM ZTRACENO V AKCI
STR_TANKS_DESTROYED
TANKŮ ZNIČENO
STR_XCOM_CRAFT_LOST
DOPRAVNÍ STROJ XCOM ZNIČEN
STR_UFO_RECOVERY
PRŮZKUM UFO
STR_ALIEN_BASE_RECOVERY
DOBYVÁNÍ CIZÁCKÉ BÁZE
STR_UNDER_ATTACK
  pod útokem!
STR_BASE_DEFENSES_INITIATED
OBRANA BÁZE ZAHÁJENA
STR_GRAV_SHIELD_REPELS_UFO
GRAVITAČNÍ ŠTÍT ODPUZUJE UFO!
STR_FIRING
ZAHÁJENÍ PALBY:
STR_HIT
ZÁSAH!
STR_UFO_DESTROYED
UFO ZNIČENO!
STR_MISSED
MIMO!
STR_SELL_ITEMS_SACK_PERSONNEL
Prodat/propustit
STR_VALUE_OF_SALES
HODNOTA PRODEJE> 
STR_FUNDS
FINANCE> 
STR_SELL_SACK
Prodat/propustit
STR_VALUE
Hodnota
STR_CRAFT_
STROJ> 
STR_UFO_CRASH_RECOVERY
ZKOUMANÍ HAVAROVANÉHO UFO
STR_UFO_CRASH_RECOVERY_BRIEFING
Napněte opatrnost - V UFO nebo v okolí místa havárie se mohou pohybovat agenti. Mise bude úspěšná, budou-li veškeré nepřátelské jednotky eliminovány či zneškodněny. Poté může být zahájen průzkum zbytku UFO, artefaktů a cizáckých mrtvol. Chcete-li předčasně ukončit misi, navraťte se s příslušníky Xcom do transportéru a klikněte na ikonu 'Zrušit misi'.
STR_UFO_GROUND_ASSAULT
POZEMNÍ ÚTOK NA UFO
STR_UFO_GROUND_ASSAULT_BRIEFING
Prozkoumejte mÍsto přistání a je-li to možné, zÍskejte přístup do UFO. Mise bude úspěšná, budou-li veškeré nepřátelské jednotky eliminovány či zneškodněny. Poté může být zahájen průzkum UFO, artefaktů a cizáckých mrtvol. Chcete-li předčasně ukončit misi, navraťte se s příslušníky Xcom do transportéru a klikněte na ikonu 'Zrušit misi'.
STR_BASE_DEFENSE
OBRANA BÁZE
STR_BASE_UC_
BÁZE> 
STR_BASE_DEFENSE_BRIEFING
Cizácký koráb přistál v blízkosti. Báze je ve velkém nebezpečí. Všichni civilní zaměstnanci a stroje Xcom byli evakuováni standardním postupem. Cizácké jednotky vstoupí do báze dveřmi hangáru nebo přístupovým výtahem. Ubraňte bázi a její životně důležité zařízení za každou cenu - je to boj na život a na smrt. Kliknete-li na ikonu 'Zrušit misi', vzdáte boj a ztratíte bázi.
STR_ALIEN_BASE_ASSAULT
ÚTOK NA CIZÁCKOU BÁZI
STR_ALIEN_BASE_ASSAULT_BRIEFING
Příslušníci Xcom získali přístup do cizácké báze. Musí být zničeno řídící centrum a tak přerušena funkce báze. Mise bude ukončena, budou-li všichni nepřátelé eliminováni, nebo vrátí-li se jednotka do zelené únikové oblasti (únik bude zahájen kliknutím na ikonu 'Zrušit misi').
STR_CYDONIA_BRIEFING
Přistáli jste v Cydonii. Získali jste přístup do rozlehlého podzemního komplexu pobliž Marťanské Sfingy. Musíte zničit Cizácký Mozek, který řídí veškerou cizáckou činnost. Osud lidstva leží ve vašich rukou...
STR_TERROR_MISSION
PROTITERORISTICKÁ MISE
STR_TERROR_MISSION_BRIEFING
Mise bude úspěšná, budou-li veškeré nepřátelské jednotky eliminovány nebo zneškodněny. Musíte se snažit zachránit životy civilistů v této oblasti; musíte neutralizovat cizacké nebezpečí. Chceš-li ukončit předčasně misi, ať se příslušníci Xcom vrátí do transportéru; pak klikni na ikonu 'Zrušit misi'.
STR_NO_FREE_HANGARS_FOR_CRAFT_PRODUCTION
ŽÁDNÉ VOLNÉ HANGÁRY PRO VÝROBU STROJE!{SMALLLINE}Každý stroj náležející bázi, přepravovaný do báze, zakoupený nebo konstruovaný zaujímá jeden hangár. Vybuduj nový hangár nebo přesuň stroj do jiné báze.
STR_NO_FREE_HANGARS_FOR_PURCHASE
ŽÁDNÉ VOLNÉ HANGÁRY PRO ZAKOUPENÝ STROJ!{SMALLLINE}Každý stroj náležející bázi, přepravovaný do báze, zakoupený nebo konstruovaný zaujímá jeden hangár. Vybuduj nový hangár nebo přesuň stroj do jiné báze.
STR_NO_FREE_HANGARS_FOR_TRANSFER
ŽÁDNÉ VOLNÉ HANGÁRY PRO PŘESUN STROJE!{SMALLLINE}Každý stroj náležející bázi, přepravovaný do báze, zakoupený nebo konstruovaný zaujímá jeden hangár. Vybuduj nový hangár nebo přesuň stroj do jiné báze.
STR_CANNOT_BUILD_HERE
ZDE NENÍ MOŽNO STAVĚT!{SMALLLINE}Můžete stavět pouze v sousedství hotového vybavení báze.
STR_NO_FREE_ACCOMODATION
NEDOSTEK UBYTOVACÍHO PROSTORU!{SMALLLINE}Cílová báze nedisponuje dostatkem místa v obytných buňkách.
STR_NOT_ENOUGH_WORK_SPACE
NEDOSTATEK PRACOVNÍHO PROSTORU!{SMALLLINE}Vybudujte novou dílnu nebo omez práci na jiných projektech.
STR_NOT_ENOUGH_MONEY
NEDOSTATEK PENĚZ!
STR_NOT_ENOUGH_TRANSFER_SUPPORT
NEDOSTEK KAPACITY PŘESUNU!{SMALLLINE}Počkejte až současné přesuny a objednávky dorazí.
STR_NO_MORE_SOLDIERS_ALLOWED
VÍCE VOJÁKŮ NENÍ POVOLENO!{SMALLLINE}Již jsi najal nejvyšší možné množství vojáků.
STR_NOT_ENOUGH_STORE_SPACE
NEDOSTATEK SKLADOVACÍHO PROSTORU!{SMALLLINE}Vybudujte nové skladové prostory nebo přesuňte současné zásoby do jiných bází.
STR_NOT_ENOUGH_LIVING_SPACE
NEDOSTATEČNÁ UBYTOVACÍ KAPACITA!{SMALLLINE}Vybudujte nové obytné buňky nebo přesuňte zaměstnance do jiné báze.
STR_NO_MORE_EQUIPMENT_ALLOWED_ON_BOARD
PRO DALŠÍ VYBAVENÍ NENÍ NA PALUBĚ MÍSTO!{SMALLLINE}Na misi si lze vzít nejvýše 80 kusů vybaveni.
STR_LAUNCH_INTERCEPTION
ZAHÁJIT PRONÁSLEDOVÁNÍ
STR_CRAFT
STROJ
STR_STATUS
STATUS
STR_BASE
ZÁKLADNA
STR_READY
PŘIPRAVEN
STR_OUT
MIMO
STR_REPAIRS
OPRAVY
STR_REFUELLING
TANKOVÁNÍ
STR_REARMING
PŘEZBROJOVÁNÍ
STR_TARGET
CÍL: 
STR_TARGET_WAY_POINT
CÍL: VYTYČENÝ BOD
STR_ARE_YOU_SURE_CYDONIA
Jsi si jist, že chceš poslat tento stroj na misi do Cydonie?
STR_YES
ANO
STR_NO
NE
STR_SELECT_DESTINATION
URČI CÍL
STR_CYDONIA
CYDONIE
STR_SELECT_SITE_FOR_NEW_BASE
VYBER UMÍSTĚNÍ NOVÉ BÁZE
STR_RETURN_TO_BASE
NÁVRAT DO BÁZE
STR_SELECT_NEW_TARGET
NOVÝ CÍL
STR_PATROL
HLÍDKA
STR_STATUS_
STATUS>
STR_DAMAGED_RETURNING_TO_BASE
POŠKOZEN - NÁVRAT DO BÁZE
STR_LOW_FUEL_RETURNING_TO_BASE
MÁLO PALIVA - NÁVRAT DO BÁZE
STR_PATROLLING
HLÍDKA
STR_TAILING_UFO
SLEDOVÁNÍ UFO
STR_INTERCEPTING_UFO
ÚTOK NA UFO
STR_RETURNING_TO_BASE
NÁVRAT DO BÁZE
STR_DESTINATION_UC_
CÍL: 
STR_SPEED_
RYCHLOST>
STR_MAXIMUM_SPEED_UC
MAXIMÁLNÍ RYCHLOST>
STR_ALTITUDE_
VÝŠKA>
STR_VERY_LOW
VELMI NÍZKO
STR_LOW_UC
NÍZKO
STR_HIGH_UC
VYSOKO
STR_VERY_HIGH
VELMI VYSOKO
STR_FUEL
PALIVO>
STR_WEAPON_1
ZBRAŇ 1>
STR_NONE_UC
ŽÁDNA
STR_ROUNDS_
VÝSTŘELŮ>
STR_WEAPON_2
ZBRAŇ 2>
STR_HOSTILE
NEPŘÁTELSKÉ
STR_NEUTRAL
NEUTRÁLNÍ
STR_FRIENDLY
PŘÁTELSKÉ
STR_COMMITTED
SMLUVNÍ
STR_GAME_OPTIONS
HERNÍ VOLBY
STR_LOAD_GAME
NÁHRAT HRU
STR_SAVE_GAME
ULOŽIT HRU
STR_INTERCEPTION_CRAFT
PRONÁSLEDUJÍCÍ STROJ
STR_BASE_
Základna>
STR_NAME_UC
JMÉNO
STR_AMMO_
STŘELIVO>
STR_CREW
POSÁDKA
STR_EQUIPMENT_UC
VYBAVENÍ
STR_ARMOR
ZBROJ
STR_MAX
MAX>
STR_ROOKIE
Zelenáč
STR_SQUADDIE
Četař
STR_SERGEANT
Seržant
STR_CAPTAIN
Kapitán
STR_COLONEL
Plukovník
STR_COMMANDER
Generál
STR_SELECT_SQUAD_FOR
Vyber jednotku pro: 
STR_SPACE_AVAILABLE
VOLNÝ PROSTOR>
STR_SPACE_USED
VYUŽITÝ PROSTOR>
STR_RANK
HODNOST
STR_WOUNDED
ZRANĚN
STR_EQUIPMENT_FOR
Vybavení pro: 
STR_ARM
Vyzbrojit 
STR_DEFENSE_VALUE
Kvalita obrany
STR_HIT_RATIO
Pravděpodobnost zásahu
STR_READY_TO_LAND_NEAR
připraven k{NEWLINE}přistání u
STR_BEGIN_MISSION
Zahájit misi?
STR_SELECT_ARMAMENT
Vyber výzbroj
STR_AMMUNITION_UC
MUNICE
STR_ARMAMENT
VÝZBROJ
STR_AVAILABLE
K DISPOZICI
STR_NOT_AVAILABLE
NENÍ K DISPOZICI
STR_SELECT_ARMOR_FOR
VYBER ZBROJ PRO:
STR_TYPE
TYP
STR_PERSONAL_ARMOR_UC
OSOBNÍ ZBROJ
STR_POWER_SUIT_UC
ENERGICKÝ SKAFANDR
STR_FLYING_SUIT_UC
LÉTAJÍCÍ SKAFANDR
STR_SELECT_ARMOR
Vyber zbroj
STR_NORTH
SEVER
STR_NORTH_EAST
SEVEROVÝCHOD
STR_EAST
VÝCHOD
STR_SOUTH_EAST
JIHOVÝCHOD
STR_SOUTH
JIH
STR_SOUTH_WEST
JIHOZÁPAD
STR_WEST
ZÁPAD
STR_NORTH_WEST
SEVEROZÁPAD
STR_SELECT_ACTION
VYBER ČINNOST
STR_CONTINUE_INTERCEPTION_PURSUIT
POKRAČOVAT V ÚTOKU
STR_PURSUE_WITHOUT_INTERCEPTION
SLEDOVAT BEZ ÚTOČENÍ
STR_VERY_LARGE
VELMI VELKÉ
STR_LARGE
VELKÉ
STR_MEDIUM_UC
STŘEDNÍ
STR_SMALL
MALÉ
STR_VERY_SMALL
VELMI MALÉ
STR_GROUND
ZEMĚ
STR_DETECTED
DetekovÁno
STR_SIZE_UC
VELIKOST
STR_ALTITUDE
VÝŠKA
STR_HEADING
SMĚR
STR_SPEED
RYCHLOST
STR_CENTER_ON_UFO_TIME_5_SECS
VYSTŘEDIT NA UFO-ČAS=5 sec
STR_TRACKING_LOST
STOPA ZTRACENA
STR_REDIRECT_CRAFT
NOVÝ CÍL
STR_GO_TO_LAST_KNOWN_UFO_POSITION
NA POSLEDNÍ POZICI UFO
STR_UFO_
UFO-
STR_ALIEN_BASE_
CIZACKÁ BÁZE-
STR_CRASH_SITE_
MÍSTO HAVÁRIE-
STR_LANDING_SITE_
MÍSTO PŘISTÁNÍ-
STR_WAY_POINT_
VYTYČENÝ BOD-
STR_TERROR_SITE_UC
MÍSTO TERORU-
STR_HAS_REACHED
Dosažený
STR_DESTINATION
Cíl
STR_NOW_PATROLLING
Zahájena hlídka
STR_ALIEN_ORIGINS
Původ cizáků
STR_THE_MARTIAN_SOLUTION
Marťanské řešení
STR_CYDONIA_OR_BUST
Cydonie nebo zmar
STR_UFOPAEDIA
UFOpedie
STR_XCOM_CRAFT_ARMAMENT
STROJE XCOM A PALUBNÍ VÝZBROJ
STR_HEAVY_WEAPONS_PLATFORMS
TEŽKÉ ZBRANĚ
STR_WEAPONS_AND_EQUIPMENT
ZBRANĚ A VYBAVENÍ
STR_ALIEN_ARTIFACTS
CIZACKÉ ARTEFAKTY
STR_BASE_FACILITIES
VYBAVENÍ BÁZE
STR_ALIEN_LIFE_FORMS
CIZÁCKÉ FORMY ŽIVOTA
STR_ALIEN_RESEARCH_UC
CIZÁCKÝ VÝZKUM
STR_UFO_COMPONENTS
KOMPONENTY UFO
STR_UFOS
TYPY UFO
STR_SELECT_ITEM
VYBER POLOŽKU
STR_ACCELERATION
ZRYCHLENÍ>
STR_FUEL_CAPACITY
ZÁSOBA PALIVA>
STR_WEAPON_PODS
DRŽÁKŮ ZBRANÍ>
STR_DAMAGE_CAPACITY_UC
MAX MOŽNÉ POŠKOZENÍ>
STR_CARGO_SPACE
PŘEPRAVNÍ PROSTOR>
STR_HWP_CAPACITY
PROSTOR NA TANKY>
STR_DAMAGE
Účinnost:
STR_RANGE
Dostřel:
STR_KM
 km
STR_ACCURACY
Přesnost:
STR_RE_LOAD_TIME
Doba znovunabití:
STR_S
s
STR_ARMOR_PIERCING
PRŮRAZNÉ
STR_INCENDIARY
ZÁPALNÉ
STR_HIGH_EXPLOSIVE_UC
EXPLOZIVNÍ
STR_LASER_BEAM
LASEROVÝ SVAZEK
STR_PLASMA_BEAM_UC
PLASMOVÝ SVAZEK
STR_STUN_UC
OCHROMIT
STR_SHOT_TYPE
TYP STŘELBY
STR_ACCURACY_UC
PŘESNOST
STR_TU_COST
ČASOVÁ NÁROČNOST
STR_DAMAGE_UC
ÚČINEK
STR_AMMO
MUNICE
STR_AUTO
Automat
STR_SNAP
Od boku
STR_AIMED
Zacílený
STR_CONSTRUCTION_TIME
Doba budování
STR_CONSTRUCTION_COST
Cena vybudování
STR_MAINTENANCE_COST
Cena údržby
STR_LOW
Nízké
STR_MEDIUM
Střední
STR_HIGH
Vysoké
STR_CRAFT_WEAPON
Palubní zbraň
STR_CRAFT_AMMUNITION
Palubní munice
STR_HEAVY_WEAPONS_PLATFORM
Težká zbraň
STR_WEAPON
Zbraň
STR_AMMUNITION
Munice
STR_EQUIPMENT
Vybavení
STR_ALIEN_CORPSE
Cizácká mrtvola
STR_UFO_COMPONENT
Komponenta UFO
STR_PERSONAL_ARMOR
Osobní zbroj
STR_RAW_MATERIALS
Suroviny
STR_HWP_CANNON_SHELLS
Střely do tankového kanónu
STR_ALIEN
Cizák
STR_SECTOID
Sektan
STR_SNAKEMAN
Hadom
STR_ETHEREAL
Etheral
STR_MUTON
Muton
STR_FLOATER
Levit
STR_CELATID
Celatid
STR_SILACOID
Silacoid
STR_CHRYSSALID
Krysklad
STR_REAPER
Parak
STR_SECTOPOD
Sektonoh
STR_CYBERDISC
Kyberdisk
STR_LIVE_COMMANDER
 Velitel
STR_LIVE_LEADER
 Vůdce
STR_LIVE_ENGINEER
 Inženýr
STR_LIVE_MEDIC
 Medik
STR_LIVE_NAVIGATOR
 Navigátor
STR_LIVE_SOLDIER
 Voják
STR_LIVE_TERRORIST
 Terorista
STR_UFO_POWER_SOURCE
Zdroj enrgie UFO
STR_UFO_NAVIGATION
Navigace UFO
STR_UFO_CONSTRUCTION
Konstrukce UFO
STR_ALIEN_FOOD
Cizácká potrava
STR_ALIEN_REPRODUCTION
Cizacké rozmnožování
STR_ALIEN_ENTERTAINMENT
Cizacká zábava
STR_ALIEN_SURGERY
Cizácká chirurgie
STR_EXAMINATION_ROOM
Výzkumná místnost
STR_ALIEN_ALLOYS
Cizácké slitiny
STR_ALIEN_HABITAT
Cizácké prostředí
STR_POWER_SUIT
Energický skafandr
STR_FLYING_SUIT
Létající skafandr
STR_HWP_ROCKETS
Tankové rakety
STR_HWP_FUSION_BOMB
Tankové fuzni bomby
STR_LASER_WEAPONS
Laserové zbraně
STR_NEW_FIGHTER_CRAFT
Nový stíhací stroj
STR_NEW_FIGHTER_TRANSPORTER
Novy stíhací transportér
STR_ULTIMATE_CRAFT
Dokonalý stroj
STR_LASER_PISTOL
Laserová pistole
STR_LASER_RIFLE
Laserová puška
STR_HEAVY_LASER
Težký laser
STR_LASER_CANNON
Laserové dělo
STR_PLASMA_CANNON
Plasmové dělo
STR_FUSION_MISSILE
Fúzní střela
STR_LASER_DEFENSE
Laserová obrana
STR_PLASMA_DEFENSE
Plasmová obrana
STR_FUSION_DEFENSE
Fúzní obrana
STR_GRAV_SHIELD
Gravitační štít
STR_MIND_SHIELD
Myšlenkový štít
STR_PSI_LAB
Psi-Laboratoř
STR_MOTION_SCANNER
Detektor pohybu
STR_MEDI_KIT
Medkit
STR_TANK_CANNON
Tank s dělem
STR_TANK_ROCKET_LAUNCHER
Tank s nosičem raket
STR_TANK_LASER_CANNON
Tank s laserovým dělem
STR_HOVERTANK_PLASMA
Vznášedlo s plasmou
STR_HOVERTANK_LAUNCHER
Vznášedlo s nosičem
STR_STINGRAY_LAUNCHER
Nosič střel žihadlo
STR_AVALANCHE_LAUNCHER
Nosič střel lavina
STR_CANNON
Kanón
STR_FUSION_BALL_LAUNCHER
Nosič fúzních koulí
STR_PLASMA_BEAM
Plasmový svazek
STR_STINGRAY_MISSILES
Střela žihadlo
STR_AVALANCHE_MISSILES
Střela lavina
STR_CANNON_ROUNDS_X50
Střel do kanónu (x50)
STR_FUSION_BALL
Fúzní koule
STR_SOLDIER
Voják
STR_SCIENTIST
Vědec
STR_ENGINEER
Inženýr
STR_NORTH_AMERICA
Severní Amerika
STR_ARCTIC
Arktida
STR_ANTARCTICA
Antarktida
STR_SOUTH_AMERICA
Jižní Amerika
STR_EUROPE
Evropa
STR_NORTH_AFRICA
Severní Afrika
STR_SOUTHERN_AFRICA
Jižní Afrika
STR_CENTRAL_ASIA
Střední Asie
STR_SOUTH_EAST_ASIA
Jihovýchodní Asie
STR_SIBERIA
Sibiř
STR_AUSTRALASIA
Australásie
STR_PACIFIC
Pacifik
STR_NORTH_ATLANTIC
Severní Atlantik
STR_SOUTH_ATLANTIC
Jižní Atlantik
STR_INDIAN_OCEAN
Indický ocean
STR_ALIEN_RESEARCH
Cizácký výzkum
STR_ALIEN_HARVEST
Cizácké žně
STR_ALIEN_ABDUCTION
Cizácké únosy
STR_ALIEN_INFILTRATION
Cizácká infiltrace
STR_ALIEN_BASE
Cizacká báze
STR_ALIEN_TERROR
Cizácký teror
STR_ALIEN_RETALIATION
Cizácká odplata
STR_ALIEN_SUPPLY
Cizácké zásobování
STR_POWER_SOURCES
Zdroje energie
STR_MAXIMUM_SPEED
Maximální rychlost
STR_HYPER_WAVE_DECODER_UC
DEKODÉR HYPER VLN
STR_SKYRANGER
ZAŠKODNÍK
STR_LIGHTNING
BLESK
STR_AVENGER
MSTITEL
STR_INTERCEPTOR
INTERCEPTOR
STR_FIRESTORM
BOUŘE
STR_UFO
UFO
STR_STINGRAY
ŽIHADLO
STR_AVALANCHE
LAVINA
STR_CANNON_UC
KANÓN
STR_FUSION_BALL_UC
FÚZNÍ KOULE
STR_LASER_CANNON_UC
LASEROVÉ DĚLO
STR_DAMAGE_CAPACITY
Kapacita poškození
STR_WEAPON_POWER
Síla zbraní
STR_WEAPON_RANGE
Dostřel
STR_ACCESS_LIFT
Přístupový výtah
STR_LABORATORY
Laboratoř
STR_WORKSHOP
Dílna
STR_SMALL_RADAR_SYSTEM
Malý radarový systém
STR_LARGE_RADAR_SYSTEM
Velký radarový systém
STR_MISSILE_DEFENSES
Raketová obrana
STR_GENERAL_STORES
Sklady
STR_ALIEN_CONTAINMENT
Cizacká cela
STR_LASER_DEFENSES
Laserová obrana
STR_PLASMA_DEFENSES
Plazmová obrana
STR_FUSION_BALL_DEFENSES
Fúzní obrana
STR_PSIONIC_LABORATORY
Psionická Laboratoř
STR_HYPER_WAVE_DECODER
Dekodér hyper vln
STR_HANGAR
Hangár
STR_USA
USA
STR_RUSSIA
RUSKO
STR_UK
BRITÁNIE
STR_FRANCE
FRANCIE
STR_GERMANY
NĚMECKO
STR_ITALY
ITÁLIE
STR_SPAIN
ŠPANĚLSKO
STR_CHINA
ČÍNA
STR_JAPAN
JAPONSKO
STR_INDIA
INDIE
STR_BRAZIL
BRAZÍLIE
STR_AUSTRALIA
AUSTRÁLIE
STR_NIGERIA
NIGÉRIE
STR_SOUTH_AFRICA
JIŽNÍ AFRIKA
STR_EGYPT
EGYPT
STR_CANADA
KANADA
STR_FLOATER_SOLDIER
Levit voják
STR_FLOATER_NAVIGATOR
Levit navigátor
STR_FLOATER_MEDIC
Levit medik
STR_FLOATER_ENGINEER
Levit inženýr
STR_FLOATER_LEADER
Levit vůdce
STR_FLOATER_COMMANDER
Levit velitel
STR_TANK
Tank
STR_CIVILIAN
Civilista
STR_JAN
Leden
STR_FEB
Únor
STR_MAR
Březen
STR_APR
Duben
STR_MAY
Květen
STR_JUN
Červen
STR_JUL
Červenec
STR_AUG
Srpen
STR_SEP
Září
STR_OCT
Říjen
STR_NOV
Listopad
STR_DEC
Prosinec
STR_INTERNATIONAL_RELATIONS
Mezinárodní vztahy
STR_COUNTRY
Stát
STR_FUNDING
Financování
STR_CHANGE
Změna
STR_WEAPON_SYSTEMS
ZBRAŇOVÉ{NEWLINE}SYSTÉMY
STR_HWPS
Tanky
STR_DAMAGE_UC_
POŠKOZENÍ>
STR_ACCESS_LIFT_UFOPEDIA
Přístupový výtah umožňuje transportovat vybavení a zaměstnance dovnitř či ven z podzemní báze. Je to vždy prvni vybavení, které je na místě nové báze konstruováno. Oblast výtahu je snadno přístupná průniku potenciální nepřátelské síly.
STR_LIVING_QUARTERS_UFOPEDIA
Každý obytný blok poskytuje ubytování až 50 osobám. Toto vybavení disponuje místy odpočinkovými, jídelními a ložnicemi.
STR_LABORATORY_UFOPEDIA
V jedné laboratoři může pracovat až 50 vědců. Laboratoře jsou vybaveny nejmodernějšími technologiemi pro výzkům materiálu, biochemii a kosmologii. Je vám poskytnut privilegovaný přístup do nejlepších výzkumných laboratoří světa, včetně vojenských.
STR_WORKSHOP_UFOPEDIA
Dílna obsahuje veškeré zařízení nutné k výrobě vybavení založeného na designech vychazejících z vědeckých laboratoří. V dílně může pracovat až 50 inženýrů, ačkoli právě konstruované předměty také zabírají nějaké místo.
STR_SMALL_RADAR_SYSTEM_UFOPEDIA
Malý detekční systém disponuje radarem o efektivním dosahu 300 namořních mil a je spojen se satelitními systémy pro pozemní vyhledávání. Každý systém ma 5% šanci detekovat objekt běžné velikosti každých 10 minut.
STR_LARGE_RADAR_SYSTEM_UFOPEDIA
Velký detekční systém disponuje radarem o efektivním dosahu 450 namořních mil a je spojen se satelitními systémy pro pozemní vyhledávání. Každý systém má 5% šanci detekovat objekt běžné velikosti každých 10 minut.
STR_MISSILE_DEFENSES_UFOPEDIA
Raketová obrana poskytuje určitou ochranu před napadnutím nepřátelským strojem, který by se pokusil přistát v blízkosti báze.
STR_GENERAL_STORES_UFOPEDIA
veškeré vybavení, zbraňové systémy, munice, získáný materiál a těžké zbraně jsou umístěny ve skladech, s výjimkou vybavení strojů ustajených v hangárech.
STR_ALIEN_CONTAINMENT_UFOPEDIA
Živí cizáci většinou potřebují zvláštní životní prostředi pro udržení jejich života. V této cele je možné v oddělených kójích vydržovat až 10 cizáckých forem života.
STR_LASER_DEFENSES_UFOPEDIA
Laserová obrana poskytuje ochranu před napadnutím nepřátelským strojem.
STR_PLASMA_DEFENSES_UFOPEDIA
Plazmová obrana poskytuje výkonnou a efektivní ochranu před napadnutím nepřátelským strojem.
STR_FUSION_BALL_DEFENSES_UFOPEDIA
Fúzní střely poskytují nejefektivnější možnou obranu před cizackými útoky. Tyto střely vytvářejí implozi antihmoty, která ničí vše v určitém okruhu.
STR_GRAV_SHIELD_UFOPEDIA
Gravitační štít odpuzuje cizácké stroje, které se pokoušejí přistát v blízkosti báze, dostatečně na to, aby mohly veškeré obranné systémy opakovat palbu. V praxi je tak efektivita jakéhokoliv obranného systému báze dvojnásobná.
STR_MIND_SHIELD_UFOPEDIA
Protože detekce lidské přítomnosti cizáckými loděmi je založena na mozkových vlnách, je nejefektivnější obranou odstínit mozkové vlny produkované bází. Toto vybavení silně sníží šanci cizácké lodě odhalit bázi.
STR_PSIONIC_LABORATORY_UFOPEDIA
Psionická laboratoř umožňuje zvýšit psionický potenciál jakéhokoliv vojáka v bázi a poskytnout jim nutný trénink pro využití jejich psionických dovedností. Každá laboratoř může trénovat až 10 vojáků. Trénink je rozvržen vždy na konci měsíce. Psionické dovednosti ve spojení s psi-amp mohou být využity k psionickým útokům během boje.
STR_HYPER_WAVE_DECODER_UFOPEDIA
Cizácké komunikace jsou založeny na naddimenzionálních vlnách, které se šíří prakticky okamžitě. Dekoder přijímá vysílání UFO a dekoduje informace. To umožňuje odhalit typ UFO, cizáckou rasu a typ aktivity.
STR_HANGAR_UFOPEDIA
V každém hangáru muže být umístěn jeden stroj. Je v něm umístěno též vybavení pro udržbu, tankovaní a opravu stroje Xcom. Každý na základně umístěný stroj musí mít svůj hangár, který nemůže být současně využíván jiným strojem, a to ani tehdy, je-li některý stroj na misi mimo základnu.
STR_PISTOL_UFOPEDIA
Standardní pistole Xcom je vysoce výkonná, poloautomatická, se zasobníkem na 12 ran.
STR_RIFLE_UFOPEDIA
Tato vysoce přesná snajperská puška má laserový zameřovač a zasobník na 20 kusů 6.7mm nábojů.
STR_HEAVY_CANNON_UFOPEDIA
Težký kanón je drtivou, avšak neskladnou zbraní. Jeho univerzálnost spočívá v možnosti používat tři druhy munice - průbojnou, zápalnou a explozivní.
STR_AUTO_CANNON_UFOPEDIA
Gatling kombinuje univerzálnost a silu těžkého kanónu s automatickou střelbou.
STR_ROCKET_LAUNCHER_UFOPEDIA
Ruční raketomet je laserem naváděný systém, schopný odpalovat tři různé velikosti raket.
STR_LASER_PISTOL_UFOPEDIA
Laserová pistole je efektivní implementací nové technologie. Kombinuje výhody pistole s rychlejší a přesnější střelbou.
STR_LASER_RIFLE_UFOPEDIA
Laserová puška je silnější a přesnější verzí dřívější laserové pistole.
STR_HEAVY_LASER_UFOPEDIA
Težký laser je neskladný, ale extrémně efektivní.
STR_GRENADE_UFOPEDIA
Tento standardní granát má přesný sofistikovaný časovač pro precizní ovládání.
STR_SMOKE_GRENADE_UFOPEDIA
Kouřové granáty jsou výhodné pro poskytování úkrytu v otevřených bojích. Používejte s opatrností, protože dávají výhodu též nepříteli.
STR_PROXIMITY_GRENADE_UFOPEDIA
Miny mohou být vrhány stejně jako bežný granát, ale po dopadu jsou aktivovány blízkým pohybem. Pro správné použití těchto zařízení je nutný dostatek dovednosti a opatrnosti.
STR_HIGH_EXPLOSIVE_UFOPEDIA
Tato vybušnina by měla být využívána pouze pro demoliční účely. Zdržujte se v dostatečné vzdálenosti od demolovaných objektu.
STR_MOTION_SCANNER_UFOPEDIA
Toto sofistikované zařízení používá rozmanitých detektorů a počítačových algoritmů k identifikaci pohybujících se nepřátelských jednotek. Nicméně k efektivnímu využití vyžaduje určitou praxi. Na taktické obrazovce klikněte na ikonu skaneru pohybu. Z menu vyberte 'Použít skaner'. Displej skaneru zobrazuje ve středu šipku, která detekuje natočení vojáka (nahoře je sever). Blikající tečky značí jednotky, které se v poslední době pohnuly. Velké nebo rychle se pohybující jednotky jsou znázorněny většími tečkami. Statické jednotky nejsou detekovány.
STR_MEDI_KIT_UFOPEDIA
Medkit kombinuje léčivé prostředky s tišícími a se stimulanty. Pro správné použití medkitu je nutné být natočen k vojákovi vyžadujícímu ošetření. Je-li voják ochromen, je nutné stát nad jeho tělem. Klikněte na ikonu medkitu a zvolte v menu položku 'použít medkit'.{NEWLINE}LECBA> Červené části těla utrpěla smrtelná zranění. Klikněte na zraněnou část těla. Klikněte na tlačítko 'Léčba'. Bude vyléčeno jedno ze smrtelných zranění a obnovena část zdraví.{NEWLINE}STIMULANT> Obnoví energii a oživý vojáka v bezvědomí (nebo ochromeného). Aby bylo možné oživit vojáka v bezvědomí, je nutné stát přesně nad jeho tělem.{NEWLINE}UTIŠOVAČ> Obnoví morálku zraněného vojáka až na hranici ekvivalentní ztracenému zdraví.
STR_PSI_AMP_UFOPEDIA
Psi-amp může být používán pouze vojáky s psionickou dovedností. Klikněte na psi-amp během boje, vyberte si druh útoku a umístěte kurzor na cílovou jednotku. Jsou dva možné způsoby psionického útoku: {NEWLINE}ZPANIKAŘIT JEDNOTKU> Je-li útok úspěšný, sníží morálku cíle a může způsobit jeho paniku.{NEWLINE}OVLÁDNUTÍ MYSLI> Je-li tento útok úspěšný, získáte okamžitou kontrolu nad nepřátelskou jednotkou, jako by to byla vaše (jen není možné získat přístup do inventáře). Být úspěšný v tomto druhu útoku je težší.
STR_STUN_ROD_UFOPEDIA
Toto zařízení může být použito pouze v boji zblízka. Ochromí živý organismus elektrickým šokem, aniž by ho zabilo.
STR_THE_SUBJECT_HAS_DIED
Subjekt zemřel kvůli traumatu z výslechu.
STR_MIND_PROBE_UFOPEDIA
Čtečka mysli je cizacké komunikační zařízení, používané k získávání informací přímo z mozkových vln. Jednotky Xcom mohou použít toto zařízení v boji k ziskání charakteristiky cizáka. Klikněte na čtečku mysli, poté na volbu 'použít'. Pak umístěte kurzor na cizáka a znovu klikněte.
STR_PLASMA_PISTOL_UFOPEDIA
Plazmové pistole jsou smrtelně nebezpečné cizácké zbraně, založené na částicích akcelerovaných v dočasném antigravitačním poli.
STR_PLASMA_RIFLE_UFOPEDIA
Tato zkázonosná zbraň je založena na částicích akcelerovaných v dočasném antigravitačním poli.
STR_SIZE
Velikost
STR_THE_CORPSE_MAY_BE_RESEARCHED
Mrtvola může být zkoumána a získán tak úplný protokol o pitvě.
STR_NOT_ENOUGH_AMMUNITION_TO_ARM
Nedostatek munice k vyzbrojení:
STR_BLASTER_LAUNCHER_UFOPEDIA
Jde o odpalovač cizáckých naváděných střel, střílející výkonné 'ďábelské bomby'. Vystřelíte-li z této zbraně, budou vygenerovány vytyčené body budoucí trajektorie střely. Poté, co umístíte dostatek bodů, klikněte na speciální odpalovací ikonu.
STR_SMALL_LAUNCHER_UFOPEDIA
Malý odpalovač, střílející ochromující bomby. Velmi užitečné pro zajímání živých cizáků.
STR_ALIEN_GRENADE_UFOPEDIA
Toto zařízení funguje stejně jako pozemský granát - pouze je výkonnější.
STR_SMALL_SCOUT
Malý Zvěd
STR_MEDIUM_SCOUT
Střední Zvěd
STR_LARGE_SCOUT
Velký Zvěd
STR_HARVESTER
Kombajn
STR_ABDUCTOR
Loď únosců
STR_TERROR_SHIP
Teroristická loď
STR_BATTLESHIP
Bitevní loď
STR_SUPPLY_SHIP
Zasobovací loď
STR_RATING
HODNOCENÍ> 
STR_RATING_TERRIBLE
OTŘESNÉ!
STR_RATING_POOR
UBOHÉ!
STR_RATING_OK
OK
STR_RATING_GOOD
DOBRÉ!
STR_RATING_EXCELLENT
VÝBORNÉ!
STR_SCORE
SKÓRE
STR_XCOM_PROJECT_MONTHLY_REPORT
MĚSIČNÍ HLÁŠENÍ PROJEKTU XCOM
STR_MONTH
Měsíc> 
STR_COUNCIL_IS_GENERALLY_SATISFIED
Rada členských států je celkem spokojena s vaším pokrokem.
STR_COUNCIL_IS_VERY_PLEASED
Rada členských států je velmi potěšena vaším výborným dosavadním pokrokem. Pokračujte v kvalitní práci.
STR_COUNCIL_IS_DISSATISFIED
Rada členských států je nespokojena s vaším výkonem. Pokud nezvýšíte efektivitu v boji s cizáckým nebezpečím, bude projekt Xcom ukončen.
STR_YOU_HAVE_NOT_SUCCEEDED
Neuspěl jste v boji s cizáckou invazí a rada členských států se neodvolatelně rozhodla ukončit projekt Xcom. Každý stát se vypořádá s problémem dle svého mínění. Můžeme pouze doufat, že s těmito zjevně nepřátelskými silami nalezneme nějaký modus vivendi a že obyvatelstvo přistoupí na podmínky cizáckých návštěvníků.
STR_COUNTRY_IS_PARTICULARLY_PLEASED
 - tento stát je zvláště potěšen vaší schopností vypořádat se s lokálním útokem a potvrdila zvýšení svých příspěvků.
STR_COUNTRIES_ARE_PARTICULARLY_HAPPY
 - tyto státy jsou zvláště spokojeny s vaším pokrokem ve vypořádávání se s lokálními zásahy cizáků a potvrdily zvýšení svých příspěvků.
STR_AND
 a 
STR_COUNTRY_IS_UNHAPPY_WITH_YOUR_ABILITY
 - tento stát není spokojen s vaší schopností vypořádat se s cizáckou aktivitou na jeho území a rozhodl se snížit míru vašeho financování.
STR_COUNTRIES_ARE_UNHAPPY_WITH_YOUR_ABILITY
 - tyto státy nejsou spokojeny s vaší schopností vypořádat se s cizáckou aktivitou na jejich území a rozhodly se snížit své příspěvky.
STR_KNOTS
uzlů
STR_COUNTRY_HAS_SIGNED_A_SECRET_PACT
 - tento stat uzavřel s neznámými cizáckými silami tajný pakt a odstoupil od projektu.
STR_COUNTRIES_HAVE_SIGNED_A_SECRET_PACT
 - tyto státy uzavřely s neznámymi cizackými silami tajný pakt a odstoupily od projektu.
STR_MONTHLY_RATING
Měsíční hodnocení> 
STR_FUNDING_CHANGE
Změna financování> 
STR_COUNCIL_REDUCE_DEBTS
Rada členských států není spokojena s vaším finančním stavem. Musíte snížit své dluhy pod hranici $2 milionů, nebo bude projekt ukončen.
STR_HYPER_WAVE_TRANSMISSIONS_ARE_DECODED
VYSÍLÁNÍ NA HYPER VLNÁCH JE DEKÓDOVÁNO
STR_CRAFT_TYPE
TYP STROJE
STR_RACE
RASA
STR_MISSION
URČENÍ
STR_ZONE
ZÓNA
STR_ALLOCATE_RESEARCH
Rozvrhnout výzkum
STR_ALLOCATE_MANUFACTURE
Rozvrhnout výrobu
STR_NEW_YORK
New York
STR_WASHINGTON
Washington
STR_LOS_ANGELES
Los Angeles
STR_MONTREAL
Montreal
STR_HAVANA
Havana
STR_MEXICO_CITY
Mexico City
STR_CHICAGO
Chicago
STR_VANCOUVER
Vancouver
STR_DALLAS
Dallas
STR_BRASILIA
Brasilia
STR_BOGOTA
Bogota
STR_BUENOS_AIRES
Buenos Aires
STR_SANTIAGO
Santiago
STR_RIO_DE_JANEIRO
Rio De Janeiro
STR_LIMA
Lima
STR_CARACAS
Caracas
STR_LONDON
Londýn
STR_PARIS
Paříž
STR_BERLIN
Berlín
STR_MOSCOW
Moskva
STR_ROME
Řím
STR_MADRID
Madrid
STR_BUDAPEST
Budapešť
STR_LAGOS
Lagos
STR_CAIRO
Cairo
STR_CASABLANCA
Casablanca
STR_PRETORIA
Pretoria
STR_NAIROBI
Nairobi
STR_CAPE_TOWN
Kapské město
STR_KINSHASA
Kinshasa
STR_ANKARA
Ankara
STR_DELHI
Delhi
STR_KARACHI
Karachi
STR_BAGHDAD
Bagdad
STR_TEHRAN
Teherán
STR_BOMBAY
Bombej
STR_CALCUTTA
Kalkata
STR_TOKYO
Tokyo
STR_BEIJING
Peking
STR_BANGKOK
Bangkok
STR_MANILA
Manila
STR_SEOUL
Soul
STR_SINGAPORE
Singapur
STR_JAKARTA
Jakarta
STR_SHANGHAI
Shanghai
STR_HONG_KONG
Hong Kong
STR_NOVOSIBIRSK
Novosibirsk
STR_CANBERRA
Canberra
STR_WELLINGTON
Wellington
STR_MELBOURNE
Melbourne
STR_PERTH
Perth
STR_NEW_GAME
Nová hra
STR_LOAD_SAVED_GAME
Nahrát hru
STR_SELECT_DIFFICULTY_LEVEL
Vyber si úroveň obtížnosti
STR_1_BEGINNER
1> Začátečnik
STR_2_EXPERIENCED
2> Pokročilý
STR_3_VETERAN
3> Veterán
STR_4_GENIUS
4> Genius
STR_5_SUPERHUMAN
5> Nadčlověk
STR_TIME
Čas
STR_DATE
Datum
STR_SELECT_GAME_TO_LOAD
Kterou hru nahrát?
STR_SELECT_SAVE_POSITION
Do které pozice uložit?
STR_PSIONIC_TRAINING
PSIONICKÝ TRÉNINK
STR_REMAINING_PSI_LAB_CAPACITY
Volná kapacita psionické laboratoře>
STR_PSIONIC__STRENGTH
Psionická{NEWLINE}síla
STR_PSIONIC_SKILL_IMPROVEMENT
Psionická dovednost{NEWLINE}/zlepšení
STR_PSI_AMP
Psi-Amp
STR_IN_TRAINING
v{NEWLINE}Tréninku?
STR_TARGETTED_BY
ZACÍLEN:
STR_WEAPONS_CREW_HWPS
ZBRANĚ/{NEWLINE}POSÁDKA/TANKY
STR_ABANDON_GAME
OPUSTIT HRU
STR_QUIT
Ukončit
STR_IS_LOW_ON_FUEL_RETURNING_TO_BASE
má málo paliva,{NEWLINE}navrací se na základnu
STR_SOLDIER_LIST
Seznam vojáků
STR_RANK_
HODNOST> 
STR_MISSIONS
MISÍ> 
STR_KILLS
ZABITÍ> 
STR_WOUND_RECOVERY
LEČBA ZRANĚNÍ> 
STR_TIME_UNITS
ČASOVÝCH JEDNOTEK
STR_STAMINA
ENERGIE
STR_HEALTH
ZDRAVÍ
STR_BRAVERY
ODVAHA
STR_REACTIONS
REAKCE
STR_FIRING_ACCURACY
PŘESNOST STŘELBY
STR_THROWING_ACCURACY
PŘESNOST VRHU
STR_STRENGTH
SÍLA
STR_PSIONIC_STRENGTH
PSIONICKÁ SÍLA
STR_PSIONIC_SKILL
PSIONICKÁ DOVEDNOST
STR_NEW_RANK
NOVÁ HODNOST
STR_PROMOTIONS
Povýšení
STR_SOLDIERS_UC
VOJÁCI
STR_TANK_CANNON_UFOPEDIA
Automatizované těžké zbraně jsou navrženy jako doplněk jednotek Xcom. Kombinace vysokého výkonu střelby a silného pancéřování činí tyto jednotky cenným pro boje v otevřeném terénu. Ujistěte se, že máte ve skladech dostek dělových nábojů pro plné znuvovyzbrojení tanků. Tanky jsou vyzbrojovány automaticky, jakmile je přidělíte k jednotce.
STR_TANK_ROCKET_LAUNCHER_UFOPEDIA
Tato automatizovaná těžká zbraň je vyzbrojena výkonnými raketami s ničivým účinkem na jakýkoliv cizácký cíl. Ujistěte se, zda jsou vaše sklady dostatečně zásobeny příslušnými raketami.
STR_TANK_LASER_CANNON_UFOPEDIA
Laserové zbraně jsou užitecným vylepšením tanků. Kombinují vysoký výkon střelby s neomezenou municí.
STR_HOVERTANK_PLASMA_UFOPEDIA
Cizacká technologie dala tankům nový životní impuls. Zvýšená manévrovací schopnost diky možnosti cesty vzduchem a síla plasmového svazku jsou smrtelnou kombinací.
STR_HOVERTANK_LAUNCHER_UFOPEDIA
Toto obrněné vznášedlo má odpalovač fúzních koulí, které jsou schopny neobyčejné zkázy. Používejte s velkou opatrností. Jako výzbroj tanků je nutné vyrábět fúzní koule. Fúzní koule je inteligentně naváděná zbraň. Vytyčte význačné body trasy koule a poté klikněte na ikonu odpálení.
STR_HEAVY_PLASMA_CLIP_UFOPEDIA
Toto kompaktní zařizení slouží jako zasobník pro plazmový kulomet. Obsahuje malé množství Eleria.
STR_PLASMA_RIFLE_CLIP_UFOPEDIA
Tento malý objekt slouží jako zdroj energie pro plazmovou pušku - středně výkonnou cizáckou zbraň. Obsahuje malé množství Eleria.
STR_PLASMA_PISTOL_CLIP_UFOPEDIA
Zdroj energie pro malou cizáckou pistoli. Obsahuje Elerium - zdroj veškeré cizácké síly.
STR_STUN_BOMB_UFOPEDIA
Ochromující bomba se používá k zajímání živých lidských exemplařů, ale může být též použita proti většině cizáckých ras. Je vystřelována z malého odpalovače.
STR_ALIEN_RESEARCH_UFOPEDIA
Cizácká výzkumná mise shromažďuje základní data o Zemi a jejich obyvatelích. Jsou používány především malé dopravní prostředky, které příležitostně přistávají na opuštěných místech. Tento typ cizácké aktivity představuje pro Xcom nejmenší nebezpečí a je mu věnován malý zájem ze strany vlád i veřejnosti.
STR_ALIEN_HARVEST_UFOPEDIA
Cizáci mají pro pozemskou faunu mnoho využití. Zvířata jsou tajně unášena, a vrácena s různými orgány odejmutými. Postižení skotu jsou hlášena především spolu s pozorovaním UFO. Na tento typ cizácké aktivity hledí vlády s velkými starostmi a způsobuje na veřejnosti znepokojení. Tento typ aktivity se odehrává především v zemědělské krajině. Teorie o 'cizácké sklizni' se domnívá, že cizácké rasy původně 'osily' naši planetu svou florou a faunou a nyní se vrátili, aby sklidili úrodu, jež zaseli.
STR_ALIEN_ABDUCTION_UFOPEDIA
Toto je nejzákeřnější forma cizácké aktivity. Únosy cizáky jsou hlášeny z mnoha míst, bez ohledu na pokusy cizáků vymazat zážitky z paměti obětí. Unešení hlásí, že byli oběťmi zmrzačujících fyzických výzkumů, včetně oplodnění cizáckými zárodky a bizardních genetických experimentů. Účel těchto aktivit se zdá být spojen s genetickými mutacemi a manipulacemi s vlastnim genetickým materialem cizáků. Tato aktivita způsobuje ohromný rozruch; odehrává se v obydlených oblastech nebo městech.
STR_ALIEN_INFILTRATION_UFOPEDIA
Pozemnské vlády mohou být infiltrovány cizáckými agenty s lidským vzhledem. To může vést k oficialním kontaktům mezi cizáky a vládami na nejvyšší úrovni. Vyvrcholení této aktivity je charakterizováno intenzivní činnosti UFO v blízkosti velkých měst. Cizáci se pokusí uzavřít s pozemní vládou smlouvu, ve které nabídnou znalosti svých vyspělých technologii. Vláda na oplátku dovolí cizákům provozovat jejich činnost nerušeně. Tyto cizácké mise představují pro Xcom největší nebezpečí. Pokud vláda podepíše pakt, zastaví financování.
STR_ALIEN_BASE_UFOPEDIA
Cizáci staví tajné podzemní báze na odlehlých místech. Po několika počátečních průzkumných letech dojde s tím, jak je báze budována,  k intenzivní aktivitě UFO. Je známo, že tyto báze obsahují experimentální laboratoře pro unesené lidi a zásoby pro další aktivitu v oblasti. Přítomnost cizácké báze vede k vysoké úrovni hlašené cizácké aktivity, aniž by se vyskytla UFO. Aby bylo možné určit místo báze, musí stroj Xcom střezžt oblast po několik hodin.
STR_ALIEN_TERROR_UFOPEDIA
Kdyz cizáci terorizují město, vysazují speciální síly s výjímečnými schopnostmi. Civilisté jsou přímo ohroženi a vláda je nucená evakuovat celé oblasti. Hlavní účel této aktivity je vytvořit atmosféru hysterie a přimět tak vlády ohrozit projekt Xcom.
STR_ALIEN_RETALIATION_UFOPEDIA
Je-li Xcom zvláště úspěšný v sestřelování UFO, mohou cizáci přijmout odvetná opatření. To může vést k přímému útoku na bázi Xcom. Nicméně cizáci musí nejprve bázi Xcom najít; pokud jsou UFO úspěšně odrážena, je nebezpečí dobývání báze malé.
STR_ALIEN_SUPPLY_UFOPEDIA
Jakmile je cizácká báze postavena, je pravidelně zásobována zvláštními zasobovacími plavidly. Je-li detekováno přistání některé z těchto lodí, je jisté, že se v blizkosti nachází cizácká báze.
STR_SMALL_SCOUT_UFOPEDIA
Tento malický stroj je primárně užíván k účelům průzkumným a výzkumným. Za normálních okolností předchází před většími loděmi na začátku cizácké mise.
STR_MEDIUM_SCOUT_UFOPEDIA
Středně velká průzkumná loď, představující pro pozemské sily malé nebezpečí. Normálně se objevuje před většími loděmi během misí.
STR_LARGE_SCOUT_UFOPEDIA
Největší cizácká průzkumná loď je lodí obecného určení a je používána při všech typech cizackých misí.
STR_HARVESTER_UFOPEDIA
Kombajn má na spodní straně padací dveře a je vybaven výtahem pro vyzdvihování dobytka nebo jiných zvířat. Laserové skalpely se používají pro získání požadovaného materiálu a mršina je vržena na zem. Na lodi lze též nalézt zásobní kontejnery pro části těl.
STR_ABDUCTOR_UFOPEDIA
Tato loď je vybavena výzkumnou místností pro provádění hrůzných experimentů na lidských subjektech. Oběť je běžně paralyzována telepatickými silami, ale zůstává při vědomí i na operačním stole.
STR_TERROR_SHIP_UFOPEDIA
Teroristická loď je vybavena kontejnery pro velké cizácké teroristické zbraně nebo kreatury. Používá se k transportu těchto cizáckých teroristů do osídlených oblastí.
STR_BATTLESHIP_UFOPEDIA
Bitevní loď je největším a nejsilnějším cizáckým strojem. Je běžně primární lodí cizáckých misí; je vybavena mohutnými zbraněmi a početnou posádkou.
STR_SUPPLY_SHIP_UFOPEDIA
Zasobovací loď je používána během konstruování cizáckých bází nebo pro zasobování bází existujících. Přepravuje kontejnery s cizáckým jídlem a reprodukční místností.
STR_DISMANTLE
Odstranit:
STR_FACILITY_IN_USE
VYBAVENÍ JE POUŽÍVÁNO
STR_CANNOT_DISMANTLE_FACILITY
VYBAVENÍ NELZE ODSTRANIT!{SMALLLINE}Veškeré vybavené báze musí být spojeno s přístupovým výtahem.
STR_TRANSFER_ITEMS_TO
Přesunout do: 
STR_NO_ALIEN_CONTAINMENT_FOR_TRANSFER
CHYBÍ CELA PRO CIZÁKY!{SMALLLINE}Živí cizáci potřebují pro své přežití speciální celu.
STR_AMOUNT_AT_DESTINATION
MNOŽTVÍ{NEWLINE}V CÍLI
STR_ALIEN_DIES_NO_ALIEN_CONTAINMENT_FACILITY
Cizák zemřel, neboť není k dispozici cizácká cela
STR_NO_FREE_ACCOMODATION_CREW
OBYTNÝ PROSTOR PLNÝ!{SMALLLINE}Cílová báze nedisponuje dostakem místa v obytných buňkách pro posádku stroje.
STR_ITEMS_ARRIVING
Dodané předměty
STR_DESTINATION_UC
CÍL
STR_PISTOL
Pistole
STR_PISTOL_CLIP
Zasobník pistole
STR_RIFLE
Puška
STR_RIFLE_CLIP
Zasobník pušky
STR_HEAVY_CANNON
Težký kanón
STR_HC_AP_AMMO
TK-průbojné
STR_HC_HE_AMMO
TK-explozivní
STR_HC_I_AMMO
TK-zápalné
STR_AUTO_CANNON
Gatling
STR_AC_AP_AMMO
GT-průbojné
STR_AC_HE_AMMO
GT-explozivní
STR_AC_I_AMMO
GT-zápalné
STR_ROCKET_LAUNCHER
Ruční raketomet
STR_SMALL_ROCKET
Malá raketa
STR_LARGE_ROCKET
Velká raketa
STR_INCENDIARY_ROCKET
Zápalná raketa
STR_GRENADE
Granát
STR_SMOKE_GRENADE
Kouřový granát
STR_PROXIMITY_GRENADE
Mina
STR_HIGH_EXPLOSIVE
Silná výbušnina
STR_STUN_ROD
Elektrický obušek
STR_HEAVY_PLASMA
Plazmový kulomet
STR_HEAVY_PLASMA_CLIP
Zásobník plazm. kulometu
STR_PLASMA_RIFLE
Plazmová puška
STR_PLASMA_RIFLE_CLIP
Zasobník plazmové pušky
STR_PLASMA_PISTOL
Plazmová pistole
STR_PLASMA_PISTOL_CLIP
Zasobník plazmové pistole
STR_BLASTER_LAUNCHER
Ďábelský odpalovač
STR_BLASTER_BOMB
Ďábelská bomba
STR_SMALL_LAUNCHER
Malý odpalovač
STR_STUN_BOMB
Ochromující bomba
STR_ALIEN_GRENADE
Cizácký granát
STR_ELERIUM_115
Elerium-115
STR_MIND_PROBE
Čtečka mysli
STR_SECTOID_CORPSE
Mrtvola sektana
STR_SNAKEMAN_CORPSE
Mrtvola hadoma
STR_ETHEREAL_CORPSE
Mrtvola etherala
STR_MUTON_CORPSE
Mrtvola mutona
STR_FLOATER_CORPSE
Mrtvola levita
STR_CELATID_CORPSE
Mrtvola celatida
STR_SILACOID_CORPSE
Mrtvola silacoida
STR_CHRYSSALID_CORPSE
Mrtvola krysklada
STR_REAPER_CORPSE
Mrtvola paraka
STR_SECTOPOD_CORPSE
Mrtvola sektonoha
STR_CYBERDISC_CORPSE
Mrtvola kyberdisku
STR_NOT_ENOUGH_EQUIPMENT_TO_FULLY_RE_EQUIP_SQUAD
Nedostatek vybavení k plnému znovuvybavení jednotky
STR_MARS_CYDONIA_LANDING
Mars: přistáni v Cydonii
STR_MARS_CYDONIA_LANDING_BRIEFING
Váš Mstitel přistál v oblasti Cydonii na povrchu Marsu. Naše informace ukazují, že jedna z pyramidálních konstrukcí obsahuje zelený přístupový výtah do podzemního komplexu. Jakmile shromaždíte všechny své vojáky v oblasti výtahu, klikněte na ikonu 'Zrušit misi' - budete pokračovat další etapou.
STR_MARS_THE_FINAL_ASSAULT
Mars: konečný útok
STR_MARS_THE_FINAL_ASSAULT_BRIEFING
Výtah v pyramidě dopravil vaše bitvami protřelé vojáky hluboko pod povrch planety. Ocitli se v srdci rozlehlého komplexu tunelu a místností. Cizácký mozek je ukryt někde v labyrintu. Má-li být Země zachráněna před cizáckou porobou, musí být mozek zničen.{NEWLINE}{NEWLINE}Mnoho štěstí!
STR_IN_ORDER_TO_USE_OR_PRODUCE_THE
{NEWLINE}aby bylo možno použít nebo vyrábět:{NEWLINE}
STR_THE_ALIENS_HAVE_DESTROYED_THE_UNDEFENDED_BASE
Cizáci zničili nebráněnou bázi 
STR_XCOM_AGENTS_HAVE_LOCATED_AN_ALIEN_BASE_IN
Agenti Xcom zaměřili cizáckou bázi v: 
STR_STANDOFF
DISTANCE
STR_CAUTIOUS_ATTACK
OPATRNÝ ÚTOK
STR_STANDARD_ATTACK
STANDARDNÍ ÚTOK
STR_AGGRESSIVE_ATTACK
AGRESIVNÍ ÚTOK
STR_DISENGAGING
ODPOUTÁNÍ
STR_UFO_HIT
UFO ZASAŽENO!
STR_UFO_CRASH_LANDS
UFO HAVAROVALO!
STR_MINIMISE_AT_STANDOFF_RANGE_ONLY
Minimalizace pouze na distanční vzdálenosti
STR_UFO_RETURN_FIRE
UFO VRACÍ ÚTOK!
STR_INTERCEPTOR_DAMAGED
>>> STÍHAČKA POŠKOZENA <<<
STR_INTERCEPTOR_DESTROYED
>>> STÍHAČKA ZNIČENA <<<
STR_UFO_OUTRUNNING_INTERCEPTOR
UFO UNIKÁ STÍHAČCE!
STR_ALIENS_TERRORISE
CIZÁCI TERORIZUJÍ:
STR_LONG_RANGE_DETECTION
Detekce velkého dosahu
STR_STORES_UC
SKLADY
STR_DIFFICULTY_LEVEL
Úroveň obtížnosti
STR_INTERCEPT
PRONÁSLEDOVAT
STR_BASES
BASE
STR_GRAPHS
GRAFY
STR_UFOPAEDIA_UC
UFOPEDIE
STR_OPTIONS_UC
VOLBY
STR_FUNDING_UC
FINANCOVÁNÍ
STR_5_SECS
5 sec
STR_1_MIN
1 min
STR_5_MINS
5 mins
STR_30_MINS
30 min
STR_1_HOUR
1 hod
STR_1_DAY
1 den
STR_XCOM_PERFORMANCE_ROSTER
Rozpiska výkonu Xcom
STR_ENTER_NAME
Vlož jméno
STR_PERFORMANCE_RATING
Hodnocení výkonu
STR_VICTORY_DATE
Datum vítězství
STR_ELECTRO_FLARE
Světlice
STR_ELECTRO_FLARE_UFOPEDIA
Toto kompaktní zařízení poskytuje po jeho vržení jasné světlo. To umožňuje osvětlit nepřátelské jednotky v jeho blizkosti během nočních misí.
STR_MONTHLY_COSTS
Měsíční náklady
STR_CRAFT_RENTAL
Pronájem letadel
STR_SALARIES
Platy
STR_BASE_MAINTENANCE
Údržba báze
STR_COST_PER_UNIT
Cena za jednotku
STR_QUANTITY
Množství
STR_TOTAL
Celkem
STR_IN_PSIONIC_TRAINING
V psionickém tréninku
STR_BLASTER_BOMB_UFOPEDIA
Toto zařízení je vysoce explozivní střelou s inteligentním naváděcím systémem. Je vystřelována z ďábelského odpalovače.
STR_FRONT_ARMOR
ČELNÍ ZBROJ
STR_LEFT_ARMOR
LEVÁ ZBROJ
STR_RIGHT_ARMOR
PRAVÁ ZBROJ
STR_REAR_ARMOR
ZADNÍ ZBROJ
STR_UNDER_ARMOR
SPODNÍ ZBROJ
STR_ROUNDS
Kola
STR_CURRENT_SAVE_ABORTED
UloŽenÍ zruŠeno
STR_CURRENT_LOAD_ABORTED
NahranÍ zruŠeno
STR_FORMAT
FORMÁT
STR_SAVING_GAME
Ukládám hru
STR_LOADING_GAME
Nahravám hru
STR_PROCEED
PRACUJI
STR_NO_SAVED_GAME_PRESENT
Žádné uložené hry
STR_LOAD_UNSUCCESSFUL
Nahrání selhalo
STR_SAVE_UNSUCCESSFUL
Uložení selhalo
STR_LOAD_SUCCESSFUL
Hra byla nahrána
STR_SAVE_SUCCESSFUL
Hra byla uložena
STR_DELETE
SMAZAT
STR_PREVIOUS_X_COM_SAVED_GAME_DETECTED
Tato uložena pozice je obsazená
STR_IS_IT_OK_TO_DELETE_THE_SAVED_GAME
Přepsat uloženou hru?
STR_SOUND_OPTIONS
NASTAVENí ZVUKU
STR_MUSIC_VOLUME
Hlasitost hudby
STR_SFX_VOLUME
Hlasitost zvuku
STR_CONTROLLER_OPTIONS
NASTAVENÍ OVLÁDÁNÍ
STR_CONTROLLER_MODE_1_HOTSPOT_INTERFACE
OVLÁDACÍ MÓD 1{NEWLINE}(HOTSPOT INTERFACE)
STR_CONTROLLER_MODE_2_POINT_CLICK_INTERFACE
OVLÁDACÍ MÓD 2{NEWLINE}(POINT & CLICK INTERFACE)
STR_LOADING
Nahrávám...
STR_FORMAT_UNSUCCESSFUL
Formát selhal
STR_UNIT
JEDNOTKA>
STR_ENERGY
ENERGIE
STR_MORALE
MORÁLKA
STR_ARMOR_
ZBROJ>
STR_FRONT_ARMOR_UC
PŘEDNÍ ZBROJ
STR_LEFT_ARMOR_UC
LEVÁ ZBROJ
STR_RIGHT_ARMOR_UC
PRAVÁ ZBROJ
STR_REAR_ARMOR_UC
ZADNÍ ZBROJ
STR_SKILLS
DOVEDNOSTI>
STR_LEVEL
ÚROVEŇ>
STR_HEAD
HLAVA
STR_TORSO
TĚLO
STR_RIGHT_ARM
PRAVÁ PAŽE
STR_LEFT_ARM
LEVÁ PAŽE
STR_RIGHT_LEG
PRAVÁ NOHA
STR_LEFT_LEG
LEVÁ NOHA
STR_PAIN_KILLER
UTIŠOVAČ
STR_STIMULANT
STIMULANT
STR_HEAL
UZDRAVOVAČ
STR_TUS
Čas>
STR_ALIEN_ARTIFACT
Cizácký artefakt
STR_AMMO_ROUNDS_LEFT
NÁBOJE:{NEWLINE}ZBÝVÁ{NEWLINE}MUNICE=
STR_THROW
Hodit
STR_AUTO_SHOT
Automat
STR_SNAP_SHOT
Od boku
STR_AIMED_SHOT
Zamířit
STR_OPEN
Otevřít
STR_CLOSE
Zavřít
STR_STUN
Omráčit
STR_PRIME_GRENADE
Odjistit granát
STR_USE_SCANNER
Použít skener
STR_USE_MEDI_KIT
Použít Medkit
STR_LAUNCH_MISSILE
Vypustit střelu
STR_ACC
Acc>
STR_NOT_ENOUGH_TIME_UNITS
Nedostatek času!
STR_NOT_ENOUGH_ENERGY
Nedostatek energie!
STR_NO_ROUNDS_LEFT
Nedostatek nábojů!
STR_NO_AMMUNITION_LOADED
Není nabito!
STR_WRONG_AMMUNITION_FOR_THIS_WEAPON
Munice neodpovídá typu zbraně!
STR_WEAPON_IS_ALREADY_LOADED
Zbraň je už nabitá!
STR_NO_LINE_OF_FIRE
Překažka v linii střelby!
STR_GRENADE_IS_ACTIVATED
Granát je odjištěn!
STR_THERE_IS_NO_ONE_THERE
Tam nikdo není!
STR_UNABLE_TO_USE_ALIEN_ARTIFACT_UNTIL_RESEARCHED
Neprozkoumaný předmět, nelze použít!
STR_OUT_OF_RANGE
Mimo dostřel!
STR_UNABLE_TO_THROW_HERE
Překážka v trajektorii hodu!
STR_NUMBER_OF_ROUNDS
Počet výstřelů?
STR_SET_TIMER
Nastav časovač
STR_HIDDEN_MOVEMENT
SKRYTÝ POHYB
STR_TURN
KOLO>
STR_SIDE
STRANA> 
STR_X_COM
X-COM
STR_PRESS_BUTTON_TO_CONTINUE
Stiskni tlačítko
STR_MIND_CONTROL
Ovládnutí mysli
STR_PANIC_UNIT
Zpanikařit jednotku
STR_MIND_CONTROL_SUCCESSFUL
Ovládnutí mysli se zdařilo
STR_HAS_GONE_BERSERK
propadl amoku
STR_HAS_PANICKED
Zpanikařil
STR_XCOM
Xcom
STR_ALIENS
Cizáci
STR_RIGHT_HAND
PRAVÁ RUKA
STR_LEFT_HAND
LEVÁ RUKA
STR_RIGHT_SHOULDER
PRAVÁ BOTA
STR_LEFT_SHOULDER
LEVÁ BOTA
STR_BACK_PACK
TORNA
STR_BELT
OPASEK
STR_IS_UNDER_ALIEN_CONTROL
je pod cizáckou kontrolou
STR_SCROLL_SPEED
RYCHLOST POSUNU OBRAZU
STR_SCROLL_TYPE
TYP POSUNU OBRAZU
STR_TRIGGER_SCROLL
NA TLAČÍTKO
STR_AUTO_SCROLL
AUTOMATICKY
STR_FIRE_SPEED
RYCHLOST STŘEL
STR_XCOM_MOVEMENT_SPEED
RYCHLOST POHYBU XCOM
STR_ALIEN_MOVEMENT_SPEED
RYCHLOST POHYBU CIZÁKŮ
STR_HAS_BECOME_UNCONSCIOUS
 upadl do bezvědomí
STR_HAS_DIED_FROM_A_FATAL_WOUND
 zemřel na smrtelné zranění
STR_USE_MIND_PROBE
Užít čtečku mysli
STR_FATAL_WOUNDS
SMRTELNÁ ZRANĚNÍ
STR_UNDER_ARMOR_UC
SPODNÍ ZBROJ
STR_TIME_UNITS_RESERVED_FOR_SNAP_SHOT
Čas vyhrazen pro rychlý výstřel
STR_TIME_UNITS_RESERVED_FOR_AUTO_SHOT
Čas vyhrazen pro automatickou střelbu
STR_TIME_UNITS_RESERVED_FOR_AIMED_SHOT
Čas vyhrazen pro zacílený výstřel
STR_UNITS_IN_EXIT_AREA
 jednotek v únikové oblasti
STR_UNITS_OUTSIDE_EXIT_AREA
 mimo únikovou oblast
STR_ABORT_MISSION
Přerušit misi?
STR_CORPSE
Mrtvola
STR_UNLOAD
Vyndat náboje
STR_NEW_SAVED_GAME
<NEW SAVED GAME>
STR_NEW_BATTLE
New Battle
STR_OPTIONS
Volby
STR_TERRAIN
TERRAIN
STR_DARKNESS
DARKNESS
STR_DISPLAY_RESOLUTION
Display Resolution
STR_DISPLAY_MODE
Display Mode
STR_WINDOWED
Windowed
STR_FULLSCREEN
Fullscreen
STR_LANGUAGE
LANGUAGE
STR_FARM
Farm
STR_FOREST
Forest
STR_JUNGLE
Jungle
STR_MOUNTAIN
Mountain
STR_DESERT
Desert
STR_POLAR
Polar
<<<<<<< HEAD
STR_RANDOM_BATTLE
Náhodné Bitvy
STR_MIXED
Smíšený
STR_RIGHT_CLICK_TO_DELETE
Klikněte pravým tlačítkem myši odstranit.
=======
STR_NOT_ENOUGH_ammotype_TO_ARM_HWP
Nedostatek {1} pro vyzbrojení tanku
STR_DAY_1
{N} den
STR_DAY_2
{N} dni
STR_DAY_3
{N} dni
>>>>>>> ede9f5ae
<|MERGE_RESOLUTION|>--- conflicted
+++ resolved
@@ -2077,14 +2077,12 @@
 Desert
 STR_POLAR
 Polar
-<<<<<<< HEAD
 STR_RANDOM_BATTLE
 Náhodné Bitvy
 STR_MIXED
 Smíšený
 STR_RIGHT_CLICK_TO_DELETE
 Klikněte pravým tlačítkem myši odstranit.
-=======
 STR_NOT_ENOUGH_ammotype_TO_ARM_HWP
 Nedostatek {1} pro vyzbrojení tanku
 STR_DAY_1
@@ -2092,5 +2090,4 @@
 STR_DAY_2
 {N} dni
 STR_DAY_3
-{N} dni
->>>>>>> ede9f5ae
+{N} dni