--- conflicted
+++ resolved
@@ -2077,14 +2077,12 @@
 Deșert
 STR_POLAR
 Polar
-<<<<<<< HEAD
 STR_RANDOM_BATTLE
 Aleatoare Luptă
 STR_MIXED
 Mixt
 STR_RIGHT_CLICK_TO_DELETE
 Click dreapta pentru a șterge.
-=======
 STR_NOT_ENOUGH_ammotype_TO_ARM_HWP
 Nu avem {1} pentru înarmare Tanc
 STR_DAY_1
@@ -2092,5 +2090,4 @@
 STR_DAY_2
 {N} zile
 STR_DAY_3
-{N} zile
->>>>>>> ede9f5ae
+{N} zile