DEUTSCH
STR_AVENGER_UFOPEDIA
TRANSPORT- UND KAMPFRAUMSCHIFF.  DIE PERFEKTE ANWENDUNG AUSSERIRDISCHER TECHNOLOGIE.
STR_INTERCEPTOR_UFOPEDIA
KAMPFRAUMSCHIFF MIT DOPPELIMPULS - DETONATIONSTRIEBWERKEN UND SPEZIELL ABGESCHIRMTEN ELEKTRONISCHEN SYSTEMEN.  DIE BESTE TECHNOLOGIE, DIE DIE ERDE ZU BIETEN HAT.
STR_LIGHTNING_UFOPEDIA
TRANSPORT- UND KAMPFRAUMSCHIFF.  EIN EINFACHER, ABER WIRKUNGSVOLLER NACHBAU DER AUSSERIRDISCHEN ANTRIEBSSYSTEME.
STR_SKYRANGER_UFOPEDIA
TRUPPENTRANSPORTER.  DER SCHNELLSTE SEINER ART, MIT DER MÖGLICHKEIT ZU SENKRECHTSTART UND -LANDUNG (V.T.O.L.).
STR_FIRESTORM_UFOPEDIA
KAMPFRAUMSCHIFF.  DIESER EIN-MANN-KAMPFFLIEGER KOPIERT DAS KLASSISCHE AUSSERIRDISCHE UNTERTASSEN-DESIGN, MIT ZENTRALANTRIEBSEINHEIT.
STR_STINGRAY_UFOPEDIA
FORTSCHRITTLICHE LUFTKAMPF-RAKETE MIT SPEZIELL ABGESCHIRMTER ELEKTRONIK.
STR_AVALANCHE_UFOPEDIA
LUFTKAMPF-RAKETE MIT ATOMSPRENGKOPF, DOCH EXTREM HOHEM GEWICHT.
STR_CANNON_UFOPEDIA
HOCHLEISTUNGSGESCHÜTZ FÜR PANZERBRECHENDE GESCHOSSE, DIE STAHL VON 16 ZOLL DICKE DURCHDRINGEN KÖNNEN.
STR_FUSION_BALL_UFOPEDIA
DIESE ABSCHUSSVORRICHTUNG FEUERT EIN KUGELGESCHOSS AB, DAS DURCH ANTIMATERIE-REAKTION ANGETRIEBEN WIRD. DIE KUGEL ZERSTÖRT DAS ZIEL MIT EINER GRAVITATIONSWELLEN-IMPLOSION.
STR_LASER_CANNON_UFOPEDIA
DIESER KONVENTIONELLE LASERSTRAHL WIRD DURCH EINE ANTIMATERIE-REAKTION AUSGELÖST.
STR_PLASMA_BEAM_UFOPEDIA
DER GRAVITATIONSSTRAHL SETZT EIN GENAU AUSGERICHTETES IMPLODIERENDES GRAVITATIONSFELD EIN.
STR_SECTOID_UFOPEDIA
Die Hierarchie der Sektoiden reicht von Soldaten bis zu Anführern mit starken psionischen Kräften.  Diese Kräfte können eingesetzt werden, um Soldaten im Kampf zu demoralisieren oder sogar ihre Gedanken zu kontrollieren.  Sektoiden entführen gern Menschen und verstümmeln Rinder.  Die Entführungen dienen der Gewinnung genetischen Materials, aus dem sie Hybrid-Züchtungen und Klonen entwickeln und in die menschliche Gesellschaft einschleusen.  Dieses Volk scheint überlegene genetische Mischformen entwickeln zu wollen, um die Effektivität seiner bienenstockartigen Gesellschaft zu erhöhen.
STR_SECTOID_AUTOPSY
Autopsie Sektoid
STR_SECTOID_AUTOPSY_UFOPEDIA
Die Autopsie zeigt rudimentäre Verdauungsorgane und eine einfache Struktur.  Das Gehirn und die Augen sind sehr stark entwickelt.  Die Struktur weist auf genetische Veränderung oder Mutation hin.  Der kleine Mund und die ebenso winzige Nase scheinen kaum eine Funktion zu haben.  Die Haut zwischen den Fingern und die flachen Füße deuten auf aquatische Herkunft hin.  Es gibt keine Fortpflanzungsorgane und keinen Hinweis darauf, wie sich diese Spezies vermehrt.  Vermutlich handelt es sich um eine durch Genmanipulation erschaffene Spezies.
STR_SNAKEMAN_UFOPEDIA
Diese Spezies hat sich in einer äußerst feindseligen Umwelt entwickelt.  Die Geschöpfe sind sehr widerstandsfähig und können hohe Temperaturschwankungen überstehen.  Ihre Mobilität verdanken sie einem riesigen schlangenähnlichen 'Fuß', der alle wichtigen Organe schützt.  Ihre Absichten scheinen rein räuberischer Natur zu sein, und sie werden vermutlich von einer anderen Intelligenz gelenkt, die die militärischen Übergriffe auf die Erde steuert.
STR_SNAKEMAN_AUTOPSY
Autopsie Schlangenmensch
STR_SNAKEMAN_AUTOPSY_UFOPEDIA
Die Haut ist äußerst fest und hitzebeständig.  Das Herz- und Kreislaufsystem ist Bestandteil des Muskelsystems, das nach dem hydraulischen Prinzip Bewegungen erzeugt.  Der einzige wirkliche Muskel ist das 'Herz'.  Das Fortpflanzungssystem scheint sehr effektiv zu sein.  Die Fortpflanzung geschieht asexuell: Jeder Schlangenmensch trägt ständig bis zu fünfzig Eier in seinem Körper.  Ließe man diese Spezies gewähren, würde sie eine ernsthafte Bedrohung für das Leben auf der Erde darstellen.
STR_ETHEREAL_UFOPEDIA
Dieses Wesen hat eindrucksvolle mentale Kräfte, die die telepathische Kommunikation und telekinetische Fähigkeiten ermöglichen.  Der schwache Körper dieser Kreaturen wird durch ihre geistigen Kräfte erhalten.  Wir wissen nicht, wie diese telekinetischen Kräfte funktionieren, da sie den physikalischen Gesetzen, wie wir sie kennen, zuwiderzulaufen scheinen.  Im Kampf, wo sie ihre mentalen Kräfte einsetzen, sind diese Wesen äußerst gefährlich.  Sie erscheinen selten selbst auf der Erde, da sie anscheinend andere Völker dafür einzusetzen scheinen, ihre Ziele zu verfolgen.
STR_ETHEREAL_AUTOPSY
Autopsie Ätherer
STR_ETHEREAL_AUTOPSY_UFOPEDIA
Dieses Wesen ist körperlich kaum entwickelt und scheint nicht in der Lage zu sein, Lebensfunktionen zu erhalten.  Die Muskeln sind stark verkümmert, die inneren Organe kaum ausgebildet.  Die Wahrnehmungsorgane, einschließlich der Augen, scheinen völlig funktionsuntüchtig zu sein.  Das Gehirn dagegen ist gut entwickelt und zieht einen Großteil der Blutversorgung des Körpers auf sich.  Es ist ein Rätsel, wie sich diese Kreatur ohne äußere Hilfe am Leben erhalten kann.
STR_MUTON_UFOPEDIA
Diese humanoiden Geschöpfe besitzen Körperkraft und Intelligenz.  Sie verzehren besonders gern rohes Fleisch jeder Art, das ähnlich den Raubtieren auf der Erde ihre Nahrung bildet.  Sie scheinen von den telepathischen Befehlen eines als 'Ätherer' bekannten Volkes abhängig zu sein.  Sobald diese telepathische Verbindung gelöst wird, brechen ihre Gehirnfunktionen zusammen, und sie sterben. Die kybernetischen Implantate verbessern ihre Kampfleistung.  Diese Wesen dienen eindeutig als Ausführungsorgane einer höheren Intelligenz.
STR_MUTON_AUTOPSY
Autopsie Mutone
STR_MUTON_AUTOPSY_UFOPEDIA
Die 'Haut' dieses Wesens scheint eine organisch geschaffene Schutzpanzerung zu sein, die auf den Körper aufgepflanzt ist.  Es sind zahlreiche kybernetische Implantate vorhanden, die das Herz-Kreislauf-System und die Sinne stärken.  Die Fortpflanzungsorgane scheinen chirurgisch entfernt worden zu sein.  Offensichtlich sind diese unglückseligen Geschöpfe für ein Leben des Kampfes und der Eroberung bestimmt.  Panzerbrechende Munition ist gegen ihre verstärkte Außenhaut wenig wirksam.
STR_CELATID_UFOPEDIA
Diese Lebensform hat die geheimnisvolle natürliche Fähigkeit, durch die Luft zu treiben.  Sie fangen menschliche Gehirnströme auf und bewegen sich auf das menschliche Ziel zu, selbst wenn es gut versteckt ist.  Sobald der Celatid ein Ziel entdeckt hat, landet er und feuert kleine Kugeln mit stark ätzendem Gift ab.  Das Geschöpf kann sich mit erschreckender Schnelligkeit selbst klonen.  Es begleitet das Volk der Mutonen bei seinen Wanderungen.
STR_CELATID_AUTOPSY
Autopsie Celatid
STR_CELATID_AUTOPSY_UFOPEDIA
Im Kern befindet sich eine kleine biomechanische Vorrichtung, bei der es sich um ein natürlich entwickeltes Antischwerkraft-Antriebssystem handelt.  Der Giftbeutel ist das größte Organ, und es scheint keine separate Gehirnstruktur zu geben.  Verdauungs- oder Fortpflanzungssysteme sind nicht zu entdecken.  Ein kleines Organ enthält Embryos, die rasch zu neuen Wesen heranwachsen können.
STR_SILACOID_UFOPEDIA
Diese Lebensform auf Silikonbasis erzeugt eine ungeheure Hitze.  Sie hat die Kraft, Felsen zu zertrümmern, die dann von ihrem heißen Kern verzehrt werden können.  Sie besitzt eine primitive Intelligenz, die durch Implantate oder telepathische Wesen kontrolliert werden kann.  Sie arbeitet mit den Mutonen zusammen.
STR_SILACOID_AUTOPSY
Autopsie Silakoid
STR_SILACOID_AUTOPSY_UFOPEDIA
Der Kern dieser Geschöpfe ist sehr heiß und scheint die Grundlage für ihr Verdauungssystem zu bilden.  Ihr einzigartiges Muskelsystem besitzt ungeheure Kraft und Geschwindigkeit.  Ihre felsenartige Haut kann weder durch Feuer noch durch Brandmunition verletzt werden.
STR_CHRYSSALID_UFOPEDIA
Die Krebsscheren dieses Wesens sind eine mächtige Waffe im Nahkampf.  Ein schneller Stoffwechsel und außergewöhnliche Körperkraft verleihen diesem Geschöpf Schnelligkeit und Gewandtheit.  Anstatt seine Opfer zu töten, legt es ein Ei in ihnen ab und injiziert ein Gift, das sie zu wandelnden Zombies macht.  Kurz nach dieser Befruchtung bricht ein neuer Chryssalid aus dem Opfer hervor.  Die Chryssaliden arbeiten mit den Schlangenmenschen zusammen.
STR_CHRYSSALID_AUTOPSY
Autopsie Chryssalid
STR_CHRYSSALID_AUTOPSY_UFOPEDIA
Das Außenskelett dieses Wesens ist äußerst hart, jedoch erstaunlich empfindlich gegenüber Sprengstoffen.  Das Gehirn ist gut entwickelt und die Wachstumsrate der Zellen sehr hoch.  Das Wesen trägt zwanzig Eier bei sich, die es in anderen Organismen ablegt.  Diese Kreaturen sind eine tödliche Terror-Waffe.
STR_FLOATER_UFOPEDIA
Die Treiber sind vorwiegend Soldaten und Terror-Agenten.  Sie sind von Natur aus räuberisch veranlagt, jedoch durch genetische und kybernetische Veränderungen in furchterregende Krieger verwandelt worden.  Die untere Körperhälfte und die meisten inneren Organe wurden chirurgisch entfernt und durch ein Lebenserhaltungssystem ersetzt.  Dieses Implantat enthält eine Antischwerkraft-Einheit, die dem Wesen ermöglicht, mehr oder weniger sicher durch die Luft zu treiben.
STR_FLOATER_AUTOPSY
Autopsie Treiber
STR_FLOATER_AUTOPSY_UFOPEDIA
Das Geschöpf wurde durch chirurgische Eingriffe stark verändert.  Den Kern des Körpers scheint ein Lebenserhaltungssystem zu bilden, das die Funktionen von Herz, Lunge und Verdauungstrakt übernimmt.  Dadurch kann das Wesen in einer äußerst feindseligen Umwelt überleben.  Das Gehirn ist kleiner als unseres, doch die Sinnesorgane sind gut entwickelt.
STR_REAPER_UFOPEDIA
Dieser zweibeinige Fleischfresser hat mächtige Kiefer und einen ungeheuren Appetit.  Seine Handlungen werden durch eine Reihe von Gehirn-Implantaten gesteuert.  Die primitiven räuberischen Instinkte dieses Geschöpfes können lediglich für Terror- und Vernichtungsakte genutzt werden.  Schnitter werden im allgemeinen mit Treibern in Verbindung gebracht.
STR_REAPER_AUTOPSY
Autopsie Schnitter
STR_REAPER_AUTOPSY_UFOPEDIA
Der Schnitter besitzt zwei 'Herzen' und zwei 'Gehirne' und kann daher auch dann noch weiter agieren, wenn er schwer verwundet ist.  Die fellbedeckte Haut ist jedoch leicht entflammbar, was dieses Wesen gegenüber Brandwaffen sehr empfindlich macht.
STR_SECTOPOD_UFOPEDIA
Sektopoden sind Roboterwesen mit einer mächtigen Plasmastrahlenwaffe.  Diese mechanischen Ungeheuer werden durch eine telepathische Verbindung von ihren Beherrschern, den Ätherern, gesteuert.  Sektopoden sind die vernichtendsten Terrorwaffen, die den Außerirdischen zur Verfügung stehen.
STR_SECTOPOD_AUTOPSY
Autopsie Sektopod
STR_SECTOPOD_AUTOPSY_UFOPEDIA
Der Roboter ist stabil konstruiert, und seine kraftbetriebene Panzerung kann den meisten Angriffen widerstehen, insbesondere Plasmawaffen.  Die Sensorenkreise scheinen jedoch sehr empfindlich gegenüber Laserwaffen zu sein.
STR_CYBERDISC_UFOPEDIA
Diese fliegende Untertasse im Kleinformat ist eine mit einem mächtigen Plasmastrahl ausgerüstete Terrorwaffe.  Der Antischwerkraft-Antrieb bringt ihr große Vorteile in schwierigem Gelände.  Ihre Hauptaufgaben sind Zerstörung und Terror im Auftrag des Sektoiden-Volkes.
STR_CYBERDISC_AUTOPSY
Autopsie Cyberdisc
STR_CYBERDISC_AUTOPSY_UFOPEDIA
Die Cyberdisc besitzt wirksame Schutzschilde und ist vor allem vor Sprengstoffangriffen gut geschützt.  Das Antischwerkraft-System ist zu stark beschädigt, um seine Funktionsweise erkennen zu können.
STR_UFO_POWER_SOURCE_UFOPEDIA
Die Energiequelle der außerirdischen Raumschiffe ist ein Antimaterie-Reaktor, der Elerium (Element 115) einsetzt, um mächtige Gravitationswellen und andere Energieformen zu erzeugen.  Die Konvertierung von Materie in Energie beträgt unglaubliche 99%, daher können kleine Mengen von Elerium eine gewaltige Energie erzeugen.  Diese Einheit kann mit Hilfe von außerirdischen Legierungen leicht nachgebaut werden.
STR_UFO_NAVIGATION_UFOPEDIA
Die außerirdischen Raumschiffe benutzen fortschrittliche Computer, um auf der Erde und im Weltraum zu navigieren.  Das System beruht auf optischen Prozessoren, die in einem Netzwerk miteinander verbunden sind.  Die Schnittstelle funktioniert relativ einfach: Der Navigator steuert die Richtung der durch die Energiequelle erzeugten Gravitationswellen, um das Raumschiff zu lenken.  Dieses System kann problemlos von Menschen bedient und mit Hilfe von außerirdischen Legierungen und anderen Bestandteilen nachgebaut werden.
STR_UFO_CONSTRUCTION_UFOPEDIA
Außerirdische Raumschiffe setzen sich aus drei Hauptbestandteilen zusammen: einer Energiequelle, einem Navigationssystem und einem aus außerirdischen Legierungen bestehenden Rumpf.  Der Rumpf ist so konstruiert, daß Gravitationswellen gelenkt und kontrolliert werden können.  Außerdem wird seine kleine Menge Elerium benötigt, um die Energiequelle anzutreiben.  Sobald wir die Prinzipien der Konstruktion verstanden haben und die Funktionen der Bestandteile kennen, wird es möglich sein, diese Raumschiffe nachzubauen.
STR_ALIEN_FOOD_UFOPEDIA
Diese Kammern enthalten verschiedene Enzyme, die benutzt werden, um Körperteile von Rindern, anderen Tieren oder sogar Menschen zu verdauen.  Die Flüssigkeit wird dann als fertig verdaute Nahrung aufgenommen, möglicherweise direkt ins Blut.  Dies weist auf eine gewisse Abhängigkeit von irdischer Nahrung hin, eine Symbiose zwischen den Außerirdischen und der Erde.
STR_ALIEN_REPRODUCTION_UFOPEDIA
Diese Kammern enthalten außerirdische Föten.  Die Konstruktion dieser Behälter deutet darauf hin, daß die Außerirdischen, die diese Methode benutzen, zur Fortpflanzung auf Labore angewiesen sind. Die reichen Nährlösungen garantieren die rasche Entwicklung des Fötus.  Diese fabrikmäßige Aufzucht könnte innerhalb kürzester Zeit Tausende von außerirdischen Klonen erzeugen.  Der Prozeß kann leicht auf die Fortpflanzung von Menschen oder Mischformen angewendet werden.
STR_ALIEN_ENTERTAINMENT_UFOPEDIA
Diese Kugeln dienen wahrscheinlich der Freizeitgestaltung.  Die psionischen Kreise stimulieren verschiedene Gehirnzentren.  Die Wirkung ähnelt der von halluzinogenen Drogen.  Dies ist der einzige Nachweis dafür, daß die Außerirdischen Freizeitbeschäftigungen haben.
STR_ALIEN_SURGERY_UFOPEDIA
Dieses chirurgische Instrument setzt Lasermesser ein, um Rindern und anderen Tieren bestimmte Körperteile zu entfernen.  Auf diese bizarre Beschäftigung der Außerirdischen sind wohl die vielen Verstümmelungen von Rindern zurückzuführen.  Wahrscheinlich werden diese Körperteile als Nahrung oder für genetische Zwecke benutzt.
STR_EXAMINATION_ROOM_UFOPEDIA
Viele Tausende von Menschen haben schon behauptet, von Außerirdischen entführt worden zu sein, oft sogar mehrfach.  Die Wahrheit ist weitaus erschreckender.  Menschen werden entführt, untersucht und überwacht.  Den besten Exemplaren wird genetisches Material entnommen.  Frauen werden außerirdisch-menschliche Mischlingsföten eingepflanzt und Monate später wieder entfernt.  Wer weiß, welche finsteren Absichten die Außerirdischen damit verfolgen?
STR_ALIEN_ALLOYS_UFOPEDIA
Außerirdische Raumschiffe werden aus Speziallegierungen hergestellt, die einzigartige Eigenschaften besitzen.  Sie sind besonders leicht und dauerhaft und können mit elektromagnetischen Methoden geformt werden. Dieses Material kann reproduziert und in vielfältigen Herstellungsprozessen verwendet werden.
STR_YOU_WILL_NEED_TO_RESEARCH_A
Sie müssen folgendes erforschen{NEWLINE}
STR_ELERIUM_115_UFOPEDIA
Dieses Element besitzt die ungewöhnliche Eigenschaft, Antimaterie-Energie zu erzeugen, wenn es mit gewissen Teilchen beschossen wird.  Dadurch entstehen Gravitationswellen und andere Energieformen.  Das Element kommt in unserem Sonnensystem nicht vor und kann auch nicht reproduziert werden.
STR_ALIEN_ORIGINS_UFOPEDIA
Es wird deutlich, daß wir den Kampf auf der Erde verlieren.  Die Horden der Außerirdischen sind uns zahlenmäßig zu stark überlegen.  Es könnte uns lediglich gelingen, den Strom zu verlangsamen.  Wir müssen die Außerirdischen an der Quelle bekämpfen, das ist unsere einzige Chance.  Unsere Forschungen weisen auf eine nahegelegene Operationsbasis in unserem Sonnensystem hin.  Die Außerirdischen geben an, daß dieser Ort das Zentrum einer alten Zivilisation vor der Entwicklung der Menschheit ist.  Wir müssen diesen Ort so bald wie möglich finden.  Dazu müssen wir einen Anführer der Außerirdischen fangen und verhören, um genauere Informationen zu erhalten.  An Bord der größeren UFOs befindet sich vermutlich mindestens einer ihrer Anführer.
STR_THE_MARTIAN_SOLUTION_UFOPEDIA
Unsere Forschungsergebnisse deuten jetzt auf den Mars als Basis der außerirdischen Operationen hin.  Der Stützpunkt ist gut versteckt und birgt sämtliche Produktions- und Kloning-Einrichtungen, die zum Infiltrieren der Erde nötig sind.  Es scheint sich dort auch eine Art Kontrollcomputer zu befinden, der die gesamte Operation steuert.  Das bienenstockähnliche außerirdische Volk scheint eine Art 'Königin' zu besitzen.  Diese ist seine größte Schwäche.  Wenn es uns gelingt, das Gehirn zu vernichten, stirbt der Körper.  Wir müssen unsere Forschungen vorantreiben, bevor es zu spät ist.  Um dies zu erreichen, müssen wir die höchstrangigen Außerirdischen die Kommandanten, gefangennehmen, die sich nur auf den Stützpunkten der Außerirdischen aufhalten.
STR_CYDONIA_OR_BUST_UFOPEDIA
Es ist inzwischen deutlich geworden, daß die außerirdischen Horden von einem unterirdischen Stützpunkt in Cydonia aus gelenkt werden, einem ungewöhnlichen Gebiet auf dem Mars mit fünfseitigen Pyramiden und einer großen Formation, die einem menschlichen Gesicht gleicht.  Die cydonische Zivilisation lebte vor Millionen von Jahren auf dem Mars, doch wir wissen nicht, warum sie ausstarb oder welche Verbindung zu den neuesten Aktivitäten der Außerirdischen besteht.  Auf jeden Fall müssen wir eine Expedition nach Cydonia durchführen.  Nur so können wir die Außerirdischen besiegen.  Wir müssen das 'Gehirn' vernichten, das sie steuert.  Wir werden ein Avenger-Raumschiff mit den tödlichsten Waffen brauchen, die uns zur Verfügung stehen.  Hier kommen wir nicht weiter - wir müssen den Ausgang des Angriffs auf Cydonia abwarten.
STR_TERROR_SITE
Terroristenlager-
STR_CENTER_ON_SITE_TIME_5_SECS
AUF STANDORT ZENTRIEREN-ZEIT=5 Sek.
STR_CANCEL_UC
ABBRECHEN
STR_NONE
Ohne
STR_UNKNOWN
Unbekannt
STR_POOR
Schlecht
STR_AVERAGE
Durchschnittlich
STR_GOOD
Gut
STR_EXCELLENT
Hervorragend
STR_BUILD_NEW_BASE_UC
NEUER STÜTZPUNKT
STR_BASE_INFORMATION
STÜTZPUNKT-INFORMATIONEN
STR_EQUIP_CRAFT
RAUMSCHIFF AUSRÜSTEN
STR_BUILD_FACILITIES
EINRICHTUNGEN BAUEN
STR_RESEARCH
FORSCHUNG
STR_MANUFACTURE
PRODUKTION
STR_TRANSFER_UC
TRANSFER
STR_PURCHASE_RECRUIT
KAUFEN/REKRUTIEREN
STR_SELL_SACK_UC
VERKAUFEN/ENTLASSEN
STR_GEOSCAPE_UC
GEOSCAPE
STR_XCOM_BASES
XCom-Stützpunkte
STR_NAME
Name
STR_AREA
Gebiet
STR_BUILD_NEW_BASE
Neuer Stützpunkt
STR_CANCEL
Abbrechen
STR_COST_UC
KOSTEN>
STR_CONSTRUCTION_TIME_UC
BAUZEIT>
STR_MAINTENANCE_UC
WARTUNG>
STR_OK
OK
STR_INSTALLATION
Installation
STR_CURRENT_RESEARCH
FORSCHUNGSSTAND
STR_SCIENTISTS_AVAILABLE
Wissenschaftler verfügbar>
STR_SCIENTISTS_ALLOCATED
Wissenschaftler eingesetzt>
STR_LABORATORY_SPACE_AVAILABLE
Laborraum>
STR_RESEARCH_PROJECT
FORSCHUNGSPROJEKT
STR_SCIENTISTS_ALLOCATED_UC
WISSENSCHAFTLER EINGESETZT
STR_PROGRESS
FORTSCHRITTE
STR_NEW_PROJECT
Neues Projekt
STR_NEW_RESEARCH_PROJECTS
NEUE FORSCHUNGSPROJEKTE
STR_SCIENTISTS_AVAILABLE_UC
WISSENSCHAFTLER VERFÜGBAR>
STR_LABORATORY_SPACE_AVAILABLE_UC
LABORRAUM>
STR_INCREASE
Erhöhen
STR_DECREASE
Reduzieren
STR_START_PROJECT
PROJEKT STARTEN
STR_CURRENT_PRODUCTION
PRODUKTIONSSTAND
STR_ENGINEERS_AVAILABLE
Ingenieure verfügbar>
STR_ENGINEERS_ALLOCATED
Ingenieure eingesetzt>
STR_WORKSHOP_SPACE_AVAILABLE
Werkstattraum>
STR_CURRENT_FUNDS
Verfügbare Gelder>
STR_ITEM
GEGENSTAND
STR_ENGINEERS__ALLOCATED
Ingenieure{NEWLINE}eingesetzt
STR_UNITS_PRODUCED
Produzierte{NEWLINE}Einheiten
STR_TOTAL_TO_PRODUCE
Gesamt-{NEWLINE}produktion
STR_COST__PER__UNIT
Kosten{NEWLINE}pro{NEWLINE}Einheit
STR_DAYS_HOURS_LEFT
Verbleibende{NEWLINE}Tage
STR_NEW_PRODUCTION
Neue Produktion
STR_PRODUCTION_ITEMS
Herstellung
STR_CATEGORY
KATEGORIE
STR_START_PRODUCTION
PRODUKTION STARTEN
STR_ENGINEER_HOURS_TO_PRODUCE_ONE_UNIT
 Ingenieur-Arbeitstage pro Einheit
STR_COST_PER_UNIT_
Kosten pro Einheit>$
STR_WORK_SPACE_REQUIRED
Benötigter Werkstattraum>
STR_SPECIAL_MATERIALS_REQUIRED
BENÖTIGTES SPEZIALMATERIAL
STR_ITEM_REQUIRED
BENÖTIGTER{NEWLINE}GEGENSTAND
STR_UNITS_REQUIRED
BENÖTIGTE{NEWLINE}EINHEITEN
STR_UNITS_AVAILABLE
VERFÜGBARE{NEWLINE}EINHEITEN
STR_STOP_PRODUCTION
PRODUKTION STOPPEN
STR_ENGINEERS_AVAILABLE_UC
INGENIEURE VERFÜGBAR>
STR_WORKSHOP_SPACE_AVAILABLE_UC
WERKSTATTRAUM>
STR_ENGINEERS
Ingenieure
STR_ALLOCATED
Eingesetzt 
STR_INCREASE_UC
ERHÖHEN
STR_DECREASE_UC
REDUZIEREN
STR_UNITS_TO
Gesamt-
STR_PRODUCE
produktion 
STR_PURCHASE_HIRE_PERSONNEL
Kaufen/Rekrutieren
STR_COST_OF_PURCHASES
Kaufpreis>
STR_COST_PER_UNIT_UC
KOSTEN PRO EINHEIT
STR_QUANTITY_UC
MENGE
STR_PERSONNEL_AVAILABLE_PERSONNEL_TOTAL
PERSONAL VERFÜGBAR:PERSONAL GESAMT>
STR_SOLDIERS
Soldaten
STR_SCIENTISTS
Wissenschaftler
STR_SPACE_USED_SPACE_AVAILABLE
PLATZ GENUTZT:PLATZ VERFÜGBAR>
STR_LIVING_QUARTERS
Quartiere
STR_STORES
Lager
STR_LABORATORIES
Labore
STR_WORK_SHOPS
Werkstätten
STR_HANGARS
Hangars
STR_SHORT_RANGE_DETECTION
Kleines radarsystem
STR_DEFENSE_STRENGTH
Verteidigungsstärke
STR_TRANSFERS_UC
TRANSFERS
STR_TRANSFERS
Transfers
STR_ARRIVAL_TIME_HOURS
Ankunftszeit (Stunden)
STR_COST_
Kosten>$
STR_AREA_
Gebiet>
STR_BASE_NAME
Stützpunktname?
STR_SELECT_POSITION_FOR_ACCESS_LIFT
POSITION FÜR HAUPTAUFZUG WÄHLEN
STR_TRANSFER
Transfer
STR_AMOUNT_TO_TRANSFER
TRANSFER-{NEWLINE} UMFANG
STR_SELECT_DESTINATION_BASE
Zielstützpunkt wählen
STR_COST
Kosten
STR_VICTORY_1
Als Sie den Raum betreten, sehen Sie das außerirdische Gehirn, das Ziel Ihrer Suche.  Bevor Sie feuern können, beginnt es über einen Bildschirm mit Ihnen zu kommunizieren.  Es fleht Sie an, ihm zuzuhören, bevor Sie sich entschließen, abzudrücken...
STR_VICTORY_2
Das Gehirn spricht: 'Vor vielen Millionen Jahren gab es Leben auf dem Planeten, den Ihr Mars nennt.  Es wurde von unserer Zivilisation auf diesen nun öden Planeten und auch auf die Erde gebracht.  Millionen Jahre lang haben wir euren Planeten besucht und eure Spezies weiterentwickelt.  Ihr könnt uns nicht töten, ihr seid ein Teil von uns...
STR_VICTORY_3
Die Pyramiden sind das Zentrum der marsianischen Zivilisation.  Sie wurden Millionen von Jahren vor euren gebaut wurden - von einer Spezies, aus der eure Vorfahren stammen.  Wir können jeden Planeten erreichen, und diese Macht könnte in naher Zukunft euch gehören.  Wir bitten nur um eure Kooperation...
STR_GAME_OVER_1
Die Außerirdischen versuchen, die Menschheit auszurotten, sie zerstören Städte und vergiften die Luft und die Meere.  Der Widerstand der Armeen der Erde ist sinnlos im Angesicht derartig überlegener Technologien.  Die überlebenden Generationen erleiden entsetzliche Mutationen, als sie vor der außerirdischen Vernichtung flüchten.  Sie werden in Sklavenlagern zusammengetrieben, um den Außerirdischen dabei zu helfen, die Erde in die Kolonie eines unbekannten Reiches zu verwandeln.
STR_GAME_OVER_2
Das Wissen, das die XCom angesammelt hat, ist für immer verloren.  Sie haben es nicht geschafft, die Erde zu retten.
STR_VICTORY_4
Das außerirdische Gehirn wird durch einen heißen Plasmastoß von der Außerirdischen-Armee getrennt, die dadurch besiegt ist.
STR_VICTORY_5
Mit dem Verlust des Planeten Mars haben die Außerirdischen auch die Erde verloren.  Bald blüht die Menschheit dank der XCom-Forschung wieder auf und ergreift selbst Besitz vom Mars.  Die Bedrohung durch die Außerirdischen ist abgewendet, doch niemand weiß, für wie lange...
STR_YOU_HAVE_FAILED
Es ist Ihnen nicht gelungen, den Ansturm der Außerirdischen zu stoppen.  Eine Geldgebernation nach der anderen unterzeichnet Verträge mit den Außerirdischen, die Technologie, Reichtum und Frieden versprechen.  Doch schon bald wird deutlich, daß die Außerirdischen andere Pläne haben...
STR_TOTAL_UC
GESAMT
STR_INCOME
Einkommen
STR_EXPENDITURE
Ausgaben
STR_MAINTENANCE
Erhaltung
STR_BALANCE
Saldo
STR_UFO_ACTIVITY_IN_AREAS
UFO-Aktivitäten in bestimmten Gebieten
STR_UFO_ACTIVITY_IN_COUNTRIES
UFO-Aktivitäten in bestimmten Ländern
STR_XCOM_ACTIVITY_IN_AREAS
XCom-Aktivitäten in bestimmten Gebieten
STR_XCOM_ACTIVITY_IN_COUNTRIES
XCom-Aktivitäten in bestimmten Ländern
STR_FINANCE
Finanzen
STR_ST
.
STR_ND
.
STR_RD
.
STR_TH
.
STR_NOT_ENOUGH_SPECIAL_MATERIALS_TO_PRODUCE
Nicht genug Spezialmaterial zur Produktion von{NEWLINE}
STR_NOT_ENOUGH_MONEY_TO_PRODUCE
Nicht genug Geld zur Produktion von{NEWLINE}
STR_PRODUCTION_COMPLETE
Produktion abgeschlossen:{NEWLINE}
STR_PRODUCTION_OF
Produktion von{NEWLINE}
STR__AT__
{NEWLINE}in{NEWLINE}
STR_IS_COMPLETE
{NEWLINE} ist abgeschlossen
STR_OK_5_SECS
OK - 5 Sek.
STR_RESEARCH_COMPLETED
Forschung abgeschlossen
STR_VIEW_REPORTS
BERICHTE
STR_WE_CAN_NOW_RESEARCH
Wir können jetzt folgendes erforschen:
STR_WE_CAN_NOW_PRODUCE
Wir können jetzt folgendes produzieren:
STR_SUNDAY
SONNTAG
STR_MONDAY
MONTAG
STR_TUESDAY
DIENSTAG
STR_WEDNESDAY
MITTWOCH
STR_THURSDAY
DONNERSTAG
STR_FRIDAY
FREITAG
STR_SATURDAY
SAMSTAG
STR_NOT_ENOUGH
Nicht genug 
STR_TO_REFUEL
 zum Auftanken von 
STR_TO_REARM
 zum Bewaffnen von 
STR_AT_
 in 
STR_UFO_IS_NOT_RECOVERED
UFO wurde nicht geborgen
STR_UFO_IS_RECOVERED
UFO wurde geborgen
STR_CRAFT_IS_LOST
Raumschiff ist verloren
STR_TERROR_CONTINUES
Terror wird fortgesetzt
STR_ALIENS_DEFEATED
Außerirdische besiegt
STR_BASE_IS_LOST
Stützpunkt ist verloren
STR_BASE_IS_SAVED
Stützpunkt ist gerettet
STR_ALIEN_BASE_STILL_INTACT
Außerirdischen-Stützpunkt noch funktionsfähig
STR_ALIEN_BASE_DESTROYED
Außerirdischen-Stützpunkt zerstört
STR_ALIENS_KILLED
GETÖTETE AUSSERIRDISCHE
STR_ALIEN_CORPSES_RECOVERED
TOTE AUSSERIRDISCHE GEBORGEN
STR_LIVE_ALIENS_RECOVERED
LEBENDE AUSSERIRDISCHE GEBORGEN
STR_ALIEN_ARTIFACTS_RECOVERED
AUSSERIRDISCHE ARTEFAKTE GEBORGEN
STR_ALIEN_BASE_CONTROL_DESTROYED
AUSSERIRDISCHEN-STÜTZPUNKTKONTROLLE ZERSTÖRT
STR_CIVILIANS_KILLED_BY_ALIENS
VON AUSSERIRDISCHEN GETÖTETE ZIVILISTEN
STR_CIVILIANS_KILLED_BY_XCOM_OPERATIVES
VON XCOM-MITARBEITERN GETÖTETE ZIVILISTEN
STR_CIVILIANS_SAVED
GERETTETE ZIVILISTEN
STR_XCOM_OPERATIVES_KILLED
XCOM-MITARBEITER GETÖTET
STR_XCOM_OPERATIVES_RETIRED_THROUGH_INJURY
XCOM-MITARBEITER NACH VERLETZUNG IM RUHESTAND
STR_XCOM_OPERATIVES_MISSING_IN_ACTION
XCOM-MITARBEITER VERMISST
STR_TANKS_DESTROYED
PANZER ZERSTÖRT
STR_XCOM_CRAFT_LOST
XCOM-RAUMSCHIFFE VERLOREN
STR_UFO_RECOVERY
UFO-BERGUNG
STR_ALIEN_BASE_RECOVERY
BERGUNG EINES AUSSERIRDISCHEN-STÜTZPUNKTES
STR_UNDER_ATTACK
 wird angegriffen!
STR_BASE_DEFENSES_INITIATED
STÜTZPUNKT-VERTEIDIGUNG AKTIVIERT
STR_GRAV_SHIELD_REPELS_UFO
GRAV-SCHILD HÄLT UFO AB!
STR_FIRING
FEUER
STR_HIT
TREFFER!
STR_UFO_DESTROYED
UFO ZERSTÖRT!
STR_MISSED
VERFEHLT!
STR_SELL_ITEMS_SACK_PERSONNEL
Gegenstände verkaufen/Personal entlassen
STR_VALUE_OF_SALES
VERKAUFSWERT> 
STR_FUNDS
GELDER> 
STR_SELL_SACK
Verkaufen/Entlassen
STR_VALUE
Wert
STR_CRAFT_
RAUMSCHIFF> 
STR_UFO_CRASH_RECOVERY
UFO-WRACKBERGUNG
STR_UFO_CRASH_RECOVERY_BRIEFING
Vorsicht - Im UFO oder an der Absturzstelle können sich XCom-Mitarbeiter befinden.  Einsatz ist erfolgreich abgeschlossen, wenn alle gegnerischen Einheiten eliminiert oder neutralisiert sind.  Danach kann die Bergung der Wrackteile, Artefakte und toten Außerirdischen beginnen.  Um die Mission abzubrechen, lassen Sie die XCom-Mitarbeiter in den Transporter zurückkehren und klicken das Icon 'Mission abbrechen' an.
STR_UFO_GROUND_ASSAULT
UFO-BODENANGRIFF
STR_UFO_GROUND_ASSAULT_BRIEFING
Landeplatz untersuchen und, wenn möglich, Zugang zum UFO verschaffen.  Einsatz ist erfolgreich abgeschlossen, wenn alle gegnerischen Einheiten eliminiert oder neutralisiert sind.  Danach kann mit der Bergung des UFOs, der Artefakte und toten Außerirdischen begonnen werden.  Um die Mission abzubrechen, bringen Sie die XCom-Mitarbeiter zum Transporter zurück und klicken das Icon 'Mission abbrechen' an.
STR_BASE_DEFENSE
STÜTZPUNKTVERTEIDIGUNG
STR_BASE_UC_
STÜTZPUNKT> 
STR_BASE_DEFENSE_BRIEFING
Ein außerirdisches Raumschiff ist in der Nähe gelandet.  Unser Stützpunkt ist in großer Gefahr. Laut Standardverfahren wurden sämtliche Zivilpersonen und XCom-Raumschiffe evakuiert.  Die außerirdischen Einheiten werden den Stützpunkt über die Hangartüren oder den Hauptaufzug betreten.  Verteidigen Sie den Stützpunkt und seine Einrichtungen um jeden Preis - es ist ein Kampf auf Leben und Tod.  Wenn Sie das Icon 'Mission abbrechen' anklicken, verlieren Sie den Kampf und den Stützpunkt.
STR_ALIEN_BASE_ASSAULT
ANGRIFF AUF AUSSERIRDISCHEN-STÜTZPUNKT
STR_ALIEN_BASE_ASSAULT_BRIEFING
XCom-Mitarbeiter sind in einen Stützpunkt der Außerirdischen eingedrungen.  Das Kontrollzentrum muß zerstört werden, um den Stützpunkt funktionsunfähig zu machen.  Der Einsatz endet, wenn alle Gegner eliminiert sind oder Ihre Einsatztruppe zum grünen Ausgangsbereich zurückgekehrt ist.  (Für eine Flucht das Icon 'Mission abbrechen' anklicken.)
STR_CYDONIA_BRIEFING
Sie haben Cydonia erreicht.  Sie dringen in einen großen unterirdischen Komplex in der Nähe der Mars-Sphinx ein.  Sie müssen das Außerirdische Gehirn vernichten, das alle Aktivitäten der Eindringlinge steuert.  Das Schicksal der Menschheit liegt in Ihrer Hand....
STR_TERROR_MISSION
TERRORISTEN-MISSION
STR_TERROR_MISSION_BRIEFING
Die Mission ist erfolgreich abgeschlossen, wenn alle gegnerischen Einheiten eliminiert oder neutralisiert wurden.  Versuchen Sie unbedingt, das Leben aller Zivilisten in dem Gebiet zu retten, indem Sie die außerirdische Gefahr ausschalten.  Um den Einsatz abzubrechen, bringen Sie Ihre Männer zum Transporter zurück und klicken das Icon 'Mission abbrechen' an.
STR_NO_FREE_HANGARS_FOR_CRAFT_PRODUCTION
KEINE FREIEN HANGARS FÜR RAUMSCHIFFPRODUKTION!{SMALLLINE}Jedes Raumschiff, das verlegt, gekauft oder gebaut wird, benötigt einen Hangar.  Bauen Sie einen neuen Hangar, oder verlegen Sie das Raumschiff auf einen anderen Stützpunkt.
STR_NO_FREE_HANGARS_FOR_PURCHASE
KEINE FREIEN HANGARS FÜR DEN KAUF!{SMALLLINE}Jedes Raumschiff, das verlegt, gekauft oder gebaut wird, benötigt einen Hangar.  Bauen Sie einen neuen Hangar, oder verlegen Sie das Raumschiff auf einen anderen Stützpunkt.
STR_NO_FREE_HANGARS_FOR_TRANSFER
KEINE FREIEN HANGARS FÜR DEN TRANSFER!{SMALLLINE}Jedes Raumschiff, das verlegt, gekauft oder gebaut wird, benötigt einen Hangar.  Bauen Sie einen neuen Hangar, oder verlegen Sie das Raumschiff auf einen anderen Stützpunkt.
STR_CANNOT_BUILD_HERE
KANN HIER NICHT GEBAUT WERDEN!{SMALLLINE}Sie müssen neben einer bereits bestehenden Stützpunkt-Einrichtung bauen.
STR_NO_FREE_ACCOMODATION
KEINE FREIEN QUARTIERE!{SMALLLINE}Der Zielstützpunkt hat nicht genug Platz in den Wohnquartieren.
STR_NOT_ENOUGH_WORK_SPACE
NICHT GENUG ARBEITSRAUM VERFÜGBAR!{SMALLLINE}Bauen Sie eine neue Werkstatt, oder reduzieren Sie die Arbeit an anderen Projekten.
STR_NOT_ENOUGH_MONEY
NICHT GENUG GELD!
STR_NOT_ENOUGH_TRANSFER_SUPPORT
NICHT GENUG TRANSFER-KAPAZITÄT!{SMALLLINE}Warten Sie, bis angeforderte Transfer oder Kaufgüter das Ziel erreicht haben.
STR_NO_MORE_SOLDIERS_ALLOWED
KEINE WEITEREN SOLDATEN ERLAUBT!{SMALLLINE}Sie haben bereits die höchstmögliche Zahl von Soldaten rekrutiert.
STR_NOT_ENOUGH_STORE_SPACE
NICHT GENUG LAGERPLATZ!{SMALLLINE}Bauen Sie neue Lager, oder transferieren Sie gelagerte Güter auf andere Stützpunkte.
STR_NOT_ENOUGH_LIVING_SPACE
NICHT GENUG QUARTIERE!{SMALLLINE}Bauen Sie neue Wohnquartiere, oder verlegen Sie Personal auf andere Stützpunkte.
STR_NO_MORE_EQUIPMENT_ALLOWED_ON_BOARD
KEINE WEITERE AUSRÜSTUNG AN BORD ERLAUBT!{SMALLLINE}Sie dürfen höchstens 80 Ausrüstungsgegenstände auf eine Mission mitnehmen.
STR_LAUNCH_INTERCEPTION
ABFANGMANÖVER STARTEN
STR_CRAFT
RAUMSCHIFF
STR_STATUS
STATUS
STR_BASE
STÜTZPUNKT
STR_READY
BEREIT
STR_OUT
UNTERWEGS
STR_REPAIRS
REPARATUR
STR_REFUELLING
AUFTANKEN
STR_REARMING
BEWAFFNEN
STR_TARGET
ZIEL: 
STR_TARGET_WAY_POINT
ZIEL: WEGMARKE
STR_ARE_YOU_SURE_CYDONIA
Sind Sie sicher, daß Sie dieses Raumschiff auf eine Mission nach Cydonia schicken wollen?
STR_YES
JA
STR_NO
NEIN
STR_SELECT_DESTINATION
ZIEL WÄHLEN
STR_CYDONIA
CYDONIA
STR_SELECT_SITE_FOR_NEW_BASE
STÜTZPUNKT-STANDORT WÄHLEN
STR_RETURN_TO_BASE
ZURÜCK ZUM STÜTZPUNKT
STR_SELECT_NEW_TARGET
NEUES ZIEL WÄHLEN
STR_PATROL
PATROUILLIEREN
STR_STATUS_
STATUS>
STR_DAMAGED_RETURNING_TO_BASE
BESCHÄDIGT - RÜCKKEHR{NEWLINE}ZUM STÜTZPUNKT
STR_LOW_FUEL_RETURNING_TO_BASE
ZU WENIG TREIBSTOFF -{NEWLINE}RÜCKKEHR ZUM STÜTZPUNKT
STR_PATROLLING
PATROUILLIERT
STR_TAILING_UFO
VERFOLGT UFO
STR_INTERCEPTING_UFO
ABFANGVORGANG UFO-
STR_RETURNING_TO_BASE
RÜCKKEHR ZUM STÜTZPUNKT
STR_DESTINATION_UC_
ZIEL: 
STR_SPEED_
GESCHWINDIGKEIT>
STR_MAXIMUM_SPEED_UC
HÖCHSTGESCHWINDIGKEIT>
STR_ALTITUDE_
HÖHE>
STR_VERY_LOW
SEHR NIEDRIG
STR_LOW_UC
NIEDRIG
STR_HIGH_UC
HOCH
STR_VERY_HIGH
SEHR HOCH
STR_FUEL
TREIBSTOFF>
STR_WEAPON_ONE
WAFFE-1>
STR_NONE_UC
OHNE
STR_ROUNDS_
SCHUSS>
STR_WEAPON_TWO
WAFFE-2>
STR_HOSTILE
FEINDLICH
STR_NEUTRAL
NEUTRAL
STR_FRIENDLY
FREUNDLICH
STR_COMMITTED
EINSATZFREUDIG
STR_GAME_OPTIONS
SPIELOPTIONEN
STR_LOAD_GAME
SPIEL LADEN
STR_SAVE_GAME
SPIEL SICHERN
STR_INTERCEPTION_CRAFT
ABFANGJÄGER
STR_BASE_
Stützpunkt>
STR_NAME_UC
NAME
STR_AMMO_
MUNITION>
STR_CREW
BESATZUNG
STR_EQUIPMENT_UC
AUSRÜSTUNG
STR_ARMOR
RÜSTUNG
STR_MAX
MAX.>
STR_ROOKIE
Einfacher Soldat
STR_SQUADDIE
Gefreiter
STR_SERGEANT
Feldwebel
STR_CAPTAIN
Hauptmann
STR_COLONEL
Oberst
STR_COMMANDER
Kommandant
STR_SPACE_AVAILABLE
PLATZ VERFÜGBAR>
STR_SPACE_USED
PLATZ GENUTZT>
STR_RANK
RANG
STR_WOUNDED
VERWUNDET
STR_ARM
Bewaffnen 
STR_DEFENSE_VALUE
Verteidigungswert
STR_HIT_RATIO
Trefferquote
STR_READY_TO_LAND_NEAR
bereit zur{NEWLINE}Landung in der Nähe von
STR_BEGIN_MISSION
Mission beginnen?
STR_SELECT_ARMAMENT
Bewaffnung wählen
STR_AMMUNITION_UC
MUNITION
STR_ARMAMENT
BEWAFFNUNG
STR_AVAILABLE
VERFÜGBAR
STR_NOT_AVAILABLE
-
STR_SELECT_ARMOR_FOR
RÜSTUNG WÄHLEN FÜR
STR_TYPE
TYP
STR_PERSONAL_ARMOR_UC
PERSÖNLICHE RÜSTUNG
STR_POWER_SUIT_UC
ENERGIEANZUG
STR_FLYING_SUIT_UC
FLUGANZUG
STR_SELECT_ARMOR
Rüstung wählen
STR_NORTH
NORDEN
STR_NORTH_EAST
NORDOSTEN
STR_EAST
OSTEN
STR_SOUTH_EAST
SÜDOSTEN
STR_SOUTH
SÜDEN
STR_SOUTH_WEST
SÜDWESTEN
STR_WEST
WESTEN
STR_NORTH_WEST
NORDWESTEN
STR_SELECT_ACTION
HANDLUNG WÄHLEN
STR_CONTINUE_INTERCEPTION_PURSUIT
ABFANGMANÖVER FORTSETZEN
STR_PURSUE_WITHOUT_INTERCEPTION
VERFOLGUNG FORTSETZEN
STR_VERY_LARGE
SEHR GROSS
STR_LARGE
GROSS
STR_MEDIUM_UC
MITTELGROSS
STR_SMALL
KLEIN
STR_VERY_SMALL
SEHR KLEIN
STR_GROUND
BODEN
STR_DETECTED
Entdeckt
STR_SIZE_UC
GRÖSSE
STR_ALTITUDE
HÖHE
STR_HEADING
KURS
STR_SPEED
GESCHWINDIGKEIT
STR_CENTER_ON_UFO_TIME_5_SECS
UFO ZENTRIEREN-ZEIT=5 Sek.
STR_TRACKING_LOST
SPUR VERLOREN
STR_REDIRECT_CRAFT
RAUMSCHIFF UMLEITEN
STR_GO_TO_LAST_KNOWN_UFO_POSITION
ZURÜCK ZUR LETZTEN BEKANNTEN UFO-POSITION
STR_UFO_
UFO-
STR_ALIEN_BASE_
AUSSERIRDISCHEN-STÜTZPUNKT-
STR_CRASH_SITE_
ABSTURZSTELLE-
STR_LANDING_SITE_
LANDEPLATZ-
STR_WAY_POINT_
WEGMARKE-
STR_TERROR_SITE_UC
TERRORISTENLAGER-
STR_HAS_REACHED
erreicht
STR_DESTINATION
Ziel
STR_NOW_PATROLLING
Patrouilliert jetzt
STR_ALIEN_ORIGINS
Außerirdische Ursprünge
STR_THE_MARTIAN_SOLUTION
Die Marsianische Lösung
STR_CYDONIA_OR_BUST
Cydonia oder Tod
STR_UFOPAEDIA
UFOpädie
STR_XCOM_CRAFT_ARMAMENT
XCOM-RAUMSCHIFFE & BEWAFFNUNG
STR_HEAVY_WEAPONS_PLATFORMS
SCHWERE WAFFENTRÄGER
STR_WEAPONS_AND_EQUIPMENT
WAFFEN UND AUSRÜSTUNG
STR_ALIEN_ARTIFACTS
AUSSERIRDISCHE ARTEFAKTE
STR_BASE_FACILITIES
STÜTZPUNKT-EINRICHTUNGEN
STR_ALIEN_LIFE_FORMS
AUSSERIRDISCHE LEBENSFORMEN
STR_ALIEN_RESEARCH_UC
AUSSERIRDISCHENFORSCHUNG
STR_UFO_COMPONENTS
UFO-TEILE
STR_UFOS
UFOs
STR_SELECT_ITEM
GEGENSTAND WÄHLEN
STR_ACCELERATION
BESCHLEUNIGUNG>
STR_FUEL_CAPACITY
TREIBSTOFFKAPAZITÄT>
STR_WEAPON_PODS
WAFFENBEHÄLTER>
STR_DAMAGE_CAPACITY_UC
SCHADENSKAPAZITÄT>
STR_CARGO_SPACE
FRACHTRAUM>
STR_HWP_CAPACITY
SWT-KAPAZITÄT>
STR_DAMAGE
Schaden
STR_RANGE
Reichweite
STR_KM
 km
STR_ACCURACY
Genauigkeit
STR_RE_LOAD_TIME
Nachladezeit
STR_S
s
STR_ARMOR_PIERCING
PANZERBRECHEND
STR_INCENDIARY
BRANDSATZ
STR_HIGH_EXPLOSIVE_UC
HOCHEXPLOSIV
STR_LASER_BEAM
LASERSTRAHL
STR_PLASMA_BEAM_UC
PLASMASTRAHL
STR_STUN_UC
BETÄUBUNG
STR_SHOT_TYPE
SCHUSSART
STR_ACCURACY_UC
GENAUIGKEIT
STR_TU_COST
ZE-KOSTEN
STR_DAMAGE_UC
SCHADEN
STR_AMMO
MUNITION
STR_AUTO
Auto-Schuß
STR_SNAP
Schnellschuß
STR_AIMED
Zielschuß
STR_CONSTRUCTION_TIME
Bauzeit
STR_CONSTRUCTION_COST
Baukosten
STR_MAINTENANCE_COST
Erhaltungskosten
STR_LOW
Niedrig
STR_MEDIUM
Mittel
STR_HIGH
Hoch
STR_CRAFT_WEAPON
Raumschiffwaffe
STR_CRAFT_AMMUNITION
Raumschiffmunition
STR_HEAVY_WEAPONS_PLATFORM
Schwerer Waffenträger
STR_WEAPON
Waffe
STR_AMMUNITION
Munition
STR_EQUIPMENT
Ausrüstung
STR_ALIEN_CORPSE
Toter Außerirdischer
STR_UFO_COMPONENT
UFO-Bauteil
STR_PERSONAL_ARMOR
Persönliche Rüstung
STR_RAW_MATERIALS
Rohmaterial
STR_HWP_CANNON_SHELLS
SWT-Geschützschuß
STR_ALIEN
Außerirdischer
STR_SECTOID
Sektoid
STR_SNAKEMAN
Schlangenmensch
STR_ETHEREAL
Ätherer
STR_MUTON
Mutone
STR_FLOATER
Treiber
STR_CELATID
Celatid
STR_SILACOID
Silakoid
STR_CHRYSSALID
Chryssalid
STR_ZOMBIE
Zombie
STR_REAPER
Schnitter
STR_SECTOPOD
Sektopod
STR_CYBERDISC
Cyberdisc
STR_LIVE_COMMANDER
-Kommandant
STR_LIVE_LEADER
-Anführer
STR_LIVE_ENGINEER
-Ingenieur
STR_LIVE_MEDIC
-Arzt
STR_LIVE_NAVIGATOR
-Navigator
STR_LIVE_SOLDIER
-Soldat
STR_LIVE_TERRORIST
-Terrorist
STR_FLOATER_SOLDIER
Treiber-Soldat
STR_FLOATER_NAVIGATOR
Treiber-Navigator
STR_FLOATER_MEDIC
Treiber-Arzt
STR_FLOATER_ENGINEER
Treiber-Ingenieur
STR_FLOATER_LEADER
Treiber-Anführer
STR_FLOATER_COMMANDER
Treiber-Kommandant
STR_SECTOID_SOLDIER
Sektoid-Soldat
STR_SECTOID_NAVIGATOR
Sektoid-Navigator
STR_SECTOID_MEDIC
Sektoid-Arzt
STR_SECTOID_ENGINEER
Sektoid-Ingenieur
STR_SECTOID_LEADER
Sektoid-Anführer
STR_SECTOID_COMMANDER
Sektoid-Kommandant
STR_SNAKEMAN_SOLDIER
Schlangenmensch-Soldat
STR_SNAKEMAN_NAVIGATOR
Schlangenmensch-Navigator
STR_SNAKEMAN_ENGINEER
Schlangenmensch-Ingenieur
STR_SNAKEMAN_LEADER
Schlangenmensch-Anführer
STR_SNAKEMAN_COMMANDER
Schlangenmensch-Kommandant
STR_MUTON_SOLDIER
Mutone-Soldat
STR_MUTON_NAVIGATOR
Mutone-Navigator
STR_MUTON_ENGINEER
Mutone-Ingenieur
STR_ETHEREAL_SOLDIER
Ätherer-Soldat
STR_ETHEREAL_LEADER
Ätherer-Anführer
STR_ETHEREAL_COMMANDER
Ätherer-Kommandant
STR_CYBERDISC_TERRORIST
Cyberdisc-Terrorist
STR_REAPER_TERRORIST
Schnitter-Terrorist
STR_CHRYSSALID_TERRORIST
Chryssalid-Terrorist
STR_CELATID_TERRORIST
Celatid-Terrorist
STR_SILACOID_TERRORIST
Silakoid-Terrorist
STR_SECTOPOD_TERRORIST
Sektopod-Terrorist
STR_UFO_POWER_SOURCE
UFO-Energiequelle
STR_UFO_NAVIGATION
UFO-Navigation
STR_UFO_CONSTRUCTION
UFO-Konstruktion
STR_ALIEN_FOOD
Außerirdische Nahrung
STR_ALIEN_REPRODUCTION
Außerirdische Fortpflanzung
STR_ALIEN_ENTERTAINMENT
Außerirdische Unterhaltung
STR_ALIEN_SURGERY
Außerirdische Chirurgie
STR_EXAMINATION_ROOM
Untersuchungsraum
STR_ALIEN_ALLOYS
Außerirdische Legierungen
STR_ALIEN_HABITAT
Außerirdisches Habitat
STR_POWER_SUIT
Energieanzug
STR_FLYING_SUIT
Fluganzug
STR_HWP_ROCKETS
SWT-Raketen
STR_HWP_FUSION_BOMB
SWT-Fusionsbombe
STR_LASER_WEAPONS
Laserwaffen
STR_NEW_FIGHTER_CRAFT
Neuer Kampfjäger
STR_NEW_FIGHTER_TRANSPORTER
Neuer Kampfjäger-Transporter
STR_ULTIMATE_CRAFT
Top-Raumschiff
STR_LASER_PISTOL
Laserpistole
STR_LASER_RIFLE
Lasergewehr
STR_HEAVY_LASER
Schwerer Laser
STR_LASER_CANNON
Lasergeschütz
STR_PLASMA_CANNON
Plasmageschütz
STR_FUSION_MISSILE
Fusionsrakete
STR_LASER_DEFENSE
Laser-Abwehr
STR_PLASMA_DEFENSE
Plasma-Abwehr
STR_FUSION_DEFENSE
Fusionsabwehr
STR_GRAV_SHIELD
Gravitationsschild
STR_MIND_SHIELD
Gedankenschild
STR_PSI_LAB
Psi-Labor
STR_MOTION_SCANNER
Bewegungsscanner
STR_MEDI_KIT
Sani-Tasche
STR_TANK_CANNON
Panzer/Geschütz
STR_TANK_ROCKET_LAUNCHER
Panzer/Raketenwerfer
STR_TANK_LASER_CANNON
Panzer/Lasergeschütz
STR_HOVERTANK_PLASMA
Luftkissenpanzer/ Plasma
STR_HOVERTANK_LAUNCHER
Luftkissenpanzer/ Werfer
STR_STINGRAY_LAUNCHER
Stingray-Raketenwerfer
STR_AVALANCHE_LAUNCHER
Avalanche-Raketenwerfer
STR_CANNON
Geschütz
STR_FUSION_BALL_LAUNCHER
Fusionskugelwerfer
STR_PLASMA_BEAM
Plasmastrahl
STR_STINGRAY_MISSILES
Stingray-Rakete
STR_AVALANCHE_MISSILES
Avalanche-Rakete
STR_CANNON_ROUNDS_X50
Schuß für Geschütz (x50)
STR_FUSION_BALL
Fusionskugel
STR_SOLDIER
Soldat
STR_SCIENTIST
Wissenschaftler
STR_ENGINEER
Ingenieur
STR_NORTH_AMERICA
Nordamerika
STR_ARCTIC
Arktis
STR_ANTARCTICA
Antarktis
STR_SOUTH_AMERICA
Südamerika
STR_EUROPE
Europa
STR_NORTH_AFRICA
Nördliches Afrika
STR_SOUTHERN_AFRICA
Südliches Afrika
STR_CENTRAL_ASIA
Zentralasien
STR_SOUTH_EAST_ASIA
Südostasien
STR_SIBERIA
Sibirien
STR_AUSTRALASIA
Australien
STR_PACIFIC
Pazifik
STR_NORTH_ATLANTIC
Nordatlantik
STR_SOUTH_ATLANTIC
Südatlantik
STR_INDIAN_OCEAN
Indischer Ozean
STR_ALIEN_RESEARCH
Außerirdische Forschung
STR_ALIEN_HARVEST
Außerirdische Ernte
STR_ALIEN_ABDUCTION
Außerirdische Entführung
STR_ALIEN_INFILTRATION
Außerirdische Infiltration
STR_ALIEN_BASE
Außerirdische Stützpunkt
STR_ALIEN_TERROR
Außerirdische Terror
STR_ALIEN_RETALIATION
Außerirdischen-Vergeltung
STR_ALIEN_SUPPLY
Außerirdischen-Versorgung
STR_POWER_SOURCES
Energiequellen
STR_MAXIMUM_SPEED
Höchstgeschwindigkeit
STR_HYPER_WAVE_DECODER_UC
HYPERWELLEN-DECODER
STR_SKYRANGER
SKYRANGER
STR_LIGHTNING
LIGHTNING
STR_AVENGER
AVENGER
STR_INTERCEPTOR
ABFANGJÄGER
STR_FIRESTORM
FIRESTORM
STR_UFO
UFO
STR_STINGRAY
STINGRAY
STR_AVALANCHE
AVALANCHE
STR_CANNON_UC
GESCHÜTZ
STR_FUSION_BALL_UC
FUSIONSKUGEL
STR_LASER_CANNON_UC
LASERGESCHÜTZ
STR_DAMAGE_CAPACITY
Schadenskapazität
STR_WEAPON_POWER
Waffenstärke
STR_WEAPON_RANGE
Reichweite der Waffen
STR_ACCESS_LIFT
Hauptaufzug
STR_LABORATORY
Labor
STR_WORKSHOP
Werkstatt
STR_SMALL_RADAR_SYSTEM
Kleines Radarsystem
STR_LARGE_RADAR_SYSTEM
Großes Radarsystem
STR_MISSILE_DEFENSES
Raketenabwehr
STR_GENERAL_STORES
Hauptlager
STR_ALIEN_CONTAINMENT
Außerirdischen-Klimazelle
STR_LASER_DEFENSES
Laser-Abwehr
STR_PLASMA_DEFENSES
Plasma-Abwehr
STR_FUSION_BALL_DEFENSES
Fusionskugel-Abwehr
STR_PSIONIC_LABORATORY
Psionisches Labor
STR_HYPER_WAVE_DECODER
Hyperwellen-Decoder
STR_HANGAR
Hangar
STR_USA
USA
STR_RUSSIA
RUSSLAND
STR_UK
GB
STR_FRANCE
FRANKREICH
STR_GERMANY
DEUTSCHLAND
STR_ITALY
ITALIEN
STR_SPAIN
SPANIEN
STR_CHINA
CHINA
STR_JAPAN
JAPAN
STR_INDIA
INDIEN
STR_BRAZIL
BRASILIEN
STR_AUSTRALIA
AUSTRALIEN
STR_NIGERIA
NIGERIA
STR_SOUTH_AFRICA
SÜDAFRIKA
STR_EGYPT
ÄGYPTEN
STR_CANADA
KANADA
STR_TANK
Panzer
STR_CIVILIAN
Zivilist
STR_JAN
Jan
STR_FEB
Feb
STR_MAR
Mär
STR_APR
Apr
STR_MAY
Mai
STR_JUN
Jun
STR_JUL
Jul
STR_AUG
Aug
STR_SEP
Sep
STR_OCT
Okt
STR_NOV
Nov
STR_DEC
Dez
STR_INTERNATIONAL_RELATIONS
Internationale Beziehungen
STR_COUNTRY
Land
STR_FUNDING
Gelder
STR_CHANGE
Differenz
STR_WEAPON_SYSTEMS
WAFFEN-{NEWLINE}SYSTEME
STR_HWPS
SWT
STR_DAMAGE_UC_
SCHADEN>
STR_ACCESS_LIFT_UFOPEDIA
Über den Hauptaufzug gelangen Personal und Ausrüstung in den unterirdischen Stützpunkt.  Er ist daher immer die erste Einrichtung, die auf einem neuen Stützpunkt gebaut wird.  Der Aufzug ist der empfindlichste Punkt bei feindlichen Angriffen.
STR_LIVING_QUARTERS_UFOPEDIA
In jedem Wohnblock leben bis zu 50 Personen.  Die Anlage umfaßt die wichtigsten Erholungseinrichtungen, Nahrungsmittel und Schlafbereiche.
STR_LABORATORY_UFOPEDIA
In den Labors können sich bis zu 50 Wissenschaftler aufhalten.  Die Labors sind mit den neuesten Technologien ausgestattet, um Forschungen im Bereich der Materialwissenschaft, Kosmologie und Biochemie durchzuführen.  Sie erhalten außerdem bevorzugten Zutritt zu den besten Labors der Welt, einschließlich militärischer Einrichtungen.
STR_WORKSHOP_UFOPEDIA
In den Werkstätten werden die in den Forschungslabors entwickelten Ausrüstungen hergestellt.  Bis zu 50 Ingenieure können sich dort gleichzeitig aufhalten, jedoch nimmt auch die Konstruktion der Gegenstände Platz in Anspruch.
STR_SMALL_RADAR_SYSTEM_UFOPEDIA
Ein kleines Radarsystem mit einer Reichweite von 300 Seemeilen ist an ein Satellitensystem gekoppelt, das den Boden überwacht.  Jedes System kann mit einer 5%igen Wahrscheinlichkeit alle 10 Minuten ein Objekt mittlerer Größe entdecken.
STR_LARGE_RADAR_SYSTEM_UFOPEDIA
Ein großes Radarsystem mit einer Reichweite von 450 Seemeilen ist an ein Satellitensystem gekoppelt, das den Boden überwacht.  Jedes System kann mit einer 5%igen Wahrscheinlichkeit alle 10 Minuten ein Objekt mittlerer Größe entdecken.
STR_MISSILE_DEFENSES_UFOPEDIA
Raketenabwehreinrichtungen schützen vor gegnerischen Raumschiffen, die versuchen, in der Nähe des Stützpunktes zu landen.
STR_GENERAL_STORES_UFOPEDIA
Mit Ausnahme der für die Raumschiffe im Hangar vorgesehenen Gegenstände werden alle Ausrüstungen, Waffensysteme, Munition, geborgenen Gegenstände und SWT in Lagern aufbewahrt.
STR_ALIEN_CONTAINMENT_UFOPEDIA
Lebende Außerirdische benötigen einen besonderen Lebensraum, um ihre Systeme auf der Erde zu erhalten.  In den abgeschlossenen Klimazellen ist Platz für bis zu 10 verschiedene Lebensformen.
STR_LASER_DEFENSES_UFOPEDIA
Die Laser-Abwehr schützt vor dem Eindringen gegnerischer Raumschiffe.
STR_PLASMA_DEFENSES_UFOPEDIA
Die Plasmastrahl-Abwehr bildet einen mächtigen und wirkungsvollen Schutz vor gegnerischen Raumschiffen.
STR_FUSION_BALL_DEFENSES_UFOPEDIA
Fusionsraketen bieten die effektivste Verteidigung gegen Angriffe der Außerirdischen.  Sie erzeugen eine Antimaterie-Implosion, die alles in einem bestimmten Radiuszerstört.
STR_GRAV_SHIELD_UFOPEDIA
Die Gravitationsschilde wehren so lange alle außerirdischen Raumschiffe ab, bis die Verteidigungssysteme wieder feuern können.  Dadurch wird die Wirksamkeit der Verteidigungssysteme Ihres Stützpunktes praktisch verdoppelt.
STR_MIND_SHIELD_UFOPEDIA
Die Außerirdischen stellen die Anwesenheit von Menschen anhand von Gehirnströmen fest.  Daher ist es sinnvoll, als Gegenmaßnahme Gehirnstromschilde um den Stützpunkt zu errichten.  Damit wird die Gefahr der Entdeckung durch außerirdische Raumschiffe stark verringert.
STR_PSIONIC_LABORATORY_UFOPEDIA
Die Psi-Labors beurteilen das Psi-Potential aller Soldaten des Stützpunktes und ermöglichen die weitere Ausbildung dieser Fähigkeiten.  In jedem Labor können bis zu 10 Soldaten gleichzeitig trainiert werden.  Der Trainingsplan wird am Ende des Monats aufgestellt.  Psionische Fähigkeiten können im Kampf eingesetzt werden, wenn gleichzeitig ein Psi-Verstärker benutzt wird.
STR_HYPER_WAVE_DECODER_UFOPEDIA
Die Kommunikationssysteme der Außerirdischen nutzen supra-dimensionale Wellen, die sich sehr schnell ausbreiten.  Dabei werden die Nachrichten von den UFOs aufgenommen und decodiert.  Die Nachricht enthält außerdem Informationen über den Typ des UFOs, sein Volk und dessen Aktivitäten.
STR_HANGAR_UFOPEDIA
Jeder Hangar kann ein XCom-Raumschiff aufnehmen.  Es gibt Einrichtungen für die Wartung, das Auftanken und die Reparatur.  Jedes auf einem Stützpunkt stationierte Raumschiff muß einen freien Hangar haben, den kein anderes Raumschiff benutzen darf, selbst wenn der Eigentümer im Einsatz ist.
STR_PISTOL_UFOPEDIA
Die Standardwaffe der XCom ist eine halbautomatische Pistole mit einer Kapazität von 12 Schuß.
STR_RIFLE_UFOPEDIA
Dieses exakte Heckenschützengewehr hat ein lasergelenktes Visier und feuert 6.7mm-Munition aus Ladestreifen mit je 20 Schuß.
STR_HEAVY_CANNON_UFOPEDIA
Dieses schwerfällige Geschütz hat eine verheerende Wirkung.  Es ist vielseitig einsetzbar, denn es kann drei verschiedene Typen von Munition abfeuern: panzerbrechende und hochexplosive Munition sowie Brandsätze.
STR_AUTO_CANNON_UFOPEDIA
Das automatische Geschütz verbindet Vielseitigkeit und Stärke eines schweren Geschützes mit einer schnellen Feuerrate.
STR_ROCKET_LAUNCHER_UFOPEDIA
Der Raketenwerfer ist ein lasergelenktes System, das drei verschiedene Größen von Raketen abfeuern kann.
STR_LASER_PISTOL_UFOPEDIA
Die Laserpistole ist eine wirkungsvolle Waffe auf der Grundlage einer neuen Technologie.  Sie hat die Vorteile einer Pistole, ist jedoch schneller und genauer.
STR_LASER_RIFLE_UFOPEDIA
Das Lasergewehr ist eine stärkere und genauere Version des älteren Pistolendesigns.
STR_HEAVY_LASER_UFOPEDIA
Der schwere Laser ist unhandlich, doch äußerst wirkungsvoll.
STR_GRENADE_UFOPEDIA
Diese Standardgranate für Präzisionsexplosionen ist mit einem hochentwickelten Zeitzünder ausgestattet.
STR_SMOKE_GRENADE_UFOPEDIA
Rauchgranaten können willkommene Deckung in ungeschützten Kampfsituationen bieten.  Setzen Sie sie vorsichtig ein, denn sie bieten auch dem Gegner Schutz.
STR_PROXIMITY_GRENADE_UFOPEDIA
Eine Granate mit Annäherungszünder kann wie jede andere Granate geworfen werden.  Sie reagiert jedoch nach dem Auftreffen auf dem Boden ausschließlich auf Bewegungen.  Nutzen Sie diese Waffe geschickt und mit Vorsicht.
STR_HIGH_EXPLOSIVE_UFOPEDIA
Dieser Sprengstoff sollte nur für Abrißarbeiten eingesetzt werden.  Halten Sie das Personal von der Einsatzstelle fern.
STR_MOTION_SCANNER_UFOPEDIA
Dieses moderne Gerät nutzt verschiedene Detektoren und Computeralgorithmen, um gegnerische Einheiten in Bewegung zu identifizieren. Es bedarf jedoch einiger Übung, um es richtig bedienen zu können. Klicken Sie das Bewegungsscanner-Icon auf der taktischen Anzeige an. Wählen Sie aus dem Menü die Option 'Scanner einsetzen'. In der Mitte der Scanner-Anzeige können Sie dann einen Pfeil in Blickrichtung des Soldaten sehen (Norden ist oben). Die blinkenden Punkte stellen Einheiten dar, die sich vor kurzem noch bewegt haben. Große oder sich schnell bewegende Einheiten sind durch größere Punkte dargestellt. Stationäre Einheiten werden nicht gezeigt.
STR_MEDI_KIT_UFOPEDIA
Die Sani-Tasche enthält Heil- und Schmerz- sowie Stimulansmittel. Um die Sani-Tasche nutzen zu können, müssen Sie in die Richtung blicken, in der sich der verwundete Soldat befindet. Ist der Soldat betäubt, dann müssen Sie sich über ihn stellen. Klicken Sie das Sani-Taschen-Icon an, und wählen Sie aus dem Menü die Option 'Sani-Tasche nutzen'.{NEWLINE}HEILEN> Rote Körperteile zeigen an, daß sie schwer verletzt sind. Klicken Sie den entsprechenden Körperteil und dann den Knopf 'Heilen' an. Damit wird eine tödliche Wunde geheilt und neue Gesundheit zugeführt.{NEWLINE}STIMULANS> Regeneriert Energie und belebt bewußtlose (betäubte) Soldaten. Um einen bewußtlosen Soldaten wiederzubeleben, müssen Sie sich direkt über ihn stellen.{NEWLINE}SCHMERZMITTEL> Erhöht die Moral verwundeter Soldaten bis zu einer Stufe, die dem alten Gesundheitsniveau entspricht.
STR_PSI_AMP_UFOPEDIA
Der Psi-Verstärker kann nur von Soldaten mit psionischen Fähigkeiten genutzt werden. Klicken Sie in einem Kampf den Psi-Verstärker an, entscheiden Sie sich dann für eine Angriffsart, und wählen Sie schließlich mit dem Cursor die Zieleinheit. Es gibt zwei Arten psionischer Angriffe:{NEWLINE}EINHEIT IN PANIK STÜRZEN> Ist der Angriff erfolgreich, dann verringert sich die Moral der Zieleinheit, und sie bricht in Panik aus.{NEWLINE}GEDANKENKONTROLLE> Bei einem erfolgreichen Angriff gewinnen Sie sofort Kontrolle über die gegnerische Einheit, als wäre es eine Ihrer eigenen. (Sie können jedoch nicht auf den Objektbildschirm zugreifen.) Dieser Angriff ist der schwierigere.
STR_STUN_ROD_UFOPEDIA
Dieses Gerät kann nur im Nahkampf eingesetzt werden.  Es betäubt lebende Organismen durch Elektroschocks, ohne sie zu töten.
STR_THE_SUBJECT_HAS_DIED
Dieser Gefangene ist unter der seelischen Belastung des Verhörs gestorben.
STR_MIND_PROBE_UFOPEDIA
Die Gedankensonde ist ein Kommunikationsgerät der Außerirdischen, mit dem Informationen aus Gehirnströmen entnommen werden.  XCom-Einheiten können sie im Kampf einsetzen, um die Merkmale eines Außerirdischen zu identifizieren.  Klicken Sie erst die Gedankensonde, dann die Option 'Nutzen' und anschließend den Außerirdischen an.
STR_PLASMA_PISTOL_UFOPEDIA
Plasmapistolen sind tödliche Waffen der Außerirdischen, mit denen Teilchen aus einem winzigen Anti-Gravitationsfeld beschleunigt werden.
STR_PLASMA_RIFLE_UFOPEDIA
Dies sind tödliche Waffen der Außerirdischen, mit denen Teilchen aus einem winzigen Anti-Gravitationsfeld beschleunigt werden.
STR_SIZE
Größe
STR_THE_CORPSE_MAY_BE_RESEARCHED
Für den Toten kann ein voller Autopsie-Bericht erstellt werden.
STR_NOT_ENOUGH_AMMUNITION_TO_ARM
Munition reicht nicht für Bewaffnung
STR_BLASTER_LAUNCHER_UFOPEDIA
Dies ist ein gelenkter Raketenwerfer der Außerirdischen, der mächtige 'Blasterbomben' abfeuert. Wenn Sie die Waffe zum Abfeuern anklicken, werden für die Bombe 'Wegmarken' erstellt, denen sie folgen soll. Haben Sie genug Wegmarken gesetzt, dann klicken Sie das Spezial-Abschuß-Icon an.
STR_SMALL_LAUNCHER_UFOPEDIA
Eine kleine Abschußrampe, die Betäubungsbomben abfeuert.  Sehr nützlich, um Außerirdische lebend zu fangen.
STR_ALIEN_GRENADE_UFOPEDIA
Dieses Gerät funktioniert genau wie eine terrestrische Granate, es hat jedoch eine wesentlich stärkere Wirkung.
STR_SMALL_SCOUT
Kleiner Aufklärer
STR_MEDIUM_SCOUT
Mittlerer Aufklärer
STR_LARGE_SCOUT
Großer Aufklärer
STR_HARVESTER
Erntemaschine
STR_ABDUCTOR
Entführer
STR_TERROR_SHIP
Überfallraumschiff
STR_BATTLESHIP
Kampfraumschiff
STR_SUPPLY_SHIP
Versorgungsraumschiff
STR_RATING
BEWERTUNG> 
STR_RATING_TERRIBLE
MISERABEL!
STR_RATING_POOR
SCHLECHT!
STR_RATING_OK
OK
STR_RATING_GOOD
GUT!
STR_RATING_EXCELLENT
AUSGEZEICHNET!
STR_SCORE
PUNKTE
STR_XCOM_PROJECT_MONTHLY_REPORT
XCOM-PROJEKT-MONATSBERICHT
STR_MONTH
Monat> 
STR_COUNCIL_IS_GENERALLY_SATISFIED
Der Rat der Geldgebenden Nationen ist mit Ihrem bisherigen Fortschritt im allgemeinen zufrieden.
STR_COUNCIL_IS_VERY_PLEASED
Der Rat der Geldgebenden Nationen ist mit Ihrem bisherigen Fortschritt sehr zufrieden.  Machen Sie weiter so.
STR_COUNCIL_IS_DISSATISFIED
Der Rat der Geldgebenden Nationen ist mit Ihrem bisherigen Fortschritt nicht zufrieden.  Sie müssen effektiver handeln, um die Bedrohung durch die Außerirdischen abzuwenden, andernfalls wird das Projekt abgebrochen.
STR_YOU_HAVE_NOT_SUCCEEDED
Es ist Ihnen nicht gelungen, die Invasion der Außerirdischen abzuwenden.  Der Rat der Geldgebenden Nationen hat leider entschieden, das Projekt abzubrechen.  Jede Nation muß dieses Problem nun nach eigenem Ermessen lösen.  Wir hoffen, daß wir mit diesen feindlich gesinnten Mächten auskommen und die Bevölkerung nicht unter der Invasion leiden muß.
STR_COUNTRY_IS_PARTICULARLY_PLEASED
 ist besonders von Ihrer Fähigkeit beeindruckt, auf die Bedrohung vor Ort zu reagieren, und hat eine Erhöhung der Gelder geplant.
STR_COUNTRIES_ARE_PARTICULARLY_HAPPY
 sind sehr zufrieden mit Ihren Fortschritten bei der Bekämpfung der außerirdischen Eindringlinge und haben eine Erhöhung der Gelder eingeleitet.
STR_AND
 und 
STR_COUNTRY_IS_UNHAPPY_WITH_YOUR_ABILITY
 ist unzufrieden mit Ihrer Fähigkeit, die außerirdischen Aktivitäten im Land zu unterbinden, und hat entschieden, die finanzielle Beteiligung zu reduzieren.
STR_COUNTRIES_ARE_UNHAPPY_WITH_YOUR_ABILITY
 sind unzufrieden mit Ihrer Fähigkeit, die außerirdischen Aktivitäten im Land zu unterbinden, und haben entschieden, die finanzielle Beteiligung zu reduzieren.
STR_KNOTS
Knoten
STR_COUNTRY_HAS_SIGNED_A_SECRET_PACT
 hat einen Geheimvertrag mit einer unbekannten außerirdischen Macht geschlossen und sich aus dem Projekt zurückgezogen.
STR_COUNTRIES_HAVE_SIGNED_A_SECRET_PACT
 haben einen Geheimvertrag mit den Außerirdischen geschlossen und sich aus dem Projekt zurückgezogen.
STR_MONTHLY_RATING
Monatswertung> 
STR_FUNDING_CHANGE
Gelder-Differenz> 
STR_COUNCIL_REDUCE_DEBTS
Der Geldgebende Rat ist mit Ihrer finanziellen Lage nicht zufrieden.  Sie müssen Ihre Schulden unter $2 Millionen senken, andernfalls wird das Projekt abgebrochen.
STR_HYPER_WAVE_TRANSMISSIONS_ARE_DECODED
HYPERWELLEN-TRANSMISSIONEN WURDEN ENTSCHLÜSSELT
STR_CRAFT_TYPE
RAUMSCHIFFTYP
STR_RACE
VOLK
STR_MISSION
MISSION
STR_ZONE
ZONE
STR_ALLOCATE_RESEARCH
Forschung einleiten
STR_ALLOCATE_MANUFACTURE
Produktion einleiten
STR_NEW_YORK
New York
STR_WASHINGTON
Washington
STR_LOS_ANGELES
Los Angeles
STR_MONTREAL
Montreal
STR_HAVANA
Habana
STR_MEXICO_CITY
Mexiko-Stadt
STR_CHICAGO
Chicago
STR_VANCOUVER
Vancouver
STR_DALLAS
Dallas
STR_BRASILIA
Brasilia
STR_BOGOTA
Bogota
STR_BUENOS_AIRES
Buenos Aires
STR_SANTIAGO
Santiago
STR_RIO_DE_JANEIRO
Rio de Janeiro
STR_LIMA
Lima
STR_CARACAS
Caracas
STR_LONDON
London
STR_PARIS
Paris
STR_BERLIN
Berlin
STR_MOSCOW
Moskau
STR_ROME
Rom
STR_MADRID
Madrid
STR_BUDAPEST
Budapest
STR_LAGOS
Lagos
STR_CAIRO
Kairo
STR_CASABLANCA
Casablanca
STR_PRETORIA
Pretoria
STR_NAIROBI
Nairobi
STR_CAPE_TOWN
Cape Town
STR_KINSHASA
Kinshasa
STR_ANKARA
Ankara
STR_DELHI
Neu-Delhi
STR_KARACHI
Karachi
STR_BAGHDAD
Bagdad
STR_TEHRAN
Teheran
STR_BOMBAY
Bombay
STR_CALCUTTA
Kalkutta
STR_TOKYO
Tokyo
STR_BEIJING
Peking
STR_BANGKOK
Bangkok
STR_MANILA
Manila
STR_SEOUL
Seoul
STR_SINGAPORE
Singapur
STR_JAKARTA
Jakarta
STR_SHANGHAI
Shanghai
STR_HONG_KONG
Hongkong
STR_NOVOSIBIRSK
Nowosibirsk
STR_CANBERRA
Canberra
STR_WELLINGTON
Wellington
STR_MELBOURNE
Melbourne
STR_PERTH
Perth
STR_NEW_GAME
Neues Spiel
STR_LOAD_SAVED_GAME
Spiel Laden
STR_SELECT_DIFFICULTY_LEVEL
Schwierigkeitsgrad wählen
STR_1_BEGINNER
1> Anfänger
STR_2_EXPERIENCED
2> Erfahren
STR_3_VETERAN
3> Könner
STR_4_GENIUS
4> Genie
STR_5_SUPERHUMAN
5> Übermenschlich
STR_TIME
Zeit
STR_DATE
Datum
STR_SELECT_GAME_TO_LOAD
Spiel zum Laden wählen
STR_SELECT_SAVE_POSITION
Speicherplatz wählen
STR_PSIONIC_TRAINING
PSIONISCHES TRAINING
STR_REMAINING_PSI_LAB_CAPACITY
Verbleibende Psi-Labor-Kapazität> 
STR_PSIONIC__STRENGTH
Psionische{NEWLINE}Stärke
STR_PSIONIC_SKILL_IMPROVEMENT
Psionische Fähigkeiten/{NEWLINE}Fortschritte
STR_PSI_AMP
Psi-Verstärker
STR_IN_TRAINING
Im{NEWLINE}Training?
STR_TARGETTED_BY
IM VISIER VON:
STR_WEAPONS_CREW_HWPS
WAFFEN/{NEWLINE}BESATZUNG/SWT
STR_ABANDON_GAME
SPIEL AUFGEBEN
STR_QUIT
Spiel verlassen
STR_IS_LOW_ON_FUEL_RETURNING_TO_BASE
hat zu wenig Treibstoff,{NEWLINE}kehrt zum Stützpunkt zurück
STR_SOLDIER_LIST
Soldatenliste
STR_RANK_
RANG> 
STR_MISSIONS
MISSIONEN> 
STR_KILLS
ABSCHÜSSE> 
STR_WOUND_RECOVERY
WUNDENHEILUNG> 
STR_TIME_UNITS
ZEITEINHEITEN
STR_STAMINA
ENERGIE
STR_HEALTH
GESUNDHEIT
STR_BRAVERY
MUT
STR_REACTIONS
REAKTION
STR_FIRING_ACCURACY
SCHUSSGENAUIGKEIT
STR_THROWING_ACCURACY
WURFGENAUIGKEIT
STR_STRENGTH
STÄRKE
STR_PSIONIC_STRENGTH
PSIONISCHE STÄRKE
STR_PSIONIC_SKILL
PSIONISCHE FÄHIGKEITEN
STR_NEW_RANK
NEUER RANG
STR_PROMOTIONS
Beförderungen
STR_SOLDIERS_UC
SOLDATEN
STR_TANK_CANNON_UFOPEDIA
Es werden automatisierte Schwere Waffenträger entwickelt, um XCom-Einheiten zu unterstützen.  Die Kombination aus hoher Feuerkraft und starker Rüstung macht diese zu wertvollen Kampfeinheiten im offenen Terrain.  Vergewissern Sie sich, daß sich genügend Geschützmunition in Ihren Lagern befindet, um die Panzer neu zu bewaffnen.  Diese werden automatisch neu bewaffnet, wenn sie einer Einsatztruppe zugeordnet werden.
STR_TANK_ROCKET_LAUNCHER_UFOPEDIA
Dieser automatisierte SWT ist mit mächtigen Raketen ausgestattet, die den Gegner vernichten sollen.  Vergewissern Sie sich, daß in den Lagern genügend SWT-Raketen vorrätig sind.
STR_TANK_LASER_CANNON_UFOPEDIA
Laserwaffen sind nützliche Ergänzungen für SWTs.  Sie besitzen eine starke Feuerkraft und uneingeschränkte Mengen Munition.
STR_HOVERTANK_PLASMA_UFOPEDIA
Dank der Außerirdischen-Technologie haben die SWTs eine neue Bedeutung erhalten.  Die bessere Manövrierfähigkeit und die Stärke der Plasmastrahlen bilden eine tödliche Kombination.
STR_HOVERTANK_LAUNCHER_UFOPEDIA
Die Fusionskugel-Abschußrampe dieses Luftkissenpanzers verursacht starke Zerstörungen.  Setzen Sie sie sehr vorsichtig ein.  Sie müssen außerdem Fusionskugeln herstellen, um diese SWT bewaffnen zu können.  Eine Fusionskugel ist eine intelligente gelenkte Waffe.  Um sie abzufeuern, müssen Sie mehrere 'Wegmarken' mit dem Cursor auswählen und dann das Abschuß-Icon anklicken.
STR_HEAVY_PLASMA_CLIP_UFOPEDIA
Dieses kompakte Gerät wird als Munition für schwere Plasmageschütze verwendet.  Es enthält eine kleine Menge Elerium.
STR_PLASMA_RIFLE_CLIP_UFOPEDIA
Dieser kleine Gegenstand wird als Energiequelle für Plasmagewehre verwendet, eine Außerirdischenwaffe mittlerer Feuerkraft.  Er enthält eine kleine Menge Elerium.
STR_PLASMA_PISTOL_CLIP_UFOPEDIA
Energiequelle für die kleine Plasmapistole der Außerirdischen.  Enthält Elerium - Energiequelle der Außerirdischen.
STR_STUN_BOMB_UFOPEDIA
Die Betäubungsbombe wird zum Fangen von Menschenexemplaren verwendet, kann jedoch auch gegen die meisten Außerirdischenvölker eingesetzt werden.  Sie wird von einer kleinen Abschußrampe aus abgefeuert.
STR_ALIEN_RESEARCH_UFOPEDIA
Die Forschungsmission der Außerirdischen dient der Sammlung grundlegender Daten über die Erde und ihre Bewohner.  Es werden vornehmlich kleine Raumschiffe eingesetzt, die gelegentlich in einsamen Gebieten landen.  Diese Aktivitäten der Außerirdischen stellen nur geringe Gefahren für die XCom dar, und die Regierungen und Öffentlichkeit fühlen sich nicht bedroht.
STR_ALIEN_HARVEST_UFOPEDIA
Die Außerirdischen haben verschiedene Nutzungsmöglichkeiten für die Lebewesen der Erde.  Tiere werden heimlich entführt und nach der Entnahme bestimmter Organe wieder zurückgebracht.  Im Zusammenhang mit UFO-Entdeckungen hört man häufig Meldungen über verstümmelte Rinder.  Diese Aktivitäten der Außerirdischen beunruhigen die Regierungen und die Öffentlichkeit in beträchtlichem Maße.  Sie treten häufig in landwirtschaftlichen Gebieten auf.  Eine Theorie vermutet, daß die Außerirdischen auf dem Planeten ursprünglich Fauna und Flora 'gesät' haben und nun zurückkehren, um die 'Ernte' einzufahren.
STR_ALIEN_ABDUCTION_UFOPEDIA
Dies ist die heimtückischste unter den Aktivitäten der Außerirdischen.  Die Entführung von Menschen durch Außerirdische ist weit verbreitet.  Trotz der Versuche, Details aus aus dem Gedächtnis der Opfer zu löschen, berichten die Entführten von demütigenden Untersuchungen ihrer Körper, einschließlich der Einpflanzung außerirdischer Föten und bizarrer genetischer Experimente.  Zweck dieser Aktivitäten scheinen genetische Mutationen und die Manipulation des genetischen Materials der Außerirdischen selbst zu sein.  Diese Aktivitäten verursachen große Beunruhigung und treten vor allem in bewohnten Gebieten oder Städten auf.
STR_ALIEN_INFILTRATION_UFOPEDIA
Es kann vorkommen, daß die Regierungen der Erde von den Agenten der Außerirdischen, die das Aussehen von Menschen angenommen haben, infiltriert werden.  Dadurch kommen offizielle Kontakte in höchsten Regierungskreisen zustande.  Den Höhepunkt dieser Aktivitäten bilden zahlreiche Erscheinungen von UFOs in der Nähe größerer Städte.  Die Außerirdischen versuchen, Verträge mit den Regierungen abzuschließen, indem sie ihnen Erkenntnisse ihrer überlegenen Technologien anbieten.  Als Gegenleistung soll die jeweilige Regierung den Außerirdischen gestatten, ihre Aktivitäten ungehindert auszuführen.  Diese Missionen stellen die größte Bedrohung für die XCom dar.  Stimmt eine Regierung einem Abkommen zu, dann wird sie der XCom keine finanziellen Mittel mehr zur Verfügung stellen.
STR_ALIEN_BASE_UFOPEDIA
Die Außerirdischen richten unterirdische Stützpunkte in entfernten Gegenden ein.  Nach einigen Aufklärungsflügen häufen sich die UFO-Aktivitäten, während der Stützpunkt ausgebaut wird.  Man weiß, daß es in diesen Stützpunkten Labors zur Untersuchung entführter Menschen und Versorgungsmittel für weitere Aktivitäten in der Umgebung gibt.  Das Vorhandensein von Stützpunkten der Außerirdischen hat deren verstärkte Aktivität zur Folge, ohne daß dabei UFOs gesichtet werden.  Um einen Stützpunkt überhaupt lokalisieren zu können, muß ein XCom-Raumschiff mehrere Stunden lang ein bestimmtes Gebiet patrouillieren.
STR_ALIEN_TERROR_UFOPEDIA
Die Außerirdischen setzen ihre furchtbaren Kräfte ein, wenn sie eine Stadt terrorisieren.  Zivilisten werden direkt bedroht, und Regierungen werden gezwungen, ganze Gebiete zu räumen.  Hauptzweck dieser Aktivitäten ist die Erzeugung einer Massenhysterie, damit die Regierungen von der Unterstützung des XCom-Projektes absehen.
STR_ALIEN_RETALIATION_UFOPEDIA
Gelingt es den Abfangjägern der XCom, viele UFOs abzuschießen, dann üben die Außerirdischen Vergeltung, indem sie zum Beispiel einen XCom-Stützpunkt direkt angreifen.  Jedoch müssen die Außerirdischen einen solchen erst finden, und wenn die UFOs bei ihren Flügen abgefangen werden, ist die Gefahr eines Angriffs relativ gering.
STR_ALIEN_SUPPLY_UFOPEDIA
Haben die Außerirdischen einen Stützpunkt errichtet, dann wird er regelmäßig von speziellen Raumschiffen versorgt.  Wird ein solches Raumschiff bei der Landung entdeckt, kann man sicher sein, daß sich in der Nähe des Landeplatzes ein Stützpunkt befindet.
STR_SMALL_SCOUT_UFOPEDIA
Dieses kleine Raumschiff wird vornehmlich für die Aufklärung oder Forschung eingesetzt.  Es kündigt normalerweise außerirdische Missionen mit größeren Schiffen an.
STR_MEDIUM_SCOUT_UFOPEDIA
Ein ungefährliches, mittelgroßes Aufklärungsschiff der Außerirdischen, das in Einsätzen vor den größeren Raumschiffen erscheint.
STR_LARGE_SCOUT_UFOPEDIA
Das größte Aufklärungsschiff der Außerirdischen ist ein Mehrzweckraumschiff.  Die Außerirdischen setzen es bei allen Arten von Missionen ein.
STR_HARVESTER_UFOPEDIA
Die Erntemaschine hat eine Falltür im Unterteil ihres Rumpfes und ist mit einem Kran ausgerüstet, mit dem Rinder und anderes Vieh aufgenommen werden können.  Anschließend werden die gewünschten Körperteile mit Lasermessern herausgeschnitten und der Rest auf dem Boden zurückgelassen.  Die Organe werden in besonderen Behältern aufbewahrt.
STR_ABDUCTOR_UFOPEDIA
Dieses Raumschiff ist mit einem Forschungsraum für die Ausführung gräßlicher Experimente an Menschen ausgerüstet.  Dabei wird das Opfer mit Hilfe telepathischer Kräfte gelähmt, bleibt jedoch während der Operation bei Bewußtsein.
STR_TERROR_SHIP_UFOPEDIA
Das Überfallraumschiff hat einen Laderaum, in dem große Terrorwaffen oder außerirdische Terroristen aufgenommen und in bewohnte Gebiete transportiert werden können.
STR_BATTLESHIP_UFOPEDIA
Das Kampfschiff ist das größte und mächtigste Raumschiff der Außerirdischen.  Es ist das wichtigste Werkzeug ihrer Missionen, ausgerüstet mit gefährlichen Waffen sowie zahlreichen Besatzungsmitgliedern.
STR_SUPPLY_SHIP_UFOPEDIA
Das Versorgungsschiff wird beim Bau von Stützpunkten der Außerirdischen oder für die Versorgung bereits errichteter Stützpunkte eingesetzt.  Es transportiert Lebensmittelbehälter und Reproduktionskammern.
STR_DISMANTLE
Demontieren
STR_FACILITY_IN_USE
EINRICHTUNG IN GEBRAUCH
STR_CANNOT_DISMANTLE_FACILITY
KANN EINRICHTUNG NICHT DEMONTIEREN!{SMALLLINE}Alle Stützpunkteinrichtungen müssen mit dem Hauptaufzug verbunden sein.
STR_TRANSFER_ITEMS_TO
Gegenstände transportieren nach 
STR_NO_ALIEN_CONTAINMENT_FOR_TRANSFER
KEINE KLIMAZELLE FÜR TRANSFER!{SMALLLINE}Lebende Außerirdische benötigen zum Überleben eine Klimazelle 
STR_AMOUNT_AT_DESTINATION
MENGE AM{NEWLINE}ZIEL
STR_ALIEN_DIES_NO_ALIEN_CONTAINMENT_FACILITY
Außerirdischer stirbt, da keine Speicher-Einheit vorhanden
STR_NO_FREE_ACCOMODATION_CREW
KEINE FREIEN QUARTIERE!{SMALLLINE}Zielstützpunkt hat nicht genügend Quartiere für die dem Raumschiff zugewiesene Besatzung.
STR_ITEMS_ARRIVING
Ankommende Gegenstände
STR_DESTINATION_UC
ZIEL
STR_PISTOL
Pistole
STR_PISTOL_CLIP
Pistolen-Ladestreifen
STR_RIFLE
Gewehr
STR_RIFLE_CLIP
Gewehr-Ladestreifen
STR_HEAVY_CANNON
Schweres Geschütz
STR_HC_AP_AMMO
SG-PB-Munition
STR_HC_HE_AMMO
SG-HE-Munition
STR_HC_I_AMMO
SG-B-Munition
STR_AUTO_CANNON
Autom. Geschütz
STR_AC_AP_AMMO
AG-PB-Munition
STR_AC_HE_AMMO
AG-HE-Munition
STR_AC_I_AMMO
AG-B-Munition
STR_ROCKET_LAUNCHER
Raketenwerfer
STR_SMALL_ROCKET
Kleine Rakete
STR_LARGE_ROCKET
Große Rakete
STR_INCENDIARY_ROCKET
Brandrakete
STR_GRENADE
Granate
STR_SMOKE_GRENADE
Rauchgranate
STR_PROXIMITY_GRENADE
Granate mit Annäherungszünder
STR_HIGH_EXPLOSIVE
Brisanz-Sprengstoff
STR_STUN_ROD
Betäubungsstab
STR_HEAVY_PLASMA
Schweres Plasma
STR_HEAVY_PLASMA_CLIP
Ladestreifen mit Schwerem Plasma
STR_PLASMA_RIFLE
Plasmagewehr
STR_PLASMA_RIFLE_CLIP
Plasmagewehr- Ladestreifen
STR_PLASMA_PISTOL
Plasmapistole
STR_PLASMA_PISTOL_CLIP
Plasmapistolen- Ladestreifen
STR_BLASTER_LAUNCHER
Blaster-Abschußrampe
STR_BLASTER_BOMB
Blaster-Bombe
STR_SMALL_LAUNCHER
Kleine Abschußrampe
STR_STUN_BOMB
Betäubungsbombe
STR_ALIEN_GRENADE
Außerirdischen-Granate
STR_ELERIUM_115
Elerium-115
STR_MIND_PROBE
Gedankensonde
STR_SECTOID_CORPSE
Toter Sektoid
STR_SNAKEMAN_CORPSE
Toter Schlangenmensch
STR_ETHEREAL_CORPSE
Toter Ätherer
STR_MUTON_CORPSE
Toter Mutone
STR_FLOATER_CORPSE
Toter Treiber
STR_CELATID_CORPSE
Toter Celatid
STR_SILACOID_CORPSE
Toter Silakoid
STR_CHRYSSALID_CORPSE
Toter Chryssalid
STR_REAPER_CORPSE
Toter Schnitter
STR_SECTOPOD_CORPSE
Toter Sektopod
STR_CYBERDISC_CORPSE
Tote Cyberdisc
STR_NOT_ENOUGH_EQUIPMENT_TO_FULLY_RE_EQUIP_SQUAD
Nicht genügend Ausrüstung für die Truppe
STR_MARS_CYDONIA_LANDING
Mars: Cydonia-Landung
STR_MARS_CYDONIA_LANDING_BRIEFING
Ihr Avenger-Raumschiff ist auf dem Mars in der Region Cydonia gelandet.  Informationen zufolge befindet sich in einer der Pyramiden ein grüner Aufzug, über den man in den unterirdischen Komplex gelangen kann.  Sobald Sie alle Soldaten in der Nähe des Aufzugs gesammelt haben, klicken Sie das Icon 'Mission abbrechen' an, um zur nächsten Stufe weiterzugehen.
STR_MARS_THE_FINAL_ASSAULT
Mars: Der endgültige Überfall
STR_MARS_THE_FINAL_ASSAULT_BRIEFING
Der Aufzug bringt Ihre kampfmüden Soldaten tief unter die Planetenoberfläche in das Zentrum eines großen Komplexes aus Tunneln und Kammern.  Das Gehirn der Außerirdischen ist irgendwo in diesem Labyrinth versteckt.  Es muß vernichtet werden, um die Erde vor der Sklaverei durch die Außerirdischen zu bewahren.{NEWLINE}{NEWLINE}Viel Glück! 
STR_IN_ORDER_TO_USE_OR_PRODUCE_THE
{NEWLINE}zur Nutzung oder Herstellung von{NEWLINE}
STR_THE_ALIENS_HAVE_DESTROYED_THE_UNDEFENDED_BASE
Die Außerirdischen haben den wehrlosen Stützpunkt 
STR_XCOM_AGENTS_HAVE_LOCATED_AN_ALIEN_BASE_IN
Die XCom-Agenten haben einen Stützpunkt der Außerirdischen in 
STR_STANDOFF
FERNHALTEN
STR_CAUTIOUS_ATTACK
FERNANGRIFF
STR_STANDARD_ATTACK
STANDARDANGRIFF
STR_AGGRESSIVE_ATTACK
ÜBERFALL
STR_DISENGAGING
ABBRUCH
STR_UFO_HIT
UFO GETROFFEN!
STR_UFO_CRASH_LANDS
UFO ABGESTÜRZT!
STR_MINIMISE_AT_STANDOFF_RANGE_ONLY
Verkleinerung nur bei Fernangriff
STR_UFO_RETURN_FIRE
UFO ERWIDERT FEUER!
STR_INTERCEPTOR_DAMAGED
>>> ABFANGJÄGER BESCHÄDIGT <<<
STR_INTERCEPTOR_DESTROYED
>>> ABFANGJÄGER ZERSTÖRT <<<
STR_UFO_OUTRUNNING_INTERCEPTOR
UFO ENTKOMMT!
STR_ALIENS_TERRORISE
TERRORANGRIFF DER AUSSERIRDISCHEN
STR_LONG_RANGE_DETECTION
Großes radarsystem
STR_STORES_UC
LAGER
STR_DIFFICULTY_LEVEL
Schwierigkeitsgrad
STR_INTERCEPT
ABFANGEN
STR_BASES
STÜTZPUNKTE
STR_GRAPHS
DIAGRAMME
STR_UFOPAEDIA_UC
UFOPÄDIE
STR_OPTIONS_UC
OPTIONEN
STR_FUNDING_UC
GELDER
STR_5_SECS
5 Sek.
STR_1_MIN
1 Min.
STR_5_MINS
5 Min.
STR_30_MINS
30 Min.
STR_1_HOUR
1 Std.
STR_1_DAY
1 Tag
STR_XCOM_PERFORMANCE_ROSTER
XCom-Bewertungsliste
STR_ENTER_NAME
Namen eingeben
STR_PERFORMANCE_RATING
Leistungsbewertung
STR_VICTORY_DATE
Datum des Sieges
STR_ELECTRO_FLARE
E-Leuchtkörper
STR_ELECTRO_FLARE_UFOPEDIA
Dieses Gerät erzeugt einen hellen Lichtschein, wenn es geworfen wird.  Damit können in der Dunkelheit gegnerische Einheiten sichtbar gemacht werden.
STR_MONTHLY_COSTS
Kosten pro Monat
STR_CRAFT_RENTAL
Raumschiff-Mietgebühren
STR_SALARIES
Gehälter
STR_BASE_MAINTENANCE
Stützpunkt-Erhaltungskosten
STR_COST_PER_UNIT
Kosten pro Einheit
STR_QUANTITY
Menge
STR_TOTAL
Gesamt
STR_IN_PSIONIC_TRAINING
Im psionischen Training
STR_BLASTER_BOMB_UFOPEDIA
Hierbei handelt es sich um eine hochexplosive Rakete mit einem intelligenten Lenksystem.  Sie wird mit Hilfe einer Blaster-Vorrichtung abgeschossen.
STR_FRONT_ARMOR
RÜSTUNG VORN
STR_LEFT_ARMOR
RÜSTUNG LINKS
STR_RIGHT_ARMOR
RÜSTUNG RECHTS
STR_REAR_ARMOR
RÜSTUNG HINTEN
STR_UNDER_ARMOR
GERÜSTET
STR_ROUNDS
Schüsse
STR_CURRENT_SAVE_ABORTED
Aktueller Sicherungsvorgang abgebrochen.
STR_CURRENT_LOAD_ABORTED
Ladevorgang abgebrochen.
STR_FORMAT
FORMATIEREN
STR_SAVING_GAME
Spiel wird gesichert
STR_LOADING_GAME
Spiel wird geladen
STR_PROCEED
WEITER
STR_NO_SAVED_GAME_PRESENT
Keine gesicherten Spiele vorhanden.
STR_LOAD_UNSUCCESSFUL
Ladevorgang fehlgeschlagen.
STR_SAVE_UNSUCCESSFUL
Sicherungsvorgang fehlgeschlagen.
STR_LOAD_SUCCESSFUL
Ladevorgang abgeschlossen.
STR_SAVE_SUCCESSFUL
Sicherungsvorgang abgeschlossen.
STR_DELETE
LÖSCHEN
STR_DELETE_UNSUCCESSFUL
Löschen fehlgeschlagen.
STR_PREVIOUS_X_COM_SAVED_GAME_DETECTED
Früher gesichertes XCom-Spiel gefunden.
STR_IS_IT_OK_TO_DELETE_THE_SAVED_GAME
Gesichertes Spiel löschen?
STR_SOUND_OPTIONS
SOUNDOPTIONEN
STR_MUSIC_VOLUME
Musiklautstärke
STR_SFX_VOLUME
SFX-Lautstärke
STR_CONTROLLER_OPTIONS
KONTROLLOPTIONEN
STR_CONTROLLER_MODE_1_HOTSPOT_INTERFACE
Kontroll-Modus 1{NEWLINE} ("Hotspots") 
STR_CONTROLLER_MODE_2_POINT_CLICK_INTERFACE
Kontroll-Modus 2{NEWLINE}(Markieren & Auswählen)
STR_LOADING
Ladevorgang...
STR_FORMAT_UNSUCCESSFUL
Formatierung gescheitert
STR_UNIT
EINHEIT>
STR_ENERGY
ENERGIE
STR_MORALE
MORAL
STR_ARMOR_
RÜSTUNG>
STR_FRONT_ARMOR_UC
RÜSTUNG VORN
STR_LEFT_ARMOR_UC
RÜSTUNG LINKS
STR_RIGHT_ARMOR_UC
RÜSTUNG RECHTS
STR_REAR_ARMOR_UC
RÜSTUNG HINTEN
STR_SKILLS
FÄHIGKEITEN>
STR_LEVEL
LEVEL>
STR_HEAD
KOPF
STR_TORSO
RUMPF
STR_RIGHT_ARM
RECHTER ARM
STR_LEFT_ARM
LINKER ARM
STR_RIGHT_LEG
RECHTES BEIN
STR_LEFT_LEG
LINKES BEIN
STR_PAIN_KILLER
SCHMERZMITTEL
STR_STIMULANT
STIMULANS
STR_HEAL
HEILEN
STR_TUS
ZE>
STR_WEIGHT
Gewicht>
STR_FACCURACY
S.Gen>
STR_REACT
Reakt>
STR_PSKILL
P.Fäh>
STR_PSTRENGTH
P.Stä>
STR_ALIEN_ARTIFACT
Außerirdisches Artefakt
STR_AMMO_ROUNDS_LEFT
MUNITION:{NEWLINE}VERBLEIBENDE{NEWLINE}SCHÜSSE=
STR_THROW
Werfen
STR_AUTO_SHOT
Auto-Schuß
STR_SNAP_SHOT
Schnellschuß
STR_AIMED_SHOT
Zielschuß
STR_OPEN
Offen
STR_CLOSE
Geschlossen
STR_STUN
Treffer
STR_PRIME_GRENADE
Granate scharf machen
STR_USE_SCANNER
Scanner einsetzen
STR_USE_MEDI_KIT
Sani-Tasche nutzen
STR_LAUNCH_MISSILE
Rakete feuern
STR_ACC
Gen>
STR_NOT_ENOUGH_TIME_UNITS
Nicht genug Zeiteinheiten!
STR_NOT_ENOUGH_ENERGY
Nicht genug Energie!
STR_NO_ROUNDS_LEFT
Nicht genug Munition!
STR_NO_AMMUNITION_LOADED
Keine Munition geladen!
STR_WRONG_AMMUNITION_FOR_THIS_WEAPON
Falsche Munition für diese Waffe!
STR_WEAPON_IS_ALREADY_LOADED
Waffe ist bereits geladen!
STR_NO_LINE_OF_FIRE
Keine Visierlinie!
STR_GRENADE_IS_ACTIVATED
Granate ist aktiviert!
STR_THERE_IS_NO_ONE_THERE
Dort ist niemand!
STR_UNABLE_TO_USE_ALIEN_ARTIFACT_UNTIL_RESEARCHED
Artefakt muß erst untersucht werden!
STR_OUT_OF_RANGE
Außer Reichweite!
STR_UNABLE_TO_THROW_HERE
Kann hier nicht werfen!
STR_NUMBER_OF_ROUNDS
Anzahl der Schüsse?
STR_SET_TIMER
Zeit einstellen
STR_HIDDEN_MOVEMENT
VERSTECKTE BEWEGUNG
STR_TURN
RUNDE>
STR_SIDE
SEITE> 
STR_X_COM
X-COM
STR_PRESS_BUTTON_TO_CONTINUE
Zum Fortfahren Knopf drücken
STR_MIND_CONTROL
Gedankenkontrolle
STR_PANIC_UNIT
Einheit in Panik stürzen
STR_MIND_CONTROL_SUCCESSFUL
Gedankenkontrolle erfolgreich
STR_HAS_GONE_BERSERK_MALE
hat einen Tobsuchtsanfall
STR_HAS_GONE_BERSERK_FEMALE
hat einen Tobsuchtsanfall
STR_HAS_PANICKED_MALE
ist in Panik ausgebrochen
STR_HAS_PANICKED_FEMALE
ist in Panik ausgebrochen
STR_XCOM
XCom
STR_ALIENS
Außerirdische
STR_RIGHT_HAND
RECHTE HAND
STR_LEFT_HAND
LINKE HAND
STR_RIGHT_SHOULDER
RECHTE SCHULTER
STR_LEFT_SHOULDER
LINKE SCHULTER
STR_BACK_PACK
RUCKSACK
STR_BELT
GÜRTEL
STR_IS_UNDER_ALIEN_CONTROL
wird von den Außerirdischen kontrolliert
STR_SCROLL_SPEED
SCROLLGESCHWINDIGKEIT
STR_SCROLL_TYPE
SCROLL-ART
STR_TRIGGER_SCROLL
MANUELLES SCROLLEN
STR_AUTO_SCROLL
AUTOM. SCROLLEN
STR_FIRE_SPEED
FEUERRATE
STR_XCOM_MOVEMENT_SPEED
GESCHWINDIGKEIT DER XCOM
STR_ALIEN_MOVEMENT_SPEED
GESCHWINDIGKEIT DER AUSSERIRDISCHEN
STR_HAS_BECOME_UNCONSCIOUS_MALE
 ist bewußtlos
STR_HAS_BECOME_UNCONSCIOUS_FEMALE
 ist bewußtlos
STR_HAS_DIED_FROM_A_FATAL_WOUND_MALE
 ist an einer Verletzung gestorben
STR_HAS_DIED_FROM_A_FATAL_WOUND_FEMALE
 ist an einer Verletzung gestorben
STR_USE_MIND_PROBE
Gedankensonde einsetzen
STR_FATAL_WOUNDS
TÖDLICHE WUNDEN
STR_UNDER_ARMOR_UC
GERÜSTET
STR_TIME_UNITS_RESERVED_FOR_SNAP_SHOT
Zeiteinheiten für Schnellschuß
STR_TIME_UNITS_RESERVED_FOR_AUTO_SHOT
Zeiteinheiten für Auto-Schuß
STR_TIME_UNITS_RESERVED_FOR_AIMED_SHOT
Zeiteinheiten für Zielschuß
STR_ABORT_MISSION_QUESTION
Mission abbrechen?
STR_CORPSE
Toter
STR_UNLOAD
Entladen
STR_NEW_SAVED_GAME
<Neuer Spielstand>
STR_NEW_BATTLE
Neuer Kampf
STR_OPTIONS
Optionen
STR_TERRAIN
TERRAIN
STR_DARKNESS
Dunkelheit
STR_DISPLAY_RESOLUTION
Bildschirmauflösung
STR_DISPLAY_MODE
Anzeigemodus
STR_WINDOWED
Fenster
STR_FULLSCREEN
Vollbild
STR_LANGUAGE
Sprache
CULTA
Farm
FOREST
Wald
JUNGLE
Jungle
MOUNT
Berg
DESERT
Wüste
POLAR
Arktis
STR_RANDOM_BATTLE
Zufallskampf
STR_MIXED
Gemischt
STR_RIGHT_CLICK_TO_DELETE
Rechts klicken, um zu Löschen.
STR_NOT_ENOUGH_ammotype_TO_ARM_HWP
Nicht genug {1} für SWT
STR_DAY_1
{N} Tag
STR_DAY_2
{N} Tage
STR_EQUIPMENT_FOR_craftname
Ausrüstung für {1}
STR_SELECT_SQUAD_FOR_craftname
Einsatztruppe wählen für {1}
STR_n_UNITS_IN_EXIT_AREA_1
{N} Einheit im Ausgangsbereich
STR_n_UNITS_IN_EXIT_AREA_2
{N} Einheiten im Ausgangsbereich
STR_n_UNITS_OUTSIDE_EXIT_AREA_1
{N} Einheit außerhalb des Ausgangsbereichs
STR_n_UNITS_OUTSIDE_EXIT_AREA_2
{N} Einheiten außerhalb des Ausgangsbereichs
STR_ABANDON_GAME_QUESTION
SPIEL AUFGEBEN?
STR_HAS_BEEN_KILLED_MALE
wurde getötet
STR_HAS_BEEN_KILLED_FEMALE
wurde getötet
STR_DRAG_SCROLL
Bildverlauf ziehen
STR_HIT_MELEE
Nahkampftreffer
STR_CONTROLS
Steuerung
STR_RESTORE_DEFAULTS
zurücksetzen
STR_GENERAL
allgemein
STR_GEOSCAPE
GEOSCAPE
STR_BATTLESCAPE
BATTLESCAPE
STR_SCREENSHOT
SCREENSHOT
STR_FPS_COUNTER
FPS zähler
STR_ROTATE_LEFT
links drehen
STR_ROTATE_RIGHT
rechts drehen
STR_ROTATE_UP
nach oben drehen
STR_ROTATE_DOWN
nach unten drehen
STR_ZOOM_IN
einzoomen
STR_ZOOM_OUT
auszoomen
STR_TOGGLE_COUNTRY_DETAIL
gebiets Information
STR_TOGGLE_RADAR_RANGES
Radar weite
STR_SCROLL_LEFT
links blättern
STR_SCROLL_RIGHT
rechts blättern
STR_SCROLL_UP
oben blättern
STR_SCROLL_DOWN
unten blättern
STR_VIEW_LEVEL_ABOVE
nach oben
STR_VIEW_LEVEL_BELOW
nach unten
STR_CENTER_SELECTED_UNIT
zentriere Einheit
STR_PREVIOUS_UNIT
voherige Einheit
STR_NEXT_UNIT
nächste Einheit
STR_DESELECT_UNIT
Einheit abwählen
STR_INVENTORY
Inventar
STR_MINIMAP
Minikarte
STR_END_TURN
Ende der Runde
STR_ABORT_MISSION
Mission abbrechen
STR_UNIT_STATS
statistik der Einheit
STR_KNEEL
hinknien
STR_RELOAD
nachladen
STR_TOGGLE_PERSONAL_LIGHTING
wechsel zwischen beleuchtung
STR_DONT_RESERVE_TUS
keine Zeiteinheiten reservieren
STR_RESERVE_TUS_FOR_SNAP_SHOT
Zeiteinheiten reservieren für schnellschuss
STR_RESERVE_TUS_FOR_AIMED_SHOT
Zeiteinheiten reservieren für gezieltenschuss
STR_RESERVE_TUS_FOR_AUTO_SHOT
Zeiteinheiten reservieren für automatikschuss
STR_CENTER_ON_ENEMY_1
zentriere Gegner 1
STR_CENTER_ON_ENEMY_2
zentriere Gegner 2
STR_CENTER_ON_ENEMY_3
zentriere Gegner 3
STR_CENTER_ON_ENEMY_4
zentriere Gegner 4
STR_CENTER_ON_ENEMY_5
zentriere Gegner 5
STR_CENTER_ON_ENEMY_6
zentriere Gegner 6
STR_CENTER_ON_ENEMY_7
zentriere Gegner 7
STR_CENTER_ON_ENEMY_8
zentriere Gegner 8
STR_CENTER_ON_ENEMY_9
zentriere Gegner 9
STR_ENEMY_WEAPON_LEVEL
Enemy Weapon Level
STR_GROUNDED
BODEN
STR_LIVING_QUARTERS_PLURAL
Quartiere
STR_OPENXCOM
OpenXcom
STR_LIST_ITEM
GEGENSTAND
STR_DISPLAY_FILTER
Filter anzeigen
STR_ADVANCED
ERWEITERT
STR_ADVANCED_OPTIONS
ERWEITERT OPTIONEN
STR_AGGRESSIVERETALIATION
Agressive Vergeltung
STR_AGGRESSIVERETALIATION_DESC
UFOs können jederzeit Ihre Basen aufspüren, unabhängig ihrer Missionsparameter.
STR_ALIENCONTAINMENTHASUPPERLIMIT
Limit lebendig gefangener Aliens
STR_ALIENCONTAINMENTHASUPPERLIMIT_DESC
Die Anzahl der Aliens, die in den Ausserirdischen-Klimazellen gefangen gehalten werden können, ist beschränkt.
STR_CANSELLLIVEALIENS
Verkauf lebender Aliens
STR_CANSELLLIVEALIENS_DESC
Erlaubt das Verkaufen lebender gefangener Aliens. Wird empfohlen, wenn die Anzahl der Gefangenen beschränkt ist.
STR_ALLOWAUTOSELLPRODUCTION
Automatischer Verkauf der Einrichtungsproduktion
STR_ALLOWAUTOSELLPRODUCTION_DESC
Rechtsklick den "erhöhen" Button bei der "Gesamtproduktion" eures laufenden Einrichtungsprojekts, um den automatischen Verkauf zu aktivieren.
STR_ALLOWBUILDINGQUEUE
Mehrere Bauaufträge erlauben
STR_ALLOWBUILDINGQUEUE_DESC
Unfertige Einrichtungen agieren als Verbindungen zum Hauptaufzug, wenn neue Einrichtungen platziert werden.
STR_BATTLEAUTOEND
Automatisches Beenden der Kämpfe
STR_BATTLEAUTOEND_DESC
Ein Kampf endet automatisch, sobald der letze Gegner betäubt oder getötet wurde.
STR_BATTLEINSTANTGRENADE
Sofortige Explosion der Granaten
STR_BATTLEINSTANTGRENADE_DESC
Die Explosion der Granaten, die nach "0" Runden detonieren sollen, erfolgt unmittelbar nach dem Wurf anstatt zum Ende der Runde.
STR_BATTLENOTIFYDEATH
Zeige Todesbenachrichtigungen
STR_BATTLENOTIFYDEATH_DESC
Eine kurze Mitteilung wird bei jedem Tod eines eurer Soldaten angezeigt.
STR_BATTLEPREVIEWPATH
Vorschau der Wegfindung
STR_BATTLEPREVIEWPATH_DESC
Linksklick zeigt den Weg, den eure Einheit zu ihrem Zielort nehmen wird. Doppelklick, um die Einheit zu bewegen
STR_BATTLERANGEBASEDACCURACY
Fernkampf Zielgenauigkeit
STR_BATTLERANGEBASEDACCURACY_DESC
Die Genauigkeit der Schüsse berücksichtigt Sichtbarkeit, Distanz und ähnliche Faktoren.
STR_CANMANUFACTUREMOREITEMSPERHOUR
TFTD Pruduktionsregeln
STR_CANMANUFACTUREMOREITEMSPERHOUR_DESC
Erlaubt es Einrichtungen, mehr als ein Item pro Stunde zu produzieren.
STR_CANTRANSFERCRAFTSWHILEAIRBORNE
Lufttransfer
STR_CANTRANSFERCRAFTSWHILEAIRBORNE_DESC
Flugzeuge, die sich aktuell in der Luft befinden, können transferiert werden.
STR_CRAFTLAUNCHALWAYS
Erzwungene Starts der Luftwaffe
STR_CRAFTLAUNCHALWAYS_DESC
Flugzeuge können gestartet werden, obwohl sie noch nicht voll betankt und nachgeladen haben.
STR_CUSTOMINITIALBASE
Benutzerdefinierte Anfangsbasis
STR_CUSTOMINITIALBASE_DESC
Erlaubt die manuelle Platzierung der Starteinrichtungen bei Neustart des Spiels anstatt den vorgefertigten Entwurf der Basis benutzen zu müssen.
STR_GLOBESEASONS
Sonnenlicht bei geneigntem Globus
STR_GLOBESEASONS_DESC
Aktiviert die realistische Projektion des Sonnenlichts auf die Erdoberfläche in Bezug auf die Neigung der Erdachse.
STR_PLAYINTRO
Zeige Intro
STR_PLAYINTRO_DESC
Zeigt das Intro bei Spielstart.
STR_SHOWFUNDSONGEOSCAPE
Zeige Gelder auf Geoscape 
STR_SHOWFUNDSONGEOSCAPE_DESC
Zusätzliche Informationen über die aktuellen Geldmittel werden auf dem Geoscape Info Panel gezeigt.
STR_SHOWMORESTATSININVENTORYVIEW
Mehr Statistiken im Inventar
STR_SHOWMORESTATSININVENTORYVIEW_DESC
Zeige mehr Informationen (Gewicht, Belastung etc.) im Inventar-/Ausrüsten- Bildschirm.
STR_SNEAKYAI
Hinterlistige KI
STR_SNEAKYAI_DESC
Die Künstliche Intelligenz versucht sich so oft wie möglich zu verstecken.
STR_STRAFE
Mehr Bewegungsmöglichkeiten
STR_STRAFE_DESC
Aktiviert Strafing, Rennen und unabhängiges Bewegen der Panzergeschütztürme. STRG gedrückt halten um zu benutzen.
STR_BATTLESCROLLDRAGINVERT
Invertiertes Drag-Scrolling
STR_BATTLESCROLLDRAGINVERT_DESC
Vertauscht Y-Achse (invert) beim Scrollen mit gedrückter Maustaste auf dem Battlescape.
STR_BATTLEEXPLOSIONHEIGHT
Explosionshöhe
STR_BATTLEEXPLOSIONHEIGHT_DESC
Wieviele Höhenebenen (hoch und runter) hat die Reichweite von Explosionen.{NEWLINE}(Normal: 0, Voluminös: 3)
STR_ALLOWPSIONICCAPTURE
Aktiviere Gefangennahme durch PSI-Gedankenkontrolle
STR_ALLOWPSIONICCAPTURE_DESC
Übernahme eines Aliens durch Gedankenkontrolle über das Missionsende hinaus zählt als Gefangennahme.{NEWLINE}Wenn nur noch durch den Spieler kontrollierte Aliens übrig sind gilt die Mission als gewonnen.
<<<<<<< HEAD
STR_ANYTIMEPSITRAINING
Psionic training at any time
STR_ANYTIMEPSITRAINING_DESC
You can at any time send soldiers into (or removed from) psionic training. Remember, initial training takes from 30 to 60 days.
=======
STR_NOT_ENOUGH_SPACE
Not Enough Space!
>>>>>>> 10e0daf9
<|MERGE_RESOLUTION|>--- conflicted
+++ resolved
@@ -2371,12 +2371,9 @@
 Aktiviere Gefangennahme durch PSI-Gedankenkontrolle
 STR_ALLOWPSIONICCAPTURE_DESC
 Übernahme eines Aliens durch Gedankenkontrolle über das Missionsende hinaus zählt als Gefangennahme.{NEWLINE}Wenn nur noch durch den Spieler kontrollierte Aliens übrig sind gilt die Mission als gewonnen.
-<<<<<<< HEAD
 STR_ANYTIMEPSITRAINING
 Psionic training at any time
 STR_ANYTIMEPSITRAINING_DESC
 You can at any time send soldiers into (or removed from) psionic training. Remember, initial training takes from 30 to 60 days.
-=======
 STR_NOT_ENOUGH_SPACE
-Not Enough Space!
->>>>>>> 10e0daf9
+Not Enough Space!