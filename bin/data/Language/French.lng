FRANÇAIS
STR_AVENGER_UFOPEDIA
VAISSEAU SPATIAL POUR LE TRANSPORT ET LE COMBAT.  ÉVOLUTION ULTIME DE LA TECHNOLOGIE EXTRATERRESTRE.
STR_INTERCEPTOR_UFOPEDIA
CHASSEUR AVEC MOTEURS À DÉTONATION PULSÉE ET SYSTÈMES ÉLECTRONIQUES BLINDÉS.  LA PLUS SOPHISTIQUÉE DES TECHNOLOGIES TERRESTRES.
STR_LIGHTNING_UFOPEDIA
VAISSEAU SPATIAL DÉDIÉ AU TRANSPORT ET AU COMBAT.  UNE COPIE RUDIMENTAIRE, MAIS AVEC DES SYSTÈMES EFFICACES DE PROPULSION EXTRATERRESTRE.
STR_SKYRANGER_UFOPEDIA
TRANSPORTEUR DE TROUPES.  UN AVION-CARGO TRÈS RAPIDE, A DÉCOLLAGE ET ATTERRISSAGE VERTICAUX (A.D.A.V.).
STR_FIRESTORM_UFOPEDIA
VAISSEAU SPATIAL DE COMBAT.  UNE COPIE DE LA SOUCOUPE VOLANTE EXTRATERRESTRE CLASSIQUE, AVEC UNITÉ CENTRALE DE PROPULSION.
STR_STINGRAY_UFOPEDIA
MISSILE AIR-AIR SOPHISTIQUÉ AVEC DES SYSTÈMES ÉLECTRONIQUES BLINDÉS.
STR_AVALANCHE_UFOPEDIA
MISSILE AIR-AIR À OGIVE NUCLÉAIRE, MAIS TRÈS LOURD.
STR_CANNON_UFOPEDIA
CANON TRÈS PUISSANT À MUNITIONS PERFORANTES, POUVANT PÉNÉTRER 40 CM D'ACIER.
STR_FUSION_BALL_UFOPEDIA
CE LANCE-MISSILE TIRE UNE MUNITION DE LA FORME D'UNE BOULE, PROPULSÉE PAR UNE RÉACTION ANTIMATIÈRE.  LA BOULE CAUSE UNE IMPLOSION D'ONDES GRAVITATIONNELLES.
STR_LASER_CANNON_UFOPEDIA
RAYON LASER CONVENTIONNEL ACTIVÉ PAR UNE CHAMBRE À RÉACTION ANTIMATIÈRE.
STR_PLASMA_BEAM_UFOPEDIA
LE RAYON GRAVITATIONNEL PRODUIT, VIA L'IMPLOSION D'UN CHAMP GRAVITATIONNEL, UN TIR PRÉCIS.
STR_SECTOID_UFOPEDIA
La hiérarchie sectoïde va des soldats aux leaders ayant d'importantes compétences psioniques.  Ces pouvoirs psioniques peuvent être utilisés pour démoraliser les soldats durant le combat, ou même pour prendre possession de leur esprit.  Ils ont tendance à s'adonner aux enlèvements d'humains et à la mutilation du bétail.  L'enlèvement permet l'extraction de codes génétiques pour le croisement de races et le développement de clones afin d'infiltrer la société humaine.  Cette race semble vouloir développer des hybrides génétiques supérieurs pour augmenter l'efficacité de leur société-ruche.
STR_SECTOID_AUTOPSY
Autopsie de Sectoïde
STR_SECTOID_AUTOPSY_UFOPEDIA
L'autopsie montre des organes digestifs atrophiés et une structure simple.  Le cerveau et les yeux sont très bien développés.  La structure suggère une modification génétique ou une mutation.  La petite bouche et le nez semblent n'avoir que peu de fonctions.  Les doigts palmés, et les pieds plats suggèrent des origines aquatiques.  Il n'y a pas d'organes reproducteurs, et aucun indice sur la façon dont cette espèce se reproduit.  C'est certainement une espèce créée par génie génétique.
STR_SNAKEMAN_UFOPEDIA
Cette race s'est développée dans un environnement extrêmement hostile.  Ils sont très forts et peuvent résister à d'extrêmes variations de température.  Leur mobilité est basée sur un 'pied' géant de la forme d'un serpent qui protège tous les organes vitaux.  Leurs objectifs semblent être purement et simplement ceux de prédateurs et ils semblent obéir à une autre intelligence qui dicte leurs incursions de style militaire sur la Terre.
STR_SNAKEMAN_AUTOPSY
Autopsie d'Homme-Serpent
STR_SNAKEMAN_AUTOPSY_UFOPEDIA
La peau est extrêmement dure et résistante à la chaleur.  Le système cardio-vasculaire fait partie du système musculaire qui utilise le principe hydraulique pour créer un mouvement.  Le seul vrai muscle est le 'cœur'.  Le système de reproduction semble très efficace.  La reproduction est asexuée, et chaque homme-serpent porte jusqu'à cinquante œufs à la fois dans son corps.  Si cette espèce n'était pas combattue, elle représenterait une grave menace pour la vie sur la Terre.
STR_ETHEREAL_UFOPEDIA
Cet être a un terrifiant pouvoir mental permettant la télépathie et la télékinésie.  Les capacités physiques apparemment faibles de cette créature sont compensées par son pouvoir mental.  Nous ne savons pas comment fonctionne ce pouvoir mental, car il semble défier les lois de la physique telles que nous les connaissons.  Ces êtres sont extrêmement dangereux dans toute situation de combat où ils s'en remettent à leur pouvoir mental.  Ils apparaissent rarement sur Terre car ils semblent compter sur d'autres races pour poursuivre leurs objectifs.
STR_ETHEREAL_AUTOPSY
Autopsie d'Ethereal
STR_ETHEREAL_AUTOPSY_UFOPEDIA
Cet être est physiquement déficient et semble incapable de se maintenir en vie.  Ses muscles sont sévèrement atrophiés et les organes internes semblent sous-développés.  Les organes sensoriels, y compris les yeux, semblent ne pas fonctionner du tout.  Le cerveau, cependant, est bien développé et utilise une grande quantité du sang du corps.  Comment cette créature peut continuer à vivre sans aide extérieure, cela reste un mystère.
STR_MUTON_UFOPEDIA
Cette créature humanoïde est physiquement puissante et intelligente.  Elle apprécie tout particulièrement la viande crue, dont elle a besoin pour vivre, comme les carnivores terriens.  Elle semble obéir aux ordres télépathiques d'une race appelée les 'Ethereals'.  Si ce lien télépathique vient à se rompre, son système mental est détruit et elle meurt.  Les implants cybernétiques sont utilisés pour renforcer sa performance au combat.  Elle est de toute évidence au service d'une intelligence supérieure.
STR_MUTON_AUTOPSY
Autopsie de Muton
STR_MUTON_AUTOPSY_UFOPEDIA
La 'peau' de cette créature semble être une armure de protection organique greffée sur le corps.  Il y a de nombreux implants cybernétiques utilisés pour renforcer le système cardio-vasculaire et les sens.  Les organes de reproduction semblent avoir été enlevés par opération chirurgicale.  A l'évidence, ces pauvres créatures sont limitées à une vie de guerre et de conquête.  Les munitions permettant de percer les armures ne sont pas très efficaces contre leur peau renforcée.
STR_CELATID_UFOPEDIA
Cette forme de vie a la mystérieuse capacité naturelle de flotter dans l'air.  Elle semble détecter les ondes du cerveau humain et peut se diriger vers une cible humaine même bien cachée.  Une fois la cible détectée, le Celatid atterrit et tire des petites bulles de venin extrêmement corrosif.  La créature peut se multiplier à un rythme affolant.  Cette race accompagne la race Muton dans ses déplacements.
STR_CELATID_AUTOPSY
Autopsie de Celatid
STR_CELATID_AUTOPSY_UFOPEDIA
Le cœur contient un petit système biomécanique qui semble être un système de propulsion antigravité s'étant développé naturellement.  Le sac de venin est l'organe le plus grand et il ne semble pas y avoir de structure cérébrale séparée.  Il n'y a pas de système digestif ou de reproduction visible.  Un petit organe contient des embryons qui peuvent se développer rapidement en un nouvel être.
STR_SILACOID_UFOPEDIA
Cette forme de vie à base de silicone génère une énorme quantité de chaleur.  Elle a la force d'écraser des rochers qui peuvent ensuite être ingérés par le cœur chaud.  Elle a une intelligence limitée et peut être contrôlée par des implants ou par des êtres télépathiques.  Elle travaille avec la race Muton.
STR_SILACOID_AUTOPSY
Autopsie de Silacoïde
STR_SILACOID_AUTOPSY_UFOPEDIA
Le cœur de cette créature est extrêmement chaud et semble être la base d'un système digestif.  Son système musculaire unique lui donne une énorme puissance et une très grande vitesse.  Sa peau, semblable à du roc, est invulnérable au feu ou aux munitions incendiaires.
STR_CHRYSSALID_UFOPEDIA
Les pinces de cette créature sont une arme puissante dans le combat rapproché.  Le puissant métabolisme et la force de cette créature lui donnent de la vitesse et de la dextérité.  Au lieu de tuer sa victime, elle l'imprègne d'un œuf et injecte un venin qui la transforme en mort-vivant.  Un nouveau Chryssalid sortira de la victime peu après.  Les Chryssalids sont associées à la race des hommes-serpents.
STR_CHRYSSALID_AUTOPSY
Autopsie de Chryssalid 
STR_CHRYSSALID_AUTOPSY_UFOPEDIA
L'exosquelette de cette créature est très dur, mais étonnamment vulnérable aux munitions explosives.  Le cerveau est bien développé, et le taux de croissance de ses cellules est très rapide.  La créature porte vingt œufs qu'elle pond dans d'autres organismes.  Cette créature est une arme de terreur très efficace.
STR_FLOATER_UFOPEDIA
Les Flottants sont avant tout des soldats et des agents de terreur.  Ce sont des prédateurs naturels, produits par génie génétique et cybernétiquement renforcés pour faire d'exceptionnels guerriers.  La partie inférieure de leur corps et la plupart des organes internes sont enlevés par opération chirurgicale, et un système de survie est installé.  Cet implant contient une unité antigravitationnelle qui permet à la créature de flotter, avec quelques difficultés, dans l'air.
STR_FLOATER_AUTOPSY
Autopsie de Flottant
STR_FLOATER_AUTOPSY_UFOPEDIA
La créature a été très fortement modifiée par la chirurgie.  L'appareil qui semble former le noyau du corps est un système de survie, ayant à la fois les fonctions de cœur, de poumons et de système digestif.  Cela permet à la créature de survivre dans des environnements extrêmement hostiles.  Le cerveau est plus petit que le nôtre, mais les organes sensoriels sont bien développés.
STR_REAPER_UFOPEDIA
Ce carnivore bipède a des mâchoires puissantes et un appétit vorace.  Il a plusieurs implants cérébraux qui sont utilisés pour contrôler son activité.  Les instincts primitifs de prédateur de cette créature sont de peu d'utilité si ce n'est pour terroriser et détruire.  Les Reapers sont généralement associés aux Flottants.
STR_REAPER_AUTOPSY
Autopsie de Reaper 
STR_REAPER_AUTOPSY_UFOPEDIA
Le Reaper possède deux 'cerveaux' et deux 'cœurs' qui lui permettent de fonctionner même lorsqu'il est gravement blessé.  Cependant, sa fourrure est hautement inflammable, ce qui le rend vulnérable aux armes incendiaires.
STR_SECTOPOD_UFOPEDIA
Les Sectopodes sont des robots puissament armé avec un rayon à plasma.  Ces créatures mécaniques sont contrôlées par les Ethereals par lien télépathique.  Les Sectopodes représentent l'arme de terreur la plus puissante des forces extraterrestres.
STR_SECTOPOD_AUTOPSY
Autopsie de Sectopode
STR_SECTOPOD_AUTOPSY_UFOPEDIA
Le robot est solidement construit avec une armure puissante capable de résister à la plupart des armes, en particulier celle à plasma.  Cependant, le système de détection semble particulièrement vulnérable aux armes laser.
STR_CYBERDISC_UFOPEDIA
La soucoupe volante miniature est une arme de terreur automatique munie d'un puissant rayon à plasma.  La propulsion antigravitationnelle lui donne un avantage certain en terrain difficile.  Sa fonction essentielle est de semer la destruction et la terreur au service de la race sectoïde.
STR_CYBERDISC_AUTOPSY
Autopsie de Cyberdisque
STR_CYBERDISC_AUTOPSY_UFOPEDIA
Le Cyberdisque est bien protégé et résiste particulièrement bien aux munitions explosives.  Le système antigravitationnel principal est trop endommagé pour que l'on puisse comprendre son fonctionnement.
STR_UFO_POWER_SOURCE_UFOPEDIA
La source d'énergie du vaisseau extraterrestre est un réacteur antimatière qui utilise de l'Elerium (élément 115) pour générer des ondes puissantes de gravité ainsi que d'autres formes d'énergie.  La conversion de la matière en énergie est, chose incroyable, efficace à 99%, et de petites quantités d'Elerium peuvent donc produire une quantité énorme d'énergie.  Cette unité peut être facilement reproduite avec les alliages extraterrestres.
STR_UFO_NAVIGATION_UFOPEDIA
Le vaisseau extraterrestre utilise des ordinateurs sophistiqués pour naviguer sur la Terre et dans l'espace.  Le système est basé sur des processeurs optiques installés en réseaux.  L'interface de contrôle est relativement simple: le navigateur contrôle la direction des ondes de gravité générées par la source d'énergie pour déplacer le vaisseau dans n'importe quelle direction.  Ce système peut facilement être utilisé par les humains, et peut être reproduit en utilisant les alliages extraterrestres et d'autres composants.
STR_UFO_CONSTRUCTION_UFOPEDIA
Le vaisseau extraterrestre est constitué de trois composants principaux: une source d'énergie, un système de navigation et une coque faite d'alliages extraterrestres.  La coque est spécialement conçue pour que les ondes de gravité puissent être contrôlées.  De plus, une petite quantité d'Elerium est nécessaire pour alimenter la source d'énergie.  Une fois que les principes de construction ont été compris, et que l'on connaît les fonctions de chaque composant, il est alors possible de construire ce type de vaisseau.
STR_ALIEN_FOOD_UFOPEDIA
Ces chambres contiennent plusieurs enzymes utilisées pour digérer les parties du corps du bétail, d'autres animaux et même des humains.  Le liquide est ensuite consommé comme aliment prédigéré, et est probablement directement injecté dans le système sanguin.  Cela suggère une certaine dépendance vis-à-vis de la nourriture sur Terre, une symbiose entre la Terre et la société extraterrestre.
STR_ALIEN_REPRODUCTION_UFOPEDIA
Ces chambres contiennent des fœtus extraterrestres.  La forme de ces containers semble suggérer que les extraterrestres qui utilisent ce procédé dépendent totalement de la reproduction en laboratoire.  Les riches nutriments assurent le développement rapide du fœtus.  Cette reproduction à la chaîne peut générer des milliers de clones extraterrestres en très peu de temps.  Le procédé pourrait facilement être appliqué pour la reproduction humaine, ou pour des hybrides extraterrestres-humains.
STR_ALIEN_ENTERTAINMENT_UFOPEDIA
La fonction la plus probable de ces sphères est une fonction récréative.  Le circuit psionique stimule plusieurs centres du cerveau.  L'effet est similaire aux drogues hallucinogènes.  C'est la seule preuve qui montre que les extraterrestres ont des passe-temps et une vie culturelle.
STR_ALIEN_SURGERY_UFOPEDIA
Cet équipement chirurgical utilise des scalpels laser pour extraire des parties du corps du bétail et d'autres animaux.  Les mutilations répandues du bétail sont dues à cette activité étrange des extraterrestres.  Il est vraisemblable que ces morceaux sont utilisés à des fins nutritionnelles ou d'études génétiques.
STR_EXAMINATION_ROOM_UFOPEDIA
Dans le passé, des milliers de gens ont prétendu avoir été enlevés par des extraterrestres, et quelque fois à plusieurs reprises.  La vérité est beaucoup plus horrible encore.  Les humains sont enlevés, étudiés et contrôlés.  On prélève les codes génétiques des  meilleurs spécimens.  On implante des fœtus humains-extraterrestres à des femmes, et on les enlève plusieurs mois après.  Qui connaît le but sinistre poursuivi par les extraterrestres?
STR_ALIEN_ALLOYS_UFOPEDIA
Le vaisseau extraterrestre est composé d'alliages spéciaux aux propriétés uniques.  Ils sont extrêmement légers et solides, et peuvent être modelés grâce à des méthodes électromagnétiques.  Ces métaux peuvent être reproduits et utilisés dans de nombreux procédés de fabrication.
STR_YOU_WILL_NEED_TO_RESEARCH_A
Vous devez étudier{NEWLINE}   
STR_ELERIUM_115_UFOPEDIA
Cet élément à une propriété inhabituelle: il génère de l'énergie antimatière lorsqu'on le bombarde de certaines particules.  Cela crée des ondes de gravité et d'autres formes d'énergie.  Cet élément ne se trouve pas naturellement dans notre système solaire et ne peut être reproduit.
STR_ALIEN_ORIGINS_UFOPEDIA
Il est clair que nous nous engageons dans une bataille perdue d'avance sur la Terre.  Les hordes extraterrestres sont beaucoup plus nombreuses.  La meilleure chose à faire est de ralentir leur progression.  Le seul espoir pour l'humanité est de combattre les extraterrestres à la source.  Nos recherches semblent nous indiquer une base d'opérations toute proche dans notre système solaire.  Les extraterrestres considèrent cet endroit comme le centre d'une ancienne civilisation, antérieure à l'histoire humaine.  Nous devons localiser cette base le plus tôt possible.  Cependant, il nous faut capturer et interroger un leader extraterrestre pour obtenir plus d'informations.  Les OVNIS les plus grands contiennent probablement au moins un leader extraterrestre.
STR_THE_MARTIAN_SOLUTION_UFOPEDIA
Nos recherches nous indiquent maintenant que Mars est la base des opérations extraterrestres.  La base est bien cachée, et contient tous les procédés de fabrication et de clonage nécessaires à l'infiltration de la Terre.  Elle semble également posséder un ordinateur de contrôle responsable de toute l'opération.  Il semble que la société extraterrestre, organisée comme une ruche, ait une sorte de reine.  C'est leur point faible: si nous pouvons éliminer le 'cerveau', alors le corps mourra.  Pour progresser, nous devons capturer les extraterrestres les plus hauts placés - les commandants - qui résident dans les bases extraterrestres.
STR_CYDONIA_OR_BUST_UFOPEDIA
Il est maintenant clair que les hordes extraterrestres sont contrôlées d'une base souterraine à Cydonia, qui est une zone étrange de Mars comprenant des pyramides à cinq côtés et une large formation ressemblant à un visage humain.  Il y a des millions d'années de cela, la civilisation cydonianne était florissante sur Mars, mais nous ne savons pas pourquoi elle s'est éteinte, ou quel est le lien avec l'activité extraterrestre qui y règne aujourd'hui.  Quelle que soit l'explication, nous devons envoyer une expédition à Cydonia.  C'est le seul moyen de vaincre les extraterrestres.  Nous devons détruire le 'cerveau' contrôlant toute l'opération.  Il nous faut équiper un vaisseau Avenger avec les armes de destruction les plus puissantes que nous ayons.  Nous ne pouvons rien apprendre de plus ici.  Il nous faut attendre le résultat de l'attaque sur Cydonia.
STR_TERROR_SITE
Site de Terreur-
STR_CENTER_ON_SITE_TIME_5_SECS
CENTRER SUR SITE-TEMPS=5 Sec
STR_CANCEL_UC
ANNULER
STR_NONE
Rien
STR_UNKNOWN
Inconnu
STR_POOR
Médiocre
STR_AVERAGE
Moyen
STR_GOOD
Bon
STR_EXCELLENT
Excellent
STR_BUILD_NEW_BASE_UC
CONSTRUIRE NOUVELLE BASE
STR_BASE_INFORMATION
INFORMATIONS SUR LA BASE
STR_EQUIP_CRAFT
ÉQUIPER VAISSEAU
STR_BUILD_FACILITIES
CONSTRUIRE INSTALLATIONS
STR_RESEARCH
RECHERCHE
STR_MANUFACTURE
FABRICATION
STR_TRANSFER_UC
TRANSFERT
STR_PURCHASE_RECRUIT
ACHAT/RECRUTEMENT
STR_SELL_SACK_UC
VENDRE/LICENCIER
STR_GEOSCAPE_UC
GEOSCAPE
STR_XCOM_BASES
Bases XCom
STR_NAME
Nom
STR_AREA
Zone
STR_BUILD_NEW_BASE
Construire Nouvelle Base
STR_CANCEL
Annuler
STR_COST_UC
PRIX>
STR_CONSTRUCTION_TIME_UC
TEMPS DE CONSTRUCTION>
STR_MAINTENANCE_UC
ENTRETIEN>
STR_OK
OK
STR_INSTALLATION
Installation
STR_CURRENT_RESEARCH
RECHERCHE ACTUELLE
STR_SCIENTISTS_AVAILABLE
Savants Disponibles>
STR_SCIENTISTS_ALLOCATED
Savants Assignés>
STR_LABORATORY_SPACE_AVAILABLE
Espace Labo Disponible>
STR_RESEARCH_PROJECT
PROJET DE RECHERCHE
STR_SCIENTISTS_ALLOCATED_UC
SAVANTS ASSIGNÉS
STR_PROGRESS
PROGRÈS
STR_NEW_PROJECT
Nouveau Projet
STR_NEW_RESEARCH_PROJECTS
NOUVEAUX PROJETS DE RECHERCHE
STR_SCIENTISTS_AVAILABLE_UC
SAVANTS DISPONIBLES>
STR_LABORATORY_SPACE_AVAILABLE_UC
ESPACE LABO DISPONIBLE>
STR_INCREASE
Augmente
STR_DECREASE
Réduit
STR_START_PROJECT
COMMENCER PROJET
STR_CURRENT_PRODUCTION
PRODUCTION ACTUELLE
STR_ENGINEERS_AVAILABLE
Ingénieurs Disponibles>
STR_ENGINEERS_ALLOCATED
Ingénieurs Assignés>
STR_WORKSHOP_SPACE_AVAILABLE
Espace Ateliers Disponible>
STR_CURRENT_FUNDS
Budget Actuel >
STR_ITEM
OBJET
STR_ENGINEERS__ALLOCATED
Ingénieurs{NEWLINE}Assignés
STR_UNITS_PRODUCED
Unités{NEWLINE}Produites
STR_TOTAL_TO_PRODUCE
Total à{NEWLINE}Produire
STR_COST__PER__UNIT
Coût{NEWLINE}par{NEWLINE}Unité
STR_DAYS_HOURS_LEFT
Jours{NEWLINE}Restants
STR_NEW_PRODUCTION
Nouvelle Production
STR_PRODUCTION_ITEMS
Objets à Produire
STR_CATEGORY
CATÉGORIE
STR_START_PRODUCTION
COMMENCER PRODUCTION
STR_ENGINEER_HOURS_TO_PRODUCE_ONE_UNIT
 heures pour produire une unité
STR_COST_PER_UNIT_
Coût par unité>$
STR_WORK_SPACE_REQUIRED
Espace de Travail Nécessaire>
STR_SPECIAL_MATERIALS_REQUIRED
MATÉRIAUX SPÉCIAUX NÉCESSAIRES
STR_ITEM_REQUIRED
OBJET{NEWLINE}NÉCESSAIRE
STR_UNITS_REQUIRED
UNITÉS{NEWLINE}NÉCESSAIRES
STR_UNITS_AVAILABLE
UNITÉS{NEWLINE}DISPONIBLES
STR_STOP_PRODUCTION
ARRÊTER PRODUCTION
STR_ENGINEERS_AVAILABLE_UC
INGÉNIEURS DISPONIBLES>
STR_WORKSHOP_SPACE_AVAILABLE_UC
ESPACE ATELIERS DISPONIBLE>
STR_ENGINEERS
Ingénieurs
STR_ALLOCATED
Assigné 
STR_INCREASE_UC
AUGMENTE
STR_DECREASE_UC
RÉDUIT
STR_UNITS_TO
Unités à
STR_PRODUCE
Produire 
STR_PURCHASE_HIRE_PERSONNEL
Acheter/Recrutement Personnel
STR_COST_OF_PURCHASES
Prix d'Achat>
STR_COST_PER_UNIT_UC
COÛT PAR UNITÉ
STR_QUANTITY_UC
QUANTITÉ
STR_PERSONNEL_AVAILABLE_PERSONNEL_TOTAL
PERSONNEL DISPONIBLE: PERSONNEL TOTAL>
STR_SOLDIERS
Soldats
STR_SCIENTISTS
Savants
STR_SPACE_USED_SPACE_AVAILABLE
ESPACE UTILISE: ESPACE DISPONIBLE>
STR_LIVING_QUARTERS
Baraquements
STR_STORES
Entrepôts
STR_LABORATORIES
Laboratoires
STR_WORK_SHOPS
Ateliers
STR_HANGARS
Hangars
STR_SHORT_RANGE_DETECTION
Détection Courte Portée
STR_DEFENSE_STRENGTH
Force de Défense
STR_TRANSFERS_UC
TRANSFERTS
STR_TRANSFERS
Transferts
STR_ARRIVAL_TIME_HOURS
Temps d'Arrivée (h)
STR_COST_
Prix>$
STR_AREA_
Zone>
STR_BASE_NAME
Nom de la Base?
STR_SELECT_POSITION_FOR_ACCESS_LIFT
SÉLECTIONNER POSITION DE L'ASCENSEUR D'ACCÈS
STR_TRANSFER
Transfert
STR_AMOUNT_TO_TRANSFER
NOMBRE À{NEWLINE} TRANSFÉRER
STR_SELECT_DESTINATION_BASE
Sélectionner Base de Destination
STR_COST
Prix
STR_VICTORY_1
En entrant dans la pièce, vous voyez le cerveau extraterrestre, objet de votre quête.  Avant que vous ayez eu le temps de tirer, il vous parle à travers un écran placé à sa base.  Il vous implore de l'épargner et d'écouter ses arguments avant que vous décidiez d'appuyer sur la détente...
STR_VICTORY_2
Le cerveau parle: 'Il y a des millions d'années de cela, la planète que vous appelez Mars était vivante.  Cette vie fut apportée à une planète stérile par notre civilisation comme ce fut le cas pour vous.  Pendant des millions d'années, nous avons visité votre planète et développé génétiquement votre espèce.  Vous ne pouvez pas nous tuer, vous faites partie de nous...
STR_VICTORY_3
Vous êtes ici au centre de la civilisation martienne - les pyramides construites il y a des millions d'années avant vous - par une espèce qui est en fait votre ancêtre.  Aucune planète n'est hors de portée de notre pouvoir.  Ce pouvoir pourrait devenir le vôtre bientôt.  Tout ce que nous demandons, c'est votre coopération...
STR_GAME_OVER_1
Les extraterrestres essaient d'exterminer l'humanité tout entière, détruisant les villes et empoisonnant l'air et la mer.  La résistance des armées terrestres est futile face à une technologie hautement supérieure.  Les générations survivantes souffrent de mutations horribles alors qu'elles fuient la destruction extraterrestre.  Elles sont parquées dans des camps d'esclavage destinés à faire de la Terre une colonie extraterrestre soumise à quelque empire inconnu.
STR_GAME_OVER_2
La connaissance amassée grâce au projet XCom est à jamais perdue.  Vous n'avez pas réussi à sauver la Terre.
STR_VICTORY_4
Le cerveau extraterrestre est interrompu par une explosion de plasma brûlant, et toute les forces extraterrestres sont vaincues.
STR_VICTORY_5
Une fois que les extraterrestres ont perdu Mars, ils ont perdu la Terre.  Bientôt, la recherche XCom permettra à l'humanité de prospérer à nouveau, et de revendiquer la propriété de Mars.  La menace extraterrestre a disparu, mais pour combien de temps, personne ne le sait...
STR_YOU_HAVE_FAILED
Vous n'avez pas réussi à stopper l'attaque extraterrestre.  L'une après l'autre, les nations qui vous finançaient signent des pactes avec les extraterrestres, qui leur offrent la technologie, la prospérité et la paix.  Cependant, il devient rapidement évident que les extraterrestres ont d'autres plans...
STR_TOTAL_UC
TOTAL
STR_INCOME
Revenu
STR_EXPENDITURE
Dépenses
STR_MAINTENANCE
Entretien
STR_BALANCE
Solde
STR_UFO_ACTIVITY_IN_AREAS
Activité des E.T. (Régions)
STR_UFO_ACTIVITY_IN_COUNTRIES
Activité des E.T. (Pays)
STR_XCOM_ACTIVITY_IN_AREAS
Activité XCom (Régions)
STR_XCOM_ACTIVITY_IN_COUNTRIES
Activité XCom (Pays)
STR_FINANCE
Finances
STR_ST

STR_ND

STR_RD

STR_TH

STR_NOT_ENOUGH_SPECIAL_MATERIALS_TO_PRODUCE
Insuffisant matériaux spéciaux pour produire{NEWLINE}
STR_NOT_ENOUGH_MONEY_TO_PRODUCE
Insuffisant argent pour produire{NEWLINE}
STR_PRODUCTION_COMPLETE
Production finit:{NEWLINE}
STR_PRODUCTION_OF
Production de{NEWLINE}
STR__AT__
{NEWLINE}à{NEWLINE}
STR_IS_COMPLETE
{NEWLINE} est terminée
STR_OK_5_SECS
OK - 5 sec
STR_RESEARCH_COMPLETED
Recherche finit
STR_VIEW_REPORTS
VOIR RAPPORTS
STR_WE_CAN_NOW_RESEARCH
Nous pouvons maintenant étudier
STR_WE_CAN_NOW_PRODUCE
Nous pouvons maintenant produire
STR_SUNDAY
DIMANCHE
STR_MONDAY
LUNDI
STR_TUESDAY
MARDI
STR_WEDNESDAY
MERCREDI
STR_THURSDAY
JEUDI
STR_FRIDAY
VENDREDI
STR_SATURDAY
SAMEDI
STR_NOT_ENOUGH
Insuffisant 
STR_TO_REFUEL
 pour ravitailler 
STR_TO_REARM
 pour réarmer 
STR_AT_
 à 
STR_UFO_IS_NOT_RECOVERED
L'OVNI ne récupéré pas
STR_UFO_IS_RECOVERED
L'OVNI est récupéré
STR_CRAFT_IS_LOST
Le vaisseau est perdu
STR_TERROR_CONTINUES
La terreur continue
STR_ALIENS_DEFEATED
Extraterrestres vaincus
STR_BASE_IS_LOST
La base est perdue
STR_BASE_IS_SAVED
La base est sauvée
STR_ALIEN_BASE_STILL_INTACT
Base extraterrestre toujours intacte
STR_ALIEN_BASE_DESTROYED
Base extraterrestre détruite
STR_ALIENS_KILLED
EXTRATERRESTRES TUÉS
STR_ALIEN_CORPSES_RECOVERED
CORPS EXTRATERRESTRES RÉCUPÉRÉS
STR_LIVE_ALIENS_RECOVERED
EXTRATERRESTRES VIVANTS RÉCUPÉRÉS
STR_ALIEN_ARTIFACTS_RECOVERED
OBJETS EXTRATERRESTRES RÉCUPÉRÉS
STR_ALIEN_BASE_CONTROL_DESTROYED
CONTRÔLE DE BASE EXTRATERRESTRE DÉTRUIT
STR_CIVILIANS_KILLED_BY_ALIENS
CIVILS TUÉS PAR DES EXTRATERRESTRES
STR_CIVILIANS_KILLED_BY_XCOM_OPERATIVES
CIVILS TUÉS PAR DES AGENTS XCOM
STR_CIVILIANS_SAVED
CIVILS SAUVÉS
STR_XCOM_OPERATIVES_KILLED
AGENTS XCOM TUÉS
STR_XCOM_OPERATIVES_RETIRED_THROUGH_INJURY
AGENTS XCOM ÉVACUÉS APRÈS BLESSURES
STR_XCOM_OPERATIVES_MISSING_IN_ACTION
AGENTS XCOM DISPARUS PENDANT L'ACTION
STR_TANKS_DESTROYED
CHAR D'ASSAUTS DÉTRUITS
STR_XCOM_CRAFT_LOST
VAISSEAU XCOM PERDU
STR_UFO_RECOVERY
RÉCUPÉRATION OVNI
STR_ALIEN_BASE_RECOVERY
RÉCUPÉRATION BASE EXTRATERRESTRE
STR_UNDER_ATTACK
 est attaqué!
STR_BASE_DEFENSES_INITIATED
DÉFENSES DE LA BASE ACTIVÉES
STR_GRAV_SHIELD_REPELS_UFO
LE BOUCLIER DE GRAVITE REPOUSSE L'OVNI!
STR_FIRING
TIR
STR_HIT
FRAPPÉ!
STR_UFO_DESTROYED
OVNI DÉTRUIT!
STR_MISSED
RATÉ!
STR_SELL_ITEMS_SACK_PERSONNEL
Vendre/Licencier Personnel
STR_VALUE_OF_SALES
PRIX DE VENTE> 
STR_FUNDS
BUDGET> 
STR_SELL_SACK
Vendre/Licencier
STR_VALUE
Valeur
STR_CRAFT_
VAISSEAU> 
STR_UFO_CRASH_RECOVERY
RÉCUPÉRATION OVNI
STR_UFO_CRASH_RECOVERY_BRIEFING
Avertissement - Il peut y avoir des agents dans l'OVNI ou autour du lieu du crash.  La mission sera réussie quand toutes les unités ennemies auront été éliminées ou neutralisées.  La récupération des restes de l'OVNI, des objets et des corps extraterrestres pourra alors commencer.  Pour abandonner la mission, ramenez les agents XCom au véhicule de transport et cliquez sur l'icône 'Abandonner Mission'.
STR_UFO_GROUND_ASSAULT
ATTAQUE AU SOL DE L'OVNI
STR_UFO_GROUND_ASSAULT_BRIEFING
Explorez le lieu de l'atterrissage et, si possible, entrez dans l'OVNI.  La mission sera réussie quand toutes les unités ennemies auront été éliminées ou neutralisées.  La récupération de l'OVNI, des objets et des corps extraterrestres pourra alors commencer.  Pour abandonner la mission, ramenez les agents XCom au véhicule de transport et cliquez sur l'icône 'Abandonner Mission'.
STR_BASE_DEFENSE
DÉFENSE DE LA BASE
STR_BASE_UC_
BASE> 
STR_BASE_DEFENSE_BRIEFING
Un vaisseau extraterrestre a atterri tout près.  Notre base court un grand danger.  Selon la procédure habituelle, tout le personnel non-combattant et les vaisseaux XCom ont été évacués.  Les unités extraterrestres vont envahir la base par les portes du hangar ou par l'ascenseur d'accès.  Défendez la base et ses installations vitales à tout prix - c'est un combat à mort.  Si vous cliquez sur l'icône 'Abandonner Mission', vous serez vaincu et perdrez la base.
STR_ALIEN_BASE_ASSAULT
ASSAUT DE BASE E.T.
STR_ALIEN_BASE_ASSAULT_BRIEFING
Les agents XCom ont pénétré dans une base extraterrestre.  Le centre de contrôle doit être détruit pour rendre la base inopérante.  La mission sera terminée quand tous les ennemis auront été éliminés, ou quand votre escouade sera revenue à la zone verte de sortie (cliquez sur l'icône 'Abandonner Mission' pour sortir).
STR_CYDONIA_BRIEFING
Vous êtes arrivé à Cydonia.  Vous pénétrez dans un grand complexe souterrain près du Sphinx martien.  Vous devez détruire le Cerveau Extraterrestre qui contrôle toute l'activité extraterrestre.  Le sort de l'humanité est entre vos mains....
STR_TERROR_MISSION
MISSION DE TERREUR
STR_TERROR_MISSION_BRIEFING
La mission sera réussie lorsque toutes les unités ennemies auront été éliminées ou neutralisées.  Vous devez essayer de sauver les vies de tous les civils de la région en neutralisant la menace extraterrestre.  Pour abandonner la mission, ramenez les agents XCom au véhicule de transport et cliquez sur l'icône 'Abandonner Mission'.
STR_NO_FREE_HANGARS_FOR_CRAFT_PRODUCTION
PAS DE HANGAR DE LIBRE POUR LA PRODUCTION DE VAISSEAU!{SMALLLINE}Tout vaisseau affecté à une base, transféré à une base, acheté ou construit, a besoin d'un hangar.  Construisez un nouveau hangar ou transférez un vaisseau à une autre base.
STR_NO_FREE_HANGARS_FOR_PURCHASE
PAS DE HANGAR DE LIBRE POUR L'ACHAT!{SMALLLINE}Tout vaisseau affecté à une base, transféré à une base, acheté ou construit, a besoin d'un hangar.  Construisez un nouveau hangar ou transférez un vaisseau à une autre base.
STR_NO_FREE_HANGARS_FOR_TRANSFER
PAS DE HANGAR DE LIBRE POUR LE TRANSFERT!{SMALLLINE}Tout vaisseau affecté à une base, transféré à une base, acheté ou construit, a besoin d'un hangar.  Construisez un nouveau hangar ou transférez un vaisseau à une autre base.
STR_CANNOT_BUILD_HERE
IMPOSSIBLE DE CONSTRUIRE ICI!{SMALLLINE}Vous devez construire à côté d'une installation déjà existante.
STR_NO_FREE_ACCOMODATION
PAS DE LOGEMENT DE LIBRE!{SMALLLINE}La base de destination n'a pas assez de place dans les baraquements.
STR_NOT_ENOUGH_WORK_SPACE
INSUFFISANT ESPACE DE TRAVAIL!{SMALLLINE}Construisez un nouvel atelier ou réduisez le travail sur d'autres projets.
STR_NOT_ENOUGH_MONEY
INSUFFISANT ARGENT!
STR_NOT_ENOUGH_TRANSFER_SUPPORT
PAS ASSEZ DE DISPONIBILITÉ!{SMALLLINE}Attendez que des transferts en cours ou des achats arrivent à la destination.
STR_NO_MORE_SOLDIERS_ALLOWED
NE PEUT ACCEPTER PLUS DE SOLDATS!{SMALLLINE}Vous avez déjà recruté le nombre maximum de soldats.
STR_NOT_ENOUGH_STORE_SPACE
PAS ASSEZ DE PLACE POUR STOCKER!{SMALLLINE}Construisez un nouvel entrepôt ou transférez les stocks existants aux autres bases.
STR_NOT_ENOUGH_LIVING_SPACE
PAS ASSEZ D'ESPACE VITAL!{SMALLLINE}Construisez de nouveaux baraquements ou transférez le personnel aux autres bases.
STR_NO_MORE_EQUIPMENT_ALLOWED_ON_BOARD
NE PLUS CHARGER D'ÉQUIPEMENTS À BORD!{SMALLLINE}Vous n'avez droit qu'à un maximum de 80 objets pour les missions.
STR_LAUNCH_INTERCEPTION
LANCER INTERCEPTION
STR_CRAFT
VAISSEAU
STR_STATUS
STATUT
STR_BASE
BASE
STR_READY
Prêt
STR_OUT
Absent
STR_REPAIRS
Réparations
STR_REFUELLING
Ravitaillement
STR_REARMING
Réarmement
STR_TARGET
CIBLE: 
STR_TARGET_WAY_POINT
CIBLE: POINT DE REPÈRE
STR_ARE_YOU_SURE_CYDONIA
Êtes-vous sûr de vouloir envoyer ce vaisseau en mission à Cydonia?
STR_YES
OUI
STR_NO
NON
STR_SELECT_DESTINATION
SÉLECTIONNER{NEWLINE}DESTINATION
STR_CYDONIA
CYDONIA
STR_SELECT_SITE_FOR_NEW_BASE
SÉLECTIONNER SITE POUR NOUVELLE BASE
STR_RETURN_TO_BASE
RETOUR À LA BASE
STR_SELECT_NEW_TARGET
SÉLECTIONNER NOUVELLE CIBLE
STR_PATROL
PATROUILLE
STR_STATUS_
STATUT>
STR_DAMAGED_RETURNING_TO_BASE
ENDOMMAGÉ - RETOUR À LA BASE
STR_LOW_FUEL_RETURNING_TO_BASE
CARBURANT BAS - RETOUR À LA BASE
STR_PATROLLING
PATROUILLE
STR_TAILING_UFO
POURSUITE DE L'OVNI
STR_INTERCEPTING_UFO
INTERCEPTION DE L'OVNI-
STR_RETURNING_TO_BASE
RETOUR À LA BASE
STR_DESTINATION_UC_
DESTINATION: 
STR_SPEED_
VITESSE>
STR_MAXIMUM_SPEED_UC
VITESSE MAXIMUM>
STR_ALTITUDE_
ALTITUDE>
STR_VERY_LOW
TRÈS BASSE
STR_LOW_UC
BASSE
STR_HIGH_UC
HAUTE
STR_VERY_HIGH
TRÈS HAUTE
STR_FUEL
CARBURANT>
STR_WEAPON_ONE
ARME-1>
STR_NONE_UC
RIEN
STR_ROUNDS_
MUNITIONS>
STR_WEAPON_TWO
ARME-2>
STR_HOSTILE
HOSTILE
STR_NEUTRAL
NEUTRE
STR_FRIENDLY
AMICAL
STR_COMMITTED
ENGAGÉ
STR_GAME_OPTIONS
OPTIONS
STR_LOAD_GAME
CHARGER
STR_SAVE_GAME
SAUVEGARDER
STR_INTERCEPTION_CRAFT
VAISSEAU D'INTERCEPTION
STR_BASE_
Base>
STR_NAME_UC
NOM
STR_AMMO_
MUNITIONS>
STR_CREW
ÉQUIPAGE
STR_EQUIPMENT_UC
ÉQUIPEMENT
STR_ARMOR
ARMURE
STR_MAX
MAXI>
STR_ROOKIE
Recrue
STR_SQUADDIE
Deuxième Classe
STR_SERGEANT
Sergent
STR_CAPTAIN
Capitaine
STR_COLONEL
Colonel
STR_COMMANDER
Commandant
STR_SPACE_AVAILABLE
ESPACE DISPONIBLE>
STR_SPACE_USED
ESPACE UTILISÉ>
STR_RANK
GRADE
STR_WOUNDED
BLÉSSÉ
STR_ARM
Armer 
STR_DEFENSE_VALUE
Valeur Défensive
STR_HIT_RATIO
Ratio de Tirs Réussis 
STR_READY_TO_LAND_NEAR
prêt à{NEWLINE}atterrir près de
STR_BEGIN_MISSION
Commencer la Mission?
STR_SELECT_ARMAMENT
Sélectionner Armement
STR_AMMUNITION_UC
MUNITIONS
STR_ARMAMENT
ARMEMENT
STR_AVAILABLE
DISPONIBLE
STR_NOT_AVAILABLE
N.D.
STR_SELECT_ARMOR_FOR
SÉLECTIONNER ARMURE POUR
STR_TYPE
TYPE
STR_PERSONAL_ARMOR_UC
ARMURE PERSONNELLE
STR_POWER_SUIT_UC
ARMURE DE PUISSANCE
STR_FLYING_SUIT_UC
ARMURE DE VOL
STR_SELECT_ARMOR
Sélectionner Armure
STR_NORTH
NORD
STR_NORTH_EAST
NORD EST
STR_EAST
EST
STR_SOUTH_EAST
SUD EST
STR_SOUTH
SUD
STR_SOUTH_WEST
SUD OUEST
STR_WEST
OUEST
STR_NORTH_WEST
NORD OUEST
STR_SELECT_ACTION
SÉLECTIONNER ACTION
STR_CONTINUE_INTERCEPTION_PURSUIT
CONTINUER L'INTERCEPTION
STR_PURSUE_WITHOUT_INTERCEPTION
POURSUIVRE SANS INTERCEPTION
STR_VERY_LARGE
TRÈS GRAND
STR_LARGE
GRAND
STR_MEDIUM_UC
MOYEN
STR_SMALL
PETIT
STR_VERY_SMALL
TRÈS PETIT
STR_GROUND
SOL
STR_DETECTED
Détecté
STR_SIZE_UC
TAILLE
STR_ALTITUDE
ALTITUDE
STR_HEADING
CAP
STR_SPEED
VITESSE
STR_CENTER_ON_UFO_TIME_5_SECS
CENTRAGE SUR OVNI-TEMPS=5 Sec
STR_TRACKING_LOST
OVNI DISPARU
STR_REDIRECT_CRAFT
REDIRIGER VAISSEAU
STR_GO_TO_LAST_KNOWN_UFO_POSITION
ALLER À LA DERNIÈRE POSITION CONNUE
STR_UFO_
OVNI-
STR_ALIEN_BASE_
BASE EXTRATERRESTRE-
STR_CRASH_SITE_
LIEU DU CRASH-
STR_LANDING_SITE_
SITE D'ATTERRISSAGE-
STR_WAY_POINT_
POINT DE REPÈRE-
STR_TERROR_SITE_UC
SITE DE TERREUR-
STR_HAS_REACHED
a atteint
STR_DESTINATION
Destination
STR_NOW_PATROLLING
En patrouille
STR_ALIEN_ORIGINS
Origines Extraterrestre
STR_THE_MARTIAN_SOLUTION
La Solution Martienne
STR_CYDONIA_OR_BUST
Cydonia ou rien
STR_UFOPAEDIA
OVNIpédie
STR_XCOM_CRAFT_ARMAMENT
VAISSEAUX & ARMEMENT XCOM
STR_HEAVY_WEAPONS_PLATFORMS
PLATES-FORMES D'ARMES LOURDES
STR_WEAPONS_AND_EQUIPMENT
ARMES ET ÉQUIPEMENTS
STR_ALIEN_ARTIFACTS
OBJETS EXTRATERRESTRES
STR_BASE_FACILITIES
INSTALLATIONS DE BASE
STR_ALIEN_LIFE_FORMS
FORMES DE VIE EXTRATERRESTRES
STR_ALIEN_RESEARCH_UC
RECHERCHE SUR LES EXTRATERRESTRES
STR_UFO_COMPONENTS
COMPOSANTS DES OVNIS
STR_UFOS
OVNIS
STR_SELECT_ITEM
SÉLECTIONNER ARTICLE
STR_ACCELERATION
ACCÉLÉRATION>
STR_FUEL_CAPACITY
CAPACITÉ EN CARBURANT>
STR_WEAPON_PODS
POINTS D'EMPORT>
STR_DAMAGE_CAPACITY_UC
CAPACITÉ DE DÉGÂTS>
STR_CARGO_SPACE
ÉQUIPAGE>
STR_HWP_CAPACITY
CAPACITÉ PAL>
STR_DAMAGE
Dégâts
STR_RANGE
Portée
STR_KM
 km
STR_ACCURACY
Précision
STR_RE_LOAD_TIME
Temps de recharge
STR_S
s
STR_ARMOR_PIERCING
PERFORANTE
STR_INCENDIARY
INCENDIAIRE
STR_HIGH_EXPLOSIVE_UC
EXPLOSIVE
STR_LASER_BEAM
RAYON LASER
STR_PLASMA_BEAM_UC
RAYON À PLASMA
STR_STUN_UC
ASSOMMER
STR_SHOT_TYPE
TYPE DE TIR
STR_ACCURACY_UC
PRÉCISION
STR_TU_COST
COÛT UT
STR_DAMAGE_UC
DÉGÂTS
STR_AMMO
MUNITIONS
STR_AUTO
Auto
STR_SNAP
Rapide
STR_AIMED
Précis
STR_CONSTRUCTION_TIME
Temps de Construction
STR_CONSTRUCTION_COST
Coût de Construction
STR_MAINTENANCE_COST
Coût d'Entretien
STR_LOW
Basse
STR_MEDIUM
Moyenne
STR_HIGH
Haute
STR_CRAFT_WEAPON
Arme du Vaisseau
STR_CRAFT_AMMUNITION
Munitions du Vaisseau
STR_HEAVY_WEAPONS_PLATFORM
Plate-Forme d'Arme Lourde
STR_WEAPON
Arme
STR_AMMUNITION
Munitions
STR_EQUIPMENT
Équipement
STR_ALIEN_CORPSE
Corps Extraterrestre
STR_UFO_COMPONENT
Composant d'OVNI
STR_PERSONAL_ARMOR
Armure Personnelle
STR_RAW_MATERIALS
Matières Premières
STR_HWP_CANNON_SHELLS
Obus PAL
STR_ALIEN
Extraterrestre
STR_SECTOID
Sectoïde
STR_SNAKEMAN
Homme-Serpent
STR_ETHEREAL
Ethereal
STR_MUTON
Muton
STR_FLOATER
Flottant
STR_CELATID
Celatid
STR_SILACOID
Silacoïde
STR_CHRYSSALID
Chryssalid
STR_ZOMBIE
Zombi
STR_REAPER
Reaper
STR_SECTOPOD
Sectopode
STR_CYBERDISC
Cyberdisque
STR_LIVE_COMMANDER
 Commandant
STR_LIVE_LEADER
 Chef
STR_LIVE_ENGINEER
 Ingénieur
STR_LIVE_MEDIC
 Docteur
STR_LIVE_NAVIGATOR
 Navigateur
STR_LIVE_SOLDIER
 Soldat
STR_LIVE_TERRORIST
 Terroriste
STR_FLOATER_SOLDIER
Soldat Flottant
STR_FLOATER_NAVIGATOR
Navigateur Flottant
STR_FLOATER_MEDIC
Docteur Flottant
STR_FLOATER_ENGINEER
Ingénieur Flottant
STR_FLOATER_LEADER
Chef Flottant
STR_FLOATER_COMMANDER
Commandant Flottant
STR_SECTOID_SOLDIER
Soldat Sectoïde
STR_SECTOID_NAVIGATOR
Navigateur Sectoïde
STR_SECTOID_MEDIC
Docteur Sectoïde
STR_SECTOID_ENGINEER
Ingénieur Sectoïde
STR_SECTOID_LEADER
Chef Sectoïde
STR_SECTOID_COMMANDER
Commandant Sectoïde
STR_SNAKEMAN_SOLDIER
Soldat Homme-Serpent
STR_SNAKEMAN_NAVIGATOR
Navigateur Homme-Serpent
STR_SNAKEMAN_ENGINEER
Ingénieur Homme-Serpent
STR_SNAKEMAN_LEADER
Chef Homme-Serpent
STR_SNAKEMAN_COMMANDER
Commandant Homme-Serpent
STR_MUTON_SOLDIER
Soldat Muton
STR_MUTON_NAVIGATOR
Navigateur Muton
STR_MUTON_ENGINEER
Ingénieur Muton
STR_ETHEREAL_SOLDIER
Soldat Ethereal
STR_ETHEREAL_LEADER
Chef Ethereal
STR_ETHEREAL_COMMANDER
Commandant Ethereal
STR_CYBERDISC_TERRORIST
Terroriste Cyberdisque
STR_REAPER_TERRORIST
Terroriste Reaper
STR_CHRYSSALID_TERRORIST
Terroriste Chryssalid
STR_CELATID_TERRORIST
Terroriste Celatid
STR_SILACOID_TERRORIST
Terroriste Silacoïde 
STR_SECTOPOD_TERRORIST
Terroriste Sectopode
STR_UFO_POWER_SOURCE
Source d'énergie OVNI
STR_UFO_NAVIGATION
Navigation OVNI
STR_UFO_CONSTRUCTION
Construction OVNI
STR_ALIEN_FOOD
Nourriture Extraterrestre
STR_ALIEN_REPRODUCTION
Reproduction Extraterrestre
STR_ALIEN_ENTERTAINMENT
Divertissement Extraterrestre
STR_ALIEN_SURGERY
Chirurgie E.T.
STR_EXAMINATION_ROOM
Salle d'examen
STR_ALIEN_ALLOYS
Alliages Extraterrestre
STR_ALIEN_HABITAT
Habitat Extraterrestre
STR_POWER_SUIT
Armure de Puissance
STR_FLYING_SUIT
Armure de Vol
STR_HWP_ROCKETS
Roquettes PAL
STR_HWP_FUSION_BOMB
Bombe à Fusion PAL
STR_LASER_WEAPONS
Armes Laser
STR_NEW_FIGHTER_CRAFT
Nouveau Chasseur
STR_NEW_FIGHTER_TRANSPORTER
Nouveau Chasseur-Transporteur
STR_ULTIMATE_CRAFT
Vaisseau Suprême
STR_LASER_PISTOL
Pistolet Laser
STR_LASER_RIFLE
Fusil Laser
STR_HEAVY_LASER
Laser Lourd
STR_LASER_CANNON
Canon Laser
STR_PLASMA_CANNON
Canon à Plasma
STR_FUSION_MISSILE
Missile à Fusion
STR_LASER_DEFENSE
Défense Laser
STR_PLASMA_DEFENSE
Défense à Plasma
STR_FUSION_DEFENSE
Défense à Fusion
STR_GRAV_SHIELD
Bouclier de Gravité
STR_MIND_SHIELD
Bouclier de l'Esprit
STR_PSI_LAB
Psi-Labo
STR_MOTION_SCANNER
Scanneur de Mouvement
STR_MEDI_KIT
Trousse de Soins
STR_TANK_CANNON
Char d'Assaut/Canon
STR_TANK_ROCKET_LAUNCHER
Char d'Assaut/Lance-Roquettes
STR_TANK_LASER_CANNON
Char d'Assaut/Canon Laser
STR_HOVERTANK_PLASMA
Aérochar/Plasma
STR_HOVERTANK_LAUNCHER
Aérochar/Lance-Missiles
STR_STINGRAY_LAUNCHER
Lance-Missile Stingray
STR_AVALANCHE_LAUNCHER
Lance-Missile Avalanche
STR_CANNON
Canon
STR_FUSION_BALL_LAUNCHER
Lance-Missile à Boules de Fusion
STR_PLASMA_BEAM
Rayon à Plasma
STR_STINGRAY_MISSILES
Missile Stingray
STR_AVALANCHE_MISSILES
Missile Avalanche
STR_CANNON_ROUNDS_X50
Munitions de Canon (x50)
STR_FUSION_BALL
Boule de Fusion
STR_SOLDIER
Soldat
STR_SCIENTIST
Savant
STR_ENGINEER
Ingénieur
STR_NORTH_AMERICA
Amérique du Nord
STR_ARCTIC
Arctique
STR_ANTARCTICA
Antarctique
STR_SOUTH_AMERICA
Amérique du Sud
STR_EUROPE
Europe
STR_NORTH_AFRICA
Afrique du Nord
STR_SOUTHERN_AFRICA
Sud de l'Afrique
STR_CENTRAL_ASIA
Asie Centrale
STR_SOUTH_EAST_ASIA
Asie du Sud-Est
STR_SIBERIA
Sibérie
STR_AUSTRALASIA
Australasie
STR_PACIFIC
Pacifique
STR_NORTH_ATLANTIC
Atlantique Nord
STR_SOUTH_ATLANTIC
Atlantique Sud
STR_INDIAN_OCEAN
Océan Indien
STR_ALIEN_RESEARCH
Recherche sur les Extraterrestres
STR_ALIEN_HARVEST
Moisson Extraterrestre
STR_ALIEN_ABDUCTION
Enlèvement Extraterrestre
STR_ALIEN_INFILTRATION
Infiltration Extraterrestre
STR_ALIEN_BASE
Base Extraterrestre
STR_ALIEN_TERROR
Terreur Extraterrestre
STR_ALIEN_RETALIATION
Représailles Extraterrestres
STR_ALIEN_SUPPLY
Réserves Extraterrestres
STR_POWER_SOURCES
Sources d'Énergie
STR_MAXIMUM_SPEED
Vitesse Maximum
STR_HYPER_WAVE_DECODER_UC
DÉCODEUR D'HYPER-ONDES
STR_SKYRANGER
SKYRANGER
STR_LIGHTNING
LIGHTNING
STR_AVENGER
AVENGER
STR_INTERCEPTOR
INTERCEPTOR
STR_FIRESTORM
FIRESTORM
STR_UFO
OVNI
STR_STINGRAY
STINGRAY
STR_AVALANCHE
AVALANCHE
STR_CANNON_UC
CANON
STR_FUSION_BALL_UC
BOULE DE FUSION
STR_LASER_CANNON_UC
CANON LASER
STR_DAMAGE_CAPACITY
Capacité de Dégâts
STR_WEAPON_POWER
Puissance d'Arme
STR_WEAPON_RANGE
Portée d'Arme
STR_ACCESS_LIFT
Ascenseur d'Accès
STR_LABORATORY
Laboratoire
STR_WORKSHOP
Atelier
STR_SMALL_RADAR_SYSTEM
Petit Système Radar
STR_LARGE_RADAR_SYSTEM
Grand Système Radar
STR_MISSILE_DEFENSES
Défenses Missiles
STR_GENERAL_STORES
Entrepôts
STR_ALIEN_CONTAINMENT
Détention des E.T.
STR_LASER_DEFENSES
Défenses Laser
STR_PLASMA_DEFENSES
Défenses à Plasma
STR_FUSION_BALL_DEFENSES
Défenses à Fusion
STR_PSIONIC_LABORATORY
Laboratoire Psionique
STR_HYPER_WAVE_DECODER
Décodeur d'Hyper-Ondes
STR_HANGAR
Hangar
STR_USA
ÉTATS-UNIS
STR_RUSSIA
RUSSIE
STR_UK
R.U.
STR_FRANCE
FRANCE
STR_GERMANY
ALLEMAGNE
STR_ITALY
ITALIE
STR_SPAIN
ESPAGNE
STR_CHINA
CHINE
STR_JAPAN
JAPON
STR_INDIA
INDE
STR_BRAZIL
BRÉSIL
STR_AUSTRALIA
AUSTRALIE
STR_NIGERIA
NIGERIA
STR_SOUTH_AFRICA
AFRIQUE DU SUD
STR_EGYPT
ÉGYPTE
STR_CANADA
CANADA
STR_TANK
Char d'Assaut
STR_CIVILIAN
Civil
STR_JAN
Jan
STR_FEB
Fév
STR_MAR
Mar
STR_APR
Avr
STR_MAY
Mai
STR_JUN
Jui
STR_JUL
Jul
STR_AUG
Aoû
STR_SEP
Sep
STR_OCT
Oct
STR_NOV
Nov
STR_DEC
Déc
STR_INTERNATIONAL_RELATIONS
Relations Internationales
STR_COUNTRY
Pays
STR_FUNDING
Budget
STR_CHANGE
Écart
STR_WEAPON_SYSTEMS
SYSTÈMES{NEWLINE}D'ARMES
STR_HWPS
PAL
STR_DAMAGE_UC_
DÉGÂTS>
STR_ACCESS_LIFT_UFOPEDIA
L'ascenseur d'accès permet de transférer l'équipement et le personnel aux bases souterraines.  C'est toujours la première installation à être construite sur un nouveau site.  La cage d'ascenseur est vulnérable aux intrusions de toute force hostile.
STR_LIVING_QUARTERS_UFOPEDIA
Chaque bloc d'habitation peut abriter jusqu'à 50 personnes.  Cette installation comporte une zone de loisirs, un secteur d'alimentation et des dortoirs.
STR_LABORATORY_UFOPEDIA
Un maximum de 50 savants peut travailler dans un laboratoire.  Les laboratoires sont équipés de la toute dernière technologie en matière de recherche de matériaux, de biochimie et de cosmologie.  XCom a un accès privilégié aux meilleurs laboratoires de recherche du monde entier, y compris les établissements militaires.
STR_WORKSHOP_UFOPEDIA
Un atelier contenant tout l'équipement nécessaire à la fabrication de produits basés sur les conceptions des labos scientifiques.  Un atelier peut contenir jusqu'à 50 ingénieurs, mais les objets en construction prennent également de la place.
STR_SMALL_RADAR_SYSTEM_UFOPEDIA
Un petit système de détection ayant une portée radar de 300 nautiques et relié à des systèmes satellites pour les recherches au sol.  Chaque système a 5% de chances de détecter un objet de taille moyenne toutes les 10 minutes.
STR_LARGE_RADAR_SYSTEM_UFOPEDIA
Un grand système de détection ayant une portée de 450 nautiques et relié à des systèmes satellites pour les recherches au sol.  Chaque système a 5% de chances de détecter un objet de taille moyenne toutes les 10 minutes.
STR_MISSILE_DEFENSES_UFOPEDIA
Les défenses missiles protègent des incursions des vaisseaux ennemis qui essaient d'atterrir près de la base.
STR_GENERAL_STORES_UFOPEDIA
Tout l'équipement, les systèmes d'armes, les munitions, le matériel trouvé et les plates-formes d'armes lourdes sont placés dans les entrepôts, à part l'équipement destiné aux vaisseaux qui se trouve dans les hangars.
STR_ALIEN_CONTAINMENT_UFOPEDIA
Les extraterrestres vivants risquent de nécessiter un habitat spécial pour maintenir leurs fonctions vitales.  L'installation de détention peut contenir jusqu'à 10 formes de vie extraterrestres dans des unités indépendantes.
STR_LASER_DEFENSES_UFOPEDIA
Les défenses laser protègent de l'incursion des vaisseaux ennemis.
STR_PLASMA_DEFENSES_UFOPEDIA
Les rayons à plasma fournissent une protection puissante et efficace contre l'intrusion des vaisseaux ennemis.
STR_FUSION_BALL_DEFENSES_UFOPEDIA
Les missiles à ogives de fusion sont la défense la plus efficace contre les attaques extraterrestres.  Ces missiles créent une implosion antimatière qui détruit tout dans un rayon spécifique.
STR_GRAV_SHIELD_UFOPEDIA
Le bouclier de gravité repousse les extraterrestres qui essaient d'atterrir près de la base assez longtemps pour que tous les systèmes de défense puissent tirer à nouveau.  Dans la pratique, ceci double l'efficacité de tous les systèmes de défense de votre base.
STR_MIND_SHIELD_UFOPEDIA
Comme les vaisseaux extraterrestres détectent les humains grâce aux ondes cérébrales, la contre-mesure la plus efficace consiste à protéger la base de ces ondes.  Ceci réduira de façon importante les chances de détection par les vaisseaux extraterrestres.
STR_PSIONIC_LABORATORY_UFOPEDIA
Le labo psionique peut évaluer le potentiel psionique de tous les soldats de la base et leur donner l'entraînement nécessaire pour utiliser leurs compétences psioniques.  Chaque labo peut entraîner jusqu'à 10 soldats.  L'entraînement est attribué à la fin de chaque mois.  Les compétences psioniques utilisées en association avec un Psi-Amp peuvent être utilisées pour les attaques psioniques pendant le combat.
STR_HYPER_WAVE_DECODER_UFOPEDIA
Les communications extraterrestres se font par ondes supra-dimensionnelles qui voyagent presque instantanément.  Le décodeur intercepte les transmissions d'OVNIS et décode l'information.  Celle-ci indique le type de l'OVNI, la race extraterrestre et le type d'activité.
STR_HANGAR_UFOPEDIA
Chaque hangar peut contenir un vaisseau.  Il y a des installations pour l'entretien, le ravitaillement et la réparation des vaisseaux XCom.  Chaque vaisseau posté dans une base doit avoir un hangar libre qui lui est affecté et qui ne peut être utilisé par aucun autre vaisseau, même si le premier vaisseau est parti en mission.
STR_PISTOL_UFOPEDIA
Le pistolet XCom standard est un semi-automatique de puissant calibre pouvant contenir 12 cartouches.
STR_RIFLE_UFOPEDIA
Un fusil de haute précision en 6,7mm avec un chargeur de 20 coups et viseur guidé au laser.
STR_HEAVY_CANNON_UFOPEDIA
Le canon lourd est une arme dévastatrice mais encombrante.  Sa versatilité vient du fait qu'il peut contenir trois types de munitions: perforantes, incendiaires et explosives.
STR_AUTO_CANNON_UFOPEDIA
Le canon automatique combine la versatilité et la puissance d'un canon lourd avec une cadence de tir plus rapide.
STR_ROCKET_LAUNCHER_UFOPEDIA
Le lance-roquettes est un système guidé au laser qui peut tirer trois types différents de roquettes.
STR_LASER_PISTOL_UFOPEDIA
Le pistolet laser est une réalisation efficace de la technologie moderne.  Il conjugue la commodité d'un pistolet avec un tir rapide et précis.
STR_LASER_RIFLE_UFOPEDIA
Le fusil laser est une version plus puissante et plus précise du pistolet décrit précédemment.
STR_HEAVY_LASER_UFOPEDIA
Le laser lourd est encombrant, mais extrêmement efficace.
STR_GRENADE_UFOPEDIA
Cette grenade standard a un détonateur fiable et sophistiqué, permettant un contrôle de précision.
STR_SMOKE_GRENADE_UFOPEDIA
Les grenades fumigènes sont utiles pour se mettre à l'abri durant des combats à découvert.  À utiliser avec précaution car elles peuvent également avantager l'ennemi.
STR_PROXIMITY_GRENADE_UFOPEDIA
Une grenade de proximité est lancée comme une grenade ordinaire mais une fois au sol elle est déclenchée par tout mouvement proche.  Il faut beaucoup d'habileté et de précaution pour utiliser correctement ces armes.
STR_HIGH_EXPLOSIVE_UFOPEDIA
Cet explosif ne doit être utilisé que pour la démolition.  Évacuez les lieux de l'explosion.
STR_MOTION_SCANNER_UFOPEDIA
Cet appareil sophistiqué utilise toutes sortes de détecteurs et d'algorithmes informatiques évolués pour identifier les mouvements des unités ennemies.  Cependant, il faut de l'expérience pour l'utiliser correctement.  Cliquez sur l'icône scanneur de mouvement sur l'affichage tactique.  Sélectionnez 'Utiliser Scanneur' dans le menu.  L'affichage du scanneur montre une flèche au centre qui représente la direction vers laquelle le soldat est tourné (Le Nord est en haut).  Les points clignotants montrent les unités qui ont récemment changé de position.  Des unités importantes, ou des unités se déplaçant rapidement, seront représentées par des points plus grands.  Les unités statiques ne seront pas détectées.
STR_MEDI_KIT_UFOPEDIA
La trousse de soins contient des médicaments, des calmants et des stimulants.  Pour utiliser la trousse de soins, vous devez vous tourner vers le soldat ayant besoin d'un traitement.  Si le soldat est assommé, vous devez vous pencher sur le corps.  Cliquez sur l'icône trousse de soins et sélectionnez 'utiliser trousse de soins' dans le menu.{NEWLINE}SOIGNER> Les parties du corps en rouge représentent des blessures.  Cliquez sur une partie du corps qui est blessée.  Cliquez sur le bouton 'Soigner'.  La blessure sera soignée et cela redonnera un peu de santé à la personne blessée.{NEWLINE}STIMULANT> Redonne de l'énergie et fait reprendre conscience aux soldats ayant été assommés.  Pour faire reprendre conscience à un soldat inanimé, penchez-vous directement sur le corps.{NEWLINE}CALMANT> Ramène le moral des soldats blessés à un niveau équivalent à la santé perdue du soldat.
STR_PSI_AMP_UFOPEDIA
Le Psi-Amp ne peut être utilisé que par des soldats ayant des compétences psioniques.  Durant le combat, cliquez sur le Psi-Amp, sélectionnez le type d'attaque et une unité cible avec le curseur.  Il y a deux types d'attaques psioniques:{NEWLINE}PANIQUE DE L'UNITE> Si l'attaque réussit, cela réduira le moral de la cible et pourra la faire paniquer.{NEWLINE}CONTRÔLE DE L'ESPRIT> Si cela marche, vous prendrez alors le contrôle immédiat de l'unité ennemie comme si c'était l'une des vôtres (mais vous ne pouvez pas accéder à l'écran objets).  Ce type d'attaque est plus difficile à réussir.
STR_STUN_ROD_UFOPEDIA
Cet objet ne peut être utilisé que dans le combat rapproché.  Il permet d'assommer un organisme vivant sans le tuer grâce à des chocs électriques.
STR_THE_SUBJECT_HAS_DIED
Le sujet est mort suite au traumatisme de l'interrogatoire.
STR_MIND_PROBE_UFOPEDIA
La sonde d'esprit est une technique de communication extraterrestre qui est utilisée pour prendre l'information directement des ondes cérébrales.  Les unités XCom peuvent utiliser cette technique durant le combat pour connaître les caractéristiques des extraterrestres.  Cliquez sur la sonde d'esprit et l'option 'utiliser'.  Puis, cliquez sur un extraterrestre avec le curseur.
STR_PLASMA_PISTOL_UFOPEDIA
Les pistolets à plasma sont une arme extraterrestre fatale basée sur l'accélération des particules à l'intérieur d'un minuscule champ antigravitationnel.
STR_PLASMA_RIFLE_UFOPEDIA
C'est une arme puissante et dévastatrice basée sur l'accélération des particules à l'intérieur d'un minuscule champ antigravitationnnel.
STR_SIZE
Taille
STR_THE_CORPSE_MAY_BE_RESEARCHED
Il faudrait examiner le corps pour un rapport complet d'autopsie.
STR_NOT_ENOUGH_AMMUNITION_TO_ARM
Insuffisant munitions pour recharger
STR_BLASTER_LAUNCHER_UFOPEDIA
Un lance-missiles guidé extraterrestre qui tire de puissantes 'bombes blaster'.  Lorsque vous cliquez pour tirer, vous voyez apparaître les points de repère que la bombe blaster suivra.  Lorsque vous avez positionné assez de points de repère, cliquez sur l'icône lancement spécial.
STR_SMALL_LAUNCHER_UFOPEDIA
Un petit lance-grenade qui tire des bombes assommantes.  Très utile pour capturer des extraterrestres vivants.
STR_ALIEN_GRENADE_UFOPEDIA
Cette arme fonctionne de la même façon qu'une grenade terrestre - mais elle est plus puissante.
STR_SMALL_SCOUT
Petit Éclaireur
STR_MEDIUM_SCOUT
Éclaireur Moyen
STR_LARGE_SCOUT
Grand Éclaireur
STR_HARVESTER
Moissonneur
STR_ABDUCTOR
Ravisseur
STR_TERROR_SHIP
Vaisseau de Terreur
STR_BATTLESHIP
Vaisseau de Combat
STR_SUPPLY_SHIP
Vaisseau Cargo
STR_RATING
ÉVALUATION> 
STR_RATING_TERRIBLE
TERRIBLE!
STR_RATING_POOR
MÉDIOCRE!
STR_RATING_OK
PASSABLE
STR_RATING_GOOD
BIEN!
STR_RATING_EXCELLENT
EXCELLENT!
STR_SCORE
SCORE
STR_XCOM_PROJECT_MONTHLY_REPORT
RAPPORT MENSUEL DE XCOM
STR_MONTH
Mois> 
STR_COUNCIL_IS_GENERALLY_SATISFIED
Le Conseil des Nations participant au financement est jusqu'ici satisfait de vos progrès.
STR_COUNCIL_IS_VERY_PLEASED
Le Conseil des Nations participant au financement est très satisfait de vos excellents progrès.  Continuez comme ça.
STR_COUNCIL_IS_DISSATISFIED
Le Conseil des Nations participant au financement n'est pas satisfait de votre travail.  Vous devez améliorer votre efficacité à combattre la menace extraterrestre, sinon, il risque de mettre fin au projet.
STR_YOU_HAVE_NOT_SUCCEEDED
Vous n'avez pas réussi à combattre l'invasion extraterrestre et le conseil des nations participant au financement a malheureusement décidé de mettre fin au projet.  Chaque nation va s'occuper elle-même du problème comme elle l'entend.  Nous ne pouvons qu'espérer arriver à un accord avec ces forces apparemment hostiles, et souhaiter que la population s'entende avec les visiteurs extraterrestres.
STR_COUNTRY_IS_PARTICULARLY_PLEASED
 est particulièrement satisfait de votre aptitude à combattre la menace localisée et est d'accord pour augmenter votre budget.
STR_COUNTRIES_ARE_PARTICULARLY_HAPPY
 sont particulièrement satisfaits de vos progrès dans le combat contre les incursions extraterrestres localisées et sont d'accord pour augmenter votre budget.
STR_AND
 et 
STR_COUNTRY_IS_UNHAPPY_WITH_YOUR_ABILITY
 n'est pas satisfait de votre aptitude à combattre l'activité extraterrestre sur son territoire et a décidé de réduire sa participation financière.
STR_COUNTRIES_ARE_UNHAPPY_WITH_YOUR_ABILITY
 ne sont pas satisfaits de votre aptitude à combattre l'activité extraterrestre sur leurs territoires et ont décidé de réduire leurs participations financières.
STR_KNOTS
nœuds
STR_COUNTRY_HAS_SIGNED_A_SECRET_PACT
 a signé un pacte secret avec des forces extraterrestres inconnues et s'est retiré du projet.
STR_COUNTRIES_HAVE_SIGNED_A_SECRET_PACT
 ont signé un pacte secret avec des forces extraterrestres inconnues et se sont retirés du projet.
STR_MONTHLY_RATING
Score Mensuel> 
STR_FUNDING_CHANGE
Écart de Budget> 
STR_COUNCIL_REDUCE_DEBTS
Le conseil budgétaire n'est pas satisfait de votre situation financière.  Vous devez réduire vos dettes à moins de 2 millions de dollars ou le projet cessera.
STR_HYPER_WAVE_TRANSMISSIONS_ARE_DECODED
LES TRANSMISSIONS D'HYPER-ONDES SONT DÉCODÉES
STR_CRAFT_TYPE
TYPE DE VAISSEAU
STR_RACE
RACE
STR_MISSION
MISSION
STR_ZONE
ZONE
STR_ALLOCATE_RESEARCH
Allouer Recherche
STR_ALLOCATE_MANUFACTURE
Allouer Fabrication
STR_NEW_YORK
New York
STR_WASHINGTON
Washington
STR_LOS_ANGELES
Los Angeles
STR_MONTREAL
Montréal
STR_HAVANA
La Havane
STR_MEXICO_CITY
Mexico
STR_CHICAGO
Chicago
STR_VANCOUVER
Vancouver
STR_DALLAS
Dallas
STR_BRASILIA
Brasilia
STR_BOGOTA
Bogota
STR_BUENOS_AIRES
Buenos Aires
STR_SANTIAGO
Santiago
STR_RIO_DE_JANEIRO
Rio de Janeiro
STR_LIMA
Lima
STR_CARACAS
Caracas
STR_LONDON
Londres
STR_PARIS
Paris
STR_BERLIN
Berlin
STR_MOSCOW
Moscou
STR_ROME
Rome
STR_MADRID
Madrid
STR_BUDAPEST
Budapest
STR_LAGOS
Lagos
STR_CAIRO
Le Caire
STR_CASABLANCA
Casablanca
STR_PRETORIA
Pretoria
STR_NAIROBI
Nairobi
STR_CAPE_TOWN
Le Cap
STR_KINSHASA
Kinshasa
STR_ANKARA
Ankara
STR_DELHI
Delhi
STR_KARACHI
Karachi
STR_BAGHDAD
Bagdad
STR_TEHRAN
Téhéran
STR_BOMBAY
Bombay
STR_CALCUTTA
Calcutta
STR_TOKYO
Tokyo
STR_BEIJING
Pékin
STR_BANGKOK
Bangkok
STR_MANILA
Manille
STR_SEOUL
Séoul
STR_SINGAPORE
Singapour
STR_JAKARTA
Djakarta
STR_SHANGHAI
Shanghai
STR_HONG_KONG
Hong Kong
STR_NOVOSIBIRSK
Novossibirsk
STR_CANBERRA
Canberra
STR_WELLINGTON
Wellington
STR_MELBOURNE
Melbourne
STR_PERTH
Perth
STR_NEW_GAME
Nouveau Jeu
STR_LOAD_SAVED_GAME
Charger Jeu
STR_SELECT_DIFFICULTY_LEVEL
Sélectionner Niveau de Difficulté
STR_1_BEGINNER
1> Facile
STR_2_EXPERIENCED
2> Moyen
STR_3_VETERAN
3> Difficile
STR_4_GENIUS
4> Très Difficile
STR_5_SUPERHUMAN
5> Impossible
STR_TIME
Heure
STR_DATE
Date
STR_SELECT_GAME_TO_LOAD
Charger une sauvegarde
STR_SELECT_SAVE_POSITION
Sauvegarde le jeu
STR_PSIONIC_TRAINING
ENTRAINEMENT PSIONIQUE
STR_REMAINING_PSI_LAB_CAPACITY
Disponibilité du Psi-Labo> 
STR_PSIONIC__STRENGTH
Force{NEWLINE}Psionique
STR_PSIONIC_SKILL_IMPROVEMENT
Progression{NEWLINE}/Compétence Psionique
STR_PSI_AMP
Psi-Amp
STR_IN_TRAINING
En{NEWLINE}Entrainement?
STR_TARGETTED_BY
VISE PAR:
STR_WEAPONS_CREW_HWPS
ARMES/{NEWLINE}ÉQUIPAGE/PAL
STR_ABANDON_GAME
ABANDONNER JEU
STR_QUIT
Quitter
STR_IS_LOW_ON_FUEL_RETURNING_TO_BASE
à court de carburant,{NEWLINE}retourne à la base
STR_SOLDIER_LIST
Liste des Soldats
STR_RANK_
GRADE> 
STR_MISSIONS
MISSIONS> 
STR_KILLS
TUÉS> 
STR_WOUND_RECOVERY
GUÉRISON DE BLESSURE> 
STR_TIME_UNITS
UNITÉS DE TEMPS
STR_STAMINA
ENDURANCE
STR_HEALTH
SANTÉ
STR_BRAVERY
COURAGE
STR_REACTIONS
RÉACTIONS
STR_FIRING_ACCURACY
PRÉCISION AU TIR
STR_THROWING_ACCURACY
PRÉCISION AU LANCER
STR_STRENGTH
FORCE
STR_PSIONIC_STRENGTH
FORCE PSIONIQUE
STR_PSIONIC_SKILL
COMPÉTENCE PSIONIQUE
STR_NEW_RANK
NOUVEAU GRADE
STR_PROMOTIONS
Promotions
STR_SOLDIERS_UC
SOLDATS
STR_TANK_CANNON_UFOPEDIA
Les plates-formes d'armes lourdes automatiques sont faites pour aider l'escouade XCom.  Ces unités, ayant à la fois une grande puissance de feu et un blindage résistant, sont idéales pour les combats à découvert.  Assurez-vous que vous avez suffisamment de munitions dans vos stocks pour réarmer les chars d'assauts.  Ils s'arment automatiquement lorsque vous les affectez à une escouade.
STR_TANK_ROCKET_LAUNCHER_UFOPEDIA
Cette plate-forme d'arme lourde automatique est armée de puissantes roquettes.  C'est une arme dévastatrice pour tout ennemi extraterrestre.  Assurez-vous que vos stocks sont approvisionnés en roquettes PAL.
STR_TANK_LASER_CANNON_UFOPEDIA
Les armes laser sont un complément utile aux PAL.  Elles ont une grande puissance de feu et n'ont pas de limite de munitions.
STR_HOVERTANK_PLASMA_UFOPEDIA
La technologie extraterrestre a fait revivre les PAL.  La maniabilité du voyage aérien et la puissance des rayons à plasma est une combinaison mortelle.
STR_HOVERTANK_LAUNCHER_UFOPEDIA
Cet aérochar possède un lance-missile, à boules de fusion, capable de faire d'immenses dégâts.  Utilisez-le avec beaucoup de précaution.  Il vous faudra fabriquer les boules de fusion pour charger ces PAL.  Une boule de fusion est une arme guidée intelligente.  Pour tirer, vous devez sélectionner un certain nombre de 'points de repère' avec le curseur puis cliquer sur l'icône lancer pour tirer la boule de fusion.
STR_HEAVY_PLASMA_CLIP_UFOPEDIA
Cet objet compact est utilisé comme munition pour un canon lourd à plasma.  Il contient une petite quantité d'Elerium.
STR_PLASMA_RIFLE_CLIP_UFOPEDIA
Ce petit objet est utilisé comme source d'énergie pour un fusil à plasma - une arme extraterrestre de puissance moyenne.  Contient une petite quantité d'Elerium.
STR_PLASMA_PISTOL_CLIP_UFOPEDIA
Source d'énergie pour le petit pistolet à plasma extraterrestre.  Contient de l'Elerium - source de toute puissance extraterrestre.
STR_STUN_BOMB_UFOPEDIA
La bombe assommante est utilisée pour capturer des spécimens humains vivants, mais elle peut aussi être utilisée contre la plupart des races extraterrestres.  On la tire d'un petit lance-grenade.
STR_ALIEN_RESEARCH_UFOPEDIA
La mission de recherche extraterrestre est faite pour rassembler des données de base sur la Terre et ses habitants.  Ils utilisent généralement des petits véhicules, et atterrissent parfois dans les zones désertes.  Ce type d'activité extraterrestre est une moindre menace pour XCom, et ne touche pas beaucoup les gouvernements ou les populations.
STR_ALIEN_HARVEST_UFOPEDIA
Les extraterrestres utilisent la faune terrienne de différentes façons.  Les animaux sont secrètement enlevés, puis ramenés après qu'on leur ait enlevé plusieurs organes.  Les témoignages de mutilations du bétail coïncident généralement avec des apparitions d'OVNIS.  Ce type d'activité extraterrestre préoccupe beaucoup les gouvernements et provoque une grande inquiétude parmi la population.  Ce type d'activité se produit généralement en campagne.  La théorie derrière cette 'moisson extraterrestre' serait que les races extraterrestres ont à l'origine 'ensemencé' la planète de sa flore et de sa faune, et qu'ils reviennent aujourd'hui pour récolter les fruits qu'ils ont semés.
STR_ALIEN_ABDUCTION_UFOPEDIA
C'est le type d'activité extraterrestre le plus insidieux.  De nombreux témoignages font état d'enlèvements par les extraterrestres, et ceci malgré les efforts faits par les extraterrestres pour effacer cette expérience de la mémoire de leurs victimes.  Les personnes enlevées disent avoir été soumises à des examens physiques humiliants, et parlent même d'implantations de fœtus extraterrestres et d'expériences génétiques étranges.  Le but de cette activité semble être lié à l'étude des mutations génétiques et à la manipulation du propre code génétique des extraterrestres.  Cette activité provoque une vive inquiétude, et se produit dans les zones peuplées ou les villes.
STR_ALIEN_INFILTRATION_UFOPEDIA
Les gouvernements de la Terre peuvent être infiltrés par des agents extraterrestres ayant une apparence humaine.  Cela peut aboutir à des contacts entre extraterrestres et gouvernements au plus haut niveau.  Cette activité se caractérise à son plus haut point par une intense activité des OVNIS dans les environs des grandes villes.  Les extraterrestres vont essayer de signer un pacte avec un gouvernement terrien en lui offrant la connaissance de leur technologie supérieure.  En échange, le gouvernement permettra aux extraterrestres de continuer leurs activités en toute tranquillité.  Cette mission extraterrestre représente la pire menace pour XCom.  Si un gouvernement accepte de signer un pacte, alors il cessera de financer XCom.
STR_ALIEN_BASE_UFOPEDIA
Les extraterrestres vont construire des bases souterraines secrètes dans des endroits isolés.  Après quelques vols de reconnaissance, une intense activité des OVNIS se produira pendant la construction de la base.  On sait que ces bases ont des laboratoires pour réaliser des expériences sur les humains qui ont été enlevés, et d'importants stocks pour développer leurs activités dans la région.  La présence de bases extraterrestres va créer une intense activité extraterrestre sans la présence d'OVNIS.  Afin de localiser une base, un vaisseau XCom doit patrouiller dans une région pendant quelques heures pour avoir une chance de la détecter.
STR_ALIEN_TERROR_UFOPEDIA
Pour terroriser une ville, les extraterrestres vont déployer des forces spéciales avec des pouvoirs terrifiants.  Les civils seront directement menacés, et les gouvernements seront forcés d'évacuer des zones entières.  Le but essentiel de cette activité est de créer suffisamment d'hystérie collective pour que les gouvernements menacent le projet XCom.
STR_ALIEN_RETALIATION_UFOPEDIA
Si les intercepteurs XCom réussissent particulièrement bien à abattre des OVNIS, alors les extraterrestres pourraient commettre des actions de représailles.  Cela pourrait aboutir à une attaque directe contre une base XCom.  Cependant, les extraterrestres doivent trouver cette base avant de l'attaquer, et tant que les OVNIS sont tenus à l'écart, il y a peu de risque d'une attaque.
STR_ALIEN_SUPPLY_UFOPEDIA
Une fois qu'une base extraterrestre est construite, elle est régulièrement approvisionnée par un vaisseau cargo spécial.  Si l'un de ses vaisseaux est détecté lors de son atterrissage, vous pouvez alors être certain qu'il y a une base extraterrestre à proximité.
STR_SMALL_SCOUT_UFOPEDIA
Ce minuscule vaisseau est utilisé essentiellement pour la reconnaissance ou la recherche.  Il précède normalement des vaisseaux plus grands au début d'une mission extraterrestre.
STR_MEDIUM_SCOUT_UFOPEDIA
Un vaisseau éclaireur de taille moyenne qui ne représente pas une grande menace pour les forces terrestres.  Il apparaît normalement avant des vaisseaux plus grands durant les missions.
STR_LARGE_SCOUT_UFOPEDIA
Le vaisseau éclaireur extraterrestre le plus grand est un vaisseau utilisé dans tous les types de missions extraterrestres.
STR_HARVESTER_UFOPEDIA
Le moissonneur a une trappe à sa base et est équipé d'un treuil pour hisser le bétail ou d'autres animaux.  Les scalpels laser sont utilisés pour extraire les morceaux désirés et la carcasse est jetée au sol.  Il y a également des conteneurs de stockage pour les parties du corps.
STR_ABDUCTOR_UFOPEDIA
Ce vaisseau est équipé d'une salle d'examen utilisée pour d'horribles expériences sur des sujets humains.  La victime est paralysée par des pouvoirs télépathiques, mais reste consciente sur la table d'opération.
STR_TERROR_SHIP_UFOPEDIA
Le vaisseau de terreur est équipé d'installations lui permettant de transporter de lourdes armes de terreur ou des créatures.  Il est utilisé pour transporter des terroristes extraterrestres jusque dans les zones peuplées.
STR_BATTLESHIP_UFOPEDIA
Le vaisseau de combat est le vaisseau extraterrestre le plus grand et le plus puissant.  C'est normalement le vaisseau principal des missions extraterrestres, il est équipé d'armes puissantes et de nombreux membres d'équipage.
STR_SUPPLY_SHIP_UFOPEDIA
Le vaisseau cargo est utilisé durant la construction de bases extraterrestres ou pour l'approvisionnement de bases existantes.  Il transporte des conteneurs de nourriture extraterrestre et des chambres de reproduction.
STR_DISMANTLE
Démonter
STR_FACILITY_IN_USE
INSTALLATION UTILISÉE
STR_CANNOT_DISMANTLE_FACILITY
IMPOSSIBLE DE DEMONTER INSTALLATION!{SMALLLINE}Toutes les installations de la base doivent être reliées à l'ascenseur d'accès.
STR_TRANSFER_ITEMS_TO
Transférer objets vers 
STR_NO_ALIEN_CONTAINMENT_FOR_TRANSFER
PAS D'INSTALLATION DE DÉTENTION DES EXTRATERRESTRES POUR LE TRANSFERT!{SMALLLINE}Les extraterrestres vivants ont besoin d'une installation de détention des extraterrestres pour survivre 
STR_AMOUNT_AT_DESTINATION
QUANTITE A{NEWLINE}DESTINATION
STR_ALIEN_DIES_NO_ALIEN_CONTAINMENT_FACILITY
L'extraterrestre meurt car il n'y a pas d'installation de détention des extraterrestres
STR_NO_FREE_ACCOMODATION_CREW
PAS DE LOGEMENT DE LIBRE!{SMALLLINE}La base de destination n'a pas assez de place dans les baraquements pour l'équipage affecté au vaisseau.
STR_ITEMS_ARRIVING
Les objets arrivent
STR_DESTINATION_UC
DESTINATION
STR_PISTOL
Pistolet
STR_PISTOL_CLIP
Chargeur pour Pistolet
STR_RIFLE
Fusil
STR_RIFLE_CLIP
Chargeur pour Fusil
STR_HEAVY_CANNON
Canon Lourd
STR_HC_AP_AMMO
Munitions CL-PA
STR_HC_HE_AMMO
Munitions CL-E
STR_HC_I_AMMO
Munitions CL-I
STR_AUTO_CANNON
Canon Auto
STR_AC_AP_AMMO
Munitions CA-PA
STR_AC_HE_AMMO
Munitions CA-E
STR_AC_I_AMMO
Munitions CA-I
STR_ROCKET_LAUNCHER
Lance-Roquettes
STR_SMALL_ROCKET
Petite Roquette
STR_LARGE_ROCKET
Grande Roquette
STR_INCENDIARY_ROCKET
Roquette Incendiaire
STR_GRENADE
Grenade
STR_SMOKE_GRENADE
Grenade Fumigène
STR_PROXIMITY_GRENADE
Grenade de Proximité
STR_HIGH_EXPLOSIVE
Explosif
STR_STUN_ROD
Bâton pour Assommer
STR_HEAVY_PLASMA
Canon à Plasma Lourd
STR_HEAVY_PLASMA_CLIP
Chargeur pour Canon à Plasma Lourd
STR_PLASMA_RIFLE
Fusil à Plasma
STR_PLASMA_RIFLE_CLIP
Chargeur pour Fusil à Plasma
STR_PLASMA_PISTOL
Pistolet à Plasma
STR_PLASMA_PISTOL_CLIP
Chargeur pour Pistolet à Plasma
STR_BLASTER_LAUNCHER
Lanceur Blaster
STR_BLASTER_BOMB
Bombe Blaster
STR_SMALL_LAUNCHER
Petit Lanceur
STR_STUN_BOMB
Bombe Assommante
STR_ALIEN_GRENADE
Grenade Extraterrestre
STR_ELERIUM_115
Elerium-115
STR_MIND_PROBE
Sonde d'Esprit
STR_SECTOID_CORPSE
Corps Sectoïde
STR_SNAKEMAN_CORPSE
Corps Homme-Serpent
STR_ETHEREAL_CORPSE
Corps Ethereal
STR_MUTON_CORPSE
Corps Muton
STR_FLOATER_CORPSE
Corps Flottant
STR_CELATID_CORPSE
Corps Celatid
STR_SILACOID_CORPSE
Corps Silacoïde
STR_CHRYSSALID_CORPSE
Corps Chryssalid
STR_REAPER_CORPSE
Corps Reaper
STR_SECTOPOD_CORPSE
Corps Sectopode
STR_CYBERDISC_CORPSE
Corps Cyberdisque
STR_NOT_ENOUGH_EQUIPMENT_TO_FULLY_RE_EQUIP_SQUAD
Insuffisant matériel pour rééquiper entièrement l'escouade
STR_MARS_CYDONIA_LANDING
Mars: Atterrissage sur Cydonia
STR_MARS_CYDONIA_LANDING_BRIEFING
Votre vaisseau Avenger a atterri dans la région de Cydonia, sur la surface de Mars.  Nos informations indiquent que l'une des pyramides contient un ascenseur vert menant à un complexe souterrain.  Lorsque vous aurez rassemblé tous vos soldats près de l'ascenseur, cliquez sur l'icône 'Abandonner mission' pour passer à l'étape suivante.
STR_MARS_THE_FINAL_ASSAULT
Mars: L'assaut final
STR_MARS_THE_FINAL_ASSAULT_BRIEFING
L'ascenseur de la pyramide emmène vos soldats fatigués sous la surface de la planète.  Ils arrivent au cœur d'un grand complexe de tunnels et de salles.  Le cerveau extraterrestre est caché quelque part dans le labyrinthe.  Il doit être détruit si vous voulez sauver la Terre de l'esclavage extraterrestre.{NEWLINE}{NEWLINE}Bonne chance!
STR_IN_ORDER_TO_USE_OR_PRODUCE_THE
{NEWLINE}pour utiliser ou produire{NEWLINE}
STR_THE_ALIENS_HAVE_DESTROYED_THE_UNDEFENDED_BASE
Les extraterrestres ont détruit la base non défendue 
STR_XCOM_AGENTS_HAVE_LOCATED_AN_ALIEN_BASE_IN
Les agents Xcom ont localisé une base extraterrestre sur 
STR_STANDOFF
IMPASSE
STR_CAUTIOUS_ATTACK
ATTAQUE PRUDENTE
STR_STANDARD_ATTACK
ATTAQUE STANDARD
STR_AGGRESSIVE_ATTACK
ATTAQUE AGRESSIVE
STR_DISENGAGING
DÉSENGAGEMENT
STR_UFO_HIT
L'OVNI EST FRAPPÉ!
STR_UFO_CRASH_LANDS
L'OVNI S'ÉCRASE!
STR_MINIMISE_AT_STANDOFF_RANGE_ONLY
Réduction en mode impasse seulement
STR_UFO_RETURN_FIRE
L'OVNI TIRANT!
STR_INTERCEPTOR_DAMAGED
>>>INTERCEPTEUR ENDOMMAGÉ<<<
STR_INTERCEPTOR_DESTROYED
>>>INTERCEPTEUR DÉTRUIT<<<
STR_UFO_OUTRUNNING_INTERCEPTOR
L'OVNI DÈPASSER L'INTERCEPTEUR!
STR_ALIENS_TERRORISE
TERREUR EXTRATERRESTRE
STR_LONG_RANGE_DETECTION
Détection longue portée
STR_STORES_UC
STOCK
STR_DIFFICULTY_LEVEL
Niveau de difficulté
STR_INTERCEPT
INTERCEPTER
STR_BASES
BASES
STR_GRAPHS
GRAPHIQUES
STR_UFOPAEDIA_UC
OVNIPÉDIE
STR_OPTIONS_UC
OPTIONS
STR_FUNDING_UC
BUDGET
STR_5_SECS
5 s
STR_1_MIN
1 mn
STR_5_MINS
5 mn
STR_30_MINS
30 mn
STR_1_HOUR
1 heure
STR_1_DAY
1 Jour
STR_XCOM_PERFORMANCE_ROSTER
Liste de performance Xcom
STR_ENTER_NAME
Entrer nom
STR_PERFORMANCE_RATING
Évaluation de performance
STR_VICTORY_DATE
Date de victoire
STR_ELECTRO_FLARE
Électrolumière
STR_ELECTRO_FLARE_UFOPEDIA
Cette fusée éclairante produit une lumière vive lorsqu'elle est lancée.  Ceci éclaire les unités ennemies proches lors des missions de nuit.
STR_MONTHLY_COSTS
Coûts mensuels
STR_CRAFT_RENTAL
Location de vaisseaux
STR_SALARIES
Salaires
STR_BASE_MAINTENANCE
Entretien de base
STR_COST_PER_UNIT
Coût par unité
STR_QUANTITY
Quantité
STR_TOTAL
Total
STR_IN_PSIONIC_TRAINING
En entraînement psionique
STR_BLASTER_BOMB_UFOPEDIA
Ce dispositif est un missile explosif, équipé, d'un système de guidage intelligent.  Il est tiré d'un lanceur blaster.
STR_FRONT_ARMOR
ARMURE AVANT
STR_LEFT_ARMOR
ARMURE GAUCHE
STR_RIGHT_ARMOR
ARMURE DROITE
STR_REAR_ARMOR
ARMURE ARRIERE
STR_UNDER_ARMOR
ARMURE DE DESSOUS
STR_ROUNDS
Cartouches
STR_CURRENT_SAVE_ABORTED
Sauvegarde annulée.
STR_CURRENT_LOAD_ABORTED
Chargement annulé.
STR_FORMAT
FORMATER
STR_SAVING_GAME
Sauvegarde en cours
STR_LOADING_GAME
Chargement en cours
STR_PROCEED
CONTINUER
STR_NO_SAVED_GAME_PRESENT
Pas de jeu sauvegarde.
STR_LOAD_UNSUCCESSFUL
Chargement a échoué.
STR_SAVE_UNSUCCESSFUL
Sauvegarde a échoué.
STR_LOAD_SUCCESSFUL
Chargement réussi.
STR_SAVE_SUCCESSFUL
Sauvegarde réussie.
STR_DELETE
EFFACER
STR_DELETE_UNSUCCESSFUL
Effacer a échoué.
STR_PREVIOUS_X_COM_SAVED_GAME_DETECTED
Jeu X-Com sauvegardé détecté.
STR_IS_IT_OK_TO_DELETE_THE_SAVED_GAME
Effacer le jeu sauvegardé?
STR_SOUND_OPTIONS
OPTIONS SON
STR_MUSIC_VOLUME
Volume musique
STR_SFX_VOLUME
Volume bruitages
STR_CONTROLLER_OPTIONS
OPTIONS DE CONTROLE
STR_CONTROLLER_MODE_1_HOTSPOT_INTERFACE
Contrôleur mode 1{NEWLINE}(interface zone active)
STR_CONTROLLER_MODE_2_POINT_CLICK_INTERFACE
Contrôleur mode 2{NEWLINE}(interface cliquer-pointer)
STR_LOADING
Chargement...
STR_FORMAT_UNSUCCESSFUL
Formatage non réussi
STR_UNIT
UNITÉ>
STR_ENERGY
ÉNERGIE
STR_MORALE
MORAL
STR_ARMOR_
ARMURE>
STR_FRONT_ARMOR_UC
ARMURE AVANT
STR_LEFT_ARMOR_UC
ARMURE GAUCHE
STR_RIGHT_ARMOR_UC
ARMURE DROITE
STR_REAR_ARMOR_UC
ARMURE ARRIÈRE
STR_SKILLS
COMPÉTENCES>
STR_LEVEL
NIVEAU>
STR_HEAD
TÊTE
STR_TORSO
TORSE
STR_RIGHT_ARM
BRAS DROIT
STR_LEFT_ARM
BRAS GAUCHE
STR_RIGHT_LEG
JAMBE DROITE
STR_LEFT_LEG
JAMBE GAUCHE
STR_PAIN_KILLER
CALMANT
STR_STIMULANT
STIMULANT
STR_HEAL
SOIGNER
STR_TUS
UT>
STR_WEIGHT
Poids>
STR_FACCURACY
Pré.T.>
STR_REACT
Réact>
STR_PSKILL
Com.P.>
STR_PSTRENGTH
For.P.>
STR_ALIEN_ARTIFACT
Objet extraterrestre
STR_AMMO_ROUNDS_LEFT
MUNITIONS:{NEWLINE}CARTOUCHES{NEWLINE}RESTANTES=
STR_THROW
Lancer
STR_AUTO_SHOT
Tir Automatique
STR_SNAP_SHOT
Tir Rapide
STR_AIMED_SHOT
Tir Précis
STR_OPEN
Ouvert
STR_CLOSE
Fermé
STR_STUN
Assommer
STR_PRIME_GRENADE
Armer Grenade
STR_USE_SCANNER
Utiliser Scanneur
STR_USE_MEDI_KIT
Utiliser Trousse de Soins
STR_LAUNCH_MISSILE
Lancer Missile
STR_ACC
Préc>
STR_NOT_ENOUGH_TIME_UNITS
Insuffisant Unités de Temps!
STR_NOT_ENOUGH_ENERGY
Insuffisant Énergie!
STR_NO_ROUNDS_LEFT
Plus de Munitions!
STR_NO_AMMUNITION_LOADED
Pas de Munitions Chargées!
STR_WRONG_AMMUNITION_FOR_THIS_WEAPON
Mauvaise Munition pour cette Arme!
STR_WEAPON_IS_ALREADY_LOADED
L'Arme est Déjà Chargée!
STR_NO_LINE_OF_FIRE
Pas de Ligne de Tir!
STR_GRENADE_IS_ACTIVATED
La Grenade est Activée!
STR_THERE_IS_NO_ONE_THERE
Il n'y a Personne ici!
STR_UNABLE_TO_USE_ALIEN_ARTIFACT_UNTIL_RESEARCHED
Impossible d'utiliser Objet Extraterrestre sans recherche!
STR_OUT_OF_RANGE
Hors de Portée!
STR_UNABLE_TO_THROW_HERE
Impossible de Lancer à cet Endroit!
STR_NUMBER_OF_ROUNDS
Nombre de Cartouches?
STR_SET_TIMER
Détonateur
STR_HIDDEN_MOVEMENT
MOUVEMENT INAPERÇU
STR_TURN
TOUR>
STR_SIDE
CAMP> 
STR_X_COM
X-COM
STR_PRESS_BUTTON_TO_CONTINUE
Cliquez pour continuer
STR_MIND_CONTROL
Contrôle de l'Esprit
STR_PANIC_UNIT
Panique de l'Unité
STR_MIND_CONTROL_SUCCESSFUL
Contrôle de l'Esprit Réussi
STR_HAS_GONE_BERSERK_MALE
est délirant
STR_HAS_GONE_BERSERK_FEMALE
est délirante
STR_HAS_PANICKED_MALE
a paniqué
STR_HAS_PANICKED_FEMALE
a paniquée
STR_XCOM
Xcom
STR_ALIENS
Extraterrestres
STR_RIGHT_HAND
MAIN DROITE
STR_LEFT_HAND
MAIN GAUCHE
STR_RIGHT_SHOULDER
ÉPAULE DROITE
STR_LEFT_SHOULDER
ÉPAULE GAUCHE
STR_BACK_PACK
SAC À DOS
STR_BELT
CEINTURE
STR_IS_UNDER_ALIEN_CONTROL
est sous contrôle extraterrestre
STR_SCROLL_SPEED
VITESSE DE DÉFILEMENT
STR_SCROLL_TYPE
TYPE DE DÉFILEMENT
STR_TRIGGER_SCROLL
DÉFILEMENT MANUEL
STR_AUTO_SCROLL
DÉFILEMENT AUTOMATIQUE
STR_FIRE_SPEED
VITESSE DE TIR
STR_XCOM_MOVEMENT_SPEED
VITESSE DE MOUVEMENT XCOM
STR_ALIEN_MOVEMENT_SPEED
VITESSE DE MOUVEMENT EXTRATERRESTRES
STR_HAS_BECOME_UNCONSCIOUS_MALE
 a perdu connaissance
STR_HAS_BECOME_UNCONSCIOUS_FEMALE
 a perdu connaissance
STR_HAS_DIED_FROM_A_FATAL_WOUND_MALE
 a succombé à une blessure grave
STR_HAS_DIED_FROM_A_FATAL_WOUND_FEMALE
 a succombé à une blessure grave
STR_USE_MIND_PROBE
Utiliser Sonde d'Esprit
STR_FATAL_WOUNDS
BLESSURES GRAVES
STR_UNDER_ARMOR_UC
ARMURE DE DESSOUS
STR_TIME_UNITS_RESERVED_FOR_SNAP_SHOT
Unités de temps réservées pour le tir rapide
STR_TIME_UNITS_RESERVED_FOR_AUTO_SHOT
Unités de temps réservées pour le tir automatique
STR_TIME_UNITS_RESERVED_FOR_AIMED_SHOT
Unités de temps réservées pour le tir précis
STR_ABORT_MISSION
Abandonner mission?
STR_CORPSE
Corps
STR_UNLOAD
Décharger
STR_NEW_SAVED_GAME
<NOUVELLE SAUVEGARDE>
STR_NEW_BATTLE
Nouveau Combat
STR_OPTIONS
Options
STR_TERRAIN
Terrain
STR_DARKNESS
Obscurité
STR_DISPLAY_RESOLUTION
Définition d'écran
STR_DISPLAY_MODE
Mode d'écran
STR_WINDOWED
Fenêtré
STR_FULLSCREEN
Plein Écran
STR_LANGUAGE
LANGUE
STR_FARM
Ferme
STR_FOREST
Foret
STR_JUNGLE
Jungle
STR_MOUNTAIN
Montagne
STR_DESERT
Désert
STR_POLAR
Polaire
STR_RANDOM_BATTLE
RANDOMISER
STR_MIXED
Divers
STR_RIGHT_CLICK_TO_DELETE
Supprimer avec un clic droit.
STR_NOT_ENOUGH_ammotype_TO_ARM_HWP
Pas assez {1} pour armer PAL
STR_DAY_1
{N} jour
STR_DAY_2
{N} jours
STR_EQUIPMENT_FOR_craftname
Équipement pour {1}
STR_SELECT_SQUAD_FOR_craftname
Sélectionner Escouade pour {1}
STR_n_UNITS_IN_EXIT_AREA_1
{N} unité dans la zone de sortie
STR_n_UNITS_IN_EXIT_AREA_2
{N} unités dans la zone de sortie
STR_n_UNITS_OUTSIDE_EXIT_AREA_1
{N} unité hors de la zone de sortie
STR_n_UNITS_OUTSIDE_EXIT_AREA_2
{N} unités hors de la zone de sortie
STR_ABANDON_GAME_QUESTION
ABANDONNER JEU?
STR_HAS_BEEN_KILLED_MALE
a été tué.
STR_HAS_BEEN_KILLED_FEMALE
a été tuée.
STR_DRAG_SCROLL
TRAÎNER BARRE DE DÉFILEMENT
STR_HIT_MELEE
Mêlée
STR_CONTROLS
COMMANDES
STR_RESTORE_DEFAULTS
Restaure Défauts
STR_GENERAL
Général
STR_GEOSCAPE
Geoscape
STR_BATTLESCAPE
Bataillescape
STR_SCREENSHOT
Capture d'Écran
STR_FPS_COUNTER
Compteur à FPS
STR_ROTATE_LEFT
Tourner Gauche
STR_ROTATE_RIGHT
Tourner Droit
STR_ROTATE_UP
Tourner en Haut
STR_ROTATE_DOWN
Tourner en Bas
STR_ZOOM_IN
Zoomer
STR_ZOOM_OUT
Dézoomer
STR_TOGGLE_COUNTRY_DETAIL
Commuter Détail de Pays
STR_TOGGLE_RADAR_RANGES
Commuter Champs de Radar
STR_SCROLL_LEFT
Traîner Gauche
STR_SCROLL_RIGHT
Traîner Droit
STR_SCROLL_UP
Traîner en Haut
STR_SCROLL_DOWN
Traîner en Bas
STR_VIEW_LEVEL_ABOVE
Voir sur Niveau
STR_VIEW_LEVEL_BELOW
Voir sous Niveau
STR_CENTER_SELECTED_UNIT
Centrer l'unité sélectionné
STR_PREVIOUS_UNIT
Unité préalable
STR_NEXT_UNIT
Unité suivante
STR_DESELECT_UNIT
Desélectionner
STR_INVENTORY
Inventaire
STR_MINIMAP
Minicarte
STR_END_TURN
Tour Complet
STR_ABORT_MISSION
Abandonner la Mission
STR_UNIT_STATS
Stats des Unités
STR_KNEEL
Agenouiller
STR_RELOAD
Recharger
STR_TOGGLE_PERSONAL_LIGHTING
Commuter Éclairage Personnel
STR_DONT_RESERVE_TUS
Ne pas réserver les UTs
STR_RESERVE_TUS_FOR_SNAP_SHOT
UTs réservées au tir rapide
STR_RESERVE_TUS_FOR_AIMED_SHOT
UTs réservées au tir précis
STR_RESERVE_TUS_FOR_AUTO_SHOT
UTs réservées au tir automatique
STR_CENTER_ON_ENEMY_1
Centrer sur l'ennemi #1
STR_CENTER_ON_ENEMY_2
Centrer sur l'ennemi #2
STR_CENTER_ON_ENEMY_3
Centrer sur l'ennemi #3
STR_CENTER_ON_ENEMY_4
Centrer sur l'ennemi #4
STR_CENTER_ON_ENEMY_5
Centrer sur l'ennemi #5
STR_CENTER_ON_ENEMY_6
Centrer sur l'ennemi #6
STR_CENTER_ON_ENEMY_7
Centrer sur l'ennemi #7
STR_CENTER_ON_ENEMY_8
Centrer sur l'ennemi #8
STR_CENTER_ON_ENEMY_9
Centrer sur l'ennemi #9
STR_ENEMY_WEAPON_LEVEL
Niveau à l'arme ennemi
STR_GROUNDED
SOL
STR_LIVING_QUARTERS_PLURAL
Baraquements
STR_OPENXCOM
OpenXcom
STR_LIST_ITEM
OBJET
STR_DISPLAY_FILTER
Filtre d'écran
STR_ADVANCED
AVANCÉE
STR_ADVANCED_OPTIONS
OPTIONS AVANCÉES
STR_AGGRESSIVERETALIATION
Représaille agressive
STR_AGGRESSIVERETALIATION_DESC
Tous classes des OVNIs être d'essayant à détecter ta base, en dépit de paramètres mission.
STR_ALIENCONTAINMENTHASUPPERLIMIT
Limites pour les détentions des E.T.
STR_ALIENCONTAINMENTHASUPPERLIMIT_DESC
Les limites sur les détentions des E.T. avoir imposé.
STR_CANSELLLIVEALIENS
Vendre les E.T. vivants
STR_CANSELLLIVEALIENS_DESC
Accorder la vente des E.T. vivants, recommandé quand limites pour les détentions des E.T. est utilisé. 
STR_ALLOWAUTOSELLPRODUCTION
Auto-vente Fabrication
STR_ALLOWAUTOSELLPRODUCTION_DESC
Droit-clic la bouton augmentation sur "total à produire" avec un projet fabrication, pour auto-vente.
STR_ALLOWBUILDINGQUEUE
Accorder queue de construisant
STR_ALLOWBUILDINGQUEUE_DESC
Installations incomplètes sont relié à l'ascenseur d'accés, accordant la construction des installations additionnelles.
STR_BATTLEAUTOEND
Bataille Auto-fin
STR_BATTLEAUTOEND_DESC
Automatiquement terminant la bataille quand l'ennemi final est tué.
STR_BATTLEINSTANTGRENADE
Grenades Instantes
STR_BATTLEINSTANTGRENADE_DESC
Grenades armé pour 0 tours exploser immédiatement quand lancé, pas au fin du tour. 
STR_BATTLENOTIFYDEATH
Montrer notifications de mort
STR_BATTLENOTIFYDEATH_DESC
Recevoir une notification quand un soldat est tué.
STR_BATTLEPREVIEWPATH
Aperçu Mouvement
STR_BATTLEPREVIEWPATH_DESC
Gauche-clic apercevoir le sentier à la destination choisi, puis un double-clic meut le soldat.
STR_BATTLERANGEBASEDACCURACY
Précision via distance
STR_BATTLERANGEBASEDACCURACY_DESC
Tir précision être dépendant sur la visibilitie, distance, et facteurs additionnels.
STR_CANMANUFACTUREMOREITEMSPERHOUR
Fabrication comme TFTD
STR_CANMANUFACTUREMOREITEMSPERHOUR_DESC
Accorder les projets fabrication à produire plus que une item par heure.
STR_CANTRANSFERCRAFTSWHILEAIRBORNE
Transferts les vaisseaux en vol
STR_CANTRANSFERCRAFTSWHILEAIRBORNE_DESC
Vaisseaux en vol sont transférables.
STR_CRAFTLAUNCHALWAYS
Forcer les vaisseaux à lance
STR_CRAFTLAUNCHALWAYS_DESC
Accorder forçant les vaisseaux à lance, et ignore le ravitaillement / réarmement.
STR_CUSTOMINITIALBASE
Personnalise la base initiale
STR_CUSTOMINITIALBASE_DESC
Quand commencement un jeu nouveau, tes installations initiales sont placé manuellement, et ne utiliser pas le schéma typique.
STR_GLOBESEASONS
Éclairage realiste de la geospace
STR_GLOBESEASONS_DESC
Utiliser un angle realiste de la lumière du soleil sur le Geoscape, selon inclinaison de l'axe de la Terre.
STR_PLAYINTRO
Regarder intro
STR_PLAYINTRO_DESC
Regarder la vidéo intro au commencement.
STR_SHOWFUNDSONGEOSCAPE
Montrer les fonds sur la geoscape
STR_SHOWFUNDSONGEOSCAPE_DESC
La geoscape inclura les informations additionnelles pour ta situation financière.
STR_SHOWMORESTATSININVENTORYVIEW
Statistiques inventaire
STR_SHOWMORESTATSININVENTORYVIEW_DESC
L'écran inventaire présenter les informations additionnelles pour la soldat choisi actuellement.
STR_SNEAKYAI
IA Furtive
STR_SNEAKYAI_DESC
Quand possible, l'adversaire IA éviter exposant leur soldats.
STR_STRAFE
Actions additionnelles 
STR_STRAFE_DESC
Accorder strafing, courant, et mouvement indépendant pour l'arme du char d'assaut. Appuyez CTRL à utilise ceci méthode alternatif de mouvement.
STR_BATTLESCROLLDRAGINVERT
Traîner-faire-défiler invertu
STR_BATTLESCROLLDRAGINVERT_DESC
Durant le combat, traîner-faire-défiler est invertu.
STR_BATTLEEXPLOSIONHEIGHT
Hauteur des explosions
STR_BATTLEEXPLOSIONHEIGHT_DESC
Change la hauteur et l'aire des explosions.{NEWLINE}(Plate: 0, Ronde: 3)
STR_ALLOWPSIONICCAPTURE
Accorder psi-capture
STR_ALLOWPSIONICCAPTURE_DESC
<<<<<<< HEAD
Mind-controlling all remaining aliens results in victory, and they count as live captures.
STR_ANYTIMEPSITRAINING
Psionic training at any time
STR_ANYTIMEPSITRAINING_DESC
You can at any time send soldiers into (or removed from) psionic training. Remember, initial training takes from 30 to 50 days.
=======
Utilisant psi-capture sur les E.T. restant causer une victoire, et ils être considérant comme les captures vivants.
>>>>>>> 3a2e874f
<|MERGE_RESOLUTION|>--- conflicted
+++ resolved
@@ -2370,12 +2370,8 @@
 STR_ALLOWPSIONICCAPTURE
 Accorder psi-capture
 STR_ALLOWPSIONICCAPTURE_DESC
-<<<<<<< HEAD
-Mind-controlling all remaining aliens results in victory, and they count as live captures.
+Utilisant psi-capture sur les E.T. restant causer une victoire, et ils être considérant comme les captures vivants.
 STR_ANYTIMEPSITRAINING
 Psionic training at any time
 STR_ANYTIMEPSITRAINING_DESC
-You can at any time send soldiers into (or removed from) psionic training. Remember, initial training takes from 30 to 50 days.
-=======
-Utilisant psi-capture sur les E.T. restant causer une victoire, et ils être considérant comme les captures vivants.
->>>>>>> 3a2e874f
+You can at any time send soldiers into (or removed from) psionic training. Remember, initial training takes from 30 to 50 days.