find_program ( DOXYGEN_EXECUTABLE
  NAMES doxygen
  DOC "Doxygen program" )

if ( NOT ( DOXYGEN_EXECUTABLE MATCHES "NOTFOUND" ) )
  message ( STATUS "doxygen: ${DOXYGEN_EXECUTABLE}" )
  set ( top_srcdir "${CMAKE_SOURCE_DIR}" )
  configure_file (
	    "${CMAKE_CURRENT_SOURCE_DIR}/Doxyfile.in"
	    "${CMAKE_CURRENT_BINARY_DIR}/Doxyfile"
  )

  file ( READ
  "${CMAKE_CURRENT_BINARY_DIR}/Doxyfile"
    cmake_doxyfile )

  if ( NOT ("${CPACK_PACKAGE_VERSION_PATCH}" STREQUAL "" ) )
    set ( VERSION_EXTRA ".${CPACK_PACKAGE_VERSION_PATCH}" )
  endif ()

  string ( REGEX REPLACE
    "PROJECT_NUMBER         = [0-9].[0-9]"
    "PROJECT_NUMBER         = ${CPACK_PACKAGE_VERSION_MAJOR}.${CPACK_PACKAGE_VERSION_MINOR}${VERSION_EXTRA}"
    cmake_doxyfile
    "${cmake_doxyfile}" )

  file ( WRITE
    "${CMAKE_CURRENT_BINARY_DIR}/Doxyfile_cmake"
    "${cmake_doxyfile}" )

  add_custom_target ( doxygen
    COMMAND ${DOXYGEN_EXECUTABLE} "${CMAKE_CURRENT_BINARY_DIR}/Doxyfile_cmake"
    WORKING_DIRECTORY "${CMAKE_CURRENT_BINARY_DIR}"
    COMMENT "Generating doxygen documentation" )
else ()
<<<<<<< HEAD
  message ( WARNING "Doxygen not found. API documentation generation disabled." )
endif ()

# Only useful for make install/package under *nix OSes, but not macOS.
if ( UNIX AND NOT APPLE )
    INSTALL(FILES ${CMAKE_CURRENT_SOURCE_DIR}/openxcom.6 DESTINATION ${CMAKE_INSTALL_PREFIX}/man/man6)
=======
  message ( "No doxygen command found. Disable API documentation generation" )
>>>>>>> 3af9628b
endif ()<|MERGE_RESOLUTION|>--- conflicted
+++ resolved
@@ -33,14 +33,5 @@
     WORKING_DIRECTORY "${CMAKE_CURRENT_BINARY_DIR}"
     COMMENT "Generating doxygen documentation" )
 else ()
-<<<<<<< HEAD
   message ( WARNING "Doxygen not found. API documentation generation disabled." )
-endif ()
-
-# Only useful for make install/package under *nix OSes, but not macOS.
-if ( UNIX AND NOT APPLE )
-    INSTALL(FILES ${CMAKE_CURRENT_SOURCE_DIR}/openxcom.6 DESTINATION ${CMAKE_INSTALL_PREFIX}/man/man6)
-=======
-  message ( "No doxygen command found. Disable API documentation generation" )
->>>>>>> 3af9628b
 endif ()