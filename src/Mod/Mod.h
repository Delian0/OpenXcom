#pragma once
/*
 * Copyright 2010-2016 OpenXcom Developers.
 *
 * This file is part of OpenXcom.
 *
 * OpenXcom is free software: you can redistribute it and/or modify
 * it under the terms of the GNU General Public License as published by
 * the Free Software Foundation, either version 3 of the License, or
 * (at your option) any later version.
 *
 * OpenXcom is distributed in the hope that it will be useful,
 * but WITHOUT ANY WARRANTY; without even the implied warranty of
 * MERCHANTABILITY or FITNESS FOR A PARTICULAR PURPOSE.  See the
 * GNU General Public License for more details.
 *
 * You should have received a copy of the GNU General Public License
 * along with OpenXcom.  If not, see <http://www.gnu.org/licenses/>.
 */
#include <map>
#include <vector>
#include <string>
#include <SDL.h>
#include <yaml-cpp/yaml.h>
#include "../Engine/Options.h"
#include "../Savegame/GameTime.h"
#include "RuleDamageType.h"
#include "Unit.h"
#include "RuleAlienMission.h"

namespace OpenXcom
{

class Surface;
class SurfaceSet;
class Font;
class Palette;
class Music;
class SoundSet;
class Sound;
class CatFile;
class GMCatFile;
class Music;
class Palette;
class SavedGame;
class Soldier;
class RuleCountry;
class RuleRegion;
class RuleBaseFacility;
class RuleCraft;
class RuleCraftWeapon;
class RuleItemCategory;
class RuleItem;
class RuleDamageType;
class RuleUfo;
class RuleTerrain;
class MapDataSet;
class RuleSoldier;
class Unit;
class Armor;
class ArticleDefinition;
class RuleInventory;
class RuleResearch;
class RuleManufacture;
class AlienRace;
class RuleStartingCondition;
class AlienDeployment;
class UfoTrajectory;
class RuleAlienMission;
class Base;
class MCDPatch;
class ExtraSprites;
class ExtraSounds;
class CustomPalettes;
class ExtraStrings;
class RuleCommendations;
class StatString;
class RuleInterface;
class RuleGlobe;
class RuleConverter;
class SoundDefinition;
class MapScript;
class RuleVideo;
class RuleMusic;
class RuleMissionScript;
class ModScript;
class ModScriptGlobal;
class ScriptParserBase;
class ScriptGlobal;
struct StatAdjustment;

/**
 * Contains all the game-specific static data that never changes
 * throughout the game, like rulesets and resources.
 */
class Mod
{
private:
	Music *_muteMusic;
	Sound *_muteSound;
	std::string _playingMusic;

	std::map<std::string, Palette*> _palettes;
	std::map<std::string, Font*> _fonts;
	std::map<std::string, Surface*> _surfaces;
	std::map<std::string, SurfaceSet*> _sets;
	std::map<std::string, SoundSet*> _sounds;
	std::map<std::string, Music*> _musics;
	std::vector<Uint16> _voxelData;
	std::vector<std::vector<Uint8> > _transparencyLUTs;

	std::map<std::string, RuleCountry*> _countries;
	std::map<std::string, RuleRegion*> _regions;
	std::map<std::string, RuleBaseFacility*> _facilities;
	std::map<std::string, RuleCraft*> _crafts;
	std::map<std::string, RuleCraftWeapon*> _craftWeapons;
	std::map<std::string, RuleItemCategory*> _itemCategories;
	std::map<std::string, RuleItem*> _items;
	std::map<std::string, RuleUfo*> _ufos;
	std::map<std::string, RuleTerrain*> _terrains;
	std::map<std::string, MapDataSet*> _mapDataSets;
	std::map<std::string, RuleSoldier*> _soldiers;
	std::map<std::string, Unit*> _units;
	std::map<std::string, AlienRace*> _alienRaces;
	std::map<std::string, RuleStartingCondition*> _startingConditions;
	std::map<std::string, AlienDeployment*> _alienDeployments;
	std::map<std::string, Armor*> _armors;
	std::map<std::string, ArticleDefinition*> _ufopaediaArticles;
	std::map<std::string, RuleInventory*> _invs;
	std::map<std::string, RuleResearch *> _research;
	std::map<std::string, RuleManufacture *> _manufacture;
	std::map<std::string, UfoTrajectory *> _ufoTrajectories;
	std::map<std::string, RuleAlienMission *> _alienMissions;
	std::map<std::string, RuleInterface *> _interfaces;
	std::map<std::string, SoundDefinition *> _soundDefs;
	std::map<std::string, RuleVideo *>_videos;
	std::map<std::string, MCDPatch *> _MCDPatches;
	std::map<std::string, std::vector<MapScript *> > _mapScripts;
	std::map<std::string, RuleCommendations *> _commendations;
	std::map<std::string, RuleMissionScript*> _missionScripts;
	std::vector<std::pair<std::string, ExtraSprites *> > _extraSprites;
	std::map<std::string, CustomPalettes *> _customPalettes;
	std::vector<std::pair<std::string, ExtraSounds *> > _extraSounds;
	std::map<std::string, ExtraStrings *> _extraStrings;
	std::vector<StatString*> _statStrings;
	std::vector<RuleDamageType*> _damageTypes;
	std::map<std::string, RuleMusic *> _musicDefs;

	RuleGlobe *_globe;
	RuleConverter *_converter;
	ModScriptGlobal *_scriptGlobal;
	int _maxViewDistance, _maxDarknessToSeeUnits;
	int _costEngineer, _costScientist, _timePersonnel, _initialFunding;
	int _aiUseDelayBlaster, _aiUseDelayFirearm, _aiUseDelayGrenade, _aiUseDelayMelee, _aiUseDelayPsionic;
	int _maxLookVariant, _tooMuchSmokeThreshold, _customTrainingFactor;
	int _chanceToStopRetaliation;
	int _kneelBonusGlobal, _oneHandedPenaltyGlobal;
<<<<<<< HEAD
	int _surrenderMode;
	int _bughuntMinTurn, _bughuntMaxEnemies, _bughuntRank, _bughuntLowMorale, _bughuntTimeUnitsLeft;
	int _ufoGlancingHitThreshold, _ufoBeamWidthParameter;
=======
	int _defeatScore, _defeatFunds;
>>>>>>> 090565d7
	std::pair<std::string, int> _alienFuel;
	std::string _fontName, _finalResearch;
	YAML::Node _startingBase;
	GameTime _startingTime;
	std::map<int, std::string> _missionRatings, _monthlyRatings;
	StatAdjustment _statAdjustment[5];

	std::vector<std::string> _countriesIndex, _regionsIndex, _facilitiesIndex, _craftsIndex, _craftWeaponsIndex, _itemCategoriesIndex, _itemsIndex, _invsIndex, _ufosIndex;
	std::vector<std::string> _soldiersIndex, _aliensIndex, _startingConditionsIndex, _deploymentsIndex, _armorsIndex, _ufopaediaIndex, _ufopaediaCatIndex, _researchIndex, _manufactureIndex, _MCDPatchesIndex;
	std::vector<std::string> _alienMissionsIndex, _terrainIndex, _extraSpritesIndex, _customPalettesIndex, _extraSoundsIndex, _extraStringsIndex, _missionScriptIndex;
	std::vector<std::vector<int> > _alienItemLevels;
	std::vector<SDL_Color> _transparencies;
	int _facilityListOrder, _craftListOrder, _itemCategoryListOrder, _itemListOrder, _researchListOrder,  _manufactureListOrder, _ufopaediaListOrder, _invListOrder;
	size_t _modOffset;
	std::vector<std::string> _psiRequirements; // it's a cache for psiStrengthEval
	size_t _surfaceOffsetBigobs = 0;
	size_t _surfaceOffsetFloorob = 0;
	size_t _surfaceOffsetSmoke = 0;
	size_t _surfaceOffsetHit = 0;
	size_t _surfaceOffsetBasebits = 0;
	size_t _soundOffsetBattle = 0;
	size_t _soundOffsetGeo = 0;

	/// Loads a ruleset from a YAML file.
	void loadFile(const std::string &filename, ModScript &parsers);
	/// Loads a ruleset element.
	template <typename T>
	T *loadRule(const YAML::Node &node, std::map<std::string, T*> *map, std::vector<std::string> *index = 0, const std::string &key = "type") const;
	/// Gets a ruleset element.
	template <typename T>
	T *getRule(const std::string &id, const std::string &name, const std::map<std::string, T*> &map, bool error) const;
	/// Gets a random music. This is private to prevent access, use playMusic(name, true) instead.
	Music *getRandomMusic(const std::string &name) const;
	/// Gets a particular sound set. This is private to prevent access, use getSound(name, id) instead.
	SoundSet *getSoundSet(const std::string &name, bool error = true) const;
	/// Loads battlescape specific resources.
	void loadBattlescapeResources();
	/// Checks if an extension is a valid image file.
	bool isImageFile(std::string extension) const;
	/// Loads a specified music file.
	Music *loadMusic(MusicFormat fmt, const std::string &file, int track, float volume, CatFile *adlibcat, CatFile *aintrocat, GMCatFile *gmcat) const;
	/// Creates a transparency lookup table for a given palette.
	void createTransparencyLUT(Palette *pal);
	/// Loads a specified mod content.
	void loadMod(const std::vector<std::string> &rulesetFiles, size_t modIdx, ModScript &parsers);
	/// Loads resources from vanilla.
	void loadVanillaResources();
	/// Loads resources from extra rulesets.
	void loadExtraResources();
	/// Applies mods to vanilla resources.
	void modResources();
	/// Sorts all our lists according to their weight.
	void sortLists();
public:
	static int DOOR_OPEN;
	static int SLIDING_DOOR_OPEN;
	static int SLIDING_DOOR_CLOSE;
	static int SMALL_EXPLOSION;
	static int LARGE_EXPLOSION;
	static int EXPLOSION_OFFSET;
	static int SMOKE_OFFSET;
	static int UNDERWATER_SMOKE_OFFSET;
	static int ITEM_DROP;
	static int ITEM_THROW;
	static int ITEM_RELOAD;
	static int WALK_OFFSET;
	static int FLYING_SOUND;
	static int BUTTON_PRESS;
	static int WINDOW_POPUP[3];
	static int UFO_FIRE;
	static int UFO_HIT;
	static int UFO_CRASH;
	static int UFO_EXPLODE;
	static int INTERCEPTOR_HIT;
	static int INTERCEPTOR_EXPLODE;
	static int GEOSCAPE_CURSOR;
	static int BASESCAPE_CURSOR;
	static int BATTLESCAPE_CURSOR;
	static int UFOPAEDIA_CURSOR;
	static int GRAPHS_CURSOR;
	static int DAMAGE_RANGE;
	static int EXPLOSIVE_DAMAGE_RANGE;
	static int FIRE_DAMAGE_RANGE[2];
	static std::string DEBRIEF_MUSIC_GOOD;
	static std::string DEBRIEF_MUSIC_BAD;
	static int DIFFICULTY_COEFFICIENT[5];
	static int DIFFICULTY_BASED_RETAL_DELAY[5];
	// reset all the statics in all classes to default values
	static void resetGlobalStatics();

	/// Name of class used in script.
	static constexpr const char *ScriptName = "RuleMod";
	/// Register all useful function used by script.
	static void ScriptRegister(ScriptParserBase* parser);

	/// Creates a blank mod.
	Mod();
	/// Cleans up the mod.
	~Mod();

	/// Gets a particular font.
	Font *getFont(const std::string &name, bool error = true) const;
	/// Gets a particular surface.
	Surface *getSurface(const std::string &name, bool error = true) const;
	/// Gets a particular surface set.
	SurfaceSet *getSurfaceSet(const std::string &name, bool error = true) const;
	/// Gets a particular music.
	Music *getMusic(const std::string &name, bool error = true) const;
	/// Plays a particular music.
	void playMusic(const std::string &name, int id = 0);
	/// Gets a particular sound.
	Sound *getSound(const std::string &set, unsigned int sound, bool error = true) const;
	/// Gets a particular palette.
	Palette *getPalette(const std::string &name, bool error = true) const;
	/// Sets a new palette.
	void setPalette(SDL_Color *colors, int firstcolor = 0, int ncolors = 256);
	/// Gets list of voxel data.
	std::vector<Uint16> *getVoxelData();
	/// Returns a specific sound from either the land or underwater sound set.
	Sound *getSoundByDepth(unsigned int depth, unsigned int sound, bool error = true) const;
	/// Gets list of LUT data.
	const std::vector<std::vector<Uint8> > *getLUTs() const;
	/// Gets the mod offset.
	int getModOffset() const;
	/// Gets the mod offset for a certain sprite.
	int getSpriteOffset(int sprite, const std::string &set) const;
	/// Gets the mod offset for a certain sound.
	int getSoundOffset(int sound, const std::string &set) const;

	/// Loads a list of mods.
	void loadAll(const std::vector< std::pair< std::string, std::vector<std::string> > > &mods);
	/// Generates the starting saved game.
	SavedGame *newSave() const;
	/// Gets the ruleset for a country type.
	RuleCountry *getCountry(const std::string &id, bool error = false) const;
	/// Gets the available countries.
	const std::vector<std::string> &getCountriesList() const;
	/// Gets the ruleset for a region type.
	RuleRegion *getRegion(const std::string &id, bool error = false) const;
	/// Gets the available regions.
	const std::vector<std::string> &getRegionsList() const;
	/// Gets the ruleset for a facility type.
	RuleBaseFacility *getBaseFacility(const std::string &id, bool error = false) const;
	/// Gets the available facilities.
	const std::vector<std::string> &getBaseFacilitiesList() const;
	/// Gets the ruleset for a craft type.
	RuleCraft *getCraft(const std::string &id, bool error = false) const;
	/// Gets the available crafts.
	const std::vector<std::string> &getCraftsList() const;
	/// Gets the ruleset for a craft weapon type.
	RuleCraftWeapon *getCraftWeapon(const std::string &id, bool error = false) const;
	/// Gets the available craft weapons.
	const std::vector<std::string> &getCraftWeaponsList() const;
	/// Gets the ruleset for an item category type.
	RuleItemCategory *getItemCategory(const std::string &id) const;
	/// Gets the available item categories.
	const std::vector<std::string> &getItemCategoriesList() const;
	/// Gets the ruleset for an item type.
	RuleItem *getItem(const std::string &id, bool error = false) const;
	/// Gets the available items.
	const std::vector<std::string> &getItemsList() const;
	/// Gets the ruleset for a UFO type.
	RuleUfo *getUfo(const std::string &id, bool error = false) const;
	/// Gets the available UFOs.
	const std::vector<std::string> &getUfosList() const;
	/// Gets terrains for battlescape games.
	RuleTerrain *getTerrain(const std::string &name, bool error = false) const;
	/// Gets the available terrains.
	const std::vector<std::string> &getTerrainList() const;
	/// Gets mapdatafile for battlescape games.
	MapDataSet *getMapDataSet(const std::string &name);
	/// Gets soldier unit rules.
	RuleSoldier *getSoldier(const std::string &name, bool error = false) const;
	/// Gets the available soldiers.
	const std::vector<std::string> &getSoldiersList() const;
	/// Gets commendation rules.
	std::map<std::string, RuleCommendations *> getCommendation() const;
	/// Gets generated unit rules.
	Unit *getUnit(const std::string &name, bool error = false) const;
	/// Gets alien race rules.
	AlienRace *getAlienRace(const std::string &name, bool error = false) const;
	/// Gets the available alien races.
	const std::vector<std::string> &getAlienRacesList() const;
	/// Gets a starting condition.
	RuleStartingCondition *getStartingCondition(const std::string &name) const;
	/// Gets the available starting conditions.
	const std::vector<std::string> &getStartingConditionsList() const;
	/// Gets deployment rules.
	AlienDeployment *getDeployment(const std::string &name, bool error = false) const;
	/// Gets the available alien deployments.
	const std::vector<std::string> &getDeploymentsList() const;
	/// Gets armor rules.
	Armor *getArmor(const std::string &name, bool error = false) const;
	/// Gets the available armors.
	const std::vector<std::string> &getArmorsList() const;
	/// Gets Ufopaedia article definition.
	ArticleDefinition *getUfopaediaArticle(const std::string &name, bool error = false) const;
	/// Gets the available articles.
	const std::vector<std::string> &getUfopaediaList() const;
	/// Gets the available article categories.
	const std::vector<std::string> &getUfopaediaCategoryList() const;
	/// Gets the inventory list.
	std::map<std::string, RuleInventory*> *getInventories();
	/// Gets the ruleset for a specific inventory.
	RuleInventory *getInventory(const std::string &id, bool error = false) const;
	/// Gets max view distance in BattleScape.
	inline int getMaxViewDistance() const {return _maxViewDistance;}
	/// Gets threshold of darkness for LoS calculation.
	inline int getMaxDarknessToSeeUnits() const {return _maxDarknessToSeeUnits;}
	/// Get basic damage type
	const RuleDamageType *getDamageType(ItemDamageType type) const;
	/// Gets the cost of a soldier.
	int getSoldierCost() const;
	/// Gets the cost of an engineer.
	int getEngineerCost() const;
	/// Gets the cost of a scientist.
	int getScientistCost() const;
	/// Gets the transfer time of personnel.
	int getPersonnelTime() const;
	/// Gets first turn when AI can use Blaster launcher.
	int getAIUseDelayBlaster() const  {return _aiUseDelayBlaster;}
	/// Gets first turn when AI can use firearms.
	int getAIUseDelayFirearm() const  {return _aiUseDelayFirearm;}
	/// Gets first turn when AI can use grenades.
	int getAIUseDelayGrenade() const  {return _aiUseDelayGrenade;}
	/// Gets first turn when AI can use martial arts.
	int getAIUseDelayMelee() const    {return _aiUseDelayMelee;}
	/// Gets first turn when AI can use psionic abilities.
	int getAIUseDelayPsionic() const  {return _aiUseDelayPsionic;}
	/// Gets maximum supported lookVariant (0-15)
	int getMaxLookVariant() const  {return abs(_maxLookVariant) % 16;}
	/// Gets the threshold for too much smoke (vanilla default = 10).
	int getTooMuchSmokeThreshold() const  {return _tooMuchSmokeThreshold;}
	/// Gets the custom physical training factor in percent (default = 100).
	int getCustomTrainingFactor() const { return _customTrainingFactor; }
	/// Gets the chance to stop retaliation after unsuccessful xcom base attack (default = 0).
	int getChanceToStopRetaliation() const { return _chanceToStopRetaliation; }
	/// Gets the global kneel bonus (default = 115).
	int getKneelBonusGlobal() const { return _kneelBonusGlobal; }
	/// Gets the global one-handed penalty (default = 80).
	int getOneHandedPenaltyGlobal() const { return _oneHandedPenaltyGlobal; }
	/// Gets the surrender mode (default = 0).
	int getSurrenderMode() const { return _surrenderMode; }
	/// Gets the bug hunt mode minimum turn requirement (default = 20).
	int getBughuntMinTurn() const { return _bughuntMinTurn; }
	/// Gets the bug hunt mode maximum remaining enemies requirement (default = 2).
	int getBughuntMaxEnemies() const { return _bughuntMaxEnemies; }
	/// Gets the bug hunt mode "VIP rank" parameter (default = 0).
	int getBughuntRank() const { return _bughuntRank; }
	/// Gets the bug hunt mode low morale threshold parameter (default = 40).
	int getBughuntLowMorale() const { return _bughuntLowMorale; }
	/// Gets the bug hunt mode time units % parameter (default = 60).
	int getBughuntTimeUnitsLeft() const { return _bughuntTimeUnitsLeft; }
	/// Gets the threshold for defining a glancing hit on a ufo during interception
	int getUfoGlancingHitThreshold() const { return _ufoGlancingHitThreshold; }
	/// Gets the parameter for drawing the width of a ufo's beam weapon based on power
	int getUfoBeamWidthParameter() const { return _ufoBeamWidthParameter; }
	/// Gets the ruleset for a specific research project.
	RuleResearch *getResearch (const std::string &id, bool error = false) const;
	/// Gets the list of all research projects.
	const std::vector<std::string> &getResearchList() const;
	/// Gets the ruleset for a specific manufacture project.
	RuleManufacture *getManufacture (const std::string &id, bool error = false) const;
	/// Gets the list of all manufacture projects.
	const std::vector<std::string> &getManufactureList() const;
	/// Gets facilities for custom bases.
	std::vector<RuleBaseFacility*> getCustomBaseFacilities() const;
	/// Gets a specific UfoTrajectory.
	const UfoTrajectory *getUfoTrajectory(const std::string &id, bool error = false) const;
	/// Gets the ruleset for a specific alien mission.
	const RuleAlienMission *getAlienMission(const std::string &id, bool error = false) const;
	/// Gets the ruleset for a random alien mission.
	const RuleAlienMission *getRandomMission(MissionObjective objective, size_t monthsPassed) const;
	/// Gets the list of all alien missions.
	const std::vector<std::string> &getAlienMissionList() const;
	/// Gets the alien item level table.
	const std::vector<std::vector<int> > &getAlienItemLevels() const;
	/// Gets the player starting base.
	const YAML::Node &getStartingBase() const;
	/// Gets the game starting time.
	const GameTime &getStartingTime() const;
	/// Gets an MCDPatch.
	MCDPatch *getMCDPatch(const std::string &name) const;
	/// Gets the list of external Sprites.
	std::vector<std::pair<std::string, ExtraSprites *> > getExtraSprites() const;
	/// Gets the list of custom palettes.
	const std::vector<std::string> &getCustomPalettes() const;
	/// Gets the list of external Sounds.
	std::vector<std::pair<std::string, ExtraSounds *> > getExtraSounds() const;
	/// Gets the list of external Strings.
	std::map<std::string, ExtraStrings *> getExtraStrings() const;
	/// Gets the list of StatStrings.
	std::vector<StatString *> getStatStrings() const;
	/// Gets the research-requirements for Psi-Lab (it's a cache for psiStrengthEval)
	std::vector<std::string> getPsiRequirements() const;
	/// Returns the sorted list of inventories.
	const std::vector<std::string> &getInvsList() const;
	/// Generates a new soldier.
	Soldier *genSoldier(SavedGame *save, std::string type = "") const;
	/// Gets the item to be used as fuel for ships.
	std::string getAlienFuelName() const;
	/// Gets the amount of alien fuel to recover
	int getAlienFuelQuantity() const;
	/// Gets the font name.
	std::string getFontName() const;
	/// Gets the minimum radar's range.
	int getMinRadarRange() const;
	/// Gets information on an interface element.
	RuleInterface *getInterface(const std::string &id, bool error = true) const;
	/// Gets the ruleset for the globe.
	RuleGlobe *getGlobe() const;
	/// Gets the ruleset for the converter.
	RuleConverter *getConverter() const;
	/// Gets the list of selective files for insertion into our cat files.
	const std::map<std::string, SoundDefinition *> *getSoundDefinitions() const;
	/// Gets the list of transparency colors,
	const std::vector<SDL_Color> *getTransparencies() const;
	const std::vector<MapScript*> *getMapScript(std::string id) const;
	/// Gets a video for intro/outro etc.
	RuleVideo *getVideo(const std::string &id, bool error = false) const;
	const std::map<std::string, RuleMusic *> *getMusic() const;
	const std::vector<std::string> *getMissionScriptList() const;
	RuleMissionScript *getMissionScript(const std::string &name, bool error = false) const;
	std::string getFinalResearch() const;
	const std::map<int, std::string> *getMissionRatings() const;
	const std::map<int, std::string> *getMonthlyRatings() const;
	StatAdjustment *getStatAdjustment(int difficulty);
	int getDefeatScore() const;
	int getDefeatFunds() const;
};

}<|MERGE_RESOLUTION|>--- conflicted
+++ resolved
@@ -155,13 +155,10 @@
 	int _maxLookVariant, _tooMuchSmokeThreshold, _customTrainingFactor;
 	int _chanceToStopRetaliation;
 	int _kneelBonusGlobal, _oneHandedPenaltyGlobal;
-<<<<<<< HEAD
 	int _surrenderMode;
 	int _bughuntMinTurn, _bughuntMaxEnemies, _bughuntRank, _bughuntLowMorale, _bughuntTimeUnitsLeft;
 	int _ufoGlancingHitThreshold, _ufoBeamWidthParameter;
-=======
 	int _defeatScore, _defeatFunds;
->>>>>>> 090565d7
 	std::pair<std::string, int> _alienFuel;
 	std::string _fontName, _finalResearch;
 	YAML::Node _startingBase;
@@ -316,7 +313,7 @@
 	/// Gets the available craft weapons.
 	const std::vector<std::string> &getCraftWeaponsList() const;
 	/// Gets the ruleset for an item category type.
-	RuleItemCategory *getItemCategory(const std::string &id) const;
+	RuleItemCategory *getItemCategory(const std::string &id, bool error = false) const;
 	/// Gets the available item categories.
 	const std::vector<std::string> &getItemCategoriesList() const;
 	/// Gets the ruleset for an item type.
