/*
 * Copyright 2010-2015 OpenXcom Developers.
 *
 * This file is part of OpenXcom.
 *
 * OpenXcom is free software: you can redistribute it and/or modify
 * it under the terms of the GNU General Public License as published by
 * the Free Software Foundation, either version 3 of the License, or
 * (at your option) any later version.
 *
 * OpenXcom is distributed in the hope that it will be useful,
 * but WITHOUT ANY WARRANTY; without even the implied warranty of
 * MERCHANTABILITY or FITNESS FOR A PARTICULAR PURPOSE.  See the
 * GNU General Public License for more details.
 *
 * You should have received a copy of the GNU General Public License
 * along with OpenXcom.  If not, see <http://www.gnu.org/licenses/>.
 */
#ifndef OPENXCOM_MOD_H
#define OPENXCOM_MOD_H

#include <map>
#include <vector>
#include <string>
#include <SDL.h>
#include <yaml-cpp/yaml.h>
#include "../Engine/Options.h"
#include "../Savegame/GameTime.h"
#include "RuleDamageType.h"
#include "RuleAlienMission.h"

namespace OpenXcom
{

class Surface;
class SurfaceSet;
class Font;
class Palette;
class Music;
class SoundSet;
class Sound;
class CatFile;
class GMCatFile;
class Music;
class Palette;
class SavedGame;
class Soldier;
class RuleCountry;
class RuleRegion;
class RuleBaseFacility;
class RuleCraft;
class RuleCraftWeapon;
class RuleItem;
class RuleDamageType;
class RuleUfo;
class RuleTerrain;
class MapDataSet;
class RuleSoldier;
class Unit;
class Armor;
class ArticleDefinition;
class RuleInventory;
class RuleResearch;
class RuleManufacture;
class AlienRace;
class AlienDeployment;
class UfoTrajectory;
class RuleAlienMission;
class Base;
class MCDPatch;
class ExtraSprites;
class ExtraSounds;
class ExtraStrings;
class StatString;
class RuleInterface;
class RuleGlobe;
class SoundDefinition;
class MapScript;
class RuleVideo;
class RuleMusic;
class RuleMissionScript;

/**
 * Contains all the game-specific static data that never changes
 * throughout the game, like rulesets and resources.
 */
class Mod
{
private:
	Music *_muteMusic;
	Sound *_muteSound;
	std::string _playingMusic;

	std::map<std::string, Palette*> _palettes;
	std::map<std::string, Font*> _fonts;
	std::map<std::string, Surface*> _surfaces;
	std::map<std::string, SurfaceSet*> _sets;
	std::map<std::string, SoundSet*> _sounds;
	std::map<std::string, Music*> _musics;
	std::vector<Uint16> _voxelData;
	std::vector<std::vector<Uint8> > _transparencyLUTs;

	std::map<std::string, RuleCountry*> _countries;
	std::map<std::string, RuleRegion*> _regions;
	std::map<std::string, RuleBaseFacility*> _facilities;
	std::map<std::string, RuleCraft*> _crafts;
	std::map<std::string, RuleCraftWeapon*> _craftWeapons;
	std::map<std::string, RuleItem*> _items;
	std::map<std::string, RuleUfo*> _ufos;
	std::map<std::string, RuleTerrain*> _terrains;
	std::map<std::string, MapDataSet*> _mapDataSets;
	std::map<std::string, RuleSoldier*> _soldiers;
	std::map<std::string, Unit*> _units;
	std::map<std::string, AlienRace*> _alienRaces;
	std::map<std::string, AlienDeployment*> _alienDeployments;
	std::map<std::string, Armor*> _armors;
	std::map<std::string, ArticleDefinition*> _ufopaediaArticles;
	std::map<std::string, RuleInventory*> _invs;
	std::map<std::string, RuleResearch *> _research;
	std::map<std::string, RuleManufacture *> _manufacture;
	std::map<std::string, UfoTrajectory *> _ufoTrajectories;
	std::map<std::string, RuleAlienMission *> _alienMissions;
	std::map<std::string, RuleInterface *> _interfaces;
	std::map<std::string, SoundDefinition *> _soundDefs;
	std::map<std::string, RuleVideo *>_videos;
	std::map<std::string, MCDPatch *> _MCDPatches;
	std::map<std::string, std::vector<MapScript *> > _mapScripts;
	std::map<std::string, RuleMissionScript*> _missionScripts;
	std::vector<std::pair<std::string, ExtraSprites *> > _extraSprites;
	std::vector<std::pair<std::string, ExtraSounds *> > _extraSounds;
	std::map<std::string, ExtraStrings *> _extraStrings;
	std::vector<StatString*> _statStrings;
	std::vector<RuleDamageType*> _damageTypes;
	std::map<std::string, RuleMusic *> _musicDefs;
	RuleGlobe *_globe;
<<<<<<< HEAD
	int _maxViewDistance, _maxDarknessToSeeUnits;
	int _costSoldier, _costEngineer, _costScientist, _timePersonnel, _initialFunding;
	int _aiUseDelayBlaster, _aiUseDelayFirearm, _aiUseDelayGrenade, _aiUseDelayMelee, _aiUseDelayPsionic;
=======
	int _costEngineer, _costScientist, _timePersonnel, _initialFunding, _turnAIUseGrenade, _turnAIUseBlaster;
>>>>>>> d93f5fec
	std::pair<std::string, int> _alienFuel;
	std::string _fontName, _finalResearch;
	YAML::Node _startingBase;
	GameTime _startingTime;

	std::vector<std::string> _countriesIndex, _regionsIndex, _facilitiesIndex, _craftsIndex, _craftWeaponsIndex, _itemsIndex, _invsIndex, _ufosIndex;
	std::vector<std::string> _soldiersIndex, _aliensIndex, _deploymentsIndex, _armorsIndex, _ufopaediaIndex, _researchIndex, _manufactureIndex, _MCDPatchesIndex;
	std::vector<std::string> _alienMissionsIndex, _terrainIndex, _extraSpritesIndex, _extraSoundsIndex, _extraStringsIndex, _missionScriptIndex;
	std::vector<std::vector<int> > _alienItemLevels;
	std::vector<SDL_Color> _transparencies;
	int _facilityListOrder, _craftListOrder, _itemListOrder, _researchListOrder,  _manufactureListOrder, _ufopaediaListOrder, _invListOrder;
	size_t _modOffset;
	std::vector<std::string> _psiRequirements; // it's a cache for psiStrengthEval

	/// Loads a ruleset from a YAML file.
	void loadFile(const std::string &filename);
	/// Loads a ruleset element.
	template <typename T>
	T *loadRule(const YAML::Node &node, std::map<std::string, T*> *map, std::vector<std::string> *index = 0, const std::string &key = "type");
	/// Gets a random music. This is private to prevent access, use playMusic(name, true) instead.
	Music *getRandomMusic(const std::string &name) const;
	/// Gets a particular sound set. This is private to prevent access, use getSound(name, id) instead.
	SoundSet *getSoundSet(const std::string &name) const;
	/// Loads battlescape specific resources.
	void loadBattlescapeResources();
	/// Checks if an extension is a valid image file.
	bool isImageFile(std::string extension) const;
	/// Loads a specified music file.
	Music *loadMusic(MusicFormat fmt, const std::string &file, int track, float volume, CatFile *adlibcat, CatFile *aintrocat, GMCatFile *gmcat) const;
	/// Creates a transparency lookup table for a given palette.
	void createTransparencyLUT(Palette *pal);
	/// Loads a specified mod content.
	void loadMod(const std::vector<std::string> &rulesetFiles, size_t modIdx);
	/// Loads resources from vanilla.
	void loadVanillaResources();
	/// Loads resources from extra rulesets.
	void loadExtraResources();
	/// Applies mods to vanilla resources.
	void modResources();
	/// Sorts all our lists according to their weight.
	void sortLists();
public:
	static int DOOR_OPEN;
	static int SLIDING_DOOR_OPEN;
	static int SLIDING_DOOR_CLOSE;
	static int SMALL_EXPLOSION;
	static int LARGE_EXPLOSION;
	static int EXPLOSION_OFFSET;
	static int SMOKE_OFFSET;
	static int UNDERWATER_SMOKE_OFFSET;
	static int ITEM_DROP;
	static int ITEM_THROW;
	static int ITEM_RELOAD;
	static int WALK_OFFSET;
	static int FLYING_SOUND;
	static int BUTTON_PRESS;
	static int WINDOW_POPUP[3];
	static int UFO_FIRE;
	static int UFO_HIT;
	static int UFO_CRASH;
	static int UFO_EXPLODE;
	static int INTERCEPTOR_HIT;
	static int INTERCEPTOR_EXPLODE;
	static int GEOSCAPE_CURSOR;
	static int BASESCAPE_CURSOR;
	static int BATTLESCAPE_CURSOR;
	static int UFOPAEDIA_CURSOR;
	static int GRAPHS_CURSOR;
	static std::string DEBRIEF_MUSIC_GOOD;
	static std::string DEBRIEF_MUSIC_BAD;
	static int DIFFICULTY_COEFFICIENT[5];
	// reset all the statics in all classes to default values
	static void resetGlobalStatics();
	/// Creates a blank mod.
	Mod();
	/// Cleans up the mod.
	~Mod();

	/// Gets a particular font.
	Font *getFont(const std::string &name) const;
	/// Gets a particular surface.
	Surface *getSurface(const std::string &name) const;
	/// Gets a particular surface set.
	SurfaceSet *getSurfaceSet(const std::string &name) const;
	/// Gets a particular music.
	Music *getMusic(const std::string &name) const;
	/// Plays a particular music.
	void playMusic(const std::string &name, int id = 0);
	/// Gets a particular sound.
	Sound *getSound(const std::string &set, unsigned int sound) const;
	/// Gets a particular palette.
	Palette *getPalette(const std::string &name) const;
	/// Sets a new palette.
	void setPalette(SDL_Color *colors, int firstcolor = 0, int ncolors = 256);
	/// Gets list of voxel data.
	std::vector<Uint16> *getVoxelData();
	/// Returns a specific sound from either the land or underwater sound set.
	Sound *getSoundByDepth(unsigned int depth, unsigned int sound) const;
	/// Gets list of LUT data.
	const std::vector<std::vector<Uint8> > *getLUTs() const;
	/// Gets the mod offset.
	int getModOffset() const;
	/// Gets the mod offset for a certain sprite.
	int getSpriteOffset(int sprite, const std::string &set) const;
	/// Gets the mod offset for a certain sound.
	int getSoundOffset(int sound, const std::string &set) const;

	/// Loads a list of mods.
	void loadAll(const std::vector< std::pair< std::string, std::vector<std::string> > > &mods);
	/// Generates the starting saved game.
	SavedGame *newSave() const;
	/// Gets the ruleset for a country type.
	RuleCountry *getCountry(const std::string &id) const;
	/// Gets the available countries.
	const std::vector<std::string> &getCountriesList() const;
	/// Gets the ruleset for a region type.
	RuleRegion *getRegion(const std::string &id) const;
	/// Gets the available regions.
	const std::vector<std::string> &getRegionsList() const;
	/// Gets the ruleset for a facility type.
	RuleBaseFacility *getBaseFacility(const std::string &id) const;
	/// Gets the available facilities.
	const std::vector<std::string> &getBaseFacilitiesList() const;
	/// Gets the ruleset for a craft type.
	RuleCraft *getCraft(const std::string &id) const;
	/// Gets the available crafts.
	const std::vector<std::string> &getCraftsList() const;
	/// Gets the ruleset for a craft weapon type.
	RuleCraftWeapon *getCraftWeapon(const std::string &id) const;
	/// Gets the available craft weapons.
	const std::vector<std::string> &getCraftWeaponsList() const;
	/// Gets the ruleset for an item type.
	RuleItem *getItem(const std::string &id) const;
	/// Gets the available items.
	const std::vector<std::string> &getItemsList() const;
	/// Gets the ruleset for a UFO type.
	RuleUfo *getUfo(const std::string &id) const;
	/// Gets the available UFOs.
	const std::vector<std::string> &getUfosList() const;
	/// Gets terrains for battlescape games.
	RuleTerrain *getTerrain(const std::string &name) const;
	/// Gets the available terrains.
	const std::vector<std::string> &getTerrainList() const;
	/// Gets mapdatafile for battlescape games.
	MapDataSet *getMapDataSet(const std::string &name);
	/// Gets soldier unit rules.
	RuleSoldier *getSoldier(const std::string &name) const;
	/// Gets the available soldiers.
	const std::vector<std::string> &getSoldiersList() const;
	/// Gets generated unit rules.
	Unit *getUnit(const std::string &name) const;
	/// Gets alien race rules.
	AlienRace *getAlienRace(const std::string &name) const;
	/// Gets the available alien races.
	const std::vector<std::string> &getAlienRacesList() const;
	/// Gets deployment rules.
	AlienDeployment *getDeployment(const std::string &name) const;
	/// Gets the available alien deployments.
	const std::vector<std::string> &getDeploymentsList() const;
	/// Gets armor rules.
	Armor *getArmor(const std::string &name) const;
	/// Gets the available armors.
	const std::vector<std::string> &getArmorsList() const;
	/// Gets Ufopaedia article definition.
	ArticleDefinition *getUfopaediaArticle(const std::string &name) const;
	/// Gets the available articles.
	const std::vector<std::string> &getUfopaediaList() const;
	/// Gets the inventory list.
	std::map<std::string, RuleInventory*> *getInventories();
	/// Gets the ruleset for a specific inventory.
	RuleInventory *getInventory(const std::string &id) const;
<<<<<<< HEAD
	/// Gets max view distance in BattleScape.
	inline int getMaxViewDistance() const {return _maxViewDistance;}
	/// Gets threshold of darkness for LoS calculation.
	inline int getMaxDarknessToSeeUnits() const {return _maxDarknessToSeeUnits;}
	/// Get basic damage type
	const RuleDamageType *getDamageType(ItemDamageType type) const;
	/// Gets the cost of a soldier.
	int getSoldierCost() const;
=======
>>>>>>> d93f5fec
	/// Gets the cost of an engineer.
	int getEngineerCost() const;
	/// Gets the cost of a scientist.
	int getScientistCost() const;
	/// Gets the transfer time of personnel.
	int getPersonnelTime() const;
	/// Gets first turn when AI can use Blaster launcher.
	int getAIUseDelayBlaster() const  {return _aiUseDelayBlaster;}
	/// Gets first turn when AI can use firearms.
	int getAIUseDelayFirearm() const  {return _aiUseDelayFirearm;}
	/// Gets first turn when AI can use grenades.
	int getAIUseDelayGrenade() const  {return _aiUseDelayGrenade;}
	/// Gets first turn when AI can use martial arts.
	int getAIUseDelayMelee() const    {return _aiUseDelayMelee;}
	/// Gets first turn when AI can use psionic abilities.
	int getAIUseDelayPsionic() const  {return _aiUseDelayPsionic;}
	/// Gets the ruleset for a specific research project.
	RuleResearch *getResearch (const std::string &id) const;
	/// Gets the list of all research projects.
	const std::vector<std::string> &getResearchList() const;
	/// Gets the ruleset for a specific manufacture project.
	RuleManufacture *getManufacture (const std::string &id) const;
	/// Gets the list of all manufacture projects.
	const std::vector<std::string> &getManufactureList() const;
	/// Gets facilities for custom bases.
	std::vector<OpenXcom::RuleBaseFacility*> getCustomBaseFacilities() const;
	/// Gets a specific UfoTrajectory.
	const UfoTrajectory *getUfoTrajectory(const std::string &id) const;
	/// Gets the ruleset for a specific alien mission.
	const RuleAlienMission *getAlienMission(const std::string &id) const;
	/// Gets the ruleset for a random alien mission.
	const RuleAlienMission *getRandomMission(MissionObjective objective, size_t monthsPassed) const;
	/// Gets the list of all alien missions.
	const std::vector<std::string> &getAlienMissionList() const;
	/// Gets the alien item level table.
	const std::vector<std::vector<int> > &getAlienItemLevels() const;
	/// Gets the player starting base.
	const YAML::Node &getStartingBase() const;
	/// Gets the game starting time.
	const GameTime &getStartingTime() const;
	/// Gets an MCDPatch.
	MCDPatch *getMCDPatch(const std::string &name) const;
	/// Gets the list of external Sprites.
	std::vector<std::pair<std::string, ExtraSprites *> > getExtraSprites() const;
	/// Gets the list of external Sounds.
	std::vector<std::pair<std::string, ExtraSounds *> > getExtraSounds() const;
	/// Gets the list of external Strings.
	std::map<std::string, ExtraStrings *> getExtraStrings() const;
	/// Gets the list of StatStrings.
	std::vector<StatString *> getStatStrings() const;
	/// Gets the research-requirements for Psi-Lab (it's a cache for psiStrengthEval)
	std::vector<std::string> getPsiRequirements() const;
	/// Returns the sorted list of inventories.
	const std::vector<std::string> &getInvsList() const;
	/// Generates a new soldier.
	Soldier *genSoldier(SavedGame *save, std::string type = "") const;
	/// Gets the item to be used as fuel for ships.
	std::string getAlienFuelName() const;
	/// Gets the amount of alien fuel to recover
	int getAlienFuelQuantity() const;
	/// Gets the font name.
	std::string getFontName() const;
	/// Gets the minimum radar's range.
	int getMinRadarRange() const;
	/// Gets information on an interface element.
	RuleInterface *getInterface(const std::string &id) const;
	/// Gets the ruleset for the globe
	RuleGlobe *getGlobe() const;
	/// Gets the list of selective files for insertion into our cat files.
	const std::map<std::string, SoundDefinition *> *getSoundDefinitions() const;
	/// Gets the list of transparency colors,
	const std::vector<SDL_Color> *getTransparencies() const;
	const std::vector<MapScript*> *getMapScript(std::string id) const;
	/// Gets the list videos for intro/outro etc.
	const std::map<std::string, RuleVideo *> *getVideos() const;
	const std::map<std::string, RuleMusic *> *getMusic() const;
	const std::vector<std::string> *getMissionScriptList() const;
	RuleMissionScript *getMissionScript(const std::string &name) const;
	std::string getFinalResearch() const;
};

}

#endif<|MERGE_RESOLUTION|>--- conflicted
+++ resolved
@@ -133,13 +133,9 @@
 	std::vector<RuleDamageType*> _damageTypes;
 	std::map<std::string, RuleMusic *> _musicDefs;
 	RuleGlobe *_globe;
-<<<<<<< HEAD
 	int _maxViewDistance, _maxDarknessToSeeUnits;
-	int _costSoldier, _costEngineer, _costScientist, _timePersonnel, _initialFunding;
+	int _costEngineer, _costScientist, _timePersonnel, _initialFunding;
 	int _aiUseDelayBlaster, _aiUseDelayFirearm, _aiUseDelayGrenade, _aiUseDelayMelee, _aiUseDelayPsionic;
-=======
-	int _costEngineer, _costScientist, _timePersonnel, _initialFunding, _turnAIUseGrenade, _turnAIUseBlaster;
->>>>>>> d93f5fec
 	std::pair<std::string, int> _alienFuel;
 	std::string _fontName, _finalResearch;
 	YAML::Node _startingBase;
@@ -311,7 +307,6 @@
 	std::map<std::string, RuleInventory*> *getInventories();
 	/// Gets the ruleset for a specific inventory.
 	RuleInventory *getInventory(const std::string &id) const;
-<<<<<<< HEAD
 	/// Gets max view distance in BattleScape.
 	inline int getMaxViewDistance() const {return _maxViewDistance;}
 	/// Gets threshold of darkness for LoS calculation.
@@ -320,8 +315,6 @@
 	const RuleDamageType *getDamageType(ItemDamageType type) const;
 	/// Gets the cost of a soldier.
 	int getSoldierCost() const;
-=======
->>>>>>> d93f5fec
 	/// Gets the cost of an engineer.
 	int getEngineerCost() const;
 	/// Gets the cost of a scientist.
