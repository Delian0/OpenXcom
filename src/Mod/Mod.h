--- conflicted
+++ resolved
@@ -223,16 +223,10 @@
 	std::vector<std::string> _alienMissionsIndex, _terrainIndex, _customPalettesIndex, _arcScriptIndex, _missionScriptIndex;
 	std::vector<std::vector<int> > _alienItemLevels;
 	std::vector<SDL_Color> _transparencies;
-<<<<<<< HEAD
 	int _facilityListOrder, _craftListOrder, _itemCategoryListOrder, _itemListOrder, _researchListOrder,  _manufactureListOrder, _transformationListOrder, _ufopaediaListOrder, _invListOrder, _soldierListOrder;
-	size_t _modOffset;
-	const SDL_Color *_statePalette;
-=======
-	int _facilityListOrder, _craftListOrder, _itemListOrder, _researchListOrder,  _manufactureListOrder, _ufopaediaListOrder, _invListOrder;
 	std::vector<ModData> _modData;
 	ModData* _modCurrent;
-	SDL_Color *_statePalette;
->>>>>>> 19efc4ad
+	const SDL_Color *_statePalette;
 	std::vector<std::string> _psiRequirements; // it's a cache for psiStrengthEval
 	size_t _surfaceOffsetBigobs = 0;
 	size_t _surfaceOffsetFloorob = 0;
@@ -264,11 +258,7 @@
 	/// Creates a transparency lookup table for a given palette.
 	void createTransparencyLUT(Palette *pal);
 	/// Loads a specified mod content.
-<<<<<<< HEAD
-	void loadMod(const std::vector<FileMap::FileRecord> &rulesetFiles, size_t modIdx, ModScript &parsers);
-=======
-	void loadMod(const std::vector<std::string> &rulesetFiles);
->>>>>>> 19efc4ad
+	void loadMod(const std::vector<FileMap::FileRecord> &rulesetFiles, ModScript &parsers);
 	/// Loads resources from vanilla.
 	void loadVanillaResources();
 	/// Loads resources from extra rulesets.
@@ -364,6 +354,8 @@
 	void loadOffsetNode(const std::string &parent, int& offset, const YAML::Node &node, int shared, const std::string &set, size_t multipler) const;
 	/// Gets the mod offset for a certain sprite.
 	void loadSpriteOffset(const std::string &parent, int& sprite, const YAML::Node &node, const std::string &set, int multipler = 1) const;
+	/// Gets the mod offset array for a certain sprite.
+	void loadSpriteOffset(const std::string &parent, std::vector<int>& sprites, const YAML::Node &node, const std::string &set) const;
 	/// Gets the mod offset for a certain sound.
 	void loadSoundOffset(const std::string &parent, int& sound, const YAML::Node &node, const std::string &set) const;
 	/// Gets the mod offset array for a certain sound.
