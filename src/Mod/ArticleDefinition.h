--- conflicted
+++ resolved
@@ -81,8 +81,7 @@
 
 		std::string id;
 		std::string section;
-<<<<<<< HEAD
-		std::vector<std::string> requires;
+		std::vector<std::string> _requires;
 		bool customPalette;
 		bool hiddenCommendation;
 
@@ -138,9 +137,6 @@
 			}
 			return used;
 		}
-=======
-		std::vector<std::string> _requires;
->>>>>>> b9182a37
 
 	protected:
 		UfopaediaTypeId _type_id;
