/*
 * Copyright 2010-2016 OpenXcom Developers.
 *
 * This file is part of OpenXcom.
 *
 * OpenXcom is free software: you can redistribute it and/or modify
 * it under the terms of the GNU General Public License as published by
 * the Free Software Foundation, either version 3 of the License, or
 * (at your option) any later version.
 *
 * OpenXcom is distributed in the hope that it will be useful,
 * but WITHOUT ANY WARRANTY; without even the implied warranty of
 * MERCHANTABILITY or FITNESS FOR A PARTICULAR PURPOSE.  See the
 * GNU General Public License for more details.
 *
 * You should have received a copy of the GNU General Public License
 * along with OpenXcom.  If not, see <http://www.gnu.org/licenses/>.
 */
#include <algorithm>
#include "Unit.h"
#include "RuleItem.h"
#include "RuleInventory.h"
#include "RuleDamageType.h"
#include "../Savegame/BattleUnit.h"
#include "../Engine/Exception.h"
#include "../Engine/Collections.h"
#include "../Engine/SurfaceSet.h"
#include "../Engine/Surface.h"
#include "../Engine/ScriptBind.h"
#include "../Engine/RNG.h"
#include "Mod.h"
#include <algorithm>

namespace OpenXcom
{

const float VexelsToTiles = 0.0625f;
const float TilesToVexels = 16.0f;

/**
 * Creates a blank ruleset for a certain type of item.
 * @param type String defining the type.
 */
<<<<<<< HEAD
RuleItem::RuleItem(const std::string &type) :
	_type(type), _name(type), _vehicleUnit(nullptr), _size(0.0), _costBuy(0), _costSell(0), _transferTime(24), _weight(3),
	_bigSprite(-999), _floorSprite(-1), _handSprite(120), _bulletSprite(-1), _specialIconSprite(-1),
	_hitAnimation(0), _hitMissAnimation(-1),
	_meleeAnimation(0), _meleeMissAnimation(-1),
	_psiAnimation(-1), _psiMissAnimation(-1),
	_power(0), _hidePower(false), _powerRangeReduction(0), _powerRangeThreshold(0),
	_accuracyUse(0), _accuracyMind(0), _accuracyPanic(20), _accuracyThrow(100), _accuracyCloseQuarters(-1),
	_noLOSAccuracyPenalty(-1),
	_costUse(25), _costMind(-1, -1), _costPanic(-1, -1), _costThrow(25), _costPrime(50), _costUnprime(25),
	_clipSize(0), _specialChance(100), _tuLoad{ }, _tuUnload{ },
	_battleType(BT_NONE), _fuseType(BFT_NONE), _fuseTriggerEvents{ }, _hiddenOnMinimap(false), _psiAttackName(), _primeActionName("STR_PRIME_GRENADE"), _unprimeActionName(), _primeActionMessage("STR_GRENADE_IS_ACTIVATED"), _unprimeActionMessage("STR_GRENADE_IS_DEACTIVATED"),
	_twoHanded(false), _blockBothHands(false), _fixedWeapon(false), _fixedWeaponShow(false), _allowSelfHeal(false), _isConsumable(false), _isFireExtinguisher(false), _isExplodingInHands(false), _specialUseEmptyHand(false),
	_waypoints(0), _invWidth(1), _invHeight(1),
	_painKiller(0), _heal(0), _stimulant(0), _medikitType(BMT_NORMAL), _woundRecovery(0), _healthRecovery(0), _stunRecovery(0), _energyRecovery(0), _moraleRecovery(0), _painKillerRecovery(1.0f), _recoveryPoints(0), _armor(20), _turretType(-1),
	_aiUseDelay(-1), _aiMeleeHitCount(25),
	_recover(true), _recoverCorpse(true), _ignoreInBaseDefense(false), _ignoreInCraftEquip(true), _liveAlien(false),
	_liveAlienPrisonType(0), _attraction(0), _flatUse(0, 1), _flatThrow(0, 1), _flatPrime(0, 1), _flatUnprime(0, 1), _arcingShot(false), _experienceTrainingMode(ETM_DEFAULT), _listOrder(0),
	_maxRange(200), _minRange(0), _dropoff(2), _bulletSpeed(0), _explosionSpeed(0), _shotgunPellets(0), _shotgunBehaviorType(0), _shotgunSpread(100), _shotgunChoke(100),
	_spawnUnitFaction(-1),
	_LOSRequired(false), _underwaterOnly(false), _landOnly(false), _psiReqiured(false),
	_meleePower(0), _specialType(-1), _vaporColor(-1), _vaporDensity(0), _vaporProbability(15),
	_kneelBonus(-1), _oneHandedPenalty(-1),
	_monthlySalary(0), _monthlyMaintenance(0),
	_sprayWaypoints(0)
{
	_accuracyMulti.setFiring();
	_meleeMulti.setMelee();
	_throwMulti.setThrowing();
	_closeQuartersMulti.setCloseQuarters();

	for (auto& load : _tuLoad)
	{
		load = 15;
	}
	for (auto& unload : _tuUnload)
	{
		unload = 8;
	}

	_confAimed.range = 200;
	_confSnap.range = 15;
	_confAuto.range = 7;

	_confAimed.cost = RuleItemUseCost(0);
	_confSnap.cost = RuleItemUseCost(0, -1);
	_confAuto.cost = RuleItemUseCost(0, -1);
	_confMelee.cost = RuleItemUseCost(0);

	_confAimed.flat = RuleItemUseCost(-1, -1);
	_confSnap.flat = RuleItemUseCost(-1, -1);
	_confAuto.flat = RuleItemUseCost(-1, -1);
	_confMelee.flat = RuleItemUseCost(-1, -1);

	_confAimed.name = "STR_AIMED_SHOT";
	_confSnap.name = "STR_SNAP_SHOT";
	_confAuto.name = "STR_AUTO_SHOT";

	_confAuto.shots = 3;

	_customItemPreviewIndex.push_back(0);
=======
RuleItem::RuleItem(const std::string &type) : _type(type), _name(type), _size(0.0), _costBuy(0), _costSell(0), _transferTime(24), _weight(3), _bigSprite(-1), _floorSprite(-1), _handSprite(120), _bulletSprite(-1), _fireSound(-1), _hitSound(-1), _hitAnimation(-1), _power(0), _damageType(DT_NONE),
											_accuracyAuto(0), _accuracySnap(0), _accuracyAimed(0), _tuAuto(0), _tuSnap(0), _tuAimed(0), _clipSize(0), _accuracyMelee(0), _tuMelee(0), _battleType(BT_NONE), _twoHanded(false), _fixedWeapon(false), _waypoints(0), _invWidth(1), _invHeight(1),
											_painKiller(0), _heal(0), _stimulant(0), _woundRecovery(0), _healthRecovery(0), _stunRecovery(0), _energyRecovery(0), _tuUse(0), _recoveryPoints(0), _armor(20), _turretType(-1), _recover(true), _ignoreInBaseDefense(false), _liveAlien(false), _blastRadius(-1), _attraction(0),
											_flatRate(false), _arcingShot(false), _listOrder(0), _maxRange(200), _aimRange(200), _snapRange(15), _autoRange(7), _minRange(0), _dropoff(2), _bulletSpeed(0), _explosionSpeed(0), _autoShots(3), _shotgunPellets(0), _strengthApplied(false), _skillApplied(true),
											_LOSRequired(false), _underwaterOnly(false), _landOnly(false), _meleeSound(39), _meleePower(0), _meleeAnimation(0), _meleeHitSound(-1), _specialType(-1), _vaporColor(-1), _vaporDensity(0), _vaporProbability(15)
{
>>>>>>> 19efc4ad
}

/**
 *
 */
RuleItem::~RuleItem()
{
}

/**
 * Get optional value (not equal -1) or default one.
 * @param a Optional cost value.
 * @param b Default cost value.
 * @return Final cost.
 */
RuleItemUseCost RuleItem::getDefault(const RuleItemUseCost& a, const RuleItemUseCost& b) const
{
	RuleItemUseCost n;
	n.Time = a.Time >= 0 ? a.Time : b.Time;
	n.Energy = a.Energy >= 0 ? a.Energy : b.Energy;
	n.Morale = a.Morale >= 0 ? a.Morale : b.Morale;
	n.Health = a.Health >= 0 ? a.Health : b.Health;
	n.Stun = a.Stun >= 0 ? a.Stun : b.Stun;
	return n;
}

/**
 * Load ammo slot with checking correct range.
 * @param result
 * @param node
 * @param parentName
 */
void RuleItem::loadAmmoSlotChecked(int& result, const YAML::Node& node, const std::string& parentName)
{
	if (node)
	{
		auto s = node.as<int>(result);
		if (s < AmmoSlotSelfUse || s >= AmmoSlotMax)
		{
			Log(LOG_ERROR) << "ammoSlot outside of allowed range in '" << parentName << "'";
		}
		else
		{
			result = s;
		}
	}
}

/**
 * Load nullable bool value and store it in int (with null as -1).
 * @param a value to set.
 * @param node YAML node.
 */
void RuleItem::loadBool(bool& a, const YAML::Node& node) const
{
	if (node)
	{
		a = node.as<bool>();
	}
}
/**
 * Load nullable bool value and store it in int (with null as -1).
 * @param a value to set.
 * @param node YAML node.
 */
void RuleItem::loadTriBool(int& a, const YAML::Node& node) const
{
	if (node)
	{
		if (node.IsNull())
		{
			a = -1;
		}
		else
		{
			a = node.as<bool>();
		}
	}
}

/**
 * Load nullable int (with null as -1).
 * @param a value to set.
 * @param node YAML node.
 */
void RuleItem::loadInt(int& a, const YAML::Node& node) const
{
	if (node)
	{
		if (node.IsNull())
		{
			a = -1;
		}
		else
		{
			a = node.as<int>();
		}
	}
}

/**
 * Load item use cost type (flat or percent).
 * @param a Item use type.
 * @param node YAML node.
 * @param name Name of action type.
 */
void RuleItem::loadPercent(RuleItemUseCost& a, const YAML::Node& node, const std::string& name) const
{
	if (const YAML::Node& cost = node["flat" + name])
	{
		if (cost.IsScalar())
		{
			loadTriBool(a.Time, cost);
		}
		else
		{
			loadTriBool(a.Time, cost["time"]);
			loadTriBool(a.Energy, cost["energy"]);
			loadTriBool(a.Morale, cost["morale"]);
			loadTriBool(a.Health, cost["health"]);
			loadTriBool(a.Stun, cost["stun"]);
		}
	}
}

/**
 * Load item use cost.
 * @param a Item use cost.
 * @param node YAML node.
 * @param name Name of action type.
 */
void RuleItem::loadCost(RuleItemUseCost& a, const YAML::Node& node, const std::string& name) const
{
	loadInt(a.Time, node["tu" + name]);
	if (const YAML::Node& cost = node["cost" + name])
	{
		loadInt(a.Time, cost["time"]);
		loadInt(a.Energy, cost["energy"]);
		loadInt(a.Morale, cost["morale"]);
		loadInt(a.Health, cost["health"]);
		loadInt(a.Stun, cost["stun"]);
	}
}

/**
 * Load RuleItemAction from yaml.
 * @param a Item use config.
 * @param node YAML node.
 * @param name Name of action type.
 */
void RuleItem::loadConfAction(RuleItemAction& a, const YAML::Node& node, const std::string& name) const
{
	if (const YAML::Node& conf = node["conf" + name])
	{
		a.shots = conf["shots"].as<int>(a.shots);
		a.name = conf["name"].as<std::string>(a.name);
		loadAmmoSlotChecked(a.ammoSlot, conf["ammoSlot"], _name);
		a.arcing = conf["arcing"].as<bool>(a.arcing);
	}
}

/**
 * Load RuleItemFuseTrigger from yaml.
 */
void RuleItem::loadConfFuse(RuleItemFuseTrigger& a, const YAML::Node& node, const std::string& name) const
{
	if (const YAML::Node& conf = node[name])
	{
		loadBool(a.defaultBehavior, conf["defaultBehavior"]);
		loadBool(a.throwTrigger, conf["throwTrigger"]);
		loadBool(a.throwExplode, conf["throwExplode"]);
		loadBool(a.proximityTrigger, conf["proximityTrigger"]);
		loadBool(a.proximityExplode, conf["proximityExplode"]);
	}
}

/**
* Updates item categories based on replacement rules.
* @param replacementRules The list replacement rules.
*/
void RuleItem::updateCategories(std::map<std::string, std::string> *replacementRules)
{
	for (auto it = replacementRules->begin(); it != replacementRules->end(); ++it)
	{
		std::replace(_categories.begin(), _categories.end(), it->first, it->second);
	}
}

/**
 * Loads a sound vector for a given attribute/node.
 * @param node YAML node.
 * @param mod Mod for the item.
 * @param vector Sound vector to load into.
 */
void RuleItem::loadSoundVector(const YAML::Node &node, Mod *mod, std::vector<int> &vector)
{
	if (node)
	{
		vector.clear();
		if (node.IsSequence())
		{
			for (YAML::const_iterator i = node.begin(); i != node.end(); ++i)
			{
				vector.push_back(mod->getSoundOffset(i->as<int>(), "BATTLE.CAT"));
			}
		}
		else
		{
			vector.push_back(mod->getSoundOffset(node.as<int>(), "BATTLE.CAT"));
		}
	}
}

/**
 * Loads the item from a YAML file.
 * @param node YAML node.
 * @param mod Mod for the item.
 * @param listOrder The list weight for this item.
 */
void RuleItem::load(const YAML::Node &node, Mod *mod, int listOrder, const ModScript& parsers)
{
	if (const YAML::Node &parent = node["refNode"])
	{
		load(parent, mod, listOrder, parsers);
	}
	_type = node["type"].as<std::string>(_type);
	_name = node["name"].as<std::string>(_name);
	_nameAsAmmo = node["nameAsAmmo"].as<std::string>(_nameAsAmmo);

	//requires
	_requiresName = node["requires"].as< std::vector<std::string> >(_requiresName);
	_requiresBuyName = node["requiresBuy"].as< std::vector<std::string> >(_requiresBuyName);
	_requiresBuyBaseFunc = node["requiresBuyBaseFunc"].as< std::vector<std::string> >(_requiresBuyBaseFunc);

	std::sort(_requiresBuyBaseFunc.begin(), _requiresBuyBaseFunc.end());


	_recoveryDividers = node["recoveryDividers"].as< std::map<std::string, int> >(_recoveryDividers);
	_recoveryTransformationsName = node["recoveryTransformations"].as< std::map<std::string, std::vector<int> > >(_recoveryTransformationsName);
	_categories = node["categories"].as< std::vector<std::string> >(_categories);
	_size = node["size"].as<double>(_size);
	_costBuy = node["costBuy"].as<int>(_costBuy);
	_costSell = node["costSell"].as<int>(_costSell);
	_transferTime = node["transferTime"].as<int>(_transferTime);
	_weight = node["weight"].as<int>(_weight);
<<<<<<< HEAD
	if (node["bigSprite"])
	{
		_bigSprite = mod->getSpriteOffset(node["bigSprite"].as<int>(_bigSprite), "BIGOBS.PCK");
	}
	if (node["floorSprite"])
	{
		_floorSprite = mod->getSpriteOffset(node["floorSprite"].as<int>(_floorSprite), "FLOOROB.PCK");
	}
	if (node["handSprite"])
	{
		_handSprite = mod->getSpriteOffset(node["handSprite"].as<int>(_handSprite), "HANDOB.PCK");
	}
	if (node["bulletSprite"])
	{
		// Projectiles: 0-384 entries ((105*33) / (3*3)) (35 sprites per projectile(0-34), 11 projectiles (0-10))
		_bulletSprite = mod->getOffset(node["bulletSprite"].as<int>(_bulletSprite) * 35, 384);
	}
	if (node["specialIconSprite"])
	{
		_specialIconSprite = mod->getSpriteOffset(node["specialIconSprite"].as<int>(_specialIconSprite), "SPICONS.DAT");
	}
	loadSoundVector(node["reloadSound"], mod, _reloadSound);
	loadSoundVector(node["fireSound"], mod, _fireSound);
	loadSoundVector(node["hitSound"], mod, _hitSound);
	loadSoundVector(node["hitMissSound"], mod, _hitMissSound);
	loadSoundVector(node["meleeSound"], mod, _meleeSound);
	loadSoundVector(node["meleeMissSound"], mod, _meleeMissSound);
	loadSoundVector(node["psiSound"], mod, _psiSound);
	loadSoundVector(node["psiMissSound"], mod, _psiMissSound);
	if (node["hitAnimation"])
	{
		_hitAnimation = mod->getSpriteOffset(node["hitAnimation"].as<int>(_hitAnimation), "SMOKE.PCK");
	}
	if (node["hitMissAnimation"])
	{
		_hitMissAnimation = mod->getSpriteOffset(node["hitMissAnimation"].as<int>(_hitMissAnimation), "SMOKE.PCK");
	}
	if (node["meleeAnimation"])
	{
		_meleeAnimation = mod->getSpriteOffset(node["meleeAnimation"].as<int>(_meleeAnimation), "HIT.PCK");
	}
	if (node["meleeMissAnimation"])
	{
		_meleeMissAnimation = mod->getSpriteOffset(node["meleeMissAnimation"].as<int>(_meleeMissAnimation), "HIT.PCK");
	}
	if (node["psiAnimation"])
	{
		_psiAnimation = mod->getSpriteOffset(node["psiAnimation"].as<int>(_psiAnimation), "HIT.PCK");
	}
	if (node["psiMissAnimation"])
	{
		_psiMissAnimation = mod->getSpriteOffset(node["psiMissAnimation"].as<int>(_psiMissAnimation), "HIT.PCK");
	}
	loadSoundVector(node["meleeHitSound"], mod, _meleeHitSound);
	loadSoundVector(node["explosionHitSound"], mod, _explosionHitSound);

	if (node["battleType"])
	{
		_battleType = (BattleType)node["battleType"].as<int>(_battleType);
		_ignoreInCraftEquip = !isUsefulBattlescapeItem();

		if (_battleType == BT_PSIAMP)
		{
			_psiReqiured = true;
			_dropoff = 1;
			_confAimed.range = 0;
			_accuracyMulti.setPsiAttack();
		}
		else
		{
			_psiReqiured = false;
		}

		if (_battleType == BT_PROXIMITYGRENADE)
		{
			_fuseType = BFT_INSTANT;
		}
		else if (_battleType == BT_GRENADE)
		{
			_fuseType = BFT_SET;
		}
		else
		{
			_fuseType = BFT_NONE;
		}

		if (_battleType == BT_MELEE)
		{
			_confMelee.ammoSlot = 0;
		}
		else
		{
			_confMelee.ammoSlot = RuleItem::AmmoSlotSelfUse;
		}

		if (_battleType == BT_CORPSE)
		{
			//compatibility hack for corpse explosion, that didn't have defined damage type
			_damageType = *mod->getDamageType(DT_HE);
		}
		_meleeType = *mod->getDamageType(DT_MELEE);
	}

	if (const YAML::Node &type = node["damageType"])
	{
		//load predefined damage type
		_damageType = *mod->getDamageType((ItemDamageType)type.as<int>());
	}
	_damageType.FixRadius = node["blastRadius"].as<int>(_damageType.FixRadius);
	if (const YAML::Node &alter = node["damageAlter"])
	{
		_damageType.load(alter);
	}

	if (const YAML::Node &type = node["meleeType"])
	{
		//load predefined damage type
		_meleeType = *mod->getDamageType((ItemDamageType)type.as<int>());
	}
	if (const YAML::Node &alter = node["meleeAlter"])
	{
		_meleeType.load(alter);
	}

	if (const YAML::Node &skill = node["skillApplied"])
	{
		if (skill.as<bool>(false))
		{
			_meleeMulti.setMelee();
		}
		else
		{
			_meleeMulti.setFlatHundred();
			_meleeMulti.setModded(true); // vanilla default = true
		}
	}
	if (node["strengthApplied"].as<bool>(false))
	{
		_damageBonus.setStrength();
		_damageBonus.setModded(true); // vanilla default = false
	}
=======

	mod->loadSpriteOffset(_type, _bigSprite, node["bigSprite"], "BIGOBS.PCK");
	mod->loadSpriteOffset(_type, _floorSprite, node["floorSprite"], "FLOOROB.PCK");
	mod->loadSpriteOffset(_type, _handSprite, node["handSprite"], "HANDOB.PCK");
	// Projectiles: 0-384 entries ((105*33) / (3*3)) (35 sprites per projectile(0-34), 11 projectiles (0-10))
	mod->loadSpriteOffset(_type, _bulletSprite, node["bulletSprite"], "Projectiles", 35);

	mod->loadSoundOffset(_type, _fireSound, node["fireSound"], "BATTLE.CAT");
	mod->loadSoundOffset(_type, _hitSound, node["hitSound"], "BATTLE.CAT");
	mod->loadSoundOffset(_type, _meleeSound, node["meleeSound"], "BATTLE.CAT");
	mod->loadSpriteOffset(_type, _hitAnimation, node["hitAnimation"], "SMOKE.PCK");
	mod->loadSpriteOffset(_type, _meleeAnimation, node["meleeAnimation"], "HIT.PCK");
	mod->loadSoundOffset(_type, _meleeHitSound, node["meleeHitSound"], "BATTLE.CAT");
>>>>>>> 19efc4ad

	_power = node["power"].as<int>(_power);
	_hidePower = node["hidePower"].as<bool>(_hidePower);
	_psiAttackName = node["psiAttackName"].as<std::string>(_psiAttackName);
	_primeActionName = node["primeActionName"].as<std::string>(_primeActionName);
	_primeActionMessage = node["primeActionMessage"].as<std::string>(_primeActionMessage);
	_unprimeActionName = node["unprimeActionName"].as<std::string>(_unprimeActionName);
	_unprimeActionMessage = node["unprimeActionMessage"].as<std::string>(_unprimeActionMessage);
	_fuseType = (BattleFuseType)node["fuseType"].as<int>(_fuseType);
	_hiddenOnMinimap = node["hiddenOnMinimap"].as<bool>(_hiddenOnMinimap);
	_clipSize = node["clipSize"].as<int>(_clipSize);

	loadConfFuse(_fuseTriggerEvents, node, "fuseTriggerEvents");

	_confAimed.accuracy = node["accuracyAimed"].as<int>(_confAimed.accuracy);
	_confAuto.accuracy = node["accuracyAuto"].as<int>(_confAuto.accuracy);
	_confSnap.accuracy = node["accuracySnap"].as<int>(_confSnap.accuracy);
	_confMelee.accuracy = node["accuracyMelee"].as<int>(_confMelee.accuracy);
	_accuracyUse = node["accuracyUse"].as<int>(_accuracyUse);
	_accuracyMind = node["accuracyMindControl"].as<int>(_accuracyMind);
	_accuracyPanic = node["accuracyPanic"].as<int>(_accuracyPanic);
	_accuracyThrow = node["accuracyThrow"].as<int>(_accuracyThrow);
	_accuracyCloseQuarters = node["accuracyCloseQuarters"].as<int>(_accuracyCloseQuarters);
	_noLOSAccuracyPenalty = node["noLOSAccuracyPenalty"].as<int>(_noLOSAccuracyPenalty);

	loadCost(_confAimed.cost, node, "Aimed");
	loadCost(_confAuto.cost, node, "Auto");
	loadCost(_confSnap.cost, node, "Snap");
	loadCost(_confMelee.cost, node, "Melee");
	loadCost(_costUse, node, "Use");
	loadCost(_costMind, node, "MindControl");
	loadCost(_costPanic, node, "Panic");
	loadCost(_costThrow, node, "Throw");
	loadCost(_costPrime, node, "Prime");
	loadCost(_costUnprime, node, "Unprime");

	loadTriBool(_flatUse.Time, node["flatRate"]);

	loadPercent(_confAimed.flat, node, "Aimed");
	loadPercent(_confAuto.flat, node, "Auto");
	loadPercent(_confSnap.flat, node, "Snap");
	loadPercent(_confMelee.flat, node, "Melee");
	loadPercent(_flatUse, node, "Use");
	loadPercent(_flatThrow, node, "Throw");
	loadPercent(_flatPrime, node, "Prime");
	loadPercent(_flatUnprime, node, "Unprime");

	loadConfAction(_confAimed, node, "Aimed");
	loadConfAction(_confAuto, node, "Auto");
	loadConfAction(_confSnap, node, "Snap");
	loadConfAction(_confMelee, node, "Melee");

	auto loadAmmoConf = [&](int offset, const YAML::Node &n)
	{
		if (n)
		{
			_compatibleAmmo[offset] = n["compatibleAmmo"].as<std::vector<std::string>>(_compatibleAmmo[offset]);
			_tuLoad[offset] = n["tuLoad"].as<int>(_tuLoad[offset]);
			_tuUnload[offset] = n["tuUnload"].as<int>(_tuUnload[offset]);
		}
	};

	loadAmmoConf(0, node);
	if (const YAML::Node &nodeAmmo = node["ammo"])
	{
		for (int slot = 0; slot < AmmoSlotMax; ++slot)
		{
			loadAmmoConf(slot, nodeAmmo[std::to_string(slot)]);
		}
	}

	if ((_battleType == BT_MELEE || _battleType == BT_FIREARM) && _clipSize == 0)
	{
		for (RuleItemAction* conf : { &_confAimed, &_confAuto, &_confSnap, &_confMelee, })
		{
			if (conf->ammoSlot != RuleItem::AmmoSlotSelfUse && _compatibleAmmo[conf->ammoSlot].empty())
			{
				throw Exception("Weapon " + _type + " has clip size 0 and no ammo defined. Please use 'clipSize: -1' for unlimited ammo, or allocate a compatibleAmmo item.");
			}
		}
	}
	_specialChance = node["specialChance"].as<int>(_specialChance);
	_twoHanded = node["twoHanded"].as<bool>(_twoHanded);
	_blockBothHands = node["blockBothHands"].as<bool>(_blockBothHands);
	_waypoints = node["waypoints"].as<int>(_waypoints);
	_fixedWeapon = node["fixedWeapon"].as<bool>(_fixedWeapon);
	_fixedWeaponShow = node["fixedWeaponShow"].as<bool>(_fixedWeaponShow);
	_defaultInventorySlot = node["defaultInventorySlot"].as<std::string>(_defaultInventorySlot);
	_supportedInventorySections = node["supportedInventorySections"].as< std::vector<std::string> >(_supportedInventorySections);
	_allowSelfHeal = node["allowSelfHeal"].as<bool>(_allowSelfHeal);
	_isConsumable = node["isConsumable"].as<bool>(_isConsumable);
	_isFireExtinguisher = node["isFireExtinguisher"].as<bool>(_isFireExtinguisher);
	_isExplodingInHands = node["isExplodingInHands"].as<bool>(_isExplodingInHands);
	_specialUseEmptyHand = node["specialUseEmptyHand"].as<bool>(_specialUseEmptyHand);
	_invWidth = node["invWidth"].as<int>(_invWidth);
	_invHeight = node["invHeight"].as<int>(_invHeight);

	_painKiller = node["painKiller"].as<int>(_painKiller);
	_heal = node["heal"].as<int>(_heal);
	_stimulant = node["stimulant"].as<int>(_stimulant);
	_woundRecovery = node["woundRecovery"].as<int>(_woundRecovery);
	_healthRecovery = node["healthRecovery"].as<int>(_healthRecovery);
	_stunRecovery = node["stunRecovery"].as<int>(_stunRecovery);
	_energyRecovery = node["energyRecovery"].as<int>(_energyRecovery);
	_moraleRecovery = node["moraleRecovery"].as<int>(_moraleRecovery);
	_painKillerRecovery = node["painKillerRecovery"].as<float>(_painKillerRecovery);
	_medikitType = (BattleMediKitType)node["medikitType"].as<int>(_medikitType);
	_medikitBackground = node["medikitBackground"].as<std::string>(_medikitBackground);

	_recoveryPoints = node["recoveryPoints"].as<int>(_recoveryPoints);
	_armor = node["armor"].as<int>(_armor);
	_turretType = node["turretType"].as<int>(_turretType);
	if (const YAML::Node &nodeAI = node["ai"])
	{
		_aiUseDelay = nodeAI["useDelay"].as<int>(_aiUseDelay);
		_aiMeleeHitCount = nodeAI["meleeHitCount"].as<int>(_aiMeleeHitCount);
	}
	_recover = node["recover"].as<bool>(_recover);
<<<<<<< HEAD
	_recoverCorpse = node["recoverCorpse"].as<bool>(_recoverCorpse);
	_ignoreInBaseDefense = node["ignoreInBaseDefense"].as<bool>(_ignoreInBaseDefense);
	_ignoreInCraftEquip = node["ignoreInCraftEquip"].as<bool>(_ignoreInCraftEquip);
=======
	_ignoreInBaseDefense = node["ignoreInBaseDefense"].as<bool>(_ignoreInBaseDefense);
>>>>>>> 19efc4ad
	_liveAlien = node["liveAlien"].as<bool>(_liveAlien);
	_liveAlienPrisonType = node["prisonType"].as<int>(_liveAlienPrisonType);
	_attraction = node["attraction"].as<int>(_attraction);
	_arcingShot = node["arcingShot"].as<bool>(_arcingShot);
	_experienceTrainingMode = (ExperienceTrainingMode)node["experienceTrainingMode"].as<int>(_experienceTrainingMode);
	_listOrder = node["listOrder"].as<int>(_listOrder);
	_maxRange = node["maxRange"].as<int>(_maxRange);
	_confAimed.range = node["aimRange"].as<int>(_confAimed.range);
	_confAuto.range = node["autoRange"].as<int>(_confAuto.range);
	_confSnap.range = node["snapRange"].as<int>(_confSnap.range);
	_minRange = node["minRange"].as<int>(_minRange);
	_dropoff = node["dropoff"].as<int>(_dropoff);
	_bulletSpeed = node["bulletSpeed"].as<int>(_bulletSpeed);
	_explosionSpeed = node["explosionSpeed"].as<int>(_explosionSpeed);
	_confAuto.shots = node["autoShots"].as<int>(_confAuto.shots);
	_shotgunPellets = node["shotgunPellets"].as<int>(_shotgunPellets);
	_shotgunBehaviorType = node["shotgunBehavior"].as<int>(_shotgunBehaviorType);
	_shotgunSpread = node["shotgunSpread"].as<int>(_shotgunSpread);
	_shotgunChoke = node["shotgunChoke"].as<int>(_shotgunChoke);
	_zombieUnit = node["zombieUnit"].as<std::string>(_zombieUnit);
	_spawnUnit = node["spawnUnit"].as<std::string>(_spawnUnit);
	_spawnUnitFaction = node["spawnUnitFaction"].as<int>(_spawnUnitFaction);
	_LOSRequired = node["LOSRequired"].as<bool>(_LOSRequired);
	_meleePower = node["meleePower"].as<int>(_meleePower);
	_underwaterOnly = node["underwaterOnly"].as<bool>(_underwaterOnly);
	_landOnly = node["landOnly"].as<bool>(_landOnly);
	_specialType = node["specialType"].as<int>(_specialType);
	_vaporColor = node["vaporColor"].as<int>(_vaporColor);
	_vaporDensity = node["vaporDensity"].as<int>(_vaporDensity);
	_vaporProbability = node["vaporProbability"].as<int>(_vaporProbability);
	if (const YAML::Node &cipi = node["customItemPreviewIndex"])
	{
		_customItemPreviewIndex.clear();
		if (cipi.IsScalar())
		{
			_customItemPreviewIndex.push_back(mod->getSpriteOffset(cipi.as<int>(), "CustomItemPreviews"));
		}
		else
		{
			for (YAML::const_iterator i = cipi.begin(); i != cipi.end(); ++i)
			{
				_customItemPreviewIndex.push_back(mod->getSpriteOffset(i->as<int>(), "CustomItemPreviews"));
			}
		}
	}
	_kneelBonus = node["kneelBonus"].as<int>(_kneelBonus);
	_oneHandedPenalty = node["oneHandedPenalty"].as<int>(_oneHandedPenalty);
	_monthlySalary = node["monthlySalary"].as<int>(_monthlySalary);
	_monthlyMaintenance = node["monthlyMaintenance"].as<int>(_monthlyMaintenance);
	_sprayWaypoints = node["sprayWaypoints"].as<int>(_sprayWaypoints);

	_damageBonus.load(_type, node, parsers.bonusStatsScripts.get<ModScript::DamageBonusStatBonus>());
	_meleeBonus.load(_type, node, parsers.bonusStatsScripts.get<ModScript::MeleeBonusStatBonus>());
	_accuracyMulti.load(_type, node, parsers.bonusStatsScripts.get<ModScript::AccuracyMultiplierStatBonus>());
	_meleeMulti.load(_type, node, parsers.bonusStatsScripts.get<ModScript::MeleeMultiplierStatBonus>());
	_throwMulti.load(_type, node, parsers.bonusStatsScripts.get<ModScript::ThrowMultiplierStatBonus>());
	_closeQuartersMulti.load(_type, node, parsers.bonusStatsScripts.get<ModScript::CloseQuarterMultiplierStatBonus>());

	_powerRangeReduction = node["powerRangeReduction"].as<float>(_powerRangeReduction);
	_powerRangeThreshold = node["powerRangeThreshold"].as<float>(_powerRangeThreshold);

	_psiReqiured = node["psiRequired"].as<bool>(_psiReqiured);
	_scriptValues.load(node, parsers.getShared());

	_battleItemScripts.load(_type, node, parsers.battleItemScripts);

	if (!_listOrder)
	{
		_listOrder = listOrder;
	}
}

/**
 * Cross link with other Rules.
 */
void RuleItem::afterLoad(const Mod* mod)
{
	_requires = mod->getResearch(_requiresName);
	_requiresBuy = mod->getResearch(_requiresBuyName);
	// fixedWeapons can mean vehicle
	if (_fixedWeapon)
	{
		_vehicleUnit = mod->getUnit(_type);
	}

	for (auto& pair : _recoveryTransformationsName)
	{
		auto item = mod->getItem(pair.first, true);
		if (!item->isAlien())
		{
			if (!pair.second.empty())
			{
				_recoveryTransformations[item] = pair.second;
			}
			else
			{
				throw Exception("Right-hand value of recovery transformations definition cannot be empty!");
			}
		}
		else
		{
			throw Exception("Sorry modders, cannot recover live aliens from random unorganic junk '" + pair.first + "'!");
		}
	}

	//remove not needed data
	Collections::deleteAll(_requiresName);
	Collections::deleteAll(_requiresBuyName);
	Collections::deleteAll(_recoveryTransformationsName);
}

/**
 * Gets the item type. Each item has a unique type.
 * @return The item's type.
 */
const std::string &RuleItem::getType() const
{
	return _type;
}

/**
 * Gets the language string that names
 * this item. This is not necessarily unique.
 * @return  The item's name.
 */
const std::string &RuleItem::getName() const
{
	return _name;
}

/**
 * Gets name id to use when displaing in loaded weapon.
 * @return Translation StringId.
 */
const std::string &RuleItem::getNameAsAmmo() const
{
	return _nameAsAmmo;
}

/**
 * Gets the list of research required to
 * use this item.
 * @return The list of research IDs.
 */
const std::vector<const RuleResearch *> &RuleItem::getRequirements() const
{
	return _requires;
}

/**
 * Gets the list of research required to
 * buy this item from market.
 * @return The list of research IDs.
 */
const std::vector<const RuleResearch *> &RuleItem::getBuyRequirements() const
{
	return _requiresBuy;
}

/**
 * Gets the base functions required to buy item.
 * @return The sorted list of base functions ID
 */
const std::vector<std::string> &RuleItem::getRequiresBuyBaseFunc() const
{
	return _requiresBuyBaseFunc;
}

/**
 * Gets the dividers used for recovery of special items (specialType > 1).
 * @return The list of recovery divider rules
 */
const std::map<std::string, int> &RuleItem::getRecoveryDividers() const
{
	return _recoveryDividers;
}

/**
 * Gets the item(s) to be recovered instead of this item.
 * @return The list of recovery transformation rules
 */
const std::map<const RuleItem*, std::vector<int> > &RuleItem::getRecoveryTransformations() const
{
	return _recoveryTransformations;
}

/**
* Gets the list of categories
* this item belongs to.
* @return The list of category IDs.
*/
const std::vector<std::string> &RuleItem::getCategories() const
{
	return _categories;
}

/**
* Checks if the item belongs to a category.
* @param category Category name.
* @return True if item belongs to the category, False otherwise.
*/
bool RuleItem::belongsToCategory(const std::string &category) const
{
	return std::find(_categories.begin(), _categories.end(), category) != _categories.end();
}

/**
 * Gets unit rule if the item is vehicle weapon.
 */
Unit* RuleItem::getVehicleUnit() const
{
	return _vehicleUnit;
}

/**
 * Gets the amount of space this item
 * takes up in a storage facility.
 * @return The storage size.
 */
double RuleItem::getSize() const
{
	return _size;
}

/**
 * Gets the amount of money this item
 * costs to purchase (0 if not purchasable).
 * @return The buy cost.
 */
int RuleItem::getBuyCost() const
{
	return _costBuy;
}

/**
 * Gets the amount of money this item
 * is worth to sell.
 * @return The sell cost.
 */
int RuleItem::getSellCost() const
{
	return _costSell;
}

/**
 * Gets the amount of time this item
 * takes to arrive at a base.
 * @return The time in hours.
 */
int RuleItem::getTransferTime() const
{
	return _transferTime;
}

/**
 * Gets the weight of the item.
 * @return The weight in strength units.
 */
int RuleItem::getWeight() const
{
	return _weight;
}

/**
 * Gets the reference in BIGOBS.PCK for use in inventory.
 * @return The sprite reference.
 */
int RuleItem::getBigSprite() const
{
	return _bigSprite;
}

/**
 * Gets the reference in FLOOROB.PCK for use in battlescape.
 * @return The sprite reference.
 */
int RuleItem::getFloorSprite() const
{
	return _floorSprite;
}

/**
 * Gets the reference in HANDOB.PCK for use in inventory.
 * @return The sprite reference.
 */
int RuleItem::getHandSprite() const
{
	return _handSprite;
}

/**
 * Gets the reference in SPICONS.DAT for use in battlescape.
 * @return The sprite reference.
 */
int RuleItem::getSpecialIconSprite() const
{
	return _specialIconSprite;
}

/**
 * Returns whether this item is held with two hands.
 * @return True if it is two-handed.
 */
bool RuleItem::isTwoHanded() const
{
	return _twoHanded;
}

/**
 * Returns whether this item must be used with both hands.
 * @return True if requires both hands.
 */
bool RuleItem::isBlockingBothHands() const
{
	return _blockBothHands;
}

/**
 * Returns whether this item uses waypoints.
 * @return True if it uses waypoints.
 */
int RuleItem::getWaypoints() const
{
	return _waypoints;
}

/**
 * Returns whether this item is a fixed weapon.
 * You can't move/throw/drop fixed weapons - e.g. HWP turrets.
 * @return True if it is a fixed weapon.
 */
bool RuleItem::isFixed() const
{
	return _fixedWeapon;
}

/**
 * Do show fixed item on unit.
 * @return true if show even is fixed.
 */
bool RuleItem::getFixedShow() const
{
	return _fixedWeaponShow;
}

/**
 * Gets the name of the default inventory slot.
 * @return String Id.
 */
const std::string &RuleItem::getDefaultInventorySlot() const
{
	return _defaultInventorySlot;
}

/**
 * Gets the item's supported inventory sections.
 * @return The list of inventory sections.
 */
const std::vector<std::string> &RuleItem::getSupportedInventorySections() const
{
	return _supportedInventorySections;
}

/**
 * Checks if the item can be placed into a given inventory section.
 * @param inventorySection Name of the inventory section (RuleInventory->id).
 * @return True if the item can be placed into a given inventory section.
 */
bool RuleItem::canBePlacedIntoInventorySection(const std::string &inventorySection) const
{
	// backwards-compatibility
	if (_supportedInventorySections.empty())
		return true;

	// always possible to put an item on the ground
	if (inventorySection == "STR_GROUND")
		return true;

	// otherwise check allowed inventory sections
	return std::find(_supportedInventorySections.begin(), _supportedInventorySections.end(), inventorySection) != _supportedInventorySections.end();
}

/**
 * Gets the item's bullet sprite reference.
 * @return The sprite reference.
 */
int RuleItem::getBulletSprite() const
{
	return _bulletSprite;
}

/**
 * Gets a random sound id from a given sound vector.
 * @param vector The source vector.
 * @param defaultValue Default value (in case nothing is specified = vector is empty).
 * @return The sound id.
 */
int RuleItem::getRandomSound(const std::vector<int> &vector, int defaultValue) const
{
	if (!vector.empty())
	{
		return vector[RNG::generate(0, vector.size() - 1)];
	}
	return defaultValue;
}

/**
 * Gets the item's reload sound.
 * @return The reload sound id.
 */
int RuleItem::getReloadSound() const
{
	if (_reloadSound.empty())
	{
		return Mod::ITEM_RELOAD;
	}
	return getRandomSound(_reloadSound);
}

/**
 * Gets the item's fire sound.
 * @return The fire sound id.
 */
int RuleItem::getFireSound() const
{
	return getRandomSound(_fireSound);
}

/**
 * Gets the item's hit sound.
 * @return The hit sound id.
 */
int RuleItem::getHitSound() const
{
	return getRandomSound(_hitSound);
}

/**
 * Gets the item's hit animation.
 * @return The hit animation id.
 */
int RuleItem::getHitAnimation() const
{
	return _hitAnimation;
}

/**
 * Gets the item's miss sound.
 * @return The miss sound id.
 */
int RuleItem::getHitMissSound() const
{
	return getRandomSound(_hitMissSound);
}

/**
 * Gets the item's miss animation.
 * @return The miss animation id.
 */
int RuleItem::getHitMissAnimation() const
{
	return _hitMissAnimation;
}


/**
 * What sound does this weapon make when you swing this at someone?
 * @return The weapon's melee attack sound.
 */
int RuleItem::getMeleeSound() const
{
	return getRandomSound(_meleeSound, 39);
}

/**
 * What is the starting frame offset in hit.pck to use for the animation?
 * @return the starting frame offset in hit.pck to use for the animation.
 */
int RuleItem::getMeleeAnimation() const
{
	return _meleeAnimation;
}

/**
 * What sound does this weapon make when you miss a swing?
 * @return The weapon's melee attack miss sound.
 */
int RuleItem::getMeleeMissSound() const
{
	return getRandomSound(_meleeMissSound);
}

/**
 * What is the starting frame offset in hit.pck to use for the animation?
 * @return the starting frame offset in hit.pck to use for the animation.
 */
int RuleItem::getMeleeMissAnimation() const
{
	return _meleeMissAnimation;
}

/**
 * What sound does this weapon make when you punch someone in the face with it?
 * @return The weapon's melee hit sound.
 */
int RuleItem::getMeleeHitSound() const
{
	return getRandomSound(_meleeHitSound);
}

/**
 * What sound does explosion sound?
 * @return The weapon's explosion sound.
 */
int RuleItem::getExplosionHitSound() const
{
	return getRandomSound(_explosionHitSound);
}

/**
 * Gets the item's psi hit sound.
 * @return The hit sound id.
 */
int RuleItem::getPsiSound() const
{
	return getRandomSound(_psiSound);
}

/**
 * What is the starting frame offset in hit.pck to use for the animation?
 * @return the starting frame offset in hit.pck to use for the animation.
 */
int RuleItem::getPsiAnimation() const
{
	return _psiAnimation;
}

/**
 * Gets the item's psi miss sound.
 * @return The miss sound id.
 */
int RuleItem::getPsiMissSound() const
{
	return getRandomSound(_psiMissSound);
}

/**
 * What is the starting frame offset in hit.pck to use for the animation?
 * @return the starting frame offset in hit.pck to use for the animation.
 */
int RuleItem::getPsiMissAnimation() const
{
	return _psiMissAnimation;
}

/**
 * Gets the item's power.
 * @return The power.
 */
int RuleItem::getPower() const
{
	return _power;
}

/**
 * Gets amount of power dropped for range in voxels.
 * @return Power reduction.
 */
float RuleItem::getPowerRangeReduction(float range) const
{
	range -= _powerRangeThreshold * TilesToVexels;
	return (_powerRangeReduction * VexelsToTiles) * (range > 0 ? range : 0);
}

/**
 * Get amount of psi accuracy dropped for range in voxels.
 * @param range
 * @return Psi accuracy reduction.
 */
float RuleItem::getPsiAccuracyRangeReduction(float range) const
{
	range -= _confAimed.range * TilesToVexels;
	return (_dropoff * VexelsToTiles) * (range > 0 ? range : 0);
}

/**
 * Get configuration of aimed shot action.
 */
const RuleItemAction *RuleItem::getConfigAimed() const
{
	return &_confAimed;
}

/**
 * Get configuration of autoshot action.
 */
const RuleItemAction *RuleItem::getConfigAuto() const
{
	return &_confAuto;
}

/**
 * Get configuration of snapshot action.
 */
const RuleItemAction *RuleItem::getConfigSnap() const
{
	return &_confSnap;
}

/**
 * Get configuration of melee action.
 */
const RuleItemAction *RuleItem::getConfigMelee() const
{
	return &_confMelee;
}


/**
 * Gets the item's accuracy for snapshots.
 * @return The snapshot accuracy.
 */
int RuleItem::getAccuracySnap() const
{
	return _confSnap.accuracy;
}

/**
 * Gets the item's accuracy for autoshots.
 * @return The autoshot accuracy.
 */
int RuleItem::getAccuracyAuto() const
{
	return _confAuto.accuracy;
}

/**
 * Gets the item's accuracy for aimed shots.
 * @return The aimed accuracy.
 */
int RuleItem::getAccuracyAimed() const
{
	return _confAimed.accuracy;
}

/**
 * Gets the item's accuracy for melee attacks.
 * @return The melee accuracy.
 */
int RuleItem::getAccuracyMelee() const
{
	return _confMelee.accuracy;
}

/**
 * Gets the item's accuracy for use psi-amp.
 * @return The psi-amp accuracy.
 */
int RuleItem::getAccuracyUse() const
{
	return _accuracyUse;
}

/**
 * Gets the item's accuracy for mind control use.
 * @return The mind control accuracy.
 */
int RuleItem::getAccuracyMind() const
{
	return _accuracyMind;
}

/**
 * Gets the item's accuracy for panic use.
 * @return The panic accuracy.
 */
int RuleItem::getAccuracyPanic() const
{
	return _accuracyPanic;
}

/**
 * Gets the item's accuracy for throw.
 * @return The throw accuracy.
 */
int RuleItem::getAccuracyThrow() const
{
	return _accuracyThrow;
}

/**
 * Gets the item's accuracy for close quarters combat.
 * @return The close quarters accuracy.
 */
int RuleItem::getAccuracyCloseQuarters(Mod *mod) const
{
	return _accuracyCloseQuarters != -1 ? _accuracyCloseQuarters : mod->getCloseQuartersAccuracyGlobal();
}

/**
 * Gets the item's accuracy penalty for out-of-LOS targets
 * @return The no-LOS accuracy penalty.
 */
int RuleItem::getNoLOSAccuracyPenalty(Mod *mod) const
{
	return _noLOSAccuracyPenalty != -1 ? _noLOSAccuracyPenalty : mod->getNoLOSAccuracyPenaltyGlobal();
}

/**
 * Gets the item's time unit percentage for aimed shots.
 * @return The aimed shot TU percentage.
 */
RuleItemUseCost RuleItem::getCostAimed() const
{
	return _confAimed.cost;
}

/**
 * Gets the item's time unit percentage for autoshots.
 * @return The autoshot TU percentage.
 */
RuleItemUseCost RuleItem::getCostAuto() const
{
	return getDefault(_confAuto.cost, _confAimed.cost);
}

/**
 * Gets the item's time unit percentage for snapshots.
 * @return The snapshot TU percentage.
 */
RuleItemUseCost RuleItem::getCostSnap() const
{
	return getDefault(_confSnap.cost, _confAimed.cost);
}

/**
 * Gets the item's time unit percentage for melee attacks.
 * @return The melee TU percentage.
 */
RuleItemUseCost RuleItem::getCostMelee() const
{
	return _confMelee.cost;
}

/**
 * Gets the number of Time Units needed to use this item.
 * @return The number of Time Units needed to use this item.
 */
RuleItemUseCost RuleItem::getCostUse() const
{
	if (_battleType != BT_PSIAMP || !_psiAttackName.empty())
	{
		return _costUse;
	}
	else
	{
		return RuleItemUseCost();
	}
}

/**
 * Gets the number of Time Units needed to use mind control action.
 * @return The number of Time Units needed to mind control.
 */
RuleItemUseCost RuleItem::getCostMind() const
{
	return getDefault(_costMind, _costUse);
}

/**
 * Gets the number of Time Units needed to use panic action.
 * @return The number of Time Units needed to panic.
 */
RuleItemUseCost RuleItem::getCostPanic() const
{
	return getDefault(_costPanic, _costUse);
}

/**
 * Gets the item's time unit percentage for throwing.
 * @return The throw TU percentage.
 */
RuleItemUseCost RuleItem::getCostThrow() const
{
	return _costThrow;
}

/**
 * Gets the item's time unit percentage for prime grenade.
 * @return The prime TU percentage.
 */
RuleItemUseCost RuleItem::getCostPrime() const
{
	if (!_primeActionName.empty())
	{
		return _costPrime;
	}
	else
	{
		return { };
	}
}

/**
 * Gets the item's time unit percentage for unprime grenade.
 * @return The prime TU percentage.
 */
RuleItemUseCost RuleItem::getCostUnprime() const
{
		return _costUnprime;
}

/**
 * Gets the item's time unit for loading weapon ammo.
 * @param slot Slot position.
 * @return The throw TU.
 */
int RuleItem::getTULoad(int slot) const
{
	return _tuLoad[slot];
}

/**
 * Gets the item's time unit for unloading weapon ammo.
 * @param slot Slot position.
 * @return The throw TU.
 */
int RuleItem::getTUUnload(int slot) const
{
	return _tuUnload[slot];
}

/**
 * Gets a list of compatible ammo.
 * @return Pointer to a list of compatible ammo.
 */
const std::vector<std::string> *RuleItem::getPrimaryCompatibleAmmo() const
{
	return &_compatibleAmmo[0];
}

/**
 * Gets slot position for ammo type.
 * @param type Type of ammo item.
 * @return Slot position.
 */
int RuleItem::getSlotForAmmo(const std::string& type) const
{
	for (int i = 0; i < AmmoSlotMax; ++i)
	{
		for (const auto& t : _compatibleAmmo[i])
		{
			if (t == type)
			{
				return i;
			}
		}
	}
	return -1;
}

/**
 *  Get slot position for ammo type.
 */
const std::vector<std::string> *RuleItem::getCompatibleAmmoForSlot(int slot) const
{
	return &_compatibleAmmo[slot];
}

/**
 * Gets the item's damage type.
 * @return The damage type.
 */
const RuleDamageType *RuleItem::getDamageType() const
{
	return &_damageType;
}

/**
 * Gets the item's melee damage type for range weapons.
 * @return The damage type.
 */
const RuleDamageType *RuleItem::getMeleeType() const
{
	return &_meleeType;
}

/**
 * Gets the item's battlye type.
 * @return The battle type.
 */
BattleType RuleItem::getBattleType() const
{
	return _battleType;
}

/**
 * Gets the item's fuse timer type.
 * @return Fuse Timer Type.
 */
BattleFuseType RuleItem::getFuseTimerType() const
{
	return _fuseType;
}

/**
 * Gets the item's default fuse timer.
 * @return Time in turns.
 */
int RuleItem::getFuseTimerDefault() const
{
	if (_fuseType >= BFT_FIX_MIN && _fuseType < BFT_FIX_MAX)
	{
		return (int)_fuseType;
	}
	else if (_fuseType == BFT_SET || _fuseType == BFT_INSTANT)
	{
		return 0;
	}
	else
	{
		return -1; //can't prime
	}
}

/**
 * Is this item (e.g. a mine) hidden on the minimap?
 * @return True if the item should be hidden.
 */
bool RuleItem::isHiddenOnMinimap() const
{
	return _hiddenOnMinimap;
}

/**
 * Get fuse trigger event.
 */
const RuleItemFuseTrigger *RuleItem::getFuseTriggerEvent() const
{
	return &_fuseTriggerEvents;
}

/**
 * Gets the item's width in a soldier's inventory.
 * @return The width.
 */
int RuleItem::getInventoryWidth() const
{
	return _invWidth;
}

/**
 * Gets the item's height in a soldier's inventory.
 * @return The height.
 */
int RuleItem::getInventoryHeight() const
{
	return _invHeight;
}

/**
 * Gets the item's ammo clip size.
 * @return The ammo clip size.
 */
int RuleItem::getClipSize() const
{
	return _clipSize;
}

/**
 * Gets the chance of special effect like zombify or corpse explosion or mine triggering.
 * @return Percent value.
 */
int RuleItem::getSpecialChance() const
{
	return _specialChance;
}
/**
 * Draws and centers the hand sprite on a surface
 * according to its dimensions.
 * @param texture Pointer to the surface set to get the sprite from.
 * @param surface Pointer to the surface to draw to.
 */
void RuleItem::drawHandSprite(SurfaceSet *texture, Surface *surface, BattleItem *item, int animFrame) const
{
	Surface *frame = nullptr;
	if (item)
	{
		frame = item->getBigSprite(texture, animFrame);
		if (frame)
		{
			ScriptWorkerBlit scr;
			BattleItem::ScriptFill(&scr, item, BODYPART_ITEM_INVENTORY, animFrame, 0);
			scr.executeBlit(frame, surface, this->getHandSpriteOffX(), this->getHandSpriteOffY(), 0);
		}
	}
	else
	{
		frame = texture->getFrame(this->getBigSprite());
		frame->blitNShade(surface, this->getHandSpriteOffX(), this->getHandSpriteOffY());
	}
}

/**
 * item's hand spite x offset
 * @return x offset
 */
int RuleItem::getHandSpriteOffX() const
{
	return (RuleInventory::HAND_W - getInventoryWidth()) * RuleInventory::SLOT_W/2;
}

/**
 * item's hand spite y offset
 * @return y offset
 */
int RuleItem::getHandSpriteOffY() const
{
	return (RuleInventory::HAND_H - getInventoryHeight()) * RuleInventory::SLOT_H/2;
}

/**
 * Gets the heal quantity of the item.
 * @return The new heal quantity.
 */
int RuleItem::getHealQuantity() const
{
	return _heal;
}

/**
 * Gets the pain killer quantity of the item.
 * @return The new pain killer quantity.
 */
int RuleItem::getPainKillerQuantity() const
{
	return _painKiller;
}

/**
 * Gets the stimulant quantity of the item.
 * @return The new stimulant quantity.
 */
int RuleItem::getStimulantQuantity() const
{
	return _stimulant;
}

/**
 * Gets the amount of fatal wound healed per usage.
 * @return The amount of fatal wound healed.
 */
int RuleItem::getWoundRecovery() const
{
	return _woundRecovery;
}

/**
 * Gets the amount of health added to a wounded soldier's health.
 * @return The amount of health to add.
 */
int RuleItem::getHealthRecovery() const
{
	return _healthRecovery;
}

/**
 * Gets the amount of energy added to a soldier's energy.
 * @return The amount of energy to add.
 */
int RuleItem::getEnergyRecovery() const
{
	return _energyRecovery;
}

/**
 * Gets the amount of stun removed from a soldier's stun level.
 * @return The amount of stun removed.
 */
int RuleItem::getStunRecovery() const
{
	return _stunRecovery;
}

/**
 * Gets the amount of morale added to a solders's morale.
 * @return The amount of morale to add.
 */
int RuleItem::getMoraleRecovery() const
{
	return _moraleRecovery;
}

/**
 * Gets the medikit morale recovered based on missing health.
 * @return The ratio of how much restore.
 */
float RuleItem::getPainKillerRecovery() const
{
	return _painKillerRecovery;
}

/**
 * Gets the medikit morale recovered based on missing health.
 * @return True if you can use medkit on self.
 */
bool RuleItem::getAllowSelfHeal() const
{
	return _allowSelfHeal;
}

/**
 * Is this (medikit-type & items with prime) item consumable?
 * @return True if the item is consumable.
 */
bool RuleItem::isConsumable() const
{
	return _isConsumable;
}

/**
 * Does this item extinguish fire?
 * @return True if the item extinguishes fire.
 */
bool RuleItem::isFireExtinguisher() const
{
	return _isFireExtinguisher;
}

/**
 * Is this item explode in hands?
 * @return True if the item can explode in hand.
 */
bool RuleItem::isExplodingInHands() const
{
	return _isExplodingInHands;
}

/**
 * If this item is used as a specialWeapon, can it be accessed by an empty hand?
 * @return True if accessed by empty hand.
 */
bool RuleItem::isSpecialUsingEmptyHand() const
{
	return _specialUseEmptyHand;
}

/**
 * Gets the medikit type of how it operate.
 * @return Type of medikit.
 */
BattleMediKitType RuleItem::getMediKitType() const
{
	return _medikitType;
}

/**
 * Gets the medikit custom background.
 * @return Sprite ID.
 */
const std::string &RuleItem::getMediKitCustomBackground() const
{
	return _medikitBackground;
}

/**
 * Returns the item's max explosion radius. Small explosions don't have a restriction.
 * Larger explosions are restricted using a formula, with a maximum of radius 10 no matter how large the explosion is.
 * @param stats unit stats
 * @return The radius.
 */
int RuleItem::getExplosionRadius(const BattleUnit *unit) const
{
	int radius = 0;

	if (_damageType.FixRadius == -1)
	{
		radius = getPowerBonus(unit) * _damageType.RadiusEffectiveness;
		if (_damageType.FireBlastCalc)
		{
			radius += 1;
		}
		// cap the formula to 11
		if (radius > 11)
		{
			radius = 11;
		}
		if (radius <= 0)
		{
			radius = 1;
		}
	}
	else
	{
		// unless a blast radius is actually defined.
		radius = _damageType.FixRadius;
	}

	return radius;
}

/**
 * Returns the item's recovery points.
 * This is used during the battlescape debriefing score calculation.
 * @return The recovery points.
 */
int RuleItem::getRecoveryPoints() const
{
	return _recoveryPoints;
}

/**
 * Returns the item's armor.
 * The item is destroyed when an explosion power bigger than its armor hits it.
 * @return The armor.
 */
int RuleItem::getArmor() const
{
	return _armor;
}

/**
 * Check if item is normal inventory item.
 */
bool RuleItem::isInventoryItem() const
{
	return getBigSprite() > -1 && isFixed() == false;
}

/**
 * Checks if item have some use in battlescape.
 */
bool RuleItem::isUsefulBattlescapeItem() const
{
	return (_battleType != BT_CORPSE && _battleType != BT_NONE);
}

/**
 * Returns if the item should be recoverable
 * from the battlescape.
 * @return True if it is recoverable.
 */
bool RuleItem::isRecoverable() const
{
	return _recover;
}


/**
<<<<<<< HEAD
 * Returns if the corpse item should be recoverable from the battlescape.
 * @return True if it is recoverable.
 */
bool RuleItem::isCorpseRecoverable() const
{
	// Explanation:
	// Since the "recover" flag applies to both live body (prisoner capture) and dead body (corpse recovery) in OXC,
	// OXCE+ adds this new flag to allow recovery of a live body, but disable recovery of the corpse
	// (used in mods mostly to ignore dead bodies of killed humans)
	return _recoverCorpse;
}


/**
=======
>>>>>>> 19efc4ad
* Checks if the item can be equipped in base defense mission.
* @return True if it can be equipped.
*/
bool RuleItem::canBeEquippedBeforeBaseDefense() const
{
	return !_ignoreInBaseDefense;
}

<<<<<<< HEAD
/**
 * Check if the item can be equipped to craft invnetory.
 * @return True if it can be equipped.
 */
bool RuleItem::canBeEquippedToCraftInventory() const
{
	return !_ignoreInCraftEquip;
}
=======
>>>>>>> 19efc4ad

/**
 * Returns the item's Turret Type.
 * @return The turret index (-1 for no turret).
 */
int RuleItem::getTurretType() const
{
	return _turretType;
}

/**
 * Returns first turn when AI can use item.
 * @param Pointer to the mod. 0 by default.
 * @return First turn when AI can use item.
 *	if mod == 0 returns only local defined aiUseDelay
 *	else takes into account global define of aiUseDelay for this item
 */
int RuleItem::getAIUseDelay(const Mod *mod) const
{
	if (mod == 0 || _aiUseDelay >= 0)
		return _aiUseDelay;

	switch (getBattleType())
	{
	case BT_FIREARM:
		if (getWaypoints())
		{
			return mod->getAIUseDelayBlaster();
		}
		else
		{
			return mod->getAIUseDelayFirearm();
		}

	case BT_MELEE:
		return mod->getAIUseDelayMelee();

	case BT_GRENADE:
	case BT_PROXIMITYGRENADE:
		return mod->getAIUseDelayGrenade();

	case BT_PSIAMP:
		return mod->getAIUseDelayPsionic();

	default:
		return _aiUseDelay;
	}
}

/**
 * Resturns number of melee hits AI should do when attacking enemy.
 * @return Number of hits.
 */
int RuleItem::getAIMeleeHitCount() const
{
	return _aiMeleeHitCount;
}

/**
 * Returns if this is a live alien.
 * @return True if this is a live alien.
 */
bool RuleItem::isAlien() const
{
	return _liveAlien;
}

/**
* Returns to which type of prison does the live alien belong.
* @return Prison type.
*/
int RuleItem::getPrisonType() const
{
	return _liveAlienPrisonType;
}

/**
 * Returns whether this item charges a flat rate for costAimed.
 * @return True if this item charges a flat rate for costAimed.
 */
RuleItemUseCost RuleItem::getFlatAimed() const
{
	return getDefault(_confAimed.flat, _flatUse);
}

/**
 * Returns whether this item charges a flat rate for costAuto.
 * @return True if this item charges a flat rate for costAuto.
 */
RuleItemUseCost RuleItem::getFlatAuto() const
{
	return getDefault(_confAuto.flat, getDefault(_confAimed.flat, _flatUse));
}

/**
 * Returns whether this item charges a flat rate for costSnap.
 * @return True if this item charges a flat rate for costSnap.
 */
RuleItemUseCost RuleItem::getFlatSnap() const
{
	return getDefault(_confSnap.flat, getDefault(_confAimed.flat, _flatUse));
}

/**
 * Returns whether this item charges a flat rate for costMelee.
 * @return True if this item charges a flat rate for costMelee.
 */
RuleItemUseCost RuleItem::getFlatMelee() const
{
	return getDefault(_confMelee.flat, _flatUse);
}

/**
 * Returns whether this item charges a flat rate of use and attack cost.
 * @return True if this item charges a flat rate of use and attack cost.
 */
RuleItemUseCost RuleItem::getFlatUse() const
{
	return _flatUse;
}

/**
 * Returns whether this item charges a flat rate for costThrow.
 * @return True if this item charges a flat rate for costThrow.
 */
RuleItemUseCost RuleItem::getFlatThrow() const
{
	return _flatThrow;
}

/**
 * Returns whether this item charges a flat rate for costPrime.
 * @return True if this item charges a flat rate for costPrime.
 */
RuleItemUseCost RuleItem::getFlatPrime() const
{
	return _flatPrime;
}

/**
 * Returns whether this item charges a flat rate for costUnprime.
 * @return True if this item charges a flat rate for costUnprime.
 */
RuleItemUseCost RuleItem::getFlatUnprime() const
{
	return _flatUnprime;
}

/**
 * Returns if this weapon should arc its shots.
 * @return True if this weapon should arc its shots.
 */
bool RuleItem::getArcingShot() const
{
	return _arcingShot;
}

/**
 * Returns the experience training mode configured for this weapon.
 * @return The mode ID.
 */
ExperienceTrainingMode RuleItem::getExperienceTrainingMode() const
{
	return _experienceTrainingMode;
}

/**
 * Gets the attraction value for this item (for AI).
 * @return The attraction value.
 */
int RuleItem::getAttraction() const
{
	return _attraction;
}

/**
 * Gets the list weight for this research item
 * @return The list weight.
 */
int RuleItem::getListOrder() const
{
	return _listOrder;
}

/**
 * Gets the maximum range of this weapon
 * @return The maximum range.
 */
int RuleItem::getMaxRange() const
{
	return _maxRange;
}

/**
 * Gets the maximum effective range of this weapon when using Aimed Shot.
 * @return The maximum range.
 */
int RuleItem::getAimRange() const
{
	return _confAimed.range;
}

/**
 * Gets the maximim effective range of this weapon for Snap Shot.
 * @return The maximum range.
 */
int RuleItem::getSnapRange() const
{
	return _confSnap.range;
}

/**
 * Gets the maximim effective range of this weapon for Auto Shot.
 * @return The maximum range.
 */
int RuleItem::getAutoRange() const
{
	return _confAuto.range;
}

/**
 * Gets the minimum effective range of this weapon.
 * @return The minimum effective range.
 */
int RuleItem::getMinRange() const
{
	return _minRange;
}

/**
 * Gets the accuracy dropoff value of this weapon.
 * @return The per-tile dropoff.
 */
int RuleItem::getDropoff() const
{
	return _dropoff;
}

/**
 * Gets the speed at which this bullet travels.
 * @return The speed.
 */
int RuleItem::getBulletSpeed() const
{
	return _bulletSpeed;
}

/**
 * Gets the speed at which this bullet explodes.
 * @return The speed.
 */
int RuleItem::getExplosionSpeed() const
{
	return _explosionSpeed;
}

/**
 * is this item a rifle?
 * @return whether or not it is a rifle.
 */
bool RuleItem::isRifle() const
{
	return (_battleType == BT_FIREARM || _battleType == BT_MELEE) && _twoHanded;
}

/**
 * is this item a pistol?
 * @return whether or not it is a pistol.
 */
bool RuleItem::isPistol() const
{
	return (_battleType == BT_FIREARM || _battleType == BT_MELEE) && !_twoHanded;
}

/**
 * Gets the number of projectiles this ammo shoots at once.
 * @return The number of projectiles.
 */
int RuleItem::getShotgunPellets() const
{
	return _shotgunPellets;
}

/**
* Gets the shotgun behavior type. This is an attribute of shotgun ammo.
* @return 0 = cone-like spread (vanilla), 1 = grouping.
*/
int RuleItem::getShotgunBehaviorType() const
{
	return _shotgunBehaviorType;
}

/**
* Gets the spread of shotgun projectiles. This is an attribute of shotgun ammo.
* Can be used in both shotgun behavior types.
* @return The shotgun spread.
*/
int RuleItem::getShotgunSpread() const
{
	return _shotgunSpread;
}

/**
* Gets the shotgun choke value for modifying pellet spread. This is an attribute of the weapon (not ammo).
* @return The shotgun choke value.
*/
int RuleItem::getShotgunChoke() const
{
	return _shotgunChoke;
}

/**
 * Gets the unit that the victim is morphed into when attacked.
 * @return The weapon's zombie unit.
 */
const std::string &RuleItem::getZombieUnit() const
{
	return _zombieUnit;
}

/**
 * Gets the unit that is spawned when this item hits something.
 * @return The weapon's spawn unit.
 */
const std::string &RuleItem::getSpawnUnit() const
{
	return _spawnUnit;
}

/**
 * Gets which faction the spawned unit should be.
 * @return The spawned unit's faction.
 */
int RuleItem::getSpawnUnitFaction() const
{
	return _spawnUnitFaction;
}

/**
 * How much damage does this weapon do when you punch someone in the face with it?
 * @return The weapon's melee power.
 */
int RuleItem::getMeleePower() const
{
	return _meleePower;
}

/**
 * Is line of sight required for this psionic weapon to function?
 * @return If line of sight is required.
 */
bool RuleItem::isLOSRequired() const
{
	return _LOSRequired;
}

/**
 * Can this item only be used underwater?
 * @return if this is an underwater weapon or not.
 */
bool RuleItem::isWaterOnly() const
{
	return _underwaterOnly;
}

/**
* Can this item only be used on land?
* @return if this is a land weapon or not.
*/
bool RuleItem::isLandOnly() const
{
	return _landOnly;
}

/**
 * Is psi skill is required to use this weapon.
 * @return If psi skill is required.
 */
bool RuleItem::isPsiRequired() const
{
	return _psiReqiured;
}

/**
 * Compute power bonus based on unit stats.
 * @param stats unit stats
 * @return bonus power.
 */
int RuleItem::getPowerBonus(const BattleUnit *unit) const
{
	return _power + _damageBonus.getBonus(unit);
}

/**
 * Compute power bonus based on unit stats.
 * @param stats unit stats
 * @return bonus power.
 */
int RuleItem::getMeleeBonus(const BattleUnit *unit) const
{
	return _meleePower + _meleeBonus.getBonus(unit);
}

/**
 * Compute multiplier of melee hit chance based on unit stats.
 * @param stats unit stats
 * @return multiplier.
 */
int RuleItem::getMeleeMultiplier(const BattleUnit *unit) const
{
	return _meleeMulti.getBonus(unit);
}

/**
 * Compute multiplier of accuracy based on unit stats.
 * @param stats unit stats
 * @return multiplier.
 */
int RuleItem::getAccuracyMultiplier(const BattleUnit *unit) const
{
	return _accuracyMulti.getBonus(unit);
}

/**
 * Compute multiplier of throw accuracy based on unit stats.
 * @param stats unit stats
 * @return multiplier.
 */
int RuleItem::getThrowMultiplier(const BattleUnit *unit) const
{
	return _throwMulti.getBonus(unit);
}

/**
 * Compute multiplier of close quarters accuracy based on unit stats.
 * @param stats unit stats
 * @return multiplier.
 */
int RuleItem::getCloseQuartersMultiplier(const BattleUnit *unit) const
{
	return _closeQuartersMulti.getBonus(unit);
}

/**
 * Gets the associated special type of this item.
 * note that type 14 is the alien brain, and types
 * 0 and 1 are "regular tile" and "starting point"
 * so try not to use those ones.
 * @return special type.
 */
int RuleItem::getSpecialType() const
{
	return _specialType;
}

/**
 * Gets the color offset to use for the vapor trail.
 * @return the color offset.
 */
int RuleItem::getVaporColor() const
{
	return _vaporColor;
}

/**
 * Gets the vapor cloud density for the vapor trail.
 * @return the vapor density.
 */
int RuleItem::getVaporDensity() const
{
	return _vaporDensity;
}

/**
 * Gets the vapor cloud probability for the vapor trail.
 * @return the vapor probability.
 */
int RuleItem::getVaporProbability() const
{
	return _vaporProbability;
}

/**
 * Gets the index of the sprite in the CustomItemPreview sprite set.
 * @return Sprite index.
 */
const std::vector<int> &RuleItem::getCustomItemPreviewIndex() const
{
	return _customItemPreviewIndex;
}

/**
* Gets the kneel bonus (15% bonus is encoded as 100+15 = 115).
* @return Kneel bonus.
*/
int RuleItem::getKneelBonus(Mod *mod) const
{
	return _kneelBonus != -1 ? _kneelBonus : mod->getKneelBonusGlobal();
}

/**
* Gets the one-handed penalty (20% penalty is encoded as 100-20 = 80).
* @return One-handed penalty.
*/
int RuleItem::getOneHandedPenalty(Mod *mod) const
{
	return _oneHandedPenalty != -1 ? _oneHandedPenalty : mod->getOneHandedPenaltyGlobal();
}

/**
* Gets the monthly salary.
* @return Monthly salary.
*/
int RuleItem::getMonthlySalary() const
{
	return _monthlySalary;
}

/**
* Gets the monthly maintenance.
* @return Monthly maintenance.
*/
int RuleItem::getMonthlyMaintenance() const
{
	return _monthlyMaintenance;
}

/**
 * Gets how many waypoints are used for a "spray" attack
 * @return Number of waypoints.
 */
int RuleItem::getSprayWaypoints() const
{
	return _sprayWaypoints;
}

////////////////////////////////////////////////////////////
//					Script binding
////////////////////////////////////////////////////////////

namespace
{

void getBattleTypeScript(RuleItem *ri, int &ret)
{
	if (ri)
	{
		ret = (int)ri->getBattleType();
		return;
	}
	ret = (int)BT_NONE;
}

std::string debugDisplayScript(const RuleItem* ri)
{
	if (ri)
	{
		std::string s;
		s += RuleItem::ScriptName;
		s += "(name: \"";
		s += ri->getName();
		s += "\")";
		return s;
	}
	else
	{
		return "null";
	}
}

}


/**
 * Register RuleItem in script parser.
 * @param parser Script parser.
 */
void RuleItem::ScriptRegister(ScriptParserBase* parser)
{
	parser->registerPointerType<Mod>();

	Bind<RuleItem> ri = { parser };

	ri.addCustomConst("BT_NONE", BT_NONE);
	ri.addCustomConst("BT_FIREARM", BT_FIREARM);
	ri.addCustomConst("BT_AMMO", BT_AMMO);
	ri.addCustomConst("BT_MELEE", BT_MELEE);
	ri.addCustomConst("BT_GRENADE", BT_GRENADE);
	ri.addCustomConst("BT_PROXIMITYGRENADE", BT_PROXIMITYGRENADE);
	ri.addCustomConst("BT_MEDIKIT", BT_MEDIKIT);
	ri.addCustomConst("BT_SCANNER", BT_SCANNER);
	ri.addCustomConst("BT_MINDPROBE", BT_MINDPROBE);
	ri.addCustomConst("BT_PSIAMP", BT_PSIAMP);
	ri.addCustomConst("BT_FLARE", BT_FLARE);
	ri.addCustomConst("BT_CORPSE", BT_CORPSE);

	ri.add<&RuleItem::getAccuracyAimed>("getAccuracyAimed");
	ri.add<&RuleItem::getAccuracyAuto>("getAccuracyAuto");
	ri.add<&RuleItem::getAccuracyMelee>("getAccuracyMelee");
	ri.add<&RuleItem::getAccuracyMind>("getAccuracyMind");
	ri.add<&RuleItem::getAccuracyPanic>("getAccuracyPanic");
	ri.add<&RuleItem::getAccuracySnap>("getAccuracySnap");
	ri.add<&RuleItem::getAccuracyThrow>("getAccuracyThrow");
	ri.add<&RuleItem::getAccuracyUse>("getAccuracyUse");

	ri.add<&RuleItem::getArmor>("getArmorValue");
	ri.add<&RuleItem::getWeight>("getWeight");
	ri.add<&getBattleTypeScript>("getBattleType");
	ri.add<&RuleItem::getWaypoints>("getWaypoints");
	ri.add<&RuleItem::isWaterOnly>("isWaterOnly");
	ri.add<&RuleItem::isTwoHanded>("isTwoHanded");
	ri.add<&RuleItem::isBlockingBothHands>("isBlockingBothHands");

	ri.addScriptValue<&RuleItem::_scriptValues>(false);
	ri.addDebugDisplay<&debugDisplayScript>();
}

}<|MERGE_RESOLUTION|>--- conflicted
+++ resolved
@@ -41,10 +41,9 @@
  * Creates a blank ruleset for a certain type of item.
  * @param type String defining the type.
  */
-<<<<<<< HEAD
 RuleItem::RuleItem(const std::string &type) :
 	_type(type), _name(type), _vehicleUnit(nullptr), _size(0.0), _costBuy(0), _costSell(0), _transferTime(24), _weight(3),
-	_bigSprite(-999), _floorSprite(-1), _handSprite(120), _bulletSprite(-1), _specialIconSprite(-1),
+	_bigSprite(-1), _floorSprite(-1), _handSprite(120), _bulletSprite(-1), _specialIconSprite(-1),
 	_hitAnimation(0), _hitMissAnimation(-1),
 	_meleeAnimation(0), _meleeMissAnimation(-1),
 	_psiAnimation(-1), _psiMissAnimation(-1),
@@ -103,14 +102,6 @@
 	_confAuto.shots = 3;
 
 	_customItemPreviewIndex.push_back(0);
-=======
-RuleItem::RuleItem(const std::string &type) : _type(type), _name(type), _size(0.0), _costBuy(0), _costSell(0), _transferTime(24), _weight(3), _bigSprite(-1), _floorSprite(-1), _handSprite(120), _bulletSprite(-1), _fireSound(-1), _hitSound(-1), _hitAnimation(-1), _power(0), _damageType(DT_NONE),
-											_accuracyAuto(0), _accuracySnap(0), _accuracyAimed(0), _tuAuto(0), _tuSnap(0), _tuAimed(0), _clipSize(0), _accuracyMelee(0), _tuMelee(0), _battleType(BT_NONE), _twoHanded(false), _fixedWeapon(false), _waypoints(0), _invWidth(1), _invHeight(1),
-											_painKiller(0), _heal(0), _stimulant(0), _woundRecovery(0), _healthRecovery(0), _stunRecovery(0), _energyRecovery(0), _tuUse(0), _recoveryPoints(0), _armor(20), _turretType(-1), _recover(true), _ignoreInBaseDefense(false), _liveAlien(false), _blastRadius(-1), _attraction(0),
-											_flatRate(false), _arcingShot(false), _listOrder(0), _maxRange(200), _aimRange(200), _snapRange(15), _autoRange(7), _minRange(0), _dropoff(2), _bulletSpeed(0), _explosionSpeed(0), _autoShots(3), _shotgunPellets(0), _strengthApplied(false), _skillApplied(true),
-											_LOSRequired(false), _underwaterOnly(false), _landOnly(false), _meleeSound(39), _meleePower(0), _meleeAnimation(0), _meleeHitSound(-1), _specialType(-1), _vaporColor(-1), _vaporDensity(0), _vaporProbability(15)
-{
->>>>>>> 19efc4ad
 }
 
 /**
@@ -296,31 +287,6 @@
 	for (auto it = replacementRules->begin(); it != replacementRules->end(); ++it)
 	{
 		std::replace(_categories.begin(), _categories.end(), it->first, it->second);
-	}
-}
-
-/**
- * Loads a sound vector for a given attribute/node.
- * @param node YAML node.
- * @param mod Mod for the item.
- * @param vector Sound vector to load into.
- */
-void RuleItem::loadSoundVector(const YAML::Node &node, Mod *mod, std::vector<int> &vector)
-{
-	if (node)
-	{
-		vector.clear();
-		if (node.IsSequence())
-		{
-			for (YAML::const_iterator i = node.begin(); i != node.end(); ++i)
-			{
-				vector.push_back(mod->getSoundOffset(i->as<int>(), "BATTLE.CAT"));
-			}
-		}
-		else
-		{
-			vector.push_back(mod->getSoundOffset(node.as<int>(), "BATTLE.CAT"));
-		}
 	}
 }
 
@@ -356,163 +322,117 @@
 	_costSell = node["costSell"].as<int>(_costSell);
 	_transferTime = node["transferTime"].as<int>(_transferTime);
 	_weight = node["weight"].as<int>(_weight);
-<<<<<<< HEAD
-	if (node["bigSprite"])
-	{
-		_bigSprite = mod->getSpriteOffset(node["bigSprite"].as<int>(_bigSprite), "BIGOBS.PCK");
-	}
-	if (node["floorSprite"])
-	{
-		_floorSprite = mod->getSpriteOffset(node["floorSprite"].as<int>(_floorSprite), "FLOOROB.PCK");
-	}
-	if (node["handSprite"])
-	{
-		_handSprite = mod->getSpriteOffset(node["handSprite"].as<int>(_handSprite), "HANDOB.PCK");
-	}
-	if (node["bulletSprite"])
-	{
-		// Projectiles: 0-384 entries ((105*33) / (3*3)) (35 sprites per projectile(0-34), 11 projectiles (0-10))
-		_bulletSprite = mod->getOffset(node["bulletSprite"].as<int>(_bulletSprite) * 35, 384);
-	}
-	if (node["specialIconSprite"])
-	{
-		_specialIconSprite = mod->getSpriteOffset(node["specialIconSprite"].as<int>(_specialIconSprite), "SPICONS.DAT");
-	}
-	loadSoundVector(node["reloadSound"], mod, _reloadSound);
-	loadSoundVector(node["fireSound"], mod, _fireSound);
-	loadSoundVector(node["hitSound"], mod, _hitSound);
-	loadSoundVector(node["hitMissSound"], mod, _hitMissSound);
-	loadSoundVector(node["meleeSound"], mod, _meleeSound);
-	loadSoundVector(node["meleeMissSound"], mod, _meleeMissSound);
-	loadSoundVector(node["psiSound"], mod, _psiSound);
-	loadSoundVector(node["psiMissSound"], mod, _psiMissSound);
-	if (node["hitAnimation"])
-	{
-		_hitAnimation = mod->getSpriteOffset(node["hitAnimation"].as<int>(_hitAnimation), "SMOKE.PCK");
-	}
-	if (node["hitMissAnimation"])
-	{
-		_hitMissAnimation = mod->getSpriteOffset(node["hitMissAnimation"].as<int>(_hitMissAnimation), "SMOKE.PCK");
-	}
-	if (node["meleeAnimation"])
-	{
-		_meleeAnimation = mod->getSpriteOffset(node["meleeAnimation"].as<int>(_meleeAnimation), "HIT.PCK");
-	}
-	if (node["meleeMissAnimation"])
-	{
-		_meleeMissAnimation = mod->getSpriteOffset(node["meleeMissAnimation"].as<int>(_meleeMissAnimation), "HIT.PCK");
-	}
-	if (node["psiAnimation"])
-	{
-		_psiAnimation = mod->getSpriteOffset(node["psiAnimation"].as<int>(_psiAnimation), "HIT.PCK");
-	}
-	if (node["psiMissAnimation"])
-	{
-		_psiMissAnimation = mod->getSpriteOffset(node["psiMissAnimation"].as<int>(_psiMissAnimation), "HIT.PCK");
-	}
-	loadSoundVector(node["meleeHitSound"], mod, _meleeHitSound);
-	loadSoundVector(node["explosionHitSound"], mod, _explosionHitSound);
-
-	if (node["battleType"])
-	{
-		_battleType = (BattleType)node["battleType"].as<int>(_battleType);
-		_ignoreInCraftEquip = !isUsefulBattlescapeItem();
-
-		if (_battleType == BT_PSIAMP)
-		{
-			_psiReqiured = true;
-			_dropoff = 1;
-			_confAimed.range = 0;
-			_accuracyMulti.setPsiAttack();
-		}
-		else
-		{
-			_psiReqiured = false;
-		}
-
-		if (_battleType == BT_PROXIMITYGRENADE)
-		{
-			_fuseType = BFT_INSTANT;
-		}
-		else if (_battleType == BT_GRENADE)
-		{
-			_fuseType = BFT_SET;
-		}
-		else
-		{
-			_fuseType = BFT_NONE;
-		}
-
-		if (_battleType == BT_MELEE)
-		{
-			_confMelee.ammoSlot = 0;
-		}
-		else
-		{
-			_confMelee.ammoSlot = RuleItem::AmmoSlotSelfUse;
-		}
-
-		if (_battleType == BT_CORPSE)
-		{
-			//compatibility hack for corpse explosion, that didn't have defined damage type
-			_damageType = *mod->getDamageType(DT_HE);
-		}
-		_meleeType = *mod->getDamageType(DT_MELEE);
-	}
-
-	if (const YAML::Node &type = node["damageType"])
-	{
-		//load predefined damage type
-		_damageType = *mod->getDamageType((ItemDamageType)type.as<int>());
-	}
-	_damageType.FixRadius = node["blastRadius"].as<int>(_damageType.FixRadius);
-	if (const YAML::Node &alter = node["damageAlter"])
-	{
-		_damageType.load(alter);
-	}
-
-	if (const YAML::Node &type = node["meleeType"])
-	{
-		//load predefined damage type
-		_meleeType = *mod->getDamageType((ItemDamageType)type.as<int>());
-	}
-	if (const YAML::Node &alter = node["meleeAlter"])
-	{
-		_meleeType.load(alter);
-	}
-
-	if (const YAML::Node &skill = node["skillApplied"])
-	{
-		if (skill.as<bool>(false))
-		{
-			_meleeMulti.setMelee();
-		}
-		else
-		{
-			_meleeMulti.setFlatHundred();
-			_meleeMulti.setModded(true); // vanilla default = true
-		}
-	}
-	if (node["strengthApplied"].as<bool>(false))
-	{
-		_damageBonus.setStrength();
-		_damageBonus.setModded(true); // vanilla default = false
-	}
-=======
 
 	mod->loadSpriteOffset(_type, _bigSprite, node["bigSprite"], "BIGOBS.PCK");
 	mod->loadSpriteOffset(_type, _floorSprite, node["floorSprite"], "FLOOROB.PCK");
 	mod->loadSpriteOffset(_type, _handSprite, node["handSprite"], "HANDOB.PCK");
 	// Projectiles: 0-384 entries ((105*33) / (3*3)) (35 sprites per projectile(0-34), 11 projectiles (0-10))
 	mod->loadSpriteOffset(_type, _bulletSprite, node["bulletSprite"], "Projectiles", 35);
-
+	mod->loadSpriteOffset(_type, _specialIconSprite, node["specialIconSprite"], "SPICONS.DAT");
+
+	mod->loadSoundOffset(_type, _reloadSound, node["reloadSound"], "BATTLE.CAT");
 	mod->loadSoundOffset(_type, _fireSound, node["fireSound"], "BATTLE.CAT");
 	mod->loadSoundOffset(_type, _hitSound, node["hitSound"], "BATTLE.CAT");
+	mod->loadSoundOffset(_type, _hitMissSound, node["hitMissSound"], "BATTLE.CAT");
 	mod->loadSoundOffset(_type, _meleeSound, node["meleeSound"], "BATTLE.CAT");
+	mod->loadSoundOffset(_type, _meleeMissSound, node["meleeMissSound"], "BATTLE.CAT");
+	mod->loadSoundOffset(_type, _psiSound, node["psiSound"], "BATTLE.CAT");
+	mod->loadSoundOffset(_type, _psiMissSound, node["psiMissSound"], "BATTLE.CAT");
+
 	mod->loadSpriteOffset(_type, _hitAnimation, node["hitAnimation"], "SMOKE.PCK");
+	mod->loadSoundOffset(_type, _hitMissAnimation, node["hitMissAnimation"], "SMOKE.PCK");
 	mod->loadSpriteOffset(_type, _meleeAnimation, node["meleeAnimation"], "HIT.PCK");
+	mod->loadSoundOffset(_type, _meleeMissAnimation, node["meleeMissAnimation"], "HIT.PCK");
+	mod->loadSoundOffset(_type, _psiAnimation, node["psiAnimation"], "HIT.PCK");
+	mod->loadSoundOffset(_type, _psiMissAnimation, node["psiMissAnimation"], "HIT.PCK");
 	mod->loadSoundOffset(_type, _meleeHitSound, node["meleeHitSound"], "BATTLE.CAT");
->>>>>>> 19efc4ad
+	mod->loadSoundOffset(_type, _explosionHitSound, node["explosionHitSound"], "BATTLE.CAT");
+
+	if (node["battleType"])
+	{
+		_battleType = (BattleType)node["battleType"].as<int>(_battleType);
+		_ignoreInCraftEquip = !isUsefulBattlescapeItem();
+
+		if (_battleType == BT_PSIAMP)
+		{
+			_psiReqiured = true;
+			_dropoff = 1;
+			_confAimed.range = 0;
+			_accuracyMulti.setPsiAttack();
+		}
+		else
+		{
+			_psiReqiured = false;
+		}
+
+		if (_battleType == BT_PROXIMITYGRENADE)
+		{
+			_fuseType = BFT_INSTANT;
+		}
+		else if (_battleType == BT_GRENADE)
+		{
+			_fuseType = BFT_SET;
+		}
+		else
+		{
+			_fuseType = BFT_NONE;
+		}
+
+		if (_battleType == BT_MELEE)
+		{
+			_confMelee.ammoSlot = 0;
+		}
+		else
+		{
+			_confMelee.ammoSlot = RuleItem::AmmoSlotSelfUse;
+		}
+
+		if (_battleType == BT_CORPSE)
+		{
+			//compatibility hack for corpse explosion, that didn't have defined damage type
+			_damageType = *mod->getDamageType(DT_HE);
+		}
+		_meleeType = *mod->getDamageType(DT_MELEE);
+	}
+
+	if (const YAML::Node &type = node["damageType"])
+	{
+		//load predefined damage type
+		_damageType = *mod->getDamageType((ItemDamageType)type.as<int>());
+	}
+	_damageType.FixRadius = node["blastRadius"].as<int>(_damageType.FixRadius);
+	if (const YAML::Node &alter = node["damageAlter"])
+	{
+		_damageType.load(alter);
+	}
+
+	if (const YAML::Node &type = node["meleeType"])
+	{
+		//load predefined damage type
+		_meleeType = *mod->getDamageType((ItemDamageType)type.as<int>());
+	}
+	if (const YAML::Node &alter = node["meleeAlter"])
+	{
+		_meleeType.load(alter);
+	}
+
+	if (const YAML::Node &skill = node["skillApplied"])
+	{
+		if (skill.as<bool>(false))
+		{
+			_meleeMulti.setMelee();
+		}
+		else
+		{
+			_meleeMulti.setFlatHundred();
+			_meleeMulti.setModded(true); // vanilla default = true
+		}
+	}
+	if (node["strengthApplied"].as<bool>(false))
+	{
+		_damageBonus.setStrength();
+		_damageBonus.setModded(true); // vanilla default = false
+	}
 
 	_power = node["power"].as<int>(_power);
 	_hidePower = node["hidePower"].as<bool>(_hidePower);
@@ -631,13 +551,9 @@
 		_aiMeleeHitCount = nodeAI["meleeHitCount"].as<int>(_aiMeleeHitCount);
 	}
 	_recover = node["recover"].as<bool>(_recover);
-<<<<<<< HEAD
 	_recoverCorpse = node["recoverCorpse"].as<bool>(_recoverCorpse);
 	_ignoreInBaseDefense = node["ignoreInBaseDefense"].as<bool>(_ignoreInBaseDefense);
 	_ignoreInCraftEquip = node["ignoreInCraftEquip"].as<bool>(_ignoreInCraftEquip);
-=======
-	_ignoreInBaseDefense = node["ignoreInBaseDefense"].as<bool>(_ignoreInBaseDefense);
->>>>>>> 19efc4ad
 	_liveAlien = node["liveAlien"].as<bool>(_liveAlien);
 	_liveAlienPrisonType = node["prisonType"].as<int>(_liveAlienPrisonType);
 	_attraction = node["attraction"].as<int>(_attraction);
@@ -668,21 +584,7 @@
 	_vaporColor = node["vaporColor"].as<int>(_vaporColor);
 	_vaporDensity = node["vaporDensity"].as<int>(_vaporDensity);
 	_vaporProbability = node["vaporProbability"].as<int>(_vaporProbability);
-	if (const YAML::Node &cipi = node["customItemPreviewIndex"])
-	{
-		_customItemPreviewIndex.clear();
-		if (cipi.IsScalar())
-		{
-			_customItemPreviewIndex.push_back(mod->getSpriteOffset(cipi.as<int>(), "CustomItemPreviews"));
-		}
-		else
-		{
-			for (YAML::const_iterator i = cipi.begin(); i != cipi.end(); ++i)
-			{
-				_customItemPreviewIndex.push_back(mod->getSpriteOffset(i->as<int>(), "CustomItemPreviews"));
-			}
-		}
-	}
+	mod->loadSpriteOffset(_type, _customItemPreviewIndex, node["customItemPreviewIndex"], "CustomItemPreviews");
 	_kneelBonus = node["kneelBonus"].as<int>(_kneelBonus);
 	_oneHandedPenalty = node["oneHandedPenalty"].as<int>(_oneHandedPenalty);
 	_monthlySalary = node["monthlySalary"].as<int>(_monthlySalary);
@@ -1887,7 +1789,6 @@
 
 
 /**
-<<<<<<< HEAD
  * Returns if the corpse item should be recoverable from the battlescape.
  * @return True if it is recoverable.
  */
@@ -1902,8 +1803,6 @@
 
 
 /**
-=======
->>>>>>> 19efc4ad
 * Checks if the item can be equipped in base defense mission.
 * @return True if it can be equipped.
 */
@@ -1912,7 +1811,6 @@
 	return !_ignoreInBaseDefense;
 }
 
-<<<<<<< HEAD
 /**
  * Check if the item can be equipped to craft invnetory.
  * @return True if it can be equipped.
@@ -1921,8 +1819,6 @@
 {
 	return !_ignoreInCraftEquip;
 }
-=======
->>>>>>> 19efc4ad
 
 /**
  * Returns the item's Turret Type.
