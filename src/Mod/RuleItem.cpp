/*
 * Copyright 2010-2015 OpenXcom Developers.
 *
 * This file is part of OpenXcom.
 *
 * OpenXcom is free software: you can redistribute it and/or modify
 * it under the terms of the GNU General Public License as published by
 * the Free Software Foundation, either version 3 of the License, or
 * (at your option) any later version.
 *
 * OpenXcom is distributed in the hope that it will be useful,
 * but WITHOUT ANY WARRANTY; without even the implied warranty of
 * MERCHANTABILITY or FITNESS FOR A PARTICULAR PURPOSE.  See the
 * GNU General Public License for more details.
 *
 * You should have received a copy of the GNU General Public License
 * along with OpenXcom.  If not, see <http://www.gnu.org/licenses/>.
 */
#include "Unit.h"
#include "RuleItem.h"
#include "RuleInventory.h"
#include "Ruleset.h"
#include "../Savegame/BattleUnit.h"
#include "../Engine/SurfaceSet.h"
#include "../Engine/Surface.h"
<<<<<<< HEAD
#include "../fmath.h"
=======
#include "Mod.h"
>>>>>>> 773fd047

namespace OpenXcom
{

const float VexelsToTiles = 0.0625f;
const float TilesToVexels = 16.0f;

/**
 * Creates a blank ruleset for a certain type of item.
 * @param type String defining the type.
 */
RuleItem::RuleItem(const std::string &type) :
	_type(type), _name(type), _size(0.0), _costBuy(0), _costSell(0), _transferTime(24), _weight(3),
	_bigSprite(-1), _bigSpriteAlt(0), _floorSprite(-1), _floorSpriteAlt(-1), _handSprite(120), _bulletSprite(-1),
	_fireSound(-1),
	_hitSound(-1), _hitAnimation(0), _hitMissSound(-1), _hitMissAnimation(-1),
	_meleeSound(39), _meleeAnimation(0), _meleeMissSound(-1), _meleeMissAnimation(-1),
	_meleeHitSound(-1), _explosionHitSound(-1),
	_psiSound(-1), _psiAnimation(-1), _psiMissSound(-1), _psiMissAnimation(-1),
	_power(0), _powerRangeReduction(0), _powerRangeThreshold(0),
	_accuracyAimed(0), _accuracyAuto(0), _accuracySnap(0), _accuracyMelee(0), _accuracyUse(0), _accuracyMind(0), _accuracyPanic(20), _accuracyThrow(100),
	_costAimed(0), _costAuto(0, -1), _costSnap(0, -1), _costMelee(0), _costUse(25), _costMind(-1, -1), _costPanic(-1, -1), _costThrow(25), _costPrime(50),
	_clipSize(0), _specialChance(100), _tuLoad(15), _tuUnload(8),
	_battleType(BT_NONE), _fuseType(BFT_NONE), _twoHanded(false), _waypoint(false), _fixedWeapon(false), _fixedWeaponShow(false), _allowSelfHeal(false), _invWidth(1), _invHeight(1),
	_painKiller(0), _heal(0), _stimulant(0), _medikitType(BMT_NORMAL), _woundRecovery(0), _healthRecovery(0), _stunRecovery(0), _energyRecovery(0), _moraleRecovery(0), _painKillerRecovery(1.0f), _recoveryPoints(0), _armor(20), _turretType(-1), _aiUseDelay(-1),
	_recover(true), _liveAlien(false), _attraction(0), _flatUse(0, 1), _flatMelee(-1, -1), _flatThrow(0, 1), _flatPrime(0, 1), _arcingShot(false), _listOrder(0),
	_maxRange(200), _aimRange(200), _snapRange(15), _autoRange(7), _minRange(0), _dropoff(2), _bulletSpeed(0), _explosionSpeed(0), _autoShots(3), _shotgunPellets(0),
	_LOSRequired(false), _underwaterOnly(false), _psiReqiured(false),
	_meleePower(0), _specialType(-1), _vaporColor(-1), _vaporDensity(0), _vaporProbability(15)
{
	_accuracyMulti.setFiring();
	_meleeMulti.setMelee();
	_throwMulti.setThrowing();
}

/**
 *
 */
RuleItem::~RuleItem()
{
}

/**
 * Get optional value (not equal -1) or default one.
 * @param a Optional cost value.
 * @param b Default cost value.
 * @return Final cost.
 */
RuleItemUseCost RuleItem::getDefault(const RuleItemUseCost& a, const RuleItemUseCost& b) const
{
	RuleItemUseCost n;
	n.Time = a.Time >= 0 ? a.Time : b.Time;
	n.Energy = a.Energy >= 0 ? a.Energy : b.Energy;
	n.Morale = a.Morale >= 0 ? a.Morale : b.Morale;
	n.Health = a.Health >= 0 ? a.Health : b.Health;
	n.Stun = a.Stun >= 0 ? a.Stun : b.Stun;
	return n;
}

/**
 * Load nullable bool value and store it in int (with null as -1).
 * @param a value to set.
 * @param node YAML node.
 */
void RuleItem::loadBool(int& a, const YAML::Node& node) const
{
	if (node)
	{
		if (node.IsNull())
		{
			a = -1;
		}
		else
		{
			a = node.as<bool>();
		}
	}
}

/**
 * Load nullable int (with null as -1).
 * @param a value to set.
 * @param node YAML node.
 */
void RuleItem::loadInt(int& a, const YAML::Node& node) const
{
	if (node)
	{
		if (node.IsNull())
		{
			a = -1;
		}
		else
		{
			a = node.as<int>();
		}
	}
}

/**
 * Load item use cost type (flat or percent).
 * @param a Item use type.
 * @param node YAML node.
 * @param name Name of action type.
 */
void RuleItem::loadPercent(RuleItemUseCost& a, const YAML::Node& node, const std::string& name) const
{
	if (const YAML::Node& cost = node["flat" + name])
	{
		if (cost.IsScalar())
		{
			loadBool(a.Time, cost);
		}
		else
		{
			loadBool(a.Time, cost["time"]);
			loadBool(a.Energy, cost["energy"]);
			loadBool(a.Morale, cost["morale"]);
			loadBool(a.Health, cost["health"]);
			loadBool(a.Stun, cost["stun"]);
		}
	}
}

/**
 * Load item use cost.
 * @param a Item use cost.
 * @param node YAML node.
 * @param name Name of action type.
 */
void RuleItem::loadCost(RuleItemUseCost& a, const YAML::Node& node, const std::string& name) const
{
	loadInt(a.Time, node["tu" + name]);
	if (const YAML::Node& cost = node["cost" + name])
	{
		loadInt(a.Time, cost["time"]);
		loadInt(a.Energy, cost["energy"]);
		loadInt(a.Morale, cost["morale"]);
		loadInt(a.Health, cost["health"]);
		loadInt(a.Stun, cost["stun"]);
	}
}

/**
 * Loads the item from a YAML file.
 * @param node YAML node.
 * @param mod Mod for the item.
 * @param listOrder The list weight for this item.
 */
<<<<<<< HEAD
void RuleItem::load(const YAML::Node &node, int modIndex, int listOrder, const std::vector<RuleDamageType*> &damageTypes)
=======
void RuleItem::load(const YAML::Node &node, Mod *mod, int listOrder)
>>>>>>> 773fd047
{
	_type = node["type"].as<std::string>(_type);
	_name = node["name"].as<std::string>(_name);
	_requires = node["requires"].as< std::vector<std::string> >(_requires);
	_requiresBuy = node["requiresBuy"].as< std::vector<std::string> >(_requiresBuy);
	_size = node["size"].as<double>(_size);
	_costBuy = node["costBuy"].as<int>(_costBuy);
	_costSell = node["costSell"].as<int>(_costSell);
	_transferTime = node["transferTime"].as<int>(_transferTime);
	_weight = node["weight"].as<int>(_weight);
	if (node["bigSprite"])
	{
		_bigSprite = mod->getSpriteOffset(node["bigSprite"].as<int>(_bigSprite), "BIGOBS.PCK");
	}
	if (node["bigSpriteAlt"])
	{
		_bigSpriteAlt = node["bigSpriteAlt"].as<int>(_bigSpriteAlt);
		// BIGOBS.PCK: 57 entries
		if (_bigSpriteAlt > 56)
			_bigSpriteAlt += modIndex;
	}
	else if (node["bigSprite"])
	{
		_bigSpriteAlt = _bigSprite;
	}
	if (node["floorSprite"])
	{
		_floorSprite = mod->getSpriteOffset(node["floorSprite"].as<int>(_floorSprite), "FLOOROB.PCK");
	}
	if (node["floorSpriteAlt"])
	{
		_floorSpriteAlt = node["floorSpriteAlt"].as<int>(_floorSpriteAlt);
		// FLOOROB.PCK: 73 entries
		if (_floorSpriteAlt > 72)
			_floorSpriteAlt += modIndex;
	}
	else if (node["floorSprite"])
	{
		_floorSpriteAlt = _floorSprite;
	}
	if (node["handSprite"])
	{
		_handSprite = mod->getSpriteOffset(node["handSprite"].as<int>(_handSprite), "HANDOB.PCK");
	}
	if (node["bulletSprite"])
	{
		// Projectiles: 385 entries ((105*33) / (3*3)) (35 sprites per projectile(0-34), 11 projectiles (0-10))
		_bulletSprite = node["bulletSprite"].as<int>(_bulletSprite) * 35;
		if (_bulletSprite >= 385)
			_bulletSprite += mod->getModOffset();
	}
	if (node["fireSound"])
	{
		_fireSound = mod->getSoundOffset(node["fireSound"].as<int>(_fireSound), "BATTLE.CAT");
	}
	if (node["hitSound"])
	{
<<<<<<< HEAD
		_hitSound = node["hitSound"].as<int>(_hitSound);
		// BATTLE.CAT: 55 entries
		if (_hitSound > 54)
			_hitSound += modIndex;
=======
		_hitSound = mod->getSoundOffset(node["hitSound"].as<int>(_hitSound), "BATTLE.CAT");
>>>>>>> 773fd047
	}
	if (node["hitMissSound"])
	{
		_hitMissSound = node["hitMissSound"].as<int>(_hitMissSound);
		// BATTLE.CAT: 55 entries
		if (_hitMissSound > 54)
			_hitMissSound += modIndex;
	}
	if (node["meleeSound"])
	{
		_meleeSound = mod->getSoundOffset(node["meleeSound"].as<int>(_meleeSound), "BATTLE.CAT");
	}
	if (node["meleeMissSound"])
	{
		_meleeMissSound = node["meleeMissSound"].as<int>(_meleeMissSound);
		// BATTLE.CAT: 55 entries
		if (_meleeMissSound > 54)
			_meleeMissSound += modIndex;
	}
	if (node["psiSound"])
	{
		_psiSound = node["psiSound"].as<int>(_psiSound);
		// BATTLE.CAT: 55 entries
		if (_psiSound > 54)
			_psiSound += modIndex;
	}
	if (node["psiMissSound"])
	{
		_psiMissSound = node["psiMissSound"].as<int>(_psiMissSound);
		// BATTLE.CAT: 55 entries
		if (_psiMissSound > 54)
			_psiMissSound += modIndex;
	}
	if (node["hitAnimation"])
	{
<<<<<<< HEAD
		_hitAnimation = node["hitAnimation"].as<int>(_hitAnimation);
		// SMOKE.PCK: 56 entries
		if (_hitAnimation > 55)
			_hitAnimation += modIndex;
=======
		_hitAnimation = mod->getSpriteOffset(node["hitAnimation"].as<int>(_hitAnimation), "SMOKE.PCK");
>>>>>>> 773fd047
	}
	if (node["hitMissAnimation"])
	{
		_hitMissAnimation = node["hitMissAnimation"].as<int>(_hitMissAnimation);
		// SMOKE.PCK: 56 entries
		if (_hitMissAnimation > 55)
			_hitMissAnimation += modIndex;
	}
	if (node["meleeAnimation"])
	{
		_meleeAnimation = mod->getSpriteOffset(node["meleeAnimation"].as<int>(_meleeAnimation), "HIT.PCK");
	}
	if (node["meleeMissAnimation"])
	{
		_meleeMissAnimation = node["meleeMissAnimation"].as<int>(_meleeMissAnimation);
		// HIT.PCK: 4 entries
		if (_meleeMissAnimation > 3)
			_meleeMissAnimation += modIndex;
	}
	if (node["psiAnimation"])
	{
		_psiAnimation = node["psiAnimation"].as<int>(_psiAnimation);
		// HIT.PCK: 4 entries
		if (_psiAnimation > 3)
			_psiAnimation += modIndex;
	}
	if (node["psiMissAnimation"])
	{
		_psiMissAnimation = node["psiMissAnimation"].as<int>(_psiMissAnimation);
		// HIT.PCK: 4 entries
		if (_psiMissAnimation > 3)
			_psiMissAnimation += modIndex;
	}
	if (node["meleeHitSound"])
	{
		_meleeHitSound = mod->getSoundOffset(node["meleeHitSound"].as<int>(_meleeHitSound), "BATTLE.CAT");
	}
	if (node["explosionHitSound"])
	{
		_explosionHitSound = node["explosionHitSound"].as<int>(_explosionHitSound);
		// BATTLE.CAT: 55 entries
		if (_explosionHitSound > 54)
			_explosionHitSound += modIndex;
	}

	if (node["battleType"])
	{
		_battleType = (BattleType)node["battleType"].as<int>(_battleType);
		if (_battleType == BT_PSIAMP)
		{
			_psiReqiured = true;
			_dropoff = 1;
			_aimRange = 0;
			_accuracyMulti.setPsiAttack();
		}
		else
		{
			_psiReqiured = false;
		}
		if (_battleType == BT_PROXIMITYGRENADE)
		{
			_fuseType = BFT_INSTANT;
		}
		else if (_battleType == BT_GRENADE)
		{
			_fuseType = BFT_SET;
		}
		else
		{
			_fuseType = BFT_NONE;
		}

		if (_battleType == BT_CORPSE)
		{
			//compatibility hack for corpse explosion, that didn't have defined damage type
			_damageType = *damageTypes.at(DT_HE);
		}
		_meleeType = *damageTypes.at(DT_MELEE);
	}

	if (const YAML::Node &type = node["damageType"])
	{
		//load predefined damage type
		_damageType = *damageTypes.at(type.as<int>());
	}
	_damageType.FixRadius = node["blastRadius"].as<int>(_damageType.FixRadius);
	if (const YAML::Node &alter = node["damageAlter"])
	{
		_damageType.load(alter);
	}

	if (const YAML::Node &type = node["meleeType"])
	{
		//load predefined damage type
		_meleeType = *damageTypes.at(type.as<int>());
	}
	if (const YAML::Node &alter = node["meleeAlter"])
	{
		_meleeType.load(alter);
	}

	if (node["skillApplied"])
	{
		if (node["skillApplied"].as<int>(false))
		{
			_meleeMulti.setMelee();
		}
		else
		{
			_meleeMulti.setFlatHundred();
		}
	}
	if (node["strengthApplied"].as<bool>(false))
	{
		_damageBonus.setStrength();
	}

	_power = node["power"].as<int>(_power);
	_psiAttackName = node["psiAttackName"].as<std::string>(_psiAttackName);
	_compatibleAmmo = node["compatibleAmmo"].as< std::vector<std::string> >(_compatibleAmmo);
	_fuseType = (BattleFuseType)node["fuseType"].as<int>(_fuseType);

	_accuracyAimed = node["accuracyAimed"].as<int>(_accuracyAimed);
	_accuracyAuto = node["accuracyAuto"].as<int>(_accuracyAuto);
	_accuracySnap = node["accuracySnap"].as<int>(_accuracySnap);
	_accuracyMelee = node["accuracyMelee"].as<int>(_accuracyMelee);
	_accuracyUse = node["accuracyUse"].as<int>(_accuracyUse);
	_accuracyMind = node["accuracyMindControl"].as<int>(_accuracyMind);
	_accuracyPanic = node["accuracyPanic"].as<int>(_accuracyPanic);
	_accuracyThrow = node["accuracyThrow"].as<int>(_accuracyThrow);

	loadCost(_costAimed, node, "Aimed");
	loadCost(_costAuto, node, "Auto");
	loadCost(_costSnap, node, "Snap");
	loadCost(_costMelee, node, "Melee");
	loadCost(_costUse, node, "Use");
	loadCost(_costMind, node, "MindControl");
	loadCost(_costPanic, node, "Panic");
	loadCost(_costThrow, node, "Throw");
	loadCost(_costPrime, node, "Prime");

	loadBool(_flatUse.Time, node["flatRate"]);
	loadPercent(_flatUse, node, "Use");
	loadPercent(_flatMelee, node, "Melee");
	loadPercent(_flatThrow, node, "Throw");
	loadPercent(_flatPrime, node, "Prime");

	_clipSize = node["clipSize"].as<int>(_clipSize);
	_specialChance = node["specialChance"].as<int>(_specialChance);
	_tuLoad = node["tuLoad"].as<int>(_tuLoad);
	_tuUnload = node["tuUnload"].as<int>(_tuUnload);
	_twoHanded = node["twoHanded"].as<bool>(_twoHanded);
	_waypoint = node["waypoint"].as<bool>(_waypoint);
	_fixedWeapon = node["fixedWeapon"].as<bool>(_fixedWeapon);
	_fixedWeaponShow = node["fixedWeaponShow"].as<bool>(_fixedWeaponShow);
	_allowSelfHeal = node["allowSelfHeal"].as<bool>(_allowSelfHeal);
	_invWidth = node["invWidth"].as<int>(_invWidth);
	_invHeight = node["invHeight"].as<int>(_invHeight);

	_painKiller = node["painKiller"].as<int>(_painKiller);
	_heal = node["heal"].as<int>(_heal);
	_stimulant = node["stimulant"].as<int>(_stimulant);
	_woundRecovery = node["woundRecovery"].as<int>(_woundRecovery);
	_healthRecovery = node["healthRecovery"].as<int>(_healthRecovery);
	_stunRecovery = node["stunRecovery"].as<int>(_stunRecovery);
	_energyRecovery = node["energyRecovery"].as<int>(_energyRecovery);
	_moraleRecovery = node["moraleRecovery"].as<int>(_moraleRecovery);
	_painKillerRecovery = node["painKillerRecovery"].as<float>(_painKillerRecovery);
	_medikitType = (BattleMediKitType)node["medikitType"].as<int>(_medikitType);

	_recoveryPoints = node["recoveryPoints"].as<int>(_recoveryPoints);
	_armor = node["armor"].as<int>(_armor);
	_turretType = node["turretType"].as<int>(_turretType);
	if (const YAML::Node &nodeAI = node["ai"])
	{
		_aiUseDelay = nodeAI["useDelay"].as<int>(_aiUseDelay);
	}
	_recover = node["recover"].as<bool>(_recover);
	_liveAlien = node["liveAlien"].as<bool>(_liveAlien);
	_attraction = node["attraction"].as<int>(_attraction);
	_arcingShot = node["arcingShot"].as<bool>(_arcingShot);
	_listOrder = node["listOrder"].as<int>(_listOrder);
	_maxRange = node["maxRange"].as<int>(_maxRange);
	_aimRange = node["aimRange"].as<int>(_aimRange);
	_snapRange = node["snapRange"].as<int>(_snapRange);
	_autoRange = node["autoRange"].as<int>(_autoRange);
	_minRange = node["minRange"].as<int>(_minRange);
	_dropoff = node["dropoff"].as<int>(_dropoff);
	_bulletSpeed = node["bulletSpeed"].as<int>(_bulletSpeed);
	_explosionSpeed = node["explosionSpeed"].as<int>(_explosionSpeed);
	_autoShots = node["autoShots"].as<int>(_autoShots);
	_shotgunPellets = node["shotgunPellets"].as<int>(_shotgunPellets);
	_zombieUnit = node["zombieUnit"].as<std::string>(_zombieUnit);
	_LOSRequired = node["LOSRequired"].as<bool>(_LOSRequired);
	_meleePower = node["meleePower"].as<int>(_meleePower);
	_underwaterOnly = node["underwaterOnly"].as<bool>(_underwaterOnly);
	_specialType = node["specialType"].as<int>(_specialType);
	_vaporColor = node["vaporColor"].as<int>(_vaporColor);
	_vaporDensity = node["vaporDensity"].as<int>(_vaporDensity);
	_vaporProbability = node["vaporProbability"].as<int>(_vaporProbability);
<<<<<<< HEAD

	_damageBonus.load(node["damageBonus"]);
	_meleeBonus.load(node["meleeBonus"]);
	_accuracyMulti.load(node["accuracyMultiplier"]);
	_meleeMulti.load(node["meleeMultiplier"]);
	_throwMulti.load(node["throwMultiplier"]);

	_powerRangeReduction = node["powerRangeReduction"].as<float>(_powerRangeReduction);
	_powerRangeThreshold = node["powerRangeThreshold"].as<float>(_powerRangeThreshold);

	_psiReqiured = node["psiRequired"].as<bool>(_psiReqiured);

=======
>>>>>>> 773fd047
	if (!_listOrder)
	{
		_listOrder = listOrder;
	}
}

/**
 * Gets the item type. Each item has a unique type.
 * @return The item's type.
 */
const std::string &RuleItem::getType() const
{
	return _type;
}

/**
 * Gets the language string that names
 * this item. This is not necessarily unique.
 * @return  The item's name.
 */
const std::string &RuleItem::getName() const
{
	return _name;
}

/**
 * Gets the list of research required to
 * use this item.
 * @return The list of research IDs.
 */
const std::vector<std::string> &RuleItem::getRequirements() const
{
	return _requires;
}

/**
 * Gets the list of research required to
 * buy this item from market.
 * @return The list of research IDs.
 */
const std::vector<std::string> &RuleItem::getBuyRequirements() const
{
	return _requiresBuy;
}

/**
 * Gets the amount of space this item
 * takes up in a storage facility.
 * @return The storage size.
 */
double RuleItem::getSize() const
{
	return _size;
}

/**
 * Gets the amount of money this item
 * costs to purchase (0 if not purchasable).
 * @return The buy cost.
 */
int RuleItem::getBuyCost() const
{
	return _costBuy;
}

/**
 * Gets the amount of money this item
 * is worth to sell.
 * @return The sell cost.
 */
int RuleItem::getSellCost() const
{
	return _costSell;
}

/**
 * Gets the amount of time this item
 * takes to arrive at a base.
 * @return The time in hours.
 */
int RuleItem::getTransferTime() const
{
	return _transferTime;
}

/**
 * Gets the weight of the item.
 * @return The weight in strength units.
 */
int RuleItem::getWeight() const
{
	return _weight;
}

/**
 * Gets the reference in BIGOBS.PCK for use in inventory.
 * @return The sprite reference.
 */
int RuleItem::getBigSprite() const
{
	return _bigSprite;
}

/**
 * Gets the alternative reference in BIGOBS.PCK for use in inventory.
 * @return The sprite reference.
 */
int RuleItem::getBigSpriteAlt() const
{
	return _bigSpriteAlt;
}

/**
 * Gets the reference in FLOOROB.PCK for use in battlescape.
 * @return The sprite reference.
 */
int RuleItem::getFloorSprite() const
{
	return _floorSprite;
}

/**
 * Gets the alternative reference in FLOOROB.PCK for use in battlescape.
 * @return The sprite reference.
 */
int RuleItem::getFloorSpriteAlt() const
{
	return _floorSpriteAlt;
}

/**
 * Gets the reference in HANDOB.PCK for use in inventory.
 * @return The sprite reference.
 */
int RuleItem::getHandSprite() const
{
	return _handSprite;
}

/**
 * Returns whether this item is held with two hands.
 * @return True if it is two-handed.
 */
bool RuleItem::isTwoHanded() const
{
	return _twoHanded;
}

/**
 * Returns whether this item uses waypoints.
 * @return True if it uses waypoints.
 */
bool RuleItem::isWaypoint() const
{
	return _waypoint;
}

/**
 * Returns whether this item is a fixed weapon.
 * You can't move/throw/drop fixed weapons - e.g. HWP turrets.
 * @return True if it is a fixed weapon.
 */
bool RuleItem::isFixed() const
{
	return _fixedWeapon;
}

/**
 * Do show fixed item on unit.
 * @return true if show even is fixed.
 */
bool RuleItem::getFixedShow() const
{
	return _fixedWeaponShow;
}

/**
 * Gets the item's bullet sprite reference.
 * @return The sprite reference.
 */
int RuleItem::getBulletSprite() const
{
	return _bulletSprite;
}

/**
 * Gets the item's fire sound.
 * @return The fire sound id.
 */
int RuleItem::getFireSound() const
{
	return _fireSound;
}

/**
 * Gets the item's hit sound.
 * @return The hit sound id.
 */
int RuleItem::getHitSound() const
{
	return _hitSound;
}

/**
 * Gets the item's hit animation.
 * @return The hit animation id.
 */
int RuleItem::getHitAnimation() const
{
	return _hitAnimation;
}

/**
 * Gets the item's miss sound.
 * @return The miss sound id.
 */
int RuleItem::getHitMissSound() const
{
	return _hitMissSound;
}

/**
 * Gets the item's miss animation.
 * @return The miss animation id.
 */
int RuleItem::getHitMissAnimation() const
{
	return _hitMissAnimation;
}


/**
 * What sound does this weapon make when you swing this at someone?
 * @return The weapon's melee attack sound.
 */
int RuleItem::getMeleeSound() const
{
	return _meleeSound;
}

/**
 * What is the starting frame offset in hit.pck to use for the animation?
 * @return the starting frame offset in hit.pck to use for the animation.
 */
int RuleItem::getMeleeAnimation() const
{
	return _meleeAnimation;
}

/**
 * What sound does this weapon make when you miss a swing?
 * @return The weapon's melee attack miss sound.
 */
int RuleItem::getMeleeMissSound() const
{
	return _meleeMissSound;
}

/**
 * What is the starting frame offset in hit.pck to use for the animation?
 * @return the starting frame offset in hit.pck to use for the animation.
 */
int RuleItem::getMeleeMissAnimation() const
{
	return _meleeMissAnimation;
}

/**
 * What sound does this weapon make when you punch someone in the face with it?
 * @return The weapon's melee hit sound.
 */
int RuleItem::getMeleeHitSound() const
{
	return _meleeHitSound;
}

/**
 * What sound does explosion sound?
 * @return The weapon's explosion sound.
 */
int RuleItem::getExplosionHitSound() const
{
	return _explosionHitSound;
}

/**
 * Gets the item's psi hit sound.
 * @return The hit sound id.
 */
int RuleItem::getPsiSound() const
{
	return _psiSound;
}

/**
 * What is the starting frame offset in hit.pck to use for the animation?
 * @return the starting frame offset in hit.pck to use for the animation.
 */
int RuleItem::getPsiAnimation() const
{
	return _psiAnimation;
}

/**
 * Gets the item's psi miss sound.
 * @return The miss sound id.
 */
int RuleItem::getPsiMissSound() const
{
	return _psiMissSound;
}

/**
 * What is the starting frame offset in hit.pck to use for the animation?
 * @return the starting frame offset in hit.pck to use for the animation.
 */
int RuleItem::getPsiMissAnimation() const
{
	return _psiMissAnimation;
}

/**
 * Gets the item's power.
 * @return The power.
 */
int RuleItem::getPower() const
{
	return _power;
}

/**
 * Gets amount of power dropped for range in voxels.
 * @return Power reduction.
 */
float RuleItem::getPowerRangeReduction(float range) const
{
	range -= _powerRangeThreshold * TilesToVexels;
	return (_powerRangeReduction * VexelsToTiles) * (range > 0 ? range : 0);
}

/**
 * Get amount of psi accuracy dropped for range in voxels.
 * @param range
 * @return Psi accuracy reduction.
 */
float RuleItem::getPsiAccuracyRangeReduction(float range) const
{
	range -= _aimRange * TilesToVexels;
	return (_dropoff * VexelsToTiles) * (range > 0 ? range : 0);
}

/**
 * Gets the item's accuracy for snapshots.
 * @return The snapshot accuracy.
 */
int RuleItem::getAccuracySnap() const
{
	return _accuracySnap;
}

/**
 * Gets the item's accuracy for autoshots.
 * @return The autoshot accuracy.
 */
int RuleItem::getAccuracyAuto() const
{
	return _accuracyAuto;
}

/**
 * Gets the item's accuracy for aimed shots.
 * @return The aimed accuracy.
 */
int RuleItem::getAccuracyAimed() const
{
	return _accuracyAimed;
}

/**
 * Gets the item's accuracy for melee attacks.
 * @return The melee accuracy.
 */
int RuleItem::getAccuracyMelee() const
{
	return _accuracyMelee;
}

/**
 * Gets the item's accuracy for use psi-amp.
 * @return The psi-amp accuracy.
 */
int RuleItem::getAccuracyUse() const
{
	return _accuracyUse;
}

/**
 * Gets the item's accuracy for mind control use.
 * @return The mind control accuracy.
 */
int RuleItem::getAccuracyMind() const
{
	return _accuracyMind;
}

/**
 * Gets the item's accuracy for panic use.
 * @return The panic accuracy.
 */
int RuleItem::getAccuracyPanic() const
{
	return _accuracyPanic;
}

/**
 * Gets the item's accuracy for throw.
 * @return The throw accuracy.
 */
int RuleItem::getAccuracyThrow() const
{
	return _accuracyThrow;
}

/**
 * Gets the item's time unit percentage for aimed shots.
 * @return The aimed shot TU percentage.
 */
RuleItemUseCost RuleItem::getCostAimed() const
{
	return _costAimed;
}

/**
 * Gets the item's time unit percentage for autoshots.
 * @return The autoshot TU percentage.
 */
RuleItemUseCost RuleItem::getCostAuto() const
{
	return getDefault(_costAuto, _costAimed);
}

/**
 * Gets the item's time unit percentage for snapshots.
 * @return The snapshot TU percentage.
 */
RuleItemUseCost RuleItem::getCostSnap() const
{
	return getDefault(_costSnap, _costAimed);
}

/**
 * Gets the item's time unit percentage for melee attacks.
 * @return The melee TU percentage.
 */
RuleItemUseCost RuleItem::getCostMelee() const
{
	return _costMelee;
}

/**
 * Gets the number of Time Units needed to use this item.
 * @return The number of Time Units needed to use this item.
 */
RuleItemUseCost RuleItem::getCostUse() const
{
	if (_battleType != BT_PSIAMP || !_psiAttackName.empty())
	{
		return _costUse;
	}
	else
	{
		return RuleItemUseCost();
	}
}

/**
 * Gets the number of Time Units needed to use mind control action.
 * @return The number of Time Units needed to mind control.
 */
RuleItemUseCost RuleItem::getCostMind() const
{
	return getDefault(_costMind, _costUse);
}

/**
 * Gets the number of Time Units needed to use panic action.
 * @return The number of Time Units needed to panic.
 */
RuleItemUseCost RuleItem::getCostPanic() const
{
	return getDefault(_costPanic, _costUse);
}

/**
 * Gets the item's time unit percentage for throwing.
 * @return The throw TU percentage.
 */
RuleItemUseCost RuleItem::getCostThrow() const
{
	return _costThrow;
}

/**
 * Gets the item's time unit percentage for prime grenade.
 * @return The prime TU percentage.
 */
RuleItemUseCost RuleItem::getCostPrime() const
{
	return _costPrime;
}

/**
 * Gets the item's time unit for loading weapon ammo.
 * @return The throw TU.
 */
int RuleItem::getTULoad() const
{
	return _tuLoad;
}

/**
 * Gets the item's time unit for unloading weapon ammo.
 * @return The throw TU.
 */
int RuleItem::getTUUnload() const
{
	return _tuUnload;
}

/**
 * Gets a list of compatible ammo.
 * @return Pointer to a list of compatible ammo.
 */
std::vector<std::string> *RuleItem::getCompatibleAmmo()
{
	return &_compatibleAmmo;
}

/**
 * Gets the item's damage type.
 * @return The damage type.
 */
const RuleDamageType *RuleItem::getDamageType() const
{
	return &_damageType;
}

/**
 * Gets the item's melee damage type for range weapons.
 * @return The damage type.
 */
const RuleDamageType *RuleItem::getMeleeType() const
{
	return &_meleeType;
}

/**
 * Gets the item's battlye type.
 * @return The battle type.
 */
BattleType RuleItem::getBattleType() const
{
	return _battleType;
}

/**
 * Gets the item's fuse timer type.
 * @return Fuse Timer Type.
 */
BattleFuseType RuleItem::getFuseTimerType() const
{
	return _fuseType;
}

/**
 * Gets the item's default fuse timer.
 * @return Time in turns.
 */
int RuleItem::getFuseTimerDefault() const
{
	if (_fuseType >= BFT_FIX_MIN && _fuseType < BFT_FIX_MAX)
	{
		return (int)_fuseType;
	}
	else if (_fuseType == BFT_SET || _fuseType == BFT_INSTANT)
	{
		return 0;
	}
	else
	{
		return -1; //can't prime
	}
}

/**
 * Gets the item's width in a soldier's inventory.
 * @return The width.
 */
int RuleItem::getInventoryWidth() const
{
	return _invWidth;
}

/**
 * Gets the item's height in a soldier's inventory.
 * @return The height.
 */
int RuleItem::getInventoryHeight() const
{
	return _invHeight;
}

/**
 * Gets the item's ammo clip size.
 * @return The ammo clip size.
 */
int RuleItem::getClipSize() const
{
	return _clipSize;
}

/**
 * Gets the chance of special effect like zombify or corpse explosion or mine triggering.
 * @return Percent value.
 */
int RuleItem::getSpecialChance() const
{
	return _specialChance;
}
/**
 * Draws and centers the hand sprite on a surface
 * according to its dimensions.
 * @param texture Pointer to the surface set to get the sprite from.
 * @param surface Pointer to the surface to draw to.
 */
void RuleItem::drawHandSprite(SurfaceSet *texture, Surface *surface, bool alt) const
{
	Surface *frame = texture->getFrame(alt ? this->getBigSpriteAlt() : this->getBigSprite());
	frame->setX((RuleInventory::HAND_W - this->getInventoryWidth()) * RuleInventory::SLOT_W/2);
	frame->setY((RuleInventory::HAND_H - this->getInventoryHeight()) * RuleInventory::SLOT_H/2);
	frame->blit(surface);
}

/**
 * Gets the heal quantity of the item.
 * @return The new heal quantity.
 */
int RuleItem::getHealQuantity() const
{
	return _heal;
}

/**
 * Gets the pain killer quantity of the item.
 * @return The new pain killer quantity.
 */
int RuleItem::getPainKillerQuantity() const
{
	return _painKiller;
}

/**
 * Gets the stimulant quantity of the item.
 * @return The new stimulant quantity.
 */
int RuleItem::getStimulantQuantity() const
{
	return _stimulant;
}

/**
 * Gets the amount of fatal wound healed per usage.
 * @return The amount of fatal wound healed.
 */
int RuleItem::getWoundRecovery() const
{
	return _woundRecovery;
}

/**
 * Gets the amount of health added to a wounded soldier's health.
 * @return The amount of health to add.
 */
int RuleItem::getHealthRecovery() const
{
	return _healthRecovery;
}

/**
 * Gets the amount of energy added to a soldier's energy.
 * @return The amount of energy to add.
 */
int RuleItem::getEnergyRecovery() const
{
	return _energyRecovery;
}

/**
 * Gets the amount of stun removed from a soldier's stun level.
 * @return The amount of stun removed.
 */
int RuleItem::getStunRecovery() const
{
	return _stunRecovery;
}

/**
 * Gets the amount of morale added to a solders's morale.
 * @return The amount of morale to add.
 */
int RuleItem::getMoraleRecovery() const
{
	return _moraleRecovery;
}

/**
 * Gets the medikit morale recovered based on missing health.
 * @return The ratio of how much restore.
 */
float RuleItem::getPainKillerRecovery() const
{
	return _painKillerRecovery;
}

/**
 * Gets the medikit morale recovered based on missing health.
 * @return True if you can use medkit on self.
 */
bool RuleItem::getAllowSelfHeal() const
{
	return _allowSelfHeal;
}

/**
 * Gets the medikit type of how it operate.
 * @return Type of medikit.
 */
BattleMediKitType RuleItem::getMediKitType() const
{
	return _medikitType;
}
/**
 * Returns the item's max explosion radius. Small explosions don't have a restriction.
 * Larger explosions are restricted using a formula, with a maximum of radius 10 no matter how large the explosion is.
 * @return The radius.
 */
int RuleItem::getExplosionRadius() const
{
	int radius = 0;

	if (_damageType.FixRadius == -1)
	{
		radius = _power * _damageType.RadiusEffectiveness;
		if (_damageType.FireBlastCalc)
		{
			radius += 1;
		}
		// cap the formula to 11
		if (radius > 11)
		{
			radius = 11;
		}
	}
	else
	{
		// unless a blast radius is actually defined.
		radius = _damageType.FixRadius;
	}

	return radius;
}

/**
 * Returns the item's recovery points.
 * This is used during the battlescape debriefing score calculation.
 * @return The recovery points.
 */
int RuleItem::getRecoveryPoints() const
{
	return _recoveryPoints;
}

/**
 * Returns the item's armor.
 * The item is destroyed when an explosion power bigger than its armor hits it.
 * @return The armor.
 */
int RuleItem::getArmor() const
{
	return _armor;
}

/**
 * Returns if the item should be recoverable
 * from the battlescape.
 * @return True if it is recoverable.
 */
bool RuleItem::isRecoverable() const
{
	return _recover;
}


/**
 * Returns the item's Turret Type.
 * @return The turret index (-1 for no turret).
 */
int RuleItem::getTurretType() const
{
	return _turretType;
}

/**
 * Returns first turn when AI can use item.
 * @param Pointer to the ruleset. 0 by default.
 * @return First turn when AI can use item.
 *	if ruleset == 0 returns only local defined aiUseDelay
 *	else takes into account global define of aiUseDelay for this item
 */
int RuleItem::getAIUseDelay(const Ruleset *ruleset) const
{
	if (ruleset == 0 || _aiUseDelay >= 0)
		return _aiUseDelay;

	switch (getBattleType())
	{
	case BT_FIREARM:
		if (isWaypoint())
		{
			return ruleset->getAIUseDelayBlaster();
		}
		else
		{
			return ruleset->getAIUseDelayFirearm();
		}

	case BT_MELEE:
		return ruleset->getAIUseDelayMelee();

	case BT_GRENADE:
	case BT_PROXIMITYGRENADE:
		return ruleset->getAIUseDelayGrenade();

	case BT_PSIAMP:
		return ruleset->getAIUseDelayPsionic();

	default:
		return _aiUseDelay;
	}
}

/**
 * Returns if this is a live alien.
 * @return True if this is a live alien.
 */
bool RuleItem::isAlien() const
{
	return _liveAlien;
}

/**
 * Returns whether this item charges a flat rate of use and attack cost.
 * @return True if this item charges a flat rate of use and attack cost.
 */
RuleItemUseCost RuleItem::getFlatUse() const
{
	return _flatUse;
}

/**
 * Returns whether this item charges a flat rate for costThrow.
 * @return True if this item charges a flat rate for costThrow.
 */
RuleItemUseCost RuleItem::getFlatMelee() const
{
	return getDefault(_flatMelee, _flatUse);
}

/**
 * Returns whether this item charges a flat rate for costThrow.
 * @return True if this item charges a flat rate for costThrow.
 */
RuleItemUseCost RuleItem::getFlatThrow() const
{
	return _flatThrow;
}

/**
 * Returns whether this item charges a flat rate for costPrime.
 * @return True if this item charges a flat rate for costPrime.
 */
RuleItemUseCost RuleItem::getFlatPrime() const
{
	return _flatPrime;
}

/**
 * Returns if this weapon should arc its shots.
 * @return True if this weapon should arc its shots.
 */
bool RuleItem::getArcingShot() const
{
	return _arcingShot;
}

/**
 * Gets the attraction value for this item (for AI).
 * @return The attraction value.
 */
int RuleItem::getAttraction() const
{
	return _attraction;
}

/**
 * Gets the list weight for this research item
 * @return The list weight.
 */
int RuleItem::getListOrder() const
{
	return _listOrder;
}

/**
 * Gets the maximum range of this weapon
 * @return The maximum range.
 */
int RuleItem::getMaxRange() const
{
	return _maxRange;
}

/**
 * Gets the maximum effective range of this weapon when using Aimed Shot.
 * @return The maximum range.
 */
int RuleItem::getAimRange() const
{
	return _aimRange;
}

/**
 * Gets the maximim effective range of this weapon for Snap Shot.
 * @return The maximum range.
 */
int RuleItem::getSnapRange() const
{
	return _snapRange;
}

/**
 * Gets the maximim effective range of this weapon for Auto Shot.
 * @return The maximum range.
 */
int RuleItem::getAutoRange() const
{
	return _autoRange;
}

/**
 * Gets the minimum effective range of this weapon.
 * @return The minimum effective range.
 */
int RuleItem::getMinRange() const
{
	return _minRange;
}

/**
 * Gets the accuracy dropoff value of this weapon.
 * @return The per-tile dropoff.
 */
int RuleItem::getDropoff() const
{
	return _dropoff;
}

/**
 * Gets the speed at which this bullet travels.
 * @return The speed.
 */
int RuleItem::getBulletSpeed() const
{
	return _bulletSpeed;
}

/**
 * Gets the speed at which this bullet explodes.
 * @return The speed.
 */
int RuleItem::getExplosionSpeed() const
{
	return _explosionSpeed;
}

/**
* Gets the amount of auto shots fired by this weapon.
* @return The shots.
*/
int RuleItem::getAutoShots() const
{
	return _autoShots;
}

/**
 * Gets the name of psi attack for action popup list.
 * @return String Id.
 */
const std::string &RuleItem::getPsiAttackName() const
{
	return _psiAttackName;
}

/**
* is this item a rifle?
* @return whether or not it is a rifle.
*/
bool RuleItem::isRifle() const
{
	return (_battleType == BT_FIREARM || _battleType == BT_MELEE) && _twoHanded;
}

/**
* is this item a pistol?
* @return whether or not it is a pistol.
*/
bool RuleItem::isPistol() const
{
	return (_battleType == BT_FIREARM || _battleType == BT_MELEE) && !_twoHanded;
}

/**
 * Gets the number of projectiles this ammo shoots at once.
 * @return The number of projectiles.
 */
int RuleItem::getShotgunPellets() const
{
	return _shotgunPellets;
}

/**
 * Gets the unit that the victim is morphed into when attacked.
 * @return The weapon's zombie unit.
 */
const std::string &RuleItem::getZombieUnit() const
{
	return _zombieUnit;
}

/**
 * How much damage does this weapon do when you punch someone in the face with it?
 * @return The weapon's melee power.
 */
int RuleItem::getMeleePower() const
{
	return _meleePower;
}

/**
 * Is line of sight required for this psionic weapon to function?
 * @return If line of sight is required.
 */
bool RuleItem::isLOSRequired() const
{
	return _LOSRequired;
}

/**
 * Can this item be used on land or is it underwater only?
 * @return if this is an underwater weapon or not.
 */
bool RuleItem::isWaterOnly() const
{
	return _underwaterOnly;
}

/**
 * Is psi skill is required to use this weapon.
 * @return If psi skill is required.
 */
bool RuleItem::isPsiRequired() const
{
	return _psiReqiured;
}

/**
 * Compute power bonus based on unit stats.
 * @param stats unit stats
 * @return bonus power.
 */
int RuleItem::getPowerBonus(const BattleUnit *unit) const
{
	return _damageBonus.getBonus(unit);
}

/**
 * Compute power bonus based on unit stats.
 * @param stats unit stats
 * @return bonus power.
 */
int RuleItem::getMeleeBonus(const BattleUnit *unit) const
{
	return _meleeBonus.getBonus(unit);
}

/**
 * Compute multiplier of melee hit chance based on unit stats.
 * @param stats unit stats
 * @return multiplier.
 */
int RuleItem::getMeleeMultiplier(const BattleUnit *unit) const
{
	return _meleeMulti.getBonus(unit);
}

/**
 * Compute multiplier of accuracy based on unit stats.
 * @param stats unit stats
 * @return multiplier.
 */
int RuleItem::getAccuracyMultiplier(const BattleUnit *unit) const
{
	return _accuracyMulti.getBonus(unit);
}

/**
 * Compute multiplier of throw accuracy based on unit stats.
 * @param stats unit stats
 * @return multiplier.
 */
int RuleItem::getThrowMultiplier(const BattleUnit *unit) const
{
	return _throwMulti.getBonus(unit);
}
/**
 * Gets the associated special type of this item.
 * note that type 14 is the alien brain, and types
 * 0 and 1 are "regular tile" and "starting point"
 * so try not to use those ones.
 * @return special type.
 */
int RuleItem::getSpecialType() const
{
	return _specialType;
}

/**
 * Gets the color offset to use for the vapor trail.
 * @return the color offset.
 */
int RuleItem::getVaporColor() const
{
	return _vaporColor;
}

/**
 * Gets the vapor cloud density for the vapor trail.
 * @return the vapor density.
 */
int RuleItem::getVaporDensity() const
{
	return _vaporDensity;
}

/**
 * Gets the vapor cloud probability for the vapor trail.
 * @return the vapor probability.
 */
int RuleItem::getVaporProbability() const
{
	return _vaporProbability;
}

}<|MERGE_RESOLUTION|>--- conflicted
+++ resolved
@@ -19,15 +19,11 @@
 #include "Unit.h"
 #include "RuleItem.h"
 #include "RuleInventory.h"
-#include "Ruleset.h"
+#include "RuleDamageType.h"
 #include "../Savegame/BattleUnit.h"
 #include "../Engine/SurfaceSet.h"
 #include "../Engine/Surface.h"
-<<<<<<< HEAD
-#include "../fmath.h"
-=======
 #include "Mod.h"
->>>>>>> 773fd047
 
 namespace OpenXcom
 {
@@ -177,11 +173,7 @@
  * @param mod Mod for the item.
  * @param listOrder The list weight for this item.
  */
-<<<<<<< HEAD
-void RuleItem::load(const YAML::Node &node, int modIndex, int listOrder, const std::vector<RuleDamageType*> &damageTypes)
-=======
 void RuleItem::load(const YAML::Node &node, Mod *mod, int listOrder)
->>>>>>> 773fd047
 {
 	_type = node["type"].as<std::string>(_type);
 	_name = node["name"].as<std::string>(_name);
@@ -198,10 +190,7 @@
 	}
 	if (node["bigSpriteAlt"])
 	{
-		_bigSpriteAlt = node["bigSpriteAlt"].as<int>(_bigSpriteAlt);
-		// BIGOBS.PCK: 57 entries
-		if (_bigSpriteAlt > 56)
-			_bigSpriteAlt += modIndex;
+		_bigSpriteAlt = mod->getSpriteOffset(node["bigSpriteAlt"].as<int>(_bigSpriteAlt), "BIGOBS.PCK");
 	}
 	else if (node["bigSprite"])
 	{
@@ -213,10 +202,7 @@
 	}
 	if (node["floorSpriteAlt"])
 	{
-		_floorSpriteAlt = node["floorSpriteAlt"].as<int>(_floorSpriteAlt);
-		// FLOOROB.PCK: 73 entries
-		if (_floorSpriteAlt > 72)
-			_floorSpriteAlt += modIndex;
+		_floorSpriteAlt = mod->getSpriteOffset(node["floorSpriteAlt"].as<int>(_floorSpriteAlt), "FLOOROB.PCK");
 	}
 	else if (node["floorSprite"])
 	{
@@ -239,21 +225,11 @@
 	}
 	if (node["hitSound"])
 	{
-<<<<<<< HEAD
-		_hitSound = node["hitSound"].as<int>(_hitSound);
-		// BATTLE.CAT: 55 entries
-		if (_hitSound > 54)
-			_hitSound += modIndex;
-=======
 		_hitSound = mod->getSoundOffset(node["hitSound"].as<int>(_hitSound), "BATTLE.CAT");
->>>>>>> 773fd047
 	}
 	if (node["hitMissSound"])
 	{
-		_hitMissSound = node["hitMissSound"].as<int>(_hitMissSound);
-		// BATTLE.CAT: 55 entries
-		if (_hitMissSound > 54)
-			_hitMissSound += modIndex;
+		_hitMissSound = mod->getSoundOffset(node["hitMissSound"].as<int>(_hitMissSound), "BATTLE.CAT");
 	}
 	if (node["meleeSound"])
 	{
@@ -261,42 +237,23 @@
 	}
 	if (node["meleeMissSound"])
 	{
-		_meleeMissSound = node["meleeMissSound"].as<int>(_meleeMissSound);
-		// BATTLE.CAT: 55 entries
-		if (_meleeMissSound > 54)
-			_meleeMissSound += modIndex;
+		_meleeMissSound = mod->getSoundOffset(node["meleeMissSound"].as<int>(_meleeMissSound), "BATTLE.CAT");
 	}
 	if (node["psiSound"])
 	{
-		_psiSound = node["psiSound"].as<int>(_psiSound);
-		// BATTLE.CAT: 55 entries
-		if (_psiSound > 54)
-			_psiSound += modIndex;
+		_psiSound = mod->getSoundOffset(node["psiSound"].as<int>(_psiSound), "BATTLE.CAT");
 	}
 	if (node["psiMissSound"])
 	{
-		_psiMissSound = node["psiMissSound"].as<int>(_psiMissSound);
-		// BATTLE.CAT: 55 entries
-		if (_psiMissSound > 54)
-			_psiMissSound += modIndex;
+		_psiMissSound = mod->getSoundOffset(node["psiMissSound"].as<int>(_psiMissSound), "BATTLE.CAT");
 	}
 	if (node["hitAnimation"])
 	{
-<<<<<<< HEAD
-		_hitAnimation = node["hitAnimation"].as<int>(_hitAnimation);
-		// SMOKE.PCK: 56 entries
-		if (_hitAnimation > 55)
-			_hitAnimation += modIndex;
-=======
 		_hitAnimation = mod->getSpriteOffset(node["hitAnimation"].as<int>(_hitAnimation), "SMOKE.PCK");
->>>>>>> 773fd047
 	}
 	if (node["hitMissAnimation"])
 	{
-		_hitMissAnimation = node["hitMissAnimation"].as<int>(_hitMissAnimation);
-		// SMOKE.PCK: 56 entries
-		if (_hitMissAnimation > 55)
-			_hitMissAnimation += modIndex;
+		_hitMissAnimation = mod->getSpriteOffset(node["hitMissAnimation"].as<int>(_hitMissAnimation), "SMOKE.PCK");
 	}
 	if (node["meleeAnimation"])
 	{
@@ -304,24 +261,15 @@
 	}
 	if (node["meleeMissAnimation"])
 	{
-		_meleeMissAnimation = node["meleeMissAnimation"].as<int>(_meleeMissAnimation);
-		// HIT.PCK: 4 entries
-		if (_meleeMissAnimation > 3)
-			_meleeMissAnimation += modIndex;
+		_meleeMissAnimation = mod->getSpriteOffset(node["meleeMissAnimation"].as<int>(_meleeMissAnimation), "HIT.PCK");
 	}
 	if (node["psiAnimation"])
 	{
-		_psiAnimation = node["psiAnimation"].as<int>(_psiAnimation);
-		// HIT.PCK: 4 entries
-		if (_psiAnimation > 3)
-			_psiAnimation += modIndex;
+		_psiAnimation = mod->getSpriteOffset(node["psiAnimation"].as<int>(_psiAnimation), "HIT.PCK");
 	}
 	if (node["psiMissAnimation"])
 	{
-		_psiMissAnimation = node["psiMissAnimation"].as<int>(_psiMissAnimation);
-		// HIT.PCK: 4 entries
-		if (_psiMissAnimation > 3)
-			_psiMissAnimation += modIndex;
+		_psiMissAnimation = mod->getSpriteOffset(node["psiMissAnimation"].as<int>(_psiMissAnimation), "HIT.PCK");
 	}
 	if (node["meleeHitSound"])
 	{
@@ -329,10 +277,7 @@
 	}
 	if (node["explosionHitSound"])
 	{
-		_explosionHitSound = node["explosionHitSound"].as<int>(_explosionHitSound);
-		// BATTLE.CAT: 55 entries
-		if (_explosionHitSound > 54)
-			_explosionHitSound += modIndex;
+		_explosionHitSound = mod->getSoundOffset(node["explosionHitSound"].as<int>(_explosionHitSound), "BATTLE.CAT");
 	}
 
 	if (node["battleType"])
@@ -365,15 +310,15 @@
 		if (_battleType == BT_CORPSE)
 		{
 			//compatibility hack for corpse explosion, that didn't have defined damage type
-			_damageType = *damageTypes.at(DT_HE);
-		}
-		_meleeType = *damageTypes.at(DT_MELEE);
+			_damageType = *mod->getDamageType(DT_HE);
+		}
+		_meleeType = *mod->getDamageType(DT_MELEE);
 	}
 
 	if (const YAML::Node &type = node["damageType"])
 	{
 		//load predefined damage type
-		_damageType = *damageTypes.at(type.as<int>());
+		_damageType = *mod->getDamageType((ItemDamageType)type.as<int>());
 	}
 	_damageType.FixRadius = node["blastRadius"].as<int>(_damageType.FixRadius);
 	if (const YAML::Node &alter = node["damageAlter"])
@@ -384,7 +329,7 @@
 	if (const YAML::Node &type = node["meleeType"])
 	{
 		//load predefined damage type
-		_meleeType = *damageTypes.at(type.as<int>());
+		_meleeType = *mod->getDamageType((ItemDamageType)type.as<int>());
 	}
 	if (const YAML::Node &alter = node["meleeAlter"])
 	{
@@ -490,7 +435,6 @@
 	_vaporColor = node["vaporColor"].as<int>(_vaporColor);
 	_vaporDensity = node["vaporDensity"].as<int>(_vaporDensity);
 	_vaporProbability = node["vaporProbability"].as<int>(_vaporProbability);
-<<<<<<< HEAD
 
 	_damageBonus.load(node["damageBonus"]);
 	_meleeBonus.load(node["meleeBonus"]);
@@ -503,8 +447,6 @@
 
 	_psiReqiured = node["psiRequired"].as<bool>(_psiReqiured);
 
-=======
->>>>>>> 773fd047
 	if (!_listOrder)
 	{
 		_listOrder = listOrder;
@@ -1319,14 +1261,14 @@
 
 /**
  * Returns first turn when AI can use item.
- * @param Pointer to the ruleset. 0 by default.
+ * @param Pointer to the mod. 0 by default.
  * @return First turn when AI can use item.
- *	if ruleset == 0 returns only local defined aiUseDelay
+ *	if mod == 0 returns only local defined aiUseDelay
  *	else takes into account global define of aiUseDelay for this item
  */
-int RuleItem::getAIUseDelay(const Ruleset *ruleset) const
-{
-	if (ruleset == 0 || _aiUseDelay >= 0)
+int RuleItem::getAIUseDelay(const Mod *mod) const
+{
+	if (mod == 0 || _aiUseDelay >= 0)
 		return _aiUseDelay;
 
 	switch (getBattleType())
@@ -1334,22 +1276,22 @@
 	case BT_FIREARM:
 		if (isWaypoint())
 		{
-			return ruleset->getAIUseDelayBlaster();
+			return mod->getAIUseDelayBlaster();
 		}
 		else
 		{
-			return ruleset->getAIUseDelayFirearm();
+			return mod->getAIUseDelayFirearm();
 		}
 
 	case BT_MELEE:
-		return ruleset->getAIUseDelayMelee();
+		return mod->getAIUseDelayMelee();
 
 	case BT_GRENADE:
 	case BT_PROXIMITYGRENADE:
-		return ruleset->getAIUseDelayGrenade();
+		return mod->getAIUseDelayGrenade();
 
 	case BT_PSIAMP:
-		return ruleset->getAIUseDelayPsionic();
+		return mod->getAIUseDelayPsionic();
 
 	default:
 		return _aiUseDelay;
