--- conflicted
+++ resolved
@@ -19,12 +19,9 @@
 #include "Unit.h"
 #include "RuleItem.h"
 #include "RuleInventory.h"
-<<<<<<< HEAD
 #include "RuleDamageType.h"
 #include "../Savegame/BattleUnit.h"
-=======
 #include "../Engine/Exception.h"
->>>>>>> 132671d5
 #include "../Engine/SurfaceSet.h"
 #include "../Engine/Surface.h"
 #include "../Engine/ScriptBind.h"
@@ -437,6 +434,7 @@
 	_unprimeActionName = node["unprimeActionName"].as<std::string>(_unprimeActionName);
 	_unprimeActionMessage = node["unprimeActionMessage"].as<std::string>(_unprimeActionMessage);
 	_fuseType = (BattleFuseType)node["fuseType"].as<int>(_fuseType);
+	_clipSize = node["clipSize"].as<int>(_clipSize);
 
 	_confAimed.accuracy = node["accuracyAimed"].as<int>(_confAimed.accuracy);
 	_confAuto.accuracy = node["accuracyAuto"].as<int>(_confAuto.accuracy);
@@ -493,18 +491,17 @@
 		}
 	}
 
-	_clipSize = node["clipSize"].as<int>(_clipSize);
-<<<<<<< HEAD
+	if ((_battleType == BT_MELEE || _battleType == BT_FIREARM) && _clipSize == 0)
+	{
+		for (RuleItemAction* conf : { &_confAimed, &_confAuto, &_confSnap, &_confMelee, })
+		{
+			if (conf->ammoSlot != -1 && _compatibleAmmo[conf->ammoSlot].empty())
+			{
+				throw Exception("Weapon " + _type + " has clip size 0 and no ammo defined. Please use 'clipSize: -1' for unlimited ammo, or allocate a compatibleAmmo item.");
+			}
+		}
+	}
 	_specialChance = node["specialChance"].as<int>(_specialChance);
-=======
-	_accuracyMelee = node["accuracyMelee"].as<int>(_accuracyMelee);
-	_tuMelee = node["tuMelee"].as<int>(_tuMelee);
-	_battleType = (BattleType)node["battleType"].as<int>(_battleType);
-	if ((_battleType == BT_MELEE || _battleType == BT_FIREARM) && _clipSize == 0 && _compatibleAmmo.empty())
-	{
-		throw Exception("Weapon " + _type + " has clip size 0 and no ammo defined. Please use 'clipSize: -1' for unlimited ammo, or allocate a compatibleAmmo item.");
-	}
->>>>>>> 132671d5
 	_twoHanded = node["twoHanded"].as<bool>(_twoHanded);
 	_blockBothHands = node["blockBothHands"].as<bool>(_blockBothHands);
 	_waypoints = node["waypoints"].as<int>(_waypoints);
