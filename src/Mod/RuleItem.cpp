--- conflicted
+++ resolved
@@ -1499,7 +1499,6 @@
 }
 
 /**
-<<<<<<< HEAD
  * Gets the name of psi attack for action popup list.
  * @return String Id.
  */
@@ -1509,14 +1508,9 @@
 }
 
 /**
-* is this item a rifle?
-* @return whether or not it is a rifle.
-*/
-=======
  * is this item a rifle?
  * @return whether or not it is a rifle.
  */
->>>>>>> d93f5fec
 bool RuleItem::isRifle() const
 {
 	return (_battleType == BT_FIREARM || _battleType == BT_MELEE) && _twoHanded;
