/*
 * Copyright 2010-2016 OpenXcom Developers.
 *
 * This file is part of OpenXcom.
 *
 * OpenXcom is free software: you can redistribute it and/or modify
 * it under the terms of the GNU General Public License as published by
 * the Free Software Foundation, either version 3 of the License, or
 * (at your option) any later version.
 *
 * OpenXcom is distributed in the hope that it will be useful,
 * but WITHOUT ANY WARRANTY; without even the implied warranty of
 * MERCHANTABILITY or FITNESS FOR A PARTICULAR PURPOSE.  See the
 * GNU General Public License for more details.
 *
 * You should have received a copy of the GNU General Public License
 * along with OpenXcom.  If not, see <http://www.gnu.org/licenses/>.
 */
#include <algorithm>
#include "RuleManufacture.h"
#include "RuleResearch.h"
#include "RuleCraft.h"
#include "RuleItem.h"
#include "../Engine/Collections.h"

namespace OpenXcom
{
/**
 * Creates a new Manufacture.
 * @param name The unique manufacture name.
 */
<<<<<<< HEAD
RuleManufacture::RuleManufacture(const std::string &name) : _name(name), _space(0), _time(0), _cost(0), _refund(false), _listOrder(0)
=======
RuleManufacture::RuleManufacture(const std::string &name) : _name(name), _space(0), _time(0), _cost(0), _producedCraft(0), _listOrder(0)
>>>>>>> 110ec46c
{
	_producedItemsNames[name] = 1;
}

/**
 * Loads the manufacture project from a YAML file.
 * @param node YAML node.
 * @param listOrder The list weight for this manufacture.
 */
void RuleManufacture::load(const YAML::Node &node, int listOrder)
{
	if (const YAML::Node &parent = node["refNode"])
	{
		load(parent, listOrder);
	}
	bool same = (1 == _producedItemsNames.size() && _name == _producedItemsNames.begin()->first);
	_name = node["name"].as<std::string>(_name);
	if (same)
	{
		int value = _producedItemsNames.begin()->second;
		_producedItemsNames.clear();
		_producedItemsNames[_name] = value;
	}
	_category = node["category"].as<std::string>(_category);
	_requiresName = node["requires"].as< std::vector<std::string> >(_requiresName);
	_requiresBaseFunc = node["requiresBaseFunc"].as< std::vector<std::string> >(_requiresBaseFunc);
	_space = node["space"].as<int>(_space);
	_time = node["time"].as<int>(_time);
	_cost = node["cost"].as<int>(_cost);
<<<<<<< HEAD
	_refund = node["refund"].as<bool>(_refund);
	_requiredItems = node["requiredItems"].as< std::map<std::string, int> >(_requiredItems);
	_producedItems = node["producedItems"].as< std::map<std::string, int> >(_producedItems);
	_spawnedPersonType = node["spawnedPersonType"].as<std::string>(_spawnedPersonType);
	_spawnedPersonName = node["spawnedPersonName"].as<std::string>(_spawnedPersonName);
=======
	_requiredItemsNames = node["requiredItems"].as< std::map<std::string, int> >(_requiredItemsNames);
	_producedItemsNames = node["producedItems"].as< std::map<std::string, int> >(_producedItemsNames);
>>>>>>> 110ec46c
	_listOrder = node["listOrder"].as<int>(_listOrder);
	if (!_listOrder)
	{
		_listOrder = listOrder;
	}
	std::sort(_requiresBaseFunc.begin(), _requiresBaseFunc.end());
}

/**
 * Cross link with other Rules.
 */
void RuleManufacture::afterLoad(const Mod* mod)
{
	_requires = mod->getResearch(_requiresName);
	if (_category == "STR_CRAFT")
	{
		auto item = _producedItemsNames.begin();
		if (item == _producedItemsNames.end())
		{
			throw Exception("No craft defined for production " + _name);
		}
		else if (item->second != 1)
		{
			throw Exception("Only one craft can be build in production " + _name);
		}
		else
		{
			_producedCraft = mod->getCraft(item->first, true);
		}
	}
	else
	{
		for (auto& i : _producedItemsNames)
		{
			_producedItems[mod->getItem(i.first, true)] = i.second;
		}
	}
	for (auto& i : _requiredItemsNames)
	{
		auto itemRule = mod->getItem(i.first, false);
		auto craftRule = mod->getCraft(i.first, false);
		if (itemRule)
		{
			_requiredItems[itemRule] = i.second;
		}
		else if (craftRule)
		{
			_requiredCrafts[craftRule] = i.second;
		}
		else
		{
			throw Exception("Unknow require " + i.first + " in production " + _name);
		}
	}

	//remove not needed data
	Collections::deleteAll(_requiresName);
	Collections::deleteAll(_producedItemsNames);
	Collections::deleteAll(_requiredItemsNames);
}

/**
 * Gets the unique name of the manufacture.
 * @return The name.
 */
const std::string &RuleManufacture::getName() const
{
	return _name;
}

/**
 * Gets the category shown in the manufacture list.
 * @return The category.
 */
const std::string &RuleManufacture::getCategory() const
{
	return _category;
}

/**
 * Gets the list of research required to
 * manufacture this object.
 * @return A list of research IDs.
 */
const std::vector<const RuleResearch*> &RuleManufacture::getRequirements() const
{
	return _requires;
}

/**
 * Gets the list of base functions required to
 * manufacture this object.
 * @return A list of functions IDs.
 */
const std::vector<std::string> &RuleManufacture::getRequireBaseFunc() const
{
	return _requiresBaseFunc;
}

/**
 * Gets the required workspace to start production.
 * @return The required workspace.
 */
int RuleManufacture::getRequiredSpace() const
{
	return _space;
}

/**
 * Gets the time needed to manufacture one object.
 * @return The time needed to manufacture one object (in man/hour).
 */
int RuleManufacture::getManufactureTime() const
{
	return _time;
}


/**
 * Gets the cost of manufacturing one object.
 * @return The cost of manufacturing one object.
 */
int RuleManufacture::getManufactureCost() const
{
	return _cost;
}

/**
 * Should all resources of a cancelled project be refunded?
 * @return True, if all resources should be refunded. False otherwise.
 */
bool RuleManufacture::getRefund() const
{
	return _refund;
}

/**
 * Gets the list of items required to manufacture one object.
 * @return The list of items required to manufacture one object.
 */
const std::map<const RuleItem*, int> &RuleManufacture::getRequiredItems() const
{
	return _requiredItems;
}

/**
 * Gets the list of crafts required to manufacture one object.
 */
const std::map<const RuleCraft*, int> &RuleManufacture::getRequiredCrafts() const
{
	return _requiredCrafts;
}

/**
 * Gets the list of items produced by completing "one object" of this project.
 * @return The list of items produced by completing "one object" of this project.
 */
const std::map<const RuleItem*, int> &RuleManufacture::getProducedItems() const
{
	return _producedItems;
}

/**
<<<<<<< HEAD
* Gets the "manufactured person", i.e. person spawned when manufacturing project ends.
* @return The person type ID.
*/
const std::string &RuleManufacture::getSpawnedPersonType() const
{
	return _spawnedPersonType;
}

/**
* Gets the custom name of the "manufactured person".
* @return The person name translation code.
*/
const std::string &RuleManufacture::getSpawnedPersonName() const
{
	return _spawnedPersonName;
=======
 * Gets craft build by this project. null if is not craft production.
 * @return Craft rule set.
 */
const RuleCraft* RuleManufacture::getProducedCraft() const
{
	return _producedCraft;
>>>>>>> 110ec46c
}

/**
 * Gets the list weight for this manufacture item.
 * @return The list weight for this manufacture item.
 */
int RuleManufacture::getListOrder() const
{
	return _listOrder;
}

}<|MERGE_RESOLUTION|>--- conflicted
+++ resolved
@@ -29,11 +29,7 @@
  * Creates a new Manufacture.
  * @param name The unique manufacture name.
  */
-<<<<<<< HEAD
-RuleManufacture::RuleManufacture(const std::string &name) : _name(name), _space(0), _time(0), _cost(0), _refund(false), _listOrder(0)
-=======
-RuleManufacture::RuleManufacture(const std::string &name) : _name(name), _space(0), _time(0), _cost(0), _producedCraft(0), _listOrder(0)
->>>>>>> 110ec46c
+RuleManufacture::RuleManufacture(const std::string &name) : _name(name), _space(0), _time(0), _cost(0), _refund(false), _producedCraft(0), _listOrder(0)
 {
 	_producedItemsNames[name] = 1;
 }
@@ -63,16 +59,11 @@
 	_space = node["space"].as<int>(_space);
 	_time = node["time"].as<int>(_time);
 	_cost = node["cost"].as<int>(_cost);
-<<<<<<< HEAD
 	_refund = node["refund"].as<bool>(_refund);
-	_requiredItems = node["requiredItems"].as< std::map<std::string, int> >(_requiredItems);
-	_producedItems = node["producedItems"].as< std::map<std::string, int> >(_producedItems);
+	_requiredItemsNames = node["requiredItems"].as< std::map<std::string, int> >(_requiredItemsNames);
+	_producedItemsNames = node["producedItems"].as< std::map<std::string, int> >(_producedItemsNames);
 	_spawnedPersonType = node["spawnedPersonType"].as<std::string>(_spawnedPersonType);
 	_spawnedPersonName = node["spawnedPersonName"].as<std::string>(_spawnedPersonName);
-=======
-	_requiredItemsNames = node["requiredItems"].as< std::map<std::string, int> >(_requiredItemsNames);
-	_producedItemsNames = node["producedItems"].as< std::map<std::string, int> >(_producedItemsNames);
->>>>>>> 110ec46c
 	_listOrder = node["listOrder"].as<int>(_listOrder);
 	if (!_listOrder)
 	{
@@ -235,8 +226,16 @@
 	return _producedItems;
 }
 
-/**
-<<<<<<< HEAD
+/*
+ * Gets craft build by this project. null if is not craft production.
+ * @return Craft rule set.
+ */
+const RuleCraft* RuleManufacture::getProducedCraft() const
+{
+	return _producedCraft;
+}
+
+/**
 * Gets the "manufactured person", i.e. person spawned when manufacturing project ends.
 * @return The person type ID.
 */
@@ -252,14 +251,6 @@
 const std::string &RuleManufacture::getSpawnedPersonName() const
 {
 	return _spawnedPersonName;
-=======
- * Gets craft build by this project. null if is not craft production.
- * @return Craft rule set.
- */
-const RuleCraft* RuleManufacture::getProducedCraft() const
-{
-	return _producedCraft;
->>>>>>> 110ec46c
 }
 
 /**
