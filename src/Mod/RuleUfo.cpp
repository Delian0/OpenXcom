--- conflicted
+++ resolved
@@ -27,15 +27,10 @@
  * type of UFO.
  * @param type String defining the type.
  */
-<<<<<<< HEAD
 RuleUfo::RuleUfo(const std::string &type) :
 	_type(type), _size("STR_VERY_SMALL"), _sprite(-1), _marker(-1),
-	_power(0), _range(0), _score(0), _reload(0), _breakOffTime(0),
+	_power(0), _range(0), _score(0), _reload(0), _breakOffTime(0), _missionScore(1),
 	_battlescapeTerrainData(0), _stats(), _statsRaceBonus()
-=======
-RuleUfo::RuleUfo(const std::string &type) : _type(type), _size("STR_VERY_SMALL"), _sprite(-1), _marker(-1), _damageMax(0), _speedMax(0), _accel(0),
-											_power(0), _range(0), _score(0), _reload(0), _breakOffTime(0), _sightRange(268), _missionScore(1), _battlescapeTerrainData(0)
->>>>>>> 8b636dee
 {
 	_stats.sightRange = 268;
 	_statsRaceBonus[""] = RuleUfoStats();
@@ -69,14 +64,10 @@
 	_score = node["score"].as<int>(_score);
 	_reload = node["reload"].as<int>(_reload);
 	_breakOffTime = node["breakOffTime"].as<int>(_breakOffTime);
-<<<<<<< HEAD
+	_missionScore = node["missionScore"].as<int>(_missionScore);
 
 	_stats.load(node);
 
-=======
-	_sightRange = node["sightRange"].as<int>(_sightRange);
-	_missionScore = node["missionScore"].as<int>(_missionScore);
->>>>>>> 8b636dee
 	if (const YAML::Node &terrain = node["battlescapeTerrainData"])
 	{
 		if (_battlescapeTerrainData)
