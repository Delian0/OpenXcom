--- conflicted
+++ resolved
@@ -100,13 +100,9 @@
 	/// Randomly generate a block from within either the array of groups or blocks.
 	MapBlock *getNextBlock(RuleTerrain *terrain);
 	/// Gets the UFO's name (for setUFO)
-<<<<<<< HEAD
-	std::string getUFOName();
+	std::string getUFOName() const;
 	/// Gets the craft's name (for addCraft)
 	std::string getCraftName();
-=======
-	std::string getUFOName() const;
->>>>>>> 090565d7
 };
 
 }