#pragma once
/*
 * Copyright 2010-2016 OpenXcom Developers.
 *
 * This file is part of OpenXcom.
 *
 * OpenXcom is free software: you can redistribute it and/or modify
 * it under the terms of the GNU General Public License as published by
 * the Free Software Foundation, either version 3 of the License, or
 * (at your option) any later version.
 *
 * OpenXcom is distributed in the hope that it will be useful,
 * but WITHOUT ANY WARRANTY; without even the implied warranty of
 * MERCHANTABILITY or FITNESS FOR A PARTICULAR PURPOSE.  See the
 * GNU General Public License for more details.
 *
 * You should have received a copy of the GNU General Public License
 * along with OpenXcom.  If not, see <http://www.gnu.org/licenses/>.
 */
#include <vector>
#include <string>
#include <yaml-cpp/yaml.h>
#include <SDL_video.h>
#include "RuleTerrain.h"
#include "MapBlock.h"

namespace OpenXcom
{

enum MapDirection {MD_NONE, MD_VERTICAL, MD_HORIZONTAL, MD_BOTH};
struct MCDReplacement {	int set, entry;};
struct TunnelData
 {
	std::map<std::string, MCDReplacement> replacements;
	int level;
	MCDReplacement *getMCDReplacement(const std::string& type)
	{
		if (replacements.find(type) == replacements.end())
		{
			return 0;
		}

		return &replacements[type];
	}
 };
enum MapScriptCommand {MSC_UNDEFINED = -1, MSC_ADDBLOCK, MSC_ADDLINE, MSC_ADDCRAFT, MSC_ADDUFO, MSC_DIGTUNNEL, MSC_FILLAREA, MSC_CHECKBLOCK, MSC_REMOVE, MSC_RESIZE};

class MapBlock;
class RuleTerrain;

class MapScript
{
private:
	MapScriptCommand _type;
	std::vector<SDL_Rect*> _rects;
	std::vector<int> _groups, _blocks, _frequencies, _maxUses, _conditionals;
	std::vector<int> _groupsTemp, _blocksTemp, _frequenciesTemp, _maxUsesTemp;
	int _sizeX, _sizeY, _sizeZ, _executionChances, _executions, _cumulativeFrequency, _label;
	MapDirection _direction;
	TunnelData *_tunnelData;
<<<<<<< HEAD
	std::string _ufoName, _craftName;
=======
	std::string _ufoName, _craftName, _terrain;
>>>>>>> f88a2678

	/// Randomly generate a group from within the array.
	int getGroupNumber();
	/// Randomly generate a block number from within the array.
	int getBlockNumber();
public:
	MapScript();
	~MapScript();
	/// Loads information from a ruleset file.
	void load(const YAML::Node& node);
	/// Initializes all the variables and junk for a mapscript command.
	void init();
	/// Gets what type of command this is.
	MapScriptCommand getType() const {return _type;};
	/// Gets the rects, describing the areas this command applies to.
	const std::vector<SDL_Rect*> *getRects() const {return &_rects;};
	/// Gets the X size for this command.
	int getSizeX() const {return _sizeX;};
	/// Gets the Y size for this command.
	int getSizeY() const {return _sizeY;};
	/// Gets the Z size for this command.
	int getSizeZ() const {return _sizeZ;};
	/// Get the chances of this command executing.
	int getChancesOfExecution() const {return _executionChances;};
	/// Gets the label for this command.
	int getLabel() const {return _label;};
	/// Gets how many times this command repeats (1 repeat means 2 executions)
	int getExecutions() const {return _executions;};
	/// Gets what conditions apply to this command.
	const std::vector<int> *getConditionals() const {return &_conditionals;};
	/// Gets the groups vector for iteration.
	const std::vector<int> *getGroups() const {return &_groups;};
	/// Gets the blocks vector for iteration.
	const std::vector<int> *getBlocks() const {return &_blocks;};
	/// Gets the direction this command goes (for lines and tunnels).
   	MapDirection getDirection() const {return _direction;};
	/// Gets the mcd replacement data for tunnel replacements.
	TunnelData *getTunnelData() {return _tunnelData;};
	/// Randomly generate a block from within either the array of groups or blocks.
	MapBlock *getNextBlock(RuleTerrain *terrain);
	/// Gets the UFO's name (for setUFO)
	std::string getUFOName() const;
	/// Gets the craft's name (for addCraft)
	std::string getCraftName();
<<<<<<< HEAD
=======
	/// Gets alternate terrain for a command other than the one in alienDeploments
	std::string getAlternateTerrain() const;
>>>>>>> f88a2678
};

}<|MERGE_RESOLUTION|>--- conflicted
+++ resolved
@@ -58,11 +58,7 @@
 	int _sizeX, _sizeY, _sizeZ, _executionChances, _executions, _cumulativeFrequency, _label;
 	MapDirection _direction;
 	TunnelData *_tunnelData;
-<<<<<<< HEAD
-	std::string _ufoName, _craftName;
-=======
 	std::string _ufoName, _craftName, _terrain;
->>>>>>> f88a2678
 
 	/// Randomly generate a group from within the array.
 	int getGroupNumber();
@@ -107,11 +103,8 @@
 	std::string getUFOName() const;
 	/// Gets the craft's name (for addCraft)
 	std::string getCraftName();
-<<<<<<< HEAD
-=======
 	/// Gets alternate terrain for a command other than the one in alienDeploments
 	std::string getAlternateTerrain() const;
->>>>>>> f88a2678
 };
 
 }