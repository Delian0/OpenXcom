<<<<<<< HEAD
/*
 * Copyright 2010-2015 OpenXcom Developers.
 *
 * This file is part of OpenXcom.
 *
 * OpenXcom is free software: you can redistribute it and/or modify
 * it under the terms of the GNU General Public License as published by
 * the Free Software Foundation, either version 3 of the License, or
 * (at your option) any later version.
 *
 * OpenXcom is distributed in the hope that it will be useful,
 * but WITHOUT ANY WARRANTY; without even the implied warranty of
 * MERCHANTABILITY or FITNESS FOR A PARTICULAR PURPOSE.  See the
 * GNU General Public License for more details.
 *
 * You should have received a copy of the GNU General Public License
 * along with OpenXcom.  If not, see <http://www.gnu.org/licenses/>.
 */
#define _USE_MATH_DEFINES
#include "RuleGlobe.h"
#include <SDL_endian.h>
#include <cmath>
#include <fstream>
#include "../Engine/Exception.h"
#include "Polygon.h"
#include "Polyline.h"
#include "Texture.h"
#include "../Engine/Palette.h"
#include "../Geoscape/Globe.h"
#include "../Engine/FileMap.h"

namespace OpenXcom
{

/**
 * Creates a blank ruleset for globe contents.
 */
RuleGlobe::RuleGlobe()
{
}

/**
 *
 */
RuleGlobe::~RuleGlobe()
{
	for (std::list<Polygon*>::iterator i = _polygons.begin(); i != _polygons.end(); ++i)
	{
		delete *i;
	}
	for (std::list<Polyline*>::iterator i = _polylines.begin(); i != _polylines.end(); ++i)
	{
		delete *i;
	}
	for (std::map<int, Texture*>::iterator i = _textures.begin(); i != _textures.end(); ++i)
	{
		delete i->second;
	}
}

/**
 * Loads the globe from a YAML file.
 * @param node YAML node.
 */
void RuleGlobe::load(const YAML::Node &node)
{
	if (node["data"])
	{
		for (std::list<Polygon*>::iterator i = _polygons.begin(); i != _polygons.end(); ++i)
		{
			delete *i;
		}
		_polygons.clear();
		loadDat(FileMap::getFilePath(node["data"].as<std::string>()));
	}
	if (node["polygons"])
	{
		for (std::list<Polygon*>::iterator i = _polygons.begin(); i != _polygons.end(); ++i)
		{
			delete *i;
		}
		_polygons.clear();
		for (YAML::const_iterator i = node["polygons"].begin(); i != node["polygons"].end(); ++i)
		{
			Polygon *polygon = new Polygon(3);
			polygon->load(*i);
			_polygons.push_back(polygon);
		}
	}
	if (node["polylines"])
	{
		for (std::list<Polyline*>::iterator i = _polylines.begin(); i != _polylines.end(); ++i)
		{
			delete *i;
		}
		_polylines.clear();
		for (YAML::const_iterator i = node["polylines"].begin(); i != node["polylines"].end(); ++i)
		{
			Polyline *polyline = new Polyline(3);
			polyline->load(*i);
			_polylines.push_back(polyline);
		}
	}
	for (YAML::const_iterator i = node["textures"].begin(); i != node["textures"].end(); ++i)
	{
		if ((*i)["id"])
		{
			int id = (*i)["id"].as<int>();
			std::map<int, Texture*>::const_iterator j = _textures.find(id);
			Texture *texture;
			if (j != _textures.end())
			{
				texture = j->second;
			}
			else
			{
				texture = new Texture(id);
				_textures[id] = texture;
			}
			texture->load(*i);
		}
		else if ((*i)["delete"])
		{
			int id = (*i)["delete"].as<int>();
			std::map<int, Texture*>::const_iterator j = _textures.find(id);
			if (j != _textures.end())
			{
				_textures.erase(j);
			}
		}
	}
	Globe::COUNTRY_LABEL_COLOR = node["countryColor"].as<int>(Globe::COUNTRY_LABEL_COLOR);
	Globe::CITY_LABEL_COLOR = node["cityColor"].as<int>(Globe::CITY_LABEL_COLOR);
	Globe::BASE_LABEL_COLOR = node["baseColor"].as<int>(Globe::BASE_LABEL_COLOR);
	Globe::LINE_COLOR = node["lineColor"].as<int>(Globe::LINE_COLOR);
	
	if (node["oceanPalette"])
	{
		Globe::OCEAN_COLOR = Palette::blockOffset(node["oceanPalette"].as<int>(Globe::OCEAN_COLOR));
	}
}

/**
 * Returns the list of polygons in the globe.
 * @return Pointer to the list of polygons.
 */
std::list<Polygon*> *RuleGlobe::getPolygons()
{
	return &_polygons;
}

/**
 * Returns the list of polylines in the globe.
 * @return Pointer to the list of polylines.
 */
std::list<Polyline*> *RuleGlobe::getPolylines()
{
	return &_polylines;
}

/**
 * Loads a series of map polar coordinates in X-Com format,
 * converts them and stores them in a set of polygons.
 * @param filename Filename of the DAT file.
 * @sa http://www.ufopaedia.org/index.php?title=WORLD.DAT
 */
void RuleGlobe::loadDat(const std::string &filename)
{
	// Load file
	std::ifstream mapFile (filename.c_str(), std::ios::in | std::ios::binary);
	if (!mapFile)
	{
		throw Exception(filename + " not found");
	}

	short value[10];

	while (mapFile.read((char*)&value, sizeof(value)))
	{
		Polygon* poly;
		int points;
		
		for (int i = 0; i < 10; ++i)
		{
			value[i] = SDL_SwapLE16(value[i]);
		}

		if (value[6] != -1)
		{
			points = 4;
		}
		else
		{
			points = 3;
		}
		poly = new Polygon(points);

		for (int i = 0, j = 0; i < points; ++i)
		{
			// Correct X-Com degrees and convert to radians
			double lonRad = value[j++] * 0.125 * M_PI / 180;
			double latRad = value[j++] * 0.125 * M_PI / 180;

			poly->setLongitude(i, lonRad);
			poly->setLatitude(i, latRad);
		}
		poly->setTexture(value[8]);

		_polygons.push_back(poly);
	}

	if (!mapFile.eof())
	{
		throw Exception("Invalid globe map");
	}

	mapFile.close();
}

/**
 * Returns the rules for the specified texture.
 * @param id Texture ID.
 * @return Rules for the texture.
 */
Texture *RuleGlobe::getTexture(int id) const
{
	std::map<int, Texture*>::const_iterator i = _textures.find(id);
	if (_textures.end() != i) return i->second; else return 0;
}

/**
 * Returns a list of all globe terrains associated with this deployment.
 * @param deployment Deployment name.
 * @return List of terrains.
 */
std::vector<std::string> RuleGlobe::getTerrains(const std::string &deployment) const
{
	std::vector<std::string> terrains;
	for (std::map<int, Texture*>::const_iterator i = _textures.begin(); i != _textures.end(); ++i)
	{
		if ((deployment == "" && i->second->getDeployments().empty()) || i->second->getDeployments().find(deployment) != i->second->getDeployments().end())
		{
			for (std::vector<TerrainCriteria>::const_iterator j = i->second->getTerrain()->begin(); j != i->second->getTerrain()->end(); ++j)
			{
				terrains.push_back(j->name);
			}
		}
	}
	return terrains;
}

}
=======
/*
 * Copyright 2010-2016 OpenXcom Developers.
 *
 * This file is part of OpenXcom.
 *
 * OpenXcom is free software: you can redistribute it and/or modify
 * it under the terms of the GNU General Public License as published by
 * the Free Software Foundation, either version 3 of the License, or
 * (at your option) any later version.
 *
 * OpenXcom is distributed in the hope that it will be useful,
 * but WITHOUT ANY WARRANTY; without even the implied warranty of
 * MERCHANTABILITY or FITNESS FOR A PARTICULAR PURPOSE.  See the
 * GNU General Public License for more details.
 *
 * You should have received a copy of the GNU General Public License
 * along with OpenXcom.  If not, see <http://www.gnu.org/licenses/>.
 */
#define _USE_MATH_DEFINES
#include "RuleGlobe.h"
#include <SDL_endian.h>
#include <cmath>
#include <fstream>
#include "../Engine/Exception.h"
#include "Polygon.h"
#include "Polyline.h"
#include "Texture.h"
#include "../Engine/Palette.h"
#include "../Geoscape/Globe.h"
#include "../Engine/FileMap.h"

namespace OpenXcom
{

/**
 * Creates a blank ruleset for globe contents.
 */
RuleGlobe::RuleGlobe()
{
}

/**
 *
 */
RuleGlobe::~RuleGlobe()
{
	for (std::list<Polygon*>::iterator i = _polygons.begin(); i != _polygons.end(); ++i)
	{
		delete *i;
	}
	for (std::list<Polyline*>::iterator i = _polylines.begin(); i != _polylines.end(); ++i)
	{
		delete *i;
	}
	for (std::map<int, Texture*>::iterator i = _textures.begin(); i != _textures.end(); ++i)
	{
		delete i->second;
	}
}

/**
 * Loads the globe from a YAML file.
 * @param node YAML node.
 */
void RuleGlobe::load(const YAML::Node &node)
{
	if (node["data"])
	{
		for (std::list<Polygon*>::iterator i = _polygons.begin(); i != _polygons.end(); ++i)
		{
			delete *i;
		}
		_polygons.clear();
		loadDat(FileMap::getFilePath(node["data"].as<std::string>()));
	}
	if (node["polygons"])
	{
		for (std::list<Polygon*>::iterator i = _polygons.begin(); i != _polygons.end(); ++i)
		{
			delete *i;
		}
		_polygons.clear();
		for (YAML::const_iterator i = node["polygons"].begin(); i != node["polygons"].end(); ++i)
		{
			Polygon *polygon = new Polygon(3);
			polygon->load(*i);
			_polygons.push_back(polygon);
		}
	}
	if (node["polylines"])
	{
		for (std::list<Polyline*>::iterator i = _polylines.begin(); i != _polylines.end(); ++i)
		{
			delete *i;
		}
		_polylines.clear();
		for (YAML::const_iterator i = node["polylines"].begin(); i != node["polylines"].end(); ++i)
		{
			Polyline *polyline = new Polyline(3);
			polyline->load(*i);
			_polylines.push_back(polyline);
		}
	}
	for (YAML::const_iterator i = node["textures"].begin(); i != node["textures"].end(); ++i)
	{
		if ((*i)["id"])
		{
			int id = (*i)["id"].as<int>();
			std::map<int, Texture*>::const_iterator j = _textures.find(id);
			Texture *texture;
			if (j != _textures.end())
			{
				texture = j->second;
			}
			else
			{
				texture = new Texture(id);
				_textures[id] = texture;
			}
			texture->load(*i);
		}
		else if ((*i)["delete"])
		{
			int id = (*i)["delete"].as<int>();
			std::map<int, Texture*>::iterator j = _textures.find(id);
			if (j != _textures.end())
			{
				_textures.erase(j);
			}
		}
	}
	Globe::COUNTRY_LABEL_COLOR = node["countryColor"].as<int>(Globe::COUNTRY_LABEL_COLOR);
	Globe::CITY_LABEL_COLOR = node["cityColor"].as<int>(Globe::CITY_LABEL_COLOR);
	Globe::BASE_LABEL_COLOR = node["baseColor"].as<int>(Globe::BASE_LABEL_COLOR);
	Globe::LINE_COLOR = node["lineColor"].as<int>(Globe::LINE_COLOR);
	
	if (node["oceanPalette"])
	{
		Globe::OCEAN_COLOR = Palette::blockOffset(node["oceanPalette"].as<int>(Globe::OCEAN_COLOR));
	}
}

/**
 * Returns the list of polygons in the globe.
 * @return Pointer to the list of polygons.
 */
std::list<Polygon*> *RuleGlobe::getPolygons()
{
	return &_polygons;
}

/**
 * Returns the list of polylines in the globe.
 * @return Pointer to the list of polylines.
 */
std::list<Polyline*> *RuleGlobe::getPolylines()
{
	return &_polylines;
}

/**
 * Loads a series of map polar coordinates in X-Com format,
 * converts them and stores them in a set of polygons.
 * @param filename Filename of the DAT file.
 * @sa http://www.ufopaedia.org/index.php?title=WORLD.DAT
 */
void RuleGlobe::loadDat(const std::string &filename)
{
	// Load file
	std::ifstream mapFile (filename.c_str(), std::ios::in | std::ios::binary);
	if (!mapFile)
	{
		throw Exception(filename + " not found");
	}

	short value[10];

	while (mapFile.read((char*)&value, sizeof(value)))
	{
		Polygon* poly;
		int points;
		
		for (int i = 0; i < 10; ++i)
		{
			value[i] = SDL_SwapLE16(value[i]);
		}

		if (value[6] != -1)
		{
			points = 4;
		}
		else
		{
			points = 3;
		}
		poly = new Polygon(points);

		for (int i = 0, j = 0; i < points; ++i)
		{
			// Correct X-Com degrees and convert to radians
			double lonRad = value[j++] * 0.125 * M_PI / 180;
			double latRad = value[j++] * 0.125 * M_PI / 180;

			poly->setLongitude(i, lonRad);
			poly->setLatitude(i, latRad);
		}
		poly->setTexture(value[8]);

		_polygons.push_back(poly);
	}

	if (!mapFile.eof())
	{
		throw Exception("Invalid globe map");
	}

	mapFile.close();
}

/**
 * Returns the rules for the specified texture.
 * @param id Texture ID.
 * @return Rules for the texture.
 */
Texture *RuleGlobe::getTexture(int id) const
{
	std::map<int, Texture*>::const_iterator i = _textures.find(id);
	if (_textures.end() != i) return i->second; else return 0;
}

/**
 * Returns a list of all globe terrains associated with this deployment.
 * @param deployment Deployment name.
 * @return List of terrains.
 */
std::vector<std::string> RuleGlobe::getTerrains(const std::string &deployment) const
{
	std::vector<std::string> terrains;
	for (std::map<int, Texture*>::const_iterator i = _textures.begin(); i != _textures.end(); ++i)
	{
		if ((deployment == "" && i->second->getDeployments().empty()) || i->second->getDeployments().find(deployment) != i->second->getDeployments().end())
		{
			for (std::vector<TerrainCriteria>::const_iterator j = i->second->getTerrain()->begin(); j != i->second->getTerrain()->end(); ++j)
			{
				terrains.push_back(j->name);
			}
		}
	}
	return terrains;
}

}
>>>>>>> 8c63973c
<|MERGE_RESOLUTION|>--- conflicted
+++ resolved
@@ -1,507 +1,252 @@
-<<<<<<< HEAD
-/*
- * Copyright 2010-2015 OpenXcom Developers.
- *
- * This file is part of OpenXcom.
- *
- * OpenXcom is free software: you can redistribute it and/or modify
- * it under the terms of the GNU General Public License as published by
- * the Free Software Foundation, either version 3 of the License, or
- * (at your option) any later version.
- *
- * OpenXcom is distributed in the hope that it will be useful,
- * but WITHOUT ANY WARRANTY; without even the implied warranty of
- * MERCHANTABILITY or FITNESS FOR A PARTICULAR PURPOSE.  See the
- * GNU General Public License for more details.
- *
- * You should have received a copy of the GNU General Public License
- * along with OpenXcom.  If not, see <http://www.gnu.org/licenses/>.
- */
-#define _USE_MATH_DEFINES
-#include "RuleGlobe.h"
-#include <SDL_endian.h>
-#include <cmath>
-#include <fstream>
-#include "../Engine/Exception.h"
-#include "Polygon.h"
-#include "Polyline.h"
-#include "Texture.h"
-#include "../Engine/Palette.h"
-#include "../Geoscape/Globe.h"
-#include "../Engine/FileMap.h"
-
-namespace OpenXcom
-{
-
-/**
- * Creates a blank ruleset for globe contents.
- */
-RuleGlobe::RuleGlobe()
-{
-}
-
-/**
- *
- */
-RuleGlobe::~RuleGlobe()
-{
-	for (std::list<Polygon*>::iterator i = _polygons.begin(); i != _polygons.end(); ++i)
-	{
-		delete *i;
-	}
-	for (std::list<Polyline*>::iterator i = _polylines.begin(); i != _polylines.end(); ++i)
-	{
-		delete *i;
-	}
-	for (std::map<int, Texture*>::iterator i = _textures.begin(); i != _textures.end(); ++i)
-	{
-		delete i->second;
-	}
-}
-
-/**
- * Loads the globe from a YAML file.
- * @param node YAML node.
- */
-void RuleGlobe::load(const YAML::Node &node)
-{
-	if (node["data"])
-	{
-		for (std::list<Polygon*>::iterator i = _polygons.begin(); i != _polygons.end(); ++i)
-		{
-			delete *i;
-		}
-		_polygons.clear();
-		loadDat(FileMap::getFilePath(node["data"].as<std::string>()));
-	}
-	if (node["polygons"])
-	{
-		for (std::list<Polygon*>::iterator i = _polygons.begin(); i != _polygons.end(); ++i)
-		{
-			delete *i;
-		}
-		_polygons.clear();
-		for (YAML::const_iterator i = node["polygons"].begin(); i != node["polygons"].end(); ++i)
-		{
-			Polygon *polygon = new Polygon(3);
-			polygon->load(*i);
-			_polygons.push_back(polygon);
-		}
-	}
-	if (node["polylines"])
-	{
-		for (std::list<Polyline*>::iterator i = _polylines.begin(); i != _polylines.end(); ++i)
-		{
-			delete *i;
-		}
-		_polylines.clear();
-		for (YAML::const_iterator i = node["polylines"].begin(); i != node["polylines"].end(); ++i)
-		{
-			Polyline *polyline = new Polyline(3);
-			polyline->load(*i);
-			_polylines.push_back(polyline);
-		}
-	}
-	for (YAML::const_iterator i = node["textures"].begin(); i != node["textures"].end(); ++i)
-	{
-		if ((*i)["id"])
-		{
-			int id = (*i)["id"].as<int>();
-			std::map<int, Texture*>::const_iterator j = _textures.find(id);
-			Texture *texture;
-			if (j != _textures.end())
-			{
-				texture = j->second;
-			}
-			else
-			{
-				texture = new Texture(id);
-				_textures[id] = texture;
-			}
-			texture->load(*i);
-		}
-		else if ((*i)["delete"])
-		{
-			int id = (*i)["delete"].as<int>();
-			std::map<int, Texture*>::const_iterator j = _textures.find(id);
-			if (j != _textures.end())
-			{
-				_textures.erase(j);
-			}
-		}
-	}
-	Globe::COUNTRY_LABEL_COLOR = node["countryColor"].as<int>(Globe::COUNTRY_LABEL_COLOR);
-	Globe::CITY_LABEL_COLOR = node["cityColor"].as<int>(Globe::CITY_LABEL_COLOR);
-	Globe::BASE_LABEL_COLOR = node["baseColor"].as<int>(Globe::BASE_LABEL_COLOR);
-	Globe::LINE_COLOR = node["lineColor"].as<int>(Globe::LINE_COLOR);
-	
-	if (node["oceanPalette"])
-	{
-		Globe::OCEAN_COLOR = Palette::blockOffset(node["oceanPalette"].as<int>(Globe::OCEAN_COLOR));
-	}
-}
-
-/**
- * Returns the list of polygons in the globe.
- * @return Pointer to the list of polygons.
- */
-std::list<Polygon*> *RuleGlobe::getPolygons()
-{
-	return &_polygons;
-}
-
-/**
- * Returns the list of polylines in the globe.
- * @return Pointer to the list of polylines.
- */
-std::list<Polyline*> *RuleGlobe::getPolylines()
-{
-	return &_polylines;
-}
-
-/**
- * Loads a series of map polar coordinates in X-Com format,
- * converts them and stores them in a set of polygons.
- * @param filename Filename of the DAT file.
- * @sa http://www.ufopaedia.org/index.php?title=WORLD.DAT
- */
-void RuleGlobe::loadDat(const std::string &filename)
-{
-	// Load file
-	std::ifstream mapFile (filename.c_str(), std::ios::in | std::ios::binary);
-	if (!mapFile)
-	{
-		throw Exception(filename + " not found");
-	}
-
-	short value[10];
-
-	while (mapFile.read((char*)&value, sizeof(value)))
-	{
-		Polygon* poly;
-		int points;
-		
-		for (int i = 0; i < 10; ++i)
-		{
-			value[i] = SDL_SwapLE16(value[i]);
-		}
-
-		if (value[6] != -1)
-		{
-			points = 4;
-		}
-		else
-		{
-			points = 3;
-		}
-		poly = new Polygon(points);
-
-		for (int i = 0, j = 0; i < points; ++i)
-		{
-			// Correct X-Com degrees and convert to radians
-			double lonRad = value[j++] * 0.125 * M_PI / 180;
-			double latRad = value[j++] * 0.125 * M_PI / 180;
-
-			poly->setLongitude(i, lonRad);
-			poly->setLatitude(i, latRad);
-		}
-		poly->setTexture(value[8]);
-
-		_polygons.push_back(poly);
-	}
-
-	if (!mapFile.eof())
-	{
-		throw Exception("Invalid globe map");
-	}
-
-	mapFile.close();
-}
-
-/**
- * Returns the rules for the specified texture.
- * @param id Texture ID.
- * @return Rules for the texture.
- */
-Texture *RuleGlobe::getTexture(int id) const
-{
-	std::map<int, Texture*>::const_iterator i = _textures.find(id);
-	if (_textures.end() != i) return i->second; else return 0;
-}
-
-/**
- * Returns a list of all globe terrains associated with this deployment.
- * @param deployment Deployment name.
- * @return List of terrains.
- */
-std::vector<std::string> RuleGlobe::getTerrains(const std::string &deployment) const
-{
-	std::vector<std::string> terrains;
-	for (std::map<int, Texture*>::const_iterator i = _textures.begin(); i != _textures.end(); ++i)
-	{
-		if ((deployment == "" && i->second->getDeployments().empty()) || i->second->getDeployments().find(deployment) != i->second->getDeployments().end())
-		{
-			for (std::vector<TerrainCriteria>::const_iterator j = i->second->getTerrain()->begin(); j != i->second->getTerrain()->end(); ++j)
-			{
-				terrains.push_back(j->name);
-			}
-		}
-	}
-	return terrains;
-}
-
-}
-=======
-/*
- * Copyright 2010-2016 OpenXcom Developers.
- *
- * This file is part of OpenXcom.
- *
- * OpenXcom is free software: you can redistribute it and/or modify
- * it under the terms of the GNU General Public License as published by
- * the Free Software Foundation, either version 3 of the License, or
- * (at your option) any later version.
- *
- * OpenXcom is distributed in the hope that it will be useful,
- * but WITHOUT ANY WARRANTY; without even the implied warranty of
- * MERCHANTABILITY or FITNESS FOR A PARTICULAR PURPOSE.  See the
- * GNU General Public License for more details.
- *
- * You should have received a copy of the GNU General Public License
- * along with OpenXcom.  If not, see <http://www.gnu.org/licenses/>.
- */
-#define _USE_MATH_DEFINES
-#include "RuleGlobe.h"
-#include <SDL_endian.h>
-#include <cmath>
-#include <fstream>
-#include "../Engine/Exception.h"
-#include "Polygon.h"
-#include "Polyline.h"
-#include "Texture.h"
-#include "../Engine/Palette.h"
-#include "../Geoscape/Globe.h"
-#include "../Engine/FileMap.h"
-
-namespace OpenXcom
-{
-
-/**
- * Creates a blank ruleset for globe contents.
- */
-RuleGlobe::RuleGlobe()
-{
-}
-
-/**
- *
- */
-RuleGlobe::~RuleGlobe()
-{
-	for (std::list<Polygon*>::iterator i = _polygons.begin(); i != _polygons.end(); ++i)
-	{
-		delete *i;
-	}
-	for (std::list<Polyline*>::iterator i = _polylines.begin(); i != _polylines.end(); ++i)
-	{
-		delete *i;
-	}
-	for (std::map<int, Texture*>::iterator i = _textures.begin(); i != _textures.end(); ++i)
-	{
-		delete i->second;
-	}
-}
-
-/**
- * Loads the globe from a YAML file.
- * @param node YAML node.
- */
-void RuleGlobe::load(const YAML::Node &node)
-{
-	if (node["data"])
-	{
-		for (std::list<Polygon*>::iterator i = _polygons.begin(); i != _polygons.end(); ++i)
-		{
-			delete *i;
-		}
-		_polygons.clear();
-		loadDat(FileMap::getFilePath(node["data"].as<std::string>()));
-	}
-	if (node["polygons"])
-	{
-		for (std::list<Polygon*>::iterator i = _polygons.begin(); i != _polygons.end(); ++i)
-		{
-			delete *i;
-		}
-		_polygons.clear();
-		for (YAML::const_iterator i = node["polygons"].begin(); i != node["polygons"].end(); ++i)
-		{
-			Polygon *polygon = new Polygon(3);
-			polygon->load(*i);
-			_polygons.push_back(polygon);
-		}
-	}
-	if (node["polylines"])
-	{
-		for (std::list<Polyline*>::iterator i = _polylines.begin(); i != _polylines.end(); ++i)
-		{
-			delete *i;
-		}
-		_polylines.clear();
-		for (YAML::const_iterator i = node["polylines"].begin(); i != node["polylines"].end(); ++i)
-		{
-			Polyline *polyline = new Polyline(3);
-			polyline->load(*i);
-			_polylines.push_back(polyline);
-		}
-	}
-	for (YAML::const_iterator i = node["textures"].begin(); i != node["textures"].end(); ++i)
-	{
-		if ((*i)["id"])
-		{
-			int id = (*i)["id"].as<int>();
-			std::map<int, Texture*>::const_iterator j = _textures.find(id);
-			Texture *texture;
-			if (j != _textures.end())
-			{
-				texture = j->second;
-			}
-			else
-			{
-				texture = new Texture(id);
-				_textures[id] = texture;
-			}
-			texture->load(*i);
-		}
-		else if ((*i)["delete"])
-		{
-			int id = (*i)["delete"].as<int>();
-			std::map<int, Texture*>::iterator j = _textures.find(id);
-			if (j != _textures.end())
-			{
-				_textures.erase(j);
-			}
-		}
-	}
-	Globe::COUNTRY_LABEL_COLOR = node["countryColor"].as<int>(Globe::COUNTRY_LABEL_COLOR);
-	Globe::CITY_LABEL_COLOR = node["cityColor"].as<int>(Globe::CITY_LABEL_COLOR);
-	Globe::BASE_LABEL_COLOR = node["baseColor"].as<int>(Globe::BASE_LABEL_COLOR);
-	Globe::LINE_COLOR = node["lineColor"].as<int>(Globe::LINE_COLOR);
-	
-	if (node["oceanPalette"])
-	{
-		Globe::OCEAN_COLOR = Palette::blockOffset(node["oceanPalette"].as<int>(Globe::OCEAN_COLOR));
-	}
-}
-
-/**
- * Returns the list of polygons in the globe.
- * @return Pointer to the list of polygons.
- */
-std::list<Polygon*> *RuleGlobe::getPolygons()
-{
-	return &_polygons;
-}
-
-/**
- * Returns the list of polylines in the globe.
- * @return Pointer to the list of polylines.
- */
-std::list<Polyline*> *RuleGlobe::getPolylines()
-{
-	return &_polylines;
-}
-
-/**
- * Loads a series of map polar coordinates in X-Com format,
- * converts them and stores them in a set of polygons.
- * @param filename Filename of the DAT file.
- * @sa http://www.ufopaedia.org/index.php?title=WORLD.DAT
- */
-void RuleGlobe::loadDat(const std::string &filename)
-{
-	// Load file
-	std::ifstream mapFile (filename.c_str(), std::ios::in | std::ios::binary);
-	if (!mapFile)
-	{
-		throw Exception(filename + " not found");
-	}
-
-	short value[10];
-
-	while (mapFile.read((char*)&value, sizeof(value)))
-	{
-		Polygon* poly;
-		int points;
-		
-		for (int i = 0; i < 10; ++i)
-		{
-			value[i] = SDL_SwapLE16(value[i]);
-		}
-
-		if (value[6] != -1)
-		{
-			points = 4;
-		}
-		else
-		{
-			points = 3;
-		}
-		poly = new Polygon(points);
-
-		for (int i = 0, j = 0; i < points; ++i)
-		{
-			// Correct X-Com degrees and convert to radians
-			double lonRad = value[j++] * 0.125 * M_PI / 180;
-			double latRad = value[j++] * 0.125 * M_PI / 180;
-
-			poly->setLongitude(i, lonRad);
-			poly->setLatitude(i, latRad);
-		}
-		poly->setTexture(value[8]);
-
-		_polygons.push_back(poly);
-	}
-
-	if (!mapFile.eof())
-	{
-		throw Exception("Invalid globe map");
-	}
-
-	mapFile.close();
-}
-
-/**
- * Returns the rules for the specified texture.
- * @param id Texture ID.
- * @return Rules for the texture.
- */
-Texture *RuleGlobe::getTexture(int id) const
-{
-	std::map<int, Texture*>::const_iterator i = _textures.find(id);
-	if (_textures.end() != i) return i->second; else return 0;
-}
-
-/**
- * Returns a list of all globe terrains associated with this deployment.
- * @param deployment Deployment name.
- * @return List of terrains.
- */
-std::vector<std::string> RuleGlobe::getTerrains(const std::string &deployment) const
-{
-	std::vector<std::string> terrains;
-	for (std::map<int, Texture*>::const_iterator i = _textures.begin(); i != _textures.end(); ++i)
-	{
-		if ((deployment == "" && i->second->getDeployments().empty()) || i->second->getDeployments().find(deployment) != i->second->getDeployments().end())
-		{
-			for (std::vector<TerrainCriteria>::const_iterator j = i->second->getTerrain()->begin(); j != i->second->getTerrain()->end(); ++j)
-			{
-				terrains.push_back(j->name);
-			}
-		}
-	}
-	return terrains;
-}
-
-}
->>>>>>> 8c63973c
+/*
+ * Copyright 2010-2016 OpenXcom Developers.
+ *
+ * This file is part of OpenXcom.
+ *
+ * OpenXcom is free software: you can redistribute it and/or modify
+ * it under the terms of the GNU General Public License as published by
+ * the Free Software Foundation, either version 3 of the License, or
+ * (at your option) any later version.
+ *
+ * OpenXcom is distributed in the hope that it will be useful,
+ * but WITHOUT ANY WARRANTY; without even the implied warranty of
+ * MERCHANTABILITY or FITNESS FOR A PARTICULAR PURPOSE.  See the
+ * GNU General Public License for more details.
+ *
+ * You should have received a copy of the GNU General Public License
+ * along with OpenXcom.  If not, see <http://www.gnu.org/licenses/>.
+ */
+#define _USE_MATH_DEFINES
+#include "RuleGlobe.h"
+#include <SDL_endian.h>
+#include <cmath>
+#include <fstream>
+#include "../Engine/Exception.h"
+#include "Polygon.h"
+#include "Polyline.h"
+#include "Texture.h"
+#include "../Engine/Palette.h"
+#include "../Geoscape/Globe.h"
+#include "../Engine/FileMap.h"
+
+namespace OpenXcom
+{
+
+/**
+ * Creates a blank ruleset for globe contents.
+ */
+RuleGlobe::RuleGlobe()
+{
+}
+
+/**
+ *
+ */
+RuleGlobe::~RuleGlobe()
+{
+	for (std::list<Polygon*>::iterator i = _polygons.begin(); i != _polygons.end(); ++i)
+	{
+		delete *i;
+	}
+	for (std::list<Polyline*>::iterator i = _polylines.begin(); i != _polylines.end(); ++i)
+	{
+		delete *i;
+	}
+	for (std::map<int, Texture*>::iterator i = _textures.begin(); i != _textures.end(); ++i)
+	{
+		delete i->second;
+	}
+}
+
+/**
+ * Loads the globe from a YAML file.
+ * @param node YAML node.
+ */
+void RuleGlobe::load(const YAML::Node &node)
+{
+	if (node["data"])
+	{
+		for (std::list<Polygon*>::iterator i = _polygons.begin(); i != _polygons.end(); ++i)
+		{
+			delete *i;
+		}
+		_polygons.clear();
+		loadDat(FileMap::getFilePath(node["data"].as<std::string>()));
+	}
+	if (node["polygons"])
+	{
+		for (std::list<Polygon*>::iterator i = _polygons.begin(); i != _polygons.end(); ++i)
+		{
+			delete *i;
+		}
+		_polygons.clear();
+		for (YAML::const_iterator i = node["polygons"].begin(); i != node["polygons"].end(); ++i)
+		{
+			Polygon *polygon = new Polygon(3);
+			polygon->load(*i);
+			_polygons.push_back(polygon);
+		}
+	}
+	if (node["polylines"])
+	{
+		for (std::list<Polyline*>::iterator i = _polylines.begin(); i != _polylines.end(); ++i)
+		{
+			delete *i;
+		}
+		_polylines.clear();
+		for (YAML::const_iterator i = node["polylines"].begin(); i != node["polylines"].end(); ++i)
+		{
+			Polyline *polyline = new Polyline(3);
+			polyline->load(*i);
+			_polylines.push_back(polyline);
+		}
+	}
+	for (YAML::const_iterator i = node["textures"].begin(); i != node["textures"].end(); ++i)
+	{
+		if ((*i)["id"])
+		{
+			int id = (*i)["id"].as<int>();
+			std::map<int, Texture*>::const_iterator j = _textures.find(id);
+			Texture *texture;
+			if (j != _textures.end())
+			{
+				texture = j->second;
+			}
+			else
+			{
+				texture = new Texture(id);
+				_textures[id] = texture;
+			}
+			texture->load(*i);
+		}
+		else if ((*i)["delete"])
+		{
+			int id = (*i)["delete"].as<int>();
+			std::map<int, Texture*>::iterator j = _textures.find(id);
+			if (j != _textures.end())
+			{
+				_textures.erase(j);
+			}
+		}
+	}
+	Globe::COUNTRY_LABEL_COLOR = node["countryColor"].as<int>(Globe::COUNTRY_LABEL_COLOR);
+	Globe::CITY_LABEL_COLOR = node["cityColor"].as<int>(Globe::CITY_LABEL_COLOR);
+	Globe::BASE_LABEL_COLOR = node["baseColor"].as<int>(Globe::BASE_LABEL_COLOR);
+	Globe::LINE_COLOR = node["lineColor"].as<int>(Globe::LINE_COLOR);
+	
+	if (node["oceanPalette"])
+	{
+		Globe::OCEAN_COLOR = Palette::blockOffset(node["oceanPalette"].as<int>(Globe::OCEAN_COLOR));
+	}
+}
+
+/**
+ * Returns the list of polygons in the globe.
+ * @return Pointer to the list of polygons.
+ */
+std::list<Polygon*> *RuleGlobe::getPolygons()
+{
+	return &_polygons;
+}
+
+/**
+ * Returns the list of polylines in the globe.
+ * @return Pointer to the list of polylines.
+ */
+std::list<Polyline*> *RuleGlobe::getPolylines()
+{
+	return &_polylines;
+}
+
+/**
+ * Loads a series of map polar coordinates in X-Com format,
+ * converts them and stores them in a set of polygons.
+ * @param filename Filename of the DAT file.
+ * @sa http://www.ufopaedia.org/index.php?title=WORLD.DAT
+ */
+void RuleGlobe::loadDat(const std::string &filename)
+{
+	// Load file
+	std::ifstream mapFile (filename.c_str(), std::ios::in | std::ios::binary);
+	if (!mapFile)
+	{
+		throw Exception(filename + " not found");
+	}
+
+	short value[10];
+
+	while (mapFile.read((char*)&value, sizeof(value)))
+	{
+		Polygon* poly;
+		int points;
+		
+		for (int i = 0; i < 10; ++i)
+		{
+			value[i] = SDL_SwapLE16(value[i]);
+		}
+
+		if (value[6] != -1)
+		{
+			points = 4;
+		}
+		else
+		{
+			points = 3;
+		}
+		poly = new Polygon(points);
+
+		for (int i = 0, j = 0; i < points; ++i)
+		{
+			// Correct X-Com degrees and convert to radians
+			double lonRad = value[j++] * 0.125 * M_PI / 180;
+			double latRad = value[j++] * 0.125 * M_PI / 180;
+
+			poly->setLongitude(i, lonRad);
+			poly->setLatitude(i, latRad);
+		}
+		poly->setTexture(value[8]);
+
+		_polygons.push_back(poly);
+	}
+
+	if (!mapFile.eof())
+	{
+		throw Exception("Invalid globe map");
+	}
+
+	mapFile.close();
+}
+
+/**
+ * Returns the rules for the specified texture.
+ * @param id Texture ID.
+ * @return Rules for the texture.
+ */
+Texture *RuleGlobe::getTexture(int id) const
+{
+	std::map<int, Texture*>::const_iterator i = _textures.find(id);
+	if (_textures.end() != i) return i->second; else return 0;
+}
+
+/**
+ * Returns a list of all globe terrains associated with this deployment.
+ * @param deployment Deployment name.
+ * @return List of terrains.
+ */
+std::vector<std::string> RuleGlobe::getTerrains(const std::string &deployment) const
+{
+	std::vector<std::string> terrains;
+	for (std::map<int, Texture*>::const_iterator i = _textures.begin(); i != _textures.end(); ++i)
+	{
+		if ((deployment == "" && i->second->getDeployments().empty()) || i->second->getDeployments().find(deployment) != i->second->getDeployments().end())
+		{
+			for (std::vector<TerrainCriteria>::const_iterator j = i->second->getTerrain()->begin(); j != i->second->getTerrain()->end(); ++j)
+			{
+				terrains.push_back(j->name);
+			}
+		}
+	}
+	return terrains;
+}
+
+}