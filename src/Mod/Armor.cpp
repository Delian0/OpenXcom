/*
 * Copyright 2010-2015 OpenXcom Developers.
 *
 * This file is part of OpenXcom.
 *
 * OpenXcom is free software: you can redistribute it and/or modify
 * it under the terms of the GNU General Public License as published by
 * the Free Software Foundation, either version 3 of the License, or
 * (at your option) any later version.
 *
 * OpenXcom is distributed in the hope that it will be useful,
 * but WITHOUT ANY WARRANTY; without even the implied warranty of
 * MERCHANTABILITY or FITNESS FOR A PARTICULAR PURPOSE.  See the
 * GNU General Public License for more details.
 *
 * You should have received a copy of the GNU General Public License
 * along with OpenXcom.  If not, see <http://www.gnu.org/licenses/>.
 */
#include "Armor.h"

namespace OpenXcom
{

const std::string Armor::NONE = "STR_NONE";

/**
 * Creates a blank ruleset for a certain
 * type of armor.
 * @param type String defining the type.
 */
Armor::Armor(const std::string &type) :
	_type(type), _frontArmor(0), _sideArmor(0), _rearArmor(0), _underArmor(0),
	_drawingRoutine(0), _movementType(MT_WALK), _size(1), _weight(0), _visibilityAtDark(0), _regeneration(0),
	_deathFrames(3), _constantAnimation(false), _canHoldWeapon(false), _hasInventory(true), _forcedTorso(TORSO_USE_GENDER),
	_faceColorGroup(0), _hairColorGroup(0), _utileColorGroup(0), _rankColorGroup(0),
	_fearImmune(-1), _bleedImmune(-1), _painImmune(-1), _zombiImmune(-1), _overKill(0.5f), _meleeDodgeBackPenalty(0),
	_customArmorPreviewIndex(0)
{
	for (int i=0; i < DAMAGE_TYPES; i++)
		_damageModifier[i] = 1.0f;

	_psiDefence.setPsiDefense();
	_timeRecovery.setTimeRecovery();
	_energyRecovery.setEnergyRecovery();
	_stunRecovery.setStunRecovery();
}

/**
 *
 */
Armor::~Armor()
{

}

/**
 * Loads the armor from a YAML file.
 * @param node YAML node.
 */
void Armor::load(const YAML::Node &node, const RecolorParser& parser)
{
	if (const YAML::Node &parent = node["refNode"])
	{
		load(parent, parser);
	}
	_type = node["type"].as<std::string>(_type);
	_spriteSheet = node["spriteSheet"].as<std::string>(_spriteSheet);
	_spriteInv = node["spriteInv"].as<std::string>(_spriteInv);
	_hasInventory = node["allowInv"].as<bool>(_hasInventory);
	if (node["corpseItem"])
	{
		_corpseBattle.clear();
		_corpseBattle.push_back(node["corpseItem"].as<std::string>());
		_corpseGeo = _corpseBattle[0];
	}
	else if (node["corpseBattle"])
	{
		_corpseBattle = node["corpseBattle"].as< std::vector<std::string> >();
		_corpseGeo = _corpseBattle[0];
	}
	_builtInWeapons = node["builtInWeapons"].as<std::vector<std::string> >(_builtInWeapons);
	_corpseGeo = node["corpseGeo"].as<std::string>(_corpseGeo);
	_storeItem = node["storeItem"].as<std::string>(_storeItem);
	_specWeapon = node["specialWeapon"].as<std::string>(_specWeapon);
	_frontArmor = node["frontArmor"].as<int>(_frontArmor);
	_sideArmor = node["sideArmor"].as<int>(_sideArmor);
	_rearArmor = node["rearArmor"].as<int>(_rearArmor);
	_underArmor = node["underArmor"].as<int>(_underArmor);
	_drawingRoutine = node["drawingRoutine"].as<int>(_drawingRoutine);
	_movementType = (MovementType)node["movementType"].as<int>(_movementType);
	_size = node["size"].as<int>(_size);
	_weight = node["weight"].as<int>(_weight);
	_visibilityAtDark = node["visibilityAtDark"].as<int>(_visibilityAtDark);
	_regeneration = node["regeneration"].as<int>(_regeneration);
	_stats.merge(node["stats"].as<UnitStats>(_stats));
	if (const YAML::Node &dmg = node["damageModifier"])
	{
		for (size_t i = 0; i < dmg.size() && i < (size_t)DAMAGE_TYPES; ++i)
		{
			_damageModifier[i] = dmg[i].as<float>();
		}
	}
	_loftempsSet = node["loftempsSet"].as< std::vector<int> >(_loftempsSet);
	if (node["loftemps"])
		_loftempsSet.push_back(node["loftemps"].as<int>());
	_deathFrames = node["deathFrames"].as<int>(_deathFrames);
	_constantAnimation = node["constantAnimation"].as<bool>(_constantAnimation);
	_forcedTorso = (ForcedTorso)node["forcedTorso"].as<int>(_forcedTorso);
	if (_drawingRoutine == 0 ||
		_drawingRoutine == 1 ||
		_drawingRoutine == 4 ||
		_drawingRoutine == 6 ||
		_drawingRoutine == 10 ||
		_drawingRoutine == 13 ||
		_drawingRoutine == 14 ||
		_drawingRoutine == 15 ||
		_drawingRoutine == 17 ||
		_drawingRoutine == 18)
	{
		_canHoldWeapon = true;
	}
	else
	{
		_canHoldWeapon = false;
	}
	if (_size != 1)
	{
		_fearImmune = 1;
		_bleedImmune = 1;
		_painImmune = 1;
		_zombiImmune = 1;
	}
	if (node["fearImmune"])
	{
		_fearImmune = node["fearImmune"].as<bool>();
	}
	if (node["bleedImmune"])
	{
		_bleedImmune = node["bleedImmune"].as<bool>();
	}
	if (node["painImmune"])
	{
		_painImmune = node["painImmune"].as<bool>();
	}
	if (node["zombiImmune"] && _size == 1) //Big units are always immune, because game we don't have 2x2 unit zombie
	{
		_zombiImmune = node["zombiImmune"].as<bool>();
	}
	_overKill = node["overKill"].as<float>(_overKill);
	_meleeDodgeBackPenalty = node["meleeDodgeBackPenalty"].as<float>(_meleeDodgeBackPenalty);

	_psiDefence.load(node["psiDefence"]);
	_meleeDodge.load(node["meleeDodge"]);

	if (const YAML::Node &rec = node["recovery"])
	{
		_timeRecovery.load(rec["time"]);
		_energyRecovery.load(rec["energy"]);
		_moraleRecovery.load(rec["morale"]);
		_healthRecovery.load(rec["health"]);
		_stunRecovery.load(rec["stun"]);
	}
	_faceColorGroup = node["spriteFaceGroup"].as<int>(_faceColorGroup);
	_hairColorGroup = node["spriteHairGroup"].as<int>(_hairColorGroup);
	_rankColorGroup = node["spriteRankGroup"].as<int>(_rankColorGroup);
	_utileColorGroup = node["spriteUtileGroup"].as<int>(_utileColorGroup);
	_faceColor = node["spriteFaceColor"].as<std::vector<int> >(_faceColor);
	_hairColor = node["spriteHairColor"].as<std::vector<int> >(_hairColor);
	_rankColor = node["spriteRankColor"].as<std::vector<int> >(_rankColor);
	_utileColor = node["spriteUtileColor"].as<std::vector<int> >(_utileColor);
<<<<<<< HEAD

	if(const YAML::Node &scr = node["recolorScript"])
	{
		_recolorScript = parser.parse(_type, scr.as<std::string>());
	}
	if(const YAML::Node &scr = node["spriteScript"])
	{
		_spriteScript = parser.parse(_type, scr.as<std::string>());
	}
	_units = node["units"].as< std::vector<std::string> >(_units);
=======
	_customArmorPreviewIndex = node["customArmorPreviewIndex"].as<int>(_customArmorPreviewIndex);
>>>>>>> 2ed38ce9
}

/**
 * Returns the language string that names
 * this armor. Each armor has a unique name. Coveralls, Power Suit,...
 * @return The armor name.
 */
std::string Armor::getType() const
{
	return _type;
}

/**
 * Gets the unit's sprite sheet.
 * @return The sprite sheet name.
 */
std::string Armor::getSpriteSheet() const
{
	return _spriteSheet;
}

/**
 * Gets the unit's inventory sprite.
 * @return The inventory sprite name.
 */
std::string Armor::getSpriteInventory() const
{
	return _spriteInv;
}

/**
 * Gets the front armor level.
 * @return The front armor level.
 */
int Armor::getFrontArmor() const
{
	return _frontArmor;
}

/**
 * Gets the side armor level.
 * @return The side armor level.
 */
int Armor::getSideArmor() const
{
	return _sideArmor;
}

/**
 * Gets the rear armor level.
 * @return The rear armor level.
 */
int Armor::getRearArmor() const
{
	return _rearArmor;
}

/**
 * Gets the under armor level.
 * @return The under armor level.
 */
int Armor::getUnderArmor() const
{
	return _underArmor;
}

/**
 * Gets the armor level of part.
 * @param side Part of armor.
 * @return The armor level of part.
 */
int Armor::getArmor(UnitSide side) const
{
	switch (side)
	{
	case SIDE_FRONT:	return _frontArmor;
	case SIDE_LEFT:		return _sideArmor;
	case SIDE_RIGHT:	return _sideArmor;
	case SIDE_REAR:		return _rearArmor;
	case SIDE_UNDER:	return _underArmor;
	default: return 0;
	}
}


/**
 * Gets the corpse item used in the Geoscape.
 * @return The name of the corpse item.
 */
std::string Armor::getCorpseGeoscape() const
{
	return _corpseGeo;
}

/**
 * Gets the list of corpse items dropped by the unit
 * in the Battlescape (one per unit tile).
 * @return The list of corpse items.
 */
const std::vector<std::string> &Armor::getCorpseBattlescape() const
{
	return _corpseBattle;
}

/**
 * Gets the storage item needed to equip this.
 * Every soldier armor needs an item.
 * @return The name of the store item (STR_NONE for infinite armor).
 */
std::string Armor::getStoreItem() const
{
	return _storeItem;
}

/**
 * Gets the type of special weapon.
 * @return The name of the special weapon.
 */
std::string Armor::getSpecialWeapon() const
{
	return _specWeapon;
}

/**
 * Gets the drawing routine ID.
 * @return The drawing routine ID.
 */
int Armor::getDrawingRoutine() const
{
	return _drawingRoutine;
}

/**
 * Gets the movement type of this armor.
 * Useful for determining whether the armor can fly.
 * @important: do not use this function outside the BattleUnit constructor,
 * unless you are SURE you know what you are doing.
 * for more information, see the BattleUnit constructor.
 * @return The movement type.
 */
MovementType Armor::getMovementType() const
{
	return _movementType;
}

/**
 * Gets the size of the unit. Normally this is 1 (small) or 2 (big).
 * @return The unit's size.
 */
int Armor::getSize() const
{
	return _size;
}

/**
 * Gets the total size of the unit. Normally this is 1 for small or 4 for big.
 * @return The unit's size.
 */
int Armor::getTotalSize() const
{
	return _size * _size;
}
/**
 * Gets the damage modifier for a certain damage type.
 * @param dt The damageType.
 * @return The damage modifier 0->1.
 */
float Armor::getDamageModifier(ItemDamageType dt) const
{
	return _damageModifier[(int)dt];
}

/** Gets the loftempSet.
 * @return The loftempsSet.
 */
const std::vector<int>& Armor::getLoftempsSet() const
{
	return _loftempsSet;
}

/**
  * Gets pointer to the armor's stats.
  * @return stats Pointer to the armor's stats.
  */
const UnitStats *Armor::getStats() const
{
	return &_stats;
}

/**
 * Gets unit psi defense.
 */
int Armor::getPsiDefence(const BattleUnit* unit) const
{
	return _psiDefence.getBonus(unit);
}

/**
 * Gets unit melee dodge chance.
 */
int Armor::getMeleeDodge(const BattleUnit* unit) const
{
	return _meleeDodge.getBonus(unit);
}

/**
 * Gets unit dodge penalty if hit from behind.
 */
float Armor::getMeleeDodgeBackPenalty() const
{
	return _meleeDodgeBackPenalty;
}

/**
 *  Gets unit TU recovery.
 */
int Armor::getTimeRecovery(const BattleUnit* unit) const
{
	return _timeRecovery.getBonus(unit);
}

/**
 *  Gets unit Energy recovery.
 */
int Armor::getEnergyRecovery(const BattleUnit* unit) const
{
	return _energyRecovery.getBonus(unit);
}

/**
 *  Gets unit Morale recovery.
 */
int Armor::getMoraleRecovery(const BattleUnit* unit) const
{
	return _moraleRecovery.getBonus(unit);
}

/**
 *  Gets unit Health recovery.
 */
int Armor::getHealthRecovery(const BattleUnit* unit) const
{
	return _healthRecovery.getBonus(unit);
}

/**
 *  Gets unit Stun recovery.
 */
int Armor::getStunRegeneration(const BattleUnit* unit) const
{
	return _stunRecovery.getBonus(unit);
}

/**
 * Gets the armor's weight.
 * @return the weight of the armor.
 */
int Armor::getWeight() const
{
	return _weight;
}

/**
 * Gets number of death frames.
 * @return number of death frames.
 */
int Armor::getDeathFrames() const
{
	return _deathFrames;
}

/**
 * Gets if armor uses constant animation.
 * @return if it uses constant animation
 */
bool Armor::getConstantAnimation() const
{
	return _constantAnimation;
}

/**
 * Gets if armor can hold weapon.
 * @return if it can hold weapon
 */
bool Armor::getCanHoldWeapon() const
{
	return _canHoldWeapon;
}

/*
 * Checks if this armor ignores gender (power suit/flying suit).
 * @return which torso to force on the sprite.
 */
ForcedTorso Armor::getForcedTorso() const
{
	return _forcedTorso;
}

/**
 * What weapons does this armor have built in?
 * this is a vector of strings representing any
 * weapons that may be inherent to this armor.
 * note: unlike "livingWeapon" this is used in ADDITION to
 * any loadout or living weapon item that may be defined.
 * @return list of weapons that are integral to this armor.
 */
const std::vector<std::string> &Armor::getBuiltInWeapons() const
{
	return _builtInWeapons;
}

/**
 * Gets max view distance at dark in BattleScape.
 * @return The distance to see at dark.
 */
int Armor::getVisibilityAtDark() const
{
	return _visibilityAtDark;
}

/**
 * Gets how armor react to fear.
 * @param def Default value.
 * @return Can ignored fear?
 */
bool Armor::getFearImmune(bool def) const
{
	return _fearImmune != -1 ? _fearImmune : def;
}

/**
 * Gets how armor react to bleeding.
 * @param def Default value.
 * @return Can ignore bleed?
 */
bool Armor::getBleedImmune(bool def) const
{
	return _bleedImmune != -1 ? _bleedImmune : def;
}

/**
 * Gets how armor react to inflicted pain.
 * @param def
 * @return Can ignore pain?
 */
bool Armor::getPainImmune(bool def) const
{
	return _painImmune != -1 ? _painImmune : def;
}

/**
 * Gets how armor react to zombification.
 * @param def Default value.
 * @return Can't be turn to zombie?
 */
bool Armor::getZombiImmune(bool def) const
{
	return _zombiImmune != -1 ? _zombiImmune : def;
}

/**
 * Gets how much negative hp is require to gib unit.
 * @return Percent of require hp.
 */
float Armor::getOverKill() const
{
	return _overKill;
}

/**
 * Gets hair base color group for replacement, if 0 then don't replace colors.
 * @return Color group or 0.
 */
int Armor::getFaceColorGroup() const
{
	return _faceColorGroup;
}

/**
 * Gets hair base color group for replacement, if 0 then don't replace colors.
 * @return Color group or 0.
 */
int Armor::getHairColorGroup() const
{
	return _hairColorGroup;
}

/**
 * Gets utile base color group for replacement, if 0 then don't replace colors.
 * @return Color group or 0.
 */
int Armor::getUtileColorGroup() const
{
	return _utileColorGroup;
}

/**
 * Gets rank base color group for replacement, if 0 then don't replace colors.
 * @return Color group or 0.
 */
int Armor::getRankColorGroup() const
{
	return _rankColorGroup;
}

namespace
{

/**
 * Helper function finding value in vector with fallback if vector is shorter.
 * @param vec Vector with values we try get.
 * @param pos Position in vector that can be greater than size of vector.
 * @return Value in vector.
 */
int findWithFallback(const std::vector<int> &vec, size_t pos)
{
	//if pos == 31 then we test for 31, 15, 7
	//if pos == 36 then we test for 36, 4
	//we stop on p < 8 for comatibility reasons.
	for (int i = 0; i <= 4; ++i)
	{
		size_t p = (pos & (127 >> i));
		if (p < vec.size())
		{
			return vec[p];
		}
	}
	return 0;
}

} //namespace

/**
 * Gets new face colors for replacement, if 0 then don't replace colors.
 * @return Color index or 0.
 */
int Armor::getFaceColor(int i) const
{
	return findWithFallback(_faceColor, i);
}

/**
 * Gets new hair colors for replacement, if 0 then don't replace colors.
 * @return Color index or 0.
 */
int Armor::getHairColor(int i) const
{
	return findWithFallback(_hairColor, i);
}

/**
 * Gets new utile colors for replacement, if 0 then don't replace colors.
 * @return Color index or 0.
 */
int Armor::getUtileColor(int i) const
{
	return findWithFallback(_utileColor, i);
}

/**
 * Gets new rank colors for replacement, if 0 then don't replace colors.
 * @return Color index or 0.
 */
int Armor::getRankColor(int i) const
{
	return findWithFallback(_rankColor, i);
}

/**
 * Can this unit's inventory be accessed for any reason?
 * @return if we can access the inventory.
 */
bool Armor::hasInventory() const
{
	return _hasInventory;
}

/**
<<<<<<< HEAD
 * Get recoloring script.
 * @return Script for recoloring.
 */
const Armor::RecolorParser::Container &Armor::getRecolorScript() const
{
	return _recolorScript;
}

/**
 * Get switch sprite script.
 * @return Script for switching.
 */
const Armor::RecolorParser::Container &Armor::getSpriteScript() const
{
	return _spriteScript;
}

/**
* Gets the list of units this armor applies to.
* @return The list of unit IDs (empty = applies to all).
*/
const std::vector<std::string> &Armor::getUnits() const
{
	return _units;
=======
 * Gets the index of the sprite in the CustomArmorPreview sprite set.
 * @return Sprite index.
 */
int Armor::getCustomArmorPreviewIndex() const
{
	return _customArmorPreviewIndex;
>>>>>>> 2ed38ce9
}

}<|MERGE_RESOLUTION|>--- conflicted
+++ resolved
@@ -168,7 +168,6 @@
 	_hairColor = node["spriteHairColor"].as<std::vector<int> >(_hairColor);
 	_rankColor = node["spriteRankColor"].as<std::vector<int> >(_rankColor);
 	_utileColor = node["spriteUtileColor"].as<std::vector<int> >(_utileColor);
-<<<<<<< HEAD
 
 	if(const YAML::Node &scr = node["recolorScript"])
 	{
@@ -179,9 +178,7 @@
 		_spriteScript = parser.parse(_type, scr.as<std::string>());
 	}
 	_units = node["units"].as< std::vector<std::string> >(_units);
-=======
 	_customArmorPreviewIndex = node["customArmorPreviewIndex"].as<int>(_customArmorPreviewIndex);
->>>>>>> 2ed38ce9
 }
 
 /**
@@ -660,7 +657,6 @@
 }
 
 /**
-<<<<<<< HEAD
  * Get recoloring script.
  * @return Script for recoloring.
  */
@@ -685,14 +681,15 @@
 const std::vector<std::string> &Armor::getUnits() const
 {
 	return _units;
-=======
+}
+
+/**
  * Gets the index of the sprite in the CustomArmorPreview sprite set.
  * @return Sprite index.
  */
 int Armor::getCustomArmorPreviewIndex() const
 {
 	return _customArmorPreviewIndex;
->>>>>>> 2ed38ce9
 }
 
 }