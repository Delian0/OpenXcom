--- conflicted
+++ resolved
@@ -167,7 +167,6 @@
 	_hairColor = node["spriteHairColor"].as<std::vector<int> >(_hairColor);
 	_rankColor = node["spriteRankColor"].as<std::vector<int> >(_rankColor);
 	_utileColor = node["spriteUtileColor"].as<std::vector<int> >(_utileColor);
-<<<<<<< HEAD
 
 	if(const YAML::Node &scr = node["recolorScript"])
 	{
@@ -177,9 +176,7 @@
 	{
 		_spriteScript = parser.parse(_type, scr.as<std::string>());
 	}
-=======
 	_units = node["units"].as< std::vector<std::string> >(_units);
->>>>>>> d93f5fec
 }
 
 /**
@@ -658,7 +655,6 @@
 }
 
 /**
-<<<<<<< HEAD
  * Get recoloring script.
  * @return Script for recoloring.
  */
@@ -674,14 +670,15 @@
 const Armor::RecolorParser::Container &Armor::getSpriteScript() const
 {
 	return _spriteScript;
-=======
+}
+
+/**
 * Gets the list of units this armor applies to.
 * @return The list of unit IDs (empty = applies to all).
 */
 const std::vector<std::string> &Armor::getUnits() const
 {
 	return _units;
->>>>>>> d93f5fec
 }
 
 }