--- conflicted
+++ resolved
@@ -5807,21 +5807,13 @@
  * @param gmcat Pointer to GM.CAT if available.
  * @return Pointer to the music file, or NULL if it couldn't be loaded.
  */
-<<<<<<< HEAD
-Music *Mod::loadMusic(MusicFormat fmt, const std::string &file, size_t track, float volume, CatFile *adlibcat, CatFile *aintrocat, GMCatFile *gmcat) const
-=======
-Music *Mod::loadMusic(MusicFormat fmt, RuleMusic *rule, CatFile *adlibcat, CatFile *aintrocat, GMCatFile *gmcat) const
->>>>>>> e541af49
+Music* Mod::loadMusic(MusicFormat fmt, RuleMusic* rule, CatFile* adlibcat, CatFile* aintrocat, GMCatFile* gmcat) const
 {
 	/* MUSIC_AUTO, MUSIC_FLAC, MUSIC_OGG, MUSIC_MP3, MUSIC_MOD, MUSIC_WAV, MUSIC_ADLIB, MUSIC_GM, MUSIC_MIDI */
 	static const std::string exts[] = { "", ".flac", ".ogg", ".mp3", ".mod", ".wav", "", "", ".mid" };
 	Music *music = 0;
-<<<<<<< HEAD
 	auto soundContents = FileMap::getVFolderContents("SOUND");
-=======
-	std::set<std::string> soundContents = FileMap::getVFolderContents("SOUND");
 	int track = rule->getCatPos();
->>>>>>> e541af49
 	try
 	{
 		// Try Adlib music
@@ -5829,14 +5821,9 @@
 		{
 			if (adlibcat && Options::audioBitDepth == 16)
 			{
-<<<<<<< HEAD
 				if (track < adlibcat->size())
-=======
-				music = new AdlibMusic(rule->getNormalization());
-				if (track < adlibcat->getAmount())
->>>>>>> e541af49
 				{
-					music = new AdlibMusic(volume);
+					music = new AdlibMusic(rule->getNormalization());
 					music->load(adlibcat->getRWops(track));
 				}
 				// separate intro music
@@ -5845,7 +5832,7 @@
 					track -= adlibcat->size();
 					if (track < aintrocat->size())
 					{
-						music = new AdlibMusic(volume);
+						music = new AdlibMusic(rule->getNormalization());
 						music->load(aintrocat->getRWops(track));
 					}
 					else
