--- conflicted
+++ resolved
@@ -3614,17 +3614,10 @@
 {
 	// Create Geoscape surface
 	_sets["GlobeMarkers"] = new SurfaceSet(3, 3);
-<<<<<<< HEAD
 	// dummy resources, that need to be defined in order for mod loading to work correctly
 	_sets["CustomArmorPreviews"] = new SurfaceSet(12, 20);
 	_sets["CustomItemPreviews"] = new SurfaceSet(12, 20);
 	_sets["TinyRanks"] = new SurfaceSet(7, 7);
-=======
-	// Create Sound sets
-	_sounds["GEO.CAT"] = new SoundSet();
-	_sounds["BATTLE.CAT"] = new SoundSet();
-	_sounds["BATTLE2.CAT"] = new SoundSet();
->>>>>>> 1ed95032
 
 	// Load palettes
 	const char *pal[] = { "PAL_GEOSCAPE", "PAL_BASESCAPE", "PAL_GRAPHS", "PAL_UFOPAEDIA", "PAL_BATTLEPEDIA" };
@@ -3743,6 +3736,7 @@
 	// construct sound sets
 	_sounds["GEO.CAT"] = new SoundSet();
 	_sounds["BATTLE.CAT"] = new SoundSet();
+	_sounds["BATTLE2.CAT"] = new SoundSet();
 	_sounds["SAMPLE3.CAT"] = new SoundSet();
 	_sounds["INTRO.CAT"] = new SoundSet();
 
@@ -3778,29 +3772,18 @@
 					std::string fname = "SOUND/" + cats[j][i];
 					if (FileMap::fileExists(fname))
 					{
-<<<<<<< HEAD
 						Log(LOG_VERBOSE) << catsId[i] << ": loading sound "<<fname;
 						CatFile catfile(fname);
 						sound->loadCat(catfile);
-=======
-						sound = _sounds[catsId[i]];
-						sound->loadCat(FileMap::getFilePath("SOUND/" + cats[j][i]), wav);
->>>>>>> 1ed95032
 						Options::currentSound = (wav) ? SOUND_14 : SOUND_10;
 						break;
 					} else {
 						Log(LOG_VERBOSE) << catsId[i] << ": sound file not found: "<<fname;
 					}
 				}
-<<<<<<< HEAD
 				if (sound->getTotalSounds() == 0)
 				{
 					Log(LOG_ERROR) << "No sound files found for " << catsId[i];
-=======
-				if (sound == 0)
-				{
-					throw Exception(catsWin[i] + " not found");
->>>>>>> 1ed95032
 				}
 			}
 		}
@@ -3863,7 +3846,6 @@
 			"INTICON.PCK",
 			"CustomArmorPreviews",
 			"CustomItemPreviews",
-			"TinyRanks",
 		};
 
 		for (size_t i = 0; i < ARRAYLEN(surfaceNames); ++i)
@@ -3884,16 +3866,14 @@
 			SurfaceSet* s = _sets["GlobeMarkers"];
 			s->setMaxSharedFrames(9);
 		}
-<<<<<<< HEAD
+		//HACK: because of value "hitAnimation" from item that is used as offet in "X1.PCK", this set need have same number of shared frames as "SMOKE.PCK".
+		{
+			SurfaceSet* s = _sets["X1.PCK"];
+			s->setMaxSharedFrames((int)_sets["SMOKE.PCK"]->getMaxSharedFrames());
+		}
 		{
 			SurfaceSet* s = _sets["TinyRanks"];
 			s->setMaxSharedFrames(6);
-=======
-		//HACK: because of value "hitAnimation" from item that is used as offet in "X1.PCK", this set need have same number of shared frames as "SMOKE.PCK".
-		{
-			SurfaceSet* s = _sets["X1.PCK"];
-			s->setMaxSharedFrames((int)_sets["SMOKE.PCK"]->getMaxSharedFrames());
->>>>>>> 1ed95032
 		}
 	}
 	{
