--- conflicted
+++ resolved
@@ -2061,12 +2061,7 @@
 	for (size_t i = 0; _modData.size() > i; ++i)
 	{
 		_modCurrent = &_modData.at(i);
-<<<<<<< HEAD
 		//if (_modCurrent->info->isMaster())
-=======
-		const ModInfo *info = _modCurrent->info;
-		if (!info->getResourceConfigFile().empty())
->>>>>>> 1c188b9a
 		{
 			auto* file = FileMap::getModRuleFile(_modCurrent->info, _modCurrent->info->getResourceConfigFile());
 			if (file)
