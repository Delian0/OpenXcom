/*
 * Copyright 2010-2016 OpenXcom Developers.
 *
 * This file is part of OpenXcom.
 *
 * OpenXcom is free software: you can redistribute it and/or modify
 * it under the terms of the GNU General Public License as published by
 * the Free Software Foundation, either version 3 of the License, or
 * (at your option) any later version.
 *
 * OpenXcom is distributed in the hope that it will be useful,
 * but WITHOUT ANY WARRANTY; without even the implied warranty of
 * MERCHANTABILITY or FITNESS FOR A PARTICULAR PURPOSE.  See the
 * GNU General Public License for more details.
 *
 * You should have received a copy of the GNU General Public License
 * along with OpenXcom.  If not, see <http://www.gnu.org/licenses/>.
 */
#include "Mod.h"
#include "ModScript.h"
#include <algorithm>
#include <sstream>
#include <climits>
<<<<<<< HEAD
#include <unordered_map>
=======
#include <cassert>
>>>>>>> 19efc4ad
#include "../Engine/CrossPlatform.h"
#include "../Engine/FileMap.h"
#include "../Engine/SDL2Helpers.h"
#include "../Engine/Palette.h"
#include "../Engine/Font.h"
#include "../Engine/Surface.h"
#include "../Engine/SurfaceSet.h"
#include "../Engine/Music.h"
#include "../Engine/GMCat.h"
#include "../Engine/SoundSet.h"
#include "../Engine/Sound.h"
#include "../Interface/TextButton.h"
#include "../Interface/Window.h"
#include "MapDataSet.h"
#include "RuleMusic.h"
#include "../Engine/ShaderDraw.h"
#include "../Engine/ShaderMove.h"
#include "../Engine/Exception.h"
#include "../Engine/Logger.h"
#include "../Engine/ScriptBind.h"
#include "../Engine/Collections.h"
#include "SoundDefinition.h"
#include "ExtraSprites.h"
#include "CustomPalettes.h"
#include "ExtraSounds.h"
#include "../Engine/AdlibMusic.h"
#include "../Engine/CatFile.h"
#include "../fmath.h"
#include "../Engine/RNG.h"
#include "../Engine/Options.h"
#include "../Battlescape/Pathfinding.h"
#include "RuleCountry.h"
#include "RuleRegion.h"
#include "RuleBaseFacility.h"
#include "RuleCraft.h"
#include "RuleCraftWeapon.h"
#include "RuleItemCategory.h"
#include "RuleItem.h"
#include "RuleUfo.h"
#include "RuleTerrain.h"
#include "MapScript.h"
#include "RuleSoldier.h"
#include "RuleCommendations.h"
#include "AlienRace.h"
#include "RuleEnviroEffects.h"
#include "RuleStartingCondition.h"
#include "AlienDeployment.h"
#include "Armor.h"
#include "ArticleDefinition.h"
#include "RuleInventory.h"
#include "RuleResearch.h"
#include "RuleManufacture.h"
#include "ExtraStrings.h"
#include "RuleInterface.h"
#include "RuleArcScript.h"
#include "RuleMissionScript.h"
#include "../Geoscape/Globe.h"
#include "../Savegame/SavedGame.h"
#include "../Savegame/Region.h"
#include "../Savegame/Base.h"
#include "../Savegame/Country.h"
#include "../Savegame/Soldier.h"
#include "../Savegame/BattleUnit.h"
#include "../Savegame/Craft.h"
#include "../Savegame/Transfer.h"
#include "../Ufopaedia/Ufopaedia.h"
#include "../Savegame/AlienStrategy.h"
#include "../Savegame/GameTime.h"
#include "../Savegame/SoldierDiary.h"
#include "UfoTrajectory.h"
#include "RuleAlienMission.h"
#include "MCDPatch.h"
#include "StatString.h"
#include "RuleGlobe.h"
#include "RuleVideo.h"
#include "RuleConverter.h"
#include "RuleSoldierTransformation.h"

#define ARRAYLEN(x) (sizeof(x) / sizeof(x[0]))

namespace OpenXcom
{

int Mod::DOOR_OPEN;
int Mod::SLIDING_DOOR_OPEN;
int Mod::SLIDING_DOOR_CLOSE;
int Mod::SMALL_EXPLOSION;
int Mod::LARGE_EXPLOSION;
int Mod::EXPLOSION_OFFSET;
int Mod::SMOKE_OFFSET;
int Mod::UNDERWATER_SMOKE_OFFSET;
int Mod::ITEM_DROP;
int Mod::ITEM_THROW;
int Mod::ITEM_RELOAD;
int Mod::WALK_OFFSET;
int Mod::FLYING_SOUND;
int Mod::BUTTON_PRESS;
int Mod::WINDOW_POPUP[3];
int Mod::UFO_FIRE;
int Mod::UFO_HIT;
int Mod::UFO_CRASH;
int Mod::UFO_EXPLODE;
int Mod::INTERCEPTOR_HIT;
int Mod::INTERCEPTOR_EXPLODE;
int Mod::GEOSCAPE_CURSOR;
int Mod::BASESCAPE_CURSOR;
int Mod::BATTLESCAPE_CURSOR;
int Mod::UFOPAEDIA_CURSOR;
int Mod::GRAPHS_CURSOR;
int Mod::DAMAGE_RANGE;
int Mod::EXPLOSIVE_DAMAGE_RANGE;
int Mod::FIRE_DAMAGE_RANGE[2];
std::string Mod::DEBRIEF_MUSIC_GOOD;
std::string Mod::DEBRIEF_MUSIC_BAD;
int Mod::DIFFICULTY_COEFFICIENT[5];
int Mod::DIFFICULTY_BASED_RETAL_DELAY[5];

/// Predefined name for first loaded mod that have all original data
const std::string ModNameMaster = "master";
/// Predefined name for current mod that is loading rulesets.
const std::string ModNameCurrent = "current";

void Mod::resetGlobalStatics()
{
	DOOR_OPEN = 3;
	SLIDING_DOOR_OPEN = 20;
	SLIDING_DOOR_CLOSE = 21;
	SMALL_EXPLOSION = 2;
	LARGE_EXPLOSION = 5;
	EXPLOSION_OFFSET = 0;
	SMOKE_OFFSET = 8;
	UNDERWATER_SMOKE_OFFSET = 0;
	ITEM_DROP = 38;
	ITEM_THROW = 39;
	ITEM_RELOAD = 17;
	WALK_OFFSET = 22;
	FLYING_SOUND = 15;
	BUTTON_PRESS = 0;
	WINDOW_POPUP[0] = 1;
	WINDOW_POPUP[1] = 2;
	WINDOW_POPUP[2] = 3;
	UFO_FIRE = 8;
	UFO_HIT = 12;
	UFO_CRASH = 10;
	UFO_EXPLODE = 11;
	INTERCEPTOR_HIT = 10;
	INTERCEPTOR_EXPLODE = 13;
	GEOSCAPE_CURSOR = 252;
	BASESCAPE_CURSOR = 252;
	BATTLESCAPE_CURSOR = 144;
	UFOPAEDIA_CURSOR = 252;
	GRAPHS_CURSOR = 252;
	DAMAGE_RANGE = 100;
	EXPLOSIVE_DAMAGE_RANGE = 50;
	FIRE_DAMAGE_RANGE[0] = 5;
	FIRE_DAMAGE_RANGE[1] = 10;
	DEBRIEF_MUSIC_GOOD = "GMMARS";
	DEBRIEF_MUSIC_BAD = "GMMARS";

	Globe::OCEAN_COLOR = Palette::blockOffset(12);
	Globe::OCEAN_SHADING = true;
	Globe::COUNTRY_LABEL_COLOR = 239;
	Globe::LINE_COLOR = 162;
	Globe::CITY_LABEL_COLOR = 138;
	Globe::BASE_LABEL_COLOR = 133;

	TextButton::soundPress = 0;

	Window::soundPopup[0] = 0;
	Window::soundPopup[1] = 0;
	Window::soundPopup[2] = 0;

	Pathfinding::red = 3;
	Pathfinding::yellow = 10;
	Pathfinding::green = 4;

	DIFFICULTY_COEFFICIENT[0] = 0;
	DIFFICULTY_COEFFICIENT[1] = 1;
	DIFFICULTY_COEFFICIENT[2] = 2;
	DIFFICULTY_COEFFICIENT[3] = 3;
	DIFFICULTY_COEFFICIENT[4] = 4;

	DIFFICULTY_BASED_RETAL_DELAY[0] = 0;
	DIFFICULTY_BASED_RETAL_DELAY[1] = 0;
	DIFFICULTY_BASED_RETAL_DELAY[2] = 0;
	DIFFICULTY_BASED_RETAL_DELAY[3] = 0;
	DIFFICULTY_BASED_RETAL_DELAY[4] = 0;
}

/**
 * Detail
 */
class ModScriptGlobal : public ScriptGlobal
{
	size_t _modCurr = 0;
	std::vector<std::string> _modNames;

	void loadRuleList(int &value, const YAML::Node &node) const
	{
		if (node)
		{
			auto name = node.as<std::string>();
			if (name == "master")
			{
				value = 0;
			}
			else if (name == "current")
			{
				value = _modCurr;
			}
			else
			{
				for (size_t i = 0; i < _modNames.size(); ++i)
				{
					if (name == _modNames[i])
					{
						value = (int)i;
						return;
					}
				}
				value = -1;
			}
		}
	}
	void saveRuleList(const int &value, YAML::Node &node) const
	{
		if ((size_t)value < _modNames.size())
		{
			node = _modNames[value];
		}
	}

public:
	/// Prepare for loading data.
	void beginLoad() override
	{
		ScriptGlobal::beginLoad();

		addTagValueType<ModScriptGlobal, &ModScriptGlobal::loadRuleList, &ModScriptGlobal::saveRuleList>("RuleList");
		addConst("RuleList.master", (int)0);
		addConst("RuleList.current", (int)0);
	}
	/// Finishing loading data.
	void endLoad() override
	{
		ScriptGlobal::endLoad();
	}

	/// Add mod name and id.
	void addMod(const std::string& s, int i)
	{
		auto name = "RuleList." + s;
		addConst(name, (int)i);
		_modNames.push_back(s);
	}
	/// Set current mod id.
	void setMod(int i)
	{
		updateConst("RuleList.current", (int)i);
		_modCurr = i;
	}
};

/**
 * Creates an empty mod.
 */
<<<<<<< HEAD
Mod::Mod() :
	_inventoryOverlapsPaperdoll(false),
	_maxViewDistance(20), _maxDarknessToSeeUnits(9), _maxStaticLightDistance(16), _maxDynamicLightDistance(24), _enhancedLighting(0),
	_costHireEngineer(0), _costHireScientist(0),
	_costEngineer(0), _costScientist(0), _timePersonnel(0), _initialFunding(0),
	_aiUseDelayBlaster(3), _aiUseDelayFirearm(0), _aiUseDelayGrenade(3), _aiUseDelayMelee(0), _aiUseDelayPsionic(0),
	_aiFireChoiceIntelCoeff(5), _aiFireChoiceAggroCoeff(5), _aiExtendedFireModeChoice(false), _aiRespectMaxRange(false), _aiDestroyBaseFacilities(false),
	_aiPickUpWeaponsMoreActively(false),
	_maxLookVariant(0), _tooMuchSmokeThreshold(10), _customTrainingFactor(100), _minReactionAccuracy(0), _chanceToStopRetaliation(0),
	_allowCountriesToCancelAlienPact(false), _buildInfiltrationBaseCloseToTheCountry(false), _kneelBonusGlobal(115), _oneHandedPenaltyGlobal(80),
	_enableCloseQuartersCombat(0), _closeQuartersAccuracyGlobal(100), _closeQuartersTuCostGlobal(12), _closeQuartersEnergyCostGlobal(8),
	_noLOSAccuracyPenaltyGlobal(-1),
	_surrenderMode(0),
	_bughuntMinTurn(999), _bughuntMaxEnemies(2), _bughuntRank(0), _bughuntLowMorale(40), _bughuntTimeUnitsLeft(60),
	_ufoGlancingHitThreshold(0), _ufoBeamWidthParameter(1000),
	_escortRange(20), _drawEnemyRadarCircles(1), _escortsJoinFightAgainstHK(true), _hunterKillerFastRetarget(true),
	_crewEmergencyEvacuationSurvivalChance(100), _pilotsEmergencyEvacuationSurvivalChance(100),
	_soldiersPerSergeant(5), _soldiersPerCaptain(11), _soldiersPerColonel(23), _soldiersPerCommander(30),
	_pilotAccuracyZeroPoint(55), _pilotAccuracyRange(40), _pilotReactionsZeroPoint(55), _pilotReactionsRange(60),
	_performanceBonusFactor(0), _useCustomCategories(false), _showDogfightDistanceInKm(false), _showFullNameInAlienInventory(false),
	_hidePediaInfoButton(false), _extraNerdyPediaInfo(false), _showAllCommendations(true),
	_giveScoreAlsoForResearchedArtifacts(false), _statisticalBulletConservation(false),
	_shortRadarRange(0),
	_defeatScore(0), _defeatFunds(0), _startingTime(6, 1, 1, 1999, 12, 0, 0), _startingDifficulty(0),
	_baseDefenseMapFromLocation(0), _disableUnderwaterSounds(false), _pediaReplaceCraftFuelWithRangeType(-1),
	_facilityListOrder(0), _craftListOrder(0), _itemCategoryListOrder(0), _itemListOrder(0),
	_researchListOrder(0),  _manufactureListOrder(0), _transformationListOrder(0), _ufopaediaListOrder(0), _invListOrder(0), _soldierListOrder(0), _modOffset(0), _statePalette(0)
=======
Mod::Mod() : _costEngineer(0), _costScientist(0), _timePersonnel(0), _initialFunding(0), _turnAIUseGrenade(3), _turnAIUseBlaster(3), _defeatScore(0), _defeatFunds(0), _startingTime(6, 1, 1, 1999, 12, 0, 0),
			 _facilityListOrder(0), _craftListOrder(0), _itemListOrder(0), _researchListOrder(0),  _manufactureListOrder(0), _ufopaediaListOrder(0), _invListOrder(0), _modCurrent(0), _statePalette(0)
>>>>>>> 19efc4ad
{
	_muteMusic = new Music();
	_muteSound = new Sound();
	_globe = new RuleGlobe();
	_scriptGlobal = new ModScriptGlobal();

	//load base damage types
	RuleDamageType *dmg;
	_damageTypes.resize(DAMAGE_TYPES);

	dmg = new RuleDamageType();
	dmg->ResistType = DT_NONE;
	_damageTypes[dmg->ResistType] = dmg;

	dmg = new RuleDamageType();
	dmg->ResistType = DT_AP;
	dmg->IgnoreOverKill = true;
	_damageTypes[dmg->ResistType] = dmg;

	dmg = new RuleDamageType();
	dmg->ResistType = DT_ACID;
	dmg->IgnoreOverKill = true;
	_damageTypes[dmg->ResistType] = dmg;

	dmg = new RuleDamageType();
	dmg->ResistType = DT_LASER;
	dmg->IgnoreOverKill = true;
	_damageTypes[dmg->ResistType] = dmg;

	dmg = new RuleDamageType();
	dmg->ResistType = DT_PLASMA;
	dmg->IgnoreOverKill = true;
	_damageTypes[dmg->ResistType] = dmg;

	dmg = new RuleDamageType();
	dmg->ResistType = DT_MELEE;
	dmg->IgnoreOverKill = true;
	dmg->IgnoreSelfDestruct = true;
	_damageTypes[dmg->ResistType] = dmg;

	dmg = new RuleDamageType();
	dmg->ResistType = DT_STUN;
	dmg->FixRadius = -1;
	dmg->IgnoreOverKill = true;
	dmg->IgnoreSelfDestruct = true;
	dmg->IgnorePainImmunity = true;
	dmg->RadiusEffectiveness = 0.05f;
	dmg->ToHealth = 0.0f;
	dmg->ToArmor = 0.0f;
	dmg->ToWound = 0.0f;
	dmg->ToItem = 0.0f;
	dmg->ToTile = 0.0f;
	dmg->ToStun = 1.0f;
	dmg->RandomStun = false;
	dmg->TileDamageMethod = 2;
	_damageTypes[dmg->ResistType] = dmg;

	dmg = new RuleDamageType();
	dmg->ResistType = DT_HE;
	dmg->FixRadius = -1;
	dmg->IgnoreOverKill = true;
	dmg->IgnoreSelfDestruct = true;
	dmg->RadiusEffectiveness = 0.05f;
	dmg->ToItem = 1.0f;
	dmg->TileDamageMethod = 2;
	_damageTypes[dmg->ResistType] = dmg;

	dmg = new RuleDamageType();
	dmg->ResistType = DT_SMOKE;
	dmg->FixRadius = -1;
	dmg->IgnoreOverKill = true;
	dmg->IgnoreDirection = true;
	dmg->ArmorEffectiveness = 0.0f;
	dmg->RadiusEffectiveness = 0.05f;
	dmg->SmokeThreshold = 0;
	dmg->ToHealth = 0.0f;
	dmg->ToArmor = 0.0f;
	dmg->ToWound = 0.0f;
	dmg->ToItem = 0.0f;
	dmg->ToTile = 0.0f;
	dmg->ToStun = 1.0f;
	dmg->TileDamageMethod = 2;
	_damageTypes[dmg->ResistType] = dmg;

	dmg = new RuleDamageType();
	dmg->ResistType = DT_IN;
	dmg->FixRadius = -1;
	dmg->FireBlastCalc = true;
	dmg->IgnoreOverKill = true;
	dmg->IgnoreDirection = true;
	dmg->IgnoreSelfDestruct = true;
	dmg->ArmorEffectiveness = 0.0f;
	dmg->RadiusEffectiveness = 0.03f;
	dmg->FireThreshold = 0;
	dmg->ToHealth = 1.0f;
	dmg->ToArmor = 0.0f;
	dmg->ToWound = 0.0f;
	dmg->ToItem = 0.0f;
	dmg->ToTile = 0.0f;
	dmg->ToStun = 0.0f;
	dmg->TileDamageMethod = 2;
	_damageTypes[dmg->ResistType] = dmg;

	for (int itd = DT_10; itd < DAMAGE_TYPES; ++itd)
	{
		dmg = new RuleDamageType();
		dmg->ResistType = static_cast<ItemDamageType>(itd);
		dmg->IgnoreOverKill = true;
		_damageTypes[dmg->ResistType] = dmg;
	}

	_converter = new RuleConverter();
	_statAdjustment[0].aimAndArmorMultiplier = 0.5;
	_statAdjustment[0].growthMultiplier = 0;
	for (int i = 1; i != 5; ++i)
	{
		_statAdjustment[i].aimAndArmorMultiplier = 1.0;
		_statAdjustment[i].growthMultiplier = i;
	}

	// Setting default value for array
	_ufoTractorBeamSizeModifiers[0] = 400;
	_ufoTractorBeamSizeModifiers[1] = 200;
	_ufoTractorBeamSizeModifiers[2] = 100;
	_ufoTractorBeamSizeModifiers[3] = 50;
	_ufoTractorBeamSizeModifiers[4] = 25;

	_pilotBraveryThresholds[0] = 90;
	_pilotBraveryThresholds[1] = 80;
	_pilotBraveryThresholds[2] = 30;
}

/**
 * Deletes all the mod data from memory.
 */
Mod::~Mod()
{
	delete _muteMusic;
	delete _muteSound;
	delete _globe;
	delete _converter;
	delete _scriptGlobal;
	for (std::map<std::string, Font*>::iterator i = _fonts.begin(); i != _fonts.end(); ++i)
	{
		delete i->second;
	}
	for (std::map<std::string, Surface*>::iterator i = _surfaces.begin(); i != _surfaces.end(); ++i)
	{
		delete i->second;
	}
	for (std::map<std::string, SurfaceSet*>::iterator i = _sets.begin(); i != _sets.end(); ++i)
	{
		delete i->second;
	}
	for (std::map<std::string, Palette*>::iterator i = _palettes.begin(); i != _palettes.end(); ++i)
	{
		delete i->second;
	}
	for (std::map<std::string, Music*>::iterator i = _musics.begin(); i != _musics.end(); ++i)
	{
		delete i->second;
	}
	for (std::map<std::string, SoundSet*>::iterator i = _sounds.begin(); i != _sounds.end(); ++i)
	{
		delete i->second;
	}
	for (std::vector<RuleDamageType*>::iterator i = _damageTypes.begin(); i != _damageTypes.end(); ++i)
	{
		delete *i;
	}
	for (std::map<std::string, RuleCountry*>::iterator i = _countries.begin(); i != _countries.end(); ++i)
	{
		delete i->second;
	}
	for (std::map<std::string, RuleCountry*>::iterator i = _extraGlobeLabels.begin(); i != _extraGlobeLabels.end(); ++i)
	{
		delete i->second;
	}
	for (std::map<std::string, RuleRegion*>::iterator i = _regions.begin(); i != _regions.end(); ++i)
	{
		delete i->second;
	}
	for (std::map<std::string, RuleBaseFacility*>::iterator i = _facilities.begin(); i != _facilities.end(); ++i)
	{
		delete i->second;
	}
	for (std::map<std::string, RuleCraft*>::iterator i = _crafts.begin(); i != _crafts.end(); ++i)
	{
		delete i->second;
	}
	for (std::map<std::string, RuleCraftWeapon*>::iterator i = _craftWeapons.begin(); i != _craftWeapons.end(); ++i)
	{
		delete i->second;
	}
	for (std::map<std::string, RuleItemCategory*>::iterator i = _itemCategories.begin(); i != _itemCategories.end(); ++i)
	{
		delete i->second;
	}
	for (std::map<std::string, RuleItem*>::iterator i = _items.begin(); i != _items.end(); ++i)
	{
		delete i->second;
	}
	for (std::map<std::string, RuleUfo*>::iterator i = _ufos.begin(); i != _ufos.end(); ++i)
	{
		delete i->second;
	}
	for (std::map<std::string, RuleTerrain*>::iterator i = _terrains.begin(); i != _terrains.end(); ++i)
	{
		delete i->second;
	}
	for (std::map<std::string, MapDataSet*>::iterator i = _mapDataSets.begin(); i != _mapDataSets.end(); ++i)
	{
		delete i->second;
	}
	for (std::map<std::string, RuleSoldier*>::iterator i = _soldiers.begin(); i != _soldiers.end(); ++i)
	{
		delete i->second;
	}
	for (std::map<std::string, Unit*>::iterator i = _units.begin(); i != _units.end(); ++i)
	{
		delete i->second;
	}
	for (std::map<std::string, AlienRace*>::iterator i = _alienRaces.begin(); i != _alienRaces.end(); ++i)
	{
		delete i->second;
	}
	for (std::map<std::string, RuleEnviroEffects*>::iterator i = _enviroEffects.begin(); i != _enviroEffects.end(); ++i)
	{
		delete i->second;
	}
	for (std::map<std::string, RuleStartingCondition*>::iterator i = _startingConditions.begin(); i != _startingConditions.end(); ++i)
	{
		delete i->second;
	}
	for (std::map<std::string, AlienDeployment*>::iterator i = _alienDeployments.begin(); i != _alienDeployments.end(); ++i)
	{
		delete i->second;
	}
	for (std::map<std::string, Armor*>::iterator i = _armors.begin(); i != _armors.end(); ++i)
	{
		delete i->second;
	}
	for (std::map<std::string, ArticleDefinition*>::iterator i = _ufopaediaArticles.begin(); i != _ufopaediaArticles.end(); ++i)
	{
		delete i->second;
	}
	for (std::map<std::string, RuleInventory*>::iterator i = _invs.begin(); i != _invs.end(); ++i)
	{
		delete i->second;
	}
	for (std::map<std::string, RuleResearch *>::const_iterator i = _research.begin(); i != _research.end(); ++i)
	{
		delete i->second;
	}
	for (std::map<std::string, RuleManufacture *>::const_iterator i = _manufacture.begin(); i != _manufacture.end(); ++i)
	{
		delete i->second;
	}
	for (std::map<std::string, RuleSoldierTransformation *>::const_iterator i = _soldierTransformation.begin(); i != _soldierTransformation.end(); ++i)
	{
		delete i->second;
	}
	for (std::map<std::string, UfoTrajectory *>::const_iterator i = _ufoTrajectories.begin(); i != _ufoTrajectories.end(); ++i)
	{
		delete i->second;
	}
	for (std::map<std::string, RuleAlienMission *>::const_iterator i = _alienMissions.begin(); i != _alienMissions.end(); ++i)
	{
		delete i->second;
	}
	for (std::map<std::string, MCDPatch *>::const_iterator i = _MCDPatches.begin(); i != _MCDPatches.end(); ++i)
	{
		delete i->second;
	}
	for (std::map<std::string, std::vector<ExtraSprites*> >::iterator i = _extraSprites.begin(); i != _extraSprites.end(); ++i)
	{
		for (std::vector<ExtraSprites*>::iterator j = i->second.begin(); j != i->second.end(); ++j)
		{
			delete *j;
		}
	}
	for (std::map<std::string, CustomPalettes *>::const_iterator i = _customPalettes.begin(); i != _customPalettes.end(); ++i)
	{
		delete i->second;
	}
	for (std::vector< std::pair<std::string, ExtraSounds *> >::const_iterator i = _extraSounds.begin(); i != _extraSounds.end(); ++i)
	{
		delete i->second;
	}
	for (std::map<std::string, ExtraStrings *>::const_iterator i = _extraStrings.begin(); i != _extraStrings.end(); ++i)
	{
		delete i->second;
	}
	for (std::map<std::string, RuleInterface *>::const_iterator i = _interfaces.begin(); i != _interfaces.end(); ++i)
	{
		delete i->second;
	}
	for (std::map<std::string, std::vector<MapScript*> >::iterator i = _mapScripts.begin(); i != _mapScripts.end(); ++i)
	{
		for (std::vector<MapScript*>::iterator j = (*i).second.begin(); j != (*i).second.end(); ++j)
		{
			delete *j;
		}
	}
	for (std::map<std::string, RuleVideo *>::const_iterator i = _videos.begin(); i != _videos.end(); ++i)
	{
		delete i->second;
	}
	for (std::map<std::string, RuleMusic *>::const_iterator i = _musicDefs.begin(); i != _musicDefs.end(); ++i)
	{
		delete i->second;
	}
	for (std::map<std::string, RuleArcScript*>::const_iterator i = _arcScripts.begin(); i != _arcScripts.end(); ++i)
	{
		delete i->second;
	}
	for (std::map<std::string, RuleMissionScript*>::const_iterator i = _missionScripts.begin(); i != _missionScripts.end(); ++i)
	{
		delete i->second;
	}
	for (std::map<std::string, SoundDefinition*>::const_iterator i = _soundDefs.begin(); i != _soundDefs.end(); ++i)
	{
		delete i->second;
	}
	for (std::vector<StatString*>::const_iterator i = _statStrings.begin(); i != _statStrings.end(); ++i)
	{
		delete (*i);
	}
	for (std::map<std::string, RuleCommendations *>::const_iterator i = _commendations.begin(); i != _commendations.end(); ++i)
	{
		delete i->second;
	}
}

/**
 * Gets a specific rule element by ID.
 * @param id String ID of the rule element.
 * @param name Human-readable name of the rule type.
 * @param map Map associated to the rule type.
 * @param error Throw an error if not found.
 * @return Pointer to the rule element, or NULL if not found.
 */
template <typename T>
T *Mod::getRule(const std::string &id, const std::string &name, const std::map<std::string, T*> &map, bool error) const
{
	if (id.empty())
	{
		return 0;
	}
	typename std::map<std::string, T*>::const_iterator i = map.find(id);
	if (i != map.end() && i->second != 0)
	{
		return i->second;
	}
	else
	{
		if (error)
		{
			throw Exception(name + " " + id + " not found");
		}
		return 0;
	}
}

/**
 * Returns a specific font from the mod.
 * @param name Name of the font.
 * @return Pointer to the font.
 */
Font *Mod::getFont(const std::string &name, bool error) const
{
	return getRule(name, "Font", _fonts, error);
}

/**
 * Loads any extra sprites associated to a surface when
 * it's first requested.
 * @param name Surface name.
 */
void Mod::lazyLoadSurface(const std::string &name)
{
	if (Options::lazyLoadResources)
	{
		std::map<std::string, std::vector<ExtraSprites *> >::const_iterator i = _extraSprites.find(name);
		if (i != _extraSprites.end())
		{
			for (std::vector<ExtraSprites*>::const_iterator j = i->second.begin(); j != i->second.end(); ++j)
			{
				loadExtraSprite(*j);
			}
		}
	}
}

/**
 * Returns a specific surface from the mod.
 * @param name Name of the surface.
 * @return Pointer to the surface.
 */
Surface *Mod::getSurface(const std::string &name, bool error)
{
	lazyLoadSurface(name);
	return getRule(name, "Sprite", _surfaces, error);
}

/**
 * Returns a specific surface set from the mod.
 * @param name Name of the surface set.
 * @return Pointer to the surface set.
 */
SurfaceSet *Mod::getSurfaceSet(const std::string &name, bool error)
{
	lazyLoadSurface(name);
	return getRule(name, "Sprite Set", _sets, error);
}

/**
 * Returns a specific music from the mod.
 * @param name Name of the music.
 * @return Pointer to the music.
 */
Music *Mod::getMusic(const std::string &name, bool error) const
{
	if (Options::mute)
	{
		return _muteMusic;
	}
	else
	{
		return getRule(name, "Music", _musics, error);
	}
}

/**
 * Returns the list of all music tracks
 * provided by the mod.
 * @return List of music tracks.
 */
const std::map<std::string, Music*> &Mod::getMusicTrackList() const
{
	return _musics;
}

/**
 * Returns a random music from the mod.
 * @param name Name of the music to pick from.
 * @return Pointer to the music.
 */
Music *Mod::getRandomMusic(const std::string &name) const
{
	if (Options::mute)
	{
		return _muteMusic;
	}
	else
	{
		std::vector<Music*> music;
		for (std::map<std::string, Music*>::const_iterator i = _musics.begin(); i != _musics.end(); ++i)
		{
			if (i->first.find(name) != std::string::npos)
			{
				music.push_back(i->second);
			}
		}
		if (music.empty())
		{
			return _muteMusic;
		}
		else
		{
			return music[RNG::seedless(0, music.size() - 1)];
		}
	}
}

/**
 * Plays the specified track if it's not already playing.
 * @param name Name of the music.
 * @param id Id of the music, 0 for random.
 */
void Mod::playMusic(const std::string &name, int id)
{
	if (!Options::mute && _playingMusic != name)
	{
		int loop = -1;
		// hacks
		if (!Options::musicAlwaysLoop && (name == "GMSTORY" || name == "GMWIN" || name == "GMLOSE"))
		{
			loop = 0;
		}

		Music *music = 0;
		if (id == 0)
		{
			music = getRandomMusic(name);
		}
		else
		{
			std::ostringstream ss;
			ss << name << id;
			music = getMusic(ss.str());
		}
		music->play(loop);
		if (music != _muteMusic)
		{
			_playingMusic = name;
		}
		Log(LOG_VERBOSE)<<"Mod::playMusic('" << name << "'): playing " << _playingMusic;
	}
}

/**
 * Returns a specific sound set from the mod.
 * @param name Name of the sound set.
 * @return Pointer to the sound set.
 */
SoundSet *Mod::getSoundSet(const std::string &name, bool error) const
{
	return getRule(name, "Sound Set", _sounds, error);
}

/**
 * Returns a specific sound from the mod.
 * @param set Name of the sound set.
 * @param sound ID of the sound.
 * @return Pointer to the sound.
 */
Sound *Mod::getSound(const std::string &set, unsigned int sound, bool error) const
{
	if (Options::mute)
	{
		return _muteSound;
	}
	else
	{
		SoundSet *ss = getSoundSet(set, false);
		if (ss != 0)
		{
			Sound *s = ss->getSound(sound);
			if (s == 0)
			{
				Log(LOG_VERBOSE) << "Sound " << sound << " in " << set << " not found";
				return _muteSound;
			}
			return s;
		}
		else
		{
			Log(LOG_VERBOSE) << "SoundSet " << set << " not found";
			return _muteSound;
		}
	}
}

/**
 * Returns a specific palette from the mod.
 * @param name Name of the palette.
 * @return Pointer to the palette.
 */
Palette *Mod::getPalette(const std::string &name, bool error) const
{
	return getRule(name, "Palette", _palettes, error);
}

/**
 * Changes the palette of all the graphics in the mod.
 * @param colors Pointer to the set of colors.
 * @param firstcolor Offset of the first color to replace.
 * @param ncolors Amount of colors to replace.
 */
void Mod::setPalette(const SDL_Color *colors, int firstcolor, int ncolors)
{
	_statePalette = colors;
	for (std::map<std::string, Font*>::iterator i = _fonts.begin(); i != _fonts.end(); ++i)
	{
		i->second->setPalette(colors, firstcolor, ncolors);
	}
	for (std::map<std::string, Surface*>::iterator i = _surfaces.begin(); i != _surfaces.end(); ++i)
	{
		if (CrossPlatform::compareExt(i->first, "LBM"))
			continue;
		if (i->first.find("_CPAL") != std::string::npos)
			continue;
		i->second->setPalette(colors, firstcolor, ncolors);
	}
	for (std::map<std::string, SurfaceSet*>::iterator i = _sets.begin(); i != _sets.end(); ++i)
	{
		i->second->setPalette(colors, firstcolor, ncolors);
	}
}

/**
 * Returns the list of voxeldata in the mod.
 * @return Pointer to the list of voxeldata.
 */
std::vector<Uint16> *Mod::getVoxelData()
{
	return &_voxelData;
}

/**
 * Returns a specific sound from either the land or underwater sound set.
 * @param depth the depth of the battlescape.
 * @param sound ID of the sound.
 * @return Pointer to the sound.
 */
Sound *Mod::getSoundByDepth(unsigned int depth, unsigned int sound, bool error) const
{
	if (depth == 0 || _disableUnderwaterSounds)
		return getSound("BATTLE.CAT", sound, error);
	else
		return getSound("BATTLE2.CAT", sound, error);
}

/**
 * Returns the list of color LUTs in the mod.
 * @return Pointer to the list of LUTs.
 */
const std::vector<std::vector<Uint8> > *Mod::getLUTs() const
{
	return &_transparencyLUTs;
}

/**
 * Returns the current mod-based offset for resources.
 * @return Mod offset.
 */
int Mod::getModOffset() const
{
	return _modCurrent->offset;
}

/**
 * Get offset and index for sound set or sprite set.
 * @param parent Name of parent node, used for better error message
 * @param offset Member to load new value.
 * @param node Node with data
 * @param shared Max offset limit that is shared for every mod
 * @param multipler Value used by `projectle` surface set to convert projectle offset to index offset in surface.
 */
void Mod::loadOffsetNode(const std::string &parent, int& offset, const YAML::Node &node, int shared, const std::string &set, size_t multipler) const
{
	assert(_modCurrent);
	const ModData* curr = _modCurrent;
	if (node.IsScalar())
	{
		offset = node.as<int>();
	}
	else if (node.IsMap())
	{
		offset = node["index"].as<int>();
		std::string mod = node["mod"].as<std::string>();
		if (mod == ModNameMaster)
		{
			curr = &_modData.at(0);
		}
		else if (mod == ModNameCurrent)
		{
			//nothing
		}
		else
		{
			const ModData* n = 0;
			for (size_t i = 0; i < _modData.size(); ++i)
			{
				const ModData& d = _modData[i];
				if (d.name == mod)
				{
					n = &d;
					break;
				}
			}

			if (n)
			{
				curr = n;
			}
			else
			{
				std::ostringstream err;
				err << "Error for '" << parent << "': unknown mod '" << mod << "' used";
				throw Exception(err.str());
			}
		}
	}

	if (offset < -1)
	{
		std::ostringstream err;
		err << "Error for '" << parent << "': offset '" << offset << "' have incorrect value in set '" << set << "'";
		throw Exception(err.str());
	}
	else if (offset == -1)
	{
		//ok
	}
	else
	{
		int f = offset;
		f *= multipler;
		if ((size_t)f > curr->size)
		{
			std::ostringstream err;
			err << "Error for '" << parent << "': offset '" << offset << "' exceeds mod size limit " << (curr->size / multipler) << " in set '" << set << "'";
			throw Exception(err.str());
		}
		if (f >= shared)
			f += curr->offset;
		offset = f;
	}
}

/**
 * Returns the appropriate mod-based offset for a sprite.
 * If the ID is bigger than the surfaceset contents, the mod offset is applied.
 * @param parent Name of parent node, used for better error message
 * @param sprite Member to load new sprite ID index.
 * @param node Node with data
 * @param set Name of the surfaceset to lookup.
 * @param multipler Value used by `projectle` surface set to convert projectle offset to index offset in surface.
 */
void Mod::loadSpriteOffset(const std::string &parent, int& sprite, const YAML::Node &node, const std::string &set, int multipler) const
{
	if (node)
	{
		loadOffsetNode(parent, sprite, node, getRule(set, "Sprite Set", _sets, true)->getMaxSharedFrames(), set, multipler);
	}
}

/**
 * Returns the appropriate mod-based offset for a sound.
 * If the ID is bigger than the soundset contents, the mod offset is applied.
 * @param parent Name of parent node, used for better error message
 * @param sound Member to load new sound ID index.
 * @param node Node with data
 * @param set Name of the soundset to lookup.
 */
void Mod::loadSoundOffset(const std::string &parent, int& sound, const YAML::Node &node, const std::string &set) const
{
	if (node)
	{
		loadOffsetNode(parent, sound, node, getSoundSet(set)->getMaxSharedSounds(), set, 1);
	}
}

/**
 * Gets the mod offset array for a certain sound.
 * @param parent Name of parent node, used for better error message
 * @param sounds Member to load new list of sound ID indexes.
 * @param node Node with data
 * @param set Name of the soundset to lookup.
 */
void Mod::loadSoundOffset(const std::string &parent, std::vector<int>& sounds, const YAML::Node &node, const std::string &set) const
{
	if (node)
	{
		int maxShared = getSoundSet(set)->getMaxSharedSounds();
		sounds.clear();
		if (node.IsSequence())
		{
			for (YAML::const_iterator i = node.begin(); i != node.end(); ++i)
			{
				sounds.push_back(-1);
				loadOffsetNode(parent, sounds.back(), *i, maxShared, set, 1);
			}
		}
		else
		{
			sounds.push_back(-1);
			loadOffsetNode(parent, sounds.back(), node, maxShared, set, 1);
		}
	}
}

/**
 * Returns the appropriate mod-based offset for a generic ID.
 * If the ID is bigger than the max, the mod offset is applied.
 * @param id Numeric ID.
 * @param max Maximum vanilla value.
 */
int Mod::getOffset(int id, int max) const
{
	assert(_modCurrent);
	if (id > max)
		return id + _modCurrent->offset;
	else
		return id;
}


template<typename T>
static void afterLoadHelper(const char* name, Mod* mod, std::map<std::string, T*>& list, void (T::* func)(const Mod*))
{
	for (auto& rule : list)
	{
		try
		{
			(rule.second->* func)(mod);
		}
		catch (Exception &e)
		{
			throw Exception("Error linking '" + rule.first + "' in " + name + ": " + e.what());
		}
	}
}

/**
 * Helper function used to disable buged mod and throw exception to quit game
 * @param modId Mod id
 * @param error Error message
 */
static void throwModOnErrorHelper(const std::string& modId, const std::string& error)
{
	std::ostringstream errorStream;

	errorStream << "failed to load '"
		<< Options::getModInfos().at(modId).getName()
		<< "'";

	if (!Options::debug)
	{
		Log(LOG_WARNING) << "disabling mod with invalid ruleset: " << modId;
		std::vector<std::pair<std::string, bool> >::iterator it =
			std::find(Options::mods.begin(), Options::mods.end(),
				std::pair<std::string, bool>(modId, true));
		if (it == Options::mods.end())
		{
			Log(LOG_ERROR) << "cannot find broken mod in mods list: " << modId;
			Log(LOG_ERROR) << "clearing mods list";
			Options::mods.clear();
		}
		else
		{
			it->second = false;
		}
		Options::save();

		errorStream << "; mod disabled";
	}
	errorStream << std::endl << error;

	throw Exception(errorStream.str());
}

/**
 * Loads a list of mods specified in the options.
 * List of <modId, rulesetFiles> pairs is fetched from the FileMap / VFS
 * being set up in options updateMods
 */
void Mod::loadAll()
{
	ModScript parser{ _scriptGlobal, this };
	auto mods = FileMap::getRulesets();

	Log(LOG_INFO) << "Loading rulesets...";
<<<<<<< HEAD
	std::vector<size_t> modOffsets(mods.size());
	_scriptGlobal->beginLoad();
	size_t offset = 0;
	for (size_t i = 0; mods.size() > i; ++i)
	{
		modOffsets[i] = offset;
		_scriptGlobal->addMod(mods[i].first, (int)offset);
		auto it = Options::getModInfos().find(mods[i].first);
		if (it != Options::getModInfos().end())
=======
	_modData.clear();
	_modData.resize(mods.size());

	std::set<std::string> usedModNames;
	usedModNames.insert(ModNameMaster);
	usedModNames.insert(ModNameCurrent);


	// calculated offsets and other things for all mods
	size_t offset = 0;
	for (size_t i = 0; mods.size() > i; ++i)
	{
		const std::string& modId = mods[i].first;
		if (usedModNames.insert(modId).second == false)
>>>>>>> 19efc4ad
		{
			throwModOnErrorHelper(modId, "this mod name is already used");
		}
		const ModInfo *modInfo = &Options::getModInfos().at(modId);
		size_t size = modInfo->getReservedSpace();
		_modData[i].name = modId;
		_modData[i].offset = 1000 * offset;
		_modData[i].info = modInfo;
		_modData[i].size = 1000 * size;
		offset += size;
	}

	// load rulesets that can affect loading vanilla resources
	for (size_t i = 0; _modData.size() > i; ++i)
	{
		_modCurrent = &_modData.at(0);
		if (_modCurrent->info->isMaster())
		{
			std::string path = _modCurrent->info->getResourceConfigFile();
			if (CrossPlatform::fileExists(path))
			{
				loadResourceConfigFile(path);
			}
		}
	}

	// vanilla resources load
	_modCurrent = &_modData.at(0);
	loadVanillaResources();

	// load rest rulesets
	for (size_t i = 0; mods.size() > i; ++i)
	{
		_scriptGlobal->setMod((int)modOffsets[i]);
		try
		{
<<<<<<< HEAD
			loadMod(mods[i].second, modOffsets[i], parser);
=======
			_modCurrent = &_modData.at(i);
			loadMod(mods[i].second);
>>>>>>> 19efc4ad
		}
		catch (Exception &e)
		{
			const std::string &modId = mods[i].first;
			throwModOnErrorHelper(modId, e.what());
		}
	}
<<<<<<< HEAD
	_scriptGlobal->endLoad();

	// post-processing item categories
	std::map<std::string, std::string> replacementRules;
	for (auto i = _itemCategories.begin(); i != _itemCategories.end(); ++i)
	{
		if (!i->second->getReplaceBy().empty())
		{
			replacementRules[i->first] = i->second->getReplaceBy();
		}
	}
	for (auto j = _items.begin(); j != _items.end(); ++j)
	{
		j->second->updateCategories(&replacementRules);
	}

	// find out if paperdoll overlaps with inventory slots
	int x1 = RuleInventory::PAPERDOLL_X;
	int y1 = RuleInventory::PAPERDOLL_Y;
	int w1 = RuleInventory::PAPERDOLL_W;
	int h1 = RuleInventory::PAPERDOLL_H;
	for (auto invCategory : _invs)
	{
		for (auto invSlot : *invCategory.second->getSlots())
		{
			int x2 = invCategory.second->getX() + (invSlot.x * RuleInventory::SLOT_W);
			int y2 = invCategory.second->getY() + (invSlot.y * RuleInventory::SLOT_H);
			int w2 = RuleInventory::SLOT_W;
			int h2 = RuleInventory::SLOT_H;
			if (x1 + w1 < x2 || x2 + w2 < x1 || y1 + h1 < y2 || y2 + h2 < y1)
			{
				// intersection is empty
			}
			else
			{
				_inventoryOverlapsPaperdoll = true;
			}
		}
	}

	afterLoadHelper("research", this, _research, &RuleResearch::afterLoad);
	afterLoadHelper("items", this, _items, &RuleItem::afterLoad);
	afterLoadHelper("manufacture", this, _manufacture, &RuleManufacture::afterLoad);
	afterLoadHelper("units", this, _units, &Unit::afterLoad);
	afterLoadHelper("facilities", this, _facilities, &RuleBaseFacility::afterLoad);
	afterLoadHelper("enviroEffects", this, _enviroEffects, &RuleEnviroEffects::afterLoad);

	// fixed user options
	if (!_fixedUserOptions.empty())
	{
		const std::vector<OptionInfo> &options = Options::getOptionInfo();
		for (std::vector<OptionInfo>::const_iterator i = options.begin(); i != options.end(); ++i)
		{
			if (i->type() != OPTION_KEY && !i->category().empty())
			{
				i->load(_fixedUserOptions, false);
			}
		}
		Options::save();
	}

=======

	//back master
	_modCurrent = &_modData.at(0);
>>>>>>> 19efc4ad
	sortLists();
	loadExtraResources();
	modResources();
}

/**
 * Loads a list of rulesets from YAML files for the mod at the specified index. The first
 * mod loaded should be the master at index 0, then 1, and so on.
 * @param rulesetFiles List of rulesets to load.
<<<<<<< HEAD
 * @param modIdx Mod index number.
 * @param parsers Object with all avaiable parser.
 */
void Mod::loadMod(const std::vector<FileMap::FileRecord> &rulesetFiles, size_t modIdx, ModScript &parsers)
{
	_modOffset = 1000 * modIdx;

	for (auto i = rulesetFiles.begin(); i != rulesetFiles.end(); ++i)
=======
 */
void Mod::loadMod(const std::vector<std::string> &rulesetFiles)
{
	for (std::vector<std::string>::const_iterator i = rulesetFiles.begin(); i != rulesetFiles.end(); ++i)
>>>>>>> 19efc4ad
	{
		Log(LOG_VERBOSE) << "- " << i->fullpath;
		try
		{
			loadFile(*i, parsers);
		}
		catch (YAML::Exception &e)
		{
			throw Exception(i->fullpath + ": " + std::string(e.what()));
		}
	}

	// these need to be validated, otherwise we're gonna get into some serious trouble down the line.
	// it may seem like a somewhat arbitrary limitation, but there is a good reason behind it.
	// i'd need to know what results are going to be before they are formulated, and there's a heirarchical structure to
	// the order in which variables are determined for a mission, and the order is DIFFERENT for regular missions vs
	// missions that spawn a mission site. where normally we pick a region, then a mission based on the weights for that region.
	// a terror-type mission picks a mission type FIRST, then a region based on the criteria defined by the mission.
	// there is no way i can conceive of to reconcile this difference to allow mixing and matching,
	// short of knowing the results of calls to the RNG before they're determined.
	// the best solution i can come up with is to disallow it, as there are other ways to acheive what this would amount to anyway,
	// and they don't require time travel. - Warboy
	for (std::map<std::string, RuleMissionScript*>::iterator i = _missionScripts.begin(); i != _missionScripts.end(); ++i)
	{
		RuleMissionScript *rule = (*i).second;
		std::set<std::string> missions = rule->getAllMissionTypes();
		if (!missions.empty())
		{
			std::set<std::string>::const_iterator j = missions.begin();
			if (!getAlienMission(*j))
			{
				throw Exception("Error with MissionScript: " + (*i).first + ": alien mission type: " + *j + " not defined, do not incite the judgement of Amaunator.");
			}
			bool isSiteType = getAlienMission(*j)->getObjective() == OBJECTIVE_SITE;
			rule->setSiteType(isSiteType);
			for (;j != missions.end(); ++j)
			{
				if (getAlienMission(*j) && (getAlienMission(*j)->getObjective() == OBJECTIVE_SITE) != isSiteType)
				{
					throw Exception("Error with MissionScript: " + (*i).first + ": cannot mix terror/non-terror missions in a single command, so sayeth the wise Alaundo.");
				}
			}
		}
	}

	// instead of passing a pointer to the region load function and moving the alienMission loading before region loading
	// and sanitizing there, i'll sanitize here, i'm sure this sanitation will grow, and will need to be refactored into
	// its own function at some point, but for now, i'll put it here next to the missionScript sanitation, because it seems
	// the logical place for it, given that this sanitation is required as a result of moving all terror mission handling
	// into missionScripting behaviour. apologies to all the modders that will be getting errors and need to adjust their
	// rulesets, but this will save you weird errors down the line.
	for (std::map<std::string, RuleRegion*>::iterator i = _regions.begin(); i != _regions.end(); ++i)
	{
		// bleh, make copies, const correctness kinda screwed me here.
		WeightedOptions weights = (*i).second->getAvailableMissions();
		std::vector<std::string> names = weights.getNames();
		for (std::vector<std::string>::iterator j = names.begin(); j != names.end(); ++j)
		{
			if (!getAlienMission(*j))
			{
				throw Exception("Error with MissionWeights: Region: " + (*i).first + ": alien mission type: " + *j + " not defined, do not incite the judgement of Amaunator.");
			}
			if (getAlienMission(*j)->getObjective() == OBJECTIVE_SITE)
			{
				throw Exception("Error with MissionWeights: Region: " + (*i).first + " has " + *j + " listed. Terror mission can only be invoked via missionScript, so sayeth the Spider Queen.");
			}
		}
	}
}

/**
 * Loads a ruleset from a YAML file that have basic resources configuration.
 * @param filename YAML filename.
 */
void Mod::loadResourceConfigFile(const std::string &filename)
{
	YAML::Node doc = YAML::LoadFile(filename);

	for (YAML::const_iterator i = doc["soundDefs"].begin(); i != doc["soundDefs"].end(); ++i)
	{
		SoundDefinition *rule = loadRule(*i, &_soundDefs);
		if (rule != 0)
		{
			rule->load(*i);
		}
	}
	for (YAML::const_iterator i = doc["transparencyLUTs"].begin(); i != doc["transparencyLUTs"].end(); ++i)
	{
<<<<<<< HEAD
		loadVanillaResources();
		_surfaceOffsetBasebits = getSurfaceSet("BASEBITS.PCK")->getTotalFrames();
		_surfaceOffsetBigobs = getRule("BIGOBS.PCK", "Sprite Set", _sets, true)->getTotalFrames(); // no lazy loading here yet
		_surfaceOffsetFloorob = getSurfaceSet("FLOOROB.PCK")->getTotalFrames();
		_surfaceOffsetHandob = getSurfaceSet("HANDOB.PCK")->getTotalFrames();
		_surfaceOffsetHit = getSurfaceSet("HIT.PCK")->getTotalFrames();
		_surfaceOffsetSmoke = getSurfaceSet("SMOKE.PCK")->getTotalFrames();

		_soundOffsetBattle = getSoundSet("BATTLE.CAT")->getTotalSounds();
		_soundOffsetGeo = getSoundSet("GEO.CAT")->getTotalSounds();
=======
		for (YAML::const_iterator j = (*i)["colors"].begin(); j != (*i)["colors"].end(); ++j)
		{
			SDL_Color color;
			color.r = (*j)[0].as<int>(0);
			color.g = (*j)[1].as<int>(0);
			color.b = (*j)[2].as<int>(0);
			color.unused = (*j)[3].as<int>(2);;
			_transparencies.push_back(color);
		}
>>>>>>> 19efc4ad
	}
}

/**
 * Loads a ruleset's contents from a YAML file.
 * Rules that match pre-existing rules overwrite them.
 * @param filename YAML filename.
 * @param parsers Object with all avaiable parser.
 */
void Mod::loadFile(const FileMap::FileRecord &filerec, ModScript &parsers)
{
	auto doc = filerec.getYAML();

	if (const YAML::Node &extended = doc["extended"])
	{
		_scriptGlobal->load(extended);
	}
	for (YAML::const_iterator i = doc["countries"].begin(); i != doc["countries"].end(); ++i)
	{
		RuleCountry *rule = loadRule(*i, &_countries, &_countriesIndex);
		if (rule != 0)
		{
			rule->load(*i);
		}
	}
	for (YAML::const_iterator i = doc["extraGlobeLabels"].begin(); i != doc["extraGlobeLabels"].end(); ++i)
	{
		RuleCountry *rule = loadRule(*i, &_extraGlobeLabels, &_extraGlobeLabelsIndex);
		if (rule != 0)
		{
			rule->load(*i);
		}
	}
	for (YAML::const_iterator i = doc["regions"].begin(); i != doc["regions"].end(); ++i)
	{
		RuleRegion *rule = loadRule(*i, &_regions, &_regionsIndex);
		if (rule != 0)
		{
			rule->load(*i);
		}
	}
	for (YAML::const_iterator i = doc["facilities"].begin(); i != doc["facilities"].end(); ++i)
	{
		RuleBaseFacility *rule = loadRule(*i, &_facilities, &_facilitiesIndex);
		if (rule != 0)
		{
			_facilityListOrder += 100;
			rule->load(*i, this, _facilityListOrder);
		}
	}
	for (YAML::const_iterator i = doc["crafts"].begin(); i != doc["crafts"].end(); ++i)
	{
		RuleCraft *rule = loadRule(*i, &_crafts, &_craftsIndex);
		if (rule != 0)
		{
			_craftListOrder += 100;
			rule->load(*i, this, _craftListOrder);
		}
	}
	for (YAML::const_iterator i = doc["craftWeapons"].begin(); i != doc["craftWeapons"].end(); ++i)
	{
		RuleCraftWeapon *rule = loadRule(*i, &_craftWeapons, &_craftWeaponsIndex);
		if (rule != 0)
		{
			rule->load(*i, this);
		}
	}
	for (YAML::const_iterator i = doc["itemCategories"].begin(); i != doc["itemCategories"].end(); ++i)
	{
		RuleItemCategory *rule = loadRule(*i, &_itemCategories, &_itemCategoriesIndex);
		if (rule != 0)
		{
			_itemCategoryListOrder += 100;
			rule->load(*i, this, _itemCategoryListOrder);
		}
	}
	for (YAML::const_iterator i = doc["items"].begin(); i != doc["items"].end(); ++i)
	{
		RuleItem *rule = loadRule(*i, &_items, &_itemsIndex);
		if (rule != 0)
		{
			_itemListOrder += 100;
			rule->load(*i, this, _itemListOrder, parsers);
		}
	}
	for (YAML::const_iterator i = doc["ufos"].begin(); i != doc["ufos"].end(); ++i)
	{
		RuleUfo *rule = loadRule(*i, &_ufos, &_ufosIndex);
		if (rule != 0)
		{
			rule->load(*i, this);
		}
	}
	for (YAML::const_iterator i = doc["invs"].begin(); i != doc["invs"].end(); ++i)
	{
		RuleInventory *rule = loadRule(*i, &_invs, &_invsIndex, "id");
		if (rule != 0)
		{
			_invListOrder += 10;
			rule->load(*i, _invListOrder);
		}
	}
	for (YAML::const_iterator i = doc["terrains"].begin(); i != doc["terrains"].end(); ++i)
	{
		RuleTerrain *rule = loadRule(*i, &_terrains, &_terrainIndex, "name");
		if (rule != 0)
		{
			rule->load(*i, this);
		}
	}

	for (YAML::const_iterator i = doc["armors"].begin(); i != doc["armors"].end(); ++i)
	{
		Armor *rule = loadRule(*i, &_armors, &_armorsIndex);
		if (rule != 0)
		{
			rule->load(*i, parsers, this);
		}
	}
	for (YAML::const_iterator i = doc["soldiers"].begin(); i != doc["soldiers"].end(); ++i)
	{
		RuleSoldier *rule = loadRule(*i, &_soldiers, &_soldiersIndex);
		if (rule != 0)
		{
			_soldierListOrder += 1;
			rule->load(*i, this, _soldierListOrder, parsers);
		}
	}
	for (YAML::const_iterator i = doc["units"].begin(); i != doc["units"].end(); ++i)
	{
		Unit *rule = loadRule(*i, &_units);
		if (rule != 0)
		{
			rule->load(*i, this);
		}
	}
	for (YAML::const_iterator i = doc["alienRaces"].begin(); i != doc["alienRaces"].end(); ++i)
	{
		AlienRace *rule = loadRule(*i, &_alienRaces, &_aliensIndex, "id");
		if (rule != 0)
		{
			rule->load(*i);
		}
	}
	for (YAML::const_iterator i = doc["enviroEffects"].begin(); i != doc["enviroEffects"].end(); ++i)
	{
		RuleEnviroEffects* rule = loadRule(*i, &_enviroEffects, &_enviroEffectsIndex);
		if (rule != 0)
		{
			rule->load(*i);
		}
	}
	for (YAML::const_iterator i = doc["startingConditions"].begin(); i != doc["startingConditions"].end(); ++i)
	{
		RuleStartingCondition *rule = loadRule(*i, &_startingConditions, &_startingConditionsIndex);
		if (rule != 0)
		{
			rule->load(*i);
		}
	}
	for (YAML::const_iterator i = doc["alienDeployments"].begin(); i != doc["alienDeployments"].end(); ++i)
	{
		AlienDeployment *rule = loadRule(*i, &_alienDeployments, &_deploymentsIndex);
		if (rule != 0)
		{
			rule->load(*i, this);
		}
	}
	for (YAML::const_iterator i = doc["research"].begin(); i != doc["research"].end(); ++i)
	{
		RuleResearch *rule = loadRule(*i, &_research, &_researchIndex, "name");
		if (rule != 0)
		{
			_researchListOrder += 100;
			rule->load(*i, _researchListOrder);
			if ((*i)["unlockFinalMission"].as<bool>(false))
			{
				_finalResearch = (*i)["name"].as<std::string>(_finalResearch);
			}
		}
	}
	for (YAML::const_iterator i = doc["manufacture"].begin(); i != doc["manufacture"].end(); ++i)
	{
		RuleManufacture *rule = loadRule(*i, &_manufacture, &_manufactureIndex, "name");
		if (rule != 0)
		{
			_manufactureListOrder += 100;
			rule->load(*i, _manufactureListOrder);
		}
	}
	for (YAML::const_iterator i = doc["soldierTransformation"].begin(); i != doc["soldierTransformation"].end(); ++i)
	{
		RuleSoldierTransformation *rule = loadRule(*i, &_soldierTransformation, &_soldierTransformationIndex, "name");
		if (rule != 0)
		{
			_transformationListOrder += 100;
			rule->load(*i, _transformationListOrder);
		}
	}
	for (YAML::const_iterator i = doc["ufopaedia"].begin(); i != doc["ufopaedia"].end(); ++i)
	{
		if ((*i)["id"])
		{
			std::string id = (*i)["id"].as<std::string>();
			ArticleDefinition *rule;
			if (_ufopaediaArticles.find(id) != _ufopaediaArticles.end())
			{
				rule = _ufopaediaArticles[id];
			}
			else
			{
				if (!(*i)["type_id"].IsDefined()) { // otherwise it throws and I wasted hours
					Log(LOG_ERROR) << "ufopaedia item misses type_id attr.";
					continue;
				}
				UfopaediaTypeId type = (UfopaediaTypeId)(*i)["type_id"].as<int>();
				switch (type)
				{
				case UFOPAEDIA_TYPE_CRAFT: rule = new ArticleDefinitionCraft(); break;
				case UFOPAEDIA_TYPE_CRAFT_WEAPON: rule = new ArticleDefinitionCraftWeapon(); break;
				case UFOPAEDIA_TYPE_VEHICLE: rule = new ArticleDefinitionVehicle(); break;
				case UFOPAEDIA_TYPE_ITEM: rule = new ArticleDefinitionItem(); break;
				case UFOPAEDIA_TYPE_ARMOR: rule = new ArticleDefinitionArmor(); break;
				case UFOPAEDIA_TYPE_BASE_FACILITY: rule = new ArticleDefinitionBaseFacility(); break;
				case UFOPAEDIA_TYPE_TEXTIMAGE: rule = new ArticleDefinitionTextImage(); break;
				case UFOPAEDIA_TYPE_TEXT: rule = new ArticleDefinitionText(); break;
				case UFOPAEDIA_TYPE_UFO: rule = new ArticleDefinitionUfo(); break;
				case UFOPAEDIA_TYPE_TFTD:
				case UFOPAEDIA_TYPE_TFTD_CRAFT:
				case UFOPAEDIA_TYPE_TFTD_CRAFT_WEAPON:
				case UFOPAEDIA_TYPE_TFTD_VEHICLE:
				case UFOPAEDIA_TYPE_TFTD_ITEM:
				case UFOPAEDIA_TYPE_TFTD_ARMOR:
				case UFOPAEDIA_TYPE_TFTD_BASE_FACILITY:
				case UFOPAEDIA_TYPE_TFTD_USO:
					rule = new ArticleDefinitionTFTD();
					break;
				default: rule = 0; break;
				}
				_ufopaediaArticles[id] = rule;
				_ufopaediaIndex.push_back(id);
			}
			_ufopaediaListOrder += 100;
			rule->load(*i, _ufopaediaListOrder);
			if (rule->section != UFOPAEDIA_NOT_AVAILABLE)
			{
				if (_ufopaediaSections.find(rule->section) == _ufopaediaSections.end())
				{
					_ufopaediaSections[rule->section] = rule->getListOrder();
					_ufopaediaCatIndex.push_back(rule->section);
				}
				else
				{
					_ufopaediaSections[rule->section] = std::min(_ufopaediaSections[rule->section], rule->getListOrder());
				}
			}
		}
		else if ((*i)["delete"])
		{
			std::string type = (*i)["delete"].as<std::string>();
			std::map<std::string, ArticleDefinition*>::iterator j = _ufopaediaArticles.find(type);
			if (j != _ufopaediaArticles.end())
			{
				_ufopaediaArticles.erase(j);
			}
			std::vector<std::string>::iterator idx = std::find(_ufopaediaIndex.begin(), _ufopaediaIndex.end(), type);
			if (idx != _ufopaediaIndex.end())
			{
				_ufopaediaIndex.erase(idx);
			}
		}
	}
	// Bases can't be copied, so for savegame purposes we store the node instead
	YAML::Node base = doc["startingBase"];
	if (base)
	{
		for (YAML::const_iterator i = base.begin(); i != base.end(); ++i)
		{
			_startingBase[i->first.as<std::string>()] = YAML::Node(i->second);
		}
	}
	if (doc["startingTime"])
	{
		_startingTime.load(doc["startingTime"]);
	}
	_startingDifficulty = doc["startingDifficulty"].as<int>(_startingDifficulty);
	_maxViewDistance = doc["maxViewDistance"].as<int>(_maxViewDistance);
	_maxDarknessToSeeUnits = doc["maxDarknessToSeeUnits"].as<int>(_maxDarknessToSeeUnits);
	_costHireEngineer = doc["costHireEngineer"].as<int>(_costHireEngineer);
	_costHireScientist = doc["costHireScientist"].as<int>(_costHireScientist);
	_costEngineer = doc["costEngineer"].as<int>(_costEngineer);
	_costScientist = doc["costScientist"].as<int>(_costScientist);
	_timePersonnel = doc["timePersonnel"].as<int>(_timePersonnel);
	_initialFunding = doc["initialFunding"].as<int>(_initialFunding);
	_alienFuel = doc["alienFuel"].as<std::pair<std::string, int> >(_alienFuel);
	_fontName = doc["fontName"].as<std::string>(_fontName);
	_psiUnlockResearch = doc["psiUnlockResearch"].as<std::string>(_psiUnlockResearch);
	_destroyedFacility = doc["destroyedFacility"].as<std::string>(_destroyedFacility);

	_aiUseDelayGrenade = doc["turnAIUseGrenade"].as<int>(_aiUseDelayGrenade);
	_aiUseDelayBlaster = doc["turnAIUseBlaster"].as<int>(_aiUseDelayBlaster);
	if (const YAML::Node &nodeAI = doc["ai"])
	{
		_aiUseDelayBlaster = nodeAI["useDelayBlaster"].as<int>(_aiUseDelayBlaster);
		_aiUseDelayFirearm = nodeAI["useDelayFirearm"].as<int>(_aiUseDelayFirearm);
		_aiUseDelayGrenade = nodeAI["useDelayGrenade"].as<int>(_aiUseDelayGrenade);
		_aiUseDelayMelee   = nodeAI["useDelayMelee"].as<int>(_aiUseDelayMelee);
		_aiUseDelayPsionic = nodeAI["useDelayPsionic"].as<int>(_aiUseDelayPsionic);

		_aiFireChoiceIntelCoeff = nodeAI["fireChoiceIntelCoeff"].as<int>(_aiFireChoiceIntelCoeff);
		_aiFireChoiceAggroCoeff = nodeAI["fireChoiceAggroCoeff"].as<int>(_aiFireChoiceAggroCoeff);
		_aiExtendedFireModeChoice = nodeAI["extendedFireModeChoice"].as<bool>(_aiExtendedFireModeChoice);
		_aiRespectMaxRange = nodeAI["respectMaxRange"].as<bool>(_aiRespectMaxRange);
		_aiDestroyBaseFacilities = nodeAI["destroyBaseFacilities"].as<bool>(_aiDestroyBaseFacilities);
		_aiPickUpWeaponsMoreActively = nodeAI["pickUpWeaponsMoreActively"].as<bool>(_aiPickUpWeaponsMoreActively);
	}
	_maxLookVariant = doc["maxLookVariant"].as<int>(_maxLookVariant);
	_tooMuchSmokeThreshold = doc["tooMuchSmokeThreshold"].as<int>(_tooMuchSmokeThreshold);
	_customTrainingFactor = doc["customTrainingFactor"].as<int>(_customTrainingFactor);
	_minReactionAccuracy = doc["minReactionAccuracy"].as<int>(_minReactionAccuracy);
	_chanceToStopRetaliation = doc["chanceToStopRetaliation"].as<int>(_chanceToStopRetaliation);
	_allowCountriesToCancelAlienPact = doc["allowCountriesToCancelAlienPact"].as<bool>(_allowCountriesToCancelAlienPact);
	_buildInfiltrationBaseCloseToTheCountry = doc["buildInfiltrationBaseCloseToTheCountry"].as<bool>(_buildInfiltrationBaseCloseToTheCountry);
	_kneelBonusGlobal = doc["kneelBonusGlobal"].as<int>(_kneelBonusGlobal);
	_oneHandedPenaltyGlobal = doc["oneHandedPenaltyGlobal"].as<int>(_oneHandedPenaltyGlobal);
	_enableCloseQuartersCombat = doc["enableCloseQuartersCombat"].as<int>(_enableCloseQuartersCombat);
	_closeQuartersAccuracyGlobal = doc["closeQuartersAccuracyGlobal"].as<int>(_closeQuartersAccuracyGlobal);
	_closeQuartersTuCostGlobal = doc["closeQuartersTuCostGlobal"].as<int>(_closeQuartersTuCostGlobal);
	_closeQuartersEnergyCostGlobal = doc["closeQuartersEnergyCostGlobal"].as<int>(_closeQuartersEnergyCostGlobal);
	_noLOSAccuracyPenaltyGlobal = doc["noLOSAccuracyPenaltyGlobal"].as<int>(_noLOSAccuracyPenaltyGlobal);
	_surrenderMode = doc["surrenderMode"].as<int>(_surrenderMode);
	_bughuntMinTurn = doc["bughuntMinTurn"].as<int>(_bughuntMinTurn);
	_bughuntMaxEnemies = doc["bughuntMaxEnemies"].as<int>(_bughuntMaxEnemies);
	_bughuntRank = doc["bughuntRank"].as<int>(_bughuntRank);
	_bughuntLowMorale = doc["bughuntLowMorale"].as<int>(_bughuntLowMorale);
	_bughuntTimeUnitsLeft = doc["bughuntTimeUnitsLeft"].as<int>(_bughuntTimeUnitsLeft);
	_ufoGlancingHitThreshold = doc["ufoGlancingHitThreshold"].as<int>(_ufoGlancingHitThreshold);
	_ufoBeamWidthParameter = doc["ufoBeamWidthParameter"].as<int>(_ufoBeamWidthParameter);
	if (doc["ufoTractorBeamSizeModifiers"])
	{
		int index = 0;
		for (YAML::const_iterator i = doc["ufoTractorBeamSizeModifiers"].begin(); i != doc["ufoTractorBeamSizeModifiers"].end() && index < 5; ++i)
		{
			_ufoTractorBeamSizeModifiers[index] = (*i).as<int>(_ufoTractorBeamSizeModifiers[index]);
			index++;
		}
	}
	_escortRange = doc["escortRange"].as<int>(_escortRange);
	_drawEnemyRadarCircles = doc["drawEnemyRadarCircles"].as<int>(_drawEnemyRadarCircles);
	_escortsJoinFightAgainstHK = doc["escortsJoinFightAgainstHK"].as<bool>(_escortsJoinFightAgainstHK);
	_hunterKillerFastRetarget = doc["hunterKillerFastRetarget"].as<bool>(_hunterKillerFastRetarget);
	_crewEmergencyEvacuationSurvivalChance = doc["crewEmergencyEvacuationSurvivalChance"].as<int>(_crewEmergencyEvacuationSurvivalChance);
	_pilotsEmergencyEvacuationSurvivalChance = doc["pilotsEmergencyEvacuationSurvivalChance"].as<int>(_pilotsEmergencyEvacuationSurvivalChance);
	_soldiersPerSergeant = doc["soldiersPerSergeant"].as<int>(_soldiersPerSergeant);
	_soldiersPerCaptain = doc["soldiersPerCaptain"].as<int>(_soldiersPerCaptain);
	_soldiersPerColonel = doc["soldiersPerColonel"].as<int>(_soldiersPerColonel);
	_soldiersPerCommander = doc["soldiersPerCommander"].as<int>(_soldiersPerCommander);
	_pilotAccuracyZeroPoint = doc["pilotAccuracyZeroPoint"].as<int>(_pilotAccuracyZeroPoint);
	_pilotAccuracyRange = doc["pilotAccuracyRange"].as<int>(_pilotAccuracyRange);
	_pilotReactionsZeroPoint = doc["pilotReactionsZeroPoint"].as<int>(_pilotReactionsZeroPoint);
	_pilotReactionsRange = doc["pilotReactionsRange"].as<int>(_pilotReactionsRange);
	if (doc["pilotBraveryThresholds"])
	{
		int index = 0;
		for (YAML::const_iterator i = doc["pilotBraveryThresholds"].begin(); i != doc["pilotBraveryThresholds"].end() && index < 3; ++i)
		{
			_pilotBraveryThresholds[index] = (*i).as<int>(_pilotBraveryThresholds[index]);
			index++;
		}
	}
	_performanceBonusFactor = doc["performanceBonusFactor"].as<int>(_performanceBonusFactor);
	_useCustomCategories = doc["useCustomCategories"].as<bool>(_useCustomCategories);
	_showDogfightDistanceInKm = doc["showDogfightDistanceInKm"].as<bool>(_showDogfightDistanceInKm);
	_showFullNameInAlienInventory = doc["showFullNameInAlienInventory"].as<bool>(_showFullNameInAlienInventory);
	_hidePediaInfoButton = doc["hidePediaInfoButton"].as<bool>(_hidePediaInfoButton);
	_extraNerdyPediaInfo = doc["extraNerdyPediaInfo"].as<bool>(_extraNerdyPediaInfo);
	_showAllCommendations = doc["showAllCommendations"].as<bool>(_showAllCommendations);
	_giveScoreAlsoForResearchedArtifacts = doc["giveScoreAlsoForResearchedArtifacts"].as<bool>(_giveScoreAlsoForResearchedArtifacts);
	_statisticalBulletConservation = doc["statisticalBulletConservation"].as<bool>(_statisticalBulletConservation);
	_shortRadarRange = doc["shortRadarRange"].as<int>(_shortRadarRange);
	_baseDefenseMapFromLocation = doc["baseDefenseMapFromLocation"].as<int>(_baseDefenseMapFromLocation);
	_pediaReplaceCraftFuelWithRangeType = doc["pediaReplaceCraftFuelWithRangeType"].as<int>(_pediaReplaceCraftFuelWithRangeType);
	_missionRatings = doc["missionRatings"].as<std::map<int, std::string> >(_missionRatings);
	_monthlyRatings = doc["monthlyRatings"].as<std::map<int, std::string> >(_monthlyRatings);
	_fixedUserOptions = doc["fixedUserOptions"].as<std::map<std::string, std::string> >(_fixedUserOptions);
	_hiddenMovementBackgrounds = doc["hiddenMovementBackgrounds"].as<std::vector<std::string> >(_hiddenMovementBackgrounds);
	_disableUnderwaterSounds = doc["disableUnderwaterSounds"].as<bool>(_disableUnderwaterSounds);
	_flagByKills = doc["flagByKills"].as<std::vector<int> >(_flagByKills);

	_defeatScore = doc["defeatScore"].as<int>(_defeatScore);
	_defeatFunds = doc["defeatFunds"].as<int>(_defeatFunds);

	if (doc["difficultyCoefficient"])
	{
		size_t num = 0;
		for (YAML::const_iterator i = doc["difficultyCoefficient"].begin(); i != doc["difficultyCoefficient"].end() && num < 5; ++i)
		{
			DIFFICULTY_COEFFICIENT[num] = (*i).as<int>(DIFFICULTY_COEFFICIENT[num]);
			_statAdjustment[num].growthMultiplier = DIFFICULTY_COEFFICIENT[num];
			++num;
		}
	}
	if (doc["difficultyBasedRetaliationDelay"])
	{
		size_t num = 0;
		for (YAML::const_iterator i = doc["difficultyBasedRetaliationDelay"].begin(); i != doc["difficultyBasedRetaliationDelay"].end() && num < 5; ++i)
		{
			DIFFICULTY_BASED_RETAL_DELAY[num] = (*i).as<int>(DIFFICULTY_BASED_RETAL_DELAY[num]);
			++num;
		}
	}
	for (YAML::const_iterator i = doc["ufoTrajectories"].begin(); i != doc["ufoTrajectories"].end(); ++i)
	{
		UfoTrajectory *rule = loadRule(*i, &_ufoTrajectories, 0, "id");
		if (rule != 0)
		{
			rule->load(*i);
		}
	}
	for (YAML::const_iterator i = doc["alienMissions"].begin(); i != doc["alienMissions"].end(); ++i)
	{
		RuleAlienMission *rule = loadRule(*i, &_alienMissions, &_alienMissionsIndex);
		if (rule != 0)
		{
			rule->load(*i);
		}
	}
	_alienItemLevels = doc["alienItemLevels"].as< std::vector< std::vector<int> > >(_alienItemLevels);
	for (YAML::const_iterator i = doc["MCDPatches"].begin(); i != doc["MCDPatches"].end(); ++i)
	{
		std::string type = (*i)["type"].as<std::string>();
		if (_MCDPatches.find(type) != _MCDPatches.end())
		{
			_MCDPatches[type]->load(*i);
		}
		else
		{
			MCDPatch *patch = new MCDPatch();
			patch->load(*i);
			_MCDPatches[type] = patch;
		}
	}
	for (YAML::const_iterator i = doc["extraSprites"].begin(); i != doc["extraSprites"].end(); ++i)
	{
		if ((*i)["type"] || (*i)["typeSingle"])
		{
			std::string type;
			type = (*i)["type"].as<std::string>(type);
			if (type.empty())
			{
				type = (*i)["typeSingle"].as<std::string>();
			}
			ExtraSprites *extraSprites = new ExtraSprites();
			const ModData* data = _modCurrent;
			// doesn't support modIndex
			if (type == "TEXTURE.DAT")
				data = &_modData.at(0);
			extraSprites->load(*i, data);
			_extraSprites[type].push_back(extraSprites);
		}
		else if ((*i)["delete"])
		{
			std::string type = (*i)["delete"].as<std::string>();
			std::map<std::string, std::vector<ExtraSprites*> >::iterator j = _extraSprites.find(type);
			if (j != _extraSprites.end())
			{
				_extraSprites.erase(j);
			}
		}
	}
	for (YAML::const_iterator i = doc["customPalettes"].begin(); i != doc["customPalettes"].end(); ++i)
	{
		CustomPalettes *rule = loadRule(*i, &_customPalettes, &_customPalettesIndex);
		if (rule != 0)
		{
			rule->load(*i);
		}
	}
	for (YAML::const_iterator i = doc["extraSounds"].begin(); i != doc["extraSounds"].end(); ++i)
	{
		std::string type = (*i)["type"].as<std::string>();
		ExtraSounds *extraSounds = new ExtraSounds();
		extraSounds->load(*i, _modCurrent);
		_extraSounds.push_back(std::make_pair(type, extraSounds));
	}
	for (YAML::const_iterator i = doc["extraStrings"].begin(); i != doc["extraStrings"].end(); ++i)
	{
		std::string type = (*i)["type"].as<std::string>();
		if (_extraStrings.find(type) != _extraStrings.end())
		{
			_extraStrings[type]->load(*i);
		}
		else
		{
			ExtraStrings *extraStrings = new ExtraStrings();
			extraStrings->load(*i);
			_extraStrings[type] = extraStrings;
		}
	}

	for (YAML::const_iterator i = doc["statStrings"].begin(); i != doc["statStrings"].end(); ++i)
	{
		StatString *statString = new StatString();
		statString->load(*i);
		_statStrings.push_back(statString);
	}

	for (YAML::const_iterator i = doc["interfaces"].begin(); i != doc["interfaces"].end(); ++i)
	{
		RuleInterface *rule = loadRule(*i, &_interfaces);
		if (rule != 0)
		{
			rule->load(*i, this);
		}
	}
	if (doc["globe"])
	{
		_globe->load(doc["globe"]);
	}
	if (doc["converter"])
	{
		_converter->load(doc["converter"]);
	}
	for (YAML::const_iterator i = doc["constants"].begin(); i != doc["constants"].end(); ++i)
	{
		DOOR_OPEN = (*i)["doorSound"].as<int>(DOOR_OPEN);
		SLIDING_DOOR_OPEN = (*i)["slidingDoorSound"].as<int>(SLIDING_DOOR_OPEN);
		SLIDING_DOOR_CLOSE = (*i)["slidingDoorClose"].as<int>(SLIDING_DOOR_CLOSE);
		SMALL_EXPLOSION = (*i)["smallExplosion"].as<int>(SMALL_EXPLOSION);
		LARGE_EXPLOSION = (*i)["largeExplosion"].as<int>(LARGE_EXPLOSION);
		EXPLOSION_OFFSET = (*i)["explosionOffset"].as<int>(EXPLOSION_OFFSET);
		SMOKE_OFFSET = (*i)["smokeOffset"].as<int>(SMOKE_OFFSET);
		UNDERWATER_SMOKE_OFFSET = (*i)["underwaterSmokeOffset"].as<int>(UNDERWATER_SMOKE_OFFSET);
		ITEM_DROP = (*i)["itemDrop"].as<int>(ITEM_DROP);
		ITEM_THROW = (*i)["itemThrow"].as<int>(ITEM_THROW);
		ITEM_RELOAD = (*i)["itemReload"].as<int>(ITEM_RELOAD);
		WALK_OFFSET = (*i)["walkOffset"].as<int>(WALK_OFFSET);
		FLYING_SOUND = (*i)["flyingSound"].as<int>(FLYING_SOUND);
		BUTTON_PRESS = (*i)["buttonPress"].as<int>(BUTTON_PRESS);
		if ((*i)["windowPopup"])
		{
			int k = 0;
			for (YAML::const_iterator j = (*i)["windowPopup"].begin(); j != (*i)["windowPopup"].end() && k < 3; ++j, ++k)
			{
				WINDOW_POPUP[k] = (*j).as<int>(WINDOW_POPUP[k]);
			}
		}
		UFO_FIRE = (*i)["ufoFire"].as<int>(UFO_FIRE);
		UFO_HIT = (*i)["ufoHit"].as<int>(UFO_HIT);
		UFO_CRASH = (*i)["ufoCrash"].as<int>(UFO_CRASH);
		UFO_EXPLODE = (*i)["ufoExplode"].as<int>(UFO_EXPLODE);
		INTERCEPTOR_HIT = (*i)["interceptorHit"].as<int>(INTERCEPTOR_HIT);
		INTERCEPTOR_EXPLODE = (*i)["interceptorExplode"].as<int>(INTERCEPTOR_EXPLODE);
		GEOSCAPE_CURSOR = (*i)["geoscapeCursor"].as<int>(GEOSCAPE_CURSOR);
		BASESCAPE_CURSOR = (*i)["basescapeCursor"].as<int>(BASESCAPE_CURSOR);
		BATTLESCAPE_CURSOR = (*i)["battlescapeCursor"].as<int>(BATTLESCAPE_CURSOR);
		UFOPAEDIA_CURSOR = (*i)["ufopaediaCursor"].as<int>(UFOPAEDIA_CURSOR);
		GRAPHS_CURSOR = (*i)["graphsCursor"].as<int>(GRAPHS_CURSOR);
		DAMAGE_RANGE = (*i)["damageRange"].as<int>(DAMAGE_RANGE);
		EXPLOSIVE_DAMAGE_RANGE = (*i)["explosiveDamageRange"].as<int>(EXPLOSIVE_DAMAGE_RANGE);
		size_t num = 0;
		for (YAML::const_iterator j = (*i)["fireDamageRange"].begin(); j != (*i)["fireDamageRange"].end() && num < 2; ++j)
		{
			FIRE_DAMAGE_RANGE[num] = (*j).as<int>(FIRE_DAMAGE_RANGE[num]);
			++num;
		}
		DEBRIEF_MUSIC_GOOD = (*i)["goodDebriefingMusic"].as<std::string>(DEBRIEF_MUSIC_GOOD);
		DEBRIEF_MUSIC_BAD = (*i)["badDebriefingMusic"].as<std::string>(DEBRIEF_MUSIC_BAD);
	}
	for (YAML::const_iterator i = doc["mapScripts"].begin(); i != doc["mapScripts"].end(); ++i)
	{
		std::string type = (*i)["type"].as<std::string>();
		if ((*i)["delete"])
		{
			type = (*i)["delete"].as<std::string>(type);
		}
		if (_mapScripts.find(type) != _mapScripts.end())
		{
			Collections::deleteAll(_mapScripts[type]);
		}
		for (YAML::const_iterator j = (*i)["commands"].begin(); j != (*i)["commands"].end(); ++j)
		{
			MapScript *mapScript = new MapScript();
			mapScript->load(*j);
			_mapScripts[type].push_back(mapScript);
		}
	}
	for (YAML::const_iterator i = doc["arcScripts"].begin(); i != doc["arcScripts"].end(); ++i)
	{
		RuleArcScript* rule = loadRule(*i, &_arcScripts, &_arcScriptIndex, "type");
		if (rule != 0)
		{
			rule->load(*i);
		}
	}
	for (YAML::const_iterator i = doc["missionScripts"].begin(); i != doc["missionScripts"].end(); ++i)
	{
		RuleMissionScript *rule = loadRule(*i, &_missionScripts, &_missionScriptIndex, "type");
		if (rule != 0)
		{
			rule->load(*i);
		}
	}

	// refresh _psiRequirements for psiStrengthEval
	for (std::vector<std::string>::const_iterator i = _facilitiesIndex.begin(); i != _facilitiesIndex.end(); ++i)
	{
		RuleBaseFacility *rule = getBaseFacility(*i);
		if (rule->getPsiLaboratories() > 0)
		{
			_psiRequirements = rule->getRequirements();
			break;
		}
	}
	// override the default (used when you want to separate screening and training)
	if (!_psiUnlockResearch.empty())
	{
		_psiRequirements.clear();
		_psiRequirements.push_back(_psiUnlockResearch);
	}

	for (YAML::const_iterator i = doc["cutscenes"].begin(); i != doc["cutscenes"].end(); ++i)
	{
		RuleVideo *rule = loadRule(*i, &_videos);
		if (rule != 0)
		{
			rule->load(*i);
		}
	}
	for (YAML::const_iterator i = doc["musics"].begin(); i != doc["musics"].end(); ++i)
	{
		RuleMusic *rule = loadRule(*i, &_musicDefs);
		if (rule != 0)
		{
			rule->load(*i);
		}
	}
	for (YAML::const_iterator i = doc["commendations"].begin(); i != doc["commendations"].end(); ++i)
	{
		std::string type = (*i)["type"].as<std::string>();
		RuleCommendations *commendations = new RuleCommendations();
		commendations->load(*i);
		_commendations[type] = commendations;
	}
	size_t count = 0;
	for (YAML::const_iterator i = doc["aimAndArmorMultipliers"].begin(); i != doc["aimAndArmorMultipliers"].end() && count < 5; ++i)
	{
		_statAdjustment[count].aimAndArmorMultiplier = (*i).as<double>(_statAdjustment[count].aimAndArmorMultiplier);
		++count;
	}
	if (doc["statGrowthMultipliers"])
	{
		_statAdjustment[0].statGrowth = doc["statGrowthMultipliers"].as<UnitStats>(_statAdjustment[0].statGrowth);
		for (size_t i = 1; i != 5; ++i)
		{
			_statAdjustment[i].statGrowth = _statAdjustment[0].statGrowth;
		}
	}
	if (const YAML::Node &lighting = doc["lighting"])
	{
		_maxStaticLightDistance = lighting["maxStatic"].as<int>(_maxStaticLightDistance);
		_maxDynamicLightDistance = lighting["maxDynamic"].as<int>(_maxDynamicLightDistance);
		_enhancedLighting = lighting["enhanced"].as<int>(_enhancedLighting);
	}
}

/**
 * Helper function protecting from circual references in node definition.
 * @param node Node to test
 * @param name Name of original node.
 * @param limit Current deepth.
 */
static void refNodeTestDeepth(const YAML::Node &node, const std::string &name, int limit)
{
	if (limit > 64)
	{
		throw Exception("Nest limit of refNode reach in " + name);
	}
	if (const YAML::Node &nested = node["refNode"])
	{
		if (!nested.IsMap())
		{
			std::stringstream ss;
			ss << "Invaild refNode at nest level of ";
			ss << limit;
			ss << " in ";
			ss << name;
			throw Exception(ss.str());
		}
		refNodeTestDeepth(nested, name, limit + 1);
	}
}

/**
 * Loads a rule element, adding/removing from vectors as necessary.
 * @param node YAML node.
 * @param map Map associated to the rule type.
 * @param index Index vector for the rule type.
 * @param key Rule key name.
 * @return Pointer to new rule if one was created, or NULL if one was removed.
 */
template <typename T>
T *Mod::loadRule(const YAML::Node &node, std::map<std::string, T*> *map, std::vector<std::string> *index, const std::string &key) const
{
	T *rule = 0;
	if (node[key])
	{
		std::string type = node[key].as<std::string>();
		typename std::map<std::string, T*>::const_iterator i = map->find(type);
		if (i != map->end())
		{
			rule = i->second;
		}
		else
		{
			rule = new T(type);
			(*map)[type] = rule;
			if (index != 0)
			{
				index->push_back(type);
			}
		}

		// protection from self referecing refNode node
		refNodeTestDeepth(node, type, 0);
	}
	else if (node["delete"])
	{
		std::string type = node["delete"].as<std::string>();
		typename std::map<std::string, T*>::iterator i = map->find(type);
		if (i != map->end())
		{
			map->erase(i);
		}
		if (index != 0)
		{
			std::vector<std::string>::iterator idx = std::find(index->begin(), index->end(), type);
			if (idx != index->end())
			{
				index->erase(idx);
			}
		}
	}
	return rule;
}

/**
 * Generates a brand new saved game with starting data.
 * @return A new saved game.
 */
SavedGame *Mod::newSave() const
{
	SavedGame *save = new SavedGame();

	// Add countries
	for (std::vector<std::string>::const_iterator i = _countriesIndex.begin(); i != _countriesIndex.end(); ++i)
	{
		RuleCountry *country = getCountry(*i);
		if (!country->getLonMin().empty())
			save->getCountries()->push_back(new Country(country));
	}
	// Adjust funding to total $6M
	int missing = ((_initialFunding - save->getCountryFunding()/1000) / (int)save->getCountries()->size()) * 1000;
	for (std::vector<Country*>::iterator i = save->getCountries()->begin(); i != save->getCountries()->end(); ++i)
	{
		int funding = (*i)->getFunding().back() + missing;
		if (funding < 0)
		{
			funding = (*i)->getFunding().back();
		}
		(*i)->setFunding(funding);
	}
	save->setFunds(save->getCountryFunding());

	// Add regions
	for (std::vector<std::string>::const_iterator i = _regionsIndex.begin(); i != _regionsIndex.end(); ++i)
	{
		RuleRegion *region = getRegion(*i);
		if (!region->getLonMin().empty())
			save->getRegions()->push_back(new Region(region));
	}

	// Set up starting base
	Base *base = new Base(this);
	base->load(_startingBase, save, true);
	save->getBases()->push_back(base);

	// Correct IDs
	for (std::vector<Craft*>::const_iterator i = base->getCrafts()->begin(); i != base->getCrafts()->end(); ++i)
	{
		save->getId((*i)->getRules()->getType());
	}

	// Determine starting soldier types
	std::vector<std::string> soldierTypes = _soldiersIndex;
	for (std::vector<std::string>::iterator i = soldierTypes.begin(); i != soldierTypes.end();)
	{
		if (getSoldier(*i)->getRequirements().empty())
		{
			++i;
		}
		else
		{
			i = soldierTypes.erase(i);
		}
	}

	const YAML::Node &node = _startingBase["randomSoldiers"];
	std::vector<std::string> randomTypes;
	if (node)
	{
		// Starting soldiers specified by type
		if (node.IsMap())
		{
			std::map<std::string, int> randomSoldiers = node.as< std::map<std::string, int> >(std::map<std::string, int>());
			for (std::map<std::string, int>::iterator i = randomSoldiers.begin(); i != randomSoldiers.end(); ++i)
			{
				for (int s = 0; s < i->second; ++s)
				{
					randomTypes.push_back(i->first);
				}
			}
		}
		// Starting soldiers specified by amount
		else if (node.IsScalar())
		{
			int randomSoldiers = node.as<int>(0);
			for (int s = 0; s < randomSoldiers; ++s)
			{
				randomTypes.push_back(soldierTypes[RNG::generate(0, soldierTypes.size() - 1)]);
			}
		}
		// Generate soldiers
		for (size_t i = 0; i < randomTypes.size(); ++i)
		{
			Soldier *soldier = genSoldier(save, randomTypes[i]);
			base->getSoldiers()->push_back(soldier);
			// Award soldier a special 'original eigth' commendation
			if (_commendations.find("STR_MEDAL_ORIGINAL8_NAME") != _commendations.end())
			{
				SoldierDiary *diary = soldier->getDiary();
				diary->awardOriginalEightCommendation();
				for (std::vector<SoldierCommendations*>::iterator comm = diary->getSoldierCommendations()->begin(); comm != diary->getSoldierCommendations()->end(); ++comm)
				{
					(*comm)->makeOld();
				}
			}
		}
		// Assign pilots to craft (interceptors first, transport last) and non-pilots to transports only
		for (auto& soldier : *base->getSoldiers())
		{
			if (soldier->getArmor()->getSize() > 1)
			{
				// "Large soldiers" just stay in the base
			}
			else if (soldier->getRules()->getAllowPiloting())
			{
				Craft *found = 0;
				for (auto& craft : *base->getCrafts())
				{
					if (!found && craft->getRules()->getAllowLanding() && craft->getNumSoldiers() < craft->getRules()->getSoldiers())
					{
						// Remember transporter as fall-back, but search further for interceptors
						found = craft;
					}
					if (!craft->getRules()->getAllowLanding() && craft->getNumSoldiers() < craft->getRules()->getPilots())
					{
						// Fill interceptors with minimum amount of pilots necessary
						found = craft;
					}
				}
				soldier->setCraft(found);
			}
			else
			{
				Craft *found = 0;
				for (auto& craft : *base->getCrafts())
				{
					if (craft->getRules()->getAllowLanding() && craft->getNumSoldiers() < craft->getRules()->getSoldiers())
					{
						// First available transporter will do
						found = craft;
						break;
					}
				}
				soldier->setCraft(found);
			}
		}
	}

	// Setup alien strategy
	save->getAlienStrategy().init(this);
	save->setTime(_startingTime);

	return save;
}

/**
 * Returns the rules for the specified country.
 * @param id Country type.
 * @return Rules for the country.
 */
RuleCountry *Mod::getCountry(const std::string &id, bool error) const
{
	return getRule(id, "Country", _countries, error);
}

/**
 * Returns the list of all countries
 * provided by the mod.
 * @return List of countries.
 */
const std::vector<std::string> &Mod::getCountriesList() const
{
	return _countriesIndex;
}

/**
 * Returns the rules for the specified extra globe label.
 * @param id Extra globe label type.
 * @return Rules for the extra globe label.
 */
RuleCountry *Mod::getExtraGlobeLabel(const std::string &id, bool error) const
{
	return getRule(id, "Extra Globe Label", _extraGlobeLabels, error);
}

/**
 * Returns the list of all extra globe labels
 * provided by the mod.
 * @return List of extra globe labels.
 */
const std::vector<std::string> &Mod::getExtraGlobeLabelsList() const
{
	return _extraGlobeLabelsIndex;
}

/**
 * Returns the rules for the specified region.
 * @param id Region type.
 * @return Rules for the region.
 */
RuleRegion *Mod::getRegion(const std::string &id, bool error) const
{
	return getRule(id, "Region", _regions, error);
}

/**
 * Returns the list of all regions
 * provided by the mod.
 * @return List of regions.
 */
const std::vector<std::string> &Mod::getRegionsList() const
{
	return _regionsIndex;
}

/**
 * Returns the rules for the specified base facility.
 * @param id Facility type.
 * @return Rules for the facility.
 */
RuleBaseFacility *Mod::getBaseFacility(const std::string &id, bool error) const
{
	return getRule(id, "Facility", _facilities, error);
}

/**
 * Returns the list of all base facilities
 * provided by the mod.
 * @return List of base facilities.
 */
const std::vector<std::string> &Mod::getBaseFacilitiesList() const
{
	return _facilitiesIndex;
}

/**
 * Returns the rules for the specified craft.
 * @param id Craft type.
 * @return Rules for the craft.
 */
RuleCraft *Mod::getCraft(const std::string &id, bool error) const
{
	return getRule(id, "Craft", _crafts, error);
}

/**
 * Returns the list of all crafts
 * provided by the mod.
 * @return List of crafts.
 */
const std::vector<std::string> &Mod::getCraftsList() const
{
	return _craftsIndex;
}

/**
 * Returns the rules for the specified craft weapon.
 * @param id Craft weapon type.
 * @return Rules for the craft weapon.
 */
RuleCraftWeapon *Mod::getCraftWeapon(const std::string &id, bool error) const
{
	return getRule(id, "Craft Weapon", _craftWeapons, error);
}

/**
 * Returns the list of all craft weapons
 * provided by the mod.
 * @return List of craft weapons.
 */
const std::vector<std::string> &Mod::getCraftWeaponsList() const
{
	return _craftWeaponsIndex;
}

/**
* Returns the rules for the specified item category.
* @param id Item category type.
* @return Rules for the item category, or 0 when the item category is not found.
*/
RuleItemCategory *Mod::getItemCategory(const std::string &id, bool error) const
{
	std::map<std::string, RuleItemCategory*>::const_iterator i = _itemCategories.find(id);
	if (_itemCategories.end() != i) return i->second; else return 0;
}

/**
* Returns the list of all item categories
* provided by the mod.
* @return List of item categories.
*/
const std::vector<std::string> &Mod::getItemCategoriesList() const
{
	return _itemCategoriesIndex;
}

/**
 * Returns the rules for the specified item.
 * @param id Item type.
 * @return Rules for the item, or 0 when the item is not found.
 */
RuleItem *Mod::getItem(const std::string &id, bool error) const
{
	if (id == Armor::NONE)
	{
		return 0;
	}
	return getRule(id, "Item", _items, error);
}

/**
 * Returns the list of all items
 * provided by the mod.
 * @return List of items.
 */
const std::vector<std::string> &Mod::getItemsList() const
{
	return _itemsIndex;
}

/**
 * Returns the rules for the specified UFO.
 * @param id UFO type.
 * @return Rules for the UFO.
 */
RuleUfo *Mod::getUfo(const std::string &id, bool error) const
{
	return getRule(id, "UFO", _ufos, error);
}

/**
 * Returns the list of all ufos
 * provided by the mod.
 * @return List of ufos.
 */
const std::vector<std::string> &Mod::getUfosList() const
{
	return _ufosIndex;
}

/**
 * Returns the rules for the specified terrain.
 * @param name Terrain name.
 * @return Rules for the terrain.
 */
RuleTerrain *Mod::getTerrain(const std::string &name, bool error) const
{
	return getRule(name, "Terrain", _terrains, error);
}

/**
 * Returns the list of all terrains
 * provided by the mod.
 * @return List of terrains.
 */
const std::vector<std::string> &Mod::getTerrainList() const
{
	return _terrainIndex;
}

/**
 * Returns the info about a specific map data file.
 * @param name Datafile name.
 * @return Rules for the datafile.
 */
MapDataSet *Mod::getMapDataSet(const std::string &name)
{
	std::map<std::string, MapDataSet*>::iterator map = _mapDataSets.find(name);
	if (map == _mapDataSets.end())
	{
		MapDataSet *set = new MapDataSet(name);
		_mapDataSets[name] = set;
		return set;
	}
	else
	{
		return map->second;
	}
}

/**
 * Returns the info about a specific unit.
 * @param name Unit name.
 * @return Rules for the units.
 */
RuleSoldier *Mod::getSoldier(const std::string &name, bool error) const
{
	return getRule(name, "Soldier", _soldiers, error);
}

/**
 * Returns the list of all soldiers
 * provided by the mod.
 * @return List of soldiers.
 */
const std::vector<std::string> &Mod::getSoldiersList() const
{
	return _soldiersIndex;
}

/**
 * Returns the rules for the specified commendation.
 * @param id Commendation type.
 * @return Rules for the commendation.
 */
RuleCommendations *Mod::getCommendation(const std::string &id, bool error) const
{
	return getRule(id, "Commendation", _commendations, error);
}

/**
 * Gets the list of commendations provided by the mod.
 * @return The list of commendations.
 */
const std::map<std::string, RuleCommendations *> &Mod::getCommendationsList() const
{
	return _commendations;
}

/**
 * Returns the info about a specific unit.
 * @param name Unit name.
 * @return Rules for the units.
 */
Unit *Mod::getUnit(const std::string &name, bool error) const
{
	return getRule(name, "Unit", _units, error);
}

/**
 * Returns the info about a specific alien race.
 * @param name Race name.
 * @return Rules for the race.
 */
AlienRace *Mod::getAlienRace(const std::string &name, bool error) const
{
	return getRule(name, "Alien Race", _alienRaces, error);
}

/**
 * Returns the list of all alien races.
 * provided by the mod.
 * @return List of alien races.
 */
const std::vector<std::string> &Mod::getAlienRacesList() const
{
	return _aliensIndex;
}

/**
 * Returns specific EnviroEffects.
 * @param name EnviroEffects name.
 * @return Rules for the EnviroEffects.
 */
RuleEnviroEffects* Mod::getEnviroEffects(const std::string& name) const
{
	std::map<std::string, RuleEnviroEffects*>::const_iterator i = _enviroEffects.find(name);
	if (_enviroEffects.end() != i) return i->second; else return 0;
}

/**
 * Returns the list of all EnviroEffects
 * provided by the mod.
 * @return List of EnviroEffects.
 */
const std::vector<std::string>& Mod::getEnviroEffectsList() const
{
	return _enviroEffectsIndex;
}

/**
 * Returns the info about a specific starting condition.
 * @param name Starting condition name.
 * @return Rules for the starting condition.
 */
RuleStartingCondition* Mod::getStartingCondition(const std::string& name) const
{
	std::map<std::string, RuleStartingCondition*>::const_iterator i = _startingConditions.find(name);
	if (_startingConditions.end() != i) return i->second; else return 0;
}

/**
 * Returns the list of all starting conditions
 * provided by the mod.
 * @return List of starting conditions.
 */
const std::vector<std::string>& Mod::getStartingConditionsList() const
{
	return _startingConditionsIndex;
}

/**
 * Returns the info about a specific deployment.
 * @param name Deployment name.
 * @return Rules for the deployment.
 */
AlienDeployment *Mod::getDeployment(const std::string &name, bool error) const
{
	return getRule(name, "Alien Deployment", _alienDeployments, error);
}

/**
 * Returns the list of all alien deployments
 * provided by the mod.
 * @return List of alien deployments.
 */
const std::vector<std::string> &Mod::getDeploymentsList() const
{
	return _deploymentsIndex;
}

/**
 * Returns the info about a specific armor.
 * @param name Armor name.
 * @return Rules for the armor.
 */
Armor *Mod::getArmor(const std::string &name, bool error) const
{
	return getRule(name, "Armor", _armors, error);
}

/**
 * Returns the list of all armors
 * provided by the mod.
 * @return List of armors.
 */
const std::vector<std::string> &Mod::getArmorsList() const
{
	return _armorsIndex;
}

/**
 * Returns the hiring cost of an individual engineer.
 * @return Cost.
 */
int Mod::getHireEngineerCost() const
{
	return _costHireEngineer != 0 ? _costHireEngineer : _costEngineer * 2;
}

/**
* Returns the hiring cost of an individual scientist.
* @return Cost.
*/
int Mod::getHireScientistCost() const
{
	return _costHireScientist != 0 ? _costHireScientist: _costScientist * 2;
}

/**
 * Returns the monthly cost of an individual engineer.
 * @return Cost.
 */
int Mod::getEngineerCost() const
{
	return _costEngineer;
}

/**
 * Returns the monthly cost of an individual scientist.
 * @return Cost.
 */
int Mod::getScientistCost() const
{
	return _costScientist;
}

/**
 * Returns the time it takes to transfer personnel
 * between bases.
 * @return Time in hours.
 */
int Mod::getPersonnelTime() const
{
	return _timePersonnel;
}

/**
 * Gets the escort range.
 * @return Escort range.
 */
double Mod::getEscortRange() const
{
	return _escortRange;
}

/**
 * Returns the article definition for a given name.
 * @param name Article name.
 * @return Article definition.
 */
ArticleDefinition *Mod::getUfopaediaArticle(const std::string &name, bool error) const
{
	return getRule(name, "UFOpaedia Article", _ufopaediaArticles, error);
}

/**
 * Returns the list of all articles
 * provided by the mod.
 * @return List of articles.
 */
const std::vector<std::string> &Mod::getUfopaediaList() const
{
	return _ufopaediaIndex;
}

/**
* Returns the list of all article categories
* provided by the mod.
* @return List of categories.
*/
const std::vector<std::string> &Mod::getUfopaediaCategoryList() const
{
	return _ufopaediaCatIndex;
}

/**
 * Returns the list of inventories.
 * @return Pointer to inventory list.
 */
std::map<std::string, RuleInventory*> *Mod::getInventories()
{
	return &_invs;
}

/**
 * Returns the rules for a specific inventory.
 * @param id Inventory type.
 * @return Inventory ruleset.
 */
RuleInventory *Mod::getInventory(const std::string &id, bool error) const
{
	return getRule(id, "Inventory", _invs, error);
}

/**
 * Returns basic damage type.
 * @param type damage type.
 * @return basic damage ruleset.
 */
const RuleDamageType *Mod::getDamageType(ItemDamageType type) const
{
	return _damageTypes.at(type);
}

/**
 * Returns the list of inventories.
 * @return The list of inventories.
 */
const std::vector<std::string> &Mod::getInvsList() const
{
	return _invsIndex;
}

/**
 * Returns the rules for the specified research project.
 * @param id Research project type.
 * @return Rules for the research project.
 */
RuleResearch *Mod::getResearch(const std::string &id, bool error) const
{
	return getRule(id, "Research", _research, error);
}

/**
 * Gets the ruleset list for from reserch list.
 */
std::vector<const RuleResearch*> Mod::getResearch(const std::vector<std::string> &id) const
{
	std::vector<const RuleResearch*> dest;
	dest.reserve(id.size());
	for (auto& n : id)
	{
		auto r = getResearch(n, false);
		if (r)
		{
			dest.push_back(r);
		}
		else
		{
			throw Exception("Unknown research '" + n + "'");
		}
	}
	return dest;
}

/**
 * Gets the ruleset for a specific research project.
 */
const std::map<std::string, RuleResearch *> &Mod::getResearchMap() const
{
	return _research;
}

/**
 * Returns the list of research projects.
 * @return The list of research projects.
 */
const std::vector<std::string> &Mod::getResearchList() const
{
	return _researchIndex;
}

/**
 * Returns the rules for the specified manufacture project.
 * @param id Manufacture project type.
 * @return Rules for the manufacture project.
 */
RuleManufacture *Mod::getManufacture (const std::string &id, bool error) const
{
	return getRule(id, "Manufacture", _manufacture, error);
}

/**
 * Returns the list of manufacture projects.
 * @return The list of manufacture projects.
 */
const std::vector<std::string> &Mod::getManufactureList() const
{
	return _manufactureIndex;
}

/**
 * Returns the rules for the specified soldier transformation project.
 * @param id Soldier transformation project type.
 * @return Rules for the soldier transformation project.
 */
RuleSoldierTransformation *Mod::getSoldierTransformation (const std::string &id, bool error) const
{
	return getRule(id, "SoldierTransformation", _soldierTransformation, error);
}

/**
 * Returns the list of soldier transformation projects.
 * @return The list of soldier transformation projects.
 */
const std::vector<std::string> &Mod::getSoldierTransformationList() const
{
	return _soldierTransformationIndex;
}

/**
 * Generates and returns a list of facilities for custom bases.
 * The list contains all the facilities that are listed in the 'startingBase'
 * part of the ruleset.
 * @return The list of facilities for custom bases.
 */
std::vector<RuleBaseFacility*> Mod::getCustomBaseFacilities() const
{
	std::vector<RuleBaseFacility*> placeList;

	for (YAML::const_iterator i = _startingBase["facilities"].begin(); i != _startingBase["facilities"].end(); ++i)
	{
		std::string type = (*i)["type"].as<std::string>();
		RuleBaseFacility *facility = getBaseFacility(type, true);
		if (!facility->isLift())
		{
			placeList.push_back(facility);
		}
	}
	return placeList;
}

/**
 * Returns the data for the specified ufo trajectory.
 * @param id Ufo trajectory id.
 * @return A pointer to the data for the specified ufo trajectory.
 */
const UfoTrajectory *Mod::getUfoTrajectory(const std::string &id, bool error) const
{
	return getRule(id, "Trajectory", _ufoTrajectories, error);
}

/**
 * Returns the rules for the specified alien mission.
 * @param id Alien mission type.
 * @return Rules for the alien mission.
 */
const RuleAlienMission *Mod::getAlienMission(const std::string &id, bool error) const
{
	return getRule(id, "Alien Mission", _alienMissions, error);
}

/**
 * Returns the rules for a random alien mission based on a specific objective.
 * @param objective Alien mission objective.
 * @return Rules for the alien mission.
 */
const RuleAlienMission *Mod::getRandomMission(MissionObjective objective, size_t monthsPassed) const
{
	int totalWeight = 0;
	std::map<int, RuleAlienMission*> possibilities;
	for (std::map<std::string, RuleAlienMission *>::const_iterator i = _alienMissions.begin(); i != _alienMissions.end(); ++i)
	{
		if (i->second->getObjective() == objective && i->second->getWeight(monthsPassed) > 0)
		{
			totalWeight += i->second->getWeight(monthsPassed);
			possibilities[totalWeight] = i->second;
		}
	}
	if (totalWeight > 0)
	{
		int pick = RNG::generate(1, totalWeight);
		for (std::map<int, RuleAlienMission*>::const_iterator i = possibilities.begin(); i != possibilities.end(); ++i)
		{
			if (pick <= i->first)
			{
				return i->second;
			}
		}
	}
	return 0;
}

/**
 * Returns the list of alien mission types.
 * @return The list of alien mission types.
 */
const std::vector<std::string> &Mod::getAlienMissionList() const
{
	return _alienMissionsIndex;
}

/**
 * Gets the alien item level table.
 * @return A deep array containing the alien item levels.
 */
const std::vector<std::vector<int> > &Mod::getAlienItemLevels() const
{
	return _alienItemLevels;
}

/**
 * Gets the defined starting base.
 * @return The starting base definition.
 */
const YAML::Node &Mod::getStartingBase() const
{
	return _startingBase;
}

/**
 * Gets the defined starting time.
 * @return The time the game starts in.
 */
const GameTime &Mod::getStartingTime() const
{
	return _startingTime;
}

/**
 * Gets an MCDPatch.
 * @param id The ID of the MCDPatch we want.
 * @return The MCDPatch based on ID, or 0 if none defined.
 */
MCDPatch *Mod::getMCDPatch(const std::string &id) const
{
	std::map<std::string, MCDPatch*>::const_iterator i = _MCDPatches.find(id);
	if (_MCDPatches.end() != i) return i->second; else return 0;
}

/**
 * Gets the list of external sprites.
 * @return The list of external sprites.
 */
const std::map<std::string, std::vector<ExtraSprites *> > &Mod::getExtraSprites() const
{
	return _extraSprites;
}

/**
 * Gets the list of custom palettes.
 * @return The list of custom palettes.
 */
const std::vector<std::string> &Mod::getCustomPalettes() const
{
	return _customPalettesIndex;
}

/**
 * Gets the list of external sounds.
 * @return The list of external sounds.
 */
const std::vector<std::pair<std::string, ExtraSounds *> > &Mod::getExtraSounds() const
{
	return _extraSounds;
}

/**
 * Gets the list of external strings.
 * @return The list of external strings.
 */
const std::map<std::string, ExtraStrings *> &Mod::getExtraStrings() const
{
	return _extraStrings;
}

/**
 * Gets the list of StatStrings.
 * @return The list of StatStrings.
 */
const std::vector<StatString *> &Mod::getStatStrings() const
{
	return _statStrings;
}

/**
 * Compares rules based on their list orders.
 */
template <typename T>
struct compareRule : public std::binary_function<const std::string&, const std::string&, bool>
{
	Mod *_mod;
	typedef T*(Mod::*RuleLookup)(const std::string &id, bool error) const;
	RuleLookup _lookup;

	compareRule(Mod *mod, RuleLookup lookup) : _mod(mod), _lookup(lookup)
	{
	}

	bool operator()(const std::string &r1, const std::string &r2) const
	{
		T *rule1 = (_mod->*_lookup)(r1, true);
		T *rule2 = (_mod->*_lookup)(r2, true);
		return (rule1->getListOrder() < rule2->getListOrder());
	}
};

/**
 * Craft weapons use the list order of their launcher item.
 */
template <>
struct compareRule<RuleCraftWeapon> : public std::binary_function<const std::string&, const std::string&, bool>
{
	Mod *_mod;

	compareRule(Mod *mod) : _mod(mod)
	{
	}

	bool operator()(const std::string &r1, const std::string &r2) const
	{
		RuleItem *rule1 = _mod->getItem(_mod->getCraftWeapon(r1)->getLauncherItem(), true);
		RuleItem *rule2 = _mod->getItem(_mod->getCraftWeapon(r2)->getLauncherItem(), true);
		return (rule1->getListOrder() < rule2->getListOrder());
	}
};

/**
 * Armor uses the list order of their store item.
 * Itemless armor comes before all else.
 */
template <>
struct compareRule<Armor> : public std::binary_function<const std::string&, const std::string&, bool>
{
	Mod *_mod;

	compareRule(Mod *mod) : _mod(mod)
	{
	}

	bool operator()(const std::string &r1, const std::string &r2) const
	{
		Armor* armor1 = _mod->getArmor(r1);
		Armor* armor2 = _mod->getArmor(r2);
		RuleItem *rule1 = _mod->getItem(armor1->getStoreItem());
		RuleItem *rule2 = _mod->getItem(armor2->getStoreItem());
		if (!rule1 && !rule2)
			return (armor1 < armor2); // tiebreaker, don't care about order, pointers are as good as any
		else if (!rule1)
			return true;
		else if (!rule2)
			return false;
		else
			return (rule1->getListOrder() < rule2->getListOrder());
	}
};

/**
 * Ufopaedia articles use section and list order.
 */
template <>
struct compareRule<ArticleDefinition> : public std::binary_function<const std::string&, const std::string&, bool>
{
	Mod *_mod;
	const std::map<std::string, int> &_sections;

	compareRule(Mod *mod) : _mod(mod), _sections(mod->getUfopaediaSections())
	{
	}

	bool operator()(const std::string &r1, const std::string &r2) const
	{
		ArticleDefinition *rule1 = _mod->getUfopaediaArticle(r1);
		ArticleDefinition *rule2 = _mod->getUfopaediaArticle(r2);
		if (rule1->section == rule2->section)
			return (rule1->getListOrder() < rule2->getListOrder());
		else
			return (_sections.at(rule1->section) < _sections.at(rule2->section));
	}
};

/**
 * Ufopaedia sections use article list order.
 */
struct compareSection : public std::binary_function<const std::string&, const std::string&, bool>
{
	Mod *_mod;
	const std::map<std::string, int> &_sections;

	compareSection(Mod *mod) : _mod(mod), _sections(mod->getUfopaediaSections())
	{
	}

	bool operator()(const std::string &r1, const std::string &r2) const
	{
		return _sections.at(r1) < _sections.at(r2);
	}
};

/**
 * Sorts all our lists according to their weight.
 */
void Mod::sortLists()
{
	std::sort(_itemCategoriesIndex.begin(), _itemCategoriesIndex.end(), compareRule<RuleItemCategory>(this, (compareRule<RuleItemCategory>::RuleLookup)&Mod::getItemCategory));
	std::sort(_itemsIndex.begin(), _itemsIndex.end(), compareRule<RuleItem>(this, (compareRule<RuleItem>::RuleLookup)&Mod::getItem));
	std::sort(_craftsIndex.begin(), _craftsIndex.end(), compareRule<RuleCraft>(this, (compareRule<RuleCraft>::RuleLookup)&Mod::getCraft));
	std::sort(_facilitiesIndex.begin(), _facilitiesIndex.end(), compareRule<RuleBaseFacility>(this, (compareRule<RuleBaseFacility>::RuleLookup)&Mod::getBaseFacility));
	std::sort(_researchIndex.begin(), _researchIndex.end(), compareRule<RuleResearch>(this, (compareRule<RuleResearch>::RuleLookup)&Mod::getResearch));
	std::sort(_manufactureIndex.begin(), _manufactureIndex.end(), compareRule<RuleManufacture>(this, (compareRule<RuleManufacture>::RuleLookup)&Mod::getManufacture));
	std::sort(_soldierTransformationIndex.begin(), _soldierTransformationIndex.end(), compareRule<RuleSoldierTransformation>(this,  (compareRule<RuleSoldierTransformation>::RuleLookup)&Mod::getSoldierTransformation));
	std::sort(_invsIndex.begin(), _invsIndex.end(), compareRule<RuleInventory>(this, (compareRule<RuleInventory>::RuleLookup)&Mod::getInventory));
	// special cases
	std::sort(_craftWeaponsIndex.begin(), _craftWeaponsIndex.end(), compareRule<RuleCraftWeapon>(this));
	std::sort(_armorsIndex.begin(), _armorsIndex.end(), compareRule<Armor>(this));
	_ufopaediaSections[UFOPAEDIA_NOT_AVAILABLE] = 0;
	std::sort(_ufopaediaIndex.begin(), _ufopaediaIndex.end(), compareRule<ArticleDefinition>(this));
	std::sort(_ufopaediaCatIndex.begin(), _ufopaediaCatIndex.end(), compareSection(this));
}

/**
 * Gets the research-requirements for Psi-Lab (it's a cache for psiStrengthEval)
 */
const std::vector<std::string> &Mod::getPsiRequirements() const
{
	return _psiRequirements;
}

/**
 * Creates a new randomly-generated soldier.
 * @param save Saved game the soldier belongs to.
 * @param type The soldier type to generate.
 * @return Newly generated soldier.
 */
Soldier *Mod::genSoldier(SavedGame *save, std::string type) const
{
	Soldier *soldier = 0;
	int newId = save->getId("STR_SOLDIER");
	if (type.empty())
	{
		type = _soldiersIndex.front();
	}

	// Check for duplicates
	// Original X-COM gives up after 10 tries so might as well do the same here
	bool duplicate = true;
	for (int tries = 0; tries < 10 && duplicate; ++tries)
	{
		delete soldier;
		soldier = new Soldier(getSoldier(type, true), getArmor(getSoldier(type, true)->getArmor(), true), newId);
		duplicate = false;
		for (std::vector<Base*>::iterator i = save->getBases()->begin(); i != save->getBases()->end() && !duplicate; ++i)
		{
			for (std::vector<Soldier*>::iterator j = (*i)->getSoldiers()->begin(); j != (*i)->getSoldiers()->end() && !duplicate; ++j)
			{
				if ((*j)->getName() == soldier->getName())
				{
					duplicate = true;
				}
			}
			for (std::vector<Transfer*>::iterator k = (*i)->getTransfers()->begin(); k != (*i)->getTransfers()->end() && !duplicate; ++k)
			{
				if ((*k)->getType() == TRANSFER_SOLDIER && (*k)->getSoldier()->getName() == soldier->getName())
				{
					duplicate = true;
				}
			}
		}
	}

	// calculate new statString
	soldier->calcStatString(getStatStrings(), (Options::psiStrengthEval && save->isResearched(getPsiRequirements())));

	return soldier;
}

/**
 * Gets the name of the item to be used as alien fuel.
 * @return the name of the fuel.
 */
std::string Mod::getAlienFuelName() const
{
	return _alienFuel.first;
}

/**
 * Gets the amount of alien fuel to recover.
 * @return the amount to recover.
 */
int Mod::getAlienFuelQuantity() const
{
	return _alienFuel.second;
}

/**
 * Gets name of font collection.
 * @return the name of YAML-file with font data
 */
std::string Mod::getFontName() const
{
	return _fontName;
}

/**
 * Returns the maximum radar range still considered as short.
 * @return The short radar range threshold.
 */
 int Mod::getShortRadarRange() const
 {
	if (_shortRadarRange > 0)
		return _shortRadarRange;

	int minRadarRange = 0;

	{
		for (std::vector<std::string>::const_iterator i = _facilitiesIndex.begin(); i != _facilitiesIndex.end(); ++i)
		{
			RuleBaseFacility *f = getBaseFacility(*i);
			if (f == 0) continue;

			int radarRange = f->getRadarRange();
			if (radarRange > 0 && (minRadarRange == 0 || minRadarRange > radarRange))
			{
				minRadarRange = radarRange;
			}
		}
	}

	return minRadarRange;
 }

/**
 * Returns what should be displayed in craft pedia articles for fuel capacity/range
 * @return 0 = Max theoretical range, 1 = Min and max theoretical max range, 2 = average of the two
 * Otherwise (default), just show the fuel capacity
 */
int Mod::getPediaReplaceCraftFuelWithRangeType() const
{
	return _pediaReplaceCraftFuelWithRangeType;
}

/**
 * Gets information on an interface.
 * @param id the interface we want info on.
 * @return the interface.
 */
RuleInterface *Mod::getInterface(const std::string &id, bool error) const
{
	return getRule(id, "Interface", _interfaces, error);
}

/**
 * Gets the rules for the Geoscape globe.
 * @return Pointer to globe rules.
 */
RuleGlobe *Mod::getGlobe() const
{
	return _globe;
}

/**
* Gets the rules for the Save Converter.
* @return Pointer to converter rules.
*/
RuleConverter *Mod::getConverter() const
{
	return _converter;
}

const std::map<std::string, SoundDefinition *> *Mod::getSoundDefinitions() const
{
	return &_soundDefs;
}

const std::vector<SDL_Color> *Mod::getTransparencies() const
{
	return &_transparencies;
}

const std::vector<MapScript*> *Mod::getMapScript(const std::string& id) const
{
	std::map<std::string, std::vector<MapScript*> >::const_iterator i = _mapScripts.find(id);
	if (_mapScripts.end() != i)
	{
		return &i->second;
	}
	else
	{
		return 0;
	}
}

/**
 * Returns the data for the specified video cutscene.
 * @param id Video id.
 * @return A pointer to the data for the specified video.
 */
RuleVideo *Mod::getVideo(const std::string &id, bool error) const
{
	return getRule(id, "Video", _videos, error);
}

const std::map<std::string, RuleMusic *> *Mod::getMusic() const
{
	return &_musicDefs;
}

const std::vector<std::string>* Mod::getArcScriptList() const
{
	return &_arcScriptIndex;
}

RuleArcScript* Mod::getArcScript(const std::string& name, bool error) const
{
	return getRule(name, "Arc Script", _arcScripts, error);
}

const std::vector<std::string> *Mod::getMissionScriptList() const
{
	return &_missionScriptIndex;
}

RuleMissionScript *Mod::getMissionScript(const std::string &name, bool error) const
{
	return getRule(name, "Mission Script", _missionScripts, error);
}

/// Get global script data.
ScriptGlobal *Mod::getScriptGlobal() const
{
	return _scriptGlobal;
}

RuleResearch *Mod::getFinalResearch() const
{
	return getResearch(_finalResearch, true);
}

RuleBaseFacility *Mod::getDestroyedFacility() const
{
	if (_destroyedFacility.empty())
		return 0;

	auto temp = getBaseFacility(_destroyedFacility, true);
	if (temp->getSize() != 1)
	{
		throw Exception("Destroyed base facility definition must have size: 1");
	}
	return temp;
}

const std::map<int, std::string> *Mod::getMissionRatings() const
{
	return &_missionRatings;
}
const std::map<int, std::string> *Mod::getMonthlyRatings() const
{
	return &_monthlyRatings;
}

const std::map<std::string, std::string> &Mod::getFixedUserOptions() const
{
	return _fixedUserOptions;
}

const std::vector<std::string> &Mod::getHiddenMovementBackgrounds() const
{
	return _hiddenMovementBackgrounds;
}

const std::vector<int> &Mod::getFlagByKills() const
{
	return _flagByKills;
}

namespace
{
	const Uint8 ShadeMax = 15;
	/**
	* Recolor class used in UFO
	*/
	struct HairXCOM1
	{
		static const Uint8 Hair = 9 << 4;
		static const Uint8 Face = 6 << 4;
		static inline void func(Uint8& src, const Uint8& cutoff)
		{
			if (src > cutoff && src <= Face + ShadeMax)
			{
				src = Hair + (src & ShadeMax) - 6; //make hair color like male in xcom_0.pck
			}
		}
	};

	/**
	* Recolor class used in TFTD
	*/
	struct HairXCOM2
	{
		static const Uint8 ManHairColor = 4 << 4;
		static const Uint8 WomanHairColor = 1 << 4;
		static inline void func(Uint8& src)
		{
			if (src >= WomanHairColor && src <= WomanHairColor + ShadeMax)
			{
				src = ManHairColor + (src & ShadeMax);
			}
		}
	};

	/**
	* Recolor class used in TFTD
	*/
	struct FaceXCOM2
	{
		static const Uint8 FaceColor = 10 << 4;
		static const Uint8 PinkColor = 14 << 4;
		static inline void func(Uint8& src)
		{
			if (src >= FaceColor && src <= FaceColor + ShadeMax)
			{
				src = PinkColor + (src & ShadeMax);
			}
		}
	};

	/**
	* Recolor class used in TFTD
	*/
	struct BodyXCOM2
	{
		static const Uint8 IonArmorColor = 8 << 4;
		static inline void func(Uint8& src)
		{
			if (src == 153)
			{
				src = IonArmorColor + 12;
			}
			else if (src == 151)
			{
				src = IonArmorColor + 10;
			}
			else if (src == 148)
			{
				src = IonArmorColor + 4;
			}
			else if (src == 147)
			{
				src = IonArmorColor + 2;
			}
			else if (src >= HairXCOM2::WomanHairColor && src <= HairXCOM2::WomanHairColor + ShadeMax)
			{
				src = IonArmorColor + (src & ShadeMax);
			}
		}
	};
	/**
	* Recolor class used in TFTD
	*/
	struct FallXCOM2
	{
		static const Uint8 RoguePixel = 151;
		static inline void func(Uint8& src)
		{
			if (src == RoguePixel)
			{
				src = FaceXCOM2::PinkColor + (src & ShadeMax) + 2;
			}
			else if (src >= BodyXCOM2::IonArmorColor && src <= BodyXCOM2::IonArmorColor + ShadeMax)
			{
				src = FaceXCOM2::PinkColor + (src & ShadeMax);
			}
		}
	};
}

/**
 * Loads the vanilla resources required by the game.
 */
void Mod::loadVanillaResources()
{
	// Create Geoscape surface
	_sets["GlobeMarkers"] = new SurfaceSet(3, 3);

	// Load palettes
	const char *pal[] = { "PAL_GEOSCAPE", "PAL_BASESCAPE", "PAL_GRAPHS", "PAL_UFOPAEDIA", "PAL_BATTLEPEDIA" };
	for (size_t i = 0; i < ARRAYLEN(pal); ++i)
	{
		std::string s = "GEODATA/PALETTES.DAT";
		_palettes[pal[i]] = new Palette();
		_palettes[pal[i]]->loadDat(s, 256, Palette::palOffset(i));
	}
	{
		std::string s1 = "GEODATA/BACKPALS.DAT";
		std::string s2 = "BACKPALS.DAT";
		_palettes[s2] = new Palette();
		_palettes[s2]->loadDat(s1, 128);
	}

	// Correct Battlescape palette
	{
		std::string s1 = "GEODATA/PALETTES.DAT";
		std::string s2 = "PAL_BATTLESCAPE";
		_palettes[s2] = new Palette();
		_palettes[s2]->loadDat(s1, 256, Palette::palOffset(4));

		// Last 16 colors are a greyish gradient
		SDL_Color gradient[] = { { 140, 152, 148, 255 },
		{ 132, 136, 140, 255 },
		{ 116, 124, 132, 255 },
		{ 108, 116, 124, 255 },
		{ 92, 104, 108, 255 },
		{ 84, 92, 100, 255 },
		{ 76, 80, 92, 255 },
		{ 56, 68, 84, 255 },
		{ 48, 56, 68, 255 },
		{ 40, 48, 56, 255 },
		{ 32, 36, 48, 255 },
		{ 24, 28, 32, 255 },
		{ 16, 20, 24, 255 },
		{ 8, 12, 16, 255 },
		{ 3, 4, 8, 255 },
		{ 3, 3, 6, 255 } };
		for (size_t i = 0; i < ARRAYLEN(gradient); ++i)
		{
			SDL_Color *color = _palettes[s2]->getColors(Palette::backPos + 16 + i);
			*color = gradient[i];
		}
		//_palettes[s2]->savePalMod("../../../customPalettes.rul", "PAL_BATTLESCAPE_CUSTOM", "PAL_BATTLESCAPE");
	}

	// Load surfaces
	{
		std::string s1 = "GEODATA/INTERWIN.DAT";
		std::string s2 = "INTERWIN.DAT";
		_surfaces[s2] = new Surface(160, 600);
		_surfaces[s2]->loadScr(s1);
	}

	auto geographFiles = FileMap::getVFolderContents("GEOGRAPH");
	auto scrs = FileMap::filterFiles(geographFiles, "SCR");
	for (auto i = scrs.begin(); i != scrs.end(); ++i)
	{
		std::string fname = *i;
		std::transform(i->begin(), i->end(), fname.begin(), toupper);
		_surfaces[fname] = new Surface(320, 200);
		_surfaces[fname]->loadScr("GEOGRAPH/" + fname);
	}
	auto bdys = FileMap::filterFiles(geographFiles, "BDY");
	for (auto i = bdys.begin(); i != bdys.end(); ++i)
	{
		std::string fname = *i;
		std::transform(i->begin(), i->end(), fname.begin(), toupper);
		_surfaces[fname] = new Surface(320, 200);
		_surfaces[fname]->loadBdy("GEOGRAPH/" + fname);
	}

	auto spks = FileMap::filterFiles(geographFiles, "SPK");
	for (auto i = spks.begin(); i != spks.end(); ++i)
	{
		std::string fname = *i;
		std::transform(i->begin(), i->end(), fname.begin(), toupper);
		_surfaces[fname] = new Surface(320, 200);
		_surfaces[fname]->loadSpk("GEOGRAPH/" + fname);
	}

	// Load surface sets
	std::string sets[] = { "BASEBITS.PCK",
		"INTICON.PCK",
		"TEXTURE.DAT" };

	for (size_t i = 0; i < ARRAYLEN(sets); ++i)
	{
		std::ostringstream s;
		s << "GEOGRAPH/" << sets[i];

		std::string ext = sets[i].substr(sets[i].find_last_of('.') + 1, sets[i].length());
		if (ext == "PCK")
		{
			std::string tab = CrossPlatform::noExt(sets[i]) + ".TAB";
			std::ostringstream s2;
			s2 << "GEOGRAPH/" << tab;
			_sets[sets[i]] = new SurfaceSet(32, 40);
			_sets[sets[i]]->loadPck(s.str(), s2.str());
		}
		else
		{
			_sets[sets[i]] = new SurfaceSet(32, 32);
			_sets[sets[i]]->loadDat(s.str());
		}
	}
	{
		std::string s1 = "GEODATA/SCANG.DAT";
		std::string s2 = "SCANG.DAT";
		_sets[s2] = new SurfaceSet(4, 4);
		_sets[s2]->loadDat(s1);
	}

	// construct sound sets
	_sounds["GEO.CAT"] = new SoundSet();
	_sounds["BATTLE.CAT"] = new SoundSet();
	_sounds["SAMPLE3.CAT"] = new SoundSet();
	_sounds["INTRO.CAT"] = new SoundSet();

	if (!Options::mute) // TBD: ain't it wrong? can Options::mute be reset without a reload?
	{
		// Load sounds
		auto contents = FileMap::getVFolderContents("SOUND");
		auto soundFiles = FileMap::filterFiles(contents, "CAT");
		if (_soundDefs.empty())
		{
			std::string catsId[] = { "GEO.CAT", "BATTLE.CAT" };
			std::string catsDos[] = { "SOUND2.CAT", "SOUND1.CAT" };
			std::string catsWin[] = { "SAMPLE.CAT", "SAMPLE2.CAT" };

			// Try the preferred format first, otherwise use the default priority
			std::string *cats[] = { 0, catsWin, catsDos };
			if (Options::preferredSound == SOUND_14)
				cats[0] = catsWin;
			else if (Options::preferredSound == SOUND_10)
				cats[1] = catsDos;

			Options::currentSound = SOUND_AUTO;
			for (size_t i = 0; i < ARRAYLEN(catsId); ++i)
			{
				SoundSet *sound = _sounds[catsId[i]];
				for (size_t j = 0; j < ARRAYLEN(cats); ++j)
				{
					bool wav = true;
					if (cats[j] == 0)
						continue;
					else if (cats[j] == catsDos)
						wav = false;
					std::string fname = "SOUND/" + cats[j][i];
					if (FileMap::fileExists(fname))
					{
						Log(LOG_VERBOSE) << catsId[i] << ": loading sound "<<fname;
						CatFile catfile(fname);
						sound->loadCat(catfile);
						Options::currentSound = (wav) ? SOUND_14 : SOUND_10;
						break;
					} else {
						Log(LOG_VERBOSE) << catsId[i] << ": sound file not found: "<<fname;
					}
				}
				if (sound->getTotalSounds() == 0)
				{
					Log(LOG_ERROR) << "No sound files found for " << catsId[i];
				}
			}
		}
		else
		{
			// we're here if and only if this is the first mod loading
			// and it got soundDefs in the ruleset, which basically means it's xcom2.
			for (auto i : _soundDefs)
			{
				if (_sounds.find(i.first) == _sounds.end())
				{
					_sounds[i.first] = new SoundSet();
					Log(LOG_VERBOSE) << "TFTD: adding soundset" << i.first;
				}
				std::string fname = "SOUND/" + i.second->getCATFile();
				if (FileMap::fileExists(fname))
				{
					CatFile catfile(fname);
					for (auto j : i.second->getSoundList())
					{
						_sounds[i.first]->loadCatByIndex(catfile, j, true);
						Log(LOG_VERBOSE) << "TFTD: adding sound " << j << " to " << i.first;
					}
				}
				else
				{
					Log(LOG_ERROR) << "TFTD sound file not found:" << fname;
				}
			}
		}

		auto file = soundFiles.find("intro.cat");
		if (file != soundFiles.end())
		{
			auto catfile = CatFile("SOUND/INTRO.CAT");
			_sounds["INTRO.CAT"]->loadCat(catfile);
		}

		file = soundFiles.find("sample3.cat");
		if (file != soundFiles.end())
		{
			auto catfile = CatFile("SOUND/SAMPLE3.CAT");
			_sounds["SAMPLE3.CAT"]->loadCat(catfile);
		}
	}

	loadBattlescapeResources(); // TODO load this at battlescape start, unload at battlescape end?

<<<<<<< HEAD
	// dummy resources, that need to be defined in order for mod loading to work correctly
	_sets["CustomArmorPreviews"] = new SurfaceSet(12, 20);
	_sets["CustomItemPreviews"] = new SurfaceSet(12, 20);
	_sets["TinyRanks"] = new SurfaceSet(7, 7);
=======
	//update number of shared indexes in surface sets and sound sets
	{
		std::string surfaceNames[] =
		{
			"BIGOBS.PCK",
			"FLOOROB.PCK",
			"HANDOB.PCK",
			"SMOKE.PCK",
			"HIT.PCK",
			"BASEBITS.PCK",
			"X1.PCK",
			"INTICON.PCK",
		};

		for (size_t i = 0; i < ARRAYLEN(surfaceNames); ++i)
		{
			SurfaceSet* s = _sets[surfaceNames[i]];
			s->setMaxSharedFrames((int)s->getTotalFrames());
		}
		//special case for surface set that is loaded later
		{
			SurfaceSet* s = _sets["Projectiles"];
			s->setMaxSharedFrames(385);
		}
		{
			SurfaceSet* s = _sets["UnderwaterProjectiles"];
			s->setMaxSharedFrames(385);
		}
		{
			SurfaceSet* s = _sets["GlobeMarkers"];
			s->setMaxSharedFrames(8);
		}
	}
	{
		std::string soundNames[] =
		{
			"BATTLE.CAT",
			"GEO.CAT",
		};

		for (size_t i = 0; i < ARRAYLEN(soundNames); ++i)
		{
			SoundSet* s = _sounds[soundNames[i]];
			s->setMaxSharedSounds((int)s->getTotalSounds());
		}
		//case for underwater surface
		{
			SoundSet* s = _sounds["BATTLE2.CAT"];
			if (s)
			{
				s->setMaxSharedSounds((int)s->getTotalSounds());
			}
		}
	}
>>>>>>> 19efc4ad
}

/**
 * Loads the resources required by the Battlescape.
 */
void Mod::loadBattlescapeResources()
{
	// Load Battlescape ICONS
	_sets["SPICONS.DAT"] = new SurfaceSet(32, 24);
	_sets["SPICONS.DAT"]->loadDat("UFOGRAPH/SPICONS.DAT");
	_sets["CURSOR.PCK"] = new SurfaceSet(32, 40);
	_sets["CURSOR.PCK"]->loadPck("UFOGRAPH/CURSOR.PCK", "UFOGRAPH/CURSOR.TAB");
	_sets["SMOKE.PCK"] = new SurfaceSet(32, 40);
	_sets["SMOKE.PCK"]->loadPck("UFOGRAPH/SMOKE.PCK", "UFOGRAPH/SMOKE.TAB");
	_sets["HIT.PCK"] = new SurfaceSet(32, 40);
	_sets["HIT.PCK"]->loadPck("UFOGRAPH/HIT.PCK", "UFOGRAPH/HIT.TAB");
	_sets["X1.PCK"] = new SurfaceSet(128, 64);
	_sets["X1.PCK"]->loadPck("UFOGRAPH/X1.PCK", "UFOGRAPH/X1.TAB");
	_sets["MEDIBITS.DAT"] = new SurfaceSet(52, 58);
	_sets["MEDIBITS.DAT"]->loadDat("UFOGRAPH/MEDIBITS.DAT");
	_sets["DETBLOB.DAT"] = new SurfaceSet(16, 16);
<<<<<<< HEAD
	_sets["DETBLOB.DAT"]->loadDat("UFOGRAPH/DETBLOB.DAT");
=======
	_sets["DETBLOB.DAT"]->loadDat(FileMap::getFilePath("UFOGRAPH/DETBLOB.DAT"));
	_sets["Projectiles"] = new SurfaceSet(3, 3);
	_sets["UnderwaterProjectiles"] = new SurfaceSet(3, 3);
>>>>>>> 19efc4ad

	// Load Battlescape Terrain (only blanks are loaded, others are loaded just in time)
	_sets["BLANKS.PCK"] = new SurfaceSet(32, 40);
	_sets["BLANKS.PCK"]->loadPck("TERRAIN/BLANKS.PCK", "TERRAIN/BLANKS.TAB");

	// Load Battlescape units
	auto unitsContents = FileMap::getVFolderContents("UNITS");
	auto usets = FileMap::filterFiles(unitsContents, "PCK");
	for (auto i = usets.begin(); i != usets.end(); ++i)
	{
		std::string fname = *i;
		std::transform(i->begin(), i->end(), fname.begin(), toupper);
		if (fname != "BIGOBS.PCK")
			_sets[fname] = new SurfaceSet(32, 40);
		else
			_sets[fname] = new SurfaceSet(32, 48);
		_sets[fname]->loadPck("UNITS/" + *i, "UNITS/" + CrossPlatform::noExt(*i) + ".TAB");
	}
	// incomplete chryssalid set: 1.0 data: stop loading.
	if (_sets.find("CHRYS.PCK") != _sets.end() && !_sets["CHRYS.PCK"]->getFrame(225))
	{
		Log(LOG_FATAL) << "Version 1.0 data detected";
		throw Exception("Invalid CHRYS.PCK, please patch your X-COM data to the latest version");
	}
	// TFTD uses the loftemps dat from the terrain folder, but still has enemy unknown's version in the geodata folder, which is short by 2 entries.
	auto terrainContents = FileMap::getVFolderContents("TERRAIN");
	if (terrainContents.find("loftemps.dat") != terrainContents.end())
	{
		MapDataSet::loadLOFTEMPS("TERRAIN/LOFTEMPS.DAT", &_voxelData);
	}
	else
	{
		MapDataSet::loadLOFTEMPS("GEODATA/LOFTEMPS.DAT", &_voxelData);
	}

	std::string scrs[] = { "TAC00.SCR" };

	for (size_t i = 0; i < ARRAYLEN(scrs); ++i)
	{
		_surfaces[scrs[i]] = new Surface(320, 200);
		_surfaces[scrs[i]]->loadScr("UFOGRAPH/" + scrs[i]);
	}

	// lower case so we can find them in the contents map
	std::string lbms[] = { "d0.lbm",
		"d1.lbm",
		"d2.lbm",
		"d3.lbm" };
	std::string pals[] = { "PAL_BATTLESCAPE",
		"PAL_BATTLESCAPE_1",
		"PAL_BATTLESCAPE_2",
		"PAL_BATTLESCAPE_3" };

	SDL_Color backPal[] = { { 0, 5, 4, 255 },
	{ 0, 10, 34, 255 },
	{ 2, 9, 24, 255 },
	{ 2, 0, 24, 255 } };

	auto ufographContents = FileMap::getVFolderContents("UFOGRAPH");
	for (size_t i = 0; i < ARRAYLEN(lbms); ++i)
	{
		if (ufographContents.find(lbms[i]) == ufographContents.end())
		{
			continue;
		}

		if (!i)
		{
			delete _palettes["PAL_BATTLESCAPE"];
		}
		// TODO: if we need only the palette, say so.
		Surface *tempSurface = new Surface(1, 1);
		tempSurface->loadImage("UFOGRAPH/" + lbms[i]);
		_palettes[pals[i]] = new Palette();
		SDL_Color *colors = tempSurface->getPalette();
		colors[255] = backPal[i];
		_palettes[pals[i]]->setColors(colors, 256);
		createTransparencyLUT(_palettes[pals[i]]);
		delete tempSurface;
	}

	std::string spks[] = { "TAC01.SCR",
		"DETBORD.PCK",
		"DETBORD2.PCK",
		"ICONS.PCK",
		"MEDIBORD.PCK",
		"SCANBORD.PCK",
		"UNIBORD.PCK" };

	for (size_t i = 0; i < ARRAYLEN(spks); ++i)
	{
		std::string fname = spks[i];
		std::transform(fname.begin(), fname.end(), fname.begin(), tolower);
		if (ufographContents.find(fname) == ufographContents.end())
		{
			continue;
		}

		_surfaces[spks[i]] = new Surface(320, 200);
		_surfaces[spks[i]]->loadSpk("UFOGRAPH/" + spks[i]);
	}

	auto bdys = FileMap::filterFiles(ufographContents, "BDY");
	for (auto i = bdys.begin(); i != bdys.end(); ++i)
	{
		std::string idxName = *i;
		std::transform(i->begin(), i->end(), idxName.begin(), toupper);
		idxName = idxName.substr(0, idxName.length() - 3);
		if (idxName.substr(0, 3) == "MAN")
		{
			idxName = idxName + "SPK";
		}
		else if (idxName == "TAC01.")
		{
			idxName = idxName + "SCR";
		}
		else
		{
			idxName = idxName + "PCK";
		}
		_surfaces[idxName] = new Surface(320, 200);
		_surfaces[idxName]->loadBdy("UFOGRAPH/" + *i);
	}

	// Load Battlescape inventory
	auto invs = FileMap::filterFiles(ufographContents, "SPK");
	for (auto i = invs.begin(); i != invs.end(); ++i)
	{
		std::string fname = *i;
		std::transform(i->begin(), i->end(), fname.begin(), toupper);
		_surfaces[fname] = new Surface(320, 200);
		_surfaces[fname]->loadSpk("UFOGRAPH/" + fname);
	}

	//"fix" of color index in original solders sprites
	if (Options::battleHairBleach)
	{
		std::string name;

		//personal armor
		name = "XCOM_1.PCK";
		if (_sets.find(name) != _sets.end())
		{
			SurfaceSet *xcom_1 = _sets[name];

			for (int i = 0; i < 8; ++i)
			{
				//chest frame
				Surface *surf = xcom_1->getFrame(4 * 8 + i);
				ShaderMove<Uint8> head = ShaderMove<Uint8>(surf);
				GraphSubset dim = head.getBaseDomain();
				surf->lock();
				dim.beg_y = 6;
				dim.end_y = 9;
				head.setDomain(dim);
				ShaderDraw<HairXCOM1>(head, ShaderScalar<Uint8>(HairXCOM1::Face + 5));
				dim.beg_y = 9;
				dim.end_y = 10;
				head.setDomain(dim);
				ShaderDraw<HairXCOM1>(head, ShaderScalar<Uint8>(HairXCOM1::Face + 6));
				surf->unlock();
			}

			for (int i = 0; i < 3; ++i)
			{
				//fall frame
				Surface *surf = xcom_1->getFrame(264 + i);
				ShaderMove<Uint8> head = ShaderMove<Uint8>(surf);
				GraphSubset dim = head.getBaseDomain();
				dim.beg_y = 0;
				dim.end_y = 24;
				dim.beg_x = 11;
				dim.end_x = 20;
				head.setDomain(dim);
				surf->lock();
				ShaderDraw<HairXCOM1>(head, ShaderScalar<Uint8>(HairXCOM1::Face + 6));
				surf->unlock();
			}
		}

		//all TFTD armors
		name = "TDXCOM_?.PCK";
		for (int j = 0; j < 3; ++j)
		{
			name[7] = '0' + j;
			if (_sets.find(name) != _sets.end())
			{
				SurfaceSet *xcom_2 = _sets[name];
				for (int i = 0; i < 16; ++i)
				{
					//chest frame without helm
					Surface *surf = xcom_2->getFrame(262 + i);
					surf->lock();
					if (i < 8)
					{
						//female chest frame
						ShaderMove<Uint8> head = ShaderMove<Uint8>(surf);
						GraphSubset dim = head.getBaseDomain();
						dim.beg_y = 6;
						dim.end_y = 18;
						head.setDomain(dim);
						ShaderDraw<HairXCOM2>(head);

						if (j == 2)
						{
							//fix some pixels in ION armor that was overwrite by previous function
							if (i == 0)
							{
								surf->setPixel(18, 14, 16);
							}
							else if (i == 3)
							{
								surf->setPixel(19, 12, 20);
							}
							else if (i == 6)
							{
								surf->setPixel(13, 14, 16);
							}
						}
					}

					//we change face to pink, to prevent mixup with ION armor backpack that have same color group.
					ShaderDraw<FaceXCOM2>(ShaderMove<Uint8>(surf));
					surf->unlock();
				}

				for (int i = 0; i < 2; ++i)
				{
					//fall frame (first and second)
					Surface *surf = xcom_2->getFrame(256 + i);
					surf->lock();

					ShaderMove<Uint8> head = ShaderMove<Uint8>(surf);
					GraphSubset dim = head.getBaseDomain();
					dim.beg_y = 0;
					if (j == 3)
					{
						dim.end_y = 11 + 5 * i;
					}
					else
					{
						dim.end_y = 17;
					}
					head.setDomain(dim);
					ShaderDraw<FallXCOM2>(head);

					//we change face to pink, to prevent mixup with ION armor backpack that have same color group.
					ShaderDraw<FaceXCOM2>(ShaderMove<Uint8>(surf));
					surf->unlock();
				}

				//Palette fix for ION armor
				if (j == 2)
				{
					int size = xcom_2->getTotalFrames();
					for (int i = 0; i < size; ++i)
					{
						Surface *surf = xcom_2->getFrame(i);
						surf->lock();
						ShaderDraw<BodyXCOM2>(ShaderMove<Uint8>(surf));
						surf->unlock();
					}
				}
			}
		}
	}
}

/**
 * Loads the extra resources defined in rulesets.
 */
void Mod::loadExtraResources()
{
	// Load fonts
	YAML::Node doc = FileMap::getYAML("Language/" + _fontName);
	Log(LOG_INFO) << "Loading fonts... " << _fontName;
	for (YAML::const_iterator i = doc["fonts"].begin(); i != doc["fonts"].end(); ++i)
	{
		std::string id = (*i)["id"].as<std::string>();
		Font *font = new Font();
		font->load(*i);
		_fonts[id] = font;
	}

#ifndef __NO_MUSIC
	// Load musics
	if (!Options::mute)
	{
		auto soundFiles = FileMap::getVFolderContents("SOUND");

		// Check which music version is available
		CatFile *adlibcat = 0, *aintrocat = 0;
		GMCatFile *gmcat = 0;

		for (auto i = soundFiles.begin(); i != soundFiles.end(); ++i)
		{
			if (0 == i->compare("adlib.cat"))
			{
				adlibcat = new CatFile("SOUND/" + *i);
			}
			else if (0 == i->compare("aintro.cat"))
			{
				aintrocat = new CatFile("SOUND/" + *i);
			}
			else if (0 == i->compare("gm.cat"))
			{
				gmcat = new GMCatFile("SOUND/" + *i);
			}
		}

		// Try the preferred format first, otherwise use the default priority
		MusicFormat priority[] = { Options::preferredMusic, MUSIC_FLAC, MUSIC_OGG, MUSIC_MP3, MUSIC_MOD, MUSIC_WAV, MUSIC_ADLIB, MUSIC_GM, MUSIC_MIDI };
		for (std::map<std::string, RuleMusic *>::const_iterator i = _musicDefs.begin(); i != _musicDefs.end(); ++i)
		{
			Music *music = 0;
			for (size_t j = 0; j < ARRAYLEN(priority) && music == 0; ++j)
			{
				music = loadMusic(priority[j], (*i).first, (*i).second->getCatPos(), (*i).second->getNormalization(), adlibcat, aintrocat, gmcat);
			}
			if (music)
			{
				_musics[(*i).first] = music;
			}

		}

		delete gmcat;
		delete adlibcat;
		delete aintrocat;
	}
#endif

	Log(LOG_INFO) << "Lazy loading: " << Options::lazyLoadResources;
	if (!Options::lazyLoadResources)
	{
		Log(LOG_INFO) << "Loading extra resources from ruleset...";
		for (std::map<std::string, std::vector<ExtraSprites *> >::const_iterator i = _extraSprites.begin(); i != _extraSprites.end(); ++i)
		{
			for (std::vector<ExtraSprites*>::const_iterator j = i->second.begin(); j != i->second.end(); ++j)
			{
				loadExtraSprite(*j);
			}
		}
	}

	for (std::vector< std::pair<std::string, ExtraSounds *> >::const_iterator i = _extraSounds.begin(); i != _extraSounds.end(); ++i)
	{
		std::string setName = i->first;
		ExtraSounds *soundPack = i->second;
		SoundSet *set = 0;

		std::map<std::string, SoundSet*>::iterator j = _sounds.find(setName);
		if (j != _sounds.end())
		{
			set = j->second;
		}
		_sounds[setName] = soundPack->loadSoundSet(set);
	}

<<<<<<< HEAD
	Log(LOG_INFO) << "Loading custom palettes from ruleset...";
	for (std::map<std::string, CustomPalettes *>::const_iterator i = _customPalettes.begin(); i != _customPalettes.end(); ++i)
	{
		CustomPalettes *palDef = i->second;
		std::string palTargetName = palDef->getTarget();
		if (_palettes.find(palTargetName) == _palettes.end())
		{
			Log(LOG_INFO) << "Creating a new palette: " << palTargetName;
			_palettes[palTargetName] = new Palette();
			_palettes[palTargetName]->initBlack();
		}
		else
		{
			Log(LOG_VERBOSE) << "Replacing items in target palette: " << palTargetName;
		}

		Palette *target = _palettes[palTargetName];
		std::string fileName = palDef->getFile();
		if (fileName.empty())
		{
			for (std::map<int, Position>::iterator j = palDef->getPalette()->begin(); j != palDef->getPalette()->end(); ++j)
			{
				target->setColor(j->first, j->second.x, j->second.y, j->second.z);
			}
		}
		else
		{
			// Load from JASC file
			auto palFile = FileMap::getIStream(fileName);
			std::string line;
			std::getline(*palFile, line); // header
			std::getline(*palFile, line); // file format
			std::getline(*palFile, line); // number of colors
			int r = 0, g = 0, b = 0;
			for (int j = 0; j < 256; ++j)
			{
				std::getline(*palFile, line); // j-th color index
				std::stringstream ss(line);
				ss >> r;
				ss >> g;
				ss >> b;
				target->setColor(j, r, g, b);
			}
		}
	}

	bool backup_logged = false;
	for (auto pal : _palettes)
	{
		if (pal.first.find("PAL_") == 0)
		{
			if (!backup_logged) { Log(LOG_INFO) << "Making palette backups..."; backup_logged = true; }
			Log(LOG_VERBOSE) << "Creating a backup for palette: " << pal.first;
			std::string newName = "BACKUP_" + pal.first;
			_palettes[newName] = new Palette();
			_palettes[newName]->initBlack();
			_palettes[newName]->copyFrom(pal.second);
		}
	}
=======
	TextButton::soundPress = getSound("GEO.CAT", Mod::BUTTON_PRESS);
	Window::soundPopup[0] = getSound("GEO.CAT", Mod::WINDOW_POPUP[0]);
	Window::soundPopup[1] = getSound("GEO.CAT", Mod::WINDOW_POPUP[1]);
	Window::soundPopup[2] = getSound("GEO.CAT", Mod::WINDOW_POPUP[2]);
>>>>>>> 19efc4ad
}

void Mod::loadExtraSprite(ExtraSprites *spritePack)
{
	if (spritePack->isLoaded())
		return;

	if (spritePack->getSingleImage())
	{
		Surface *surface = 0;
		std::map<std::string, Surface*>::iterator i = _surfaces.find(spritePack->getType());
		if (i != _surfaces.end())
		{
			surface = i->second;
		}

		_surfaces[spritePack->getType()] = spritePack->loadSurface(surface);
		if (_statePalette)
		{
			if (spritePack->getType().find("_CPAL") == std::string::npos)
			{
				_surfaces[spritePack->getType()]->setPalette(_statePalette);
			}
		}
	}
	else
	{
		SurfaceSet *set = 0;
		std::map<std::string, SurfaceSet*>::iterator i = _sets.find(spritePack->getType());
		if (i != _sets.end())
		{
			set = i->second;
		}

		_sets[spritePack->getType()] = spritePack->loadSurfaceSet(set);
		if (_statePalette)
		{
			if (spritePack->getType().find("_CPAL") == std::string::npos)
			{
				_sets[spritePack->getType()]->setPalette(_statePalette);
			}
		}
	}
}

/**
 * Applies necessary modifications to vanilla resources.
 */
void Mod::modResources()
{
	// we're gonna need these
	getSurface("GEOBORD.SCR");
	getSurface("ALTGEOBORD.SCR", false);
	getSurface("BACK07.SCR");
	getSurface("ALTBACK07.SCR", false);
	getSurface("BACK06.SCR");
	getSurface("UNIBORD.PCK");
	getSurfaceSet("HANDOB.PCK");
	getSurfaceSet("FLOOROB.PCK");
	getSurfaceSet("BIGOBS.PCK");

	// embiggen the geoscape background by mirroring the contents
	// modders can provide their own backgrounds via ALTGEOBORD.SCR
	if (_surfaces.find("ALTGEOBORD.SCR") == _surfaces.end())
	{
		int newWidth = 320 - 64, newHeight = 200;
		Surface *newGeo = new Surface(newWidth * 3, newHeight * 3);
		Surface *oldGeo = _surfaces["GEOBORD.SCR"];
		for (int x = 0; x < newWidth; ++x)
		{
			for (int y = 0; y < newHeight; ++y)
			{
				newGeo->setPixel(newWidth + x, newHeight + y, oldGeo->getPixel(x, y));
				newGeo->setPixel(newWidth - x - 1, newHeight + y, oldGeo->getPixel(x, y));
				newGeo->setPixel(newWidth * 3 - x - 1, newHeight + y, oldGeo->getPixel(x, y));

				newGeo->setPixel(newWidth + x, newHeight - y - 1, oldGeo->getPixel(x, y));
				newGeo->setPixel(newWidth - x - 1, newHeight - y - 1, oldGeo->getPixel(x, y));
				newGeo->setPixel(newWidth * 3 - x - 1, newHeight - y - 1, oldGeo->getPixel(x, y));

				newGeo->setPixel(newWidth + x, newHeight * 3 - y - 1, oldGeo->getPixel(x, y));
				newGeo->setPixel(newWidth - x - 1, newHeight * 3 - y - 1, oldGeo->getPixel(x, y));
				newGeo->setPixel(newWidth * 3 - x - 1, newHeight * 3 - y - 1, oldGeo->getPixel(x, y));
			}
		}
		_surfaces["ALTGEOBORD.SCR"] = newGeo;
	}

	// here we create an "alternate" background surface for the base info screen.
	if (_surfaces.find("ALTBACK07.SCR") == _surfaces.end())
	{
		_surfaces["ALTBACK07.SCR"] = new Surface(320, 200);
		_surfaces["ALTBACK07.SCR"]->loadScr("GEOGRAPH/BACK07.SCR");
		for (int y = 172; y >= 152; --y)
			for (int x = 5; x <= 314; ++x)
				_surfaces["ALTBACK07.SCR"]->setPixel(x, y + 4, _surfaces["ALTBACK07.SCR"]->getPixel(x, y));
		for (int y = 147; y >= 134; --y)
			for (int x = 5; x <= 314; ++x)
				_surfaces["ALTBACK07.SCR"]->setPixel(x, y + 9, _surfaces["ALTBACK07.SCR"]->getPixel(x, y));
		for (int y = 132; y >= 109; --y)
			for (int x = 5; x <= 314; ++x)
				_surfaces["ALTBACK07.SCR"]->setPixel(x, y + 10, _surfaces["ALTBACK07.SCR"]->getPixel(x, y));
	}

	// we create extra rows on the soldier stat screens by shrinking them all down one pixel.

	// first, let's do the base info screen
	// erase the old lines, copying from a +2 offset to account for the dithering
	for (int y = 91; y < 199; y += 12)
		for (int x = 0; x < 149; ++x)
			_surfaces["BACK06.SCR"]->setPixel(x, y, _surfaces["BACK06.SCR"]->getPixel(x, y + 2));
	// drawn new lines, use the bottom row of pixels as a basis
	for (int y = 89; y < 199; y += 11)
		for (int x = 0; x < 149; ++x)
			_surfaces["BACK06.SCR"]->setPixel(x, y, _surfaces["BACK06.SCR"]->getPixel(x, 199));
	// finally, move the top of the graph up by one pixel, offset for the last iteration again due to dithering.
	for (int y = 72; y < 80; ++y)
		for (int x = 0; x < 320; ++x)
		{
			_surfaces["BACK06.SCR"]->setPixel(x, y, _surfaces["BACK06.SCR"]->getPixel(x, y + (y == 79 ? 2 : 1)));
		}

	// now, let's adjust the battlescape info screen.
	// erase the old lines, no need to worry about dithering on this one.
	for (int y = 39; y < 199; y += 10)
		for (int x = 0; x < 169; ++x)
			_surfaces["UNIBORD.PCK"]->setPixel(x, y, _surfaces["UNIBORD.PCK"]->getPixel(x, 30));
	// drawn new lines, use the bottom row of pixels as a basis
	for (int y = 190; y > 37; y -= 9)
		for (int x = 0; x < 169; ++x)
			_surfaces["UNIBORD.PCK"]->setPixel(x, y, _surfaces["UNIBORD.PCK"]->getPixel(x, 199));
	// move the top of the graph down by eight pixels to erase the row we don't need (we actually created ~1.8 extra rows earlier)
	for (int y = 37; y > 29; --y)
		for (int x = 0; x < 320; ++x)
		{
			_surfaces["UNIBORD.PCK"]->setPixel(x, y, _surfaces["UNIBORD.PCK"]->getPixel(x, y - 8));
			_surfaces["UNIBORD.PCK"]->setPixel(x, y - 8, 0);
		}
}

/**
 * Loads the specified music file format.
 * @param fmt Format of the music.
 * @param file Filename of the music.
 * @param track Track number of the music, if stored in a CAT.
 * @param volume Volume modifier of the music, if stored in a CAT.
 * @param adlibcat Pointer to ADLIB.CAT if available.
 * @param aintrocat Pointer to AINTRO.CAT if available.
 * @param gmcat Pointer to GM.CAT if available.
 * @return Pointer to the music file, or NULL if it couldn't be loaded.
 */
Music *Mod::loadMusic(MusicFormat fmt, const std::string &file, size_t track, float volume, CatFile *adlibcat, CatFile *aintrocat, GMCatFile *gmcat) const
{
	/* MUSIC_AUTO, MUSIC_FLAC, MUSIC_OGG, MUSIC_MP3, MUSIC_MOD, MUSIC_WAV, MUSIC_ADLIB, MUSIC_GM, MUSIC_MIDI */
	static const std::string exts[] = { "", ".flac", ".ogg", ".mp3", ".mod", ".wav", "", "", ".mid" };
	Music *music = 0;
	auto soundContents = FileMap::getVFolderContents("SOUND");
	try
	{
		// Try Adlib music
		if (fmt == MUSIC_ADLIB)
		{
			if (adlibcat && Options::audioBitDepth == 16)
			{
				if (track < adlibcat->size())
				{
					music = new AdlibMusic(volume);
					music->load(adlibcat->getRWops(track));
				}
				// separate intro music
				else if (aintrocat)
				{
					track -= adlibcat->size();
					if (track < aintrocat->size())
					{
						music = new AdlibMusic(volume);
						music->load(aintrocat->getRWops(track));
					}
					else
					{
						delete music;
						music = 0;
					}
				}
			}
		}
		// Try MIDI music (from GM.CAT)
		else if (fmt == MUSIC_GM)
		{
			// DOS MIDI
			if (gmcat && track < gmcat->size())
			{
				music = gmcat->loadMIDI(track);
			}
		}
		// Try digital tracks
		else
		{
			std::string fname = file + exts[fmt];
			std::transform(fname.begin(), fname.end(), fname.begin(), ::tolower);

			if (soundContents.find(fname) != soundContents.end())
			{
				music = new Music();
				music->load("SOUND/" + fname);
			}
		}
	}
	catch (Exception &e)
	{
		Log(LOG_INFO) << e.what();
		if (music) delete music;
		music = 0;
	}
	return music;
}

/**
 * Preamble:
 * this is the most horrible function i've ever written, and it makes me sad.
 * this is, however, a necessary evil, in order to save massive amounts of time in the draw function.
 * when used with the default TFTD mod, this function loops 4,194,304 times
 * (4 palettes, 4 tints, 4 levels of opacity, 256 colors, 256 comparisons per)
 * each additional tint in the rulesets will result in over a million iterations more.
 * @param pal the palette to base the lookup table on.
 */
void Mod::createTransparencyLUT(Palette *pal)
{
	SDL_Color desiredColor;
	std::vector<Uint8> lookUpTable;
	// start with the color sets
	for (std::vector<SDL_Color>::const_iterator tint = _transparencies.begin(); tint != _transparencies.end(); ++tint)
	{
		// then the opacity levels, using the alpha channel as the step
		for (int opacity = 1; opacity < 1 + tint->unused * 4; opacity += tint->unused)
		{
			// then the palette itself
			for (int currentColor = 0; currentColor < 256; ++currentColor)
			{
				// add the RGB values from the ruleset to those of the colors contained in the palette
				// in order to determine the desired color
				// yes all this casting and clamping is required, we're dealing with Uint8s here, and there's
				// a lot of potential for values to wrap around, which would be very bad indeed.
				desiredColor.r = std::min(255, (int)(pal->getColors(currentColor)->r) + (tint->r * opacity));
				desiredColor.g = std::min(255, (int)(pal->getColors(currentColor)->g) + (tint->g * opacity));
				desiredColor.b = std::min(255, (int)(pal->getColors(currentColor)->b) + (tint->b * opacity));

				Uint8 closest = 0;
				int lowestDifference = INT_MAX;
				// now compare each color in the palette to find the closest match to our desired one
				for (int comparator = 0; comparator < 256; ++comparator)
				{
					int currentDifference = Sqr(desiredColor.r - pal->getColors(comparator)->r) +
						Sqr(desiredColor.g - pal->getColors(comparator)->g) +
						Sqr(desiredColor.b - pal->getColors(comparator)->b);

					if (currentDifference < lowestDifference)
					{
						closest = comparator;
						lowestDifference = currentDifference;
					}
				}
				lookUpTable.push_back(closest);
			}
		}
	}
	_transparencyLUTs.push_back(lookUpTable);
}

StatAdjustment *Mod::getStatAdjustment(int difficulty)
{
	if (difficulty >= 4)
	{
		return &_statAdjustment[4];
	}
	return &_statAdjustment[difficulty];
}

/**
 * Returns the minimum amount of score the player can have,
 * otherwise they are defeated. Changes based on difficulty.
 * @return Score.
 */
int Mod::getDefeatScore() const
{
	return _defeatScore;
}

/**
 * Returns the minimum amount of funds the player can have,
 * otherwise they are defeated.
 * @return Funds.
 */
int Mod::getDefeatFunds() const
{
	return _defeatFunds;
}

namespace
{

template<size_t Mod::*f>
void offset(const Mod *m, int &base, int modId)
{
	int baseMax = (m->*f);
	if (base >= baseMax)
	{
		base += modId * 1000;
	}
}

void getSmokeReduction(const Mod *m, int &smoke)
{
	// initial smoke "density" of a smoke grenade is around 15 per tile
	// we do density/3 to get the decay of visibility
	// so in fresh smoke we should only have 4 tiles of visibility
	// this is traced in voxel space, with smoke affecting visibility every step of the way

	// 3  - coefficient of calculation (see above).
	// 20 - maximum view distance in vanilla Xcom.
	// Even if MaxViewDistance will be increased via ruleset, smoke will keep effect.
	smoke = smoke * m->getMaxViewDistance() / (3 * 20);
}

}

/**
 * Register all useful function used by script.
 */
void Mod::ScriptRegister(ScriptParserBase *parser)
{
	Bind<Mod> mod = { parser };

	mod.add<&offset<&Mod::_soundOffsetBattle>>("getSoundOffsetBattle");
	mod.add<&offset<&Mod::_soundOffsetGeo>>("getSoundOffsetGeo");
	mod.add<&offset<&Mod::_surfaceOffsetBasebits>>("getSpriteOffsetBasebits");
	mod.add<&offset<&Mod::_surfaceOffsetBigobs>>("getSpriteOffsetBigobs");
	mod.add<&offset<&Mod::_surfaceOffsetFloorob>>("getSpriteOffsetFloorob");
	mod.add<&offset<&Mod::_surfaceOffsetHandob>>("getSpriteOffsetHandob");
	mod.add<&offset<&Mod::_surfaceOffsetHit>>("getSpriteOffsetHit");
	mod.add<&offset<&Mod::_surfaceOffsetSmoke>>("getSpriteOffsetSmoke");
	mod.add<&Mod::getMaxDarknessToSeeUnits>("getMaxDarknessToSeeUnits");
	mod.add<&Mod::getMaxViewDistance>("getMaxViewDistance");
	mod.add<&getSmokeReduction>("getSmokeReduction");
}

}<|MERGE_RESOLUTION|>--- conflicted
+++ resolved
@@ -21,11 +21,8 @@
 #include <algorithm>
 #include <sstream>
 #include <climits>
-<<<<<<< HEAD
 #include <unordered_map>
-=======
 #include <cassert>
->>>>>>> 19efc4ad
 #include "../Engine/CrossPlatform.h"
 #include "../Engine/FileMap.h"
 #include "../Engine/SDL2Helpers.h"
@@ -228,11 +225,11 @@
 		if (node)
 		{
 			auto name = node.as<std::string>();
-			if (name == "master")
+			if (name == ModNameMaster)
 			{
 				value = 0;
 			}
-			else if (name == "current")
+			else if (name == ModNameCurrent)
 			{
 				value = _modCurr;
 			}
@@ -265,8 +262,8 @@
 		ScriptGlobal::beginLoad();
 
 		addTagValueType<ModScriptGlobal, &ModScriptGlobal::loadRuleList, &ModScriptGlobal::saveRuleList>("RuleList");
-		addConst("RuleList.master", (int)0);
-		addConst("RuleList.current", (int)0);
+		addConst("RuleList." + ModNameMaster, (int)0);
+		addConst("RuleList." + ModNameCurrent, (int)0);
 	}
 	/// Finishing loading data.
 	void endLoad() override
@@ -284,7 +281,7 @@
 	/// Set current mod id.
 	void setMod(int i)
 	{
-		updateConst("RuleList.current", (int)i);
+		updateConst("RuleList." + ModNameCurrent, (int)i);
 		_modCurr = i;
 	}
 };
@@ -292,7 +289,6 @@
 /**
  * Creates an empty mod.
  */
-<<<<<<< HEAD
 Mod::Mod() :
 	_inventoryOverlapsPaperdoll(false),
 	_maxViewDistance(20), _maxDarknessToSeeUnits(9), _maxStaticLightDistance(16), _maxDynamicLightDistance(24), _enhancedLighting(0),
@@ -319,11 +315,7 @@
 	_defeatScore(0), _defeatFunds(0), _startingTime(6, 1, 1, 1999, 12, 0, 0), _startingDifficulty(0),
 	_baseDefenseMapFromLocation(0), _disableUnderwaterSounds(false), _pediaReplaceCraftFuelWithRangeType(-1),
 	_facilityListOrder(0), _craftListOrder(0), _itemCategoryListOrder(0), _itemListOrder(0),
-	_researchListOrder(0),  _manufactureListOrder(0), _transformationListOrder(0), _ufopaediaListOrder(0), _invListOrder(0), _soldierListOrder(0), _modOffset(0), _statePalette(0)
-=======
-Mod::Mod() : _costEngineer(0), _costScientist(0), _timePersonnel(0), _initialFunding(0), _turnAIUseGrenade(3), _turnAIUseBlaster(3), _defeatScore(0), _defeatFunds(0), _startingTime(6, 1, 1, 1999, 12, 0, 0),
-			 _facilityListOrder(0), _craftListOrder(0), _itemListOrder(0), _researchListOrder(0),  _manufactureListOrder(0), _ufopaediaListOrder(0), _invListOrder(0), _modCurrent(0), _statePalette(0)
->>>>>>> 19efc4ad
+	_researchListOrder(0),  _manufactureListOrder(0), _transformationListOrder(0), _ufopaediaListOrder(0), _invListOrder(0), _soldierListOrder(0), _modCurrent(0), _statePalette(0)
 {
 	_muteMusic = new Music();
 	_muteSound = new Sound();
@@ -1054,6 +1046,35 @@
 }
 
 /**
+ * Gets the mod offset array for a certain sprite.
+ * @param parent Name of parent node, used for better error message
+ * @param sprites Member to load new arrat of sprite ID index.
+ * @param node Node with data
+ * @param set Name of the surfaceset to lookup.
+ */
+void Mod::loadSpriteOffset(const std::string &parent, std::vector<int>& sprites, const YAML::Node &node, const std::string &set) const
+{
+	if (node)
+	{
+		int maxShared = getRule(set, "Sprite Set", _sets, true)->getMaxSharedFrames();
+		sprites.clear();
+		if (node.IsSequence())
+		{
+			for (YAML::const_iterator i = node.begin(); i != node.end(); ++i)
+			{
+				sprites.push_back(-1);
+				loadOffsetNode(parent, sprites.back(), *i, maxShared, set, 1);
+			}
+		}
+		else
+		{
+			sprites.push_back(-1);
+			loadOffsetNode(parent, sprites.back(), node, maxShared, set, 1);
+		}
+	}
+}
+
+/**
  * Returns the appropriate mod-based offset for a sound.
  * If the ID is bigger than the soundset contents, the mod offset is applied.
  * @param parent Name of parent node, used for better error message
@@ -1179,17 +1200,7 @@
 	auto mods = FileMap::getRulesets();
 
 	Log(LOG_INFO) << "Loading rulesets...";
-<<<<<<< HEAD
-	std::vector<size_t> modOffsets(mods.size());
 	_scriptGlobal->beginLoad();
-	size_t offset = 0;
-	for (size_t i = 0; mods.size() > i; ++i)
-	{
-		modOffsets[i] = offset;
-		_scriptGlobal->addMod(mods[i].first, (int)offset);
-		auto it = Options::getModInfos().find(mods[i].first);
-		if (it != Options::getModInfos().end())
-=======
 	_modData.clear();
 	_modData.resize(mods.size());
 
@@ -1204,10 +1215,10 @@
 	{
 		const std::string& modId = mods[i].first;
 		if (usedModNames.insert(modId).second == false)
->>>>>>> 19efc4ad
 		{
 			throwModOnErrorHelper(modId, "this mod name is already used");
 		}
+		_scriptGlobal->addMod(mods[i].first, (int)offset);
 		const ModInfo *modInfo = &Options::getModInfos().at(modId);
 		size_t size = modInfo->getReservedSpace();
 		_modData[i].name = modId;
@@ -1234,19 +1245,24 @@
 	// vanilla resources load
 	_modCurrent = &_modData.at(0);
 	loadVanillaResources();
+	_surfaceOffsetBasebits = getSurfaceSet("BASEBITS.PCK")->getTotalFrames();
+	_surfaceOffsetBigobs = getRule("BIGOBS.PCK", "Sprite Set", _sets, true)->getTotalFrames(); // no lazy loading here yet
+	_surfaceOffsetFloorob = getSurfaceSet("FLOOROB.PCK")->getTotalFrames();
+	_surfaceOffsetHandob = getSurfaceSet("HANDOB.PCK")->getTotalFrames();
+	_surfaceOffsetHit = getSurfaceSet("HIT.PCK")->getTotalFrames();
+	_surfaceOffsetSmoke = getSurfaceSet("SMOKE.PCK")->getTotalFrames();
+
+	_soundOffsetBattle = getSoundSet("BATTLE.CAT")->getTotalSounds();
+	_soundOffsetGeo = getSoundSet("GEO.CAT")->getTotalSounds();
 
 	// load rest rulesets
 	for (size_t i = 0; mods.size() > i; ++i)
 	{
-		_scriptGlobal->setMod((int)modOffsets[i]);
 		try
 		{
-<<<<<<< HEAD
-			loadMod(mods[i].second, modOffsets[i], parser);
-=======
 			_modCurrent = &_modData.at(i);
-			loadMod(mods[i].second);
->>>>>>> 19efc4ad
+			_scriptGlobal->setMod((int)_modCurrent->offset);
+			loadMod(mods[i].second, parser);
 		}
 		catch (Exception &e)
 		{
@@ -1254,7 +1270,9 @@
 			throwModOnErrorHelper(modId, e.what());
 		}
 	}
-<<<<<<< HEAD
+
+	//back master
+	_modCurrent = &_modData.at(0);
 	_scriptGlobal->endLoad();
 
 	// post-processing item categories
@@ -1316,11 +1334,7 @@
 		Options::save();
 	}
 
-=======
-
-	//back master
-	_modCurrent = &_modData.at(0);
->>>>>>> 19efc4ad
+
 	sortLists();
 	loadExtraResources();
 	modResources();
@@ -1330,21 +1344,11 @@
  * Loads a list of rulesets from YAML files for the mod at the specified index. The first
  * mod loaded should be the master at index 0, then 1, and so on.
  * @param rulesetFiles List of rulesets to load.
-<<<<<<< HEAD
- * @param modIdx Mod index number.
  * @param parsers Object with all avaiable parser.
  */
-void Mod::loadMod(const std::vector<FileMap::FileRecord> &rulesetFiles, size_t modIdx, ModScript &parsers)
-{
-	_modOffset = 1000 * modIdx;
-
+void Mod::loadMod(const std::vector<FileMap::FileRecord> &rulesetFiles, ModScript &parsers)
+{
 	for (auto i = rulesetFiles.begin(); i != rulesetFiles.end(); ++i)
-=======
- */
-void Mod::loadMod(const std::vector<std::string> &rulesetFiles)
-{
-	for (std::vector<std::string>::const_iterator i = rulesetFiles.begin(); i != rulesetFiles.end(); ++i)
->>>>>>> 19efc4ad
 	{
 		Log(LOG_VERBOSE) << "- " << i->fullpath;
 		try
@@ -1433,18 +1437,6 @@
 	}
 	for (YAML::const_iterator i = doc["transparencyLUTs"].begin(); i != doc["transparencyLUTs"].end(); ++i)
 	{
-<<<<<<< HEAD
-		loadVanillaResources();
-		_surfaceOffsetBasebits = getSurfaceSet("BASEBITS.PCK")->getTotalFrames();
-		_surfaceOffsetBigobs = getRule("BIGOBS.PCK", "Sprite Set", _sets, true)->getTotalFrames(); // no lazy loading here yet
-		_surfaceOffsetFloorob = getSurfaceSet("FLOOROB.PCK")->getTotalFrames();
-		_surfaceOffsetHandob = getSurfaceSet("HANDOB.PCK")->getTotalFrames();
-		_surfaceOffsetHit = getSurfaceSet("HIT.PCK")->getTotalFrames();
-		_surfaceOffsetSmoke = getSurfaceSet("SMOKE.PCK")->getTotalFrames();
-
-		_soundOffsetBattle = getSoundSet("BATTLE.CAT")->getTotalSounds();
-		_soundOffsetGeo = getSoundSet("GEO.CAT")->getTotalSounds();
-=======
 		for (YAML::const_iterator j = (*i)["colors"].begin(); j != (*i)["colors"].end(); ++j)
 		{
 			SDL_Color color;
@@ -1454,7 +1446,6 @@
 			color.unused = (*j)[3].as<int>(2);;
 			_transparencies.push_back(color);
 		}
->>>>>>> 19efc4ad
 	}
 }
 
@@ -3601,6 +3592,10 @@
 {
 	// Create Geoscape surface
 	_sets["GlobeMarkers"] = new SurfaceSet(3, 3);
+	// dummy resources, that need to be defined in order for mod loading to work correctly
+	_sets["CustomArmorPreviews"] = new SurfaceSet(12, 20);
+	_sets["CustomItemPreviews"] = new SurfaceSet(12, 20);
+	_sets["TinyRanks"] = new SurfaceSet(7, 7);
 
 	// Load palettes
 	const char *pal[] = { "PAL_GEOSCAPE", "PAL_BASESCAPE", "PAL_GRAPHS", "PAL_UFOPAEDIA", "PAL_BATTLEPEDIA" };
@@ -3814,12 +3809,7 @@
 
 	loadBattlescapeResources(); // TODO load this at battlescape start, unload at battlescape end?
 
-<<<<<<< HEAD
-	// dummy resources, that need to be defined in order for mod loading to work correctly
-	_sets["CustomArmorPreviews"] = new SurfaceSet(12, 20);
-	_sets["CustomItemPreviews"] = new SurfaceSet(12, 20);
-	_sets["TinyRanks"] = new SurfaceSet(7, 7);
-=======
+
 	//update number of shared indexes in surface sets and sound sets
 	{
 		std::string surfaceNames[] =
@@ -3832,6 +3822,9 @@
 			"BASEBITS.PCK",
 			"X1.PCK",
 			"INTICON.PCK",
+			"CustomArmorPreviews",
+			"CustomItemPreviews",
+			"TinyRanks",
 		};
 
 		for (size_t i = 0; i < ARRAYLEN(surfaceNames); ++i)
@@ -3874,7 +3867,6 @@
 			}
 		}
 	}
->>>>>>> 19efc4ad
 }
 
 /**
@@ -3896,13 +3888,9 @@
 	_sets["MEDIBITS.DAT"] = new SurfaceSet(52, 58);
 	_sets["MEDIBITS.DAT"]->loadDat("UFOGRAPH/MEDIBITS.DAT");
 	_sets["DETBLOB.DAT"] = new SurfaceSet(16, 16);
-<<<<<<< HEAD
 	_sets["DETBLOB.DAT"]->loadDat("UFOGRAPH/DETBLOB.DAT");
-=======
-	_sets["DETBLOB.DAT"]->loadDat(FileMap::getFilePath("UFOGRAPH/DETBLOB.DAT"));
 	_sets["Projectiles"] = new SurfaceSet(3, 3);
 	_sets["UnderwaterProjectiles"] = new SurfaceSet(3, 3);
->>>>>>> 19efc4ad
 
 	// Load Battlescape Terrain (only blanks are loaded, others are loaded just in time)
 	_sets["BLANKS.PCK"] = new SurfaceSet(32, 40);
@@ -4262,7 +4250,6 @@
 		_sounds[setName] = soundPack->loadSoundSet(set);
 	}
 
-<<<<<<< HEAD
 	Log(LOG_INFO) << "Loading custom palettes from ruleset...";
 	for (std::map<std::string, CustomPalettes *>::const_iterator i = _customPalettes.begin(); i != _customPalettes.end(); ++i)
 	{
@@ -4322,12 +4309,11 @@
 			_palettes[newName]->copyFrom(pal.second);
 		}
 	}
-=======
+
 	TextButton::soundPress = getSound("GEO.CAT", Mod::BUTTON_PRESS);
 	Window::soundPopup[0] = getSound("GEO.CAT", Mod::WINDOW_POPUP[0]);
 	Window::soundPopup[1] = getSound("GEO.CAT", Mod::WINDOW_POPUP[1]);
 	Window::soundPopup[2] = getSound("GEO.CAT", Mod::WINDOW_POPUP[2]);
->>>>>>> 19efc4ad
 }
 
 void Mod::loadExtraSprite(ExtraSprites *spritePack)
