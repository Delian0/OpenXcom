/*
 * Copyright 2010-2016 OpenXcom Developers.
 *
 * This file is part of OpenXcom.
 *
 * OpenXcom is free software: you can redistribute it and/or modify
 * it under the terms of the GNU General Public License as published by
 * the Free Software Foundation, either version 3 of the License, or
 * (at your option) any later version.
 *
 * OpenXcom is distributed in the hope that it will be useful,
 * but WITHOUT ANY WARRANTY; without even the implied warranty of
 * MERCHANTABILITY or FITNESS FOR A PARTICULAR PURPOSE.  See the
 * GNU General Public License for more details.
 *
 * You should have received a copy of the GNU General Public License
 * along with OpenXcom.  If not, see <http://www.gnu.org/licenses/>.
 */
#include "Mod.h"
#include <algorithm>
#include <sstream>
#include <climits>
#include "../Engine/CrossPlatform.h"
#include "../Engine/FileMap.h"
#include "../Engine/Palette.h"
#include "../Engine/Font.h"
#include "../Engine/Surface.h"
#include "../Engine/SurfaceSet.h"
#include "../Engine/Language.h"
#include "../Engine/Music.h"
#include "../Engine/GMCat.h"
#include "../Engine/SoundSet.h"
#include "../Engine/Sound.h"
#include "../Interface/TextButton.h"
#include "../Interface/Window.h"
#include "MapDataSet.h"
#include "RuleMusic.h"
#include "../Engine/ShaderDraw.h"
#include "../Engine/ShaderMove.h"
#include "../Engine/Exception.h"
#include "../Engine/Logger.h"
#include "SoundDefinition.h"
#include "ExtraSprites.h"
#include "ExtraSounds.h"
#include "../Engine/AdlibMusic.h"
#include "../fmath.h"
#include "../Engine/RNG.h"
#include "../Engine/Options.h"
#include "../Battlescape/Pathfinding.h"
#include "RuleCountry.h"
#include "RuleRegion.h"
#include "RuleBaseFacility.h"
#include "RuleCraft.h"
#include "RuleCraftWeapon.h"
#include "RuleItem.h"
#include "RuleUfo.h"
#include "RuleTerrain.h"
#include "MapScript.h"
#include "RuleSoldier.h"
#include "RuleCommendations.h"
#include "AlienRace.h"
#include "AlienDeployment.h"
#include "Armor.h"
#include "ArticleDefinition.h"
#include "RuleInventory.h"
#include "RuleResearch.h"
#include "RuleManufacture.h"
#include "ExtraStrings.h"
#include "RuleInterface.h"
#include "RuleMissionScript.h"
#include "../Geoscape/Globe.h"
#include "../Savegame/SavedGame.h"
#include "../Savegame/Region.h"
#include "../Savegame/Base.h"
#include "../Savegame/Country.h"
#include "../Savegame/Soldier.h"
#include "../Savegame/Craft.h"
#include "../Savegame/Transfer.h"
#include "../Ufopaedia/Ufopaedia.h"
#include "../Savegame/AlienStrategy.h"
#include "../Savegame/GameTime.h"
#include "../Savegame/SoldierDiary.h"
#include "UfoTrajectory.h"
#include "RuleAlienMission.h"
#include "MCDPatch.h"
#include "StatString.h"
#include "RuleGlobe.h"
#include "RuleVideo.h"
#include "RuleConverter.h"

namespace OpenXcom
{

int Mod::DOOR_OPEN;
int Mod::SLIDING_DOOR_OPEN;
int Mod::SLIDING_DOOR_CLOSE;
int Mod::SMALL_EXPLOSION;
int Mod::LARGE_EXPLOSION;
int Mod::EXPLOSION_OFFSET;
int Mod::SMOKE_OFFSET;
int Mod::UNDERWATER_SMOKE_OFFSET;
int Mod::ITEM_DROP;
int Mod::ITEM_THROW;
int Mod::ITEM_RELOAD;
int Mod::WALK_OFFSET;
int Mod::FLYING_SOUND;
int Mod::BUTTON_PRESS;
int Mod::WINDOW_POPUP[3];
int Mod::UFO_FIRE;
int Mod::UFO_HIT;
int Mod::UFO_CRASH;
int Mod::UFO_EXPLODE;
int Mod::INTERCEPTOR_HIT;
int Mod::INTERCEPTOR_EXPLODE;
int Mod::GEOSCAPE_CURSOR;
int Mod::BASESCAPE_CURSOR;
int Mod::BATTLESCAPE_CURSOR;
int Mod::UFOPAEDIA_CURSOR;
int Mod::GRAPHS_CURSOR;
int Mod::DAMAGE_RANGE;
int Mod::EXPLOSIVE_DAMAGE_RANGE;
int Mod::FIRE_DAMAGE_RANGE[2];
std::string Mod::DEBRIEF_MUSIC_GOOD;
std::string Mod::DEBRIEF_MUSIC_BAD;
int Mod::DIFFICULTY_COEFFICIENT[5];

void Mod::resetGlobalStatics()
{
	DOOR_OPEN = 3;
	SLIDING_DOOR_OPEN = 20;
	SLIDING_DOOR_CLOSE = 21;
	SMALL_EXPLOSION = 2;
	LARGE_EXPLOSION = 5;
	EXPLOSION_OFFSET = 0;
	SMOKE_OFFSET = 8;
	UNDERWATER_SMOKE_OFFSET = 0;
	ITEM_DROP = 38;
	ITEM_THROW = 39;
	ITEM_RELOAD = 17;
	WALK_OFFSET = 22;
	FLYING_SOUND = 15;
	BUTTON_PRESS = 0;
	WINDOW_POPUP[0] = 1;
	WINDOW_POPUP[1] = 2;
	WINDOW_POPUP[2] = 3;
	UFO_FIRE = 8;
	UFO_HIT = 12;
	UFO_CRASH = 10;
	UFO_EXPLODE = 11;
	INTERCEPTOR_HIT = 10;
	INTERCEPTOR_EXPLODE = 13;
	GEOSCAPE_CURSOR = 252;
	BASESCAPE_CURSOR = 252;
	BATTLESCAPE_CURSOR = 144;
	UFOPAEDIA_CURSOR = 252;
	GRAPHS_CURSOR = 252;
	DAMAGE_RANGE = 100;
	EXPLOSIVE_DAMAGE_RANGE = 50;
	FIRE_DAMAGE_RANGE[0] = 5;
	FIRE_DAMAGE_RANGE[1] = 10;
	DEBRIEF_MUSIC_GOOD = "GMMARS";
	DEBRIEF_MUSIC_BAD = "GMMARS";

	Globe::OCEAN_COLOR = Palette::blockOffset(12);
	Globe::COUNTRY_LABEL_COLOR = 239;
	Globe::LINE_COLOR = 162;
	Globe::CITY_LABEL_COLOR = 138;
	Globe::BASE_LABEL_COLOR = 133;

	TextButton::soundPress = 0;

	Window::soundPopup[0] = 0;
	Window::soundPopup[1] = 0;
	Window::soundPopup[2] = 0;

	Pathfinding::red = 3;
	Pathfinding::yellow = 10;
	Pathfinding::green = 4;

	DIFFICULTY_COEFFICIENT[0] = 0;
	DIFFICULTY_COEFFICIENT[1] = 1;
	DIFFICULTY_COEFFICIENT[2] = 2;
	DIFFICULTY_COEFFICIENT[3] = 3;
	DIFFICULTY_COEFFICIENT[4] = 4;
}

/**
 * Creates an empty mod.
 */
Mod::Mod() : _costEngineer(0), _costScientist(0), _timePersonnel(0), _initialFunding(0), _turnAIUseGrenade(3), _turnAIUseBlaster(3), _defeatScore(0), _defeatFunds(0), _startingTime(6, 1, 1, 1999, 12, 0, 0),
			 _facilityListOrder(0), _craftListOrder(0), _itemListOrder(0), _researchListOrder(0),  _manufactureListOrder(0), _ufopaediaListOrder(0), _invListOrder(0), _modOffset(0)
{
	_muteMusic = new Music();
	_muteSound = new Sound();
	_globe = new RuleGlobe();
	_converter = new RuleConverter();
	_statAdjustment[0].aimAndArmorMultiplier = 0.5;
	_statAdjustment[0].growthMultiplier = 0;
	for (int i = 1; i != 5; ++i)
	{
		_statAdjustment[i].aimAndArmorMultiplier = 1.0;
		_statAdjustment[i].growthMultiplier = i;
	}
}

/**
 * Deletes all the mod data from memory.
 */
Mod::~Mod()
{
	delete _muteMusic;
	delete _muteSound;
	delete _globe;
	delete _converter;
	for (std::map<std::string, Font*>::iterator i = _fonts.begin(); i != _fonts.end(); ++i)
	{
		delete i->second;
	}
	for (std::map<std::string, Surface*>::iterator i = _surfaces.begin(); i != _surfaces.end(); ++i)
	{
		delete i->second;
	}
	for (std::map<std::string, SurfaceSet*>::iterator i = _sets.begin(); i != _sets.end(); ++i)
	{
		delete i->second;
	}
	for (std::map<std::string, Palette*>::iterator i = _palettes.begin(); i != _palettes.end(); ++i)
	{
		delete i->second;
	}
	for (std::map<std::string, Music*>::iterator i = _musics.begin(); i != _musics.end(); ++i)
	{
		delete i->second;
	}
	for (std::map<std::string, SoundSet*>::iterator i = _sounds.begin(); i != _sounds.end(); ++i)
	{
		delete i->second;
	}
	for (std::map<std::string, RuleCountry*>::iterator i = _countries.begin(); i != _countries.end(); ++i)
	{
		delete i->second;
	}
	for (std::map<std::string, RuleRegion*>::iterator i = _regions.begin(); i != _regions.end(); ++i)
	{
		delete i->second;
	}
	for (std::map<std::string, RuleBaseFacility*>::iterator i = _facilities.begin(); i != _facilities.end(); ++i)
	{
		delete i->second;
	}
	for (std::map<std::string, RuleCraft*>::iterator i = _crafts.begin(); i != _crafts.end(); ++i)
	{
		delete i->second;
	}
	for (std::map<std::string, RuleCraftWeapon*>::iterator i = _craftWeapons.begin(); i != _craftWeapons.end(); ++i)
	{
		delete i->second;
	}
	for (std::map<std::string, RuleItem*>::iterator i = _items.begin(); i != _items.end(); ++i)
	{
		delete i->second;
	}
	for (std::map<std::string, RuleUfo*>::iterator i = _ufos.begin(); i != _ufos.end(); ++i)
	{
		delete i->second;
	}
	for (std::map<std::string, RuleTerrain*>::iterator i = _terrains.begin(); i != _terrains.end(); ++i)
	{
		delete i->second;
	}
	for (std::map<std::string, MapDataSet*>::iterator i = _mapDataSets.begin(); i != _mapDataSets.end(); ++i)
	{
		delete i->second;
	}
	for (std::map<std::string, RuleSoldier*>::iterator i = _soldiers.begin(); i != _soldiers.end(); ++i)
	{
		delete i->second;
	}
	for (std::map<std::string, Unit*>::iterator i = _units.begin(); i != _units.end(); ++i)
	{
		delete i->second;
	}
	for (std::map<std::string, AlienRace*>::iterator i = _alienRaces.begin(); i != _alienRaces.end(); ++i)
	{
		delete i->second;
	}
	for (std::map<std::string, AlienDeployment*>::iterator i = _alienDeployments.begin(); i != _alienDeployments.end(); ++i)
	{
		delete i->second;
	}
	for (std::map<std::string, Armor*>::iterator i = _armors.begin(); i != _armors.end(); ++i)
	{
		delete i->second;
	}
	for (std::map<std::string, ArticleDefinition*>::iterator i = _ufopaediaArticles.begin(); i != _ufopaediaArticles.end(); ++i)
	{
		delete i->second;
	}
	for (std::map<std::string, RuleInventory*>::iterator i = _invs.begin(); i != _invs.end(); ++i)
	{
		delete i->second;
	}
	for (std::map<std::string, RuleResearch *>::const_iterator i = _research.begin(); i != _research.end(); ++i)
	{
		delete i->second;
	}
	for (std::map<std::string, RuleManufacture *>::const_iterator i = _manufacture.begin(); i != _manufacture.end(); ++i)
	{
		delete i->second;
	}
	for (std::map<std::string, UfoTrajectory *>::const_iterator i = _ufoTrajectories.begin(); i != _ufoTrajectories.end(); ++i)
	{
		delete i->second;
	}
	for (std::map<std::string, RuleAlienMission *>::const_iterator i = _alienMissions.begin(); i != _alienMissions.end(); ++i)
	{
		delete i->second;
	}
	for (std::map<std::string, MCDPatch *>::const_iterator i = _MCDPatches.begin(); i != _MCDPatches.end(); ++i)
	{
		delete i->second;
	}
	for (std::vector< std::pair<std::string, ExtraSprites *> >::const_iterator i = _extraSprites.begin(); i != _extraSprites.end(); ++i)
	{
		delete i->second;
	}
	for (std::vector< std::pair<std::string, ExtraSounds *> >::const_iterator i = _extraSounds.begin(); i != _extraSounds.end(); ++i)
	{
		delete i->second;
	}
	for (std::map<std::string, ExtraStrings *>::const_iterator i = _extraStrings.begin(); i != _extraStrings.end(); ++i)
	{
		delete i->second;
	}
	for (std::map<std::string, RuleInterface *>::const_iterator i = _interfaces.begin(); i != _interfaces.end(); ++i)
	{
		delete i->second;
	}
	for (std::map<std::string, std::vector<MapScript*> >::iterator i = _mapScripts.begin(); i != _mapScripts.end(); ++i)
	{
		for (std::vector<MapScript*>::iterator j = (*i).second.begin(); j != (*i).second.end(); ++j)
		{
			delete *j;
		}
	}
	for (std::map<std::string, RuleVideo *>::const_iterator i = _videos.begin(); i != _videos.end(); ++i)
	{
		delete i->second;
	}
	for (std::map<std::string, RuleMusic *>::const_iterator i = _musicDefs.begin(); i != _musicDefs.end(); ++i)
	{
		delete i->second;
	}
	for (std::map<std::string, RuleMissionScript*>::const_iterator i = _missionScripts.begin(); i != _missionScripts.end(); ++i)
	{
		delete i->second;
	}
	for (std::map<std::string, SoundDefinition*>::const_iterator i = _soundDefs.begin(); i != _soundDefs.end(); ++i)
	{
		delete i->second;
	}
	for (std::vector<StatString*>::const_iterator i = _statStrings.begin(); i != _statStrings.end(); ++i)
	{
		delete (*i);
	}
	for (std::map<std::string, RuleCommendations *>::const_iterator i = _commendations.begin(); i != _commendations.end(); ++i)
	{
		delete i->second;
	}
}

/**
 * Gets a specific rule element by ID.
 * @param id String ID of the rule element.
 * @param name Human-readable name of the rule type.
 * @param map Map associated to the rule type.
 * @param error Throw an error if not found.
 * @return Pointer to the rule element, or NULL if not found.
 */
template <typename T>
T *Mod::getRule(const std::string &id, const std::string &name, const std::map<std::string, T*> &map, bool error) const
{
	if (id.empty())
	{
		return 0;
	}
	typename std::map<std::string, T*>::const_iterator i = map.find(id);
	if (map.end() != i)
	{
		return i->second;
	}
	else
	{
		if (error)
		{
			throw Exception(name + " " + id + " not found");
		}
		return 0;
	}
}

/**
 * Returns a specific font from the mod.
 * @param name Name of the font.
 * @return Pointer to the font.
 */
Font *Mod::getFont(const std::string &name, bool error) const
{
	return getRule(name, "Font", _fonts, error);
}

/**
 * Returns a specific surface from the mod.
 * @param name Name of the surface.
 * @return Pointer to the surface.
 */
Surface *Mod::getSurface(const std::string &name, bool error) const
{
	return getRule(name, "Sprite", _surfaces, error);
}

/**
 * Returns a specific surface set from the mod.
 * @param name Name of the surface set.
 * @return Pointer to the surface set.
 */
SurfaceSet *Mod::getSurfaceSet(const std::string &name, bool error) const
{
	return getRule(name, "Sprite Set", _sets, error);
}

/**
 * Returns a specific music from the mod.
 * @param name Name of the music.
 * @return Pointer to the music.
 */
Music *Mod::getMusic(const std::string &name, bool error) const
{
	if (Options::mute)
	{
		return _muteMusic;
	}
	else
	{
		return getRule(name, "Music", _musics, error);
	}
}

/**
 * Returns a random music from the mod.
 * @param name Name of the music to pick from.
 * @return Pointer to the music.
 */
Music *Mod::getRandomMusic(const std::string &name) const
{
	if (Options::mute)
	{
		return _muteMusic;
	}
	else
	{
		std::vector<Music*> music;
		for (std::map<std::string, Music*>::const_iterator i = _musics.begin(); i != _musics.end(); ++i)
		{
			if (i->first.find(name) != std::string::npos)
			{
				music.push_back(i->second);
			}
		}
		if (music.empty())
		{
			return _muteMusic;
		}
		else
		{
			return music[RNG::seedless(0, music.size() - 1)];
		}
	}
}

/**
 * Plays the specified track if it's not already playing.
 * @param name Name of the music.
 * @param id Id of the music, 0 for random.
 */
void Mod::playMusic(const std::string &name, int id)
{
	if (!Options::mute && _playingMusic != name)
	{
		int loop = -1;
		// hacks
		if (!Options::musicAlwaysLoop && (name == "GMSTORY" || name == "GMWIN" || name == "GMLOSE"))
		{
			loop = 0;
		}

		Music *music = 0;
		if (id == 0)
		{
			music = getRandomMusic(name);
		}
		else
		{
			std::ostringstream ss;
			ss << name << id;
			music = getMusic(ss.str());
		}
		music->play(loop);
		if (music != _muteMusic)
		{
			_playingMusic = name;
		}
	}
}

/**
 * Returns a specific sound set from the mod.
 * @param name Name of the sound set.
 * @return Pointer to the sound set.
 */
SoundSet *Mod::getSoundSet(const std::string &name, bool error) const
{
	return getRule(name, "Sound Set", _sounds, error);
}

/**
 * Returns a specific sound from the mod.
 * @param set Name of the sound set.
 * @param sound ID of the sound.
 * @return Pointer to the sound.
 */
Sound *Mod::getSound(const std::string &set, unsigned int sound, bool error) const
{
	if (Options::mute)
	{
		return _muteSound;
	}
	else
	{
		SoundSet *ss = getSoundSet(set, error);
		if (ss != 0)
		{
			Sound *s = ss->getSound(sound);
			if (s == 0 && error)
			{
				std::ostringstream err;
				err << "Sound " << sound << " in " << set << " not found";
				throw Exception(err.str());
			}
			return s;
		}
		else
		{
			return 0;
		}
	}
}

/**
 * Returns a specific palette from the mod.
 * @param name Name of the palette.
 * @return Pointer to the palette.
 */
Palette *Mod::getPalette(const std::string &name, bool error) const
{
	return getRule(name, "Palette", _palettes, error);
}

/**
 * Changes the palette of all the graphics in the mod.
 * @param colors Pointer to the set of colors.
 * @param firstcolor Offset of the first color to replace.
 * @param ncolors Amount of colors to replace.
 */
void Mod::setPalette(SDL_Color *colors, int firstcolor, int ncolors)
{
	for (std::map<std::string, Font*>::iterator i = _fonts.begin(); i != _fonts.end(); ++i)
	{
		i->second->setPalette(colors, firstcolor, ncolors);
	}
	for (std::map<std::string, Surface*>::iterator i = _surfaces.begin(); i != _surfaces.end(); ++i)
	{
		if (i->first.substr(i->first.length() - 3, i->first.length()) != "LBM")
			i->second->setPalette(colors, firstcolor, ncolors);
	}
	for (std::map<std::string, SurfaceSet*>::iterator i = _sets.begin(); i != _sets.end(); ++i)
	{
		i->second->setPalette(colors, firstcolor, ncolors);
	}
}

/**
 * Returns the list of voxeldata in the mod.
 * @return Pointer to the list of voxeldata.
 */
std::vector<Uint16> *Mod::getVoxelData()
{
	return &_voxelData;
}

/**
 * Returns a specific sound from either the land or underwater sound set.
 * @param depth the depth of the battlescape.
 * @param sound ID of the sound.
 * @return Pointer to the sound.
 */
Sound *Mod::getSoundByDepth(unsigned int depth, unsigned int sound, bool error) const
{
	if (depth == 0)
		return getSound("BATTLE.CAT", sound, error);
	else
		return getSound("BATTLE2.CAT", sound, error);
}

/**
 * Returns the list of color LUTs in the mod.
 * @return Pointer to the list of LUTs.
 */
const std::vector<std::vector<Uint8> > *Mod::getLUTs() const
{
	return &_transparencyLUTs;
}

/**
 * Returns the current mod-based offset for resources.
 * @return Mod offset.
 */
int Mod::getModOffset() const
{
	return _modOffset;
}

/**
 * Returns the appropriate mod-based offset for a sprite.
 * If the ID is bigger than the surfaceset contents, the mod offset is applied.
 * @param id Numeric ID of the sprite.
 * @param resource Name of the surfaceset to lookup.
 */
int Mod::getSpriteOffset(int sprite, const std::string& set) const
{
	std::map<std::string, SurfaceSet*>::const_iterator i = _sets.find(set);
	if (i != _sets.end() && sprite >= (int)i->second->getTotalFrames())
		return sprite + _modOffset;
	else
		return sprite;
}

/**
 * Returns the appropriate mod-based offset for a sound.
 * If the ID is bigger than the soundset contents, the mod offset is applied.
 * @param id Numeric ID of the sound.
 * @param resource Name of the soundset to lookup.
 */
int Mod::getSoundOffset(int sound, const std::string& set) const
{
	std::map<std::string, SoundSet*>::const_iterator i = _sounds.find(set);
	if (i != _sounds.end() && sound >= (int)i->second->getTotalSounds())
		return sound + _modOffset;
	else
		return sound;
}

/**
 * Loads a list of mods specified in the options.
 * @param mods List of <modId, rulesetFiles> pairs.
 */
void Mod::loadAll(const std::vector< std::pair< std::string, std::vector<std::string> > > &mods)
{
<<<<<<< HEAD
	std::vector<size_t> modOffsets(mods.size());
	size_t offset = 0;
	for (size_t i = 0; mods.size() > i; ++i)
	{
		modOffsets[i] = offset;
		std::map<std::string, ModInfo>::const_iterator it = Options::getModInfos().find(mods[i].first);
		if (it != Options::getModInfos().end())
		{
			offset += it->second.getReservedSpace();
		}
		else
		{
			offset += 1;
		}
	}
=======
	Log(LOG_INFO) << "Loading rulesets...";
>>>>>>> 050f9c2c
	for (size_t i = 0; mods.size() > i; ++i)
	{
		try
		{
			loadMod(mods[i].second, modOffsets[i]);
		}
		catch (Exception &e)
		{
			const std::string &modId = mods[i].first;
			Log(LOG_WARNING) << "disabling mod with invalid ruleset: " << modId;
			std::vector<std::pair<std::string, bool> >::iterator it =
				std::find(Options::mods.begin(), Options::mods.end(),
					std::pair<std::string, bool>(modId, true));
			if (it == Options::mods.end())
			{
				Log(LOG_ERROR) << "cannot find broken mod in mods list: " << modId;
				Log(LOG_ERROR) << "clearing mods list";
				Options::mods.clear();
			}
			else
			{
				it->second = false;
			}
			Options::save();

			throw Exception("failed to load '" +
				Options::getModInfos().at(modId).getName() +
				"'; mod disabled for next startup\n" +
				e.what());
		}
	}
	sortLists();
	loadExtraResources();
	modResources();
}

/**
 * Loads a list of rulesets from YAML files for the mod at the specified index. The first
 * mod loaded should be the master at index 0, then 1, and so on.
 * @param rulesetFiles List of rulesets to load.
 * @param modIdx Mod index number.
 */
void Mod::loadMod(const std::vector<std::string> &rulesetFiles, size_t modIdx)
{
	_modOffset = 1000 * modIdx;

	for (std::vector<std::string>::const_iterator i = rulesetFiles.begin(); i != rulesetFiles.end(); ++i)
	{
		Log(LOG_VERBOSE) << "- " << *i;
		try
		{
			loadFile(*i);
		}
		catch (YAML::Exception &e)
		{
			throw Exception((*i) + ": " + std::string(e.what()));
		}
	}

	// these need to be validated, otherwise we're gonna get into some serious trouble down the line.
	// it may seem like a somewhat arbitrary limitation, but there is a good reason behind it.
	// i'd need to know what results are going to be before they are formulated, and there's a heirarchical structure to
	// the order in which variables are determined for a mission, and the order is DIFFERENT for regular missions vs
	// missions that spawn a mission site. where normally we pick a region, then a mission based on the weights for that region.
	// a terror-type mission picks a mission type FIRST, then a region based on the criteria defined by the mission.
	// there is no way i can conceive of to reconcile this difference to allow mixing and matching,
	// short of knowing the results of calls to the RNG before they're determined.
	// the best solution i can come up with is to disallow it, as there are other ways to acheive what this would amount to anyway,
	// and they don't require time travel. - Warboy
	for (std::map<std::string, RuleMissionScript*>::iterator i = _missionScripts.begin(); i != _missionScripts.end(); ++i)
	{
		RuleMissionScript *rule = (*i).second;
		std::set<std::string> missions = rule->getAllMissionTypes();
		if (!missions.empty())
		{
			std::set<std::string>::const_iterator j = missions.begin();
			if (!getAlienMission(*j))
			{
				throw Exception("Error with MissionScript: " + (*i).first + ": alien mission type: " + *j + " not defined, do not incite the judgement of Amaunator.");
			}
			bool isSiteType = getAlienMission(*j)->getObjective() == OBJECTIVE_SITE;
			rule->setSiteType(isSiteType);
			for (;j != missions.end(); ++j)
			{
				if (getAlienMission(*j) && (getAlienMission(*j)->getObjective() == OBJECTIVE_SITE) != isSiteType)
				{
					throw Exception("Error with MissionScript: " + (*i).first + ": cannot mix terror/non-terror missions in a single command, so sayeth the wise Alaundo.");
				}
			}
		}
	}

	// instead of passing a pointer to the region load function and moving the alienMission loading before region loading
	// and sanitizing there, i'll sanitize here, i'm sure this sanitation will grow, and will need to be refactored into
	// its own function at some point, but for now, i'll put it here next to the missionScript sanitation, because it seems
	// the logical place for it, given that this sanitation is required as a result of moving all terror mission handling
	// into missionScripting behaviour. apologies to all the modders that will be getting errors and need to adjust their
	// rulesets, but this will save you weird errors down the line.
	for (std::map<std::string, RuleRegion*>::iterator i = _regions.begin(); i != _regions.end(); ++i)
	{
		// bleh, make copies, const correctness kinda screwed me here.
		WeightedOptions weights = (*i).second->getAvailableMissions();
		std::vector<std::string> names = weights.getNames();
		for (std::vector<std::string>::iterator j = names.begin(); j != names.end(); ++j)
		{
			if (!getAlienMission(*j))
			{
				throw Exception("Error with MissionWeights: Region: " + (*i).first + ": alien mission type: " + *j + " not defined, do not incite the judgement of Amaunator.");
			}
			if (getAlienMission(*j)->getObjective() == OBJECTIVE_SITE)
			{
				throw Exception("Error with MissionWeights: Region: " + (*i).first + " has " + *j + " listed. Terror mission can only be invoked via missionScript, so sayeth the Spider Queen.");
			}
		}
	}

	if (modIdx == 0)
	{
		loadVanillaResources();
	}
}

/**
 * Loads a ruleset's contents from a YAML file.
 * Rules that match pre-existing rules overwrite them.
 * @param filename YAML filename.
 */
void Mod::loadFile(const std::string &filename)
{
	YAML::Node doc = YAML::LoadFile(filename);

	for (YAML::const_iterator i = doc["countries"].begin(); i != doc["countries"].end(); ++i)
	{
		RuleCountry *rule = loadRule(*i, &_countries, &_countriesIndex);
		if (rule != 0)
		{
			rule->load(*i);
		}
	}
	for (YAML::const_iterator i = doc["regions"].begin(); i != doc["regions"].end(); ++i)
	{
		RuleRegion *rule = loadRule(*i, &_regions, &_regionsIndex);
		if (rule != 0)
		{
			rule->load(*i);
		}
	}
	for (YAML::const_iterator i = doc["facilities"].begin(); i != doc["facilities"].end(); ++i)
	{
		RuleBaseFacility *rule = loadRule(*i, &_facilities, &_facilitiesIndex);
		if (rule != 0)
		{
			_facilityListOrder += 100;
			rule->load(*i, this, _facilityListOrder);
		}
	}
	for (YAML::const_iterator i = doc["crafts"].begin(); i != doc["crafts"].end(); ++i)
	{
		RuleCraft *rule = loadRule(*i, &_crafts, &_craftsIndex);
		if (rule != 0)
		{
			_craftListOrder += 100;
			rule->load(*i, this, _craftListOrder);
		}
	}
	for (YAML::const_iterator i = doc["craftWeapons"].begin(); i != doc["craftWeapons"].end(); ++i)
	{
		RuleCraftWeapon *rule = loadRule(*i, &_craftWeapons, &_craftWeaponsIndex);
		if (rule != 0)
		{
			rule->load(*i, this);
		}
	}
	for (YAML::const_iterator i = doc["items"].begin(); i != doc["items"].end(); ++i)
	{
		RuleItem *rule = loadRule(*i, &_items, &_itemsIndex);
		if (rule != 0)
		{
			_itemListOrder += 100;
			rule->load(*i, this, _itemListOrder);
		}
	}
	for (YAML::const_iterator i = doc["ufos"].begin(); i != doc["ufos"].end(); ++i)
	{
		RuleUfo *rule = loadRule(*i, &_ufos, &_ufosIndex);
		if (rule != 0)
		{
			rule->load(*i, this);
		}
	}
	for (YAML::const_iterator i = doc["invs"].begin(); i != doc["invs"].end(); ++i)
	{
		RuleInventory *rule = loadRule(*i, &_invs, &_invsIndex, "id");
		if (rule != 0)
		{
			_invListOrder += 10;
			rule->load(*i, _invListOrder);
		}
	}
	for (YAML::const_iterator i = doc["terrains"].begin(); i != doc["terrains"].end(); ++i)
	{
		RuleTerrain *rule = loadRule(*i, &_terrains, &_terrainIndex, "name");
		if (rule != 0)
		{
			rule->load(*i, this);
		}
	}
	for (YAML::const_iterator i = doc["armors"].begin(); i != doc["armors"].end(); ++i)
	{
		Armor *rule = loadRule(*i, &_armors, &_armorsIndex);
		if (rule != 0)
		{
			rule->load(*i);
		}
	}
	for (YAML::const_iterator i = doc["soldiers"].begin(); i != doc["soldiers"].end(); ++i)
	{
		RuleSoldier *rule = loadRule(*i, &_soldiers, &_soldiersIndex);
		if (rule != 0)
		{
			rule->load(*i, this);
		}
	}
	for (YAML::const_iterator i = doc["units"].begin(); i != doc["units"].end(); ++i)
	{
		Unit *rule = loadRule(*i, &_units);
		if (rule != 0)
		{
			rule->load(*i, this);
		}
	}
	for (YAML::const_iterator i = doc["alienRaces"].begin(); i != doc["alienRaces"].end(); ++i)
	{
		AlienRace *rule = loadRule(*i, &_alienRaces, &_aliensIndex, "id");
		if (rule != 0)
		{
			rule->load(*i);
		}
	}
	for (YAML::const_iterator i = doc["alienDeployments"].begin(); i != doc["alienDeployments"].end(); ++i)
	{
		AlienDeployment *rule = loadRule(*i, &_alienDeployments, &_deploymentsIndex);
		if (rule != 0)
		{
			rule->load(*i, this);
		}
	}
	for (YAML::const_iterator i = doc["research"].begin(); i != doc["research"].end(); ++i)
	{
		RuleResearch *rule = loadRule(*i, &_research, &_researchIndex, "name");
		if (rule != 0)
		{
			_researchListOrder += 100;
			rule->load(*i, _researchListOrder);
			if ((*i)["unlockFinalMission"].as<bool>(false))
			{
				_finalResearch = (*i)["name"].as<std::string>(_finalResearch);
			}
		}
	}
	for (YAML::const_iterator i = doc["manufacture"].begin(); i != doc["manufacture"].end(); ++i)
	{
		RuleManufacture *rule = loadRule(*i, &_manufacture, &_manufactureIndex, "name");
		if (rule != 0)
		{
			_manufactureListOrder += 100;
			rule->load(*i, _manufactureListOrder);
		}
	}
	for (YAML::const_iterator i = doc["ufopaedia"].begin(); i != doc["ufopaedia"].end(); ++i)
	{
		if ((*i)["id"])
		{
			std::string id = (*i)["id"].as<std::string>();
			ArticleDefinition *rule;
			if (_ufopaediaArticles.find(id) != _ufopaediaArticles.end())
			{
				rule = _ufopaediaArticles[id];
			}
			else
			{
				UfopaediaTypeId type = (UfopaediaTypeId)(*i)["type_id"].as<int>();
				switch (type)
				{
				case UFOPAEDIA_TYPE_CRAFT: rule = new ArticleDefinitionCraft(); break;
				case UFOPAEDIA_TYPE_CRAFT_WEAPON: rule = new ArticleDefinitionCraftWeapon(); break;
				case UFOPAEDIA_TYPE_VEHICLE: rule = new ArticleDefinitionVehicle(); break;
				case UFOPAEDIA_TYPE_ITEM: rule = new ArticleDefinitionItem(); break;
				case UFOPAEDIA_TYPE_ARMOR: rule = new ArticleDefinitionArmor(); break;
				case UFOPAEDIA_TYPE_BASE_FACILITY: rule = new ArticleDefinitionBaseFacility(); break;
				case UFOPAEDIA_TYPE_TEXTIMAGE: rule = new ArticleDefinitionTextImage(); break;
				case UFOPAEDIA_TYPE_TEXT: rule = new ArticleDefinitionText(); break;
				case UFOPAEDIA_TYPE_UFO: rule = new ArticleDefinitionUfo(); break;
				case UFOPAEDIA_TYPE_TFTD:
				case UFOPAEDIA_TYPE_TFTD_CRAFT:
				case UFOPAEDIA_TYPE_TFTD_CRAFT_WEAPON:
				case UFOPAEDIA_TYPE_TFTD_VEHICLE:
				case UFOPAEDIA_TYPE_TFTD_ITEM:
				case UFOPAEDIA_TYPE_TFTD_ARMOR:
				case UFOPAEDIA_TYPE_TFTD_BASE_FACILITY:
				case UFOPAEDIA_TYPE_TFTD_USO:
					rule = new ArticleDefinitionTFTD();
					break;
				default: rule = 0; break;
				}
				_ufopaediaArticles[id] = rule;
				_ufopaediaIndex.push_back(id);
			}
			_ufopaediaListOrder += 100;
			rule->load(*i, _ufopaediaListOrder);
			if (rule->section != UFOPAEDIA_NOT_AVAILABLE)
			{
				if (_ufopaediaSections.find(rule->section) == _ufopaediaSections.end())
				{
					_ufopaediaSections[rule->section] = rule->getListOrder();
					_ufopaediaCatIndex.push_back(rule->section);
				}
				else
				{
					_ufopaediaSections[rule->section] = std::min(_ufopaediaSections[rule->section], rule->getListOrder());
				}
			}
		}
		else if ((*i)["delete"])
		{
			std::string type = (*i)["delete"].as<std::string>();
			std::map<std::string, ArticleDefinition*>::iterator i = _ufopaediaArticles.find(type);
			if (i != _ufopaediaArticles.end())
			{
				_ufopaediaArticles.erase(i);
			}
			std::vector<std::string>::iterator idx = std::find(_ufopaediaIndex.begin(), _ufopaediaIndex.end(), type);
			if (idx != _ufopaediaIndex.end())
			{
				_ufopaediaIndex.erase(idx);
			}
		}
	}
	// Bases can't be copied, so for savegame purposes we store the node instead
	YAML::Node base = doc["startingBase"];
	if (base)
	{
		for (YAML::const_iterator i = base.begin(); i != base.end(); ++i)
		{
			_startingBase[i->first.as<std::string>()] = YAML::Node(i->second);
		}
	}
	if (doc["startingTime"])
	{
		_startingTime.load(doc["startingTime"]);
	}
	_costEngineer = doc["costEngineer"].as<int>(_costEngineer);
	_costScientist = doc["costScientist"].as<int>(_costScientist);
	_timePersonnel = doc["timePersonnel"].as<int>(_timePersonnel);
	_initialFunding = doc["initialFunding"].as<int>(_initialFunding);
	_alienFuel = doc["alienFuel"].as<std::pair<std::string, int> >(_alienFuel);
	_fontName = doc["fontName"].as<std::string>(_fontName);
	_turnAIUseGrenade = doc["turnAIUseGrenade"].as<int>(_turnAIUseGrenade);
	_turnAIUseBlaster = doc["turnAIUseBlaster"].as<int>(_turnAIUseBlaster);
	_defeatScore = doc["defeatScore"].as<int>(_defeatScore);
	_defeatFunds = doc["defeatFunds"].as<int>(_defeatFunds);
	if (doc["difficultyCoefficient"])
	{
		size_t num = 0;
		for (YAML::const_iterator i = doc["difficultyCoefficient"].begin(); i != doc["difficultyCoefficient"].end() && num < 5; ++i)
		{
			DIFFICULTY_COEFFICIENT[num] = (*i).as<int>(DIFFICULTY_COEFFICIENT[num]);
			_statAdjustment[num].growthMultiplier = DIFFICULTY_COEFFICIENT[num];
			++num;
		}
	}
	for (YAML::const_iterator i = doc["ufoTrajectories"].begin(); i != doc["ufoTrajectories"].end(); ++i)
	{
		UfoTrajectory *rule = loadRule(*i, &_ufoTrajectories, 0, "id");
		if (rule != 0)
		{
			rule->load(*i);
		}
	}
	for (YAML::const_iterator i = doc["alienMissions"].begin(); i != doc["alienMissions"].end(); ++i)
	{
		RuleAlienMission *rule = loadRule(*i, &_alienMissions, &_alienMissionsIndex);
		if (rule != 0)
		{
			rule->load(*i);
		}
	}
	_alienItemLevels = doc["alienItemLevels"].as< std::vector< std::vector<int> > >(_alienItemLevels);
	for (YAML::const_iterator i = doc["MCDPatches"].begin(); i != doc["MCDPatches"].end(); ++i)
	{
		std::string type = (*i)["type"].as<std::string>();
		if (_MCDPatches.find(type) != _MCDPatches.end())
		{
			_MCDPatches[type]->load(*i);
		}
		else
		{
			MCDPatch *patch = new MCDPatch();
			patch->load(*i);
			_MCDPatches[type] = patch;
			_MCDPatchesIndex.push_back(type);
		}
	}
	for (YAML::const_iterator i = doc["extraSprites"].begin(); i != doc["extraSprites"].end(); ++i)
	{
		std::string type = (*i)["type"].as<std::string>();
		ExtraSprites *extraSprites = new ExtraSprites();
		// doesn't support modIndex
		if (type != "TEXTURE.DAT")
			extraSprites->load(*i, _modOffset);
		else
			extraSprites->load(*i, 0);
		_extraSprites.push_back(std::make_pair(type, extraSprites));
		_extraSpritesIndex.push_back(type);
	}
	for (YAML::const_iterator i = doc["extraSounds"].begin(); i != doc["extraSounds"].end(); ++i)
	{
		std::string type = (*i)["type"].as<std::string>();
		ExtraSounds *extraSounds = new ExtraSounds();
		extraSounds->load(*i, _modOffset);
		_extraSounds.push_back(std::make_pair(type, extraSounds));
		_extraSoundsIndex.push_back(type);
	}
	for (YAML::const_iterator i = doc["extraStrings"].begin(); i != doc["extraStrings"].end(); ++i)
	{
		std::string type = (*i)["type"].as<std::string>();
		if (_extraStrings.find(type) != _extraStrings.end())
		{
			_extraStrings[type]->load(*i);
		}
		else
		{
			ExtraStrings *extraStrings = new ExtraStrings();
			extraStrings->load(*i);
			_extraStrings[type] = extraStrings;
			_extraStringsIndex.push_back(type);
		}
	}

	for (YAML::const_iterator i = doc["statStrings"].begin(); i != doc["statStrings"].end(); ++i)
	{
		StatString *statString = new StatString();
		statString->load(*i);
		_statStrings.push_back(statString);
	}

	for (YAML::const_iterator i = doc["interfaces"].begin(); i != doc["interfaces"].end(); ++i)
	{
		RuleInterface *rule = loadRule(*i, &_interfaces);
		if (rule != 0)
		{
			rule->load(*i);
		}
	}
	for (YAML::const_iterator i = doc["soundDefs"].begin(); i != doc["soundDefs"].end(); ++i)
	{
		SoundDefinition *rule = loadRule(*i, &_soundDefs);
		if (rule != 0)
		{
			rule->load(*i);
		}
	}
	if (doc["globe"])
	{
		_globe->load(doc["globe"]);
	}
	if (doc["converter"])
	{
		_converter->load(doc["converter"]);
	}
	for (YAML::const_iterator i = doc["constants"].begin(); i != doc["constants"].end(); ++i)
	{
		DOOR_OPEN = (*i)["doorSound"].as<int>(DOOR_OPEN);
		SLIDING_DOOR_OPEN = (*i)["slidingDoorSound"].as<int>(SLIDING_DOOR_OPEN);
		SLIDING_DOOR_CLOSE = (*i)["slidingDoorClose"].as<int>(SLIDING_DOOR_CLOSE);
		SMALL_EXPLOSION = (*i)["smallExplosion"].as<int>(SMALL_EXPLOSION);
		LARGE_EXPLOSION = (*i)["largeExplosion"].as<int>(LARGE_EXPLOSION);
		EXPLOSION_OFFSET = (*i)["explosionOffset"].as<int>(EXPLOSION_OFFSET);
		SMOKE_OFFSET = (*i)["smokeOffset"].as<int>(SMOKE_OFFSET);
		UNDERWATER_SMOKE_OFFSET = (*i)["underwaterSmokeOffset"].as<int>(UNDERWATER_SMOKE_OFFSET);
		ITEM_DROP = (*i)["itemDrop"].as<int>(ITEM_DROP);
		ITEM_THROW = (*i)["itemThrow"].as<int>(ITEM_THROW);
		ITEM_RELOAD = (*i)["itemReload"].as<int>(ITEM_RELOAD);
		WALK_OFFSET = (*i)["walkOffset"].as<int>(WALK_OFFSET);
		FLYING_SOUND = (*i)["flyingSound"].as<int>(FLYING_SOUND);
		BUTTON_PRESS = (*i)["buttonPress"].as<int>(BUTTON_PRESS);
		if ((*i)["windowPopup"])
		{
			int k = 0;
			for (YAML::const_iterator j = (*i)["windowPopup"].begin(); j != (*i)["windowPopup"].end() && k < 3; ++j, ++k)
			{
				WINDOW_POPUP[k] = (*j).as<int>(WINDOW_POPUP[k]);
			}
		}
		UFO_FIRE = (*i)["ufoFire"].as<int>(UFO_FIRE);
		UFO_HIT = (*i)["ufoHit"].as<int>(UFO_HIT);
		UFO_CRASH = (*i)["ufoCrash"].as<int>(UFO_CRASH);
		UFO_EXPLODE = (*i)["ufoExplode"].as<int>(UFO_EXPLODE);
		INTERCEPTOR_HIT = (*i)["interceptorHit"].as<int>(INTERCEPTOR_HIT);
		INTERCEPTOR_EXPLODE = (*i)["interceptorExplode"].as<int>(INTERCEPTOR_EXPLODE);
		GEOSCAPE_CURSOR = (*i)["geoscapeCursor"].as<int>(GEOSCAPE_CURSOR);
		BASESCAPE_CURSOR = (*i)["basescapeCursor"].as<int>(BASESCAPE_CURSOR);
		BATTLESCAPE_CURSOR = (*i)["battlescapeCursor"].as<int>(BATTLESCAPE_CURSOR);
		UFOPAEDIA_CURSOR = (*i)["ufopaediaCursor"].as<int>(UFOPAEDIA_CURSOR);
		GRAPHS_CURSOR = (*i)["graphsCursor"].as<int>(GRAPHS_CURSOR);
		DAMAGE_RANGE = (*i)["damageRange"].as<int>(DAMAGE_RANGE);
		EXPLOSIVE_DAMAGE_RANGE = (*i)["explosiveDamageRange"].as<int>(EXPLOSIVE_DAMAGE_RANGE);
		size_t num = 0;
		for (YAML::const_iterator j = (*i)["fireDamageRange"].begin(); j != (*i)["fireDamageRange"].end() && num < 2; ++j)
		{
			FIRE_DAMAGE_RANGE[num] = (*j).as<int>(FIRE_DAMAGE_RANGE[num]);
			++num;
		}
		DEBRIEF_MUSIC_GOOD = (*i)["goodDebriefingMusic"].as<std::string>(DEBRIEF_MUSIC_GOOD);
		DEBRIEF_MUSIC_BAD = (*i)["badDebriefingMusic"].as<std::string>(DEBRIEF_MUSIC_BAD);
	}
	for (YAML::const_iterator i = doc["transparencyLUTs"].begin(); i != doc["transparencyLUTs"].end(); ++i)
	{
		for (YAML::const_iterator j = (*i)["colors"].begin(); j != (*i)["colors"].end(); ++j)
		{
			SDL_Color color;
			color.r = (*j)[0].as<int>(0);
			color.g = (*j)[1].as<int>(0);
			color.b = (*j)[2].as<int>(0);
			color.unused = (*j)[3].as<int>(2);;
			_transparencies.push_back(color);
		}
	}
	for (YAML::const_iterator i = doc["mapScripts"].begin(); i != doc["mapScripts"].end(); ++i)
	{
		std::string type = (*i)["type"].as<std::string>();
		if ((*i)["delete"])
		{
			type = (*i)["delete"].as<std::string>(type);
		}
		if (_mapScripts.find(type) != _mapScripts.end())
		{
			for (std::vector<MapScript*>::iterator j = _mapScripts[type].begin(); j != _mapScripts[type].end();)
			{
				delete *j;
				j = _mapScripts[type].erase(j);
			}
		}
		for (YAML::const_iterator j = (*i)["commands"].begin(); j != (*i)["commands"].end(); ++j)
		{
			MapScript *mapScript = new MapScript();
			mapScript->load(*j);
			_mapScripts[type].push_back(mapScript);
		}
	}
	for (YAML::const_iterator i = doc["missionScripts"].begin(); i != doc["missionScripts"].end(); ++i)
	{
		RuleMissionScript *rule = loadRule(*i, &_missionScripts, &_missionScriptIndex, "type");
		if (rule != 0)
		{
			rule->load(*i);
		}
	}

	// refresh _psiRequirements for psiStrengthEval
	for (std::vector<std::string>::const_iterator i = _facilitiesIndex.begin(); i != _facilitiesIndex.end(); ++i)
	{
		RuleBaseFacility *rule = getBaseFacility(*i);
		if (rule->getPsiLaboratories() > 0)
		{
			_psiRequirements = rule->getRequirements();
			break;
		}
	}

	for (YAML::const_iterator i = doc["cutscenes"].begin(); i != doc["cutscenes"].end(); ++i)
	{
		RuleVideo *rule = loadRule(*i, &_videos);
		if (rule != 0)
		{
			rule->load(*i);
		}
	}
	for (YAML::const_iterator i = doc["musics"].begin(); i != doc["musics"].end(); ++i)
	{
		RuleMusic *rule = loadRule(*i, &_musicDefs);
		if (rule != 0)
		{
			rule->load(*i);
		}
	}
	for (YAML::const_iterator i = doc["commendations"].begin(); i != doc["commendations"].end(); ++i)
	{
		std::string type = (*i)["type"].as<std::string>();
		RuleCommendations *commendations = new RuleCommendations();
		commendations->load(*i);
		_commendations[type] = commendations;
	}
	size_t count = 0;
	for (YAML::const_iterator i = doc["aimAndArmorMultipliers"].begin(); i != doc["aimAndArmorMultipliers"].end() && count < 5; ++i)
	{
		_statAdjustment[count].aimAndArmorMultiplier = (*i).as<double>(_statAdjustment[count].aimAndArmorMultiplier);
		++count;
	}
	if (doc["statGrowthMultipliers"])
	{
		_statAdjustment[0].statGrowth = doc["statGrowthMultipliers"].as<UnitStats>(_statAdjustment[0].statGrowth);
		for (size_t i = 1; i != 5; ++i)
		{
			_statAdjustment[i].statGrowth = _statAdjustment[0].statGrowth;
		}
	}
}

/**
 * Loads a rule element, adding/removing from vectors as necessary.
 * @param node YAML node.
 * @param map Map associated to the rule type.
 * @param index Index vector for the rule type.
 * @param key Rule key name.
 * @return Pointer to new rule if one was created, or NULL if one was removed.
 */
template <typename T>
T *Mod::loadRule(const YAML::Node &node, std::map<std::string, T*> *map, std::vector<std::string> *index, const std::string &key) const
{
	T *rule = 0;
	if (node[key])
	{
		std::string type = node[key].as<std::string>();
		typename std::map<std::string, T*>::const_iterator i = map->find(type);
		if (i != map->end())
		{
			rule = i->second;
		}
		else
		{
			rule = new T(type);
			(*map)[type] = rule;
			if (index != 0)
			{
				index->push_back(type);
			}
		}
	}
	else if (node["delete"])
	{
		std::string type = node["delete"].as<std::string>();
		typename std::map<std::string, T*>::iterator i = map->find(type);
		if (i != map->end())
		{
			map->erase(i);
		}
		if (index != 0)
		{
			std::vector<std::string>::iterator idx = std::find(index->begin(), index->end(), type);
			if (idx != index->end())
			{
				index->erase(idx);
			}
		}
	}
	return rule;
}

/**
 * Generates a brand new saved game with starting data.
 * @return A new saved game.
 */
SavedGame *Mod::newSave() const
{
	SavedGame *save = new SavedGame();

	// Add countries
	for (std::vector<std::string>::const_iterator i = _countriesIndex.begin(); i != _countriesIndex.end(); ++i)
	{
		RuleCountry *country = getCountry(*i);
		if (!country->getLonMin().empty())
			save->getCountries()->push_back(new Country(country));
	}
	// Adjust funding to total $6M
	int missing = ((_initialFunding - save->getCountryFunding()/1000) / (int)save->getCountries()->size()) * 1000;
	for (std::vector<Country*>::iterator i = save->getCountries()->begin(); i != save->getCountries()->end(); ++i)
	{
		int funding = (*i)->getFunding().back() + missing;
		if (funding < 0)
		{
			funding = (*i)->getFunding().back();
		}
		(*i)->setFunding(funding);
	}
	save->setFunds(save->getCountryFunding());

	// Add regions
	for (std::vector<std::string>::const_iterator i = _regionsIndex.begin(); i != _regionsIndex.end(); ++i)
	{
		RuleRegion *region = getRegion(*i);
		if (!region->getLonMin().empty())
			save->getRegions()->push_back(new Region(region));
	}

	// Set up starting base
	Base *base = new Base(this);
	base->load(_startingBase, save, true);
	save->getBases()->push_back(base);

	// Correct IDs
	for (std::vector<Craft*>::const_iterator i = base->getCrafts()->begin(); i != base->getCrafts()->end(); ++i)
	{
		save->getId((*i)->getRules()->getType());
	}

	// Determine starting transport craft
	Craft *transportCraft = 0;
	for (std::vector<Craft*>::iterator c = base->getCrafts()->begin(); c != base->getCrafts()->end(); ++c)
	{
		if ((*c)->getRules()->getSoldiers() > 0)
		{
			transportCraft = (*c);
			break;
		}
	}

	// Determine starting soldier types
	std::vector<std::string> soldierTypes = _soldiersIndex;
	for (std::vector<std::string>::iterator i = soldierTypes.begin(); i != soldierTypes.end();)
	{
		if (getSoldier(*i)->getRequirements().empty())
		{
			++i;
		}
		else
		{
			i = soldierTypes.erase(i);
		}
	}

	const YAML::Node &node = _startingBase["randomSoldiers"];
	std::vector<std::string> randomTypes;
	if (node)
	{
		// Starting soldiers specified by type
		if (node.IsMap())
		{
			std::map<std::string, int> randomSoldiers = node.as< std::map<std::string, int> >(std::map<std::string, int>());
			for (std::map<std::string, int>::iterator i = randomSoldiers.begin(); i != randomSoldiers.end(); ++i)
			{
				for (int s = 0; s < i->second; ++s)
				{
					randomTypes.push_back(i->first);
				}
			}
		}
		// Starting soldiers specified by amount
		else if (node.IsScalar())
		{
			int randomSoldiers = node.as<int>(0);
			for (int s = 0; s < randomSoldiers; ++s)
			{
				randomTypes.push_back(soldierTypes[RNG::generate(0, soldierTypes.size() - 1)]);
			}
		}
		// Generate soldiers
		for (size_t i = 0; i < randomTypes.size(); ++i)
		{
			Soldier *soldier = genSoldier(save, randomTypes[i]);
			if (transportCraft != 0 && i < (unsigned)transportCraft->getRules()->getSoldiers())
			{
				soldier->setCraft(transportCraft);
			}
			base->getSoldiers()->push_back(soldier);
			// Award soldier a special 'original eigth' commendation
			if (_commendations.find("STR_MEDAL_ORIGINAL8_NAME") != _commendations.end())
			{
				SoldierDiary *diary = soldier->getDiary();
				diary->awardOriginalEightCommendation();
				for (std::vector<SoldierCommendations*>::iterator comm = diary->getSoldierCommendations()->begin(); comm != diary->getSoldierCommendations()->end(); ++comm)
				{
					(*comm)->makeOld();
				}
			}
		}
	}

	// Setup alien strategy
	save->getAlienStrategy().init(this);
	save->setTime(_startingTime);

	return save;
}

/**
 * Returns the rules for the specified country.
 * @param id Country type.
 * @return Rules for the country.
 */
RuleCountry *Mod::getCountry(const std::string &id, bool error) const
{
	return getRule(id, "Country", _countries, error);
}

/**
 * Returns the list of all countries
 * provided by the mod.
 * @return List of countries.
 */
const std::vector<std::string> &Mod::getCountriesList() const
{
	return _countriesIndex;
}

/**
 * Returns the rules for the specified region.
 * @param id Region type.
 * @return Rules for the region.
 */
RuleRegion *Mod::getRegion(const std::string &id, bool error) const
{
	return getRule(id, "Region", _regions, error);
}

/**
 * Returns the list of all regions
 * provided by the mod.
 * @return List of regions.
 */
const std::vector<std::string> &Mod::getRegionsList() const
{
	return _regionsIndex;
}

/**
 * Returns the rules for the specified base facility.
 * @param id Facility type.
 * @return Rules for the facility.
 */
RuleBaseFacility *Mod::getBaseFacility(const std::string &id, bool error) const
{
	return getRule(id, "Facility", _facilities, error);
}

/**
 * Returns the list of all base facilities
 * provided by the mod.
 * @return List of base facilities.
 */
const std::vector<std::string> &Mod::getBaseFacilitiesList() const
{
	return _facilitiesIndex;
}

/**
 * Returns the rules for the specified craft.
 * @param id Craft type.
 * @return Rules for the craft.
 */
RuleCraft *Mod::getCraft(const std::string &id, bool error) const
{
	return getRule(id, "Craft", _crafts, error);
}

/**
 * Returns the list of all crafts
 * provided by the mod.
 * @return List of crafts.
 */
const std::vector<std::string> &Mod::getCraftsList() const
{
	return _craftsIndex;
}

/**
 * Returns the rules for the specified craft weapon.
 * @param id Craft weapon type.
 * @return Rules for the craft weapon.
 */
RuleCraftWeapon *Mod::getCraftWeapon(const std::string &id, bool error) const
{
	return getRule(id, "Craft Weapon", _craftWeapons, error);
}

/**
 * Returns the list of all craft weapons
 * provided by the mod.
 * @return List of craft weapons.
 */
const std::vector<std::string> &Mod::getCraftWeaponsList() const
{
	return _craftWeaponsIndex;
}

/**
 * Returns the rules for the specified item.
 * @param id Item type.
 * @return Rules for the item, or 0 when the item is not found.
 */
RuleItem *Mod::getItem(const std::string &id, bool error) const
{
	if (id == Armor::NONE)
	{
		return 0;
	}
	return getRule(id, "Item", _items, error);
}

/**
 * Returns the list of all items
 * provided by the mod.
 * @return List of items.
 */
const std::vector<std::string> &Mod::getItemsList() const
{
	return _itemsIndex;
}

/**
 * Returns the rules for the specified UFO.
 * @param id UFO type.
 * @return Rules for the UFO.
 */
RuleUfo *Mod::getUfo(const std::string &id, bool error) const
{
	return getRule(id, "UFO", _ufos, error);
}

/**
 * Returns the list of all ufos
 * provided by the mod.
 * @return List of ufos.
 */
const std::vector<std::string> &Mod::getUfosList() const
{
	return _ufosIndex;
}

/**
 * Returns the rules for the specified terrain.
 * @param name Terrain name.
 * @return Rules for the terrain.
 */
RuleTerrain *Mod::getTerrain(const std::string &name, bool error) const
{
	return getRule(name, "Terrain", _terrains, error);
}

/**
 * Returns the list of all terrains
 * provided by the mod.
 * @return List of terrains.
 */
const std::vector<std::string> &Mod::getTerrainList() const
{
	return _terrainIndex;
}

/**
 * Returns the info about a specific map data file.
 * @param name Datafile name.
 * @return Rules for the datafile.
 */
MapDataSet *Mod::getMapDataSet(const std::string &name)
{
	std::map<std::string, MapDataSet*>::iterator map = _mapDataSets.find(name);
	if (map == _mapDataSets.end())
	{
		MapDataSet *set = new MapDataSet(name);
		_mapDataSets[name] = set;
		return set;
	}
	else
	{
		return map->second;
	}
}

/**
 * Returns the info about a specific unit.
 * @param name Unit name.
 * @return Rules for the units.
 */
RuleSoldier *Mod::getSoldier(const std::string &name, bool error) const
{
	return getRule(name, "Soldier", _soldiers, error);
}

/**
 * Returns the list of all soldiers
 * provided by the mod.
 * @return List of soldiers.
 */
const std::vector<std::string> &Mod::getSoldiersList() const
{
	return _soldiersIndex;
}

/**
 * Gets the list of commendations
 * @return The list of commendations.
 */
std::map<std::string, RuleCommendations *> Mod::getCommendation() const
{
	return _commendations;
}

/**
 * Returns the info about a specific unit.
 * @param name Unit name.
 * @return Rules for the units.
 */
Unit *Mod::getUnit(const std::string &name, bool error) const
{
	return getRule(name, "Unit", _units, error);
}

/**
 * Returns the info about a specific alien race.
 * @param name Race name.
 * @return Rules for the race.
 */
AlienRace *Mod::getAlienRace(const std::string &name, bool error) const
{
	return getRule(name, "Alien Race", _alienRaces, error);
}

/**
 * Returns the list of all alien races.
 * provided by the mod.
 * @return List of alien races.
 */
const std::vector<std::string> &Mod::getAlienRacesList() const
{
	return _aliensIndex;
}

/**
 * Returns the info about a specific deployment.
 * @param name Deployment name.
 * @return Rules for the deployment.
 */
AlienDeployment *Mod::getDeployment(const std::string &name, bool error) const
{
	return getRule(name, "Alien Deployment", _alienDeployments, error);
}

/**
 * Returns the list of all alien deployments
 * provided by the mod.
 * @return List of alien deployments.
 */
const std::vector<std::string> &Mod::getDeploymentsList() const
{
	return _deploymentsIndex;
}

/**
 * Returns the info about a specific armor.
 * @param name Armor name.
 * @return Rules for the armor.
 */
Armor *Mod::getArmor(const std::string &name, bool error) const
{
	return getRule(name, "Armor", _armors, error);
}

/**
 * Returns the list of all armors
 * provided by the mod.
 * @return List of armors.
 */
const std::vector<std::string> &Mod::getArmorsList() const
{
	return _armorsIndex;
}

/**
 * Returns the cost of an individual engineer
 * for purchase/maintenance.
 * @return Cost.
 */
int Mod::getEngineerCost() const
{
	return _costEngineer;
}

/**
 * Returns the cost of an individual scientist
 * for purchase/maintenance.
 * @return Cost.
 */
int Mod::getScientistCost() const
{
	return _costScientist;
}

/**
 * Returns the time it takes to transfer personnel
 * between bases.
 * @return Time in hours.
 */
int Mod::getPersonnelTime() const
{
	return _timePersonnel;
}

/**
 * Returns the article definition for a given name.
 * @param name Article name.
 * @return Article definition.
 */
ArticleDefinition *Mod::getUfopaediaArticle(const std::string &name, bool error) const
{
	return getRule(name, "UFOpaedia Article", _ufopaediaArticles, error);
}

/**
 * Returns the list of all articles
 * provided by the mod.
 * @return List of articles.
 */
const std::vector<std::string> &Mod::getUfopaediaList() const
{
	return _ufopaediaIndex;
}

/**
* Returns the list of all article categories
* provided by the mod.
* @return List of categories.
*/
const std::vector<std::string> &Mod::getUfopaediaCategoryList() const
{
	return _ufopaediaCatIndex;
}

/**
 * Returns the list of inventories.
 * @return Pointer to inventory list.
 */
std::map<std::string, RuleInventory*> *Mod::getInventories()
{
	return &_invs;
}

/**
 * Returns the rules for a specific inventory.
 * @param id Inventory type.
 * @return Inventory ruleset.
 */
RuleInventory *Mod::getInventory(const std::string &id, bool error) const
{
	return getRule(id, "Inventory", _invs, error);
}

/**
 * Returns the list of inventories.
 * @return The list of inventories.
 */
const std::vector<std::string> &Mod::getInvsList() const
{
	return _invsIndex;
}

/**
 * Returns the rules for the specified research project.
 * @param id Research project type.
 * @return Rules for the research project.
 */
RuleResearch *Mod::getResearch (const std::string &id, bool error) const
{
	return getRule(id, "Research", _research, error);
}

/**
 * Returns the list of research projects.
 * @return The list of research projects.
 */
const std::vector<std::string> &Mod::getResearchList() const
{
	return _researchIndex;
}

/**
 * Returns the rules for the specified manufacture project.
 * @param id Manufacture project type.
 * @return Rules for the manufacture project.
 */
RuleManufacture *Mod::getManufacture (const std::string &id, bool error) const
{
	return getRule(id, "Manufacture", _manufacture, error);
}

/**
 * Returns the list of manufacture projects.
 * @return The list of manufacture projects.
 */
const std::vector<std::string> &Mod::getManufactureList() const
{
	return _manufactureIndex;
}

/**
 * Generates and returns a list of facilities for custom bases.
 * The list contains all the facilities that are listed in the 'startingBase'
 * part of the ruleset.
 * @return The list of facilities for custom bases.
 */
std::vector<RuleBaseFacility*> Mod::getCustomBaseFacilities() const
{
	std::vector<RuleBaseFacility*> placeList;

	for (YAML::const_iterator i = _startingBase["facilities"].begin(); i != _startingBase["facilities"].end(); ++i)
	{
		std::string type = (*i)["type"].as<std::string>();
		RuleBaseFacility *facility = getBaseFacility(type, true);
		if (!facility->isLift())
		{
			placeList.push_back(facility);
		}
	}
	return placeList;
}

/**
 * Returns the data for the specified ufo trajectory.
 * @param id Ufo trajectory id.
 * @return A pointer to the data for the specified ufo trajectory.
 */
const UfoTrajectory *Mod::getUfoTrajectory(const std::string &id, bool error) const
{
	return getRule(id, "Trajectory", _ufoTrajectories, error);
}

/**
 * Returns the rules for the specified alien mission.
 * @param id Alien mission type.
 * @return Rules for the alien mission.
 */
const RuleAlienMission *Mod::getAlienMission(const std::string &id, bool error) const
{
	return getRule(id, "Alien Mission", _alienMissions, error);
}

/**
 * Returns the rules for a random alien mission based on a specific objective.
 * @param objective Alien mission objective.
 * @return Rules for the alien mission.
 */
const RuleAlienMission *Mod::getRandomMission(MissionObjective objective, size_t monthsPassed) const
{
	int totalWeight = 0;
	std::map<int, RuleAlienMission*> possibilities;
	for (std::map<std::string, RuleAlienMission *>::const_iterator i = _alienMissions.begin(); i != _alienMissions.end(); ++i)
	{
		if (i->second->getObjective() == objective && i->second->getWeight(monthsPassed) > 0)
		{
			totalWeight += i->second->getWeight(monthsPassed);
			possibilities[totalWeight] = i->second;
		}
	}
	if (totalWeight > 0)
	{
		int pick = RNG::generate(1, totalWeight);
		for (std::map<int, RuleAlienMission*>::const_iterator i = possibilities.begin(); i != possibilities.end(); ++i)
		{
			if (pick <= i->first)
			{
				return i->second;
			}
		}
	}
	return 0;
}

/**
 * Returns the list of alien mission types.
 * @return The list of alien mission types.
 */
const std::vector<std::string> &Mod::getAlienMissionList() const
{
	return _alienMissionsIndex;
}

/**
 * Gets the alien item level table.
 * @return A deep array containing the alien item levels.
 */
const std::vector<std::vector<int> > &Mod::getAlienItemLevels() const
{
	return _alienItemLevels;
}

/**
 * Gets the defined starting base.
 * @return The starting base definition.
 */
const YAML::Node &Mod::getStartingBase() const
{
	return _startingBase;
}

/**
 * Gets the defined starting time.
 * @return The time the game starts in.
 */
const GameTime &Mod::getStartingTime() const
{
	return _startingTime;
}

/**
 * Gets an MCDPatch.
 * @param id The ID of the MCDPatch we want.
 * @return The MCDPatch based on ID, or 0 if none defined.
 */
MCDPatch *Mod::getMCDPatch(const std::string &id) const
{
	std::map<std::string, MCDPatch*>::const_iterator i = _MCDPatches.find(id);
	if (_MCDPatches.end() != i) return i->second; else return 0;
}

/**
 * Gets the list of external sprites.
 * @return The list of external sprites.
 */
const std::vector<std::pair<std::string, ExtraSprites *> > &Mod::getExtraSprites() const
{
	return _extraSprites;
}

/**
 * Gets the list of external sounds.
 * @return The list of external sounds.
 */
const std::vector<std::pair<std::string, ExtraSounds *> > &Mod::getExtraSounds() const
{
	return _extraSounds;
}

/**
 * Gets the list of external strings.
 * @return The list of external strings.
 */
const std::map<std::string, ExtraStrings *> &Mod::getExtraStrings() const
{
	return _extraStrings;
}

/**
 * Gets the list of StatStrings.
 * @return The list of StatStrings.
 */
const std::vector<StatString *> &Mod::getStatStrings() const
{
	return _statStrings;
}

/**
 * Compares rules based on their list orders.
 */
template <typename T>
struct compareRule : public std::binary_function<const std::string&, const std::string&, bool>
{
	Mod *_mod;
	typedef T*(Mod::*RuleLookup)(const std::string &id, bool error);
	RuleLookup _lookup;

	compareRule(Mod *mod, RuleLookup lookup) : _mod(mod), _lookup(lookup)
	{
	}

	bool operator()(const std::string &r1, const std::string &r2) const
	{
		T *rule1 = (_mod->*_lookup)(r1, true);
		T *rule2 = (_mod->*_lookup)(r2, true);
		return (rule1->getListOrder() < rule2->getListOrder());
	}
};

/**
 * Craft weapons use the list order of their launcher item.
 */
template <>
struct compareRule<RuleCraftWeapon> : public std::binary_function<const std::string&, const std::string&, bool>
{
	Mod *_mod;

	compareRule(Mod *mod) : _mod(mod)
	{
	}

	bool operator()(const std::string &r1, const std::string &r2) const
	{
		RuleItem *rule1 = _mod->getItem(_mod->getCraftWeapon(r1)->getLauncherItem(), true);
		RuleItem *rule2 = _mod->getItem(_mod->getCraftWeapon(r2)->getLauncherItem(), true);
		return (rule1->getListOrder() < rule2->getListOrder());
	}
};

/**
 * Armor uses the list order of their store item.
 * Itemless armor comes before all else.
 */
template <>
struct compareRule<Armor> : public std::binary_function<const std::string&, const std::string&, bool>
{
	Mod *_mod;

	compareRule(Mod *mod) : _mod(mod)
	{
	}

	bool operator()(const std::string &r1, const std::string &r2) const
	{
		Armor* armor1 = _mod->getArmor(r1);
		Armor* armor2 = _mod->getArmor(r2);
		RuleItem *rule1 = _mod->getItem(armor1->getStoreItem());
		RuleItem *rule2 = _mod->getItem(armor2->getStoreItem());
		if (!rule1 && !rule2)
			return (armor1 < armor2); // tiebreaker, don't care about order, pointers are as good as any
		else if (!rule1)
			return true;
		else if (!rule2)
			return false;
		else
			return (rule1->getListOrder() < rule2->getListOrder());
	}
};

/**
 * Ufopaedia articles use section and list order.
 */
template <>
struct compareRule<ArticleDefinition> : public std::binary_function<const std::string&, const std::string&, bool>
{
	Mod *_mod;
	const std::map<std::string, int> &_sections;

	compareRule(Mod *mod) : _mod(mod), _sections(mod->getUfopaediaSections())
	{
	}

	bool operator()(const std::string &r1, const std::string &r2) const
	{
		ArticleDefinition *rule1 = _mod->getUfopaediaArticle(r1);
		ArticleDefinition *rule2 = _mod->getUfopaediaArticle(r2);
		if (rule1->section == rule2->section)
			return (rule1->getListOrder() < rule2->getListOrder());
		else
			return (_sections.at(rule1->section) < _sections.at(rule2->section));
	}
};

/**
 * Ufopaedia sections use article list order.
 */
struct compareSection : public std::binary_function<const std::string&, const std::string&, bool>
{
	Mod *_mod;
	const std::map<std::string, int> &_sections;

	compareSection(Mod *mod) : _mod(mod), _sections(mod->getUfopaediaSections())
	{
	}

	bool operator()(const std::string &r1, const std::string &r2) const
	{
		return _sections.at(r1) < _sections.at(r2);
	}
};

/**
 * Sorts all our lists according to their weight.
 */
void Mod::sortLists()
{
	std::sort(_itemsIndex.begin(), _itemsIndex.end(), compareRule<RuleItem>(this, (compareRule<RuleItem>::RuleLookup)&Mod::getItem));
	std::sort(_craftsIndex.begin(), _craftsIndex.end(), compareRule<RuleCraft>(this, (compareRule<RuleCraft>::RuleLookup)&Mod::getCraft));
	std::sort(_facilitiesIndex.begin(), _facilitiesIndex.end(), compareRule<RuleBaseFacility>(this, (compareRule<RuleBaseFacility>::RuleLookup)&Mod::getBaseFacility));
	std::sort(_researchIndex.begin(), _researchIndex.end(), compareRule<RuleResearch>(this, (compareRule<RuleResearch>::RuleLookup)&Mod::getResearch));
	std::sort(_manufactureIndex.begin(), _manufactureIndex.end(), compareRule<RuleManufacture>(this, (compareRule<RuleManufacture>::RuleLookup)&Mod::getManufacture));
	std::sort(_invsIndex.begin(), _invsIndex.end(), compareRule<RuleInventory>(this, (compareRule<RuleInventory>::RuleLookup)&Mod::getInventory));
	// special cases
	std::sort(_craftWeaponsIndex.begin(), _craftWeaponsIndex.end(), compareRule<RuleCraftWeapon>(this));
	std::sort(_armorsIndex.begin(), _armorsIndex.end(), compareRule<Armor>(this));
	_ufopaediaSections[UFOPAEDIA_NOT_AVAILABLE] = 0;
	std::sort(_ufopaediaIndex.begin(), _ufopaediaIndex.end(), compareRule<ArticleDefinition>(this));
	std::sort(_ufopaediaCatIndex.begin(), _ufopaediaCatIndex.end(), compareSection(this));
}

/**
 * Gets the research-requirements for Psi-Lab (it's a cache for psiStrengthEval)
 */
const std::vector<std::string> &Mod::getPsiRequirements() const
{
	return _psiRequirements;
}

/**
 * Creates a new randomly-generated soldier.
 * @param save Saved game the soldier belongs to.
 * @param type The soldier type to generate.
 * @return Newly generated soldier.
 */
Soldier *Mod::genSoldier(SavedGame *save, std::string type) const
{
	Soldier *soldier = 0;
	int newId = save->getId("STR_SOLDIER");
	if (type.empty())
	{
		type = _soldiersIndex.front();
	}

	// Check for duplicates
	// Original X-COM gives up after 10 tries so might as well do the same here
	bool duplicate = true;
	for (int i = 0; i < 10 && duplicate; ++i)
	{
		delete soldier;
		soldier = new Soldier(getSoldier(type, true), getArmor(getSoldier(type, true)->getArmor(), true), newId);
		duplicate = false;
		for (std::vector<Base*>::iterator i = save->getBases()->begin(); i != save->getBases()->end() && !duplicate; ++i)
		{
			for (std::vector<Soldier*>::iterator j = (*i)->getSoldiers()->begin(); j != (*i)->getSoldiers()->end() && !duplicate; ++j)
			{
				if ((*j)->getName() == soldier->getName())
				{
					duplicate = true;
				}
			}
			for (std::vector<Transfer*>::iterator k = (*i)->getTransfers()->begin(); k != (*i)->getTransfers()->end() && !duplicate; ++k)
			{
				if ((*k)->getType() == TRANSFER_SOLDIER && (*k)->getSoldier()->getName() == soldier->getName())
				{
					duplicate = true;
				}
			}
		}
	}

	// calculate new statString
	soldier->calcStatString(getStatStrings(), (Options::psiStrengthEval && save->isResearched(getPsiRequirements())));

	return soldier;
}

/**
 * Gets the name of the item to be used as alien fuel.
 * @return the name of the fuel.
 */
std::string Mod::getAlienFuelName() const
{
	return _alienFuel.first;
}

/**
 * Gets the amount of alien fuel to recover.
 * @return the amount to recover.
 */
int Mod::getAlienFuelQuantity() const
{
	return _alienFuel.second;
}

/**
 * Gets name of font collection.
 * @return the name of YAML-file with font data
 */
std::string Mod::getFontName() const
{
	return _fontName;
}

/**
 * Returns the minimum facilitie's radar range.
 * @return The minimum range.
 */
 int Mod::getMinRadarRange() const
 {
	int minRadarRange = 0;

	{
		for (std::vector<std::string>::const_iterator i = _facilitiesIndex.begin(); i != _facilitiesIndex.end(); ++i)
		{
			RuleBaseFacility *f = getBaseFacility(*i);
			if (f == 0) continue;

			int radarRange = f->getRadarRange();
			if (radarRange > 0 && (minRadarRange == 0 || minRadarRange > radarRange))
			{
				minRadarRange = radarRange;
			}
		}
	}

	return minRadarRange;
 }

/**
 * Gets information on an interface.
 * @param id the interface we want info on.
 * @return the interface.
 */
RuleInterface *Mod::getInterface(const std::string &id, bool error) const
{
	return getRule(id, "Interface", _interfaces, error);
}

/**
 * Gets the rules for the Geoscape globe.
 * @return Pointer to globe rules.
 */
RuleGlobe *Mod::getGlobe() const
{
	return _globe;
}

/**
* Gets the rules for the Save Converter.
* @return Pointer to converter rules.
*/
RuleConverter *Mod::getConverter() const
{
	return _converter;
}

const std::map<std::string, SoundDefinition *> *Mod::getSoundDefinitions() const
{
	return &_soundDefs;
}

const std::vector<SDL_Color> *Mod::getTransparencies() const
{
	return &_transparencies;
}

const std::vector<MapScript*> *Mod::getMapScript(const std::string& id) const
{
	std::map<std::string, std::vector<MapScript*> >::const_iterator i = _mapScripts.find(id);
	if (_mapScripts.end() != i)
	{
		return &i->second;
	}
	else
	{
		return 0;
	}
}

/**
 * Returns the data for the specified video cutscene.
 * @param id Video id.
 * @return A pointer to the data for the specified video.
 */
RuleVideo *Mod::getVideo(const std::string &id, bool error) const
{
	return getRule(id, "Video", _videos, error);
}

const std::map<std::string, RuleMusic *> *Mod::getMusic() const
{
	return &_musicDefs;
}

const std::vector<std::string> *Mod::getMissionScriptList() const
{
	return &_missionScriptIndex;
}

RuleMissionScript *Mod::getMissionScript(const std::string &name, bool error) const
{
	return getRule(name, "Mission Script", _missionScripts, error);
}
std::string Mod::getFinalResearch() const
{
	return _finalResearch;
}

namespace
{
	const Uint8 ShadeMax = 15;
	/**
	* Recolor class used in UFO
	*/
	struct HairXCOM1
	{
		static const Uint8 Hair = 9 << 4;
		static const Uint8 Face = 6 << 4;
		static inline void func(Uint8& src, const Uint8& cutoff, int, int, int)
		{
			if (src > cutoff && src <= Face + ShadeMax)
			{
				src = Hair + (src & ShadeMax) - 6; //make hair color like male in xcom_0.pck
			}
		}
	};

	/**
	* Recolor class used in TFTD
	*/
	struct HairXCOM2
	{
		static const Uint8 ManHairColor = 4 << 4;
		static const Uint8 WomanHairColor = 1 << 4;
		static inline void func(Uint8& src, int, int, int, int)
		{
			if (src >= WomanHairColor && src <= WomanHairColor + ShadeMax)
			{
				src = ManHairColor + (src & ShadeMax);
			}
		}
	};

	/**
	* Recolor class used in TFTD
	*/
	struct FaceXCOM2
	{
		static const Uint8 FaceColor = 10 << 4;
		static const Uint8 PinkColor = 14 << 4;
		static inline void func(Uint8& src, int, int, int, int)
		{
			if (src >= FaceColor && src <= FaceColor + ShadeMax)
			{
				src = PinkColor + (src & ShadeMax);
			}
		}
	};

	/**
	* Recolor class used in TFTD
	*/
	struct BodyXCOM2
	{
		static const Uint8 IonArmorColor = 8 << 4;
		static inline void func(Uint8& src, int, int, int, int)
		{
			if (src == 153)
			{
				src = IonArmorColor + 12;
			}
			else if (src == 151)
			{
				src = IonArmorColor + 10;
			}
			else if (src == 148)
			{
				src = IonArmorColor + 4;
			}
			else if (src == 147)
			{
				src = IonArmorColor + 2;
			}
			else if (src >= HairXCOM2::WomanHairColor && src <= HairXCOM2::WomanHairColor + ShadeMax)
			{
				src = IonArmorColor + (src & ShadeMax);
			}
		}
	};
	/**
	* Recolor class used in TFTD
	*/
	struct FallXCOM2
	{
		static const Uint8 RoguePixel = 151;
		static inline void func(Uint8& src, int, int, int, int)
		{
			if (src == RoguePixel)
			{
				src = FaceXCOM2::PinkColor + (src & ShadeMax) + 2;
			}
			else if (src >= BodyXCOM2::IonArmorColor && src <= BodyXCOM2::IonArmorColor + ShadeMax)
			{
				src = FaceXCOM2::PinkColor + (src & ShadeMax);
			}
		}
	};
}

/**
 * Loads the vanilla resources required by the game.
 */
void Mod::loadVanillaResources()
{
	// Load palettes
	const char *pal[] = { "PAL_GEOSCAPE", "PAL_BASESCAPE", "PAL_GRAPHS", "PAL_UFOPAEDIA", "PAL_BATTLEPEDIA" };
	for (size_t i = 0; i < sizeof(pal) / sizeof(pal[0]); ++i)
	{
		std::string s = "GEODATA/PALETTES.DAT";
		_palettes[pal[i]] = new Palette();
		_palettes[pal[i]]->loadDat(FileMap::getFilePath(s), 256, Palette::palOffset(i));
	}
	{
		std::string s1 = "GEODATA/BACKPALS.DAT";
		std::string s2 = "BACKPALS.DAT";
		_palettes[s2] = new Palette();
		_palettes[s2]->loadDat(FileMap::getFilePath(s1), 128);
	}

	// Correct Battlescape palette
	{
		std::string s1 = "GEODATA/PALETTES.DAT";
		std::string s2 = "PAL_BATTLESCAPE";
		_palettes[s2] = new Palette();
		_palettes[s2]->loadDat(FileMap::getFilePath(s1), 256, Palette::palOffset(4));

		// Last 16 colors are a greyish gradient
		SDL_Color gradient[] = { { 140, 152, 148, 255 },
		{ 132, 136, 140, 255 },
		{ 116, 124, 132, 255 },
		{ 108, 116, 124, 255 },
		{ 92, 104, 108, 255 },
		{ 84, 92, 100, 255 },
		{ 76, 80, 92, 255 },
		{ 56, 68, 84, 255 },
		{ 48, 56, 68, 255 },
		{ 40, 48, 56, 255 },
		{ 32, 36, 48, 255 },
		{ 24, 28, 32, 255 },
		{ 16, 20, 24, 255 },
		{ 8, 12, 16, 255 },
		{ 3, 4, 8, 255 },
		{ 3, 3, 6, 255 } };
		for (size_t i = 0; i < sizeof(gradient) / sizeof(gradient[0]); ++i)
		{
			SDL_Color *color = _palettes[s2]->getColors(Palette::backPos + 16 + i);
			*color = gradient[i];
		}
	}

	// Load surfaces
	{
		std::ostringstream s;
		s << "GEODATA/" << "INTERWIN.DAT";
		_surfaces["INTERWIN.DAT"] = new Surface(160, 600);
		_surfaces["INTERWIN.DAT"]->loadScr(FileMap::getFilePath(s.str()));
	}

	const std::set<std::string> &geographFiles(FileMap::getVFolderContents("GEOGRAPH"));
	std::set<std::string> scrs = FileMap::filterFiles(geographFiles, "SCR");
	for (std::set<std::string>::iterator i = scrs.begin(); i != scrs.end(); ++i)
	{
		std::string fname = *i;
		std::transform(i->begin(), i->end(), fname.begin(), toupper);
		_surfaces[fname] = new Surface(320, 200);
		_surfaces[fname]->loadScr(FileMap::getFilePath("GEOGRAPH/" + fname));
	}
	std::set<std::string> bdys = FileMap::filterFiles(geographFiles, "BDY");
	for (std::set<std::string>::iterator i = bdys.begin(); i != bdys.end(); ++i)
	{
		std::string fname = *i;
		std::transform(i->begin(), i->end(), fname.begin(), toupper);
		_surfaces[fname] = new Surface(320, 200);
		_surfaces[fname]->loadBdy(FileMap::getFilePath("GEOGRAPH/" + fname));
	}

	std::set<std::string> spks = FileMap::filterFiles(geographFiles, "SPK");
	for (std::set<std::string>::iterator i = spks.begin(); i != spks.end(); ++i)
	{
		std::string fname = *i;
		std::transform(i->begin(), i->end(), fname.begin(), toupper);
		_surfaces[fname] = new Surface(320, 200);
		_surfaces[fname]->loadSpk(FileMap::getFilePath("GEOGRAPH/" + fname));
	}

	// Load surface sets
	std::string sets[] = { "BASEBITS.PCK",
		"INTICON.PCK",
		"TEXTURE.DAT" };

	for (size_t i = 0; i < sizeof(sets) / sizeof(sets[0]); ++i)
	{
		std::ostringstream s;
		s << "GEOGRAPH/" << sets[i];

		std::string ext = sets[i].substr(sets[i].find_last_of('.') + 1, sets[i].length());
		if (ext == "PCK")
		{
			std::string tab = CrossPlatform::noExt(sets[i]) + ".TAB";
			std::ostringstream s2;
			s2 << "GEOGRAPH/" << tab;
			_sets[sets[i]] = new SurfaceSet(32, 40);
			_sets[sets[i]]->loadPck(FileMap::getFilePath(s.str()), FileMap::getFilePath(s2.str()));
		}
		else
		{
			_sets[sets[i]] = new SurfaceSet(32, 32);
			_sets[sets[i]]->loadDat(FileMap::getFilePath(s.str()));
		}
	}
	_sets["SCANG.DAT"] = new SurfaceSet(4, 4);
	std::ostringstream scang;
	scang << "GEODATA/" << "SCANG.DAT";
	_sets["SCANG.DAT"]->loadDat(FileMap::getFilePath(scang.str()));

	if (!Options::mute)
	{
		// Load sounds
		const std::set<std::string> &soundFiles(FileMap::getVFolderContents("SOUND"));

		if (_soundDefs.empty())
		{
			std::string catsId[] = { "GEO.CAT", "BATTLE.CAT" };
			std::string catsDos[] = { "SOUND2.CAT", "SOUND1.CAT" };
			std::string catsWin[] = { "SAMPLE.CAT", "SAMPLE2.CAT" };

			// Try the preferred format first, otherwise use the default priority
			std::string *cats[] = { 0, catsWin, catsDos };
			if (Options::preferredSound == SOUND_14)
				cats[0] = catsWin;
			else if (Options::preferredSound == SOUND_10)
				cats[1] = catsDos;

			Options::currentSound = SOUND_AUTO;
			for (size_t i = 0; i < sizeof(catsId) / sizeof(catsId[0]); ++i)
			{
				SoundSet *sound = 0;
				for (size_t j = 0; j < sizeof(cats) / sizeof(cats[0]) && sound == 0; ++j)
				{
					bool wav = true;
					if (cats[j] == 0)
						continue;
					else if (cats[j] == catsDos)
						wav = false;
					std::string fname = cats[j][i];
					std::transform(fname.begin(), fname.end(), fname.begin(), tolower);
					std::set<std::string>::iterator file = soundFiles.find(fname);
					if (file != soundFiles.end())
					{
						sound = new SoundSet();
						sound->loadCat(FileMap::getFilePath("SOUND/" + cats[j][i]), wav);
						Options::currentSound = (wav) ? SOUND_14 : SOUND_10;
					}
				}
				if (sound == 0)
				{
					throw Exception(catsWin[i] + " not found");
				}
				else
				{
					_sounds[catsId[i]] = sound;
				}
			}
		}
		else
		{
			for (std::map<std::string, SoundDefinition*>::const_iterator i = _soundDefs.begin(); i != _soundDefs.end(); ++i)
			{
				std::string fname = i->second->getCATFile();
				std::transform(fname.begin(), fname.end(), fname.begin(), tolower);
				std::set<std::string>::iterator file = soundFiles.find(fname);
				if (file != soundFiles.end())
				{
					if (_sounds.find((*i).first) == _sounds.end())
					{
						_sounds[(*i).first] = new SoundSet();
					}
					for (std::vector<int>::const_iterator j = (*i).second->getSoundList().begin(); j != (*i).second->getSoundList().end(); ++j)
					{
						_sounds[(*i).first]->loadCatbyIndex(FileMap::getFilePath("SOUND/" + fname), *j);
					}
				}
				else
				{
					throw Exception(fname + " not found");
				}
			}
		}

		std::set<std::string>::iterator file = soundFiles.find("intro.cat");
		if (file != soundFiles.end())
		{
			SoundSet *s = _sounds["INTRO.CAT"] = new SoundSet();
			s->loadCat(FileMap::getFilePath("SOUND/INTRO.CAT"), false);
		}

		file = soundFiles.find("sample3.cat");
		if (file != soundFiles.end())
		{
			SoundSet *s = _sounds["SAMPLE3.CAT"] = new SoundSet();
			s->loadCat(FileMap::getFilePath("SOUND/SAMPLE3.CAT"), true);
		}
	}

	TextButton::soundPress = getSound("GEO.CAT", Mod::BUTTON_PRESS);
	Window::soundPopup[0] = getSound("GEO.CAT", Mod::WINDOW_POPUP[0]);
	Window::soundPopup[1] = getSound("GEO.CAT", Mod::WINDOW_POPUP[1]);
	Window::soundPopup[2] = getSound("GEO.CAT", Mod::WINDOW_POPUP[2]);

	loadBattlescapeResources(); // TODO load this at battlescape start, unload at battlescape end?
}

/**
 * Loads the resources required by the Battlescape.
 */
void Mod::loadBattlescapeResources()
{
	// Load Battlescape ICONS
	_sets["SPICONS.DAT"] = new SurfaceSet(32, 24);
	_sets["SPICONS.DAT"]->loadDat(FileMap::getFilePath("UFOGRAPH/SPICONS.DAT"));
	_sets["CURSOR.PCK"] = new SurfaceSet(32, 40);
	_sets["CURSOR.PCK"]->loadPck(FileMap::getFilePath("UFOGRAPH/CURSOR.PCK"), FileMap::getFilePath("UFOGRAPH/CURSOR.TAB"));
	_sets["SMOKE.PCK"] = new SurfaceSet(32, 40);
	_sets["SMOKE.PCK"]->loadPck(FileMap::getFilePath("UFOGRAPH/SMOKE.PCK"), FileMap::getFilePath("UFOGRAPH/SMOKE.TAB"));
	_sets["HIT.PCK"] = new SurfaceSet(32, 40);
	_sets["HIT.PCK"]->loadPck(FileMap::getFilePath("UFOGRAPH/HIT.PCK"), FileMap::getFilePath("UFOGRAPH/HIT.TAB"));
	_sets["X1.PCK"] = new SurfaceSet(128, 64);
	_sets["X1.PCK"]->loadPck(FileMap::getFilePath("UFOGRAPH/X1.PCK"), FileMap::getFilePath("UFOGRAPH/X1.TAB"));
	_sets["MEDIBITS.DAT"] = new SurfaceSet(52, 58);
	_sets["MEDIBITS.DAT"]->loadDat(FileMap::getFilePath("UFOGRAPH/MEDIBITS.DAT"));
	_sets["DETBLOB.DAT"] = new SurfaceSet(16, 16);
	_sets["DETBLOB.DAT"]->loadDat(FileMap::getFilePath("UFOGRAPH/DETBLOB.DAT"));

	// Load Battlescape Terrain (only blanks are loaded, others are loaded just in time)
	_sets["BLANKS.PCK"] = new SurfaceSet(32, 40);
	_sets["BLANKS.PCK"]->loadPck(FileMap::getFilePath("TERRAIN/BLANKS.PCK"), FileMap::getFilePath("TERRAIN/BLANKS.TAB"));

	// Load Battlescape units
	std::set<std::string> unitsContents = FileMap::getVFolderContents("UNITS");
	std::set<std::string> usets = FileMap::filterFiles(unitsContents, "PCK");
	for (std::set<std::string>::iterator i = usets.begin(); i != usets.end(); ++i)
	{
		std::string path = FileMap::getFilePath("UNITS/" + *i);
		std::string tab = FileMap::getFilePath("UNITS/" + CrossPlatform::noExt(*i) + ".TAB");
		std::string fname = *i;
		std::transform(i->begin(), i->end(), fname.begin(), toupper);
		if (fname != "BIGOBS.PCK")
			_sets[fname] = new SurfaceSet(32, 40);
		else
			_sets[fname] = new SurfaceSet(32, 48);
		_sets[fname]->loadPck(path, tab);
	}
	// incomplete chryssalid set: 1.0 data: stop loading.
	if (_sets.find("CHRYS.PCK") != _sets.end() && !_sets["CHRYS.PCK"]->getFrame(225))
	{
		Log(LOG_FATAL) << "Version 1.0 data detected";
		throw Exception("Invalid CHRYS.PCK, please patch your X-COM data to the latest version");
	}
	// TFTD uses the loftemps dat from the terrain folder, but still has enemy unknown's version in the geodata folder, which is short by 2 entries.
	std::set<std::string> terrainContents = FileMap::getVFolderContents("TERRAIN");
	if (terrainContents.find("loftemps.dat") != terrainContents.end())
	{
		MapDataSet::loadLOFTEMPS(FileMap::getFilePath("TERRAIN/LOFTEMPS.DAT"), &_voxelData);
	}
	else
	{
		MapDataSet::loadLOFTEMPS(FileMap::getFilePath("GEODATA/LOFTEMPS.DAT"), &_voxelData);
	}

	std::string scrs[] = { "TAC00.SCR" };

	for (size_t i = 0; i < sizeof(scrs) / sizeof(scrs[0]); ++i)
	{
		_surfaces[scrs[i]] = new Surface(320, 200);
		_surfaces[scrs[i]]->loadScr(FileMap::getFilePath("UFOGRAPH/" + scrs[i]));
	}

	// lower case so we can find them in the contents map
	std::string lbms[] = { "d0.lbm",
		"d1.lbm",
		"d2.lbm",
		"d3.lbm" };
	std::string pals[] = { "PAL_BATTLESCAPE",
		"PAL_BATTLESCAPE_1",
		"PAL_BATTLESCAPE_2",
		"PAL_BATTLESCAPE_3" };

	SDL_Color backPal[] = { { 0, 5, 4, 255 },
	{ 0, 10, 34, 255 },
	{ 2, 9, 24, 255 },
	{ 2, 0, 24, 255 } };

	std::set<std::string> ufographContents = FileMap::getVFolderContents("UFOGRAPH");
	for (size_t i = 0; i < sizeof(lbms) / sizeof(lbms[0]); ++i)
	{
		if (ufographContents.find(lbms[i]) == ufographContents.end())
		{
			continue;
		}

		if (!i)
		{
			delete _palettes["PAL_BATTLESCAPE"];
		}

		Surface *tempSurface = new Surface(1, 1);
		tempSurface->loadImage(FileMap::getFilePath("UFOGRAPH/" + lbms[i]));
		_palettes[pals[i]] = new Palette();
		SDL_Color *colors = tempSurface->getPalette();
		colors[255] = backPal[i];
		_palettes[pals[i]]->setColors(colors, 256);
		createTransparencyLUT(_palettes[pals[i]]);
		delete tempSurface;
	}

	std::string spks[] = { "TAC01.SCR",
		"DETBORD.PCK",
		"DETBORD2.PCK",
		"ICONS.PCK",
		"MEDIBORD.PCK",
		"SCANBORD.PCK",
		"UNIBORD.PCK" };

	for (size_t i = 0; i < sizeof(spks) / sizeof(spks[0]); ++i)
	{
		std::string fname = spks[i];
		std::transform(fname.begin(), fname.end(), fname.begin(), tolower);
		if (ufographContents.find(fname) == ufographContents.end())
		{
			continue;
		}

		_surfaces[spks[i]] = new Surface(320, 200);
		_surfaces[spks[i]]->loadSpk(FileMap::getFilePath("UFOGRAPH/" + spks[i]));
	}


	std::set<std::string> bdys = FileMap::filterFiles(ufographContents, "BDY");
	for (std::set<std::string>::iterator i = bdys.begin(); i != bdys.end(); ++i)
	{
		std::string idxName = *i;
		std::transform(i->begin(), i->end(), idxName.begin(), toupper);
		idxName = idxName.substr(0, idxName.length() - 3);
		if (idxName.substr(0, 3) == "MAN")
		{
			idxName = idxName + "SPK";
		}
		else if (idxName == "TAC01.")
		{
			idxName = idxName + "SCR";
		}
		else
		{
			idxName = idxName + "PCK";
		}
		_surfaces[idxName] = new Surface(320, 200);
		_surfaces[idxName]->loadBdy(FileMap::getFilePath("UFOGRAPH/" + *i));
	}

	// Load Battlescape inventory
	std::set<std::string> invs = FileMap::filterFiles(ufographContents, "SPK");
	for (std::set<std::string>::iterator i = invs.begin(); i != invs.end(); ++i)
	{
		std::string fname = *i;
		std::transform(i->begin(), i->end(), fname.begin(), toupper);
		_surfaces[fname] = new Surface(320, 200);
		_surfaces[fname]->loadSpk(FileMap::getFilePath("UFOGRAPH/" + fname));
	}

	//"fix" of color index in original solders sprites
	if (Options::battleHairBleach)
	{
		std::string name;

		//personal armor
		name = "XCOM_1.PCK";
		if (_sets.find(name) != _sets.end())
		{
			SurfaceSet *xcom_1 = _sets[name];

			for (int i = 0; i < 8; ++i)
			{
				//chest frame
				Surface *surf = xcom_1->getFrame(4 * 8 + i);
				ShaderMove<Uint8> head = ShaderMove<Uint8>(surf);
				GraphSubset dim = head.getBaseDomain();
				surf->lock();
				dim.beg_y = 6;
				dim.end_y = 9;
				head.setDomain(dim);
				ShaderDraw<HairXCOM1>(head, ShaderScalar<Uint8>(HairXCOM1::Face + 5));
				dim.beg_y = 9;
				dim.end_y = 10;
				head.setDomain(dim);
				ShaderDraw<HairXCOM1>(head, ShaderScalar<Uint8>(HairXCOM1::Face + 6));
				surf->unlock();
			}

			for (int i = 0; i < 3; ++i)
			{
				//fall frame
				Surface *surf = xcom_1->getFrame(264 + i);
				ShaderMove<Uint8> head = ShaderMove<Uint8>(surf);
				GraphSubset dim = head.getBaseDomain();
				dim.beg_y = 0;
				dim.end_y = 24;
				dim.beg_x = 11;
				dim.end_x = 20;
				head.setDomain(dim);
				surf->lock();
				ShaderDraw<HairXCOM1>(head, ShaderScalar<Uint8>(HairXCOM1::Face + 6));
				surf->unlock();
			}
		}

		//all TFTD armors
		name = "TDXCOM_?.PCK";
		for (int j = 0; j < 3; ++j)
		{
			name[7] = '0' + j;
			if (_sets.find(name) != _sets.end())
			{
				SurfaceSet *xcom_2 = _sets[name];
				for (int i = 0; i < 16; ++i)
				{
					//chest frame without helm
					Surface *surf = xcom_2->getFrame(262 + i);
					surf->lock();
					if (i < 8)
					{
						//female chest frame
						ShaderMove<Uint8> head = ShaderMove<Uint8>(surf);
						GraphSubset dim = head.getBaseDomain();
						dim.beg_y = 6;
						dim.end_y = 18;
						head.setDomain(dim);
						ShaderDraw<HairXCOM2>(head);

						if (j == 2)
						{
							//fix some pixels in ION armor that was overwrite by previous function
							if (i == 0)
							{
								surf->setPixel(18, 14, 16);
							}
							else if (i == 3)
							{
								surf->setPixel(19, 12, 20);
							}
							else if (i == 6)
							{
								surf->setPixel(13, 14, 16);
							}
						}
					}

					//we change face to pink, to prevent mixup with ION armor backpack that have same color group.
					ShaderDraw<FaceXCOM2>(ShaderMove<Uint8>(surf));
					surf->unlock();
				}

				for (int i = 0; i < 2; ++i)
				{
					//fall frame (first and second)
					Surface *surf = xcom_2->getFrame(256 + i);
					surf->lock();

					ShaderMove<Uint8> head = ShaderMove<Uint8>(surf);
					GraphSubset dim = head.getBaseDomain();
					dim.beg_y = 0;
					if (j == 3)
					{
						dim.end_y = 11 + 5 * i;
					}
					else
					{
						dim.end_y = 17;
					}
					head.setDomain(dim);
					ShaderDraw<FallXCOM2>(head);

					//we change face to pink, to prevent mixup with ION armor backpack that have same color group.
					ShaderDraw<FaceXCOM2>(ShaderMove<Uint8>(surf));
					surf->unlock();
				}

				//Palette fix for ION armor
				if (j == 2)
				{
					int size = xcom_2->getTotalFrames();
					for (int i = 0; i < size; ++i)
					{
						Surface *surf = xcom_2->getFrame(i);
						surf->lock();
						ShaderDraw<BodyXCOM2>(ShaderMove<Uint8>(surf));
						surf->unlock();
					}
				}
			}
		}
	}
}

/**
 * Loads the extra resources defined in rulesets.
 */
void Mod::loadExtraResources()
{
	// Load fonts
	YAML::Node doc = YAML::LoadFile(FileMap::getFilePath("Language/" + _fontName));
	Log(LOG_INFO) << "Loading fonts... " << _fontName;
	for (YAML::const_iterator i = doc["fonts"].begin(); i != doc["fonts"].end(); ++i)
	{
		std::string id = (*i)["id"].as<std::string>();
		Font *font = new Font();
		font->load(*i);
		_fonts[id] = font;
	}

#ifndef __NO_MUSIC
	// Load musics
	if (!Options::mute)
	{
		const std::set<std::string> &soundFiles(FileMap::getVFolderContents("SOUND"));

		// Check which music version is available
		CatFile *adlibcat = 0, *aintrocat = 0;
		GMCatFile *gmcat = 0;

		for (std::set<std::string>::iterator i = soundFiles.begin(); i != soundFiles.end(); ++i)
		{
			if (0 == i->compare("adlib.cat"))
			{
				adlibcat = new CatFile(FileMap::getFilePath("SOUND/" + *i).c_str());
			}
			else if (0 == i->compare("aintro.cat"))
			{
				aintrocat = new CatFile(FileMap::getFilePath("SOUND/" + *i).c_str());
			}
			else if (0 == i->compare("gm.cat"))
			{
				gmcat = new GMCatFile(FileMap::getFilePath("SOUND/" + *i).c_str());
			}
		}

		// Try the preferred format first, otherwise use the default priority
		MusicFormat priority[] = { Options::preferredMusic, MUSIC_FLAC, MUSIC_OGG, MUSIC_MP3, MUSIC_MOD, MUSIC_WAV, MUSIC_ADLIB, MUSIC_MIDI };
		for (std::map<std::string, RuleMusic *>::const_iterator i = _musicDefs.begin(); i != _musicDefs.end(); ++i)
		{
			Music *music = 0;
			for (size_t j = 0; j < sizeof(priority) / sizeof(priority[0]) && music == 0; ++j)
			{
				music = loadMusic(priority[j], (*i).first, (*i).second->getCatPos(), (*i).second->getNormalization(), adlibcat, aintrocat, gmcat);
			}
			if (music)
			{
				_musics[(*i).first] = music;
			}

		}

		delete gmcat;
		delete adlibcat;
		delete aintrocat;
	}
#endif

	Log(LOG_INFO) << "Loading extra resources from ruleset...";
	for (std::vector< std::pair<std::string, ExtraSprites *> >::const_iterator i = _extraSprites.begin(); i != _extraSprites.end(); ++i)
	{
		std::string sheetName = i->first;
		ExtraSprites *spritePack = i->second;
		bool subdivision = (spritePack->getSubX() != 0 && spritePack->getSubY() != 0);
		if (spritePack->getSingleImage())
		{
			if (_surfaces.find(sheetName) == _surfaces.end())
			{
				Log(LOG_VERBOSE) << "Creating new single image: " << sheetName;
				_surfaces[sheetName] = new Surface(spritePack->getWidth(), spritePack->getHeight());
			}
			else
			{
				Log(LOG_VERBOSE) << "Adding/Replacing single image: " << sheetName;
				delete _surfaces[sheetName];
				_surfaces[sheetName] = new Surface(spritePack->getWidth(), spritePack->getHeight());
			}
			_surfaces[sheetName]->loadImage(FileMap::getFilePath((*spritePack->getSprites())[0]));
		}
		else
		{
			bool adding = false;
			if (_sets.find(sheetName) == _sets.end())
			{
				Log(LOG_VERBOSE) << "Creating new surface set: " << sheetName;
				adding = true;
				if (subdivision)
				{
					_sets[sheetName] = new SurfaceSet(spritePack->getSubX(), spritePack->getSubY());
				}
				else
				{
					_sets[sheetName] = new SurfaceSet(spritePack->getWidth(), spritePack->getHeight());
				}
			}
			else
			{
				Log(LOG_VERBOSE) << "Adding/Replacing items in surface set: " << sheetName;
			}

			if (subdivision)
			{
				int frames = (spritePack->getWidth() / spritePack->getSubX())*(spritePack->getHeight() / spritePack->getSubY());
				Log(LOG_VERBOSE) << "Subdividing into " << frames << " frames.";
			}

			for (std::map<int, std::string>::iterator j = spritePack->getSprites()->begin(); j != spritePack->getSprites()->end(); ++j)
			{
				int startFrame = j->first;
				std::string fileName = j->second;
				if (fileName.substr(fileName.length() - 1, 1) == "/")
				{
					Log(LOG_VERBOSE) << "Loading surface set from folder: " << fileName << " starting at frame: " << startFrame;
					int offset = startFrame;
					const std::set<std::string>& contents = FileMap::getVFolderContents(fileName);
					for (std::set<std::string>::iterator k = contents.begin(); k != contents.end(); ++k)
					{
						if (!isImageFile((*k).substr((*k).length() - 4, (*k).length())))
							continue;
						try
						{
							std::string fullPath = FileMap::getFilePath(fileName + *k);
							if (_sets[sheetName]->getFrame(offset))
							{
								Log(LOG_VERBOSE) << "Replacing frame: " << offset;
								_sets[sheetName]->getFrame(offset)->loadImage(fullPath);
							}
							else
							{
								if (adding)
								{
									_sets[sheetName]->addFrame(offset)->loadImage(fullPath);
								}
								else
								{
									Log(LOG_VERBOSE) << "Adding frame: " << offset + spritePack->getModIndex();
									_sets[sheetName]->addFrame(offset + spritePack->getModIndex())->loadImage(fullPath);
								}
							}
							offset++;
						}
						catch (Exception &e)
						{
							Log(LOG_WARNING) << e.what();
						}
					}
				}
				else
				{
					if (spritePack->getSubX() == 0 && spritePack->getSubY() == 0)
					{
						const std::string& fullPath = FileMap::getFilePath(fileName);
						if (_sets[sheetName]->getFrame(startFrame))
						{
							Log(LOG_VERBOSE) << "Replacing frame: " << startFrame;
							_sets[sheetName]->getFrame(startFrame)->loadImage(fullPath);
						}
						else
						{
							Log(LOG_VERBOSE) << "Adding frame: " << startFrame << ", using index: " << startFrame + spritePack->getModIndex();
							_sets[sheetName]->addFrame(startFrame + spritePack->getModIndex())->loadImage(fullPath);
						}
					}
					else
					{
						Surface *temp = new Surface(spritePack->getWidth(), spritePack->getHeight());
						temp->loadImage(FileMap::getFilePath((*spritePack->getSprites())[startFrame]));
						int xDivision = spritePack->getWidth() / spritePack->getSubX();
						int yDivision = spritePack->getHeight() / spritePack->getSubY();
						int offset = startFrame;

						for (int y = 0; y != yDivision; ++y)
						{
							for (int x = 0; x != xDivision; ++x)
							{
								if (_sets[sheetName]->getFrame(offset))
								{
									Log(LOG_VERBOSE) << "Replacing frame: " << offset;
									_sets[sheetName]->getFrame(offset)->clear();
									// for some reason regular blit() doesn't work here how i want it, so i use this function instead.
									temp->blitNShade(_sets[sheetName]->getFrame(offset), 0 - (x * spritePack->getSubX()), 0 - (y * spritePack->getSubY()), 0);
								}
								else
								{
									if (adding)
									{
										// for some reason regular blit() doesn't work here how i want it, so i use this function instead.
										temp->blitNShade(_sets[sheetName]->addFrame(offset), 0 - (x * spritePack->getSubX()), 0 - (y * spritePack->getSubY()), 0);
									}
									else
									{
										Log(LOG_VERBOSE) << "Adding frame: " << offset + spritePack->getModIndex();
										// for some reason regular blit() doesn't work here how i want it, so i use this function instead.
										temp->blitNShade(_sets[sheetName]->addFrame(offset + spritePack->getModIndex()), 0 - (x * spritePack->getSubX()), 0 - (y * spritePack->getSubY()), 0);
									}
								}
								++offset;
							}
						}
						delete temp;
					}
				}
			}
		}
	}

	for (std::vector< std::pair<std::string, ExtraSounds *> >::const_iterator i = _extraSounds.begin(); i != _extraSounds.end(); ++i)
	{
		std::string setName = i->first;
		ExtraSounds *soundPack = i->second;
		if (_sounds.find(setName) == _sounds.end())
		{
			Log(LOG_VERBOSE) << "Creating new sound set: " << setName << ", this will likely have no in-game use.";
			_sounds[setName] = new SoundSet();
		}
		else Log(LOG_VERBOSE) << "Adding/Replacing items in sound set: " << setName;
		for (std::map<int, std::string>::iterator j = soundPack->getSounds()->begin(); j != soundPack->getSounds()->end(); ++j)
		{
			int startSound = j->first;
			std::string fileName = j->second;
			if (fileName.substr(fileName.length() - 1, 1) == "/")
			{
				Log(LOG_VERBOSE) << "Loading sound set from folder: " << fileName << " starting at index: " << startSound;
				int offset = startSound;
				const std::set<std::string>& contents = FileMap::getVFolderContents(fileName);
				for (std::set<std::string>::iterator k = contents.begin(); k != contents.end(); ++k)
				{
					try
					{
						std::string fullPath = FileMap::getFilePath(fileName + *k);
						if (_sounds[setName]->getSound(offset))
						{
							_sounds[setName]->getSound(offset)->load(fullPath);
						}
						else
						{
							_sounds[setName]->addSound(offset + soundPack->getModIndex())->load(fullPath);
						}
						offset++;
					}
					catch (Exception &e)
					{
						Log(LOG_WARNING) << e.what();
					}
				}
			}
			else
			{
				const std::string& fullPath = FileMap::getFilePath(fileName);
				if (_sounds[setName]->getSound(startSound))
				{
					Log(LOG_VERBOSE) << "Replacing index: " << startSound;
					_sounds[setName]->getSound(startSound)->load(fullPath);
				}
				else
				{
					Log(LOG_VERBOSE) << "Adding index: " << startSound;
					_sounds[setName]->addSound(startSound + soundPack->getModIndex())->load(fullPath);
				}
			}
		}
	}
}

/**
 * Applies necessary modifications to vanilla resources.
 */
void Mod::modResources()
{
	// bigger geoscape background
	int newWidth = 320 - 64, newHeight = 200;
	Surface *newGeo = new Surface(newWidth * 3, newHeight * 3);
	Surface *oldGeo = _surfaces["GEOBORD.SCR"];
	for (int x = 0; x < newWidth; ++x)
	{
		for (int y = 0; y < newHeight; ++y)
		{
			newGeo->setPixel(newWidth + x, newHeight + y, oldGeo->getPixel(x, y));
			newGeo->setPixel(newWidth - x - 1, newHeight + y, oldGeo->getPixel(x, y));
			newGeo->setPixel(newWidth * 3 - x - 1, newHeight + y, oldGeo->getPixel(x, y));

			newGeo->setPixel(newWidth + x, newHeight - y - 1, oldGeo->getPixel(x, y));
			newGeo->setPixel(newWidth - x - 1, newHeight - y - 1, oldGeo->getPixel(x, y));
			newGeo->setPixel(newWidth * 3 - x - 1, newHeight - y - 1, oldGeo->getPixel(x, y));

			newGeo->setPixel(newWidth + x, newHeight * 3 - y - 1, oldGeo->getPixel(x, y));
			newGeo->setPixel(newWidth - x - 1, newHeight * 3 - y - 1, oldGeo->getPixel(x, y));
			newGeo->setPixel(newWidth * 3 - x - 1, newHeight * 3 - y - 1, oldGeo->getPixel(x, y));
		}
	}
	_surfaces["ALTGEOBORD.SCR"] = newGeo;

	// here we create an "alternate" background surface for the base info screen.
	_surfaces["ALTBACK07.SCR"] = new Surface(320, 200);
	_surfaces["ALTBACK07.SCR"]->loadScr(FileMap::getFilePath("GEOGRAPH/BACK07.SCR"));
	for (int y = 172; y >= 152; --y)
		for (int x = 5; x <= 314; ++x)
			_surfaces["ALTBACK07.SCR"]->setPixel(x, y + 4, _surfaces["ALTBACK07.SCR"]->getPixel(x, y));
	for (int y = 147; y >= 134; --y)
		for (int x = 5; x <= 314; ++x)
			_surfaces["ALTBACK07.SCR"]->setPixel(x, y + 9, _surfaces["ALTBACK07.SCR"]->getPixel(x, y));
	for (int y = 132; y >= 109; --y)
		for (int x = 5; x <= 314; ++x)
			_surfaces["ALTBACK07.SCR"]->setPixel(x, y + 10, _surfaces["ALTBACK07.SCR"]->getPixel(x, y));

	// we create extra rows on the soldier stat screens by shrinking them all down one pixel.
	// this is done after loading them, but BEFORE loading the extraSprites, in case a modder wants to replace them.

	// first, let's do the base info screen
	// erase the old lines, copying from a +2 offset to account for the dithering
	for (int y = 91; y < 199; y += 12)
		for (int x = 0; x < 149; ++x)
			_surfaces["BACK06.SCR"]->setPixel(x, y, _surfaces["BACK06.SCR"]->getPixel(x, y + 2));
	// drawn new lines, use the bottom row of pixels as a basis
	for (int y = 89; y < 199; y += 11)
		for (int x = 0; x < 149; ++x)
			_surfaces["BACK06.SCR"]->setPixel(x, y, _surfaces["BACK06.SCR"]->getPixel(x, 199));
	// finally, move the top of the graph up by one pixel, offset for the last iteration again due to dithering.
	for (int y = 72; y < 80; ++y)
		for (int x = 0; x < 320; ++x)
		{
			_surfaces["BACK06.SCR"]->setPixel(x, y, _surfaces["BACK06.SCR"]->getPixel(x, y + (y == 79 ? 2 : 1)));
		}

	// now, let's adjust the battlescape info screen.
	// erase the old lines, no need to worry about dithering on this one.
	for (int y = 39; y < 199; y += 10)
		for (int x = 0; x < 169; ++x)
			_surfaces["UNIBORD.PCK"]->setPixel(x, y, _surfaces["UNIBORD.PCK"]->getPixel(x, 30));
	// drawn new lines, use the bottom row of pixels as a basis
	for (int y = 190; y > 37; y -= 9)
		for (int x = 0; x < 169; ++x)
			_surfaces["UNIBORD.PCK"]->setPixel(x, y, _surfaces["UNIBORD.PCK"]->getPixel(x, 199));
	// move the top of the graph down by eight pixels to erase the row we don't need (we actually created ~1.8 extra rows earlier)
	for (int y = 37; y > 29; --y)
		for (int x = 0; x < 320; ++x)
		{
			_surfaces["UNIBORD.PCK"]->setPixel(x, y, _surfaces["UNIBORD.PCK"]->getPixel(x, y - 8));
			_surfaces["UNIBORD.PCK"]->setPixel(x, y - 8, 0);
		}

	// copy constructor doesn't like doing this directly, so let's make a second handobs file the old fashioned way.
	// handob2 is used for all the left handed sprites.
	_sets["HANDOB2.PCK"] = new SurfaceSet(_sets["HANDOB.PCK"]->getWidth(), _sets["HANDOB.PCK"]->getHeight());
	std::map<int, Surface*> *handob = _sets["HANDOB.PCK"]->getFrames();
	for (std::map<int, Surface*>::const_iterator i = handob->begin(); i != handob->end(); ++i)
	{
		Surface *surface1 = _sets["HANDOB2.PCK"]->addFrame(i->first);
		Surface *surface2 = i->second;
		surface1->setPalette(surface2->getPalette());
		surface2->blit(surface1);
	}
}

/**
 * Determines if an image file is an acceptable format for the game.
 * @param extension Image file extension.
 * @return True/false
 */
bool Mod::isImageFile(std::string extension) const
{
	std::transform(extension.begin(), extension.end(), extension.begin(), toupper);

	return (
		// arbitrary limitation: let's not use these ones (although they're officially supported by sdl)
		/*
		extension == ".ICO" ||
		extension == ".CUR" ||
		extension == ".PNM" ||
		extension == ".PPM" ||
		extension == ".PGM" ||
		extension == ".PBM" ||
		extension == ".XPM" ||
		extension == "ILBM" ||
		// excluding jpeg to avoid inevitable issues due to compression
		extension == ".JPG" ||
		extension == "JPEG" ||
		*/
		extension == ".BMP" ||
		extension == ".LBM" ||
		extension == ".IFF" ||
		extension == ".PCX" ||
		extension == ".GIF" ||
		extension == ".PNG" ||
		extension == ".TGA" ||
		extension == ".TIF" ||
		extension == "TIFF");
}

/**
 * Loads the specified music file format.
 * @param fmt Format of the music.
 * @param file Filename of the music.
 * @param track Track number of the music, if stored in a CAT.
 * @param volume Volume modifier of the music, if stored in a CAT.
 * @param adlibcat Pointer to ADLIB.CAT if available.
 * @param aintrocat Pointer to AINTRO.CAT if available.
 * @param gmcat Pointer to GM.CAT if available.
 * @return Pointer to the music file, or NULL if it couldn't be loaded.
 */
Music *Mod::loadMusic(MusicFormat fmt, const std::string &file, int track, float volume, CatFile *adlibcat, CatFile *aintrocat, GMCatFile *gmcat) const
{
	/* MUSIC_AUTO, MUSIC_FLAC, MUSIC_OGG, MUSIC_MP3, MUSIC_MOD, MUSIC_WAV, MUSIC_ADLIB, MUSIC_MIDI */
	static const std::string exts[] = { "", ".flac", ".ogg", ".mp3", ".mod", ".wav", "", ".mid" };
	Music *music = 0;
	std::set<std::string> soundContents = FileMap::getVFolderContents("SOUND");
	try
	{
		std::string fname = file + exts[fmt];
		std::transform(fname.begin(), fname.end(), fname.begin(), tolower);

		// Try Adlib music
		if (fmt == MUSIC_ADLIB)
		{
			if (adlibcat && Options::audioBitDepth == 16)
			{
				music = new AdlibMusic(volume);
				if (track < adlibcat->getAmount())
				{
					music->load(adlibcat->load(track, true), adlibcat->getObjectSize(track));
				}
				// separate intro music
				else if (aintrocat)
				{
					track -= adlibcat->getAmount();
					if (track < aintrocat->getAmount())
					{
						music->load(aintrocat->load(track, true), aintrocat->getObjectSize(track));
					}
					else
					{
						delete music;
						music = 0;
					}
				}
			}
		}
		// Try MIDI music
		else if (fmt == MUSIC_MIDI)
		{
			// DOS MIDI
			if (gmcat && track < gmcat->getAmount())
			{
				music = gmcat->loadMIDI(track);
			}
			// Windows MIDI
			else
			{
				if (soundContents.find(fname) != soundContents.end())
				{
					music = new Music();
					music->load(FileMap::getFilePath("SOUND/" + fname));
				}
			}
		}
		// Try digital tracks
		else
		{
			if (soundContents.find(fname) != soundContents.end())
			{
				music = new Music();
				music->load(FileMap::getFilePath("SOUND/" + fname));
			}
		}
	}
	catch (Exception &e)
	{
		Log(LOG_INFO) << e.what();
		if (music) delete music;
		music = 0;
	}
	return music;
}

/**
 * Preamble:
 * this is the most horrible function i've ever written, and it makes me sad.
 * this is, however, a necessary evil, in order to save massive amounts of time in the draw function.
 * when used with the default TFTD mod, this function loops 4,194,304 times
 * (4 palettes, 4 tints, 4 levels of opacity, 256 colors, 256 comparisons per)
 * each additional tint in the rulesets will result in over a million iterations more.
 * @param pal the palette to base the lookup table on.
 */
void Mod::createTransparencyLUT(Palette *pal)
{
	SDL_Color desiredColor;
	std::vector<Uint8> lookUpTable;
	// start with the color sets
	for (std::vector<SDL_Color>::const_iterator tint = _transparencies.begin(); tint != _transparencies.end(); ++tint)
	{
		// then the opacity levels, using the alpha channel as the step
		for (int opacity = 1; opacity < 1 + tint->unused * 4; opacity += tint->unused)
		{
			// then the palette itself
			for (int currentColor = 0; currentColor < 256; ++currentColor)
			{
				// add the RGB values from the ruleset to those of the colors contained in the palette
				// in order to determine the desired color
				// yes all this casting and clamping is required, we're dealing with Uint8s here, and there's
				// a lot of potential for values to wrap around, which would be very bad indeed.
				desiredColor.r = std::min(255, (int)(pal->getColors(currentColor)->r) + (tint->r * opacity));
				desiredColor.g = std::min(255, (int)(pal->getColors(currentColor)->g) + (tint->g * opacity));
				desiredColor.b = std::min(255, (int)(pal->getColors(currentColor)->b) + (tint->b * opacity));

				Uint8 closest = 0;
				int lowestDifference = INT_MAX;
				// now compare each color in the palette to find the closest match to our desired one
				for (int comparator = 0; comparator < 256; ++comparator)
				{
					int currentDifference = Sqr(desiredColor.r - pal->getColors(comparator)->r) +
						Sqr(desiredColor.g - pal->getColors(comparator)->g) +
						Sqr(desiredColor.b - pal->getColors(comparator)->b);

					if (currentDifference < lowestDifference)
					{
						closest = comparator;
						lowestDifference = currentDifference;
					}
				}
				lookUpTable.push_back(closest);
			}
		}
	}
	_transparencyLUTs.push_back(lookUpTable);
}

StatAdjustment *Mod::getStatAdjustment(int difficulty)
{
	if (difficulty >= 4)
	{
		return &_statAdjustment[4];
	}
	return &_statAdjustment[difficulty];
}

/**
 * Returns the minimum amount of score the player can have,
 * otherwise they are defeated. Changes based on difficulty.
 * @return Score.
 */
int Mod::getDefeatScore() const
{
	return _defeatScore;
}

/**
 * Returns the minimum amount of funds the player can have,
 * otherwise they are defeated.
 * @return Funds.
 */
int Mod::getDefeatFunds() const
{
	return _defeatFunds;
}

}
<|MERGE_RESOLUTION|>--- conflicted
+++ resolved
@@ -1,3525 +1,3522 @@
-/*
- * Copyright 2010-2016 OpenXcom Developers.
- *
- * This file is part of OpenXcom.
- *
- * OpenXcom is free software: you can redistribute it and/or modify
- * it under the terms of the GNU General Public License as published by
- * the Free Software Foundation, either version 3 of the License, or
- * (at your option) any later version.
- *
- * OpenXcom is distributed in the hope that it will be useful,
- * but WITHOUT ANY WARRANTY; without even the implied warranty of
- * MERCHANTABILITY or FITNESS FOR A PARTICULAR PURPOSE.  See the
- * GNU General Public License for more details.
- *
- * You should have received a copy of the GNU General Public License
- * along with OpenXcom.  If not, see <http://www.gnu.org/licenses/>.
- */
-#include "Mod.h"
-#include <algorithm>
-#include <sstream>
-#include <climits>
-#include "../Engine/CrossPlatform.h"
-#include "../Engine/FileMap.h"
-#include "../Engine/Palette.h"
-#include "../Engine/Font.h"
-#include "../Engine/Surface.h"
-#include "../Engine/SurfaceSet.h"
-#include "../Engine/Language.h"
-#include "../Engine/Music.h"
-#include "../Engine/GMCat.h"
-#include "../Engine/SoundSet.h"
-#include "../Engine/Sound.h"
-#include "../Interface/TextButton.h"
-#include "../Interface/Window.h"
-#include "MapDataSet.h"
-#include "RuleMusic.h"
-#include "../Engine/ShaderDraw.h"
-#include "../Engine/ShaderMove.h"
-#include "../Engine/Exception.h"
-#include "../Engine/Logger.h"
-#include "SoundDefinition.h"
-#include "ExtraSprites.h"
-#include "ExtraSounds.h"
-#include "../Engine/AdlibMusic.h"
-#include "../fmath.h"
-#include "../Engine/RNG.h"
-#include "../Engine/Options.h"
-#include "../Battlescape/Pathfinding.h"
-#include "RuleCountry.h"
-#include "RuleRegion.h"
-#include "RuleBaseFacility.h"
-#include "RuleCraft.h"
-#include "RuleCraftWeapon.h"
-#include "RuleItem.h"
-#include "RuleUfo.h"
-#include "RuleTerrain.h"
-#include "MapScript.h"
-#include "RuleSoldier.h"
-#include "RuleCommendations.h"
-#include "AlienRace.h"
-#include "AlienDeployment.h"
-#include "Armor.h"
-#include "ArticleDefinition.h"
-#include "RuleInventory.h"
-#include "RuleResearch.h"
-#include "RuleManufacture.h"
-#include "ExtraStrings.h"
-#include "RuleInterface.h"
-#include "RuleMissionScript.h"
-#include "../Geoscape/Globe.h"
-#include "../Savegame/SavedGame.h"
-#include "../Savegame/Region.h"
-#include "../Savegame/Base.h"
-#include "../Savegame/Country.h"
-#include "../Savegame/Soldier.h"
-#include "../Savegame/Craft.h"
-#include "../Savegame/Transfer.h"
-#include "../Ufopaedia/Ufopaedia.h"
-#include "../Savegame/AlienStrategy.h"
-#include "../Savegame/GameTime.h"
-#include "../Savegame/SoldierDiary.h"
-#include "UfoTrajectory.h"
-#include "RuleAlienMission.h"
-#include "MCDPatch.h"
-#include "StatString.h"
-#include "RuleGlobe.h"
-#include "RuleVideo.h"
-#include "RuleConverter.h"
-
-namespace OpenXcom
-{
-
-int Mod::DOOR_OPEN;
-int Mod::SLIDING_DOOR_OPEN;
-int Mod::SLIDING_DOOR_CLOSE;
-int Mod::SMALL_EXPLOSION;
-int Mod::LARGE_EXPLOSION;
-int Mod::EXPLOSION_OFFSET;
-int Mod::SMOKE_OFFSET;
-int Mod::UNDERWATER_SMOKE_OFFSET;
-int Mod::ITEM_DROP;
-int Mod::ITEM_THROW;
-int Mod::ITEM_RELOAD;
-int Mod::WALK_OFFSET;
-int Mod::FLYING_SOUND;
-int Mod::BUTTON_PRESS;
-int Mod::WINDOW_POPUP[3];
-int Mod::UFO_FIRE;
-int Mod::UFO_HIT;
-int Mod::UFO_CRASH;
-int Mod::UFO_EXPLODE;
-int Mod::INTERCEPTOR_HIT;
-int Mod::INTERCEPTOR_EXPLODE;
-int Mod::GEOSCAPE_CURSOR;
-int Mod::BASESCAPE_CURSOR;
-int Mod::BATTLESCAPE_CURSOR;
-int Mod::UFOPAEDIA_CURSOR;
-int Mod::GRAPHS_CURSOR;
-int Mod::DAMAGE_RANGE;
-int Mod::EXPLOSIVE_DAMAGE_RANGE;
-int Mod::FIRE_DAMAGE_RANGE[2];
-std::string Mod::DEBRIEF_MUSIC_GOOD;
-std::string Mod::DEBRIEF_MUSIC_BAD;
-int Mod::DIFFICULTY_COEFFICIENT[5];
-
-void Mod::resetGlobalStatics()
-{
-	DOOR_OPEN = 3;
-	SLIDING_DOOR_OPEN = 20;
-	SLIDING_DOOR_CLOSE = 21;
-	SMALL_EXPLOSION = 2;
-	LARGE_EXPLOSION = 5;
-	EXPLOSION_OFFSET = 0;
-	SMOKE_OFFSET = 8;
-	UNDERWATER_SMOKE_OFFSET = 0;
-	ITEM_DROP = 38;
-	ITEM_THROW = 39;
-	ITEM_RELOAD = 17;
-	WALK_OFFSET = 22;
-	FLYING_SOUND = 15;
-	BUTTON_PRESS = 0;
-	WINDOW_POPUP[0] = 1;
-	WINDOW_POPUP[1] = 2;
-	WINDOW_POPUP[2] = 3;
-	UFO_FIRE = 8;
-	UFO_HIT = 12;
-	UFO_CRASH = 10;
-	UFO_EXPLODE = 11;
-	INTERCEPTOR_HIT = 10;
-	INTERCEPTOR_EXPLODE = 13;
-	GEOSCAPE_CURSOR = 252;
-	BASESCAPE_CURSOR = 252;
-	BATTLESCAPE_CURSOR = 144;
-	UFOPAEDIA_CURSOR = 252;
-	GRAPHS_CURSOR = 252;
-	DAMAGE_RANGE = 100;
-	EXPLOSIVE_DAMAGE_RANGE = 50;
-	FIRE_DAMAGE_RANGE[0] = 5;
-	FIRE_DAMAGE_RANGE[1] = 10;
-	DEBRIEF_MUSIC_GOOD = "GMMARS";
-	DEBRIEF_MUSIC_BAD = "GMMARS";
-
-	Globe::OCEAN_COLOR = Palette::blockOffset(12);
-	Globe::COUNTRY_LABEL_COLOR = 239;
-	Globe::LINE_COLOR = 162;
-	Globe::CITY_LABEL_COLOR = 138;
-	Globe::BASE_LABEL_COLOR = 133;
-
-	TextButton::soundPress = 0;
-
-	Window::soundPopup[0] = 0;
-	Window::soundPopup[1] = 0;
-	Window::soundPopup[2] = 0;
-
-	Pathfinding::red = 3;
-	Pathfinding::yellow = 10;
-	Pathfinding::green = 4;
-
-	DIFFICULTY_COEFFICIENT[0] = 0;
-	DIFFICULTY_COEFFICIENT[1] = 1;
-	DIFFICULTY_COEFFICIENT[2] = 2;
-	DIFFICULTY_COEFFICIENT[3] = 3;
-	DIFFICULTY_COEFFICIENT[4] = 4;
-}
-
-/**
- * Creates an empty mod.
- */
-Mod::Mod() : _costEngineer(0), _costScientist(0), _timePersonnel(0), _initialFunding(0), _turnAIUseGrenade(3), _turnAIUseBlaster(3), _defeatScore(0), _defeatFunds(0), _startingTime(6, 1, 1, 1999, 12, 0, 0),
-			 _facilityListOrder(0), _craftListOrder(0), _itemListOrder(0), _researchListOrder(0),  _manufactureListOrder(0), _ufopaediaListOrder(0), _invListOrder(0), _modOffset(0)
-{
-	_muteMusic = new Music();
-	_muteSound = new Sound();
-	_globe = new RuleGlobe();
-	_converter = new RuleConverter();
-	_statAdjustment[0].aimAndArmorMultiplier = 0.5;
-	_statAdjustment[0].growthMultiplier = 0;
-	for (int i = 1; i != 5; ++i)
-	{
-		_statAdjustment[i].aimAndArmorMultiplier = 1.0;
-		_statAdjustment[i].growthMultiplier = i;
-	}
-}
-
-/**
- * Deletes all the mod data from memory.
- */
-Mod::~Mod()
-{
-	delete _muteMusic;
-	delete _muteSound;
-	delete _globe;
-	delete _converter;
-	for (std::map<std::string, Font*>::iterator i = _fonts.begin(); i != _fonts.end(); ++i)
-	{
-		delete i->second;
-	}
-	for (std::map<std::string, Surface*>::iterator i = _surfaces.begin(); i != _surfaces.end(); ++i)
-	{
-		delete i->second;
-	}
-	for (std::map<std::string, SurfaceSet*>::iterator i = _sets.begin(); i != _sets.end(); ++i)
-	{
-		delete i->second;
-	}
-	for (std::map<std::string, Palette*>::iterator i = _palettes.begin(); i != _palettes.end(); ++i)
-	{
-		delete i->second;
-	}
-	for (std::map<std::string, Music*>::iterator i = _musics.begin(); i != _musics.end(); ++i)
-	{
-		delete i->second;
-	}
-	for (std::map<std::string, SoundSet*>::iterator i = _sounds.begin(); i != _sounds.end(); ++i)
-	{
-		delete i->second;
-	}
-	for (std::map<std::string, RuleCountry*>::iterator i = _countries.begin(); i != _countries.end(); ++i)
-	{
-		delete i->second;
-	}
-	for (std::map<std::string, RuleRegion*>::iterator i = _regions.begin(); i != _regions.end(); ++i)
-	{
-		delete i->second;
-	}
-	for (std::map<std::string, RuleBaseFacility*>::iterator i = _facilities.begin(); i != _facilities.end(); ++i)
-	{
-		delete i->second;
-	}
-	for (std::map<std::string, RuleCraft*>::iterator i = _crafts.begin(); i != _crafts.end(); ++i)
-	{
-		delete i->second;
-	}
-	for (std::map<std::string, RuleCraftWeapon*>::iterator i = _craftWeapons.begin(); i != _craftWeapons.end(); ++i)
-	{
-		delete i->second;
-	}
-	for (std::map<std::string, RuleItem*>::iterator i = _items.begin(); i != _items.end(); ++i)
-	{
-		delete i->second;
-	}
-	for (std::map<std::string, RuleUfo*>::iterator i = _ufos.begin(); i != _ufos.end(); ++i)
-	{
-		delete i->second;
-	}
-	for (std::map<std::string, RuleTerrain*>::iterator i = _terrains.begin(); i != _terrains.end(); ++i)
-	{
-		delete i->second;
-	}
-	for (std::map<std::string, MapDataSet*>::iterator i = _mapDataSets.begin(); i != _mapDataSets.end(); ++i)
-	{
-		delete i->second;
-	}
-	for (std::map<std::string, RuleSoldier*>::iterator i = _soldiers.begin(); i != _soldiers.end(); ++i)
-	{
-		delete i->second;
-	}
-	for (std::map<std::string, Unit*>::iterator i = _units.begin(); i != _units.end(); ++i)
-	{
-		delete i->second;
-	}
-	for (std::map<std::string, AlienRace*>::iterator i = _alienRaces.begin(); i != _alienRaces.end(); ++i)
-	{
-		delete i->second;
-	}
-	for (std::map<std::string, AlienDeployment*>::iterator i = _alienDeployments.begin(); i != _alienDeployments.end(); ++i)
-	{
-		delete i->second;
-	}
-	for (std::map<std::string, Armor*>::iterator i = _armors.begin(); i != _armors.end(); ++i)
-	{
-		delete i->second;
-	}
-	for (std::map<std::string, ArticleDefinition*>::iterator i = _ufopaediaArticles.begin(); i != _ufopaediaArticles.end(); ++i)
-	{
-		delete i->second;
-	}
-	for (std::map<std::string, RuleInventory*>::iterator i = _invs.begin(); i != _invs.end(); ++i)
-	{
-		delete i->second;
-	}
-	for (std::map<std::string, RuleResearch *>::const_iterator i = _research.begin(); i != _research.end(); ++i)
-	{
-		delete i->second;
-	}
-	for (std::map<std::string, RuleManufacture *>::const_iterator i = _manufacture.begin(); i != _manufacture.end(); ++i)
-	{
-		delete i->second;
-	}
-	for (std::map<std::string, UfoTrajectory *>::const_iterator i = _ufoTrajectories.begin(); i != _ufoTrajectories.end(); ++i)
-	{
-		delete i->second;
-	}
-	for (std::map<std::string, RuleAlienMission *>::const_iterator i = _alienMissions.begin(); i != _alienMissions.end(); ++i)
-	{
-		delete i->second;
-	}
-	for (std::map<std::string, MCDPatch *>::const_iterator i = _MCDPatches.begin(); i != _MCDPatches.end(); ++i)
-	{
-		delete i->second;
-	}
-	for (std::vector< std::pair<std::string, ExtraSprites *> >::const_iterator i = _extraSprites.begin(); i != _extraSprites.end(); ++i)
-	{
-		delete i->second;
-	}
-	for (std::vector< std::pair<std::string, ExtraSounds *> >::const_iterator i = _extraSounds.begin(); i != _extraSounds.end(); ++i)
-	{
-		delete i->second;
-	}
-	for (std::map<std::string, ExtraStrings *>::const_iterator i = _extraStrings.begin(); i != _extraStrings.end(); ++i)
-	{
-		delete i->second;
-	}
-	for (std::map<std::string, RuleInterface *>::const_iterator i = _interfaces.begin(); i != _interfaces.end(); ++i)
-	{
-		delete i->second;
-	}
-	for (std::map<std::string, std::vector<MapScript*> >::iterator i = _mapScripts.begin(); i != _mapScripts.end(); ++i)
-	{
-		for (std::vector<MapScript*>::iterator j = (*i).second.begin(); j != (*i).second.end(); ++j)
-		{
-			delete *j;
-		}
-	}
-	for (std::map<std::string, RuleVideo *>::const_iterator i = _videos.begin(); i != _videos.end(); ++i)
-	{
-		delete i->second;
-	}
-	for (std::map<std::string, RuleMusic *>::const_iterator i = _musicDefs.begin(); i != _musicDefs.end(); ++i)
-	{
-		delete i->second;
-	}
-	for (std::map<std::string, RuleMissionScript*>::const_iterator i = _missionScripts.begin(); i != _missionScripts.end(); ++i)
-	{
-		delete i->second;
-	}
-	for (std::map<std::string, SoundDefinition*>::const_iterator i = _soundDefs.begin(); i != _soundDefs.end(); ++i)
-	{
-		delete i->second;
-	}
-	for (std::vector<StatString*>::const_iterator i = _statStrings.begin(); i != _statStrings.end(); ++i)
-	{
-		delete (*i);
-	}
-	for (std::map<std::string, RuleCommendations *>::const_iterator i = _commendations.begin(); i != _commendations.end(); ++i)
-	{
-		delete i->second;
-	}
-}
-
-/**
- * Gets a specific rule element by ID.
- * @param id String ID of the rule element.
- * @param name Human-readable name of the rule type.
- * @param map Map associated to the rule type.
- * @param error Throw an error if not found.
- * @return Pointer to the rule element, or NULL if not found.
- */
-template <typename T>
-T *Mod::getRule(const std::string &id, const std::string &name, const std::map<std::string, T*> &map, bool error) const
-{
-	if (id.empty())
-	{
-		return 0;
-	}
-	typename std::map<std::string, T*>::const_iterator i = map.find(id);
-	if (map.end() != i)
-	{
-		return i->second;
-	}
-	else
-	{
-		if (error)
-		{
-			throw Exception(name + " " + id + " not found");
-		}
-		return 0;
-	}
-}
-
-/**
- * Returns a specific font from the mod.
- * @param name Name of the font.
- * @return Pointer to the font.
- */
-Font *Mod::getFont(const std::string &name, bool error) const
-{
-	return getRule(name, "Font", _fonts, error);
-}
-
-/**
- * Returns a specific surface from the mod.
- * @param name Name of the surface.
- * @return Pointer to the surface.
- */
-Surface *Mod::getSurface(const std::string &name, bool error) const
-{
-	return getRule(name, "Sprite", _surfaces, error);
-}
-
-/**
- * Returns a specific surface set from the mod.
- * @param name Name of the surface set.
- * @return Pointer to the surface set.
- */
-SurfaceSet *Mod::getSurfaceSet(const std::string &name, bool error) const
-{
-	return getRule(name, "Sprite Set", _sets, error);
-}
-
-/**
- * Returns a specific music from the mod.
- * @param name Name of the music.
- * @return Pointer to the music.
- */
-Music *Mod::getMusic(const std::string &name, bool error) const
-{
-	if (Options::mute)
-	{
-		return _muteMusic;
-	}
-	else
-	{
-		return getRule(name, "Music", _musics, error);
-	}
-}
-
-/**
- * Returns a random music from the mod.
- * @param name Name of the music to pick from.
- * @return Pointer to the music.
- */
-Music *Mod::getRandomMusic(const std::string &name) const
-{
-	if (Options::mute)
-	{
-		return _muteMusic;
-	}
-	else
-	{
-		std::vector<Music*> music;
-		for (std::map<std::string, Music*>::const_iterator i = _musics.begin(); i != _musics.end(); ++i)
-		{
-			if (i->first.find(name) != std::string::npos)
-			{
-				music.push_back(i->second);
-			}
-		}
-		if (music.empty())
-		{
-			return _muteMusic;
-		}
-		else
-		{
-			return music[RNG::seedless(0, music.size() - 1)];
-		}
-	}
-}
-
-/**
- * Plays the specified track if it's not already playing.
- * @param name Name of the music.
- * @param id Id of the music, 0 for random.
- */
-void Mod::playMusic(const std::string &name, int id)
-{
-	if (!Options::mute && _playingMusic != name)
-	{
-		int loop = -1;
-		// hacks
-		if (!Options::musicAlwaysLoop && (name == "GMSTORY" || name == "GMWIN" || name == "GMLOSE"))
-		{
-			loop = 0;
-		}
-
-		Music *music = 0;
-		if (id == 0)
-		{
-			music = getRandomMusic(name);
-		}
-		else
-		{
-			std::ostringstream ss;
-			ss << name << id;
-			music = getMusic(ss.str());
-		}
-		music->play(loop);
-		if (music != _muteMusic)
-		{
-			_playingMusic = name;
-		}
-	}
-}
-
-/**
- * Returns a specific sound set from the mod.
- * @param name Name of the sound set.
- * @return Pointer to the sound set.
- */
-SoundSet *Mod::getSoundSet(const std::string &name, bool error) const
-{
-	return getRule(name, "Sound Set", _sounds, error);
-}
-
-/**
- * Returns a specific sound from the mod.
- * @param set Name of the sound set.
- * @param sound ID of the sound.
- * @return Pointer to the sound.
- */
-Sound *Mod::getSound(const std::string &set, unsigned int sound, bool error) const
-{
-	if (Options::mute)
-	{
-		return _muteSound;
-	}
-	else
-	{
-		SoundSet *ss = getSoundSet(set, error);
-		if (ss != 0)
-		{
-			Sound *s = ss->getSound(sound);
-			if (s == 0 && error)
-			{
-				std::ostringstream err;
-				err << "Sound " << sound << " in " << set << " not found";
-				throw Exception(err.str());
-			}
-			return s;
-		}
-		else
-		{
-			return 0;
-		}
-	}
-}
-
-/**
- * Returns a specific palette from the mod.
- * @param name Name of the palette.
- * @return Pointer to the palette.
- */
-Palette *Mod::getPalette(const std::string &name, bool error) const
-{
-	return getRule(name, "Palette", _palettes, error);
-}
-
-/**
- * Changes the palette of all the graphics in the mod.
- * @param colors Pointer to the set of colors.
- * @param firstcolor Offset of the first color to replace.
- * @param ncolors Amount of colors to replace.
- */
-void Mod::setPalette(SDL_Color *colors, int firstcolor, int ncolors)
-{
-	for (std::map<std::string, Font*>::iterator i = _fonts.begin(); i != _fonts.end(); ++i)
-	{
-		i->second->setPalette(colors, firstcolor, ncolors);
-	}
-	for (std::map<std::string, Surface*>::iterator i = _surfaces.begin(); i != _surfaces.end(); ++i)
-	{
-		if (i->first.substr(i->first.length() - 3, i->first.length()) != "LBM")
-			i->second->setPalette(colors, firstcolor, ncolors);
-	}
-	for (std::map<std::string, SurfaceSet*>::iterator i = _sets.begin(); i != _sets.end(); ++i)
-	{
-		i->second->setPalette(colors, firstcolor, ncolors);
-	}
-}
-
-/**
- * Returns the list of voxeldata in the mod.
- * @return Pointer to the list of voxeldata.
- */
-std::vector<Uint16> *Mod::getVoxelData()
-{
-	return &_voxelData;
-}
-
-/**
- * Returns a specific sound from either the land or underwater sound set.
- * @param depth the depth of the battlescape.
- * @param sound ID of the sound.
- * @return Pointer to the sound.
- */
-Sound *Mod::getSoundByDepth(unsigned int depth, unsigned int sound, bool error) const
-{
-	if (depth == 0)
-		return getSound("BATTLE.CAT", sound, error);
-	else
-		return getSound("BATTLE2.CAT", sound, error);
-}
-
-/**
- * Returns the list of color LUTs in the mod.
- * @return Pointer to the list of LUTs.
- */
-const std::vector<std::vector<Uint8> > *Mod::getLUTs() const
-{
-	return &_transparencyLUTs;
-}
-
-/**
- * Returns the current mod-based offset for resources.
- * @return Mod offset.
- */
-int Mod::getModOffset() const
-{
-	return _modOffset;
-}
-
-/**
- * Returns the appropriate mod-based offset for a sprite.
- * If the ID is bigger than the surfaceset contents, the mod offset is applied.
- * @param id Numeric ID of the sprite.
- * @param resource Name of the surfaceset to lookup.
- */
-int Mod::getSpriteOffset(int sprite, const std::string& set) const
-{
-	std::map<std::string, SurfaceSet*>::const_iterator i = _sets.find(set);
-	if (i != _sets.end() && sprite >= (int)i->second->getTotalFrames())
-		return sprite + _modOffset;
-	else
-		return sprite;
-}
-
-/**
- * Returns the appropriate mod-based offset for a sound.
- * If the ID is bigger than the soundset contents, the mod offset is applied.
- * @param id Numeric ID of the sound.
- * @param resource Name of the soundset to lookup.
- */
-int Mod::getSoundOffset(int sound, const std::string& set) const
-{
-	std::map<std::string, SoundSet*>::const_iterator i = _sounds.find(set);
-	if (i != _sounds.end() && sound >= (int)i->second->getTotalSounds())
-		return sound + _modOffset;
-	else
-		return sound;
-}
-
-/**
- * Loads a list of mods specified in the options.
- * @param mods List of <modId, rulesetFiles> pairs.
- */
-void Mod::loadAll(const std::vector< std::pair< std::string, std::vector<std::string> > > &mods)
-{
-<<<<<<< HEAD
-	std::vector<size_t> modOffsets(mods.size());
-	size_t offset = 0;
-	for (size_t i = 0; mods.size() > i; ++i)
-	{
-		modOffsets[i] = offset;
-		std::map<std::string, ModInfo>::const_iterator it = Options::getModInfos().find(mods[i].first);
-		if (it != Options::getModInfos().end())
-		{
-			offset += it->second.getReservedSpace();
-		}
-		else
-		{
-			offset += 1;
-		}
-	}
-=======
-	Log(LOG_INFO) << "Loading rulesets...";
->>>>>>> 050f9c2c
-	for (size_t i = 0; mods.size() > i; ++i)
-	{
-		try
-		{
-			loadMod(mods[i].second, modOffsets[i]);
-		}
-		catch (Exception &e)
-		{
-			const std::string &modId = mods[i].first;
-			Log(LOG_WARNING) << "disabling mod with invalid ruleset: " << modId;
-			std::vector<std::pair<std::string, bool> >::iterator it =
-				std::find(Options::mods.begin(), Options::mods.end(),
-					std::pair<std::string, bool>(modId, true));
-			if (it == Options::mods.end())
-			{
-				Log(LOG_ERROR) << "cannot find broken mod in mods list: " << modId;
-				Log(LOG_ERROR) << "clearing mods list";
-				Options::mods.clear();
-			}
-			else
-			{
-				it->second = false;
-			}
-			Options::save();
-
-			throw Exception("failed to load '" +
-				Options::getModInfos().at(modId).getName() +
-				"'; mod disabled for next startup\n" +
-				e.what());
-		}
-	}
-	sortLists();
-	loadExtraResources();
-	modResources();
-}
-
-/**
- * Loads a list of rulesets from YAML files for the mod at the specified index. The first
- * mod loaded should be the master at index 0, then 1, and so on.
- * @param rulesetFiles List of rulesets to load.
- * @param modIdx Mod index number.
- */
-void Mod::loadMod(const std::vector<std::string> &rulesetFiles, size_t modIdx)
-{
-	_modOffset = 1000 * modIdx;
-
-	for (std::vector<std::string>::const_iterator i = rulesetFiles.begin(); i != rulesetFiles.end(); ++i)
-	{
-		Log(LOG_VERBOSE) << "- " << *i;
-		try
-		{
-			loadFile(*i);
-		}
-		catch (YAML::Exception &e)
-		{
-			throw Exception((*i) + ": " + std::string(e.what()));
-		}
-	}
-
-	// these need to be validated, otherwise we're gonna get into some serious trouble down the line.
-	// it may seem like a somewhat arbitrary limitation, but there is a good reason behind it.
-	// i'd need to know what results are going to be before they are formulated, and there's a heirarchical structure to
-	// the order in which variables are determined for a mission, and the order is DIFFERENT for regular missions vs
-	// missions that spawn a mission site. where normally we pick a region, then a mission based on the weights for that region.
-	// a terror-type mission picks a mission type FIRST, then a region based on the criteria defined by the mission.
-	// there is no way i can conceive of to reconcile this difference to allow mixing and matching,
-	// short of knowing the results of calls to the RNG before they're determined.
-	// the best solution i can come up with is to disallow it, as there are other ways to acheive what this would amount to anyway,
-	// and they don't require time travel. - Warboy
-	for (std::map<std::string, RuleMissionScript*>::iterator i = _missionScripts.begin(); i != _missionScripts.end(); ++i)
-	{
-		RuleMissionScript *rule = (*i).second;
-		std::set<std::string> missions = rule->getAllMissionTypes();
-		if (!missions.empty())
-		{
-			std::set<std::string>::const_iterator j = missions.begin();
-			if (!getAlienMission(*j))
-			{
-				throw Exception("Error with MissionScript: " + (*i).first + ": alien mission type: " + *j + " not defined, do not incite the judgement of Amaunator.");
-			}
-			bool isSiteType = getAlienMission(*j)->getObjective() == OBJECTIVE_SITE;
-			rule->setSiteType(isSiteType);
-			for (;j != missions.end(); ++j)
-			{
-				if (getAlienMission(*j) && (getAlienMission(*j)->getObjective() == OBJECTIVE_SITE) != isSiteType)
-				{
-					throw Exception("Error with MissionScript: " + (*i).first + ": cannot mix terror/non-terror missions in a single command, so sayeth the wise Alaundo.");
-				}
-			}
-		}
-	}
-
-	// instead of passing a pointer to the region load function and moving the alienMission loading before region loading
-	// and sanitizing there, i'll sanitize here, i'm sure this sanitation will grow, and will need to be refactored into
-	// its own function at some point, but for now, i'll put it here next to the missionScript sanitation, because it seems
-	// the logical place for it, given that this sanitation is required as a result of moving all terror mission handling
-	// into missionScripting behaviour. apologies to all the modders that will be getting errors and need to adjust their
-	// rulesets, but this will save you weird errors down the line.
-	for (std::map<std::string, RuleRegion*>::iterator i = _regions.begin(); i != _regions.end(); ++i)
-	{
-		// bleh, make copies, const correctness kinda screwed me here.
-		WeightedOptions weights = (*i).second->getAvailableMissions();
-		std::vector<std::string> names = weights.getNames();
-		for (std::vector<std::string>::iterator j = names.begin(); j != names.end(); ++j)
-		{
-			if (!getAlienMission(*j))
-			{
-				throw Exception("Error with MissionWeights: Region: " + (*i).first + ": alien mission type: " + *j + " not defined, do not incite the judgement of Amaunator.");
-			}
-			if (getAlienMission(*j)->getObjective() == OBJECTIVE_SITE)
-			{
-				throw Exception("Error with MissionWeights: Region: " + (*i).first + " has " + *j + " listed. Terror mission can only be invoked via missionScript, so sayeth the Spider Queen.");
-			}
-		}
-	}
-
-	if (modIdx == 0)
-	{
-		loadVanillaResources();
-	}
-}
-
-/**
- * Loads a ruleset's contents from a YAML file.
- * Rules that match pre-existing rules overwrite them.
- * @param filename YAML filename.
- */
-void Mod::loadFile(const std::string &filename)
-{
-	YAML::Node doc = YAML::LoadFile(filename);
-
-	for (YAML::const_iterator i = doc["countries"].begin(); i != doc["countries"].end(); ++i)
-	{
-		RuleCountry *rule = loadRule(*i, &_countries, &_countriesIndex);
-		if (rule != 0)
-		{
-			rule->load(*i);
-		}
-	}
-	for (YAML::const_iterator i = doc["regions"].begin(); i != doc["regions"].end(); ++i)
-	{
-		RuleRegion *rule = loadRule(*i, &_regions, &_regionsIndex);
-		if (rule != 0)
-		{
-			rule->load(*i);
-		}
-	}
-	for (YAML::const_iterator i = doc["facilities"].begin(); i != doc["facilities"].end(); ++i)
-	{
-		RuleBaseFacility *rule = loadRule(*i, &_facilities, &_facilitiesIndex);
-		if (rule != 0)
-		{
-			_facilityListOrder += 100;
-			rule->load(*i, this, _facilityListOrder);
-		}
-	}
-	for (YAML::const_iterator i = doc["crafts"].begin(); i != doc["crafts"].end(); ++i)
-	{
-		RuleCraft *rule = loadRule(*i, &_crafts, &_craftsIndex);
-		if (rule != 0)
-		{
-			_craftListOrder += 100;
-			rule->load(*i, this, _craftListOrder);
-		}
-	}
-	for (YAML::const_iterator i = doc["craftWeapons"].begin(); i != doc["craftWeapons"].end(); ++i)
-	{
-		RuleCraftWeapon *rule = loadRule(*i, &_craftWeapons, &_craftWeaponsIndex);
-		if (rule != 0)
-		{
-			rule->load(*i, this);
-		}
-	}
-	for (YAML::const_iterator i = doc["items"].begin(); i != doc["items"].end(); ++i)
-	{
-		RuleItem *rule = loadRule(*i, &_items, &_itemsIndex);
-		if (rule != 0)
-		{
-			_itemListOrder += 100;
-			rule->load(*i, this, _itemListOrder);
-		}
-	}
-	for (YAML::const_iterator i = doc["ufos"].begin(); i != doc["ufos"].end(); ++i)
-	{
-		RuleUfo *rule = loadRule(*i, &_ufos, &_ufosIndex);
-		if (rule != 0)
-		{
-			rule->load(*i, this);
-		}
-	}
-	for (YAML::const_iterator i = doc["invs"].begin(); i != doc["invs"].end(); ++i)
-	{
-		RuleInventory *rule = loadRule(*i, &_invs, &_invsIndex, "id");
-		if (rule != 0)
-		{
-			_invListOrder += 10;
-			rule->load(*i, _invListOrder);
-		}
-	}
-	for (YAML::const_iterator i = doc["terrains"].begin(); i != doc["terrains"].end(); ++i)
-	{
-		RuleTerrain *rule = loadRule(*i, &_terrains, &_terrainIndex, "name");
-		if (rule != 0)
-		{
-			rule->load(*i, this);
-		}
-	}
-	for (YAML::const_iterator i = doc["armors"].begin(); i != doc["armors"].end(); ++i)
-	{
-		Armor *rule = loadRule(*i, &_armors, &_armorsIndex);
-		if (rule != 0)
-		{
-			rule->load(*i);
-		}
-	}
-	for (YAML::const_iterator i = doc["soldiers"].begin(); i != doc["soldiers"].end(); ++i)
-	{
-		RuleSoldier *rule = loadRule(*i, &_soldiers, &_soldiersIndex);
-		if (rule != 0)
-		{
-			rule->load(*i, this);
-		}
-	}
-	for (YAML::const_iterator i = doc["units"].begin(); i != doc["units"].end(); ++i)
-	{
-		Unit *rule = loadRule(*i, &_units);
-		if (rule != 0)
-		{
-			rule->load(*i, this);
-		}
-	}
-	for (YAML::const_iterator i = doc["alienRaces"].begin(); i != doc["alienRaces"].end(); ++i)
-	{
-		AlienRace *rule = loadRule(*i, &_alienRaces, &_aliensIndex, "id");
-		if (rule != 0)
-		{
-			rule->load(*i);
-		}
-	}
-	for (YAML::const_iterator i = doc["alienDeployments"].begin(); i != doc["alienDeployments"].end(); ++i)
-	{
-		AlienDeployment *rule = loadRule(*i, &_alienDeployments, &_deploymentsIndex);
-		if (rule != 0)
-		{
-			rule->load(*i, this);
-		}
-	}
-	for (YAML::const_iterator i = doc["research"].begin(); i != doc["research"].end(); ++i)
-	{
-		RuleResearch *rule = loadRule(*i, &_research, &_researchIndex, "name");
-		if (rule != 0)
-		{
-			_researchListOrder += 100;
-			rule->load(*i, _researchListOrder);
-			if ((*i)["unlockFinalMission"].as<bool>(false))
-			{
-				_finalResearch = (*i)["name"].as<std::string>(_finalResearch);
-			}
-		}
-	}
-	for (YAML::const_iterator i = doc["manufacture"].begin(); i != doc["manufacture"].end(); ++i)
-	{
-		RuleManufacture *rule = loadRule(*i, &_manufacture, &_manufactureIndex, "name");
-		if (rule != 0)
-		{
-			_manufactureListOrder += 100;
-			rule->load(*i, _manufactureListOrder);
-		}
-	}
-	for (YAML::const_iterator i = doc["ufopaedia"].begin(); i != doc["ufopaedia"].end(); ++i)
-	{
-		if ((*i)["id"])
-		{
-			std::string id = (*i)["id"].as<std::string>();
-			ArticleDefinition *rule;
-			if (_ufopaediaArticles.find(id) != _ufopaediaArticles.end())
-			{
-				rule = _ufopaediaArticles[id];
-			}
-			else
-			{
-				UfopaediaTypeId type = (UfopaediaTypeId)(*i)["type_id"].as<int>();
-				switch (type)
-				{
-				case UFOPAEDIA_TYPE_CRAFT: rule = new ArticleDefinitionCraft(); break;
-				case UFOPAEDIA_TYPE_CRAFT_WEAPON: rule = new ArticleDefinitionCraftWeapon(); break;
-				case UFOPAEDIA_TYPE_VEHICLE: rule = new ArticleDefinitionVehicle(); break;
-				case UFOPAEDIA_TYPE_ITEM: rule = new ArticleDefinitionItem(); break;
-				case UFOPAEDIA_TYPE_ARMOR: rule = new ArticleDefinitionArmor(); break;
-				case UFOPAEDIA_TYPE_BASE_FACILITY: rule = new ArticleDefinitionBaseFacility(); break;
-				case UFOPAEDIA_TYPE_TEXTIMAGE: rule = new ArticleDefinitionTextImage(); break;
-				case UFOPAEDIA_TYPE_TEXT: rule = new ArticleDefinitionText(); break;
-				case UFOPAEDIA_TYPE_UFO: rule = new ArticleDefinitionUfo(); break;
-				case UFOPAEDIA_TYPE_TFTD:
-				case UFOPAEDIA_TYPE_TFTD_CRAFT:
-				case UFOPAEDIA_TYPE_TFTD_CRAFT_WEAPON:
-				case UFOPAEDIA_TYPE_TFTD_VEHICLE:
-				case UFOPAEDIA_TYPE_TFTD_ITEM:
-				case UFOPAEDIA_TYPE_TFTD_ARMOR:
-				case UFOPAEDIA_TYPE_TFTD_BASE_FACILITY:
-				case UFOPAEDIA_TYPE_TFTD_USO:
-					rule = new ArticleDefinitionTFTD();
-					break;
-				default: rule = 0; break;
-				}
-				_ufopaediaArticles[id] = rule;
-				_ufopaediaIndex.push_back(id);
-			}
-			_ufopaediaListOrder += 100;
-			rule->load(*i, _ufopaediaListOrder);
-			if (rule->section != UFOPAEDIA_NOT_AVAILABLE)
-			{
-				if (_ufopaediaSections.find(rule->section) == _ufopaediaSections.end())
-				{
-					_ufopaediaSections[rule->section] = rule->getListOrder();
-					_ufopaediaCatIndex.push_back(rule->section);
-				}
-				else
-				{
-					_ufopaediaSections[rule->section] = std::min(_ufopaediaSections[rule->section], rule->getListOrder());
-				}
-			}
-		}
-		else if ((*i)["delete"])
-		{
-			std::string type = (*i)["delete"].as<std::string>();
-			std::map<std::string, ArticleDefinition*>::iterator i = _ufopaediaArticles.find(type);
-			if (i != _ufopaediaArticles.end())
-			{
-				_ufopaediaArticles.erase(i);
-			}
-			std::vector<std::string>::iterator idx = std::find(_ufopaediaIndex.begin(), _ufopaediaIndex.end(), type);
-			if (idx != _ufopaediaIndex.end())
-			{
-				_ufopaediaIndex.erase(idx);
-			}
-		}
-	}
-	// Bases can't be copied, so for savegame purposes we store the node instead
-	YAML::Node base = doc["startingBase"];
-	if (base)
-	{
-		for (YAML::const_iterator i = base.begin(); i != base.end(); ++i)
-		{
-			_startingBase[i->first.as<std::string>()] = YAML::Node(i->second);
-		}
-	}
-	if (doc["startingTime"])
-	{
-		_startingTime.load(doc["startingTime"]);
-	}
-	_costEngineer = doc["costEngineer"].as<int>(_costEngineer);
-	_costScientist = doc["costScientist"].as<int>(_costScientist);
-	_timePersonnel = doc["timePersonnel"].as<int>(_timePersonnel);
-	_initialFunding = doc["initialFunding"].as<int>(_initialFunding);
-	_alienFuel = doc["alienFuel"].as<std::pair<std::string, int> >(_alienFuel);
-	_fontName = doc["fontName"].as<std::string>(_fontName);
-	_turnAIUseGrenade = doc["turnAIUseGrenade"].as<int>(_turnAIUseGrenade);
-	_turnAIUseBlaster = doc["turnAIUseBlaster"].as<int>(_turnAIUseBlaster);
-	_defeatScore = doc["defeatScore"].as<int>(_defeatScore);
-	_defeatFunds = doc["defeatFunds"].as<int>(_defeatFunds);
-	if (doc["difficultyCoefficient"])
-	{
-		size_t num = 0;
-		for (YAML::const_iterator i = doc["difficultyCoefficient"].begin(); i != doc["difficultyCoefficient"].end() && num < 5; ++i)
-		{
-			DIFFICULTY_COEFFICIENT[num] = (*i).as<int>(DIFFICULTY_COEFFICIENT[num]);
-			_statAdjustment[num].growthMultiplier = DIFFICULTY_COEFFICIENT[num];
-			++num;
-		}
-	}
-	for (YAML::const_iterator i = doc["ufoTrajectories"].begin(); i != doc["ufoTrajectories"].end(); ++i)
-	{
-		UfoTrajectory *rule = loadRule(*i, &_ufoTrajectories, 0, "id");
-		if (rule != 0)
-		{
-			rule->load(*i);
-		}
-	}
-	for (YAML::const_iterator i = doc["alienMissions"].begin(); i != doc["alienMissions"].end(); ++i)
-	{
-		RuleAlienMission *rule = loadRule(*i, &_alienMissions, &_alienMissionsIndex);
-		if (rule != 0)
-		{
-			rule->load(*i);
-		}
-	}
-	_alienItemLevels = doc["alienItemLevels"].as< std::vector< std::vector<int> > >(_alienItemLevels);
-	for (YAML::const_iterator i = doc["MCDPatches"].begin(); i != doc["MCDPatches"].end(); ++i)
-	{
-		std::string type = (*i)["type"].as<std::string>();
-		if (_MCDPatches.find(type) != _MCDPatches.end())
-		{
-			_MCDPatches[type]->load(*i);
-		}
-		else
-		{
-			MCDPatch *patch = new MCDPatch();
-			patch->load(*i);
-			_MCDPatches[type] = patch;
-			_MCDPatchesIndex.push_back(type);
-		}
-	}
-	for (YAML::const_iterator i = doc["extraSprites"].begin(); i != doc["extraSprites"].end(); ++i)
-	{
-		std::string type = (*i)["type"].as<std::string>();
-		ExtraSprites *extraSprites = new ExtraSprites();
-		// doesn't support modIndex
-		if (type != "TEXTURE.DAT")
-			extraSprites->load(*i, _modOffset);
-		else
-			extraSprites->load(*i, 0);
-		_extraSprites.push_back(std::make_pair(type, extraSprites));
-		_extraSpritesIndex.push_back(type);
-	}
-	for (YAML::const_iterator i = doc["extraSounds"].begin(); i != doc["extraSounds"].end(); ++i)
-	{
-		std::string type = (*i)["type"].as<std::string>();
-		ExtraSounds *extraSounds = new ExtraSounds();
-		extraSounds->load(*i, _modOffset);
-		_extraSounds.push_back(std::make_pair(type, extraSounds));
-		_extraSoundsIndex.push_back(type);
-	}
-	for (YAML::const_iterator i = doc["extraStrings"].begin(); i != doc["extraStrings"].end(); ++i)
-	{
-		std::string type = (*i)["type"].as<std::string>();
-		if (_extraStrings.find(type) != _extraStrings.end())
-		{
-			_extraStrings[type]->load(*i);
-		}
-		else
-		{
-			ExtraStrings *extraStrings = new ExtraStrings();
-			extraStrings->load(*i);
-			_extraStrings[type] = extraStrings;
-			_extraStringsIndex.push_back(type);
-		}
-	}
-
-	for (YAML::const_iterator i = doc["statStrings"].begin(); i != doc["statStrings"].end(); ++i)
-	{
-		StatString *statString = new StatString();
-		statString->load(*i);
-		_statStrings.push_back(statString);
-	}
-
-	for (YAML::const_iterator i = doc["interfaces"].begin(); i != doc["interfaces"].end(); ++i)
-	{
-		RuleInterface *rule = loadRule(*i, &_interfaces);
-		if (rule != 0)
-		{
-			rule->load(*i);
-		}
-	}
-	for (YAML::const_iterator i = doc["soundDefs"].begin(); i != doc["soundDefs"].end(); ++i)
-	{
-		SoundDefinition *rule = loadRule(*i, &_soundDefs);
-		if (rule != 0)
-		{
-			rule->load(*i);
-		}
-	}
-	if (doc["globe"])
-	{
-		_globe->load(doc["globe"]);
-	}
-	if (doc["converter"])
-	{
-		_converter->load(doc["converter"]);
-	}
-	for (YAML::const_iterator i = doc["constants"].begin(); i != doc["constants"].end(); ++i)
-	{
-		DOOR_OPEN = (*i)["doorSound"].as<int>(DOOR_OPEN);
-		SLIDING_DOOR_OPEN = (*i)["slidingDoorSound"].as<int>(SLIDING_DOOR_OPEN);
-		SLIDING_DOOR_CLOSE = (*i)["slidingDoorClose"].as<int>(SLIDING_DOOR_CLOSE);
-		SMALL_EXPLOSION = (*i)["smallExplosion"].as<int>(SMALL_EXPLOSION);
-		LARGE_EXPLOSION = (*i)["largeExplosion"].as<int>(LARGE_EXPLOSION);
-		EXPLOSION_OFFSET = (*i)["explosionOffset"].as<int>(EXPLOSION_OFFSET);
-		SMOKE_OFFSET = (*i)["smokeOffset"].as<int>(SMOKE_OFFSET);
-		UNDERWATER_SMOKE_OFFSET = (*i)["underwaterSmokeOffset"].as<int>(UNDERWATER_SMOKE_OFFSET);
-		ITEM_DROP = (*i)["itemDrop"].as<int>(ITEM_DROP);
-		ITEM_THROW = (*i)["itemThrow"].as<int>(ITEM_THROW);
-		ITEM_RELOAD = (*i)["itemReload"].as<int>(ITEM_RELOAD);
-		WALK_OFFSET = (*i)["walkOffset"].as<int>(WALK_OFFSET);
-		FLYING_SOUND = (*i)["flyingSound"].as<int>(FLYING_SOUND);
-		BUTTON_PRESS = (*i)["buttonPress"].as<int>(BUTTON_PRESS);
-		if ((*i)["windowPopup"])
-		{
-			int k = 0;
-			for (YAML::const_iterator j = (*i)["windowPopup"].begin(); j != (*i)["windowPopup"].end() && k < 3; ++j, ++k)
-			{
-				WINDOW_POPUP[k] = (*j).as<int>(WINDOW_POPUP[k]);
-			}
-		}
-		UFO_FIRE = (*i)["ufoFire"].as<int>(UFO_FIRE);
-		UFO_HIT = (*i)["ufoHit"].as<int>(UFO_HIT);
-		UFO_CRASH = (*i)["ufoCrash"].as<int>(UFO_CRASH);
-		UFO_EXPLODE = (*i)["ufoExplode"].as<int>(UFO_EXPLODE);
-		INTERCEPTOR_HIT = (*i)["interceptorHit"].as<int>(INTERCEPTOR_HIT);
-		INTERCEPTOR_EXPLODE = (*i)["interceptorExplode"].as<int>(INTERCEPTOR_EXPLODE);
-		GEOSCAPE_CURSOR = (*i)["geoscapeCursor"].as<int>(GEOSCAPE_CURSOR);
-		BASESCAPE_CURSOR = (*i)["basescapeCursor"].as<int>(BASESCAPE_CURSOR);
-		BATTLESCAPE_CURSOR = (*i)["battlescapeCursor"].as<int>(BATTLESCAPE_CURSOR);
-		UFOPAEDIA_CURSOR = (*i)["ufopaediaCursor"].as<int>(UFOPAEDIA_CURSOR);
-		GRAPHS_CURSOR = (*i)["graphsCursor"].as<int>(GRAPHS_CURSOR);
-		DAMAGE_RANGE = (*i)["damageRange"].as<int>(DAMAGE_RANGE);
-		EXPLOSIVE_DAMAGE_RANGE = (*i)["explosiveDamageRange"].as<int>(EXPLOSIVE_DAMAGE_RANGE);
-		size_t num = 0;
-		for (YAML::const_iterator j = (*i)["fireDamageRange"].begin(); j != (*i)["fireDamageRange"].end() && num < 2; ++j)
-		{
-			FIRE_DAMAGE_RANGE[num] = (*j).as<int>(FIRE_DAMAGE_RANGE[num]);
-			++num;
-		}
-		DEBRIEF_MUSIC_GOOD = (*i)["goodDebriefingMusic"].as<std::string>(DEBRIEF_MUSIC_GOOD);
-		DEBRIEF_MUSIC_BAD = (*i)["badDebriefingMusic"].as<std::string>(DEBRIEF_MUSIC_BAD);
-	}
-	for (YAML::const_iterator i = doc["transparencyLUTs"].begin(); i != doc["transparencyLUTs"].end(); ++i)
-	{
-		for (YAML::const_iterator j = (*i)["colors"].begin(); j != (*i)["colors"].end(); ++j)
-		{
-			SDL_Color color;
-			color.r = (*j)[0].as<int>(0);
-			color.g = (*j)[1].as<int>(0);
-			color.b = (*j)[2].as<int>(0);
-			color.unused = (*j)[3].as<int>(2);;
-			_transparencies.push_back(color);
-		}
-	}
-	for (YAML::const_iterator i = doc["mapScripts"].begin(); i != doc["mapScripts"].end(); ++i)
-	{
-		std::string type = (*i)["type"].as<std::string>();
-		if ((*i)["delete"])
-		{
-			type = (*i)["delete"].as<std::string>(type);
-		}
-		if (_mapScripts.find(type) != _mapScripts.end())
-		{
-			for (std::vector<MapScript*>::iterator j = _mapScripts[type].begin(); j != _mapScripts[type].end();)
-			{
-				delete *j;
-				j = _mapScripts[type].erase(j);
-			}
-		}
-		for (YAML::const_iterator j = (*i)["commands"].begin(); j != (*i)["commands"].end(); ++j)
-		{
-			MapScript *mapScript = new MapScript();
-			mapScript->load(*j);
-			_mapScripts[type].push_back(mapScript);
-		}
-	}
-	for (YAML::const_iterator i = doc["missionScripts"].begin(); i != doc["missionScripts"].end(); ++i)
-	{
-		RuleMissionScript *rule = loadRule(*i, &_missionScripts, &_missionScriptIndex, "type");
-		if (rule != 0)
-		{
-			rule->load(*i);
-		}
-	}
-
-	// refresh _psiRequirements for psiStrengthEval
-	for (std::vector<std::string>::const_iterator i = _facilitiesIndex.begin(); i != _facilitiesIndex.end(); ++i)
-	{
-		RuleBaseFacility *rule = getBaseFacility(*i);
-		if (rule->getPsiLaboratories() > 0)
-		{
-			_psiRequirements = rule->getRequirements();
-			break;
-		}
-	}
-
-	for (YAML::const_iterator i = doc["cutscenes"].begin(); i != doc["cutscenes"].end(); ++i)
-	{
-		RuleVideo *rule = loadRule(*i, &_videos);
-		if (rule != 0)
-		{
-			rule->load(*i);
-		}
-	}
-	for (YAML::const_iterator i = doc["musics"].begin(); i != doc["musics"].end(); ++i)
-	{
-		RuleMusic *rule = loadRule(*i, &_musicDefs);
-		if (rule != 0)
-		{
-			rule->load(*i);
-		}
-	}
-	for (YAML::const_iterator i = doc["commendations"].begin(); i != doc["commendations"].end(); ++i)
-	{
-		std::string type = (*i)["type"].as<std::string>();
-		RuleCommendations *commendations = new RuleCommendations();
-		commendations->load(*i);
-		_commendations[type] = commendations;
-	}
-	size_t count = 0;
-	for (YAML::const_iterator i = doc["aimAndArmorMultipliers"].begin(); i != doc["aimAndArmorMultipliers"].end() && count < 5; ++i)
-	{
-		_statAdjustment[count].aimAndArmorMultiplier = (*i).as<double>(_statAdjustment[count].aimAndArmorMultiplier);
-		++count;
-	}
-	if (doc["statGrowthMultipliers"])
-	{
-		_statAdjustment[0].statGrowth = doc["statGrowthMultipliers"].as<UnitStats>(_statAdjustment[0].statGrowth);
-		for (size_t i = 1; i != 5; ++i)
-		{
-			_statAdjustment[i].statGrowth = _statAdjustment[0].statGrowth;
-		}
-	}
-}
-
-/**
- * Loads a rule element, adding/removing from vectors as necessary.
- * @param node YAML node.
- * @param map Map associated to the rule type.
- * @param index Index vector for the rule type.
- * @param key Rule key name.
- * @return Pointer to new rule if one was created, or NULL if one was removed.
- */
-template <typename T>
-T *Mod::loadRule(const YAML::Node &node, std::map<std::string, T*> *map, std::vector<std::string> *index, const std::string &key) const
-{
-	T *rule = 0;
-	if (node[key])
-	{
-		std::string type = node[key].as<std::string>();
-		typename std::map<std::string, T*>::const_iterator i = map->find(type);
-		if (i != map->end())
-		{
-			rule = i->second;
-		}
-		else
-		{
-			rule = new T(type);
-			(*map)[type] = rule;
-			if (index != 0)
-			{
-				index->push_back(type);
-			}
-		}
-	}
-	else if (node["delete"])
-	{
-		std::string type = node["delete"].as<std::string>();
-		typename std::map<std::string, T*>::iterator i = map->find(type);
-		if (i != map->end())
-		{
-			map->erase(i);
-		}
-		if (index != 0)
-		{
-			std::vector<std::string>::iterator idx = std::find(index->begin(), index->end(), type);
-			if (idx != index->end())
-			{
-				index->erase(idx);
-			}
-		}
-	}
-	return rule;
-}
-
-/**
- * Generates a brand new saved game with starting data.
- * @return A new saved game.
- */
-SavedGame *Mod::newSave() const
-{
-	SavedGame *save = new SavedGame();
-
-	// Add countries
-	for (std::vector<std::string>::const_iterator i = _countriesIndex.begin(); i != _countriesIndex.end(); ++i)
-	{
-		RuleCountry *country = getCountry(*i);
-		if (!country->getLonMin().empty())
-			save->getCountries()->push_back(new Country(country));
-	}
-	// Adjust funding to total $6M
-	int missing = ((_initialFunding - save->getCountryFunding()/1000) / (int)save->getCountries()->size()) * 1000;
-	for (std::vector<Country*>::iterator i = save->getCountries()->begin(); i != save->getCountries()->end(); ++i)
-	{
-		int funding = (*i)->getFunding().back() + missing;
-		if (funding < 0)
-		{
-			funding = (*i)->getFunding().back();
-		}
-		(*i)->setFunding(funding);
-	}
-	save->setFunds(save->getCountryFunding());
-
-	// Add regions
-	for (std::vector<std::string>::const_iterator i = _regionsIndex.begin(); i != _regionsIndex.end(); ++i)
-	{
-		RuleRegion *region = getRegion(*i);
-		if (!region->getLonMin().empty())
-			save->getRegions()->push_back(new Region(region));
-	}
-
-	// Set up starting base
-	Base *base = new Base(this);
-	base->load(_startingBase, save, true);
-	save->getBases()->push_back(base);
-
-	// Correct IDs
-	for (std::vector<Craft*>::const_iterator i = base->getCrafts()->begin(); i != base->getCrafts()->end(); ++i)
-	{
-		save->getId((*i)->getRules()->getType());
-	}
-
-	// Determine starting transport craft
-	Craft *transportCraft = 0;
-	for (std::vector<Craft*>::iterator c = base->getCrafts()->begin(); c != base->getCrafts()->end(); ++c)
-	{
-		if ((*c)->getRules()->getSoldiers() > 0)
-		{
-			transportCraft = (*c);
-			break;
-		}
-	}
-
-	// Determine starting soldier types
-	std::vector<std::string> soldierTypes = _soldiersIndex;
-	for (std::vector<std::string>::iterator i = soldierTypes.begin(); i != soldierTypes.end();)
-	{
-		if (getSoldier(*i)->getRequirements().empty())
-		{
-			++i;
-		}
-		else
-		{
-			i = soldierTypes.erase(i);
-		}
-	}
-
-	const YAML::Node &node = _startingBase["randomSoldiers"];
-	std::vector<std::string> randomTypes;
-	if (node)
-	{
-		// Starting soldiers specified by type
-		if (node.IsMap())
-		{
-			std::map<std::string, int> randomSoldiers = node.as< std::map<std::string, int> >(std::map<std::string, int>());
-			for (std::map<std::string, int>::iterator i = randomSoldiers.begin(); i != randomSoldiers.end(); ++i)
-			{
-				for (int s = 0; s < i->second; ++s)
-				{
-					randomTypes.push_back(i->first);
-				}
-			}
-		}
-		// Starting soldiers specified by amount
-		else if (node.IsScalar())
-		{
-			int randomSoldiers = node.as<int>(0);
-			for (int s = 0; s < randomSoldiers; ++s)
-			{
-				randomTypes.push_back(soldierTypes[RNG::generate(0, soldierTypes.size() - 1)]);
-			}
-		}
-		// Generate soldiers
-		for (size_t i = 0; i < randomTypes.size(); ++i)
-		{
-			Soldier *soldier = genSoldier(save, randomTypes[i]);
-			if (transportCraft != 0 && i < (unsigned)transportCraft->getRules()->getSoldiers())
-			{
-				soldier->setCraft(transportCraft);
-			}
-			base->getSoldiers()->push_back(soldier);
-			// Award soldier a special 'original eigth' commendation
-			if (_commendations.find("STR_MEDAL_ORIGINAL8_NAME") != _commendations.end())
-			{
-				SoldierDiary *diary = soldier->getDiary();
-				diary->awardOriginalEightCommendation();
-				for (std::vector<SoldierCommendations*>::iterator comm = diary->getSoldierCommendations()->begin(); comm != diary->getSoldierCommendations()->end(); ++comm)
-				{
-					(*comm)->makeOld();
-				}
-			}
-		}
-	}
-
-	// Setup alien strategy
-	save->getAlienStrategy().init(this);
-	save->setTime(_startingTime);
-
-	return save;
-}
-
-/**
- * Returns the rules for the specified country.
- * @param id Country type.
- * @return Rules for the country.
- */
-RuleCountry *Mod::getCountry(const std::string &id, bool error) const
-{
-	return getRule(id, "Country", _countries, error);
-}
-
-/**
- * Returns the list of all countries
- * provided by the mod.
- * @return List of countries.
- */
-const std::vector<std::string> &Mod::getCountriesList() const
-{
-	return _countriesIndex;
-}
-
-/**
- * Returns the rules for the specified region.
- * @param id Region type.
- * @return Rules for the region.
- */
-RuleRegion *Mod::getRegion(const std::string &id, bool error) const
-{
-	return getRule(id, "Region", _regions, error);
-}
-
-/**
- * Returns the list of all regions
- * provided by the mod.
- * @return List of regions.
- */
-const std::vector<std::string> &Mod::getRegionsList() const
-{
-	return _regionsIndex;
-}
-
-/**
- * Returns the rules for the specified base facility.
- * @param id Facility type.
- * @return Rules for the facility.
- */
-RuleBaseFacility *Mod::getBaseFacility(const std::string &id, bool error) const
-{
-	return getRule(id, "Facility", _facilities, error);
-}
-
-/**
- * Returns the list of all base facilities
- * provided by the mod.
- * @return List of base facilities.
- */
-const std::vector<std::string> &Mod::getBaseFacilitiesList() const
-{
-	return _facilitiesIndex;
-}
-
-/**
- * Returns the rules for the specified craft.
- * @param id Craft type.
- * @return Rules for the craft.
- */
-RuleCraft *Mod::getCraft(const std::string &id, bool error) const
-{
-	return getRule(id, "Craft", _crafts, error);
-}
-
-/**
- * Returns the list of all crafts
- * provided by the mod.
- * @return List of crafts.
- */
-const std::vector<std::string> &Mod::getCraftsList() const
-{
-	return _craftsIndex;
-}
-
-/**
- * Returns the rules for the specified craft weapon.
- * @param id Craft weapon type.
- * @return Rules for the craft weapon.
- */
-RuleCraftWeapon *Mod::getCraftWeapon(const std::string &id, bool error) const
-{
-	return getRule(id, "Craft Weapon", _craftWeapons, error);
-}
-
-/**
- * Returns the list of all craft weapons
- * provided by the mod.
- * @return List of craft weapons.
- */
-const std::vector<std::string> &Mod::getCraftWeaponsList() const
-{
-	return _craftWeaponsIndex;
-}
-
-/**
- * Returns the rules for the specified item.
- * @param id Item type.
- * @return Rules for the item, or 0 when the item is not found.
- */
-RuleItem *Mod::getItem(const std::string &id, bool error) const
-{
-	if (id == Armor::NONE)
-	{
-		return 0;
-	}
-	return getRule(id, "Item", _items, error);
-}
-
-/**
- * Returns the list of all items
- * provided by the mod.
- * @return List of items.
- */
-const std::vector<std::string> &Mod::getItemsList() const
-{
-	return _itemsIndex;
-}
-
-/**
- * Returns the rules for the specified UFO.
- * @param id UFO type.
- * @return Rules for the UFO.
- */
-RuleUfo *Mod::getUfo(const std::string &id, bool error) const
-{
-	return getRule(id, "UFO", _ufos, error);
-}
-
-/**
- * Returns the list of all ufos
- * provided by the mod.
- * @return List of ufos.
- */
-const std::vector<std::string> &Mod::getUfosList() const
-{
-	return _ufosIndex;
-}
-
-/**
- * Returns the rules for the specified terrain.
- * @param name Terrain name.
- * @return Rules for the terrain.
- */
-RuleTerrain *Mod::getTerrain(const std::string &name, bool error) const
-{
-	return getRule(name, "Terrain", _terrains, error);
-}
-
-/**
- * Returns the list of all terrains
- * provided by the mod.
- * @return List of terrains.
- */
-const std::vector<std::string> &Mod::getTerrainList() const
-{
-	return _terrainIndex;
-}
-
-/**
- * Returns the info about a specific map data file.
- * @param name Datafile name.
- * @return Rules for the datafile.
- */
-MapDataSet *Mod::getMapDataSet(const std::string &name)
-{
-	std::map<std::string, MapDataSet*>::iterator map = _mapDataSets.find(name);
-	if (map == _mapDataSets.end())
-	{
-		MapDataSet *set = new MapDataSet(name);
-		_mapDataSets[name] = set;
-		return set;
-	}
-	else
-	{
-		return map->second;
-	}
-}
-
-/**
- * Returns the info about a specific unit.
- * @param name Unit name.
- * @return Rules for the units.
- */
-RuleSoldier *Mod::getSoldier(const std::string &name, bool error) const
-{
-	return getRule(name, "Soldier", _soldiers, error);
-}
-
-/**
- * Returns the list of all soldiers
- * provided by the mod.
- * @return List of soldiers.
- */
-const std::vector<std::string> &Mod::getSoldiersList() const
-{
-	return _soldiersIndex;
-}
-
-/**
- * Gets the list of commendations
- * @return The list of commendations.
- */
-std::map<std::string, RuleCommendations *> Mod::getCommendation() const
-{
-	return _commendations;
-}
-
-/**
- * Returns the info about a specific unit.
- * @param name Unit name.
- * @return Rules for the units.
- */
-Unit *Mod::getUnit(const std::string &name, bool error) const
-{
-	return getRule(name, "Unit", _units, error);
-}
-
-/**
- * Returns the info about a specific alien race.
- * @param name Race name.
- * @return Rules for the race.
- */
-AlienRace *Mod::getAlienRace(const std::string &name, bool error) const
-{
-	return getRule(name, "Alien Race", _alienRaces, error);
-}
-
-/**
- * Returns the list of all alien races.
- * provided by the mod.
- * @return List of alien races.
- */
-const std::vector<std::string> &Mod::getAlienRacesList() const
-{
-	return _aliensIndex;
-}
-
-/**
- * Returns the info about a specific deployment.
- * @param name Deployment name.
- * @return Rules for the deployment.
- */
-AlienDeployment *Mod::getDeployment(const std::string &name, bool error) const
-{
-	return getRule(name, "Alien Deployment", _alienDeployments, error);
-}
-
-/**
- * Returns the list of all alien deployments
- * provided by the mod.
- * @return List of alien deployments.
- */
-const std::vector<std::string> &Mod::getDeploymentsList() const
-{
-	return _deploymentsIndex;
-}
-
-/**
- * Returns the info about a specific armor.
- * @param name Armor name.
- * @return Rules for the armor.
- */
-Armor *Mod::getArmor(const std::string &name, bool error) const
-{
-	return getRule(name, "Armor", _armors, error);
-}
-
-/**
- * Returns the list of all armors
- * provided by the mod.
- * @return List of armors.
- */
-const std::vector<std::string> &Mod::getArmorsList() const
-{
-	return _armorsIndex;
-}
-
-/**
- * Returns the cost of an individual engineer
- * for purchase/maintenance.
- * @return Cost.
- */
-int Mod::getEngineerCost() const
-{
-	return _costEngineer;
-}
-
-/**
- * Returns the cost of an individual scientist
- * for purchase/maintenance.
- * @return Cost.
- */
-int Mod::getScientistCost() const
-{
-	return _costScientist;
-}
-
-/**
- * Returns the time it takes to transfer personnel
- * between bases.
- * @return Time in hours.
- */
-int Mod::getPersonnelTime() const
-{
-	return _timePersonnel;
-}
-
-/**
- * Returns the article definition for a given name.
- * @param name Article name.
- * @return Article definition.
- */
-ArticleDefinition *Mod::getUfopaediaArticle(const std::string &name, bool error) const
-{
-	return getRule(name, "UFOpaedia Article", _ufopaediaArticles, error);
-}
-
-/**
- * Returns the list of all articles
- * provided by the mod.
- * @return List of articles.
- */
-const std::vector<std::string> &Mod::getUfopaediaList() const
-{
-	return _ufopaediaIndex;
-}
-
-/**
-* Returns the list of all article categories
-* provided by the mod.
-* @return List of categories.
-*/
-const std::vector<std::string> &Mod::getUfopaediaCategoryList() const
-{
-	return _ufopaediaCatIndex;
-}
-
-/**
- * Returns the list of inventories.
- * @return Pointer to inventory list.
- */
-std::map<std::string, RuleInventory*> *Mod::getInventories()
-{
-	return &_invs;
-}
-
-/**
- * Returns the rules for a specific inventory.
- * @param id Inventory type.
- * @return Inventory ruleset.
- */
-RuleInventory *Mod::getInventory(const std::string &id, bool error) const
-{
-	return getRule(id, "Inventory", _invs, error);
-}
-
-/**
- * Returns the list of inventories.
- * @return The list of inventories.
- */
-const std::vector<std::string> &Mod::getInvsList() const
-{
-	return _invsIndex;
-}
-
-/**
- * Returns the rules for the specified research project.
- * @param id Research project type.
- * @return Rules for the research project.
- */
-RuleResearch *Mod::getResearch (const std::string &id, bool error) const
-{
-	return getRule(id, "Research", _research, error);
-}
-
-/**
- * Returns the list of research projects.
- * @return The list of research projects.
- */
-const std::vector<std::string> &Mod::getResearchList() const
-{
-	return _researchIndex;
-}
-
-/**
- * Returns the rules for the specified manufacture project.
- * @param id Manufacture project type.
- * @return Rules for the manufacture project.
- */
-RuleManufacture *Mod::getManufacture (const std::string &id, bool error) const
-{
-	return getRule(id, "Manufacture", _manufacture, error);
-}
-
-/**
- * Returns the list of manufacture projects.
- * @return The list of manufacture projects.
- */
-const std::vector<std::string> &Mod::getManufactureList() const
-{
-	return _manufactureIndex;
-}
-
-/**
- * Generates and returns a list of facilities for custom bases.
- * The list contains all the facilities that are listed in the 'startingBase'
- * part of the ruleset.
- * @return The list of facilities for custom bases.
- */
-std::vector<RuleBaseFacility*> Mod::getCustomBaseFacilities() const
-{
-	std::vector<RuleBaseFacility*> placeList;
-
-	for (YAML::const_iterator i = _startingBase["facilities"].begin(); i != _startingBase["facilities"].end(); ++i)
-	{
-		std::string type = (*i)["type"].as<std::string>();
-		RuleBaseFacility *facility = getBaseFacility(type, true);
-		if (!facility->isLift())
-		{
-			placeList.push_back(facility);
-		}
-	}
-	return placeList;
-}
-
-/**
- * Returns the data for the specified ufo trajectory.
- * @param id Ufo trajectory id.
- * @return A pointer to the data for the specified ufo trajectory.
- */
-const UfoTrajectory *Mod::getUfoTrajectory(const std::string &id, bool error) const
-{
-	return getRule(id, "Trajectory", _ufoTrajectories, error);
-}
-
-/**
- * Returns the rules for the specified alien mission.
- * @param id Alien mission type.
- * @return Rules for the alien mission.
- */
-const RuleAlienMission *Mod::getAlienMission(const std::string &id, bool error) const
-{
-	return getRule(id, "Alien Mission", _alienMissions, error);
-}
-
-/**
- * Returns the rules for a random alien mission based on a specific objective.
- * @param objective Alien mission objective.
- * @return Rules for the alien mission.
- */
-const RuleAlienMission *Mod::getRandomMission(MissionObjective objective, size_t monthsPassed) const
-{
-	int totalWeight = 0;
-	std::map<int, RuleAlienMission*> possibilities;
-	for (std::map<std::string, RuleAlienMission *>::const_iterator i = _alienMissions.begin(); i != _alienMissions.end(); ++i)
-	{
-		if (i->second->getObjective() == objective && i->second->getWeight(monthsPassed) > 0)
-		{
-			totalWeight += i->second->getWeight(monthsPassed);
-			possibilities[totalWeight] = i->second;
-		}
-	}
-	if (totalWeight > 0)
-	{
-		int pick = RNG::generate(1, totalWeight);
-		for (std::map<int, RuleAlienMission*>::const_iterator i = possibilities.begin(); i != possibilities.end(); ++i)
-		{
-			if (pick <= i->first)
-			{
-				return i->second;
-			}
-		}
-	}
-	return 0;
-}
-
-/**
- * Returns the list of alien mission types.
- * @return The list of alien mission types.
- */
-const std::vector<std::string> &Mod::getAlienMissionList() const
-{
-	return _alienMissionsIndex;
-}
-
-/**
- * Gets the alien item level table.
- * @return A deep array containing the alien item levels.
- */
-const std::vector<std::vector<int> > &Mod::getAlienItemLevels() const
-{
-	return _alienItemLevels;
-}
-
-/**
- * Gets the defined starting base.
- * @return The starting base definition.
- */
-const YAML::Node &Mod::getStartingBase() const
-{
-	return _startingBase;
-}
-
-/**
- * Gets the defined starting time.
- * @return The time the game starts in.
- */
-const GameTime &Mod::getStartingTime() const
-{
-	return _startingTime;
-}
-
-/**
- * Gets an MCDPatch.
- * @param id The ID of the MCDPatch we want.
- * @return The MCDPatch based on ID, or 0 if none defined.
- */
-MCDPatch *Mod::getMCDPatch(const std::string &id) const
-{
-	std::map<std::string, MCDPatch*>::const_iterator i = _MCDPatches.find(id);
-	if (_MCDPatches.end() != i) return i->second; else return 0;
-}
-
-/**
- * Gets the list of external sprites.
- * @return The list of external sprites.
- */
-const std::vector<std::pair<std::string, ExtraSprites *> > &Mod::getExtraSprites() const
-{
-	return _extraSprites;
-}
-
-/**
- * Gets the list of external sounds.
- * @return The list of external sounds.
- */
-const std::vector<std::pair<std::string, ExtraSounds *> > &Mod::getExtraSounds() const
-{
-	return _extraSounds;
-}
-
-/**
- * Gets the list of external strings.
- * @return The list of external strings.
- */
-const std::map<std::string, ExtraStrings *> &Mod::getExtraStrings() const
-{
-	return _extraStrings;
-}
-
-/**
- * Gets the list of StatStrings.
- * @return The list of StatStrings.
- */
-const std::vector<StatString *> &Mod::getStatStrings() const
-{
-	return _statStrings;
-}
-
-/**
- * Compares rules based on their list orders.
- */
-template <typename T>
-struct compareRule : public std::binary_function<const std::string&, const std::string&, bool>
-{
-	Mod *_mod;
-	typedef T*(Mod::*RuleLookup)(const std::string &id, bool error);
-	RuleLookup _lookup;
-
-	compareRule(Mod *mod, RuleLookup lookup) : _mod(mod), _lookup(lookup)
-	{
-	}
-
-	bool operator()(const std::string &r1, const std::string &r2) const
-	{
-		T *rule1 = (_mod->*_lookup)(r1, true);
-		T *rule2 = (_mod->*_lookup)(r2, true);
-		return (rule1->getListOrder() < rule2->getListOrder());
-	}
-};
-
-/**
- * Craft weapons use the list order of their launcher item.
- */
-template <>
-struct compareRule<RuleCraftWeapon> : public std::binary_function<const std::string&, const std::string&, bool>
-{
-	Mod *_mod;
-
-	compareRule(Mod *mod) : _mod(mod)
-	{
-	}
-
-	bool operator()(const std::string &r1, const std::string &r2) const
-	{
-		RuleItem *rule1 = _mod->getItem(_mod->getCraftWeapon(r1)->getLauncherItem(), true);
-		RuleItem *rule2 = _mod->getItem(_mod->getCraftWeapon(r2)->getLauncherItem(), true);
-		return (rule1->getListOrder() < rule2->getListOrder());
-	}
-};
-
-/**
- * Armor uses the list order of their store item.
- * Itemless armor comes before all else.
- */
-template <>
-struct compareRule<Armor> : public std::binary_function<const std::string&, const std::string&, bool>
-{
-	Mod *_mod;
-
-	compareRule(Mod *mod) : _mod(mod)
-	{
-	}
-
-	bool operator()(const std::string &r1, const std::string &r2) const
-	{
-		Armor* armor1 = _mod->getArmor(r1);
-		Armor* armor2 = _mod->getArmor(r2);
-		RuleItem *rule1 = _mod->getItem(armor1->getStoreItem());
-		RuleItem *rule2 = _mod->getItem(armor2->getStoreItem());
-		if (!rule1 && !rule2)
-			return (armor1 < armor2); // tiebreaker, don't care about order, pointers are as good as any
-		else if (!rule1)
-			return true;
-		else if (!rule2)
-			return false;
-		else
-			return (rule1->getListOrder() < rule2->getListOrder());
-	}
-};
-
-/**
- * Ufopaedia articles use section and list order.
- */
-template <>
-struct compareRule<ArticleDefinition> : public std::binary_function<const std::string&, const std::string&, bool>
-{
-	Mod *_mod;
-	const std::map<std::string, int> &_sections;
-
-	compareRule(Mod *mod) : _mod(mod), _sections(mod->getUfopaediaSections())
-	{
-	}
-
-	bool operator()(const std::string &r1, const std::string &r2) const
-	{
-		ArticleDefinition *rule1 = _mod->getUfopaediaArticle(r1);
-		ArticleDefinition *rule2 = _mod->getUfopaediaArticle(r2);
-		if (rule1->section == rule2->section)
-			return (rule1->getListOrder() < rule2->getListOrder());
-		else
-			return (_sections.at(rule1->section) < _sections.at(rule2->section));
-	}
-};
-
-/**
- * Ufopaedia sections use article list order.
- */
-struct compareSection : public std::binary_function<const std::string&, const std::string&, bool>
-{
-	Mod *_mod;
-	const std::map<std::string, int> &_sections;
-
-	compareSection(Mod *mod) : _mod(mod), _sections(mod->getUfopaediaSections())
-	{
-	}
-
-	bool operator()(const std::string &r1, const std::string &r2) const
-	{
-		return _sections.at(r1) < _sections.at(r2);
-	}
-};
-
-/**
- * Sorts all our lists according to their weight.
- */
-void Mod::sortLists()
-{
-	std::sort(_itemsIndex.begin(), _itemsIndex.end(), compareRule<RuleItem>(this, (compareRule<RuleItem>::RuleLookup)&Mod::getItem));
-	std::sort(_craftsIndex.begin(), _craftsIndex.end(), compareRule<RuleCraft>(this, (compareRule<RuleCraft>::RuleLookup)&Mod::getCraft));
-	std::sort(_facilitiesIndex.begin(), _facilitiesIndex.end(), compareRule<RuleBaseFacility>(this, (compareRule<RuleBaseFacility>::RuleLookup)&Mod::getBaseFacility));
-	std::sort(_researchIndex.begin(), _researchIndex.end(), compareRule<RuleResearch>(this, (compareRule<RuleResearch>::RuleLookup)&Mod::getResearch));
-	std::sort(_manufactureIndex.begin(), _manufactureIndex.end(), compareRule<RuleManufacture>(this, (compareRule<RuleManufacture>::RuleLookup)&Mod::getManufacture));
-	std::sort(_invsIndex.begin(), _invsIndex.end(), compareRule<RuleInventory>(this, (compareRule<RuleInventory>::RuleLookup)&Mod::getInventory));
-	// special cases
-	std::sort(_craftWeaponsIndex.begin(), _craftWeaponsIndex.end(), compareRule<RuleCraftWeapon>(this));
-	std::sort(_armorsIndex.begin(), _armorsIndex.end(), compareRule<Armor>(this));
-	_ufopaediaSections[UFOPAEDIA_NOT_AVAILABLE] = 0;
-	std::sort(_ufopaediaIndex.begin(), _ufopaediaIndex.end(), compareRule<ArticleDefinition>(this));
-	std::sort(_ufopaediaCatIndex.begin(), _ufopaediaCatIndex.end(), compareSection(this));
-}
-
-/**
- * Gets the research-requirements for Psi-Lab (it's a cache for psiStrengthEval)
- */
-const std::vector<std::string> &Mod::getPsiRequirements() const
-{
-	return _psiRequirements;
-}
-
-/**
- * Creates a new randomly-generated soldier.
- * @param save Saved game the soldier belongs to.
- * @param type The soldier type to generate.
- * @return Newly generated soldier.
- */
-Soldier *Mod::genSoldier(SavedGame *save, std::string type) const
-{
-	Soldier *soldier = 0;
-	int newId = save->getId("STR_SOLDIER");
-	if (type.empty())
-	{
-		type = _soldiersIndex.front();
-	}
-
-	// Check for duplicates
-	// Original X-COM gives up after 10 tries so might as well do the same here
-	bool duplicate = true;
-	for (int i = 0; i < 10 && duplicate; ++i)
-	{
-		delete soldier;
-		soldier = new Soldier(getSoldier(type, true), getArmor(getSoldier(type, true)->getArmor(), true), newId);
-		duplicate = false;
-		for (std::vector<Base*>::iterator i = save->getBases()->begin(); i != save->getBases()->end() && !duplicate; ++i)
-		{
-			for (std::vector<Soldier*>::iterator j = (*i)->getSoldiers()->begin(); j != (*i)->getSoldiers()->end() && !duplicate; ++j)
-			{
-				if ((*j)->getName() == soldier->getName())
-				{
-					duplicate = true;
-				}
-			}
-			for (std::vector<Transfer*>::iterator k = (*i)->getTransfers()->begin(); k != (*i)->getTransfers()->end() && !duplicate; ++k)
-			{
-				if ((*k)->getType() == TRANSFER_SOLDIER && (*k)->getSoldier()->getName() == soldier->getName())
-				{
-					duplicate = true;
-				}
-			}
-		}
-	}
-
-	// calculate new statString
-	soldier->calcStatString(getStatStrings(), (Options::psiStrengthEval && save->isResearched(getPsiRequirements())));
-
-	return soldier;
-}
-
-/**
- * Gets the name of the item to be used as alien fuel.
- * @return the name of the fuel.
- */
-std::string Mod::getAlienFuelName() const
-{
-	return _alienFuel.first;
-}
-
-/**
- * Gets the amount of alien fuel to recover.
- * @return the amount to recover.
- */
-int Mod::getAlienFuelQuantity() const
-{
-	return _alienFuel.second;
-}
-
-/**
- * Gets name of font collection.
- * @return the name of YAML-file with font data
- */
-std::string Mod::getFontName() const
-{
-	return _fontName;
-}
-
-/**
- * Returns the minimum facilitie's radar range.
- * @return The minimum range.
- */
- int Mod::getMinRadarRange() const
- {
-	int minRadarRange = 0;
-
-	{
-		for (std::vector<std::string>::const_iterator i = _facilitiesIndex.begin(); i != _facilitiesIndex.end(); ++i)
-		{
-			RuleBaseFacility *f = getBaseFacility(*i);
-			if (f == 0) continue;
-
-			int radarRange = f->getRadarRange();
-			if (radarRange > 0 && (minRadarRange == 0 || minRadarRange > radarRange))
-			{
-				minRadarRange = radarRange;
-			}
-		}
-	}
-
-	return minRadarRange;
- }
-
-/**
- * Gets information on an interface.
- * @param id the interface we want info on.
- * @return the interface.
- */
-RuleInterface *Mod::getInterface(const std::string &id, bool error) const
-{
-	return getRule(id, "Interface", _interfaces, error);
-}
-
-/**
- * Gets the rules for the Geoscape globe.
- * @return Pointer to globe rules.
- */
-RuleGlobe *Mod::getGlobe() const
-{
-	return _globe;
-}
-
-/**
-* Gets the rules for the Save Converter.
-* @return Pointer to converter rules.
-*/
-RuleConverter *Mod::getConverter() const
-{
-	return _converter;
-}
-
-const std::map<std::string, SoundDefinition *> *Mod::getSoundDefinitions() const
-{
-	return &_soundDefs;
-}
-
-const std::vector<SDL_Color> *Mod::getTransparencies() const
-{
-	return &_transparencies;
-}
-
-const std::vector<MapScript*> *Mod::getMapScript(const std::string& id) const
-{
-	std::map<std::string, std::vector<MapScript*> >::const_iterator i = _mapScripts.find(id);
-	if (_mapScripts.end() != i)
-	{
-		return &i->second;
-	}
-	else
-	{
-		return 0;
-	}
-}
-
-/**
- * Returns the data for the specified video cutscene.
- * @param id Video id.
- * @return A pointer to the data for the specified video.
- */
-RuleVideo *Mod::getVideo(const std::string &id, bool error) const
-{
-	return getRule(id, "Video", _videos, error);
-}
-
-const std::map<std::string, RuleMusic *> *Mod::getMusic() const
-{
-	return &_musicDefs;
-}
-
-const std::vector<std::string> *Mod::getMissionScriptList() const
-{
-	return &_missionScriptIndex;
-}
-
-RuleMissionScript *Mod::getMissionScript(const std::string &name, bool error) const
-{
-	return getRule(name, "Mission Script", _missionScripts, error);
-}
-std::string Mod::getFinalResearch() const
-{
-	return _finalResearch;
-}
-
-namespace
-{
-	const Uint8 ShadeMax = 15;
-	/**
-	* Recolor class used in UFO
-	*/
-	struct HairXCOM1
-	{
-		static const Uint8 Hair = 9 << 4;
-		static const Uint8 Face = 6 << 4;
-		static inline void func(Uint8& src, const Uint8& cutoff, int, int, int)
-		{
-			if (src > cutoff && src <= Face + ShadeMax)
-			{
-				src = Hair + (src & ShadeMax) - 6; //make hair color like male in xcom_0.pck
-			}
-		}
-	};
-
-	/**
-	* Recolor class used in TFTD
-	*/
-	struct HairXCOM2
-	{
-		static const Uint8 ManHairColor = 4 << 4;
-		static const Uint8 WomanHairColor = 1 << 4;
-		static inline void func(Uint8& src, int, int, int, int)
-		{
-			if (src >= WomanHairColor && src <= WomanHairColor + ShadeMax)
-			{
-				src = ManHairColor + (src & ShadeMax);
-			}
-		}
-	};
-
-	/**
-	* Recolor class used in TFTD
-	*/
-	struct FaceXCOM2
-	{
-		static const Uint8 FaceColor = 10 << 4;
-		static const Uint8 PinkColor = 14 << 4;
-		static inline void func(Uint8& src, int, int, int, int)
-		{
-			if (src >= FaceColor && src <= FaceColor + ShadeMax)
-			{
-				src = PinkColor + (src & ShadeMax);
-			}
-		}
-	};
-
-	/**
-	* Recolor class used in TFTD
-	*/
-	struct BodyXCOM2
-	{
-		static const Uint8 IonArmorColor = 8 << 4;
-		static inline void func(Uint8& src, int, int, int, int)
-		{
-			if (src == 153)
-			{
-				src = IonArmorColor + 12;
-			}
-			else if (src == 151)
-			{
-				src = IonArmorColor + 10;
-			}
-			else if (src == 148)
-			{
-				src = IonArmorColor + 4;
-			}
-			else if (src == 147)
-			{
-				src = IonArmorColor + 2;
-			}
-			else if (src >= HairXCOM2::WomanHairColor && src <= HairXCOM2::WomanHairColor + ShadeMax)
-			{
-				src = IonArmorColor + (src & ShadeMax);
-			}
-		}
-	};
-	/**
-	* Recolor class used in TFTD
-	*/
-	struct FallXCOM2
-	{
-		static const Uint8 RoguePixel = 151;
-		static inline void func(Uint8& src, int, int, int, int)
-		{
-			if (src == RoguePixel)
-			{
-				src = FaceXCOM2::PinkColor + (src & ShadeMax) + 2;
-			}
-			else if (src >= BodyXCOM2::IonArmorColor && src <= BodyXCOM2::IonArmorColor + ShadeMax)
-			{
-				src = FaceXCOM2::PinkColor + (src & ShadeMax);
-			}
-		}
-	};
-}
-
-/**
- * Loads the vanilla resources required by the game.
- */
-void Mod::loadVanillaResources()
-{
-	// Load palettes
-	const char *pal[] = { "PAL_GEOSCAPE", "PAL_BASESCAPE", "PAL_GRAPHS", "PAL_UFOPAEDIA", "PAL_BATTLEPEDIA" };
-	for (size_t i = 0; i < sizeof(pal) / sizeof(pal[0]); ++i)
-	{
-		std::string s = "GEODATA/PALETTES.DAT";
-		_palettes[pal[i]] = new Palette();
-		_palettes[pal[i]]->loadDat(FileMap::getFilePath(s), 256, Palette::palOffset(i));
-	}
-	{
-		std::string s1 = "GEODATA/BACKPALS.DAT";
-		std::string s2 = "BACKPALS.DAT";
-		_palettes[s2] = new Palette();
-		_palettes[s2]->loadDat(FileMap::getFilePath(s1), 128);
-	}
-
-	// Correct Battlescape palette
-	{
-		std::string s1 = "GEODATA/PALETTES.DAT";
-		std::string s2 = "PAL_BATTLESCAPE";
-		_palettes[s2] = new Palette();
-		_palettes[s2]->loadDat(FileMap::getFilePath(s1), 256, Palette::palOffset(4));
-
-		// Last 16 colors are a greyish gradient
-		SDL_Color gradient[] = { { 140, 152, 148, 255 },
-		{ 132, 136, 140, 255 },
-		{ 116, 124, 132, 255 },
-		{ 108, 116, 124, 255 },
-		{ 92, 104, 108, 255 },
-		{ 84, 92, 100, 255 },
-		{ 76, 80, 92, 255 },
-		{ 56, 68, 84, 255 },
-		{ 48, 56, 68, 255 },
-		{ 40, 48, 56, 255 },
-		{ 32, 36, 48, 255 },
-		{ 24, 28, 32, 255 },
-		{ 16, 20, 24, 255 },
-		{ 8, 12, 16, 255 },
-		{ 3, 4, 8, 255 },
-		{ 3, 3, 6, 255 } };
-		for (size_t i = 0; i < sizeof(gradient) / sizeof(gradient[0]); ++i)
-		{
-			SDL_Color *color = _palettes[s2]->getColors(Palette::backPos + 16 + i);
-			*color = gradient[i];
-		}
-	}
-
-	// Load surfaces
-	{
-		std::ostringstream s;
-		s << "GEODATA/" << "INTERWIN.DAT";
-		_surfaces["INTERWIN.DAT"] = new Surface(160, 600);
-		_surfaces["INTERWIN.DAT"]->loadScr(FileMap::getFilePath(s.str()));
-	}
-
-	const std::set<std::string> &geographFiles(FileMap::getVFolderContents("GEOGRAPH"));
-	std::set<std::string> scrs = FileMap::filterFiles(geographFiles, "SCR");
-	for (std::set<std::string>::iterator i = scrs.begin(); i != scrs.end(); ++i)
-	{
-		std::string fname = *i;
-		std::transform(i->begin(), i->end(), fname.begin(), toupper);
-		_surfaces[fname] = new Surface(320, 200);
-		_surfaces[fname]->loadScr(FileMap::getFilePath("GEOGRAPH/" + fname));
-	}
-	std::set<std::string> bdys = FileMap::filterFiles(geographFiles, "BDY");
-	for (std::set<std::string>::iterator i = bdys.begin(); i != bdys.end(); ++i)
-	{
-		std::string fname = *i;
-		std::transform(i->begin(), i->end(), fname.begin(), toupper);
-		_surfaces[fname] = new Surface(320, 200);
-		_surfaces[fname]->loadBdy(FileMap::getFilePath("GEOGRAPH/" + fname));
-	}
-
-	std::set<std::string> spks = FileMap::filterFiles(geographFiles, "SPK");
-	for (std::set<std::string>::iterator i = spks.begin(); i != spks.end(); ++i)
-	{
-		std::string fname = *i;
-		std::transform(i->begin(), i->end(), fname.begin(), toupper);
-		_surfaces[fname] = new Surface(320, 200);
-		_surfaces[fname]->loadSpk(FileMap::getFilePath("GEOGRAPH/" + fname));
-	}
-
-	// Load surface sets
-	std::string sets[] = { "BASEBITS.PCK",
-		"INTICON.PCK",
-		"TEXTURE.DAT" };
-
-	for (size_t i = 0; i < sizeof(sets) / sizeof(sets[0]); ++i)
-	{
-		std::ostringstream s;
-		s << "GEOGRAPH/" << sets[i];
-
-		std::string ext = sets[i].substr(sets[i].find_last_of('.') + 1, sets[i].length());
-		if (ext == "PCK")
-		{
-			std::string tab = CrossPlatform::noExt(sets[i]) + ".TAB";
-			std::ostringstream s2;
-			s2 << "GEOGRAPH/" << tab;
-			_sets[sets[i]] = new SurfaceSet(32, 40);
-			_sets[sets[i]]->loadPck(FileMap::getFilePath(s.str()), FileMap::getFilePath(s2.str()));
-		}
-		else
-		{
-			_sets[sets[i]] = new SurfaceSet(32, 32);
-			_sets[sets[i]]->loadDat(FileMap::getFilePath(s.str()));
-		}
-	}
-	_sets["SCANG.DAT"] = new SurfaceSet(4, 4);
-	std::ostringstream scang;
-	scang << "GEODATA/" << "SCANG.DAT";
-	_sets["SCANG.DAT"]->loadDat(FileMap::getFilePath(scang.str()));
-
-	if (!Options::mute)
-	{
-		// Load sounds
-		const std::set<std::string> &soundFiles(FileMap::getVFolderContents("SOUND"));
-
-		if (_soundDefs.empty())
-		{
-			std::string catsId[] = { "GEO.CAT", "BATTLE.CAT" };
-			std::string catsDos[] = { "SOUND2.CAT", "SOUND1.CAT" };
-			std::string catsWin[] = { "SAMPLE.CAT", "SAMPLE2.CAT" };
-
-			// Try the preferred format first, otherwise use the default priority
-			std::string *cats[] = { 0, catsWin, catsDos };
-			if (Options::preferredSound == SOUND_14)
-				cats[0] = catsWin;
-			else if (Options::preferredSound == SOUND_10)
-				cats[1] = catsDos;
-
-			Options::currentSound = SOUND_AUTO;
-			for (size_t i = 0; i < sizeof(catsId) / sizeof(catsId[0]); ++i)
-			{
-				SoundSet *sound = 0;
-				for (size_t j = 0; j < sizeof(cats) / sizeof(cats[0]) && sound == 0; ++j)
-				{
-					bool wav = true;
-					if (cats[j] == 0)
-						continue;
-					else if (cats[j] == catsDos)
-						wav = false;
-					std::string fname = cats[j][i];
-					std::transform(fname.begin(), fname.end(), fname.begin(), tolower);
-					std::set<std::string>::iterator file = soundFiles.find(fname);
-					if (file != soundFiles.end())
-					{
-						sound = new SoundSet();
-						sound->loadCat(FileMap::getFilePath("SOUND/" + cats[j][i]), wav);
-						Options::currentSound = (wav) ? SOUND_14 : SOUND_10;
-					}
-				}
-				if (sound == 0)
-				{
-					throw Exception(catsWin[i] + " not found");
-				}
-				else
-				{
-					_sounds[catsId[i]] = sound;
-				}
-			}
-		}
-		else
-		{
-			for (std::map<std::string, SoundDefinition*>::const_iterator i = _soundDefs.begin(); i != _soundDefs.end(); ++i)
-			{
-				std::string fname = i->second->getCATFile();
-				std::transform(fname.begin(), fname.end(), fname.begin(), tolower);
-				std::set<std::string>::iterator file = soundFiles.find(fname);
-				if (file != soundFiles.end())
-				{
-					if (_sounds.find((*i).first) == _sounds.end())
-					{
-						_sounds[(*i).first] = new SoundSet();
-					}
-					for (std::vector<int>::const_iterator j = (*i).second->getSoundList().begin(); j != (*i).second->getSoundList().end(); ++j)
-					{
-						_sounds[(*i).first]->loadCatbyIndex(FileMap::getFilePath("SOUND/" + fname), *j);
-					}
-				}
-				else
-				{
-					throw Exception(fname + " not found");
-				}
-			}
-		}
-
-		std::set<std::string>::iterator file = soundFiles.find("intro.cat");
-		if (file != soundFiles.end())
-		{
-			SoundSet *s = _sounds["INTRO.CAT"] = new SoundSet();
-			s->loadCat(FileMap::getFilePath("SOUND/INTRO.CAT"), false);
-		}
-
-		file = soundFiles.find("sample3.cat");
-		if (file != soundFiles.end())
-		{
-			SoundSet *s = _sounds["SAMPLE3.CAT"] = new SoundSet();
-			s->loadCat(FileMap::getFilePath("SOUND/SAMPLE3.CAT"), true);
-		}
-	}
-
-	TextButton::soundPress = getSound("GEO.CAT", Mod::BUTTON_PRESS);
-	Window::soundPopup[0] = getSound("GEO.CAT", Mod::WINDOW_POPUP[0]);
-	Window::soundPopup[1] = getSound("GEO.CAT", Mod::WINDOW_POPUP[1]);
-	Window::soundPopup[2] = getSound("GEO.CAT", Mod::WINDOW_POPUP[2]);
-
-	loadBattlescapeResources(); // TODO load this at battlescape start, unload at battlescape end?
-}
-
-/**
- * Loads the resources required by the Battlescape.
- */
-void Mod::loadBattlescapeResources()
-{
-	// Load Battlescape ICONS
-	_sets["SPICONS.DAT"] = new SurfaceSet(32, 24);
-	_sets["SPICONS.DAT"]->loadDat(FileMap::getFilePath("UFOGRAPH/SPICONS.DAT"));
-	_sets["CURSOR.PCK"] = new SurfaceSet(32, 40);
-	_sets["CURSOR.PCK"]->loadPck(FileMap::getFilePath("UFOGRAPH/CURSOR.PCK"), FileMap::getFilePath("UFOGRAPH/CURSOR.TAB"));
-	_sets["SMOKE.PCK"] = new SurfaceSet(32, 40);
-	_sets["SMOKE.PCK"]->loadPck(FileMap::getFilePath("UFOGRAPH/SMOKE.PCK"), FileMap::getFilePath("UFOGRAPH/SMOKE.TAB"));
-	_sets["HIT.PCK"] = new SurfaceSet(32, 40);
-	_sets["HIT.PCK"]->loadPck(FileMap::getFilePath("UFOGRAPH/HIT.PCK"), FileMap::getFilePath("UFOGRAPH/HIT.TAB"));
-	_sets["X1.PCK"] = new SurfaceSet(128, 64);
-	_sets["X1.PCK"]->loadPck(FileMap::getFilePath("UFOGRAPH/X1.PCK"), FileMap::getFilePath("UFOGRAPH/X1.TAB"));
-	_sets["MEDIBITS.DAT"] = new SurfaceSet(52, 58);
-	_sets["MEDIBITS.DAT"]->loadDat(FileMap::getFilePath("UFOGRAPH/MEDIBITS.DAT"));
-	_sets["DETBLOB.DAT"] = new SurfaceSet(16, 16);
-	_sets["DETBLOB.DAT"]->loadDat(FileMap::getFilePath("UFOGRAPH/DETBLOB.DAT"));
-
-	// Load Battlescape Terrain (only blanks are loaded, others are loaded just in time)
-	_sets["BLANKS.PCK"] = new SurfaceSet(32, 40);
-	_sets["BLANKS.PCK"]->loadPck(FileMap::getFilePath("TERRAIN/BLANKS.PCK"), FileMap::getFilePath("TERRAIN/BLANKS.TAB"));
-
-	// Load Battlescape units
-	std::set<std::string> unitsContents = FileMap::getVFolderContents("UNITS");
-	std::set<std::string> usets = FileMap::filterFiles(unitsContents, "PCK");
-	for (std::set<std::string>::iterator i = usets.begin(); i != usets.end(); ++i)
-	{
-		std::string path = FileMap::getFilePath("UNITS/" + *i);
-		std::string tab = FileMap::getFilePath("UNITS/" + CrossPlatform::noExt(*i) + ".TAB");
-		std::string fname = *i;
-		std::transform(i->begin(), i->end(), fname.begin(), toupper);
-		if (fname != "BIGOBS.PCK")
-			_sets[fname] = new SurfaceSet(32, 40);
-		else
-			_sets[fname] = new SurfaceSet(32, 48);
-		_sets[fname]->loadPck(path, tab);
-	}
-	// incomplete chryssalid set: 1.0 data: stop loading.
-	if (_sets.find("CHRYS.PCK") != _sets.end() && !_sets["CHRYS.PCK"]->getFrame(225))
-	{
-		Log(LOG_FATAL) << "Version 1.0 data detected";
-		throw Exception("Invalid CHRYS.PCK, please patch your X-COM data to the latest version");
-	}
-	// TFTD uses the loftemps dat from the terrain folder, but still has enemy unknown's version in the geodata folder, which is short by 2 entries.
-	std::set<std::string> terrainContents = FileMap::getVFolderContents("TERRAIN");
-	if (terrainContents.find("loftemps.dat") != terrainContents.end())
-	{
-		MapDataSet::loadLOFTEMPS(FileMap::getFilePath("TERRAIN/LOFTEMPS.DAT"), &_voxelData);
-	}
-	else
-	{
-		MapDataSet::loadLOFTEMPS(FileMap::getFilePath("GEODATA/LOFTEMPS.DAT"), &_voxelData);
-	}
-
-	std::string scrs[] = { "TAC00.SCR" };
-
-	for (size_t i = 0; i < sizeof(scrs) / sizeof(scrs[0]); ++i)
-	{
-		_surfaces[scrs[i]] = new Surface(320, 200);
-		_surfaces[scrs[i]]->loadScr(FileMap::getFilePath("UFOGRAPH/" + scrs[i]));
-	}
-
-	// lower case so we can find them in the contents map
-	std::string lbms[] = { "d0.lbm",
-		"d1.lbm",
-		"d2.lbm",
-		"d3.lbm" };
-	std::string pals[] = { "PAL_BATTLESCAPE",
-		"PAL_BATTLESCAPE_1",
-		"PAL_BATTLESCAPE_2",
-		"PAL_BATTLESCAPE_3" };
-
-	SDL_Color backPal[] = { { 0, 5, 4, 255 },
-	{ 0, 10, 34, 255 },
-	{ 2, 9, 24, 255 },
-	{ 2, 0, 24, 255 } };
-
-	std::set<std::string> ufographContents = FileMap::getVFolderContents("UFOGRAPH");
-	for (size_t i = 0; i < sizeof(lbms) / sizeof(lbms[0]); ++i)
-	{
-		if (ufographContents.find(lbms[i]) == ufographContents.end())
-		{
-			continue;
-		}
-
-		if (!i)
-		{
-			delete _palettes["PAL_BATTLESCAPE"];
-		}
-
-		Surface *tempSurface = new Surface(1, 1);
-		tempSurface->loadImage(FileMap::getFilePath("UFOGRAPH/" + lbms[i]));
-		_palettes[pals[i]] = new Palette();
-		SDL_Color *colors = tempSurface->getPalette();
-		colors[255] = backPal[i];
-		_palettes[pals[i]]->setColors(colors, 256);
-		createTransparencyLUT(_palettes[pals[i]]);
-		delete tempSurface;
-	}
-
-	std::string spks[] = { "TAC01.SCR",
-		"DETBORD.PCK",
-		"DETBORD2.PCK",
-		"ICONS.PCK",
-		"MEDIBORD.PCK",
-		"SCANBORD.PCK",
-		"UNIBORD.PCK" };
-
-	for (size_t i = 0; i < sizeof(spks) / sizeof(spks[0]); ++i)
-	{
-		std::string fname = spks[i];
-		std::transform(fname.begin(), fname.end(), fname.begin(), tolower);
-		if (ufographContents.find(fname) == ufographContents.end())
-		{
-			continue;
-		}
-
-		_surfaces[spks[i]] = new Surface(320, 200);
-		_surfaces[spks[i]]->loadSpk(FileMap::getFilePath("UFOGRAPH/" + spks[i]));
-	}
-
-
-	std::set<std::string> bdys = FileMap::filterFiles(ufographContents, "BDY");
-	for (std::set<std::string>::iterator i = bdys.begin(); i != bdys.end(); ++i)
-	{
-		std::string idxName = *i;
-		std::transform(i->begin(), i->end(), idxName.begin(), toupper);
-		idxName = idxName.substr(0, idxName.length() - 3);
-		if (idxName.substr(0, 3) == "MAN")
-		{
-			idxName = idxName + "SPK";
-		}
-		else if (idxName == "TAC01.")
-		{
-			idxName = idxName + "SCR";
-		}
-		else
-		{
-			idxName = idxName + "PCK";
-		}
-		_surfaces[idxName] = new Surface(320, 200);
-		_surfaces[idxName]->loadBdy(FileMap::getFilePath("UFOGRAPH/" + *i));
-	}
-
-	// Load Battlescape inventory
-	std::set<std::string> invs = FileMap::filterFiles(ufographContents, "SPK");
-	for (std::set<std::string>::iterator i = invs.begin(); i != invs.end(); ++i)
-	{
-		std::string fname = *i;
-		std::transform(i->begin(), i->end(), fname.begin(), toupper);
-		_surfaces[fname] = new Surface(320, 200);
-		_surfaces[fname]->loadSpk(FileMap::getFilePath("UFOGRAPH/" + fname));
-	}
-
-	//"fix" of color index in original solders sprites
-	if (Options::battleHairBleach)
-	{
-		std::string name;
-
-		//personal armor
-		name = "XCOM_1.PCK";
-		if (_sets.find(name) != _sets.end())
-		{
-			SurfaceSet *xcom_1 = _sets[name];
-
-			for (int i = 0; i < 8; ++i)
-			{
-				//chest frame
-				Surface *surf = xcom_1->getFrame(4 * 8 + i);
-				ShaderMove<Uint8> head = ShaderMove<Uint8>(surf);
-				GraphSubset dim = head.getBaseDomain();
-				surf->lock();
-				dim.beg_y = 6;
-				dim.end_y = 9;
-				head.setDomain(dim);
-				ShaderDraw<HairXCOM1>(head, ShaderScalar<Uint8>(HairXCOM1::Face + 5));
-				dim.beg_y = 9;
-				dim.end_y = 10;
-				head.setDomain(dim);
-				ShaderDraw<HairXCOM1>(head, ShaderScalar<Uint8>(HairXCOM1::Face + 6));
-				surf->unlock();
-			}
-
-			for (int i = 0; i < 3; ++i)
-			{
-				//fall frame
-				Surface *surf = xcom_1->getFrame(264 + i);
-				ShaderMove<Uint8> head = ShaderMove<Uint8>(surf);
-				GraphSubset dim = head.getBaseDomain();
-				dim.beg_y = 0;
-				dim.end_y = 24;
-				dim.beg_x = 11;
-				dim.end_x = 20;
-				head.setDomain(dim);
-				surf->lock();
-				ShaderDraw<HairXCOM1>(head, ShaderScalar<Uint8>(HairXCOM1::Face + 6));
-				surf->unlock();
-			}
-		}
-
-		//all TFTD armors
-		name = "TDXCOM_?.PCK";
-		for (int j = 0; j < 3; ++j)
-		{
-			name[7] = '0' + j;
-			if (_sets.find(name) != _sets.end())
-			{
-				SurfaceSet *xcom_2 = _sets[name];
-				for (int i = 0; i < 16; ++i)
-				{
-					//chest frame without helm
-					Surface *surf = xcom_2->getFrame(262 + i);
-					surf->lock();
-					if (i < 8)
-					{
-						//female chest frame
-						ShaderMove<Uint8> head = ShaderMove<Uint8>(surf);
-						GraphSubset dim = head.getBaseDomain();
-						dim.beg_y = 6;
-						dim.end_y = 18;
-						head.setDomain(dim);
-						ShaderDraw<HairXCOM2>(head);
-
-						if (j == 2)
-						{
-							//fix some pixels in ION armor that was overwrite by previous function
-							if (i == 0)
-							{
-								surf->setPixel(18, 14, 16);
-							}
-							else if (i == 3)
-							{
-								surf->setPixel(19, 12, 20);
-							}
-							else if (i == 6)
-							{
-								surf->setPixel(13, 14, 16);
-							}
-						}
-					}
-
-					//we change face to pink, to prevent mixup with ION armor backpack that have same color group.
-					ShaderDraw<FaceXCOM2>(ShaderMove<Uint8>(surf));
-					surf->unlock();
-				}
-
-				for (int i = 0; i < 2; ++i)
-				{
-					//fall frame (first and second)
-					Surface *surf = xcom_2->getFrame(256 + i);
-					surf->lock();
-
-					ShaderMove<Uint8> head = ShaderMove<Uint8>(surf);
-					GraphSubset dim = head.getBaseDomain();
-					dim.beg_y = 0;
-					if (j == 3)
-					{
-						dim.end_y = 11 + 5 * i;
-					}
-					else
-					{
-						dim.end_y = 17;
-					}
-					head.setDomain(dim);
-					ShaderDraw<FallXCOM2>(head);
-
-					//we change face to pink, to prevent mixup with ION armor backpack that have same color group.
-					ShaderDraw<FaceXCOM2>(ShaderMove<Uint8>(surf));
-					surf->unlock();
-				}
-
-				//Palette fix for ION armor
-				if (j == 2)
-				{
-					int size = xcom_2->getTotalFrames();
-					for (int i = 0; i < size; ++i)
-					{
-						Surface *surf = xcom_2->getFrame(i);
-						surf->lock();
-						ShaderDraw<BodyXCOM2>(ShaderMove<Uint8>(surf));
-						surf->unlock();
-					}
-				}
-			}
-		}
-	}
-}
-
-/**
- * Loads the extra resources defined in rulesets.
- */
-void Mod::loadExtraResources()
-{
-	// Load fonts
-	YAML::Node doc = YAML::LoadFile(FileMap::getFilePath("Language/" + _fontName));
-	Log(LOG_INFO) << "Loading fonts... " << _fontName;
-	for (YAML::const_iterator i = doc["fonts"].begin(); i != doc["fonts"].end(); ++i)
-	{
-		std::string id = (*i)["id"].as<std::string>();
-		Font *font = new Font();
-		font->load(*i);
-		_fonts[id] = font;
-	}
-
-#ifndef __NO_MUSIC
-	// Load musics
-	if (!Options::mute)
-	{
-		const std::set<std::string> &soundFiles(FileMap::getVFolderContents("SOUND"));
-
-		// Check which music version is available
-		CatFile *adlibcat = 0, *aintrocat = 0;
-		GMCatFile *gmcat = 0;
-
-		for (std::set<std::string>::iterator i = soundFiles.begin(); i != soundFiles.end(); ++i)
-		{
-			if (0 == i->compare("adlib.cat"))
-			{
-				adlibcat = new CatFile(FileMap::getFilePath("SOUND/" + *i).c_str());
-			}
-			else if (0 == i->compare("aintro.cat"))
-			{
-				aintrocat = new CatFile(FileMap::getFilePath("SOUND/" + *i).c_str());
-			}
-			else if (0 == i->compare("gm.cat"))
-			{
-				gmcat = new GMCatFile(FileMap::getFilePath("SOUND/" + *i).c_str());
-			}
-		}
-
-		// Try the preferred format first, otherwise use the default priority
-		MusicFormat priority[] = { Options::preferredMusic, MUSIC_FLAC, MUSIC_OGG, MUSIC_MP3, MUSIC_MOD, MUSIC_WAV, MUSIC_ADLIB, MUSIC_MIDI };
-		for (std::map<std::string, RuleMusic *>::const_iterator i = _musicDefs.begin(); i != _musicDefs.end(); ++i)
-		{
-			Music *music = 0;
-			for (size_t j = 0; j < sizeof(priority) / sizeof(priority[0]) && music == 0; ++j)
-			{
-				music = loadMusic(priority[j], (*i).first, (*i).second->getCatPos(), (*i).second->getNormalization(), adlibcat, aintrocat, gmcat);
-			}
-			if (music)
-			{
-				_musics[(*i).first] = music;
-			}
-
-		}
-
-		delete gmcat;
-		delete adlibcat;
-		delete aintrocat;
-	}
-#endif
-
-	Log(LOG_INFO) << "Loading extra resources from ruleset...";
-	for (std::vector< std::pair<std::string, ExtraSprites *> >::const_iterator i = _extraSprites.begin(); i != _extraSprites.end(); ++i)
-	{
-		std::string sheetName = i->first;
-		ExtraSprites *spritePack = i->second;
-		bool subdivision = (spritePack->getSubX() != 0 && spritePack->getSubY() != 0);
-		if (spritePack->getSingleImage())
-		{
-			if (_surfaces.find(sheetName) == _surfaces.end())
-			{
-				Log(LOG_VERBOSE) << "Creating new single image: " << sheetName;
-				_surfaces[sheetName] = new Surface(spritePack->getWidth(), spritePack->getHeight());
-			}
-			else
-			{
-				Log(LOG_VERBOSE) << "Adding/Replacing single image: " << sheetName;
-				delete _surfaces[sheetName];
-				_surfaces[sheetName] = new Surface(spritePack->getWidth(), spritePack->getHeight());
-			}
-			_surfaces[sheetName]->loadImage(FileMap::getFilePath((*spritePack->getSprites())[0]));
-		}
-		else
-		{
-			bool adding = false;
-			if (_sets.find(sheetName) == _sets.end())
-			{
-				Log(LOG_VERBOSE) << "Creating new surface set: " << sheetName;
-				adding = true;
-				if (subdivision)
-				{
-					_sets[sheetName] = new SurfaceSet(spritePack->getSubX(), spritePack->getSubY());
-				}
-				else
-				{
-					_sets[sheetName] = new SurfaceSet(spritePack->getWidth(), spritePack->getHeight());
-				}
-			}
-			else
-			{
-				Log(LOG_VERBOSE) << "Adding/Replacing items in surface set: " << sheetName;
-			}
-
-			if (subdivision)
-			{
-				int frames = (spritePack->getWidth() / spritePack->getSubX())*(spritePack->getHeight() / spritePack->getSubY());
-				Log(LOG_VERBOSE) << "Subdividing into " << frames << " frames.";
-			}
-
-			for (std::map<int, std::string>::iterator j = spritePack->getSprites()->begin(); j != spritePack->getSprites()->end(); ++j)
-			{
-				int startFrame = j->first;
-				std::string fileName = j->second;
-				if (fileName.substr(fileName.length() - 1, 1) == "/")
-				{
-					Log(LOG_VERBOSE) << "Loading surface set from folder: " << fileName << " starting at frame: " << startFrame;
-					int offset = startFrame;
-					const std::set<std::string>& contents = FileMap::getVFolderContents(fileName);
-					for (std::set<std::string>::iterator k = contents.begin(); k != contents.end(); ++k)
-					{
-						if (!isImageFile((*k).substr((*k).length() - 4, (*k).length())))
-							continue;
-						try
-						{
-							std::string fullPath = FileMap::getFilePath(fileName + *k);
-							if (_sets[sheetName]->getFrame(offset))
-							{
-								Log(LOG_VERBOSE) << "Replacing frame: " << offset;
-								_sets[sheetName]->getFrame(offset)->loadImage(fullPath);
-							}
-							else
-							{
-								if (adding)
-								{
-									_sets[sheetName]->addFrame(offset)->loadImage(fullPath);
-								}
-								else
-								{
-									Log(LOG_VERBOSE) << "Adding frame: " << offset + spritePack->getModIndex();
-									_sets[sheetName]->addFrame(offset + spritePack->getModIndex())->loadImage(fullPath);
-								}
-							}
-							offset++;
-						}
-						catch (Exception &e)
-						{
-							Log(LOG_WARNING) << e.what();
-						}
-					}
-				}
-				else
-				{
-					if (spritePack->getSubX() == 0 && spritePack->getSubY() == 0)
-					{
-						const std::string& fullPath = FileMap::getFilePath(fileName);
-						if (_sets[sheetName]->getFrame(startFrame))
-						{
-							Log(LOG_VERBOSE) << "Replacing frame: " << startFrame;
-							_sets[sheetName]->getFrame(startFrame)->loadImage(fullPath);
-						}
-						else
-						{
-							Log(LOG_VERBOSE) << "Adding frame: " << startFrame << ", using index: " << startFrame + spritePack->getModIndex();
-							_sets[sheetName]->addFrame(startFrame + spritePack->getModIndex())->loadImage(fullPath);
-						}
-					}
-					else
-					{
-						Surface *temp = new Surface(spritePack->getWidth(), spritePack->getHeight());
-						temp->loadImage(FileMap::getFilePath((*spritePack->getSprites())[startFrame]));
-						int xDivision = spritePack->getWidth() / spritePack->getSubX();
-						int yDivision = spritePack->getHeight() / spritePack->getSubY();
-						int offset = startFrame;
-
-						for (int y = 0; y != yDivision; ++y)
-						{
-							for (int x = 0; x != xDivision; ++x)
-							{
-								if (_sets[sheetName]->getFrame(offset))
-								{
-									Log(LOG_VERBOSE) << "Replacing frame: " << offset;
-									_sets[sheetName]->getFrame(offset)->clear();
-									// for some reason regular blit() doesn't work here how i want it, so i use this function instead.
-									temp->blitNShade(_sets[sheetName]->getFrame(offset), 0 - (x * spritePack->getSubX()), 0 - (y * spritePack->getSubY()), 0);
-								}
-								else
-								{
-									if (adding)
-									{
-										// for some reason regular blit() doesn't work here how i want it, so i use this function instead.
-										temp->blitNShade(_sets[sheetName]->addFrame(offset), 0 - (x * spritePack->getSubX()), 0 - (y * spritePack->getSubY()), 0);
-									}
-									else
-									{
-										Log(LOG_VERBOSE) << "Adding frame: " << offset + spritePack->getModIndex();
-										// for some reason regular blit() doesn't work here how i want it, so i use this function instead.
-										temp->blitNShade(_sets[sheetName]->addFrame(offset + spritePack->getModIndex()), 0 - (x * spritePack->getSubX()), 0 - (y * spritePack->getSubY()), 0);
-									}
-								}
-								++offset;
-							}
-						}
-						delete temp;
-					}
-				}
-			}
-		}
-	}
-
-	for (std::vector< std::pair<std::string, ExtraSounds *> >::const_iterator i = _extraSounds.begin(); i != _extraSounds.end(); ++i)
-	{
-		std::string setName = i->first;
-		ExtraSounds *soundPack = i->second;
-		if (_sounds.find(setName) == _sounds.end())
-		{
-			Log(LOG_VERBOSE) << "Creating new sound set: " << setName << ", this will likely have no in-game use.";
-			_sounds[setName] = new SoundSet();
-		}
-		else Log(LOG_VERBOSE) << "Adding/Replacing items in sound set: " << setName;
-		for (std::map<int, std::string>::iterator j = soundPack->getSounds()->begin(); j != soundPack->getSounds()->end(); ++j)
-		{
-			int startSound = j->first;
-			std::string fileName = j->second;
-			if (fileName.substr(fileName.length() - 1, 1) == "/")
-			{
-				Log(LOG_VERBOSE) << "Loading sound set from folder: " << fileName << " starting at index: " << startSound;
-				int offset = startSound;
-				const std::set<std::string>& contents = FileMap::getVFolderContents(fileName);
-				for (std::set<std::string>::iterator k = contents.begin(); k != contents.end(); ++k)
-				{
-					try
-					{
-						std::string fullPath = FileMap::getFilePath(fileName + *k);
-						if (_sounds[setName]->getSound(offset))
-						{
-							_sounds[setName]->getSound(offset)->load(fullPath);
-						}
-						else
-						{
-							_sounds[setName]->addSound(offset + soundPack->getModIndex())->load(fullPath);
-						}
-						offset++;
-					}
-					catch (Exception &e)
-					{
-						Log(LOG_WARNING) << e.what();
-					}
-				}
-			}
-			else
-			{
-				const std::string& fullPath = FileMap::getFilePath(fileName);
-				if (_sounds[setName]->getSound(startSound))
-				{
-					Log(LOG_VERBOSE) << "Replacing index: " << startSound;
-					_sounds[setName]->getSound(startSound)->load(fullPath);
-				}
-				else
-				{
-					Log(LOG_VERBOSE) << "Adding index: " << startSound;
-					_sounds[setName]->addSound(startSound + soundPack->getModIndex())->load(fullPath);
-				}
-			}
-		}
-	}
-}
-
-/**
- * Applies necessary modifications to vanilla resources.
- */
-void Mod::modResources()
-{
-	// bigger geoscape background
-	int newWidth = 320 - 64, newHeight = 200;
-	Surface *newGeo = new Surface(newWidth * 3, newHeight * 3);
-	Surface *oldGeo = _surfaces["GEOBORD.SCR"];
-	for (int x = 0; x < newWidth; ++x)
-	{
-		for (int y = 0; y < newHeight; ++y)
-		{
-			newGeo->setPixel(newWidth + x, newHeight + y, oldGeo->getPixel(x, y));
-			newGeo->setPixel(newWidth - x - 1, newHeight + y, oldGeo->getPixel(x, y));
-			newGeo->setPixel(newWidth * 3 - x - 1, newHeight + y, oldGeo->getPixel(x, y));
-
-			newGeo->setPixel(newWidth + x, newHeight - y - 1, oldGeo->getPixel(x, y));
-			newGeo->setPixel(newWidth - x - 1, newHeight - y - 1, oldGeo->getPixel(x, y));
-			newGeo->setPixel(newWidth * 3 - x - 1, newHeight - y - 1, oldGeo->getPixel(x, y));
-
-			newGeo->setPixel(newWidth + x, newHeight * 3 - y - 1, oldGeo->getPixel(x, y));
-			newGeo->setPixel(newWidth - x - 1, newHeight * 3 - y - 1, oldGeo->getPixel(x, y));
-			newGeo->setPixel(newWidth * 3 - x - 1, newHeight * 3 - y - 1, oldGeo->getPixel(x, y));
-		}
-	}
-	_surfaces["ALTGEOBORD.SCR"] = newGeo;
-
-	// here we create an "alternate" background surface for the base info screen.
-	_surfaces["ALTBACK07.SCR"] = new Surface(320, 200);
-	_surfaces["ALTBACK07.SCR"]->loadScr(FileMap::getFilePath("GEOGRAPH/BACK07.SCR"));
-	for (int y = 172; y >= 152; --y)
-		for (int x = 5; x <= 314; ++x)
-			_surfaces["ALTBACK07.SCR"]->setPixel(x, y + 4, _surfaces["ALTBACK07.SCR"]->getPixel(x, y));
-	for (int y = 147; y >= 134; --y)
-		for (int x = 5; x <= 314; ++x)
-			_surfaces["ALTBACK07.SCR"]->setPixel(x, y + 9, _surfaces["ALTBACK07.SCR"]->getPixel(x, y));
-	for (int y = 132; y >= 109; --y)
-		for (int x = 5; x <= 314; ++x)
-			_surfaces["ALTBACK07.SCR"]->setPixel(x, y + 10, _surfaces["ALTBACK07.SCR"]->getPixel(x, y));
-
-	// we create extra rows on the soldier stat screens by shrinking them all down one pixel.
-	// this is done after loading them, but BEFORE loading the extraSprites, in case a modder wants to replace them.
-
-	// first, let's do the base info screen
-	// erase the old lines, copying from a +2 offset to account for the dithering
-	for (int y = 91; y < 199; y += 12)
-		for (int x = 0; x < 149; ++x)
-			_surfaces["BACK06.SCR"]->setPixel(x, y, _surfaces["BACK06.SCR"]->getPixel(x, y + 2));
-	// drawn new lines, use the bottom row of pixels as a basis
-	for (int y = 89; y < 199; y += 11)
-		for (int x = 0; x < 149; ++x)
-			_surfaces["BACK06.SCR"]->setPixel(x, y, _surfaces["BACK06.SCR"]->getPixel(x, 199));
-	// finally, move the top of the graph up by one pixel, offset for the last iteration again due to dithering.
-	for (int y = 72; y < 80; ++y)
-		for (int x = 0; x < 320; ++x)
-		{
-			_surfaces["BACK06.SCR"]->setPixel(x, y, _surfaces["BACK06.SCR"]->getPixel(x, y + (y == 79 ? 2 : 1)));
-		}
-
-	// now, let's adjust the battlescape info screen.
-	// erase the old lines, no need to worry about dithering on this one.
-	for (int y = 39; y < 199; y += 10)
-		for (int x = 0; x < 169; ++x)
-			_surfaces["UNIBORD.PCK"]->setPixel(x, y, _surfaces["UNIBORD.PCK"]->getPixel(x, 30));
-	// drawn new lines, use the bottom row of pixels as a basis
-	for (int y = 190; y > 37; y -= 9)
-		for (int x = 0; x < 169; ++x)
-			_surfaces["UNIBORD.PCK"]->setPixel(x, y, _surfaces["UNIBORD.PCK"]->getPixel(x, 199));
-	// move the top of the graph down by eight pixels to erase the row we don't need (we actually created ~1.8 extra rows earlier)
-	for (int y = 37; y > 29; --y)
-		for (int x = 0; x < 320; ++x)
-		{
-			_surfaces["UNIBORD.PCK"]->setPixel(x, y, _surfaces["UNIBORD.PCK"]->getPixel(x, y - 8));
-			_surfaces["UNIBORD.PCK"]->setPixel(x, y - 8, 0);
-		}
-
-	// copy constructor doesn't like doing this directly, so let's make a second handobs file the old fashioned way.
-	// handob2 is used for all the left handed sprites.
-	_sets["HANDOB2.PCK"] = new SurfaceSet(_sets["HANDOB.PCK"]->getWidth(), _sets["HANDOB.PCK"]->getHeight());
-	std::map<int, Surface*> *handob = _sets["HANDOB.PCK"]->getFrames();
-	for (std::map<int, Surface*>::const_iterator i = handob->begin(); i != handob->end(); ++i)
-	{
-		Surface *surface1 = _sets["HANDOB2.PCK"]->addFrame(i->first);
-		Surface *surface2 = i->second;
-		surface1->setPalette(surface2->getPalette());
-		surface2->blit(surface1);
-	}
-}
-
-/**
- * Determines if an image file is an acceptable format for the game.
- * @param extension Image file extension.
- * @return True/false
- */
-bool Mod::isImageFile(std::string extension) const
-{
-	std::transform(extension.begin(), extension.end(), extension.begin(), toupper);
-
-	return (
-		// arbitrary limitation: let's not use these ones (although they're officially supported by sdl)
-		/*
-		extension == ".ICO" ||
-		extension == ".CUR" ||
-		extension == ".PNM" ||
-		extension == ".PPM" ||
-		extension == ".PGM" ||
-		extension == ".PBM" ||
-		extension == ".XPM" ||
-		extension == "ILBM" ||
-		// excluding jpeg to avoid inevitable issues due to compression
-		extension == ".JPG" ||
-		extension == "JPEG" ||
-		*/
-		extension == ".BMP" ||
-		extension == ".LBM" ||
-		extension == ".IFF" ||
-		extension == ".PCX" ||
-		extension == ".GIF" ||
-		extension == ".PNG" ||
-		extension == ".TGA" ||
-		extension == ".TIF" ||
-		extension == "TIFF");
-}
-
-/**
- * Loads the specified music file format.
- * @param fmt Format of the music.
- * @param file Filename of the music.
- * @param track Track number of the music, if stored in a CAT.
- * @param volume Volume modifier of the music, if stored in a CAT.
- * @param adlibcat Pointer to ADLIB.CAT if available.
- * @param aintrocat Pointer to AINTRO.CAT if available.
- * @param gmcat Pointer to GM.CAT if available.
- * @return Pointer to the music file, or NULL if it couldn't be loaded.
- */
-Music *Mod::loadMusic(MusicFormat fmt, const std::string &file, int track, float volume, CatFile *adlibcat, CatFile *aintrocat, GMCatFile *gmcat) const
-{
-	/* MUSIC_AUTO, MUSIC_FLAC, MUSIC_OGG, MUSIC_MP3, MUSIC_MOD, MUSIC_WAV, MUSIC_ADLIB, MUSIC_MIDI */
-	static const std::string exts[] = { "", ".flac", ".ogg", ".mp3", ".mod", ".wav", "", ".mid" };
-	Music *music = 0;
-	std::set<std::string> soundContents = FileMap::getVFolderContents("SOUND");
-	try
-	{
-		std::string fname = file + exts[fmt];
-		std::transform(fname.begin(), fname.end(), fname.begin(), tolower);
-
-		// Try Adlib music
-		if (fmt == MUSIC_ADLIB)
-		{
-			if (adlibcat && Options::audioBitDepth == 16)
-			{
-				music = new AdlibMusic(volume);
-				if (track < adlibcat->getAmount())
-				{
-					music->load(adlibcat->load(track, true), adlibcat->getObjectSize(track));
-				}
-				// separate intro music
-				else if (aintrocat)
-				{
-					track -= adlibcat->getAmount();
-					if (track < aintrocat->getAmount())
-					{
-						music->load(aintrocat->load(track, true), aintrocat->getObjectSize(track));
-					}
-					else
-					{
-						delete music;
-						music = 0;
-					}
-				}
-			}
-		}
-		// Try MIDI music
-		else if (fmt == MUSIC_MIDI)
-		{
-			// DOS MIDI
-			if (gmcat && track < gmcat->getAmount())
-			{
-				music = gmcat->loadMIDI(track);
-			}
-			// Windows MIDI
-			else
-			{
-				if (soundContents.find(fname) != soundContents.end())
-				{
-					music = new Music();
-					music->load(FileMap::getFilePath("SOUND/" + fname));
-				}
-			}
-		}
-		// Try digital tracks
-		else
-		{
-			if (soundContents.find(fname) != soundContents.end())
-			{
-				music = new Music();
-				music->load(FileMap::getFilePath("SOUND/" + fname));
-			}
-		}
-	}
-	catch (Exception &e)
-	{
-		Log(LOG_INFO) << e.what();
-		if (music) delete music;
-		music = 0;
-	}
-	return music;
-}
-
-/**
- * Preamble:
- * this is the most horrible function i've ever written, and it makes me sad.
- * this is, however, a necessary evil, in order to save massive amounts of time in the draw function.
- * when used with the default TFTD mod, this function loops 4,194,304 times
- * (4 palettes, 4 tints, 4 levels of opacity, 256 colors, 256 comparisons per)
- * each additional tint in the rulesets will result in over a million iterations more.
- * @param pal the palette to base the lookup table on.
- */
-void Mod::createTransparencyLUT(Palette *pal)
-{
-	SDL_Color desiredColor;
-	std::vector<Uint8> lookUpTable;
-	// start with the color sets
-	for (std::vector<SDL_Color>::const_iterator tint = _transparencies.begin(); tint != _transparencies.end(); ++tint)
-	{
-		// then the opacity levels, using the alpha channel as the step
-		for (int opacity = 1; opacity < 1 + tint->unused * 4; opacity += tint->unused)
-		{
-			// then the palette itself
-			for (int currentColor = 0; currentColor < 256; ++currentColor)
-			{
-				// add the RGB values from the ruleset to those of the colors contained in the palette
-				// in order to determine the desired color
-				// yes all this casting and clamping is required, we're dealing with Uint8s here, and there's
-				// a lot of potential for values to wrap around, which would be very bad indeed.
-				desiredColor.r = std::min(255, (int)(pal->getColors(currentColor)->r) + (tint->r * opacity));
-				desiredColor.g = std::min(255, (int)(pal->getColors(currentColor)->g) + (tint->g * opacity));
-				desiredColor.b = std::min(255, (int)(pal->getColors(currentColor)->b) + (tint->b * opacity));
-
-				Uint8 closest = 0;
-				int lowestDifference = INT_MAX;
-				// now compare each color in the palette to find the closest match to our desired one
-				for (int comparator = 0; comparator < 256; ++comparator)
-				{
-					int currentDifference = Sqr(desiredColor.r - pal->getColors(comparator)->r) +
-						Sqr(desiredColor.g - pal->getColors(comparator)->g) +
-						Sqr(desiredColor.b - pal->getColors(comparator)->b);
-
-					if (currentDifference < lowestDifference)
-					{
-						closest = comparator;
-						lowestDifference = currentDifference;
-					}
-				}
-				lookUpTable.push_back(closest);
-			}
-		}
-	}
-	_transparencyLUTs.push_back(lookUpTable);
-}
-
-StatAdjustment *Mod::getStatAdjustment(int difficulty)
-{
-	if (difficulty >= 4)
-	{
-		return &_statAdjustment[4];
-	}
-	return &_statAdjustment[difficulty];
-}
-
-/**
- * Returns the minimum amount of score the player can have,
- * otherwise they are defeated. Changes based on difficulty.
- * @return Score.
- */
-int Mod::getDefeatScore() const
-{
-	return _defeatScore;
-}
-
-/**
- * Returns the minimum amount of funds the player can have,
- * otherwise they are defeated.
- * @return Funds.
- */
-int Mod::getDefeatFunds() const
-{
-	return _defeatFunds;
-}
-
-}
+/*
+ * Copyright 2010-2016 OpenXcom Developers.
+ *
+ * This file is part of OpenXcom.
+ *
+ * OpenXcom is free software: you can redistribute it and/or modify
+ * it under the terms of the GNU General Public License as published by
+ * the Free Software Foundation, either version 3 of the License, or
+ * (at your option) any later version.
+ *
+ * OpenXcom is distributed in the hope that it will be useful,
+ * but WITHOUT ANY WARRANTY; without even the implied warranty of
+ * MERCHANTABILITY or FITNESS FOR A PARTICULAR PURPOSE.  See the
+ * GNU General Public License for more details.
+ *
+ * You should have received a copy of the GNU General Public License
+ * along with OpenXcom.  If not, see <http://www.gnu.org/licenses/>.
+ */
+#include "Mod.h"
+#include <algorithm>
+#include <sstream>
+#include <climits>
+#include "../Engine/CrossPlatform.h"
+#include "../Engine/FileMap.h"
+#include "../Engine/Palette.h"
+#include "../Engine/Font.h"
+#include "../Engine/Surface.h"
+#include "../Engine/SurfaceSet.h"
+#include "../Engine/Language.h"
+#include "../Engine/Music.h"
+#include "../Engine/GMCat.h"
+#include "../Engine/SoundSet.h"
+#include "../Engine/Sound.h"
+#include "../Interface/TextButton.h"
+#include "../Interface/Window.h"
+#include "MapDataSet.h"
+#include "RuleMusic.h"
+#include "../Engine/ShaderDraw.h"
+#include "../Engine/ShaderMove.h"
+#include "../Engine/Exception.h"
+#include "../Engine/Logger.h"
+#include "SoundDefinition.h"
+#include "ExtraSprites.h"
+#include "ExtraSounds.h"
+#include "../Engine/AdlibMusic.h"
+#include "../fmath.h"
+#include "../Engine/RNG.h"
+#include "../Engine/Options.h"
+#include "../Battlescape/Pathfinding.h"
+#include "RuleCountry.h"
+#include "RuleRegion.h"
+#include "RuleBaseFacility.h"
+#include "RuleCraft.h"
+#include "RuleCraftWeapon.h"
+#include "RuleItem.h"
+#include "RuleUfo.h"
+#include "RuleTerrain.h"
+#include "MapScript.h"
+#include "RuleSoldier.h"
+#include "RuleCommendations.h"
+#include "AlienRace.h"
+#include "AlienDeployment.h"
+#include "Armor.h"
+#include "ArticleDefinition.h"
+#include "RuleInventory.h"
+#include "RuleResearch.h"
+#include "RuleManufacture.h"
+#include "ExtraStrings.h"
+#include "RuleInterface.h"
+#include "RuleMissionScript.h"
+#include "../Geoscape/Globe.h"
+#include "../Savegame/SavedGame.h"
+#include "../Savegame/Region.h"
+#include "../Savegame/Base.h"
+#include "../Savegame/Country.h"
+#include "../Savegame/Soldier.h"
+#include "../Savegame/Craft.h"
+#include "../Savegame/Transfer.h"
+#include "../Ufopaedia/Ufopaedia.h"
+#include "../Savegame/AlienStrategy.h"
+#include "../Savegame/GameTime.h"
+#include "../Savegame/SoldierDiary.h"
+#include "UfoTrajectory.h"
+#include "RuleAlienMission.h"
+#include "MCDPatch.h"
+#include "StatString.h"
+#include "RuleGlobe.h"
+#include "RuleVideo.h"
+#include "RuleConverter.h"
+
+namespace OpenXcom
+{
+
+int Mod::DOOR_OPEN;
+int Mod::SLIDING_DOOR_OPEN;
+int Mod::SLIDING_DOOR_CLOSE;
+int Mod::SMALL_EXPLOSION;
+int Mod::LARGE_EXPLOSION;
+int Mod::EXPLOSION_OFFSET;
+int Mod::SMOKE_OFFSET;
+int Mod::UNDERWATER_SMOKE_OFFSET;
+int Mod::ITEM_DROP;
+int Mod::ITEM_THROW;
+int Mod::ITEM_RELOAD;
+int Mod::WALK_OFFSET;
+int Mod::FLYING_SOUND;
+int Mod::BUTTON_PRESS;
+int Mod::WINDOW_POPUP[3];
+int Mod::UFO_FIRE;
+int Mod::UFO_HIT;
+int Mod::UFO_CRASH;
+int Mod::UFO_EXPLODE;
+int Mod::INTERCEPTOR_HIT;
+int Mod::INTERCEPTOR_EXPLODE;
+int Mod::GEOSCAPE_CURSOR;
+int Mod::BASESCAPE_CURSOR;
+int Mod::BATTLESCAPE_CURSOR;
+int Mod::UFOPAEDIA_CURSOR;
+int Mod::GRAPHS_CURSOR;
+int Mod::DAMAGE_RANGE;
+int Mod::EXPLOSIVE_DAMAGE_RANGE;
+int Mod::FIRE_DAMAGE_RANGE[2];
+std::string Mod::DEBRIEF_MUSIC_GOOD;
+std::string Mod::DEBRIEF_MUSIC_BAD;
+int Mod::DIFFICULTY_COEFFICIENT[5];
+
+void Mod::resetGlobalStatics()
+{
+	DOOR_OPEN = 3;
+	SLIDING_DOOR_OPEN = 20;
+	SLIDING_DOOR_CLOSE = 21;
+	SMALL_EXPLOSION = 2;
+	LARGE_EXPLOSION = 5;
+	EXPLOSION_OFFSET = 0;
+	SMOKE_OFFSET = 8;
+	UNDERWATER_SMOKE_OFFSET = 0;
+	ITEM_DROP = 38;
+	ITEM_THROW = 39;
+	ITEM_RELOAD = 17;
+	WALK_OFFSET = 22;
+	FLYING_SOUND = 15;
+	BUTTON_PRESS = 0;
+	WINDOW_POPUP[0] = 1;
+	WINDOW_POPUP[1] = 2;
+	WINDOW_POPUP[2] = 3;
+	UFO_FIRE = 8;
+	UFO_HIT = 12;
+	UFO_CRASH = 10;
+	UFO_EXPLODE = 11;
+	INTERCEPTOR_HIT = 10;
+	INTERCEPTOR_EXPLODE = 13;
+	GEOSCAPE_CURSOR = 252;
+	BASESCAPE_CURSOR = 252;
+	BATTLESCAPE_CURSOR = 144;
+	UFOPAEDIA_CURSOR = 252;
+	GRAPHS_CURSOR = 252;
+	DAMAGE_RANGE = 100;
+	EXPLOSIVE_DAMAGE_RANGE = 50;
+	FIRE_DAMAGE_RANGE[0] = 5;
+	FIRE_DAMAGE_RANGE[1] = 10;
+	DEBRIEF_MUSIC_GOOD = "GMMARS";
+	DEBRIEF_MUSIC_BAD = "GMMARS";
+
+	Globe::OCEAN_COLOR = Palette::blockOffset(12);
+	Globe::COUNTRY_LABEL_COLOR = 239;
+	Globe::LINE_COLOR = 162;
+	Globe::CITY_LABEL_COLOR = 138;
+	Globe::BASE_LABEL_COLOR = 133;
+
+	TextButton::soundPress = 0;
+
+	Window::soundPopup[0] = 0;
+	Window::soundPopup[1] = 0;
+	Window::soundPopup[2] = 0;
+
+	Pathfinding::red = 3;
+	Pathfinding::yellow = 10;
+	Pathfinding::green = 4;
+
+	DIFFICULTY_COEFFICIENT[0] = 0;
+	DIFFICULTY_COEFFICIENT[1] = 1;
+	DIFFICULTY_COEFFICIENT[2] = 2;
+	DIFFICULTY_COEFFICIENT[3] = 3;
+	DIFFICULTY_COEFFICIENT[4] = 4;
+}
+
+/**
+ * Creates an empty mod.
+ */
+Mod::Mod() : _costEngineer(0), _costScientist(0), _timePersonnel(0), _initialFunding(0), _turnAIUseGrenade(3), _turnAIUseBlaster(3), _defeatScore(0), _defeatFunds(0), _startingTime(6, 1, 1, 1999, 12, 0, 0),
+			 _facilityListOrder(0), _craftListOrder(0), _itemListOrder(0), _researchListOrder(0),  _manufactureListOrder(0), _ufopaediaListOrder(0), _invListOrder(0), _modOffset(0)
+{
+	_muteMusic = new Music();
+	_muteSound = new Sound();
+	_globe = new RuleGlobe();
+	_converter = new RuleConverter();
+	_statAdjustment[0].aimAndArmorMultiplier = 0.5;
+	_statAdjustment[0].growthMultiplier = 0;
+	for (int i = 1; i != 5; ++i)
+	{
+		_statAdjustment[i].aimAndArmorMultiplier = 1.0;
+		_statAdjustment[i].growthMultiplier = i;
+	}
+}
+
+/**
+ * Deletes all the mod data from memory.
+ */
+Mod::~Mod()
+{
+	delete _muteMusic;
+	delete _muteSound;
+	delete _globe;
+	delete _converter;
+	for (std::map<std::string, Font*>::iterator i = _fonts.begin(); i != _fonts.end(); ++i)
+	{
+		delete i->second;
+	}
+	for (std::map<std::string, Surface*>::iterator i = _surfaces.begin(); i != _surfaces.end(); ++i)
+	{
+		delete i->second;
+	}
+	for (std::map<std::string, SurfaceSet*>::iterator i = _sets.begin(); i != _sets.end(); ++i)
+	{
+		delete i->second;
+	}
+	for (std::map<std::string, Palette*>::iterator i = _palettes.begin(); i != _palettes.end(); ++i)
+	{
+		delete i->second;
+	}
+	for (std::map<std::string, Music*>::iterator i = _musics.begin(); i != _musics.end(); ++i)
+	{
+		delete i->second;
+	}
+	for (std::map<std::string, SoundSet*>::iterator i = _sounds.begin(); i != _sounds.end(); ++i)
+	{
+		delete i->second;
+	}
+	for (std::map<std::string, RuleCountry*>::iterator i = _countries.begin(); i != _countries.end(); ++i)
+	{
+		delete i->second;
+	}
+	for (std::map<std::string, RuleRegion*>::iterator i = _regions.begin(); i != _regions.end(); ++i)
+	{
+		delete i->second;
+	}
+	for (std::map<std::string, RuleBaseFacility*>::iterator i = _facilities.begin(); i != _facilities.end(); ++i)
+	{
+		delete i->second;
+	}
+	for (std::map<std::string, RuleCraft*>::iterator i = _crafts.begin(); i != _crafts.end(); ++i)
+	{
+		delete i->second;
+	}
+	for (std::map<std::string, RuleCraftWeapon*>::iterator i = _craftWeapons.begin(); i != _craftWeapons.end(); ++i)
+	{
+		delete i->second;
+	}
+	for (std::map<std::string, RuleItem*>::iterator i = _items.begin(); i != _items.end(); ++i)
+	{
+		delete i->second;
+	}
+	for (std::map<std::string, RuleUfo*>::iterator i = _ufos.begin(); i != _ufos.end(); ++i)
+	{
+		delete i->second;
+	}
+	for (std::map<std::string, RuleTerrain*>::iterator i = _terrains.begin(); i != _terrains.end(); ++i)
+	{
+		delete i->second;
+	}
+	for (std::map<std::string, MapDataSet*>::iterator i = _mapDataSets.begin(); i != _mapDataSets.end(); ++i)
+	{
+		delete i->second;
+	}
+	for (std::map<std::string, RuleSoldier*>::iterator i = _soldiers.begin(); i != _soldiers.end(); ++i)
+	{
+		delete i->second;
+	}
+	for (std::map<std::string, Unit*>::iterator i = _units.begin(); i != _units.end(); ++i)
+	{
+		delete i->second;
+	}
+	for (std::map<std::string, AlienRace*>::iterator i = _alienRaces.begin(); i != _alienRaces.end(); ++i)
+	{
+		delete i->second;
+	}
+	for (std::map<std::string, AlienDeployment*>::iterator i = _alienDeployments.begin(); i != _alienDeployments.end(); ++i)
+	{
+		delete i->second;
+	}
+	for (std::map<std::string, Armor*>::iterator i = _armors.begin(); i != _armors.end(); ++i)
+	{
+		delete i->second;
+	}
+	for (std::map<std::string, ArticleDefinition*>::iterator i = _ufopaediaArticles.begin(); i != _ufopaediaArticles.end(); ++i)
+	{
+		delete i->second;
+	}
+	for (std::map<std::string, RuleInventory*>::iterator i = _invs.begin(); i != _invs.end(); ++i)
+	{
+		delete i->second;
+	}
+	for (std::map<std::string, RuleResearch *>::const_iterator i = _research.begin(); i != _research.end(); ++i)
+	{
+		delete i->second;
+	}
+	for (std::map<std::string, RuleManufacture *>::const_iterator i = _manufacture.begin(); i != _manufacture.end(); ++i)
+	{
+		delete i->second;
+	}
+	for (std::map<std::string, UfoTrajectory *>::const_iterator i = _ufoTrajectories.begin(); i != _ufoTrajectories.end(); ++i)
+	{
+		delete i->second;
+	}
+	for (std::map<std::string, RuleAlienMission *>::const_iterator i = _alienMissions.begin(); i != _alienMissions.end(); ++i)
+	{
+		delete i->second;
+	}
+	for (std::map<std::string, MCDPatch *>::const_iterator i = _MCDPatches.begin(); i != _MCDPatches.end(); ++i)
+	{
+		delete i->second;
+	}
+	for (std::vector< std::pair<std::string, ExtraSprites *> >::const_iterator i = _extraSprites.begin(); i != _extraSprites.end(); ++i)
+	{
+		delete i->second;
+	}
+	for (std::vector< std::pair<std::string, ExtraSounds *> >::const_iterator i = _extraSounds.begin(); i != _extraSounds.end(); ++i)
+	{
+		delete i->second;
+	}
+	for (std::map<std::string, ExtraStrings *>::const_iterator i = _extraStrings.begin(); i != _extraStrings.end(); ++i)
+	{
+		delete i->second;
+	}
+	for (std::map<std::string, RuleInterface *>::const_iterator i = _interfaces.begin(); i != _interfaces.end(); ++i)
+	{
+		delete i->second;
+	}
+	for (std::map<std::string, std::vector<MapScript*> >::iterator i = _mapScripts.begin(); i != _mapScripts.end(); ++i)
+	{
+		for (std::vector<MapScript*>::iterator j = (*i).second.begin(); j != (*i).second.end(); ++j)
+		{
+			delete *j;
+		}
+	}
+	for (std::map<std::string, RuleVideo *>::const_iterator i = _videos.begin(); i != _videos.end(); ++i)
+	{
+		delete i->second;
+	}
+	for (std::map<std::string, RuleMusic *>::const_iterator i = _musicDefs.begin(); i != _musicDefs.end(); ++i)
+	{
+		delete i->second;
+	}
+	for (std::map<std::string, RuleMissionScript*>::const_iterator i = _missionScripts.begin(); i != _missionScripts.end(); ++i)
+	{
+		delete i->second;
+	}
+	for (std::map<std::string, SoundDefinition*>::const_iterator i = _soundDefs.begin(); i != _soundDefs.end(); ++i)
+	{
+		delete i->second;
+	}
+	for (std::vector<StatString*>::const_iterator i = _statStrings.begin(); i != _statStrings.end(); ++i)
+	{
+		delete (*i);
+	}
+	for (std::map<std::string, RuleCommendations *>::const_iterator i = _commendations.begin(); i != _commendations.end(); ++i)
+	{
+		delete i->second;
+	}
+}
+
+/**
+ * Gets a specific rule element by ID.
+ * @param id String ID of the rule element.
+ * @param name Human-readable name of the rule type.
+ * @param map Map associated to the rule type.
+ * @param error Throw an error if not found.
+ * @return Pointer to the rule element, or NULL if not found.
+ */
+template <typename T>
+T *Mod::getRule(const std::string &id, const std::string &name, const std::map<std::string, T*> &map, bool error) const
+{
+	if (id.empty())
+	{
+		return 0;
+	}
+	typename std::map<std::string, T*>::const_iterator i = map.find(id);
+	if (map.end() != i)
+	{
+		return i->second;
+	}
+	else
+	{
+		if (error)
+		{
+			throw Exception(name + " " + id + " not found");
+		}
+		return 0;
+	}
+}
+
+/**
+ * Returns a specific font from the mod.
+ * @param name Name of the font.
+ * @return Pointer to the font.
+ */
+Font *Mod::getFont(const std::string &name, bool error) const
+{
+	return getRule(name, "Font", _fonts, error);
+}
+
+/**
+ * Returns a specific surface from the mod.
+ * @param name Name of the surface.
+ * @return Pointer to the surface.
+ */
+Surface *Mod::getSurface(const std::string &name, bool error) const
+{
+	return getRule(name, "Sprite", _surfaces, error);
+}
+
+/**
+ * Returns a specific surface set from the mod.
+ * @param name Name of the surface set.
+ * @return Pointer to the surface set.
+ */
+SurfaceSet *Mod::getSurfaceSet(const std::string &name, bool error) const
+{
+	return getRule(name, "Sprite Set", _sets, error);
+}
+
+/**
+ * Returns a specific music from the mod.
+ * @param name Name of the music.
+ * @return Pointer to the music.
+ */
+Music *Mod::getMusic(const std::string &name, bool error) const
+{
+	if (Options::mute)
+	{
+		return _muteMusic;
+	}
+	else
+	{
+		return getRule(name, "Music", _musics, error);
+	}
+}
+
+/**
+ * Returns a random music from the mod.
+ * @param name Name of the music to pick from.
+ * @return Pointer to the music.
+ */
+Music *Mod::getRandomMusic(const std::string &name) const
+{
+	if (Options::mute)
+	{
+		return _muteMusic;
+	}
+	else
+	{
+		std::vector<Music*> music;
+		for (std::map<std::string, Music*>::const_iterator i = _musics.begin(); i != _musics.end(); ++i)
+		{
+			if (i->first.find(name) != std::string::npos)
+			{
+				music.push_back(i->second);
+			}
+		}
+		if (music.empty())
+		{
+			return _muteMusic;
+		}
+		else
+		{
+			return music[RNG::seedless(0, music.size() - 1)];
+		}
+	}
+}
+
+/**
+ * Plays the specified track if it's not already playing.
+ * @param name Name of the music.
+ * @param id Id of the music, 0 for random.
+ */
+void Mod::playMusic(const std::string &name, int id)
+{
+	if (!Options::mute && _playingMusic != name)
+	{
+		int loop = -1;
+		// hacks
+		if (!Options::musicAlwaysLoop && (name == "GMSTORY" || name == "GMWIN" || name == "GMLOSE"))
+		{
+			loop = 0;
+		}
+
+		Music *music = 0;
+		if (id == 0)
+		{
+			music = getRandomMusic(name);
+		}
+		else
+		{
+			std::ostringstream ss;
+			ss << name << id;
+			music = getMusic(ss.str());
+		}
+		music->play(loop);
+		if (music != _muteMusic)
+		{
+			_playingMusic = name;
+		}
+	}
+}
+
+/**
+ * Returns a specific sound set from the mod.
+ * @param name Name of the sound set.
+ * @return Pointer to the sound set.
+ */
+SoundSet *Mod::getSoundSet(const std::string &name, bool error) const
+{
+	return getRule(name, "Sound Set", _sounds, error);
+}
+
+/**
+ * Returns a specific sound from the mod.
+ * @param set Name of the sound set.
+ * @param sound ID of the sound.
+ * @return Pointer to the sound.
+ */
+Sound *Mod::getSound(const std::string &set, unsigned int sound, bool error) const
+{
+	if (Options::mute)
+	{
+		return _muteSound;
+	}
+	else
+	{
+		SoundSet *ss = getSoundSet(set, error);
+		if (ss != 0)
+		{
+			Sound *s = ss->getSound(sound);
+			if (s == 0 && error)
+			{
+				std::ostringstream err;
+				err << "Sound " << sound << " in " << set << " not found";
+				throw Exception(err.str());
+			}
+			return s;
+		}
+		else
+		{
+			return 0;
+		}
+	}
+}
+
+/**
+ * Returns a specific palette from the mod.
+ * @param name Name of the palette.
+ * @return Pointer to the palette.
+ */
+Palette *Mod::getPalette(const std::string &name, bool error) const
+{
+	return getRule(name, "Palette", _palettes, error);
+}
+
+/**
+ * Changes the palette of all the graphics in the mod.
+ * @param colors Pointer to the set of colors.
+ * @param firstcolor Offset of the first color to replace.
+ * @param ncolors Amount of colors to replace.
+ */
+void Mod::setPalette(SDL_Color *colors, int firstcolor, int ncolors)
+{
+	for (std::map<std::string, Font*>::iterator i = _fonts.begin(); i != _fonts.end(); ++i)
+	{
+		i->second->setPalette(colors, firstcolor, ncolors);
+	}
+	for (std::map<std::string, Surface*>::iterator i = _surfaces.begin(); i != _surfaces.end(); ++i)
+	{
+		if (i->first.substr(i->first.length() - 3, i->first.length()) != "LBM")
+			i->second->setPalette(colors, firstcolor, ncolors);
+	}
+	for (std::map<std::string, SurfaceSet*>::iterator i = _sets.begin(); i != _sets.end(); ++i)
+	{
+		i->second->setPalette(colors, firstcolor, ncolors);
+	}
+}
+
+/**
+ * Returns the list of voxeldata in the mod.
+ * @return Pointer to the list of voxeldata.
+ */
+std::vector<Uint16> *Mod::getVoxelData()
+{
+	return &_voxelData;
+}
+
+/**
+ * Returns a specific sound from either the land or underwater sound set.
+ * @param depth the depth of the battlescape.
+ * @param sound ID of the sound.
+ * @return Pointer to the sound.
+ */
+Sound *Mod::getSoundByDepth(unsigned int depth, unsigned int sound, bool error) const
+{
+	if (depth == 0)
+		return getSound("BATTLE.CAT", sound, error);
+	else
+		return getSound("BATTLE2.CAT", sound, error);
+}
+
+/**
+ * Returns the list of color LUTs in the mod.
+ * @return Pointer to the list of LUTs.
+ */
+const std::vector<std::vector<Uint8> > *Mod::getLUTs() const
+{
+	return &_transparencyLUTs;
+}
+
+/**
+ * Returns the current mod-based offset for resources.
+ * @return Mod offset.
+ */
+int Mod::getModOffset() const
+{
+	return _modOffset;
+}
+
+/**
+ * Returns the appropriate mod-based offset for a sprite.
+ * If the ID is bigger than the surfaceset contents, the mod offset is applied.
+ * @param id Numeric ID of the sprite.
+ * @param resource Name of the surfaceset to lookup.
+ */
+int Mod::getSpriteOffset(int sprite, const std::string& set) const
+{
+	std::map<std::string, SurfaceSet*>::const_iterator i = _sets.find(set);
+	if (i != _sets.end() && sprite >= (int)i->second->getTotalFrames())
+		return sprite + _modOffset;
+	else
+		return sprite;
+}
+
+/**
+ * Returns the appropriate mod-based offset for a sound.
+ * If the ID is bigger than the soundset contents, the mod offset is applied.
+ * @param id Numeric ID of the sound.
+ * @param resource Name of the soundset to lookup.
+ */
+int Mod::getSoundOffset(int sound, const std::string& set) const
+{
+	std::map<std::string, SoundSet*>::const_iterator i = _sounds.find(set);
+	if (i != _sounds.end() && sound >= (int)i->second->getTotalSounds())
+		return sound + _modOffset;
+	else
+		return sound;
+}
+
+/**
+ * Loads a list of mods specified in the options.
+ * @param mods List of <modId, rulesetFiles> pairs.
+ */
+void Mod::loadAll(const std::vector< std::pair< std::string, std::vector<std::string> > > &mods)
+{
+	Log(LOG_INFO) << "Loading rulesets...";
+	std::vector<size_t> modOffsets(mods.size());
+	size_t offset = 0;
+	for (size_t i = 0; mods.size() > i; ++i)
+	{
+		modOffsets[i] = offset;
+		std::map<std::string, ModInfo>::const_iterator it = Options::getModInfos().find(mods[i].first);
+		if (it != Options::getModInfos().end())
+		{
+			offset += it->second.getReservedSpace();
+		}
+		else
+		{
+			offset += 1;
+		}
+	}
+	for (size_t i = 0; mods.size() > i; ++i)
+	{
+		try
+		{
+			loadMod(mods[i].second, modOffsets[i]);
+		}
+		catch (Exception &e)
+		{
+			const std::string &modId = mods[i].first;
+			Log(LOG_WARNING) << "disabling mod with invalid ruleset: " << modId;
+			std::vector<std::pair<std::string, bool> >::iterator it =
+				std::find(Options::mods.begin(), Options::mods.end(),
+					std::pair<std::string, bool>(modId, true));
+			if (it == Options::mods.end())
+			{
+				Log(LOG_ERROR) << "cannot find broken mod in mods list: " << modId;
+				Log(LOG_ERROR) << "clearing mods list";
+				Options::mods.clear();
+			}
+			else
+			{
+				it->second = false;
+			}
+			Options::save();
+
+			throw Exception("failed to load '" +
+				Options::getModInfos().at(modId).getName() +
+				"'; mod disabled for next startup\n" +
+				e.what());
+		}
+	}
+	sortLists();
+	loadExtraResources();
+	modResources();
+}
+
+/**
+ * Loads a list of rulesets from YAML files for the mod at the specified index. The first
+ * mod loaded should be the master at index 0, then 1, and so on.
+ * @param rulesetFiles List of rulesets to load.
+ * @param modIdx Mod index number.
+ */
+void Mod::loadMod(const std::vector<std::string> &rulesetFiles, size_t modIdx)
+{
+	_modOffset = 1000 * modIdx;
+
+	for (std::vector<std::string>::const_iterator i = rulesetFiles.begin(); i != rulesetFiles.end(); ++i)
+	{
+		Log(LOG_VERBOSE) << "- " << *i;
+		try
+		{
+			loadFile(*i);
+		}
+		catch (YAML::Exception &e)
+		{
+			throw Exception((*i) + ": " + std::string(e.what()));
+		}
+	}
+
+	// these need to be validated, otherwise we're gonna get into some serious trouble down the line.
+	// it may seem like a somewhat arbitrary limitation, but there is a good reason behind it.
+	// i'd need to know what results are going to be before they are formulated, and there's a heirarchical structure to
+	// the order in which variables are determined for a mission, and the order is DIFFERENT for regular missions vs
+	// missions that spawn a mission site. where normally we pick a region, then a mission based on the weights for that region.
+	// a terror-type mission picks a mission type FIRST, then a region based on the criteria defined by the mission.
+	// there is no way i can conceive of to reconcile this difference to allow mixing and matching,
+	// short of knowing the results of calls to the RNG before they're determined.
+	// the best solution i can come up with is to disallow it, as there are other ways to acheive what this would amount to anyway,
+	// and they don't require time travel. - Warboy
+	for (std::map<std::string, RuleMissionScript*>::iterator i = _missionScripts.begin(); i != _missionScripts.end(); ++i)
+	{
+		RuleMissionScript *rule = (*i).second;
+		std::set<std::string> missions = rule->getAllMissionTypes();
+		if (!missions.empty())
+		{
+			std::set<std::string>::const_iterator j = missions.begin();
+			if (!getAlienMission(*j))
+			{
+				throw Exception("Error with MissionScript: " + (*i).first + ": alien mission type: " + *j + " not defined, do not incite the judgement of Amaunator.");
+			}
+			bool isSiteType = getAlienMission(*j)->getObjective() == OBJECTIVE_SITE;
+			rule->setSiteType(isSiteType);
+			for (;j != missions.end(); ++j)
+			{
+				if (getAlienMission(*j) && (getAlienMission(*j)->getObjective() == OBJECTIVE_SITE) != isSiteType)
+				{
+					throw Exception("Error with MissionScript: " + (*i).first + ": cannot mix terror/non-terror missions in a single command, so sayeth the wise Alaundo.");
+				}
+			}
+		}
+	}
+
+	// instead of passing a pointer to the region load function and moving the alienMission loading before region loading
+	// and sanitizing there, i'll sanitize here, i'm sure this sanitation will grow, and will need to be refactored into
+	// its own function at some point, but for now, i'll put it here next to the missionScript sanitation, because it seems
+	// the logical place for it, given that this sanitation is required as a result of moving all terror mission handling
+	// into missionScripting behaviour. apologies to all the modders that will be getting errors and need to adjust their
+	// rulesets, but this will save you weird errors down the line.
+	for (std::map<std::string, RuleRegion*>::iterator i = _regions.begin(); i != _regions.end(); ++i)
+	{
+		// bleh, make copies, const correctness kinda screwed me here.
+		WeightedOptions weights = (*i).second->getAvailableMissions();
+		std::vector<std::string> names = weights.getNames();
+		for (std::vector<std::string>::iterator j = names.begin(); j != names.end(); ++j)
+		{
+			if (!getAlienMission(*j))
+			{
+				throw Exception("Error with MissionWeights: Region: " + (*i).first + ": alien mission type: " + *j + " not defined, do not incite the judgement of Amaunator.");
+			}
+			if (getAlienMission(*j)->getObjective() == OBJECTIVE_SITE)
+			{
+				throw Exception("Error with MissionWeights: Region: " + (*i).first + " has " + *j + " listed. Terror mission can only be invoked via missionScript, so sayeth the Spider Queen.");
+			}
+		}
+	}
+
+	if (modIdx == 0)
+	{
+		loadVanillaResources();
+	}
+}
+
+/**
+ * Loads a ruleset's contents from a YAML file.
+ * Rules that match pre-existing rules overwrite them.
+ * @param filename YAML filename.
+ */
+void Mod::loadFile(const std::string &filename)
+{
+	YAML::Node doc = YAML::LoadFile(filename);
+
+	for (YAML::const_iterator i = doc["countries"].begin(); i != doc["countries"].end(); ++i)
+	{
+		RuleCountry *rule = loadRule(*i, &_countries, &_countriesIndex);
+		if (rule != 0)
+		{
+			rule->load(*i);
+		}
+	}
+	for (YAML::const_iterator i = doc["regions"].begin(); i != doc["regions"].end(); ++i)
+	{
+		RuleRegion *rule = loadRule(*i, &_regions, &_regionsIndex);
+		if (rule != 0)
+		{
+			rule->load(*i);
+		}
+	}
+	for (YAML::const_iterator i = doc["facilities"].begin(); i != doc["facilities"].end(); ++i)
+	{
+		RuleBaseFacility *rule = loadRule(*i, &_facilities, &_facilitiesIndex);
+		if (rule != 0)
+		{
+			_facilityListOrder += 100;
+			rule->load(*i, this, _facilityListOrder);
+		}
+	}
+	for (YAML::const_iterator i = doc["crafts"].begin(); i != doc["crafts"].end(); ++i)
+	{
+		RuleCraft *rule = loadRule(*i, &_crafts, &_craftsIndex);
+		if (rule != 0)
+		{
+			_craftListOrder += 100;
+			rule->load(*i, this, _craftListOrder);
+		}
+	}
+	for (YAML::const_iterator i = doc["craftWeapons"].begin(); i != doc["craftWeapons"].end(); ++i)
+	{
+		RuleCraftWeapon *rule = loadRule(*i, &_craftWeapons, &_craftWeaponsIndex);
+		if (rule != 0)
+		{
+			rule->load(*i, this);
+		}
+	}
+	for (YAML::const_iterator i = doc["items"].begin(); i != doc["items"].end(); ++i)
+	{
+		RuleItem *rule = loadRule(*i, &_items, &_itemsIndex);
+		if (rule != 0)
+		{
+			_itemListOrder += 100;
+			rule->load(*i, this, _itemListOrder);
+		}
+	}
+	for (YAML::const_iterator i = doc["ufos"].begin(); i != doc["ufos"].end(); ++i)
+	{
+		RuleUfo *rule = loadRule(*i, &_ufos, &_ufosIndex);
+		if (rule != 0)
+		{
+			rule->load(*i, this);
+		}
+	}
+	for (YAML::const_iterator i = doc["invs"].begin(); i != doc["invs"].end(); ++i)
+	{
+		RuleInventory *rule = loadRule(*i, &_invs, &_invsIndex, "id");
+		if (rule != 0)
+		{
+			_invListOrder += 10;
+			rule->load(*i, _invListOrder);
+		}
+	}
+	for (YAML::const_iterator i = doc["terrains"].begin(); i != doc["terrains"].end(); ++i)
+	{
+		RuleTerrain *rule = loadRule(*i, &_terrains, &_terrainIndex, "name");
+		if (rule != 0)
+		{
+			rule->load(*i, this);
+		}
+	}
+	for (YAML::const_iterator i = doc["armors"].begin(); i != doc["armors"].end(); ++i)
+	{
+		Armor *rule = loadRule(*i, &_armors, &_armorsIndex);
+		if (rule != 0)
+		{
+			rule->load(*i);
+		}
+	}
+	for (YAML::const_iterator i = doc["soldiers"].begin(); i != doc["soldiers"].end(); ++i)
+	{
+		RuleSoldier *rule = loadRule(*i, &_soldiers, &_soldiersIndex);
+		if (rule != 0)
+		{
+			rule->load(*i, this);
+		}
+	}
+	for (YAML::const_iterator i = doc["units"].begin(); i != doc["units"].end(); ++i)
+	{
+		Unit *rule = loadRule(*i, &_units);
+		if (rule != 0)
+		{
+			rule->load(*i, this);
+		}
+	}
+	for (YAML::const_iterator i = doc["alienRaces"].begin(); i != doc["alienRaces"].end(); ++i)
+	{
+		AlienRace *rule = loadRule(*i, &_alienRaces, &_aliensIndex, "id");
+		if (rule != 0)
+		{
+			rule->load(*i);
+		}
+	}
+	for (YAML::const_iterator i = doc["alienDeployments"].begin(); i != doc["alienDeployments"].end(); ++i)
+	{
+		AlienDeployment *rule = loadRule(*i, &_alienDeployments, &_deploymentsIndex);
+		if (rule != 0)
+		{
+			rule->load(*i, this);
+		}
+	}
+	for (YAML::const_iterator i = doc["research"].begin(); i != doc["research"].end(); ++i)
+	{
+		RuleResearch *rule = loadRule(*i, &_research, &_researchIndex, "name");
+		if (rule != 0)
+		{
+			_researchListOrder += 100;
+			rule->load(*i, _researchListOrder);
+			if ((*i)["unlockFinalMission"].as<bool>(false))
+			{
+				_finalResearch = (*i)["name"].as<std::string>(_finalResearch);
+			}
+		}
+	}
+	for (YAML::const_iterator i = doc["manufacture"].begin(); i != doc["manufacture"].end(); ++i)
+	{
+		RuleManufacture *rule = loadRule(*i, &_manufacture, &_manufactureIndex, "name");
+		if (rule != 0)
+		{
+			_manufactureListOrder += 100;
+			rule->load(*i, _manufactureListOrder);
+		}
+	}
+	for (YAML::const_iterator i = doc["ufopaedia"].begin(); i != doc["ufopaedia"].end(); ++i)
+	{
+		if ((*i)["id"])
+		{
+			std::string id = (*i)["id"].as<std::string>();
+			ArticleDefinition *rule;
+			if (_ufopaediaArticles.find(id) != _ufopaediaArticles.end())
+			{
+				rule = _ufopaediaArticles[id];
+			}
+			else
+			{
+				UfopaediaTypeId type = (UfopaediaTypeId)(*i)["type_id"].as<int>();
+				switch (type)
+				{
+				case UFOPAEDIA_TYPE_CRAFT: rule = new ArticleDefinitionCraft(); break;
+				case UFOPAEDIA_TYPE_CRAFT_WEAPON: rule = new ArticleDefinitionCraftWeapon(); break;
+				case UFOPAEDIA_TYPE_VEHICLE: rule = new ArticleDefinitionVehicle(); break;
+				case UFOPAEDIA_TYPE_ITEM: rule = new ArticleDefinitionItem(); break;
+				case UFOPAEDIA_TYPE_ARMOR: rule = new ArticleDefinitionArmor(); break;
+				case UFOPAEDIA_TYPE_BASE_FACILITY: rule = new ArticleDefinitionBaseFacility(); break;
+				case UFOPAEDIA_TYPE_TEXTIMAGE: rule = new ArticleDefinitionTextImage(); break;
+				case UFOPAEDIA_TYPE_TEXT: rule = new ArticleDefinitionText(); break;
+				case UFOPAEDIA_TYPE_UFO: rule = new ArticleDefinitionUfo(); break;
+				case UFOPAEDIA_TYPE_TFTD:
+				case UFOPAEDIA_TYPE_TFTD_CRAFT:
+				case UFOPAEDIA_TYPE_TFTD_CRAFT_WEAPON:
+				case UFOPAEDIA_TYPE_TFTD_VEHICLE:
+				case UFOPAEDIA_TYPE_TFTD_ITEM:
+				case UFOPAEDIA_TYPE_TFTD_ARMOR:
+				case UFOPAEDIA_TYPE_TFTD_BASE_FACILITY:
+				case UFOPAEDIA_TYPE_TFTD_USO:
+					rule = new ArticleDefinitionTFTD();
+					break;
+				default: rule = 0; break;
+				}
+				_ufopaediaArticles[id] = rule;
+				_ufopaediaIndex.push_back(id);
+			}
+			_ufopaediaListOrder += 100;
+			rule->load(*i, _ufopaediaListOrder);
+			if (rule->section != UFOPAEDIA_NOT_AVAILABLE)
+			{
+				if (_ufopaediaSections.find(rule->section) == _ufopaediaSections.end())
+				{
+					_ufopaediaSections[rule->section] = rule->getListOrder();
+					_ufopaediaCatIndex.push_back(rule->section);
+				}
+				else
+				{
+					_ufopaediaSections[rule->section] = std::min(_ufopaediaSections[rule->section], rule->getListOrder());
+				}
+			}
+		}
+		else if ((*i)["delete"])
+		{
+			std::string type = (*i)["delete"].as<std::string>();
+			std::map<std::string, ArticleDefinition*>::iterator i = _ufopaediaArticles.find(type);
+			if (i != _ufopaediaArticles.end())
+			{
+				_ufopaediaArticles.erase(i);
+			}
+			std::vector<std::string>::iterator idx = std::find(_ufopaediaIndex.begin(), _ufopaediaIndex.end(), type);
+			if (idx != _ufopaediaIndex.end())
+			{
+				_ufopaediaIndex.erase(idx);
+			}
+		}
+	}
+	// Bases can't be copied, so for savegame purposes we store the node instead
+	YAML::Node base = doc["startingBase"];
+	if (base)
+	{
+		for (YAML::const_iterator i = base.begin(); i != base.end(); ++i)
+		{
+			_startingBase[i->first.as<std::string>()] = YAML::Node(i->second);
+		}
+	}
+	if (doc["startingTime"])
+	{
+		_startingTime.load(doc["startingTime"]);
+	}
+	_costEngineer = doc["costEngineer"].as<int>(_costEngineer);
+	_costScientist = doc["costScientist"].as<int>(_costScientist);
+	_timePersonnel = doc["timePersonnel"].as<int>(_timePersonnel);
+	_initialFunding = doc["initialFunding"].as<int>(_initialFunding);
+	_alienFuel = doc["alienFuel"].as<std::pair<std::string, int> >(_alienFuel);
+	_fontName = doc["fontName"].as<std::string>(_fontName);
+	_turnAIUseGrenade = doc["turnAIUseGrenade"].as<int>(_turnAIUseGrenade);
+	_turnAIUseBlaster = doc["turnAIUseBlaster"].as<int>(_turnAIUseBlaster);
+	_defeatScore = doc["defeatScore"].as<int>(_defeatScore);
+	_defeatFunds = doc["defeatFunds"].as<int>(_defeatFunds);
+	if (doc["difficultyCoefficient"])
+	{
+		size_t num = 0;
+		for (YAML::const_iterator i = doc["difficultyCoefficient"].begin(); i != doc["difficultyCoefficient"].end() && num < 5; ++i)
+		{
+			DIFFICULTY_COEFFICIENT[num] = (*i).as<int>(DIFFICULTY_COEFFICIENT[num]);
+			_statAdjustment[num].growthMultiplier = DIFFICULTY_COEFFICIENT[num];
+			++num;
+		}
+	}
+	for (YAML::const_iterator i = doc["ufoTrajectories"].begin(); i != doc["ufoTrajectories"].end(); ++i)
+	{
+		UfoTrajectory *rule = loadRule(*i, &_ufoTrajectories, 0, "id");
+		if (rule != 0)
+		{
+			rule->load(*i);
+		}
+	}
+	for (YAML::const_iterator i = doc["alienMissions"].begin(); i != doc["alienMissions"].end(); ++i)
+	{
+		RuleAlienMission *rule = loadRule(*i, &_alienMissions, &_alienMissionsIndex);
+		if (rule != 0)
+		{
+			rule->load(*i);
+		}
+	}
+	_alienItemLevels = doc["alienItemLevels"].as< std::vector< std::vector<int> > >(_alienItemLevels);
+	for (YAML::const_iterator i = doc["MCDPatches"].begin(); i != doc["MCDPatches"].end(); ++i)
+	{
+		std::string type = (*i)["type"].as<std::string>();
+		if (_MCDPatches.find(type) != _MCDPatches.end())
+		{
+			_MCDPatches[type]->load(*i);
+		}
+		else
+		{
+			MCDPatch *patch = new MCDPatch();
+			patch->load(*i);
+			_MCDPatches[type] = patch;
+			_MCDPatchesIndex.push_back(type);
+		}
+	}
+	for (YAML::const_iterator i = doc["extraSprites"].begin(); i != doc["extraSprites"].end(); ++i)
+	{
+		std::string type = (*i)["type"].as<std::string>();
+		ExtraSprites *extraSprites = new ExtraSprites();
+		// doesn't support modIndex
+		if (type != "TEXTURE.DAT")
+			extraSprites->load(*i, _modOffset);
+		else
+			extraSprites->load(*i, 0);
+		_extraSprites.push_back(std::make_pair(type, extraSprites));
+		_extraSpritesIndex.push_back(type);
+	}
+	for (YAML::const_iterator i = doc["extraSounds"].begin(); i != doc["extraSounds"].end(); ++i)
+	{
+		std::string type = (*i)["type"].as<std::string>();
+		ExtraSounds *extraSounds = new ExtraSounds();
+		extraSounds->load(*i, _modOffset);
+		_extraSounds.push_back(std::make_pair(type, extraSounds));
+		_extraSoundsIndex.push_back(type);
+	}
+	for (YAML::const_iterator i = doc["extraStrings"].begin(); i != doc["extraStrings"].end(); ++i)
+	{
+		std::string type = (*i)["type"].as<std::string>();
+		if (_extraStrings.find(type) != _extraStrings.end())
+		{
+			_extraStrings[type]->load(*i);
+		}
+		else
+		{
+			ExtraStrings *extraStrings = new ExtraStrings();
+			extraStrings->load(*i);
+			_extraStrings[type] = extraStrings;
+			_extraStringsIndex.push_back(type);
+		}
+	}
+
+	for (YAML::const_iterator i = doc["statStrings"].begin(); i != doc["statStrings"].end(); ++i)
+	{
+		StatString *statString = new StatString();
+		statString->load(*i);
+		_statStrings.push_back(statString);
+	}
+
+	for (YAML::const_iterator i = doc["interfaces"].begin(); i != doc["interfaces"].end(); ++i)
+	{
+		RuleInterface *rule = loadRule(*i, &_interfaces);
+		if (rule != 0)
+		{
+			rule->load(*i);
+		}
+	}
+	for (YAML::const_iterator i = doc["soundDefs"].begin(); i != doc["soundDefs"].end(); ++i)
+	{
+		SoundDefinition *rule = loadRule(*i, &_soundDefs);
+		if (rule != 0)
+		{
+			rule->load(*i);
+		}
+	}
+	if (doc["globe"])
+	{
+		_globe->load(doc["globe"]);
+	}
+	if (doc["converter"])
+	{
+		_converter->load(doc["converter"]);
+	}
+	for (YAML::const_iterator i = doc["constants"].begin(); i != doc["constants"].end(); ++i)
+	{
+		DOOR_OPEN = (*i)["doorSound"].as<int>(DOOR_OPEN);
+		SLIDING_DOOR_OPEN = (*i)["slidingDoorSound"].as<int>(SLIDING_DOOR_OPEN);
+		SLIDING_DOOR_CLOSE = (*i)["slidingDoorClose"].as<int>(SLIDING_DOOR_CLOSE);
+		SMALL_EXPLOSION = (*i)["smallExplosion"].as<int>(SMALL_EXPLOSION);
+		LARGE_EXPLOSION = (*i)["largeExplosion"].as<int>(LARGE_EXPLOSION);
+		EXPLOSION_OFFSET = (*i)["explosionOffset"].as<int>(EXPLOSION_OFFSET);
+		SMOKE_OFFSET = (*i)["smokeOffset"].as<int>(SMOKE_OFFSET);
+		UNDERWATER_SMOKE_OFFSET = (*i)["underwaterSmokeOffset"].as<int>(UNDERWATER_SMOKE_OFFSET);
+		ITEM_DROP = (*i)["itemDrop"].as<int>(ITEM_DROP);
+		ITEM_THROW = (*i)["itemThrow"].as<int>(ITEM_THROW);
+		ITEM_RELOAD = (*i)["itemReload"].as<int>(ITEM_RELOAD);
+		WALK_OFFSET = (*i)["walkOffset"].as<int>(WALK_OFFSET);
+		FLYING_SOUND = (*i)["flyingSound"].as<int>(FLYING_SOUND);
+		BUTTON_PRESS = (*i)["buttonPress"].as<int>(BUTTON_PRESS);
+		if ((*i)["windowPopup"])
+		{
+			int k = 0;
+			for (YAML::const_iterator j = (*i)["windowPopup"].begin(); j != (*i)["windowPopup"].end() && k < 3; ++j, ++k)
+			{
+				WINDOW_POPUP[k] = (*j).as<int>(WINDOW_POPUP[k]);
+			}
+		}
+		UFO_FIRE = (*i)["ufoFire"].as<int>(UFO_FIRE);
+		UFO_HIT = (*i)["ufoHit"].as<int>(UFO_HIT);
+		UFO_CRASH = (*i)["ufoCrash"].as<int>(UFO_CRASH);
+		UFO_EXPLODE = (*i)["ufoExplode"].as<int>(UFO_EXPLODE);
+		INTERCEPTOR_HIT = (*i)["interceptorHit"].as<int>(INTERCEPTOR_HIT);
+		INTERCEPTOR_EXPLODE = (*i)["interceptorExplode"].as<int>(INTERCEPTOR_EXPLODE);
+		GEOSCAPE_CURSOR = (*i)["geoscapeCursor"].as<int>(GEOSCAPE_CURSOR);
+		BASESCAPE_CURSOR = (*i)["basescapeCursor"].as<int>(BASESCAPE_CURSOR);
+		BATTLESCAPE_CURSOR = (*i)["battlescapeCursor"].as<int>(BATTLESCAPE_CURSOR);
+		UFOPAEDIA_CURSOR = (*i)["ufopaediaCursor"].as<int>(UFOPAEDIA_CURSOR);
+		GRAPHS_CURSOR = (*i)["graphsCursor"].as<int>(GRAPHS_CURSOR);
+		DAMAGE_RANGE = (*i)["damageRange"].as<int>(DAMAGE_RANGE);
+		EXPLOSIVE_DAMAGE_RANGE = (*i)["explosiveDamageRange"].as<int>(EXPLOSIVE_DAMAGE_RANGE);
+		size_t num = 0;
+		for (YAML::const_iterator j = (*i)["fireDamageRange"].begin(); j != (*i)["fireDamageRange"].end() && num < 2; ++j)
+		{
+			FIRE_DAMAGE_RANGE[num] = (*j).as<int>(FIRE_DAMAGE_RANGE[num]);
+			++num;
+		}
+		DEBRIEF_MUSIC_GOOD = (*i)["goodDebriefingMusic"].as<std::string>(DEBRIEF_MUSIC_GOOD);
+		DEBRIEF_MUSIC_BAD = (*i)["badDebriefingMusic"].as<std::string>(DEBRIEF_MUSIC_BAD);
+	}
+	for (YAML::const_iterator i = doc["transparencyLUTs"].begin(); i != doc["transparencyLUTs"].end(); ++i)
+	{
+		for (YAML::const_iterator j = (*i)["colors"].begin(); j != (*i)["colors"].end(); ++j)
+		{
+			SDL_Color color;
+			color.r = (*j)[0].as<int>(0);
+			color.g = (*j)[1].as<int>(0);
+			color.b = (*j)[2].as<int>(0);
+			color.unused = (*j)[3].as<int>(2);;
+			_transparencies.push_back(color);
+		}
+	}
+	for (YAML::const_iterator i = doc["mapScripts"].begin(); i != doc["mapScripts"].end(); ++i)
+	{
+		std::string type = (*i)["type"].as<std::string>();
+		if ((*i)["delete"])
+		{
+			type = (*i)["delete"].as<std::string>(type);
+		}
+		if (_mapScripts.find(type) != _mapScripts.end())
+		{
+			for (std::vector<MapScript*>::iterator j = _mapScripts[type].begin(); j != _mapScripts[type].end();)
+			{
+				delete *j;
+				j = _mapScripts[type].erase(j);
+			}
+		}
+		for (YAML::const_iterator j = (*i)["commands"].begin(); j != (*i)["commands"].end(); ++j)
+		{
+			MapScript *mapScript = new MapScript();
+			mapScript->load(*j);
+			_mapScripts[type].push_back(mapScript);
+		}
+	}
+	for (YAML::const_iterator i = doc["missionScripts"].begin(); i != doc["missionScripts"].end(); ++i)
+	{
+		RuleMissionScript *rule = loadRule(*i, &_missionScripts, &_missionScriptIndex, "type");
+		if (rule != 0)
+		{
+			rule->load(*i);
+		}
+	}
+
+	// refresh _psiRequirements for psiStrengthEval
+	for (std::vector<std::string>::const_iterator i = _facilitiesIndex.begin(); i != _facilitiesIndex.end(); ++i)
+	{
+		RuleBaseFacility *rule = getBaseFacility(*i);
+		if (rule->getPsiLaboratories() > 0)
+		{
+			_psiRequirements = rule->getRequirements();
+			break;
+		}
+	}
+
+	for (YAML::const_iterator i = doc["cutscenes"].begin(); i != doc["cutscenes"].end(); ++i)
+	{
+		RuleVideo *rule = loadRule(*i, &_videos);
+		if (rule != 0)
+		{
+			rule->load(*i);
+		}
+	}
+	for (YAML::const_iterator i = doc["musics"].begin(); i != doc["musics"].end(); ++i)
+	{
+		RuleMusic *rule = loadRule(*i, &_musicDefs);
+		if (rule != 0)
+		{
+			rule->load(*i);
+		}
+	}
+	for (YAML::const_iterator i = doc["commendations"].begin(); i != doc["commendations"].end(); ++i)
+	{
+		std::string type = (*i)["type"].as<std::string>();
+		RuleCommendations *commendations = new RuleCommendations();
+		commendations->load(*i);
+		_commendations[type] = commendations;
+	}
+	size_t count = 0;
+	for (YAML::const_iterator i = doc["aimAndArmorMultipliers"].begin(); i != doc["aimAndArmorMultipliers"].end() && count < 5; ++i)
+	{
+		_statAdjustment[count].aimAndArmorMultiplier = (*i).as<double>(_statAdjustment[count].aimAndArmorMultiplier);
+		++count;
+	}
+	if (doc["statGrowthMultipliers"])
+	{
+		_statAdjustment[0].statGrowth = doc["statGrowthMultipliers"].as<UnitStats>(_statAdjustment[0].statGrowth);
+		for (size_t i = 1; i != 5; ++i)
+		{
+			_statAdjustment[i].statGrowth = _statAdjustment[0].statGrowth;
+		}
+	}
+}
+
+/**
+ * Loads a rule element, adding/removing from vectors as necessary.
+ * @param node YAML node.
+ * @param map Map associated to the rule type.
+ * @param index Index vector for the rule type.
+ * @param key Rule key name.
+ * @return Pointer to new rule if one was created, or NULL if one was removed.
+ */
+template <typename T>
+T *Mod::loadRule(const YAML::Node &node, std::map<std::string, T*> *map, std::vector<std::string> *index, const std::string &key) const
+{
+	T *rule = 0;
+	if (node[key])
+	{
+		std::string type = node[key].as<std::string>();
+		typename std::map<std::string, T*>::const_iterator i = map->find(type);
+		if (i != map->end())
+		{
+			rule = i->second;
+		}
+		else
+		{
+			rule = new T(type);
+			(*map)[type] = rule;
+			if (index != 0)
+			{
+				index->push_back(type);
+			}
+		}
+	}
+	else if (node["delete"])
+	{
+		std::string type = node["delete"].as<std::string>();
+		typename std::map<std::string, T*>::iterator i = map->find(type);
+		if (i != map->end())
+		{
+			map->erase(i);
+		}
+		if (index != 0)
+		{
+			std::vector<std::string>::iterator idx = std::find(index->begin(), index->end(), type);
+			if (idx != index->end())
+			{
+				index->erase(idx);
+			}
+		}
+	}
+	return rule;
+}
+
+/**
+ * Generates a brand new saved game with starting data.
+ * @return A new saved game.
+ */
+SavedGame *Mod::newSave() const
+{
+	SavedGame *save = new SavedGame();
+
+	// Add countries
+	for (std::vector<std::string>::const_iterator i = _countriesIndex.begin(); i != _countriesIndex.end(); ++i)
+	{
+		RuleCountry *country = getCountry(*i);
+		if (!country->getLonMin().empty())
+			save->getCountries()->push_back(new Country(country));
+	}
+	// Adjust funding to total $6M
+	int missing = ((_initialFunding - save->getCountryFunding()/1000) / (int)save->getCountries()->size()) * 1000;
+	for (std::vector<Country*>::iterator i = save->getCountries()->begin(); i != save->getCountries()->end(); ++i)
+	{
+		int funding = (*i)->getFunding().back() + missing;
+		if (funding < 0)
+		{
+			funding = (*i)->getFunding().back();
+		}
+		(*i)->setFunding(funding);
+	}
+	save->setFunds(save->getCountryFunding());
+
+	// Add regions
+	for (std::vector<std::string>::const_iterator i = _regionsIndex.begin(); i != _regionsIndex.end(); ++i)
+	{
+		RuleRegion *region = getRegion(*i);
+		if (!region->getLonMin().empty())
+			save->getRegions()->push_back(new Region(region));
+	}
+
+	// Set up starting base
+	Base *base = new Base(this);
+	base->load(_startingBase, save, true);
+	save->getBases()->push_back(base);
+
+	// Correct IDs
+	for (std::vector<Craft*>::const_iterator i = base->getCrafts()->begin(); i != base->getCrafts()->end(); ++i)
+	{
+		save->getId((*i)->getRules()->getType());
+	}
+
+	// Determine starting transport craft
+	Craft *transportCraft = 0;
+	for (std::vector<Craft*>::iterator c = base->getCrafts()->begin(); c != base->getCrafts()->end(); ++c)
+	{
+		if ((*c)->getRules()->getSoldiers() > 0)
+		{
+			transportCraft = (*c);
+			break;
+		}
+	}
+
+	// Determine starting soldier types
+	std::vector<std::string> soldierTypes = _soldiersIndex;
+	for (std::vector<std::string>::iterator i = soldierTypes.begin(); i != soldierTypes.end();)
+	{
+		if (getSoldier(*i)->getRequirements().empty())
+		{
+			++i;
+		}
+		else
+		{
+			i = soldierTypes.erase(i);
+		}
+	}
+
+	const YAML::Node &node = _startingBase["randomSoldiers"];
+	std::vector<std::string> randomTypes;
+	if (node)
+	{
+		// Starting soldiers specified by type
+		if (node.IsMap())
+		{
+			std::map<std::string, int> randomSoldiers = node.as< std::map<std::string, int> >(std::map<std::string, int>());
+			for (std::map<std::string, int>::iterator i = randomSoldiers.begin(); i != randomSoldiers.end(); ++i)
+			{
+				for (int s = 0; s < i->second; ++s)
+				{
+					randomTypes.push_back(i->first);
+				}
+			}
+		}
+		// Starting soldiers specified by amount
+		else if (node.IsScalar())
+		{
+			int randomSoldiers = node.as<int>(0);
+			for (int s = 0; s < randomSoldiers; ++s)
+			{
+				randomTypes.push_back(soldierTypes[RNG::generate(0, soldierTypes.size() - 1)]);
+			}
+		}
+		// Generate soldiers
+		for (size_t i = 0; i < randomTypes.size(); ++i)
+		{
+			Soldier *soldier = genSoldier(save, randomTypes[i]);
+			if (transportCraft != 0 && i < (unsigned)transportCraft->getRules()->getSoldiers())
+			{
+				soldier->setCraft(transportCraft);
+			}
+			base->getSoldiers()->push_back(soldier);
+			// Award soldier a special 'original eigth' commendation
+			if (_commendations.find("STR_MEDAL_ORIGINAL8_NAME") != _commendations.end())
+			{
+				SoldierDiary *diary = soldier->getDiary();
+				diary->awardOriginalEightCommendation();
+				for (std::vector<SoldierCommendations*>::iterator comm = diary->getSoldierCommendations()->begin(); comm != diary->getSoldierCommendations()->end(); ++comm)
+				{
+					(*comm)->makeOld();
+				}
+			}
+		}
+	}
+
+	// Setup alien strategy
+	save->getAlienStrategy().init(this);
+	save->setTime(_startingTime);
+
+	return save;
+}
+
+/**
+ * Returns the rules for the specified country.
+ * @param id Country type.
+ * @return Rules for the country.
+ */
+RuleCountry *Mod::getCountry(const std::string &id, bool error) const
+{
+	return getRule(id, "Country", _countries, error);
+}
+
+/**
+ * Returns the list of all countries
+ * provided by the mod.
+ * @return List of countries.
+ */
+const std::vector<std::string> &Mod::getCountriesList() const
+{
+	return _countriesIndex;
+}
+
+/**
+ * Returns the rules for the specified region.
+ * @param id Region type.
+ * @return Rules for the region.
+ */
+RuleRegion *Mod::getRegion(const std::string &id, bool error) const
+{
+	return getRule(id, "Region", _regions, error);
+}
+
+/**
+ * Returns the list of all regions
+ * provided by the mod.
+ * @return List of regions.
+ */
+const std::vector<std::string> &Mod::getRegionsList() const
+{
+	return _regionsIndex;
+}
+
+/**
+ * Returns the rules for the specified base facility.
+ * @param id Facility type.
+ * @return Rules for the facility.
+ */
+RuleBaseFacility *Mod::getBaseFacility(const std::string &id, bool error) const
+{
+	return getRule(id, "Facility", _facilities, error);
+}
+
+/**
+ * Returns the list of all base facilities
+ * provided by the mod.
+ * @return List of base facilities.
+ */
+const std::vector<std::string> &Mod::getBaseFacilitiesList() const
+{
+	return _facilitiesIndex;
+}
+
+/**
+ * Returns the rules for the specified craft.
+ * @param id Craft type.
+ * @return Rules for the craft.
+ */
+RuleCraft *Mod::getCraft(const std::string &id, bool error) const
+{
+	return getRule(id, "Craft", _crafts, error);
+}
+
+/**
+ * Returns the list of all crafts
+ * provided by the mod.
+ * @return List of crafts.
+ */
+const std::vector<std::string> &Mod::getCraftsList() const
+{
+	return _craftsIndex;
+}
+
+/**
+ * Returns the rules for the specified craft weapon.
+ * @param id Craft weapon type.
+ * @return Rules for the craft weapon.
+ */
+RuleCraftWeapon *Mod::getCraftWeapon(const std::string &id, bool error) const
+{
+	return getRule(id, "Craft Weapon", _craftWeapons, error);
+}
+
+/**
+ * Returns the list of all craft weapons
+ * provided by the mod.
+ * @return List of craft weapons.
+ */
+const std::vector<std::string> &Mod::getCraftWeaponsList() const
+{
+	return _craftWeaponsIndex;
+}
+
+/**
+ * Returns the rules for the specified item.
+ * @param id Item type.
+ * @return Rules for the item, or 0 when the item is not found.
+ */
+RuleItem *Mod::getItem(const std::string &id, bool error) const
+{
+	if (id == Armor::NONE)
+	{
+		return 0;
+	}
+	return getRule(id, "Item", _items, error);
+}
+
+/**
+ * Returns the list of all items
+ * provided by the mod.
+ * @return List of items.
+ */
+const std::vector<std::string> &Mod::getItemsList() const
+{
+	return _itemsIndex;
+}
+
+/**
+ * Returns the rules for the specified UFO.
+ * @param id UFO type.
+ * @return Rules for the UFO.
+ */
+RuleUfo *Mod::getUfo(const std::string &id, bool error) const
+{
+	return getRule(id, "UFO", _ufos, error);
+}
+
+/**
+ * Returns the list of all ufos
+ * provided by the mod.
+ * @return List of ufos.
+ */
+const std::vector<std::string> &Mod::getUfosList() const
+{
+	return _ufosIndex;
+}
+
+/**
+ * Returns the rules for the specified terrain.
+ * @param name Terrain name.
+ * @return Rules for the terrain.
+ */
+RuleTerrain *Mod::getTerrain(const std::string &name, bool error) const
+{
+	return getRule(name, "Terrain", _terrains, error);
+}
+
+/**
+ * Returns the list of all terrains
+ * provided by the mod.
+ * @return List of terrains.
+ */
+const std::vector<std::string> &Mod::getTerrainList() const
+{
+	return _terrainIndex;
+}
+
+/**
+ * Returns the info about a specific map data file.
+ * @param name Datafile name.
+ * @return Rules for the datafile.
+ */
+MapDataSet *Mod::getMapDataSet(const std::string &name)
+{
+	std::map<std::string, MapDataSet*>::iterator map = _mapDataSets.find(name);
+	if (map == _mapDataSets.end())
+	{
+		MapDataSet *set = new MapDataSet(name);
+		_mapDataSets[name] = set;
+		return set;
+	}
+	else
+	{
+		return map->second;
+	}
+}
+
+/**
+ * Returns the info about a specific unit.
+ * @param name Unit name.
+ * @return Rules for the units.
+ */
+RuleSoldier *Mod::getSoldier(const std::string &name, bool error) const
+{
+	return getRule(name, "Soldier", _soldiers, error);
+}
+
+/**
+ * Returns the list of all soldiers
+ * provided by the mod.
+ * @return List of soldiers.
+ */
+const std::vector<std::string> &Mod::getSoldiersList() const
+{
+	return _soldiersIndex;
+}
+
+/**
+ * Gets the list of commendations
+ * @return The list of commendations.
+ */
+std::map<std::string, RuleCommendations *> Mod::getCommendation() const
+{
+	return _commendations;
+}
+
+/**
+ * Returns the info about a specific unit.
+ * @param name Unit name.
+ * @return Rules for the units.
+ */
+Unit *Mod::getUnit(const std::string &name, bool error) const
+{
+	return getRule(name, "Unit", _units, error);
+}
+
+/**
+ * Returns the info about a specific alien race.
+ * @param name Race name.
+ * @return Rules for the race.
+ */
+AlienRace *Mod::getAlienRace(const std::string &name, bool error) const
+{
+	return getRule(name, "Alien Race", _alienRaces, error);
+}
+
+/**
+ * Returns the list of all alien races.
+ * provided by the mod.
+ * @return List of alien races.
+ */
+const std::vector<std::string> &Mod::getAlienRacesList() const
+{
+	return _aliensIndex;
+}
+
+/**
+ * Returns the info about a specific deployment.
+ * @param name Deployment name.
+ * @return Rules for the deployment.
+ */
+AlienDeployment *Mod::getDeployment(const std::string &name, bool error) const
+{
+	return getRule(name, "Alien Deployment", _alienDeployments, error);
+}
+
+/**
+ * Returns the list of all alien deployments
+ * provided by the mod.
+ * @return List of alien deployments.
+ */
+const std::vector<std::string> &Mod::getDeploymentsList() const
+{
+	return _deploymentsIndex;
+}
+
+/**
+ * Returns the info about a specific armor.
+ * @param name Armor name.
+ * @return Rules for the armor.
+ */
+Armor *Mod::getArmor(const std::string &name, bool error) const
+{
+	return getRule(name, "Armor", _armors, error);
+}
+
+/**
+ * Returns the list of all armors
+ * provided by the mod.
+ * @return List of armors.
+ */
+const std::vector<std::string> &Mod::getArmorsList() const
+{
+	return _armorsIndex;
+}
+
+/**
+ * Returns the cost of an individual engineer
+ * for purchase/maintenance.
+ * @return Cost.
+ */
+int Mod::getEngineerCost() const
+{
+	return _costEngineer;
+}
+
+/**
+ * Returns the cost of an individual scientist
+ * for purchase/maintenance.
+ * @return Cost.
+ */
+int Mod::getScientistCost() const
+{
+	return _costScientist;
+}
+
+/**
+ * Returns the time it takes to transfer personnel
+ * between bases.
+ * @return Time in hours.
+ */
+int Mod::getPersonnelTime() const
+{
+	return _timePersonnel;
+}
+
+/**
+ * Returns the article definition for a given name.
+ * @param name Article name.
+ * @return Article definition.
+ */
+ArticleDefinition *Mod::getUfopaediaArticle(const std::string &name, bool error) const
+{
+	return getRule(name, "UFOpaedia Article", _ufopaediaArticles, error);
+}
+
+/**
+ * Returns the list of all articles
+ * provided by the mod.
+ * @return List of articles.
+ */
+const std::vector<std::string> &Mod::getUfopaediaList() const
+{
+	return _ufopaediaIndex;
+}
+
+/**
+* Returns the list of all article categories
+* provided by the mod.
+* @return List of categories.
+*/
+const std::vector<std::string> &Mod::getUfopaediaCategoryList() const
+{
+	return _ufopaediaCatIndex;
+}
+
+/**
+ * Returns the list of inventories.
+ * @return Pointer to inventory list.
+ */
+std::map<std::string, RuleInventory*> *Mod::getInventories()
+{
+	return &_invs;
+}
+
+/**
+ * Returns the rules for a specific inventory.
+ * @param id Inventory type.
+ * @return Inventory ruleset.
+ */
+RuleInventory *Mod::getInventory(const std::string &id, bool error) const
+{
+	return getRule(id, "Inventory", _invs, error);
+}
+
+/**
+ * Returns the list of inventories.
+ * @return The list of inventories.
+ */
+const std::vector<std::string> &Mod::getInvsList() const
+{
+	return _invsIndex;
+}
+
+/**
+ * Returns the rules for the specified research project.
+ * @param id Research project type.
+ * @return Rules for the research project.
+ */
+RuleResearch *Mod::getResearch (const std::string &id, bool error) const
+{
+	return getRule(id, "Research", _research, error);
+}
+
+/**
+ * Returns the list of research projects.
+ * @return The list of research projects.
+ */
+const std::vector<std::string> &Mod::getResearchList() const
+{
+	return _researchIndex;
+}
+
+/**
+ * Returns the rules for the specified manufacture project.
+ * @param id Manufacture project type.
+ * @return Rules for the manufacture project.
+ */
+RuleManufacture *Mod::getManufacture (const std::string &id, bool error) const
+{
+	return getRule(id, "Manufacture", _manufacture, error);
+}
+
+/**
+ * Returns the list of manufacture projects.
+ * @return The list of manufacture projects.
+ */
+const std::vector<std::string> &Mod::getManufactureList() const
+{
+	return _manufactureIndex;
+}
+
+/**
+ * Generates and returns a list of facilities for custom bases.
+ * The list contains all the facilities that are listed in the 'startingBase'
+ * part of the ruleset.
+ * @return The list of facilities for custom bases.
+ */
+std::vector<RuleBaseFacility*> Mod::getCustomBaseFacilities() const
+{
+	std::vector<RuleBaseFacility*> placeList;
+
+	for (YAML::const_iterator i = _startingBase["facilities"].begin(); i != _startingBase["facilities"].end(); ++i)
+	{
+		std::string type = (*i)["type"].as<std::string>();
+		RuleBaseFacility *facility = getBaseFacility(type, true);
+		if (!facility->isLift())
+		{
+			placeList.push_back(facility);
+		}
+	}
+	return placeList;
+}
+
+/**
+ * Returns the data for the specified ufo trajectory.
+ * @param id Ufo trajectory id.
+ * @return A pointer to the data for the specified ufo trajectory.
+ */
+const UfoTrajectory *Mod::getUfoTrajectory(const std::string &id, bool error) const
+{
+	return getRule(id, "Trajectory", _ufoTrajectories, error);
+}
+
+/**
+ * Returns the rules for the specified alien mission.
+ * @param id Alien mission type.
+ * @return Rules for the alien mission.
+ */
+const RuleAlienMission *Mod::getAlienMission(const std::string &id, bool error) const
+{
+	return getRule(id, "Alien Mission", _alienMissions, error);
+}
+
+/**
+ * Returns the rules for a random alien mission based on a specific objective.
+ * @param objective Alien mission objective.
+ * @return Rules for the alien mission.
+ */
+const RuleAlienMission *Mod::getRandomMission(MissionObjective objective, size_t monthsPassed) const
+{
+	int totalWeight = 0;
+	std::map<int, RuleAlienMission*> possibilities;
+	for (std::map<std::string, RuleAlienMission *>::const_iterator i = _alienMissions.begin(); i != _alienMissions.end(); ++i)
+	{
+		if (i->second->getObjective() == objective && i->second->getWeight(monthsPassed) > 0)
+		{
+			totalWeight += i->second->getWeight(monthsPassed);
+			possibilities[totalWeight] = i->second;
+		}
+	}
+	if (totalWeight > 0)
+	{
+		int pick = RNG::generate(1, totalWeight);
+		for (std::map<int, RuleAlienMission*>::const_iterator i = possibilities.begin(); i != possibilities.end(); ++i)
+		{
+			if (pick <= i->first)
+			{
+				return i->second;
+			}
+		}
+	}
+	return 0;
+}
+
+/**
+ * Returns the list of alien mission types.
+ * @return The list of alien mission types.
+ */
+const std::vector<std::string> &Mod::getAlienMissionList() const
+{
+	return _alienMissionsIndex;
+}
+
+/**
+ * Gets the alien item level table.
+ * @return A deep array containing the alien item levels.
+ */
+const std::vector<std::vector<int> > &Mod::getAlienItemLevels() const
+{
+	return _alienItemLevels;
+}
+
+/**
+ * Gets the defined starting base.
+ * @return The starting base definition.
+ */
+const YAML::Node &Mod::getStartingBase() const
+{
+	return _startingBase;
+}
+
+/**
+ * Gets the defined starting time.
+ * @return The time the game starts in.
+ */
+const GameTime &Mod::getStartingTime() const
+{
+	return _startingTime;
+}
+
+/**
+ * Gets an MCDPatch.
+ * @param id The ID of the MCDPatch we want.
+ * @return The MCDPatch based on ID, or 0 if none defined.
+ */
+MCDPatch *Mod::getMCDPatch(const std::string &id) const
+{
+	std::map<std::string, MCDPatch*>::const_iterator i = _MCDPatches.find(id);
+	if (_MCDPatches.end() != i) return i->second; else return 0;
+}
+
+/**
+ * Gets the list of external sprites.
+ * @return The list of external sprites.
+ */
+const std::vector<std::pair<std::string, ExtraSprites *> > &Mod::getExtraSprites() const
+{
+	return _extraSprites;
+}
+
+/**
+ * Gets the list of external sounds.
+ * @return The list of external sounds.
+ */
+const std::vector<std::pair<std::string, ExtraSounds *> > &Mod::getExtraSounds() const
+{
+	return _extraSounds;
+}
+
+/**
+ * Gets the list of external strings.
+ * @return The list of external strings.
+ */
+const std::map<std::string, ExtraStrings *> &Mod::getExtraStrings() const
+{
+	return _extraStrings;
+}
+
+/**
+ * Gets the list of StatStrings.
+ * @return The list of StatStrings.
+ */
+const std::vector<StatString *> &Mod::getStatStrings() const
+{
+	return _statStrings;
+}
+
+/**
+ * Compares rules based on their list orders.
+ */
+template <typename T>
+struct compareRule : public std::binary_function<const std::string&, const std::string&, bool>
+{
+	Mod *_mod;
+	typedef T*(Mod::*RuleLookup)(const std::string &id, bool error);
+	RuleLookup _lookup;
+
+	compareRule(Mod *mod, RuleLookup lookup) : _mod(mod), _lookup(lookup)
+	{
+	}
+
+	bool operator()(const std::string &r1, const std::string &r2) const
+	{
+		T *rule1 = (_mod->*_lookup)(r1, true);
+		T *rule2 = (_mod->*_lookup)(r2, true);
+		return (rule1->getListOrder() < rule2->getListOrder());
+	}
+};
+
+/**
+ * Craft weapons use the list order of their launcher item.
+ */
+template <>
+struct compareRule<RuleCraftWeapon> : public std::binary_function<const std::string&, const std::string&, bool>
+{
+	Mod *_mod;
+
+	compareRule(Mod *mod) : _mod(mod)
+	{
+	}
+
+	bool operator()(const std::string &r1, const std::string &r2) const
+	{
+		RuleItem *rule1 = _mod->getItem(_mod->getCraftWeapon(r1)->getLauncherItem(), true);
+		RuleItem *rule2 = _mod->getItem(_mod->getCraftWeapon(r2)->getLauncherItem(), true);
+		return (rule1->getListOrder() < rule2->getListOrder());
+	}
+};
+
+/**
+ * Armor uses the list order of their store item.
+ * Itemless armor comes before all else.
+ */
+template <>
+struct compareRule<Armor> : public std::binary_function<const std::string&, const std::string&, bool>
+{
+	Mod *_mod;
+
+	compareRule(Mod *mod) : _mod(mod)
+	{
+	}
+
+	bool operator()(const std::string &r1, const std::string &r2) const
+	{
+		Armor* armor1 = _mod->getArmor(r1);
+		Armor* armor2 = _mod->getArmor(r2);
+		RuleItem *rule1 = _mod->getItem(armor1->getStoreItem());
+		RuleItem *rule2 = _mod->getItem(armor2->getStoreItem());
+		if (!rule1 && !rule2)
+			return (armor1 < armor2); // tiebreaker, don't care about order, pointers are as good as any
+		else if (!rule1)
+			return true;
+		else if (!rule2)
+			return false;
+		else
+			return (rule1->getListOrder() < rule2->getListOrder());
+	}
+};
+
+/**
+ * Ufopaedia articles use section and list order.
+ */
+template <>
+struct compareRule<ArticleDefinition> : public std::binary_function<const std::string&, const std::string&, bool>
+{
+	Mod *_mod;
+	const std::map<std::string, int> &_sections;
+
+	compareRule(Mod *mod) : _mod(mod), _sections(mod->getUfopaediaSections())
+	{
+	}
+
+	bool operator()(const std::string &r1, const std::string &r2) const
+	{
+		ArticleDefinition *rule1 = _mod->getUfopaediaArticle(r1);
+		ArticleDefinition *rule2 = _mod->getUfopaediaArticle(r2);
+		if (rule1->section == rule2->section)
+			return (rule1->getListOrder() < rule2->getListOrder());
+		else
+			return (_sections.at(rule1->section) < _sections.at(rule2->section));
+	}
+};
+
+/**
+ * Ufopaedia sections use article list order.
+ */
+struct compareSection : public std::binary_function<const std::string&, const std::string&, bool>
+{
+	Mod *_mod;
+	const std::map<std::string, int> &_sections;
+
+	compareSection(Mod *mod) : _mod(mod), _sections(mod->getUfopaediaSections())
+	{
+	}
+
+	bool operator()(const std::string &r1, const std::string &r2) const
+	{
+		return _sections.at(r1) < _sections.at(r2);
+	}
+};
+
+/**
+ * Sorts all our lists according to their weight.
+ */
+void Mod::sortLists()
+{
+	std::sort(_itemsIndex.begin(), _itemsIndex.end(), compareRule<RuleItem>(this, (compareRule<RuleItem>::RuleLookup)&Mod::getItem));
+	std::sort(_craftsIndex.begin(), _craftsIndex.end(), compareRule<RuleCraft>(this, (compareRule<RuleCraft>::RuleLookup)&Mod::getCraft));
+	std::sort(_facilitiesIndex.begin(), _facilitiesIndex.end(), compareRule<RuleBaseFacility>(this, (compareRule<RuleBaseFacility>::RuleLookup)&Mod::getBaseFacility));
+	std::sort(_researchIndex.begin(), _researchIndex.end(), compareRule<RuleResearch>(this, (compareRule<RuleResearch>::RuleLookup)&Mod::getResearch));
+	std::sort(_manufactureIndex.begin(), _manufactureIndex.end(), compareRule<RuleManufacture>(this, (compareRule<RuleManufacture>::RuleLookup)&Mod::getManufacture));
+	std::sort(_invsIndex.begin(), _invsIndex.end(), compareRule<RuleInventory>(this, (compareRule<RuleInventory>::RuleLookup)&Mod::getInventory));
+	// special cases
+	std::sort(_craftWeaponsIndex.begin(), _craftWeaponsIndex.end(), compareRule<RuleCraftWeapon>(this));
+	std::sort(_armorsIndex.begin(), _armorsIndex.end(), compareRule<Armor>(this));
+	_ufopaediaSections[UFOPAEDIA_NOT_AVAILABLE] = 0;
+	std::sort(_ufopaediaIndex.begin(), _ufopaediaIndex.end(), compareRule<ArticleDefinition>(this));
+	std::sort(_ufopaediaCatIndex.begin(), _ufopaediaCatIndex.end(), compareSection(this));
+}
+
+/**
+ * Gets the research-requirements for Psi-Lab (it's a cache for psiStrengthEval)
+ */
+const std::vector<std::string> &Mod::getPsiRequirements() const
+{
+	return _psiRequirements;
+}
+
+/**
+ * Creates a new randomly-generated soldier.
+ * @param save Saved game the soldier belongs to.
+ * @param type The soldier type to generate.
+ * @return Newly generated soldier.
+ */
+Soldier *Mod::genSoldier(SavedGame *save, std::string type) const
+{
+	Soldier *soldier = 0;
+	int newId = save->getId("STR_SOLDIER");
+	if (type.empty())
+	{
+		type = _soldiersIndex.front();
+	}
+
+	// Check for duplicates
+	// Original X-COM gives up after 10 tries so might as well do the same here
+	bool duplicate = true;
+	for (int i = 0; i < 10 && duplicate; ++i)
+	{
+		delete soldier;
+		soldier = new Soldier(getSoldier(type, true), getArmor(getSoldier(type, true)->getArmor(), true), newId);
+		duplicate = false;
+		for (std::vector<Base*>::iterator i = save->getBases()->begin(); i != save->getBases()->end() && !duplicate; ++i)
+		{
+			for (std::vector<Soldier*>::iterator j = (*i)->getSoldiers()->begin(); j != (*i)->getSoldiers()->end() && !duplicate; ++j)
+			{
+				if ((*j)->getName() == soldier->getName())
+				{
+					duplicate = true;
+				}
+			}
+			for (std::vector<Transfer*>::iterator k = (*i)->getTransfers()->begin(); k != (*i)->getTransfers()->end() && !duplicate; ++k)
+			{
+				if ((*k)->getType() == TRANSFER_SOLDIER && (*k)->getSoldier()->getName() == soldier->getName())
+				{
+					duplicate = true;
+				}
+			}
+		}
+	}
+
+	// calculate new statString
+	soldier->calcStatString(getStatStrings(), (Options::psiStrengthEval && save->isResearched(getPsiRequirements())));
+
+	return soldier;
+}
+
+/**
+ * Gets the name of the item to be used as alien fuel.
+ * @return the name of the fuel.
+ */
+std::string Mod::getAlienFuelName() const
+{
+	return _alienFuel.first;
+}
+
+/**
+ * Gets the amount of alien fuel to recover.
+ * @return the amount to recover.
+ */
+int Mod::getAlienFuelQuantity() const
+{
+	return _alienFuel.second;
+}
+
+/**
+ * Gets name of font collection.
+ * @return the name of YAML-file with font data
+ */
+std::string Mod::getFontName() const
+{
+	return _fontName;
+}
+
+/**
+ * Returns the minimum facilitie's radar range.
+ * @return The minimum range.
+ */
+ int Mod::getMinRadarRange() const
+ {
+	int minRadarRange = 0;
+
+	{
+		for (std::vector<std::string>::const_iterator i = _facilitiesIndex.begin(); i != _facilitiesIndex.end(); ++i)
+		{
+			RuleBaseFacility *f = getBaseFacility(*i);
+			if (f == 0) continue;
+
+			int radarRange = f->getRadarRange();
+			if (radarRange > 0 && (minRadarRange == 0 || minRadarRange > radarRange))
+			{
+				minRadarRange = radarRange;
+			}
+		}
+	}
+
+	return minRadarRange;
+ }
+
+/**
+ * Gets information on an interface.
+ * @param id the interface we want info on.
+ * @return the interface.
+ */
+RuleInterface *Mod::getInterface(const std::string &id, bool error) const
+{
+	return getRule(id, "Interface", _interfaces, error);
+}
+
+/**
+ * Gets the rules for the Geoscape globe.
+ * @return Pointer to globe rules.
+ */
+RuleGlobe *Mod::getGlobe() const
+{
+	return _globe;
+}
+
+/**
+* Gets the rules for the Save Converter.
+* @return Pointer to converter rules.
+*/
+RuleConverter *Mod::getConverter() const
+{
+	return _converter;
+}
+
+const std::map<std::string, SoundDefinition *> *Mod::getSoundDefinitions() const
+{
+	return &_soundDefs;
+}
+
+const std::vector<SDL_Color> *Mod::getTransparencies() const
+{
+	return &_transparencies;
+}
+
+const std::vector<MapScript*> *Mod::getMapScript(const std::string& id) const
+{
+	std::map<std::string, std::vector<MapScript*> >::const_iterator i = _mapScripts.find(id);
+	if (_mapScripts.end() != i)
+	{
+		return &i->second;
+	}
+	else
+	{
+		return 0;
+	}
+}
+
+/**
+ * Returns the data for the specified video cutscene.
+ * @param id Video id.
+ * @return A pointer to the data for the specified video.
+ */
+RuleVideo *Mod::getVideo(const std::string &id, bool error) const
+{
+	return getRule(id, "Video", _videos, error);
+}
+
+const std::map<std::string, RuleMusic *> *Mod::getMusic() const
+{
+	return &_musicDefs;
+}
+
+const std::vector<std::string> *Mod::getMissionScriptList() const
+{
+	return &_missionScriptIndex;
+}
+
+RuleMissionScript *Mod::getMissionScript(const std::string &name, bool error) const
+{
+	return getRule(name, "Mission Script", _missionScripts, error);
+}
+std::string Mod::getFinalResearch() const
+{
+	return _finalResearch;
+}
+
+namespace
+{
+	const Uint8 ShadeMax = 15;
+	/**
+	* Recolor class used in UFO
+	*/
+	struct HairXCOM1
+	{
+		static const Uint8 Hair = 9 << 4;
+		static const Uint8 Face = 6 << 4;
+		static inline void func(Uint8& src, const Uint8& cutoff, int, int, int)
+		{
+			if (src > cutoff && src <= Face + ShadeMax)
+			{
+				src = Hair + (src & ShadeMax) - 6; //make hair color like male in xcom_0.pck
+			}
+		}
+	};
+
+	/**
+	* Recolor class used in TFTD
+	*/
+	struct HairXCOM2
+	{
+		static const Uint8 ManHairColor = 4 << 4;
+		static const Uint8 WomanHairColor = 1 << 4;
+		static inline void func(Uint8& src, int, int, int, int)
+		{
+			if (src >= WomanHairColor && src <= WomanHairColor + ShadeMax)
+			{
+				src = ManHairColor + (src & ShadeMax);
+			}
+		}
+	};
+
+	/**
+	* Recolor class used in TFTD
+	*/
+	struct FaceXCOM2
+	{
+		static const Uint8 FaceColor = 10 << 4;
+		static const Uint8 PinkColor = 14 << 4;
+		static inline void func(Uint8& src, int, int, int, int)
+		{
+			if (src >= FaceColor && src <= FaceColor + ShadeMax)
+			{
+				src = PinkColor + (src & ShadeMax);
+			}
+		}
+	};
+
+	/**
+	* Recolor class used in TFTD
+	*/
+	struct BodyXCOM2
+	{
+		static const Uint8 IonArmorColor = 8 << 4;
+		static inline void func(Uint8& src, int, int, int, int)
+		{
+			if (src == 153)
+			{
+				src = IonArmorColor + 12;
+			}
+			else if (src == 151)
+			{
+				src = IonArmorColor + 10;
+			}
+			else if (src == 148)
+			{
+				src = IonArmorColor + 4;
+			}
+			else if (src == 147)
+			{
+				src = IonArmorColor + 2;
+			}
+			else if (src >= HairXCOM2::WomanHairColor && src <= HairXCOM2::WomanHairColor + ShadeMax)
+			{
+				src = IonArmorColor + (src & ShadeMax);
+			}
+		}
+	};
+	/**
+	* Recolor class used in TFTD
+	*/
+	struct FallXCOM2
+	{
+		static const Uint8 RoguePixel = 151;
+		static inline void func(Uint8& src, int, int, int, int)
+		{
+			if (src == RoguePixel)
+			{
+				src = FaceXCOM2::PinkColor + (src & ShadeMax) + 2;
+			}
+			else if (src >= BodyXCOM2::IonArmorColor && src <= BodyXCOM2::IonArmorColor + ShadeMax)
+			{
+				src = FaceXCOM2::PinkColor + (src & ShadeMax);
+			}
+		}
+	};
+}
+
+/**
+ * Loads the vanilla resources required by the game.
+ */
+void Mod::loadVanillaResources()
+{
+	// Load palettes
+	const char *pal[] = { "PAL_GEOSCAPE", "PAL_BASESCAPE", "PAL_GRAPHS", "PAL_UFOPAEDIA", "PAL_BATTLEPEDIA" };
+	for (size_t i = 0; i < sizeof(pal) / sizeof(pal[0]); ++i)
+	{
+		std::string s = "GEODATA/PALETTES.DAT";
+		_palettes[pal[i]] = new Palette();
+		_palettes[pal[i]]->loadDat(FileMap::getFilePath(s), 256, Palette::palOffset(i));
+	}
+	{
+		std::string s1 = "GEODATA/BACKPALS.DAT";
+		std::string s2 = "BACKPALS.DAT";
+		_palettes[s2] = new Palette();
+		_palettes[s2]->loadDat(FileMap::getFilePath(s1), 128);
+	}
+
+	// Correct Battlescape palette
+	{
+		std::string s1 = "GEODATA/PALETTES.DAT";
+		std::string s2 = "PAL_BATTLESCAPE";
+		_palettes[s2] = new Palette();
+		_palettes[s2]->loadDat(FileMap::getFilePath(s1), 256, Palette::palOffset(4));
+
+		// Last 16 colors are a greyish gradient
+		SDL_Color gradient[] = { { 140, 152, 148, 255 },
+		{ 132, 136, 140, 255 },
+		{ 116, 124, 132, 255 },
+		{ 108, 116, 124, 255 },
+		{ 92, 104, 108, 255 },
+		{ 84, 92, 100, 255 },
+		{ 76, 80, 92, 255 },
+		{ 56, 68, 84, 255 },
+		{ 48, 56, 68, 255 },
+		{ 40, 48, 56, 255 },
+		{ 32, 36, 48, 255 },
+		{ 24, 28, 32, 255 },
+		{ 16, 20, 24, 255 },
+		{ 8, 12, 16, 255 },
+		{ 3, 4, 8, 255 },
+		{ 3, 3, 6, 255 } };
+		for (size_t i = 0; i < sizeof(gradient) / sizeof(gradient[0]); ++i)
+		{
+			SDL_Color *color = _palettes[s2]->getColors(Palette::backPos + 16 + i);
+			*color = gradient[i];
+		}
+	}
+
+	// Load surfaces
+	{
+		std::ostringstream s;
+		s << "GEODATA/" << "INTERWIN.DAT";
+		_surfaces["INTERWIN.DAT"] = new Surface(160, 600);
+		_surfaces["INTERWIN.DAT"]->loadScr(FileMap::getFilePath(s.str()));
+	}
+
+	const std::set<std::string> &geographFiles(FileMap::getVFolderContents("GEOGRAPH"));
+	std::set<std::string> scrs = FileMap::filterFiles(geographFiles, "SCR");
+	for (std::set<std::string>::iterator i = scrs.begin(); i != scrs.end(); ++i)
+	{
+		std::string fname = *i;
+		std::transform(i->begin(), i->end(), fname.begin(), toupper);
+		_surfaces[fname] = new Surface(320, 200);
+		_surfaces[fname]->loadScr(FileMap::getFilePath("GEOGRAPH/" + fname));
+	}
+	std::set<std::string> bdys = FileMap::filterFiles(geographFiles, "BDY");
+	for (std::set<std::string>::iterator i = bdys.begin(); i != bdys.end(); ++i)
+	{
+		std::string fname = *i;
+		std::transform(i->begin(), i->end(), fname.begin(), toupper);
+		_surfaces[fname] = new Surface(320, 200);
+		_surfaces[fname]->loadBdy(FileMap::getFilePath("GEOGRAPH/" + fname));
+	}
+
+	std::set<std::string> spks = FileMap::filterFiles(geographFiles, "SPK");
+	for (std::set<std::string>::iterator i = spks.begin(); i != spks.end(); ++i)
+	{
+		std::string fname = *i;
+		std::transform(i->begin(), i->end(), fname.begin(), toupper);
+		_surfaces[fname] = new Surface(320, 200);
+		_surfaces[fname]->loadSpk(FileMap::getFilePath("GEOGRAPH/" + fname));
+	}
+
+	// Load surface sets
+	std::string sets[] = { "BASEBITS.PCK",
+		"INTICON.PCK",
+		"TEXTURE.DAT" };
+
+	for (size_t i = 0; i < sizeof(sets) / sizeof(sets[0]); ++i)
+	{
+		std::ostringstream s;
+		s << "GEOGRAPH/" << sets[i];
+
+		std::string ext = sets[i].substr(sets[i].find_last_of('.') + 1, sets[i].length());
+		if (ext == "PCK")
+		{
+			std::string tab = CrossPlatform::noExt(sets[i]) + ".TAB";
+			std::ostringstream s2;
+			s2 << "GEOGRAPH/" << tab;
+			_sets[sets[i]] = new SurfaceSet(32, 40);
+			_sets[sets[i]]->loadPck(FileMap::getFilePath(s.str()), FileMap::getFilePath(s2.str()));
+		}
+		else
+		{
+			_sets[sets[i]] = new SurfaceSet(32, 32);
+			_sets[sets[i]]->loadDat(FileMap::getFilePath(s.str()));
+		}
+	}
+	_sets["SCANG.DAT"] = new SurfaceSet(4, 4);
+	std::ostringstream scang;
+	scang << "GEODATA/" << "SCANG.DAT";
+	_sets["SCANG.DAT"]->loadDat(FileMap::getFilePath(scang.str()));
+
+	if (!Options::mute)
+	{
+		// Load sounds
+		const std::set<std::string> &soundFiles(FileMap::getVFolderContents("SOUND"));
+
+		if (_soundDefs.empty())
+		{
+			std::string catsId[] = { "GEO.CAT", "BATTLE.CAT" };
+			std::string catsDos[] = { "SOUND2.CAT", "SOUND1.CAT" };
+			std::string catsWin[] = { "SAMPLE.CAT", "SAMPLE2.CAT" };
+
+			// Try the preferred format first, otherwise use the default priority
+			std::string *cats[] = { 0, catsWin, catsDos };
+			if (Options::preferredSound == SOUND_14)
+				cats[0] = catsWin;
+			else if (Options::preferredSound == SOUND_10)
+				cats[1] = catsDos;
+
+			Options::currentSound = SOUND_AUTO;
+			for (size_t i = 0; i < sizeof(catsId) / sizeof(catsId[0]); ++i)
+			{
+				SoundSet *sound = 0;
+				for (size_t j = 0; j < sizeof(cats) / sizeof(cats[0]) && sound == 0; ++j)
+				{
+					bool wav = true;
+					if (cats[j] == 0)
+						continue;
+					else if (cats[j] == catsDos)
+						wav = false;
+					std::string fname = cats[j][i];
+					std::transform(fname.begin(), fname.end(), fname.begin(), tolower);
+					std::set<std::string>::iterator file = soundFiles.find(fname);
+					if (file != soundFiles.end())
+					{
+						sound = new SoundSet();
+						sound->loadCat(FileMap::getFilePath("SOUND/" + cats[j][i]), wav);
+						Options::currentSound = (wav) ? SOUND_14 : SOUND_10;
+					}
+				}
+				if (sound == 0)
+				{
+					throw Exception(catsWin[i] + " not found");
+				}
+				else
+				{
+					_sounds[catsId[i]] = sound;
+				}
+			}
+		}
+		else
+		{
+			for (std::map<std::string, SoundDefinition*>::const_iterator i = _soundDefs.begin(); i != _soundDefs.end(); ++i)
+			{
+				std::string fname = i->second->getCATFile();
+				std::transform(fname.begin(), fname.end(), fname.begin(), tolower);
+				std::set<std::string>::iterator file = soundFiles.find(fname);
+				if (file != soundFiles.end())
+				{
+					if (_sounds.find((*i).first) == _sounds.end())
+					{
+						_sounds[(*i).first] = new SoundSet();
+					}
+					for (std::vector<int>::const_iterator j = (*i).second->getSoundList().begin(); j != (*i).second->getSoundList().end(); ++j)
+					{
+						_sounds[(*i).first]->loadCatbyIndex(FileMap::getFilePath("SOUND/" + fname), *j);
+					}
+				}
+				else
+				{
+					throw Exception(fname + " not found");
+				}
+			}
+		}
+
+		std::set<std::string>::iterator file = soundFiles.find("intro.cat");
+		if (file != soundFiles.end())
+		{
+			SoundSet *s = _sounds["INTRO.CAT"] = new SoundSet();
+			s->loadCat(FileMap::getFilePath("SOUND/INTRO.CAT"), false);
+		}
+
+		file = soundFiles.find("sample3.cat");
+		if (file != soundFiles.end())
+		{
+			SoundSet *s = _sounds["SAMPLE3.CAT"] = new SoundSet();
+			s->loadCat(FileMap::getFilePath("SOUND/SAMPLE3.CAT"), true);
+		}
+	}
+
+	TextButton::soundPress = getSound("GEO.CAT", Mod::BUTTON_PRESS);
+	Window::soundPopup[0] = getSound("GEO.CAT", Mod::WINDOW_POPUP[0]);
+	Window::soundPopup[1] = getSound("GEO.CAT", Mod::WINDOW_POPUP[1]);
+	Window::soundPopup[2] = getSound("GEO.CAT", Mod::WINDOW_POPUP[2]);
+
+	loadBattlescapeResources(); // TODO load this at battlescape start, unload at battlescape end?
+}
+
+/**
+ * Loads the resources required by the Battlescape.
+ */
+void Mod::loadBattlescapeResources()
+{
+	// Load Battlescape ICONS
+	_sets["SPICONS.DAT"] = new SurfaceSet(32, 24);
+	_sets["SPICONS.DAT"]->loadDat(FileMap::getFilePath("UFOGRAPH/SPICONS.DAT"));
+	_sets["CURSOR.PCK"] = new SurfaceSet(32, 40);
+	_sets["CURSOR.PCK"]->loadPck(FileMap::getFilePath("UFOGRAPH/CURSOR.PCK"), FileMap::getFilePath("UFOGRAPH/CURSOR.TAB"));
+	_sets["SMOKE.PCK"] = new SurfaceSet(32, 40);
+	_sets["SMOKE.PCK"]->loadPck(FileMap::getFilePath("UFOGRAPH/SMOKE.PCK"), FileMap::getFilePath("UFOGRAPH/SMOKE.TAB"));
+	_sets["HIT.PCK"] = new SurfaceSet(32, 40);
+	_sets["HIT.PCK"]->loadPck(FileMap::getFilePath("UFOGRAPH/HIT.PCK"), FileMap::getFilePath("UFOGRAPH/HIT.TAB"));
+	_sets["X1.PCK"] = new SurfaceSet(128, 64);
+	_sets["X1.PCK"]->loadPck(FileMap::getFilePath("UFOGRAPH/X1.PCK"), FileMap::getFilePath("UFOGRAPH/X1.TAB"));
+	_sets["MEDIBITS.DAT"] = new SurfaceSet(52, 58);
+	_sets["MEDIBITS.DAT"]->loadDat(FileMap::getFilePath("UFOGRAPH/MEDIBITS.DAT"));
+	_sets["DETBLOB.DAT"] = new SurfaceSet(16, 16);
+	_sets["DETBLOB.DAT"]->loadDat(FileMap::getFilePath("UFOGRAPH/DETBLOB.DAT"));
+
+	// Load Battlescape Terrain (only blanks are loaded, others are loaded just in time)
+	_sets["BLANKS.PCK"] = new SurfaceSet(32, 40);
+	_sets["BLANKS.PCK"]->loadPck(FileMap::getFilePath("TERRAIN/BLANKS.PCK"), FileMap::getFilePath("TERRAIN/BLANKS.TAB"));
+
+	// Load Battlescape units
+	std::set<std::string> unitsContents = FileMap::getVFolderContents("UNITS");
+	std::set<std::string> usets = FileMap::filterFiles(unitsContents, "PCK");
+	for (std::set<std::string>::iterator i = usets.begin(); i != usets.end(); ++i)
+	{
+		std::string path = FileMap::getFilePath("UNITS/" + *i);
+		std::string tab = FileMap::getFilePath("UNITS/" + CrossPlatform::noExt(*i) + ".TAB");
+		std::string fname = *i;
+		std::transform(i->begin(), i->end(), fname.begin(), toupper);
+		if (fname != "BIGOBS.PCK")
+			_sets[fname] = new SurfaceSet(32, 40);
+		else
+			_sets[fname] = new SurfaceSet(32, 48);
+		_sets[fname]->loadPck(path, tab);
+	}
+	// incomplete chryssalid set: 1.0 data: stop loading.
+	if (_sets.find("CHRYS.PCK") != _sets.end() && !_sets["CHRYS.PCK"]->getFrame(225))
+	{
+		Log(LOG_FATAL) << "Version 1.0 data detected";
+		throw Exception("Invalid CHRYS.PCK, please patch your X-COM data to the latest version");
+	}
+	// TFTD uses the loftemps dat from the terrain folder, but still has enemy unknown's version in the geodata folder, which is short by 2 entries.
+	std::set<std::string> terrainContents = FileMap::getVFolderContents("TERRAIN");
+	if (terrainContents.find("loftemps.dat") != terrainContents.end())
+	{
+		MapDataSet::loadLOFTEMPS(FileMap::getFilePath("TERRAIN/LOFTEMPS.DAT"), &_voxelData);
+	}
+	else
+	{
+		MapDataSet::loadLOFTEMPS(FileMap::getFilePath("GEODATA/LOFTEMPS.DAT"), &_voxelData);
+	}
+
+	std::string scrs[] = { "TAC00.SCR" };
+
+	for (size_t i = 0; i < sizeof(scrs) / sizeof(scrs[0]); ++i)
+	{
+		_surfaces[scrs[i]] = new Surface(320, 200);
+		_surfaces[scrs[i]]->loadScr(FileMap::getFilePath("UFOGRAPH/" + scrs[i]));
+	}
+
+	// lower case so we can find them in the contents map
+	std::string lbms[] = { "d0.lbm",
+		"d1.lbm",
+		"d2.lbm",
+		"d3.lbm" };
+	std::string pals[] = { "PAL_BATTLESCAPE",
+		"PAL_BATTLESCAPE_1",
+		"PAL_BATTLESCAPE_2",
+		"PAL_BATTLESCAPE_3" };
+
+	SDL_Color backPal[] = { { 0, 5, 4, 255 },
+	{ 0, 10, 34, 255 },
+	{ 2, 9, 24, 255 },
+	{ 2, 0, 24, 255 } };
+
+	std::set<std::string> ufographContents = FileMap::getVFolderContents("UFOGRAPH");
+	for (size_t i = 0; i < sizeof(lbms) / sizeof(lbms[0]); ++i)
+	{
+		if (ufographContents.find(lbms[i]) == ufographContents.end())
+		{
+			continue;
+		}
+
+		if (!i)
+		{
+			delete _palettes["PAL_BATTLESCAPE"];
+		}
+
+		Surface *tempSurface = new Surface(1, 1);
+		tempSurface->loadImage(FileMap::getFilePath("UFOGRAPH/" + lbms[i]));
+		_palettes[pals[i]] = new Palette();
+		SDL_Color *colors = tempSurface->getPalette();
+		colors[255] = backPal[i];
+		_palettes[pals[i]]->setColors(colors, 256);
+		createTransparencyLUT(_palettes[pals[i]]);
+		delete tempSurface;
+	}
+
+	std::string spks[] = { "TAC01.SCR",
+		"DETBORD.PCK",
+		"DETBORD2.PCK",
+		"ICONS.PCK",
+		"MEDIBORD.PCK",
+		"SCANBORD.PCK",
+		"UNIBORD.PCK" };
+
+	for (size_t i = 0; i < sizeof(spks) / sizeof(spks[0]); ++i)
+	{
+		std::string fname = spks[i];
+		std::transform(fname.begin(), fname.end(), fname.begin(), tolower);
+		if (ufographContents.find(fname) == ufographContents.end())
+		{
+			continue;
+		}
+
+		_surfaces[spks[i]] = new Surface(320, 200);
+		_surfaces[spks[i]]->loadSpk(FileMap::getFilePath("UFOGRAPH/" + spks[i]));
+	}
+
+
+	std::set<std::string> bdys = FileMap::filterFiles(ufographContents, "BDY");
+	for (std::set<std::string>::iterator i = bdys.begin(); i != bdys.end(); ++i)
+	{
+		std::string idxName = *i;
+		std::transform(i->begin(), i->end(), idxName.begin(), toupper);
+		idxName = idxName.substr(0, idxName.length() - 3);
+		if (idxName.substr(0, 3) == "MAN")
+		{
+			idxName = idxName + "SPK";
+		}
+		else if (idxName == "TAC01.")
+		{
+			idxName = idxName + "SCR";
+		}
+		else
+		{
+			idxName = idxName + "PCK";
+		}
+		_surfaces[idxName] = new Surface(320, 200);
+		_surfaces[idxName]->loadBdy(FileMap::getFilePath("UFOGRAPH/" + *i));
+	}
+
+	// Load Battlescape inventory
+	std::set<std::string> invs = FileMap::filterFiles(ufographContents, "SPK");
+	for (std::set<std::string>::iterator i = invs.begin(); i != invs.end(); ++i)
+	{
+		std::string fname = *i;
+		std::transform(i->begin(), i->end(), fname.begin(), toupper);
+		_surfaces[fname] = new Surface(320, 200);
+		_surfaces[fname]->loadSpk(FileMap::getFilePath("UFOGRAPH/" + fname));
+	}
+
+	//"fix" of color index in original solders sprites
+	if (Options::battleHairBleach)
+	{
+		std::string name;
+
+		//personal armor
+		name = "XCOM_1.PCK";
+		if (_sets.find(name) != _sets.end())
+		{
+			SurfaceSet *xcom_1 = _sets[name];
+
+			for (int i = 0; i < 8; ++i)
+			{
+				//chest frame
+				Surface *surf = xcom_1->getFrame(4 * 8 + i);
+				ShaderMove<Uint8> head = ShaderMove<Uint8>(surf);
+				GraphSubset dim = head.getBaseDomain();
+				surf->lock();
+				dim.beg_y = 6;
+				dim.end_y = 9;
+				head.setDomain(dim);
+				ShaderDraw<HairXCOM1>(head, ShaderScalar<Uint8>(HairXCOM1::Face + 5));
+				dim.beg_y = 9;
+				dim.end_y = 10;
+				head.setDomain(dim);
+				ShaderDraw<HairXCOM1>(head, ShaderScalar<Uint8>(HairXCOM1::Face + 6));
+				surf->unlock();
+			}
+
+			for (int i = 0; i < 3; ++i)
+			{
+				//fall frame
+				Surface *surf = xcom_1->getFrame(264 + i);
+				ShaderMove<Uint8> head = ShaderMove<Uint8>(surf);
+				GraphSubset dim = head.getBaseDomain();
+				dim.beg_y = 0;
+				dim.end_y = 24;
+				dim.beg_x = 11;
+				dim.end_x = 20;
+				head.setDomain(dim);
+				surf->lock();
+				ShaderDraw<HairXCOM1>(head, ShaderScalar<Uint8>(HairXCOM1::Face + 6));
+				surf->unlock();
+			}
+		}
+
+		//all TFTD armors
+		name = "TDXCOM_?.PCK";
+		for (int j = 0; j < 3; ++j)
+		{
+			name[7] = '0' + j;
+			if (_sets.find(name) != _sets.end())
+			{
+				SurfaceSet *xcom_2 = _sets[name];
+				for (int i = 0; i < 16; ++i)
+				{
+					//chest frame without helm
+					Surface *surf = xcom_2->getFrame(262 + i);
+					surf->lock();
+					if (i < 8)
+					{
+						//female chest frame
+						ShaderMove<Uint8> head = ShaderMove<Uint8>(surf);
+						GraphSubset dim = head.getBaseDomain();
+						dim.beg_y = 6;
+						dim.end_y = 18;
+						head.setDomain(dim);
+						ShaderDraw<HairXCOM2>(head);
+
+						if (j == 2)
+						{
+							//fix some pixels in ION armor that was overwrite by previous function
+							if (i == 0)
+							{
+								surf->setPixel(18, 14, 16);
+							}
+							else if (i == 3)
+							{
+								surf->setPixel(19, 12, 20);
+							}
+							else if (i == 6)
+							{
+								surf->setPixel(13, 14, 16);
+							}
+						}
+					}
+
+					//we change face to pink, to prevent mixup with ION armor backpack that have same color group.
+					ShaderDraw<FaceXCOM2>(ShaderMove<Uint8>(surf));
+					surf->unlock();
+				}
+
+				for (int i = 0; i < 2; ++i)
+				{
+					//fall frame (first and second)
+					Surface *surf = xcom_2->getFrame(256 + i);
+					surf->lock();
+
+					ShaderMove<Uint8> head = ShaderMove<Uint8>(surf);
+					GraphSubset dim = head.getBaseDomain();
+					dim.beg_y = 0;
+					if (j == 3)
+					{
+						dim.end_y = 11 + 5 * i;
+					}
+					else
+					{
+						dim.end_y = 17;
+					}
+					head.setDomain(dim);
+					ShaderDraw<FallXCOM2>(head);
+
+					//we change face to pink, to prevent mixup with ION armor backpack that have same color group.
+					ShaderDraw<FaceXCOM2>(ShaderMove<Uint8>(surf));
+					surf->unlock();
+				}
+
+				//Palette fix for ION armor
+				if (j == 2)
+				{
+					int size = xcom_2->getTotalFrames();
+					for (int i = 0; i < size; ++i)
+					{
+						Surface *surf = xcom_2->getFrame(i);
+						surf->lock();
+						ShaderDraw<BodyXCOM2>(ShaderMove<Uint8>(surf));
+						surf->unlock();
+					}
+				}
+			}
+		}
+	}
+}
+
+/**
+ * Loads the extra resources defined in rulesets.
+ */
+void Mod::loadExtraResources()
+{
+	// Load fonts
+	YAML::Node doc = YAML::LoadFile(FileMap::getFilePath("Language/" + _fontName));
+	Log(LOG_INFO) << "Loading fonts... " << _fontName;
+	for (YAML::const_iterator i = doc["fonts"].begin(); i != doc["fonts"].end(); ++i)
+	{
+		std::string id = (*i)["id"].as<std::string>();
+		Font *font = new Font();
+		font->load(*i);
+		_fonts[id] = font;
+	}
+
+#ifndef __NO_MUSIC
+	// Load musics
+	if (!Options::mute)
+	{
+		const std::set<std::string> &soundFiles(FileMap::getVFolderContents("SOUND"));
+
+		// Check which music version is available
+		CatFile *adlibcat = 0, *aintrocat = 0;
+		GMCatFile *gmcat = 0;
+
+		for (std::set<std::string>::iterator i = soundFiles.begin(); i != soundFiles.end(); ++i)
+		{
+			if (0 == i->compare("adlib.cat"))
+			{
+				adlibcat = new CatFile(FileMap::getFilePath("SOUND/" + *i).c_str());
+			}
+			else if (0 == i->compare("aintro.cat"))
+			{
+				aintrocat = new CatFile(FileMap::getFilePath("SOUND/" + *i).c_str());
+			}
+			else if (0 == i->compare("gm.cat"))
+			{
+				gmcat = new GMCatFile(FileMap::getFilePath("SOUND/" + *i).c_str());
+			}
+		}
+
+		// Try the preferred format first, otherwise use the default priority
+		MusicFormat priority[] = { Options::preferredMusic, MUSIC_FLAC, MUSIC_OGG, MUSIC_MP3, MUSIC_MOD, MUSIC_WAV, MUSIC_ADLIB, MUSIC_MIDI };
+		for (std::map<std::string, RuleMusic *>::const_iterator i = _musicDefs.begin(); i != _musicDefs.end(); ++i)
+		{
+			Music *music = 0;
+			for (size_t j = 0; j < sizeof(priority) / sizeof(priority[0]) && music == 0; ++j)
+			{
+				music = loadMusic(priority[j], (*i).first, (*i).second->getCatPos(), (*i).second->getNormalization(), adlibcat, aintrocat, gmcat);
+			}
+			if (music)
+			{
+				_musics[(*i).first] = music;
+			}
+
+		}
+
+		delete gmcat;
+		delete adlibcat;
+		delete aintrocat;
+	}
+#endif
+
+	Log(LOG_INFO) << "Loading extra resources from ruleset...";
+	for (std::vector< std::pair<std::string, ExtraSprites *> >::const_iterator i = _extraSprites.begin(); i != _extraSprites.end(); ++i)
+	{
+		std::string sheetName = i->first;
+		ExtraSprites *spritePack = i->second;
+		bool subdivision = (spritePack->getSubX() != 0 && spritePack->getSubY() != 0);
+		if (spritePack->getSingleImage())
+		{
+			if (_surfaces.find(sheetName) == _surfaces.end())
+			{
+				Log(LOG_VERBOSE) << "Creating new single image: " << sheetName;
+				_surfaces[sheetName] = new Surface(spritePack->getWidth(), spritePack->getHeight());
+			}
+			else
+			{
+				Log(LOG_VERBOSE) << "Adding/Replacing single image: " << sheetName;
+				delete _surfaces[sheetName];
+				_surfaces[sheetName] = new Surface(spritePack->getWidth(), spritePack->getHeight());
+			}
+			_surfaces[sheetName]->loadImage(FileMap::getFilePath((*spritePack->getSprites())[0]));
+		}
+		else
+		{
+			bool adding = false;
+			if (_sets.find(sheetName) == _sets.end())
+			{
+				Log(LOG_VERBOSE) << "Creating new surface set: " << sheetName;
+				adding = true;
+				if (subdivision)
+				{
+					_sets[sheetName] = new SurfaceSet(spritePack->getSubX(), spritePack->getSubY());
+				}
+				else
+				{
+					_sets[sheetName] = new SurfaceSet(spritePack->getWidth(), spritePack->getHeight());
+				}
+			}
+			else
+			{
+				Log(LOG_VERBOSE) << "Adding/Replacing items in surface set: " << sheetName;
+			}
+
+			if (subdivision)
+			{
+				int frames = (spritePack->getWidth() / spritePack->getSubX())*(spritePack->getHeight() / spritePack->getSubY());
+				Log(LOG_VERBOSE) << "Subdividing into " << frames << " frames.";
+			}
+
+			for (std::map<int, std::string>::iterator j = spritePack->getSprites()->begin(); j != spritePack->getSprites()->end(); ++j)
+			{
+				int startFrame = j->first;
+				std::string fileName = j->second;
+				if (fileName.substr(fileName.length() - 1, 1) == "/")
+				{
+					Log(LOG_VERBOSE) << "Loading surface set from folder: " << fileName << " starting at frame: " << startFrame;
+					int offset = startFrame;
+					const std::set<std::string>& contents = FileMap::getVFolderContents(fileName);
+					for (std::set<std::string>::iterator k = contents.begin(); k != contents.end(); ++k)
+					{
+						if (!isImageFile((*k).substr((*k).length() - 4, (*k).length())))
+							continue;
+						try
+						{
+							std::string fullPath = FileMap::getFilePath(fileName + *k);
+							if (_sets[sheetName]->getFrame(offset))
+							{
+								Log(LOG_VERBOSE) << "Replacing frame: " << offset;
+								_sets[sheetName]->getFrame(offset)->loadImage(fullPath);
+							}
+							else
+							{
+								if (adding)
+								{
+									_sets[sheetName]->addFrame(offset)->loadImage(fullPath);
+								}
+								else
+								{
+									Log(LOG_VERBOSE) << "Adding frame: " << offset + spritePack->getModIndex();
+									_sets[sheetName]->addFrame(offset + spritePack->getModIndex())->loadImage(fullPath);
+								}
+							}
+							offset++;
+						}
+						catch (Exception &e)
+						{
+							Log(LOG_WARNING) << e.what();
+						}
+					}
+				}
+				else
+				{
+					if (spritePack->getSubX() == 0 && spritePack->getSubY() == 0)
+					{
+						const std::string& fullPath = FileMap::getFilePath(fileName);
+						if (_sets[sheetName]->getFrame(startFrame))
+						{
+							Log(LOG_VERBOSE) << "Replacing frame: " << startFrame;
+							_sets[sheetName]->getFrame(startFrame)->loadImage(fullPath);
+						}
+						else
+						{
+							Log(LOG_VERBOSE) << "Adding frame: " << startFrame << ", using index: " << startFrame + spritePack->getModIndex();
+							_sets[sheetName]->addFrame(startFrame + spritePack->getModIndex())->loadImage(fullPath);
+						}
+					}
+					else
+					{
+						Surface *temp = new Surface(spritePack->getWidth(), spritePack->getHeight());
+						temp->loadImage(FileMap::getFilePath((*spritePack->getSprites())[startFrame]));
+						int xDivision = spritePack->getWidth() / spritePack->getSubX();
+						int yDivision = spritePack->getHeight() / spritePack->getSubY();
+						int offset = startFrame;
+
+						for (int y = 0; y != yDivision; ++y)
+						{
+							for (int x = 0; x != xDivision; ++x)
+							{
+								if (_sets[sheetName]->getFrame(offset))
+								{
+									Log(LOG_VERBOSE) << "Replacing frame: " << offset;
+									_sets[sheetName]->getFrame(offset)->clear();
+									// for some reason regular blit() doesn't work here how i want it, so i use this function instead.
+									temp->blitNShade(_sets[sheetName]->getFrame(offset), 0 - (x * spritePack->getSubX()), 0 - (y * spritePack->getSubY()), 0);
+								}
+								else
+								{
+									if (adding)
+									{
+										// for some reason regular blit() doesn't work here how i want it, so i use this function instead.
+										temp->blitNShade(_sets[sheetName]->addFrame(offset), 0 - (x * spritePack->getSubX()), 0 - (y * spritePack->getSubY()), 0);
+									}
+									else
+									{
+										Log(LOG_VERBOSE) << "Adding frame: " << offset + spritePack->getModIndex();
+										// for some reason regular blit() doesn't work here how i want it, so i use this function instead.
+										temp->blitNShade(_sets[sheetName]->addFrame(offset + spritePack->getModIndex()), 0 - (x * spritePack->getSubX()), 0 - (y * spritePack->getSubY()), 0);
+									}
+								}
+								++offset;
+							}
+						}
+						delete temp;
+					}
+				}
+			}
+		}
+	}
+
+	for (std::vector< std::pair<std::string, ExtraSounds *> >::const_iterator i = _extraSounds.begin(); i != _extraSounds.end(); ++i)
+	{
+		std::string setName = i->first;
+		ExtraSounds *soundPack = i->second;
+		if (_sounds.find(setName) == _sounds.end())
+		{
+			Log(LOG_VERBOSE) << "Creating new sound set: " << setName << ", this will likely have no in-game use.";
+			_sounds[setName] = new SoundSet();
+		}
+		else Log(LOG_VERBOSE) << "Adding/Replacing items in sound set: " << setName;
+		for (std::map<int, std::string>::iterator j = soundPack->getSounds()->begin(); j != soundPack->getSounds()->end(); ++j)
+		{
+			int startSound = j->first;
+			std::string fileName = j->second;
+			if (fileName.substr(fileName.length() - 1, 1) == "/")
+			{
+				Log(LOG_VERBOSE) << "Loading sound set from folder: " << fileName << " starting at index: " << startSound;
+				int offset = startSound;
+				const std::set<std::string>& contents = FileMap::getVFolderContents(fileName);
+				for (std::set<std::string>::iterator k = contents.begin(); k != contents.end(); ++k)
+				{
+					try
+					{
+						std::string fullPath = FileMap::getFilePath(fileName + *k);
+						if (_sounds[setName]->getSound(offset))
+						{
+							_sounds[setName]->getSound(offset)->load(fullPath);
+						}
+						else
+						{
+							_sounds[setName]->addSound(offset + soundPack->getModIndex())->load(fullPath);
+						}
+						offset++;
+					}
+					catch (Exception &e)
+					{
+						Log(LOG_WARNING) << e.what();
+					}
+				}
+			}
+			else
+			{
+				const std::string& fullPath = FileMap::getFilePath(fileName);
+				if (_sounds[setName]->getSound(startSound))
+				{
+					Log(LOG_VERBOSE) << "Replacing index: " << startSound;
+					_sounds[setName]->getSound(startSound)->load(fullPath);
+				}
+				else
+				{
+					Log(LOG_VERBOSE) << "Adding index: " << startSound;
+					_sounds[setName]->addSound(startSound + soundPack->getModIndex())->load(fullPath);
+				}
+			}
+		}
+	}
+}
+
+/**
+ * Applies necessary modifications to vanilla resources.
+ */
+void Mod::modResources()
+{
+	// bigger geoscape background
+	int newWidth = 320 - 64, newHeight = 200;
+	Surface *newGeo = new Surface(newWidth * 3, newHeight * 3);
+	Surface *oldGeo = _surfaces["GEOBORD.SCR"];
+	for (int x = 0; x < newWidth; ++x)
+	{
+		for (int y = 0; y < newHeight; ++y)
+		{
+			newGeo->setPixel(newWidth + x, newHeight + y, oldGeo->getPixel(x, y));
+			newGeo->setPixel(newWidth - x - 1, newHeight + y, oldGeo->getPixel(x, y));
+			newGeo->setPixel(newWidth * 3 - x - 1, newHeight + y, oldGeo->getPixel(x, y));
+
+			newGeo->setPixel(newWidth + x, newHeight - y - 1, oldGeo->getPixel(x, y));
+			newGeo->setPixel(newWidth - x - 1, newHeight - y - 1, oldGeo->getPixel(x, y));
+			newGeo->setPixel(newWidth * 3 - x - 1, newHeight - y - 1, oldGeo->getPixel(x, y));
+
+			newGeo->setPixel(newWidth + x, newHeight * 3 - y - 1, oldGeo->getPixel(x, y));
+			newGeo->setPixel(newWidth - x - 1, newHeight * 3 - y - 1, oldGeo->getPixel(x, y));
+			newGeo->setPixel(newWidth * 3 - x - 1, newHeight * 3 - y - 1, oldGeo->getPixel(x, y));
+		}
+	}
+	_surfaces["ALTGEOBORD.SCR"] = newGeo;
+
+	// here we create an "alternate" background surface for the base info screen.
+	_surfaces["ALTBACK07.SCR"] = new Surface(320, 200);
+	_surfaces["ALTBACK07.SCR"]->loadScr(FileMap::getFilePath("GEOGRAPH/BACK07.SCR"));
+	for (int y = 172; y >= 152; --y)
+		for (int x = 5; x <= 314; ++x)
+			_surfaces["ALTBACK07.SCR"]->setPixel(x, y + 4, _surfaces["ALTBACK07.SCR"]->getPixel(x, y));
+	for (int y = 147; y >= 134; --y)
+		for (int x = 5; x <= 314; ++x)
+			_surfaces["ALTBACK07.SCR"]->setPixel(x, y + 9, _surfaces["ALTBACK07.SCR"]->getPixel(x, y));
+	for (int y = 132; y >= 109; --y)
+		for (int x = 5; x <= 314; ++x)
+			_surfaces["ALTBACK07.SCR"]->setPixel(x, y + 10, _surfaces["ALTBACK07.SCR"]->getPixel(x, y));
+
+	// we create extra rows on the soldier stat screens by shrinking them all down one pixel.
+	// this is done after loading them, but BEFORE loading the extraSprites, in case a modder wants to replace them.
+
+	// first, let's do the base info screen
+	// erase the old lines, copying from a +2 offset to account for the dithering
+	for (int y = 91; y < 199; y += 12)
+		for (int x = 0; x < 149; ++x)
+			_surfaces["BACK06.SCR"]->setPixel(x, y, _surfaces["BACK06.SCR"]->getPixel(x, y + 2));
+	// drawn new lines, use the bottom row of pixels as a basis
+	for (int y = 89; y < 199; y += 11)
+		for (int x = 0; x < 149; ++x)
+			_surfaces["BACK06.SCR"]->setPixel(x, y, _surfaces["BACK06.SCR"]->getPixel(x, 199));
+	// finally, move the top of the graph up by one pixel, offset for the last iteration again due to dithering.
+	for (int y = 72; y < 80; ++y)
+		for (int x = 0; x < 320; ++x)
+		{
+			_surfaces["BACK06.SCR"]->setPixel(x, y, _surfaces["BACK06.SCR"]->getPixel(x, y + (y == 79 ? 2 : 1)));
+		}
+
+	// now, let's adjust the battlescape info screen.
+	// erase the old lines, no need to worry about dithering on this one.
+	for (int y = 39; y < 199; y += 10)
+		for (int x = 0; x < 169; ++x)
+			_surfaces["UNIBORD.PCK"]->setPixel(x, y, _surfaces["UNIBORD.PCK"]->getPixel(x, 30));
+	// drawn new lines, use the bottom row of pixels as a basis
+	for (int y = 190; y > 37; y -= 9)
+		for (int x = 0; x < 169; ++x)
+			_surfaces["UNIBORD.PCK"]->setPixel(x, y, _surfaces["UNIBORD.PCK"]->getPixel(x, 199));
+	// move the top of the graph down by eight pixels to erase the row we don't need (we actually created ~1.8 extra rows earlier)
+	for (int y = 37; y > 29; --y)
+		for (int x = 0; x < 320; ++x)
+		{
+			_surfaces["UNIBORD.PCK"]->setPixel(x, y, _surfaces["UNIBORD.PCK"]->getPixel(x, y - 8));
+			_surfaces["UNIBORD.PCK"]->setPixel(x, y - 8, 0);
+		}
+
+	// copy constructor doesn't like doing this directly, so let's make a second handobs file the old fashioned way.
+	// handob2 is used for all the left handed sprites.
+	_sets["HANDOB2.PCK"] = new SurfaceSet(_sets["HANDOB.PCK"]->getWidth(), _sets["HANDOB.PCK"]->getHeight());
+	std::map<int, Surface*> *handob = _sets["HANDOB.PCK"]->getFrames();
+	for (std::map<int, Surface*>::const_iterator i = handob->begin(); i != handob->end(); ++i)
+	{
+		Surface *surface1 = _sets["HANDOB2.PCK"]->addFrame(i->first);
+		Surface *surface2 = i->second;
+		surface1->setPalette(surface2->getPalette());
+		surface2->blit(surface1);
+	}
+}
+
+/**
+ * Determines if an image file is an acceptable format for the game.
+ * @param extension Image file extension.
+ * @return True/false
+ */
+bool Mod::isImageFile(std::string extension) const
+{
+	std::transform(extension.begin(), extension.end(), extension.begin(), toupper);
+
+	return (
+		// arbitrary limitation: let's not use these ones (although they're officially supported by sdl)
+		/*
+		extension == ".ICO" ||
+		extension == ".CUR" ||
+		extension == ".PNM" ||
+		extension == ".PPM" ||
+		extension == ".PGM" ||
+		extension == ".PBM" ||
+		extension == ".XPM" ||
+		extension == "ILBM" ||
+		// excluding jpeg to avoid inevitable issues due to compression
+		extension == ".JPG" ||
+		extension == "JPEG" ||
+		*/
+		extension == ".BMP" ||
+		extension == ".LBM" ||
+		extension == ".IFF" ||
+		extension == ".PCX" ||
+		extension == ".GIF" ||
+		extension == ".PNG" ||
+		extension == ".TGA" ||
+		extension == ".TIF" ||
+		extension == "TIFF");
+}
+
+/**
+ * Loads the specified music file format.
+ * @param fmt Format of the music.
+ * @param file Filename of the music.
+ * @param track Track number of the music, if stored in a CAT.
+ * @param volume Volume modifier of the music, if stored in a CAT.
+ * @param adlibcat Pointer to ADLIB.CAT if available.
+ * @param aintrocat Pointer to AINTRO.CAT if available.
+ * @param gmcat Pointer to GM.CAT if available.
+ * @return Pointer to the music file, or NULL if it couldn't be loaded.
+ */
+Music *Mod::loadMusic(MusicFormat fmt, const std::string &file, int track, float volume, CatFile *adlibcat, CatFile *aintrocat, GMCatFile *gmcat) const
+{
+	/* MUSIC_AUTO, MUSIC_FLAC, MUSIC_OGG, MUSIC_MP3, MUSIC_MOD, MUSIC_WAV, MUSIC_ADLIB, MUSIC_MIDI */
+	static const std::string exts[] = { "", ".flac", ".ogg", ".mp3", ".mod", ".wav", "", ".mid" };
+	Music *music = 0;
+	std::set<std::string> soundContents = FileMap::getVFolderContents("SOUND");
+	try
+	{
+		std::string fname = file + exts[fmt];
+		std::transform(fname.begin(), fname.end(), fname.begin(), tolower);
+
+		// Try Adlib music
+		if (fmt == MUSIC_ADLIB)
+		{
+			if (adlibcat && Options::audioBitDepth == 16)
+			{
+				music = new AdlibMusic(volume);
+				if (track < adlibcat->getAmount())
+				{
+					music->load(adlibcat->load(track, true), adlibcat->getObjectSize(track));
+				}
+				// separate intro music
+				else if (aintrocat)
+				{
+					track -= adlibcat->getAmount();
+					if (track < aintrocat->getAmount())
+					{
+						music->load(aintrocat->load(track, true), aintrocat->getObjectSize(track));
+					}
+					else
+					{
+						delete music;
+						music = 0;
+					}
+				}
+			}
+		}
+		// Try MIDI music
+		else if (fmt == MUSIC_MIDI)
+		{
+			// DOS MIDI
+			if (gmcat && track < gmcat->getAmount())
+			{
+				music = gmcat->loadMIDI(track);
+			}
+			// Windows MIDI
+			else
+			{
+				if (soundContents.find(fname) != soundContents.end())
+				{
+					music = new Music();
+					music->load(FileMap::getFilePath("SOUND/" + fname));
+				}
+			}
+		}
+		// Try digital tracks
+		else
+		{
+			if (soundContents.find(fname) != soundContents.end())
+			{
+				music = new Music();
+				music->load(FileMap::getFilePath("SOUND/" + fname));
+			}
+		}
+	}
+	catch (Exception &e)
+	{
+		Log(LOG_INFO) << e.what();
+		if (music) delete music;
+		music = 0;
+	}
+	return music;
+}
+
+/**
+ * Preamble:
+ * this is the most horrible function i've ever written, and it makes me sad.
+ * this is, however, a necessary evil, in order to save massive amounts of time in the draw function.
+ * when used with the default TFTD mod, this function loops 4,194,304 times
+ * (4 palettes, 4 tints, 4 levels of opacity, 256 colors, 256 comparisons per)
+ * each additional tint in the rulesets will result in over a million iterations more.
+ * @param pal the palette to base the lookup table on.
+ */
+void Mod::createTransparencyLUT(Palette *pal)
+{
+	SDL_Color desiredColor;
+	std::vector<Uint8> lookUpTable;
+	// start with the color sets
+	for (std::vector<SDL_Color>::const_iterator tint = _transparencies.begin(); tint != _transparencies.end(); ++tint)
+	{
+		// then the opacity levels, using the alpha channel as the step
+		for (int opacity = 1; opacity < 1 + tint->unused * 4; opacity += tint->unused)
+		{
+			// then the palette itself
+			for (int currentColor = 0; currentColor < 256; ++currentColor)
+			{
+				// add the RGB values from the ruleset to those of the colors contained in the palette
+				// in order to determine the desired color
+				// yes all this casting and clamping is required, we're dealing with Uint8s here, and there's
+				// a lot of potential for values to wrap around, which would be very bad indeed.
+				desiredColor.r = std::min(255, (int)(pal->getColors(currentColor)->r) + (tint->r * opacity));
+				desiredColor.g = std::min(255, (int)(pal->getColors(currentColor)->g) + (tint->g * opacity));
+				desiredColor.b = std::min(255, (int)(pal->getColors(currentColor)->b) + (tint->b * opacity));
+
+				Uint8 closest = 0;
+				int lowestDifference = INT_MAX;
+				// now compare each color in the palette to find the closest match to our desired one
+				for (int comparator = 0; comparator < 256; ++comparator)
+				{
+					int currentDifference = Sqr(desiredColor.r - pal->getColors(comparator)->r) +
+						Sqr(desiredColor.g - pal->getColors(comparator)->g) +
+						Sqr(desiredColor.b - pal->getColors(comparator)->b);
+
+					if (currentDifference < lowestDifference)
+					{
+						closest = comparator;
+						lowestDifference = currentDifference;
+					}
+				}
+				lookUpTable.push_back(closest);
+			}
+		}
+	}
+	_transparencyLUTs.push_back(lookUpTable);
+}
+
+StatAdjustment *Mod::getStatAdjustment(int difficulty)
+{
+	if (difficulty >= 4)
+	{
+		return &_statAdjustment[4];
+	}
+	return &_statAdjustment[difficulty];
+}
+
+/**
+ * Returns the minimum amount of score the player can have,
+ * otherwise they are defeated. Changes based on difficulty.
+ * @return Score.
+ */
+int Mod::getDefeatScore() const
+{
+	return _defeatScore;
+}
+
+/**
+ * Returns the minimum amount of funds the player can have,
+ * otherwise they are defeated.
+ * @return Funds.
+ */
+int Mod::getDefeatFunds() const
+{
+	return _defeatFunds;
+}
+
+}