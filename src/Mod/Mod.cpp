--- conflicted
+++ resolved
@@ -278,7 +278,6 @@
 /**
  * Creates an empty mod.
  */
-<<<<<<< HEAD
 Mod::Mod() :
 	_maxViewDistance(20), _maxDarknessToSeeUnits(9), _maxStaticLightDistance(16), _maxDynamicLightDistance(24), _enhancedLighting(0),
 	_costHireEngineer(0), _costHireScientist(0),
@@ -302,10 +301,6 @@
 	_baseDefenseMapFromLocation(0), _pediaReplaceCraftFuelWithRangeType(-1),
 	_facilityListOrder(0), _craftListOrder(0), _itemCategoryListOrder(0), _itemListOrder(0),
 	_researchListOrder(0),  _manufactureListOrder(0), _transformationListOrder(0), _ufopaediaListOrder(0), _invListOrder(0), _soldierListOrder(0), _modOffset(0), _statePalette(0)
-=======
-Mod::Mod() : _costEngineer(0), _costScientist(0), _timePersonnel(0), _initialFunding(0), _turnAIUseGrenade(3), _turnAIUseBlaster(3), _defeatScore(0), _defeatFunds(0), _startingTime(6, 1, 1, 1999, 12, 0, 0),
-			 _facilityListOrder(0), _craftListOrder(0), _itemListOrder(0), _researchListOrder(0),  _manufactureListOrder(0), _ufopaediaListOrder(0), _invListOrder(0), _modOffset(0), _statePalette(0)
->>>>>>> 490d964d
 {
 	_muteMusic = new Music();
 	_muteSound = new Sound();
@@ -577,7 +572,6 @@
 		delete i->second;
 	}
 	for (std::map<std::string, std::vector<ExtraSprites*> >::iterator i = _extraSprites.begin(); i != _extraSprites.end(); ++i)
-<<<<<<< HEAD
 	{
 		for (std::vector<ExtraSprites*>::iterator j = i->second.begin(); j != i->second.end(); ++j)
 		{
@@ -585,13 +579,8 @@
 		}
 	}
 	for (std::map<std::string, CustomPalettes *>::const_iterator i = _customPalettes.begin(); i != _customPalettes.end(); ++i)
-=======
->>>>>>> 490d964d
-	{
-		for (std::vector<ExtraSprites*>::iterator j = i->second.begin(); j != i->second.end(); ++j)
-		{
-			delete *j;
-		}
+	{
+		delete i->second;
 	}
 	for (std::vector< std::pair<std::string, ExtraSounds *> >::const_iterator i = _extraSounds.begin(); i != _extraSounds.end(); ++i)
 	{
@@ -678,18 +667,6 @@
 	return getRule(name, "Font", _fonts, error);
 }
 
-void Mod::lazyLoadSurface(const std::string &name)
-{
-	std::map<std::string, std::vector<ExtraSprites *> >::const_iterator i = _extraSprites.find(name);
-	if (i != _extraSprites.end())
-	{
-		for (std::vector<ExtraSprites*>::const_iterator j = i->second.begin(); j != i->second.end(); ++j)
-		{
-			loadExtraSprite(name, *j);
-		}
-	}
-}
-
 /**
  * Loads any extra sprites associated to a surface when
  * it's first requested.
@@ -894,16 +871,11 @@
 	}	
 	for (std::map<std::string, Surface*>::iterator i = _surfaces.begin(); i != _surfaces.end(); ++i)
 	{
-<<<<<<< HEAD
-		if (i->first.substr(i->first.length() - 3, i->first.length()) == "LBM")
+		if (CrossPlatform::compareExt(i->first, "LBM"))
 			continue;
 		if (i->first.find("_CPAL") != std::string::npos)
 			continue;
 		i->second->setPalette(colors, firstcolor, ncolors);
-=======
-		if (!CrossPlatform::compareExt(i->first, "LBM"))
-			i->second->setPalette(colors, firstcolor, ncolors);
->>>>>>> 490d964d
 	}
 	for (std::map<std::string, SurfaceSet*>::iterator i = _sets.begin(); i != _sets.end(); ++i)
 	{
@@ -1663,19 +1635,10 @@
 		ExtraSprites *extraSprites = new ExtraSprites();
 		int modOffset = _modOffset;
 		// doesn't support modIndex
-<<<<<<< HEAD
-		if (type != "TEXTURE.DAT")
-			extraSprites->load(*i, _modOffset);
-		else
-			extraSprites->load(*i, 0);
-		_extraSprites[type].push_back(extraSprites);
-		_extraSpritesIndex.push_back(type);
-=======
 		if (type == "TEXTURE.DAT")
 			modOffset = 0;
 		extraSprites->load(*i, modOffset);
 		_extraSprites[type].push_back(extraSprites);
->>>>>>> 490d964d
 	}
 	for (YAML::const_iterator i = doc["customPalettes"].begin(); i != doc["customPalettes"].end(); ++i)
 	{
@@ -3889,20 +3852,6 @@
 		delete aintrocat;
 	}
 #endif
-<<<<<<< HEAD
-	/*
-	Log(LOG_INFO) << "Loading extra resources from ruleset...";
-	for (std::map<std::string, std::vector<ExtraSprites *> >::const_iterator i = _extraSprites.begin(); i != _extraSprites.end(); ++i)
-	{
-		for (std::vector<ExtraSprites*>::const_iterator j = i->second.begin(); j != i->second.end(); ++j)
-		{
-			loadExtraSprite(i->first, *j);
-		}
-	}
-	*/
-
-	for (std::vector< std::pair<std::string, ExtraSounds *> >::const_iterator i = _extraSounds.begin(); i != _extraSounds.end(); ++i)
-=======
 
 	if (!Options::lazyLoadResources)
 	{
@@ -3928,44 +3877,6 @@
 			set = j->second;
 		}
 		_sounds[setName] = soundPack->loadSoundSet(set);
-	}
-}
-
-void Mod::loadExtraSprite(ExtraSprites *spritePack)
-{
-	if (spritePack->isLoaded())
-		return;
-
-	if (spritePack->getSingleImage())
-	{
-		Surface *surface = 0;
-		std::map<std::string, Surface*>::iterator i = _surfaces.find(spritePack->getType());
-		if (i != _surfaces.end())
-		{
-			surface = i->second;
-		}
-
-		_surfaces[spritePack->getType()] = spritePack->loadSurface(surface);
-		if (_statePalette)
-		{
-			_surfaces[spritePack->getType()]->setPalette(_statePalette);
-		}
-	}
-	else
->>>>>>> 490d964d
-	{
-		SurfaceSet *set = 0;
-		std::map<std::string, SurfaceSet*>::iterator i = _sets.find(spritePack->getType());
-		if (i != _sets.end())
-		{
-			set = i->second;
-		}
-
-		_sets[spritePack->getType()] = spritePack->loadSurfaceSet(set);
-		if (_statePalette)
-		{
-			_sets[spritePack->getType()]->setPalette(_statePalette);
-		}
 	}
 
 	Log(LOG_INFO) << "Loading custom palettes from ruleset...";
@@ -4037,162 +3948,44 @@
 	}
 }
 
-void Mod::loadExtraSprite(const std::string &sheetName, ExtraSprites *spritePack)
-{
-	if (spritePack->lazyLoad())
+void Mod::loadExtraSprite(ExtraSprites *spritePack)
+{
+	if (spritePack->isLoaded())
 		return;
-	bool subdivision = (spritePack->getSubX() != 0 && spritePack->getSubY() != 0);
+
 	if (spritePack->getSingleImage())
 	{
-		if (_surfaces.find(sheetName) == _surfaces.end())
-		{
-			Log(LOG_VERBOSE) << "Creating new single image: " << sheetName;
-			_surfaces[sheetName] = new Surface(spritePack->getWidth(), spritePack->getHeight());
-		}
-		else
-		{
-			Log(LOG_VERBOSE) << "Adding/Replacing single image: " << sheetName;
-			delete _surfaces[sheetName];
-			_surfaces[sheetName] = new Surface(spritePack->getWidth(), spritePack->getHeight());
-		}
-		_surfaces[sheetName]->loadImage(FileMap::getFilePath((*spritePack->getSprites())[0]));
+		Surface *surface = 0;
+		std::map<std::string, Surface*>::iterator i = _surfaces.find(spritePack->getType());
+		if (i != _surfaces.end())
+		{
+			surface = i->second;
+		}
+
+		_surfaces[spritePack->getType()] = spritePack->loadSurface(surface);
 		if (_statePalette)
 		{
-			if (sheetName.find("_CPAL") == std::string::npos)
-			{
-				_surfaces[sheetName]->setPalette(_statePalette);
+			if (spritePack->getType().find("_CPAL") == std::string::npos)
+			{
+				_surfaces[spritePack->getType()]->setPalette(_statePalette);
 			}
 		}
 	}
 	else
 	{
-		bool adding = false;
-		if (_sets.find(sheetName) == _sets.end())
-		{
-			Log(LOG_VERBOSE) << "Creating new surface set: " << sheetName;
-			adding = true;
-			if (subdivision)
-			{
-				_sets[sheetName] = new SurfaceSet(spritePack->getSubX(), spritePack->getSubY());
-			}
-			else
-			{
-				_sets[sheetName] = new SurfaceSet(spritePack->getWidth(), spritePack->getHeight());
-			}
-		}
-		else
-		{
-			Log(LOG_VERBOSE) << "Adding/Replacing items in surface set: " << sheetName;
-		}
-
-		if (subdivision)
-		{
-			int frames = (spritePack->getWidth() / spritePack->getSubX()) * (spritePack->getHeight() / spritePack->getSubY());
-			Log(LOG_VERBOSE) << "Subdividing into " << frames << " frames.";
-		}
-
-		for (std::map<int, std::string>::iterator j = spritePack->getSprites()->begin(); j != spritePack->getSprites()->end(); ++j)
-		{
-			int startFrame = j->first;
-			std::string fileName = j->second;
-			if (fileName[fileName.length() - 1] == '/')
-			{
-				Log(LOG_VERBOSE) << "Loading surface set from folder: " << fileName << " starting at frame: " << startFrame;
-				int offset = startFrame;
-				const std::set<std::string>& contents = FileMap::getVFolderContents(fileName);
-				for (std::set<std::string>::iterator k = contents.begin(); k != contents.end(); ++k)
-				{
-					if (!isImageFile((*k).substr((*k).length() - 4, (*k).length())))
-						continue;
-					try
-					{
-						std::string fullPath = FileMap::getFilePath(fileName + *k);
-						if (_sets[sheetName]->getFrame(offset))
-						{
-							Log(LOG_VERBOSE) << "Replacing frame: " << offset;
-							_sets[sheetName]->getFrame(offset)->loadImage(fullPath);
-						}
-						else
-						{
-							if (adding)
-							{
-								_sets[sheetName]->addFrame(offset)->loadImage(fullPath);
-							}
-							else
-							{
-								Log(LOG_VERBOSE) << "Adding frame: " << offset + spritePack->getModIndex();
-								_sets[sheetName]->addFrame(offset + spritePack->getModIndex())->loadImage(fullPath);
-							}
-						}
-						offset++;
-					}
-					catch (Exception &e)
-					{
-						Log(LOG_WARNING) << e.what();
-					}
-				}
-			}
-			else
-			{
-				if (spritePack->getSubX() == 0 && spritePack->getSubY() == 0)
-				{
-					const std::string& fullPath = FileMap::getFilePath(fileName);
-					if (_sets[sheetName]->getFrame(startFrame))
-					{
-						Log(LOG_VERBOSE) << "Replacing frame: " << startFrame;
-						_sets[sheetName]->getFrame(startFrame)->loadImage(fullPath);
-					}
-					else
-					{
-						Log(LOG_VERBOSE) << "Adding frame: " << startFrame << ", using index: " << startFrame + spritePack->getModIndex();
-						_sets[sheetName]->addFrame(startFrame + spritePack->getModIndex())->loadImage(fullPath);
-					}
-				}
-				else
-				{
-					Surface *temp = new Surface(spritePack->getWidth(), spritePack->getHeight());
-					temp->loadImage(FileMap::getFilePath((*spritePack->getSprites())[startFrame]));
-					int xDivision = spritePack->getWidth() / spritePack->getSubX();
-					int yDivision = spritePack->getHeight() / spritePack->getSubY();
-					int offset = startFrame;
-
-					for (int y = 0; y != yDivision; ++y)
-					{
-						for (int x = 0; x != xDivision; ++x)
-						{
-							if (_sets[sheetName]->getFrame(offset))
-							{
-								Log(LOG_VERBOSE) << "Replacing frame: " << offset;
-								_sets[sheetName]->getFrame(offset)->clear();
-								// for some reason regular blit() doesn't work here how i want it, so i use this function instead.
-								temp->blitNShade(_sets[sheetName]->getFrame(offset), 0 - (x * spritePack->getSubX()), 0 - (y * spritePack->getSubY()), 0);
-							}
-							else
-							{
-								if (adding)
-								{
-									// for some reason regular blit() doesn't work here how i want it, so i use this function instead.
-									temp->blitNShade(_sets[sheetName]->addFrame(offset), 0 - (x * spritePack->getSubX()), 0 - (y * spritePack->getSubY()), 0);
-								}
-								else
-								{
-									Log(LOG_VERBOSE) << "Adding frame: " << offset + spritePack->getModIndex();
-									// for some reason regular blit() doesn't work here how i want it, so i use this function instead.
-									temp->blitNShade(_sets[sheetName]->addFrame(offset + spritePack->getModIndex()), 0 - (x * spritePack->getSubX()), 0 - (y * spritePack->getSubY()), 0);
-								}
-							}
-							++offset;
-						}
-					}
-					delete temp;
-				}
-			}
-		}
+		SurfaceSet *set = 0;
+		std::map<std::string, SurfaceSet*>::iterator i = _sets.find(spritePack->getType());
+		if (i != _sets.end())
+		{
+			set = i->second;
+		}
+
+		_sets[spritePack->getType()] = spritePack->loadSurfaceSet(set);
 		if (_statePalette)
 		{
-			if (sheetName.find("_CPAL") == std::string::npos)
-			{
-				_sets[sheetName]->setPalette(_statePalette);
+			if (spritePack->getType().find("_CPAL") == std::string::npos)
+			{
+				_sets[spritePack->getType()]->setPalette(_statePalette);
 			}
 		}
 	}
@@ -4211,11 +4004,8 @@
 	getSurface("BACK06.SCR");
 	getSurface("UNIBORD.PCK");
 	getSurfaceSet("HANDOB.PCK");
-<<<<<<< HEAD
-=======
 	getSurfaceSet("FLOOROB.PCK");
 	getSurfaceSet("BIGOBS.PCK");
->>>>>>> 490d964d
 
 	// embiggen the geoscape background by mirroring the contents
 	// modders can provide their own backgrounds via ALTGEOBORD.SCR
