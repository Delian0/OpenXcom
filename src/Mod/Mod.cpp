<<<<<<< HEAD
/*
 * Copyright 2010-2016 OpenXcom Developers.
 *
 * This file is part of OpenXcom.
 *
 * OpenXcom is free software: you can redistribute it and/or modify
 * it under the terms of the GNU General Public License as published by
 * the Free Software Foundation, either version 3 of the License, or
 * (at your option) any later version.
 *
 * OpenXcom is distributed in the hope that it will be useful,
 * but WITHOUT ANY WARRANTY; without even the implied warranty of
 * MERCHANTABILITY or FITNESS FOR A PARTICULAR PURPOSE.  See the
 * GNU General Public License for more details.
 *
 * You should have received a copy of the GNU General Public License
 * along with OpenXcom.  If not, see <http://www.gnu.org/licenses/>.
 */
#include "Mod.h"
#include "ModScript.h"
#include <algorithm>
#include <sstream>
#include <climits>
#include "../Engine/CrossPlatform.h"
#include "../Engine/FileMap.h"
#include "../Engine/Palette.h"
#include "../Engine/Font.h"
#include "../Engine/Surface.h"
#include "../Engine/SurfaceSet.h"
#include "../Engine/Language.h"
#include "../Engine/Music.h"
#include "../Engine/GMCat.h"
#include "../Engine/SoundSet.h"
#include "../Engine/Sound.h"
#include "../Interface/TextButton.h"
#include "../Interface/Window.h"
#include "MapDataSet.h"
#include "RuleMusic.h"
#include "../Engine/ShaderDraw.h"
#include "../Engine/ShaderMove.h"
#include "../Engine/Exception.h"
#include "../Engine/Logger.h"
#include "../Engine/ScriptBind.h"
#include "SoundDefinition.h"
#include "ExtraSprites.h"
#include "ExtraSounds.h"
#include "../Engine/AdlibMusic.h"
#include "../fmath.h"
#include "../Engine/RNG.h"
#include "../Engine/Options.h"
#include "../Battlescape/Pathfinding.h"
#include "RuleCountry.h"
#include "RuleRegion.h"
#include "RuleBaseFacility.h"
#include "RuleCraft.h"
#include "RuleCraftWeapon.h"
#include "RuleItemCategory.h"
#include "RuleItem.h"
#include "RuleUfo.h"
#include "RuleTerrain.h"
#include "MapScript.h"
#include "RuleSoldier.h"
#include "RuleCommendations.h"
#include "AlienRace.h"
#include "RuleStartingCondition.h"
#include "AlienDeployment.h"
#include "Armor.h"
#include "ArticleDefinition.h"
#include "RuleInventory.h"
#include "RuleResearch.h"
#include "RuleManufacture.h"
#include "ExtraStrings.h"
#include "RuleInterface.h"
#include "RuleMissionScript.h"
#include "../Geoscape/Globe.h"
#include "../Savegame/SavedGame.h"
#include "../Savegame/Region.h"
#include "../Savegame/Base.h"
#include "../Savegame/Country.h"
#include "../Savegame/Soldier.h"
#include "../Savegame/BattleUnit.h"
#include "../Savegame/Craft.h"
#include "../Savegame/Transfer.h"
#include "../Ufopaedia/Ufopaedia.h"
#include "../Savegame/AlienStrategy.h"
#include "../Savegame/GameTime.h"
#include "../Savegame/SoldierDiary.h"
#include "UfoTrajectory.h"
#include "RuleAlienMission.h"
#include "MCDPatch.h"
#include "StatString.h"
#include "RuleGlobe.h"
#include "RuleVideo.h"
#include "RuleConverter.h"

namespace OpenXcom
{

int Mod::DOOR_OPEN;
int Mod::SLIDING_DOOR_OPEN;
int Mod::SLIDING_DOOR_CLOSE;
int Mod::SMALL_EXPLOSION;
int Mod::LARGE_EXPLOSION;
int Mod::EXPLOSION_OFFSET;
int Mod::SMOKE_OFFSET;
int Mod::UNDERWATER_SMOKE_OFFSET;
int Mod::ITEM_DROP;
int Mod::ITEM_THROW;
int Mod::ITEM_RELOAD;
int Mod::WALK_OFFSET;
int Mod::FLYING_SOUND;
int Mod::BUTTON_PRESS;
int Mod::WINDOW_POPUP[3];
int Mod::UFO_FIRE;
int Mod::UFO_HIT;
int Mod::UFO_CRASH;
int Mod::UFO_EXPLODE;
int Mod::INTERCEPTOR_HIT;
int Mod::INTERCEPTOR_EXPLODE;
int Mod::GEOSCAPE_CURSOR;
int Mod::BASESCAPE_CURSOR;
int Mod::BATTLESCAPE_CURSOR;
int Mod::UFOPAEDIA_CURSOR;
int Mod::GRAPHS_CURSOR;
int Mod::DAMAGE_RANGE;
int Mod::EXPLOSIVE_DAMAGE_RANGE;
int Mod::FIRE_DAMAGE_RANGE[2];
std::string Mod::DEBRIEF_MUSIC_GOOD;
std::string Mod::DEBRIEF_MUSIC_BAD;
int Mod::DIFFICULTY_COEFFICIENT[5];
int Mod::DIFFICULTY_BASED_RETAL_DELAY[5];

void Mod::resetGlobalStatics()
{
	Mod::DOOR_OPEN = 3;
	Mod::SLIDING_DOOR_OPEN = 20;
	Mod::SLIDING_DOOR_CLOSE = 21;
	Mod::SMALL_EXPLOSION = 2;
	Mod::LARGE_EXPLOSION = 5;
	Mod::EXPLOSION_OFFSET = 0;
	Mod::SMOKE_OFFSET = 8;
	Mod::UNDERWATER_SMOKE_OFFSET = 0;
	Mod::ITEM_DROP = 38;
	Mod::ITEM_THROW = 39;
	Mod::ITEM_RELOAD = 17;
	Mod::WALK_OFFSET = 22;
	Mod::FLYING_SOUND = 15;
	Mod::BUTTON_PRESS = 0;
	Mod::WINDOW_POPUP[0] = 1;
	Mod::WINDOW_POPUP[1] = 2;
	Mod::WINDOW_POPUP[2] = 3;
	Mod::UFO_FIRE = 8;
	Mod::UFO_HIT = 12;
	Mod::UFO_CRASH = 10;
	Mod::UFO_EXPLODE = 11;
	Mod::INTERCEPTOR_HIT = 10;
	Mod::INTERCEPTOR_EXPLODE = 13;
	Mod::GEOSCAPE_CURSOR = 252;
	Mod::BASESCAPE_CURSOR = 252;
	Mod::BATTLESCAPE_CURSOR = 144;
	Mod::UFOPAEDIA_CURSOR = 252;
	Mod::GRAPHS_CURSOR = 252;
	Mod::DAMAGE_RANGE = 100;
	Mod::EXPLOSIVE_DAMAGE_RANGE = 50;
	Mod::FIRE_DAMAGE_RANGE[0] = 5;
	Mod::FIRE_DAMAGE_RANGE[1] = 10;
	Mod::DEBRIEF_MUSIC_GOOD = "GMMARS";
	Mod::DEBRIEF_MUSIC_BAD = "GMMARS";

	Globe::OCEAN_COLOR = Palette::blockOffset(12);
	Globe::COUNTRY_LABEL_COLOR = 239;
	Globe::LINE_COLOR = 162;
	Globe::CITY_LABEL_COLOR = 138;
	Globe::BASE_LABEL_COLOR = 133;

	TextButton::soundPress = 0;

	Window::soundPopup[0] = 0;
	Window::soundPopup[1] = 0;
	Window::soundPopup[2] = 0;

	Pathfinding::red = 3;
	Pathfinding::yellow = 10;
	Pathfinding::green = 4;

	DIFFICULTY_COEFFICIENT[0] = 0;
	DIFFICULTY_COEFFICIENT[1] = 1;
	DIFFICULTY_COEFFICIENT[2] = 2;
	DIFFICULTY_COEFFICIENT[3] = 3;
	DIFFICULTY_COEFFICIENT[4] = 4;

	DIFFICULTY_BASED_RETAL_DELAY[0] = 0;
	DIFFICULTY_BASED_RETAL_DELAY[1] = 0;
	DIFFICULTY_BASED_RETAL_DELAY[2] = 0;
	DIFFICULTY_BASED_RETAL_DELAY[3] = 0;
	DIFFICULTY_BASED_RETAL_DELAY[4] = 0;
}

/**
 * Detail
 */
class ModScriptGlobal : public ScriptGlobal
{
	size_t _modCurr = 0;
	std::vector<std::string> _modNames;

	void loadRuleList(int &value, const YAML::Node &node) const
	{
		if (node)
		{
			auto name = node.as<std::string>();
			if (name == "master")
			{
				value = 0;
			}
			else if (name == "current")
			{
				value = _modCurr;
			}
			else
			{
				for (size_t i = 0; i < _modNames.size(); ++i)
				{
					if (name == _modNames[i])
					{
						value = (int)i;
						return;
					}
				}
				value = -1;
			}
		}
	}
	void saveRuleList(const int &value, YAML::Node &node) const
	{
		if ((size_t)value < _modNames.size())
		{
			node = _modNames[value];
		}
	}

public:
	/// Prepare for loading data.
	void beginLoad() override
	{
		ScriptGlobal::beginLoad();

		addTagValueType<ModScriptGlobal, &ModScriptGlobal::loadRuleList, &ModScriptGlobal::saveRuleList>("RuleList");
		addConst("RuleList.master", (int)0);
		addConst("RuleList.current", (int)0);
	}
	/// Finishing loading data.
	void endLoad() override
	{
		ScriptGlobal::endLoad();
	}

	/// Add mod name and id.
	void addMod(const std::string& s, int i)
	{
		auto name = "RuleList." + s;
		addConst(name, (int)i);
		_modNames.push_back(s);
	}
	/// Set current mod id.
	void setMod(int i)
	{
		updateConst("RuleList.current", (int)i);
		_modCurr = i;
	}
};

/**
 * Creates an empty mod.
 */
Mod::Mod() :
	_maxViewDistance(20), _maxDarknessToSeeUnits(9), _costEngineer(0), _costScientist(0), _timePersonnel(0), _initialFunding(0),
	_aiUseDelayBlaster(3), _aiUseDelayFirearm(0), _aiUseDelayGrenade(3), _aiUseDelayMelee(0), _aiUseDelayPsionic(0),
	_tooMuchSmokeThreshold(10), _customTrainingFactor(100), _chanceToStopRetaliation(0),
	_kneelBonusGlobal(115), _oneHandedPenaltyGlobal(80),
	_startingTime(6, 1, 1, 1999, 12, 0, 0), _facilityListOrder(0), _craftListOrder(0), _itemCategoryListOrder(0), _itemListOrder(0),
	_researchListOrder(0),  _manufactureListOrder(0), _ufopaediaListOrder(0), _invListOrder(0), _modOffset(0)
{
	_muteMusic = new Music();
	_muteSound = new Sound();
	_globe = new RuleGlobe();
	_scriptGlobal = new ModScriptGlobal();

	//load base damage types
	RuleDamageType *dmg;
	_damageTypes.resize(DAMAGE_TYPES);

	dmg = new RuleDamageType();
	dmg->ResistType = DT_NONE;
	dmg->RandomType = DRT_NONE;
	dmg->IgnoreOverKill = true;
	dmg->ToHealth = 0.0f;
	dmg->ToArmor = 0.0f;
	dmg->ToWound = 0.0f;
	dmg->ToItem = 0.0f;
	dmg->ToTile = 0.0f;
	dmg->ToStun = 0.0f;
	_damageTypes[dmg->ResistType] = dmg;

	dmg = new RuleDamageType();
	dmg->ResistType = DT_AP;
	dmg->IgnoreOverKill = true;
	_damageTypes[dmg->ResistType] = dmg;

	dmg = new RuleDamageType();
	dmg->ResistType = DT_ACID;
	dmg->IgnoreOverKill = true;
	_damageTypes[dmg->ResistType] = dmg;

	dmg = new RuleDamageType();
	dmg->ResistType = DT_LASER;
	dmg->IgnoreOverKill = true;
	_damageTypes[dmg->ResistType] = dmg;

	dmg = new RuleDamageType();
	dmg->ResistType = DT_PLASMA;
	dmg->IgnoreOverKill = true;
	_damageTypes[dmg->ResistType] = dmg;

	dmg = new RuleDamageType();
	dmg->ResistType = DT_MELEE;
	dmg->IgnoreOverKill = true;
	dmg->IgnoreSelfDestruct = true;
	_damageTypes[dmg->ResistType] = dmg;

	dmg = new RuleDamageType();
	dmg->ResistType = DT_STUN;
	dmg->FixRadius = -1;
	dmg->IgnoreOverKill = true;
	dmg->IgnoreSelfDestruct = true;
	dmg->IgnorePainImmunity = true;
	dmg->RadiusEffectiveness = 0.05f;
	dmg->ToHealth = 0.0f;
	dmg->ToArmor = 0.0f;
	dmg->ToWound = 0.0f;
	dmg->ToItem = 0.0f;
	dmg->ToTile = 0.0f;
	dmg->ToStun = 1.0f;
	dmg->RandomStun = false;
	_damageTypes[dmg->ResistType] = dmg;

	dmg = new RuleDamageType();
	dmg->ResistType = DT_HE;
	dmg->FixRadius = -1;
	dmg->IgnoreOverKill = true;
	dmg->IgnoreSelfDestruct = true;
	dmg->RadiusEffectiveness = 0.05f;
	dmg->ToItem = 1.0f;
	_damageTypes[dmg->ResistType] = dmg;

	dmg = new RuleDamageType();
	dmg->ResistType = DT_SMOKE;
	dmg->FixRadius = -1;
	dmg->IgnoreOverKill = true;
	dmg->IgnoreDirection = true;
	dmg->ArmorEffectiveness = 0.0f;
	dmg->RadiusEffectiveness = 0.05f;
	dmg->SmokeThreshold = 0;
	dmg->ToHealth = 0.0f;
	dmg->ToArmor = 0.0f;
	dmg->ToWound = 0.0f;
	dmg->ToItem = 0.0f;
	dmg->ToTile = 0.0f;
	dmg->ToStun = 1.0f;
	_damageTypes[dmg->ResistType] = dmg;

	dmg = new RuleDamageType();
	dmg->ResistType = DT_IN;
	dmg->FixRadius = -1;
	dmg->FireBlastCalc = true;
	dmg->IgnoreOverKill = true;
	dmg->IgnoreDirection = true;
	dmg->IgnoreSelfDestruct = true;
	dmg->ArmorEffectiveness = 0.0f;
	dmg->RadiusEffectiveness = 0.03f;
	dmg->FireThreshold = 0;
	dmg->ToHealth = 1.0f;
	dmg->ToArmor = 0.0f;
	dmg->ToWound = 0.0f;
	dmg->ToItem = 0.0f;
	dmg->ToTile = 0.0f;
	dmg->ToStun = 0.0f;
	_damageTypes[dmg->ResistType] = dmg;

	_converter = new RuleConverter();
	_statAdjustment[0].aimAndArmorMultiplier = 0.5;
	_statAdjustment[0].growthMultiplier = 0;
	for (int i = 1; i != 5; ++i)
	{
		_statAdjustment[i].aimAndArmorMultiplier = 1.0;
		_statAdjustment[i].growthMultiplier = i;
	}
}

/**
 * Deletes all the mod data from memory.
 */
Mod::~Mod()
{
	delete _muteMusic;
	delete _muteSound;
	delete _globe;
	delete _converter;
	delete _scriptGlobal;
	for (std::map<std::string, Font*>::iterator i = _fonts.begin(); i != _fonts.end(); ++i)
	{
		delete i->second;
	}
	for (std::map<std::string, Surface*>::iterator i = _surfaces.begin(); i != _surfaces.end(); ++i)
	{
		delete i->second;
	}
	for (std::map<std::string, SurfaceSet*>::iterator i = _sets.begin(); i != _sets.end(); ++i)
	{
		delete i->second;
	}
	for (std::map<std::string, Palette*>::iterator i = _palettes.begin(); i != _palettes.end(); ++i)
	{
		delete i->second;
	}
	for (std::map<std::string, Music*>::iterator i = _musics.begin(); i != _musics.end(); ++i)
	{
		delete i->second;
	}
	for (std::map<std::string, SoundSet*>::iterator i = _sounds.begin(); i != _sounds.end(); ++i)
	{
		delete i->second;
	}
	for (std::vector<RuleDamageType*>::iterator i = _damageTypes.begin(); i != _damageTypes.end(); ++i)
	{
		delete *i;
	}
	for (std::map<std::string, RuleCountry*>::iterator i = _countries.begin(); i != _countries.end(); ++i)
	{
		delete i->second;
	}
	for (std::map<std::string, RuleRegion*>::iterator i = _regions.begin(); i != _regions.end(); ++i)
	{
		delete i->second;
	}
	for (std::map<std::string, RuleBaseFacility*>::iterator i = _facilities.begin(); i != _facilities.end(); ++i)
	{
		delete i->second;
	}
	for (std::map<std::string, RuleCraft*>::iterator i = _crafts.begin(); i != _crafts.end(); ++i)
	{
		delete i->second;
	}
	for (std::map<std::string, RuleCraftWeapon*>::iterator i = _craftWeapons.begin(); i != _craftWeapons.end(); ++i)
	{
		delete i->second;
	}
	for (std::map<std::string, RuleItemCategory*>::iterator i = _itemCategories.begin(); i != _itemCategories.end(); ++i)
	{
		delete i->second;
	}
	for (std::map<std::string, RuleItem*>::iterator i = _items.begin(); i != _items.end(); ++i)
	{
		delete i->second;
	}
	for (std::map<std::string, RuleUfo*>::iterator i = _ufos.begin(); i != _ufos.end(); ++i)
	{
		delete i->second;
	}
	for (std::map<std::string, RuleTerrain*>::iterator i = _terrains.begin(); i != _terrains.end(); ++i)
	{
		delete i->second;
	}
	for (std::map<std::string, MapDataSet*>::iterator i = _mapDataSets.begin(); i != _mapDataSets.end(); ++i)
	{
		delete i->second;
	}
	for (std::map<std::string, RuleSoldier*>::iterator i = _soldiers.begin(); i != _soldiers.end(); ++i)
	{
		delete i->second;
	}
	for (std::map<std::string, Unit*>::iterator i = _units.begin(); i != _units.end(); ++i)
	{
		delete i->second;
	}
	for (std::map<std::string, AlienRace*>::iterator i = _alienRaces.begin(); i != _alienRaces.end(); ++i)
	{
		delete i->second;
	}
	for (std::map<std::string, RuleStartingCondition*>::iterator i = _startingConditions.begin(); i != _startingConditions.end(); ++i)
	{
		delete i->second;
	}
	for (std::map<std::string, AlienDeployment*>::iterator i = _alienDeployments.begin(); i != _alienDeployments.end(); ++i)
	{
		delete i->second;
	}
	for (std::map<std::string, Armor*>::iterator i = _armors.begin(); i != _armors.end(); ++i)
	{
		delete i->second;
	}
	for (std::map<std::string, ArticleDefinition*>::iterator i = _ufopaediaArticles.begin(); i != _ufopaediaArticles.end(); ++i)
	{
		delete i->second;
	}
	for (std::map<std::string, RuleInventory*>::iterator i = _invs.begin(); i != _invs.end(); ++i)
	{
		delete i->second;
	}
	for (std::map<std::string, RuleResearch *>::const_iterator i = _research.begin(); i != _research.end(); ++i)
	{
		delete i->second;
	}
	for (std::map<std::string, RuleManufacture *>::const_iterator i = _manufacture.begin(); i != _manufacture.end(); ++i)
	{
		delete i->second;
	}
	for (std::map<std::string, UfoTrajectory *>::const_iterator i = _ufoTrajectories.begin(); i != _ufoTrajectories.end(); ++i)
	{
		delete i->second;
	}
	for (std::map<std::string, RuleAlienMission *>::const_iterator i = _alienMissions.begin(); i != _alienMissions.end(); ++i)
	{
		delete i->second;
	}
	for (std::map<std::string, MCDPatch *>::const_iterator i = _MCDPatches.begin(); i != _MCDPatches.end(); ++i)
	{
		delete i->second;
	}
	for (std::vector< std::pair<std::string, ExtraSprites *> >::const_iterator i = _extraSprites.begin(); i != _extraSprites.end(); ++i)
	{
		delete i->second;
	}
	for (std::vector< std::pair<std::string, ExtraSounds *> >::const_iterator i = _extraSounds.begin(); i != _extraSounds.end(); ++i)
	{
		delete i->second;
	}
	for (std::map<std::string, ExtraStrings *>::const_iterator i = _extraStrings.begin(); i != _extraStrings.end(); ++i)
	{
		delete i->second;
	}
	for (std::map<std::string, RuleInterface *>::const_iterator i = _interfaces.begin(); i != _interfaces.end(); ++i)
	{
		delete i->second;
	}
	for (std::map<std::string, std::vector<MapScript*> >::iterator i = _mapScripts.begin(); i != _mapScripts.end(); ++i)
	{
		for (std::vector<MapScript*>::iterator j = (*i).second.begin(); j != (*i).second.end(); ++j)
		{
			delete *j;
		}
	}
	for (std::map<std::string, RuleVideo *>::const_iterator i = _videos.begin(); i != _videos.end(); ++i)
	{
		delete i->second;
	}
	for (std::map<std::string, RuleMusic *>::const_iterator i = _musicDefs.begin(); i != _musicDefs.end(); ++i)
	{
		delete i->second;
	}
	for (std::map<std::string, RuleMissionScript*>::const_iterator i = _missionScripts.begin(); i != _missionScripts.end(); ++i)
	{
		delete i->second;
	}
	for (std::map<std::string, SoundDefinition*>::const_iterator i = _soundDefs.begin(); i != _soundDefs.end(); ++i)
	{
		delete i->second;
	}
	for (std::vector<StatString*>::const_iterator i = _statStrings.begin(); i != _statStrings.end(); ++i)
	{
		delete (*i);
	}
	for (std::map<std::string, RuleCommendations *>::const_iterator i = _commendations.begin(); i != _commendations.end(); ++i)
	{
		delete i->second;
	}
}

/**
 * Gets a specific rule element by ID.
 * @param id String ID of the rule element.
 * @param name Human-readable name of the rule type.
 * @param map Map associated to the rule type.
 * @return Pointer to the rule element, or NULL if not found.
 */
template <typename T>
T *Mod::getRule(const std::string &id, const std::string &name, const std::map<std::string, T*> &map) const
{
	if (id.empty())
	{
		return 0;
	}
	typename std::map<std::string, T*>::const_iterator i = map.find(id);
	if (map.end() != i)
	{
		return i->second;
	}
	else
	{
//		if (id != Armor::NONE)
//		{
//			Log(LOG_ERROR) << name << " " << id << " not found";
//		}
		return 0;
	}
}

/**
 * Returns a specific font from the mod.
 * @param name Name of the font.
 * @return Pointer to the font.
 */
Font *Mod::getFont(const std::string &name) const
{
	return getRule(name, "Font", _fonts);
}

/**
 * Returns a specific surface from the mod.
 * @param name Name of the surface.
 * @return Pointer to the surface.
 */
Surface *Mod::getSurface(const std::string &name) const
{
	return getRule(name, "Surface", _surfaces);
}

/**
 * Returns a specific surface set from the mod.
 * @param name Name of the surface set.
 * @return Pointer to the surface set.
 */
SurfaceSet *Mod::getSurfaceSet(const std::string &name) const
{
	return getRule(name, "Surface Set", _sets);
}

/**
 * Returns a specific music from the mod.
 * @param name Name of the music.
 * @return Pointer to the music.
 */
Music *Mod::getMusic(const std::string &name) const
{
	if (Options::mute)
	{
		return _muteMusic;
	}
	else
	{
		return getRule(name, "Music", _musics);
	}
}

/**
 * Returns a random music from the mod.
 * @param name Name of the music to pick from.
 * @return Pointer to the music.
 */
Music *Mod::getRandomMusic(const std::string &name) const
{
	if (Options::mute)
	{
		return _muteMusic;
	}
	else
	{
		std::vector<Music*> music;
		for (std::map<std::string, Music*>::const_iterator i = _musics.begin(); i != _musics.end(); ++i)
		{
			if (i->first.find(name) != std::string::npos)
			{
				music.push_back(i->second);
			}
		}
		if (music.empty())
		{
			return _muteMusic;
		}
		else
		{
			return music[RNG::seedless(0, music.size() - 1)];
		}
	}
}

/**
 * Plays the specified track if it's not already playing.
 * @param name Name of the music.
 * @param id Id of the music, 0 for random.
 */
void Mod::playMusic(const std::string &name, int id)
{
	if (!Options::mute && _playingMusic != name)
	{
		int loop = -1;
		// hacks
		if (!Options::musicAlwaysLoop && (name == "GMSTORY" || name == "GMWIN" || name == "GMLOSE"))
		{
			loop = 0;
		}

		Music *music = 0;
		if (id == 0)
		{
			music = getRandomMusic(name);
		}
		else
		{
			std::ostringstream ss;
			ss << name << id;
			music = getMusic(ss.str());
		}
		music->play(loop);
		if (music != _muteMusic)
		{
			_playingMusic = name;
		}
	}
}

/**
 * Returns a specific sound set from the mod.
 * @param name Name of the sound set.
 * @return Pointer to the sound set.
 */
SoundSet *Mod::getSoundSet(const std::string &name) const
{
	return getRule(name, "Sound Set", _sounds);
}

/**
 * Returns a specific sound from the mod.
 * @param set Name of the sound set.
 * @param sound ID of the sound.
 * @return Pointer to the sound.
 */
Sound *Mod::getSound(const std::string &set, unsigned int sound) const
{
	if (Options::mute)
	{
		return _muteSound;
	}
	else
	{
		SoundSet *ss = getSoundSet(set);
		if (ss != 0)
		{
			Sound *s = ss->getSound(sound);
			if (s == 0)
			{
				Log(LOG_ERROR) << "Sound " << sound << " in " << set << " not found";
			}
			return s;
		}
		else
		{
			return 0;
		}
	}
}

/**
 * Returns a specific palette from the mod.
 * @param name Name of the palette.
 * @return Pointer to the palette.
 */
Palette *Mod::getPalette(const std::string &name) const
{
	return getRule(name, "Palette", _palettes);
}

/**
 * Changes the palette of all the graphics in the mod.
 * @param colors Pointer to the set of colors.
 * @param firstcolor Offset of the first color to replace.
 * @param ncolors Amount of colors to replace.
 */
void Mod::setPalette(SDL_Color *colors, int firstcolor, int ncolors)
{
	for (std::map<std::string, Font*>::iterator i = _fonts.begin(); i != _fonts.end(); ++i)
	{
=======
/*
 * Copyright 2010-2016 OpenXcom Developers.
 *
 * This file is part of OpenXcom.
 *
 * OpenXcom is free software: you can redistribute it and/or modify
 * it under the terms of the GNU General Public License as published by
 * the Free Software Foundation, either version 3 of the License, or
 * (at your option) any later version.
 *
 * OpenXcom is distributed in the hope that it will be useful,
 * but WITHOUT ANY WARRANTY; without even the implied warranty of
 * MERCHANTABILITY or FITNESS FOR A PARTICULAR PURPOSE.  See the
 * GNU General Public License for more details.
 *
 * You should have received a copy of the GNU General Public License
 * along with OpenXcom.  If not, see <http://www.gnu.org/licenses/>.
 */
#include "Mod.h"
#include <algorithm>
#include <sstream>
#include <climits>
#include "../Engine/CrossPlatform.h"
#include "../Engine/FileMap.h"
#include "../Engine/Palette.h"
#include "../Engine/Font.h"
#include "../Engine/Surface.h"
#include "../Engine/SurfaceSet.h"
#include "../Engine/Language.h"
#include "../Engine/Music.h"
#include "../Engine/GMCat.h"
#include "../Engine/SoundSet.h"
#include "../Engine/Sound.h"
#include "../Interface/TextButton.h"
#include "../Interface/Window.h"
#include "MapDataSet.h"
#include "RuleMusic.h"
#include "../Engine/ShaderDraw.h"
#include "../Engine/ShaderMove.h"
#include "../Engine/Exception.h"
#include "../Engine/Logger.h"
#include "SoundDefinition.h"
#include "ExtraSprites.h"
#include "ExtraSounds.h"
#include "../Engine/AdlibMusic.h"
#include "../fmath.h"
#include "../Engine/RNG.h"
#include "../Engine/Options.h"
#include "../Battlescape/Pathfinding.h"
#include "RuleCountry.h"
#include "RuleRegion.h"
#include "RuleBaseFacility.h"
#include "RuleCraft.h"
#include "RuleCraftWeapon.h"
#include "RuleItem.h"
#include "RuleUfo.h"
#include "RuleTerrain.h"
#include "MapScript.h"
#include "RuleSoldier.h"
#include "RuleCommendations.h"
#include "AlienRace.h"
#include "AlienDeployment.h"
#include "Armor.h"
#include "ArticleDefinition.h"
#include "RuleInventory.h"
#include "RuleResearch.h"
#include "RuleManufacture.h"
#include "ExtraStrings.h"
#include "RuleInterface.h"
#include "RuleMissionScript.h"
#include "../Geoscape/Globe.h"
#include "../Savegame/SavedGame.h"
#include "../Savegame/Region.h"
#include "../Savegame/Base.h"
#include "../Savegame/Country.h"
#include "../Savegame/Soldier.h"
#include "../Savegame/Craft.h"
#include "../Savegame/Transfer.h"
#include "../Ufopaedia/Ufopaedia.h"
#include "../Savegame/AlienStrategy.h"
#include "../Savegame/GameTime.h"
#include "../Savegame/SoldierDiary.h"
#include "UfoTrajectory.h"
#include "RuleAlienMission.h"
#include "MCDPatch.h"
#include "StatString.h"
#include "RuleGlobe.h"
#include "RuleVideo.h"
#include "RuleConverter.h"

namespace OpenXcom
{

int Mod::DOOR_OPEN;
int Mod::SLIDING_DOOR_OPEN;
int Mod::SLIDING_DOOR_CLOSE;
int Mod::SMALL_EXPLOSION;
int Mod::LARGE_EXPLOSION;
int Mod::EXPLOSION_OFFSET;
int Mod::SMOKE_OFFSET;
int Mod::UNDERWATER_SMOKE_OFFSET;
int Mod::ITEM_DROP;
int Mod::ITEM_THROW;
int Mod::ITEM_RELOAD;
int Mod::WALK_OFFSET;
int Mod::FLYING_SOUND;
int Mod::BUTTON_PRESS;
int Mod::WINDOW_POPUP[3];
int Mod::UFO_FIRE;
int Mod::UFO_HIT;
int Mod::UFO_CRASH;
int Mod::UFO_EXPLODE;
int Mod::INTERCEPTOR_HIT;
int Mod::INTERCEPTOR_EXPLODE;
int Mod::GEOSCAPE_CURSOR;
int Mod::BASESCAPE_CURSOR;
int Mod::BATTLESCAPE_CURSOR;
int Mod::UFOPAEDIA_CURSOR;
int Mod::GRAPHS_CURSOR;
int Mod::DAMAGE_RANGE;
int Mod::EXPLOSIVE_DAMAGE_RANGE;
int Mod::FIRE_DAMAGE_RANGE[2];
std::string Mod::DEBRIEF_MUSIC_GOOD;
std::string Mod::DEBRIEF_MUSIC_BAD;
int Mod::DIFFICULTY_COEFFICIENT[5];

void Mod::resetGlobalStatics()
{
	Mod::DOOR_OPEN = 3;
	Mod::SLIDING_DOOR_OPEN = 20;
	Mod::SLIDING_DOOR_CLOSE = 21;
	Mod::SMALL_EXPLOSION = 2;
	Mod::LARGE_EXPLOSION = 5;
	Mod::EXPLOSION_OFFSET = 0;
	Mod::SMOKE_OFFSET = 8;
	Mod::UNDERWATER_SMOKE_OFFSET = 0;
	Mod::ITEM_DROP = 38;
	Mod::ITEM_THROW = 39;
	Mod::ITEM_RELOAD = 17;
	Mod::WALK_OFFSET = 22;
	Mod::FLYING_SOUND = 15;
	Mod::BUTTON_PRESS = 0;
	Mod::WINDOW_POPUP[0] = 1;
	Mod::WINDOW_POPUP[1] = 2;
	Mod::WINDOW_POPUP[2] = 3;
	Mod::UFO_FIRE = 8;
	Mod::UFO_HIT = 12;
	Mod::UFO_CRASH = 10;
	Mod::UFO_EXPLODE = 11;
	Mod::INTERCEPTOR_HIT = 10;
	Mod::INTERCEPTOR_EXPLODE = 13;
	Mod::GEOSCAPE_CURSOR = 252;
	Mod::BASESCAPE_CURSOR = 252;
	Mod::BATTLESCAPE_CURSOR = 144;
	Mod::UFOPAEDIA_CURSOR = 252;
	Mod::GRAPHS_CURSOR = 252;
	Mod::DAMAGE_RANGE = 100;
	Mod::EXPLOSIVE_DAMAGE_RANGE = 50;
	Mod::FIRE_DAMAGE_RANGE[0] = 5;
	Mod::FIRE_DAMAGE_RANGE[1] = 10;
	Mod::DEBRIEF_MUSIC_GOOD = "GMMARS";
	Mod::DEBRIEF_MUSIC_BAD = "GMMARS";

	Globe::OCEAN_COLOR = Palette::blockOffset(12);
	Globe::COUNTRY_LABEL_COLOR = 239;
	Globe::LINE_COLOR = 162;
	Globe::CITY_LABEL_COLOR = 138;
	Globe::BASE_LABEL_COLOR = 133;

	TextButton::soundPress = 0;

	Window::soundPopup[0] = 0;
	Window::soundPopup[1] = 0;
	Window::soundPopup[2] = 0;

	Pathfinding::red = 3;
	Pathfinding::yellow = 10;
	Pathfinding::green = 4;

	DIFFICULTY_COEFFICIENT[0] = 0;
	DIFFICULTY_COEFFICIENT[1] = 1;
	DIFFICULTY_COEFFICIENT[2] = 2;
	DIFFICULTY_COEFFICIENT[3] = 3;
	DIFFICULTY_COEFFICIENT[4] = 4;
}

/**
 * Creates an empty mod.
 */
Mod::Mod() : _costEngineer(0), _costScientist(0), _timePersonnel(0), _initialFunding(0), _turnAIUseGrenade(3), _turnAIUseBlaster(3), _startingTime(6, 1, 1, 1999, 12, 0, 0), _facilityListOrder(0), _craftListOrder(0), _itemListOrder(0), _researchListOrder(0),  _manufactureListOrder(0), _ufopaediaListOrder(0), _invListOrder(0), _modOffset(0)
{
	_muteMusic = new Music();
	_muteSound = new Sound();
	_globe = new RuleGlobe();
	_converter = new RuleConverter();
	_statAdjustment[0].aimAndArmorMultiplier = 0.5;
	_statAdjustment[0].growthMultiplier = 0;
	for (int i = 1; i != 5; ++i)
	{
		_statAdjustment[i].aimAndArmorMultiplier = 1.0;
		_statAdjustment[i].growthMultiplier = i;
	}
}

/**
 * Deletes all the mod data from memory.
 */
Mod::~Mod()
{
	delete _muteMusic;
	delete _muteSound;
	delete _globe;
	delete _converter;
	for (std::map<std::string, Font*>::iterator i = _fonts.begin(); i != _fonts.end(); ++i)
	{
		delete i->second;
	}
	for (std::map<std::string, Surface*>::iterator i = _surfaces.begin(); i != _surfaces.end(); ++i)
	{
		delete i->second;
	}
	for (std::map<std::string, SurfaceSet*>::iterator i = _sets.begin(); i != _sets.end(); ++i)
	{
		delete i->second;
	}
	for (std::map<std::string, Palette*>::iterator i = _palettes.begin(); i != _palettes.end(); ++i)
	{
		delete i->second;
	}
	for (std::map<std::string, Music*>::iterator i = _musics.begin(); i != _musics.end(); ++i)
	{
		delete i->second;
	}
	for (std::map<std::string, SoundSet*>::iterator i = _sounds.begin(); i != _sounds.end(); ++i)
	{
		delete i->second;
	}
	for (std::map<std::string, RuleCountry*>::iterator i = _countries.begin(); i != _countries.end(); ++i)
	{
		delete i->second;
	}
	for (std::map<std::string, RuleRegion*>::iterator i = _regions.begin(); i != _regions.end(); ++i)
	{
		delete i->second;
	}
	for (std::map<std::string, RuleBaseFacility*>::iterator i = _facilities.begin(); i != _facilities.end(); ++i)
	{
		delete i->second;
	}
	for (std::map<std::string, RuleCraft*>::iterator i = _crafts.begin(); i != _crafts.end(); ++i)
	{
		delete i->second;
	}
	for (std::map<std::string, RuleCraftWeapon*>::iterator i = _craftWeapons.begin(); i != _craftWeapons.end(); ++i)
	{
		delete i->second;
	}
	for (std::map<std::string, RuleItem*>::iterator i = _items.begin(); i != _items.end(); ++i)
	{
		delete i->second;
	}
	for (std::map<std::string, RuleUfo*>::iterator i = _ufos.begin(); i != _ufos.end(); ++i)
	{
		delete i->second;
	}
	for (std::map<std::string, RuleTerrain*>::iterator i = _terrains.begin(); i != _terrains.end(); ++i)
	{
		delete i->second;
	}
	for (std::map<std::string, MapDataSet*>::iterator i = _mapDataSets.begin(); i != _mapDataSets.end(); ++i)
	{
		delete i->second;
	}
	for (std::map<std::string, RuleSoldier*>::iterator i = _soldiers.begin(); i != _soldiers.end(); ++i)
	{
		delete i->second;
	}
	for (std::map<std::string, Unit*>::iterator i = _units.begin(); i != _units.end(); ++i)
	{
		delete i->second;
	}
	for (std::map<std::string, AlienRace*>::iterator i = _alienRaces.begin(); i != _alienRaces.end(); ++i)
	{
		delete i->second;
	}
	for (std::map<std::string, AlienDeployment*>::iterator i = _alienDeployments.begin(); i != _alienDeployments.end(); ++i)
	{
		delete i->second;
	}
	for (std::map<std::string, Armor*>::iterator i = _armors.begin(); i != _armors.end(); ++i)
	{
		delete i->second;
	}
	for (std::map<std::string, ArticleDefinition*>::iterator i = _ufopaediaArticles.begin(); i != _ufopaediaArticles.end(); ++i)
	{
		delete i->second;
	}
	for (std::map<std::string, RuleInventory*>::iterator i = _invs.begin(); i != _invs.end(); ++i)
	{
		delete i->second;
	}
	for (std::map<std::string, RuleResearch *>::const_iterator i = _research.begin(); i != _research.end(); ++i)
	{
		delete i->second;
	}
	for (std::map<std::string, RuleManufacture *>::const_iterator i = _manufacture.begin(); i != _manufacture.end(); ++i)
	{
		delete i->second;
	}
	for (std::map<std::string, UfoTrajectory *>::const_iterator i = _ufoTrajectories.begin(); i != _ufoTrajectories.end(); ++i)
	{
		delete i->second;
	}
	for (std::map<std::string, RuleAlienMission *>::const_iterator i = _alienMissions.begin(); i != _alienMissions.end(); ++i)
	{
		delete i->second;
	}
	for (std::map<std::string, MCDPatch *>::const_iterator i = _MCDPatches.begin(); i != _MCDPatches.end(); ++i)
	{
		delete i->second;
	}
	for (std::vector< std::pair<std::string, ExtraSprites *> >::const_iterator i = _extraSprites.begin(); i != _extraSprites.end(); ++i)
	{
		delete i->second;
	}
	for (std::vector< std::pair<std::string, ExtraSounds *> >::const_iterator i = _extraSounds.begin(); i != _extraSounds.end(); ++i)
	{
		delete i->second;
	}
	for (std::map<std::string, ExtraStrings *>::const_iterator i = _extraStrings.begin(); i != _extraStrings.end(); ++i)
	{
		delete i->second;
	}
	for (std::map<std::string, RuleInterface *>::const_iterator i = _interfaces.begin(); i != _interfaces.end(); ++i)
	{
		delete i->second;
	}
	for (std::map<std::string, std::vector<MapScript*> >::iterator i = _mapScripts.begin(); i != _mapScripts.end(); ++i)
	{
		for (std::vector<MapScript*>::iterator j = (*i).second.begin(); j != (*i).second.end(); ++j)
		{
			delete *j;
		}
	}
	for (std::map<std::string, RuleVideo *>::const_iterator i = _videos.begin(); i != _videos.end(); ++i)
	{
		delete i->second;
	}
	for (std::map<std::string, RuleMusic *>::const_iterator i = _musicDefs.begin(); i != _musicDefs.end(); ++i)
	{
		delete i->second;
	}
	for (std::map<std::string, RuleMissionScript*>::const_iterator i = _missionScripts.begin(); i != _missionScripts.end(); ++i)
	{
		delete i->second;
	}
	for (std::map<std::string, SoundDefinition*>::const_iterator i = _soundDefs.begin(); i != _soundDefs.end(); ++i)
	{
		delete i->second;
	}
	for (std::vector<StatString*>::const_iterator i = _statStrings.begin(); i != _statStrings.end(); ++i)
	{
		delete (*i);
	}
	for (std::map<std::string, RuleCommendations *>::const_iterator i = _commendations.begin(); i != _commendations.end(); ++i)
	{
		delete i->second;
	}
}

/**
 * Gets a specific rule element by ID.
 * @param id String ID of the rule element.
 * @param name Human-readable name of the rule type.
 * @param map Map associated to the rule type.
 * @return Pointer to the rule element, or NULL if not found.
 */
template <typename T>
T *Mod::getRule(const std::string &id, const std::string &name, const std::map<std::string, T*> &map) const
{
	if (id.empty())
	{
		return 0;
	}
	typename std::map<std::string, T*>::const_iterator i = map.find(id);
	if (map.end() != i)
	{
		return i->second;
	}
	else
	{
//		if (id != Armor::NONE)
//		{
//			Log(LOG_WARNING) << name << " " << id << " not found";
//		}
		return 0;
	}
}

/**
 * Returns a specific font from the mod.
 * @param name Name of the font.
 * @return Pointer to the font.
 */
Font *Mod::getFont(const std::string &name) const
{
	return getRule(name, "Font", _fonts);
}

/**
 * Returns a specific surface from the mod.
 * @param name Name of the surface.
 * @return Pointer to the surface.
 */
Surface *Mod::getSurface(const std::string &name) const
{
	return getRule(name, "Surface", _surfaces);
}

/**
 * Returns a specific surface set from the mod.
 * @param name Name of the surface set.
 * @return Pointer to the surface set.
 */
SurfaceSet *Mod::getSurfaceSet(const std::string &name) const
{
	return getRule(name, "Surface Set", _sets);
}

/**
 * Returns a specific music from the mod.
 * @param name Name of the music.
 * @return Pointer to the music.
 */
Music *Mod::getMusic(const std::string &name) const
{
	if (Options::mute)
	{
		return _muteMusic;
	}
	else
	{
		return getRule(name, "Music", _musics);
	}
}

/**
 * Returns a random music from the mod.
 * @param name Name of the music to pick from.
 * @return Pointer to the music.
 */
Music *Mod::getRandomMusic(const std::string &name) const
{
	if (Options::mute)
	{
		return _muteMusic;
	}
	else
	{
		std::vector<Music*> music;
		for (std::map<std::string, Music*>::const_iterator i = _musics.begin(); i != _musics.end(); ++i)
		{
			if (i->first.find(name) != std::string::npos)
			{
				music.push_back(i->second);
			}
		}
		if (music.empty())
		{
			return _muteMusic;
		}
		else
		{
			return music[RNG::seedless(0, music.size() - 1)];
		}
	}
}

/**
 * Plays the specified track if it's not already playing.
 * @param name Name of the music.
 * @param id Id of the music, 0 for random.
 */
void Mod::playMusic(const std::string &name, int id)
{
	if (!Options::mute && _playingMusic != name)
	{
		int loop = -1;
		// hacks
		if (!Options::musicAlwaysLoop && (name == "GMSTORY" || name == "GMWIN" || name == "GMLOSE"))
		{
			loop = 0;
		}

		Music *music = 0;
		if (id == 0)
		{
			music = getRandomMusic(name);
		}
		else
		{
			std::ostringstream ss;
			ss << name << id;
			music = getMusic(ss.str());
		}
		music->play(loop);
		if (music != _muteMusic)
		{
			_playingMusic = name;
		}
	}
}

/**
 * Returns a specific sound set from the mod.
 * @param name Name of the sound set.
 * @return Pointer to the sound set.
 */
SoundSet *Mod::getSoundSet(const std::string &name) const
{
	return getRule(name, "Sound Set", _sounds);
}

/**
 * Returns a specific sound from the mod.
 * @param set Name of the sound set.
 * @param sound ID of the sound.
 * @return Pointer to the sound.
 */
Sound *Mod::getSound(const std::string &set, unsigned int sound) const
{
	if (Options::mute)
	{
		return _muteSound;
	}
	else
	{
		SoundSet *ss = getSoundSet(set);
		if (ss != 0)
		{
			Sound *s = ss->getSound(sound);
			if (s == 0)
			{
				Log(LOG_ERROR) << "Sound " << sound << " in " << set << " not found";
			}
			return s;
		}
		else
		{
			return 0;
		}
	}
}

/**
 * Returns a specific palette from the mod.
 * @param name Name of the palette.
 * @return Pointer to the palette.
 */
Palette *Mod::getPalette(const std::string &name) const
{
	return getRule(name, "Palette", _palettes);
}

/**
 * Changes the palette of all the graphics in the mod.
 * @param colors Pointer to the set of colors.
 * @param firstcolor Offset of the first color to replace.
 * @param ncolors Amount of colors to replace.
 */
void Mod::setPalette(SDL_Color *colors, int firstcolor, int ncolors)
{
	for (std::map<std::string, Font*>::iterator i = _fonts.begin(); i != _fonts.end(); ++i)
	{
		i->second->setPalette(colors, firstcolor, ncolors);
	}
	for (std::map<std::string, Surface*>::iterator i = _surfaces.begin(); i != _surfaces.end(); ++i)
	{
		if (i->first.substr(i->first.length() - 3, i->first.length()) != "LBM")
			i->second->setPalette(colors, firstcolor, ncolors);
	}
	for (std::map<std::string, SurfaceSet*>::iterator i = _sets.begin(); i != _sets.end(); ++i)
	{
>>>>>>> 2e8f569f
		i->second->setPalette(colors, firstcolor, ncolors);
	}
	for (std::map<std::string, Surface*>::iterator i = _surfaces.begin(); i != _surfaces.end(); ++i)
	{
		if (i->first.substr(i->first.length() - 3, i->first.length()) != "LBM")
			i->second->setPalette(colors, firstcolor, ncolors);
	}
	for (std::map<std::string, SurfaceSet*>::iterator i = _sets.begin(); i != _sets.end(); ++i)
	{
		i->second->setPalette(colors, firstcolor, ncolors);
	}
}

/**
 * Returns the list of voxeldata in the mod.
 * @return Pointer to the list of voxeldata.
 */
std::vector<Uint16> *Mod::getVoxelData()
{
	return &_voxelData;
}

/**
 * Returns a specific sound from either the land or underwater sound set.
 * @param depth the depth of the battlescape.
 * @param sound ID of the sound.
 * @return Pointer to the sound.
 */
Sound *Mod::getSoundByDepth(unsigned int depth, unsigned int sound) const
{
	if (depth == 0)
		return getSound("BATTLE.CAT", sound);
	else
		return getSound("BATTLE2.CAT", sound);
}

/**
 * Returns the list of color LUTs in the mod.
 * @return Pointer to the list of LUTs.
 */
const std::vector<std::vector<Uint8> > *Mod::getLUTs() const
{
	return &_transparencyLUTs;
}

/**
 * Returns the current mod-based offset for resources.
 * @return Mod offset.
 */
int Mod::getModOffset() const
{
	return _modOffset;
}

/**
 * Returns the appropriate mod-based offset for a sprite.
 * If the ID is bigger than the surfaceset contents, the mod offset is applied.
 * @param id Numeric ID of the sprite.
 * @param resource Name of the surfaceset to lookup.
 */
int Mod::getSpriteOffset(int sprite, const std::string& set) const
{
	std::map<std::string, SurfaceSet*>::const_iterator i = _sets.find(set);
	if (i != _sets.end() && sprite >= (int)i->second->getTotalFrames())
		return sprite + _modOffset;
	else
		return sprite;
}

/**
 * Returns the appropriate mod-based offset for a sound.
 * If the ID is bigger than the soundset contents, the mod offset is applied.
 * @param id Numeric ID of the sound.
 * @param resource Name of the soundset to lookup.
 */
int Mod::getSoundOffset(int sound, const std::string& set) const
{
	std::map<std::string, SoundSet*>::const_iterator i = _sounds.find(set);
	if (i != _sounds.end() && sound >= (int)i->second->getTotalSounds())
		return sound + _modOffset;
	else
		return sound;
}

/**
 * Loads a list of mods specified in the options.
 * @param mods List of <modId, rulesetFiles> pairs.
 */
void Mod::loadAll(const std::vector< std::pair< std::string, std::vector<std::string> > > &mods)
{
	ModScript parser{ _scriptGlobal, this };

	std::vector<size_t> modOffsets(mods.size());
	_scriptGlobal->beginLoad();
	size_t offset = 0;
	for (size_t i = 0; mods.size() > i; ++i)
	{
		modOffsets[i] = offset;
		_scriptGlobal->addMod(mods[i].first, (int)offset);
		auto it = Options::getModInfos().find(mods[i].first);
		if (it != Options::getModInfos().end())
		{
			offset += it->second.getReservedSpace();
		}
		else
		{
			offset += 1;
		}
	}
	for (size_t i = 0; mods.size() > i; ++i)
	{
		_scriptGlobal->setMod((int)modOffsets[i]);
		try
		{
			loadMod(mods[i].second, modOffsets[i], parser);
		}
		catch (Exception &e)
		{
			const std::string &modId = mods[i].first;
			Log(LOG_WARNING) << "disabling mod with invalid ruleset: " << modId;
			std::vector<std::pair<std::string, bool> >::iterator it =
				std::find(Options::mods.begin(), Options::mods.end(),
					std::pair<std::string, bool>(modId, true));
			if (it == Options::mods.end())
			{
				Log(LOG_ERROR) << "cannot find broken mod in mods list: " << modId;
				Log(LOG_ERROR) << "clearing mods list";
				Options::mods.clear();
			}
			else
			{
				it->second = false;
			}
			Options::save();

			throw Exception("failed to load '" +
				Options::getModInfos().at(modId).getName() +
				"'; mod disabled for next startup\n" +
				e.what());
		}
	}
	_scriptGlobal->endLoad();
	// post-processing item categories
	std::map<std::string, std::string> replacementRules;
	for (auto i = _itemCategories.begin(); i != _itemCategories.end(); ++i)
	{
		if (!i->second->getReplaceBy().empty())
		{
			replacementRules[i->first] = i->second->getReplaceBy();
		}
	}
	for (auto j = _items.begin(); j != _items.end(); ++j)
	{
		j->second->updateCategories(&replacementRules);
	}

	sortLists();
	loadExtraResources();
	modResources();
}

/**
 * Loads a list of rulesets from YAML files for the mod at the specified index. The first
 * mod loaded should be the master at index 0, then 1, and so on.
 * @param rulesetFiles List of rulesets to load.
 * @param modIdx Mod index number.
 * @param parsers Object with all avaiable parser.
 */
void Mod::loadMod(const std::vector<std::string> &rulesetFiles, size_t modIdx, ModScript &parsers)
{
	_modOffset = 1000 * modIdx;

	for (std::vector<std::string>::const_iterator i = rulesetFiles.begin(); i != rulesetFiles.end(); ++i)
	{
		Log(LOG_VERBOSE) << "- " << *i;
		try
		{
			loadFile(*i, parsers);
		}
		catch (YAML::Exception &e)
		{
			throw Exception((*i) + ": " + std::string(e.what()));
		}
	}

	// these need to be validated, otherwise we're gonna get into some serious trouble down the line.
	// it may seem like a somewhat arbitrary limitation, but there is a good reason behind it.
	// i'd need to know what results are going to be before they are formulated, and there's a heirarchical structure to
	// the order in which variables are determined for a mission, and the order is DIFFERENT for regular missions vs
	// missions that spawn a mission site. where normally we pick a region, then a mission based on the weights for that region.
	// a terror-type mission picks a mission type FIRST, then a region based on the criteria defined by the mission.
	// there is no way i can conceive of to reconcile this difference to allow mixing and matching,
	// short of knowing the results of calls to the RNG before they're determined.
	// the best solution i can come up with is to disallow it, as there are other ways to acheive what this would amount to anyway,
	// and they don't require time travel. - Warboy
	for (std::map<std::string, RuleMissionScript*>::iterator i = _missionScripts.begin(); i != _missionScripts.end(); ++i)
	{
		RuleMissionScript *rule = (*i).second;
		std::set<std::string> missions = rule->getAllMissionTypes();
		if (!missions.empty())
		{
			std::set<std::string>::const_iterator j = missions.begin();
			if (!getAlienMission(*j))
			{
				throw Exception("Error with MissionScript: " + (*i).first + ": alien mission type: " + *j + "not defined, do not incite the judgement of Amaunator.");
			}
			bool isSiteType = getAlienMission(*j)->getObjective() == OBJECTIVE_SITE;
<<<<<<< HEAD
			rule->setSiteType(isSiteType);
			for (;j != missions.end(); ++j)
			{
				if (getAlienMission(*j) && (getAlienMission(*j)->getObjective() == OBJECTIVE_SITE) != isSiteType)
				{
					throw Exception("Error with MissionScript: " + (*i).first + ": cannot mix terror/non-terror missions in a single command, so sayeth the wise Alaundo."); 
				}
			}
		}
	}

	// instead of passing a pointer to the region load function and moving the alienMission loading before region loading
	// and sanitizing there, i'll sanitize here, i'm sure this sanitation will grow, and will need to be refactored into
	// its own function at some point, but for now, i'll put it here next to the missionScript sanitation, because it seems
	// the logical place for it, given that this sanitation is required as a result of moving all terror mission handling
	// into missionScripting behaviour. apologies to all the modders that will be getting errors and need to adjust their
	// rulesets, but this will save you weird errors down the line.
	for (std::map<std::string, RuleRegion*>::iterator i = _regions.begin(); i != _regions.end(); ++i)
	{
		// bleh, make copies, const correctness kinda screwed me here.
		WeightedOptions weights = (*i).second->getAvailableMissions();
		std::vector<std::string> names = weights.getNames();
		for (std::vector<std::string>::iterator j = names.begin(); j != names.end(); ++j)
		{
			if (getAlienMission(*j)->getObjective() == OBJECTIVE_SITE)
			{
				throw Exception("Error with MissionWeights: Region: " + (*i).first + " has " + *j + " listed. Terror mission can only be invoked via missionScript, so sayeth the Spider Queen.");
			}
		}
	}

	if (modIdx == 0)
	{
		loadVanillaResources();
		_surfaceOffsetBasebits = getSurfaceSet("BASEBITS.PCK")->getTotalFrames();
		_surfaceOffsetBigobs = getSurfaceSet("BIGOBS.PCK")->getTotalFrames();
		_surfaceOffsetFloorob = getSurfaceSet("FLOOROB.PCK")->getTotalFrames();
		_surfaceOffsetHit = getSurfaceSet("HIT.PCK")->getTotalFrames();
		_surfaceOffsetSmoke = getSurfaceSet("SMOKE.PCK")->getTotalFrames();

		_soundOffsetBattle = getSoundSet("BATTLE.CAT")->getTotalSounds();
		_soundOffsetGeo = getSoundSet("GEO.CAT")->getTotalSounds();
	}
}

/**
 * Loads a ruleset's contents from a YAML file.
 * Rules that match pre-existing rules overwrite them.
 * @param filename YAML filename.
 * @param parsers Object with all avaiable parser.
 */
void Mod::loadFile(const std::string &filename, ModScript &parsers)
{
	YAML::Node doc = YAML::LoadFile(filename);

	if (const YAML::Node &extended = doc["extended"])
	{
		_scriptGlobal->load(extended);
	}
	for (YAML::const_iterator i = doc["countries"].begin(); i != doc["countries"].end(); ++i)
	{
		RuleCountry *rule = loadRule(*i, &_countries, &_countriesIndex);
		if (rule != 0)
		{
			rule->load(*i);
		}
	}
	for (YAML::const_iterator i = doc["regions"].begin(); i != doc["regions"].end(); ++i)
	{
		RuleRegion *rule = loadRule(*i, &_regions, &_regionsIndex);
		if (rule != 0)
		{
			rule->load(*i);
		}
	}
	for (YAML::const_iterator i = doc["facilities"].begin(); i != doc["facilities"].end(); ++i)
	{
		RuleBaseFacility *rule = loadRule(*i, &_facilities, &_facilitiesIndex);
		if (rule != 0)
		{
			_facilityListOrder += 100;
			rule->load(*i, this, _facilityListOrder);
		}
	}
	for (YAML::const_iterator i = doc["crafts"].begin(); i != doc["crafts"].end(); ++i)
	{
		RuleCraft *rule = loadRule(*i, &_crafts, &_craftsIndex);
		if (rule != 0)
		{
			_craftListOrder += 100;
			rule->load(*i, this, _craftListOrder);
		}
	}
	for (YAML::const_iterator i = doc["craftWeapons"].begin(); i != doc["craftWeapons"].end(); ++i)
	{
		RuleCraftWeapon *rule = loadRule(*i, &_craftWeapons, &_craftWeaponsIndex);
		if (rule != 0)
		{
			rule->load(*i, this);
		}
	}
	for (YAML::const_iterator i = doc["itemCategories"].begin(); i != doc["itemCategories"].end(); ++i)
	{
		RuleItemCategory *rule = loadRule(*i, &_itemCategories, &_itemCategoriesIndex);
		if (rule != 0)
		{
			_itemCategoryListOrder += 100;
			rule->load(*i, this, _itemCategoryListOrder);
		}
	}
	for (YAML::const_iterator i = doc["items"].begin(); i != doc["items"].end(); ++i)
	{
		RuleItem *rule = loadRule(*i, &_items, &_itemsIndex);
		if (rule != 0)
		{
			_itemListOrder += 100;
			rule->load(*i, this, _itemListOrder, parsers);
		}
	}
	for (YAML::const_iterator i = doc["ufos"].begin(); i != doc["ufos"].end(); ++i)
	{
		RuleUfo *rule = loadRule(*i, &_ufos, &_ufosIndex);
		if (rule != 0)
		{
			rule->load(*i, this);
		}
	}
	for (YAML::const_iterator i = doc["invs"].begin(); i != doc["invs"].end(); ++i)
	{
		RuleInventory *rule = loadRule(*i, &_invs, &_invsIndex, "id");
		if (rule != 0)
		{
			_invListOrder += 10;
			rule->load(*i, _invListOrder);
		}
	}
	for (YAML::const_iterator i = doc["terrains"].begin(); i != doc["terrains"].end(); ++i)
	{
		RuleTerrain *rule = loadRule(*i, &_terrains, &_terrainIndex, "name");
		if (rule != 0)
		{
			rule->load(*i, this);
		}
	}

	for (YAML::const_iterator i = doc["armors"].begin(); i != doc["armors"].end(); ++i)
	{
		Armor *rule = loadRule(*i, &_armors, &_armorsIndex);
		if (rule != 0)
		{
			rule->load(*i, parsers);
		}
	}
	for (YAML::const_iterator i = doc["soldiers"].begin(); i != doc["soldiers"].end(); ++i)
	{
		RuleSoldier *rule = loadRule(*i, &_soldiers, &_soldiersIndex);
		if (rule != 0)
		{
			rule->load(*i, this);
		}
	}
	for (YAML::const_iterator i = doc["units"].begin(); i != doc["units"].end(); ++i)
	{
		Unit *rule = loadRule(*i, &_units);
		if (rule != 0)
		{
			rule->load(*i, this);
		}
	}
	for (YAML::const_iterator i = doc["alienRaces"].begin(); i != doc["alienRaces"].end(); ++i)
	{
		AlienRace *rule = loadRule(*i, &_alienRaces, &_aliensIndex, "id");
		if (rule != 0)
		{
			rule->load(*i);
		}
	}
	for (YAML::const_iterator i = doc["startingConditions"].begin(); i != doc["startingConditions"].end(); ++i)
	{
		RuleStartingCondition *rule = loadRule(*i, &_startingConditions, &_startingConditionsIndex);
		if (rule != 0)
		{
			rule->load(*i);
		}
	}
	for (YAML::const_iterator i = doc["alienDeployments"].begin(); i != doc["alienDeployments"].end(); ++i)
	{
		AlienDeployment *rule = loadRule(*i, &_alienDeployments, &_deploymentsIndex);
		if (rule != 0)
		{
			rule->load(*i);
		}
	}
	for (YAML::const_iterator i = doc["research"].begin(); i != doc["research"].end(); ++i)
	{
		RuleResearch *rule = loadRule(*i, &_research, &_researchIndex, "name");
		if (rule != 0)
		{
			_researchListOrder += 100;
			rule->load(*i, _researchListOrder);
			if ((*i)["unlockFinalMission"].as<bool>(false))
			{
				_finalResearch = (*i)["name"].as<std::string>(_finalResearch);
			}
		}
	}
	for (YAML::const_iterator i = doc["manufacture"].begin(); i != doc["manufacture"].end(); ++i)
	{
		RuleManufacture *rule = loadRule(*i, &_manufacture, &_manufactureIndex, "name");
		if (rule != 0)
		{
			_manufactureListOrder += 100;
			rule->load(*i, _manufactureListOrder);
		}
	}
	for (YAML::const_iterator i = doc["ufopaedia"].begin(); i != doc["ufopaedia"].end(); ++i)
	{
		if ((*i)["id"])
		{
			std::string id = (*i)["id"].as<std::string>();
			ArticleDefinition *rule;
			if (_ufopaediaArticles.find(id) != _ufopaediaArticles.end())
			{
				rule = _ufopaediaArticles[id];
			}
			else
			{
				UfopaediaTypeId type = (UfopaediaTypeId)(*i)["type_id"].as<int>();
				switch (type)
				{
				case UFOPAEDIA_TYPE_CRAFT: rule = new ArticleDefinitionCraft(); break;
				case UFOPAEDIA_TYPE_CRAFT_WEAPON: rule = new ArticleDefinitionCraftWeapon(); break;
				case UFOPAEDIA_TYPE_VEHICLE: rule = new ArticleDefinitionVehicle(); break;
				case UFOPAEDIA_TYPE_ITEM: rule = new ArticleDefinitionItem(); break;
				case UFOPAEDIA_TYPE_ARMOR: rule = new ArticleDefinitionArmor(); break;
				case UFOPAEDIA_TYPE_BASE_FACILITY: rule = new ArticleDefinitionBaseFacility(); break;
				case UFOPAEDIA_TYPE_TEXTIMAGE: rule = new ArticleDefinitionTextImage(); break;
				case UFOPAEDIA_TYPE_TEXT: rule = new ArticleDefinitionText(); break;
				case UFOPAEDIA_TYPE_UFO: rule = new ArticleDefinitionUfo(); break;
				case UFOPAEDIA_TYPE_TFTD:
				case UFOPAEDIA_TYPE_TFTD_CRAFT:
				case UFOPAEDIA_TYPE_TFTD_CRAFT_WEAPON:
				case UFOPAEDIA_TYPE_TFTD_VEHICLE:
				case UFOPAEDIA_TYPE_TFTD_ITEM:
				case UFOPAEDIA_TYPE_TFTD_ARMOR:
				case UFOPAEDIA_TYPE_TFTD_BASE_FACILITY:
				case UFOPAEDIA_TYPE_TFTD_USO:
					rule = new ArticleDefinitionTFTD();
					break;
				default: rule = 0; break;
				}
				_ufopaediaArticles[id] = rule;
				_ufopaediaIndex.push_back(id);
			}
			_ufopaediaListOrder += 100;
			rule->load(*i, _ufopaediaListOrder);
			if (rule->section != UFOPAEDIA_NOT_AVAILABLE &&
				std::find(_ufopaediaCatIndex.begin(), _ufopaediaCatIndex.end(), rule->section) == _ufopaediaCatIndex.end())
			{
				_ufopaediaCatIndex.push_back(rule->section);
			}
		}
		else if ((*i)["delete"])
		{
			std::string type = (*i)["delete"].as<std::string>();
			std::map<std::string, ArticleDefinition*>::iterator i = _ufopaediaArticles.find(type);
			if (i != _ufopaediaArticles.end())
			{
				_ufopaediaArticles.erase(i);
			}
			std::vector<std::string>::iterator idx = std::find(_ufopaediaIndex.begin(), _ufopaediaIndex.end(), type);
			if (idx != _ufopaediaIndex.end())
			{
				_ufopaediaIndex.erase(idx);
			}
		}
	}
	// Bases can't be copied, so for savegame purposes we store the node instead
	YAML::Node base = doc["startingBase"];
	if (base)
	{
		for (YAML::const_iterator i = base.begin(); i != base.end(); ++i)
		{
			_startingBase[i->first.as<std::string>()] = YAML::Node(i->second);
		}
	}
	if (doc["startingTime"])
	{
		_startingTime.load(doc["startingTime"]);
	}
	_maxViewDistance = doc["maxViewDistance"].as<int>(_maxViewDistance);
	_maxDarknessToSeeUnits = doc["maxDarknessToSeeUnits"].as<int>(_maxDarknessToSeeUnits);
	_costEngineer = doc["costEngineer"].as<int>(_costEngineer);
	_costScientist = doc["costScientist"].as<int>(_costScientist);
	_timePersonnel = doc["timePersonnel"].as<int>(_timePersonnel);
	_initialFunding = doc["initialFunding"].as<int>(_initialFunding);
	_alienFuel = doc["alienFuel"].as<std::pair<std::string, int> >(_alienFuel);
	_fontName = doc["fontName"].as<std::string>(_fontName);

	_aiUseDelayGrenade = doc["turnAIUseGrenade"].as<int>(_aiUseDelayGrenade);
	_aiUseDelayBlaster = doc["turnAIUseBlaster"].as<int>(_aiUseDelayBlaster);
	if (const YAML::Node &nodeAI = doc["ai"])
	{
		_aiUseDelayBlaster = nodeAI["useDelayBlaster"].as<int>(_aiUseDelayBlaster);
		_aiUseDelayFirearm = nodeAI["useDelayFirearm"].as<int>(_aiUseDelayFirearm);
		_aiUseDelayGrenade = nodeAI["useDelayGrenade"].as<int>(_aiUseDelayGrenade);
		_aiUseDelayMelee   = nodeAI["useDelayMelee"].as<int>(_aiUseDelayMelee);
		_aiUseDelayPsionic = nodeAI["useDelayPsionic"].as<int>(_aiUseDelayPsionic);
	}
	_tooMuchSmokeThreshold = doc["tooMuchSmokeThreshold"].as<int>(_tooMuchSmokeThreshold);
	_customTrainingFactor = doc["customTrainingFactor"].as<int>(_customTrainingFactor);
	_chanceToStopRetaliation = doc["chanceToStopRetaliation"].as<int>(_chanceToStopRetaliation);
	_kneelBonusGlobal = doc["kneelBonusGlobal"].as<int>(_kneelBonusGlobal);
	_oneHandedPenaltyGlobal = doc["oneHandedPenaltyGlobal"].as<int>(_oneHandedPenaltyGlobal);
	_missionRatings = doc["missionRatings"].as<std::map<int, std::string> >(_missionRatings);
	_monthlyRatings = doc["monthlyRatings"].as<std::map<int, std::string> >(_monthlyRatings);

	if (doc["difficultyCoefficient"])
	{
		size_t num = 0;
		for (YAML::const_iterator i = doc["difficultyCoefficient"].begin(); i != doc["difficultyCoefficient"].end() && num < 5; ++i)
		{
			DIFFICULTY_COEFFICIENT[num] = (*i).as<int>(DIFFICULTY_COEFFICIENT[num]);
			_statAdjustment[num].growthMultiplier = DIFFICULTY_COEFFICIENT[num];
			++num;
		}
	}
	if (doc["difficultyBasedRetaliationDelay"])
	{
		size_t num = 0;
		for (YAML::const_iterator i = doc["difficultyBasedRetaliationDelay"].begin(); i != doc["difficultyBasedRetaliationDelay"].end() && num < 5; ++i)
		{
			DIFFICULTY_BASED_RETAL_DELAY[num] = (*i).as<int>(DIFFICULTY_BASED_RETAL_DELAY[num]);
			++num;
		}
	}
	for (YAML::const_iterator i = doc["ufoTrajectories"].begin(); i != doc["ufoTrajectories"].end(); ++i)
	{
		UfoTrajectory *rule = loadRule(*i, &_ufoTrajectories, 0, "id");
		if (rule != 0)
		{
			rule->load(*i);
		}
	}
	for (YAML::const_iterator i = doc["alienMissions"].begin(); i != doc["alienMissions"].end(); ++i)
	{
		RuleAlienMission *rule = loadRule(*i, &_alienMissions, &_alienMissionsIndex);
		if (rule != 0)
		{
			rule->load(*i);
		}
	}
	_alienItemLevels = doc["alienItemLevels"].as< std::vector< std::vector<int> > >(_alienItemLevels);
	for (YAML::const_iterator i = doc["MCDPatches"].begin(); i != doc["MCDPatches"].end(); ++i)
	{
		std::string type = (*i)["type"].as<std::string>();
		if (_MCDPatches.find(type) != _MCDPatches.end())
		{
			_MCDPatches[type]->load(*i);
		}
		else
		{
			std::auto_ptr<MCDPatch> patch(new MCDPatch());
			patch->load(*i);
			_MCDPatches[type] = patch.release();
			_MCDPatchesIndex.push_back(type);
		}
	}
	for (YAML::const_iterator i = doc["extraSprites"].begin(); i != doc["extraSprites"].end(); ++i)
	{
		std::string type = (*i)["type"].as<std::string>();
		std::auto_ptr<ExtraSprites> extraSprites(new ExtraSprites());
		// doesn't support modIndex
		if (type != "TEXTURE.DAT")
			extraSprites->load(*i, _modOffset);
		else
			extraSprites->load(*i, 0);
		_extraSprites.push_back(std::make_pair(type, extraSprites.release()));
		_extraSpritesIndex.push_back(type);
	}
	for (YAML::const_iterator i = doc["extraSounds"].begin(); i != doc["extraSounds"].end(); ++i)
	{
		std::string type = (*i)["type"].as<std::string>();
		std::auto_ptr<ExtraSounds> extraSounds(new ExtraSounds());
		extraSounds->load(*i, _modOffset);
		_extraSounds.push_back(std::make_pair(type, extraSounds.release()));
		_extraSoundsIndex.push_back(type);
	}
	for (YAML::const_iterator i = doc["extraStrings"].begin(); i != doc["extraStrings"].end(); ++i)
	{
		std::string type = (*i)["type"].as<std::string>();
		if (_extraStrings.find(type) != _extraStrings.end())
		{
			_extraStrings[type]->load(*i);
		}
		else
		{
			std::auto_ptr<ExtraStrings> extraStrings(new ExtraStrings());
			extraStrings->load(*i);
			_extraStrings[type] = extraStrings.release();
			_extraStringsIndex.push_back(type);
		}
	}

	for (YAML::const_iterator i = doc["statStrings"].begin(); i != doc["statStrings"].end(); ++i)
	{
		StatString *statString = new StatString();
		statString->load(*i);
		_statStrings.push_back(statString);
	}

	for (YAML::const_iterator i = doc["interfaces"].begin(); i != doc["interfaces"].end(); ++i)
	{
		RuleInterface *rule = loadRule(*i, &_interfaces);
		if (rule != 0)
		{
			rule->load(*i);
		}
	}
	for (YAML::const_iterator i = doc["soundDefs"].begin(); i != doc["soundDefs"].end(); ++i)
	{
		SoundDefinition *rule = loadRule(*i, &_soundDefs);
		if (rule != 0)
		{
			rule->load(*i);
		}
	}
	if (doc["globe"])
	{
		_globe->load(doc["globe"]);
	}
	if (doc["converter"])
	{
		_converter->load(doc["converter"]);
	}
	for (YAML::const_iterator i = doc["constants"].begin(); i != doc["constants"].end(); ++i)
	{
		Mod::DOOR_OPEN = (*i)["doorSound"].as<int>(Mod::DOOR_OPEN);
		Mod::SLIDING_DOOR_OPEN = (*i)["slidingDoorSound"].as<int>(Mod::SLIDING_DOOR_OPEN);
		Mod::SLIDING_DOOR_CLOSE = (*i)["slidingDoorClose"].as<int>(Mod::SLIDING_DOOR_CLOSE);
		Mod::SMALL_EXPLOSION = (*i)["smallExplosion"].as<int>(Mod::SMALL_EXPLOSION);
		Mod::LARGE_EXPLOSION = (*i)["largeExplosion"].as<int>(Mod::LARGE_EXPLOSION);
		Mod::EXPLOSION_OFFSET = (*i)["explosionOffset"].as<int>(Mod::EXPLOSION_OFFSET);
		Mod::SMOKE_OFFSET = (*i)["smokeOffset"].as<int>(Mod::SMOKE_OFFSET);
		Mod::UNDERWATER_SMOKE_OFFSET = (*i)["underwaterSmokeOffset"].as<int>(Mod::UNDERWATER_SMOKE_OFFSET);
		Mod::ITEM_DROP = (*i)["itemDrop"].as<int>(Mod::ITEM_DROP);
		Mod::ITEM_THROW = (*i)["itemThrow"].as<int>(Mod::ITEM_THROW);
		Mod::ITEM_RELOAD = (*i)["itemReload"].as<int>(Mod::ITEM_RELOAD);
		Mod::WALK_OFFSET = (*i)["walkOffset"].as<int>(Mod::WALK_OFFSET);
		Mod::FLYING_SOUND = (*i)["flyingSound"].as<int>(Mod::FLYING_SOUND);
		Mod::BUTTON_PRESS = (*i)["buttonPress"].as<int>(Mod::BUTTON_PRESS);
		if ((*i)["windowPopup"])
		{
			int k = 0;
			for (YAML::const_iterator j = (*i)["windowPopup"].begin(); j != (*i)["windowPopup"].end() && k < 3; ++j, ++k)
			{
				Mod::WINDOW_POPUP[k] = (*j).as<int>(Mod::WINDOW_POPUP[k]);
			}
		}
		Mod::UFO_FIRE = (*i)["ufoFire"].as<int>(Mod::UFO_FIRE);
		Mod::UFO_HIT = (*i)["ufoHit"].as<int>(Mod::UFO_HIT);
		Mod::UFO_CRASH = (*i)["ufoCrash"].as<int>(Mod::UFO_CRASH);
		Mod::UFO_EXPLODE = (*i)["ufoExplode"].as<int>(Mod::UFO_EXPLODE);
		Mod::INTERCEPTOR_HIT = (*i)["interceptorHit"].as<int>(Mod::INTERCEPTOR_HIT);
		Mod::INTERCEPTOR_EXPLODE = (*i)["interceptorExplode"].as<int>(Mod::INTERCEPTOR_EXPLODE);
		Mod::GEOSCAPE_CURSOR = (*i)["geoscapeCursor"].as<int>(Mod::GEOSCAPE_CURSOR);
		Mod::BASESCAPE_CURSOR = (*i)["basescapeCursor"].as<int>(Mod::BASESCAPE_CURSOR);
		Mod::BATTLESCAPE_CURSOR = (*i)["battlescapeCursor"].as<int>(Mod::BATTLESCAPE_CURSOR);
		Mod::UFOPAEDIA_CURSOR = (*i)["ufopaediaCursor"].as<int>(Mod::UFOPAEDIA_CURSOR);
		Mod::GRAPHS_CURSOR = (*i)["graphsCursor"].as<int>(Mod::GRAPHS_CURSOR);
		Mod::DAMAGE_RANGE = (*i)["damageRange"].as<int>(Mod::DAMAGE_RANGE);
		Mod::EXPLOSIVE_DAMAGE_RANGE = (*i)["explosiveDamageRange"].as<int>(Mod::EXPLOSIVE_DAMAGE_RANGE);
		size_t num = 0;
		for (YAML::const_iterator j = (*i)["fireDamageRange"].begin(); j != (*i)["fireDamageRange"].end() && num < 2; ++j)
		{
			FIRE_DAMAGE_RANGE[num] = (*j).as<int>(FIRE_DAMAGE_RANGE[num]);
			++num;
		}
		Mod::DEBRIEF_MUSIC_GOOD = (*i)["goodDebriefingMusic"].as<std::string>(Mod::DEBRIEF_MUSIC_GOOD);
		Mod::DEBRIEF_MUSIC_BAD = (*i)["badDebriefingMusic"].as<std::string>(Mod::DEBRIEF_MUSIC_BAD);
	}
	for (YAML::const_iterator i = doc["transparencyLUTs"].begin(); i != doc["transparencyLUTs"].end(); ++i)
	{
		for (YAML::const_iterator j = (*i)["colors"].begin(); j != (*i)["colors"].end(); ++j)
		{
			SDL_Color color;
			color.r = (*j)[0].as<int>(0);
			color.g = (*j)[1].as<int>(0);
			color.b = (*j)[2].as<int>(0);
			color.unused = (*j)[3].as<int>(2);;
			_transparencies.push_back(color);
		}
	}
	for (YAML::const_iterator i = doc["mapScripts"].begin(); i != doc["mapScripts"].end(); ++i)
	{
		std::string type = (*i)["type"].as<std::string>();
		if ((*i)["delete"])
		{
			type = (*i)["delete"].as<std::string>(type);
		}
		if (_mapScripts.find(type) != _mapScripts.end())
		{
			for (std::vector<MapScript*>::iterator j = _mapScripts[type].begin(); j != _mapScripts[type].end();)
			{
				delete *j;
				j = _mapScripts[type].erase(j);
			}
		}
		for (YAML::const_iterator j = (*i)["commands"].begin(); j != (*i)["commands"].end(); ++j)
		{
			std::auto_ptr<MapScript> mapScript(new MapScript());
			mapScript->load(*j);
			_mapScripts[type].push_back(mapScript.release());
		}
	}
	for (YAML::const_iterator i = doc["missionScripts"].begin(); i != doc["missionScripts"].end(); ++i)
	{
		RuleMissionScript *rule = loadRule(*i, &_missionScripts, &_missionScriptIndex, "type");
		if (rule != 0)
		{
			rule->load(*i);
		}
	}

	// refresh _psiRequirements for psiStrengthEval
	for (std::vector<std::string>::const_iterator i = _facilitiesIndex.begin(); i != _facilitiesIndex.end(); ++i)
	{
		RuleBaseFacility *rule = getBaseFacility(*i);
		if (rule->getPsiLaboratories() > 0)
		{
			_psiRequirements = rule->getRequirements();
			break;
		}
	}

	for (YAML::const_iterator i = doc["cutscenes"].begin(); i != doc["cutscenes"].end(); ++i)
	{
		RuleVideo *rule = loadRule(*i, &_videos);
		if (rule != 0)
		{
			rule->load(*i);
		}
	}
	for (YAML::const_iterator i = doc["musics"].begin(); i != doc["musics"].end(); ++i)
	{
		RuleMusic *rule = loadRule(*i, &_musicDefs);
		if (rule != 0)
		{
			rule->load(*i);
		}
	}
	for (YAML::const_iterator i = doc["commendations"].begin(); i != doc["commendations"].end(); ++i)
	{
		std::string type = (*i)["type"].as<std::string>();
		std::auto_ptr<RuleCommendations> commendations(new RuleCommendations());
		commendations->load(*i);
        _commendations[type] = commendations.release();
	}
	size_t count = 0;
	for (YAML::const_iterator i = doc["aimAndArmorMultipliers"].begin(); i != doc["aimAndArmorMultipliers"].end() && count < 5; ++i)
	{
		_statAdjustment[count].aimAndArmorMultiplier = (*i).as<double>(_statAdjustment[count].aimAndArmorMultiplier);
		++count;
	}
	if (doc["statGrowthMultipliers"])
	{
		_statAdjustment[0].statGrowth = doc["statGrowthMultipliers"].as<UnitStats>(_statAdjustment[0].statGrowth);
		for (size_t i = 1; i != 5; ++i)
		{
			_statAdjustment[i].statGrowth = _statAdjustment[0].statGrowth;
		}
	}
}

/**
 * Helper function protecting from circual references in node definition.
 * @param node Node to test
 * @param name Name of original node.
 * @param limit Current deepth.
 */
static void refNodeTestDeepth(const YAML::Node &node, const std::string &name, int limit)
{
	if (limit > 64)
	{
		throw Exception("Nest limit of refNode reach in " + name);
	}
	if (const YAML::Node &nested = node["refNode"])
	{
		if (!nested.IsMap())
		{
			std::stringstream ss;
			ss << "Invaild refNode at nest level of ";
			ss << limit;
			ss << " in ";
			ss << name;
			throw Exception(ss.str());
		}
		refNodeTestDeepth(nested, name, limit + 1);
	}
}

/**
 * Loads a rule element, adding/removing from vectors as necessary.
 * @param node YAML node.
 * @param map Map associated to the rule type.
 * @param index Index vector for the rule type.
 * @param key Rule key name.
 * @return Pointer to new rule if one was created, or NULL if one was removed.
 */
template <typename T>
T *Mod::loadRule(const YAML::Node &node, std::map<std::string, T*> *map, std::vector<std::string> *index, const std::string &key) const
{
	T *rule = 0;
	if (node[key])
	{
		std::string type = node[key].as<std::string>();
		typename std::map<std::string, T*>::const_iterator i = map->find(type);
		if (i != map->end())
		{
			rule = i->second;
		}
		else
		{
			rule = new T(type);
			(*map)[type] = rule;
			if (index != 0)
			{
				index->push_back(type);
			}
		}

		// protection from self referecing refNode node
		refNodeTestDeepth(node, type, 0);
	}
	else if (node["delete"])
	{
		std::string type = node["delete"].as<std::string>();
		typename std::map<std::string, T*>::iterator i = map->find(type);
		if (i != map->end())
		{
			map->erase(i);
		}
		if (index != 0)
		{
			std::vector<std::string>::iterator idx = std::find(index->begin(), index->end(), type);
			if (idx != index->end())
			{
				index->erase(idx);
			}
		}
	}
	return rule;
}

/**
 * Generates a brand new saved game with starting data.
 * @return A new saved game.
 */
SavedGame *Mod::newSave() const
{
	SavedGame *save = new SavedGame();

	// Add countries
	for (std::vector<std::string>::const_iterator i = _countriesIndex.begin(); i != _countriesIndex.end(); ++i)
	{
		RuleCountry *country = getCountry(*i);
		if (!country->getLonMin().empty())
			save->getCountries()->push_back(new Country(country));
	}
	// Adjust funding to total $6M
	int missing = ((_initialFunding - save->getCountryFunding()/1000) / (int)save->getCountries()->size()) * 1000;
	for (std::vector<Country*>::iterator i = save->getCountries()->begin(); i != save->getCountries()->end(); ++i)
	{
		int funding = (*i)->getFunding().back() + missing;
		if (funding < 0)
		{
			funding = (*i)->getFunding().back();
		}
		(*i)->setFunding(funding);
	}
	save->setFunds(save->getCountryFunding());

	// Add regions
	for (std::vector<std::string>::const_iterator i = _regionsIndex.begin(); i != _regionsIndex.end(); ++i)
	{
		RuleRegion *region = getRegion(*i);
		if (!region->getLonMin().empty())
			save->getRegions()->push_back(new Region(region));
	}

	// Set up starting base
	Base *base = new Base(this);
	base->load(_startingBase, save, true);
=======
			rule->setSiteType(isSiteType);
			for (;j != missions.end(); ++j)
			{
				if (getAlienMission(*j) && (getAlienMission(*j)->getObjective() == OBJECTIVE_SITE) != isSiteType)
				{
					throw Exception("Error with MissionScript: " + (*i).first + ": cannot mix terror/non-terror missions in a single command, so sayeth the wise Alaundo.");
				}
			}
		}
	}

	// instead of passing a pointer to the region load function and moving the alienMission loading before region loading
	// and sanitizing there, i'll sanitize here, i'm sure this sanitation will grow, and will need to be refactored into
	// its own function at some point, but for now, i'll put it here next to the missionScript sanitation, because it seems
	// the logical place for it, given that this sanitation is required as a result of moving all terror mission handling
	// into missionScripting behaviour. apologies to all the modders that will be getting errors and need to adjust their
	// rulesets, but this will save you weird errors down the line.
	for (std::map<std::string, RuleRegion*>::iterator i = _regions.begin(); i != _regions.end(); ++i)
	{
		// bleh, make copies, const correctness kinda screwed me here.
		WeightedOptions weights = (*i).second->getAvailableMissions();
		std::vector<std::string> names = weights.getNames();
		for (std::vector<std::string>::iterator j = names.begin(); j != names.end(); ++j)
		{
			if (getAlienMission(*j)->getObjective() == OBJECTIVE_SITE)
			{
				throw Exception("Error with MissionWeights: Region: " + (*i).first + " has " + *j + " listed. Terror mission can only be invoked via missionScript, so sayeth the Spider Queen.");
			}
		}
	}

	if (modIdx == 0)
	{
		loadVanillaResources();
	}
}

/**
 * Loads a ruleset's contents from a YAML file.
 * Rules that match pre-existing rules overwrite them.
 * @param filename YAML filename.
 */
void Mod::loadFile(const std::string &filename)
{
	YAML::Node doc = YAML::LoadFile(filename);

	for (YAML::const_iterator i = doc["countries"].begin(); i != doc["countries"].end(); ++i)
	{
		RuleCountry *rule = loadRule(*i, &_countries, &_countriesIndex);
		if (rule != 0)
		{
			rule->load(*i);
		}
	}
	for (YAML::const_iterator i = doc["regions"].begin(); i != doc["regions"].end(); ++i)
	{
		RuleRegion *rule = loadRule(*i, &_regions, &_regionsIndex);
		if (rule != 0)
		{
			rule->load(*i);
		}
	}
	for (YAML::const_iterator i = doc["facilities"].begin(); i != doc["facilities"].end(); ++i)
	{
		RuleBaseFacility *rule = loadRule(*i, &_facilities, &_facilitiesIndex);
		if (rule != 0)
		{
			_facilityListOrder += 100;
			rule->load(*i, this, _facilityListOrder);
		}
	}
	for (YAML::const_iterator i = doc["crafts"].begin(); i != doc["crafts"].end(); ++i)
	{
		RuleCraft *rule = loadRule(*i, &_crafts, &_craftsIndex);
		if (rule != 0)
		{
			_craftListOrder += 100;
			rule->load(*i, this, _craftListOrder);
		}
	}
	for (YAML::const_iterator i = doc["craftWeapons"].begin(); i != doc["craftWeapons"].end(); ++i)
	{
		RuleCraftWeapon *rule = loadRule(*i, &_craftWeapons, &_craftWeaponsIndex);
		if (rule != 0)
		{
			rule->load(*i, this);
		}
	}
	for (YAML::const_iterator i = doc["items"].begin(); i != doc["items"].end(); ++i)
	{
		RuleItem *rule = loadRule(*i, &_items, &_itemsIndex);
		if (rule != 0)
		{
			_itemListOrder += 100;
			rule->load(*i, this, _itemListOrder);
		}
	}
	for (YAML::const_iterator i = doc["ufos"].begin(); i != doc["ufos"].end(); ++i)
	{
		RuleUfo *rule = loadRule(*i, &_ufos, &_ufosIndex);
		if (rule != 0)
		{
			rule->load(*i, this);
		}
	}
	for (YAML::const_iterator i = doc["invs"].begin(); i != doc["invs"].end(); ++i)
	{
		RuleInventory *rule = loadRule(*i, &_invs, &_invsIndex, "id");
		if (rule != 0)
		{
			_invListOrder += 10;
			rule->load(*i, _invListOrder);
		}
	}
	for (YAML::const_iterator i = doc["terrains"].begin(); i != doc["terrains"].end(); ++i)
	{
		RuleTerrain *rule = loadRule(*i, &_terrains, &_terrainIndex, "name");
		if (rule != 0)
		{
			rule->load(*i, this);
		}
	}
	for (YAML::const_iterator i = doc["armors"].begin(); i != doc["armors"].end(); ++i)
	{
		Armor *rule = loadRule(*i, &_armors, &_armorsIndex);
		if (rule != 0)
		{
			rule->load(*i);
		}
	}
	for (YAML::const_iterator i = doc["soldiers"].begin(); i != doc["soldiers"].end(); ++i)
	{
		RuleSoldier *rule = loadRule(*i, &_soldiers, &_soldiersIndex);
		if (rule != 0)
		{
			rule->load(*i, this);
		}
	}
	for (YAML::const_iterator i = doc["units"].begin(); i != doc["units"].end(); ++i)
	{
		Unit *rule = loadRule(*i, &_units);
		if (rule != 0)
		{
			rule->load(*i, this);
		}
	}
	for (YAML::const_iterator i = doc["alienRaces"].begin(); i != doc["alienRaces"].end(); ++i)
	{
		AlienRace *rule = loadRule(*i, &_alienRaces, &_aliensIndex, "id");
		if (rule != 0)
		{
			rule->load(*i);
		}
	}
	for (YAML::const_iterator i = doc["alienDeployments"].begin(); i != doc["alienDeployments"].end(); ++i)
	{
		AlienDeployment *rule = loadRule(*i, &_alienDeployments, &_deploymentsIndex);
		if (rule != 0)
		{
			rule->load(*i);
		}
	}
	for (YAML::const_iterator i = doc["research"].begin(); i != doc["research"].end(); ++i)
	{
		RuleResearch *rule = loadRule(*i, &_research, &_researchIndex, "name");
		if (rule != 0)
		{
			_researchListOrder += 100;
			rule->load(*i, _researchListOrder);
			if ((*i)["unlockFinalMission"].as<bool>(false))
			{
				_finalResearch = (*i)["name"].as<std::string>(_finalResearch);
			}
		}
	}
	for (YAML::const_iterator i = doc["manufacture"].begin(); i != doc["manufacture"].end(); ++i)
	{
		RuleManufacture *rule = loadRule(*i, &_manufacture, &_manufactureIndex, "name");
		if (rule != 0)
		{
			_manufactureListOrder += 100;
			rule->load(*i, _manufactureListOrder);
		}
	}
	for (YAML::const_iterator i = doc["ufopaedia"].begin(); i != doc["ufopaedia"].end(); ++i)
	{
		if ((*i)["id"])
		{
			std::string id = (*i)["id"].as<std::string>();
			ArticleDefinition *rule;
			if (_ufopaediaArticles.find(id) != _ufopaediaArticles.end())
			{
				rule = _ufopaediaArticles[id];
			}
			else
			{
				UfopaediaTypeId type = (UfopaediaTypeId)(*i)["type_id"].as<int>();
				switch (type)
				{
				case UFOPAEDIA_TYPE_CRAFT: rule = new ArticleDefinitionCraft(); break;
				case UFOPAEDIA_TYPE_CRAFT_WEAPON: rule = new ArticleDefinitionCraftWeapon(); break;
				case UFOPAEDIA_TYPE_VEHICLE: rule = new ArticleDefinitionVehicle(); break;
				case UFOPAEDIA_TYPE_ITEM: rule = new ArticleDefinitionItem(); break;
				case UFOPAEDIA_TYPE_ARMOR: rule = new ArticleDefinitionArmor(); break;
				case UFOPAEDIA_TYPE_BASE_FACILITY: rule = new ArticleDefinitionBaseFacility(); break;
				case UFOPAEDIA_TYPE_TEXTIMAGE: rule = new ArticleDefinitionTextImage(); break;
				case UFOPAEDIA_TYPE_TEXT: rule = new ArticleDefinitionText(); break;
				case UFOPAEDIA_TYPE_UFO: rule = new ArticleDefinitionUfo(); break;
				case UFOPAEDIA_TYPE_TFTD:
				case UFOPAEDIA_TYPE_TFTD_CRAFT:
				case UFOPAEDIA_TYPE_TFTD_CRAFT_WEAPON:
				case UFOPAEDIA_TYPE_TFTD_VEHICLE:
				case UFOPAEDIA_TYPE_TFTD_ITEM:
				case UFOPAEDIA_TYPE_TFTD_ARMOR:
				case UFOPAEDIA_TYPE_TFTD_BASE_FACILITY:
				case UFOPAEDIA_TYPE_TFTD_USO:
					rule = new ArticleDefinitionTFTD();
					break;
				default: rule = 0; break;
				}
				_ufopaediaArticles[id] = rule;
				_ufopaediaIndex.push_back(id);
			}
			_ufopaediaListOrder += 100;
			rule->load(*i, _ufopaediaListOrder);
			if (rule->section != UFOPAEDIA_NOT_AVAILABLE &&
				std::find(_ufopaediaCatIndex.begin(), _ufopaediaCatIndex.end(), rule->section) == _ufopaediaCatIndex.end())
			{
				_ufopaediaCatIndex.push_back(rule->section);
			}
		}
		else if ((*i)["delete"])
		{
			std::string type = (*i)["delete"].as<std::string>();
			std::map<std::string, ArticleDefinition*>::iterator i = _ufopaediaArticles.find(type);
			if (i != _ufopaediaArticles.end())
			{
				_ufopaediaArticles.erase(i);
			}
			std::vector<std::string>::iterator idx = std::find(_ufopaediaIndex.begin(), _ufopaediaIndex.end(), type);
			if (idx != _ufopaediaIndex.end())
			{
				_ufopaediaIndex.erase(idx);
			}
		}
	}
	// Bases can't be copied, so for savegame purposes we store the node instead
	YAML::Node base = doc["startingBase"];
	if (base)
	{
		for (YAML::const_iterator i = base.begin(); i != base.end(); ++i)
		{
			_startingBase[i->first.as<std::string>()] = YAML::Node(i->second);
		}
	}
	if (doc["startingTime"])
	{
		_startingTime.load(doc["startingTime"]);
	}
	_costEngineer = doc["costEngineer"].as<int>(_costEngineer);
	_costScientist = doc["costScientist"].as<int>(_costScientist);
	_timePersonnel = doc["timePersonnel"].as<int>(_timePersonnel);
	_initialFunding = doc["initialFunding"].as<int>(_initialFunding);
	_alienFuel = doc["alienFuel"].as<std::pair<std::string, int> >(_alienFuel);
	_fontName = doc["fontName"].as<std::string>(_fontName);
	_turnAIUseGrenade = doc["turnAIUseGrenade"].as<int>(_turnAIUseGrenade);
	_turnAIUseBlaster = doc["turnAIUseBlaster"].as<int>(_turnAIUseBlaster);
	if (doc["difficultyCoefficient"])
	{
		size_t num = 0;
		for (YAML::const_iterator i = doc["difficultyCoefficient"].begin(); i != doc["difficultyCoefficient"].end() && num < 5; ++i)
		{
			DIFFICULTY_COEFFICIENT[num] = (*i).as<int>(DIFFICULTY_COEFFICIENT[num]);
			_statAdjustment[num].growthMultiplier = DIFFICULTY_COEFFICIENT[num];
			++num;
		}
	}
	for (YAML::const_iterator i = doc["ufoTrajectories"].begin(); i != doc["ufoTrajectories"].end(); ++i)
	{
		UfoTrajectory *rule = loadRule(*i, &_ufoTrajectories, 0, "id");
		if (rule != 0)
		{
			rule->load(*i);
		}
	}
	for (YAML::const_iterator i = doc["alienMissions"].begin(); i != doc["alienMissions"].end(); ++i)
	{
		RuleAlienMission *rule = loadRule(*i, &_alienMissions, &_alienMissionsIndex);
		if (rule != 0)
		{
			rule->load(*i);
		}
	}
	_alienItemLevels = doc["alienItemLevels"].as< std::vector< std::vector<int> > >(_alienItemLevels);
	for (YAML::const_iterator i = doc["MCDPatches"].begin(); i != doc["MCDPatches"].end(); ++i)
	{
		std::string type = (*i)["type"].as<std::string>();
		if (_MCDPatches.find(type) != _MCDPatches.end())
		{
			_MCDPatches[type]->load(*i);
		}
		else
		{
			std::auto_ptr<MCDPatch> patch(new MCDPatch());
			patch->load(*i);
			_MCDPatches[type] = patch.release();
			_MCDPatchesIndex.push_back(type);
		}
	}
	for (YAML::const_iterator i = doc["extraSprites"].begin(); i != doc["extraSprites"].end(); ++i)
	{
		std::string type = (*i)["type"].as<std::string>();
		std::auto_ptr<ExtraSprites> extraSprites(new ExtraSprites());
		// doesn't support modIndex
		if (type != "TEXTURE.DAT")
			extraSprites->load(*i, _modOffset);
		else
			extraSprites->load(*i, 0);
		_extraSprites.push_back(std::make_pair(type, extraSprites.release()));
		_extraSpritesIndex.push_back(type);
	}
	for (YAML::const_iterator i = doc["extraSounds"].begin(); i != doc["extraSounds"].end(); ++i)
	{
		std::string type = (*i)["type"].as<std::string>();
		std::auto_ptr<ExtraSounds> extraSounds(new ExtraSounds());
		extraSounds->load(*i, _modOffset);
		_extraSounds.push_back(std::make_pair(type, extraSounds.release()));
		_extraSoundsIndex.push_back(type);
	}
	for (YAML::const_iterator i = doc["extraStrings"].begin(); i != doc["extraStrings"].end(); ++i)
	{
		std::string type = (*i)["type"].as<std::string>();
		if (_extraStrings.find(type) != _extraStrings.end())
		{
			_extraStrings[type]->load(*i);
		}
		else
		{
			std::auto_ptr<ExtraStrings> extraStrings(new ExtraStrings());
			extraStrings->load(*i);
			_extraStrings[type] = extraStrings.release();
			_extraStringsIndex.push_back(type);
		}
	}

	for (YAML::const_iterator i = doc["statStrings"].begin(); i != doc["statStrings"].end(); ++i)
	{
		StatString *statString = new StatString();
		statString->load(*i);
		_statStrings.push_back(statString);
	}

	for (YAML::const_iterator i = doc["interfaces"].begin(); i != doc["interfaces"].end(); ++i)
	{
		RuleInterface *rule = loadRule(*i, &_interfaces);
		if (rule != 0)
		{
			rule->load(*i);
		}
	}
	for (YAML::const_iterator i = doc["soundDefs"].begin(); i != doc["soundDefs"].end(); ++i)
	{
		SoundDefinition *rule = loadRule(*i, &_soundDefs);
		if (rule != 0)
		{
			rule->load(*i);
		}
	}
	if (doc["globe"])
	{
		_globe->load(doc["globe"]);
	}
	if (doc["converter"])
	{
		_converter->load(doc["converter"]);
	}
	for (YAML::const_iterator i = doc["constants"].begin(); i != doc["constants"].end(); ++i)
	{
		Mod::DOOR_OPEN = (*i)["doorSound"].as<int>(Mod::DOOR_OPEN);
		Mod::SLIDING_DOOR_OPEN = (*i)["slidingDoorSound"].as<int>(Mod::SLIDING_DOOR_OPEN);
		Mod::SLIDING_DOOR_CLOSE = (*i)["slidingDoorClose"].as<int>(Mod::SLIDING_DOOR_CLOSE);
		Mod::SMALL_EXPLOSION = (*i)["smallExplosion"].as<int>(Mod::SMALL_EXPLOSION);
		Mod::LARGE_EXPLOSION = (*i)["largeExplosion"].as<int>(Mod::LARGE_EXPLOSION);
		Mod::EXPLOSION_OFFSET = (*i)["explosionOffset"].as<int>(Mod::EXPLOSION_OFFSET);
		Mod::SMOKE_OFFSET = (*i)["smokeOffset"].as<int>(Mod::SMOKE_OFFSET);
		Mod::UNDERWATER_SMOKE_OFFSET = (*i)["underwaterSmokeOffset"].as<int>(Mod::UNDERWATER_SMOKE_OFFSET);
		Mod::ITEM_DROP = (*i)["itemDrop"].as<int>(Mod::ITEM_DROP);
		Mod::ITEM_THROW = (*i)["itemThrow"].as<int>(Mod::ITEM_THROW);
		Mod::ITEM_RELOAD = (*i)["itemReload"].as<int>(Mod::ITEM_RELOAD);
		Mod::WALK_OFFSET = (*i)["walkOffset"].as<int>(Mod::WALK_OFFSET);
		Mod::FLYING_SOUND = (*i)["flyingSound"].as<int>(Mod::FLYING_SOUND);
		Mod::BUTTON_PRESS = (*i)["buttonPress"].as<int>(Mod::BUTTON_PRESS);
		if ((*i)["windowPopup"])
		{
			int k = 0;
			for (YAML::const_iterator j = (*i)["windowPopup"].begin(); j != (*i)["windowPopup"].end() && k < 3; ++j, ++k)
			{
				Mod::WINDOW_POPUP[k] = (*j).as<int>(Mod::WINDOW_POPUP[k]);
			}
		}
		Mod::UFO_FIRE = (*i)["ufoFire"].as<int>(Mod::UFO_FIRE);
		Mod::UFO_HIT = (*i)["ufoHit"].as<int>(Mod::UFO_HIT);
		Mod::UFO_CRASH = (*i)["ufoCrash"].as<int>(Mod::UFO_CRASH);
		Mod::UFO_EXPLODE = (*i)["ufoExplode"].as<int>(Mod::UFO_EXPLODE);
		Mod::INTERCEPTOR_HIT = (*i)["interceptorHit"].as<int>(Mod::INTERCEPTOR_HIT);
		Mod::INTERCEPTOR_EXPLODE = (*i)["interceptorExplode"].as<int>(Mod::INTERCEPTOR_EXPLODE);
		Mod::GEOSCAPE_CURSOR = (*i)["geoscapeCursor"].as<int>(Mod::GEOSCAPE_CURSOR);
		Mod::BASESCAPE_CURSOR = (*i)["basescapeCursor"].as<int>(Mod::BASESCAPE_CURSOR);
		Mod::BATTLESCAPE_CURSOR = (*i)["battlescapeCursor"].as<int>(Mod::BATTLESCAPE_CURSOR);
		Mod::UFOPAEDIA_CURSOR = (*i)["ufopaediaCursor"].as<int>(Mod::UFOPAEDIA_CURSOR);
		Mod::GRAPHS_CURSOR = (*i)["graphsCursor"].as<int>(Mod::GRAPHS_CURSOR);
		Mod::DAMAGE_RANGE = (*i)["damageRange"].as<int>(Mod::DAMAGE_RANGE);
		Mod::EXPLOSIVE_DAMAGE_RANGE = (*i)["explosiveDamageRange"].as<int>(Mod::EXPLOSIVE_DAMAGE_RANGE);
		size_t num = 0;
		for (YAML::const_iterator j = (*i)["fireDamageRange"].begin(); j != (*i)["fireDamageRange"].end() && num < 2; ++j)
		{
			FIRE_DAMAGE_RANGE[num] = (*j).as<int>(FIRE_DAMAGE_RANGE[num]);
			++num;
		}
		Mod::DEBRIEF_MUSIC_GOOD = (*i)["goodDebriefingMusic"].as<std::string>(Mod::DEBRIEF_MUSIC_GOOD);
		Mod::DEBRIEF_MUSIC_BAD = (*i)["badDebriefingMusic"].as<std::string>(Mod::DEBRIEF_MUSIC_BAD);
	}
	for (YAML::const_iterator i = doc["transparencyLUTs"].begin(); i != doc["transparencyLUTs"].end(); ++i)
	{
		for (YAML::const_iterator j = (*i)["colors"].begin(); j != (*i)["colors"].end(); ++j)
		{
			SDL_Color color;
			color.r = (*j)[0].as<int>(0);
			color.g = (*j)[1].as<int>(0);
			color.b = (*j)[2].as<int>(0);
			color.unused = (*j)[3].as<int>(2);;
			_transparencies.push_back(color);
		}
	}
	for (YAML::const_iterator i = doc["mapScripts"].begin(); i != doc["mapScripts"].end(); ++i)
	{
		std::string type = (*i)["type"].as<std::string>();
		if ((*i)["delete"])
		{
			type = (*i)["delete"].as<std::string>(type);
		}
		if (_mapScripts.find(type) != _mapScripts.end())
		{
			for (std::vector<MapScript*>::iterator j = _mapScripts[type].begin(); j != _mapScripts[type].end();)
			{
				delete *j;
				j = _mapScripts[type].erase(j);
			}
		}
		for (YAML::const_iterator j = (*i)["commands"].begin(); j != (*i)["commands"].end(); ++j)
		{
			std::auto_ptr<MapScript> mapScript(new MapScript());
			mapScript->load(*j);
			_mapScripts[type].push_back(mapScript.release());
		}
	}
	for (YAML::const_iterator i = doc["missionScripts"].begin(); i != doc["missionScripts"].end(); ++i)
	{
		RuleMissionScript *rule = loadRule(*i, &_missionScripts, &_missionScriptIndex, "type");
		if (rule != 0)
		{
			rule->load(*i);
		}
	}

	// refresh _psiRequirements for psiStrengthEval
	for (std::vector<std::string>::const_iterator i = _facilitiesIndex.begin(); i != _facilitiesIndex.end(); ++i)
	{
		RuleBaseFacility *rule = getBaseFacility(*i);
		if (rule->getPsiLaboratories() > 0)
		{
			_psiRequirements = rule->getRequirements();
			break;
		}
	}

	for (YAML::const_iterator i = doc["cutscenes"].begin(); i != doc["cutscenes"].end(); ++i)
	{
		RuleVideo *rule = loadRule(*i, &_videos);
		if (rule != 0)
		{
			rule->load(*i);
		}
	}
	for (YAML::const_iterator i = doc["musics"].begin(); i != doc["musics"].end(); ++i)
	{
		RuleMusic *rule = loadRule(*i, &_musicDefs);
		if (rule != 0)
		{
			rule->load(*i);
		}
	}
	for (YAML::const_iterator i = doc["commendations"].begin(); i != doc["commendations"].end(); ++i)
	{
		std::string type = (*i)["type"].as<std::string>();
		std::auto_ptr<RuleCommendations> commendations(new RuleCommendations());
		commendations->load(*i);
		_commendations[type] = commendations.release();
	}
	size_t count = 0;
	for (YAML::const_iterator i = doc["aimAndArmorMultipliers"].begin(); i != doc["aimAndArmorMultipliers"].end() && count < 5; ++i)
	{
		_statAdjustment[count].aimAndArmorMultiplier = (*i).as<double>(_statAdjustment[count].aimAndArmorMultiplier);
		++count;
	}
	if (doc["statGrowthMultipliers"])
	{
		_statAdjustment[0].statGrowth = doc["statGrowthMultipliers"].as<UnitStats>(_statAdjustment[0].statGrowth);
		for (size_t i = 1; i != 5; ++i)
		{
			_statAdjustment[i].statGrowth = _statAdjustment[0].statGrowth;
		}
	}
}

/**
 * Loads a rule element, adding/removing from vectors as necessary.
 * @param node YAML node.
 * @param map Map associated to the rule type.
 * @param index Index vector for the rule type.
 * @param key Rule key name.
 * @return Pointer to new rule if one was created, or NULL if one was removed.
 */
template <typename T>
T *Mod::loadRule(const YAML::Node &node, std::map<std::string, T*> *map, std::vector<std::string> *index, const std::string &key) const
{
	T *rule = 0;
	if (node[key])
	{
		std::string type = node[key].as<std::string>();
		typename std::map<std::string, T*>::const_iterator i = map->find(type);
		if (i != map->end())
		{
			rule = i->second;
		}
		else
		{
			rule = new T(type);
			(*map)[type] = rule;
			if (index != 0)
			{
				index->push_back(type);
			}
		}
	}
	else if (node["delete"])
	{
		std::string type = node["delete"].as<std::string>();
		typename std::map<std::string, T*>::iterator i = map->find(type);
		if (i != map->end())
		{
			map->erase(i);
		}
		if (index != 0)
		{
			std::vector<std::string>::iterator idx = std::find(index->begin(), index->end(), type);
			if (idx != index->end())
			{
				index->erase(idx);
			}
		}
	}
	return rule;
}

/**
 * Generates a brand new saved game with starting data.
 * @return A new saved game.
 */
SavedGame *Mod::newSave() const
{
	SavedGame *save = new SavedGame();

	// Add countries
	for (std::vector<std::string>::const_iterator i = _countriesIndex.begin(); i != _countriesIndex.end(); ++i)
	{
		RuleCountry *country = getCountry(*i);
		if (!country->getLonMin().empty())
			save->getCountries()->push_back(new Country(country));
	}
	// Adjust funding to total $6M
	int missing = ((_initialFunding - save->getCountryFunding()/1000) / (int)save->getCountries()->size()) * 1000;
	for (std::vector<Country*>::iterator i = save->getCountries()->begin(); i != save->getCountries()->end(); ++i)
	{
		int funding = (*i)->getFunding().back() + missing;
		if (funding < 0)
		{
			funding = (*i)->getFunding().back();
		}
		(*i)->setFunding(funding);
	}
	save->setFunds(save->getCountryFunding());

	// Add regions
	for (std::vector<std::string>::const_iterator i = _regionsIndex.begin(); i != _regionsIndex.end(); ++i)
	{
		RuleRegion *region = getRegion(*i);
		if (!region->getLonMin().empty())
			save->getRegions()->push_back(new Region(region));
	}

	// Set up starting base
	Base *base = new Base(this);
	base->load(_startingBase, save, true);
>>>>>>> 2e8f569f
	save->getBases()->push_back(base);

	// Correct IDs
	for (std::vector<Craft*>::const_iterator i = base->getCrafts()->begin(); i != base->getCrafts()->end(); ++i)
	{
		save->getId((*i)->getRules()->getType());
	}

	// Determine starting transport craft
	Craft *transportCraft = 0;
	for (std::vector<Craft*>::iterator c = base->getCrafts()->begin(); c != base->getCrafts()->end(); ++c)
	{
		if ((*c)->getRules()->getSoldiers() > 0)
		{
			transportCraft = (*c);
			break;
		}
	}

	// Determine starting soldier types
	std::vector<std::string> soldierTypes = _soldiersIndex;
	for (std::vector<std::string>::iterator i = soldierTypes.begin(); i != soldierTypes.end();)
	{
		if (getSoldier(*i)->getRequirements().empty())
		{
			++i;
		}
		else
		{
			i = soldierTypes.erase(i);
		}
	}

	const YAML::Node &node = _startingBase["randomSoldiers"];
	std::vector<std::string> randomTypes;
	if (node)
	{
		// Starting soldiers specified by type
		if (node.IsMap())
		{
			std::map<std::string, int> randomSoldiers = node.as< std::map<std::string, int> >(std::map<std::string, int>());
			for (std::map<std::string, int>::iterator i = randomSoldiers.begin(); i != randomSoldiers.end(); ++i)
			{
				for (int s = 0; s < i->second; ++s)
				{
					randomTypes.push_back(i->first);
				}
			}
		}
		// Starting soldiers specified by amount
		else if (node.IsScalar())
		{
			int randomSoldiers = node.as<int>(0);
			for (int s = 0; s < randomSoldiers; ++s)
			{
				randomTypes.push_back(soldierTypes[RNG::generate(0, soldierTypes.size() - 1)]);
			}
		}
		// Generate soldiers
		for (size_t i = 0; i < randomTypes.size(); ++i)
		{
			Soldier *soldier = genSoldier(save, randomTypes[i]);
			if (transportCraft != 0 && i < (unsigned)transportCraft->getRules()->getSoldiers())
			{
				soldier->setCraft(transportCraft);
			}
			base->getSoldiers()->push_back(soldier);
			// Award soldier a special 'original eigth' commendation
			SoldierDiary *diary = soldier->getDiary();
			diary->awardOriginalEightCommendation();
			for (std::vector<SoldierCommendations*>::iterator comm = diary->getSoldierCommendations()->begin(); comm != diary->getSoldierCommendations()->end(); ++comm)
			{
				(*comm)->makeOld();
			}
		}
	}

	// Setup alien strategy
	save->getAlienStrategy().init(this);
	save->setTime(_startingTime);

	return save;
}

/**
 * Returns the rules for the specified country.
 * @param id Country type.
 * @return Rules for the country.
 */
RuleCountry *Mod::getCountry(const std::string &id) const
{
	return getRule(id, "Country", _countries);
}

/**
 * Returns the list of all countries
 * provided by the mod.
 * @return List of countries.
 */
const std::vector<std::string> &Mod::getCountriesList() const
{
	return _countriesIndex;
}

/**
 * Returns the rules for the specified region.
 * @param id Region type.
 * @return Rules for the region.
 */
RuleRegion *Mod::getRegion(const std::string &id) const
{
	return getRule(id, "Region", _regions);
}

/**
 * Returns the list of all regions
 * provided by the mod.
 * @return List of regions.
 */
const std::vector<std::string> &Mod::getRegionsList() const
{
	return _regionsIndex;
}

/**
 * Returns the rules for the specified base facility.
 * @param id Facility type.
 * @return Rules for the facility.
 */
RuleBaseFacility *Mod::getBaseFacility(const std::string &id) const
{
	return getRule(id, "Facility", _facilities);
}

/**
 * Returns the list of all base facilities
 * provided by the mod.
 * @return List of base facilities.
 */
const std::vector<std::string> &Mod::getBaseFacilitiesList() const
{
	return _facilitiesIndex;
}

/**
 * Returns the rules for the specified craft.
 * @param id Craft type.
 * @return Rules for the craft.
 */
RuleCraft *Mod::getCraft(const std::string &id) const
{
	return getRule(id, "Craft", _crafts);
}

/**
 * Returns the list of all crafts
 * provided by the mod.
 * @return List of crafts.
 */
const std::vector<std::string> &Mod::getCraftsList() const
{
	return _craftsIndex;
}

/**
 * Returns the rules for the specified craft weapon.
 * @param id Craft weapon type.
 * @return Rules for the craft weapon.
 */
RuleCraftWeapon *Mod::getCraftWeapon(const std::string &id) const
{
	return getRule(id, "Craft Weapon", _craftWeapons);
}

/**
 * Returns the list of all craft weapons
 * provided by the mod.
 * @return List of craft weapons.
 */
const std::vector<std::string> &Mod::getCraftWeaponsList() const
{
	return _craftWeaponsIndex;
}

/**
* Returns the rules for the specified item category.
* @param id Item category type.
* @return Rules for the item category, or 0 when the item category is not found.
*/
RuleItemCategory *Mod::getItemCategory(const std::string &id) const
{
	std::map<std::string, RuleItemCategory*>::const_iterator i = _itemCategories.find(id);
	if (_itemCategories.end() != i) return i->second; else return 0;
}

/**
* Returns the list of all item categories
* provided by the mod.
* @return List of item categories.
*/
const std::vector<std::string> &Mod::getItemCategoriesList() const
{
	return _itemCategoriesIndex;
}

/**
 * Returns the rules for the specified item.
 * @param id Item type.
 * @return Rules for the item, or 0 when the item is not found.
 */
RuleItem *Mod::getItem(const std::string &id) const
{
	return getRule(id, "Item", _items);
}

/**
 * Returns the list of all items
 * provided by the mod.
 * @return List of items.
 */
const std::vector<std::string> &Mod::getItemsList() const
{
	return _itemsIndex;
}

/**
 * Returns the rules for the specified UFO.
 * @param id UFO type.
 * @return Rules for the UFO.
 */
RuleUfo *Mod::getUfo(const std::string &id) const
{
	return getRule(id, "UFO", _ufos);
}

/**
 * Returns the list of all ufos
 * provided by the mod.
 * @return List of ufos.
 */
const std::vector<std::string> &Mod::getUfosList() const
{
	return _ufosIndex;
}

/**
 * Returns the rules for the specified terrain.
 * @param name Terrain name.
 * @return Rules for the terrain.
 */
RuleTerrain *Mod::getTerrain(const std::string &name) const
{
	return getRule(name, "Terrain", _terrains);
}

/**
 * Returns the list of all terrains
 * provided by the mod.
 * @return List of terrains.
 */
const std::vector<std::string> &Mod::getTerrainList() const
{
	return _terrainIndex;
}

/**
 * Returns the info about a specific map data file.
 * @param name Datafile name.
 * @return Rules for the datafile.
 */
MapDataSet *Mod::getMapDataSet(const std::string &name)
{
	std::map<std::string, MapDataSet*>::iterator map = _mapDataSets.find(name);
	if (map == _mapDataSets.end())
	{
		MapDataSet *set = new MapDataSet(name);
		_mapDataSets[name] = set;
		return set;
	}
	else
	{
		return map->second;
	}
}

/**
 * Returns the info about a specific unit.
 * @param name Unit name.
 * @return Rules for the units.
 */
RuleSoldier *Mod::getSoldier(const std::string &name) const
{
	return getRule(name, "Soldier", _soldiers);
}

/**
 * Returns the list of all soldiers
 * provided by the mod.
 * @return List of soldiers.
 */
const std::vector<std::string> &Mod::getSoldiersList() const
{
	return _soldiersIndex;
}

/**
 * Gets the list of commendations
 * @return The list of commendations.
 */
std::map<std::string, RuleCommendations *> Mod::getCommendation() const
{
	return _commendations;
}

/**
 * Returns the info about a specific unit.
 * @param name Unit name.
 * @return Rules for the units.
 */
Unit *Mod::getUnit(const std::string &name) const
{
	return getRule(name, "Unit", _units);
}

/**
 * Returns the info about a specific alien race.
 * @param name Race name.
 * @return Rules for the race.
 */
AlienRace *Mod::getAlienRace(const std::string &name) const
{
	return getRule(name, "Alien Race", _alienRaces);
}

/**
 * Returns the list of all alien races.
 * provided by the mod.
 * @return List of alien races.
 */
const std::vector<std::string> &Mod::getAlienRacesList() const
{
	return _aliensIndex;
}

/**
* Returns the info about a specific starting condition.
* @param name Starting condition name.
* @return Rules for the starting condition.
*/
RuleStartingCondition *Mod::getStartingCondition(const std::string &name) const
{
	std::map<std::string, RuleStartingCondition*>::const_iterator i = _startingConditions.find(name);
	if (_startingConditions.end() != i) return i->second; else return 0;
}

/**
* Returns the list of all starting conditions
* provided by the mod.
* @return List of starting conditions.
*/
const std::vector<std::string> &Mod::getStartingConditionsList() const
{
	return _startingConditionsIndex;
}

/**
 * Returns the info about a specific deployment.
 * @param name Deployment name.
 * @return Rules for the deployment.
 */
AlienDeployment *Mod::getDeployment(const std::string &name) const
{
	return getRule(name, "Alien Deployment", _alienDeployments);
}

/**
 * Returns the list of all alien deployments
 * provided by the mod.
 * @return List of alien deployments.
 */
const std::vector<std::string> &Mod::getDeploymentsList() const
{
	return _deploymentsIndex;
}

/**
 * Returns the info about a specific armor.
 * @param name Armor name.
 * @return Rules for the armor.
 */
Armor *Mod::getArmor(const std::string &name) const
{
	return getRule(name, "Armor", _armors);
}

/**
 * Returns the list of all armors
 * provided by the mod.
 * @return List of armors.
 */
const std::vector<std::string> &Mod::getArmorsList() const
{
	return _armorsIndex;
}

/**
 * Returns the cost of an individual engineer
 * for purchase/maintenance.
 * @return Cost.
 */
int Mod::getEngineerCost() const
{
	return _costEngineer;
}

/**
 * Returns the cost of an individual scientist
 * for purchase/maintenance.
 * @return Cost.
 */
int Mod::getScientistCost() const
{
	return _costScientist;
}

/**
 * Returns the time it takes to transfer personnel
 * between bases.
 * @return Time in hours.
 */
int Mod::getPersonnelTime() const
{
	return _timePersonnel;
}

/**
 * Returns the article definition for a given name.
 * @param name Article name.
 * @return Article definition.
 */
ArticleDefinition *Mod::getUfopaediaArticle(const std::string &name) const
{
	return getRule(name, "Article", _ufopaediaArticles);
}

/**
 * Returns the list of all articles
 * provided by the mod.
 * @return List of articles.
 */
const std::vector<std::string> &Mod::getUfopaediaList() const
{
	return _ufopaediaIndex;
}

/**
* Returns the list of all article categories
* provided by the mod.
* @return List of categories.
*/
const std::vector<std::string> &Mod::getUfopaediaCategoryList() const
{
	return _ufopaediaCatIndex;
}

/**
 * Returns the list of inventories.
 * @return Pointer to inventory list.
 */
std::map<std::string, RuleInventory*> *Mod::getInventories()
{
	return &_invs;
}

/**
 * Returns the rules for a specific inventory.
 * @param id Inventory type.
 * @return Inventory ruleset.
 */
RuleInventory *Mod::getInventory(const std::string &id) const
{
	return getRule(id, "Inventory", _invs);
}

/**
 * Returns basic damage type.
 * @param type damage type.
 * @return basic damage ruleset.
 */
const RuleDamageType *Mod::getDamageType(ItemDamageType type) const
{
	return _damageTypes.at(type);
}

/**
 * Returns the list of inventories.
 * @return The list of inventories.
 */
const std::vector<std::string> &Mod::getInvsList() const
{
	return _invsIndex;
}

/**
 * Returns the rules for the specified research project.
 * @param id Research project type.
 * @return Rules for the research project.
 */
RuleResearch *Mod::getResearch (const std::string &id) const
{
	return getRule(id, "Research", _research);
}

/**
 * Returns the list of research projects.
 * @return The list of research projects.
 */
const std::vector<std::string> &Mod::getResearchList() const
{
	return _researchIndex;
}

/**
 * Returns the rules for the specified manufacture project.
 * @param id Manufacture project type.
 * @return Rules for the manufacture project.
 */
RuleManufacture *Mod::getManufacture (const std::string &id) const
{
	return getRule(id, "Manufacture", _manufacture);
}

/**
 * Returns the list of manufacture projects.
 * @return The list of manufacture projects.
 */
const std::vector<std::string> &Mod::getManufactureList() const
{
	return _manufactureIndex;
}


/**
 * Generates and returns a list of facilities for custom bases.
 * The list contains all the facilities that are listed in the 'startingBase'
 * part of the ruleset.
 * @return The list of facilities for custom bases.
 */
std::vector<OpenXcom::RuleBaseFacility*> Mod::getCustomBaseFacilities() const
{
	std::vector<OpenXcom::RuleBaseFacility*> placeList;

	for (YAML::const_iterator i = _startingBase["facilities"].begin(); i != _startingBase["facilities"].end(); ++i)
	{
		std::string type = (*i)["type"].as<std::string>();
		RuleBaseFacility *facility = getBaseFacility(type);
		if (!facility->isLift())
		{
			placeList.push_back(facility);
		}
	}
	return placeList;
}

/**
 * Returns the data for the specified ufo trajectory.
 * @param id Ufo trajectory id.
 * @return A pointer to the data for the specified ufo trajectory.
 */
const UfoTrajectory *Mod::getUfoTrajectory(const std::string &id) const
{
	return getRule(id, "Trajectory", _ufoTrajectories);
}

/**
 * Returns the rules for the specified alien mission.
 * @param id Alien mission type.
 * @return Rules for the alien mission.
 */
const RuleAlienMission *Mod::getAlienMission(const std::string &id) const
{
	return getRule(id, "Alien Mission", _alienMissions);
}

/**
 * Returns the rules for a random alien mission based on a specific objective.
 * @param objective Alien mission objective.
 * @return Rules for the alien mission.
 */
const RuleAlienMission *Mod::getRandomMission(MissionObjective objective, size_t monthsPassed) const
{
	int totalWeight = 0;
	std::map<int, RuleAlienMission*> possibilities;
	for (std::map<std::string, RuleAlienMission *>::const_iterator i = _alienMissions.begin(); i != _alienMissions.end(); ++i)
	{
		if (i->second->getObjective() == objective && i->second->getWeight(monthsPassed) > 0)
		{
			totalWeight += i->second->getWeight(monthsPassed);
			possibilities[totalWeight] = i->second;
		}
	}
	int pick = RNG::generate(1, totalWeight);
	for (std::map<int, RuleAlienMission*>::const_iterator i = possibilities.begin(); i != possibilities.end(); ++i)
	{
		if (pick <= i->first)
		{
			return i->second;
		}
	}
	return 0;
}

/**
 * Returns the list of alien mission types.
 * @return The list of alien mission types.
 */
const std::vector<std::string> &Mod::getAlienMissionList() const
{
	return _alienMissionsIndex;
}

/**
 * Gets the alien item level table.
 * @return A deep array containing the alien item levels.
 */
const std::vector<std::vector<int> > &Mod::getAlienItemLevels() const
{
	return _alienItemLevels;
}

/**
 * Gets the defined starting base.
 * @return The starting base definition.
 */
const YAML::Node &Mod::getStartingBase() const
{
	return _startingBase;
}

/**
 * Gets the defined starting time.
 * @return The time the game starts in.
 */
const GameTime &Mod::getStartingTime() const
{
	return _startingTime;
}

/**
 * Gets an MCDPatch.
 * @param id The ID of the MCDPatch we want.
 * @return The MCDPatch based on ID, or 0 if none defined.
 */
MCDPatch *Mod::getMCDPatch(const std::string &id) const
{
	std::map<std::string, MCDPatch*>::const_iterator i = _MCDPatches.find(id);
	if (_MCDPatches.end() != i) return i->second; else return 0;
}

/**
 * Gets the list of external sprites.
 * @return The list of external sprites.
 */
std::vector<std::pair<std::string, ExtraSprites *> > Mod::getExtraSprites() const
{
	return _extraSprites;
}

/**
 * Gets the list of external sounds.
 * @return The list of external sounds.
 */
std::vector<std::pair<std::string, ExtraSounds *> > Mod::getExtraSounds() const
{
	return _extraSounds;
}

/**
 * Gets the list of external strings.
 * @return The list of external strings.
 */
std::map<std::string, ExtraStrings *> Mod::getExtraStrings() const
{
	return _extraStrings;
}

/**
 * Gets the list of StatStrings.
 * @return The list of StatStrings.
 */
std::vector<StatString *> Mod::getStatStrings() const
{
	return _statStrings;
}

/**
 * Compares rules based on their list orders.
 */
template <typename T>
struct compareRule : public std::binary_function<const std::string&, const std::string&, bool>
{
	Mod *_mod;
	typedef T*(Mod::*RuleLookup)(const std::string &id);
	RuleLookup _lookup;

	compareRule(Mod *mod, RuleLookup lookup) : _mod(mod), _lookup(lookup)
	{
	}

	bool operator()(const std::string &r1, const std::string &r2) const
	{
		T *rule1 = (_mod->*_lookup)(r1);
		T *rule2 = (_mod->*_lookup)(r2);
		return (rule1->getListOrder() < rule2->getListOrder());
	}
};

/**
 * Craft weapons use the list order of their launcher item.
 */
template <>
struct compareRule<RuleCraftWeapon> : public std::binary_function<const std::string&, const std::string&, bool>
{
	Mod *_mod;

	compareRule(Mod *mod) : _mod(mod)
	{
	}

	bool operator()(const std::string &r1, const std::string &r2) const
	{
		RuleItem *rule1 = _mod->getItem(_mod->getCraftWeapon(r1)->getLauncherItem());
		RuleItem *rule2 = _mod->getItem(_mod->getCraftWeapon(r2)->getLauncherItem());
		return (rule1->getListOrder() < rule2->getListOrder());
	}
};

/**
 * Armor uses the list order of their store item.
 * Itemless armor comes before all else.
 */
template <>
struct compareRule<Armor> : public std::binary_function<const std::string&, const std::string&, bool>
{
	Mod *_mod;

	compareRule(Mod *mod) : _mod(mod)
	{
	}

	bool operator()(const std::string &r1, const std::string &r2) const
	{
		Armor* armor1 = _mod->getArmor(r1);
		Armor* armor2 = _mod->getArmor(r2);
		RuleItem *rule1 = _mod->getItem(armor1->getStoreItem());
		RuleItem *rule2 = _mod->getItem(armor2->getStoreItem());
		if (!rule1 && !rule2)
			return (armor1 < armor2); // tiebreaker, don't care about order, pointers are as good as any
		else if (!rule1)
			return true;
		else if (!rule2)
			return false;
		else
			return (rule1->getListOrder() < rule2->getListOrder());
	}
};

/**
 * Ufopaedia articles use section and list order.
 */
template <>
struct compareRule<ArticleDefinition> : public std::binary_function<const std::string&, const std::string&, bool>
{
	Mod *_mod;
	static std::map<std::string, int> _sections;

	compareRule(Mod *mod) : _mod(mod)
	{
		const std::vector<std::string> &list = mod->getUfopaediaCategoryList();
		int order = 0;
		for (std::vector<std::string>::const_iterator i = list.begin(); i != list.end(); ++i)
		{
			_sections[*i] = order++;
		}
		_sections[UFOPAEDIA_NOT_AVAILABLE] = order++;
	}

	bool operator()(const std::string &r1, const std::string &r2) const
	{
		ArticleDefinition *rule1 = _mod->getUfopaediaArticle(r1);
		ArticleDefinition *rule2 = _mod->getUfopaediaArticle(r2);
		if (_sections[rule1->section] == _sections[rule2->section])
			return (rule1->getListOrder() < rule2->getListOrder());
		else
			return (_sections[rule1->section] < _sections[rule2->section]);
	}
};
std::map<std::string, int> compareRule<ArticleDefinition>::_sections;

/**
 * Sorts all our lists according to their weight.
 */
void Mod::sortLists()
{
	std::sort(_itemCategoriesIndex.begin(), _itemCategoriesIndex.end(), compareRule<RuleItemCategory>(this, (compareRule<RuleItemCategory>::RuleLookup)&Mod::getItemCategory));
	std::sort(_itemsIndex.begin(), _itemsIndex.end(), compareRule<RuleItem>(this, (compareRule<RuleItem>::RuleLookup)&Mod::getItem));
	std::sort(_craftsIndex.begin(), _craftsIndex.end(), compareRule<RuleCraft>(this, (compareRule<RuleCraft>::RuleLookup)&Mod::getCraft));
	std::sort(_facilitiesIndex.begin(), _facilitiesIndex.end(), compareRule<RuleBaseFacility>(this, (compareRule<RuleBaseFacility>::RuleLookup)&Mod::getBaseFacility));
	std::sort(_researchIndex.begin(), _researchIndex.end(), compareRule<RuleResearch>(this, (compareRule<RuleResearch>::RuleLookup)&Mod::getResearch));
	std::sort(_manufactureIndex.begin(), _manufactureIndex.end(), compareRule<RuleManufacture>(this, (compareRule<RuleManufacture>::RuleLookup)&Mod::getManufacture));
	std::sort(_invsIndex.begin(), _invsIndex.end(), compareRule<RuleInventory>(this, (compareRule<RuleInventory>::RuleLookup)&Mod::getInventory));
	// special cases
	std::sort(_craftWeaponsIndex.begin(), _craftWeaponsIndex.end(), compareRule<RuleCraftWeapon>(this));
	std::sort(_armorsIndex.begin(), _armorsIndex.end(), compareRule<Armor>(this));
	std::sort(_ufopaediaIndex.begin(), _ufopaediaIndex.end(), compareRule<ArticleDefinition>(this));
}

/**
 * Gets the research-requirements for Psi-Lab (it's a cache for psiStrengthEval)
 */
std::vector<std::string> Mod::getPsiRequirements() const
{
	return _psiRequirements;
}

/**
 * Creates a new randomly-generated soldier.
 * @param save Saved game the soldier belongs to.
 * @param type The soldier type to generate.
 * @return Newly generated soldier.
 */
Soldier *Mod::genSoldier(SavedGame *save, std::string type) const
{
	Soldier *soldier = 0;
	int newId = save->getId("STR_SOLDIER");
	if (type.empty())
	{
		type = _soldiersIndex.front();
	}

	// Check for duplicates
	// Original X-COM gives up after 10 tries so might as well do the same here
	bool duplicate = true;
	for (int i = 0; i < 10 && duplicate; ++i)
	{
		delete soldier;
		soldier = new Soldier(getSoldier(type), getArmor(getSoldier(type)->getArmor()), newId);
		duplicate = false;
		for (std::vector<Base*>::iterator i = save->getBases()->begin(); i != save->getBases()->end() && !duplicate; ++i)
		{
			for (std::vector<Soldier*>::iterator j = (*i)->getSoldiers()->begin(); j != (*i)->getSoldiers()->end() && !duplicate; ++j)
			{
				if ((*j)->getName() == soldier->getName())
				{
					duplicate = true;
				}
			}
			for (std::vector<Transfer*>::iterator k = (*i)->getTransfers()->begin(); k != (*i)->getTransfers()->end() && !duplicate; ++k)
			{
				if ((*k)->getType() == TRANSFER_SOLDIER && (*k)->getSoldier()->getName() == soldier->getName())
				{
					duplicate = true;
				}
			}
		}
	}

	// calculate new statString
	soldier->calcStatString(getStatStrings(), (Options::psiStrengthEval && save->isResearched(getPsiRequirements())));

	return soldier;
}

/**
 * Gets the name of the item to be used as alien fuel.
 * @return the name of the fuel.
 */
std::string Mod::getAlienFuelName() const
{
	return _alienFuel.first;
}

/**
 * Gets the amount of alien fuel to recover.
 * @return the amount to recover.
 */
int Mod::getAlienFuelQuantity() const
{
	return _alienFuel.second;
}

/**
 * Gets name of font collection.
 * @return the name of YAML-file with font data
 */
std::string Mod::getFontName() const
{
	return _fontName;
}

/**
 * Returns the minimum facilitie's radar range.
 * @return The minimum range.
 */
 int Mod::getMinRadarRange() const
 {
	static int minRadarRange = -1;

	if (minRadarRange < 0)
	{
		minRadarRange = 0;
		for (std::vector<std::string>::const_iterator i = _facilitiesIndex.begin(); i != _facilitiesIndex.end(); ++i)
		{
			RuleBaseFacility *f = getBaseFacility(*i);
			if (f == 0) continue;

			int radarRange = f->getRadarRange();
			if (radarRange > 0 && (minRadarRange == 0 || minRadarRange > radarRange))
			{
				minRadarRange = radarRange;
			}
		}
	}

	return minRadarRange;
 }

/**
 * Gets information on an interface.
 * @param id the interface we want info on.
 * @return the interface.
 */
RuleInterface *Mod::getInterface(const std::string &id) const
{
	return getRule(id, "Interface", _interfaces);
}

/**
 * Gets the rules for the Geoscape globe.
 * @return Pointer to globe rules.
 */
RuleGlobe *Mod::getGlobe() const
{
	return _globe;
}

/**
* Gets the rules for the Save Converter.
* @return Pointer to converter rules.
*/
RuleConverter *Mod::getConverter() const
{
	return _converter;
}

const std::map<std::string, SoundDefinition *> *Mod::getSoundDefinitions() const
{
	return &_soundDefs;
}

const std::vector<SDL_Color> *Mod::getTransparencies() const
{
	return &_transparencies;
}

const std::vector<MapScript*> *Mod::getMapScript(std::string id) const
{
	std::map<std::string, std::vector<MapScript*> >::const_iterator i = _mapScripts.find(id);
	if (_mapScripts.end() != i)
	{
		return &i->second;
	}
	else
	{
		// Log(LOG_ERROR) << "Map Script " << id << "not found";
		return 0;
	}
}

/**
 * Returns the data for the specified video cutscene.
 * @param id Video id.
 * @return A pointer to the data for the specified video.
 */
RuleVideo *Mod::getVideo(const std::string &id) const
{
	return getRule(id, "Video", _videos);
<<<<<<< HEAD
}

const std::map<std::string, RuleMusic *> *Mod::getMusic() const
{
	return &_musicDefs;
}

const std::vector<std::string> *Mod::getMissionScriptList() const
{
	return &_missionScriptIndex;
}

RuleMissionScript *Mod::getMissionScript(const std::string &name) const
{
	return getRule(name, "Mission Script", _missionScripts);
}
std::string Mod::getFinalResearch() const
{
	return _finalResearch;
}

const std::map<int, std::string> *Mod::getMissionRatings() const
{
	return &_missionRatings;
}
const std::map<int, std::string> *Mod::getMonthlyRatings() const
{
	return &_monthlyRatings;
}

namespace
{
	const Uint8 ShadeMax = 15;
	/**
	* Recolor class used in UFO
	*/
	struct HairXCOM1
	{
		static const Uint8 Hair = 9 << 4;
		static const Uint8 Face = 6 << 4;
		static inline void func(Uint8& src, const Uint8& cutoff)
		{
			if (src > cutoff && src <= Face + ShadeMax)
			{
				src = Hair + (src & ShadeMax) - 6; //make hair color like male in xcom_0.pck
			}
		}
	};

	/**
	* Recolor class used in TFTD
	*/
	struct HairXCOM2
	{
		static const Uint8 ManHairColor = 4 << 4;
		static const Uint8 WomanHairColor = 1 << 4;
		static inline void func(Uint8& src)
		{
			if (src >= WomanHairColor && src <= WomanHairColor + ShadeMax)
			{
				src = ManHairColor + (src & ShadeMax);
			}
		}
	};

	/**
	* Recolor class used in TFTD
	*/
	struct FaceXCOM2
	{
		static const Uint8 FaceColor = 10 << 4;
		static const Uint8 PinkColor = 14 << 4;
		static inline void func(Uint8& src)
		{
			if (src >= FaceColor && src <= FaceColor + ShadeMax)
			{
				src = PinkColor + (src & ShadeMax);
			}
		}
	};

	/**
	* Recolor class used in TFTD
	*/
	struct BodyXCOM2
	{
		static const Uint8 IonArmorColor = 8 << 4;
		static inline void func(Uint8& src)
		{
			if (src == 153)
			{
				src = IonArmorColor + 12;
			}
			else if (src == 151)
			{
				src = IonArmorColor + 10;
			}
			else if (src == 148)
			{
				src = IonArmorColor + 4;
			}
			else if (src == 147)
			{
				src = IonArmorColor + 2;
			}
			else if (src >= HairXCOM2::WomanHairColor && src <= HairXCOM2::WomanHairColor + ShadeMax)
			{
				src = IonArmorColor + (src & ShadeMax);
			}
		}
	};
	/**
	* Recolor class used in TFTD
	*/
	struct FallXCOM2
	{
		static const Uint8 RoguePixel = 151;
		static inline void func(Uint8& src)
		{
			if (src == RoguePixel)
			{
				src = FaceXCOM2::PinkColor + (src & ShadeMax) + 2;
			}
			else if (src >= BodyXCOM2::IonArmorColor && src <= BodyXCOM2::IonArmorColor + ShadeMax)
			{
				src = FaceXCOM2::PinkColor + (src & ShadeMax);
			}
		}
	};
}

/**
 * Loads the vanilla resources required by the game.
 */
void Mod::loadVanillaResources()
{
	// Load palettes
	const char *pal[] = { "PAL_GEOSCAPE", "PAL_BASESCAPE", "PAL_GRAPHS", "PAL_UFOPAEDIA", "PAL_BATTLEPEDIA" };
	for (size_t i = 0; i < sizeof(pal) / sizeof(pal[0]); ++i)
	{
		std::string s = "GEODATA/PALETTES.DAT";
		_palettes[pal[i]] = new Palette();
		_palettes[pal[i]]->loadDat(FileMap::getFilePath(s), 256, Palette::palOffset(i));
	}
	{
		std::string s1 = "GEODATA/BACKPALS.DAT";
		std::string s2 = "BACKPALS.DAT";
		_palettes[s2] = new Palette();
		_palettes[s2]->loadDat(FileMap::getFilePath(s1), 128);
	}

	// Correct Battlescape palette
	{
		std::string s1 = "GEODATA/PALETTES.DAT";
		std::string s2 = "PAL_BATTLESCAPE";
		_palettes[s2] = new Palette();
		_palettes[s2]->loadDat(FileMap::getFilePath(s1), 256, Palette::palOffset(4));

		// Last 16 colors are a greyish gradient
		SDL_Color gradient[] = { { 140, 152, 148, 255 },
		{ 132, 136, 140, 255 },
		{ 116, 124, 132, 255 },
		{ 108, 116, 124, 255 },
		{ 92, 104, 108, 255 },
		{ 84, 92, 100, 255 },
		{ 76, 80, 92, 255 },
		{ 56, 68, 84, 255 },
		{ 48, 56, 68, 255 },
		{ 40, 48, 56, 255 },
		{ 32, 36, 48, 255 },
		{ 24, 28, 32, 255 },
		{ 16, 20, 24, 255 },
		{ 8, 12, 16, 255 },
		{ 3, 4, 8, 255 },
		{ 3, 3, 6, 255 } };
		for (size_t i = 0; i < sizeof(gradient) / sizeof(gradient[0]); ++i)
		{
			SDL_Color *color = _palettes[s2]->getColors(Palette::backPos + 16 + i);
			*color = gradient[i];
		}
	}

	// Load surfaces
	{
		std::ostringstream s;
		s << "GEODATA/" << "INTERWIN.DAT";
		_surfaces["INTERWIN.DAT"] = new Surface(160, 600);
		_surfaces["INTERWIN.DAT"]->loadScr(FileMap::getFilePath(s.str()));
	}

	const std::set<std::string> &geographFiles(FileMap::getVFolderContents("GEOGRAPH"));
	std::set<std::string> scrs = FileMap::filterFiles(geographFiles, "SCR");
	for (std::set<std::string>::iterator i = scrs.begin(); i != scrs.end(); ++i)
	{
		std::string fname = *i;
		std::transform(i->begin(), i->end(), fname.begin(), toupper);
		_surfaces[fname] = new Surface(320, 200);
		_surfaces[fname]->loadScr(FileMap::getFilePath("GEOGRAPH/" + fname));
	}
	std::set<std::string> bdys = FileMap::filterFiles(geographFiles, "BDY");
	for (std::set<std::string>::iterator i = bdys.begin(); i != bdys.end(); ++i)
	{
		std::string fname = *i;
		std::transform(i->begin(), i->end(), fname.begin(), toupper);
		_surfaces[fname] = new Surface(320, 200);
		_surfaces[fname]->loadBdy(FileMap::getFilePath("GEOGRAPH/" + fname));
	}

	std::set<std::string> spks = FileMap::filterFiles(geographFiles, "SPK");
	for (std::set<std::string>::iterator i = spks.begin(); i != spks.end(); ++i)
	{
		std::string fname = *i;
		std::transform(i->begin(), i->end(), fname.begin(), toupper);
		_surfaces[fname] = new Surface(320, 200);
		_surfaces[fname]->loadSpk(FileMap::getFilePath("GEOGRAPH/" + fname));
	}

	// Load surface sets
	std::string sets[] = { "BASEBITS.PCK",
		"INTICON.PCK",
		"TEXTURE.DAT" };

	for (size_t i = 0; i < sizeof(sets) / sizeof(sets[0]); ++i)
	{
		std::ostringstream s;
		s << "GEOGRAPH/" << sets[i];

		std::string ext = sets[i].substr(sets[i].find_last_of('.') + 1, sets[i].length());
		if (ext == "PCK")
		{
			std::string tab = CrossPlatform::noExt(sets[i]) + ".TAB";
			std::ostringstream s2;
			s2 << "GEOGRAPH/" << tab;
			_sets[sets[i]] = new SurfaceSet(32, 40);
			_sets[sets[i]]->loadPck(FileMap::getFilePath(s.str()), FileMap::getFilePath(s2.str()));
		}
		else
		{
			_sets[sets[i]] = new SurfaceSet(32, 32);
			_sets[sets[i]]->loadDat(FileMap::getFilePath(s.str()));
		}
	}
	_sets["SCANG.DAT"] = new SurfaceSet(4, 4);
	std::ostringstream scang;
	scang << "GEODATA/" << "SCANG.DAT";
	_sets["SCANG.DAT"]->loadDat(FileMap::getFilePath(scang.str()));

	if (!Options::mute)
	{
		// Load sounds
		const std::set<std::string> &soundFiles(FileMap::getVFolderContents("SOUND"));

		if (_soundDefs.empty())
		{
			std::string catsId[] = { "GEO.CAT", "BATTLE.CAT" };
			std::string catsDos[] = { "SOUND2.CAT", "SOUND1.CAT" };
			std::string catsWin[] = { "SAMPLE.CAT", "SAMPLE2.CAT" };

			// Try the preferred format first, otherwise use the default priority
			std::string *cats[] = { 0, catsWin, catsDos };
			if (Options::preferredSound == SOUND_14)
				cats[0] = catsWin;
			else if (Options::preferredSound == SOUND_10)
				cats[1] = catsDos;

			Options::currentSound = SOUND_AUTO;
			for (size_t i = 0; i < sizeof(catsId) / sizeof(catsId[0]); ++i)
			{
				SoundSet *sound = 0;
				for (size_t j = 0; j < sizeof(cats) / sizeof(cats[0]) && sound == 0; ++j)
				{
					bool wav = true;
					if (cats[j] == 0)
						continue;
					else if (cats[j] == catsDos)
						wav = false;
					std::string fname = cats[j][i];
					std::transform(fname.begin(), fname.end(), fname.begin(), tolower);
					std::set<std::string>::iterator file = soundFiles.find(fname);
					if (file != soundFiles.end())
					{
						sound = new SoundSet();
						sound->loadCat(FileMap::getFilePath("SOUND/" + cats[j][i]), wav);
						Options::currentSound = (wav) ? SOUND_14 : SOUND_10;
					}
				}
				if (sound == 0)
				{
					throw Exception(catsWin[i] + " not found");
				}
				else
				{
					_sounds[catsId[i]] = sound;
				}
			}
		}
		else
		{
			for (std::map<std::string, SoundDefinition*>::const_iterator i = _soundDefs.begin(); i != _soundDefs.end(); ++i)
			{
				std::string fname = i->second->getCATFile();
				std::transform(fname.begin(), fname.end(), fname.begin(), tolower);
				std::set<std::string>::iterator file = soundFiles.find(fname);
				if (file != soundFiles.end())
				{
					if (_sounds.find((*i).first) == _sounds.end())
					{
						_sounds[(*i).first] = new SoundSet();
					}
					for (std::vector<int>::const_iterator j = (*i).second->getSoundList().begin(); j != (*i).second->getSoundList().end(); ++j)
					{
						_sounds[(*i).first]->loadCatbyIndex(FileMap::getFilePath("SOUND/" + fname), *j);
					}
				}
				else
				{
					throw Exception(fname + " not found");
				}
			}
		}

		std::set<std::string>::iterator file = soundFiles.find("intro.cat");
		if (file != soundFiles.end())
		{
			SoundSet *s = _sounds["INTRO.CAT"] = new SoundSet();
			s->loadCat(FileMap::getFilePath("SOUND/INTRO.CAT"), false);
		}

		file = soundFiles.find("sample3.cat");
		if (file != soundFiles.end())
		{
			SoundSet *s = _sounds["SAMPLE3.CAT"] = new SoundSet();
			s->loadCat(FileMap::getFilePath("SOUND/SAMPLE3.CAT"), true);
		}
	}

	TextButton::soundPress = getSound("GEO.CAT", Mod::BUTTON_PRESS);
	Window::soundPopup[0] = getSound("GEO.CAT", Mod::WINDOW_POPUP[0]);
	Window::soundPopup[1] = getSound("GEO.CAT", Mod::WINDOW_POPUP[1]);
	Window::soundPopup[2] = getSound("GEO.CAT", Mod::WINDOW_POPUP[2]);

	loadBattlescapeResources(); // TODO load this at battlescape start, unload at battlescape end?
}

/**
 * Loads the resources required by the Battlescape.
 */
void Mod::loadBattlescapeResources()
{
	// Load Battlescape ICONS
	_sets["SPICONS.DAT"] = new SurfaceSet(32, 24);
	_sets["SPICONS.DAT"]->loadDat(FileMap::getFilePath("UFOGRAPH/SPICONS.DAT"));
	_sets["CURSOR.PCK"] = new SurfaceSet(32, 40);
	_sets["CURSOR.PCK"]->loadPck(FileMap::getFilePath("UFOGRAPH/CURSOR.PCK"), FileMap::getFilePath("UFOGRAPH/CURSOR.TAB"));
	_sets["SMOKE.PCK"] = new SurfaceSet(32, 40);
	_sets["SMOKE.PCK"]->loadPck(FileMap::getFilePath("UFOGRAPH/SMOKE.PCK"), FileMap::getFilePath("UFOGRAPH/SMOKE.TAB"));
	_sets["HIT.PCK"] = new SurfaceSet(32, 40);
	_sets["HIT.PCK"]->loadPck(FileMap::getFilePath("UFOGRAPH/HIT.PCK"), FileMap::getFilePath("UFOGRAPH/HIT.TAB"));
	_sets["X1.PCK"] = new SurfaceSet(128, 64);
	_sets["X1.PCK"]->loadPck(FileMap::getFilePath("UFOGRAPH/X1.PCK"), FileMap::getFilePath("UFOGRAPH/X1.TAB"));
	_sets["MEDIBITS.DAT"] = new SurfaceSet(52, 58);
	_sets["MEDIBITS.DAT"]->loadDat(FileMap::getFilePath("UFOGRAPH/MEDIBITS.DAT"));
	_sets["DETBLOB.DAT"] = new SurfaceSet(16, 16);
	_sets["DETBLOB.DAT"]->loadDat(FileMap::getFilePath("UFOGRAPH/DETBLOB.DAT"));

	// Load Battlescape Terrain (only blanks are loaded, others are loaded just in time)
	_sets["BLANKS.PCK"] = new SurfaceSet(32, 40);
	_sets["BLANKS.PCK"]->loadPck(FileMap::getFilePath("TERRAIN/BLANKS.PCK"), FileMap::getFilePath("TERRAIN/BLANKS.TAB"));

	// Load Battlescape units
	std::set<std::string> unitsContents = FileMap::getVFolderContents("UNITS");
	std::set<std::string> usets = FileMap::filterFiles(unitsContents, "PCK");
	for (std::set<std::string>::iterator i = usets.begin(); i != usets.end(); ++i)
	{
		std::string path = FileMap::getFilePath("UNITS/" + *i);
		std::string tab = FileMap::getFilePath("UNITS/" + CrossPlatform::noExt(*i) + ".TAB");
		std::string fname = *i;
		std::transform(i->begin(), i->end(), fname.begin(), toupper);
		if (fname != "BIGOBS.PCK")
			_sets[fname] = new SurfaceSet(32, 40);
		else
			_sets[fname] = new SurfaceSet(32, 48);
		_sets[fname]->loadPck(path, tab);
	}
	// incomplete chryssalid set: 1.0 data: stop loading.
	if (_sets.find("CHRYS.PCK") != _sets.end() && !_sets["CHRYS.PCK"]->getFrame(225))
	{
		Log(LOG_FATAL) << "Version 1.0 data detected";
		throw Exception("Invalid CHRYS.PCK, please patch your X-COM data to the latest version");
	}
	// TFTD uses the loftemps dat from the terrain folder, but still has enemy unknown's version in the geodata folder, which is short by 2 entries.
	std::set<std::string> terrainContents = FileMap::getVFolderContents("TERRAIN");
	if (terrainContents.find("loftemps.dat") != terrainContents.end())
	{
		MapDataSet::loadLOFTEMPS(FileMap::getFilePath("TERRAIN/LOFTEMPS.DAT"), &_voxelData);
	}
	else
	{
		MapDataSet::loadLOFTEMPS(FileMap::getFilePath("GEODATA/LOFTEMPS.DAT"), &_voxelData);
	}

	std::string scrs[] = { "TAC00.SCR" };

	for (size_t i = 0; i < sizeof(scrs) / sizeof(scrs[0]); ++i)
	{
		_surfaces[scrs[i]] = new Surface(320, 200);
		_surfaces[scrs[i]]->loadScr(FileMap::getFilePath("UFOGRAPH/" + scrs[i]));
	}

	// lower case so we can find them in the contents map
	std::string lbms[] = { "d0.lbm",
		"d1.lbm",
		"d2.lbm",
		"d3.lbm" };
	std::string pals[] = { "PAL_BATTLESCAPE",
		"PAL_BATTLESCAPE_1",
		"PAL_BATTLESCAPE_2",
		"PAL_BATTLESCAPE_3" };

	SDL_Color backPal[] = { { 0, 5, 4, 255 },
	{ 0, 10, 34, 255 },
	{ 2, 9, 24, 255 },
	{ 2, 0, 24, 255 } };

	std::set<std::string> ufographContents = FileMap::getVFolderContents("UFOGRAPH");
	for (size_t i = 0; i < sizeof(lbms) / sizeof(lbms[0]); ++i)
	{
		if (ufographContents.find(lbms[i]) == ufographContents.end())
		{
			continue;
		}

		if (!i)
		{
			delete _palettes["PAL_BATTLESCAPE"];
		}

		Surface *tempSurface = new Surface(1, 1);
		tempSurface->loadImage(FileMap::getFilePath("UFOGRAPH/" + lbms[i]));
		_palettes[pals[i]] = new Palette();
		SDL_Color *colors = tempSurface->getPalette();
		colors[255] = backPal[i];
		_palettes[pals[i]]->setColors(colors, 256);
		createTransparencyLUT(_palettes[pals[i]]);
		delete tempSurface;
	}

	std::string spks[] = { "TAC01.SCR",
		"DETBORD.PCK",
		"DETBORD2.PCK",
		"ICONS.PCK",
		"MEDIBORD.PCK",
		"SCANBORD.PCK",
		"UNIBORD.PCK" };

	for (size_t i = 0; i < sizeof(spks) / sizeof(spks[0]); ++i)
	{
		std::string fname = spks[i];
		std::transform(fname.begin(), fname.end(), fname.begin(), tolower);
		if (ufographContents.find(fname) == ufographContents.end())
		{
			continue;
		}

		_surfaces[spks[i]] = new Surface(320, 200);
		_surfaces[spks[i]]->loadSpk(FileMap::getFilePath("UFOGRAPH/" + spks[i]));
	}


	std::set<std::string> bdys = FileMap::filterFiles(ufographContents, "BDY");
	for (std::set<std::string>::iterator i = bdys.begin(); i != bdys.end(); ++i)
	{
		std::string idxName = *i;
		std::transform(i->begin(), i->end(), idxName.begin(), toupper);
		idxName = idxName.substr(0, idxName.length() - 3);
		if (idxName.substr(0, 3) == "MAN")
		{
			idxName = idxName + "SPK";
		}
		else if (idxName == "TAC01.")
		{
			idxName = idxName + "SCR";
		}
		else
		{
			idxName = idxName + "PCK";
		}
		_surfaces[idxName] = new Surface(320, 200);
		_surfaces[idxName]->loadBdy(FileMap::getFilePath("UFOGRAPH/" + *i));
	}

	// Load Battlescape inventory
	std::set<std::string> invs = FileMap::filterFiles(ufographContents, "SPK");
	for (std::set<std::string>::iterator i = invs.begin(); i != invs.end(); ++i)
	{
		std::string fname = *i;
		std::transform(i->begin(), i->end(), fname.begin(), toupper);
		_surfaces[fname] = new Surface(320, 200);
		_surfaces[fname]->loadSpk(FileMap::getFilePath("UFOGRAPH/" + fname));
	}

	//"fix" of color index in original solders sprites
	if (Options::battleHairBleach)
	{
		std::string name;

		//personal armor
		name = "XCOM_1.PCK";
		if (_sets.find(name) != _sets.end())
		{
			SurfaceSet *xcom_1 = _sets[name];

			for (int i = 0; i < 8; ++i)
			{
				//chest frame
				Surface *surf = xcom_1->getFrame(4 * 8 + i);
				ShaderMove<Uint8> head = ShaderMove<Uint8>(surf);
				GraphSubset dim = head.getBaseDomain();
				surf->lock();
				dim.beg_y = 6;
				dim.end_y = 9;
				head.setDomain(dim);
				ShaderDraw<HairXCOM1>(head, ShaderScalar<Uint8>(HairXCOM1::Face + 5));
				dim.beg_y = 9;
				dim.end_y = 10;
				head.setDomain(dim);
				ShaderDraw<HairXCOM1>(head, ShaderScalar<Uint8>(HairXCOM1::Face + 6));
				surf->unlock();
			}

			for (int i = 0; i < 3; ++i)
			{
				//fall frame
				Surface *surf = xcom_1->getFrame(264 + i);
				ShaderMove<Uint8> head = ShaderMove<Uint8>(surf);
				GraphSubset dim = head.getBaseDomain();
				dim.beg_y = 0;
				dim.end_y = 24;
				dim.beg_x = 11;
				dim.end_x = 20;
				head.setDomain(dim);
				surf->lock();
				ShaderDraw<HairXCOM1>(head, ShaderScalar<Uint8>(HairXCOM1::Face + 6));
				surf->unlock();
			}
		}

		//all TFTD armors
		name = "TDXCOM_?.PCK";
		for (int j = 0; j < 3; ++j)
		{
			name[7] = '0' + j;
			if (_sets.find(name) != _sets.end())
			{
				SurfaceSet *xcom_2 = _sets[name];
				for (int i = 0; i < 16; ++i)
				{
					//chest frame without helm
					Surface *surf = xcom_2->getFrame(262 + i);
					surf->lock();
					if (i < 8)
					{
						//female chest frame
						ShaderMove<Uint8> head = ShaderMove<Uint8>(surf);
						GraphSubset dim = head.getBaseDomain();
						dim.beg_y = 6;
						dim.end_y = 18;
						head.setDomain(dim);
						ShaderDraw<HairXCOM2>(head);

						if (j == 2)
						{
							//fix some pixels in ION armor that was overwrite by previous function
							if (i == 0)
							{
								surf->setPixel(18, 14, 16);
							}
							else if (i == 3)
							{
								surf->setPixel(19, 12, 20);
							}
							else if (i == 6)
							{
								surf->setPixel(13, 14, 16);
							}
						}
					}

					//we change face to pink, to prevent mixup with ION armor backpack that have same color group.
					ShaderDraw<FaceXCOM2>(ShaderMove<Uint8>(surf));
					surf->unlock();
				}

				for (int i = 0; i < 2; ++i)
				{
					//fall frame (first and second)
					Surface *surf = xcom_2->getFrame(256 + i);
					surf->lock();

					ShaderMove<Uint8> head = ShaderMove<Uint8>(surf);
					GraphSubset dim = head.getBaseDomain();
					dim.beg_y = 0;
					if (j == 3)
					{
						dim.end_y = 11 + 5 * i;
					}
					else
					{
						dim.end_y = 17;
					}
					head.setDomain(dim);
					ShaderDraw<FallXCOM2>(head);

					//we change face to pink, to prevent mixup with ION armor backpack that have same color group.
					ShaderDraw<FaceXCOM2>(ShaderMove<Uint8>(surf));
					surf->unlock();
				}

				//Palette fix for ION armor
				if (j == 2)
				{
					int size = xcom_2->getTotalFrames();
					for (int i = 0; i < size; ++i)
					{
						Surface *surf = xcom_2->getFrame(i);
						surf->lock();
						ShaderDraw<BodyXCOM2>(ShaderMove<Uint8>(surf));
						surf->unlock();
					}
				}
			}
		}
	}
}

/**
 * Loads the extra resources defined in rulesets.
 */
void Mod::loadExtraResources()
{
	// Load fonts
	YAML::Node doc = YAML::LoadFile(FileMap::getFilePath("Language/" + _fontName));
=======
}

const std::map<std::string, RuleMusic *> *Mod::getMusic() const
{
	return &_musicDefs;
}

const std::vector<std::string> *Mod::getMissionScriptList() const
{
	return &_missionScriptIndex;
}

RuleMissionScript *Mod::getMissionScript(const std::string &name) const
{
	return getRule(name, "Mission Script", _missionScripts);
}
std::string Mod::getFinalResearch() const
{
	return _finalResearch;
}

namespace
{
	const Uint8 ShadeMax = 15;
	/**
	* Recolor class used in UFO
	*/
	struct HairXCOM1
	{
		static const Uint8 Hair = 9 << 4;
		static const Uint8 Face = 6 << 4;
		static inline void func(Uint8& src, const Uint8& cutoff, int, int, int)
		{
			if (src > cutoff && src <= Face + ShadeMax)
			{
				src = Hair + (src & ShadeMax) - 6; //make hair color like male in xcom_0.pck
			}
		}
	};

	/**
	* Recolor class used in TFTD
	*/
	struct HairXCOM2
	{
		static const Uint8 ManHairColor = 4 << 4;
		static const Uint8 WomanHairColor = 1 << 4;
		static inline void func(Uint8& src, int, int, int, int)
		{
			if (src >= WomanHairColor && src <= WomanHairColor + ShadeMax)
			{
				src = ManHairColor + (src & ShadeMax);
			}
		}
	};

	/**
	* Recolor class used in TFTD
	*/
	struct FaceXCOM2
	{
		static const Uint8 FaceColor = 10 << 4;
		static const Uint8 PinkColor = 14 << 4;
		static inline void func(Uint8& src, int, int, int, int)
		{
			if (src >= FaceColor && src <= FaceColor + ShadeMax)
			{
				src = PinkColor + (src & ShadeMax);
			}
		}
	};

	/**
	* Recolor class used in TFTD
	*/
	struct BodyXCOM2
	{
		static const Uint8 IonArmorColor = 8 << 4;
		static inline void func(Uint8& src, int, int, int, int)
		{
			if (src == 153)
			{
				src = IonArmorColor + 12;
			}
			else if (src == 151)
			{
				src = IonArmorColor + 10;
			}
			else if (src == 148)
			{
				src = IonArmorColor + 4;
			}
			else if (src == 147)
			{
				src = IonArmorColor + 2;
			}
			else if (src >= HairXCOM2::WomanHairColor && src <= HairXCOM2::WomanHairColor + ShadeMax)
			{
				src = IonArmorColor + (src & ShadeMax);
			}
		}
	};
	/**
	* Recolor class used in TFTD
	*/
	struct FallXCOM2
	{
		static const Uint8 RoguePixel = 151;
		static inline void func(Uint8& src, int, int, int, int)
		{
			if (src == RoguePixel)
			{
				src = FaceXCOM2::PinkColor + (src & ShadeMax) + 2;
			}
			else if (src >= BodyXCOM2::IonArmorColor && src <= BodyXCOM2::IonArmorColor + ShadeMax)
			{
				src = FaceXCOM2::PinkColor + (src & ShadeMax);
			}
		}
	};
}

/**
 * Loads the vanilla resources required by the game.
 */
void Mod::loadVanillaResources()
{
	// Load palettes
	const char *pal[] = { "PAL_GEOSCAPE", "PAL_BASESCAPE", "PAL_GRAPHS", "PAL_UFOPAEDIA", "PAL_BATTLEPEDIA" };
	for (size_t i = 0; i < sizeof(pal) / sizeof(pal[0]); ++i)
	{
		std::string s = "GEODATA/PALETTES.DAT";
		_palettes[pal[i]] = new Palette();
		_palettes[pal[i]]->loadDat(FileMap::getFilePath(s), 256, Palette::palOffset(i));
	}
	{
		std::string s1 = "GEODATA/BACKPALS.DAT";
		std::string s2 = "BACKPALS.DAT";
		_palettes[s2] = new Palette();
		_palettes[s2]->loadDat(FileMap::getFilePath(s1), 128);
	}

	// Correct Battlescape palette
	{
		std::string s1 = "GEODATA/PALETTES.DAT";
		std::string s2 = "PAL_BATTLESCAPE";
		_palettes[s2] = new Palette();
		_palettes[s2]->loadDat(FileMap::getFilePath(s1), 256, Palette::palOffset(4));

		// Last 16 colors are a greyish gradient
		SDL_Color gradient[] = { { 140, 152, 148, 255 },
		{ 132, 136, 140, 255 },
		{ 116, 124, 132, 255 },
		{ 108, 116, 124, 255 },
		{ 92, 104, 108, 255 },
		{ 84, 92, 100, 255 },
		{ 76, 80, 92, 255 },
		{ 56, 68, 84, 255 },
		{ 48, 56, 68, 255 },
		{ 40, 48, 56, 255 },
		{ 32, 36, 48, 255 },
		{ 24, 28, 32, 255 },
		{ 16, 20, 24, 255 },
		{ 8, 12, 16, 255 },
		{ 3, 4, 8, 255 },
		{ 3, 3, 6, 255 } };
		for (size_t i = 0; i < sizeof(gradient) / sizeof(gradient[0]); ++i)
		{
			SDL_Color *color = _palettes[s2]->getColors(Palette::backPos + 16 + i);
			*color = gradient[i];
		}
	}

	// Load surfaces
	{
		std::ostringstream s;
		s << "GEODATA/" << "INTERWIN.DAT";
		_surfaces["INTERWIN.DAT"] = new Surface(160, 600);
		_surfaces["INTERWIN.DAT"]->loadScr(FileMap::getFilePath(s.str()));
	}

	const std::set<std::string> &geographFiles(FileMap::getVFolderContents("GEOGRAPH"));
	std::set<std::string> scrs = FileMap::filterFiles(geographFiles, "SCR");
	for (std::set<std::string>::iterator i = scrs.begin(); i != scrs.end(); ++i)
	{
		std::string fname = *i;
		std::transform(i->begin(), i->end(), fname.begin(), toupper);
		_surfaces[fname] = new Surface(320, 200);
		_surfaces[fname]->loadScr(FileMap::getFilePath("GEOGRAPH/" + fname));
	}
	std::set<std::string> bdys = FileMap::filterFiles(geographFiles, "BDY");
	for (std::set<std::string>::iterator i = bdys.begin(); i != bdys.end(); ++i)
	{
		std::string fname = *i;
		std::transform(i->begin(), i->end(), fname.begin(), toupper);
		_surfaces[fname] = new Surface(320, 200);
		_surfaces[fname]->loadBdy(FileMap::getFilePath("GEOGRAPH/" + fname));
	}

	std::set<std::string> spks = FileMap::filterFiles(geographFiles, "SPK");
	for (std::set<std::string>::iterator i = spks.begin(); i != spks.end(); ++i)
	{
		std::string fname = *i;
		std::transform(i->begin(), i->end(), fname.begin(), toupper);
		_surfaces[fname] = new Surface(320, 200);
		_surfaces[fname]->loadSpk(FileMap::getFilePath("GEOGRAPH/" + fname));
	}

	// Load surface sets
	std::string sets[] = { "BASEBITS.PCK",
		"INTICON.PCK",
		"TEXTURE.DAT" };

	for (size_t i = 0; i < sizeof(sets) / sizeof(sets[0]); ++i)
	{
		std::ostringstream s;
		s << "GEOGRAPH/" << sets[i];

		std::string ext = sets[i].substr(sets[i].find_last_of('.') + 1, sets[i].length());
		if (ext == "PCK")
		{
			std::string tab = CrossPlatform::noExt(sets[i]) + ".TAB";
			std::ostringstream s2;
			s2 << "GEOGRAPH/" << tab;
			_sets[sets[i]] = new SurfaceSet(32, 40);
			_sets[sets[i]]->loadPck(FileMap::getFilePath(s.str()), FileMap::getFilePath(s2.str()));
		}
		else
		{
			_sets[sets[i]] = new SurfaceSet(32, 32);
			_sets[sets[i]]->loadDat(FileMap::getFilePath(s.str()));
		}
	}
	_sets["SCANG.DAT"] = new SurfaceSet(4, 4);
	std::ostringstream scang;
	scang << "GEODATA/" << "SCANG.DAT";
	_sets["SCANG.DAT"]->loadDat(FileMap::getFilePath(scang.str()));

	if (!Options::mute)
	{
		// Load sounds
		const std::set<std::string> &soundFiles(FileMap::getVFolderContents("SOUND"));

		if (_soundDefs.empty())
		{
			std::string catsId[] = { "GEO.CAT", "BATTLE.CAT" };
			std::string catsDos[] = { "SOUND2.CAT", "SOUND1.CAT" };
			std::string catsWin[] = { "SAMPLE.CAT", "SAMPLE2.CAT" };

			// Try the preferred format first, otherwise use the default priority
			std::string *cats[] = { 0, catsWin, catsDos };
			if (Options::preferredSound == SOUND_14)
				cats[0] = catsWin;
			else if (Options::preferredSound == SOUND_10)
				cats[1] = catsDos;

			Options::currentSound = SOUND_AUTO;
			for (size_t i = 0; i < sizeof(catsId) / sizeof(catsId[0]); ++i)
			{
				SoundSet *sound = 0;
				for (size_t j = 0; j < sizeof(cats) / sizeof(cats[0]) && sound == 0; ++j)
				{
					bool wav = true;
					if (cats[j] == 0)
						continue;
					else if (cats[j] == catsDos)
						wav = false;
					std::string fname = cats[j][i];
					std::transform(fname.begin(), fname.end(), fname.begin(), tolower);
					std::set<std::string>::iterator file = soundFiles.find(fname);
					if (file != soundFiles.end())
					{
						sound = new SoundSet();
						sound->loadCat(FileMap::getFilePath("SOUND/" + cats[j][i]), wav);
						Options::currentSound = (wav) ? SOUND_14 : SOUND_10;
					}
				}
				if (sound == 0)
				{
					throw Exception(catsWin[i] + " not found");
				}
				else
				{
					_sounds[catsId[i]] = sound;
				}
			}
		}
		else
		{
			for (std::map<std::string, SoundDefinition*>::const_iterator i = _soundDefs.begin(); i != _soundDefs.end(); ++i)
			{
				std::string fname = i->second->getCATFile();
				std::transform(fname.begin(), fname.end(), fname.begin(), tolower);
				std::set<std::string>::iterator file = soundFiles.find(fname);
				if (file != soundFiles.end())
				{
					if (_sounds.find((*i).first) == _sounds.end())
					{
						_sounds[(*i).first] = new SoundSet();
					}
					for (std::vector<int>::const_iterator j = (*i).second->getSoundList().begin(); j != (*i).second->getSoundList().end(); ++j)
					{
						_sounds[(*i).first]->loadCatbyIndex(FileMap::getFilePath("SOUND/" + fname), *j);
					}
				}
				else
				{
					throw Exception(fname + " not found");
				}
			}
		}

		std::set<std::string>::iterator file = soundFiles.find("intro.cat");
		if (file != soundFiles.end())
		{
			SoundSet *s = _sounds["INTRO.CAT"] = new SoundSet();
			s->loadCat(FileMap::getFilePath("SOUND/INTRO.CAT"), false);
		}

		file = soundFiles.find("sample3.cat");
		if (file != soundFiles.end())
		{
			SoundSet *s = _sounds["SAMPLE3.CAT"] = new SoundSet();
			s->loadCat(FileMap::getFilePath("SOUND/SAMPLE3.CAT"), true);
		}
	}

	TextButton::soundPress = getSound("GEO.CAT", Mod::BUTTON_PRESS);
	Window::soundPopup[0] = getSound("GEO.CAT", Mod::WINDOW_POPUP[0]);
	Window::soundPopup[1] = getSound("GEO.CAT", Mod::WINDOW_POPUP[1]);
	Window::soundPopup[2] = getSound("GEO.CAT", Mod::WINDOW_POPUP[2]);

	loadBattlescapeResources(); // TODO load this at battlescape start, unload at battlescape end?
}

/**
 * Loads the resources required by the Battlescape.
 */
void Mod::loadBattlescapeResources()
{
	// Load Battlescape ICONS
	_sets["SPICONS.DAT"] = new SurfaceSet(32, 24);
	_sets["SPICONS.DAT"]->loadDat(FileMap::getFilePath("UFOGRAPH/SPICONS.DAT"));
	_sets["CURSOR.PCK"] = new SurfaceSet(32, 40);
	_sets["CURSOR.PCK"]->loadPck(FileMap::getFilePath("UFOGRAPH/CURSOR.PCK"), FileMap::getFilePath("UFOGRAPH/CURSOR.TAB"));
	_sets["SMOKE.PCK"] = new SurfaceSet(32, 40);
	_sets["SMOKE.PCK"]->loadPck(FileMap::getFilePath("UFOGRAPH/SMOKE.PCK"), FileMap::getFilePath("UFOGRAPH/SMOKE.TAB"));
	_sets["HIT.PCK"] = new SurfaceSet(32, 40);
	_sets["HIT.PCK"]->loadPck(FileMap::getFilePath("UFOGRAPH/HIT.PCK"), FileMap::getFilePath("UFOGRAPH/HIT.TAB"));
	_sets["X1.PCK"] = new SurfaceSet(128, 64);
	_sets["X1.PCK"]->loadPck(FileMap::getFilePath("UFOGRAPH/X1.PCK"), FileMap::getFilePath("UFOGRAPH/X1.TAB"));
	_sets["MEDIBITS.DAT"] = new SurfaceSet(52, 58);
	_sets["MEDIBITS.DAT"]->loadDat(FileMap::getFilePath("UFOGRAPH/MEDIBITS.DAT"));
	_sets["DETBLOB.DAT"] = new SurfaceSet(16, 16);
	_sets["DETBLOB.DAT"]->loadDat(FileMap::getFilePath("UFOGRAPH/DETBLOB.DAT"));

	// Load Battlescape Terrain (only blanks are loaded, others are loaded just in time)
	_sets["BLANKS.PCK"] = new SurfaceSet(32, 40);
	_sets["BLANKS.PCK"]->loadPck(FileMap::getFilePath("TERRAIN/BLANKS.PCK"), FileMap::getFilePath("TERRAIN/BLANKS.TAB"));

	// Load Battlescape units
	std::set<std::string> unitsContents = FileMap::getVFolderContents("UNITS");
	std::set<std::string> usets = FileMap::filterFiles(unitsContents, "PCK");
	for (std::set<std::string>::iterator i = usets.begin(); i != usets.end(); ++i)
	{
		std::string path = FileMap::getFilePath("UNITS/" + *i);
		std::string tab = FileMap::getFilePath("UNITS/" + CrossPlatform::noExt(*i) + ".TAB");
		std::string fname = *i;
		std::transform(i->begin(), i->end(), fname.begin(), toupper);
		if (fname != "BIGOBS.PCK")
			_sets[fname] = new SurfaceSet(32, 40);
		else
			_sets[fname] = new SurfaceSet(32, 48);
		_sets[fname]->loadPck(path, tab);
	}
	// incomplete chryssalid set: 1.0 data: stop loading.
	if (_sets.find("CHRYS.PCK") != _sets.end() && !_sets["CHRYS.PCK"]->getFrame(225))
	{
		Log(LOG_FATAL) << "Version 1.0 data detected";
		throw Exception("Invalid CHRYS.PCK, please patch your X-COM data to the latest version");
	}
	// TFTD uses the loftemps dat from the terrain folder, but still has enemy unknown's version in the geodata folder, which is short by 2 entries.
	std::set<std::string> terrainContents = FileMap::getVFolderContents("TERRAIN");
	if (terrainContents.find("loftemps.dat") != terrainContents.end())
	{
		MapDataSet::loadLOFTEMPS(FileMap::getFilePath("TERRAIN/LOFTEMPS.DAT"), &_voxelData);
	}
	else
	{
		MapDataSet::loadLOFTEMPS(FileMap::getFilePath("GEODATA/LOFTEMPS.DAT"), &_voxelData);
	}

	std::string scrs[] = { "TAC00.SCR" };

	for (size_t i = 0; i < sizeof(scrs) / sizeof(scrs[0]); ++i)
	{
		_surfaces[scrs[i]] = new Surface(320, 200);
		_surfaces[scrs[i]]->loadScr(FileMap::getFilePath("UFOGRAPH/" + scrs[i]));
	}

	// lower case so we can find them in the contents map
	std::string lbms[] = { "d0.lbm",
		"d1.lbm",
		"d2.lbm",
		"d3.lbm" };
	std::string pals[] = { "PAL_BATTLESCAPE",
		"PAL_BATTLESCAPE_1",
		"PAL_BATTLESCAPE_2",
		"PAL_BATTLESCAPE_3" };

	SDL_Color backPal[] = { { 0, 5, 4, 255 },
	{ 0, 10, 34, 255 },
	{ 2, 9, 24, 255 },
	{ 2, 0, 24, 255 } };

	std::set<std::string> ufographContents = FileMap::getVFolderContents("UFOGRAPH");
	for (size_t i = 0; i < sizeof(lbms) / sizeof(lbms[0]); ++i)
	{
		if (ufographContents.find(lbms[i]) == ufographContents.end())
		{
			continue;
		}

		if (!i)
		{
			delete _palettes["PAL_BATTLESCAPE"];
		}

		Surface *tempSurface = new Surface(1, 1);
		tempSurface->loadImage(FileMap::getFilePath("UFOGRAPH/" + lbms[i]));
		_palettes[pals[i]] = new Palette();
		SDL_Color *colors = tempSurface->getPalette();
		colors[255] = backPal[i];
		_palettes[pals[i]]->setColors(colors, 256);
		createTransparencyLUT(_palettes[pals[i]]);
		delete tempSurface;
	}

	std::string spks[] = { "TAC01.SCR",
		"DETBORD.PCK",
		"DETBORD2.PCK",
		"ICONS.PCK",
		"MEDIBORD.PCK",
		"SCANBORD.PCK",
		"UNIBORD.PCK" };

	for (size_t i = 0; i < sizeof(spks) / sizeof(spks[0]); ++i)
	{
		std::string fname = spks[i];
		std::transform(fname.begin(), fname.end(), fname.begin(), tolower);
		if (ufographContents.find(fname) == ufographContents.end())
		{
			continue;
		}

		_surfaces[spks[i]] = new Surface(320, 200);
		_surfaces[spks[i]]->loadSpk(FileMap::getFilePath("UFOGRAPH/" + spks[i]));
	}


	std::set<std::string> bdys = FileMap::filterFiles(ufographContents, "BDY");
	for (std::set<std::string>::iterator i = bdys.begin(); i != bdys.end(); ++i)
	{
		std::string idxName = *i;
		std::transform(i->begin(), i->end(), idxName.begin(), toupper);
		idxName = idxName.substr(0, idxName.length() - 3);
		if (idxName.substr(0, 3) == "MAN")
		{
			idxName = idxName + "SPK";
		}
		else if (idxName == "TAC01.")
		{
			idxName = idxName + "SCR";
		}
		else
		{
			idxName = idxName + "PCK";
		}
		_surfaces[idxName] = new Surface(320, 200);
		_surfaces[idxName]->loadBdy(FileMap::getFilePath("UFOGRAPH/" + *i));
	}

	// Load Battlescape inventory
	std::set<std::string> invs = FileMap::filterFiles(ufographContents, "SPK");
	for (std::set<std::string>::iterator i = invs.begin(); i != invs.end(); ++i)
	{
		std::string fname = *i;
		std::transform(i->begin(), i->end(), fname.begin(), toupper);
		_surfaces[fname] = new Surface(320, 200);
		_surfaces[fname]->loadSpk(FileMap::getFilePath("UFOGRAPH/" + fname));
	}

	//"fix" of color index in original solders sprites
	if (Options::battleHairBleach)
	{
		std::string name;

		//personal armor
		name = "XCOM_1.PCK";
		if (_sets.find(name) != _sets.end())
		{
			SurfaceSet *xcom_1 = _sets[name];

			for (int i = 0; i < 8; ++i)
			{
				//chest frame
				Surface *surf = xcom_1->getFrame(4 * 8 + i);
				ShaderMove<Uint8> head = ShaderMove<Uint8>(surf);
				GraphSubset dim = head.getBaseDomain();
				surf->lock();
				dim.beg_y = 6;
				dim.end_y = 9;
				head.setDomain(dim);
				ShaderDraw<HairXCOM1>(head, ShaderScalar<Uint8>(HairXCOM1::Face + 5));
				dim.beg_y = 9;
				dim.end_y = 10;
				head.setDomain(dim);
				ShaderDraw<HairXCOM1>(head, ShaderScalar<Uint8>(HairXCOM1::Face + 6));
				surf->unlock();
			}

			for (int i = 0; i < 3; ++i)
			{
				//fall frame
				Surface *surf = xcom_1->getFrame(264 + i);
				ShaderMove<Uint8> head = ShaderMove<Uint8>(surf);
				GraphSubset dim = head.getBaseDomain();
				dim.beg_y = 0;
				dim.end_y = 24;
				dim.beg_x = 11;
				dim.end_x = 20;
				head.setDomain(dim);
				surf->lock();
				ShaderDraw<HairXCOM1>(head, ShaderScalar<Uint8>(HairXCOM1::Face + 6));
				surf->unlock();
			}
		}

		//all TFTD armors
		name = "TDXCOM_?.PCK";
		for (int j = 0; j < 3; ++j)
		{
			name[7] = '0' + j;
			if (_sets.find(name) != _sets.end())
			{
				SurfaceSet *xcom_2 = _sets[name];
				for (int i = 0; i < 16; ++i)
				{
					//chest frame without helm
					Surface *surf = xcom_2->getFrame(262 + i);
					surf->lock();
					if (i < 8)
					{
						//female chest frame
						ShaderMove<Uint8> head = ShaderMove<Uint8>(surf);
						GraphSubset dim = head.getBaseDomain();
						dim.beg_y = 6;
						dim.end_y = 18;
						head.setDomain(dim);
						ShaderDraw<HairXCOM2>(head);

						if (j == 2)
						{
							//fix some pixels in ION armor that was overwrite by previous function
							if (i == 0)
							{
								surf->setPixel(18, 14, 16);
							}
							else if (i == 3)
							{
								surf->setPixel(19, 12, 20);
							}
							else if (i == 6)
							{
								surf->setPixel(13, 14, 16);
							}
						}
					}

					//we change face to pink, to prevent mixup with ION armor backpack that have same color group.
					ShaderDraw<FaceXCOM2>(ShaderMove<Uint8>(surf));
					surf->unlock();
				}

				for (int i = 0; i < 2; ++i)
				{
					//fall frame (first and second)
					Surface *surf = xcom_2->getFrame(256 + i);
					surf->lock();

					ShaderMove<Uint8> head = ShaderMove<Uint8>(surf);
					GraphSubset dim = head.getBaseDomain();
					dim.beg_y = 0;
					if (j == 3)
					{
						dim.end_y = 11 + 5 * i;
					}
					else
					{
						dim.end_y = 17;
					}
					head.setDomain(dim);
					ShaderDraw<FallXCOM2>(head);

					//we change face to pink, to prevent mixup with ION armor backpack that have same color group.
					ShaderDraw<FaceXCOM2>(ShaderMove<Uint8>(surf));
					surf->unlock();
				}

				//Palette fix for ION armor
				if (j == 2)
				{
					int size = xcom_2->getTotalFrames();
					for (int i = 0; i < size; ++i)
					{
						Surface *surf = xcom_2->getFrame(i);
						surf->lock();
						ShaderDraw<BodyXCOM2>(ShaderMove<Uint8>(surf));
						surf->unlock();
					}
				}
			}
		}
	}
}

/**
 * Loads the extra resources defined in rulesets.
 */
void Mod::loadExtraResources()
{
	// Load fonts
	YAML::Node doc = YAML::LoadFile(FileMap::getFilePath("Language/" + _fontName));
>>>>>>> 2e8f569f
	Log(LOG_INFO) << "Loading fonts... " << _fontName;
	for (YAML::const_iterator i = doc["fonts"].begin(); i != doc["fonts"].end(); ++i)
	{
		std::string id = (*i)["id"].as<std::string>();
		Font *font = new Font();
		font->load(*i);
		_fonts[id] = font;
	}

#ifndef __NO_MUSIC
	// Load musics
	if (!Options::mute)
	{
		const std::set<std::string> &soundFiles(FileMap::getVFolderContents("SOUND"));

		// Check which music version is available
		CatFile *adlibcat = 0, *aintrocat = 0;
		GMCatFile *gmcat = 0;

		for (std::set<std::string>::iterator i = soundFiles.begin(); i != soundFiles.end(); ++i)
		{
			if (0 == i->compare("adlib.cat"))
			{
				adlibcat = new CatFile(FileMap::getFilePath("SOUND/" + *i).c_str());
			}
			else if (0 == i->compare("aintro.cat"))
			{
				aintrocat = new CatFile(FileMap::getFilePath("SOUND/" + *i).c_str());
			}
			else if (0 == i->compare("gm.cat"))
			{
				gmcat = new GMCatFile(FileMap::getFilePath("SOUND/" + *i).c_str());
			}
		}

		// Try the preferred format first, otherwise use the default priority
		MusicFormat priority[] = { Options::preferredMusic, MUSIC_FLAC, MUSIC_OGG, MUSIC_MP3, MUSIC_MOD, MUSIC_WAV, MUSIC_ADLIB, MUSIC_MIDI };
		for (std::map<std::string, RuleMusic *>::const_iterator i = _musicDefs.begin(); i != _musicDefs.end(); ++i)
		{
			Music *music = 0;
			for (size_t j = 0; j < sizeof(priority) / sizeof(priority[0]) && music == 0; ++j)
			{
				music = loadMusic(priority[j], (*i).first, (*i).second->getCatPos(), (*i).second->getNormalization(), adlibcat, aintrocat, gmcat);
			}
			if (music)
			{
				_musics[(*i).first] = music;
			}

		}

		delete gmcat;
		delete adlibcat;
		delete aintrocat;
	}
#endif

	Log(LOG_INFO) << "Loading extra resources from ruleset...";
	for (std::vector< std::pair<std::string, ExtraSprites *> >::const_iterator i = _extraSprites.begin(); i != _extraSprites.end(); ++i)
	{
		std::string sheetName = i->first;
		ExtraSprites *spritePack = i->second;
		bool subdivision = (spritePack->getSubX() != 0 && spritePack->getSubY() != 0);
		if (spritePack->getSingleImage())
		{
			if (_surfaces.find(sheetName) == _surfaces.end())
			{
				Log(LOG_VERBOSE) << "Creating new single image: " << sheetName;
				_surfaces[sheetName] = new Surface(spritePack->getWidth(), spritePack->getHeight());
			}
			else
			{
				Log(LOG_VERBOSE) << "Adding/Replacing single image: " << sheetName;
				delete _surfaces[sheetName];
				_surfaces[sheetName] = new Surface(spritePack->getWidth(), spritePack->getHeight());
			}
			_surfaces[sheetName]->loadImage(FileMap::getFilePath((*spritePack->getSprites())[0]));
		}
		else
		{
			bool adding = false;
			if (_sets.find(sheetName) == _sets.end())
			{
				Log(LOG_VERBOSE) << "Creating new surface set: " << sheetName;
				adding = true;
				if (subdivision)
				{
					_sets[sheetName] = new SurfaceSet(spritePack->getSubX(), spritePack->getSubY());
				}
				else
				{
					_sets[sheetName] = new SurfaceSet(spritePack->getWidth(), spritePack->getHeight());
				}
			}
			else
			{
				Log(LOG_VERBOSE) << "Adding/Replacing items in surface set: " << sheetName;
			}

			if (subdivision)
			{
				int frames = (spritePack->getWidth() / spritePack->getSubX())*(spritePack->getHeight() / spritePack->getSubY());
				Log(LOG_VERBOSE) << "Subdividing into " << frames << " frames.";
			}

			for (std::map<int, std::string>::iterator j = spritePack->getSprites()->begin(); j != spritePack->getSprites()->end(); ++j)
			{
				int startFrame = j->first;
				std::string fileName = j->second;
				if (fileName.substr(fileName.length() - 1, 1) == "/")
				{
					Log(LOG_VERBOSE) << "Loading surface set from folder: " << fileName << " starting at frame: " << startFrame;
					int offset = startFrame;
					std::set<std::string> contents = FileMap::getVFolderContents(fileName);
					for (std::set<std::string>::iterator k = contents.begin(); k != contents.end(); ++k)
					{
						if (!isImageFile((*k).substr((*k).length() - 4, (*k).length())))
							continue;
						try
						{
							std::string fullPath = FileMap::getFilePath(fileName + *k);
							if (_sets[sheetName]->getFrame(offset))
							{
								Log(LOG_VERBOSE) << "Replacing frame: " << offset;
								_sets[sheetName]->getFrame(offset)->loadImage(fullPath);
							}
							else
							{
								if (adding)
								{
									_sets[sheetName]->addFrame(offset)->loadImage(fullPath);
								}
								else
								{
									Log(LOG_VERBOSE) << "Adding frame: " << offset + spritePack->getModIndex();
									_sets[sheetName]->addFrame(offset + spritePack->getModIndex())->loadImage(fullPath);
								}
							}
							offset++;
						}
						catch (Exception &e)
						{
							Log(LOG_WARNING) << e.what();
						}
					}
				}
				else
				{
					if (spritePack->getSubX() == 0 && spritePack->getSubY() == 0)
					{
						std::string fullPath = FileMap::getFilePath(fileName);
						if (_sets[sheetName]->getFrame(startFrame))
						{
							Log(LOG_VERBOSE) << "Replacing frame: " << startFrame;
							_sets[sheetName]->getFrame(startFrame)->loadImage(fullPath);
						}
						else
						{
							Log(LOG_VERBOSE) << "Adding frame: " << startFrame << ", using index: " << startFrame + spritePack->getModIndex();
							_sets[sheetName]->addFrame(startFrame + spritePack->getModIndex())->loadImage(fullPath);
						}
					}
					else
					{
						Surface *temp = new Surface(spritePack->getWidth(), spritePack->getHeight());
						temp->loadImage(FileMap::getFilePath((*spritePack->getSprites())[startFrame]));
						int xDivision = spritePack->getWidth() / spritePack->getSubX();
						int yDivision = spritePack->getHeight() / spritePack->getSubY();
						int offset = startFrame;

						for (int y = 0; y != yDivision; ++y)
						{
							for (int x = 0; x != xDivision; ++x)
							{
								if (_sets[sheetName]->getFrame(offset))
								{
									Log(LOG_VERBOSE) << "Replacing frame: " << offset;
									_sets[sheetName]->getFrame(offset)->clear();
									// for some reason regular blit() doesn't work here how i want it, so i use this function instead.
									temp->blitNShade(_sets[sheetName]->getFrame(offset), 0 - (x * spritePack->getSubX()), 0 - (y * spritePack->getSubY()), 0);
								}
								else
								{
									if (adding)
									{
										// for some reason regular blit() doesn't work here how i want it, so i use this function instead.
										temp->blitNShade(_sets[sheetName]->addFrame(offset), 0 - (x * spritePack->getSubX()), 0 - (y * spritePack->getSubY()), 0);
									}
									else
									{
										Log(LOG_VERBOSE) << "Adding frame: " << offset + spritePack->getModIndex();
										// for some reason regular blit() doesn't work here how i want it, so i use this function instead.
										temp->blitNShade(_sets[sheetName]->addFrame(offset + spritePack->getModIndex()), 0 - (x * spritePack->getSubX()), 0 - (y * spritePack->getSubY()), 0);
									}
								}
								++offset;
							}
						}
						delete temp;
					}
				}
			}
		}
	}

	for (std::vector< std::pair<std::string, ExtraSounds *> >::const_iterator i = _extraSounds.begin(); i != _extraSounds.end(); ++i)
	{
		std::string setName = i->first;
		ExtraSounds *soundPack = i->second;
		if (_sounds.find(setName) == _sounds.end())
		{
			Log(LOG_VERBOSE) << "Creating new sound set: " << setName << ", this will likely have no in-game use.";
			_sounds[setName] = new SoundSet();
		}
		else Log(LOG_VERBOSE) << "Adding/Replacing items in sound set: " << setName;
		for (std::map<int, std::string>::iterator j = soundPack->getSounds()->begin(); j != soundPack->getSounds()->end(); ++j)
		{
			int startSound = j->first;
			std::string fileName = j->second;
			if (fileName.substr(fileName.length() - 1, 1) == "/")
			{
				Log(LOG_VERBOSE) << "Loading sound set from folder: " << fileName << " starting at index: " << startSound;
				int offset = startSound;
				std::set<std::string> contents = FileMap::getVFolderContents(fileName);
				for (std::set<std::string>::iterator k = contents.begin(); k != contents.end(); ++k)
				{
					try
					{
						std::string fullPath = FileMap::getFilePath(fileName + *k);
						if (_sounds[setName]->getSound(offset))
						{
							_sounds[setName]->getSound(offset)->load(fullPath);
						}
						else
						{
							_sounds[setName]->addSound(offset + soundPack->getModIndex())->load(fullPath);
						}
						offset++;
					}
					catch (Exception &e)
					{
						Log(LOG_WARNING) << e.what();
					}
				}
			}
			else
			{
				std::string fullPath = FileMap::getFilePath(fileName);
				if (_sounds[setName]->getSound(startSound))
				{
					Log(LOG_VERBOSE) << "Replacing index: " << startSound;
					_sounds[setName]->getSound(startSound)->load(fullPath);
				}
				else
				{
					Log(LOG_VERBOSE) << "Adding index: " << startSound;
					_sounds[setName]->addSound(startSound + soundPack->getModIndex())->load(fullPath);
				}
			}
		}
	}
}

/**
 * Applies necessary modifications to vanilla resources.
 */
void Mod::modResources()
{
	// bigger geoscape background
	int newWidth = 320 - 64, newHeight = 200;
	Surface *newGeo = new Surface(newWidth * 3, newHeight * 3);
	Surface *oldGeo = _surfaces["GEOBORD.SCR"];
	for (int x = 0; x < newWidth; ++x)
	{
		for (int y = 0; y < newHeight; ++y)
		{
			newGeo->setPixel(newWidth + x, newHeight + y, oldGeo->getPixel(x, y));
			newGeo->setPixel(newWidth - x - 1, newHeight + y, oldGeo->getPixel(x, y));
			newGeo->setPixel(newWidth * 3 - x - 1, newHeight + y, oldGeo->getPixel(x, y));

			newGeo->setPixel(newWidth + x, newHeight - y - 1, oldGeo->getPixel(x, y));
			newGeo->setPixel(newWidth - x - 1, newHeight - y - 1, oldGeo->getPixel(x, y));
			newGeo->setPixel(newWidth * 3 - x - 1, newHeight - y - 1, oldGeo->getPixel(x, y));

			newGeo->setPixel(newWidth + x, newHeight * 3 - y - 1, oldGeo->getPixel(x, y));
			newGeo->setPixel(newWidth - x - 1, newHeight * 3 - y - 1, oldGeo->getPixel(x, y));
			newGeo->setPixel(newWidth * 3 - x - 1, newHeight * 3 - y - 1, oldGeo->getPixel(x, y));
		}
	}
	_surfaces["ALTGEOBORD.SCR"] = newGeo;

	// here we create an "alternate" background surface for the base info screen.
	_surfaces["ALTBACK07.SCR"] = new Surface(320, 200);
	_surfaces["ALTBACK07.SCR"]->loadScr(FileMap::getFilePath("GEOGRAPH/BACK07.SCR"));
	for (int y = 172; y >= 152; --y)
		for (int x = 5; x <= 314; ++x)
			_surfaces["ALTBACK07.SCR"]->setPixel(x, y + 4, _surfaces["ALTBACK07.SCR"]->getPixel(x, y));
	for (int y = 147; y >= 134; --y)
		for (int x = 5; x <= 314; ++x)
			_surfaces["ALTBACK07.SCR"]->setPixel(x, y + 9, _surfaces["ALTBACK07.SCR"]->getPixel(x, y));
	for (int y = 132; y >= 109; --y)
		for (int x = 5; x <= 314; ++x)
			_surfaces["ALTBACK07.SCR"]->setPixel(x, y + 10, _surfaces["ALTBACK07.SCR"]->getPixel(x, y));

	// we create extra rows on the soldier stat screens by shrinking them all down one pixel.
	// this is done after loading them, but BEFORE loading the extraSprites, in case a modder wants to replace them.

	// first, let's do the base info screen
	// erase the old lines, copying from a +2 offset to account for the dithering
	for (int y = 91; y < 199; y += 12)
		for (int x = 0; x < 149; ++x)
			_surfaces["BACK06.SCR"]->setPixel(x, y, _surfaces["BACK06.SCR"]->getPixel(x, y + 2));
	// drawn new lines, use the bottom row of pixels as a basis
	for (int y = 89; y < 199; y += 11)
		for (int x = 0; x < 149; ++x)
			_surfaces["BACK06.SCR"]->setPixel(x, y, _surfaces["BACK06.SCR"]->getPixel(x, 199));
	// finally, move the top of the graph up by one pixel, offset for the last iteration again due to dithering.
	for (int y = 72; y < 80; ++y)
		for (int x = 0; x < 320; ++x)
		{
			_surfaces["BACK06.SCR"]->setPixel(x, y, _surfaces["BACK06.SCR"]->getPixel(x, y + (y == 79 ? 2 : 1)));
		}

	// now, let's adjust the battlescape info screen.
	// erase the old lines, no need to worry about dithering on this one.
	for (int y = 39; y < 199; y += 10)
		for (int x = 0; x < 169; ++x)
			_surfaces["UNIBORD.PCK"]->setPixel(x, y, _surfaces["UNIBORD.PCK"]->getPixel(x, 30));
	// drawn new lines, use the bottom row of pixels as a basis
	for (int y = 190; y > 37; y -= 9)
		for (int x = 0; x < 169; ++x)
			_surfaces["UNIBORD.PCK"]->setPixel(x, y, _surfaces["UNIBORD.PCK"]->getPixel(x, 199));
	// move the top of the graph down by eight pixels to erase the row we don't need (we actually created ~1.8 extra rows earlier)
	for (int y = 37; y > 29; --y)
		for (int x = 0; x < 320; ++x)
		{
			_surfaces["UNIBORD.PCK"]->setPixel(x, y, _surfaces["UNIBORD.PCK"]->getPixel(x, y - 8));
			_surfaces["UNIBORD.PCK"]->setPixel(x, y - 8, 0);
		}

	// handob2 is used for all the left handed sprites.
	_sets["HANDOB2.PCK"] = new SurfaceSet(*_sets["HANDOB.PCK"]);
}

/**
 * Determines if an image file is an acceptable format for the game.
 * @param extension Image file extension.
 * @return True/false
 */
bool Mod::isImageFile(std::string extension) const
{
	std::transform(extension.begin(), extension.end(), extension.begin(), toupper);

	return (
		// arbitrary limitation: let's not use these ones (although they're officially supported by sdl)
		/*
		extension == ".ICO" ||
		extension == ".CUR" ||
		extension == ".PNM" ||
		extension == ".PPM" ||
		extension == ".PGM" ||
		extension == ".PBM" ||
		extension == ".XPM" ||
		extension == "ILBM" ||
		// excluding jpeg to avoid inevitable issues due to compression
		extension == ".JPG" ||
		extension == "JPEG" ||
		*/
		extension == ".BMP" ||
		extension == ".LBM" ||
		extension == ".IFF" ||
		extension == ".PCX" ||
		extension == ".GIF" ||
		extension == ".PNG" ||
		extension == ".TGA" ||
		extension == ".TIF" ||
		extension == "TIFF");
}

/**
 * Loads the specified music file format.
 * @param fmt Format of the music.
 * @param file Filename of the music.
 * @param track Track number of the music, if stored in a CAT.
 * @param volume Volume modifier of the music, if stored in a CAT.
 * @param adlibcat Pointer to ADLIB.CAT if available.
 * @param aintrocat Pointer to AINTRO.CAT if available.
 * @param gmcat Pointer to GM.CAT if available.
 * @return Pointer to the music file, or NULL if it couldn't be loaded.
 */
Music *Mod::loadMusic(MusicFormat fmt, const std::string &file, int track, float volume, CatFile *adlibcat, CatFile *aintrocat, GMCatFile *gmcat) const
{
	/* MUSIC_AUTO, MUSIC_FLAC, MUSIC_OGG, MUSIC_MP3, MUSIC_MOD, MUSIC_WAV, MUSIC_ADLIB, MUSIC_MIDI */
	static const std::string exts[] = { "", ".flac", ".ogg", ".mp3", ".mod", ".wav", "", ".mid" };
	Music *music = 0;
	std::set<std::string> soundContents = FileMap::getVFolderContents("SOUND");
	try
	{
		std::string fname = file + exts[fmt];
		std::transform(fname.begin(), fname.end(), fname.begin(), tolower);

		// Try Adlib music
		if (fmt == MUSIC_ADLIB)
		{
			if (adlibcat && Options::audioBitDepth == 16)
			{
				music = new AdlibMusic(volume);
				if (track < adlibcat->getAmount())
				{
					music->load(adlibcat->load(track, true), adlibcat->getObjectSize(track));
				}
				// separate intro music
				else if (aintrocat)
				{
					track -= adlibcat->getAmount();
					if (track < aintrocat->getAmount())
					{
						music->load(aintrocat->load(track, true), aintrocat->getObjectSize(track));
					}
					else
					{
						delete music;
						music = 0;
					}
				}
			}
		}
		// Try MIDI music
		else if (fmt == MUSIC_MIDI)
		{
			// DOS MIDI
			if (gmcat && track < gmcat->getAmount())
			{
				music = gmcat->loadMIDI(track);
			}
			// Windows MIDI
			else
			{
				if (soundContents.find(fname) != soundContents.end())
				{
					music = new Music();
					music->load(FileMap::getFilePath("SOUND/" + fname));
				}
			}
		}
		// Try digital tracks
		else
		{
			if (soundContents.find(fname) != soundContents.end())
			{
				music = new Music();
				music->load(FileMap::getFilePath("SOUND/" + fname));
			}
		}
	}
	catch (Exception &e)
	{
		Log(LOG_INFO) << e.what();
		if (music) delete music;
		music = 0;
	}
	return music;
}

/**
 * Preamble:
 * this is the most horrible function i've ever written, and it makes me sad.
 * this is, however, a necessary evil, in order to save massive amounts of time in the draw function.
 * when used with the default TFTD mod, this function loops 4,194,304 times
 * (4 palettes, 4 tints, 4 levels of opacity, 256 colors, 256 comparisons per)
 * each additional tint in the rulesets will result in over a million iterations more.
 * @param pal the palette to base the lookup table on.
 */
void Mod::createTransparencyLUT(Palette *pal)
{
	SDL_Color desiredColor;
	std::vector<Uint8> lookUpTable;
	// start with the color sets
	for (std::vector<SDL_Color>::const_iterator tint = _transparencies.begin(); tint != _transparencies.end(); ++tint)
	{
		// then the opacity levels, using the alpha channel as the step
		for (int opacity = 1; opacity < 1 + tint->unused * 4; opacity += tint->unused)
		{
			// then the palette itself
			for (int currentColor = 0; currentColor < 256; ++currentColor)
			{
				// add the RGB values from the ruleset to those of the colors contained in the palette
				// in order to determine the desired color
				// yes all this casting and clamping is required, we're dealing with Uint8s here, and there's
				// a lot of potential for values to wrap around, which would be very bad indeed.
				desiredColor.r = std::min(255, (int)(pal->getColors(currentColor)->r) + (tint->r * opacity));
				desiredColor.g = std::min(255, (int)(pal->getColors(currentColor)->g) + (tint->g * opacity));
				desiredColor.b = std::min(255, (int)(pal->getColors(currentColor)->b) + (tint->b * opacity));

				Uint8 closest = 0;
				int lowestDifference = INT_MAX;
				// now compare each color in the palette to find the closest match to our desired one
				for (int comparator = 0; comparator < 256; ++comparator)
				{
					int currentDifference = Sqr(desiredColor.r - pal->getColors(comparator)->r) +
						Sqr(desiredColor.g - pal->getColors(comparator)->g) +
						Sqr(desiredColor.b - pal->getColors(comparator)->b);

					if (currentDifference < lowestDifference)
					{
						closest = comparator;
						lowestDifference = currentDifference;
					}
				}
				lookUpTable.push_back(closest);
			}
		}
	}
	_transparencyLUTs.push_back(lookUpTable);
}

StatAdjustment *Mod::getStatAdjustment(int difficulty)
{
	if (difficulty >= 4)
	{
		return &_statAdjustment[4];
	}
	return &_statAdjustment[difficulty];
}

namespace
{

template<size_t Mod::*f>
void offset(const Mod *m, int &base, int modId)
{
	int baseMax = (m->*f);
	if (base >= baseMax)
	{
		base += modId * 1000;
	}
}

void getSmokeReduction(const Mod *m, int &smoke)
{
	// initial smoke "density" of a smoke grenade is around 15 per tile
	// we do density/3 to get the decay of visibility
	// so in fresh smoke we should only have 4 tiles of visibility
	// this is traced in voxel space, with smoke affecting visibility every step of the way

	// 3  - coefficient of calculation (see above).
	// 20 - maximum view distance in vanilla Xcom.
	// Even if MaxViewDistance will be increased via ruleset, smoke will keep effect.
	smoke = smoke * m->getMaxViewDistance() / (3 * 20);
}

}

/**
 * Register all useful function used by script.
 */
void Mod::ScriptRegister(ScriptParserBase *parser)
{
	Bind<Mod> mod = { parser };

	mod.add<&offset<&Mod::_soundOffsetBattle>>("getSoundOffsetBattle");
	mod.add<&offset<&Mod::_soundOffsetGeo>>("getSoundOffsetGeo");
	mod.add<&offset<&Mod::_surfaceOffsetBasebits>>("getSpriteOffsetBasebits");
	mod.add<&offset<&Mod::_surfaceOffsetBigobs>>("getSpriteOffsetBigobs");
	mod.add<&offset<&Mod::_surfaceOffsetFloorob>>("getSpriteOffsetFloorob");
	mod.add<&offset<&Mod::_surfaceOffsetHit>>("getSpriteOffsetHit");
	mod.add<&offset<&Mod::_surfaceOffsetSmoke>>("getSpriteOffsetSmoke");
	mod.add<&Mod::getMaxDarknessToSeeUnits>("getMaxDarknessToSeeUnits");
	mod.add<&Mod::getMaxViewDistance>("getMaxViewDistance");
	mod.add<&getSmokeReduction>("getSmokeReduction");
}

}<|MERGE_RESOLUTION|>--- conflicted
+++ resolved
@@ -1,4 +1,3 @@
-<<<<<<< HEAD
 /*
  * Copyright 2010-2016 OpenXcom Developers.
  *
@@ -781,591 +780,6 @@
 {
 	for (std::map<std::string, Font*>::iterator i = _fonts.begin(); i != _fonts.end(); ++i)
 	{
-=======
-/*
- * Copyright 2010-2016 OpenXcom Developers.
- *
- * This file is part of OpenXcom.
- *
- * OpenXcom is free software: you can redistribute it and/or modify
- * it under the terms of the GNU General Public License as published by
- * the Free Software Foundation, either version 3 of the License, or
- * (at your option) any later version.
- *
- * OpenXcom is distributed in the hope that it will be useful,
- * but WITHOUT ANY WARRANTY; without even the implied warranty of
- * MERCHANTABILITY or FITNESS FOR A PARTICULAR PURPOSE.  See the
- * GNU General Public License for more details.
- *
- * You should have received a copy of the GNU General Public License
- * along with OpenXcom.  If not, see <http://www.gnu.org/licenses/>.
- */
-#include "Mod.h"
-#include <algorithm>
-#include <sstream>
-#include <climits>
-#include "../Engine/CrossPlatform.h"
-#include "../Engine/FileMap.h"
-#include "../Engine/Palette.h"
-#include "../Engine/Font.h"
-#include "../Engine/Surface.h"
-#include "../Engine/SurfaceSet.h"
-#include "../Engine/Language.h"
-#include "../Engine/Music.h"
-#include "../Engine/GMCat.h"
-#include "../Engine/SoundSet.h"
-#include "../Engine/Sound.h"
-#include "../Interface/TextButton.h"
-#include "../Interface/Window.h"
-#include "MapDataSet.h"
-#include "RuleMusic.h"
-#include "../Engine/ShaderDraw.h"
-#include "../Engine/ShaderMove.h"
-#include "../Engine/Exception.h"
-#include "../Engine/Logger.h"
-#include "SoundDefinition.h"
-#include "ExtraSprites.h"
-#include "ExtraSounds.h"
-#include "../Engine/AdlibMusic.h"
-#include "../fmath.h"
-#include "../Engine/RNG.h"
-#include "../Engine/Options.h"
-#include "../Battlescape/Pathfinding.h"
-#include "RuleCountry.h"
-#include "RuleRegion.h"
-#include "RuleBaseFacility.h"
-#include "RuleCraft.h"
-#include "RuleCraftWeapon.h"
-#include "RuleItem.h"
-#include "RuleUfo.h"
-#include "RuleTerrain.h"
-#include "MapScript.h"
-#include "RuleSoldier.h"
-#include "RuleCommendations.h"
-#include "AlienRace.h"
-#include "AlienDeployment.h"
-#include "Armor.h"
-#include "ArticleDefinition.h"
-#include "RuleInventory.h"
-#include "RuleResearch.h"
-#include "RuleManufacture.h"
-#include "ExtraStrings.h"
-#include "RuleInterface.h"
-#include "RuleMissionScript.h"
-#include "../Geoscape/Globe.h"
-#include "../Savegame/SavedGame.h"
-#include "../Savegame/Region.h"
-#include "../Savegame/Base.h"
-#include "../Savegame/Country.h"
-#include "../Savegame/Soldier.h"
-#include "../Savegame/Craft.h"
-#include "../Savegame/Transfer.h"
-#include "../Ufopaedia/Ufopaedia.h"
-#include "../Savegame/AlienStrategy.h"
-#include "../Savegame/GameTime.h"
-#include "../Savegame/SoldierDiary.h"
-#include "UfoTrajectory.h"
-#include "RuleAlienMission.h"
-#include "MCDPatch.h"
-#include "StatString.h"
-#include "RuleGlobe.h"
-#include "RuleVideo.h"
-#include "RuleConverter.h"
-
-namespace OpenXcom
-{
-
-int Mod::DOOR_OPEN;
-int Mod::SLIDING_DOOR_OPEN;
-int Mod::SLIDING_DOOR_CLOSE;
-int Mod::SMALL_EXPLOSION;
-int Mod::LARGE_EXPLOSION;
-int Mod::EXPLOSION_OFFSET;
-int Mod::SMOKE_OFFSET;
-int Mod::UNDERWATER_SMOKE_OFFSET;
-int Mod::ITEM_DROP;
-int Mod::ITEM_THROW;
-int Mod::ITEM_RELOAD;
-int Mod::WALK_OFFSET;
-int Mod::FLYING_SOUND;
-int Mod::BUTTON_PRESS;
-int Mod::WINDOW_POPUP[3];
-int Mod::UFO_FIRE;
-int Mod::UFO_HIT;
-int Mod::UFO_CRASH;
-int Mod::UFO_EXPLODE;
-int Mod::INTERCEPTOR_HIT;
-int Mod::INTERCEPTOR_EXPLODE;
-int Mod::GEOSCAPE_CURSOR;
-int Mod::BASESCAPE_CURSOR;
-int Mod::BATTLESCAPE_CURSOR;
-int Mod::UFOPAEDIA_CURSOR;
-int Mod::GRAPHS_CURSOR;
-int Mod::DAMAGE_RANGE;
-int Mod::EXPLOSIVE_DAMAGE_RANGE;
-int Mod::FIRE_DAMAGE_RANGE[2];
-std::string Mod::DEBRIEF_MUSIC_GOOD;
-std::string Mod::DEBRIEF_MUSIC_BAD;
-int Mod::DIFFICULTY_COEFFICIENT[5];
-
-void Mod::resetGlobalStatics()
-{
-	Mod::DOOR_OPEN = 3;
-	Mod::SLIDING_DOOR_OPEN = 20;
-	Mod::SLIDING_DOOR_CLOSE = 21;
-	Mod::SMALL_EXPLOSION = 2;
-	Mod::LARGE_EXPLOSION = 5;
-	Mod::EXPLOSION_OFFSET = 0;
-	Mod::SMOKE_OFFSET = 8;
-	Mod::UNDERWATER_SMOKE_OFFSET = 0;
-	Mod::ITEM_DROP = 38;
-	Mod::ITEM_THROW = 39;
-	Mod::ITEM_RELOAD = 17;
-	Mod::WALK_OFFSET = 22;
-	Mod::FLYING_SOUND = 15;
-	Mod::BUTTON_PRESS = 0;
-	Mod::WINDOW_POPUP[0] = 1;
-	Mod::WINDOW_POPUP[1] = 2;
-	Mod::WINDOW_POPUP[2] = 3;
-	Mod::UFO_FIRE = 8;
-	Mod::UFO_HIT = 12;
-	Mod::UFO_CRASH = 10;
-	Mod::UFO_EXPLODE = 11;
-	Mod::INTERCEPTOR_HIT = 10;
-	Mod::INTERCEPTOR_EXPLODE = 13;
-	Mod::GEOSCAPE_CURSOR = 252;
-	Mod::BASESCAPE_CURSOR = 252;
-	Mod::BATTLESCAPE_CURSOR = 144;
-	Mod::UFOPAEDIA_CURSOR = 252;
-	Mod::GRAPHS_CURSOR = 252;
-	Mod::DAMAGE_RANGE = 100;
-	Mod::EXPLOSIVE_DAMAGE_RANGE = 50;
-	Mod::FIRE_DAMAGE_RANGE[0] = 5;
-	Mod::FIRE_DAMAGE_RANGE[1] = 10;
-	Mod::DEBRIEF_MUSIC_GOOD = "GMMARS";
-	Mod::DEBRIEF_MUSIC_BAD = "GMMARS";
-
-	Globe::OCEAN_COLOR = Palette::blockOffset(12);
-	Globe::COUNTRY_LABEL_COLOR = 239;
-	Globe::LINE_COLOR = 162;
-	Globe::CITY_LABEL_COLOR = 138;
-	Globe::BASE_LABEL_COLOR = 133;
-
-	TextButton::soundPress = 0;
-
-	Window::soundPopup[0] = 0;
-	Window::soundPopup[1] = 0;
-	Window::soundPopup[2] = 0;
-
-	Pathfinding::red = 3;
-	Pathfinding::yellow = 10;
-	Pathfinding::green = 4;
-
-	DIFFICULTY_COEFFICIENT[0] = 0;
-	DIFFICULTY_COEFFICIENT[1] = 1;
-	DIFFICULTY_COEFFICIENT[2] = 2;
-	DIFFICULTY_COEFFICIENT[3] = 3;
-	DIFFICULTY_COEFFICIENT[4] = 4;
-}
-
-/**
- * Creates an empty mod.
- */
-Mod::Mod() : _costEngineer(0), _costScientist(0), _timePersonnel(0), _initialFunding(0), _turnAIUseGrenade(3), _turnAIUseBlaster(3), _startingTime(6, 1, 1, 1999, 12, 0, 0), _facilityListOrder(0), _craftListOrder(0), _itemListOrder(0), _researchListOrder(0),  _manufactureListOrder(0), _ufopaediaListOrder(0), _invListOrder(0), _modOffset(0)
-{
-	_muteMusic = new Music();
-	_muteSound = new Sound();
-	_globe = new RuleGlobe();
-	_converter = new RuleConverter();
-	_statAdjustment[0].aimAndArmorMultiplier = 0.5;
-	_statAdjustment[0].growthMultiplier = 0;
-	for (int i = 1; i != 5; ++i)
-	{
-		_statAdjustment[i].aimAndArmorMultiplier = 1.0;
-		_statAdjustment[i].growthMultiplier = i;
-	}
-}
-
-/**
- * Deletes all the mod data from memory.
- */
-Mod::~Mod()
-{
-	delete _muteMusic;
-	delete _muteSound;
-	delete _globe;
-	delete _converter;
-	for (std::map<std::string, Font*>::iterator i = _fonts.begin(); i != _fonts.end(); ++i)
-	{
-		delete i->second;
-	}
-	for (std::map<std::string, Surface*>::iterator i = _surfaces.begin(); i != _surfaces.end(); ++i)
-	{
-		delete i->second;
-	}
-	for (std::map<std::string, SurfaceSet*>::iterator i = _sets.begin(); i != _sets.end(); ++i)
-	{
-		delete i->second;
-	}
-	for (std::map<std::string, Palette*>::iterator i = _palettes.begin(); i != _palettes.end(); ++i)
-	{
-		delete i->second;
-	}
-	for (std::map<std::string, Music*>::iterator i = _musics.begin(); i != _musics.end(); ++i)
-	{
-		delete i->second;
-	}
-	for (std::map<std::string, SoundSet*>::iterator i = _sounds.begin(); i != _sounds.end(); ++i)
-	{
-		delete i->second;
-	}
-	for (std::map<std::string, RuleCountry*>::iterator i = _countries.begin(); i != _countries.end(); ++i)
-	{
-		delete i->second;
-	}
-	for (std::map<std::string, RuleRegion*>::iterator i = _regions.begin(); i != _regions.end(); ++i)
-	{
-		delete i->second;
-	}
-	for (std::map<std::string, RuleBaseFacility*>::iterator i = _facilities.begin(); i != _facilities.end(); ++i)
-	{
-		delete i->second;
-	}
-	for (std::map<std::string, RuleCraft*>::iterator i = _crafts.begin(); i != _crafts.end(); ++i)
-	{
-		delete i->second;
-	}
-	for (std::map<std::string, RuleCraftWeapon*>::iterator i = _craftWeapons.begin(); i != _craftWeapons.end(); ++i)
-	{
-		delete i->second;
-	}
-	for (std::map<std::string, RuleItem*>::iterator i = _items.begin(); i != _items.end(); ++i)
-	{
-		delete i->second;
-	}
-	for (std::map<std::string, RuleUfo*>::iterator i = _ufos.begin(); i != _ufos.end(); ++i)
-	{
-		delete i->second;
-	}
-	for (std::map<std::string, RuleTerrain*>::iterator i = _terrains.begin(); i != _terrains.end(); ++i)
-	{
-		delete i->second;
-	}
-	for (std::map<std::string, MapDataSet*>::iterator i = _mapDataSets.begin(); i != _mapDataSets.end(); ++i)
-	{
-		delete i->second;
-	}
-	for (std::map<std::string, RuleSoldier*>::iterator i = _soldiers.begin(); i != _soldiers.end(); ++i)
-	{
-		delete i->second;
-	}
-	for (std::map<std::string, Unit*>::iterator i = _units.begin(); i != _units.end(); ++i)
-	{
-		delete i->second;
-	}
-	for (std::map<std::string, AlienRace*>::iterator i = _alienRaces.begin(); i != _alienRaces.end(); ++i)
-	{
-		delete i->second;
-	}
-	for (std::map<std::string, AlienDeployment*>::iterator i = _alienDeployments.begin(); i != _alienDeployments.end(); ++i)
-	{
-		delete i->second;
-	}
-	for (std::map<std::string, Armor*>::iterator i = _armors.begin(); i != _armors.end(); ++i)
-	{
-		delete i->second;
-	}
-	for (std::map<std::string, ArticleDefinition*>::iterator i = _ufopaediaArticles.begin(); i != _ufopaediaArticles.end(); ++i)
-	{
-		delete i->second;
-	}
-	for (std::map<std::string, RuleInventory*>::iterator i = _invs.begin(); i != _invs.end(); ++i)
-	{
-		delete i->second;
-	}
-	for (std::map<std::string, RuleResearch *>::const_iterator i = _research.begin(); i != _research.end(); ++i)
-	{
-		delete i->second;
-	}
-	for (std::map<std::string, RuleManufacture *>::const_iterator i = _manufacture.begin(); i != _manufacture.end(); ++i)
-	{
-		delete i->second;
-	}
-	for (std::map<std::string, UfoTrajectory *>::const_iterator i = _ufoTrajectories.begin(); i != _ufoTrajectories.end(); ++i)
-	{
-		delete i->second;
-	}
-	for (std::map<std::string, RuleAlienMission *>::const_iterator i = _alienMissions.begin(); i != _alienMissions.end(); ++i)
-	{
-		delete i->second;
-	}
-	for (std::map<std::string, MCDPatch *>::const_iterator i = _MCDPatches.begin(); i != _MCDPatches.end(); ++i)
-	{
-		delete i->second;
-	}
-	for (std::vector< std::pair<std::string, ExtraSprites *> >::const_iterator i = _extraSprites.begin(); i != _extraSprites.end(); ++i)
-	{
-		delete i->second;
-	}
-	for (std::vector< std::pair<std::string, ExtraSounds *> >::const_iterator i = _extraSounds.begin(); i != _extraSounds.end(); ++i)
-	{
-		delete i->second;
-	}
-	for (std::map<std::string, ExtraStrings *>::const_iterator i = _extraStrings.begin(); i != _extraStrings.end(); ++i)
-	{
-		delete i->second;
-	}
-	for (std::map<std::string, RuleInterface *>::const_iterator i = _interfaces.begin(); i != _interfaces.end(); ++i)
-	{
-		delete i->second;
-	}
-	for (std::map<std::string, std::vector<MapScript*> >::iterator i = _mapScripts.begin(); i != _mapScripts.end(); ++i)
-	{
-		for (std::vector<MapScript*>::iterator j = (*i).second.begin(); j != (*i).second.end(); ++j)
-		{
-			delete *j;
-		}
-	}
-	for (std::map<std::string, RuleVideo *>::const_iterator i = _videos.begin(); i != _videos.end(); ++i)
-	{
-		delete i->second;
-	}
-	for (std::map<std::string, RuleMusic *>::const_iterator i = _musicDefs.begin(); i != _musicDefs.end(); ++i)
-	{
-		delete i->second;
-	}
-	for (std::map<std::string, RuleMissionScript*>::const_iterator i = _missionScripts.begin(); i != _missionScripts.end(); ++i)
-	{
-		delete i->second;
-	}
-	for (std::map<std::string, SoundDefinition*>::const_iterator i = _soundDefs.begin(); i != _soundDefs.end(); ++i)
-	{
-		delete i->second;
-	}
-	for (std::vector<StatString*>::const_iterator i = _statStrings.begin(); i != _statStrings.end(); ++i)
-	{
-		delete (*i);
-	}
-	for (std::map<std::string, RuleCommendations *>::const_iterator i = _commendations.begin(); i != _commendations.end(); ++i)
-	{
-		delete i->second;
-	}
-}
-
-/**
- * Gets a specific rule element by ID.
- * @param id String ID of the rule element.
- * @param name Human-readable name of the rule type.
- * @param map Map associated to the rule type.
- * @return Pointer to the rule element, or NULL if not found.
- */
-template <typename T>
-T *Mod::getRule(const std::string &id, const std::string &name, const std::map<std::string, T*> &map) const
-{
-	if (id.empty())
-	{
-		return 0;
-	}
-	typename std::map<std::string, T*>::const_iterator i = map.find(id);
-	if (map.end() != i)
-	{
-		return i->second;
-	}
-	else
-	{
-//		if (id != Armor::NONE)
-//		{
-//			Log(LOG_WARNING) << name << " " << id << " not found";
-//		}
-		return 0;
-	}
-}
-
-/**
- * Returns a specific font from the mod.
- * @param name Name of the font.
- * @return Pointer to the font.
- */
-Font *Mod::getFont(const std::string &name) const
-{
-	return getRule(name, "Font", _fonts);
-}
-
-/**
- * Returns a specific surface from the mod.
- * @param name Name of the surface.
- * @return Pointer to the surface.
- */
-Surface *Mod::getSurface(const std::string &name) const
-{
-	return getRule(name, "Surface", _surfaces);
-}
-
-/**
- * Returns a specific surface set from the mod.
- * @param name Name of the surface set.
- * @return Pointer to the surface set.
- */
-SurfaceSet *Mod::getSurfaceSet(const std::string &name) const
-{
-	return getRule(name, "Surface Set", _sets);
-}
-
-/**
- * Returns a specific music from the mod.
- * @param name Name of the music.
- * @return Pointer to the music.
- */
-Music *Mod::getMusic(const std::string &name) const
-{
-	if (Options::mute)
-	{
-		return _muteMusic;
-	}
-	else
-	{
-		return getRule(name, "Music", _musics);
-	}
-}
-
-/**
- * Returns a random music from the mod.
- * @param name Name of the music to pick from.
- * @return Pointer to the music.
- */
-Music *Mod::getRandomMusic(const std::string &name) const
-{
-	if (Options::mute)
-	{
-		return _muteMusic;
-	}
-	else
-	{
-		std::vector<Music*> music;
-		for (std::map<std::string, Music*>::const_iterator i = _musics.begin(); i != _musics.end(); ++i)
-		{
-			if (i->first.find(name) != std::string::npos)
-			{
-				music.push_back(i->second);
-			}
-		}
-		if (music.empty())
-		{
-			return _muteMusic;
-		}
-		else
-		{
-			return music[RNG::seedless(0, music.size() - 1)];
-		}
-	}
-}
-
-/**
- * Plays the specified track if it's not already playing.
- * @param name Name of the music.
- * @param id Id of the music, 0 for random.
- */
-void Mod::playMusic(const std::string &name, int id)
-{
-	if (!Options::mute && _playingMusic != name)
-	{
-		int loop = -1;
-		// hacks
-		if (!Options::musicAlwaysLoop && (name == "GMSTORY" || name == "GMWIN" || name == "GMLOSE"))
-		{
-			loop = 0;
-		}
-
-		Music *music = 0;
-		if (id == 0)
-		{
-			music = getRandomMusic(name);
-		}
-		else
-		{
-			std::ostringstream ss;
-			ss << name << id;
-			music = getMusic(ss.str());
-		}
-		music->play(loop);
-		if (music != _muteMusic)
-		{
-			_playingMusic = name;
-		}
-	}
-}
-
-/**
- * Returns a specific sound set from the mod.
- * @param name Name of the sound set.
- * @return Pointer to the sound set.
- */
-SoundSet *Mod::getSoundSet(const std::string &name) const
-{
-	return getRule(name, "Sound Set", _sounds);
-}
-
-/**
- * Returns a specific sound from the mod.
- * @param set Name of the sound set.
- * @param sound ID of the sound.
- * @return Pointer to the sound.
- */
-Sound *Mod::getSound(const std::string &set, unsigned int sound) const
-{
-	if (Options::mute)
-	{
-		return _muteSound;
-	}
-	else
-	{
-		SoundSet *ss = getSoundSet(set);
-		if (ss != 0)
-		{
-			Sound *s = ss->getSound(sound);
-			if (s == 0)
-			{
-				Log(LOG_ERROR) << "Sound " << sound << " in " << set << " not found";
-			}
-			return s;
-		}
-		else
-		{
-			return 0;
-		}
-	}
-}
-
-/**
- * Returns a specific palette from the mod.
- * @param name Name of the palette.
- * @return Pointer to the palette.
- */
-Palette *Mod::getPalette(const std::string &name) const
-{
-	return getRule(name, "Palette", _palettes);
-}
-
-/**
- * Changes the palette of all the graphics in the mod.
- * @param colors Pointer to the set of colors.
- * @param firstcolor Offset of the first color to replace.
- * @param ncolors Amount of colors to replace.
- */
-void Mod::setPalette(SDL_Color *colors, int firstcolor, int ncolors)
-{
-	for (std::map<std::string, Font*>::iterator i = _fonts.begin(); i != _fonts.end(); ++i)
-	{
-		i->second->setPalette(colors, firstcolor, ncolors);
-	}
-	for (std::map<std::string, Surface*>::iterator i = _surfaces.begin(); i != _surfaces.end(); ++i)
-	{
-		if (i->first.substr(i->first.length() - 3, i->first.length()) != "LBM")
-			i->second->setPalette(colors, firstcolor, ncolors);
-	}
-	for (std::map<std::string, SurfaceSet*>::iterator i = _sets.begin(); i != _sets.end(); ++i)
-	{
->>>>>>> 2e8f569f
 		i->second->setPalette(colors, firstcolor, ncolors);
 	}
 	for (std::map<std::string, Surface*>::iterator i = _surfaces.begin(); i != _surfaces.end(); ++i)
@@ -1570,10 +984,9 @@
 			std::set<std::string>::const_iterator j = missions.begin();
 			if (!getAlienMission(*j))
 			{
-				throw Exception("Error with MissionScript: " + (*i).first + ": alien mission type: " + *j + "not defined, do not incite the judgement of Amaunator.");
+				throw Exception("Error with MissionScript: " + (*i).first + ": alien mission type: " + *j + "not defined, do not incite the judgement of Amaunator."); 
 			}
 			bool isSiteType = getAlienMission(*j)->getObjective() == OBJECTIVE_SITE;
-<<<<<<< HEAD
 			rule->setSiteType(isSiteType);
 			for (;j != missions.end(); ++j)
 			{
@@ -2130,7 +1543,7 @@
 		std::string type = (*i)["type"].as<std::string>();
 		std::auto_ptr<RuleCommendations> commendations(new RuleCommendations());
 		commendations->load(*i);
-        _commendations[type] = commendations.release();
+		_commendations[type] = commendations.release();
 	}
 	size_t count = 0;
 	for (YAML::const_iterator i = doc["aimAndArmorMultipliers"].begin(); i != doc["aimAndArmorMultipliers"].end() && count < 5; ++i)
@@ -2267,612 +1680,6 @@
 	// Set up starting base
 	Base *base = new Base(this);
 	base->load(_startingBase, save, true);
-=======
-			rule->setSiteType(isSiteType);
-			for (;j != missions.end(); ++j)
-			{
-				if (getAlienMission(*j) && (getAlienMission(*j)->getObjective() == OBJECTIVE_SITE) != isSiteType)
-				{
-					throw Exception("Error with MissionScript: " + (*i).first + ": cannot mix terror/non-terror missions in a single command, so sayeth the wise Alaundo.");
-				}
-			}
-		}
-	}
-
-	// instead of passing a pointer to the region load function and moving the alienMission loading before region loading
-	// and sanitizing there, i'll sanitize here, i'm sure this sanitation will grow, and will need to be refactored into
-	// its own function at some point, but for now, i'll put it here next to the missionScript sanitation, because it seems
-	// the logical place for it, given that this sanitation is required as a result of moving all terror mission handling
-	// into missionScripting behaviour. apologies to all the modders that will be getting errors and need to adjust their
-	// rulesets, but this will save you weird errors down the line.
-	for (std::map<std::string, RuleRegion*>::iterator i = _regions.begin(); i != _regions.end(); ++i)
-	{
-		// bleh, make copies, const correctness kinda screwed me here.
-		WeightedOptions weights = (*i).second->getAvailableMissions();
-		std::vector<std::string> names = weights.getNames();
-		for (std::vector<std::string>::iterator j = names.begin(); j != names.end(); ++j)
-		{
-			if (getAlienMission(*j)->getObjective() == OBJECTIVE_SITE)
-			{
-				throw Exception("Error with MissionWeights: Region: " + (*i).first + " has " + *j + " listed. Terror mission can only be invoked via missionScript, so sayeth the Spider Queen.");
-			}
-		}
-	}
-
-	if (modIdx == 0)
-	{
-		loadVanillaResources();
-	}
-}
-
-/**
- * Loads a ruleset's contents from a YAML file.
- * Rules that match pre-existing rules overwrite them.
- * @param filename YAML filename.
- */
-void Mod::loadFile(const std::string &filename)
-{
-	YAML::Node doc = YAML::LoadFile(filename);
-
-	for (YAML::const_iterator i = doc["countries"].begin(); i != doc["countries"].end(); ++i)
-	{
-		RuleCountry *rule = loadRule(*i, &_countries, &_countriesIndex);
-		if (rule != 0)
-		{
-			rule->load(*i);
-		}
-	}
-	for (YAML::const_iterator i = doc["regions"].begin(); i != doc["regions"].end(); ++i)
-	{
-		RuleRegion *rule = loadRule(*i, &_regions, &_regionsIndex);
-		if (rule != 0)
-		{
-			rule->load(*i);
-		}
-	}
-	for (YAML::const_iterator i = doc["facilities"].begin(); i != doc["facilities"].end(); ++i)
-	{
-		RuleBaseFacility *rule = loadRule(*i, &_facilities, &_facilitiesIndex);
-		if (rule != 0)
-		{
-			_facilityListOrder += 100;
-			rule->load(*i, this, _facilityListOrder);
-		}
-	}
-	for (YAML::const_iterator i = doc["crafts"].begin(); i != doc["crafts"].end(); ++i)
-	{
-		RuleCraft *rule = loadRule(*i, &_crafts, &_craftsIndex);
-		if (rule != 0)
-		{
-			_craftListOrder += 100;
-			rule->load(*i, this, _craftListOrder);
-		}
-	}
-	for (YAML::const_iterator i = doc["craftWeapons"].begin(); i != doc["craftWeapons"].end(); ++i)
-	{
-		RuleCraftWeapon *rule = loadRule(*i, &_craftWeapons, &_craftWeaponsIndex);
-		if (rule != 0)
-		{
-			rule->load(*i, this);
-		}
-	}
-	for (YAML::const_iterator i = doc["items"].begin(); i != doc["items"].end(); ++i)
-	{
-		RuleItem *rule = loadRule(*i, &_items, &_itemsIndex);
-		if (rule != 0)
-		{
-			_itemListOrder += 100;
-			rule->load(*i, this, _itemListOrder);
-		}
-	}
-	for (YAML::const_iterator i = doc["ufos"].begin(); i != doc["ufos"].end(); ++i)
-	{
-		RuleUfo *rule = loadRule(*i, &_ufos, &_ufosIndex);
-		if (rule != 0)
-		{
-			rule->load(*i, this);
-		}
-	}
-	for (YAML::const_iterator i = doc["invs"].begin(); i != doc["invs"].end(); ++i)
-	{
-		RuleInventory *rule = loadRule(*i, &_invs, &_invsIndex, "id");
-		if (rule != 0)
-		{
-			_invListOrder += 10;
-			rule->load(*i, _invListOrder);
-		}
-	}
-	for (YAML::const_iterator i = doc["terrains"].begin(); i != doc["terrains"].end(); ++i)
-	{
-		RuleTerrain *rule = loadRule(*i, &_terrains, &_terrainIndex, "name");
-		if (rule != 0)
-		{
-			rule->load(*i, this);
-		}
-	}
-	for (YAML::const_iterator i = doc["armors"].begin(); i != doc["armors"].end(); ++i)
-	{
-		Armor *rule = loadRule(*i, &_armors, &_armorsIndex);
-		if (rule != 0)
-		{
-			rule->load(*i);
-		}
-	}
-	for (YAML::const_iterator i = doc["soldiers"].begin(); i != doc["soldiers"].end(); ++i)
-	{
-		RuleSoldier *rule = loadRule(*i, &_soldiers, &_soldiersIndex);
-		if (rule != 0)
-		{
-			rule->load(*i, this);
-		}
-	}
-	for (YAML::const_iterator i = doc["units"].begin(); i != doc["units"].end(); ++i)
-	{
-		Unit *rule = loadRule(*i, &_units);
-		if (rule != 0)
-		{
-			rule->load(*i, this);
-		}
-	}
-	for (YAML::const_iterator i = doc["alienRaces"].begin(); i != doc["alienRaces"].end(); ++i)
-	{
-		AlienRace *rule = loadRule(*i, &_alienRaces, &_aliensIndex, "id");
-		if (rule != 0)
-		{
-			rule->load(*i);
-		}
-	}
-	for (YAML::const_iterator i = doc["alienDeployments"].begin(); i != doc["alienDeployments"].end(); ++i)
-	{
-		AlienDeployment *rule = loadRule(*i, &_alienDeployments, &_deploymentsIndex);
-		if (rule != 0)
-		{
-			rule->load(*i);
-		}
-	}
-	for (YAML::const_iterator i = doc["research"].begin(); i != doc["research"].end(); ++i)
-	{
-		RuleResearch *rule = loadRule(*i, &_research, &_researchIndex, "name");
-		if (rule != 0)
-		{
-			_researchListOrder += 100;
-			rule->load(*i, _researchListOrder);
-			if ((*i)["unlockFinalMission"].as<bool>(false))
-			{
-				_finalResearch = (*i)["name"].as<std::string>(_finalResearch);
-			}
-		}
-	}
-	for (YAML::const_iterator i = doc["manufacture"].begin(); i != doc["manufacture"].end(); ++i)
-	{
-		RuleManufacture *rule = loadRule(*i, &_manufacture, &_manufactureIndex, "name");
-		if (rule != 0)
-		{
-			_manufactureListOrder += 100;
-			rule->load(*i, _manufactureListOrder);
-		}
-	}
-	for (YAML::const_iterator i = doc["ufopaedia"].begin(); i != doc["ufopaedia"].end(); ++i)
-	{
-		if ((*i)["id"])
-		{
-			std::string id = (*i)["id"].as<std::string>();
-			ArticleDefinition *rule;
-			if (_ufopaediaArticles.find(id) != _ufopaediaArticles.end())
-			{
-				rule = _ufopaediaArticles[id];
-			}
-			else
-			{
-				UfopaediaTypeId type = (UfopaediaTypeId)(*i)["type_id"].as<int>();
-				switch (type)
-				{
-				case UFOPAEDIA_TYPE_CRAFT: rule = new ArticleDefinitionCraft(); break;
-				case UFOPAEDIA_TYPE_CRAFT_WEAPON: rule = new ArticleDefinitionCraftWeapon(); break;
-				case UFOPAEDIA_TYPE_VEHICLE: rule = new ArticleDefinitionVehicle(); break;
-				case UFOPAEDIA_TYPE_ITEM: rule = new ArticleDefinitionItem(); break;
-				case UFOPAEDIA_TYPE_ARMOR: rule = new ArticleDefinitionArmor(); break;
-				case UFOPAEDIA_TYPE_BASE_FACILITY: rule = new ArticleDefinitionBaseFacility(); break;
-				case UFOPAEDIA_TYPE_TEXTIMAGE: rule = new ArticleDefinitionTextImage(); break;
-				case UFOPAEDIA_TYPE_TEXT: rule = new ArticleDefinitionText(); break;
-				case UFOPAEDIA_TYPE_UFO: rule = new ArticleDefinitionUfo(); break;
-				case UFOPAEDIA_TYPE_TFTD:
-				case UFOPAEDIA_TYPE_TFTD_CRAFT:
-				case UFOPAEDIA_TYPE_TFTD_CRAFT_WEAPON:
-				case UFOPAEDIA_TYPE_TFTD_VEHICLE:
-				case UFOPAEDIA_TYPE_TFTD_ITEM:
-				case UFOPAEDIA_TYPE_TFTD_ARMOR:
-				case UFOPAEDIA_TYPE_TFTD_BASE_FACILITY:
-				case UFOPAEDIA_TYPE_TFTD_USO:
-					rule = new ArticleDefinitionTFTD();
-					break;
-				default: rule = 0; break;
-				}
-				_ufopaediaArticles[id] = rule;
-				_ufopaediaIndex.push_back(id);
-			}
-			_ufopaediaListOrder += 100;
-			rule->load(*i, _ufopaediaListOrder);
-			if (rule->section != UFOPAEDIA_NOT_AVAILABLE &&
-				std::find(_ufopaediaCatIndex.begin(), _ufopaediaCatIndex.end(), rule->section) == _ufopaediaCatIndex.end())
-			{
-				_ufopaediaCatIndex.push_back(rule->section);
-			}
-		}
-		else if ((*i)["delete"])
-		{
-			std::string type = (*i)["delete"].as<std::string>();
-			std::map<std::string, ArticleDefinition*>::iterator i = _ufopaediaArticles.find(type);
-			if (i != _ufopaediaArticles.end())
-			{
-				_ufopaediaArticles.erase(i);
-			}
-			std::vector<std::string>::iterator idx = std::find(_ufopaediaIndex.begin(), _ufopaediaIndex.end(), type);
-			if (idx != _ufopaediaIndex.end())
-			{
-				_ufopaediaIndex.erase(idx);
-			}
-		}
-	}
-	// Bases can't be copied, so for savegame purposes we store the node instead
-	YAML::Node base = doc["startingBase"];
-	if (base)
-	{
-		for (YAML::const_iterator i = base.begin(); i != base.end(); ++i)
-		{
-			_startingBase[i->first.as<std::string>()] = YAML::Node(i->second);
-		}
-	}
-	if (doc["startingTime"])
-	{
-		_startingTime.load(doc["startingTime"]);
-	}
-	_costEngineer = doc["costEngineer"].as<int>(_costEngineer);
-	_costScientist = doc["costScientist"].as<int>(_costScientist);
-	_timePersonnel = doc["timePersonnel"].as<int>(_timePersonnel);
-	_initialFunding = doc["initialFunding"].as<int>(_initialFunding);
-	_alienFuel = doc["alienFuel"].as<std::pair<std::string, int> >(_alienFuel);
-	_fontName = doc["fontName"].as<std::string>(_fontName);
-	_turnAIUseGrenade = doc["turnAIUseGrenade"].as<int>(_turnAIUseGrenade);
-	_turnAIUseBlaster = doc["turnAIUseBlaster"].as<int>(_turnAIUseBlaster);
-	if (doc["difficultyCoefficient"])
-	{
-		size_t num = 0;
-		for (YAML::const_iterator i = doc["difficultyCoefficient"].begin(); i != doc["difficultyCoefficient"].end() && num < 5; ++i)
-		{
-			DIFFICULTY_COEFFICIENT[num] = (*i).as<int>(DIFFICULTY_COEFFICIENT[num]);
-			_statAdjustment[num].growthMultiplier = DIFFICULTY_COEFFICIENT[num];
-			++num;
-		}
-	}
-	for (YAML::const_iterator i = doc["ufoTrajectories"].begin(); i != doc["ufoTrajectories"].end(); ++i)
-	{
-		UfoTrajectory *rule = loadRule(*i, &_ufoTrajectories, 0, "id");
-		if (rule != 0)
-		{
-			rule->load(*i);
-		}
-	}
-	for (YAML::const_iterator i = doc["alienMissions"].begin(); i != doc["alienMissions"].end(); ++i)
-	{
-		RuleAlienMission *rule = loadRule(*i, &_alienMissions, &_alienMissionsIndex);
-		if (rule != 0)
-		{
-			rule->load(*i);
-		}
-	}
-	_alienItemLevels = doc["alienItemLevels"].as< std::vector< std::vector<int> > >(_alienItemLevels);
-	for (YAML::const_iterator i = doc["MCDPatches"].begin(); i != doc["MCDPatches"].end(); ++i)
-	{
-		std::string type = (*i)["type"].as<std::string>();
-		if (_MCDPatches.find(type) != _MCDPatches.end())
-		{
-			_MCDPatches[type]->load(*i);
-		}
-		else
-		{
-			std::auto_ptr<MCDPatch> patch(new MCDPatch());
-			patch->load(*i);
-			_MCDPatches[type] = patch.release();
-			_MCDPatchesIndex.push_back(type);
-		}
-	}
-	for (YAML::const_iterator i = doc["extraSprites"].begin(); i != doc["extraSprites"].end(); ++i)
-	{
-		std::string type = (*i)["type"].as<std::string>();
-		std::auto_ptr<ExtraSprites> extraSprites(new ExtraSprites());
-		// doesn't support modIndex
-		if (type != "TEXTURE.DAT")
-			extraSprites->load(*i, _modOffset);
-		else
-			extraSprites->load(*i, 0);
-		_extraSprites.push_back(std::make_pair(type, extraSprites.release()));
-		_extraSpritesIndex.push_back(type);
-	}
-	for (YAML::const_iterator i = doc["extraSounds"].begin(); i != doc["extraSounds"].end(); ++i)
-	{
-		std::string type = (*i)["type"].as<std::string>();
-		std::auto_ptr<ExtraSounds> extraSounds(new ExtraSounds());
-		extraSounds->load(*i, _modOffset);
-		_extraSounds.push_back(std::make_pair(type, extraSounds.release()));
-		_extraSoundsIndex.push_back(type);
-	}
-	for (YAML::const_iterator i = doc["extraStrings"].begin(); i != doc["extraStrings"].end(); ++i)
-	{
-		std::string type = (*i)["type"].as<std::string>();
-		if (_extraStrings.find(type) != _extraStrings.end())
-		{
-			_extraStrings[type]->load(*i);
-		}
-		else
-		{
-			std::auto_ptr<ExtraStrings> extraStrings(new ExtraStrings());
-			extraStrings->load(*i);
-			_extraStrings[type] = extraStrings.release();
-			_extraStringsIndex.push_back(type);
-		}
-	}
-
-	for (YAML::const_iterator i = doc["statStrings"].begin(); i != doc["statStrings"].end(); ++i)
-	{
-		StatString *statString = new StatString();
-		statString->load(*i);
-		_statStrings.push_back(statString);
-	}
-
-	for (YAML::const_iterator i = doc["interfaces"].begin(); i != doc["interfaces"].end(); ++i)
-	{
-		RuleInterface *rule = loadRule(*i, &_interfaces);
-		if (rule != 0)
-		{
-			rule->load(*i);
-		}
-	}
-	for (YAML::const_iterator i = doc["soundDefs"].begin(); i != doc["soundDefs"].end(); ++i)
-	{
-		SoundDefinition *rule = loadRule(*i, &_soundDefs);
-		if (rule != 0)
-		{
-			rule->load(*i);
-		}
-	}
-	if (doc["globe"])
-	{
-		_globe->load(doc["globe"]);
-	}
-	if (doc["converter"])
-	{
-		_converter->load(doc["converter"]);
-	}
-	for (YAML::const_iterator i = doc["constants"].begin(); i != doc["constants"].end(); ++i)
-	{
-		Mod::DOOR_OPEN = (*i)["doorSound"].as<int>(Mod::DOOR_OPEN);
-		Mod::SLIDING_DOOR_OPEN = (*i)["slidingDoorSound"].as<int>(Mod::SLIDING_DOOR_OPEN);
-		Mod::SLIDING_DOOR_CLOSE = (*i)["slidingDoorClose"].as<int>(Mod::SLIDING_DOOR_CLOSE);
-		Mod::SMALL_EXPLOSION = (*i)["smallExplosion"].as<int>(Mod::SMALL_EXPLOSION);
-		Mod::LARGE_EXPLOSION = (*i)["largeExplosion"].as<int>(Mod::LARGE_EXPLOSION);
-		Mod::EXPLOSION_OFFSET = (*i)["explosionOffset"].as<int>(Mod::EXPLOSION_OFFSET);
-		Mod::SMOKE_OFFSET = (*i)["smokeOffset"].as<int>(Mod::SMOKE_OFFSET);
-		Mod::UNDERWATER_SMOKE_OFFSET = (*i)["underwaterSmokeOffset"].as<int>(Mod::UNDERWATER_SMOKE_OFFSET);
-		Mod::ITEM_DROP = (*i)["itemDrop"].as<int>(Mod::ITEM_DROP);
-		Mod::ITEM_THROW = (*i)["itemThrow"].as<int>(Mod::ITEM_THROW);
-		Mod::ITEM_RELOAD = (*i)["itemReload"].as<int>(Mod::ITEM_RELOAD);
-		Mod::WALK_OFFSET = (*i)["walkOffset"].as<int>(Mod::WALK_OFFSET);
-		Mod::FLYING_SOUND = (*i)["flyingSound"].as<int>(Mod::FLYING_SOUND);
-		Mod::BUTTON_PRESS = (*i)["buttonPress"].as<int>(Mod::BUTTON_PRESS);
-		if ((*i)["windowPopup"])
-		{
-			int k = 0;
-			for (YAML::const_iterator j = (*i)["windowPopup"].begin(); j != (*i)["windowPopup"].end() && k < 3; ++j, ++k)
-			{
-				Mod::WINDOW_POPUP[k] = (*j).as<int>(Mod::WINDOW_POPUP[k]);
-			}
-		}
-		Mod::UFO_FIRE = (*i)["ufoFire"].as<int>(Mod::UFO_FIRE);
-		Mod::UFO_HIT = (*i)["ufoHit"].as<int>(Mod::UFO_HIT);
-		Mod::UFO_CRASH = (*i)["ufoCrash"].as<int>(Mod::UFO_CRASH);
-		Mod::UFO_EXPLODE = (*i)["ufoExplode"].as<int>(Mod::UFO_EXPLODE);
-		Mod::INTERCEPTOR_HIT = (*i)["interceptorHit"].as<int>(Mod::INTERCEPTOR_HIT);
-		Mod::INTERCEPTOR_EXPLODE = (*i)["interceptorExplode"].as<int>(Mod::INTERCEPTOR_EXPLODE);
-		Mod::GEOSCAPE_CURSOR = (*i)["geoscapeCursor"].as<int>(Mod::GEOSCAPE_CURSOR);
-		Mod::BASESCAPE_CURSOR = (*i)["basescapeCursor"].as<int>(Mod::BASESCAPE_CURSOR);
-		Mod::BATTLESCAPE_CURSOR = (*i)["battlescapeCursor"].as<int>(Mod::BATTLESCAPE_CURSOR);
-		Mod::UFOPAEDIA_CURSOR = (*i)["ufopaediaCursor"].as<int>(Mod::UFOPAEDIA_CURSOR);
-		Mod::GRAPHS_CURSOR = (*i)["graphsCursor"].as<int>(Mod::GRAPHS_CURSOR);
-		Mod::DAMAGE_RANGE = (*i)["damageRange"].as<int>(Mod::DAMAGE_RANGE);
-		Mod::EXPLOSIVE_DAMAGE_RANGE = (*i)["explosiveDamageRange"].as<int>(Mod::EXPLOSIVE_DAMAGE_RANGE);
-		size_t num = 0;
-		for (YAML::const_iterator j = (*i)["fireDamageRange"].begin(); j != (*i)["fireDamageRange"].end() && num < 2; ++j)
-		{
-			FIRE_DAMAGE_RANGE[num] = (*j).as<int>(FIRE_DAMAGE_RANGE[num]);
-			++num;
-		}
-		Mod::DEBRIEF_MUSIC_GOOD = (*i)["goodDebriefingMusic"].as<std::string>(Mod::DEBRIEF_MUSIC_GOOD);
-		Mod::DEBRIEF_MUSIC_BAD = (*i)["badDebriefingMusic"].as<std::string>(Mod::DEBRIEF_MUSIC_BAD);
-	}
-	for (YAML::const_iterator i = doc["transparencyLUTs"].begin(); i != doc["transparencyLUTs"].end(); ++i)
-	{
-		for (YAML::const_iterator j = (*i)["colors"].begin(); j != (*i)["colors"].end(); ++j)
-		{
-			SDL_Color color;
-			color.r = (*j)[0].as<int>(0);
-			color.g = (*j)[1].as<int>(0);
-			color.b = (*j)[2].as<int>(0);
-			color.unused = (*j)[3].as<int>(2);;
-			_transparencies.push_back(color);
-		}
-	}
-	for (YAML::const_iterator i = doc["mapScripts"].begin(); i != doc["mapScripts"].end(); ++i)
-	{
-		std::string type = (*i)["type"].as<std::string>();
-		if ((*i)["delete"])
-		{
-			type = (*i)["delete"].as<std::string>(type);
-		}
-		if (_mapScripts.find(type) != _mapScripts.end())
-		{
-			for (std::vector<MapScript*>::iterator j = _mapScripts[type].begin(); j != _mapScripts[type].end();)
-			{
-				delete *j;
-				j = _mapScripts[type].erase(j);
-			}
-		}
-		for (YAML::const_iterator j = (*i)["commands"].begin(); j != (*i)["commands"].end(); ++j)
-		{
-			std::auto_ptr<MapScript> mapScript(new MapScript());
-			mapScript->load(*j);
-			_mapScripts[type].push_back(mapScript.release());
-		}
-	}
-	for (YAML::const_iterator i = doc["missionScripts"].begin(); i != doc["missionScripts"].end(); ++i)
-	{
-		RuleMissionScript *rule = loadRule(*i, &_missionScripts, &_missionScriptIndex, "type");
-		if (rule != 0)
-		{
-			rule->load(*i);
-		}
-	}
-
-	// refresh _psiRequirements for psiStrengthEval
-	for (std::vector<std::string>::const_iterator i = _facilitiesIndex.begin(); i != _facilitiesIndex.end(); ++i)
-	{
-		RuleBaseFacility *rule = getBaseFacility(*i);
-		if (rule->getPsiLaboratories() > 0)
-		{
-			_psiRequirements = rule->getRequirements();
-			break;
-		}
-	}
-
-	for (YAML::const_iterator i = doc["cutscenes"].begin(); i != doc["cutscenes"].end(); ++i)
-	{
-		RuleVideo *rule = loadRule(*i, &_videos);
-		if (rule != 0)
-		{
-			rule->load(*i);
-		}
-	}
-	for (YAML::const_iterator i = doc["musics"].begin(); i != doc["musics"].end(); ++i)
-	{
-		RuleMusic *rule = loadRule(*i, &_musicDefs);
-		if (rule != 0)
-		{
-			rule->load(*i);
-		}
-	}
-	for (YAML::const_iterator i = doc["commendations"].begin(); i != doc["commendations"].end(); ++i)
-	{
-		std::string type = (*i)["type"].as<std::string>();
-		std::auto_ptr<RuleCommendations> commendations(new RuleCommendations());
-		commendations->load(*i);
-		_commendations[type] = commendations.release();
-	}
-	size_t count = 0;
-	for (YAML::const_iterator i = doc["aimAndArmorMultipliers"].begin(); i != doc["aimAndArmorMultipliers"].end() && count < 5; ++i)
-	{
-		_statAdjustment[count].aimAndArmorMultiplier = (*i).as<double>(_statAdjustment[count].aimAndArmorMultiplier);
-		++count;
-	}
-	if (doc["statGrowthMultipliers"])
-	{
-		_statAdjustment[0].statGrowth = doc["statGrowthMultipliers"].as<UnitStats>(_statAdjustment[0].statGrowth);
-		for (size_t i = 1; i != 5; ++i)
-		{
-			_statAdjustment[i].statGrowth = _statAdjustment[0].statGrowth;
-		}
-	}
-}
-
-/**
- * Loads a rule element, adding/removing from vectors as necessary.
- * @param node YAML node.
- * @param map Map associated to the rule type.
- * @param index Index vector for the rule type.
- * @param key Rule key name.
- * @return Pointer to new rule if one was created, or NULL if one was removed.
- */
-template <typename T>
-T *Mod::loadRule(const YAML::Node &node, std::map<std::string, T*> *map, std::vector<std::string> *index, const std::string &key) const
-{
-	T *rule = 0;
-	if (node[key])
-	{
-		std::string type = node[key].as<std::string>();
-		typename std::map<std::string, T*>::const_iterator i = map->find(type);
-		if (i != map->end())
-		{
-			rule = i->second;
-		}
-		else
-		{
-			rule = new T(type);
-			(*map)[type] = rule;
-			if (index != 0)
-			{
-				index->push_back(type);
-			}
-		}
-	}
-	else if (node["delete"])
-	{
-		std::string type = node["delete"].as<std::string>();
-		typename std::map<std::string, T*>::iterator i = map->find(type);
-		if (i != map->end())
-		{
-			map->erase(i);
-		}
-		if (index != 0)
-		{
-			std::vector<std::string>::iterator idx = std::find(index->begin(), index->end(), type);
-			if (idx != index->end())
-			{
-				index->erase(idx);
-			}
-		}
-	}
-	return rule;
-}
-
-/**
- * Generates a brand new saved game with starting data.
- * @return A new saved game.
- */
-SavedGame *Mod::newSave() const
-{
-	SavedGame *save = new SavedGame();
-
-	// Add countries
-	for (std::vector<std::string>::const_iterator i = _countriesIndex.begin(); i != _countriesIndex.end(); ++i)
-	{
-		RuleCountry *country = getCountry(*i);
-		if (!country->getLonMin().empty())
-			save->getCountries()->push_back(new Country(country));
-	}
-	// Adjust funding to total $6M
-	int missing = ((_initialFunding - save->getCountryFunding()/1000) / (int)save->getCountries()->size()) * 1000;
-	for (std::vector<Country*>::iterator i = save->getCountries()->begin(); i != save->getCountries()->end(); ++i)
-	{
-		int funding = (*i)->getFunding().back() + missing;
-		if (funding < 0)
-		{
-			funding = (*i)->getFunding().back();
-		}
-		(*i)->setFunding(funding);
-	}
-	save->setFunds(save->getCountryFunding());
-
-	// Add regions
-	for (std::vector<std::string>::const_iterator i = _regionsIndex.begin(); i != _regionsIndex.end(); ++i)
-	{
-		RuleRegion *region = getRegion(*i);
-		if (!region->getLonMin().empty())
-			save->getRegions()->push_back(new Region(region));
-	}
-
-	// Set up starting base
-	Base *base = new Base(this);
-	base->load(_startingBase, save, true);
->>>>>>> 2e8f569f
 	save->getBases()->push_back(base);
 
 	// Correct IDs
@@ -3860,7 +2667,6 @@
 RuleVideo *Mod::getVideo(const std::string &id) const
 {
 	return getRule(id, "Video", _videos);
-<<<<<<< HEAD
 }
 
 const std::map<std::string, RuleMusic *> *Mod::getMusic() const
@@ -4503,641 +3309,6 @@
 {
 	// Load fonts
 	YAML::Node doc = YAML::LoadFile(FileMap::getFilePath("Language/" + _fontName));
-=======
-}
-
-const std::map<std::string, RuleMusic *> *Mod::getMusic() const
-{
-	return &_musicDefs;
-}
-
-const std::vector<std::string> *Mod::getMissionScriptList() const
-{
-	return &_missionScriptIndex;
-}
-
-RuleMissionScript *Mod::getMissionScript(const std::string &name) const
-{
-	return getRule(name, "Mission Script", _missionScripts);
-}
-std::string Mod::getFinalResearch() const
-{
-	return _finalResearch;
-}
-
-namespace
-{
-	const Uint8 ShadeMax = 15;
-	/**
-	* Recolor class used in UFO
-	*/
-	struct HairXCOM1
-	{
-		static const Uint8 Hair = 9 << 4;
-		static const Uint8 Face = 6 << 4;
-		static inline void func(Uint8& src, const Uint8& cutoff, int, int, int)
-		{
-			if (src > cutoff && src <= Face + ShadeMax)
-			{
-				src = Hair + (src & ShadeMax) - 6; //make hair color like male in xcom_0.pck
-			}
-		}
-	};
-
-	/**
-	* Recolor class used in TFTD
-	*/
-	struct HairXCOM2
-	{
-		static const Uint8 ManHairColor = 4 << 4;
-		static const Uint8 WomanHairColor = 1 << 4;
-		static inline void func(Uint8& src, int, int, int, int)
-		{
-			if (src >= WomanHairColor && src <= WomanHairColor + ShadeMax)
-			{
-				src = ManHairColor + (src & ShadeMax);
-			}
-		}
-	};
-
-	/**
-	* Recolor class used in TFTD
-	*/
-	struct FaceXCOM2
-	{
-		static const Uint8 FaceColor = 10 << 4;
-		static const Uint8 PinkColor = 14 << 4;
-		static inline void func(Uint8& src, int, int, int, int)
-		{
-			if (src >= FaceColor && src <= FaceColor + ShadeMax)
-			{
-				src = PinkColor + (src & ShadeMax);
-			}
-		}
-	};
-
-	/**
-	* Recolor class used in TFTD
-	*/
-	struct BodyXCOM2
-	{
-		static const Uint8 IonArmorColor = 8 << 4;
-		static inline void func(Uint8& src, int, int, int, int)
-		{
-			if (src == 153)
-			{
-				src = IonArmorColor + 12;
-			}
-			else if (src == 151)
-			{
-				src = IonArmorColor + 10;
-			}
-			else if (src == 148)
-			{
-				src = IonArmorColor + 4;
-			}
-			else if (src == 147)
-			{
-				src = IonArmorColor + 2;
-			}
-			else if (src >= HairXCOM2::WomanHairColor && src <= HairXCOM2::WomanHairColor + ShadeMax)
-			{
-				src = IonArmorColor + (src & ShadeMax);
-			}
-		}
-	};
-	/**
-	* Recolor class used in TFTD
-	*/
-	struct FallXCOM2
-	{
-		static const Uint8 RoguePixel = 151;
-		static inline void func(Uint8& src, int, int, int, int)
-		{
-			if (src == RoguePixel)
-			{
-				src = FaceXCOM2::PinkColor + (src & ShadeMax) + 2;
-			}
-			else if (src >= BodyXCOM2::IonArmorColor && src <= BodyXCOM2::IonArmorColor + ShadeMax)
-			{
-				src = FaceXCOM2::PinkColor + (src & ShadeMax);
-			}
-		}
-	};
-}
-
-/**
- * Loads the vanilla resources required by the game.
- */
-void Mod::loadVanillaResources()
-{
-	// Load palettes
-	const char *pal[] = { "PAL_GEOSCAPE", "PAL_BASESCAPE", "PAL_GRAPHS", "PAL_UFOPAEDIA", "PAL_BATTLEPEDIA" };
-	for (size_t i = 0; i < sizeof(pal) / sizeof(pal[0]); ++i)
-	{
-		std::string s = "GEODATA/PALETTES.DAT";
-		_palettes[pal[i]] = new Palette();
-		_palettes[pal[i]]->loadDat(FileMap::getFilePath(s), 256, Palette::palOffset(i));
-	}
-	{
-		std::string s1 = "GEODATA/BACKPALS.DAT";
-		std::string s2 = "BACKPALS.DAT";
-		_palettes[s2] = new Palette();
-		_palettes[s2]->loadDat(FileMap::getFilePath(s1), 128);
-	}
-
-	// Correct Battlescape palette
-	{
-		std::string s1 = "GEODATA/PALETTES.DAT";
-		std::string s2 = "PAL_BATTLESCAPE";
-		_palettes[s2] = new Palette();
-		_palettes[s2]->loadDat(FileMap::getFilePath(s1), 256, Palette::palOffset(4));
-
-		// Last 16 colors are a greyish gradient
-		SDL_Color gradient[] = { { 140, 152, 148, 255 },
-		{ 132, 136, 140, 255 },
-		{ 116, 124, 132, 255 },
-		{ 108, 116, 124, 255 },
-		{ 92, 104, 108, 255 },
-		{ 84, 92, 100, 255 },
-		{ 76, 80, 92, 255 },
-		{ 56, 68, 84, 255 },
-		{ 48, 56, 68, 255 },
-		{ 40, 48, 56, 255 },
-		{ 32, 36, 48, 255 },
-		{ 24, 28, 32, 255 },
-		{ 16, 20, 24, 255 },
-		{ 8, 12, 16, 255 },
-		{ 3, 4, 8, 255 },
-		{ 3, 3, 6, 255 } };
-		for (size_t i = 0; i < sizeof(gradient) / sizeof(gradient[0]); ++i)
-		{
-			SDL_Color *color = _palettes[s2]->getColors(Palette::backPos + 16 + i);
-			*color = gradient[i];
-		}
-	}
-
-	// Load surfaces
-	{
-		std::ostringstream s;
-		s << "GEODATA/" << "INTERWIN.DAT";
-		_surfaces["INTERWIN.DAT"] = new Surface(160, 600);
-		_surfaces["INTERWIN.DAT"]->loadScr(FileMap::getFilePath(s.str()));
-	}
-
-	const std::set<std::string> &geographFiles(FileMap::getVFolderContents("GEOGRAPH"));
-	std::set<std::string> scrs = FileMap::filterFiles(geographFiles, "SCR");
-	for (std::set<std::string>::iterator i = scrs.begin(); i != scrs.end(); ++i)
-	{
-		std::string fname = *i;
-		std::transform(i->begin(), i->end(), fname.begin(), toupper);
-		_surfaces[fname] = new Surface(320, 200);
-		_surfaces[fname]->loadScr(FileMap::getFilePath("GEOGRAPH/" + fname));
-	}
-	std::set<std::string> bdys = FileMap::filterFiles(geographFiles, "BDY");
-	for (std::set<std::string>::iterator i = bdys.begin(); i != bdys.end(); ++i)
-	{
-		std::string fname = *i;
-		std::transform(i->begin(), i->end(), fname.begin(), toupper);
-		_surfaces[fname] = new Surface(320, 200);
-		_surfaces[fname]->loadBdy(FileMap::getFilePath("GEOGRAPH/" + fname));
-	}
-
-	std::set<std::string> spks = FileMap::filterFiles(geographFiles, "SPK");
-	for (std::set<std::string>::iterator i = spks.begin(); i != spks.end(); ++i)
-	{
-		std::string fname = *i;
-		std::transform(i->begin(), i->end(), fname.begin(), toupper);
-		_surfaces[fname] = new Surface(320, 200);
-		_surfaces[fname]->loadSpk(FileMap::getFilePath("GEOGRAPH/" + fname));
-	}
-
-	// Load surface sets
-	std::string sets[] = { "BASEBITS.PCK",
-		"INTICON.PCK",
-		"TEXTURE.DAT" };
-
-	for (size_t i = 0; i < sizeof(sets) / sizeof(sets[0]); ++i)
-	{
-		std::ostringstream s;
-		s << "GEOGRAPH/" << sets[i];
-
-		std::string ext = sets[i].substr(sets[i].find_last_of('.') + 1, sets[i].length());
-		if (ext == "PCK")
-		{
-			std::string tab = CrossPlatform::noExt(sets[i]) + ".TAB";
-			std::ostringstream s2;
-			s2 << "GEOGRAPH/" << tab;
-			_sets[sets[i]] = new SurfaceSet(32, 40);
-			_sets[sets[i]]->loadPck(FileMap::getFilePath(s.str()), FileMap::getFilePath(s2.str()));
-		}
-		else
-		{
-			_sets[sets[i]] = new SurfaceSet(32, 32);
-			_sets[sets[i]]->loadDat(FileMap::getFilePath(s.str()));
-		}
-	}
-	_sets["SCANG.DAT"] = new SurfaceSet(4, 4);
-	std::ostringstream scang;
-	scang << "GEODATA/" << "SCANG.DAT";
-	_sets["SCANG.DAT"]->loadDat(FileMap::getFilePath(scang.str()));
-
-	if (!Options::mute)
-	{
-		// Load sounds
-		const std::set<std::string> &soundFiles(FileMap::getVFolderContents("SOUND"));
-
-		if (_soundDefs.empty())
-		{
-			std::string catsId[] = { "GEO.CAT", "BATTLE.CAT" };
-			std::string catsDos[] = { "SOUND2.CAT", "SOUND1.CAT" };
-			std::string catsWin[] = { "SAMPLE.CAT", "SAMPLE2.CAT" };
-
-			// Try the preferred format first, otherwise use the default priority
-			std::string *cats[] = { 0, catsWin, catsDos };
-			if (Options::preferredSound == SOUND_14)
-				cats[0] = catsWin;
-			else if (Options::preferredSound == SOUND_10)
-				cats[1] = catsDos;
-
-			Options::currentSound = SOUND_AUTO;
-			for (size_t i = 0; i < sizeof(catsId) / sizeof(catsId[0]); ++i)
-			{
-				SoundSet *sound = 0;
-				for (size_t j = 0; j < sizeof(cats) / sizeof(cats[0]) && sound == 0; ++j)
-				{
-					bool wav = true;
-					if (cats[j] == 0)
-						continue;
-					else if (cats[j] == catsDos)
-						wav = false;
-					std::string fname = cats[j][i];
-					std::transform(fname.begin(), fname.end(), fname.begin(), tolower);
-					std::set<std::string>::iterator file = soundFiles.find(fname);
-					if (file != soundFiles.end())
-					{
-						sound = new SoundSet();
-						sound->loadCat(FileMap::getFilePath("SOUND/" + cats[j][i]), wav);
-						Options::currentSound = (wav) ? SOUND_14 : SOUND_10;
-					}
-				}
-				if (sound == 0)
-				{
-					throw Exception(catsWin[i] + " not found");
-				}
-				else
-				{
-					_sounds[catsId[i]] = sound;
-				}
-			}
-		}
-		else
-		{
-			for (std::map<std::string, SoundDefinition*>::const_iterator i = _soundDefs.begin(); i != _soundDefs.end(); ++i)
-			{
-				std::string fname = i->second->getCATFile();
-				std::transform(fname.begin(), fname.end(), fname.begin(), tolower);
-				std::set<std::string>::iterator file = soundFiles.find(fname);
-				if (file != soundFiles.end())
-				{
-					if (_sounds.find((*i).first) == _sounds.end())
-					{
-						_sounds[(*i).first] = new SoundSet();
-					}
-					for (std::vector<int>::const_iterator j = (*i).second->getSoundList().begin(); j != (*i).second->getSoundList().end(); ++j)
-					{
-						_sounds[(*i).first]->loadCatbyIndex(FileMap::getFilePath("SOUND/" + fname), *j);
-					}
-				}
-				else
-				{
-					throw Exception(fname + " not found");
-				}
-			}
-		}
-
-		std::set<std::string>::iterator file = soundFiles.find("intro.cat");
-		if (file != soundFiles.end())
-		{
-			SoundSet *s = _sounds["INTRO.CAT"] = new SoundSet();
-			s->loadCat(FileMap::getFilePath("SOUND/INTRO.CAT"), false);
-		}
-
-		file = soundFiles.find("sample3.cat");
-		if (file != soundFiles.end())
-		{
-			SoundSet *s = _sounds["SAMPLE3.CAT"] = new SoundSet();
-			s->loadCat(FileMap::getFilePath("SOUND/SAMPLE3.CAT"), true);
-		}
-	}
-
-	TextButton::soundPress = getSound("GEO.CAT", Mod::BUTTON_PRESS);
-	Window::soundPopup[0] = getSound("GEO.CAT", Mod::WINDOW_POPUP[0]);
-	Window::soundPopup[1] = getSound("GEO.CAT", Mod::WINDOW_POPUP[1]);
-	Window::soundPopup[2] = getSound("GEO.CAT", Mod::WINDOW_POPUP[2]);
-
-	loadBattlescapeResources(); // TODO load this at battlescape start, unload at battlescape end?
-}
-
-/**
- * Loads the resources required by the Battlescape.
- */
-void Mod::loadBattlescapeResources()
-{
-	// Load Battlescape ICONS
-	_sets["SPICONS.DAT"] = new SurfaceSet(32, 24);
-	_sets["SPICONS.DAT"]->loadDat(FileMap::getFilePath("UFOGRAPH/SPICONS.DAT"));
-	_sets["CURSOR.PCK"] = new SurfaceSet(32, 40);
-	_sets["CURSOR.PCK"]->loadPck(FileMap::getFilePath("UFOGRAPH/CURSOR.PCK"), FileMap::getFilePath("UFOGRAPH/CURSOR.TAB"));
-	_sets["SMOKE.PCK"] = new SurfaceSet(32, 40);
-	_sets["SMOKE.PCK"]->loadPck(FileMap::getFilePath("UFOGRAPH/SMOKE.PCK"), FileMap::getFilePath("UFOGRAPH/SMOKE.TAB"));
-	_sets["HIT.PCK"] = new SurfaceSet(32, 40);
-	_sets["HIT.PCK"]->loadPck(FileMap::getFilePath("UFOGRAPH/HIT.PCK"), FileMap::getFilePath("UFOGRAPH/HIT.TAB"));
-	_sets["X1.PCK"] = new SurfaceSet(128, 64);
-	_sets["X1.PCK"]->loadPck(FileMap::getFilePath("UFOGRAPH/X1.PCK"), FileMap::getFilePath("UFOGRAPH/X1.TAB"));
-	_sets["MEDIBITS.DAT"] = new SurfaceSet(52, 58);
-	_sets["MEDIBITS.DAT"]->loadDat(FileMap::getFilePath("UFOGRAPH/MEDIBITS.DAT"));
-	_sets["DETBLOB.DAT"] = new SurfaceSet(16, 16);
-	_sets["DETBLOB.DAT"]->loadDat(FileMap::getFilePath("UFOGRAPH/DETBLOB.DAT"));
-
-	// Load Battlescape Terrain (only blanks are loaded, others are loaded just in time)
-	_sets["BLANKS.PCK"] = new SurfaceSet(32, 40);
-	_sets["BLANKS.PCK"]->loadPck(FileMap::getFilePath("TERRAIN/BLANKS.PCK"), FileMap::getFilePath("TERRAIN/BLANKS.TAB"));
-
-	// Load Battlescape units
-	std::set<std::string> unitsContents = FileMap::getVFolderContents("UNITS");
-	std::set<std::string> usets = FileMap::filterFiles(unitsContents, "PCK");
-	for (std::set<std::string>::iterator i = usets.begin(); i != usets.end(); ++i)
-	{
-		std::string path = FileMap::getFilePath("UNITS/" + *i);
-		std::string tab = FileMap::getFilePath("UNITS/" + CrossPlatform::noExt(*i) + ".TAB");
-		std::string fname = *i;
-		std::transform(i->begin(), i->end(), fname.begin(), toupper);
-		if (fname != "BIGOBS.PCK")
-			_sets[fname] = new SurfaceSet(32, 40);
-		else
-			_sets[fname] = new SurfaceSet(32, 48);
-		_sets[fname]->loadPck(path, tab);
-	}
-	// incomplete chryssalid set: 1.0 data: stop loading.
-	if (_sets.find("CHRYS.PCK") != _sets.end() && !_sets["CHRYS.PCK"]->getFrame(225))
-	{
-		Log(LOG_FATAL) << "Version 1.0 data detected";
-		throw Exception("Invalid CHRYS.PCK, please patch your X-COM data to the latest version");
-	}
-	// TFTD uses the loftemps dat from the terrain folder, but still has enemy unknown's version in the geodata folder, which is short by 2 entries.
-	std::set<std::string> terrainContents = FileMap::getVFolderContents("TERRAIN");
-	if (terrainContents.find("loftemps.dat") != terrainContents.end())
-	{
-		MapDataSet::loadLOFTEMPS(FileMap::getFilePath("TERRAIN/LOFTEMPS.DAT"), &_voxelData);
-	}
-	else
-	{
-		MapDataSet::loadLOFTEMPS(FileMap::getFilePath("GEODATA/LOFTEMPS.DAT"), &_voxelData);
-	}
-
-	std::string scrs[] = { "TAC00.SCR" };
-
-	for (size_t i = 0; i < sizeof(scrs) / sizeof(scrs[0]); ++i)
-	{
-		_surfaces[scrs[i]] = new Surface(320, 200);
-		_surfaces[scrs[i]]->loadScr(FileMap::getFilePath("UFOGRAPH/" + scrs[i]));
-	}
-
-	// lower case so we can find them in the contents map
-	std::string lbms[] = { "d0.lbm",
-		"d1.lbm",
-		"d2.lbm",
-		"d3.lbm" };
-	std::string pals[] = { "PAL_BATTLESCAPE",
-		"PAL_BATTLESCAPE_1",
-		"PAL_BATTLESCAPE_2",
-		"PAL_BATTLESCAPE_3" };
-
-	SDL_Color backPal[] = { { 0, 5, 4, 255 },
-	{ 0, 10, 34, 255 },
-	{ 2, 9, 24, 255 },
-	{ 2, 0, 24, 255 } };
-
-	std::set<std::string> ufographContents = FileMap::getVFolderContents("UFOGRAPH");
-	for (size_t i = 0; i < sizeof(lbms) / sizeof(lbms[0]); ++i)
-	{
-		if (ufographContents.find(lbms[i]) == ufographContents.end())
-		{
-			continue;
-		}
-
-		if (!i)
-		{
-			delete _palettes["PAL_BATTLESCAPE"];
-		}
-
-		Surface *tempSurface = new Surface(1, 1);
-		tempSurface->loadImage(FileMap::getFilePath("UFOGRAPH/" + lbms[i]));
-		_palettes[pals[i]] = new Palette();
-		SDL_Color *colors = tempSurface->getPalette();
-		colors[255] = backPal[i];
-		_palettes[pals[i]]->setColors(colors, 256);
-		createTransparencyLUT(_palettes[pals[i]]);
-		delete tempSurface;
-	}
-
-	std::string spks[] = { "TAC01.SCR",
-		"DETBORD.PCK",
-		"DETBORD2.PCK",
-		"ICONS.PCK",
-		"MEDIBORD.PCK",
-		"SCANBORD.PCK",
-		"UNIBORD.PCK" };
-
-	for (size_t i = 0; i < sizeof(spks) / sizeof(spks[0]); ++i)
-	{
-		std::string fname = spks[i];
-		std::transform(fname.begin(), fname.end(), fname.begin(), tolower);
-		if (ufographContents.find(fname) == ufographContents.end())
-		{
-			continue;
-		}
-
-		_surfaces[spks[i]] = new Surface(320, 200);
-		_surfaces[spks[i]]->loadSpk(FileMap::getFilePath("UFOGRAPH/" + spks[i]));
-	}
-
-
-	std::set<std::string> bdys = FileMap::filterFiles(ufographContents, "BDY");
-	for (std::set<std::string>::iterator i = bdys.begin(); i != bdys.end(); ++i)
-	{
-		std::string idxName = *i;
-		std::transform(i->begin(), i->end(), idxName.begin(), toupper);
-		idxName = idxName.substr(0, idxName.length() - 3);
-		if (idxName.substr(0, 3) == "MAN")
-		{
-			idxName = idxName + "SPK";
-		}
-		else if (idxName == "TAC01.")
-		{
-			idxName = idxName + "SCR";
-		}
-		else
-		{
-			idxName = idxName + "PCK";
-		}
-		_surfaces[idxName] = new Surface(320, 200);
-		_surfaces[idxName]->loadBdy(FileMap::getFilePath("UFOGRAPH/" + *i));
-	}
-
-	// Load Battlescape inventory
-	std::set<std::string> invs = FileMap::filterFiles(ufographContents, "SPK");
-	for (std::set<std::string>::iterator i = invs.begin(); i != invs.end(); ++i)
-	{
-		std::string fname = *i;
-		std::transform(i->begin(), i->end(), fname.begin(), toupper);
-		_surfaces[fname] = new Surface(320, 200);
-		_surfaces[fname]->loadSpk(FileMap::getFilePath("UFOGRAPH/" + fname));
-	}
-
-	//"fix" of color index in original solders sprites
-	if (Options::battleHairBleach)
-	{
-		std::string name;
-
-		//personal armor
-		name = "XCOM_1.PCK";
-		if (_sets.find(name) != _sets.end())
-		{
-			SurfaceSet *xcom_1 = _sets[name];
-
-			for (int i = 0; i < 8; ++i)
-			{
-				//chest frame
-				Surface *surf = xcom_1->getFrame(4 * 8 + i);
-				ShaderMove<Uint8> head = ShaderMove<Uint8>(surf);
-				GraphSubset dim = head.getBaseDomain();
-				surf->lock();
-				dim.beg_y = 6;
-				dim.end_y = 9;
-				head.setDomain(dim);
-				ShaderDraw<HairXCOM1>(head, ShaderScalar<Uint8>(HairXCOM1::Face + 5));
-				dim.beg_y = 9;
-				dim.end_y = 10;
-				head.setDomain(dim);
-				ShaderDraw<HairXCOM1>(head, ShaderScalar<Uint8>(HairXCOM1::Face + 6));
-				surf->unlock();
-			}
-
-			for (int i = 0; i < 3; ++i)
-			{
-				//fall frame
-				Surface *surf = xcom_1->getFrame(264 + i);
-				ShaderMove<Uint8> head = ShaderMove<Uint8>(surf);
-				GraphSubset dim = head.getBaseDomain();
-				dim.beg_y = 0;
-				dim.end_y = 24;
-				dim.beg_x = 11;
-				dim.end_x = 20;
-				head.setDomain(dim);
-				surf->lock();
-				ShaderDraw<HairXCOM1>(head, ShaderScalar<Uint8>(HairXCOM1::Face + 6));
-				surf->unlock();
-			}
-		}
-
-		//all TFTD armors
-		name = "TDXCOM_?.PCK";
-		for (int j = 0; j < 3; ++j)
-		{
-			name[7] = '0' + j;
-			if (_sets.find(name) != _sets.end())
-			{
-				SurfaceSet *xcom_2 = _sets[name];
-				for (int i = 0; i < 16; ++i)
-				{
-					//chest frame without helm
-					Surface *surf = xcom_2->getFrame(262 + i);
-					surf->lock();
-					if (i < 8)
-					{
-						//female chest frame
-						ShaderMove<Uint8> head = ShaderMove<Uint8>(surf);
-						GraphSubset dim = head.getBaseDomain();
-						dim.beg_y = 6;
-						dim.end_y = 18;
-						head.setDomain(dim);
-						ShaderDraw<HairXCOM2>(head);
-
-						if (j == 2)
-						{
-							//fix some pixels in ION armor that was overwrite by previous function
-							if (i == 0)
-							{
-								surf->setPixel(18, 14, 16);
-							}
-							else if (i == 3)
-							{
-								surf->setPixel(19, 12, 20);
-							}
-							else if (i == 6)
-							{
-								surf->setPixel(13, 14, 16);
-							}
-						}
-					}
-
-					//we change face to pink, to prevent mixup with ION armor backpack that have same color group.
-					ShaderDraw<FaceXCOM2>(ShaderMove<Uint8>(surf));
-					surf->unlock();
-				}
-
-				for (int i = 0; i < 2; ++i)
-				{
-					//fall frame (first and second)
-					Surface *surf = xcom_2->getFrame(256 + i);
-					surf->lock();
-
-					ShaderMove<Uint8> head = ShaderMove<Uint8>(surf);
-					GraphSubset dim = head.getBaseDomain();
-					dim.beg_y = 0;
-					if (j == 3)
-					{
-						dim.end_y = 11 + 5 * i;
-					}
-					else
-					{
-						dim.end_y = 17;
-					}
-					head.setDomain(dim);
-					ShaderDraw<FallXCOM2>(head);
-
-					//we change face to pink, to prevent mixup with ION armor backpack that have same color group.
-					ShaderDraw<FaceXCOM2>(ShaderMove<Uint8>(surf));
-					surf->unlock();
-				}
-
-				//Palette fix for ION armor
-				if (j == 2)
-				{
-					int size = xcom_2->getTotalFrames();
-					for (int i = 0; i < size; ++i)
-					{
-						Surface *surf = xcom_2->getFrame(i);
-						surf->lock();
-						ShaderDraw<BodyXCOM2>(ShaderMove<Uint8>(surf));
-						surf->unlock();
-					}
-				}
-			}
-		}
-	}
-}
-
-/**
- * Loads the extra resources defined in rulesets.
- */
-void Mod::loadExtraResources()
-{
-	// Load fonts
-	YAML::Node doc = YAML::LoadFile(FileMap::getFilePath("Language/" + _fontName));
->>>>>>> 2e8f569f
 	Log(LOG_INFO) << "Loading fonts... " << _fontName;
 	for (YAML::const_iterator i = doc["fonts"].begin(); i != doc["fonts"].end(); ++i)
 	{
