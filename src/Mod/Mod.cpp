--- conflicted
+++ resolved
@@ -1635,24 +1635,14 @@
 	}
 	for (YAML::const_iterator i = doc["extraSprites"].begin(); i != doc["extraSprites"].end(); ++i)
 	{
-<<<<<<< HEAD
-		std::string type;
-		type = (*i)["type"].as<std::string>(type);
-		if (type.empty())
-		{
-			type = (*i)["typeSingle"].as<std::string>();
-		}
-		ExtraSprites *extraSprites = new ExtraSprites();
-		int modOffset = _modOffset;
-		// doesn't support modIndex
-		if (type == "TEXTURE.DAT")
-			modOffset = 0;
-		extraSprites->load(*i, modOffset);
-		_extraSprites[type].push_back(extraSprites);
-=======
-		if ((*i)["type"])
-		{
-			std::string type = (*i)["type"].as<std::string>();
+		if ((*i)["type"] || (*i)["typeSingle"])
+		{
+			std::string type;
+			type = (*i)["type"].as<std::string>(type);
+			if (type.empty())
+			{
+				type = (*i)["typeSingle"].as<std::string>();
+			}
 			ExtraSprites *extraSprites = new ExtraSprites();
 			int modOffset = _modOffset;
 			// doesn't support modIndex
@@ -1670,7 +1660,6 @@
 				_extraSprites.erase(j);
 			}
 		}
->>>>>>> ec840143
 	}
 	for (YAML::const_iterator i = doc["customPalettes"].begin(); i != doc["customPalettes"].end(); ++i)
 	{
