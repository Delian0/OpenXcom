--- conflicted
+++ resolved
@@ -51,14 +51,9 @@
 	std::vector<std::string> _requiresBuyBaseFunc;
 	UnitStats _minStats, _maxStats, _statCaps, _trainingStatCaps, _dogfightExperience;
 	std::string _armor;
-<<<<<<< HEAD
 	int _costBuy, _costSalary, _costSalarySquaddie, _costSalarySergeant, _costSalaryCaptain, _costSalaryColonel, _costSalaryCommander;
 	int _standHeight, _kneelHeight, _floatHeight;
-	int _femaleFrequency, _value, _moraleLossWhenKilled;
-=======
-	int _costBuy, _costSalary, _standHeight, _kneelHeight, _floatHeight;
-	int _femaleFrequency, _value, _transferTime;
->>>>>>> 47d522c0
+	int _femaleFrequency, _value, _transferTime, _moraleLossWhenKilled;
 	std::vector<int> _deathSoundMale, _deathSoundFemale;
 	std::vector<SoldierNamePool*> _names;
 	std::string _armorForAvatar;
@@ -131,7 +126,8 @@
 	const std::vector<SoldierNamePool*> &getNames() const;
 	/// Gets the value - for score calculation.
 	int getValue() const;
-<<<<<<< HEAD
+	/// Gets the soldier's transfer time.
+	int getTransferTime() const;
 	/// Percentage modifier for morale loss when this unit is killed.
 	int getMoraleLossWhenKilled() { return _moraleLossWhenKilled; };
 	/// Gets the list of StatStrings.
@@ -144,10 +140,6 @@
 	int getRankSpriteBattlescape() const;
 	/// Gets the offset of the rank sprite in TinyRanks.
 	int getRankSpriteTiny() const;
-=======
-	/// Gets the soldier's transfer time.
-	int getTransferTime() const;
->>>>>>> 47d522c0
 };
 
 }