/*
 * Copyright 2010-2016 OpenXcom Developers.
 *
 * This file is part of OpenXcom.
 *
 * OpenXcom is free software: you can redistribute it and/or modify
 * it under the terms of the GNU General Public License as published by
 * the Free Software Foundation, either version 3 of the License, or
 * (at your option) any later version.
 *
 * OpenXcom is distributed in the hope that it will be useful,
 * but WITHOUT ANY WARRANTY; without even the implied warranty of
 * MERCHANTABILITY or FITNESS FOR A PARTICULAR PURPOSE.  See the
 * GNU General Public License for more details.
 *
 * You should have received a copy of the GNU General Public License
 * along with OpenXcom.  If not, see <http://www.gnu.org/licenses/>.
 */

#include "MapScript.h"
#include <yaml-cpp/yaml.h>
#include "../Engine/RNG.h"
#include "../Engine/Exception.h"
#include "../Engine/Logger.h"


namespace OpenXcom
{

MapScript::MapScript() : _type(MSC_UNDEFINED), _sizeX(1), _sizeY(1), _sizeZ(0), _executionChances(100), _executions(1), _cumulativeFrequency(0), _label(0), _direction(MD_NONE), _tunnelData(0), _terrain("")
{
}

MapScript::~MapScript()
{
	for (std::vector<SDL_Rect*>::iterator i = _rects.begin(); i != _rects.end();++i)
	{
		delete *i;
	}
	delete _tunnelData;
}

/**
 * Loads a map script command from YAML.
 * @param node the YAML node from which to read.
 */
void MapScript::load(const YAML::Node& node)
{
	if (const YAML::Node &map = node["type"])
	{
		std::string command = map.as<std::string>("");
		if (command == "addBlock")
			_type = MSC_ADDBLOCK;
		else if (command == "addLine")
			_type = MSC_ADDLINE;
		else if (command == "addCraft")
		{
			_type = MSC_ADDCRAFT;
			_groups.push_back(1); // this is a default, and can be overridden
		}
		else if (command == "addUFO")
		{
			_type = MSC_ADDUFO;
			_groups.push_back(1); // this is a default, and can be overridden
		}
		else if (command == "digTunnel")
			_type = MSC_DIGTUNNEL;
		else if (command == "fillArea")
			_type = MSC_FILLAREA;
		else if (command == "checkBlock")
			_type = MSC_CHECKBLOCK;
		else if (command == "removeBlock")
			_type = MSC_REMOVE;
		else if (command == "resize")
		{
			_type = MSC_RESIZE;
			_sizeX = _sizeY = 0; // defaults: don't resize anything unless specified.
		}
		else
		{
			throw Exception("Unknown command: " + command);
		}
	}
	else
	{
		throw Exception("Missing command type.");
	}

	if (const YAML::Node &map = node["rects"])
	{
		for (YAML::const_iterator i = map.begin(); i != map.end(); ++i)
		{
			SDL_Rect *rect = new SDL_Rect();
			rect->x = (*i)[0].as<int>();
			rect->y = (*i)[1].as<int>();
			rect->w = (*i)[2].as<int>();
			rect->h = (*i)[3].as<int>();
			_rects.push_back(rect);
		}
	}
	if (const YAML::Node &map = node["tunnelData"])
	{
		_tunnelData = new TunnelData;
		_tunnelData->level = map["level"].as<int>(0);
		if (const YAML::Node &data = map["MCDReplacements"])
		{
			for (YAML::Node::const_iterator i = data.begin(); i != data.end(); ++i)
			{
				MCDReplacement replacement;
				std::string type = (*i)["type"].as<std::string>("");
				replacement.entry = (*i)["entry"].as<int>(-1);
				replacement.set = (*i)["set"].as<int>(-1);
				_tunnelData->replacements[type] = replacement;
			}
		}
	}
	if (const YAML::Node &map = node["conditionals"])
	{
		if (map.Type() == YAML::NodeType::Sequence)
		{
			_conditionals = map.as<std::vector<int> >(_conditionals);
		}
		else
		{
			_conditionals.push_back(map.as<int>(0));
		}
	}
	if (const YAML::Node &map = node["size"])
	{
		if (map.Type() == YAML::NodeType::Sequence)
		{
			int *sizes[3] = {&_sizeX, &_sizeY, &_sizeZ};
			int entry = 0;
			for (YAML::const_iterator i = map.begin(); i != map.end(); ++i)
			{
				*sizes[entry] = (*i).as<int>(1);
				entry++;
				if (entry == 3)
				{
					break;
				}
			}
		}
		else
		{
			_sizeX = map.as<int>(_sizeX);
			_sizeY = _sizeX;
		}
	}
	
	if (const YAML::Node &map = node["groups"])
	{
		_groups.clear();
		if (map.Type() == YAML::NodeType::Sequence)
		{
			for (YAML::const_iterator i = map.begin(); i != map.end(); ++i)
			{
				_groups.push_back((*i).as<int>(0));
			}
		}
		else
		{
			_groups.push_back(map.as<int>(0));
		}
	}
	size_t selectionSize = _groups.size();
	if (const YAML::Node &map = node["blocks"])
	{
		_groups.clear();
		if (map.Type() == YAML::NodeType::Sequence)
		{
			for (YAML::const_iterator i = map.begin(); i != map.end(); ++i)
			{
				_blocks.push_back((*i).as<int>(0));
			}
		}
		else
		{
			_blocks.push_back(map.as<int>(0));
		}
		selectionSize = _blocks.size();
	}
	
	_frequencies.resize(selectionSize, 1);
	_maxUses.resize(selectionSize, -1);

	if (const YAML::Node &map = node["freqs"])
	{
		if (map.Type() == YAML::NodeType::Sequence)
		{
			size_t entry = 0;
			for (YAML::const_iterator i = map.begin(); i != map.end(); ++i)
			{
				if (entry == selectionSize)
					break;
				_frequencies.at(entry) = (*i).as<int>(1);
				entry++;
			}
		}
		else
		{
			_frequencies.at(0) = map.as<int>(1);
		}
	}
	if (const YAML::Node &map = node["maxUses"])
	{
		if (map.Type() == YAML::NodeType::Sequence)
		{
			size_t entry = 0;
			for (YAML::const_iterator i = map.begin(); i != map.end(); ++i)
			{
				if (entry == selectionSize)
					break;
				_maxUses.at(entry) = (*i).as<int>(-1);
				entry++;
			}
		}
		else
		{
			_maxUses.at(0) = map.as<int>(-1);
		}
	}

	if (const YAML::Node &map = node["direction"])
	{
		std::string dir = map.as<std::string>("");
		if (dir.length())
		{
			std::transform(dir.begin(), dir.end(), dir.begin(), ::toupper);
			if (dir.substr(0,1) == "V")
			{
				_direction = MD_VERTICAL;
			}
			else if (dir.substr(0,1) == "H")
			{
				_direction = MD_HORIZONTAL;
			}
			else if (dir.substr(0,1) == "B")
			{
				_direction = MD_BOTH;
			}
			else
			{
				throw Exception("direction must be [V]ertical, [H]orizontal, or [B]oth, what does " + dir + " mean?");
			}
		}
	}

	if (_direction == MD_NONE)
	{
		if (_type == MSC_DIGTUNNEL)
		{
			throw Exception("no direction defined for dig tunnel command, must be [V]ertical, [H]orizontal, or [B]oth");
		}
		else if (_type == MSC_ADDLINE)
		{
			throw Exception("no direction defined for add line command, must be [V]ertical, [H]orizontal, or [B]oth");
		}
	}


	_executionChances = node["executionChances"].as<int>(_executionChances);
	_executions = node["executions"].as<int>(_executions);
	_ufoName = node["UFOName"].as<std::string>(_ufoName);
	_craftName = node["craftName"].as<std::string>(_craftName);
<<<<<<< HEAD
=======
	_terrain = node["terrain"].as<std::string>(_terrain);
>>>>>>> f88a2678
	// take no chances, don't accept negative values here.
	_label = std::abs(node["label"].as<int>(_label));
}

/**
 * Initializes all the various scratch values and such for the command.
 */
void MapScript::init()
{
	_cumulativeFrequency = 0;
	_blocksTemp.clear();
	_groupsTemp.clear();
	_frequenciesTemp.clear();
	_maxUsesTemp.clear();

	for (std::vector<int>::const_iterator i = _frequencies.begin(); i != _frequencies.end(); ++i)
	{
		_cumulativeFrequency += *i;
	}
	_blocksTemp = _blocks;
	_groupsTemp = _groups;
	_frequenciesTemp = _frequencies;
	_maxUsesTemp = _maxUses;
}

/**
 * Gets a random group number from the array, accounting for frequencies and max uses.
 * If no groups or blocks are defined, this command will return the default" group,
 * If all the max uses are used up, it will return "undefined".
 * @return Group number.
 */
int MapScript::getGroupNumber()
{
	if (!_groups.size())
	{
		return MT_DEFAULT;
	}
	if (_cumulativeFrequency > 0)
	{
		int pick = RNG::generate(0, _cumulativeFrequency-1);
		for (size_t i = 0; i != _groupsTemp.size(); ++i)
		{
			if (pick < _frequenciesTemp.at(i))
			{
				int retVal = _groupsTemp.at(i);

				if (_maxUsesTemp.at(i) > 0)
				{
					if (--_maxUsesTemp.at(i) == 0)
					{
						_groupsTemp.erase(_groupsTemp.begin() + i);
						_cumulativeFrequency -= _frequenciesTemp.at(i);
						_frequenciesTemp.erase(_frequenciesTemp.begin() + i);
						_maxUsesTemp.erase(_maxUsesTemp.begin() + i);
					}
				}
				return retVal;
			}
			pick -= _frequenciesTemp.at(i);
		}
	}
	return MT_UNDEFINED;
}

/**
 * Gets a random block number from the array, accounting for frequencies and max uses.
 * If no blocks are defined, it will use a group instead.
 * @return Block number.
 */
int MapScript::getBlockNumber()
{
	if (_cumulativeFrequency > 0)
	{
		int pick = RNG::generate(0, _cumulativeFrequency-1);
		for (size_t i = 0; i != _blocksTemp.size(); ++i)
		{
			if (pick < _frequenciesTemp.at(i))
			{
				int retVal = _blocksTemp.at(i);

				if (_maxUsesTemp.at(i) > 0)
				{
					if (--_maxUsesTemp.at(i) == 0)
					{
						_blocksTemp.erase(_blocksTemp.begin() + i);
						_cumulativeFrequency -= _frequenciesTemp.at(i);
						_frequenciesTemp.erase(_frequenciesTemp.begin() + i);
						_maxUsesTemp.erase(_maxUsesTemp.begin() + i);
					}
				}
				return retVal;
			}
			pick -= _frequenciesTemp.at(i);
		}
	}
	return MT_UNDEFINED;
}

/**
 * Gets a random map block from a given terrain, using either the groups or the blocks defined.
 * @param terrain the terrain to pick a block from.
 * @return Pointer to a randomly chosen map block, given the options available.
 */
MapBlock *MapScript::getNextBlock(RuleTerrain *terrain)
{
	if (_blocks.empty())
	{
		return terrain->getRandomMapBlock(_sizeX * 10, _sizeY * 10, getGroupNumber());
	}
	int result = getBlockNumber();
	if (result < (int)(terrain->getMapBlocks()->size()) && result != MT_UNDEFINED)
	{
		return terrain->getMapBlocks()->at((size_t)(result));
	}
	return 0;
}

/**
 * Gets the name of the UFO in the case of "setUFO"
 * @return the UFO name.
 */
std::string MapScript::getUFOName() const
{
	return _ufoName;
}

/**
* Gets the name of the craft in the case of "addCraft"
* @return the craft name.
*/
std::string MapScript::getCraftName()
{
	return _craftName;
}

<<<<<<< HEAD
=======
/**
 * Gets the terrain name in the case of addBlockFromTerrain or fillAreaFromTerrain
 * @return the terrain name.
 */
std::string MapScript::getAlternateTerrain() const
{
	return _terrain;
}

>>>>>>> f88a2678
}<|MERGE_RESOLUTION|>--- conflicted
+++ resolved
@@ -263,10 +263,7 @@
 	_executions = node["executions"].as<int>(_executions);
 	_ufoName = node["UFOName"].as<std::string>(_ufoName);
 	_craftName = node["craftName"].as<std::string>(_craftName);
-<<<<<<< HEAD
-=======
 	_terrain = node["terrain"].as<std::string>(_terrain);
->>>>>>> f88a2678
 	// take no chances, don't accept negative values here.
 	_label = std::abs(node["label"].as<int>(_label));
 }
@@ -402,8 +399,6 @@
 	return _craftName;
 }
 
-<<<<<<< HEAD
-=======
 /**
  * Gets the terrain name in the case of addBlockFromTerrain or fillAreaFromTerrain
  * @return the terrain name.
@@ -413,5 +408,4 @@
 	return _terrain;
 }
 
->>>>>>> f88a2678
 }