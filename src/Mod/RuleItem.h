#pragma once
/*
 * Copyright 2010-2016 OpenXcom Developers.
 *
 * This file is part of OpenXcom.
 *
 * OpenXcom is free software: you can redistribute it and/or modify
 * it under the terms of the GNU General Public License as published by
 * the Free Software Foundation, either version 3 of the License, or
 * (at your option) any later version.
 *
 * OpenXcom is distributed in the hope that it will be useful,
 * but WITHOUT ANY WARRANTY; without even the implied warranty of
 * MERCHANTABILITY or FITNESS FOR A PARTICULAR PURPOSE.  See the
 * GNU General Public License for more details.
 *
 * You should have received a copy of the GNU General Public License
 * along with OpenXcom.  If not, see <http://www.gnu.org/licenses/>.
 */
#include <string>
#include <vector>
#include <yaml-cpp/yaml.h>
#include "RuleStatBonus.h"
#include "RuleDamageType.h"
#include "Unit.h"
#include "ModScript.h"

namespace OpenXcom
{

enum BattleType { BT_NONE, BT_FIREARM, BT_AMMO, BT_MELEE, BT_GRENADE, BT_PROXIMITYGRENADE, BT_MEDIKIT, BT_SCANNER, BT_MINDPROBE, BT_PSIAMP, BT_FLARE, BT_CORPSE };
enum BattleFuseType { BFT_NONE = -3, BFT_INSTANT = -2, BFT_SET = -1, BFT_FIX_MIN = 0, BFT_FIX_MAX = 24 };
enum BattleMediKitType { BMT_NORMAL = 0, BMT_HEAL = 1, BMT_STIMULANT = 2, BMT_PAINKILLER = 3 };
enum ExperienceTrainingMode {
	ETM_DEFAULT,
	ETM_MELEE_100, ETM_MELEE_50, ETM_MELEE_33,
	ETM_FIRING_100, ETM_FIRING_50, ETM_FIRING_33,
	ETM_THROWING_100, ETM_THROWING_50, ETM_THROWING_33,
	ETM_FIRING_AND_THROWING,
	ETM_FIRING_OR_THROWING,
	ETM_REACTIONS,
	ETM_REACTIONS_AND_MELEE, ETM_REACTIONS_AND_FIRING, ETM_REACTIONS_AND_THROWING,
	ETM_REACTIONS_OR_MELEE, ETM_REACTIONS_OR_FIRING, ETM_REACTIONS_OR_THROWING,
	ETM_BRAVERY, ETM_BRAVERY_2X,
	ETM_BRAVERY_AND_REACTIONS,
	ETM_BRAVERY_OR_REACTIONS, ETM_BRAVERY_OR_REACTIONS_2X,
	ETM_PSI_STRENGTH, ETM_PSI_STRENGTH_2X,
	ETM_PSI_SKILL, ETM_PSI_SKILL_2X,
	ETM_PSI_STRENGTH_AND_SKILL, ETM_PSI_STRENGTH_AND_SKILL_2X,
	ETM_PSI_STRENGTH_OR_SKILL, ETM_PSI_STRENGTH_OR_SKILL_2X,
	ETM_NOTHING
};

class BattleItem;
class SurfaceSet;
class Surface;
class Mod;

struct RuleItemUseCost
{
	int Time;
	int Energy;
	int Morale;
	int Health;
	int Stun;

	/// Default constructor.
	RuleItemUseCost() : Time(0), Energy(0), Morale(0), Health(0), Stun(0)
	{

	}
	/// Create new cost with one value for time units and another for rest.
	RuleItemUseCost(int tu, int rest = 0) : Time(tu), Energy(rest), Morale(rest), Health(rest), Stun(rest)
	{

	}

	/// Add cost.
	RuleItemUseCost& operator+=(const RuleItemUseCost& cost)
	{
		Time += cost.Time;
		Energy += cost.Energy;
		Morale += cost.Morale;
		Health += cost.Health;
		Stun += cost.Stun;
		return *this;
	}
};

/**
 * Common configuration of item action.
 */
struct RuleItemAction
{
	int accuracy = 0;
	int range = 0;
	int shots = 1;
	int ammoSlot = 0;
	RuleItemUseCost cost;
	RuleItemUseCost flat;
	std::string name;
};

/**
 * Represents a specific type of item.
 * Contains constant info about an item like
 * storage size, sell price, etc.
 * @sa Item
 */
class RuleItem
{
public:
	/// Maximum number of ammo slots on weapon.
	static const int AmmoSlotMax = 4;

private:
	std::string _type, _name; // two types of objects can have the same name
	std::vector<std::string> _requires;
	std::vector<std::string> _requiresBuy;
	std::vector<std::string> _categories;
	double _size;
	int _costBuy, _costSell, _transferTime, _weight;
	int _bigSprite;
	int _floorSprite;
	int _handSprite, _bulletSprite;
	std::vector<int> _fireSound, _hitSound; 
	int _hitAnimation;
	std::vector<int> _hitMissSound;
	int _hitMissAnimation;
	std::vector<int> _meleeSound;
	int _meleeAnimation;
	std::vector<int> _meleeMissSound;
	int _meleeMissAnimation;
	std::vector<int> _meleeHitSound, _explosionHitSound, _psiSound;
	int _psiAnimation;
	std::vector<int> _psiMissSound;
	int _psiMissAnimation;
	int _power;
	float _powerRangeReduction;
	float _powerRangeThreshold;
	std::vector<std::string> _compatibleAmmo[AmmoSlotMax];
	RuleDamageType _damageType, _meleeType;
<<<<<<< HEAD
	int _accuracyAimed, _accuracyAuto, _accuracySnap, _accuracyMelee, _accuracyUse, _accuracyMind, _accuracyPanic, _accuracyThrow, _accuracyCloseQuarters;
	RuleItemUseCost _costAimed, _costAuto, _costSnap, _costMelee, _costUse, _costMind, _costPanic, _costThrow, _costPrime, _costUnprime;
	int _clipSize, _specialChance, _tuLoad, _tuUnload;
=======
	RuleItemAction _confAimed, _confAuto, _confSnap, _confMelee;
	int _accuracyUse, _accuracyMind, _accuracyPanic, _accuracyThrow;
	RuleItemUseCost _costUse, _costMind, _costPanic, _costThrow, _costPrime, _costUnprime;
	int _clipSize, _specialChance, _tuLoad[AmmoSlotMax], _tuUnload[AmmoSlotMax];
>>>>>>> e4c82202
	BattleType _battleType;
	BattleFuseType _fuseType;
	std::string _psiAttackName, _primeActionName, _unprimeActionName, _primeActionMessage, _unprimeActionMessage;
	bool _twoHanded, _blockBothHands, _fixedWeapon, _fixedWeaponShow, _allowSelfHeal, _isConsumable, _isFireExtinguisher, _isExplodingInHands;
	std::string _defaultInventorySlot;
	std::vector<std::string> _supportedInventorySections;
	int _waypoints, _invWidth, _invHeight;
	int _painKiller, _heal, _stimulant;
	BattleMediKitType _medikitType;
	int _woundRecovery, _healthRecovery, _stunRecovery, _energyRecovery, _moraleRecovery, _painKillerRecovery;
	int _recoveryPoints;
	int _armor;
	int _turretType;
	int _aiUseDelay, _aiMeleeHitCount;
	bool _recover, _ignoreInBaseDefense, _liveAlien;
	int _liveAlienPrisonType;
	int _attraction;
	RuleItemUseCost _flatUse, _flatThrow, _flatPrime, _flatUnprime;
	bool _arcingShot;
	ExperienceTrainingMode _experienceTrainingMode;
<<<<<<< HEAD
	int _listOrder, _maxRange, _aimRange, _snapRange, _autoRange, _minRange, _dropoff, _bulletSpeed, _explosionSpeed, _autoShots, _shotgunPellets;
	int _shotgunBehaviorType, _shotgunSpread, _shotgunChoke;
=======
	int _listOrder, _maxRange, _minRange, _dropoff, _bulletSpeed, _explosionSpeed, _shotgunPellets;
>>>>>>> e4c82202
	std::string _zombieUnit;
	bool _LOSRequired, _underwaterOnly, _psiReqiured;
	int _meleePower, _specialType, _vaporColor, _vaporDensity, _vaporProbability;
	int _customItemPreviewIndex;
	int _kneelBonus, _oneHandedPenalty;
	int _monthlySalary, _monthlyMaintenance;
	RuleStatBonus _damageBonus, _meleeBonus, _accuracyMulti, _meleeMulti, _throwMulti, _closeQuartersMulti;
	ModScript::RecolorItemParser::Container _recolorScript;
	ModScript::SelectItemParser::Container _spriteScript;
	ModScript::ReactionUnitParser::Container _reacActionScript;
	ModScript::NewTurnItemParser::Container _newTurnItemScrip;
	ModScript::CreateItemParser::Container _createItemScript;
	ScriptValues<RuleItem> _scriptValues;

	/// Get final value of cost.
	RuleItemUseCost getDefault(const RuleItemUseCost& a, const RuleItemUseCost& b) const;
	/// Load bool as int from yaml.
	void loadBool(int& a, const YAML::Node& node) const;
	/// Load int from yaml.
	void loadInt(int& a, const YAML::Node& node) const;
	/// Load RuleItemUseCost from yaml.
	void loadCost(RuleItemUseCost& a, const YAML::Node& node, const std::string& name) const;
	/// Load RuleItemUseCost as bool from yaml.
	void loadPercent(RuleItemUseCost& a, const YAML::Node& node, const std::string& name) const;
<<<<<<< HEAD
	/// Load sound vector from YAML.
	void loadSoundVector(const YAML::Node &node, Mod *mod, std::vector<int> &vector);
	/// Gets a random sound from a given vector.
	int getRandomSound(const std::vector<int> &vector, int defaultValue = -1) const;
=======
	/// Load RuleItemAction from yaml.
	void loadConfAction(RuleItemAction& a, const YAML::Node& node, const std::string& name) const;
>>>>>>> e4c82202

public:
	/// Name of class used in script.
	static constexpr const char *ScriptName = "RuleItem";
	/// Register all useful function used by script.
	static void ScriptRegister(ScriptParserBase* parser);

	/// Creates a blank item ruleset.
	RuleItem(const std::string &type);
	/// Cleans up the item ruleset.
	~RuleItem();
	/// Updates item categories based on replacement rules.
	void updateCategories(std::map<std::string, std::string> *replacementRules);
	/// Loads item data from YAML.
	void load(const YAML::Node& node, Mod *mod, int listIndex, const ModScript& parsers);
	/// Gets the item's type.
	const std::string &getType() const;
	/// Gets the item's name.
	const std::string &getName() const;
	/// Gets the item's requirements.
	const std::vector<std::string> &getRequirements() const;
	/// Gets the item's buy requirements.
	const std::vector<std::string> &getBuyRequirements() const;
	/// Gets the item's categories.
	const std::vector<std::string> &getCategories() const;
	/// Checks if the item belongs to a category.
	bool belongsToCategory(const std::string &category) const;
	/// Gets the item's size.
	double getSize() const;
	/// Gets the item's purchase cost.
	int getBuyCost() const;
	/// Gets the item's sale cost.
	int getSellCost() const;
	/// Gets the item's transfer time.
	int getTransferTime() const;
	/// Gets the item's weight.
	int getWeight() const;
	/// Gets the item's reference in BIGOBS.PCK for use in inventory.
	int getBigSprite() const;
	/// Gets the item's reference in FLOOROB.PCK for use in battlescape.
	int getFloorSprite() const;
	/// Gets the item's reference in HANDOB.PCK for use in inventory.
	int getHandSprite() const;
	/// Gets if the item is two-handed.
	bool isTwoHanded() const;
	/// Gets if the item can only be used by both hands.
	bool isBlockingBothHands() const;
	/// Gets if the item is fixed.
	bool isFixed() const;
	/// Do show fixed weapon on unit.
	bool getFixedShow() const;
	/// Get name of the default inventory slot.
	const std::string &getDefaultInventorySlot() const;
	/// Gets the item's supported inventory sections.
	const std::vector<std::string> &getSupportedInventorySections() const;
	/// Checks if the item can be placed into a given inventory section.
	bool canBePlacedIntoInventorySection(const std::string &inventorySection) const;
	/// Gets if the item is a launcher.
	int getWaypoints() const;
	/// Gets the item's bullet sprite reference.
	int getBulletSprite() const;
	/// Gets the item's fire sound.
	int getFireSound() const;

	/// Gets the item's hit sound.
	int getHitSound() const;
	/// Gets the item's hit animation.
	int getHitAnimation() const;
	/// Gets the item's hit sound.
	int getHitMissSound() const;
	/// Gets the item's hit animation.
	int getHitMissAnimation() const;

	/// What sound does this weapon make when you swing this at someone?
	int getMeleeSound() const;
	/// Get the melee animation starting frame (comes from hit.pck).
	int getMeleeAnimation() const;
	/// What sound does this weapon make when you miss a swing?
	int getMeleeMissSound() const;
	/// Get the melee miss animation starting frame (comes from hit.pck).
	int getMeleeMissAnimation() const;
	/// What sound does this weapon make when you punch someone in the face with it?
	int getMeleeHitSound() const;
	/// What sound does explosion sound?
	int getExplosionHitSound() const;

	/// Gets the item's psi hit sound.
	int getPsiSound() const;
	/// Get the psi animation starting frame (comes from hit.pck).
	int getPsiAnimation() const;
	/// Gets the item's psi miss sound.
	int getPsiMissSound() const;
	/// Get the psi miss animation starting frame (comes from hit.pck).
	int getPsiMissAnimation() const;

	/// Gets the item's power.
	int getPower() const;
	/// Get additional power from unit statistics
	int getPowerBonus(const BattleUnit *unit) const;
	/// Ok, so this isn't a melee type weapon but we're using it for melee... how much damage should it do?
	int getMeleePower() const;
	/// Get additional power for melee attack in range weapon from unit statistics.
	int getMeleeBonus(const BattleUnit *unit) const;
	/// Gets amount of power dropped for range in voxels.
	float getPowerRangeReduction(float range) const;
	/// Gets amount of psi accuracy dropped for range in voxels.
	float getPsiAccuracyRangeReduction(float range) const;
	/// Get multiplier of accuracy form unit statistics
	int getAccuracyMultiplier(const BattleUnit *unit) const;
	/// Get multiplier of melee hit chance form unit statistics
	int getMeleeMultiplier(const BattleUnit *unit) const;
	/// Get multiplier of throwing form unit statistics
	int getThrowMultiplier(const BattleUnit *unit) const;
	/// Get multiplier of close quarters combat from unit statistics
	int getCloseQuartersMultiplier(const BattleUnit *unit) const;

	/// Get configuration of aimed shot action.
	const RuleItemAction *getConfigAimed() const;
	/// Get configuration of autoshot action.
	const RuleItemAction *getConfigAuto() const;
	/// Get configuration of snapshot action.
	const RuleItemAction *getConfigSnap() const;
	/// Get configuration of melee action.
	const RuleItemAction *getConfigMelee() const;

	/// Gets the item's aimed shot accuracy.
	int getAccuracyAimed() const;
	/// Gets the item's autoshot accuracy.
	int getAccuracyAuto() const;
	/// Gets the item's snapshot accuracy.
	int getAccuracySnap() const;
	/// Gets the item's melee accuracy.
	int getAccuracyMelee() const;
	/// Gets the item's use accuracy.
	int getAccuracyUse() const;
	/// Gets the item's mind control accuracy.
	int getAccuracyMind() const;
	/// Gets the item's panic accuracy.
	int getAccuracyPanic() const;
	/// Gets the item's throw accuracy.
	int getAccuracyThrow() const;
	/// Gets the item's close quarters combat accuracy.
	int getAccuracyCloseQuarters(Mod *mod) const;

	/// Gets the item's aimed shot cost.
	RuleItemUseCost getCostAimed() const;
	/// Gets the item's autoshot cost.
	RuleItemUseCost getCostAuto() const;
	/// Gets the item's snapshot cost.
	RuleItemUseCost getCostSnap() const;
	/// Gets the item's melee cost.
	RuleItemUseCost getCostMelee() const;
	/// Gets the item's use cost.
	RuleItemUseCost getCostUse() const;
	/// Gets the item's mind control cost.
	RuleItemUseCost getCostMind() const;
	/// Gets the item's panic cost.
	RuleItemUseCost getCostPanic() const;
	/// Gets the item's throw cost.
	RuleItemUseCost getCostThrow() const;
	/// Gets the item's prime cost.
	RuleItemUseCost getCostPrime() const;
	/// Gets the item's unprime cost.
	RuleItemUseCost getCostUnprime() const;

	/// Should we charge a flat rate of costAimed?
	RuleItemUseCost getFlatAimed() const;
	/// Should we charge a flat rate of costAuto?
	RuleItemUseCost getFlatAuto() const;
	/// Should we charge a flat rate of costSnap?
	RuleItemUseCost getFlatSnap() const;
	/// Should we charge a flat rate of costMelee?
	RuleItemUseCost getFlatMelee() const;
	/// Should we charge a flat rate?
	RuleItemUseCost getFlatUse() const;
	/// Should we charge a flat rate of costThrow?
	RuleItemUseCost getFlatThrow() const;
	/// Should we charge a flat rate of costPrime?
	RuleItemUseCost getFlatPrime() const;
	/// Should we charge a flat rate of costPrime?
	RuleItemUseCost getFlatUnprime() const;

	/// Gets the item's load TU cost.
	int getTULoad(int slot) const;
	/// Gets the item's unload TU cost.
	int getTUUnload(int slot) const;
	/// Gets list of compatible ammo.
	const std::vector<std::string> *getPrimaryCompatibleAmmo() const;
	/// Get slot position for ammo type.
	int getSlotForAmmo(const std::string &type) const;
	/// Get slot position for ammo type.
	const std::vector<std::string> *getCompatibleAmmoForSlot(int slot) const;

	/// Gets the item's damage type.
	const RuleDamageType *getDamageType() const;
	/// Gets the item's melee damage type for range weapons.
	const RuleDamageType *getMeleeType() const;
	/// Gets the item's type.
	BattleType getBattleType() const;
	/// Gets the item's fuse type.
	BattleFuseType getFuseTimerType() const;
	/// Gets the item's default fuse value.
	int getFuseTimerDefault() const;
	/// Gets the item's inventory width.
	int getInventoryWidth() const;
	/// Gets the item's inventory height.
	int getInventoryHeight() const;
	/// Gets the ammo amount.
	int getClipSize() const;
	/// Gets the chance of special effect like zombify or corpse explosion or mine triggering.
	int getSpecialChance() const;
	/// Draws the item's hand sprite onto a surface.
	void drawHandSprite(SurfaceSet *texture, Surface *surface, BattleItem *item = 0, int animFrame = 0) const;
	/// item's hand spite x offset
	int getHandSpriteOffX() const;
	/// item's hand spite y offset
	int getHandSpriteOffY() const;
	/// Gets the medikit heal quantity.
	int getHealQuantity() const;
	/// Gets the medikit pain killer quantity.
	int getPainKillerQuantity() const;
	/// Gets the medikit stimulant quantity.
	int getStimulantQuantity() const;
	/// Gets the medikit wound healed per shot.
	int getWoundRecovery() const;
	/// Gets the medikit health recovered per shot.
	int getHealthRecovery() const;
	/// Gets the medikit energy recovered per shot.
	int getEnergyRecovery() const;
	/// Gets the medikit stun recovered per shot.
	int getStunRecovery() const;
	/// Gets the medikit morale recovered per shot.
	int getMoraleRecovery() const;
	/// Gets the medikit morale recovered based on missing health.
	float getPainKillerRecovery() const;
	/// Gets the medikit ability to self heal.
	bool getAllowSelfHeal() const;
	/// Is this (medikit-type & items with prime) item consumable?
	bool isConsumable() const;
	/// Does this item extinguish fire?
	bool isFireExtinguisher() const;
	/// Is this item explode in hands?
	bool isExplodingInHands() const;
	/// Gets the medikit use type.
	BattleMediKitType getMediKitType() const;
	/// Gets the max explosion radius.
	int getExplosionRadius(const BattleUnit *unit) const;
	/// Gets the recovery points score
	int getRecoveryPoints() const;
	/// Gets the item's armor.
	int getArmor() const;
	/// Gets the item's recoverability.
	bool isRecoverable() const;
	/// Checks if the item can be equipped in base defense mission.
	bool canBeEquippedBeforeBaseDefense() const;
	/// Gets the item's turret type.
	int getTurretType() const;
	/// Gets first turn when AI can use item.
	int getAIUseDelay(const Mod *mod = 0) const;
	/// Gets how many melee hits AI should do.
	int getAIMeleeHitCount() const;
	/// Checks if this a live alien.
	bool isAlien() const;
	/// Returns to which type of prison does the live alien belong.
	int getPrisonType() const;

	/// Should this weapon arc?
	bool getArcingShot() const;
	/// Which experience training mode to use for this weapon?
	ExperienceTrainingMode getExperienceTrainingMode() const;
	/// How much do aliens want this thing?
	int getAttraction() const;
	/// Get the list weight for this item.
	int getListOrder() const;
	/// How fast does a projectile fired from this weapon travel?
	int getBulletSpeed() const;
	/// How fast does the explosion animation play?
	int getExplosionSpeed() const;
	/// Get name of psi attack for action menu.
	const std::string &getPsiAttackName() const { return _psiAttackName; }
	/// Get name of prime action for action menu.
	const std::string &getPrimeActionName() const { return _primeActionName; }
	/// Get message for prime action.
	const std::string &getPrimeActionMessage() const { return _primeActionMessage; }
	/// Get name of unprime action for action menu.
	const std::string &getUnprimeActionName() const { return _unprimeActionName; }
	/// Get message for unprime action.
	const std::string &getUnprimeActionMessage() const { return _unprimeActionMessage; }
	/// is this item a 2 handed weapon?
	bool isRifle() const;
	/// is this item a single handed weapon?
	bool isPistol() const;
	/// Get the max range of this weapon.
	int getMaxRange() const;
	/// Get the max range of aimed shots with this weapon.
	int getAimRange() const;
	/// Get the max range of snap shots with this weapon.
	int getSnapRange() const;
	/// Get the max range of auto shots with this weapon.
	int getAutoRange() const;
	/// Get the minimum effective range of this weapon.
	int getMinRange() const;
	/// Get the accuracy dropoff of this weapon.
	int getDropoff() const;
	/// Get the number of projectiles to trace.
	int getShotgunPellets() const;
	/// Get the shotgun behavior type.
	int getShotgunBehaviorType() const;
	/// Get the spread of shotgun projectiles.
	int getShotgunSpread() const;
	/// Get the shotgun choke value.
	int getShotgunChoke() const;
	/// Gets the weapon's zombie unit.
	const std::string &getZombieUnit() const;
	/// Check if LOS is required to use this item (only applies to psionic type items)
	bool isLOSRequired() const;
	/// Is this item restricted to use underwater?
	bool isWaterOnly() const;
	/// Is this item require unit with psi skill to use it?
	bool isPsiRequired() const;
	/// Get the associated special type of this item.
	int getSpecialType() const;
	/// Get the color offset to use for the vapor trail.
	int getVaporColor() const;
	/// Gets the vapor cloud density.
	int getVaporDensity() const;
	/// Gets the vapor cloud probability.
	int getVaporProbability() const;
	/// Gets the index of the sprite in the CustomItemPreview sprite set
	int getCustomItemPreviewIndex() const;
	/// Gets the kneel bonus.
	int getKneelBonus(Mod *mod) const;
	/// Gets the one-handed penalty.
	int getOneHandedPenalty(Mod *mod) const;
	/// Gets the monthly salary.
	int getMonthlySalary() const;
	/// Gets the monthly maintenance.
	int getMonthlyMaintenance() const;
	/// Gets script used to recolor item sprite.
	const ModScript::RecolorItemParser::Container &getRecolorScript() const { return _recolorScript; }
	/// Gets script used to switch sprite of item.
	const ModScript::SelectItemParser::Container &getSpriteScript() const { return _spriteScript; }
	/// Gets script used calculate reaction to item action.
	const ModScript::ReactionUnitParser::Container &getReacActionScript() const { return _reacActionScript; }
	/// Gets scripts that is call when next turn is preperad.
	const ModScript::NewTurnItemParser::Container &getEventItemTurnScript() const { return _newTurnItemScrip; }
	/// Gets scripts that is call when item is crated.
	const ModScript::CreateItemParser::Container &getEventCreateItemScript() const { return _createItemScript; }
};

}<|MERGE_RESOLUTION|>--- conflicted
+++ resolved
@@ -140,16 +140,10 @@
 	float _powerRangeThreshold;
 	std::vector<std::string> _compatibleAmmo[AmmoSlotMax];
 	RuleDamageType _damageType, _meleeType;
-<<<<<<< HEAD
-	int _accuracyAimed, _accuracyAuto, _accuracySnap, _accuracyMelee, _accuracyUse, _accuracyMind, _accuracyPanic, _accuracyThrow, _accuracyCloseQuarters;
-	RuleItemUseCost _costAimed, _costAuto, _costSnap, _costMelee, _costUse, _costMind, _costPanic, _costThrow, _costPrime, _costUnprime;
-	int _clipSize, _specialChance, _tuLoad, _tuUnload;
-=======
 	RuleItemAction _confAimed, _confAuto, _confSnap, _confMelee;
-	int _accuracyUse, _accuracyMind, _accuracyPanic, _accuracyThrow;
+	int _accuracyUse, _accuracyMind, _accuracyPanic, _accuracyThrow, _accuracyCloseQuarters;
 	RuleItemUseCost _costUse, _costMind, _costPanic, _costThrow, _costPrime, _costUnprime;
 	int _clipSize, _specialChance, _tuLoad[AmmoSlotMax], _tuUnload[AmmoSlotMax];
->>>>>>> e4c82202
 	BattleType _battleType;
 	BattleFuseType _fuseType;
 	std::string _psiAttackName, _primeActionName, _unprimeActionName, _primeActionMessage, _unprimeActionMessage;
@@ -170,12 +164,8 @@
 	RuleItemUseCost _flatUse, _flatThrow, _flatPrime, _flatUnprime;
 	bool _arcingShot;
 	ExperienceTrainingMode _experienceTrainingMode;
-<<<<<<< HEAD
-	int _listOrder, _maxRange, _aimRange, _snapRange, _autoRange, _minRange, _dropoff, _bulletSpeed, _explosionSpeed, _autoShots, _shotgunPellets;
+	int _listOrder, _maxRange, _minRange, _dropoff, _bulletSpeed, _explosionSpeed, _shotgunPellets;
 	int _shotgunBehaviorType, _shotgunSpread, _shotgunChoke;
-=======
-	int _listOrder, _maxRange, _minRange, _dropoff, _bulletSpeed, _explosionSpeed, _shotgunPellets;
->>>>>>> e4c82202
 	std::string _zombieUnit;
 	bool _LOSRequired, _underwaterOnly, _psiReqiured;
 	int _meleePower, _specialType, _vaporColor, _vaporDensity, _vaporProbability;
@@ -200,15 +190,12 @@
 	void loadCost(RuleItemUseCost& a, const YAML::Node& node, const std::string& name) const;
 	/// Load RuleItemUseCost as bool from yaml.
 	void loadPercent(RuleItemUseCost& a, const YAML::Node& node, const std::string& name) const;
-<<<<<<< HEAD
+	/// Load RuleItemAction from yaml.
+	void loadConfAction(RuleItemAction& a, const YAML::Node& node, const std::string& name) const;
 	/// Load sound vector from YAML.
 	void loadSoundVector(const YAML::Node &node, Mod *mod, std::vector<int> &vector);
 	/// Gets a random sound from a given vector.
 	int getRandomSound(const std::vector<int> &vector, int defaultValue = -1) const;
-=======
-	/// Load RuleItemAction from yaml.
-	void loadConfAction(RuleItemAction& a, const YAML::Node& node, const std::string& name) const;
->>>>>>> e4c82202
 
 public:
 	/// Name of class used in script.
