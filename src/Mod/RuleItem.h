--- conflicted
+++ resolved
@@ -121,16 +121,10 @@
 	BattleType _battleType;
 	BattleFuseType _fuseType;
 	std::string _psiAttackName;
-<<<<<<< HEAD
-	bool _twoHanded, _blockBothHands, _waypoint, _fixedWeapon, _fixedWeaponShow, _allowSelfHeal, _isConsumable, _isFireExtinguisher;
+	bool _twoHanded, _blockBothHands, _fixedWeapon, _fixedWeaponShow, _allowSelfHeal, _isConsumable, _isFireExtinguisher;
 	std::string _defaultInventorySlot;
 	std::vector<std::string> _supportedInventorySections;
-	int _invWidth, _invHeight;
-=======
-	bool _twoHanded, _blockBothHands, _fixedWeapon, _fixedWeaponShow, _allowSelfHeal, _isConsumable;
-	std::string _defaultInventorySlot;
 	int _waypoints, _invWidth, _invHeight;
->>>>>>> 090565d7
 	int _painKiller, _heal, _stimulant;
 	BattleMediKitType _medikitType;
 	int _woundRecovery, _healthRecovery, _stunRecovery, _energyRecovery, _moraleRecovery, _painKillerRecovery;
@@ -220,15 +214,12 @@
 	bool getFixedShow() const;
 	/// Get name of the default inventory slot.
 	const std::string &getDefaultInventorySlot() const;
-<<<<<<< HEAD
 	/// Gets the item's supported inventory sections.
 	const std::vector<std::string> &getSupportedInventorySections() const;
 	/// Checks if the item can be placed into a given inventory section.
 	bool canBePlacedIntoInventorySection(const std::string &inventorySection) const;
-=======
 	/// Gets if the item is a launcher.
 	int getWaypoints() const;
->>>>>>> 090565d7
 	/// Gets the item's bullet sprite reference.
 	int getBulletSprite() const;
 	/// Gets the item's fire sound.
