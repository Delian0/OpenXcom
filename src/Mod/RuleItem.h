--- conflicted
+++ resolved
@@ -191,7 +191,6 @@
 	int _recoveryPoints;
 	int _armor;
 	int _turretType;
-<<<<<<< HEAD
 	int _aiUseDelay, _aiMeleeHitCount;
 	bool _recover, _recoverCorpse, _ignoreInBaseDefense, _ignoreInCraftEquip, _liveAlien;
 	int _liveAlienPrisonType;
@@ -227,22 +226,11 @@
 	void loadPercent(RuleItemUseCost& a, const YAML::Node& node, const std::string& name) const;
 	/// Load RuleItemAction from yaml.
 	void loadConfAction(RuleItemAction& a, const YAML::Node& node, const std::string& name) const;
-	/// Load sound vector from YAML.
-	void loadSoundVector(const YAML::Node &node, Mod *mod, std::vector<int> &vector);
 	/// Gets a random sound from a given vector.
 	int getRandomSound(const std::vector<int> &vector, int defaultValue = -1) const;
 	/// Load RuleItemFuseTrigger from yaml.
 	void loadConfFuse(RuleItemFuseTrigger& a, const YAML::Node& node, const std::string& name) const;
 
-=======
-	bool _recover, _ignoreInBaseDefense, _liveAlien;
-	int _blastRadius, _attraction;
-	bool _flatRate, _arcingShot;
-	int _listOrder, _maxRange, _aimRange, _snapRange, _autoRange, _minRange, _dropoff, _bulletSpeed, _explosionSpeed, _autoShots, _shotgunPellets;
-	std::string _zombieUnit;
-	bool _strengthApplied, _skillApplied, _LOSRequired, _underwaterOnly, _landOnly;
-	int _meleeSound, _meleePower, _meleeAnimation, _meleeHitSound, _specialType, _vaporColor, _vaporDensity, _vaporProbability;
->>>>>>> 19efc4ad
 public:
 	/// Name of class used in script.
 	static constexpr const char *ScriptName = "RuleItem";
@@ -547,17 +535,12 @@
 	bool isUsefulBattlescapeItem() const;
 	/// Gets the item's recoverability.
 	bool isRecoverable() const;
-<<<<<<< HEAD
 	/// Gets the corpse item's recoverability.
 	bool isCorpseRecoverable() const;
 	/// Checks if the item can be equipped in base defense mission.
 	bool canBeEquippedBeforeBaseDefense() const;
 	/// Checks if the item can be equipped to craft inventrory.
 	bool canBeEquippedToCraftInventory() const;
-=======
-	/// Checks if the item can be equipped in base defense mission.
-	bool canBeEquippedBeforeBaseDefense() const;
->>>>>>> 19efc4ad
 	/// Gets the item's turret type.
 	int getTurretType() const;
 	/// Gets first turn when AI can use item.
