--- conflicted
+++ resolved
@@ -33,7 +33,6 @@
 enum BattleFuseType { BFT_NONE = -3, BFT_INSTANT = -2, BFT_SET = -1, BFT_FIX_MIN = 0, BFT_FIX_MAX = 24 };
 enum BattleMediKitType { BMT_NORMAL = 0, BMT_HEAL = 1, BMT_STIMULANT = 2, BMT_PAINKILLER = 3 };
 
-class Ruleset;
 class SurfaceSet;
 class Surface;
 class Mod;
@@ -137,11 +136,7 @@
 	/// Cleans up the item ruleset.
 	~RuleItem();
 	/// Loads item data from YAML.
-<<<<<<< HEAD
-	void load(const YAML::Node& node, int modIndex, int listIndex, const std::vector<RuleDamageType*> &damageTypes);
-=======
 	void load(const YAML::Node& node, Mod *mod, int listIndex);
->>>>>>> 773fd047
 	/// Gets the item's type.
 	const std::string &getType() const;
 	/// Gets the item's name.
@@ -329,7 +324,7 @@
 	/// Gets the item's turret type.
 	int getTurretType() const;
 	/// Gets first turn when AI can use item.
-	int getAIUseDelay(const Ruleset *ruleset = 0) const;
+	int getAIUseDelay(const Mod *mod = 0) const;
 	/// Checks if this a live alien.
 	bool isAlien() const;
 	/// Should we charge a flat rate?
