--- conflicted
+++ resolved
@@ -43,31 +43,6 @@
 Unit::~Unit()
 {
 
-}
-
-/**
- * Loads a sound vector for a given attribute/node.
- * @param node YAML node.
- * @param mod Mod for the item.
- * @param vector Sound vector to load into.
- */
-void Unit::loadSoundVector(const YAML::Node &node, Mod *mod, std::vector<int> &vector)
-{
-	if (node)
-	{
-		vector.clear();
-		if (node.IsSequence())
-		{
-			for (YAML::const_iterator i = node.begin(); i != node.end(); ++i)
-			{
-				vector.push_back(mod->getSoundOffset(i->as<int>(), "BATTLE.CAT"));
-			}
-		}
-		else
-		{
-			vector.push_back(mod->getSoundOffset(node.as<int>(), "BATTLE.CAT"));
-		}
-	}
 }
 
 /**
@@ -118,23 +93,12 @@
 	{
 		_builtInWeapons.push_back(node["builtInWeapons"].as<std::vector<std::string> >());
 	}
-<<<<<<< HEAD
-	loadSoundVector(node["deathSound"], mod, _deathSound);
-	loadSoundVector(node["panicSound"], mod, _panicSound);
-	loadSoundVector(node["berserkSound"], mod, _berserkSound);
-	if (node["aggroSound"])
-	{
-		_aggroSound = mod->getSoundOffset(node["aggroSound"].as<int>(_aggroSound), "BATTLE.CAT");
-	}
-	if (node["moveSound"])
-	{
-		_moveSound = mod->getSoundOffset(node["moveSound"].as<int>(_moveSound), "BATTLE.CAT");
-	}
-=======
+
 	mod->loadSoundOffset(_type, _deathSound, node["deathSound"], "BATTLE.CAT");
+	mod->loadSoundOffset(_type, _panicSound, node["panicSound"], "BATTLE.CAT");
+	mod->loadSoundOffset(_type, _berserkSound, node["berserkSound"], "BATTLE.CAT");
 	mod->loadSoundOffset(_type, _aggroSound, node["aggroSound"], "BATTLE.CAT");
 	mod->loadSoundOffset(_type, _moveSound, node["moveSound"], "BATTLE.CAT");
->>>>>>> 19efc4ad
 }
 
 /**
