<<<<<<< HEAD
/*
 * Copyright 2010-2016 OpenXcom Developers.
 *
 * This file is part of OpenXcom.
 *
 * OpenXcom is free software: you can redistribute it and/or modify
 * it under the terms of the GNU General Public License as published by
 * the Free Software Foundation, either version 3 of the License, or
 * (at your option) any later version.
 *
 * OpenXcom is distributed in the hope that it will be useful,
 * but WITHOUT ANY WARRANTY; without even the implied warranty of
 * MERCHANTABILITY or FITNESS FOR A PARTICULAR PURPOSE.  See the
 * GNU General Public License for more details.
 *
 * You should have received a copy of the GNU General Public License
 * along with OpenXcom.  If not, see <http://www.gnu.org/licenses/>.
 */
#include "Unit.h"
#include "../Engine/Exception.h"
#include "Mod.h"

namespace OpenXcom
{

/**
 * Creates a certain type of unit.
 * @param type String defining the type.
 */
Unit::Unit(const std::string &type) : _type(type), _standHeight(0), _kneelHeight(0), _floatHeight(0), _value(0), _aggroSound(-1), _moveSound(-1), _intelligence(0), _aggression(0), _energyRecovery(30), _specab(SPECAB_NONE), _livingWeapon(false), _psiWeapon("ALIEN_PSI_WEAPON")
{
}

/**
 *
 */
Unit::~Unit()
{

}

/**
 * Loads the unit from a YAML file.
 * @param node YAML node.
 * @param mod Mod for the unit.
 */
void Unit::load(const YAML::Node &node, Mod *mod)
{
	if (const YAML::Node &parent = node["refNode"])
	{
		load(parent, mod);
	}
	_type = node["type"].as<std::string>(_type);
	_race = node["race"].as<std::string>(_race);
	_rank = node["rank"].as<std::string>(_rank);
	_stats.merge(node["stats"].as<UnitStats>(_stats));
	_armor = node["armor"].as<std::string>(_armor);
	_standHeight = node["standHeight"].as<int>(_standHeight);
	_kneelHeight = node["kneelHeight"].as<int>(_kneelHeight);
	_floatHeight = node["floatHeight"].as<int>(_floatHeight);
	if (_floatHeight + _standHeight > 25)
	{
		throw Exception("Error with unit "+ _type +": Unit height may not exceed 25");
	}
	_value = node["value"].as<int>(_value);
	_intelligence = node["intelligence"].as<int>(_intelligence);
	_aggression = node["aggression"].as<int>(_aggression);
	_energyRecovery = node["energyRecovery"].as<int>(_energyRecovery);
	_specab = (SpecialAbility)node["specab"].as<int>(_specab);
	_spawnUnit = node["spawnUnit"].as<std::string>(_spawnUnit);
	_livingWeapon = node["livingWeapon"].as<bool>(_livingWeapon);
	_meleeWeapon = node["meleeWeapon"].as<std::string>(_meleeWeapon);
	_psiWeapon = node["psiWeapon"].as<std::string>(_psiWeapon);
	_builtInWeapons = node["builtInWeapons"].as<std::vector<std::string> >(_builtInWeapons);
	if (node["deathSound"])
	{
		_deathSound.clear();
		if (node["deathSound"].IsSequence())
		{
			for (YAML::const_iterator i = node["deathSound"].begin(); i != node["deathSound"].end(); ++i)
			{
				_deathSound.push_back(mod->getSoundOffset(i->as<int>(), "BATTLE.CAT"));
			}
		}
		else
		{
			_deathSound.push_back(mod->getSoundOffset(node["deathSound"].as<int>(), "BATTLE.CAT"));
		}
	}
	if (node["aggroSound"])
	{
		_aggroSound = mod->getSoundOffset(node["aggroSound"].as<int>(_aggroSound), "BATTLE.CAT");
	}
	if (node["moveSound"])
	{
		_moveSound = mod->getSoundOffset(node["moveSound"].as<int>(_moveSound), "BATTLE.CAT");
	}
}

/**
 * Returns the language string that names
 * this unit. Each unit type has a unique name.
 * @return The unit's name.
 */
std::string Unit::getType() const
{
	return _type;
}

/**
 * Returns the unit's stats data object.
 * @return The unit's stats.
 */
UnitStats *Unit::getStats()
{
	return &_stats;
}

/**
 * Returns the unit's height at standing.
 * @return The unit's height.
 */
int Unit::getStandHeight() const
{
	return _standHeight;
}

/**
 * Returns the unit's height at kneeling.
 * @return The unit's kneeling height.
 */
int Unit::getKneelHeight() const
{
	return _kneelHeight;
}

/**
 * Returns the unit's floating elevation.
 * @return The unit's floating height.
 */
int Unit::getFloatHeight() const
{
	return _floatHeight;
}

/**
 * Gets the unit's armor type.
 * @return The unit's armor type.
 */
std::string Unit::getArmor() const
{
	return _armor;
}

/**
 * Gets the alien's race.
 * @return The alien's race.
 */
std::string Unit::getRace() const
{
	return _race;
}

/**
 * Gets the unit's rank.
 * @return The unit's rank.
 */
std::string Unit::getRank() const
{
	return _rank;
}

/**
 * Gets the unit's value - for scoring.
 * @return The unit's value.
 */
int Unit::getValue() const
{
	return _value;
}

/**
* Get the unit's death sounds.
* @return List of sound IDs.
*/
const std::vector<int> &Unit::getDeathSounds() const
{
	return _deathSound;
}

/**
 * Gets the unit's move sound.
 * @return The id of the unit's move sound.
 */
int Unit::getMoveSound() const
{
	return _moveSound;
}

/**
 * Gets the intelligence. This is the number of turns the AI remembers your troop positions.
 * @return The unit's intelligence.
 */
int Unit::getIntelligence() const
{
	return _intelligence;
}

/**
 * Gets the aggression. Determines the chance of revenge and taking cover.
 * @return The unit's aggression.
 */
int Unit::getAggression() const
{
	return _aggression;
}

/**
 * Gets the unit's special ability.
 * @return The unit's specab.
 */
int Unit::getSpecialAbility() const
{
	return (int)_specab;
}

/**
 * Gets the unit that is spawned when this one dies.
 * @return The unit's spawn unit.
 */
std::string Unit::getSpawnUnit() const
{
	return _spawnUnit;
}

/**
 * Gets the unit's war cry.
 * @return The id of the unit's aggro sound.
 */
int Unit::getAggroSound() const
{
	return _aggroSound;
}

/**
 * How much energy does this unit recover per turn?
 * @return energy recovery amount.
 */
int Unit::getEnergyRecovery() const
{
	return _energyRecovery;
}

/**
 * Checks if this unit is a living weapon.
 * a living weapon ignores any loadout that may be available to
 * its rank and uses the one associated with its race.
 * @return True if this unit is a living weapon.
 */
bool Unit::isLivingWeapon() const
{
	return _livingWeapon;
}

/**
 * What is this unit's built in melee weapon (if any).
 * @return the name of the weapon.
 */
const std::string &Unit::getMeleeWeapon() const
{
	return _meleeWeapon;
}

/**
* What is this unit's built in psi weapon (if any).
* @return the name of the weapon.
*/
const std::string &Unit::getPsiWeapon() const
{
	return _psiWeapon;
}

/**
 * What weapons does this unit have built in?
 * this is a vector of strings representing any
 * weapons that may be inherent to this creature.
 * note: unlike "livingWeapon" this is used in ADDITION to
 * any loadout or living weapon item that may be defined.
 * @return list of weapons that are integral to this unit.
 */
const std::vector<std::string> &Unit::getBuiltInWeapons() const
{
	return _builtInWeapons;
}

}
=======
/*
 * Copyright 2010-2016 OpenXcom Developers.
 *
 * This file is part of OpenXcom.
 *
 * OpenXcom is free software: you can redistribute it and/or modify
 * it under the terms of the GNU General Public License as published by
 * the Free Software Foundation, either version 3 of the License, or
 * (at your option) any later version.
 *
 * OpenXcom is distributed in the hope that it will be useful,
 * but WITHOUT ANY WARRANTY; without even the implied warranty of
 * MERCHANTABILITY or FITNESS FOR A PARTICULAR PURPOSE.  See the
 * GNU General Public License for more details.
 *
 * You should have received a copy of the GNU General Public License
 * along with OpenXcom.  If not, see <http://www.gnu.org/licenses/>.
 */
#include "Unit.h"
#include "../Engine/Exception.h"
#include "Mod.h"

namespace OpenXcom
{

/**
 * Creates a certain type of unit.
 * @param type String defining the type.
 */
Unit::Unit(const std::string &type) : _type(type), _standHeight(0), _kneelHeight(0), _floatHeight(0), _value(0), _aggroSound(-1), _moveSound(-1), _intelligence(0), _aggression(0), _energyRecovery(30), _specab(SPECAB_NONE), _livingWeapon(false), _psiWeapon("ALIEN_PSI_WEAPON")
{
}

/**
 *
 */
Unit::~Unit()
{

}

/**
 * Loads the unit from a YAML file.
 * @param node YAML node.
 * @param mod Mod for the unit.
 */
void Unit::load(const YAML::Node &node, Mod *mod)
{
	_type = node["type"].as<std::string>(_type);
	_race = node["race"].as<std::string>(_race);
	_rank = node["rank"].as<std::string>(_rank);
	_stats.merge(node["stats"].as<UnitStats>(_stats));
	_armor = node["armor"].as<std::string>(_armor);
	_standHeight = node["standHeight"].as<int>(_standHeight);
	_kneelHeight = node["kneelHeight"].as<int>(_kneelHeight);
	_floatHeight = node["floatHeight"].as<int>(_floatHeight);
	if (_floatHeight + _standHeight > 25)
	{
		throw Exception("Error with unit "+ _type +": Unit height may not exceed 25");
	}
	_value = node["value"].as<int>(_value);
	_intelligence = node["intelligence"].as<int>(_intelligence);
	_aggression = node["aggression"].as<int>(_aggression);
	_energyRecovery = node["energyRecovery"].as<int>(_energyRecovery);
	_specab = (SpecialAbility)node["specab"].as<int>(_specab);
	_spawnUnit = node["spawnUnit"].as<std::string>(_spawnUnit);
	_livingWeapon = node["livingWeapon"].as<bool>(_livingWeapon);
	_meleeWeapon = node["meleeWeapon"].as<std::string>(_meleeWeapon);
	_psiWeapon = node["psiWeapon"].as<std::string>(_psiWeapon);
	_builtInWeapons = node["builtInWeaponSets"].as<std::vector<std::vector<std::string> > >(_builtInWeapons);
	if (node["builtInWeapons"])
	{
		_builtInWeapons.push_back(node["builtInWeapons"].as<std::vector<std::string> >());
	}
	if (node["deathSound"])
	{
		_deathSound.clear();
		if (node["deathSound"].IsSequence())
		{
			for (YAML::const_iterator i = node["deathSound"].begin(); i != node["deathSound"].end(); ++i)
			{
				_deathSound.push_back(mod->getSoundOffset(i->as<int>(), "BATTLE.CAT"));
			}
		}
		else
		{
			_deathSound.push_back(mod->getSoundOffset(node["deathSound"].as<int>(), "BATTLE.CAT"));
		}
	}
	if (node["aggroSound"])
	{
		_aggroSound = mod->getSoundOffset(node["aggroSound"].as<int>(_aggroSound), "BATTLE.CAT");
	}
	if (node["moveSound"])
	{
		_moveSound = mod->getSoundOffset(node["moveSound"].as<int>(_moveSound), "BATTLE.CAT");
	}
}

/**
 * Returns the language string that names
 * this unit. Each unit type has a unique name.
 * @return The unit's name.
 */
std::string Unit::getType() const
{
	return _type;
}

/**
 * Returns the unit's stats data object.
 * @return The unit's stats.
 */
UnitStats *Unit::getStats()
{
	return &_stats;
}

/**
 * Returns the unit's height at standing.
 * @return The unit's height.
 */
int Unit::getStandHeight() const
{
	return _standHeight;
}

/**
 * Returns the unit's height at kneeling.
 * @return The unit's kneeling height.
 */
int Unit::getKneelHeight() const
{
	return _kneelHeight;
}

/**
 * Returns the unit's floating elevation.
 * @return The unit's floating height.
 */
int Unit::getFloatHeight() const
{
	return _floatHeight;
}

/**
 * Gets the unit's armor type.
 * @return The unit's armor type.
 */
std::string Unit::getArmor() const
{
	return _armor;
}

/**
 * Gets the alien's race.
 * @return The alien's race.
 */
std::string Unit::getRace() const
{
	return _race;
}

/**
 * Gets the unit's rank.
 * @return The unit's rank.
 */
std::string Unit::getRank() const
{
	return _rank;
}

/**
 * Gets the unit's value - for scoring.
 * @return The unit's value.
 */
int Unit::getValue() const
{
	return _value;
}

/**
* Get the unit's death sounds.
* @return List of sound IDs.
*/
const std::vector<int> &Unit::getDeathSounds() const
{
	return _deathSound;
}

/**
 * Gets the unit's move sound.
 * @return The id of the unit's move sound.
 */
int Unit::getMoveSound() const
{
	return _moveSound;
}

/**
 * Gets the intelligence. This is the number of turns the AI remembers your troop positions.
 * @return The unit's intelligence.
 */
int Unit::getIntelligence() const
{
	return _intelligence;
}

/**
 * Gets the aggression. Determines the chance of revenge and taking cover.
 * @return The unit's aggression.
 */
int Unit::getAggression() const
{
	return _aggression;
}

/**
 * Gets the unit's special ability.
 * @return The unit's specab.
 */
int Unit::getSpecialAbility() const
{
	return (int)_specab;
}

/**
 * Gets the unit that is spawned when this one dies.
 * @return The unit's spawn unit.
 */
std::string Unit::getSpawnUnit() const
{
	return _spawnUnit;
}

/**
 * Gets the unit's war cry.
 * @return The id of the unit's aggro sound.
 */
int Unit::getAggroSound() const
{
	return _aggroSound;
}

/**
 * How much energy does this unit recover per turn?
 * @return energy recovery amount.
 */
int Unit::getEnergyRecovery() const
{
	return _energyRecovery;
}

/**
 * Checks if this unit is a living weapon.
 * a living weapon ignores any loadout that may be available to
 * its rank and uses the one associated with its race.
 * @return True if this unit is a living weapon.
 */
bool Unit::isLivingWeapon() const
{
	return _livingWeapon;
}

/**
 * What is this unit's built in melee weapon (if any).
 * @return the name of the weapon.
 */
std::string Unit::getMeleeWeapon() const
{
	return _meleeWeapon;
}

/**
* What is this unit's built in psi weapon (if any).
* @return the name of the weapon.
*/
std::string Unit::getPsiWeapon() const
{
	return _psiWeapon;
}

/**
 * What weapons does this unit have built in?
 * this is a vector of strings representing any
 * weapons that may be inherent to this creature.
 * note: unlike "livingWeapon" this is used in ADDITION to
 * any loadout or living weapon item that may be defined.
 * @return list of weapons that are integral to this unit.
 */
const std::vector<std::vector<std::string> > &Unit::getBuiltInWeapons() const
{
	return _builtInWeapons;
}

}
>>>>>>> 2e8f569f
<|MERGE_RESOLUTION|>--- conflicted
+++ resolved
@@ -1,4 +1,3 @@
-<<<<<<< HEAD
 /*
  * Copyright 2010-2016 OpenXcom Developers.
  *
@@ -72,7 +71,11 @@
 	_livingWeapon = node["livingWeapon"].as<bool>(_livingWeapon);
 	_meleeWeapon = node["meleeWeapon"].as<std::string>(_meleeWeapon);
 	_psiWeapon = node["psiWeapon"].as<std::string>(_psiWeapon);
-	_builtInWeapons = node["builtInWeapons"].as<std::vector<std::string> >(_builtInWeapons);
+	_builtInWeapons = node["builtInWeaponSets"].as<std::vector<std::vector<std::string> > >(_builtInWeapons);
+	if (node["builtInWeapons"])
+	{
+		_builtInWeapons.push_back(node["builtInWeapons"].as<std::vector<std::string> >());
+	}
 	if (node["deathSound"])
 	{
 		_deathSound.clear();
@@ -289,307 +292,9 @@
  * any loadout or living weapon item that may be defined.
  * @return list of weapons that are integral to this unit.
  */
-const std::vector<std::string> &Unit::getBuiltInWeapons() const
+const std::vector<std::vector<std::string> > &Unit::getBuiltInWeapons() const
 {
 	return _builtInWeapons;
 }
 
-}
-=======
-/*
- * Copyright 2010-2016 OpenXcom Developers.
- *
- * This file is part of OpenXcom.
- *
- * OpenXcom is free software: you can redistribute it and/or modify
- * it under the terms of the GNU General Public License as published by
- * the Free Software Foundation, either version 3 of the License, or
- * (at your option) any later version.
- *
- * OpenXcom is distributed in the hope that it will be useful,
- * but WITHOUT ANY WARRANTY; without even the implied warranty of
- * MERCHANTABILITY or FITNESS FOR A PARTICULAR PURPOSE.  See the
- * GNU General Public License for more details.
- *
- * You should have received a copy of the GNU General Public License
- * along with OpenXcom.  If not, see <http://www.gnu.org/licenses/>.
- */
-#include "Unit.h"
-#include "../Engine/Exception.h"
-#include "Mod.h"
-
-namespace OpenXcom
-{
-
-/**
- * Creates a certain type of unit.
- * @param type String defining the type.
- */
-Unit::Unit(const std::string &type) : _type(type), _standHeight(0), _kneelHeight(0), _floatHeight(0), _value(0), _aggroSound(-1), _moveSound(-1), _intelligence(0), _aggression(0), _energyRecovery(30), _specab(SPECAB_NONE), _livingWeapon(false), _psiWeapon("ALIEN_PSI_WEAPON")
-{
-}
-
-/**
- *
- */
-Unit::~Unit()
-{
-
-}
-
-/**
- * Loads the unit from a YAML file.
- * @param node YAML node.
- * @param mod Mod for the unit.
- */
-void Unit::load(const YAML::Node &node, Mod *mod)
-{
-	_type = node["type"].as<std::string>(_type);
-	_race = node["race"].as<std::string>(_race);
-	_rank = node["rank"].as<std::string>(_rank);
-	_stats.merge(node["stats"].as<UnitStats>(_stats));
-	_armor = node["armor"].as<std::string>(_armor);
-	_standHeight = node["standHeight"].as<int>(_standHeight);
-	_kneelHeight = node["kneelHeight"].as<int>(_kneelHeight);
-	_floatHeight = node["floatHeight"].as<int>(_floatHeight);
-	if (_floatHeight + _standHeight > 25)
-	{
-		throw Exception("Error with unit "+ _type +": Unit height may not exceed 25");
-	}
-	_value = node["value"].as<int>(_value);
-	_intelligence = node["intelligence"].as<int>(_intelligence);
-	_aggression = node["aggression"].as<int>(_aggression);
-	_energyRecovery = node["energyRecovery"].as<int>(_energyRecovery);
-	_specab = (SpecialAbility)node["specab"].as<int>(_specab);
-	_spawnUnit = node["spawnUnit"].as<std::string>(_spawnUnit);
-	_livingWeapon = node["livingWeapon"].as<bool>(_livingWeapon);
-	_meleeWeapon = node["meleeWeapon"].as<std::string>(_meleeWeapon);
-	_psiWeapon = node["psiWeapon"].as<std::string>(_psiWeapon);
-	_builtInWeapons = node["builtInWeaponSets"].as<std::vector<std::vector<std::string> > >(_builtInWeapons);
-	if (node["builtInWeapons"])
-	{
-		_builtInWeapons.push_back(node["builtInWeapons"].as<std::vector<std::string> >());
-	}
-	if (node["deathSound"])
-	{
-		_deathSound.clear();
-		if (node["deathSound"].IsSequence())
-		{
-			for (YAML::const_iterator i = node["deathSound"].begin(); i != node["deathSound"].end(); ++i)
-			{
-				_deathSound.push_back(mod->getSoundOffset(i->as<int>(), "BATTLE.CAT"));
-			}
-		}
-		else
-		{
-			_deathSound.push_back(mod->getSoundOffset(node["deathSound"].as<int>(), "BATTLE.CAT"));
-		}
-	}
-	if (node["aggroSound"])
-	{
-		_aggroSound = mod->getSoundOffset(node["aggroSound"].as<int>(_aggroSound), "BATTLE.CAT");
-	}
-	if (node["moveSound"])
-	{
-		_moveSound = mod->getSoundOffset(node["moveSound"].as<int>(_moveSound), "BATTLE.CAT");
-	}
-}
-
-/**
- * Returns the language string that names
- * this unit. Each unit type has a unique name.
- * @return The unit's name.
- */
-std::string Unit::getType() const
-{
-	return _type;
-}
-
-/**
- * Returns the unit's stats data object.
- * @return The unit's stats.
- */
-UnitStats *Unit::getStats()
-{
-	return &_stats;
-}
-
-/**
- * Returns the unit's height at standing.
- * @return The unit's height.
- */
-int Unit::getStandHeight() const
-{
-	return _standHeight;
-}
-
-/**
- * Returns the unit's height at kneeling.
- * @return The unit's kneeling height.
- */
-int Unit::getKneelHeight() const
-{
-	return _kneelHeight;
-}
-
-/**
- * Returns the unit's floating elevation.
- * @return The unit's floating height.
- */
-int Unit::getFloatHeight() const
-{
-	return _floatHeight;
-}
-
-/**
- * Gets the unit's armor type.
- * @return The unit's armor type.
- */
-std::string Unit::getArmor() const
-{
-	return _armor;
-}
-
-/**
- * Gets the alien's race.
- * @return The alien's race.
- */
-std::string Unit::getRace() const
-{
-	return _race;
-}
-
-/**
- * Gets the unit's rank.
- * @return The unit's rank.
- */
-std::string Unit::getRank() const
-{
-	return _rank;
-}
-
-/**
- * Gets the unit's value - for scoring.
- * @return The unit's value.
- */
-int Unit::getValue() const
-{
-	return _value;
-}
-
-/**
-* Get the unit's death sounds.
-* @return List of sound IDs.
-*/
-const std::vector<int> &Unit::getDeathSounds() const
-{
-	return _deathSound;
-}
-
-/**
- * Gets the unit's move sound.
- * @return The id of the unit's move sound.
- */
-int Unit::getMoveSound() const
-{
-	return _moveSound;
-}
-
-/**
- * Gets the intelligence. This is the number of turns the AI remembers your troop positions.
- * @return The unit's intelligence.
- */
-int Unit::getIntelligence() const
-{
-	return _intelligence;
-}
-
-/**
- * Gets the aggression. Determines the chance of revenge and taking cover.
- * @return The unit's aggression.
- */
-int Unit::getAggression() const
-{
-	return _aggression;
-}
-
-/**
- * Gets the unit's special ability.
- * @return The unit's specab.
- */
-int Unit::getSpecialAbility() const
-{
-	return (int)_specab;
-}
-
-/**
- * Gets the unit that is spawned when this one dies.
- * @return The unit's spawn unit.
- */
-std::string Unit::getSpawnUnit() const
-{
-	return _spawnUnit;
-}
-
-/**
- * Gets the unit's war cry.
- * @return The id of the unit's aggro sound.
- */
-int Unit::getAggroSound() const
-{
-	return _aggroSound;
-}
-
-/**
- * How much energy does this unit recover per turn?
- * @return energy recovery amount.
- */
-int Unit::getEnergyRecovery() const
-{
-	return _energyRecovery;
-}
-
-/**
- * Checks if this unit is a living weapon.
- * a living weapon ignores any loadout that may be available to
- * its rank and uses the one associated with its race.
- * @return True if this unit is a living weapon.
- */
-bool Unit::isLivingWeapon() const
-{
-	return _livingWeapon;
-}
-
-/**
- * What is this unit's built in melee weapon (if any).
- * @return the name of the weapon.
- */
-std::string Unit::getMeleeWeapon() const
-{
-	return _meleeWeapon;
-}
-
-/**
-* What is this unit's built in psi weapon (if any).
-* @return the name of the weapon.
-*/
-std::string Unit::getPsiWeapon() const
-{
-	return _psiWeapon;
-}
-
-/**
- * What weapons does this unit have built in?
- * this is a vector of strings representing any
- * weapons that may be inherent to this creature.
- * note: unlike "livingWeapon" this is used in ADDITION to
- * any loadout or living weapon item that may be defined.
- * @return list of weapons that are integral to this unit.
- */
-const std::vector<std::vector<std::string> > &Unit::getBuiltInWeapons() const
-{
-	return _builtInWeapons;
-}
-
-}
->>>>>>> 2e8f569f
+}