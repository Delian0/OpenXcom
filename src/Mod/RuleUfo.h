#pragma once
/*
 * Copyright 2010-2016 OpenXcom Developers.
 *
 * This file is part of OpenXcom.
 *
 * OpenXcom is free software: you can redistribute it and/or modify
 * it under the terms of the GNU General Public License as published by
 * the Free Software Foundation, either version 3 of the License, or
 * (at your option) any later version.
 *
 * OpenXcom is distributed in the hope that it will be useful,
 * but WITHOUT ANY WARRANTY; without even the implied warranty of
 * MERCHANTABILITY or FITNESS FOR A PARTICULAR PURPOSE.  See the
 * GNU General Public License for more details.
 *
 * You should have received a copy of the GNU General Public License
 * along with OpenXcom.  If not, see <http://www.gnu.org/licenses/>.
 */
#include <string>
#include <map>
#include <yaml-cpp/yaml.h>
#include "RuleCraft.h"

namespace OpenXcom
{

class RuleTerrain;
class Mod;

struct RuleUfoStats : RuleCraftStats
{
	std::string craftCustomDeploy, missionCustomDeploy;

	/// Add different stats.
	RuleUfoStats& operator+=(const RuleUfoStats& r)
	{
		*(RuleCraftStats*)this += r;
		if (!r.craftCustomDeploy.empty()) craftCustomDeploy = r.craftCustomDeploy;
		if (!r.missionCustomDeploy.empty()) missionCustomDeploy = r.missionCustomDeploy;
		return *this;
	}
	/// Loads stats form YAML.
	void load(const YAML::Node &node)
	{
		(*(RuleCraftStats*)this).load(node);
		craftCustomDeploy = node["craftCustomDeploy"].as<std::string>(craftCustomDeploy);
		missionCustomDeploy = node["missionCustomDeploy"].as<std::string>(missionCustomDeploy);
	}
};

/**
 * Represents a specific type of UFO.
 * Contains constant info about a UFO like
 * speed, weapons, scores, etc.
 * @sa Ufo
 */
class RuleUfo
{
private:
	std::string _type, _size;
	int _sprite, _marker;
<<<<<<< HEAD
	int _power, _range, _score, _reload, _breakOffTime;
	int _fireSound;
=======
	int _power, _range, _score, _reload, _breakOffTime, _missionScore;
>>>>>>> 090565d7
	RuleTerrain *_battlescapeTerrainData;
	RuleUfoStats _stats;
	std::map<std::string, RuleUfoStats> _statsRaceBonus;
	std::string _modSprite;
public:
	/// Creates a blank UFO ruleset.
	RuleUfo(const std::string &type);
	/// Cleans up the UFO ruleset.
	~RuleUfo();
	/// Loads UFO data from YAML.
	void load(const YAML::Node& node, Mod *mod);
	/// Gets the UFO's type.
	const std::string &getType() const;
	/// Gets the UFO's size.
	const std::string &getSize() const;
	/// Gets the UFO's radius.
	int getRadius() const;
	/// Gets the UFO's sprite.
	int getSprite() const;
	/// Gets the UFO's globe marker.
	int getMarker() const;
	/// Gets the UFO's weapon power.
	int getWeaponPower() const;
	/// Gets the UFO's weapon range.
	int getWeaponRange() const;
	/// Gets the UFO's score.
	int getScore() const;
	/// Sets the battlescape terrain data ruleset for this UFO
	RuleTerrain *getBattlescapeTerrainData() const;
	/// Gets the reload time of the UFO's weapon.
	int getWeaponReload() const;
	/// Gets the UFO's escape time.
	int getBreakOffTime() const;
	/// Gets the UFO's fire sound.
	int getFireSound() const;
	/// Gets the name of the surface that represents this UFO.
	const std::string &getModSprite() const;
	/// Get basic statistic of UFO.
	const RuleUfoStats& getStats() const;
	/// Get race bonus of statistic of UFO.
	const RuleUfoStats& getRaceBonus(const std::string& s) const;
	/// Gets the UFO's radar range.
	int getSightRange() const;
	/// Gets the UFO's mission score.
	int getMissionScore() const;
};

}<|MERGE_RESOLUTION|>--- conflicted
+++ resolved
@@ -60,12 +60,8 @@
 private:
 	std::string _type, _size;
 	int _sprite, _marker;
-<<<<<<< HEAD
-	int _power, _range, _score, _reload, _breakOffTime;
+	int _power, _range, _score, _reload, _breakOffTime, _missionScore;
 	int _fireSound;
-=======
-	int _power, _range, _score, _reload, _breakOffTime, _missionScore;
->>>>>>> 090565d7
 	RuleTerrain *_battlescapeTerrainData;
 	RuleUfoStats _stats;
 	std::map<std::string, RuleUfoStats> _statsRaceBonus;
