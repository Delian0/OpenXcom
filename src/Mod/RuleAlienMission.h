#pragma once
/*
 * Copyright 2010-2016 OpenXcom Developers.
 *
 * This file is part of OpenXcom.
 *
 * OpenXcom is free software: you can redistribute it and/or modify
 * it under the terms of the GNU General Public License as published by
 * the Free Software Foundation, either version 3 of the License, or
 * (at your option) any later version.
 *
 * OpenXcom is distributed in the hope that it will be useful,
 * but WITHOUT ANY WARRANTY; without even the implied warranty of
 * MERCHANTABILITY or FITNESS FOR A PARTICULAR PURPOSE.  See the
 * GNU General Public License for more details.
 *
 * You should have received a copy of the GNU General Public License
 * along with OpenXcom.  If not, see <http://www.gnu.org/licenses/>.
 */
#include <vector>
#include <map>
#include <string>
#include <yaml-cpp/yaml.h>

namespace OpenXcom
{

class WeightedOptions;

/**
 * @brief Information about a mission wave.
 * Mission waves control the UFOs that will be generated during an alien mission.
 */
struct MissionWave
{
	/// The type of the spawned UFOs.
	std::string ufoType;
	/// The number of UFOs that will be generated.
	/**
	 * The UFOs are generated sequentially, one every @a spawnTimer minutes.
	 */
	size_t ufoCount;
	/// The trajectory ID for this wave's UFOs.
	/**
	 * Trajectories control the way UFOs fly around the Geoscape.
	 */
	std::string trajectory;
	/// Number of minutes between UFOs in the wave.
	/**
	 * The actual value used is spawnTimer/4 or 3*spawnTimer/4.
	 */
	size_t spawnTimer;
	/// This wave performs the mission objective.
	/**
	 * The UFO executes a special action based on the mission objective.
	 */
	bool objective;
};

enum MissionObjective { OBJECTIVE_SCORE, OBJECTIVE_INFILTRATION, OBJECTIVE_BASE, OBJECTIVE_SITE, OBJECTIVE_RETALIATION, OBJECTIVE_SUPPLY };

/**
 * Stores fixed information about a mission type.
 * It stores the mission waves and the distribution of the races that can
 * undertake the mission based on game date.
 */
class RuleAlienMission
{
public:
	RuleAlienMission(const std::string &type);
	/// Releases all resources held by the mission.
	~RuleAlienMission();
	/// Gets the mission's type.
	const std::string &getType() const { return _type; }
	/// Gets a race based on the game time and the racial distribution.
	std::string generateRace(const size_t monthsPassed) const;
	/// Loads alien mission data from YAML.
	void load(const YAML::Node &node);
	/// Gets the number of waves.
	size_t getWaveCount() const { return _waves.size(); }
	/// Gets the full wave information.
	const MissionWave &getWave(size_t index) const { return _waves[index]; }
	/// Gets the score for this mission.
	int getPoints() const;
	/// Gets the objective for this mission.
	MissionObjective getObjective() const { return _objective; }
	/// Gets the UFO type for special spawns.
	const std::string &getSpawnUfo() const { return _spawnUfo; }
	/// Gets the zone for spawning an alien site or base.
	int getSpawnZone() const { return _spawnZone; }
	/// Gets the chances of this mission based on the game time.
	int getWeight(const size_t monthsPassed) const;
	/// Gets the inherent odds of this mission spawning a retaliation mission.
	int getRetaliationOdds() const;
<<<<<<< HEAD
	/// Should the infiltration end after first cycle or continue indefinitely?
	bool isEndlessInfiltration() const;
=======
	/// the type of missionSite to spawn (if any)
	std::string getSiteType() const { return _siteType; }
>>>>>>> 090565d7
private:
	/// The mission's type ID.
	std::string _type;
	/// The UFO to use for spawning.
	std::string _spawnUfo;
	/// The race distribution over game time.
	std::vector<std::pair<size_t, WeightedOptions*> > _raceDistribution;
	/// The mission's weights.
	std::map<size_t, int> _weights;
	/// The mission's waves.
	std::vector<MissionWave> _waves;
	/// The mission's points.
	int _points;
	/// The mission's objective.
	MissionObjective _objective;
	/// The mission zone to use for spawning.
	int _spawnZone;
	/// The odds that this mission will result in retaliation
	int _retaliationOdds;
<<<<<<< HEAD
	/// Should the infiltration end after first cycle or continue indefinitely?
	bool _endlessInfiltration;
=======
	/// the type of missionSite to spawn (if any)
	std::string _siteType;
>>>>>>> 090565d7
};

}<|MERGE_RESOLUTION|>--- conflicted
+++ resolved
@@ -92,13 +92,10 @@
 	int getWeight(const size_t monthsPassed) const;
 	/// Gets the inherent odds of this mission spawning a retaliation mission.
 	int getRetaliationOdds() const;
-<<<<<<< HEAD
 	/// Should the infiltration end after first cycle or continue indefinitely?
 	bool isEndlessInfiltration() const;
-=======
 	/// the type of missionSite to spawn (if any)
 	std::string getSiteType() const { return _siteType; }
->>>>>>> 090565d7
 private:
 	/// The mission's type ID.
 	std::string _type;
@@ -118,13 +115,10 @@
 	int _spawnZone;
 	/// The odds that this mission will result in retaliation
 	int _retaliationOdds;
-<<<<<<< HEAD
 	/// Should the infiltration end after first cycle or continue indefinitely?
 	bool _endlessInfiltration;
-=======
 	/// the type of missionSite to spawn (if any)
 	std::string _siteType;
->>>>>>> 090565d7
 };
 
 }