--- conflicted
+++ resolved
@@ -1,4 +1,3 @@
-<<<<<<< HEAD
 #pragma once
 /*
  * Copyright 2010-2016 OpenXcom Developers.
@@ -72,7 +71,7 @@
 	std::string _spawnUnit;
 	bool _livingWeapon;
 	std::string _meleeWeapon, _psiWeapon;
-	std::vector<std::string> _builtInWeapons;
+	std::vector<std::vector<std::string> > _builtInWeapons;
 public:
 	/// Creates a blank unit ruleset.
 	Unit(const std::string &type);
@@ -121,175 +120,6 @@
 	/// Gets the name of any psi weapon that may be built in to this unit.
 	const std::string &getPsiWeapon() const;
 	/// Gets a vector of integrated items this unit has available.
-	const std::vector<std::string> &getBuiltInWeapons() const;
-};
-
-}
-
-namespace YAML
-{
-	template<>
-	struct convert<OpenXcom::UnitStats>
-	{
-		static Node encode(const OpenXcom::UnitStats& rhs)
-		{
-			Node node;
-			node["tu"] = rhs.tu;
-			node["stamina"] = rhs.stamina;
-			node["health"] = rhs.health;
-			node["bravery"] = rhs.bravery;
-			node["reactions"] = rhs.reactions;
-			node["firing"] = rhs.firing;
-			node["throwing"] = rhs.throwing;
-			node["strength"] = rhs.strength;
-			node["psiStrength"] = rhs.psiStrength;
-			node["psiSkill"] = rhs.psiSkill;
-			node["melee"] = rhs.melee;
-			return node;
-		}
-
-		static bool decode(const Node& node, OpenXcom::UnitStats& rhs)
-		{
-			if (!node.IsMap())
-				return false;
-
-			rhs.tu = node["tu"].as<int>(rhs.tu);
-			rhs.stamina = node["stamina"].as<int>(rhs.stamina);
-			rhs.health = node["health"].as<int>(rhs.health);
-			rhs.bravery = node["bravery"].as<int>(rhs.bravery);
-			rhs.reactions = node["reactions"].as<int>(rhs.reactions);
-			rhs.firing = node["firing"].as<int>(rhs.firing);
-			rhs.throwing = node["throwing"].as<int>(rhs.throwing);
-			rhs.strength = node["strength"].as<int>(rhs.strength);
-			rhs.psiStrength = node["psiStrength"].as<int>(rhs.psiStrength);
-			rhs.psiSkill = node["psiSkill"].as<int>(rhs.psiSkill);
-			rhs.melee = node["melee"].as<int>(rhs.melee);
-			return true;
-		}
-	};
-}
-=======
-#pragma once
-/*
- * Copyright 2010-2016 OpenXcom Developers.
- *
- * This file is part of OpenXcom.
- *
- * OpenXcom is free software: you can redistribute it and/or modify
- * it under the terms of the GNU General Public License as published by
- * the Free Software Foundation, either version 3 of the License, or
- * (at your option) any later version.
- *
- * OpenXcom is distributed in the hope that it will be useful,
- * but WITHOUT ANY WARRANTY; without even the implied warranty of
- * MERCHANTABILITY or FITNESS FOR A PARTICULAR PURPOSE.  See the
- * GNU General Public License for more details.
- *
- * You should have received a copy of the GNU General Public License
- * along with OpenXcom.  If not, see <http://www.gnu.org/licenses/>.
- */
-#include <string>
-#include <vector>
-#include <yaml-cpp/yaml.h>
-
-namespace OpenXcom
-{
-enum SpecialAbility { SPECAB_NONE, SPECAB_EXPLODEONDEATH, SPECAB_BURNFLOOR, SPECAB_BURN_AND_EXPLODE };
-/**
- * This struct holds some plain unit attribute data together.
- */
-struct UnitStats
-{
-	int tu, stamina, health, bravery, reactions, firing, throwing, strength, psiStrength, psiSkill, melee;
-public:
-	UnitStats() : tu(0), stamina(0), health(0), bravery(0), reactions(0), firing(0), throwing(0), strength(0), psiStrength(0), psiSkill(0), melee(0) {};
-	UnitStats(int tu_, int stamina_, int health_, int bravery_, int reactions_, int firing_, int throwing_, int strength_, int psiStrength_, int psiSkill_, int melee_) : tu(tu_), stamina(stamina_), health(health_), bravery(bravery_), reactions(reactions_), firing(firing_), throwing(throwing_), strength(strength_), psiStrength(psiStrength_), psiSkill(psiSkill_), melee(melee_) {};
-	UnitStats& operator+=(const UnitStats& stats) { tu += stats.tu; stamina += stats.stamina; health += stats.health; bravery += stats.bravery; reactions += stats.reactions; firing += stats.firing; throwing += stats.throwing; strength += stats.strength; psiStrength += stats.psiStrength; psiSkill += stats.psiSkill; melee += stats.melee; return *this; }
-	UnitStats operator+(const UnitStats& stats) const { return UnitStats(tu + stats.tu, stamina + stats.stamina, health + stats.health, bravery + stats.bravery, reactions + stats.reactions, firing + stats.firing, throwing + stats.throwing, strength + stats.strength, psiStrength + stats.psiStrength, psiSkill + stats.psiSkill, melee + stats.melee); }
-	UnitStats& operator-=(const UnitStats& stats) { tu -= stats.tu; stamina -= stats.stamina; health -= stats.health; bravery -= stats.bravery; reactions -= stats.reactions; firing -= stats.firing; throwing -= stats.throwing; strength -= stats.strength; psiStrength -= stats.psiStrength; psiSkill -= stats.psiSkill; melee -= stats.melee; return *this; }
-	UnitStats operator-(const UnitStats& stats) const { return UnitStats(tu - stats.tu, stamina - stats.stamina, health - stats.health, bravery - stats.bravery, reactions - stats.reactions, firing - stats.firing, throwing - stats.throwing, strength - stats.strength, psiStrength - stats.psiStrength, psiSkill - stats.psiSkill, melee - stats.melee); }
-	UnitStats operator-() const { return UnitStats(-tu, -stamina, -health, -bravery, -reactions, -firing, -throwing, -strength, -psiStrength, -psiSkill, -melee); }
-	void merge(const UnitStats& stats) { tu = (stats.tu ? stats.tu : tu); stamina = (stats.stamina ? stats.stamina : stamina); health = (stats.health ? stats.health : health); bravery = (stats.bravery ? stats.bravery : bravery); reactions = (stats.reactions ? stats.reactions : reactions); firing = (stats.firing ? stats.firing : firing); throwing = (stats.throwing ? stats.throwing : throwing); strength = (stats.strength ? stats.strength : strength); psiStrength = (stats.psiStrength ? stats.psiStrength : psiStrength); psiSkill = (stats.psiSkill ? stats.psiSkill : psiSkill); melee = (stats.melee ? stats.melee : melee); };
-};
-
-struct StatAdjustment
-{
-	UnitStats statGrowth;
-	int growthMultiplier;
-	double aimAndArmorMultiplier;
-};
-
-class Mod;
-
-/**
- * Represents the static data for a unit that is generated on the battlescape, this includes: HWPs, aliens and civilians.
- * @sa Soldier BattleUnit
- */
-class Unit
-{
-private:
-	std::string _type;
-	std::string _race;
-	std::string _rank;
-	UnitStats _stats;
-	std::string _armor;
-	int _standHeight, _kneelHeight, _floatHeight;
-	std::vector<int> _deathSound;
-	int _value, _aggroSound, _moveSound;
-	int _intelligence, _aggression, _energyRecovery;
-	SpecialAbility _specab;
-	std::string _spawnUnit;
-	bool _livingWeapon;
-	std::string _meleeWeapon, _psiWeapon;
-	std::vector<std::vector<std::string> > _builtInWeapons;
-public:
-	/// Creates a blank unit ruleset.
-	Unit(const std::string &type);
-	/// Cleans up the unit ruleset.
-	~Unit();
-	/// Loads the unit data from YAML.
-	void load(const YAML::Node& node, Mod *mod);
-	/// Gets the unit's type.
-	std::string getType() const;
-	/// Gets the unit's stats.
-	UnitStats *getStats();
-	/// Gets the unit's height when standing.
-	int getStandHeight() const;
-	/// Gets the unit's height when kneeling.
-	int getKneelHeight() const;
-	/// Gets the unit's float elevation.
-	int getFloatHeight() const;
-	/// Gets the armor type.
-	std::string getArmor() const;
-	/// Gets the alien race type.
-	std::string getRace() const;
-	/// Gets the alien rank.
-	std::string getRank() const;
-	/// Gets the value - for score calculation.
-	int getValue() const;
-	/// Gets the death sound id.
-	const std::vector<int> &getDeathSounds() const;
-	/// Gets the move sound id.
-	int getMoveSound() const;
-	/// Gets the intelligence. This is the number of turns AI remembers your troop positions.
-	int getIntelligence() const;
-	/// Gets the aggression. Determines the chance of revenge and taking cover.
-	int getAggression() const;
-	/// Gets the alien's special ability.
-	int getSpecialAbility() const;
-	/// Gets the unit's spawn unit.
-	std::string getSpawnUnit() const;
-	/// Gets the unit's war cry.
-	int getAggroSound() const;
-	/// Gets how much energy this unit recovers per turn.
-	int getEnergyRecovery() const;
-	/// Checks if this unit has a built in weapon.
-	bool isLivingWeapon() const;
-	/// Gets the name of any melee weapon that may be built in to this unit.
-	std::string getMeleeWeapon() const;
-	/// Gets the name of any psi weapon that may be built in to this unit.
-	std::string getPsiWeapon() const;
-	/// Gets a vector of integrated items this unit has available.
 	const std::vector<std::vector<std::string> > &getBuiltInWeapons() const;
 };
 
@@ -336,5 +166,4 @@
 			return true;
 		}
 	};
-}
->>>>>>> 2e8f569f
+}