--- conflicted
+++ resolved
@@ -55,15 +55,12 @@
 	{
 		_listOrder = listOrder;
 	}
-<<<<<<< HEAD
 	std::sort(_requiresBaseFunc.begin(), _requiresBaseFunc.end());
-=======
 	// This is necessary, research code assumes it!
 	if (!_requires.empty() && _cost != 0)
 	{
 		throw Exception("Research topic " + _name + " has requirements, but the cost is not zero. Sorry, this is not allowed!");
 	}
->>>>>>> 689417f4
 }
 
 /**
