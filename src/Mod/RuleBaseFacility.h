#pragma once
/*
 * Copyright 2010-2016 OpenXcom Developers.
 *
 * This file is part of OpenXcom.
 *
 * OpenXcom is free software: you can redistribute it and/or modify
 * it under the terms of the GNU General Public License as published by
 * the Free Software Foundation, either version 3 of the License, or
 * (at your option) any later version.
 *
 * OpenXcom is distributed in the hope that it will be useful,
 * but WITHOUT ANY WARRANTY; without even the implied warranty of
 * MERCHANTABILITY or FITNESS FOR A PARTICULAR PURPOSE.  See the
 * GNU General Public License for more details.
 *
 * You should have received a copy of the GNU General Public License
 * along with OpenXcom.  If not, see <http://www.gnu.org/licenses/>.
 */
#include <string>
#include <vector>
#include <map>
#include <yaml-cpp/yaml.h>
#include "MapScript.h"

namespace OpenXcom
{

class Mod;

/**
 * Represents a specific type of base facility.
 * Contains constant info about a facility like
 * costs, capacities, size, etc.
 * @sa BaseFacility
 */
class RuleBaseFacility
{
private:
	std::string _type;
	std::vector<std::string> _requires, _requiresBaseFunc, _provideBaseFunc, _forbiddenBaseFunc;
	int _spriteShape, _spriteFacility;
	bool _lift, _hyper, _mind, _grav;
	int _size, _buildCost, _refundValue, _buildTime, _monthlyCost;
	std::map<std::string, std::pair<int, int> > _buildCostItems;
	int _storage, _personnel, _aliens, _crafts, _labs, _workshops, _psiLabs;
	int _radarRange, _radarChance, _defense, _hitRatio, _fireSound, _hitSound;
	std::string _mapName;
	int _listOrder, _trainingRooms;
<<<<<<< HEAD
	int _maxAllowedPerBase;
	float _sickBayAbsoluteBonus, _sickBayRelativeBonus;
	int _prisonType;
	int _rightClickActionType;
=======
	std::vector<VerticalLevel> _verticalLevels;
>>>>>>> 5f252156
public:
	/// Creates a blank facility ruleset.
	RuleBaseFacility(const std::string &type);
	/// Cleans up the facility ruleset.
	~RuleBaseFacility();
	/// Loads the facility from YAML.
	void load(const YAML::Node& node, Mod *mod, int listOrder);
	/// Gets the facility's type.
	std::string getType() const;
	/// Gets the facility's requirements.
	const std::vector<std::string> &getRequirements() const;
	/// Gets the facility's required function in base to build.
	const std::vector<std::string> &getRequireBaseFunc() const;
	/// Gets the functions that facility provide in base.
	const std::vector<std::string> &getProvidedBaseFunc() const;
	/// Gets the functions that facility prevent in base.
	const std::vector<std::string> &getForbiddenBaseFunc() const;
	/// Gets the facility's shape sprite.
	int getSpriteShape() const;
	/// Gets the facility's content sprite.
	int getSpriteFacility() const;
	/// Gets the facility's size.
	int getSize() const;
	/// Gets if the facility is an access lift.
	bool isLift() const;
	/// Gets if the facility has hyperwave detection.
	bool isHyperwave() const;
	/// Gets if the facility is a mind shield.
	bool isMindShield() const;
	/// Gets if the facility is a grav shield.
	bool isGravShield() const;
	/// Gets the facility's construction cost.
	int getBuildCost() const;
	/// Gets the facility's refund value.
	int getRefundValue() const;
	/// Gets the facility's construction cost in items, `first` is build cost, `second` is refund.
	const std::map<std::string, std::pair<int, int> >& getBuildCostItems() const;
	/// Gets the facility's construction time.
	int getBuildTime() const;
	/// Gets the facility's monthly cost.
	int getMonthlyCost() const;
	/// Gets the facility's storage capacity.
	int getStorage() const;
	/// Gets the facility's personnel capacity.
	int getPersonnel() const;
	/// Gets the facility's alien capacity.
	int getAliens() const;
	/// Gets the facility's craft capacity.
	int getCrafts() const;
	/// Gets the facility's laboratory space.
	int getLaboratories() const;
	/// Gets the facility's workshop space.
	int getWorkshops() const;
	/// Gets the facility's psi-training capacity.
	int getPsiLaboratories() const;
	/// Gets the facility's radar range.
	int getRadarRange() const;
	/// Gets the facility's detection chance.
	int getRadarChance() const;
	/// Gets the facility's defense value.
	int getDefenseValue() const;
	/// Gets the facility's weapon hit ratio.
	int getHitRatio() const;
	/// Gets the facility's battlescape map name.
	std::string getMapName() const;
	/// Gets the facility's fire sound.
	int getFireSound() const;
	/// Gets the facility's hit sound.
	int getHitSound() const;
	/// Gets the facility's list weight.
	int getListOrder() const;
	/// Gets the facility's training capacity.
	int getTrainingFacilities() const;
<<<<<<< HEAD
	/// Gets the maximum allowed number of facilities per base.
	int getMaxAllowedPerBase() const;
	/// Gets the facility's bonus to hp healed.
	float getSickBayAbsoluteBonus() const;
	/// Gets the facility's bonus to hp healed (as percentage of max hp of the soldier).
	float getSickBayRelativeBonus() const;
	/// Gets the prison type.
	int getPrisonType() const;
	/// Gets the action type to perform on right click.
	int getRightClickActionType() const;
=======
	/// Gets the vertical levels for this facility map generation.
	const std::vector<VerticalLevel> &getVerticalLevels() const;
>>>>>>> 5f252156
};

}<|MERGE_RESOLUTION|>--- conflicted
+++ resolved
@@ -47,14 +47,11 @@
 	int _radarRange, _radarChance, _defense, _hitRatio, _fireSound, _hitSound;
 	std::string _mapName;
 	int _listOrder, _trainingRooms;
-<<<<<<< HEAD
 	int _maxAllowedPerBase;
 	float _sickBayAbsoluteBonus, _sickBayRelativeBonus;
 	int _prisonType;
 	int _rightClickActionType;
-=======
 	std::vector<VerticalLevel> _verticalLevels;
->>>>>>> 5f252156
 public:
 	/// Creates a blank facility ruleset.
 	RuleBaseFacility(const std::string &type);
@@ -128,7 +125,6 @@
 	int getListOrder() const;
 	/// Gets the facility's training capacity.
 	int getTrainingFacilities() const;
-<<<<<<< HEAD
 	/// Gets the maximum allowed number of facilities per base.
 	int getMaxAllowedPerBase() const;
 	/// Gets the facility's bonus to hp healed.
@@ -139,10 +135,8 @@
 	int getPrisonType() const;
 	/// Gets the action type to perform on right click.
 	int getRightClickActionType() const;
-=======
 	/// Gets the vertical levels for this facility map generation.
 	const std::vector<VerticalLevel> &getVerticalLevels() const;
->>>>>>> 5f252156
 };
 
 }