--- conflicted
+++ resolved
@@ -448,11 +448,7 @@
  * Gets the string name for the popup to splash when the objective conditions are met.
  * @return the string to pop up.
  */
-<<<<<<< HEAD
 const std::string &AlienDeployment::getObjectivePopup() const
-=======
-std::string AlienDeployment::getObjectivePopup() const
->>>>>>> 920bee5d
 {
 	return _objectivePopup;
 }
