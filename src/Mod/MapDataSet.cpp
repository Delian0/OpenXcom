--- conflicted
+++ resolved
@@ -18,11 +18,7 @@
  */
 #include "MapDataSet.h"
 #include "MapData.h"
-<<<<<<< HEAD
-=======
-#include <fstream>
 #include <sstream>
->>>>>>> 1443422d
 #include <SDL_endian.h>
 #include "../Engine/Exception.h"
 #include "../Engine/SurfaceSet.h"
@@ -65,6 +61,15 @@
 size_t MapDataSet::getSize() const
 {
 	return _objects.size();
+}
+
+/**
+ * Gets the objects in this dataset.
+ * @return Pointer to the objects.
+ */
+std::vector<MapData*> *MapDataSet::getObjectsRaw()
+{
+	return &_objects;
 }
 
 /**
@@ -157,7 +162,8 @@
 	MCD mcd;
 
 	// Load Terrain Data from MCD file
-	auto mapFile = FileMap::getIStream("TERRAIN/" + _name + ".MCD");
+	std::string fname = "TERRAIN/" + _name + ".MCD";
+	auto mapFile = FileMap::getIStream(fname);
 
 	while (mapFile->read((char*)&mcd, sizeof(MCD)))
 	{
@@ -209,10 +215,6 @@
 		throw Exception("Invalid MCD file " + fname);
 	}
 
-<<<<<<< HEAD
-=======
-	mapFile.close();
-
 	// Validate MCD references
 	for (size_t i = 0; i < _objects.size(); ++i)
 	{
@@ -230,7 +232,6 @@
 		}
 	}
 
->>>>>>> 1443422d
 	// Load terrain sprites/surfaces/PCK files into a surfaceset
 	_surfaceSet = new SurfaceSet(32, 40);
 	_surfaceSet->loadPck("TERRAIN/" + _name + ".PCK", "TERRAIN/" + _name + ".TAB");
