--- conflicted
+++ resolved
@@ -56,31 +56,6 @@
 	for (std::vector<StatString*>::iterator i = _statStrings.begin(); i != _statStrings.end(); ++i)
 	{
 		delete *i;
-	}
-}
-
-/**
- * Loads a sound vector for a given attribute/node.
- * @param node YAML node.
- * @param mod Mod for the item.
- * @param vector Sound vector to load into.
- */
-void RuleSoldier::loadSoundVector(const YAML::Node &node, Mod *mod, std::vector<int> &vector)
-{
-	if (node)
-	{
-		vector.clear();
-		if (node.IsSequence())
-		{
-			for (YAML::const_iterator i = node.begin(); i != node.end(); ++i)
-			{
-				vector.push_back(mod->getSoundOffset(i->as<int>(), "BATTLE.CAT"));
-			}
-		}
-		else
-		{
-			vector.push_back(mod->getSoundOffset(node.as<int>(), "BATTLE.CAT"));
-		}
 	}
 }
 
@@ -141,17 +116,12 @@
 	_transferTime = node["transferTime"].as<int>(_transferTime);
 	_moraleLossWhenKilled = node["moraleLossWhenKilled"].as<int>(_moraleLossWhenKilled);
 
-<<<<<<< HEAD
-	loadSoundVector(node["deathMale"], mod, _deathSoundMale);
-	loadSoundVector(node["deathFemale"], mod, _deathSoundFemale);
-	loadSoundVector(node["panicMale"], mod, _panicSoundMale);
-	loadSoundVector(node["panicFemale"], mod, _panicSoundFemale);
-	loadSoundVector(node["berserkMale"], mod, _berserkSoundMale);
-	loadSoundVector(node["berserkFemale"], mod, _berserkSoundFemale);
-=======
 	mod->loadSoundOffset(_type, _deathSoundMale, node["deathMale"], "BATTLE.CAT");
 	mod->loadSoundOffset(_type, _deathSoundFemale, node["deathFemale"], "BATTLE.CAT");
->>>>>>> 19efc4ad
+	mod->loadSoundOffset(_type, _panicSoundMale, node["panicMale"], "BATTLE.CAT");
+	mod->loadSoundOffset(_type, _panicSoundFemale, node["panicFemale"], "BATTLE.CAT");
+	mod->loadSoundOffset(_type, _berserkSoundMale, node["berserkMale"], "BATTLE.CAT");
+	mod->loadSoundOffset(_type, _berserkSoundFemale, node["berserkFemale"], "BATTLE.CAT");
 
 	for (YAML::const_iterator i = node["soldierNames"].begin(); i != node["soldierNames"].end(); ++i)
 	{
@@ -193,18 +163,9 @@
 	}
 
 	_rankStrings = node["rankStrings"].as< std::vector<std::string> >(_rankStrings);
-	if (node["rankSprite"])
-	{
-		_rankSprite = mod->getSpriteOffset(node["rankSprite"].as<int>(_rankSprite), "BASEBITS.PCK");
-	}
-	if (node["rankBattleSprite"])
-	{
-		_rankSpriteBattlescape = mod->getSpriteOffset(node["rankBattleSprite"].as<int>(_rankSpriteBattlescape), "SMOKE.PCK");
-	}
-	if (node["rankTinySprite"])
-	{
-		_rankSpriteTiny = mod->getSpriteOffset(node["rankTinySprite"].as<int>(_rankSpriteTiny), "TinyRanks");
-	}
+	mod->loadSpriteOffset(_type, _rankSprite, node["rankSprite"], "BASEBITS.PCK");
+	mod->loadSpriteOffset(_type, _rankSpriteBattlescape, node["rankBattleSprite"], "SMOKE.PCK");
+	mod->loadSpriteOffset(_type, _rankSpriteTiny, node["rankTinySprite"], "TinyRanks");
 
 	_listOrder = node["listOrder"].as<int>(_listOrder);
 	if (!_listOrder)
