/*
 * Copyright 2010-2016 OpenXcom Developers.
 *
 * This file is part of OpenXcom.
 *
 * OpenXcom is free software: you can redistribute it and/or modify
 * it under the terms of the GNU General Public License as published by
 * the Free Software Foundation, either version 3 of the License, or
 * (at your option) any later version.
 *
 * OpenXcom is distributed in the hope that it will be useful,
 * but WITHOUT ANY WARRANTY; without even the implied warranty of
 * MERCHANTABILITY or FITNESS FOR A PARTICULAR PURPOSE.  See the
 * GNU General Public License for more details.
 *
 * You should have received a copy of the GNU General Public License
 * along with OpenXcom.  If not, see <http://www.gnu.org/licenses/>.
 */
#include "RuleCountry.h"
#include "../Engine/RNG.h"
#include "../fmath.h"

namespace OpenXcom
{

/**
 * Creates a blank ruleset for a certain
 * type of country.
 * @param type String defining the type.
 */
RuleCountry::RuleCountry(const std::string &type) : _type(type), _fundingBase(0), _fundingCap(0), _labelLon(0.0), _labelLat(0.0), _labelColor(0), _zoomLevel(0)
{
}

/**
 *
 */
RuleCountry::~RuleCountry()
{
}

/**
 * Loads the country type from a YAML file.
 * @param node YAML node.
 */
void RuleCountry::load(const YAML::Node &node)
{
	if (const YAML::Node &parent = node["refNode"])
	{
		load(parent);
	}
	_type = node["type"].as<std::string>(_type);
	_fundingBase = node["fundingBase"].as<int>(_fundingBase);
	_fundingCap = node["fundingCap"].as<int>(_fundingCap);
<<<<<<< HEAD
	_labelLon = node["labelLon"].as<double>(_labelLon) * M_PI / 180;
	_labelLat = node["labelLat"].as<double>(_labelLat) * M_PI / 180;
	_labelColor = node["labelColor"].as<int>(_labelColor);
	_zoomLevel = node["zoomLevel"].as<int>(_zoomLevel);
=======
	if (node["labelLon"])
		_labelLon = Deg2Rad(node["labelLon"].as<double>());
	if (node["labelLat"])
		_labelLat = Deg2Rad(node["labelLat"].as<double>());
>>>>>>> 13049d61
	std::vector< std::vector<double> > areas;
	areas = node["areas"].as< std::vector< std::vector<double> > >(areas);
	for (size_t i = 0; i != areas.size(); ++i)
	{
		_lonMin.push_back(Deg2Rad(areas[i][0]));
		_lonMax.push_back(Deg2Rad(areas[i][1]));
		_latMin.push_back(Deg2Rad(areas[i][2]));
		_latMax.push_back(Deg2Rad(areas[i][3]));

		if (_latMin.back() > _latMax.back())
			std::swap(_latMin.back(), _latMax.back());
	}
}

/**
 * Gets the language string that names
 * this country. Each country type
 * has a unique name.
 * @return The country's name.
 */
std::string RuleCountry::getType() const
{
	return _type;
}

/**
 * Generates the random starting funding for the country.
 * @return The monthly funding.
 */
int RuleCountry::generateFunding() const
{
	return RNG::generate(_fundingBase, _fundingBase*2) * 1000;
}

/**
 * Gets the country's funding cap.
 * Country funding can never exceed this.
 * @return The funding cap, in thousands.
 */
int RuleCountry::getFundingCap() const
{
	return _fundingCap;
}

/**
 * Gets the longitude of the country's label on the globe.
 * @return The longitude in radians.
 */
double RuleCountry::getLabelLongitude() const
{
	return _labelLon;
}

/**
 * Gets the latitude of the country's label on the globe.
 * @return The latitude in radians.
 */
double RuleCountry::getLabelLatitude() const
{
	return _labelLat;
}

/**
 * Checks if a point is inside this country.
 * @param lon Longitude in radians.
 * @param lat Latitude in radians.
 * @return True if it's inside, false if it's outside.
 */
bool RuleCountry::insideCountry(double lon, double lat) const
{
	for (size_t i = 0; i < _lonMin.size(); ++i)
	{
		bool inLon, inLat;

		if (_lonMin[i] <= _lonMax[i])
			inLon = (lon >= _lonMin[i] && lon < _lonMax[i]);
		else
			inLon = ((lon >= _lonMin[i] && lon < M_PI*2.0) || (lon >= 0 && lon < _lonMax[i]));

		inLat = (lat >= _latMin[i] && lat < _latMax[i]);

		if (inLon && inLat)
			return true;
	}
	return false;
}

/**
 * Gets the country's label color.
 * @return The color code.
 */
int RuleCountry::getLabelColor() const
{
	return _labelColor;
}

/**
 * Gets the minimum zoom level required to display the label.
 * Note: this works for extraGlobeLabels only, not for vanilla countries.
 * @return The zoom level.
 */
int RuleCountry::getZoomLevel() const
{
	return _zoomLevel;
}

}<|MERGE_RESOLUTION|>--- conflicted
+++ resolved
@@ -52,17 +52,12 @@
 	_type = node["type"].as<std::string>(_type);
 	_fundingBase = node["fundingBase"].as<int>(_fundingBase);
 	_fundingCap = node["fundingCap"].as<int>(_fundingCap);
-<<<<<<< HEAD
-	_labelLon = node["labelLon"].as<double>(_labelLon) * M_PI / 180;
-	_labelLat = node["labelLat"].as<double>(_labelLat) * M_PI / 180;
-	_labelColor = node["labelColor"].as<int>(_labelColor);
-	_zoomLevel = node["zoomLevel"].as<int>(_zoomLevel);
-=======
 	if (node["labelLon"])
 		_labelLon = Deg2Rad(node["labelLon"].as<double>());
 	if (node["labelLat"])
 		_labelLat = Deg2Rad(node["labelLat"].as<double>());
->>>>>>> 13049d61
+	_labelColor = node["labelColor"].as<int>(_labelColor);
+	_zoomLevel = node["zoomLevel"].as<int>(_zoomLevel);
 	std::vector< std::vector<double> > areas;
 	areas = node["areas"].as< std::vector< std::vector<double> > >(areas);
 	for (size_t i = 0; i != areas.size(); ++i)
