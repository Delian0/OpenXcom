--- conflicted
+++ resolved
@@ -95,14 +95,6 @@
 		RuleTerrain *rule = new RuleTerrain(terrain["name"].as<std::string>());
 		rule->load(terrain, mod);
 		_battlescapeTerrainData = rule;
-<<<<<<< HEAD
-
-		if (const YAML::Node &deployment = node["deployment"])
-		{
-			_deployment = deployment.as<std::vector<std::vector<int> > >(_deployment);
-		}
-=======
->>>>>>> 920bee5d
 	}
 	_deployment = node["deployment"].as< std::vector< std::vector<int> > >(_deployment);
 	_spacecraft = node["spacecraft"].as<bool>(_spacecraft);
