/*
 * Copyright 2010-2016 OpenXcom Developers.
 *
 * This file is part of OpenXcom.
 *
 * OpenXcom is free software: you can redistribute it and/or modify
 * it under the terms of the GNU General Public License as published by
 * the Free Software Foundation, either version 3 of the License, or
 * (at your option) any later version.
 *
 * OpenXcom is distributed in the hope that it will be useful,
 * but WITHOUT ANY WARRANTY; without even the implied warranty of
 * MERCHANTABILITY or FITNESS FOR A PARTICULAR PURPOSE.  See the
 * GNU General Public License for more details.
 *
 * You should have received a copy of the GNU General Public License
 * along with OpenXcom.  If not, see <http://www.gnu.org/licenses/>.
 */
#include "RuleCraft.h"
#include "RuleTerrain.h"
#include "../Engine/Exception.h"
#include "Mod.h"

namespace OpenXcom
{

/**
 * Creates a blank ruleset for a certain
 * type of craft.
 * @param type String defining the type.
 */
<<<<<<< HEAD
RuleCraft::RuleCraft(const std::string &type) :
	_type(type), _sprite(-1), _marker(-1), _weapons(0), _soldiers(0), _vehicles(0),
	_costBuy(0), _costRent(0), _costSell(0), _repairRate(1), _refuelRate(1),
	_transferTime(0), _score(0), _battlescapeTerrainData(0),
	_spacecraft(false), _listOrder(0), _maxItems(0), _maxDepth(0), _stats()
=======
RuleCraft::RuleCraft(const std::string &type) : _type(type), _sprite(-1), _marker(-1), _fuelMax(0), _damageMax(0), _speedMax(0), _accel(0), _weapons(0), _soldiers(0), _vehicles(0), _costBuy(0), _costRent(0), _costSell(0), _repairRate(1), _refuelRate(1), _radarRange(672), _radarChance(100), _sightRange(1696), _transferTime(0), _score(0), _battlescapeTerrainData(0), _spacecraft(false), _listOrder(0), _maxItems(0), _maxAltitude(-1)
>>>>>>> 70dd14e4
{
	for (int i = 0; i < WeaponMax; ++ i)
	{
		for (int j = 0; j < WeaponTypeMax; ++j)
			_weaponTypes[i][j] = 0;
	}
	_stats.radarRange = 672;
	_stats.radarChance = 100;
	_stats.sightRange = 1696;
	_weaponStrings[0] = "STR_WEAPON_ONE";
	_weaponStrings[1] = "STR_WEAPON_TWO";
}

/**
 *
 */
RuleCraft::~RuleCraft()
{
	delete _battlescapeTerrainData;
}

/**
 * Loads the craft from a YAML file.
 * @param node YAML node.
 * @param mod Mod for the craft.
 * @param modIndex A value that offsets the sounds and sprite values to avoid conflicts.
 * @param listOrder The list weight for this craft.
 */
void RuleCraft::load(const YAML::Node &node, Mod *mod, int listOrder)
{
	if (const YAML::Node &parent = node["refNode"])
	{
		load(parent, mod, listOrder);
	}
	_type = node["type"].as<std::string>(_type);
	_requires = node["requires"].as< std::vector<std::string> >(_requires);
	if (node["sprite"])
	{
		_sprite = node["sprite"].as<int>(_sprite);
		// this is an offset in BASEBITS.PCK, and two in INTICONS.PCK
		if (_sprite > 4)
			_sprite += mod->getModOffset();
	}
	_stats.load(node);
	_marker = node["marker"].as<int>(_marker);
	_weapons = node["weapons"].as<int>(_weapons);
	_soldiers = node["soldiers"].as<int>(_soldiers);
	_vehicles = node["vehicles"].as<int>(_vehicles);
	_costBuy = node["costBuy"].as<int>(_costBuy);
	_costRent = node["costRent"].as<int>(_costRent);
	_costSell = node["costSell"].as<int>(_costSell);
	_refuelItem = node["refuelItem"].as<std::string>(_refuelItem);
	_repairRate = node["repairRate"].as<int>(_repairRate);
	_refuelRate = node["refuelRate"].as<int>(_refuelRate);
	_transferTime = node["transferTime"].as<int>(_transferTime);
	_score = node["score"].as<int>(_score);
	if (const YAML::Node &terrain = node["battlescapeTerrainData"])
	{
		RuleTerrain *rule = new RuleTerrain(terrain["name"].as<std::string>());
		rule->load(terrain, mod);
		_battlescapeTerrainData = rule;
	}
	_deployment = node["deployment"].as< std::vector< std::vector<int> > >(_deployment);
	_spacecraft = node["spacecraft"].as<bool>(_spacecraft);
	_listOrder = node["listOrder"].as<int>(_listOrder);
	if (!_listOrder)
	{
		_listOrder = listOrder;
	}
	_maxAltitude = node["maxAltitude"].as<int>(_maxAltitude);
	_maxItems = node["maxItems"].as<int>(_maxItems);

	if (const YAML::Node &types = node["weaponTypes"])
	{
		for (int i = 0; (size_t)i < types.size() &&  i < WeaponMax; ++i)
		{
			const YAML::Node t = types[i];
			if (t.IsScalar())
			{
				for (int j = 0; j < WeaponTypeMax; ++j)
					_weaponTypes[i][j] = t.as<int>();
			}
			else if (t.IsSequence() && t.size() > 0)
			{
				for (int j = 0; (size_t)j < t.size() && j < WeaponTypeMax; ++j)
					_weaponTypes[i][j] = t[j].as<int>();
				for (int j = t.size(); j < WeaponTypeMax; ++j)
					_weaponTypes[i][j] = _weaponTypes[i][0];
			}
			else
			{
				throw Exception("Invalid weapon type in craft " + _type + ".");
			}
		}
	}
	if (const YAML::Node &str = node["weaponStrings"])
	{
		for (int i = 0; (size_t)i < str.size() &&  i < WeaponMax; ++i)
			_weaponStrings[i] = str[i].as<std::string>();
	}
}

/**
 * Gets the language string that names
 * this craft. Each craft type has a unique name.
 * @return The craft's name.
 */
const std::string &RuleCraft::getType() const
{
	return _type;
}

/**
 * Gets the list of research required to
 * acquire this craft.
 * @return The list of research IDs.
 */
const std::vector<std::string> &RuleCraft::getRequirements() const
{
	return _requires;
}

/**
 * Gets the ID of the sprite used to draw the craft
 * in the Basescape and Equip Craft screens.
 * @return The Sprite ID.
 */
int RuleCraft::getSprite() const
{
	return _sprite;
}

/**
 * Returns the globe marker for the craft type.
 * @return Marker sprite, -1 if none.
 */
int RuleCraft::getMarker() const
{
	return _marker;
}

/**
 * Gets the maximum fuel the craft can contain.
 * @return The fuel amount.
 */
int RuleCraft::getMaxFuel() const
{
	return _stats.fuelMax;
}

/**
 * Gets the maximum damage (damage the craft can take)
 * of the craft.
 * @return The maximum damage.
 */
int RuleCraft::getMaxDamage() const
{
	return _stats.damageMax;
}

/**
 * Gets the maximum speed of the craft flying
 * around the Geoscape.
 * @return The speed in knots.
 */
int RuleCraft::getMaxSpeed() const
{
	return _stats.speedMax;
}

/**
 * Gets the acceleration of the craft for
 * taking off / stopping.
 * @return The acceleration.
 */
int RuleCraft::getAcceleration() const
{
	return _stats.accel;
}

/**
 * Gets the maximum number of weapons that
 * can be equipped onto the craft.
 * @return The weapon capacity.
 */
int RuleCraft::getWeapons() const
{
	return _weapons;
}

/**
 * Gets the maximum number of soldiers that
 * the craft can carry.
 * @return The soldier capacity.
 */
int RuleCraft::getSoldiers() const
{
	return _soldiers;
}

/**
 * Gets the maximum number of vehicles that
 * the craft can carry.
 * @return The vehicle capacity.
 */
int RuleCraft::getVehicles() const
{
	return _vehicles;
}

/**
 * Gets the cost of this craft for
 * purchase/rent (0 if not purchasable).
 * @return The cost.
 */
int RuleCraft::getBuyCost() const
{
	return _costBuy;
}

/**
 * Gets the cost of rent for a month.
 * @return The cost.
 */
int RuleCraft::getRentCost() const
{
	return _costRent;
}

/**
 * Gets the sell value of this craft
 * Rented craft should use 0.
 * @return The sell value.
 */
int RuleCraft::getSellCost() const
{
	return _costSell;
}

/**
 * Gets what item is required while
 * the craft is refuelling.
 * @return The item ID or "" if none.
 */
const std::string &RuleCraft::getRefuelItem() const
{
	return _refuelItem;
}

/**
 * Gets how much damage is removed from the
 * craft while repairing.
 * @return The amount of damage.
 */
int RuleCraft::getRepairRate() const
{
	return _repairRate;
}

/**
 * Gets how much fuel is added to the
 * craft while refuelling.
 * @return The amount of fuel.
 */
int RuleCraft::getRefuelRate() const
{
	return _refuelRate;
}

/**
 * Gets the craft's radar range
 * for detecting UFOs.
 * @return The range in nautical miles.
 */
int RuleCraft::getRadarRange() const
{
	return _stats.radarRange;
}

/**
 * Gets the craft's radar chance
 * for detecting UFOs.
 * @return The chance in percentage.
 */
int RuleCraft::getRadarChance() const
{
	return _stats.radarChance;
}

/**
 * Gets the craft's sight range
 * for detecting bases.
 * @return The range in nautical miles.
 */
int RuleCraft::getSightRange() const
{
	return _stats.sightRange;
}

/**
 * Gets the amount of time this item
 * takes to arrive at a base.
 * @return The time in hours.
 */
int RuleCraft::getTransferTime() const
{
	return _transferTime;
}

/**
 * Gets the number of points you lose
 * when this craft is destroyed.
 * @return The score in points.
 */
int RuleCraft::getScore() const
{
	return _score;
}

/**
 * Gets the terrain data needed to draw the Craft in the battlescape.
 * @return The terrain data.
 */
RuleTerrain *RuleCraft::getBattlescapeTerrainData()
{
	return _battlescapeTerrainData;
}

/**
 * Checks if this ship is capable of going to mars.
 * @return True if this ship is capable of going to mars.
 */
bool RuleCraft::getSpacecraft() const
{
	return _spacecraft;
}

/**
 * Gets the list weight for this research item.
 * @return The list weight.
 */
int RuleCraft::getListOrder() const
{
	return _listOrder;
}

/**
 * Gets the deployment layout for this craft.
 * @return The deployment layout.
 */
std::vector<std::vector<int> > &RuleCraft::getDeployment()
{
	return _deployment;
}

/**
 * Gets the maximum amount of items this craft can store.
 * @return number of items.
 */
int RuleCraft::getMaxItems() const
{
	return _maxItems;
}

/**
<<<<<<< HEAD
 * Test for possibility of usage of weapon type in weapon slot.
 * @param slot value less than WeaponMax.
 * @param weaponType weapon type of weapon that we try insert.
 * @return True if can use.
 */
bool RuleCraft::isValidWeaponSlot(int slot, int weaponType) const
{
	for (int j = 0; j < WeaponTypeMax; ++j)
	{
		if (_weaponTypes[slot][j] == weaponType)
			return true;
	}
	return false;
}

/**
 * Return string ID of weapon slot name for geoscape craft state.
 * @param slot value less than WeaponMax.
 * @return String ID for translation.
 */
const std::string &RuleCraft::getWeaponSlotString(int slot) const
{
	return _weaponStrings[slot];
}
/**
 * Gets basic statistic of craft.
 * @return Basic stats of craft.
 */
const RuleCraftStats& RuleCraft::getStats() const
{
	return _stats;
}

/**
 * Gets the maximum depth this craft can dive to.
 * @return max depth.
=======
 * Gets the maximum altitude this craft can dogfight to.
 * @return max altitude (0-4).
>>>>>>> 70dd14e4
 */
int RuleCraft::getMaxAltitude() const
{
	return _maxAltitude;
}

<<<<<<< HEAD
=======
/**
 * If the craft is underwater, it can only dogfight over polygons.
 * TODO: Replace this with its own flag.
 * @return underwater or not
 */
bool RuleCraft::isWaterOnly() const
{
	return _maxAltitude > -1;
}

>>>>>>> 70dd14e4
}
<|MERGE_RESOLUTION|>--- conflicted
+++ resolved
@@ -29,15 +29,11 @@
  * type of craft.
  * @param type String defining the type.
  */
-<<<<<<< HEAD
 RuleCraft::RuleCraft(const std::string &type) :
 	_type(type), _sprite(-1), _marker(-1), _weapons(0), _soldiers(0), _vehicles(0),
 	_costBuy(0), _costRent(0), _costSell(0), _repairRate(1), _refuelRate(1),
 	_transferTime(0), _score(0), _battlescapeTerrainData(0),
-	_spacecraft(false), _listOrder(0), _maxItems(0), _maxDepth(0), _stats()
-=======
-RuleCraft::RuleCraft(const std::string &type) : _type(type), _sprite(-1), _marker(-1), _fuelMax(0), _damageMax(0), _speedMax(0), _accel(0), _weapons(0), _soldiers(0), _vehicles(0), _costBuy(0), _costRent(0), _costSell(0), _repairRate(1), _refuelRate(1), _radarRange(672), _radarChance(100), _sightRange(1696), _transferTime(0), _score(0), _battlescapeTerrainData(0), _spacecraft(false), _listOrder(0), _maxItems(0), _maxAltitude(-1)
->>>>>>> 70dd14e4
+	_spacecraft(false), _listOrder(0), _maxItems(0), _maxAltitude(-1), _stats()
 {
 	for (int i = 0; i < WeaponMax; ++ i)
 	{
@@ -403,7 +399,6 @@
 }
 
 /**
-<<<<<<< HEAD
  * Test for possibility of usage of weapon type in weapon slot.
  * @param slot value less than WeaponMax.
  * @param weaponType weapon type of weapon that we try insert.
@@ -438,20 +433,14 @@
 }
 
 /**
- * Gets the maximum depth this craft can dive to.
- * @return max depth.
-=======
  * Gets the maximum altitude this craft can dogfight to.
  * @return max altitude (0-4).
->>>>>>> 70dd14e4
  */
 int RuleCraft::getMaxAltitude() const
 {
 	return _maxAltitude;
 }
 
-<<<<<<< HEAD
-=======
 /**
  * If the craft is underwater, it can only dogfight over polygons.
  * TODO: Replace this with its own flag.
@@ -462,5 +451,4 @@
 	return _maxAltitude > -1;
 }
 
->>>>>>> 70dd14e4
-}
+}
