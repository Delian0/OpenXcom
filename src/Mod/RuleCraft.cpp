/*
 * Copyright 2010-2015 OpenXcom Developers.
 *
 * This file is part of OpenXcom.
 *
 * OpenXcom is free software: you can redistribute it and/or modify
 * it under the terms of the GNU General Public License as published by
 * the Free Software Foundation, either version 3 of the License, or
 * (at your option) any later version.
 *
 * OpenXcom is distributed in the hope that it will be useful,
 * but WITHOUT ANY WARRANTY; without even the implied warranty of
 * MERCHANTABILITY or FITNESS FOR A PARTICULAR PURPOSE.  See the
 * GNU General Public License for more details.
 *
 * You should have received a copy of the GNU General Public License
 * along with OpenXcom.  If not, see <http://www.gnu.org/licenses/>.
 */
#include "RuleCraft.h"
#include "RuleTerrain.h"
<<<<<<< HEAD
#include "../Engine/Exception.h"
=======
#include "Mod.h"
>>>>>>> 773fd047

namespace OpenXcom
{

/**
 * Creates a blank ruleset for a certain
 * type of craft.
 * @param type String defining the type.
 */
RuleCraft::RuleCraft(const std::string &type) :
    _type(type), _sprite(-1), _marker(-1), _weapons(0), _soldiers(0), _vehicles(0),
    _costBuy(0), _costRent(0), _costSell(0), _repairRate(1), _refuelRate(1),
	_transferTime(0), _score(0), _battlescapeTerrainData(0),
	_spacecraft(false), _listOrder(0), _maxItems(0), _maxDepth(0), _stats()
{
	for (int i = 0; i < WeaponMax; ++ i)
	{
		for (int j = 0; j < WeaponTypeMax; ++j)
			_weaponTypes[i][j] = 0;
	}
	_stats.radarRange = 672;
	_stats.radarChance = 100;
	_stats.sightRange = 1696;
	_weaponStrings[0] = "STR_WEAPON_ONE";
	_weaponStrings[1] = "STR_WEAPON_TWO";
}

/**
 *
 */
RuleCraft::~RuleCraft()
{
	delete _battlescapeTerrainData;
}

/**
 * Loads the craft from a YAML file.
 * @param node YAML node.
 * @param mod Mod for the craft.
 * @param modIndex A value that offsets the sounds and sprite values to avoid conflicts.
 * @param listOrder The list weight for this craft.
 */
void RuleCraft::load(const YAML::Node &node, Mod *mod, int listOrder)
{
	_type = node["type"].as<std::string>(_type);
	_requires = node["requires"].as< std::vector<std::string> >(_requires);
	if (node["sprite"])
	{
		_sprite = node["sprite"].as<int>(_sprite);
		// this is an offset in BASEBITS.PCK, and two in INTICONS.PCK
		if (_sprite > 4)
			_sprite += mod->getModOffset();
	}
	_stats.load(node);
	_marker = node["marker"].as<int>(_marker);
	_weapons = node["weapons"].as<int>(_weapons);
	_soldiers = node["soldiers"].as<int>(_soldiers);
	_vehicles = node["vehicles"].as<int>(_vehicles);
	_costBuy = node["costBuy"].as<int>(_costBuy);
	_costRent = node["costRent"].as<int>(_costRent);
	_costSell = node["costSell"].as<int>(_costSell);
	_refuelItem = node["refuelItem"].as<std::string>(_refuelItem);
	_repairRate = node["repairRate"].as<int>(_repairRate);
	_refuelRate = node["refuelRate"].as<int>(_refuelRate);
	_transferTime = node["transferTime"].as<int>(_transferTime);
	_score = node["score"].as<int>(_score);
	if (const YAML::Node &terrain = node["battlescapeTerrainData"])
	{
		RuleTerrain *rule = new RuleTerrain(terrain["name"].as<std::string>());
		rule->load(terrain, mod);
		_battlescapeTerrainData = rule;

		if (const YAML::Node &deployment = node["deployment"])
		{
			_deployment = deployment.as<std::vector<std::vector<int> > >(_deployment);
		}
	}
	_spacecraft = node["spacecraft"].as<bool>(_spacecraft);
	_listOrder = node["listOrder"].as<int>(_listOrder);
	if (!_listOrder)
	{
		_listOrder = listOrder;
	}
	_maxDepth = node["maxDepth"].as<int>(_maxDepth);
	_maxItems = node["maxItems"].as<int>(_maxItems);

	if (const YAML::Node &types = node["weaponTypes"])
	{
		for (int i = 0; (size_t)i < types.size() &&  i < WeaponMax; ++i)
		{
			const YAML::Node t = types[i];
			if (t.IsScalar())
			{
				for (int j = 0; j < WeaponTypeMax; ++j)
					_weaponTypes[i][j] = t.as<int>();
			}
			else if (t.IsSequence() && t.size() > 0)
			{
				for (int j = 0; (size_t)j < t.size() && j < WeaponTypeMax; ++j)
					_weaponTypes[i][j] = t[j].as<int>();
				for (int j = t.size(); j < WeaponTypeMax; ++j)
					_weaponTypes[i][j] = _weaponTypes[i][0];
			}
			else
			{
				throw Exception("Invalid weapon type in craft " + _type + ".");
			}
		}
	}
	if (const YAML::Node &str = node["weaponStrings"])
	{
		for (int i = 0; (size_t)i < str.size() &&  i < WeaponMax; ++i)
			_weaponStrings[i] = str[i].as<std::string>();
	}
}

/**
 * Gets the language string that names
 * this craft. Each craft type has a unique name.
 * @return The craft's name.
 */
const std::string &RuleCraft::getType() const
{
	return _type;
}

/**
 * Gets the list of research required to
 * acquire this craft.
 * @return The list of research IDs.
 */
const std::vector<std::string> &RuleCraft::getRequirements() const
{
	return _requires;
}

/**
 * Gets the ID of the sprite used to draw the craft
 * in the Basescape and Equip Craft screens.
 * @return The Sprite ID.
 */
int RuleCraft::getSprite() const
{
	return _sprite;
}

/**
 * Returns the globe marker for the craft type.
 * @return Marker sprite, -1 if none.
 */
int RuleCraft::getMarker() const
{
	return _marker;
}

/**
 * Gets the maximum fuel the craft can contain.
 * @return The fuel amount.
 */
int RuleCraft::getMaxFuel() const
{
	return _stats.fuelMax;
}

/**
 * Gets the maximum damage (damage the craft can take)
 * of the craft.
 * @return The maximum damage.
 */
int RuleCraft::getMaxDamage() const
{
	return _stats.damageMax;
}

/**
 * Gets the maximum speed of the craft flying
 * around the Geoscape.
 * @return The speed in knots.
 */
int RuleCraft::getMaxSpeed() const
{
	return _stats.speedMax;
}

/**
 * Gets the acceleration of the craft for
 * taking off / stopping.
 * @return The acceleration.
 */
int RuleCraft::getAcceleration() const
{
	return _stats.accel;
}

/**
 * Gets the maximum number of weapons that
 * can be equipped onto the craft.
 * @return The weapon capacity.
 */
int RuleCraft::getWeapons() const
{
	return _weapons;
}

/**
 * Gets the maximum number of soldiers that
 * the craft can carry.
 * @return The soldier capacity.
 */
int RuleCraft::getSoldiers() const
{
	return _soldiers;
}

/**
 * Gets the maximum number of vehicles that
 * the craft can carry.
 * @return The vehicle capacity.
 */
int RuleCraft::getVehicles() const
{
	return _vehicles;
}

/**
 * Gets the cost of this craft for
 * purchase/rent (0 if not purchasable).
 * @return The cost.
 */
int RuleCraft::getBuyCost() const
{
	return _costBuy;
}

/**
 * Gets the cost of rent for a month.
 * @return The cost.
 */
int RuleCraft::getRentCost() const
{
	return _costRent;
}

/**
 * Gets the sell value of this craft
 * Rented craft should use 0.
 * @return The sell value.
 */
int RuleCraft::getSellCost() const
{
	return _costSell;
}

/**
 * Gets what item is required while
 * the craft is refuelling.
 * @return The item ID or "" if none.
 */
const std::string &RuleCraft::getRefuelItem() const
{
	return _refuelItem;
}

/**
 * Gets how much damage is removed from the
 * craft while repairing.
 * @return The amount of damage.
 */
int RuleCraft::getRepairRate() const
{
	return _repairRate;
}

/**
 * Gets how much fuel is added to the
 * craft while refuelling.
 * @return The amount of fuel.
 */
int RuleCraft::getRefuelRate() const
{
	return _refuelRate;
}

/**
 * Gets the craft's radar range
 * for detecting UFOs.
 * @return The range in nautical miles.
 */
int RuleCraft::getRadarRange() const
{
	return _stats.radarRange;
}

/**
 * Gets the craft's radar chance
 * for detecting UFOs.
 * @return The chance in percentage.
 */
int RuleCraft::getRadarChance() const
{
	return _stats.radarChance;
}

/**
 * Gets the craft's sight range
 * for detecting bases.
 * @return The range in nautical miles.
 */
int RuleCraft::getSightRange() const
{
	return _stats.sightRange;
}

/**
 * Gets the amount of time this item
 * takes to arrive at a base.
 * @return The time in hours.
 */
int RuleCraft::getTransferTime() const
{
	return _transferTime;
}

/**
 * Gets the number of points you lose
 * when this craft is destroyed.
 * @return The score in points.
 */
int RuleCraft::getScore() const
{
	return _score;
}

/**
 * Gets the terrain data needed to draw the Craft in the battlescape.
 * @return The terrain data.
 */
RuleTerrain *RuleCraft::getBattlescapeTerrainData()
{
	return _battlescapeTerrainData;
}

/**
 * Checks if this ship is capable of going to mars.
 * @return True if this ship is capable of going to mars.
 */
bool RuleCraft::getSpacecraft() const
{
	return _spacecraft;
}

/**
 * Gets the list weight for this research item.
 * @return The list weight.
 */
int RuleCraft::getListOrder() const
{
	return _listOrder;
}

/**
 * Gets the deployment layout for this craft.
 * @return The deployment layout.
 */
std::vector<std::vector<int> > &RuleCraft::getDeployment()
{
	return _deployment;
}

/**
 * Gets the maximum amount of items this craft can store.
 * @return number of items.
 */
int RuleCraft::getMaxItems() const
{
	return _maxItems;
}

/**
 * Test for possibility of usage of weapon type in weapon slot.
 * @param slot value less than WeaponMax.
 * @param weaponType weapon type of weapon that we try insert.
 * @return True if can use.
 */
bool RuleCraft::isValidWeaponSlot(int slot, int weaponType) const
{
	for (int j = 0; j < WeaponTypeMax; ++j)
	{
		if (_weaponTypes[slot][j] == weaponType)
			return true;
	}
	return false;
}

/**
 * Return string ID of weapon slot name for geoscape craft state.
 * @param slot value less than WeaponMax.
 * @return String ID for translation.
 */
const std::string &RuleCraft::getWeaponSlotString(int slot) const
{
	return _weaponStrings[slot];
}
/**
 * Gets basic statistic of craft.
 * @return Basic stats of craft.
 */
const RuleCraftStats& RuleCraft::getStats() const
{
	return _stats;
}

/**
 * Gets the maximum depth this craft can dive to.
 * @return max depth.
 */
int RuleCraft::getMaxDepth() const
{
	return _maxDepth;
}

}
<|MERGE_RESOLUTION|>--- conflicted
+++ resolved
@@ -18,11 +18,8 @@
  */
 #include "RuleCraft.h"
 #include "RuleTerrain.h"
-<<<<<<< HEAD
 #include "../Engine/Exception.h"
-=======
 #include "Mod.h"
->>>>>>> 773fd047
 
 namespace OpenXcom
 {
