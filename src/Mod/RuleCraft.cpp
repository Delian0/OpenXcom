/*
 * Copyright 2010-2016 OpenXcom Developers.
 *
 * This file is part of OpenXcom.
 *
 * OpenXcom is free software: you can redistribute it and/or modify
 * it under the terms of the GNU General Public License as published by
 * the Free Software Foundation, either version 3 of the License, or
 * (at your option) any later version.
 *
 * OpenXcom is distributed in the hope that it will be useful,
 * but WITHOUT ANY WARRANTY; without even the implied warranty of
 * MERCHANTABILITY or FITNESS FOR A PARTICULAR PURPOSE.  See the
 * GNU General Public License for more details.
 *
 * You should have received a copy of the GNU General Public License
 * along with OpenXcom.  If not, see <http://www.gnu.org/licenses/>.
 */
#include "RuleCraft.h"
#include "RuleTerrain.h"
#include "../Engine/Exception.h"
#include "Mod.h"

namespace OpenXcom
{

/**
 * Creates a blank ruleset for a certain
 * type of craft.
 * @param type String defining the type.
 */
RuleCraft::RuleCraft(const std::string &type) :
<<<<<<< HEAD
    _type(type), _sprite(-1), _marker(-1), _weapons(0), _soldiers(0), _pilots(0), _vehicles(0),
    _costBuy(0), _costRent(0), _costSell(0), _repairRate(1), _refuelRate(1),
=======
	_type(type), _sprite(-1), _marker(-1), _weapons(0), _soldiers(0), _vehicles(0),
	_costBuy(0), _costRent(0), _costSell(0), _repairRate(1), _refuelRate(1),
>>>>>>> 090565d7
	_transferTime(0), _score(0), _battlescapeTerrainData(0),
	_spacecraft(false), _notifyWhenRefueled(false), _autoPatrol(false), _listOrder(0), _maxItems(0), _maxDepth(0), _stats()
{
	for (int i = 0; i < WeaponMax; ++ i)
	{
		for (int j = 0; j < WeaponTypeMax; ++j)
			_weaponTypes[i][j] = 0;
	}
	_stats.radarRange = 672;
	_stats.radarChance = 100;
	_stats.sightRange = 1696;
	_weaponStrings[0] = "STR_WEAPON_ONE";
	_weaponStrings[1] = "STR_WEAPON_TWO";
}

/**
 *
 */
RuleCraft::~RuleCraft()
{
	delete _battlescapeTerrainData;
}

/**
 * Loads the craft from a YAML file.
 * @param node YAML node.
 * @param mod Mod for the craft.
 * @param modIndex A value that offsets the sounds and sprite values to avoid conflicts.
 * @param listOrder The list weight for this craft.
 */
void RuleCraft::load(const YAML::Node &node, Mod *mod, int listOrder)
{
	if (const YAML::Node &parent = node["refNode"])
	{
		load(parent, mod, listOrder);
	}
	_type = node["type"].as<std::string>(_type);
	_requires = node["requires"].as< std::vector<std::string> >(_requires);
	if (node["sprite"])
	{
		_sprite = node["sprite"].as<int>(_sprite);
		// this is an offset in BASEBITS.PCK, and two in INTICONS.PCK
		if (_sprite > 4)
			_sprite += mod->getModOffset();
	}
	_stats.load(node);
	_marker = node["marker"].as<int>(_marker);
	_weapons = node["weapons"].as<int>(_weapons);
	_soldiers = node["soldiers"].as<int>(_soldiers);
	_pilots = node["pilots"].as<int>(_pilots);
	_vehicles = node["vehicles"].as<int>(_vehicles);
	_costBuy = node["costBuy"].as<int>(_costBuy);
	_costRent = node["costRent"].as<int>(_costRent);
	_costSell = node["costSell"].as<int>(_costSell);
	_refuelItem = node["refuelItem"].as<std::string>(_refuelItem);
	_repairRate = node["repairRate"].as<int>(_repairRate);
	_refuelRate = node["refuelRate"].as<int>(_refuelRate);
	_transferTime = node["transferTime"].as<int>(_transferTime);
	_score = node["score"].as<int>(_score);
	if (const YAML::Node &terrain = node["battlescapeTerrainData"])
	{
		RuleTerrain *rule = new RuleTerrain(terrain["name"].as<std::string>());
		rule->load(terrain, mod);
		_battlescapeTerrainData = rule;
<<<<<<< HEAD

		if (const YAML::Node &deployment = node["deployment"])
		{
			_deployment = deployment.as<std::vector<std::vector<int> > >(_deployment);
		}

		if (const YAML::Node &craftInventoryTile = node["craftInventoryTile"])
		{
			_craftInventoryTile = craftInventoryTile.as<std::vector<int> >(_craftInventoryTile);
		}
=======
>>>>>>> 090565d7
	}
	_deployment = node["deployment"].as< std::vector< std::vector<int> > >(_deployment);
	_spacecraft = node["spacecraft"].as<bool>(_spacecraft);
	_notifyWhenRefueled = node["notifyWhenRefueled"].as<bool>(_notifyWhenRefueled);
	_autoPatrol = node["autoPatrol"].as<bool>(_autoPatrol);
	_listOrder = node["listOrder"].as<int>(_listOrder);
	if (!_listOrder)
	{
		_listOrder = listOrder;
	}
	_maxDepth = node["maxDepth"].as<int>(_maxDepth);
	_maxItems = node["maxItems"].as<int>(_maxItems);

	if (const YAML::Node &types = node["weaponTypes"])
	{
		for (int i = 0; (size_t)i < types.size() &&  i < WeaponMax; ++i)
		{
			const YAML::Node t = types[i];
			if (t.IsScalar())
			{
				for (int j = 0; j < WeaponTypeMax; ++j)
					_weaponTypes[i][j] = t.as<int>();
			}
			else if (t.IsSequence() && t.size() > 0)
			{
				for (int j = 0; (size_t)j < t.size() && j < WeaponTypeMax; ++j)
					_weaponTypes[i][j] = t[j].as<int>();
				for (int j = t.size(); j < WeaponTypeMax; ++j)
					_weaponTypes[i][j] = _weaponTypes[i][0];
			}
			else
			{
				throw Exception("Invalid weapon type in craft " + _type + ".");
			}
		}
	}
	if (const YAML::Node &str = node["weaponStrings"])
	{
		for (int i = 0; (size_t)i < str.size() &&  i < WeaponMax; ++i)
			_weaponStrings[i] = str[i].as<std::string>();
	}
}

/**
 * Gets the language string that names
 * this craft. Each craft type has a unique name.
 * @return The craft's name.
 */
const std::string &RuleCraft::getType() const
{
	return _type;
}

/**
 * Gets the list of research required to
 * acquire this craft.
 * @return The list of research IDs.
 */
const std::vector<std::string> &RuleCraft::getRequirements() const
{
	return _requires;
}

/**
 * Gets the ID of the sprite used to draw the craft
 * in the Basescape and Equip Craft screens.
 * @return The Sprite ID.
 */
int RuleCraft::getSprite() const
{
	return _sprite;
}

/**
 * Returns the globe marker for the craft type.
 * @return Marker sprite, -1 if none.
 */
int RuleCraft::getMarker() const
{
	return _marker;
}

/**
 * Gets the maximum fuel the craft can contain.
 * @return The fuel amount.
 */
int RuleCraft::getMaxFuel() const
{
	return _stats.fuelMax;
}

/**
 * Gets the maximum damage (damage the craft can take)
 * of the craft.
 * @return The maximum damage.
 */
int RuleCraft::getMaxDamage() const
{
	return _stats.damageMax;
}

/**
 * Gets the maximum speed of the craft flying
 * around the Geoscape.
 * @return The speed in knots.
 */
int RuleCraft::getMaxSpeed() const
{
	return _stats.speedMax;
}

/**
 * Gets the acceleration of the craft for
 * taking off / stopping.
 * @return The acceleration.
 */
int RuleCraft::getAcceleration() const
{
	return _stats.accel;
}

/**
 * Gets the maximum number of weapons that
 * can be equipped onto the craft.
 * @return The weapon capacity.
 */
int RuleCraft::getWeapons() const
{
	return _weapons;
}

/**
 * Gets the maximum number of soldiers that
 * the craft can carry.
 * @return The soldier capacity.
 */
int RuleCraft::getSoldiers() const
{
	return _soldiers;
}

/**
* Gets the number of pilots that the craft requires in order to take off.
* @return The number of pilots.
*/
int RuleCraft::getPilots() const
{
	return _pilots;
}

/**
 * Gets the maximum number of vehicles that
 * the craft can carry.
 * @return The vehicle capacity.
 */
int RuleCraft::getVehicles() const
{
	return _vehicles;
}

/**
 * Gets the cost of this craft for
 * purchase/rent (0 if not purchasable).
 * @return The cost.
 */
int RuleCraft::getBuyCost() const
{
	return _costBuy;
}

/**
 * Gets the cost of rent for a month.
 * @return The cost.
 */
int RuleCraft::getRentCost() const
{
	return _costRent;
}

/**
 * Gets the sell value of this craft
 * Rented craft should use 0.
 * @return The sell value.
 */
int RuleCraft::getSellCost() const
{
	return _costSell;
}

/**
 * Gets what item is required while
 * the craft is refuelling.
 * @return The item ID or "" if none.
 */
const std::string &RuleCraft::getRefuelItem() const
{
	return _refuelItem;
}

/**
 * Gets how much damage is removed from the
 * craft while repairing.
 * @return The amount of damage.
 */
int RuleCraft::getRepairRate() const
{
	return _repairRate;
}

/**
 * Gets how much fuel is added to the
 * craft while refuelling.
 * @return The amount of fuel.
 */
int RuleCraft::getRefuelRate() const
{
	return _refuelRate;
}

/**
 * Gets the craft's radar range
 * for detecting UFOs.
 * @return The range in nautical miles.
 */
int RuleCraft::getRadarRange() const
{
	return _stats.radarRange;
}

/**
 * Gets the craft's radar chance
 * for detecting UFOs.
 * @return The chance in percentage.
 */
int RuleCraft::getRadarChance() const
{
	return _stats.radarChance;
}

/**
 * Gets the craft's sight range
 * for detecting bases.
 * @return The range in nautical miles.
 */
int RuleCraft::getSightRange() const
{
	return _stats.sightRange;
}

/**
 * Gets the amount of time this item
 * takes to arrive at a base.
 * @return The time in hours.
 */
int RuleCraft::getTransferTime() const
{
	return _transferTime;
}

/**
 * Gets the number of points you lose
 * when this craft is destroyed.
 * @return The score in points.
 */
int RuleCraft::getScore() const
{
	return _score;
}

/**
 * Gets the terrain data needed to draw the Craft in the battlescape.
 * @return The terrain data.
 */
RuleTerrain *RuleCraft::getBattlescapeTerrainData()
{
	return _battlescapeTerrainData;
}

/**
 * Checks if this ship is capable of going to mars.
 * @return True if this ship is capable of going to mars.
 */
bool RuleCraft::getSpacecraft() const
{
	return _spacecraft;
}

/**
 * Checks if a notification should be displayed when the craft is refueled.
 * @return True if notification should appear.
 */
bool RuleCraft::notifyWhenRefueled() const
{
	return _notifyWhenRefueled;
}

/**
* Checks if the craft supports auto patrol feature.
* @return True if auto patrol is supported.
*/
bool RuleCraft::canAutoPatrol() const
{
	return _autoPatrol;
}

/**
 * Gets the list weight for this research item.
 * @return The list weight.
 */
int RuleCraft::getListOrder() const
{
	return _listOrder;
}

/**
 * Gets the deployment layout for this craft.
 * @return The deployment layout.
 */
std::vector<std::vector<int> > &RuleCraft::getDeployment()
{
	return _deployment;
}

/**
* Gets the craft inventory tile position.
* @return The tile position.
*/
std::vector<int> &RuleCraft::getCraftInventoryTile()
{
	return _craftInventoryTile;
}

/**
 * Gets the maximum amount of items this craft can store.
 * @return number of items.
 */
int RuleCraft::getMaxItems() const
{
	return _maxItems;
}

/**
 * Test for possibility of usage of weapon type in weapon slot.
 * @param slot value less than WeaponMax.
 * @param weaponType weapon type of weapon that we try insert.
 * @return True if can use.
 */
bool RuleCraft::isValidWeaponSlot(int slot, int weaponType) const
{
	for (int j = 0; j < WeaponTypeMax; ++j)
	{
		if (_weaponTypes[slot][j] == weaponType)
			return true;
	}
	return false;
}

/**
 * Return string ID of weapon slot name for geoscape craft state.
 * @param slot value less than WeaponMax.
 * @return String ID for translation.
 */
const std::string &RuleCraft::getWeaponSlotString(int slot) const
{
	return _weaponStrings[slot];
}
/**
 * Gets basic statistic of craft.
 * @return Basic stats of craft.
 */
const RuleCraftStats& RuleCraft::getStats() const
{
	return _stats;
}

/**
 * Gets the maximum depth this craft can dive to.
 * @return max depth.
 */
int RuleCraft::getMaxDepth() const
{
	return _maxDepth;
}

}
<|MERGE_RESOLUTION|>--- conflicted
+++ resolved
@@ -30,13 +30,8 @@
  * @param type String defining the type.
  */
 RuleCraft::RuleCraft(const std::string &type) :
-<<<<<<< HEAD
-    _type(type), _sprite(-1), _marker(-1), _weapons(0), _soldiers(0), _pilots(0), _vehicles(0),
-    _costBuy(0), _costRent(0), _costSell(0), _repairRate(1), _refuelRate(1),
-=======
-	_type(type), _sprite(-1), _marker(-1), _weapons(0), _soldiers(0), _vehicles(0),
+	_type(type), _sprite(-1), _marker(-1), _weapons(0), _soldiers(0), _pilots(0), _vehicles(0),
 	_costBuy(0), _costRent(0), _costSell(0), _repairRate(1), _refuelRate(1),
->>>>>>> 090565d7
 	_transferTime(0), _score(0), _battlescapeTerrainData(0),
 	_spacecraft(false), _notifyWhenRefueled(false), _autoPatrol(false), _listOrder(0), _maxItems(0), _maxDepth(0), _stats()
 {
@@ -101,19 +96,10 @@
 		RuleTerrain *rule = new RuleTerrain(terrain["name"].as<std::string>());
 		rule->load(terrain, mod);
 		_battlescapeTerrainData = rule;
-<<<<<<< HEAD
-
-		if (const YAML::Node &deployment = node["deployment"])
-		{
-			_deployment = deployment.as<std::vector<std::vector<int> > >(_deployment);
-		}
-
 		if (const YAML::Node &craftInventoryTile = node["craftInventoryTile"])
 		{
 			_craftInventoryTile = craftInventoryTile.as<std::vector<int> >(_craftInventoryTile);
 		}
-=======
->>>>>>> 090565d7
 	}
 	_deployment = node["deployment"].as< std::vector< std::vector<int> > >(_deployment);
 	_spacecraft = node["spacecraft"].as<bool>(_spacecraft);
