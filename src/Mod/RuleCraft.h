#pragma once
/*
 * Copyright 2010-2016 OpenXcom Developers.
 *
 * This file is part of OpenXcom.
 *
 * OpenXcom is free software: you can redistribute it and/or modify
 * it under the terms of the GNU General Public License as published by
 * the Free Software Foundation, either version 3 of the License, or
 * (at your option) any later version.
 *
 * OpenXcom is distributed in the hope that it will be useful,
 * but WITHOUT ANY WARRANTY; without even the implied warranty of
 * MERCHANTABILITY or FITNESS FOR A PARTICULAR PURPOSE.  See the
 * GNU General Public License for more details.
 *
 * You should have received a copy of the GNU General Public License
 * along with OpenXcom.  If not, see <http://www.gnu.org/licenses/>.
 */
#include <vector>
#include <string>
#include <yaml-cpp/yaml.h>

namespace OpenXcom
{

class RuleTerrain;
class Mod;

/**
 * Battle statistic of craft type and bonus form craft weapons.
 */
struct RuleCraftStats
{
	int fuelMax, damageMax, speedMax, accel, radarRange, radarChance, sightRange, hitBonus, avoidBonus, powerBonus, armor, shieldCapacity, shieldRecharge, shieldRechargeInGeoscape, shieldBleedThrough;

	/// Default constructor.
	RuleCraftStats() :
		fuelMax(0), damageMax(0), speedMax(0), accel(0),
		radarRange(0), radarChance(0), sightRange(0),
		hitBonus(0), avoidBonus(0), powerBonus(0), armor(0),
		shieldCapacity(0), shieldRecharge(0), shieldRechargeInGeoscape(0), shieldBleedThrough(0)
	{

	}
	/// Add different stats.
	RuleCraftStats& operator+=(const RuleCraftStats& r)
	{
		fuelMax += r.fuelMax;
		damageMax += r.damageMax;
		speedMax += r.speedMax;
		accel += r.accel;
		radarRange += r.radarRange;
		radarChance += r.radarChance;
		sightRange += r.sightRange;
		hitBonus += r.hitBonus;
		avoidBonus += r.avoidBonus;
		powerBonus += r.powerBonus;
		armor += r.armor;
		shieldCapacity += r.shieldCapacity;
		shieldRecharge += r.shieldRecharge;
		shieldRechargeInGeoscape += r.shieldRechargeInGeoscape;
		shieldBleedThrough += r.shieldBleedThrough;
		return *this;
	}
	/// Subtract different stats.
	RuleCraftStats& operator-=(const RuleCraftStats& r)
	{
		fuelMax -= r.fuelMax;
		damageMax -= r.damageMax;
		speedMax -= r.speedMax;
		accel -= r.accel;
		radarRange -= r.radarRange;
		radarChance -= r.radarChance;
		sightRange -= r.sightRange;
		hitBonus -= r.hitBonus;
		avoidBonus -= r.avoidBonus;
		powerBonus -= r.powerBonus;
		armor -= r.armor;
		shieldCapacity -= r.shieldCapacity;
		shieldRecharge -= r.shieldRecharge;
		shieldRechargeInGeoscape -= r.shieldRechargeInGeoscape;
		shieldBleedThrough -= r.shieldBleedThrough;
		return *this;
	}
	/// Gets negative values of stats.
	RuleCraftStats operator-() const
	{
		RuleCraftStats s;
		s -= *this;
		return s;
	}
	/// Loads stats form YAML.
	void load(const YAML::Node &node)
	{
		fuelMax = node["fuelMax"].as<int>(fuelMax);
		damageMax = node["damageMax"].as<int>(damageMax);
		speedMax = node["speedMax"].as<int>(speedMax);
		accel = node["accel"].as<int>(accel);
		radarRange = node["radarRange"].as<int>(radarRange);
		radarChance = node["radarChance"].as<int>(radarChance);
		sightRange = node["sightRange"].as<int>(sightRange);
		hitBonus = node["hitBonus"].as<int>(hitBonus);
		avoidBonus = node["avoidBonus"].as<int>(avoidBonus);
		powerBonus = node["powerBonus"].as<int>(powerBonus);
		armor = node["armor"].as<int>(armor);
		shieldCapacity = node["shieldCapacity"].as<int>(shieldCapacity);
		shieldRecharge = node["shieldRecharge"].as<int>(shieldRecharge);
		shieldRechargeInGeoscape = node["shieldRechargeInGeoscape"].as<int>(shieldRechargeInGeoscape);
		shieldBleedThrough = node["shieldBleedThrough"].as<int>(shieldBleedThrough);
	}
};

/**
 * Represents a specific type of craft.
 * Contains constant info about a craft like
 * costs, speed, capacities, consumptions, etc.
 * @sa Craft
 */
class RuleCraft
{
public:
	/// Maximum number of weapon slots on craft.
	static const int WeaponMax = 4;
	/// Maximum of diffrernt types in one weapon slot.
	static const int WeaponTypeMax = 4;

private:
	std::string _type;
	std::vector<std::string> _requires;
	int _sprite, _marker;
	int _weapons, _soldiers, _pilots, _vehicles, _costBuy, _costRent, _costSell;
	char _weaponTypes[WeaponMax][WeaponTypeMax];
	std::string _refuelItem;
	std::string _weaponStrings[WeaponMax];
	int _repairRate, _refuelRate, _transferTime, _score;
	RuleTerrain *_battlescapeTerrainData;
<<<<<<< HEAD
	bool _spacecraft, _notifyWhenRefueled, _autoPatrol;
	int _listOrder, _maxItems, _maxDepth;
=======
	bool _spacecraft;
	int _listOrder, _maxItems, _maxAltitude;
>>>>>>> f88a2678
	std::vector<std::vector <int> > _deployment;
	std::vector<int> _craftInventoryTile;
	RuleCraftStats _stats;
	int _shieldRechargeAtBase;
public:
	/// Creates a blank craft ruleset.
	RuleCraft(const std::string &type);
	/// Cleans up the craft ruleset.
	~RuleCraft();
	/// Loads craft data from YAML.
	void load(const YAML::Node& node, Mod *mod, int listOrder);
	/// Gets the craft's type.
	const std::string &getType() const;
	/// Gets the craft's requirements.
	const std::vector<std::string> &getRequirements() const;
	/// Gets the craft's sprite.
	int getSprite() const;
	/// Gets the craft's globe marker.
	int getMarker() const;
	/// Gets the craft's maximum fuel.
	int getMaxFuel() const;
	/// Gets the craft's maximum damage.
	int getMaxDamage() const;
	/// Gets the craft's maximum speed.
	int getMaxSpeed() const;
	/// Gets the craft's acceleration.
	int getAcceleration() const;
	/// Gets the craft's weapon capacity.
	int getWeapons() const;
	/// Gets the craft's soldier capacity.
	int getSoldiers() const;
	/// Gets the craft's pilot capacity/requirement.
	int getPilots() const;
	/// Gets the craft's vehicle capacity.
	int getVehicles() const;
	/// Gets the craft's cost.
	int getBuyCost() const;
	/// Gets the craft's rent for a month.
	int getRentCost() const;
	/// Gets the craft's value.
	int getSellCost() const;
	/// Gets the craft's refuel item.
	const std::string &getRefuelItem() const;
	/// Gets the craft's repair rate.
	int getRepairRate() const;
	/// Gets the craft's refuel rate.
	int getRefuelRate() const;
	/// Gets the craft's radar range.
	int getRadarRange() const;
	/// Gets the craft's radar chance.
	int getRadarChance() const;
	/// Gets the craft's sight range.
	int getSightRange() const;
	/// Gets the craft's transfer time.
	int getTransferTime() const;
	/// Gets the craft's score.
	int getScore() const;
	/// Gets the craft's terrain data.
	RuleTerrain *getBattlescapeTerrainData();
	/// Checks if this craft is capable of travelling to mars.
	bool getSpacecraft() const;
	/// Should notification be displayed when the craft is refueled?
	bool notifyWhenRefueled() const;
	/// Does this craft support auto patrol?
	bool canAutoPatrol() const;
	/// Gets the list weight for this craft.
	int getListOrder() const;
	/// Gets the deployment priority for the craft.
	std::vector<std::vector<int> > &getDeployment();
	/// Gets the craft inventory tile position.
	std::vector<int> &getCraftInventoryTile();
	/// Gets the item limit for this craft.
	int getMaxItems() const;
	/// Test for possibility of usage of weapon type in weapon slot.
	bool isValidWeaponSlot(int slot, int weaponType) const;
	/// Get description string of weapon slot.
	const std::string &getWeaponSlotString(int slot) const;
	/// Get basic statistic of craft.
	const RuleCraftStats& getStats() const;
<<<<<<< HEAD
	/// checks how deep this craft can go.
	int getMaxDepth() const;
	/// Get how many shield points are recharged per hour at base
	int getShieldRechargeAtBase() const;
=======
	/// Gets how high this craft can go.
	int getMaxAltitude() const;
	/// Gets if this craft only fights on water.
	bool isWaterOnly() const;
>>>>>>> f88a2678
};

}<|MERGE_RESOLUTION|>--- conflicted
+++ resolved
@@ -135,13 +135,8 @@
 	std::string _weaponStrings[WeaponMax];
 	int _repairRate, _refuelRate, _transferTime, _score;
 	RuleTerrain *_battlescapeTerrainData;
-<<<<<<< HEAD
 	bool _spacecraft, _notifyWhenRefueled, _autoPatrol;
-	int _listOrder, _maxItems, _maxDepth;
-=======
-	bool _spacecraft;
 	int _listOrder, _maxItems, _maxAltitude;
->>>>>>> f88a2678
 	std::vector<std::vector <int> > _deployment;
 	std::vector<int> _craftInventoryTile;
 	RuleCraftStats _stats;
@@ -221,17 +216,12 @@
 	const std::string &getWeaponSlotString(int slot) const;
 	/// Get basic statistic of craft.
 	const RuleCraftStats& getStats() const;
-<<<<<<< HEAD
-	/// checks how deep this craft can go.
-	int getMaxDepth() const;
-	/// Get how many shield points are recharged per hour at base
-	int getShieldRechargeAtBase() const;
-=======
 	/// Gets how high this craft can go.
 	int getMaxAltitude() const;
 	/// Gets if this craft only fights on water.
 	bool isWaterOnly() const;
->>>>>>> f88a2678
+	/// Get how many shield points are recharged per hour at base
+	int getShieldRechargeAtBase() const;
 };
 
 }