#pragma once
/*
 * Copyright 2010-2016 OpenXcom Developers.
 *
 * This file is part of OpenXcom.
 *
 * OpenXcom is free software: you can redistribute it and/or modify
 * it under the terms of the GNU General Public License as published by
 * the Free Software Foundation, either version 3 of the License, or
 * (at your option) any later version.
 *
 * OpenXcom is distributed in the hope that it will be useful,
 * but WITHOUT ANY WARRANTY; without even the implied warranty of
 * MERCHANTABILITY or FITNESS FOR A PARTICULAR PURPOSE.  See the
 * GNU General Public License for more details.
 *
 * You should have received a copy of the GNU General Public License
 * along with OpenXcom.  If not, see <http://www.gnu.org/licenses/>.
 */
#include <vector>
#include <string>
#include <yaml-cpp/yaml.h>

namespace OpenXcom
{

class RuleTerrain;
class Mod;

/**
 * Battle statistic of craft type and bonus form craft weapons.
 */
struct RuleCraftStats
{
	int fuelMax, damageMax, speedMax, accel, radarRange, radarChance, sightRange, hitBonus, avoidBonus, powerBonus, armor;

	/// Default constructor.
	RuleCraftStats() :
		fuelMax(0), damageMax(0), speedMax(0), accel(0),
		radarRange(0), radarChance(0), sightRange(0),
		hitBonus(0), avoidBonus(0), powerBonus(0), armor(0)
	{

	}
	/// Add different stats.
	RuleCraftStats& operator+=(const RuleCraftStats& r)
	{
		fuelMax += r.fuelMax;
		damageMax += r.damageMax;
		speedMax += r.speedMax;
		accel += r.accel;
		radarRange += r.radarRange;
		radarChance += r.radarChance;
		sightRange += r.sightRange;
		hitBonus += r.hitBonus;
		avoidBonus += r.avoidBonus;
		powerBonus += r.powerBonus;
		armor += r.armor;
		return *this;
	}
	/// Subtract different stats.
	RuleCraftStats& operator-=(const RuleCraftStats& r)
	{
		fuelMax -= r.fuelMax;
		damageMax -= r.damageMax;
		speedMax -= r.speedMax;
		accel -= r.accel;
		radarRange -= r.radarRange;
		radarChance -= r.radarChance;
		sightRange -= r.sightRange;
		hitBonus -= r.hitBonus;
		avoidBonus -= r.avoidBonus;
		powerBonus -= r.powerBonus;
		armor -= r.armor;
		return *this;
	}
	/// Gets negative values of stats.
	RuleCraftStats operator-() const
	{
		RuleCraftStats s;
		s -= *this;
		return s;
	}
	/// Loads stats form YAML.
	void load(const YAML::Node &node)
	{
		fuelMax = node["fuelMax"].as<int>(fuelMax);
		damageMax = node["damageMax"].as<int>(damageMax);
		speedMax = node["speedMax"].as<int>(speedMax);
		accel = node["accel"].as<int>(accel);
		radarRange = node["radarRange"].as<int>(radarRange);
		radarChance = node["radarChance"].as<int>(radarChance);
		sightRange = node["sightRange"].as<int>(sightRange);
		hitBonus = node["hitBonus"].as<int>(hitBonus);
		avoidBonus = node["avoidBonus"].as<int>(avoidBonus);
		powerBonus = node["powerBonus"].as<int>(powerBonus);
		armor = node["armor"].as<int>(armor);
	}
};

/**
 * Represents a specific type of craft.
 * Contains constant info about a craft like
 * costs, speed, capacities, consumptions, etc.
 * @sa Craft
 */
class RuleCraft
{
public:
	/// Maximum number of weapon slots on craft.
	static const int WeaponMax = 4;
	/// Maximum of diffrernt types in one weapon slot.
	static const int WeaponTypeMax = 4;

private:
	std::string _type;
	std::vector<std::string> _requires;
	int _sprite, _marker;
	int _weapons, _soldiers, _vehicles, _costBuy, _costRent, _costSell;
	char _weaponTypes[WeaponMax][WeaponTypeMax];
	std::string _refuelItem;
<<<<<<< HEAD
	std::string _weaponStrings[WeaponMax];
	int _repairRate, _refuelRate, _transferTime, _score;
=======
	int _repairRate, _refuelRate, _radarRange, _radarChance, _sightRange, _transferTime, _score;
>>>>>>> 8c63973c
	RuleTerrain *_battlescapeTerrainData;
	bool _spacecraft;
	int _listOrder, _maxItems, _maxDepth;
	std::vector<std::vector <int> > _deployment;
	RuleCraftStats _stats;
public:
	/// Creates a blank craft ruleset.
	RuleCraft(const std::string &type);
	/// Cleans up the craft ruleset.
	~RuleCraft();
	/// Loads craft data from YAML.
	void load(const YAML::Node& node, Mod *mod, int listOrder);
	/// Gets the craft's type.
	const std::string &getType() const;
	/// Gets the craft's requirements.
	const std::vector<std::string> &getRequirements() const;
	/// Gets the craft's sprite.
	int getSprite() const;
	/// Gets the craft's globe marker.
	int getMarker() const;
	/// Gets the craft's maximum fuel.
	int getMaxFuel() const;
	/// Gets the craft's maximum damage.
	int getMaxDamage() const;
	/// Gets the craft's maximum speed.
	int getMaxSpeed() const;
	/// Gets the craft's acceleration.
	int getAcceleration() const;
	/// Gets the craft's weapon capacity.
	int getWeapons() const;
	/// Gets the craft's soldier capacity.
	int getSoldiers() const;
	/// Gets the craft's vehicle capacity.
	int getVehicles() const;
	/// Gets the craft's cost.
	int getBuyCost() const;
	/// Gets the craft's rent for a month.
	int getRentCost() const;
	/// Gets the craft's value.
	int getSellCost() const;
	/// Gets the craft's refuel item.
	const std::string &getRefuelItem() const;
	/// Gets the craft's repair rate.
	int getRepairRate() const;
	/// Gets the craft's refuel rate.
	int getRefuelRate() const;
	/// Gets the craft's radar range.
	int getRadarRange() const;
	/// Gets the craft's radar chance.
<<<<<<< HEAD
	int getRadarChance() const;
=======
	inline int getRadarChance() const {return _radarChance;}
>>>>>>> 8c63973c
	/// Gets the craft's sight range.
	int getSightRange() const;
	/// Gets the craft's transfer time.
	int getTransferTime() const;
	/// Gets the craft's score.
	int getScore() const;
	/// Gets the craft's terrain data.
	RuleTerrain *getBattlescapeTerrainData();
	/// Checks if this craft is capable of travelling to mars.
	bool getSpacecraft() const;
	/// Gets the list weight for this craft.
	int getListOrder() const;
	/// Gets the deployment priority for the craft.
	std::vector<std::vector<int> > &getDeployment();
	/// Gets the item limit for this craft.
	int getMaxItems() const;
	/// Test for possibility of usage of weapon type in weapon slot.
	bool isValidWeaponSlot(int slot, int weaponType) const;
	/// Get description string of weapon slot.
	const std::string &getWeaponSlotString(int slot) const;
	/// Get basic statistic of craft.
	const RuleCraftStats& getStats() const;
	/// checks how deep this craft can go.
	int getMaxDepth() const;
};

}<|MERGE_RESOLUTION|>--- conflicted
+++ resolved
@@ -119,12 +119,8 @@
 	int _weapons, _soldiers, _vehicles, _costBuy, _costRent, _costSell;
 	char _weaponTypes[WeaponMax][WeaponTypeMax];
 	std::string _refuelItem;
-<<<<<<< HEAD
 	std::string _weaponStrings[WeaponMax];
 	int _repairRate, _refuelRate, _transferTime, _score;
-=======
-	int _repairRate, _refuelRate, _radarRange, _radarChance, _sightRange, _transferTime, _score;
->>>>>>> 8c63973c
 	RuleTerrain *_battlescapeTerrainData;
 	bool _spacecraft;
 	int _listOrder, _maxItems, _maxDepth;
@@ -174,11 +170,7 @@
 	/// Gets the craft's radar range.
 	int getRadarRange() const;
 	/// Gets the craft's radar chance.
-<<<<<<< HEAD
 	int getRadarChance() const;
-=======
-	inline int getRadarChance() const {return _radarChance;}
->>>>>>> 8c63973c
 	/// Gets the craft's sight range.
 	int getSightRange() const;
 	/// Gets the craft's transfer time.
