/*
 * Copyright 2010-2015 OpenXcom Developers.
 *
 * This file is part of OpenXcom.
 *
 * OpenXcom is free software: you can redistribute it and/or modify
 * it under the terms of the GNU General Public License as published by
 * the Free Software Foundation, either version 3 of the License, or
 * (at your option) any later version.
 *
 * OpenXcom is distributed in the hope that it will be useful,
 * but WITHOUT ANY WARRANTY; without even the implied warranty of
 * MERCHANTABILITY or FITNESS FOR A PARTICULAR PURPOSE.  See the
 * GNU General Public License for more details.
 *
 * You should have received a copy of the GNU General Public License
 * along with OpenXcom.  If not, see <http://www.gnu.org/licenses/>.
 */
#include <algorithm>
#include <sstream>
#include "MapBlock.h"
#include "../Battlescape/Position.h"
#include "../Engine/Exception.h"

namespace OpenXcom
{

/**
 * MapBlock construction.
 */
MapBlock::MapBlock(const std::string &name):_name(name), _size_x(10), _size_y(10), _size_z(4)
{
	_groups.push_back(0);
}

/**
 * MapBlock destruction.
 */
MapBlock::~MapBlock()
{
}

/**
 * Loads the map block from a YAML file.
 * @param node YAML node.
 */
void MapBlock::load(const YAML::Node &node)
{
	_name = node["name"].as<std::string>(_name);
	_size_x = node["width"].as<int>(_size_x);
	_size_y = node["length"].as<int>(_size_y);
	_size_z = node["height"].as<int>(_size_z);
	if ((_size_x % 10) != 0 || (_size_y % 10) != 0)
	{
		std::ostringstream ss;
		ss << "Error: MapBlock " << _name << ": Size must be divisible by ten";
		throw Exception(ss.str());
	}
	if (const YAML::Node &map = node["groups"])
	{
		_groups.clear();
		if (map.Type() == YAML::NodeType::Sequence)
		{
			_groups = map.as<std::vector<int> >(_groups);
		}
		else
		{
			_groups.push_back(map.as<int>(0));
		}
	}
	if (const YAML::Node &map = node["revealedFloors"])
	{
		_revealedFloors.clear();
		if (map.Type() == YAML::NodeType::Sequence)
		{
			_revealedFloors = map.as<std::vector<int> >(_revealedFloors);
		}
		else
		{
			_revealedFloors.push_back(map.as<int>(0));
		}
	}
<<<<<<< HEAD
	_items = node["items"].as<std::map<std::string, std::vector<Position> > >(_items);
	_itemsFuseTimer = node["fuseTimers"].as<std::map<std::string, std::pair<int, int> > >(_itemsFuseTimer);
=======
	_items = node["items"].as< std::map<std::string, std::vector<Position> > >(_items);
>>>>>>> 25edd7b9
}

/**
 * Gets the MapBlock name (string).
 * @return The name.
 */
std::string MapBlock::getName() const
{
	return _name;
}

/**
 * Gets the MapBlock size x.
 * @return The size x in tiles.
 */
int MapBlock::getSizeX() const
{
	return _size_x;
}

/**
 * Gets the MapBlock size y.
 * @return The size y in tiles.
 */
int MapBlock::getSizeY() const
{
	return _size_y;
}

/**
 * Sets the MapBlock size z.
 * @param size_z The size z.
 */
void MapBlock::setSizeZ(int size_z)
{
	_size_z = size_z;
}

/**
 * Gets the MapBlock size z.
 * @return The size z.
 */
int MapBlock::getSizeZ() const
{
	return _size_z;
}

/**
 * Gets the type of mapblock.
 * @return The mapblock's type.
 */
bool MapBlock::isInGroup(int group)
{
	return std::find(_groups.begin(), _groups.end(), group) != _groups.end();
}

/**
 * Gets if this floor should be revealed or not.
 */
bool MapBlock::isFloorRevealed(int floor)
{
	return std::find(_revealedFloors.begin(), _revealedFloors.end(), floor) != _revealedFloors.end();
}

/**
 * Gets the items and their positioning for any items associated with this block.
 * @return the items and their positions.
 */
const std::map<std::string, std::vector<Position> > *MapBlock::getItems() const
{
	return &_items;
}

/**
 * Gets the predefined fuse timers for items on this block.
 * @return the fuse timers for items.
 */
const std::map<std::string, std::pair<int, int> > *MapBlock::getItemsFuseTimers() const
{
	return &_itemsFuseTimer;
}

}<|MERGE_RESOLUTION|>--- conflicted
+++ resolved
@@ -80,12 +80,8 @@
 			_revealedFloors.push_back(map.as<int>(0));
 		}
 	}
-<<<<<<< HEAD
 	_items = node["items"].as<std::map<std::string, std::vector<Position> > >(_items);
 	_itemsFuseTimer = node["fuseTimers"].as<std::map<std::string, std::pair<int, int> > >(_itemsFuseTimer);
-=======
-	_items = node["items"].as< std::map<std::string, std::vector<Position> > >(_items);
->>>>>>> 25edd7b9
 }
 
 /**
