/*
 * Copyright 2010-2015 OpenXcom Developers.
 *
 * This file is part of OpenXcom.
 *
 * OpenXcom is free software: you can redistribute it and/or modify
 * it under the terms of the GNU General Public License as published by
 * the Free Software Foundation, either version 3 of the License, or
 * (at your option) any later version.
 *
 * OpenXcom is distributed in the hope that it will be useful,
 * but WITHOUT ANY WARRANTY; without even the implied warranty of
 * MERCHANTABILITY or FITNESS FOR A PARTICULAR PURPOSE.  See the
 * GNU General Public License for more details.
 *
 * You should have received a copy of the GNU General Public License
 * along with OpenXcom.  If not, see <http://www.gnu.org/licenses/>.
 */
#ifndef OPENXCOM_ARMOR_H
#define OPENXCOM_ARMOR_H

#include <string>
#include <vector>
#include <yaml-cpp/yaml.h>
#include "MapData.h"
#include "Unit.h"
#include "RuleStatBonus.h"
#include "RuleDamageType.h"
#include "../Engine/Script.h"

namespace OpenXcom
{

enum ForcedTorso { TORSO_USE_GENDER, TORSO_ALWAYS_MALE, TORSO_ALWAYS_FEMALE };
enum UnitSide { SIDE_FRONT, SIDE_LEFT, SIDE_RIGHT, SIDE_REAR, SIDE_UNDER, SIDE_MAX };

class BattleUnit;

/**
 * Represents a specific type of armor.
 * Not only soldier armor, but also alien armor - some alien races wear
 * Soldier Armor, Leader Armor or Commander Armor depending on their rank.
 */
class Armor
{
public:
	using RecolorParser = ScriptParser<BattleUnit, BattleUnit*, int, int, int, int>;

	static const std::string NONE;
private:
	std::string _type, _spriteSheet, _spriteInv, _corpseGeo, _storeItem, _specWeapon;
	std::vector<std::string> _corpseBattle;
	std::vector<std::string> _builtInWeapons;
	int _frontArmor, _sideArmor, _rearArmor, _underArmor, _drawingRoutine;
	MovementType _movementType;
	int _size, _weight, _visibilityAtDark, _regeneration;
	float _damageModifier[DAMAGE_TYPES];
	std::vector<int> _loftempsSet;
	UnitStats _stats;
	int _deathFrames;
	bool _constantAnimation, _canHoldWeapon, _hasInventory;
	ForcedTorso _forcedTorso;
	int _faceColorGroup, _hairColorGroup, _utileColorGroup, _rankColorGroup;
	std::vector<int> _faceColor, _hairColor, _utileColor, _rankColor;
	int _fearImmune, _bleedImmune, _painImmune, _zombiImmune;
	float _overKill, _meleeDodgeBackPenalty;
	RuleStatBonus _psiDefence, _meleeDodge;
	RuleStatBonus _timeRecovery, _energyRecovery, _moraleRecovery, _healthRecovery, _stunRecovery;
<<<<<<< HEAD
	RecolorParser::Container _recolorScript;
	RecolorParser::Container _spriteScript;
	std::vector<std::string> _units;
=======
	int _customArmorPreviewIndex;
>>>>>>> 2ed38ce9
public:
	/// Creates a blank armor ruleset.
	Armor(const std::string &type);
	/// Cleans up the armor ruleset.
	~Armor();
	/// Loads the armor data from YAML.
	void load(const YAML::Node& node, const RecolorParser& parser);
	/// Gets the armor's type.
	std::string getType() const;
	/// Gets the unit's sprite sheet.
	std::string getSpriteSheet() const;
	/// Gets the unit's inventory sprite.
	std::string getSpriteInventory() const;
	/// Gets the front armor level.
	int getFrontArmor() const;
	/// Gets the side armor level.
	int getSideArmor() const;
	/// Gets the rear armor level.
	int getRearArmor() const;
	/// Gets the under armor level.
	int getUnderArmor() const;
	/// Gets the armor level of armor side.
	int getArmor(UnitSide side) const;
	/// Gets the Geoscape corpse item.
	std::string getCorpseGeoscape() const;
	/// Gets the Battlescape corpse item.
	const std::vector<std::string> &getCorpseBattlescape() const;
	/// Gets the stores item.
	std::string getStoreItem() const;
	/// Gets the special weapon type.
	std::string getSpecialWeapon() const;
	/// Gets the battlescape drawing routine ID.
	int getDrawingRoutine() const;
	/// DO NOT USE THIS FUNCTION OUTSIDE THE BATTLEUNIT CONSTRUCTOR OR I WILL HUNT YOU DOWN.
	MovementType getMovementType() const;
	/// Gets whether this is a normal or big unit.
	int getSize() const;
	/// Gets how big space armor ocupy in craft.
	int getTotalSize() const;
	/// Gets damage modifier.
	float getDamageModifier(ItemDamageType dt) const;
	/// Gets loftempSet
	const std::vector<int> &getLoftempsSet() const;
	/// Gets the armor's stats.
	const UnitStats *getStats() const;
	/// Gets unit psi defense.
	int getPsiDefence(const BattleUnit* unit) const;
	/// Gets unit melee dodge chance.
	int getMeleeDodge(const BattleUnit* unit) const;
	/// Gets unit dodge penalty if hit from behind.
	float getMeleeDodgeBackPenalty() const;

	/// Gets unit TU recovery.
	int getTimeRecovery(const BattleUnit* unit) const;
	/// Gets unit Energy recovery.
	int getEnergyRecovery(const BattleUnit* unit) const;
	/// Gets unit Morale recovery.
	int getMoraleRecovery(const BattleUnit* unit) const;
	/// Gets unit Health recovery.
	int getHealthRecovery(const BattleUnit* unit) const;
	/// Gets unit Stun recovery.
	int getStunRegeneration(const BattleUnit* unit) const;

	/// Gets the armor's weight.
	int getWeight() const;
	/// Gets number of death frames.
	int getDeathFrames() const;
	/// Gets if armor uses constant animation.
	bool getConstantAnimation() const;
	/// Gets if armor can hold weapon.
	bool getCanHoldWeapon() const;
	/// Checks if this armor ignores gender (power suit/flying suit).
	ForcedTorso getForcedTorso() const;
	/// Gets buildin weapons of armor.
	const std::vector<std::string> &getBuiltInWeapons() const;
	/// Gets max view distance at dark in BattleScape.
	int getVisibilityAtDark() const;
	/// Gets how armor react to fear.
	bool getFearImmune(bool def = false) const;
	/// Gets how armor react to bleeding.
	bool getBleedImmune(bool def = false) const;
	/// Gets how armor react to inflicted pain.
	bool getPainImmune(bool def = false) const;
	/// Gets how armor react to zombification.
	bool getZombiImmune(bool def = false) const;
	/// Gets how much negative hp is require to gib unit.
	float getOverKill() const;
	/// Get face base color
	int getFaceColorGroup() const;
	/// Get hair base color
	int getHairColorGroup() const;
	/// Get utile base color
	int getUtileColorGroup() const;
	/// Get rank base color
	int getRankColorGroup() const;
	/// Get face base color
	int getFaceColor(int i) const;
	/// Get hair base color
	int getHairColor(int i) const;
	/// Get utile base color
	int getUtileColor(int i) const;
	/// Get rank base color
	int getRankColor(int i) const;
	/// Can we access this unit's inventory?
	bool hasInventory() const;
<<<<<<< HEAD
	/// Gets script used to recolor unit sprite.
	const RecolorParser::Container &getRecolorScript() const;
	/// Gets script used to switch body elements in unit sprite.
	const RecolorParser::Container &getSpriteScript() const;
	/// Gets the armor's units.
	const std::vector<std::string> &getUnits() const;
=======
	/// Gets the index of the sprite in the CustomArmorPreview sprite set
	int getCustomArmorPreviewIndex() const;
>>>>>>> 2ed38ce9
};

}

#endif<|MERGE_RESOLUTION|>--- conflicted
+++ resolved
@@ -66,13 +66,10 @@
 	float _overKill, _meleeDodgeBackPenalty;
 	RuleStatBonus _psiDefence, _meleeDodge;
 	RuleStatBonus _timeRecovery, _energyRecovery, _moraleRecovery, _healthRecovery, _stunRecovery;
-<<<<<<< HEAD
 	RecolorParser::Container _recolorScript;
 	RecolorParser::Container _spriteScript;
 	std::vector<std::string> _units;
-=======
 	int _customArmorPreviewIndex;
->>>>>>> 2ed38ce9
 public:
 	/// Creates a blank armor ruleset.
 	Armor(const std::string &type);
@@ -178,17 +175,14 @@
 	int getRankColor(int i) const;
 	/// Can we access this unit's inventory?
 	bool hasInventory() const;
-<<<<<<< HEAD
 	/// Gets script used to recolor unit sprite.
 	const RecolorParser::Container &getRecolorScript() const;
 	/// Gets script used to switch body elements in unit sprite.
 	const RecolorParser::Container &getSpriteScript() const;
 	/// Gets the armor's units.
 	const std::vector<std::string> &getUnits() const;
-=======
 	/// Gets the index of the sprite in the CustomArmorPreview sprite set
 	int getCustomArmorPreviewIndex() const;
->>>>>>> 2ed38ce9
 };
 
 }
