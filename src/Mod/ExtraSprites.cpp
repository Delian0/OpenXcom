/*
 * Copyright 2010-2016 OpenXcom Developers.
 *
 * This file is part of OpenXcom.
 *
 * OpenXcom is free software: you can redistribute it and/or modify
 * it under the terms of the GNU General Public License as published by
 * the Free Software Foundation, either version 3 of the License, or
 * (at your option) any later version.
 *
 * OpenXcom is distributed in the hope that it will be useful,
 * but WITHOUT ANY WARRANTY; without even the implied warranty of
 * MERCHANTABILITY or FITNESS FOR A PARTICULAR PURPOSE.  See the
 * GNU General Public License for more details.
 *
 * You should have received a copy of the GNU General Public License
 * along with OpenXcom.  If not, see <http://www.gnu.org/licenses/>.
 */

#include "ExtraSprites.h"
#include "../Engine/Surface.h"
#include "../Engine/SurfaceSet.h"
#include "../Engine/FileMap.h"
#include "../Engine/Logger.h"
#include "../Engine/Exception.h"

namespace OpenXcom
{

/**
 * Creates a blank set of extra sprite data.
 */
ExtraSprites::ExtraSprites() : _width(320), _height(200), _singleImage(false), _modIndex(0), _subX(0), _subY(0), _loaded(false)
{
}

/**
 * Cleans up the extra sprite set.
 */
ExtraSprites::~ExtraSprites()
{
}

/**
 * Loads the extra sprite set from YAML.
 * @param node YAML node.
 * @param modIndex the internal index of the associated mod.
 */
void ExtraSprites::load(const YAML::Node &node, int modIndex)
{
<<<<<<< HEAD
	std::string typeSingle;
	typeSingle = node["typeSingle"].as<std::string>(typeSingle);
	if (!typeSingle.empty())
	{
		_singleImage = true;
	}
	std::string fileSingle;
	fileSingle = node["fileSingle"].as<std::string>(fileSingle);
	if (!fileSingle.empty())
	{
		_sprites[0] = fileSingle;
	}

=======
	_type = node["type"].as<std::string>(_type);
>>>>>>> 490d964d
	_sprites = node["files"].as< std::map<int, std::string> >(_sprites);
	_width = node["width"].as<int>(_width);
	_height = node["height"].as<int>(_height);
	_singleImage = node["singleImage"].as<bool>(_singleImage);
	_subX = node["subX"].as<int>(_subX);
	_subY = node["subY"].as<int>(_subY);
	_modIndex = modIndex;
}

/**
 * Gets the filename that this sprite represents.
 * @return The sprite name.
 */
std::string ExtraSprites::getType() const
{
	return _type;
}

/**
 * Gets the list of sprites defined my this mod.
 * @return The list of sprites.
 */
std::map<int, std::string> *ExtraSprites::getSprites()
{
	return &_sprites;
}

/**
 * Gets the width of the surfaces (used for single images and new spritesets).
 * @return The width of the surfaces.
 */
int ExtraSprites::getWidth() const
{
	return _width;
}

/**
 * Gets the height of the surfaces (used for single images and new spritesets).
 * @return The height of the surfaces.
 */
int ExtraSprites::getHeight() const
{
	return _height;
}

/**
 * Returns whether this is a single surface as opposed to a set of surfaces.
 * @return True if this is a single surface.
 */
bool ExtraSprites::getSingleImage() const
{
	return _singleImage;
}

/**
 * Gets the mod index for this external sprite set.
 * @return The mod index.
 */
int ExtraSprites::getModIndex() const
{
	return _modIndex;
}

/**
 * Gets the x subdivision.
 * @return The x subdivision.
 */
int ExtraSprites::getSubX() const
{
	return _subX;
}

/**
 * Gets the y subdivision.
 * @return The y subdivision.
 */
int ExtraSprites::getSubY() const
{
	return _subY;
}

<<<<<<< HEAD
bool ExtraSprites::lazyLoad()
{
	if (_loaded)
	{
		return true;
	}
	else
	{
		_loaded = true;
		return false;
	}
=======
/**
 * Returns if the sprite is loaded.
 * @return True/false
 */
bool ExtraSprites::isLoaded() const
{
	return _loaded;
}

/**
 * Determines if an image file is an acceptable format for the game.
 * @param filename Image filename.
 * @return True/false
 */
bool ExtraSprites::isImageFile(const std::string &filename)
{
	static const std::string exts[] = { "PNG", "GIF", "BMP", "LBM", "IFF", "PCX", "TGA", "TIF", "TIFF" };

	for (size_t i = 0; i < sizeof(exts) / sizeof(exts[0]); ++i)
	{
		if (CrossPlatform::compareExt(filename, exts[i]))
			return true;
	}
	return false;
}

/**
 * Loads the external sprite into a new or existing surface.
 * @param surface Existing surface.
 * @return New surface.
 */
Surface *ExtraSprites::loadSurface(Surface *surface)
{
	if (!_singleImage)
		return surface;
	_loaded = true;

	if (surface == 0)
	{
		Log(LOG_VERBOSE) << "Creating new single image: " << _type;
	}
	else
	{
		Log(LOG_VERBOSE) << "Adding/Replacing single image: " << _type;
		delete surface;
	}
	surface = new Surface(_width, _height);
	surface->loadImage(FileMap::getFilePath(_sprites.begin()->second));
	return surface;
}

/**
 * Loads the external sprite into a new or existing surface set.
 * @param set Existing surface set.
 * @return New surface set.
 */
SurfaceSet *ExtraSprites::loadSurfaceSet(SurfaceSet *set)
{
	if (_singleImage)
		return set;
	_loaded = true;

	bool subdivision = (_subX != 0 && _subY != 0);
	bool adding = false;
	if (set == 0)
	{
		Log(LOG_VERBOSE) << "Creating new surface set: " << _type;
		adding = true;
		if (subdivision)
		{
			set = new SurfaceSet(_subX, _subY);
		}
		else
		{
			set = new SurfaceSet(_width, _height);
		}
	}
	else
	{
		Log(LOG_VERBOSE) << "Adding/Replacing items in surface set: " << _type;
	}

	for (std::map<int, std::string>::const_iterator j = _sprites.begin(); j != _sprites.end(); ++j)
	{
		int startFrame = j->first;
		std::string fileName = j->second;
		if (fileName[fileName.length() - 1] == '/')
		{
			Log(LOG_VERBOSE) << "Loading surface set from folder: " << fileName << " starting at frame: " << startFrame;
			int offset = startFrame;
			const std::set<std::string> &contents = FileMap::getVFolderContents(fileName);
			for (std::set<std::string>::iterator k = contents.begin(); k != contents.end(); ++k)
			{
				if (!isImageFile(*k))
					continue;
				try
				{
					const std::string &fullPath = FileMap::getFilePath(fileName + *k);
					getFrame(set, offset, adding)->loadImage(fullPath);
					offset++;
				}
				catch (Exception &e)
				{
					Log(LOG_WARNING) << e.what();
				}
			}
		}
		else
		{
			const std::string &fullPath = FileMap::getFilePath(fileName);
			if (!subdivision)
			{
				// TODO: Should we be passing "adding" here?
				getFrame(set, startFrame, false)->loadImage(fullPath);
			}
			else
			{
				Surface *temp = new Surface(_width, _height);
				temp->loadImage(fullPath);
				int xDivision = _width / _subX;
				int yDivision = _height / _subY;
				int frames = xDivision * yDivision;
				Log(LOG_VERBOSE) << "Subdividing into " << frames << " frames.";
				int offset = startFrame;

				for (int y = 0; y != yDivision; ++y)
				{
					for (int x = 0; x != xDivision; ++x)
					{
						Surface *frame = set->getFrame(offset);
						if (frame)
						{
							frame->clear();
						}
						frame = getFrame(set, offset, adding);
						// for some reason regular blit() doesn't work here how i want it, so i use this function instead.
						temp->blitNShade(frame, 0 - (x * _subX), 0 - (y * _subY), 0);
						++offset;
					}
				}
				delete temp;
			}
		}
	}
	return set;
}

Surface *ExtraSprites::getFrame(SurfaceSet *set, int index, bool adding) const
{
	Surface *frame = set->getFrame(index);
	if (frame)
	{
		Log(LOG_VERBOSE) << "Replacing frame: " << index;
	}
	else
	{
		if (adding)
		{
			Log(LOG_VERBOSE) << "Adding frame: " << index;
			frame = set->addFrame(index);
		}
		else
		{
			Log(LOG_VERBOSE) << "Adding frame: " << index << ", using index: " << index + _modIndex;
			frame = set->addFrame(index + _modIndex);
		}
	}
	return frame;
>>>>>>> 490d964d
}

}<|MERGE_RESOLUTION|>--- conflicted
+++ resolved
@@ -48,23 +48,25 @@
  */
 void ExtraSprites::load(const YAML::Node &node, int modIndex)
 {
-<<<<<<< HEAD
-	std::string typeSingle;
-	typeSingle = node["typeSingle"].as<std::string>(typeSingle);
-	if (!typeSingle.empty())
-	{
-		_singleImage = true;
-	}
-	std::string fileSingle;
-	fileSingle = node["fileSingle"].as<std::string>(fileSingle);
-	if (!fileSingle.empty())
-	{
-		_sprites[0] = fileSingle;
-	}
-
-=======
 	_type = node["type"].as<std::string>(_type);
->>>>>>> 490d964d
+
+	if (_type.empty())
+	{
+		std::string typeSingle;
+		typeSingle = node["typeSingle"].as<std::string>(typeSingle);
+		if (!typeSingle.empty())
+		{
+			_type = typeSingle;
+			_singleImage = true;
+		}
+		std::string fileSingle;
+		fileSingle = node["fileSingle"].as<std::string>(fileSingle);
+		if (!fileSingle.empty())
+		{
+			_sprites[0] = fileSingle;
+		}
+	}
+
 	_sprites = node["files"].as< std::map<int, std::string> >(_sprites);
 	_width = node["width"].as<int>(_width);
 	_height = node["height"].as<int>(_height);
@@ -146,19 +148,6 @@
 	return _subY;
 }
 
-<<<<<<< HEAD
-bool ExtraSprites::lazyLoad()
-{
-	if (_loaded)
-	{
-		return true;
-	}
-	else
-	{
-		_loaded = true;
-		return false;
-	}
-=======
 /**
  * Returns if the sprite is loaded.
  * @return True/false
@@ -327,7 +316,6 @@
 		}
 	}
 	return frame;
->>>>>>> 490d964d
 }
 
 }