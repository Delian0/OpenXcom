--- conflicted
+++ resolved
@@ -40,13 +40,8 @@
  private:
 	std::string _name, _lookup, _cutscene;
 	int _cost, _points;
-<<<<<<< HEAD
 	std::vector<std::string> _dependencies, _unlocks, _getOneFree, _requires, _requiresBaseFunc;
-	bool _needItem;
-=======
-	std::vector<std::string> _dependencies, _unlocks, _getOneFree, _requires;
 	bool _needItem, _destroyItem;
->>>>>>> 2e8f569f
 	int _listOrder;
 public:
 	RuleResearch(const std::string &name);
