#pragma once
/*
 * Copyright 2010-2016 OpenXcom Developers.
 *
 * This file is part of OpenXcom.
 *
 * OpenXcom is free software: you can redistribute it and/or modify
 * it under the terms of the GNU General Public License as published by
 * the Free Software Foundation, either version 3 of the License, or
 * (at your option) any later version.
 *
 * OpenXcom is distributed in the hope that it will be useful,
 * but WITHOUT ANY WARRANTY; without even the implied warranty of
 * MERCHANTABILITY or FITNESS FOR A PARTICULAR PURPOSE.  See the
 * GNU General Public License for more details.
 *
 * You should have received a copy of the GNU General Public License
 * along with OpenXcom.  If not, see <http://www.gnu.org/licenses/>.
 */
#include <string>
#include <vector>
#include <yaml-cpp/yaml.h>
#include "Mod.h"

namespace OpenXcom
{
/**
 * Represents one research project.
 * Dependency is the list of RuleResearchs which must be discovered before a RuleResearch became available.
 * Unlocks are used to immediately unlock a RuleResearch (even if not all the dependencies have been researched).
 *
 * Fake ResearchProjects: A RuleResearch is fake one, if its cost is 0. They are used to to create check points in the dependency tree.
 *
 * For example, if we have a Research E which needs either A & B or C & D, we create two fake research projects:
 *  - F which need A & B
 *  - G which need C & D
 * both F and G can unlock E.
 */
class RuleResearch
{
 private:
	std::string _name, _lookup, _cutscene, _spawnedItem;
	int _cost, _points;
<<<<<<< HEAD
	std::vector<std::string> _dependencies, _unlocks, _disables, _getOneFree, _requires, _requiresBaseFunc;
	bool _sequentialGetOneFree;
	std::map<std::string, std::vector<std::string> > _getOneFreeProtected;
=======
	std::vector<std::string> _dependenciesName, _unlocksName, _getOneFreeName, _requiresName, _requiresBaseFunc;
	std::vector<const RuleResearch*> _dependencies, _unlocks, _getOneFree, _requires;
>>>>>>> 110ec46c
	bool _needItem, _destroyItem;
	int _listOrder;
public:
	static const int RESEARCH_STATUS_NEW = 0;
	static const int RESEARCH_STATUS_NORMAL = 1;
	static const int RESEARCH_STATUS_DISABLED = 2;
	RuleResearch(const std::string &name);

	/// Loads the research from YAML.
	void load(const YAML::Node& node, int listOrder);
	/// Cross link with other rules.
	void afterLoad(const Mod* mod);

	/// Gets time needed to discover this ResearchProject.
	int getCost() const;
	/// Gets the research name.
	const std::string &getName() const;
	/// Gets the research dependencies.
<<<<<<< HEAD
	const std::vector<std::string> &getDependencies() const;
	/// Checks if this ResearchProject gives free topics in sequential order (or random order).
	bool sequentialGetOneFree() const;
=======
	const std::vector<const RuleResearch*> &getDependencies() const;
>>>>>>> 110ec46c
	/// Checks if this ResearchProject needs a corresponding Item to be researched.
	bool needItem() const;
	/// Checks if this ResearchProject consumes the corresponding Item when research completes.
	bool destroyItem() const;
	/// Gets the list of ResearchProjects unlocked by this research.
<<<<<<< HEAD
	const std::vector<std::string> &getUnlocked() const;
	/// Gets the list of ResearchProjects disabled by this research.
	const std::vector<std::string> &getDisabled() const;
	/// Gets the points earned for discovering this ResearchProject.
	int getPoints() const;
	/// Gets the list of ResearchProjects granted at random for free by this research.
	const std::vector<std::string> &getGetOneFree() const;
	/// Gets the list(s) of ResearchProjects granted at random for free by this research (if a defined prerequisite is met).
	const std::map<std::string, std::vector<std::string> > &getGetOneFreeProtected() const;
=======
	const std::vector<const RuleResearch*> &getUnlocked() const;
	/// Gets the points earned for discovering this ResearchProject.
	int getPoints() const;
	/// Gets the list of ResearchProjects granted at random for free by this research.
	const std::vector<const RuleResearch*> &getGetOneFree() const;
>>>>>>> 110ec46c
	/// Gets what to look up in the ufopedia.
	const std::string &getLookup() const;
	/// Gets the requirements for this ResearchProject.
	const std::vector<const RuleResearch*> &getRequirements() const;
	/// Gets the base requirements for this ResearchProject.
	const std::vector<std::string> &getRequireBaseFunc() const;
	/// Gets the list weight for this research item.
	int getListOrder() const;
	/// Gets the cutscene to play when this item is researched
	const std::string & getCutscene() const;
	/// Gets the item to spawn in the base stores when this topic is researched.
	const std::string & getSpawnedItem() const;
};

}<|MERGE_RESOLUTION|>--- conflicted
+++ resolved
@@ -41,14 +41,10 @@
  private:
 	std::string _name, _lookup, _cutscene, _spawnedItem;
 	int _cost, _points;
-<<<<<<< HEAD
-	std::vector<std::string> _dependencies, _unlocks, _disables, _getOneFree, _requires, _requiresBaseFunc;
+	std::vector<std::string> _dependenciesName, _unlocksName, _disables, _getOneFreeName, _requiresName, _requiresBaseFunc;
+	std::vector<const RuleResearch*> _dependencies, _unlocks, _getOneFree, _requires;
 	bool _sequentialGetOneFree;
 	std::map<std::string, std::vector<std::string> > _getOneFreeProtected;
-=======
-	std::vector<std::string> _dependenciesName, _unlocksName, _getOneFreeName, _requiresName, _requiresBaseFunc;
-	std::vector<const RuleResearch*> _dependencies, _unlocks, _getOneFree, _requires;
->>>>>>> 110ec46c
 	bool _needItem, _destroyItem;
 	int _listOrder;
 public:
@@ -67,35 +63,23 @@
 	/// Gets the research name.
 	const std::string &getName() const;
 	/// Gets the research dependencies.
-<<<<<<< HEAD
-	const std::vector<std::string> &getDependencies() const;
+	const std::vector<const RuleResearch*> &getDependencies() const;
 	/// Checks if this ResearchProject gives free topics in sequential order (or random order).
 	bool sequentialGetOneFree() const;
-=======
-	const std::vector<const RuleResearch*> &getDependencies() const;
->>>>>>> 110ec46c
 	/// Checks if this ResearchProject needs a corresponding Item to be researched.
 	bool needItem() const;
 	/// Checks if this ResearchProject consumes the corresponding Item when research completes.
 	bool destroyItem() const;
 	/// Gets the list of ResearchProjects unlocked by this research.
-<<<<<<< HEAD
-	const std::vector<std::string> &getUnlocked() const;
+	const std::vector<const RuleResearch*> &getUnlocked() const;
 	/// Gets the list of ResearchProjects disabled by this research.
 	const std::vector<std::string> &getDisabled() const;
 	/// Gets the points earned for discovering this ResearchProject.
 	int getPoints() const;
 	/// Gets the list of ResearchProjects granted at random for free by this research.
-	const std::vector<std::string> &getGetOneFree() const;
+	const std::vector<const RuleResearch*> &getGetOneFree() const;
 	/// Gets the list(s) of ResearchProjects granted at random for free by this research (if a defined prerequisite is met).
 	const std::map<std::string, std::vector<std::string> > &getGetOneFreeProtected() const;
-=======
-	const std::vector<const RuleResearch*> &getUnlocked() const;
-	/// Gets the points earned for discovering this ResearchProject.
-	int getPoints() const;
-	/// Gets the list of ResearchProjects granted at random for free by this research.
-	const std::vector<const RuleResearch*> &getGetOneFree() const;
->>>>>>> 110ec46c
 	/// Gets what to look up in the ufopedia.
 	const std::string &getLookup() const;
 	/// Gets the requirements for this ResearchProject.
