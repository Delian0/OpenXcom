--- conflicted
+++ resolved
@@ -2200,11 +2200,7 @@
 	for (int counter = 0; counter < 40 && !picked; ++counter)
 	{
 		region = _game->getRuleset()->getRegion(regions[RNG::generate(0, regions.size()-1)]);
-<<<<<<< HEAD
-		if (region->getMissionZones().size() > (size_t)missionRules.getSpawnZone() &&
-=======
 		if (region->getMissionZones().size() > (size_t)(missionRules.getSpawnZone()) &&
->>>>>>> da19de58
 			_game->getSavedGame()->findAlienMission(region->getType(), OBJECTIVE_SITE) == 0)
 		{
 			const MissionZone &zone = region->getMissionZones().at(missionRules.getSpawnZone());
