--- conflicted
+++ resolved
@@ -1124,9 +1124,8 @@
 							continue;
 						}
 						// Can we actually fight it
-						if (!(*j)->isInDogfight() && u->getSpeed() <= (*j)->getRules()->getMaxSpeed())
+						if (!(*j)->isInDogfight() && u->getSpeed() <= (*j)->getCraftStats().speedMax)
 						{
-<<<<<<< HEAD
 							if (u->isHunterKiller())
 							{
 								// Check if some other HK already attacked before us (at the very same moment)
@@ -1157,23 +1156,14 @@
 
 								// Don't process certain craft logic (moving and reaching destination)
 								ufoIsAttacking = true;
-=======
-							DogfightState *dogfight = new DogfightState(this, (*j), u);
+							}
+
+							// Main target
+							DogfightState* dogfight = new DogfightState(this, (*j), u, u->isHunterKiller());
 							_dogfightsToBeStarted.push_back(dogfight);
-							if ((*j)->getRules()->isWaterOnly() && u->getAltitudeInt() > (*j)->getRules()->getMaxAltitude())
-							{
-								popup(new DogfightErrorState((*j), tr("STR_UNABLE_TO_ENGAGE_DEPTH")));
-								dogfight->setMinimized(true);
-								dogfight->setWaitForAltitude(true);
->>>>>>> 4fc8c8b3
-							}
-
-							// Main target
-							_dogfightsToBeStarted.push_back(new DogfightState(this, (*j), u, u->isHunterKiller()));
 
 							if (u->isHunterKiller() && _game->getMod()->getEscortsJoinFightAgainstHK())
 							{
-<<<<<<< HEAD
 								// Start fighting escorts and other craft as well (if they are in escort range)
 								int secondaryTargets = 0;
 								for (std::vector<Base*>::iterator bi = _game->getSavedGame()->getBases()->begin(); bi != _game->getSavedGame()->getBases()->end(); ++bi)
@@ -1197,11 +1187,6 @@
 										}
 									}
 								}
-=======
-								popup(new DogfightErrorState((*j), tr("STR_UNABLE_TO_ENGAGE_AIRBORNE")));
-								dogfight->setMinimized(true);
-								dogfight->setWaitForPoly(true);
->>>>>>> 4fc8c8b3
 							}
 
 							// Ignore these restrictions when fighting against a HK, otherwise it's very easy to avoid being attacked
@@ -1210,14 +1195,14 @@
 								if ((*j)->getRules()->isWaterOnly() && u->getAltitudeInt() > (*j)->getRules()->getMaxAltitude())
 								{
 									popup(new DogfightErrorState((*j), tr("STR_UNABLE_TO_ENGAGE_DEPTH")));
-									_dogfightsToBeStarted.back()->setMinimized(true);
-									_dogfightsToBeStarted.back()->setWaitForAltitude(true);
+									dogfight->setMinimized(true);
+									dogfight->setWaitForAltitude(true);
 								}
 								else if ((*j)->getRules()->isWaterOnly() && !_globe->insideLand((*j)->getLongitude(), (*j)->getLatitude()))
 								{
 									popup(new DogfightErrorState((*j), tr("STR_UNABLE_TO_ENGAGE_AIRBORNE")));
-									_dogfightsToBeStarted.back()->setMinimized(true);
-									_dogfightsToBeStarted.back()->setWaitForPoly(true);
+									dogfight->setMinimized(true);
+									dogfight->setWaitForPoly(true);
 								}
 							}
 
