--- conflicted
+++ resolved
@@ -864,7 +864,7 @@
 									if ((*ci) != c && (*ci)->getStatus() == "STR_OUT" && !(*ci)->isDestroyed())
 									{
 										// craft is close enough and has at least one loaded weapon
-										if ((*ci)->getNumWeapons(true) > 0 && (*ci)->getDistance(c) < _game->getMod()->getEscortRange())
+										if ((*ci)->getNumWeapons(true) > 0 && (*ci)->getDistance(c) < Nautical(_game->getMod()->getEscortRange()))
 										{
 											// only up to 4 dogfights = 1 main + 3 secondary
 											if (secondaryTargets < 3)
@@ -1161,7 +1161,7 @@
 										if ((*ci) != (*j) && (*ci)->getStatus() == "STR_OUT" && !(*ci)->isDestroyed())
 										{
 											// craft is close enough and has at least one loaded weapon
-											if ((*ci)->getNumWeapons(true) > 0 && (*ci)->getDistance((*j)) < _game->getMod()->getEscortRange())
+											if ((*ci)->getNumWeapons(true) > 0 && (*ci)->getDistance((*j)) < Nautical(_game->getMod()->getEscortRange()))
 											{
 												// only up to 4 dogfights = 1 main + 3 secondary
 												if (secondaryTargets < 3)
@@ -1344,17 +1344,10 @@
 {
 	if (ufo->getTrajectoryPoint() <= 1) return false;
 	if (ufo->getTrajectory().getZone(ufo->getTrajectoryPoint()) == 5) return false;
-<<<<<<< HEAD
-	if ((ufo->getMission()->getRules().getObjective() != OBJECTIVE_RETALIATION && !Options::aggressiveRetaliation) || // only UFOs on retaliation missions actively scan for bases
-		ufo->getTrajectory().getID() == UfoTrajectory::RETALIATION_ASSAULT_RUN || 									// UFOs attacking a base don't detect!
-		ufo->isCrashed() ||																				// Crashed UFOs don't detect!
-		_base.getDistance(ufo) >= ufo->getCraftStats().sightRange * (1 / 60.0) * (M_PI / 180.0))		// UFOs have a detection range of 80 XCOM units. - we use a great circle fomrula and nautical miles.
-=======
 	if ((ufo->getMission()->getRules().getObjective() != OBJECTIVE_RETALIATION && !Options::aggressiveRetaliation) ||	// only UFOs on retaliation missions actively scan for bases
 		ufo->getTrajectory().getID() == UfoTrajectory::RETALIATION_ASSAULT_RUN || 										// UFOs attacking a base don't detect!
 		ufo->isCrashed() ||																								// Crashed UFOs don't detect!
-		_base.getDistance(ufo) >= Nautical(ufo->getRules()->getSightRange()))											// UFOs have a detection range of 80 XCOM units. - we use a great circle fomrula and nautical miles.
->>>>>>> 13049d61
+		_base.getDistance(ufo) >= Nautical(ufo->getCraftStats().sightRange))											// UFOs have a detection range of 80 XCOM units. - we use a great circle fomrula and nautical miles.
 	{
 		return false;
 	}
@@ -1390,7 +1383,7 @@
 					Craft *escortee = dynamic_cast<Craft*>((*j)->getDestination());
 					if (escortee != 0)
 					{
-						if ((*j)->getDistance(escortee) < _game->getMod()->getEscortRange())
+						if ((*j)->getDistance(escortee) < Nautical(_game->getMod()->getEscortRange()))
 						{
 							escortSpeed = escortee->getSpeed();
 						}
@@ -1409,11 +1402,7 @@
 
 				if ((*j)->getDestination() == 0 && (*j)->getCraftStats().sightRange > 0)
 				{
-<<<<<<< HEAD
-					double range = ((*j)->getCraftStats().sightRange * (1 / 60.0) * (M_PI / 180));
-=======
-					double range = Nautical((*j)->getRules()->getSightRange());
->>>>>>> 13049d61
+					double range = Nautical((*j)->getCraftStats().sightRange);
 					for (std::vector<AlienBase*>::iterator b = _game->getSavedGame()->getAlienBases()->begin(); b != _game->getSavedGame()->getAlienBases()->end(); b++)
 					{
 						if ((*j)->getDistance(*b) <= range)
@@ -1573,7 +1562,7 @@
 						if ((*ci)->getStatus() == "STR_OUT" && !(*ci)->isDestroyed())
 						{
 							// Craft is close enough and RNG is in our favour
-							if ((*ci)->getDistance((*ab)) < (*ab)->getDeployment()->getBaseDetectionRange() && RNG::percent((*ab)->getDeployment()->getBaseDetectionChance()))
+							if ((*ci)->getDistance((*ab)) < Nautical((*ab)->getDeployment()->getBaseDetectionRange()) && RNG::percent((*ab)->getDeployment()->getBaseDetectionChance()))
 							{
 								// Generate a hunt mission
 								auto mission = (*ab)->getDeployment()->generateHuntMission(_game->getSavedGame()->getMonthsPassed());
