/*
 * Copyright 2010-2016 OpenXcom Developers.
 *
 * This file is part of OpenXcom.
 *
 * OpenXcom is free software: you can redistribute it and/or modify
 * it under the terms of the GNU General Public License as published by
 * the Free Software Foundation, either version 3 of the License, or
 * (at your option) any later version.
 *
 * OpenXcom is distributed in the hope that it will be useful,
 * but WITHOUT ANY WARRANTY; without even the implied warranty of
 * MERCHANTABILITY or FITNESS FOR A PARTICULAR PURPOSE.  See the
 * GNU General Public License for more details.
 *
 * You should have received a copy of the GNU General Public License
 * along with OpenXcom.  If not, see <http://www.gnu.org/licenses/>.
 */
#include "GeoscapeState.h"
#include <sstream>
#include <iomanip>
#include <algorithm>
#include <climits>
#include <functional>
#include "../Engine/RNG.h"
#include "../Engine/Game.h"
#include "../Engine/Action.h"
#include "../Mod/Mod.h"
#include "../Engine/LocalizedText.h"
#include "../Engine/Screen.h"
#include "../Engine/Surface.h"
#include "../Engine/Options.h"
#include "../Engine/Collections.h"
#include "../Engine/Unicode.h"
#include "Globe.h"
#include "../Interface/Text.h"
#include "../Interface/TextButton.h"
#include "../Engine/Timer.h"
#include "../Savegame/GameTime.h"
#include "../Savegame/SavedGame.h"
#include "../Savegame/Base.h"
#include "../Savegame/BaseFacility.h"
#include "../Mod/RuleBaseFacility.h"
#include "../Savegame/Craft.h"
#include "../Mod/RuleCraft.h"
#include "../Savegame/Ufo.h"
#include "../Mod/RuleUfo.h"
#include "../Mod/RuleMissionScript.h"
#include "../Savegame/Waypoint.h"
#include "../Savegame/Transfer.h"
#include "../Savegame/Soldier.h"
#include "../Savegame/SoldierDiary.h"
#include "../Menu/PauseState.h"
#include "SelectMusicTrackState.h"
#include "UfoTrackerState.h"
#include "InterceptState.h"
#include "../Basescape/BasescapeState.h"
#include "../Basescape/SellState.h"
#include "../Basescape/TechTreeViewerState.h"
#include "../Basescape/GlobalResearchState.h"
#include "../Menu/CutsceneState.h"
#include "../Menu/ErrorMessageState.h"
#include "GraphsState.h"
#include "FundingState.h"
#include "MonthlyReportState.h"
#include "ProductionCompleteState.h"
#include "UfoDetectedState.h"
#include "GeoscapeCraftState.h"
#include "DogfightState.h"
#include "UfoLostState.h"
#include "CraftPatrolState.h"
#include "LowFuelState.h"
#include "MultipleTargetsState.h"
#include "ConfirmLandingState.h"
#include "ItemsArrivingState.h"
#include "CraftErrorState.h"
#include "DogfightErrorState.h"
#include "../Ufopaedia/Ufopaedia.h"
#include "../Savegame/ResearchProject.h"
#include "ResearchCompleteState.h"
#include "../Mod/RuleResearch.h"
#include "ResearchRequiredState.h"
#include "NewPossibleResearchState.h"
#include "NewPossibleManufactureState.h"
#include "NewPossiblePurchaseState.h"
#include "NewPossibleCraftState.h"
#include "NewPossibleFacilityState.h"
#include "TrainingFinishedState.h"
#include "../Savegame/Production.h"
#include "../Mod/RuleManufacture.h"
#include "../Savegame/ItemContainer.h"
#include "../Savegame/MissionSite.h"
#include "../Savegame/AlienBase.h"
#include "../Mod/RuleRegion.h"
#include "MissionDetectedState.h"
#include "AlienBaseState.h"
#include "../Savegame/Region.h"
#include "../Savegame/Country.h"
#include "../Mod/RuleCountry.h"
#include "../Mod/RuleAlienMission.h"
#include "../Savegame/AlienStrategy.h"
#include "../Savegame/AlienMission.h"
#include "../Savegame/SavedBattleGame.h"
#include "../Battlescape/BattlescapeGenerator.h"
#include "../Battlescape/BriefingState.h"
#include "../Mod/UfoTrajectory.h"
#include "../Mod/Armor.h"
#include "BaseDefenseState.h"
#include "BaseDestroyedState.h"
#include "../Menu/LoadGameState.h"
#include "../Menu/SaveGameState.h"
#include "../Menu/ListSaveState.h"
#include "../Mod/RuleGlobe.h"
#include "../Engine/Exception.h"
#include "../Mod/AlienDeployment.h"
#include "../Mod/RuleInterface.h"
#include "../fmath.h"

namespace OpenXcom
{

/**
 * Initializes all the elements in the Geoscape screen.
 * @param game Pointer to the core game.
 */
GeoscapeState::GeoscapeState() : _pause(false), _zoomInEffectDone(false), _zoomOutEffectDone(false), _minimizedDogfights(0)
{
	int screenWidth = Options::baseXGeoscape;
	int screenHeight = Options::baseYGeoscape;

	// Create objects
	Surface *hd = _game->getMod()->getSurface("ALTGEOBORD.SCR");
	_bg = new Surface(hd->getWidth(), hd->getHeight(), 0, 0);
	_sideLine = new Surface(64, screenHeight, screenWidth - 64, 0);
	_sidebar = new Surface(64, 200, screenWidth - 64, screenHeight / 2 - 100);

	_globe = new Globe(_game, (screenWidth-64)/2, screenHeight/2, screenWidth-64, screenHeight, 0, 0);
	_bg->setX((_globe->getWidth() - _bg->getWidth()) / 2);
	_bg->setY((_globe->getHeight() - _bg->getHeight()) / 2);

	_btnIntercept = new TextButton(63, 11, screenWidth-63, screenHeight/2-100);
	_btnBases = new TextButton(63, 11, screenWidth-63, screenHeight/2-88);
	_btnGraphs = new TextButton(63, 11, screenWidth-63, screenHeight/2-76);
	_btnUfopaedia = new TextButton(63, 11, screenWidth-63, screenHeight/2-64);
	_btnOptions = new TextButton(63, 11, screenWidth-63, screenHeight/2-52);
	_btnFunding = new TextButton(63, 11, screenWidth-63, screenHeight/2-40);

	_btn5Secs = new TextButton(31, 13, screenWidth-63, screenHeight/2+12);
	_btn1Min = new TextButton(31, 13, screenWidth-31, screenHeight/2+12);
	_btn5Mins = new TextButton(31, 13, screenWidth-63, screenHeight/2+26);
	_btn30Mins = new TextButton(31, 13, screenWidth-31, screenHeight/2+26);
	_btn1Hour = new TextButton(31, 13, screenWidth-63, screenHeight/2+40);
	_btn1Day = new TextButton(31, 13, screenWidth-31, screenHeight/2+40);

	_btnRotateLeft = new InteractiveSurface(12, 10, screenWidth-61, screenHeight/2+76);
	_btnRotateRight = new InteractiveSurface(12, 10, screenWidth-37, screenHeight/2+76);
	_btnRotateUp = new InteractiveSurface(13, 12, screenWidth-49, screenHeight/2+62);
	_btnRotateDown = new InteractiveSurface(13, 12, screenWidth-49, screenHeight/2+87);
	_btnZoomIn = new InteractiveSurface(23, 23, screenWidth-25, screenHeight/2+56);
	_btnZoomOut = new InteractiveSurface(13, 17, screenWidth-20, screenHeight/2+82);

	int height = (screenHeight - Screen::ORIGINAL_HEIGHT) / 2 + 10;
	_sideTop = new TextButton(63, height, screenWidth-63, _sidebar->getY() - height - 1);
	_sideBottom = new TextButton(63, height, screenWidth-63, _sidebar->getY() + _sidebar->getHeight() + 1);

	_txtHour = new Text(20, 16, screenWidth-61, screenHeight/2-26);
	_txtHourSep = new Text(4, 16, screenWidth-41, screenHeight/2-26);
	_txtMin = new Text(20, 16, screenWidth-37, screenHeight/2-26);
	_txtMinSep = new Text(4, 16, screenWidth-17, screenHeight/2-26);
	_txtSec = new Text(11, 8, screenWidth-13, screenHeight/2-20);
	_txtWeekday = new Text(59, 8, screenWidth-61, screenHeight/2-13);
	_txtDay = new Text(29, 8, screenWidth-61, screenHeight/2-6);
	_txtMonth = new Text(29, 8, screenWidth-32, screenHeight/2-6);
	_txtYear = new Text(59, 8, screenWidth-61, screenHeight/2+1);
	_txtFunds = new Text(59, 8, screenWidth-61, screenHeight/2-27);

	_timeSpeed = _btn5Secs;
	_gameTimer = new Timer(Options::geoClockSpeed);

	_zoomInEffectTimer = new Timer(Options::dogfightSpeed);
	_zoomOutEffectTimer = new Timer(Options::dogfightSpeed);
	_dogfightStartTimer = new Timer(Options::dogfightSpeed);
	_dogfightTimer = new Timer(Options::dogfightSpeed);

	_txtDebug = new Text(200, 32, 0, 0);

	// Set palette
	setInterface("geoscape");

	add(_bg);
	add(_sideLine);
	add(_sidebar);
	add(_globe);

	add(_btnIntercept, "button", "geoscape");
	add(_btnBases, "button", "geoscape");
	add(_btnGraphs, "button", "geoscape");
	add(_btnUfopaedia, "button", "geoscape");
	add(_btnOptions, "button", "geoscape");
	add(_btnFunding, "button", "geoscape");

	add(_btn5Secs, "button", "geoscape");
	add(_btn1Min, "button", "geoscape");
	add(_btn5Mins, "button", "geoscape");
	add(_btn30Mins, "button", "geoscape");
	add(_btn1Hour, "button", "geoscape");
	add(_btn1Day, "button", "geoscape");

	add(_btnRotateLeft);
	add(_btnRotateRight);
	add(_btnRotateUp);
	add(_btnRotateDown);
	add(_btnZoomIn);
	add(_btnZoomOut);

	add(_sideTop, "button", "geoscape");
	add(_sideBottom, "button", "geoscape");

	add(_txtFunds, "text", "geoscape");
	add(_txtHour, "text", "geoscape");
	add(_txtHourSep, "text", "geoscape");
	add(_txtMin, "text", "geoscape");
	add(_txtMinSep, "text", "geoscape");
	add(_txtSec, "text", "geoscape");
	add(_txtWeekday, "text", "geoscape");
	add(_txtDay, "text", "geoscape");
	add(_txtMonth, "text", "geoscape");
	add(_txtYear, "text", "geoscape");

	add(_txtDebug, "text", "geoscape");

	// Set up objects
	Surface *geobord = _game->getMod()->getSurface("GEOBORD.SCR");
	geobord->setX(_sidebar->getX() - geobord->getWidth() + _sidebar->getWidth());
	geobord->setY(_sidebar->getY());
	_sidebar->copy(geobord);
	_game->getMod()->getSurface("ALTGEOBORD.SCR")->blitNShade(_bg, 0, 0);

	_sideLine->drawRect(0, 0, _sideLine->getWidth(), _sideLine->getHeight(), 15);

	_btnIntercept->initText(_game->getMod()->getFont("FONT_GEO_BIG"), _game->getMod()->getFont("FONT_GEO_SMALL"), _game->getLanguage());
	_btnIntercept->setText(tr("STR_INTERCEPT"));
	_btnIntercept->onMouseClick((ActionHandler)&GeoscapeState::btnInterceptClick);
	_btnIntercept->onKeyboardPress((ActionHandler)&GeoscapeState::btnInterceptClick, Options::keyGeoIntercept);
	_btnIntercept->onKeyboardPress((ActionHandler)&GeoscapeState::btnUfoTrackerClick, Options::keyGeoUfoTracker);
	_btnIntercept->onKeyboardPress((ActionHandler)&GeoscapeState::btnTechTreeViewerClick, Options::keyGeoTechTreeViewer);
	_btnIntercept->onKeyboardPress((ActionHandler)&GeoscapeState::btnSelectMusicTrackClick, Options::keySelectMusicTrack);
	_btnIntercept->onKeyboardPress((ActionHandler)&GeoscapeState::btnGlobalResearchClick, Options::keyGeoGlobalResearch);
	_btnIntercept->setGeoscapeButton(true);

	_btnBases->initText(_game->getMod()->getFont("FONT_GEO_BIG"), _game->getMod()->getFont("FONT_GEO_SMALL"), _game->getLanguage());
	_btnBases->setText(tr("STR_BASES"));
	_btnBases->onMouseClick((ActionHandler)&GeoscapeState::btnBasesClick);
	_btnBases->onKeyboardPress((ActionHandler)&GeoscapeState::btnBasesClick, Options::keyGeoBases);
	_btnBases->setGeoscapeButton(true);

	_btnGraphs->initText(_game->getMod()->getFont("FONT_GEO_BIG"), _game->getMod()->getFont("FONT_GEO_SMALL"), _game->getLanguage());
	_btnGraphs->setText(tr("STR_GRAPHS"));
	_btnGraphs->onMouseClick((ActionHandler)&GeoscapeState::btnGraphsClick);
	_btnGraphs->onKeyboardPress((ActionHandler)&GeoscapeState::btnGraphsClick, Options::keyGeoGraphs);
	_btnGraphs->setGeoscapeButton(true);

	_btnUfopaedia->initText(_game->getMod()->getFont("FONT_GEO_BIG"), _game->getMod()->getFont("FONT_GEO_SMALL"), _game->getLanguage());
	_btnUfopaedia->setText(tr("STR_UFOPAEDIA_UC"));
	_btnUfopaedia->onMouseClick((ActionHandler)&GeoscapeState::btnUfopaediaClick);
	_btnUfopaedia->onKeyboardPress((ActionHandler)&GeoscapeState::btnUfopaediaClick, Options::keyGeoUfopedia);
	_btnUfopaedia->setGeoscapeButton(true);

	_btnOptions->initText(_game->getMod()->getFont("FONT_GEO_BIG"), _game->getMod()->getFont("FONT_GEO_SMALL"), _game->getLanguage());
	_btnOptions->setText(tr("STR_OPTIONS_UC"));
	_btnOptions->onMouseClick((ActionHandler)&GeoscapeState::btnOptionsClick);
	_btnOptions->onKeyboardPress((ActionHandler)&GeoscapeState::btnOptionsClick, Options::keyGeoOptions);
	_btnOptions->setGeoscapeButton(true);

	_btnFunding->initText(_game->getMod()->getFont("FONT_GEO_BIG"), _game->getMod()->getFont("FONT_GEO_SMALL"), _game->getLanguage());
	_btnFunding->setText(tr("STR_FUNDING_UC"));
	_btnFunding->onMouseClick((ActionHandler)&GeoscapeState::btnFundingClick);
	_btnFunding->onKeyboardPress((ActionHandler)&GeoscapeState::btnFundingClick, Options::keyGeoFunding);
	_btnFunding->setGeoscapeButton(true);

	_btn5Secs->initText(_game->getMod()->getFont("FONT_GEO_BIG"), _game->getMod()->getFont("FONT_GEO_SMALL"), _game->getLanguage());
	_btn5Secs->setBig();
	_btn5Secs->setText(tr("STR_5_SECONDS"));
	_btn5Secs->setGroup(&_timeSpeed);
	_btn5Secs->onKeyboardPress((ActionHandler)&GeoscapeState::btnTimerClick, Options::keyGeoSpeed1);
	_btn5Secs->setGeoscapeButton(true);

	_btn1Min->initText(_game->getMod()->getFont("FONT_GEO_BIG"), _game->getMod()->getFont("FONT_GEO_SMALL"), _game->getLanguage());
	_btn1Min->setBig();
	_btn1Min->setText(tr("STR_1_MINUTE"));
	_btn1Min->setGroup(&_timeSpeed);
	_btn1Min->onKeyboardPress((ActionHandler)&GeoscapeState::btnTimerClick, Options::keyGeoSpeed2);
	_btn1Min->setGeoscapeButton(true);

	_btn5Mins->initText(_game->getMod()->getFont("FONT_GEO_BIG"), _game->getMod()->getFont("FONT_GEO_SMALL"), _game->getLanguage());
	_btn5Mins->setBig();
	_btn5Mins->setText(tr("STR_5_MINUTES"));
	_btn5Mins->setGroup(&_timeSpeed);
	_btn5Mins->onKeyboardPress((ActionHandler)&GeoscapeState::btnTimerClick, Options::keyGeoSpeed3);
	_btn5Mins->setGeoscapeButton(true);

	_btn30Mins->initText(_game->getMod()->getFont("FONT_GEO_BIG"), _game->getMod()->getFont("FONT_GEO_SMALL"), _game->getLanguage());
	_btn30Mins->setBig();
	_btn30Mins->setText(tr("STR_30_MINUTES"));
	_btn30Mins->setGroup(&_timeSpeed);
	_btn30Mins->onKeyboardPress((ActionHandler)&GeoscapeState::btnTimerClick, Options::keyGeoSpeed4);
	_btn30Mins->setGeoscapeButton(true);

	_btn1Hour->initText(_game->getMod()->getFont("FONT_GEO_BIG"), _game->getMod()->getFont("FONT_GEO_SMALL"), _game->getLanguage());
	_btn1Hour->setBig();
	_btn1Hour->setText(tr("STR_1_HOUR"));
	_btn1Hour->setGroup(&_timeSpeed);
	_btn1Hour->onKeyboardPress((ActionHandler)&GeoscapeState::btnTimerClick, Options::keyGeoSpeed5);
	_btn1Hour->setGeoscapeButton(true);

	_btn1Day->initText(_game->getMod()->getFont("FONT_GEO_BIG"), _game->getMod()->getFont("FONT_GEO_SMALL"), _game->getLanguage());
	_btn1Day->setBig();
	_btn1Day->setText(tr("STR_1_DAY"));
	_btn1Day->setGroup(&_timeSpeed);
	_btn1Day->onKeyboardPress((ActionHandler)&GeoscapeState::btnTimerClick, Options::keyGeoSpeed6);
	_btn1Day->setGeoscapeButton(true);

	_sideBottom->setGeoscapeButton(true);
	_sideTop->setGeoscapeButton(true);

	_btnRotateLeft->onMousePress((ActionHandler)&GeoscapeState::btnRotateLeftPress);
	_btnRotateLeft->onMouseRelease((ActionHandler)&GeoscapeState::btnRotateLeftRelease);
	_btnRotateLeft->onKeyboardPress((ActionHandler)&GeoscapeState::btnRotateLeftPress, Options::keyGeoLeft);
	_btnRotateLeft->onKeyboardRelease((ActionHandler)&GeoscapeState::btnRotateLeftRelease, Options::keyGeoLeft);

	_btnRotateRight->onMousePress((ActionHandler)&GeoscapeState::btnRotateRightPress);
	_btnRotateRight->onMouseRelease((ActionHandler)&GeoscapeState::btnRotateRightRelease);
	_btnRotateRight->onKeyboardPress((ActionHandler)&GeoscapeState::btnRotateRightPress, Options::keyGeoRight);
	_btnRotateRight->onKeyboardRelease((ActionHandler)&GeoscapeState::btnRotateRightRelease, Options::keyGeoRight);

	_btnRotateUp->onMousePress((ActionHandler)&GeoscapeState::btnRotateUpPress);
	_btnRotateUp->onMouseRelease((ActionHandler)&GeoscapeState::btnRotateUpRelease);
	_btnRotateUp->onKeyboardPress((ActionHandler)&GeoscapeState::btnRotateUpPress, Options::keyGeoUp);
	_btnRotateUp->onKeyboardRelease((ActionHandler)&GeoscapeState::btnRotateUpRelease, Options::keyGeoUp);

	_btnRotateDown->onMousePress((ActionHandler)&GeoscapeState::btnRotateDownPress);
	_btnRotateDown->onMouseRelease((ActionHandler)&GeoscapeState::btnRotateDownRelease);
	_btnRotateDown->onKeyboardPress((ActionHandler)&GeoscapeState::btnRotateDownPress, Options::keyGeoDown);
	_btnRotateDown->onKeyboardRelease((ActionHandler)&GeoscapeState::btnRotateDownRelease, Options::keyGeoDown);

	_btnZoomIn->onMouseClick((ActionHandler)&GeoscapeState::btnZoomInLeftClick, SDL_BUTTON_LEFT);
	_btnZoomIn->onMouseClick((ActionHandler)&GeoscapeState::btnZoomInRightClick, SDL_BUTTON_RIGHT);
	_btnZoomIn->onKeyboardPress((ActionHandler)&GeoscapeState::btnZoomInLeftClick, Options::keyGeoZoomIn);

	_btnZoomOut->onMouseClick((ActionHandler)&GeoscapeState::btnZoomOutLeftClick, SDL_BUTTON_LEFT);
	_btnZoomOut->onMouseClick((ActionHandler)&GeoscapeState::btnZoomOutRightClick, SDL_BUTTON_RIGHT);
	_btnZoomOut->onKeyboardPress((ActionHandler)&GeoscapeState::btnZoomOutLeftClick, Options::keyGeoZoomOut);

	_txtFunds->setAlign(ALIGN_CENTER);
	_txtFunds->setVisible(Options::showFundsOnGeoscape);

	_txtHour->setBig();
	_txtHour->setAlign(ALIGN_RIGHT);

	_txtHourSep->setBig();
	_txtHourSep->setText(":");

	_txtMin->setBig();

	_txtMinSep->setBig();
	_txtMinSep->setText(":");

	_txtWeekday->setAlign(ALIGN_CENTER);

	_txtDay->setAlign(ALIGN_CENTER);

	_txtMonth->setAlign(ALIGN_CENTER);

	_txtYear->setAlign(ALIGN_CENTER);

	if (Options::showFundsOnGeoscape)
	{
		_txtHour->setY(_txtHour->getY()+6);
		_txtHour->setSmall();
		_txtHourSep->setY(_txtHourSep->getY()+6);
		_txtHourSep->setSmall();
		_txtMin->setY(_txtMin->getY()+6);
		_txtMin->setSmall();
		_txtMinSep->setX(_txtMinSep->getX()-10);
		_txtMinSep->setY(_txtMinSep->getY()+6);
		_txtMinSep->setSmall();
		_txtSec->setX(_txtSec->getX()-10);
	}

	_gameTimer->onTimer((StateHandler)&GeoscapeState::timeAdvance);
	_gameTimer->start();

	_zoomInEffectTimer->onTimer((StateHandler)&GeoscapeState::zoomInEffect);
	_zoomOutEffectTimer->onTimer((StateHandler)&GeoscapeState::zoomOutEffect);
	_dogfightStartTimer->onTimer((StateHandler)&GeoscapeState::startDogfight);
	_dogfightTimer->onTimer((StateHandler)&GeoscapeState::handleDogfights);

	timeDisplay();
}

/**
 * Deletes timers.
 */
GeoscapeState::~GeoscapeState()
{
	delete _gameTimer;
	delete _zoomInEffectTimer;
	delete _zoomOutEffectTimer;
	delete _dogfightStartTimer;
	delete _dogfightTimer;

	std::list<DogfightState*>::iterator it = _dogfights.begin();
	for (; it != _dogfights.end();)
	{
		delete *it;
		it = _dogfights.erase(it);
	}
	for (it = _dogfightsToBeStarted.begin(); it != _dogfightsToBeStarted.end();)
	{
		delete *it;
		it = _dogfightsToBeStarted.erase(it);
	}
}

/**
 * Handle blitting of Geoscape and Dogfights.
 */
void GeoscapeState::blit()
{
	State::blit();
	for (std::list<DogfightState*>::iterator it = _dogfights.begin(); it != _dogfights.end(); ++it)
	{
		(*it)->blit();
	}
}

/**
 * Handle key shortcuts.
 * @param action Pointer to an action.
 */
void GeoscapeState::handle(Action *action)
{
	if (_dogfights.size() == _minimizedDogfights)
	{
		State::handle(action);
	}

	if (action->getDetails()->type == SDL_KEYDOWN)
	{
		// "ctrl-d" - enable debug mode
		if (Options::debug && action->getDetails()->key.keysym.sym == SDLK_d && (SDL_GetModState() & KMOD_CTRL) != 0)
		{
			_game->getSavedGame()->setDebugMode();
			if (_game->getSavedGame()->getDebugMode())
			{
				_txtDebug->setText("DEBUG MODE");
			}
			else
			{
				_txtDebug->setText("");
			}
		}
		if (Options::debug && _game->getSavedGame()->getDebugMode() && (SDL_GetModState() & KMOD_CTRL) != 0)
		{
			// "ctrl-1"
			if (action->getDetails()->key.keysym.sym == SDLK_1)
			{
				_txtDebug->setText("I'M A BILLIONAIRE! ALMOST...");
				_game->getSavedGame()->setFunds(999999999);
			}
			// "ctrl-2"
			if (action->getDetails()->key.keysym.sym == SDLK_2)
			{
				_txtDebug->setText("ALL FACILITY CONSTRUCTION COMPLETED");
				for (auto& base : *_game->getSavedGame()->getBases())
				{
					for (auto& facility : *base->getFacilities())
					{
						facility->setBuildTime(0);
						facility->setIfHadPreviousFacility(false);
					}
				}
			}
			// "ctrl-3"
			if (action->getDetails()->key.keysym.sym == SDLK_3)
			{
				_txtDebug->setText("+50 SCIENTISTS/ENGINEERS");
				for (auto& base : *_game->getSavedGame()->getBases())
				{
					base->setScientists(base->getScientists() + 50);
					base->setEngineers(base->getEngineers() + 50);
				}
			}
			// "ctrl-4"
			if (action->getDetails()->key.keysym.sym == SDLK_4)
			{
				_txtDebug->setText("+2 ALL ITEMS");
				for (auto& base : *_game->getSavedGame()->getBases())
				{
					for (auto& itemRule : _game->getMod()->getItemsList())
					{
						auto *item = _game->getMod()->getItem(itemRule);
						if (item && item->isRecoverable() && !item->isAlien() && item->getSellCost() > 0)
						{
							base->getStorageItems()->addItem(itemRule, 2);
						}
					}
				}
			}
			// "ctrl-5"
			if (action->getDetails()->key.keysym.sym == SDLK_5)
			{
				_txtDebug->setText("+2 ALL LIVE ALIENS");
				for (auto& base : *_game->getSavedGame()->getBases())
				{
					for (auto& itemRule : _game->getMod()->getItemsList())
					{
						auto *item = _game->getMod()->getItem(itemRule);
						if (item && item->isRecoverable() && item->isAlien() && item->getSellCost() > 0)
						{
							base->getStorageItems()->addItem(itemRule, 2);
						}
					}
				}
			}
			// "ctrl-6"
			if (action->getDetails()->key.keysym.sym == SDLK_6)
			{
				_txtDebug->setText("XCOM/ALIEN ACTIVITY FOR THIS MONTH RESET");
				size_t invertedEntry = _game->getSavedGame()->getFundsList().size() - 1;
				for (auto& region : *_game->getSavedGame()->getRegions())
				{
					region->getActivityXcom().at(invertedEntry) = 0;
					region->getActivityAlien().at(invertedEntry) = 0;
				}
				for (auto& country : *_game->getSavedGame()->getCountries())
				{
					country->getActivityXcom().at(invertedEntry) = 0;
					country->getActivityAlien().at(invertedEntry) = 0;
				}
			}
			// "ctrl-a"
			if (action->getDetails()->key.keysym.sym == SDLK_a)
			{
				_txtDebug->setText("SOLDIER DIARIES DELETED");
				for (auto& base : *_game->getSavedGame()->getBases())
				{
					for (auto& soldier : *base->getSoldiers())
					{
						soldier->resetDiary();
					}
				}
			}
			// "ctrl-c"
			if (action->getDetails()->key.keysym.sym == SDLK_c)
			{
				_txtDebug->setText("SOLDIER COMMENDATIONS DELETED");
				for (auto& base : *_game->getSavedGame()->getBases())
				{
					for (auto& soldier : *base->getSoldiers())
					{
						for (auto& commendation : *soldier->getDiary()->getSoldierCommendations())
						{
							delete commendation;
						}
						soldier->getDiary()->getSoldierCommendations()->clear();
					}
				}
			}
		}
		// quick save and quick load
		if (!_game->getSavedGame()->isIronman())
		{
			if (action->getDetails()->key.keysym.sym == Options::keyQuickSave)
			{
				popup(new SaveGameState(OPT_GEOSCAPE, SAVE_QUICK, _palette));
			}
			else if (action->getDetails()->key.keysym.sym == Options::keyQuickLoad)
			{
				popup(new LoadGameState(OPT_GEOSCAPE, SAVE_QUICK, _palette));
			}
		}
	}
	if (!_dogfights.empty())
	{
		for (std::list<DogfightState*>::iterator it = _dogfights.begin(); it != _dogfights.end(); ++it)
		{
			(*it)->handle(action);
		}
		_minimizedDogfights = minimizedDogfightsCount();
	}
}

/**
 * Updates the timer display and resets the palette
 * since it's bound to change on other screens.
 */
void GeoscapeState::init()
{
	State::init();
	timeDisplay();

	_globe->onMouseClick((ActionHandler)&GeoscapeState::globeClick);
	_globe->onMouseOver(0);
	_globe->rotateStop();
	_globe->setFocus(true);
	_globe->draw();

	// Pop up save screen if it's a new ironman game
	if (_game->getSavedGame()->isIronman() && _game->getSavedGame()->getName().empty())
	{
		popup(new ListSaveState(OPT_GEOSCAPE));
	}

	// Set music if it's not already playing
	if (_dogfights.empty() && !_dogfightStartTimer->isRunning())
	{
		if (_game->getSavedGame()->getMonthsPassed() == -1)
		{
			_game->getMod()->playMusic("GMGEO", 1);
		}
		else
		{
			_game->getMod()->playMusic("GMGEO");
		}
	}
	else
	{
		_game->getMod()->playMusic("GMINTER");
	}
	_globe->setNewBaseHover(false);

		// run once
	if (_game->getSavedGame()->getMonthsPassed() == -1 &&
		// as long as there's a base
		!_game->getSavedGame()->getBases()->empty() &&
		// and it has a name (THIS prevents it from running prior to the base being placed.)
		!_game->getSavedGame()->getBases()->front()->getName().empty())
	{
		_game->getSavedGame()->addMonth();
		determineAlienMissions();
		_game->getSavedGame()->setFunds(_game->getSavedGame()->getFunds() - (_game->getSavedGame()->getBaseMaintenance() - _game->getSavedGame()->getBases()->front()->getPersonnelMaintenance()));
	}
}

/**
 * Runs the game timer and handles popups.
 */
void GeoscapeState::think()
{
	State::think();

	_zoomInEffectTimer->think(this, 0);
	_zoomOutEffectTimer->think(this, 0);
	_dogfightStartTimer->think(this, 0);

	if (_popups.empty() && _dogfights.empty() && (!_zoomInEffectTimer->isRunning() || _zoomInEffectDone) && (!_zoomOutEffectTimer->isRunning() || _zoomOutEffectDone))
	{
		// Handle timers
		_gameTimer->think(this, 0);
	}
	else
	{
		if (!_dogfights.empty() || _minimizedDogfights != 0)
		{
			// If all dogfights are minimized rotate the globe, etc.
			if (_dogfights.size() == _minimizedDogfights)
			{
				_pause = false;
				_gameTimer->think(this, 0);
			}
			_dogfightTimer->think(this, 0);
		}
		if (!_popups.empty())
		{
			// Handle popups
			_globe->rotateStop();
			_game->pushState(_popups.front());
			_popups.erase(_popups.begin());
		}
	}
}

/**
 * Updates the Geoscape clock with the latest
 * game time and date in human-readable format. (+Funds)
 */
void GeoscapeState::timeDisplay()
{
	if (Options::showFundsOnGeoscape)
	{
		_txtFunds->setText(Unicode::formatFunding(_game->getSavedGame()->getFunds()));
	}

	std::ostringstream ss;
	ss << std::setfill('0') << std::setw(2) << _game->getSavedGame()->getTime()->getSecond();
	_txtSec->setText(ss.str());

	std::ostringstream ss2;
	ss2 << std::setfill('0') << std::setw(2) << _game->getSavedGame()->getTime()->getMinute();
	_txtMin->setText(ss2.str());

	std::ostringstream ss3;
	ss3 << _game->getSavedGame()->getTime()->getHour();
	_txtHour->setText(ss3.str());

	std::ostringstream ss4;
	ss4 << _game->getSavedGame()->getTime()->getDayString(_game->getLanguage());
	_txtDay->setText(ss4.str());

	_txtWeekday->setText(tr(_game->getSavedGame()->getTime()->getWeekdayString()));

	_txtMonth->setText(tr(_game->getSavedGame()->getTime()->getMonthString()));

	std::ostringstream ss5;
	ss5 << _game->getSavedGame()->getTime()->getYear();
	_txtYear->setText(ss5.str());
}

/**
 * Advances the game timer according to
 * the timer speed set, and calls the respective
 * triggers. The timer always advances in "5 secs"
 * cycles, regardless of the speed, otherwise it might
 * skip important steps. Instead, it just keeps advancing
 * the timer until the next speed step (eg. the next day
 * on 1 Day speed) or until an event occurs, since updating
 * the screen on each step would become cumbersomely slow.
 */
void GeoscapeState::timeAdvance()
{
	int timeSpan = 0;
	if (_timeSpeed == _btn5Secs)
	{
		timeSpan = 1;
	}
	else if (_timeSpeed == _btn1Min)
	{
		timeSpan = 12;
	}
	else if (_timeSpeed == _btn5Mins)
	{
		timeSpan = 12 * 5;
	}
	else if (_timeSpeed == _btn30Mins)
	{
		timeSpan = 12 * 5 * 6;
	}
	else if (_timeSpeed == _btn1Hour)
	{
		timeSpan = 12 * 5 * 6 * 2;
	}
	else if (_timeSpeed == _btn1Day)
	{
		timeSpan = 12 * 5 * 6 * 2 * 24;
	}


	for (int i = 0; i < timeSpan && !_pause; ++i)
	{
		TimeTrigger trigger;
		trigger = _game->getSavedGame()->getTime()->advance();
		switch (trigger)
		{
		case TIME_1MONTH:
			time1Month();
		case TIME_1DAY:
			time1Day();
		case TIME_1HOUR:
			time1Hour();
		case TIME_30MIN:
			time30Minutes();
		case TIME_10MIN:
			time10Minutes();
		case TIME_5SEC:
			time5Seconds();
		}
	}

	_pause = !_dogfightsToBeStarted.empty() || _zoomInEffectTimer->isRunning() || _zoomOutEffectTimer->isRunning();

	timeDisplay();
	_globe->draw();
}

/**
 * Takes care of any game logic that has to
 * run every game second, like craft movement.
 */
void GeoscapeState::time5Seconds()
{
	// If in "slow mode", handle UFO hunting and escorting logic every 5 seconds, not only every 10 minutes
	if ((_timeSpeed == _btn5Secs || _timeSpeed == _btn1Min) && _game->getMod()->getHunterKillerFastRetarget())
	{
		ufoHuntingAndEscorting();
	}

	// Game over if there are no more bases.
	if (_game->getSavedGame()->getBases()->empty())
	{
		_game->getSavedGame()->setEnding(END_LOSE);
	}
	if (_game->getSavedGame()->getEnding() == END_LOSE)
	{
		_game->pushState(new CutsceneState(CutsceneState::LOSE_GAME));
		if (_game->getSavedGame()->isIronman())
		{
			_game->pushState(new SaveGameState(OPT_GEOSCAPE, SAVE_IRONMAN, _palette));
		}
		return;
	}

	// Handle UFO logic
	bool ufoIsAttacking = false;
	for (std::vector<Ufo*>::iterator i = _game->getSavedGame()->getUfos()->begin(); i != _game->getSavedGame()->getUfos()->end(); ++i)
	{
		switch ((*i)->getStatus())
		{
		case Ufo::FLYING:
			(*i)->think();
			if ((*i)->reachedDestination() && !(*i)->isEscorting())
			{
				Craft* c = dynamic_cast<Craft*>((*i)->getDestination());
				if (c != 0 && !c->isDestroyed() && (*i)->isHunting())
				{
					// Check if some other HK already attacked before us (at the very same moment)
					int hkDogfights = 0;
					for (auto f : _dogfights) if (f->isUfoAttacking()) { hkDogfights++; }
					for (auto g : _dogfightsToBeStarted) if (g->isUfoAttacking()) { hkDogfights++; }

					// If yes, wait... not more than 1 HK interception allowed at a time.
					if (hkDogfights >= 1)
					{
						continue;
					}

					// If not, interrupt all other (regular) interceptions to prevent a dead-lock (and other possible side effects)
					std::list<DogfightState*>::iterator it = _dogfights.begin();
					for (; it != _dogfights.end();)
					{
						delete *it;
						it = _dogfights.erase(it);
					}
					for (it = _dogfightsToBeStarted.begin(); it != _dogfightsToBeStarted.end();)
					{
						delete *it;
						it = _dogfightsToBeStarted.erase(it);
					}
					_minimizedDogfights = 0;

					// Start the dogfight
					{
						// Main target
						_dogfightsToBeStarted.push_back(new DogfightState(this, c, *i, true));

						// Start fighting escorts and other craft as well (if they are in escort range)
						if (_game->getMod()->getEscortsJoinFightAgainstHK())
						{
							int secondaryTargets = 0;
							for (std::vector<Base*>::iterator bi = _game->getSavedGame()->getBases()->begin(); bi != _game->getSavedGame()->getBases()->end(); ++bi)
							{
								for (std::vector<Craft*>::iterator ci = (*bi)->getCrafts()->begin(); ci != (*bi)->getCrafts()->end(); ++ci)
								{
									// craft is flying (i.e. not in base)
									if ((*ci) != c && (*ci)->getStatus() == "STR_OUT" && !(*ci)->isDestroyed())
									{
										// craft is close enough and has at least one loaded weapon
										if ((*ci)->getNumWeapons(true) > 0 && (*ci)->getDistance(c) < Nautical(_game->getMod()->getEscortRange()))
										{
											// only up to 4 dogfights = 1 main + 3 secondary
											if (secondaryTargets < 3)
											{
												// Note: push_front() is used so that main target is attacked first
												_dogfightsToBeStarted.push_front(new DogfightState(this, (*ci), *i, true));
												secondaryTargets++;
											}
										}
									}
								}
							}
						}

						if (!_dogfightStartTimer->isRunning())
						{
							_pause = true;
							timerReset();
							_globe->center(c->getLongitude(), c->getLatitude());
							startDogfight();
							_dogfightStartTimer->start();
						}
						_game->getMod()->playMusic("GMINTER");

						// Don't process certain craft logic (moving and reaching destination)
						ufoIsAttacking = true;
					}
					// Don't handle other logic for this UFO, just continue with the next one
					continue;
				}

				size_t count = _game->getSavedGame()->getMissionSites()->size();
				AlienMission *mission = (*i)->getMission();
				bool detected = (*i)->getDetected();
				mission->ufoReachedWaypoint(**i, *_game, *_globe);
				if (Options::ufoLandingAlert && (*i)->getStatus() == Ufo::LANDED && (*i)->getDetected() && (*i)->getLandId() != 0)
				{
					std::string msg = tr("STR_UFO_HAS_LANDED").arg((*i)->getName(_game->getLanguage()));
					popup(new CraftErrorState(this, msg));
				}
				if (detected != (*i)->getDetected() && !(*i)->getFollowers()->empty())
				{
					if (!((*i)->getTrajectory().getID() == UfoTrajectory::RETALIATION_ASSAULT_RUN && (*i)->getStatus() == Ufo::LANDED))
						popup(new UfoLostState((*i)->getName(_game->getLanguage())));
				}
				if (count < _game->getSavedGame()->getMissionSites()->size())
				{
					MissionSite *site = _game->getSavedGame()->getMissionSites()->back();
					site->setDetected(true);
					popup(new MissionDetectedState(site, this));
				}
				// If UFO was destroyed, don't spawn missions
				if ((*i)->getStatus() == Ufo::DESTROYED)
					return;
				if (Base *base = dynamic_cast<Base*>((*i)->getDestination()))
				{
					mission->setWaveCountdown(30 * (RNG::generate(0, 400) + 48));
					(*i)->setDestination(0);
					base->setupDefenses();
					timerReset();
					if (!base->getDefenses()->empty())
					{
						popup(new BaseDefenseState(base, *i, this));
						return; // don't allow multiple simultaneous attacks in the same game tick
					}
					else
					{
						handleBaseDefense(base, *i);
						return;
					}
				}
			}
			// Init UFO shields
			if ((*i)->getShield() == -1)
			{
				(*i)->setShield((*i)->getCraftStats().shieldCapacity);
			}
			// Recharge UFO shields
			else if ((*i)->getShield() < (*i)->getCraftStats().shieldCapacity)
			{
				int shieldRechargeInGeoscape = (*i)->getCraftStats().shieldRechargeInGeoscape;
				if (shieldRechargeInGeoscape == -1)
				{
					(*i)->setShield((*i)->getCraftStats().shieldCapacity);
				}
				else if (shieldRechargeInGeoscape > 0)
				{
					int total = shieldRechargeInGeoscape / 100;
					if (RNG::percent(shieldRechargeInGeoscape % 100))
						total++;
					(*i)->setShield((*i)->getShield() + total);
				}
			}
			break;
		case Ufo::LANDED:
			(*i)->think();
			if ((*i)->getSecondsRemaining() == 0)
			{
				AlienMission *mission = (*i)->getMission();
				bool detected = (*i)->getDetected();
				mission->ufoLifting(**i, *_game->getSavedGame());
				if (detected != (*i)->getDetected() && !(*i)->getFollowers()->empty())
				{
					popup(new UfoLostState((*i)->getName(_game->getLanguage())));
				}
			}
			break;
		case Ufo::CRASHED:
			(*i)->think();
			if ((*i)->getSecondsRemaining() == 0)
			{
				(*i)->setDetected(false);
				(*i)->setStatus(Ufo::DESTROYED);
			}
			break;
		case Ufo::DESTROYED:
			// Nothing to do
			break;
		}
	}

	// Handle craft logic
	for (std::vector<Base*>::iterator i = _game->getSavedGame()->getBases()->begin(); i != _game->getSavedGame()->getBases()->end(); ++i)
	{
		for (std::vector<Craft*>::iterator j = (*i)->getCrafts()->begin(); j != (*i)->getCrafts()->end();)
		{
			if ((*j)->isDestroyed())
			{
				for (std::vector<Country*>::iterator country = _game->getSavedGame()->getCountries()->begin(); country != _game->getSavedGame()->getCountries()->end(); ++country)
				{
					if ((*country)->getRules()->insideCountry((*j)->getLongitude(), (*j)->getLatitude()))
					{
						(*country)->addActivityXcom(-(*j)->getRules()->getScore());
						break;
					}
				}
				for (std::vector<Region*>::iterator region = _game->getSavedGame()->getRegions()->begin(); region != _game->getSavedGame()->getRegions()->end(); ++region)
				{
					if ((*region)->getRules()->insideRegion((*j)->getLongitude(), (*j)->getLatitude()))
					{
						(*region)->addActivityXcom(-(*j)->getRules()->getScore());
						break;
					}
				}
				// if a transport craft has been shot down, kill all the soldiers on board.
				if ((*j)->getRules()->getSoldiers() > 0)
				{
					for (std::vector<Soldier*>::iterator k = (*i)->getSoldiers()->begin(); k != (*i)->getSoldiers()->end();)
					{
						if ((*k)->getCraft() == (*j))
						{
							k = _game->getSavedGame()->killSoldier(*k);
						}
						else
						{
							++k;
						}
					}
				}
				_game->getSavedGame()->stopHuntingXcomCraft((*j)); // craft destroyed in dogfight
				delete *j;
				j = (*i)->getCrafts()->erase(j);
				continue;
			}
			if ((*j)->getDestination() != 0)
			{
				Ufo* u = dynamic_cast<Ufo*>((*j)->getDestination());
				if (u != 0)
				{
					if (!u->getDetected())
					{
						if (u->getTrajectory().getID() == UfoTrajectory::RETALIATION_ASSAULT_RUN && (u->getStatus() == Ufo::LANDED || u->getStatus() == Ufo::DESTROYED))
						{
							(*j)->returnToBase();
						}
						else
						{
							Waypoint *w = new Waypoint();
							w->setLongitude(u->getLongitude());
							w->setLatitude(u->getLatitude());
							w->setId(u->getId());
							(*j)->setDestination(0);
							popup(new GeoscapeCraftState((*j), _globe, w));
						}
					}
					if (u->getStatus() == Ufo::LANDED && (*j)->isInDogfight())
					{
						(*j)->setInDogfight(false);
					}
					else if (u->getStatus() == Ufo::DESTROYED)
					{
						(*j)->returnToBase();
					}
				}
				else
				{
					if ((*j)->isInDogfight())
					{
						(*j)->setInDogfight(false);
					}
				}
			}

			if (!ufoIsAttacking)
			{
				bool returnedToBase = (*j)->think();
				if (returnedToBase)
				{
					_game->getSavedGame()->stopHuntingXcomCraft((*j)); // hiding in the base is good enough, obviously
				}
			}

			// Handle craft shield recharge
			if (!ufoIsAttacking && (*j)->getShield() < (*j)->getCraftStats().shieldCapacity)
			{
				int shieldRechargeInGeoscape = (*j)->getCraftStats().shieldRechargeInGeoscape;
				if (shieldRechargeInGeoscape == -1)
				{
					(*j)->setShield((*j)->getCraftStats().shieldCapacity);
				}
				else if (shieldRechargeInGeoscape > 0)
				{
					int total = (*j)->getCraftStats().shieldRechargeInGeoscape / 100;
					if (RNG::percent((*j)->getCraftStats().shieldRechargeInGeoscape % 100))
						total++;
					(*j)->setShield((*j)->getShield() + total);
				}
			}

			if (!ufoIsAttacking && (*j)->reachedDestination())
			{
				Ufo* u = dynamic_cast<Ufo*>((*j)->getDestination());
				Waypoint *w = dynamic_cast<Waypoint*>((*j)->getDestination());
				MissionSite* m = dynamic_cast<MissionSite*>((*j)->getDestination());
				AlienBase* b = dynamic_cast<AlienBase*>((*j)->getDestination());
				Craft* x = dynamic_cast<Craft*>((*j)->getDestination());
				if (u != 0)
				{
					switch (u->getStatus())
					{
					case Ufo::FLYING:
						// Not more than 4 interceptions at a time... but hunter-killers are always allowed
						if (!u->isHunterKiller() && _dogfights.size() + _dogfightsToBeStarted.size() >= 4)
						{
							++j;
							continue;
						}
						// Can we actually fight it
						if (!(*j)->isInDogfight() && !(*j)->getDistance(u))
						{
							if (u->isHunterKiller())
							{
								// Check if some other HK already attacked before us (at the very same moment)
								int hkDogfights = 0;
								for (auto f : _dogfights) if (f->isUfoAttacking()) { hkDogfights++; }
								for (auto g : _dogfightsToBeStarted) if (g->isUfoAttacking()) { hkDogfights++; }

								// If yes, wait... not more than 1 HK interception allowed at a time.
								if (hkDogfights >= 1)
								{
									++j;
									continue;
								}

								// If not, interrupt all other (regular) interceptions to prevent a dead-lock (and other possible side effects)
								std::list<DogfightState*>::iterator it = _dogfights.begin();
								for (; it != _dogfights.end();)
								{
									delete *it;
									it = _dogfights.erase(it);
								}
								for (it = _dogfightsToBeStarted.begin(); it != _dogfightsToBeStarted.end();)
								{
									delete *it;
									it = _dogfightsToBeStarted.erase(it);
								}
								_minimizedDogfights = 0;

								// Don't process certain craft logic (moving and reaching destination)
								ufoIsAttacking = true;
							}

							// Main target
							_dogfightsToBeStarted.push_back(new DogfightState(this, (*j), u, u->isHunterKiller()));

							if (u->isHunterKiller() && _game->getMod()->getEscortsJoinFightAgainstHK())
							{
								// Start fighting escorts and other craft as well (if they are in escort range)
								int secondaryTargets = 0;
								for (std::vector<Base*>::iterator bi = _game->getSavedGame()->getBases()->begin(); bi != _game->getSavedGame()->getBases()->end(); ++bi)
								{
									for (std::vector<Craft*>::iterator ci = (*bi)->getCrafts()->begin(); ci != (*bi)->getCrafts()->end(); ++ci)
									{
										// craft is flying (i.e. not in base)
										if ((*ci) != (*j) && (*ci)->getStatus() == "STR_OUT" && !(*ci)->isDestroyed())
										{
											// craft is close enough and has at least one loaded weapon
											if ((*ci)->getNumWeapons(true) > 0 && (*ci)->getDistance((*j)) < Nautical(_game->getMod()->getEscortRange()))
											{
												// only up to 4 dogfights = 1 main + 3 secondary
												if (secondaryTargets < 3)
												{
													// Note: push_front() is used so that main target is attacked first
													_dogfightsToBeStarted.push_front(new DogfightState(this, (*ci), u, u->isHunterKiller()));
													secondaryTargets++;
												}
											}
										}
									}
								}
							}

							// Ignore these restrictions when fighting against a HK, otherwise it's very easy to avoid being attacked
							if (!u->isHunterKiller())
							{
								if ((*j)->getRules()->isWaterOnly() && u->getAltitudeInt() > (*j)->getRules()->getMaxAltitude())
								{
									popup(new DogfightErrorState((*j), tr("STR_UNABLE_TO_ENGAGE_DEPTH")));
									_dogfightsToBeStarted.back()->setMinimized(true);
									_dogfightsToBeStarted.back()->setWaitForAltitude(true);
								}
								else if ((*j)->getRules()->isWaterOnly() && !_globe->insideLand((*j)->getLongitude(), (*j)->getLatitude()))
								{
									popup(new DogfightErrorState((*j), tr("STR_UNABLE_TO_ENGAGE_AIRBORNE")));
									_dogfightsToBeStarted.back()->setMinimized(true);
									_dogfightsToBeStarted.back()->setWaitForPoly(true);
								}
							}

							if (!_dogfightStartTimer->isRunning())
							{
								_pause = true;
								timerReset();
								_globe->center((*j)->getLongitude(), (*j)->getLatitude());
								startDogfight();
								_dogfightStartTimer->start();
							}
							_game->getMod()->playMusic("GMINTER");
						}
						break;
					case Ufo::LANDED:
					case Ufo::CRASHED:
					case Ufo::DESTROYED: // Just before expiration
						if (((*j)->getNumSoldiers() > 0 || (*j)->getNumVehicles() > 0) && (*j)->getRules()->getAllowLanding())
						{
							if (!(*j)->isInDogfight())
							{
								// look up polygons texture
								int texture, shade;
								_globe->getPolygonTextureAndShade(u->getLongitude(), u->getLatitude(), &texture, &shade);
								timerReset();
								popup(new ConfirmLandingState(*j, _game->getMod()->getGlobe()->getTexture(texture), shade));
							}
						}
						else if (u->getStatus() != Ufo::LANDED)
						{
							(*j)->returnToBase();
						}
						break;
					}
				}
				else if (w != 0)
				{
					if (!(*j)->getIsAutoPatrolling())
					{
						popup(new CraftPatrolState((*j), _globe));
					}
					(*j)->setDestination(0);
				}
				else if (m != 0)
				{
					if (((*j)->getNumSoldiers() > 0 || (*j)->getNumVehicles() > 0) && (*j)->getRules()->getAllowLanding())
					{
						// look up polygons texture
						int texture, shade;
						_globe->getPolygonTextureAndShade(m->getLongitude(), m->getLatitude(), &texture, &shade);
						texture = m->getTexture();
						timerReset();
						popup(new ConfirmLandingState(*j, _game->getMod()->getGlobe()->getTexture(texture), shade));
					}
					else
					{
						(*j)->returnToBase();
					}
				}
				else if (b != 0)
				{
					if (b->isDiscovered())
					{
						if (((*j)->getNumSoldiers() > 0 || (*j)->getNumVehicles() > 0) && (*j)->getRules()->getAllowLanding())
						{
							int texture, shade;
							_globe->getPolygonTextureAndShade(b->getLongitude(), b->getLatitude(), &texture, &shade);
							timerReset();
							popup(new ConfirmLandingState(*j, _game->getMod()->getGlobe()->getTexture(texture), shade));
						}
						else
						{
							(*j)->returnToBase();
						}
					}
				}
				else if (x != 0)
				{
					if (x->getStatus() != "STR_OUT" || x->isDestroyed())
					{
						(*j)->returnToBase();
					}
				}
			}
			 ++j;
		}
	}

	// Clean up dead UFOs and end dogfights which were minimized.
	Collections::deleteIf(*_game->getSavedGame()->getUfos(), _game->getSavedGame()->getUfos()->size(),
		[&](Ufo* ufo)
		{
			if (ufo->getStatus() == Ufo::DESTROYED)
			{
				Collections::deleteIf(_dogfights, _dogfights.size(),
					[&](DogfightState* dogfight)
					{
						return dogfight->getUfo() == ufo;
					}
				);
				return true;
			}
			else
			{
				return false;
			}
		}
	);

	// Check any dogfights waiting to open
	for (std::list<DogfightState*>::iterator d = _dogfights.begin(); d != _dogfights.end(); ++d)
	{
		if ((*d)->isMinimized())
		{
			if (((*d)->getWaitForPoly() && _globe->insideLand((*d)->getUfo()->getLongitude(), (*d)->getUfo()->getLatitude())) ||
				((*d)->getWaitForAltitude() && (*d)->getUfo()->getAltitudeInt() <= (*d)->getCraft()->getRules()->getMaxAltitude()))
			{
				_pause = true; // the USO reached the sea during this interval period, stop the timer and let handleDogfights() take it from there.
			}
		}
	}

	// Clean up unused waypoints
	Collections::deleteIf(*_game->getSavedGame()->getWaypoints(), _game->getSavedGame()->getWaypoints()->size(),
		[&](Waypoint* way)
		{
			return way->getFollowers()->empty();
		}
	);
}

/**
 * Functor that attempt to detect an XCOM base.
 */
class DetectXCOMBase: public std::unary_function<Ufo *, bool>
{
public:
	/// Create a detector for the given base.
	DetectXCOMBase(const Base &base) : _base(base) { /* Empty by design.  */ }
	/// Attempt detection
	bool operator()(const Ufo *ufo) const;
private:
	const Base &_base;	//!< The target base.
};

/**
 * Only UFOs within detection range of the base have a chance to detect it.
 * @param ufo Pointer to the UFO attempting detection.
 * @return If the base is detected by @a ufo.
 */
bool DetectXCOMBase::operator()(const Ufo *ufo) const
{
	if (ufo->getTrajectoryPoint() <= 1) return false;
	if (ufo->getTrajectory().getZone(ufo->getTrajectoryPoint()) == 5) return false;
	if ((ufo->getMission()->getRules().getObjective() != OBJECTIVE_RETALIATION && !Options::aggressiveRetaliation) ||	// only UFOs on retaliation missions actively scan for bases
		ufo->getTrajectory().getID() == UfoTrajectory::RETALIATION_ASSAULT_RUN || 										// UFOs attacking a base don't detect!
		ufo->isCrashed() ||																								// Crashed UFOs don't detect!
		_base.getDistance(ufo) >= Nautical(ufo->getCraftStats().sightRange))											// UFOs have a detection range of 80 XCOM units. - we use a great circle fomrula and nautical miles.
	{
		return false;
	}
	return RNG::percent(_base.getDetectionChance());
}

/**
 * Functor that marks an XCOM base for retaliation.
 * This is required because of the iterator type.
 */
struct SetRetaliationTarget: public std::unary_function<std::map<const Region *, Base *>::value_type, void>
{
	/// Mark as a valid retaliation target.
	void operator()(const argument_type &iter) const { iter.second->setRetaliationTarget(true); }
};

/**
 * Takes care of any game logic that has to
 * run every game ten minutes, like fuel consumption.
 */
void GeoscapeState::time10Minutes()
{
	for (std::vector<Base*>::iterator i = _game->getSavedGame()->getBases()->begin(); i != _game->getSavedGame()->getBases()->end(); ++i)
	{
		// Fuel consumption for XCOM craft.
		for (std::vector<Craft*>::iterator j = (*i)->getCrafts()->begin(); j != (*i)->getCrafts()->end(); ++j)
		{
			if ((*j)->getStatus() == "STR_OUT")
			{
				int escortSpeed = 0;
				if (Options::friendlyCraftEscort)
				{
					Craft *escortee = dynamic_cast<Craft*>((*j)->getDestination());
					if (escortee != 0)
					{
						if ((*j)->getDistance(escortee) < Nautical(_game->getMod()->getEscortRange()))
						{
							escortSpeed = escortee->getSpeed();
						}
					}
				}
				(*j)->consumeFuel(escortSpeed);
				if (!(*j)->getLowFuel() && (*j)->getFuel() <= (*j)->getFuelLimit())
				{
					(*j)->setLowFuel(true);
					(*j)->returnToBase();
					if (!(*j)->getIsAutoPatrolling())
					{
						popup(new LowFuelState((*j), this));
					}
				}

				if ((*j)->getDestination() == 0 && (*j)->getCraftStats().sightRange > 0)
				{
<<<<<<< HEAD
					double range = Nautical((*j)->getCraftStats().sightRange);
					for (std::vector<AlienBase*>::iterator b = _game->getSavedGame()->getAlienBases()->begin(); b != _game->getSavedGame()->getAlienBases()->end(); b++)
=======
					double range = Nautical((*j)->getRules()->getSightRange());
					for (std::vector<AlienBase*>::iterator b = _game->getSavedGame()->getAlienBases()->begin(); b != _game->getSavedGame()->getAlienBases()->end(); ++b)
>>>>>>> a45453fd
					{
						if ((*j)->getDistance(*b) <= range)
						{
							if (RNG::percent(50-((*j)->getDistance(*b) / range) * 50) && !(*b)->isDiscovered())
							{
								(*b)->setDiscovered(true);
							}
						}
					}
				}
			}
		}
	}
	if (Options::aggressiveRetaliation)
	{
		// Detect as many bases as possible.
		for (std::vector<Base*>::iterator iBase = _game->getSavedGame()->getBases()->begin(); iBase != _game->getSavedGame()->getBases()->end(); ++iBase)
		{
			// Find a UFO that detected this base, if any.
			std::vector<Ufo*>::const_iterator uu = std::find_if (_game->getSavedGame()->getUfos()->begin(), _game->getSavedGame()->getUfos()->end(), DetectXCOMBase(**iBase));
			if (uu != _game->getSavedGame()->getUfos()->end())
			{
				// Base found
				(*iBase)->setRetaliationTarget(true);
			}
		}
	}
	else
	{
		// Only remember last base in each region.
		std::map<const Region *, Base *> discovered;
		for (std::vector<Base*>::iterator iBase = _game->getSavedGame()->getBases()->begin(); iBase != _game->getSavedGame()->getBases()->end(); ++iBase)
		{
			// Find a UFO that detected this base, if any.
			std::vector<Ufo*>::const_iterator uu = std::find_if (_game->getSavedGame()->getUfos()->begin(), _game->getSavedGame()->getUfos()->end(), DetectXCOMBase(**iBase));
			if (uu != _game->getSavedGame()->getUfos()->end())
			{
				discovered[_game->getSavedGame()->locateRegion(**iBase)] = *iBase;
			}
		}
		// Now mark the bases as discovered.
		std::for_each(discovered.begin(), discovered.end(), SetRetaliationTarget());
	}

	// Handle alien bases detecting xcom craft and generating hunt missions
	baseHunting();

	// Handle UFO re-targeting (i.e. hunting and escorting) logic
	ufoHuntingAndEscorting();
}

void GeoscapeState::ufoHuntingAndEscorting()
{
	for (std::vector<Ufo*>::iterator ufo = _game->getSavedGame()->getUfos()->begin(); ufo != _game->getSavedGame()->getUfos()->end(); ++ufo)
	{
		if ((*ufo)->isHunterKiller() && (*ufo)->getStatus() == Ufo::FLYING)
		{
			// current target and attraction
			int newAttraction = INT_MAX;
			Craft *newTarget = 0;
			Craft *originalTarget = 0;
			if ((*ufo)->isHunting())
			{
				originalTarget = (*ufo)->getTargetedXcomCraft();
			}
			if (originalTarget)
			{
				if ((*ufo)->insideRadarRange(originalTarget))
				{
					newTarget = originalTarget;
					newAttraction = newTarget->getHunterKillerAttraction((*ufo)->getHuntMode());
				}
			}
			// look for more attractive target
			for (std::vector<Base*>::iterator base = _game->getSavedGame()->getBases()->begin(); base != _game->getSavedGame()->getBases()->end(); ++base)
			{
				for (std::vector<Craft*>::iterator craft = (*base)->getCrafts()->begin(); craft != (*base)->getCrafts()->end(); ++craft)
				{
					if ((*craft)->getStatus() == "STR_OUT")
					{
						int tmpAttraction = (*craft)->getHunterKillerAttraction((*ufo)->getHuntMode());
						if (tmpAttraction < newAttraction && (*ufo)->insideRadarRange(*craft))
						{
							newTarget = (*craft);
							newAttraction = tmpAttraction;
						}
					}
				}
			}
			if (newTarget)
			{
				if (newTarget != originalTarget)
				{
					// set new target
					(*ufo)->setTargetedXcomCraft(newTarget);
					// TODO: rethink: always reveal the hunting UFO (even outside of radar range?)
					(*ufo)->setDetected(true);
					if ((*ufo)->getId() == 0)
					{
						(*ufo)->setId(_game->getSavedGame()->getId("STR_UFO"));
					}
					// inform the player
					std::string msg = tr("STR_UFO_STARTED_HUNTING")
						.arg((*ufo)->getName(_game->getLanguage()))
						.arg(newTarget->getName(_game->getLanguage()));
					popup(new CraftErrorState(this, msg));
				}
			}
			else if (originalTarget)
			{
				// stop hunting
				(*ufo)->resetOriginalDestination(originalTarget);
			}

			// If we are not preoccupied by hunting, let's see if there is still anyone left to escort
			if ((*ufo)->isEscort() && !(*ufo)->isHunting() && !(*ufo)->isEscorting())
			{
				// Find a UFO to escort
				for (std::vector<Ufo*>::const_iterator t = _game->getSavedGame()->getUfos()->begin(); t != _game->getSavedGame()->getUfos()->end(); ++t)
				{
					// From the same mission
					if ((*t)->getMission()->getId() == (*ufo)->getMission()->getId())
					{
						// But not another hunter-killer, we escort only normal UFOs
						if (!(*t)->isHunterKiller())
						{
							(*ufo)->setEscortedUfo((*t));
							break;
						}
					}
				}
			}
		}
	}
}

void GeoscapeState::baseHunting()
{
	for (std::vector<AlienBase*>::iterator ab = _game->getSavedGame()->getAlienBases()->begin(); ab != _game->getSavedGame()->getAlienBases()->end(); ++ab)
	{
		if ((*ab)->getDeployment()->getBaseDetectionRange() > 0)
		{
			// Increase counter by 10 minutes
			(*ab)->setMinutesSinceLastHuntMissionGeneration((*ab)->getMinutesSinceLastHuntMissionGeneration() + 10);

			// Check counter
			if ((*ab)->getMinutesSinceLastHuntMissionGeneration() >= (*ab)->getDeployment()->getHuntMissionMaxFrequency())
			{
				// Look for nearby craft
				bool started = false;
				for (std::vector<Base*>::iterator bi = _game->getSavedGame()->getBases()->begin(); bi != _game->getSavedGame()->getBases()->end(); ++bi)
				{
					for (std::vector<Craft*>::iterator ci = (*bi)->getCrafts()->begin(); ci != (*bi)->getCrafts()->end(); ++ci)
					{
						// Craft is flying (i.e. not in base)
						if ((*ci)->getStatus() == "STR_OUT" && !(*ci)->isDestroyed())
						{
							// Craft is close enough and RNG is in our favour
							if ((*ci)->getDistance((*ab)) < Nautical((*ab)->getDeployment()->getBaseDetectionRange()) && RNG::percent((*ab)->getDeployment()->getBaseDetectionChance()))
							{
								// Generate a hunt mission
								auto mission = (*ab)->getDeployment()->generateHuntMission(_game->getSavedGame()->getMonthsPassed());
								if (_game->getMod()->getAlienMission(mission))
								{
									// Spawn hunt mission for this base.
									const RuleAlienMission &rule = *_game->getMod()->getAlienMission(mission);
									AlienMission *mission = new AlienMission(rule);
									mission->setRegion(_game->getSavedGame()->locateRegion(*(*ab))->getRules()->getType(), *_game->getMod());
									mission->setId(_game->getSavedGame()->getId("ALIEN_MISSIONS"));
									mission->setRace((*ab)->getAlienRace());
									mission->setAlienBase((*ab));
									int targetZone = -1;
									if (mission->getRules().getObjective() == OBJECTIVE_SITE)
									{
										int missionZone = mission->getRules().getSpawnZone();
										RuleRegion *regionRules = _game->getMod()->getRegion(mission->getRegion());
										const std::vector<MissionArea> areas = regionRules->getMissionZones().at(missionZone).areas;
										if (!areas.empty())
										{
											targetZone = RNG::generate(0, areas.size() - 1);
										}
									}
									mission->setMissionSiteZone(targetZone);
									mission->start(*_game, *_globe);
									_game->getSavedGame()->getAlienMissions().push_back(mission);

									// Start immediately
									mission->think(*_game, *_globe);

									// Reset counter
									(*ab)->setMinutesSinceLastHuntMissionGeneration(0);
									started = true;
									break;
								}
								else if (mission != "")
								{
									throw Exception("Alien Base tried to generate undefined hunt mission: " + mission);
								}
							}
						}
					}
					if (started) break;
				}
			}
		}
	}
}

/** @brief Call AlienMission::think() with proper parameters.
 * This function object calls AlienMission::think() with the proper parameters.
 */
class callThink: public std::unary_function<AlienMission*, void>
{
public:
	/// Store the parameters.
	/**
	 * @param game The game engine.
	 * @param globe The globe object.
	 */
	callThink(Game &game, const Globe &globe) : _game(game), _globe(globe) { /* Empty by design. */ }
	/// Call AlienMission::think() with stored parameters.
	void operator()(AlienMission *am) const { am->think(_game, _globe); }
private:
	Game &_game;
	const Globe &_globe;
};

/** @brief Process a MissionSite.
 * This function object will count down towards expiring a MissionSite, and handle expired MissionSites.
 * @param ts Pointer to mission site.
 * @return Has mission site expired?
 */
bool GeoscapeState::processMissionSite(MissionSite *site)
{
	bool removeSite = site->getSecondsRemaining() < 30 * 60;
	if (!removeSite)
	{
		site->setSecondsRemaining(site->getSecondsRemaining() - 30 * 60);
	}
	else
	{
		bool noFollowers = site->getFollowers()->empty();
		if (site->getRules()->despawnEvenIfTargeted())
		{
			for (std::vector<Target*>::iterator k = site->getFollowers()->begin(); k != site->getFollowers()->end();)
			{
				Craft* c = dynamic_cast<Craft*>(*k);
				if (c != 0)
				{
					c->returnToBase();
					k = site->getFollowers()->begin();
				}
				else
				{
					++k;
				}
			}
			if (!noFollowers)
			{
				popup(new UfoLostState(site->getName(_game->getLanguage())));
			}
		}
		else
		{
			removeSite = noFollowers; // CHEEKY EXPLOIT
		}
	}

	int score = removeSite ? site->getDeployment()->getDespawnPenalty() : site->getDeployment()->getPoints();

	Region *region = _game->getSavedGame()->locateRegion(*site);
	if (region)
	{
		region->addActivityAlien(score);
	}
	for (std::vector<Country*>::iterator k = _game->getSavedGame()->getCountries()->begin(); k != _game->getSavedGame()->getCountries()->end(); ++k)
	{
		if ((*k)->getRules()->insideCountry(site->getLongitude(), site->getLatitude()))
		{
			(*k)->addActivityAlien(score);
			break;
		}
	}
	if (!removeSite)
	{
		return false;
	}
	delete site;
	return true;
}

/** @brief Advance time for crashed UFOs.
 * This function object will decrease the expiration timer for crashed UFOs.
 */
struct expireCrashedUfo: public std::unary_function<Ufo*, void>
{
	/// Decrease UFO expiration timer.
	void operator()(Ufo *ufo) const
	{
		if (ufo->getStatus() == Ufo::CRASHED)
		{
			if (ufo->getSecondsRemaining() >= 30 * 60)
			{
				ufo->setSecondsRemaining(ufo->getSecondsRemaining() - 30 * 60);
				return;
			}
			// Marked expired UFOs for removal.
			ufo->setStatus(Ufo::DESTROYED);
		}
	}
};

/**
 * Takes care of any game logic that has to
 * run every game half hour, like UFO detection.
 */
void GeoscapeState::time30Minutes()
{
	// Decrease mission countdowns
	std::for_each(_game->getSavedGame()->getAlienMissions().begin(),
			  _game->getSavedGame()->getAlienMissions().end(),
			  callThink(*_game, *_globe));
	// Remove finished missions
	for (std::vector<AlienMission*>::iterator am = _game->getSavedGame()->getAlienMissions().begin();
		am != _game->getSavedGame()->getAlienMissions().end();)
	{
		if ((*am)->isOver())
		{
			delete *am;
			am = _game->getSavedGame()->getAlienMissions().erase(am);
		}
		else
		{
			++am;
		}
	}

	// Handle crashed UFOs expiration
	std::for_each(_game->getSavedGame()->getUfos()->begin(),
			  _game->getSavedGame()->getUfos()->end(),
			  expireCrashedUfo());


	// Handle craft maintenance and alien base detection
	for (std::vector<Base*>::iterator i = _game->getSavedGame()->getBases()->begin(); i != _game->getSavedGame()->getBases()->end(); ++i)
	{
		for (std::vector<Craft*>::iterator j = (*i)->getCrafts()->begin(); j != (*i)->getCrafts()->end(); ++j)
		{
			if ((*j)->getStatus() == "STR_REFUELLING")
			{
				std::string item = (*j)->getRules()->getRefuelItem();
				if (item.empty())
				{
					(*j)->refuel();
					// notification
					if ((*j)->getStatus() == "STR_READY" && (*j)->getRules()->notifyWhenRefueled())
					{
						std::string msg = tr("STR_CRAFT_IS_READY").arg((*j)->getName(_game->getLanguage())).arg((*i)->getName());
						popup(new CraftErrorState(this, msg));
					}
					// auto-patrol
					if ((*j)->getStatus() == "STR_READY" && (*j)->getRules()->canAutoPatrol())
					{
						if ((*j)->getIsAutoPatrolling())
						{
							Waypoint *w = new Waypoint();
							w->setLongitude((*j)->getLongitudeAuto());
							w->setLatitude((*j)->getLatitudeAuto());
							if (w != 0 && w->getId() == 0)
							{
								w->setId(_game->getSavedGame()->getId("STR_WAY_POINT"));
								_game->getSavedGame()->getWaypoints()->push_back(w);
							}
							(*j)->setDestination(w);
							(*j)->setStatus("STR_OUT");
						}
					}
				}
				else
				{
					if ((*i)->getStorageItems()->getItem(item) > 0)
					{
						(*i)->getStorageItems()->removeItem(item);
						(*j)->refuel();
						(*j)->setLowFuel(false);
						// notification
						if ((*j)->getStatus() == "STR_READY" && (*j)->getRules()->notifyWhenRefueled())
						{
							std::string msg = tr("STR_CRAFT_IS_READY").arg((*j)->getName(_game->getLanguage())).arg((*i)->getName());
							popup(new CraftErrorState(this, msg));
						}
						// auto-patrol
						if ((*j)->getStatus() == "STR_READY" && (*j)->getRules()->canAutoPatrol())
						{
							if ((*j)->getIsAutoPatrolling())
							{
								Waypoint *w = new Waypoint();
								w->setLongitude((*j)->getLongitudeAuto());
								w->setLatitude((*j)->getLatitudeAuto());
								if (w != 0 && w->getId() == 0)
								{
									w->setId(_game->getSavedGame()->getId("STR_WAY_POINT"));
									_game->getSavedGame()->getWaypoints()->push_back(w);
								}
								(*j)->setDestination(w);
								(*j)->setStatus("STR_OUT");
							}
						}
					}
					else if (!(*j)->getLowFuel())
					{
						std::string msg = tr("STR_NOT_ENOUGH_ITEM_TO_REFUEL_CRAFT_AT_BASE")
										   .arg(tr(item))
										   .arg((*j)->getName(_game->getLanguage()))
										   .arg((*i)->getName());
						popup(new CraftErrorState(this, msg));
						if ((*j)->getFuel() > 0)
						{
							(*j)->setStatus("STR_READY");
						}
						else
						{
							(*j)->setLowFuel(true);
						}
					}
				}
			}
		}
	}

	// Handle UFO detection and give aliens points
	for (std::vector<Ufo*>::iterator u = _game->getSavedGame()->getUfos()->begin(); u != _game->getSavedGame()->getUfos()->end(); ++u)
	{
		int points = (*u)->getRules()->getMissionScore(); //one point per UFO in-flight per half hour
		switch ((*u)->getStatus())
		{
		case Ufo::LANDED:
			points *= 2;
		case Ufo::FLYING:
			// Get area
			for (std::vector<Region*>::iterator k = _game->getSavedGame()->getRegions()->begin(); k != _game->getSavedGame()->getRegions()->end(); ++k)
			{
				if ((*k)->getRules()->insideRegion((*u)->getLongitude(), (*u)->getLatitude()))
				{
					(*k)->addActivityAlien(points);
					break;
				}
			}
			// Get country
			for (std::vector<Country*>::iterator k = _game->getSavedGame()->getCountries()->begin(); k != _game->getSavedGame()->getCountries()->end(); ++k)
			{
				if ((*k)->getRules()->insideCountry((*u)->getLongitude(), (*u)->getLatitude()))
				{
					(*k)->addActivityAlien(points);
					break;
				}
			}
			if (!(*u)->getDetected())
			{
				bool detected = false, hyperdetected = false;
				for (std::vector<Base*>::iterator b = _game->getSavedGame()->getBases()->begin(); !hyperdetected && b != _game->getSavedGame()->getBases()->end(); ++b)
				{
					switch ((*b)->detect(*u))
					{
					case 2:	// hyper-wave decoder
						(*u)->setHyperDetected(true);
						hyperdetected = true;
					case 1: // conventional radar
						detected = true;
					}
					for (std::vector<Craft*>::iterator c = (*b)->getCrafts()->begin(); !detected && c != (*b)->getCrafts()->end(); ++c)
					{
						if ((*c)->getStatus() == "STR_OUT" && (*c)->detect(*u))
						{
							detected = true;
							break;
						}
					}
				}
				if (detected)
				{
					(*u)->setDetected(true);
					// don't show if player said he doesn't want to see this UFO anymore
					if (!_game->getSavedGame()->isUfoOnIgnoreList((*u)->getId()))
					{
						popup(new UfoDetectedState((*u), this, true, (*u)->getHyperDetected()));
					}
				}
			}
			else
			{
				bool detected = false, hyperdetected = false;
				for (std::vector<Base*>::iterator b = _game->getSavedGame()->getBases()->begin(); !hyperdetected && b != _game->getSavedGame()->getBases()->end(); ++b)
				{
					switch ((*b)->insideRadarRange(*u))
					{
					case 2:	// hyper-wave decoder
						detected = true;
						hyperdetected = true;
						(*u)->setHyperDetected(true);
						break;
					case 1: // conventional radar
						detected = true;
						hyperdetected = (*u)->getHyperDetected();
					}
					for (std::vector<Craft*>::iterator c = (*b)->getCrafts()->begin(); !detected && c != (*b)->getCrafts()->end(); ++c)
					{
						if ((*c)->getStatus() == "STR_OUT" && (*c)->insideRadarRange(*u))
						{
							detected = true;
							hyperdetected = (*u)->getHyperDetected();
							break;
						}
					}
				}
				// TODO: rethink: hunting UFOs stay visible even outside of radar range?
				if (!detected && !(*u)->isHunting())
				{
					(*u)->setDetected(false);
					(*u)->setHyperDetected(false);
					if (!(*u)->getFollowers()->empty())
					{
						popup(new UfoLostState((*u)->getName(_game->getLanguage())));
					}
				}
			}
			break;
		case Ufo::CRASHED:
		case Ufo::DESTROYED:
			break;
		}
	}

	// Processes MissionSites
	for (std::vector<MissionSite*>::iterator site = _game->getSavedGame()->getMissionSites()->begin(); site != _game->getSavedGame()->getMissionSites()->end();)
	{
		if (processMissionSite(*site))
		{
			site = _game->getSavedGame()->getMissionSites()->erase(site);
		}
		else
		{
			++site;
		}
	}
}

/**
 * Takes care of any game logic that has to
 * run every game hour, like transfers.
 */
void GeoscapeState::time1Hour()
{
	// Handle craft maintenance
	for (std::vector<Base*>::iterator i = _game->getSavedGame()->getBases()->begin(); i != _game->getSavedGame()->getBases()->end(); ++i)
	{
		for (std::vector<Craft*>::iterator j = (*i)->getCrafts()->begin(); j != (*i)->getCrafts()->end(); ++j)
		{
			if ((*j)->getStatus() == "STR_REPAIRS")
			{
				(*j)->repair();
			}
			else if ((*j)->getStatus() == "STR_REARMING")
			{
				std::string s = (*j)->rearm(_game->getMod());
				if (!s.empty())
				{
					std::string msg = tr("STR_NOT_ENOUGH_ITEM_TO_REARM_CRAFT_AT_BASE")
									   .arg(tr(s))
									   .arg((*j)->getName(_game->getLanguage()))
									   .arg((*i)->getName());
					popup(new CraftErrorState(this, msg));
				}
			}
			// Recharge craft shields in parallel (no wait for repair/rearm/refuel)
			(*j)->setShield((*j)->getShield() + (*j)->getRules()->getShieldRechargeAtBase());
		}
	}

	// Handle transfers
	bool window = false;
	for (std::vector<Base*>::iterator i = _game->getSavedGame()->getBases()->begin(); i != _game->getSavedGame()->getBases()->end(); ++i)
	{
		for (std::vector<Transfer*>::iterator j = (*i)->getTransfers()->begin(); j != (*i)->getTransfers()->end(); ++j)
		{
			(*j)->advance(*i);
			if (!window && (*j)->getHours() <= 0)
			{
				window = true;
			}
		}
	}
	if (window)
	{
		popup(new ItemsArrivingState(this));
	}
	// Handle Production
	for (std::vector<Base*>::iterator i = _game->getSavedGame()->getBases()->begin(); i != _game->getSavedGame()->getBases()->end(); ++i)
	{
		std::map<Production*, productionProgress_e> toRemove;
		for (std::vector<Production*>::const_iterator j = (*i)->getProductions().begin(); j != (*i)->getProductions().end(); ++j)
		{
			toRemove[(*j)] = (*j)->step((*i), _game->getSavedGame(), _game->getMod(), _game->getLanguage());
		}
		for (std::map<Production*, productionProgress_e>::iterator j = toRemove.begin(); j != toRemove.end(); ++j)
		{
			if (j->second > PROGRESS_NOT_COMPLETE)
			{
				popup(new ProductionCompleteState((*i),  tr(j->first->getRules()->getName()), this, j->second));
				(*i)->removeProduction(j->first);
			}
		}

		if (Options::storageLimitsEnforced && (*i)->storesOverfull())
		{
			timerReset();
			popup(new ErrorMessageState(tr("STR_STORAGE_EXCEEDED").arg((*i)->getName()), _palette, _game->getMod()->getInterface("geoscape")->getElement("errorMessage")->color, "BACK13.SCR", _game->getMod()->getInterface("geoscape")->getElement("errorPalette")->color));
			popup(new SellState((*i), 0));
		}
	}
	for (std::vector<MissionSite*>::iterator i = _game->getSavedGame()->getMissionSites()->begin(); i != _game->getSavedGame()->getMissionSites()->end(); ++i)
	{
		if (!(*i)->getDetected())
		{
			(*i)->setDetected(true);
			popup(new MissionDetectedState(*i, this));
			break;
		}
	}
}

/**
 * This class will attempt to generate a supply mission for a base.
 * Each alien base has a 6/101 chance to generate a supply mission.
 */
class GenerateSupplyMission: public std::unary_function<const AlienBase *, void>
{
public:
	/// Store rules and game data references for later use.
	GenerateSupplyMission(Game &engine, const Globe &globe) : _engine(engine), _globe(globe) { /* Empty by design */ }
	/// Check and spawn mission.
	void operator()(AlienBase *base) const;
private:
	Game &_engine;
	const Globe &_globe;
};

/**
 * Check and create supply mission for the given base.
 * There is a 6/101 chance of the mission spawning.
 * @param base A pointer to the alien base.
 */
void GenerateSupplyMission::operator()(AlienBase *base) const
{
	const Mod &_mod = *_engine.getMod();
	SavedGame &_save = *_engine.getSavedGame();

	if (_mod.getAlienMission(base->getDeployment()->getGenMissionType()))
	{
		if (base->getGenMissionCount() < base->getDeployment()->getGenMissionLimit() && RNG::percent(base->getDeployment()->getGenMissionFrequency()))
		{
			//Spawn supply mission for this base.
			const RuleAlienMission &rule = *_mod.getAlienMission(base->getDeployment()->getGenMissionType());
			AlienMission *mission = new AlienMission(rule);
			std::string targetRegion;
			if (RNG::percent(rule.getTargetBaseOdds()))
			{
				// 1. target a random xcom base region
				std::vector<std::string> regionsWithXcomBases;
				for (std::vector<Base*>::const_iterator i = _save.getBases()->begin(); i != _save.getBases()->end(); ++i)
				{
					regionsWithXcomBases.push_back(_save.locateRegion(*(*i))->getRules()->getType());
				}
				targetRegion = regionsWithXcomBases[RNG::generate(0, regionsWithXcomBases.size() - 1)];
			}
			else if (rule.hasRegionWeights())
			{
				// 2. target one of the defined (weighted) regions
				targetRegion = rule.generateRegion(_save.getMonthsPassed());
			}
			else
			{
				// 3. target the region of the alien base (vanilla default)
				targetRegion = _save.locateRegion(*base)->getRules()->getType();
			}
			mission->setRegion(targetRegion, _mod);
			mission->setId(_save.getId("ALIEN_MISSIONS"));
			mission->setRace(base->getAlienRace());
			mission->setAlienBase(base);
			int targetZone = -1;
			if (mission->getRules().getObjective() == OBJECTIVE_SITE)
			{
				int missionZone = mission->getRules().getSpawnZone();
				RuleRegion *regionRules = _mod.getRegion(mission->getRegion());
				const std::vector<MissionArea> areas = regionRules->getMissionZones().at(missionZone).areas;
				if (!areas.empty())
				{
					targetZone = RNG::generate(0, areas.size() - 1);
				}
			}
			mission->setMissionSiteZone(targetZone);
			mission->start(_engine, _globe);
			base->setGenMissionCount(base->getGenMissionCount() + 1); // increase counter, used to check mission limit
			_save.getAlienMissions().push_back(mission);
		}
	}
	else if (!base->getDeployment()->getGenMissionType().empty())
	{
		throw Exception("Alien Base tried to generate undefined mission: " + base->getDeployment()->getGenMissionType());
	}
}

/**
 * Takes care of any game logic that has to
 * run every game day, like constructions.
 */
void GeoscapeState::time1Day()
{
	SavedGame *saveGame = _game->getSavedGame();
	Mod *mod = _game->getMod();
	for (Base *base : *_game->getSavedGame()->getBases())
	{
		// Handle facility construction
		for (BaseFacility *facility : *base->getFacilities())
		{
			if (facility->getBuildTime() > 0)
			{
				facility->build();
				if (facility->getBuildTime() == 0)
				{
					popup(new ProductionCompleteState(base,  tr(facility->getRules()->getType()), this, PROGRESS_CONSTRUCTION));
				}
			}
		}

		// Handle science project
		// 1. gather finished research
		std::vector<ResearchProject*> finished;
		for (ResearchProject *project : base->getResearch())
		{
			if (project->step())
			{
				finished.push_back(project);
			}
		}
		// 2. remember available research before adding new finished research
		std::vector<RuleResearch*> before;
		if (!finished.empty())
		{
			saveGame->getAvailableResearchProjects(before, mod, base);
		}
		// 3. add finished research, including lookups and getonefrees (up to 4x)
		for (ResearchProject *project : finished)
		{
			const RuleResearch *bonus = 0;
			const RuleResearch *research = project->getRules();

			// 3a. remove finished research from the base where it was researched
			base->removeResearch(project);
			project = nullptr;

			// 3b. handle interrogation and spawned items
			if (Options::retainCorpses && research->destroyItem() && mod->getUnit(research->getName()))
			{
				base->getStorageItems()->addItem(mod->getUnit(research->getName())->getArmor()->getCorpseGeoscape());
			}
			RuleItem *spawnedItem = _game->getMod()->getItem(research->getSpawnedItem());
			if (spawnedItem)
			{
				Transfer *t = new Transfer(1);
				t->setItems(research->getSpawnedItem());
				base->getTransfers()->push_back(t);
			}
			// 3c. handle getonefrees (topic+lookup)
			if (!research->getGetOneFree().empty() || !research->getGetOneFreeProtected().empty())
			{
				std::vector<const RuleResearch *> possibilities;
				for (auto& free : research->getGetOneFree())
				{
					if (saveGame->isResearchRuleStatusDisabled(free->getName()))
					{
						continue; // skip disabled topics
					}
					if (!saveGame->isResearched(free, false))
					{
						possibilities.push_back(free);
					}
				}
				for (auto& itMap : research->getGetOneFreeProtected())
				{
					if (saveGame->isResearched(itMap.first, false))
					{
						for (auto& itVector : itMap.second)
						{
							if (saveGame->isResearchRuleStatusDisabled(itVector->getName()))
							{
								continue; // skip disabled topics
							}
							if (!saveGame->isResearched(itVector, false))
							{
								possibilities.push_back(itVector);
							}
						}
					}
				}
				if (!possibilities.empty())
				{
					size_t pick = 0;
					if (!research->sequentialGetOneFree())
					{
						pick = RNG::generate(0, possibilities.size() - 1);
					}
					bonus = possibilities.at(pick);
					saveGame->addFinishedResearch(bonus, mod, base);
					if (!bonus->getLookup().empty())
					{
						saveGame->addFinishedResearch(mod->getResearch(bonus->getLookup(), true), mod, base);
					}
				}
			}
			// 3d. determine and remember if the ufopedia article should pop up again or not
			// Note: because different topics may lead to the same lookup
			const RuleResearch *newResearch = research;
			std::string name = research->getLookup().empty() ? research->getName() : research->getLookup();
			if (saveGame->isResearched(name, false))
			{
				newResearch = 0;
			}
			// 3e. handle core research (topic+lookup)
			saveGame->addFinishedResearch(research, mod, base);
			if (!research->getLookup().empty())
			{
				saveGame->addFinishedResearch(mod->getResearch(research->getLookup(), true), mod, base);
			}
			// 3e. handle cutscene
			if (!research->getCutscene().empty())
			{
				popup(new CutsceneState(research->getCutscene()));
			}
			if (bonus && !bonus->getCutscene().empty())
			{
				popup(new CutsceneState(bonus->getCutscene()));
			}
			// 3e. handle research complete popup + ufopedia article popups (topic+bonus)
			popup(new ResearchCompleteState(newResearch, bonus, research));
			// 3f. reset timer
			timerReset();
			// 3g. warning if weapon is researched before its clip
			if (newResearch)
			{
				RuleItem *item = mod->getItem(newResearch->getName());
				if (item && item->getBattleType() == BT_FIREARM && !item->getPrimaryCompatibleAmmo()->empty())
				{
					RuleManufacture *man = mod->getManufacture(item->getType());
					if (man && !man->getRequirements().empty())
					{
						const auto &req = man->getRequirements();
						RuleItem *ammo = mod->getItem(item->getPrimaryCompatibleAmmo()->front());
						if (ammo && std::find_if(req.begin(), req.end(), [&](const RuleResearch* r){ return r->getName() == ammo->getType(); }) != req.end() && !saveGame->isResearched(req, true))
						{
							popup(new ResearchRequiredState(item));
						}
					}
				}
			}
			// 3h. inform about new possible research
			std::vector<RuleResearch *> after;
			saveGame->getAvailableResearchProjects(after, mod, base);
			std::vector<RuleResearch *> newPossibleResearch;
			saveGame->getNewlyAvailableResearchProjects(before, after, newPossibleResearch);
			popup(new NewPossibleResearchState(base, newPossibleResearch));
			// 3i. inform about new possible manufacture, purchase, craft and facilities
			std::vector<RuleManufacture *> newPossibleManufacture;
			saveGame->getDependableManufacture(newPossibleManufacture, research, mod, base);
			if (!newPossibleManufacture.empty())
			{
				popup(new NewPossibleManufactureState(base, newPossibleManufacture));
			}
			std::vector<RuleItem *> newPossiblePurchase;
			_game->getSavedGame()->getDependablePurchase(newPossiblePurchase, research, _game->getMod());
			if (!newPossiblePurchase.empty())
			{
				popup(new NewPossiblePurchaseState(base, newPossiblePurchase));
			}
			std::vector<RuleCraft *> newPossibleCraft;
			_game->getSavedGame()->getDependableCraft(newPossibleCraft, research, _game->getMod());
			if (!newPossibleCraft.empty())
			{
				popup(new NewPossibleCraftState(base, newPossibleCraft));
			}
			std::vector<RuleBaseFacility *> newPossibleFacilities;
			_game->getSavedGame()->getDependableFacilities(newPossibleFacilities, research, _game->getMod());
			if (!newPossibleFacilities.empty())
			{
				popup(new NewPossibleFacilityState(base, _globe, newPossibleFacilities));
			}
			// 3j. now iterate through all the bases and remove this project from their labs (unless it can still yield more stuff!)
			for (Base *otherBase : *saveGame->getBases())
			{
				for (ResearchProject* otherProject : otherBase->getResearch())
				{
					if (research->getName() == otherProject->getRules()->getName())
					{
						if (saveGame->hasUndiscoveredGetOneFree(research, true))
						{
							// This research topic still has some more undiscovered non-disabled and *AVAILABLE* "getOneFree" topics, keep it!
						}
						else if (saveGame->hasUndiscoveredProtectedUnlock(research, mod))
						{
							// This research topic still has one or more undiscovered non-disabled "protected unlocks", keep it!
						}
						else
						{
							// This topic can't give you anything else anymore, remove it!
							otherBase->removeResearch(otherProject);
							break;
						}
					}
				}
			}
		}

		// Handle soldier wounds and martial training
		float absBonus = base->getSickBayAbsoluteBonus();
		float relBonus = base->getSickBayRelativeBonus();
		std::vector<Soldier *> trainingFinishedList;
		for (std::vector<Soldier*>::iterator j = base->getSoldiers()->begin(); j != base->getSoldiers()->end(); ++j)
		{
			if ((*j)->isWounded())
			{
				(*j)->heal(absBonus, relBonus);
			}
			if ((*j)->isInTraining())
			{
				(*j)->trainPhys(_game->getMod()->getCustomTrainingFactor());
				if ((*j)->isFullyTrained())
				{
					(*j)->setTraining(false);
					trainingFinishedList.push_back(*j);
				}
			}
		}
		if (!trainingFinishedList.empty())
		{
			popup(new TrainingFinishedState(base, trainingFinishedList));
		}
		// Handle psionic training
		if (base->getAvailablePsiLabs() > 0 && Options::anytimePsiTraining)
		{
			for (std::vector<Soldier*>::const_iterator s = base->getSoldiers()->begin(); s != base->getSoldiers()->end(); ++s)
			{
				(*s)->trainPsi1Day();
				(*s)->calcStatString(_game->getMod()->getStatStrings(), (Options::psiStrengthEval && saveGame->isResearched(_game->getMod()->getPsiRequirements())));
			}
		}
	}

	// check and remove disabled projects from ongoing research
	for (std::vector<Base*>::iterator i = _game->getSavedGame()->getBases()->begin(); i != _game->getSavedGame()->getBases()->end(); ++i)
	{
		std::vector<ResearchProject*> obsolete;
		for (std::vector<ResearchProject*>::const_iterator iter = (*i)->getResearch().begin(); iter != (*i)->getResearch().end(); ++iter)
		{
			if (_game->getSavedGame()->isResearchRuleStatusDisabled((*iter)->getRules()->getName()))
			{
				obsolete.push_back(*iter);
			}
		}
		for (std::vector<ResearchProject*>::const_iterator iter = obsolete.begin(); iter != obsolete.end(); ++iter)
		{
			(*i)->removeResearch(*iter);
		}
	}

	// handle regional and country points for alien bases
	for (std::vector<AlienBase*>::const_iterator b = saveGame->getAlienBases()->begin(); b != saveGame->getAlienBases()->end(); ++b)
	{
		for (std::vector<Region*>::iterator k = saveGame->getRegions()->begin(); k != saveGame->getRegions()->end(); ++k)
		{
			if ((*k)->getRules()->insideRegion((*b)->getLongitude(), (*b)->getLatitude()))
			{
				(*k)->addActivityAlien((*b)->getDeployment()->getPoints());
				break;
			}
		}
		for (std::vector<Country*>::iterator k = saveGame->getCountries()->begin(); k != saveGame->getCountries()->end(); ++k)
		{
			if ((*k)->getRules()->insideCountry((*b)->getLongitude(), (*b)->getLatitude()))
			{
				(*k)->addActivityAlien((*b)->getDeployment()->getPoints());
				break;
			}
		}
	}

	// Handle resupply of alien bases.
	std::for_each(saveGame->getAlienBases()->begin(), saveGame->getAlienBases()->end(),
			  GenerateSupplyMission(*_game, *_globe));

	// Autosave 3 times a month
	int day = saveGame->getTime()->getDay();
	if (day == 10 || day == 20)
	{
		if (saveGame->isIronman())
		{
			popup(new SaveGameState(OPT_GEOSCAPE, SAVE_IRONMAN, _palette));
		}
		else if (Options::autosave)
		{
			popup(new SaveGameState(OPT_GEOSCAPE, SAVE_AUTO_GEOSCAPE, _palette));
		}
	}

	// pay attention to your maintenance player!
	if (_game->getSavedGame()->getTime()->isLastDayOfMonth())
	{
		// approximate score at the end of the month
		size_t invertedEntry = _game->getSavedGame()->getFundsList().size() - 1;
		int scoreTotal = _game->getSavedGame()->getResearchScores().at(invertedEntry);
		if (_game->getSavedGame()->getMonthsPassed() > 1)
		{
			// the council is more lenient after the first month
			scoreTotal += 400;
		}
		for (std::vector<Region*>::iterator iter = _game->getSavedGame()->getRegions()->begin(); iter != _game->getSavedGame()->getRegions()->end(); ++iter)
		{
			scoreTotal += (*iter)->getActivityXcom().at(invertedEntry) - (*iter)->getActivityAlien().at(invertedEntry);
		}
		int performanceBonus = scoreTotal * _game->getMod()->getPerformanceBonusFactor();
		if (performanceBonus < 0)
		{
			performanceBonus = 0; // bonus only, no malus
		}

		int64_t funds = _game->getSavedGame()->getFunds();
		int64_t income = _game->getSavedGame()->getCountryFunding() + performanceBonus;
		int64_t maintenance = _game->getSavedGame()->getBaseMaintenance();
		int64_t projection = funds + income - maintenance;
		if (projection < 0)
		{
			projection = std::abs(projection);
			projection = ((projection / 100000) + 1) * 100000; // round up to 100k
			std::string msg = tr("STR_ECONOMY_WARNING")
				.arg(Unicode::formatFunding(funds))
				.arg(Unicode::formatFunding(income))
				.arg(Unicode::formatFunding(maintenance))
				.arg(Unicode::formatFunding(projection));
			popup(new CraftErrorState(this, msg, false));
		}
	}
}

/**
 * Takes care of any game logic that has to
 * run every game month, like funding.
 */
void GeoscapeState::time1Month()
{
	_game->getSavedGame()->addMonth();

	// Determine alien mission for this month.
	determineAlienMissions();

	// Handle Psi-Training and initiate a new retaliation mission, if applicable
	if (!Options::anytimePsiTraining)
	{
		for (std::vector<Base*>::const_iterator b = _game->getSavedGame()->getBases()->begin(); b != _game->getSavedGame()->getBases()->end(); ++b)
		{
			if ((*b)->getAvailablePsiLabs() > 0)
			{
				for (std::vector<Soldier*>::const_iterator s = (*b)->getSoldiers()->begin(); s != (*b)->getSoldiers()->end(); ++s)
				{
					if ((*s)->isInPsiTraining())
					{
						(*s)->trainPsi();
						(*s)->calcStatString(_game->getMod()->getStatStrings(), (Options::psiStrengthEval && _game->getSavedGame()->isResearched(_game->getMod()->getPsiRequirements())));
					}
				}
			}
		}
	}

	// Handle funding
	timerReset();
	_game->getSavedGame()->monthlyFunding();
	popup(new MonthlyReportState(_globe));

	// Handle Xcom Operatives discovering bases
	if (!_game->getSavedGame()->getAlienBases()->empty() && RNG::percent(20))
	{
		for (std::vector<AlienBase*>::const_iterator b = _game->getSavedGame()->getAlienBases()->begin(); b != _game->getSavedGame()->getAlienBases()->end(); ++b)
		{
			if (!(*b)->isDiscovered())
			{
				(*b)->setDiscovered(true);
				popup(new AlienBaseState(*b, this));
				break;
			}
		}
	}
}

/**
 * Slows down the timer back to minimum speed,
 * for when important events occur.
 */
void GeoscapeState::timerReset()
{
	SDL_Event ev;
	ev.button.button = SDL_BUTTON_LEFT;
	Action act(&ev, _game->getScreen()->getXScale(), _game->getScreen()->getYScale(), _game->getScreen()->getCursorTopBlackBand(), _game->getScreen()->getCursorLeftBlackBand());
	_btn5Secs->mousePress(&act, this);
}

/**
 * Adds a new popup window to the queue
 * (this prevents popups from overlapping)
 * and pauses the game timer respectively.
 * @param state Pointer to popup state.
 */
void GeoscapeState::popup(State *state)
{
	_pause = true;
	_popups.push_back(state);
}

/**
 * Returns a pointer to the Geoscape globe for
 * access by other substates.
 * @return Pointer to globe.
 */
Globe *GeoscapeState::getGlobe() const
{
	return _globe;
}

/**
 * Processes any left-clicks on globe markers,
 * or right-clicks to scroll the globe.
 * @param action Pointer to an action.
 */

void GeoscapeState::globeClick(Action *action)
{
	int mouseX = (int)floor(action->getAbsoluteXMouse()), mouseY = (int)floor(action->getAbsoluteYMouse());

	// Clicking markers on the globe
	if (action->getDetails()->button.button == SDL_BUTTON_LEFT)
	{
		std::vector<Target*> v = _globe->getTargets(mouseX, mouseY, false, 0);
		if (!v.empty())
		{
			_game->pushState(new MultipleTargetsState(v, 0, this));
		}
	}

	if (_game->getSavedGame()->getDebugMode())
	{
		double lon, lat;
		int texture, shade;
		_globe->cartToPolar(mouseX, mouseY, &lon, &lat);
		double lonDeg = lon / M_PI * 180, latDeg = lat / M_PI * 180;
		_globe->getPolygonTextureAndShade(lon, lat, &texture, &shade);
		std::ostringstream ss;
		ss << "rad: " << lon << ", " << lat << std::endl;
		ss << "deg: " << lonDeg << ", " << latDeg << std::endl;
		ss << "texture: " << texture << ", shade: " << shade << std::endl;

		_txtDebug->setText(ss.str());
	}
}

/**
 * Opens the Intercept window.
 * @param action Pointer to an action.
 */
void GeoscapeState::btnInterceptClick(Action *)
{
	if (buttonsDisabled())
	{
		return;
	}
	_game->pushState(new InterceptState(_globe));
}

/**
* Opens the UFO Tracker window.
* @param action Pointer to an action.
*/
void GeoscapeState::btnUfoTrackerClick(Action *)
{
	_game->pushState(new UfoTrackerState(this, _globe));
}

/**
* Opens the TechTreeViewer window.
* @param action Pointer to an action.
*/
void GeoscapeState::btnTechTreeViewerClick(Action *)
{
	_game->pushState(new TechTreeViewerState());
}

/**
 * Opens the jukebox.
 * @param action Pointer to an action.
 */
void GeoscapeState::btnSelectMusicTrackClick(Action *)
{
	_game->pushState(new SelectMusicTrackState(SMT_GEOSCAPE));
}

/**
 * Opens the Current Global Research.
 * @param action Pointer to an action.
 */
void GeoscapeState::btnGlobalResearchClick(Action *)
{
	_game->pushState(new GlobalResearchState(false));
}

/**
 * Goes to the Basescape screen.
 * @param action Pointer to an action.
 */
void GeoscapeState::btnBasesClick(Action *)
{
	if (buttonsDisabled())
	{
		return;
	}
	timerReset();
	if (!_game->getSavedGame()->getBases()->empty())
	{
		_game->pushState(new BasescapeState(_game->getSavedGame()->getSelectedBase(), _globe));
	}
	else
	{
		_game->pushState(new BasescapeState(0, _globe));
	}
}

/**
 * Goes to the Graphs screen.
 * @param action Pointer to an action.
 */
void GeoscapeState::btnGraphsClick(Action *)
{
	if (buttonsDisabled())
	{
		return;
	}
	_game->pushState(new GraphsState);
}

/**
 * Goes to the Ufopaedia window.
 * @param action Pointer to an action.
 */
void GeoscapeState::btnUfopaediaClick(Action *)
{
	if (buttonsDisabled())
	{
		return;
	}
	Ufopaedia::open(_game);
}

/**
 * Opens the Options window.
 * @param action Pointer to an action.
 */
void GeoscapeState::btnOptionsClick(Action *)
{
	if (buttonsDisabled())
	{
		return;
	}
	_game->pushState(new PauseState(OPT_GEOSCAPE));
}

/**
 * Goes to the Funding screen.
 * @param action Pointer to an action.
 */
void GeoscapeState::btnFundingClick(Action *)
{
	if (buttonsDisabled())
	{
		return;
	}
	_game->pushState(new FundingState);
}

/**
 * Starts rotating the globe to the left.
 * @param action Pointer to an action.
 */
void GeoscapeState::btnRotateLeftPress(Action *)
{
	_globe->rotateLeft();
}

/**
 * Stops rotating the globe to the left.
 * @param action Pointer to an action.
 */
void GeoscapeState::btnRotateLeftRelease(Action *)
{
	_globe->rotateStopLon();
}

/**
 * Starts rotating the globe to the right.
 * @param action Pointer to an action.
 */
void GeoscapeState::btnRotateRightPress(Action *)
{
	_globe->rotateRight();
}

/**
 * Stops rotating the globe to the right.
 * @param action Pointer to an action.
 */
void GeoscapeState::btnRotateRightRelease(Action *)
{
	_globe->rotateStopLon();
}

/**
 * Starts rotating the globe upwards.
 * @param action Pointer to an action.
 */
void GeoscapeState::btnRotateUpPress(Action *)
{
	_globe->rotateUp();
}

/**
 * Stops rotating the globe upwards.
 * @param action Pointer to an action.
 */
void GeoscapeState::btnRotateUpRelease(Action *)
{
	_globe->rotateStopLat();
}

/**
 * Starts rotating the globe downwards.
 * @param action Pointer to an action.
 */
void GeoscapeState::btnRotateDownPress(Action *)
{
	_globe->rotateDown();
}

/**
 * Stops rotating the globe downwards.
 * @param action Pointer to an action.
 */
void GeoscapeState::btnRotateDownRelease(Action *)
{
	_globe->rotateStopLat();
}

/**
 * Zooms into the globe.
 * @param action Pointer to an action.
 */
void GeoscapeState::btnZoomInLeftClick(Action *)
{
	_globe->zoomIn();
}

/**
 * Zooms the globe maximum.
 * @param action Pointer to an action.
 */
void GeoscapeState::btnZoomInRightClick(Action *)
{
	_globe->zoomMax();
}

/**
 * Zooms out of the globe.
 * @param action Pointer to an action.
 */
void GeoscapeState::btnZoomOutLeftClick(Action *)
{
	_globe->zoomOut();
}

/**
 * Zooms the globe minimum.
 * @param action Pointer to an action.
 */
void GeoscapeState::btnZoomOutRightClick(Action *)
{
	_globe->zoomMin();
}

/**
 * Zoom in effect for dogfights.
 */
void GeoscapeState::zoomInEffect()
{
	if (_globe->zoomDogfightIn())
	{
		_zoomInEffectDone = true;
		_zoomInEffectTimer->stop();
	}
}

/**
 * Zoom out effect for dogfights.
 */
void GeoscapeState::zoomOutEffect()
{
	if (_globe->zoomDogfightOut())
	{
		_zoomOutEffectDone = true;
		_zoomOutEffectTimer->stop();
		init();
	}
}

/**
 * Dogfight logic. Moved here to have the code clean.
 */
void GeoscapeState::handleDogfights()
{
	// Handle dogfights logic.
	_minimizedDogfights = 0;

	std::list<DogfightState*>::iterator d = _dogfights.begin();
	for (; d != _dogfights.end(); ++d)
	{
		(*d)->getUfo()->setInterceptionProcessed(false);
	}
	d = _dogfights.begin();
	while (d != _dogfights.end())
	{
		if ((*d)->isMinimized())
		{
			if ((*d)->getWaitForPoly() && _globe->insideLand((*d)->getUfo()->getLongitude(), (*d)->getUfo()->getLatitude()))
			{
				(*d)->setMinimized(false);
				(*d)->setWaitForPoly(false);
			}
			else if ((*d)->getWaitForAltitude() && (*d)->getUfo()->getAltitudeInt() <= (*d)->getCraft()->getRules()->getMaxAltitude())
			{
				(*d)->setMinimized(false);
				(*d)->setWaitForAltitude(false);
			}
			else
			{
				_minimizedDogfights++;
			}
		}
		else
		{
			_globe->rotateStop();
		}
		(*d)->think();
		if ((*d)->dogfightEnded())
		{
			if ((*d)->isMinimized())
			{
				_minimizedDogfights--;
			}
			delete *d;
			d = _dogfights.erase(d);
		}
		else
		{
			++d;
		}
	}
	if (_dogfights.empty())
	{
		_dogfightTimer->stop();
		_zoomOutEffectTimer->start();
	}
}

/**
 * Goes through all dogfight instances and tries to award pilot experience.
 * This is called each time any UFO takes any damage in dogfight... very ugly, but I couldn't find a better place for it.
 *
 * History lesson:
 * - this was in the DogfightState destructor before, but could lead to CTD when people reloaded a saved game while dogfights were still active
 * - both OXCE+ and vanilla OXC still access already deleted objects (_craft and _ufo) in the destructor... that doesn't seem to trigger CTD that often though
 */
void GeoscapeState::handleDogfightExperience()
{
	for (auto d : _dogfights)
	{
		d->awardExperienceToPilots();
	}
	for (auto ds : _dogfightsToBeStarted)
	{
		ds->awardExperienceToPilots();
	}
}

/**
 * Gets the number of minimized dogfights.
 * @return Number of minimized dogfights.
 */
int GeoscapeState::minimizedDogfightsCount()
{
	int minimizedDogfights = 0;
	for (std::list<DogfightState*>::iterator d = _dogfights.begin(); d != _dogfights.end(); ++d)
	{
		if ((*d)->isMinimized())
		{
			++minimizedDogfights;
		}
	}
	return minimizedDogfights;
}

/**
 * Starts a new dogfight.
 */
void GeoscapeState::startDogfight()
{
	if (_globe->getZoom() < 3)
	{
		if (!_zoomInEffectTimer->isRunning())
		{
			_globe->saveZoomDogfight();
			_globe->rotateStop();
			_zoomInEffectTimer->start();
		}
	}
	else
	{
		_dogfightStartTimer->stop();
		_zoomInEffectTimer->stop();
		_dogfightTimer->start();
		timerReset();
		while (!_dogfightsToBeStarted.empty())
		{
			_dogfights.push_back(_dogfightsToBeStarted.back());
			_dogfightsToBeStarted.pop_back();
			_dogfights.back()->setInterceptionNumber(getFirstFreeDogfightSlot());
			_dogfights.back()->setInterceptionsCount(_dogfights.size() + _dogfightsToBeStarted.size());
		}
		// Set correct number of interceptions for every dogfight.
		for (std::list<DogfightState*>::iterator d = _dogfights.begin(); d != _dogfights.end(); ++d)
		{
			(*d)->setInterceptionsCount(_dogfights.size());
		}
	}
}

/**
 * Returns the first free dogfight slot.
 * @return free slot
 */
int GeoscapeState::getFirstFreeDogfightSlot()
{
	int slotNo = 1;
	for (std::list<DogfightState*>::iterator d = _dogfights.begin(); d != _dogfights.end(); ++d)
	{
		if ((*d)->getInterceptionNumber() == slotNo)
		{
			++slotNo;
		}
	}
	return slotNo;
}

/**
 * Handle base defense
 * @param base Base to defend.
 * @param ufo Ufo attacking base.
 */
void GeoscapeState::handleBaseDefense(Base *base, Ufo *ufo)
{
	// Get the shade and texture for the globe at the location of the base, using the ufo position
	int texture, shade;
	double baseLon = ufo->getLongitude();
	double baseLat = ufo->getLatitude();
	_globe->getPolygonTextureAndShade(baseLon, baseLat, &texture, &shade);

	// Whatever happens in the base defense, the UFO has finished its duty
	ufo->setStatus(Ufo::DESTROYED);

	if (ufo->getRules()->getMissilePower() != 0)
	{
		if (ufo->getRules()->getMissilePower() < 0)
		{
			// It's a nuclear warhead... Skynet knows no mercy
			popup(new BaseDestroyedState(base, true, false));
		}
		else
		{
			// This is an overkill, since we may not lose any hangar/craft, but doing it properly requires tons of changes
			_game->getSavedGame()->stopHuntingXcomCrafts(base);

			// This can either damage facilities (=replace them with some other facilities); or also destroy facilities
			base->damageFacilities(ufo);

			// don't forget to reset pre-cached stuff
			base->cleanupDefenses(true);

			// let the player know that some facilities were destroyed, but the base survived
			popup(new BaseDestroyedState(base, true, true));
		}
	}
	else if (base->getAvailableSoldiers(true, Options::everyoneFightsNobodyQuits) > 0 || !base->getVehicles()->empty())
	{
		SavedBattleGame *bgame = new SavedBattleGame(_game->getMod());
		_game->getSavedGame()->setBattleGame(bgame);
		bgame->setMissionType("STR_BASE_DEFENSE");
		BattlescapeGenerator bgen = BattlescapeGenerator(_game);
		bgen.setBase(base);
		bgen.setAlienCustomDeploy(_game->getMod()->getDeployment(ufo->getCraftStats().missionCustomDeploy));
		bgen.setAlienRace(ufo->getAlienRace());
		bgen.setWorldShade(shade);
		bgen.setWorldTexture(_game->getMod()->getGlobe()->getTexture(texture));
		bgen.run();
		_pause = true;
		_game->pushState(new BriefingState(0, base));
	}
	else
	{
		// Please garrison your bases in future
		popup(new BaseDestroyedState(base, false, false));
	}
}

/**
 * Determine the alien missions to start this month.
 */
void GeoscapeState::determineAlienMissions()
{
	SavedGame *save = _game->getSavedGame();
	AlienStrategy &strategy = save->getAlienStrategy();
	Mod *mod = _game->getMod();
	int month = _game->getSavedGame()->getMonthsPassed();
	std::vector<RuleMissionScript*> availableMissions;
	std::map<int, bool> conditions;

	// well, here it is, ladies and gents, the nuts and bolts behind the geoscape mission scheduling.

	// first we need to build a list of "valid" commands
	for (std::vector<std::string>::const_iterator i = mod->getMissionScriptList()->begin(); i != mod->getMissionScriptList()->end(); ++i)
	{
		RuleMissionScript *command = mod->getMissionScript(*i);

			// level one condition check: make sure we're within our time constraints
		if (command->getFirstMonth() <= month &&
			(command->getLastMonth() >= month || command->getLastMonth() == -1) &&
			// make sure we haven't hit our run limit, if we have one
			(command->getMaxRuns() == -1 ||	command->getMaxRuns() > strategy.getMissionsRun(command->getVarName())) &&
			// and make sure we satisfy the difficulty restrictions
			command->getMinDifficulty() <= save->getDifficulty())
		{
			// level two condition check: make sure we meet any research requirements, if any.
			bool triggerHappy = true;
			for (std::map<std::string, bool>::const_iterator j = command->getResearchTriggers().begin(); triggerHappy && j != command->getResearchTriggers().end(); ++j)
			{
				triggerHappy = (save->isResearched(j->first) == j->second);
			}
			// levels one and two passed: insert this command into the array.
			if (triggerHappy)
			{
				availableMissions.push_back(command);
			}
		}
	}

	// start processing command array.
	for (std::vector<RuleMissionScript*>::const_iterator i = availableMissions.begin(); i != availableMissions.end(); ++i)
	{
		RuleMissionScript *command = *i;
		bool process = true;
		bool success = false;
		// level three condition check: make sure our conditionals are met, if any. this list is dynamic, and must be checked here.
		for (std::vector<int>::const_iterator j = command->getConditionals().begin(); process && j != command->getConditionals().end(); ++j)
		{
			std::map<int, bool>::const_iterator found = conditions.find(std::abs(*j));
			// just an FYI: if you add a 0 to your conditionals, this flag will never resolve to true, and your command will never run.
			process = (found == conditions.end() || (found->second == true && *j > 0) || (found->second == false && *j < 0));
		}
		if (command->getLabel() > 0 && conditions.find(command->getLabel()) != conditions.end())
		{
			std::ostringstream ss;
			ss << "Mission generator encountered an error: multiple commands: " << command->getType() << " and ";
			for (std::vector<RuleMissionScript*>::const_iterator j = availableMissions.begin(); j != availableMissions.end(); ++j)
			{
				if (command->getLabel() == (*j)->getLabel() && (*j) != (*i))
				{
					ss << (*j)->getType() << ", ";
				}
			}
			ss  << "are sharing the same label: " << command->getLabel();
			throw Exception(ss.str());
		}
		// level four condition check: does random chance favour this command's execution?
		if (process && RNG::percent(command->getExecutionOdds()))
		{
			// good news, little command pointer! you're FDA approved! off to the main processing facility with you!
			success = processCommand(command);
		}
		if (command->getLabel() > 0)
		{
			// tsk, tsk. you really should be careful with these unique labels, they're supposed to be unique.
			if (conditions.find(command->getLabel()) != conditions.end())
			{
				throw Exception("Error in mission scripts: " + command->getType() + ". Two or more commands sharing the same label. That's bad, Mmmkay?");
			}
			// keep track of what happened to this command, so others may reference it.
			conditions[command->getLabel()] = success;
		}
	}

	// Alien base upgrades happen only AFTER the first game month
	if (month > 0)
	{
		for (auto alienBase : *save->getAlienBases())
		{
			auto baseAgeInMonths = month - alienBase->getStartMonth();
			auto upgradeId = alienBase->getDeployment()->generateAlienBaseUpgrade(baseAgeInMonths);
			auto upgrade = mod->getDeployment(upgradeId, false);
			if (upgrade && upgrade != alienBase->getDeployment())
			{
				alienBase->setDeployment(upgrade);
			}
		}
	}
}


/**
 * Proccesses a directive to start up a mission, if possible.
 * @param command the directive from which to read information.
 * @return whether the command successfully produced a new mission.
 */
bool GeoscapeState::processCommand(RuleMissionScript *command)
{
	SavedGame *save = _game->getSavedGame();
	AlienStrategy &strategy = save->getAlienStrategy();
	Mod *mod = _game->getMod();
	int month = _game->getSavedGame()->getMonthsPassed();
	std::string targetRegion;
	const RuleAlienMission *missionRules;
	std::string missionType;
	std::string missionRace;
	int targetZone = -1;

	// terror mission type deal? this will require special handling.
	if (command->getSiteType())
	{
		// we know for a fact that this command has mission weights defined, otherwise this flag could not be set.
		missionType = command->generate(month, GEN_MISSION);
		std::vector<std::string> missions = command->getMissionTypes(month);
		int maxMissions = missions.size();
		bool targetBase = RNG::percent(command->getTargetBaseOdds());
		int currPos = 0;
		for (; currPos != maxMissions; ++currPos)
		{
			if (missions[currPos] == missionType)
			{
				break;
			}
		}

		// let's build a list of regions with spawn zones to pick from
		std::vector<std::pair<std::string, int> > validAreas;

		// this is actually a bit of a cheat, we ARE using the mission weights as defined, but we'll try them all if the one we pick first isn't valid.
		for (int h = 0; h != maxMissions; ++h)
		{
			// we'll use the regions listed in the command, if any, otherwise check all the regions in the ruleset looking for matches
			std::vector<std::string> regions = (command->hasRegionWeights()) ? command->getRegions(month) : mod->getRegionsList();
			missionRules = mod->getAlienMission(missionType, true);
			targetZone = missionRules->getSpawnZone();

			if (targetBase)
			{
				std::vector<std::string> regionsToKeep;
				//if we're targetting a base, we ignore regions that don't contain bases, simple.
				for (std::vector<Base*>::iterator i = save->getBases()->begin(); i != save->getBases()->end(); ++i)
				{
					regionsToKeep.push_back(save->locateRegion((*i)->getLongitude(), (*i)->getLatitude())->getRules()->getType());
				}
				for (std::vector<std::string>::iterator i = regions.begin(); i != regions.end();)
				{
					if (std::find(regionsToKeep.begin(), regionsToKeep.end(), *i) == regionsToKeep.end())
					{
						i = regions.erase(i);
					}
					else
					{
						++i;
					}
				}
			}

			for (std::vector<std::string>::iterator i = regions.begin(); i != regions.end();)
			{
				// we don't want the same mission running in any given region twice simultaneously, so prune the list as needed.
				bool processThisRegion = true;
				for (std::vector<AlienMission*>::const_iterator j = save->getAlienMissions().begin(); j != save->getAlienMissions().end(); ++j)
				{
					if ((*j)->getRules().getType() == missionRules->getType() && (*j)->getRegion() == *i)
					{
						processThisRegion = false;
						break;
					}
				}
				if (!processThisRegion)
				{
					i = regions.erase(i);
					continue;
				}
				// ok, we found a region that doesn't have our mission in it, let's see if it has an appropriate landing zone.
				// if it does, let's add it to our list of valid areas, taking note of which mission area(s) matched.
				RuleRegion *region = mod->getRegion(*i, true);
				if ((int)(region->getMissionZones().size()) > targetZone)
				{
					std::vector<MissionArea> areas = region->getMissionZones()[targetZone].areas;
					int counter = 0;
					for (std::vector<MissionArea>::const_iterator j = areas.begin(); j != areas.end(); ++j)
					{
						// validMissionLocation checks to make sure this city/whatever hasn't been used by the last n missions using this varName
						// this prevents the same location getting hit more than once every n missions.
						if ((*j).isPoint() && strategy.validMissionLocation(command->getVarName(), region->getType(), counter))
						{
							validAreas.push_back(std::make_pair(region->getType(), counter));
						}
						counter++;
					}
				}
				++i;
			}

			// oh bother, we couldn't find anything valid, this mission won't run this month.
			if (validAreas.empty())
			{
				if (maxMissions > 1 && ++currPos == maxMissions)
				{
					currPos = 0;
				}
				missionType = missions[currPos];
			}
			else
			{
				break;
			}
		}

		if (validAreas.empty())
		{
			// now we're in real trouble, we've managed to make it out of the loop and we still don't have any valid choices
			// this command cannot run this month, we have failed, forgive us senpai.
			return false;
		}
		// reset this, we may have used it earlier, it longer represents the target zone type, but the target zone number within that type
		targetZone = -1;
		// everything went according to plan: we can now pick a city/whatever to attack.
		while (targetZone == -1)
		{
			if (command->hasRegionWeights())
			{
				// if we have a weighted region list, we know we have at least one valid choice for this mission
				targetRegion = command->generate(month, GEN_REGION);
			}
			else
			{
				// if we don't have a weighted list, we'll select a region at random from the ruleset,
				// validate that it's in our list, and pick one of its cities at random
				// this will give us an even distribution between regions regardless of the number of cities.
				targetRegion = mod->getRegionsList().at(RNG::generate(0, mod->getRegionsList().size() - 1));
			}

			// we need to know the range of the region within our vector, in order to randomly select a city from it
			int min = -1;
			int max = -1;
			int curr = 0;
			for (std::vector<std::pair<std::string, int> >::const_iterator i = validAreas.begin(); i != validAreas.end(); ++i)
			{
				if ((*i).first == targetRegion)
				{
					if (min == -1)
					{
						min = curr;
					}
					max = curr;
				}
				else if (min > -1)
				{
					// if we've stopped detecting matches, we're done looking.
					break;
				}
				++curr;
			}
			if (min != -1)
			{
				// we have our random range, we can make a selection, and we're done.
				targetZone = validAreas[RNG::generate(min, max)].second;
			}
		}
		// now add that city to the list of sites we've hit, store the array, etc.
		strategy.addMissionLocation(command->getVarName(), targetRegion, targetZone, command->getRepeatAvoidance());
	}
	else if (RNG::percent(command->getTargetBaseOdds()))
	{
		// build a list of the mission types we're dealing with, if any
		std::vector<std::string> types = command->getMissionTypes(month);
		// now build a list of regions with bases in.
		std::vector<std::string> regionsMaster;
		for (std::vector<Base*>::const_iterator i = save->getBases()->begin(); i != save->getBases()->end(); ++i)
		{
			regionsMaster.push_back(save->locateRegion(*(*i))->getRules()->getType());
		}
		// no defined mission types? then we'll prune the region list to ensure we only have a region that can generate a mission.
		if (types.empty())
		{
			for (std::vector<std::string>::iterator i = regionsMaster.begin(); i != regionsMaster.end();)
			{
				if (!strategy.validMissionRegion(*i))
				{
					i = regionsMaster.erase(i);
					continue;
				}
				++i;
			}
			// no valid missions in any base regions? oh dear, i guess we failed.
			if (regionsMaster.empty())
			{
				return false;
			}
			// pick a random region from our list
			targetRegion = regionsMaster[RNG::generate(0, regionsMaster.size()-1)];
		}
		else
		{
			// we don't care about regional mission distributions, we're targetting a base with whatever mission we pick, so let's pick now
			// we'll iterate the mission list, starting at a random point, and wrapping around to the beginning
			int max = types.size();
			int entry = RNG::generate(0,  max - 1);
			std::vector<std::string> regions;

			for (int i = 0; i != max; ++i)
			{
				regions = regionsMaster;
				for (std::vector<AlienMission*>::const_iterator j = save->getAlienMissions().begin(); j != save->getAlienMissions().end(); ++j)
				{
					// if the mission types match
					if (types[entry] == (*j)->getRules().getType())
					{
						for (std::vector<std::string>::iterator k = regions.begin(); k != regions.end();)
						{
							// and the regions match
							if ((*k) == (*j)->getRegion())
							{
								// prune the entry from the list
								k = regions.erase(k);
								continue;
							}
							++k;
						}
					}
				}

				// we have a valid list of regions containing bases, pick one.
				if (!regions.empty())
				{
					missionType = types[entry];
					targetRegion = regions[RNG::generate(0, regions.size()-1)];
					break;
				}
				// otherwise, try the next mission in the list.
				if (max > 1 && ++entry == max)
				{
					entry = 0;
				}
			}
		}
	}
	// now the easy stuff
	else if (!command->hasRegionWeights())
	{
		// no regionWeights means we pick from the table
		targetRegion = strategy.chooseRandomRegion(mod);
	}
	else
	{
		// otherwise, let the command dictate the region.
		targetRegion = command->generate(month, GEN_REGION);
	}

	if (targetRegion.empty())
	{
		// something went horribly wrong, we should have had at LEAST a region by now.
		return false;
	}

	// we're bound to end up with typos, so let's throw an exception instead of simply returning false
	// that way, the modder can fix their mistake
	if (mod->getRegion(targetRegion) == 0)
	{
		throw Exception("Error proccessing mission script named: " + command->getType() + ", region named: " + targetRegion + " is not defined");
	}

	if (missionType.empty()) // ie: not a terror mission, not targetting a base, or otherwise not already chosen
	{
		if (!command->hasMissionWeights())
		{
			// no weights means let the strategy pick
			missionType = strategy.chooseRandomMission(targetRegion);
		}
		else
		{
			// otherwise the command gives us the weights.
			missionType = command->generate(month, GEN_MISSION);
		}
	}

	if (missionType.empty())
	{
		// something went horribly wrong, we didn't manage to choose a mission type
		return false;
	}

	missionRules = mod->getAlienMission(missionType);

	// we're bound to end up with typos, so let's throw an exception instead of simply returning false
	// that way, the modder can fix their mistake
	if (missionRules == 0)
	{
		throw Exception("Error proccessing mission script named: " + command->getType() + ", mission type: " + missionType + " is not defined");
	}

	// do i really need to comment this? shouldn't it be obvious what's happening here?
	if (!command->hasRaceWeights())
	{
		missionRace = missionRules->generateRace(month);
	}
	else
	{
		missionRace = command->generate(month, GEN_RACE);
	}

	if (missionRace.empty())
	{
		throw Exception("Error proccessing mission script named: " + command->getType() + ", mission type: " + missionType + " has no available races");
	}

	// we're bound to end up with typos, so let's throw an exception instead of simply returning false
	// that way, the modder can fix their mistake
	if (mod->getAlienRace(missionRace) == 0)
	{
		throw Exception("Error proccessing mission script named: " + command->getType() + ", race: " + missionRace + " is not defined");
	}

	// ok, we've derived all the variables we need to start up our mission, let's do magic to turn those values into a mission
	AlienMission *mission = new AlienMission(*missionRules);
	mission->setRace(missionRace);
	mission->setId(_game->getSavedGame()->getId("ALIEN_MISSIONS"));
	mission->setRegion(targetRegion, *_game->getMod());
	mission->setMissionSiteZone(targetZone);
	strategy.addMissionRun(command->getVarName());
	mission->start(*_game, *_globe, command->getDelay());
	_game->getSavedGame()->getAlienMissions().push_back(mission);
	// if this flag is set, we want to delete it from the table so it won't show up again until the schedule resets.
	if (command->getUseTable())
	{
		strategy.removeMission(targetRegion, missionType);
	}

	// we did it, we can go home now.
	return true;

}

/**
 * Handler for clicking on a timer button.
 * @param action pointer to the mouse action.
 */
void GeoscapeState::btnTimerClick(Action *action)
{
	SDL_Event ev;
	ev.type = SDL_MOUSEBUTTONDOWN;
	ev.button.button = SDL_BUTTON_LEFT;
	Action a = Action(&ev, 0.0, 0.0, 0, 0);
	action->getSender()->mousePress(&a, this);
}

/**
 * Updates the scale.
 * @param dX delta of X;
 * @param dY delta of Y;
 */
void GeoscapeState::resize(int &dX, int &dY)
{
	if (_game->getSavedGame()->getSavedBattle())
		return;
	dX = Options::baseXResolution;
	dY = Options::baseYResolution;
	int divisor = 1;
	double pixelRatioY = 1.0;

	if (Options::nonSquarePixelRatio)
	{
		pixelRatioY = 1.2;
	}
	switch (Options::geoscapeScale)
	{
	case SCALE_SCREEN_DIV_6:
		divisor = 6;
		break;
	case SCALE_SCREEN_DIV_5:
		divisor = 5;
		break;
	case SCALE_SCREEN_DIV_4:
		divisor = 4;
		break;
	case SCALE_SCREEN_DIV_3:
		divisor = 3;
		break;
	case SCALE_SCREEN_DIV_2:
		divisor = 2;
		break;
	case SCALE_SCREEN:
		break;
	default:
		dX = 0;
		dY = 0;
		return;
	}

	Options::baseXResolution = std::max(Screen::ORIGINAL_WIDTH, Options::displayWidth / divisor);
	Options::baseYResolution = std::max(Screen::ORIGINAL_HEIGHT, (int)(Options::displayHeight / pixelRatioY / divisor));

	dX = Options::baseXResolution - dX;
	dY = Options::baseYResolution - dY;

	_globe->resize();

	for (std::vector<Surface*>::const_iterator i = _surfaces.begin(); i != _surfaces.end(); ++i)
	{
		if (*i != _globe)
		{
			(*i)->setX((*i)->getX() + dX);
			(*i)->setY((*i)->getY() + dY/2);
		}
	}

	_bg->setX((_globe->getWidth() - _bg->getWidth()) / 2);
	_bg->setY((_globe->getHeight() - _bg->getHeight()) / 2);

	int height = (Options::baseYResolution - Screen::ORIGINAL_HEIGHT) / 2 + 10;
	_sideTop->setHeight(height);
	_sideTop->setY(_sidebar->getY() - height - 1);
	_sideBottom->setHeight(height);
	_sideBottom->setY(_sidebar->getY() + _sidebar->getHeight() + 1);

	_sideLine->setHeight(Options::baseYResolution);
	_sideLine->setY(0);
	_sideLine->drawRect(0, 0, _sideLine->getWidth(), _sideLine->getHeight(), 15);
}
bool GeoscapeState::buttonsDisabled()
{
	return _zoomInEffectTimer->isRunning() || _zoomOutEffectTimer->isRunning();
}

}<|MERGE_RESOLUTION|>--- conflicted
+++ resolved
@@ -1404,13 +1404,8 @@
 
 				if ((*j)->getDestination() == 0 && (*j)->getCraftStats().sightRange > 0)
 				{
-<<<<<<< HEAD
 					double range = Nautical((*j)->getCraftStats().sightRange);
-					for (std::vector<AlienBase*>::iterator b = _game->getSavedGame()->getAlienBases()->begin(); b != _game->getSavedGame()->getAlienBases()->end(); b++)
-=======
-					double range = Nautical((*j)->getRules()->getSightRange());
 					for (std::vector<AlienBase*>::iterator b = _game->getSavedGame()->getAlienBases()->begin(); b != _game->getSavedGame()->getAlienBases()->end(); ++b)
->>>>>>> a45453fd
 					{
 						if ((*j)->getDistance(*b) <= range)
 						{
@@ -1655,18 +1650,10 @@
 		bool noFollowers = site->getFollowers()->empty();
 		if (site->getRules()->despawnEvenIfTargeted())
 		{
-			for (std::vector<Target*>::iterator k = site->getFollowers()->begin(); k != site->getFollowers()->end();)
-			{
-				Craft* c = dynamic_cast<Craft*>(*k);
-				if (c != 0)
-				{
-					c->returnToBase();
-					k = site->getFollowers()->begin();
-				}
-				else
-				{
-					++k;
-				}
+			std::vector<Craft*> followers = site->getCraftFollowers();
+			for (std::vector<Craft*>::iterator k = followers.begin(); k != followers.end(); ++k)
+			{
+				(*k)->returnToBase();
 			}
 			if (!noFollowers)
 			{
