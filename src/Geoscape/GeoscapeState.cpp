--- conflicted
+++ resolved
@@ -1705,14 +1705,13 @@
 		{
 			// 3a. remove finished research from the base where it was researched
 			(*i)->removeResearch(*iter);
-			// 3b. handle interrogation
+			// 3b. handle interrogation and spawned items
 			RuleResearch * bonus = 0;
 			const RuleResearch * research = (*iter)->getRules();
 			if (Options::retainCorpses && research->destroyItem() && _game->getMod()->getUnit(research->getName()))
 			{
 				(*i)->getStorageItems()->addItem(_game->getMod()->getArmor(_game->getMod()->getUnit(research->getName())->getArmor(), true)->getCorpseGeoscape());
 			}
-<<<<<<< HEAD
 			RuleItem *spawnedItem = _game->getMod()->getItem(research->getSpawnedItem());
 			if (spawnedItem)
 			{
@@ -1720,9 +1719,7 @@
 				t->setItems(research->getSpawnedItem());
 				(*i)->getTransfers()->push_back(t);
 			}
-=======
 			// 3c. handle getonefrees (topic+lookup)
->>>>>>> 90c6dc70
 			if (!(*iter)->getRules()->getGetOneFree().empty())
 			{
 				std::vector<std::string> possibilities;
@@ -1770,20 +1767,7 @@
 			}
 			// 3e. handle research complete popup + ufopedia article popups (topic+bonus)
 			popup(new ResearchCompleteState(newResearch, bonus, research));
-<<<<<<< HEAD
-			std::vector<RuleResearch *> newPossibleResearch;
-			_game->getSavedGame()->getDependableResearch (newPossibleResearch, research, _game->getMod(), *i);
-			std::vector<RuleManufacture *> newPossibleManufacture;
-			_game->getSavedGame()->getDependableManufacture (newPossibleManufacture, research, _game->getMod(), *i);
-			std::vector<RuleItem *> newPossiblePurchase;
-			_game->getSavedGame()->getDependablePurchase(newPossiblePurchase, research, _game->getMod());
-			std::vector<RuleCraft *> newPossibleCraft;
-			_game->getSavedGame()->getDependableCraft(newPossibleCraft, research, _game->getMod());
-			std::vector<RuleBaseFacility *> newPossibleFacilities;
-			_game->getSavedGame()->getDependableFacilities(newPossibleFacilities, research, _game->getMod());
-=======
 			// 3f. reset timer
->>>>>>> 90c6dc70
 			timerReset();
 			// 3g. warning if weapon is researched before its clip
 			if (newResearch)
@@ -1809,30 +1793,32 @@
 			std::vector<RuleResearch *> newPossibleResearch;
 			_game->getSavedGame()->getNewlyAvailableResearchProjects(before, after, newPossibleResearch);
 			popup(new NewPossibleResearchState(*i, newPossibleResearch));
-			// 3i. inform about new possible manufacture
+			// 3i. inform about new possible manufacture, purchase, craft and facilities
 			std::vector<RuleManufacture *> newPossibleManufacture;
 			_game->getSavedGame()->getDependableManufacture(newPossibleManufacture, research, _game->getMod(), *i);
 			if (!newPossibleManufacture.empty())
 			{
 				popup(new NewPossibleManufactureState(*i, newPossibleManufacture));
 			}
-<<<<<<< HEAD
+			std::vector<RuleItem *> newPossiblePurchase;
+			_game->getSavedGame()->getDependablePurchase(newPossiblePurchase, research, _game->getMod());
 			if (!newPossiblePurchase.empty())
 			{
 				popup(new NewPossiblePurchaseState(*i, newPossiblePurchase));
 			}
+			std::vector<RuleCraft *> newPossibleCraft;
+			_game->getSavedGame()->getDependableCraft(newPossibleCraft, research, _game->getMod());
 			if (!newPossibleCraft.empty())
 			{
 				popup(new NewPossibleCraftState(*i, newPossibleCraft));
 			}
+			std::vector<RuleBaseFacility *> newPossibleFacilities;
+			_game->getSavedGame()->getDependableFacilities(newPossibleFacilities, research, _game->getMod());
 			if (!newPossibleFacilities.empty())
 			{
 				popup(new NewPossibleFacilityState(*i, _globe, newPossibleFacilities));
 			}
-			// now iterate through all the bases and remove this project from their labs
-=======
 			// 3j. now iterate through all the bases and remove this project from their labs (unless it can still yield more stuff!)
->>>>>>> 90c6dc70
 			for (std::vector<Base*>::iterator j = _game->getSavedGame()->getBases()->begin(); j != _game->getSavedGame()->getBases()->end(); ++j)
 			{
 				for (std::vector<ResearchProject*>::const_iterator iter2 = (*j)->getResearch().begin(); iter2 != (*j)->getResearch().end(); ++iter2)
