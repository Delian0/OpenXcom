/*
 * Copyright 2010-2016 OpenXcom Developers.
 *
 * This file is part of OpenXcom.
 *
 * OpenXcom is free software: you can redistribute it and/or modify
 * it under the terms of the GNU General Public License as published by
 * the Free Software Foundation, either version 3 of the License, or
 * (at your option) any later version.
 *
 * OpenXcom is distributed in the hope that it will be useful,
 * but WITHOUT ANY WARRANTY; without even the implied warranty of
 * MERCHANTABILITY or FITNESS FOR A PARTICULAR PURPOSE.  See the
 * GNU General Public License for more details.
 *
 * You should have received a copy of the GNU General Public License
 * along with OpenXcom.  If not, see <http://www.gnu.org/licenses/>.
 */
#include "GeoscapeState.h"
#include <sstream>
#include <iomanip>
#include <algorithm>
#include <climits>
#include <functional>
#include "../Engine/RNG.h"
#include "../Engine/Game.h"
#include "../Engine/Action.h"
#include "../Mod/Mod.h"
#include "../Engine/LocalizedText.h"
#include "../Engine/Screen.h"
#include "../Engine/Surface.h"
#include "../Engine/Options.h"
#include "../Engine/Collections.h"
#include "Globe.h"
#include "../Interface/Text.h"
#include "../Interface/TextButton.h"
#include "../Engine/Timer.h"
#include "../Savegame/GameTime.h"
#include "../Savegame/SavedGame.h"
#include "../Savegame/Base.h"
#include "../Savegame/BaseFacility.h"
#include "../Mod/RuleBaseFacility.h"
#include "../Savegame/Craft.h"
#include "../Mod/RuleCraft.h"
#include "../Savegame/Ufo.h"
#include "../Mod/RuleUfo.h"
#include "../Mod/RuleMissionScript.h"
#include "../Savegame/Waypoint.h"
#include "../Savegame/Transfer.h"
#include "../Savegame/Soldier.h"
#include "../Savegame/SoldierDiary.h"
#include "../Menu/PauseState.h"
#include "SelectMusicTrackState.h"
#include "UfoTrackerState.h"
#include "InterceptState.h"
#include "../Basescape/BasescapeState.h"
#include "../Basescape/SellState.h"
#include "../Basescape/TechTreeViewerState.h"
#include "../Basescape/GlobalResearchState.h"
#include "../Menu/CutsceneState.h"
#include "../Menu/ErrorMessageState.h"
#include "GraphsState.h"
#include "FundingState.h"
#include "MonthlyReportState.h"
#include "ProductionCompleteState.h"
#include "UfoDetectedState.h"
#include "GeoscapeCraftState.h"
#include "DogfightState.h"
#include "UfoLostState.h"
#include "CraftPatrolState.h"
#include "LowFuelState.h"
#include "MultipleTargetsState.h"
#include "ConfirmLandingState.h"
#include "ItemsArrivingState.h"
#include "CraftErrorState.h"
#include "DogfightErrorState.h"
#include "../Ufopaedia/Ufopaedia.h"
#include "../Savegame/ResearchProject.h"
#include "ResearchCompleteState.h"
#include "../Mod/RuleResearch.h"
#include "ResearchRequiredState.h"
#include "NewPossibleResearchState.h"
#include "NewPossibleManufactureState.h"
#include "NewPossiblePurchaseState.h"
#include "NewPossibleCraftState.h"
#include "NewPossibleFacilityState.h"
#include "TrainingFinishedState.h"
#include "../Savegame/Production.h"
#include "../Mod/RuleManufacture.h"
#include "../Savegame/ItemContainer.h"
#include "../Savegame/MissionSite.h"
#include "../Savegame/AlienBase.h"
#include "../Mod/RuleRegion.h"
#include "MissionDetectedState.h"
#include "AlienBaseState.h"
#include "../Savegame/Region.h"
#include "../Savegame/Country.h"
#include "../Mod/RuleCountry.h"
#include "../Mod/RuleAlienMission.h"
#include "../Savegame/AlienStrategy.h"
#include "../Savegame/AlienMission.h"
#include "../Savegame/SavedBattleGame.h"
#include "../Battlescape/BattlescapeGenerator.h"
#include "../Battlescape/BriefingState.h"
#include "../Mod/UfoTrajectory.h"
#include "../Mod/Armor.h"
#include "BaseDefenseState.h"
#include "BaseDestroyedState.h"
#include "../Menu/LoadGameState.h"
#include "../Menu/SaveGameState.h"
#include "../Menu/ListSaveState.h"
#include "../Mod/RuleGlobe.h"
#include "../Engine/Exception.h"
#include "../Mod/AlienDeployment.h"
#include "../Mod/RuleInterface.h"
#include "../fmath.h"

namespace OpenXcom
{

/**
 * Initializes all the elements in the Geoscape screen.
 * @param game Pointer to the core game.
 */
GeoscapeState::GeoscapeState() : _pause(false), _zoomInEffectDone(false), _zoomOutEffectDone(false), _minimizedDogfights(0)
{
	int screenWidth = Options::baseXGeoscape;
	int screenHeight = Options::baseYGeoscape;

	// Create objects
	Surface *hd = _game->getMod()->getSurface("ALTGEOBORD.SCR");
	_bg = new Surface(hd->getWidth(), hd->getHeight(), 0, 0);
	_sideLine = new Surface(64, screenHeight, screenWidth - 64, 0);
	_sidebar = new Surface(64, 200, screenWidth - 64, screenHeight / 2 - 100);

	_globe = new Globe(_game, (screenWidth-64)/2, screenHeight/2, screenWidth-64, screenHeight, 0, 0);
	_bg->setX((_globe->getWidth() - _bg->getWidth()) / 2);
	_bg->setY((_globe->getHeight() - _bg->getHeight()) / 2);

	_btnIntercept = new TextButton(63, 11, screenWidth-63, screenHeight/2-100);
	_btnBases = new TextButton(63, 11, screenWidth-63, screenHeight/2-88);
	_btnGraphs = new TextButton(63, 11, screenWidth-63, screenHeight/2-76);
	_btnUfopaedia = new TextButton(63, 11, screenWidth-63, screenHeight/2-64);
	_btnOptions = new TextButton(63, 11, screenWidth-63, screenHeight/2-52);
	_btnFunding = new TextButton(63, 11, screenWidth-63, screenHeight/2-40);

	_btn5Secs = new TextButton(31, 13, screenWidth-63, screenHeight/2+12);
	_btn1Min = new TextButton(31, 13, screenWidth-31, screenHeight/2+12);
	_btn5Mins = new TextButton(31, 13, screenWidth-63, screenHeight/2+26);
	_btn30Mins = new TextButton(31, 13, screenWidth-31, screenHeight/2+26);
	_btn1Hour = new TextButton(31, 13, screenWidth-63, screenHeight/2+40);
	_btn1Day = new TextButton(31, 13, screenWidth-31, screenHeight/2+40);

	_btnRotateLeft = new InteractiveSurface(12, 10, screenWidth-61, screenHeight/2+76);
	_btnRotateRight = new InteractiveSurface(12, 10, screenWidth-37, screenHeight/2+76);
	_btnRotateUp = new InteractiveSurface(13, 12, screenWidth-49, screenHeight/2+62);
	_btnRotateDown = new InteractiveSurface(13, 12, screenWidth-49, screenHeight/2+87);
	_btnZoomIn = new InteractiveSurface(23, 23, screenWidth-25, screenHeight/2+56);
	_btnZoomOut = new InteractiveSurface(13, 17, screenWidth-20, screenHeight/2+82);

	int height = (screenHeight - Screen::ORIGINAL_HEIGHT) / 2 + 10;
	_sideTop = new TextButton(63, height, screenWidth-63, _sidebar->getY() - height - 1);
	_sideBottom = new TextButton(63, height, screenWidth-63, _sidebar->getY() + _sidebar->getHeight() + 1);

	_txtHour = new Text(20, 16, screenWidth-61, screenHeight/2-26);
	_txtHourSep = new Text(4, 16, screenWidth-41, screenHeight/2-26);
	_txtMin = new Text(20, 16, screenWidth-37, screenHeight/2-26);
	_txtMinSep = new Text(4, 16, screenWidth-17, screenHeight/2-26);
	_txtSec = new Text(11, 8, screenWidth-13, screenHeight/2-20);
	_txtWeekday = new Text(59, 8, screenWidth-61, screenHeight/2-13);
	_txtDay = new Text(29, 8, screenWidth-61, screenHeight/2-6);
	_txtMonth = new Text(29, 8, screenWidth-32, screenHeight/2-6);
	_txtYear = new Text(59, 8, screenWidth-61, screenHeight/2+1);
	_txtFunds = new Text(59, 8, screenWidth-61, screenHeight/2-27);

	_timeSpeed = _btn5Secs;
	_gameTimer = new Timer(Options::geoClockSpeed);

	_zoomInEffectTimer = new Timer(Options::dogfightSpeed);
	_zoomOutEffectTimer = new Timer(Options::dogfightSpeed);
	_dogfightStartTimer = new Timer(Options::dogfightSpeed);
	_dogfightTimer = new Timer(Options::dogfightSpeed);

	_txtDebug = new Text(200, 18, 0, 0);

	// Set palette
	setInterface("geoscape");

	add(_bg);
	add(_sideLine);
	add(_sidebar);
	add(_globe);

	add(_btnIntercept, "button", "geoscape");
	add(_btnBases, "button", "geoscape");
	add(_btnGraphs, "button", "geoscape");
	add(_btnUfopaedia, "button", "geoscape");
	add(_btnOptions, "button", "geoscape");
	add(_btnFunding, "button", "geoscape");

	add(_btn5Secs, "button", "geoscape");
	add(_btn1Min, "button", "geoscape");
	add(_btn5Mins, "button", "geoscape");
	add(_btn30Mins, "button", "geoscape");
	add(_btn1Hour, "button", "geoscape");
	add(_btn1Day, "button", "geoscape");

	add(_btnRotateLeft);
	add(_btnRotateRight);
	add(_btnRotateUp);
	add(_btnRotateDown);
	add(_btnZoomIn);
	add(_btnZoomOut);

	add(_sideTop, "button", "geoscape");
	add(_sideBottom, "button", "geoscape");

	add(_txtFunds, "text", "geoscape");
	add(_txtHour, "text", "geoscape");
	add(_txtHourSep, "text", "geoscape");
	add(_txtMin, "text", "geoscape");
	add(_txtMinSep, "text", "geoscape");
	add(_txtSec, "text", "geoscape");
	add(_txtWeekday, "text", "geoscape");
	add(_txtDay, "text", "geoscape");
	add(_txtMonth, "text", "geoscape");
	add(_txtYear, "text", "geoscape");

	add(_txtDebug, "text", "geoscape");

	// Set up objects
	Surface *geobord = _game->getMod()->getSurface("GEOBORD.SCR");
	geobord->setX(_sidebar->getX() - geobord->getWidth() + _sidebar->getWidth());
	geobord->setY(_sidebar->getY());
	_sidebar->copy(geobord);
	_game->getMod()->getSurface("ALTGEOBORD.SCR")->blit(_bg);

	_sideLine->drawRect(0, 0, _sideLine->getWidth(), _sideLine->getHeight(), 15);

	_btnIntercept->initText(_game->getMod()->getFont("FONT_GEO_BIG"), _game->getMod()->getFont("FONT_GEO_SMALL"), _game->getLanguage());
	_btnIntercept->setText(tr("STR_INTERCEPT"));
	_btnIntercept->onMouseClick((ActionHandler)&GeoscapeState::btnInterceptClick);
	_btnIntercept->onKeyboardPress((ActionHandler)&GeoscapeState::btnInterceptClick, Options::keyGeoIntercept);
	_btnIntercept->onKeyboardPress((ActionHandler)&GeoscapeState::btnUfoTrackerClick, Options::keyGeoUfoTracker);
	_btnIntercept->onKeyboardPress((ActionHandler)&GeoscapeState::btnTechTreeViewerClick, Options::keyGeoTechTreeViewer);
	_btnIntercept->onKeyboardPress((ActionHandler)&GeoscapeState::btnSelectMusicTrackClick, Options::keySelectMusicTrack);
	_btnIntercept->onKeyboardPress((ActionHandler)&GeoscapeState::btnGlobalResearchClick, Options::keyGeoGlobalResearch);
	_btnIntercept->setGeoscapeButton(true);

	_btnBases->initText(_game->getMod()->getFont("FONT_GEO_BIG"), _game->getMod()->getFont("FONT_GEO_SMALL"), _game->getLanguage());
	_btnBases->setText(tr("STR_BASES"));
	_btnBases->onMouseClick((ActionHandler)&GeoscapeState::btnBasesClick);
	_btnBases->onKeyboardPress((ActionHandler)&GeoscapeState::btnBasesClick, Options::keyGeoBases);
	_btnBases->setGeoscapeButton(true);

	_btnGraphs->initText(_game->getMod()->getFont("FONT_GEO_BIG"), _game->getMod()->getFont("FONT_GEO_SMALL"), _game->getLanguage());
	_btnGraphs->setText(tr("STR_GRAPHS"));
	_btnGraphs->onMouseClick((ActionHandler)&GeoscapeState::btnGraphsClick);
	_btnGraphs->onKeyboardPress((ActionHandler)&GeoscapeState::btnGraphsClick, Options::keyGeoGraphs);
	_btnGraphs->setGeoscapeButton(true);

	_btnUfopaedia->initText(_game->getMod()->getFont("FONT_GEO_BIG"), _game->getMod()->getFont("FONT_GEO_SMALL"), _game->getLanguage());
	_btnUfopaedia->setText(tr("STR_UFOPAEDIA_UC"));
	_btnUfopaedia->onMouseClick((ActionHandler)&GeoscapeState::btnUfopaediaClick);
	_btnUfopaedia->onKeyboardPress((ActionHandler)&GeoscapeState::btnUfopaediaClick, Options::keyGeoUfopedia);
	_btnUfopaedia->setGeoscapeButton(true);

	_btnOptions->initText(_game->getMod()->getFont("FONT_GEO_BIG"), _game->getMod()->getFont("FONT_GEO_SMALL"), _game->getLanguage());
	_btnOptions->setText(tr("STR_OPTIONS_UC"));
	_btnOptions->onMouseClick((ActionHandler)&GeoscapeState::btnOptionsClick);
	_btnOptions->onKeyboardPress((ActionHandler)&GeoscapeState::btnOptionsClick, Options::keyGeoOptions);
	_btnOptions->setGeoscapeButton(true);

	_btnFunding->initText(_game->getMod()->getFont("FONT_GEO_BIG"), _game->getMod()->getFont("FONT_GEO_SMALL"), _game->getLanguage());
	_btnFunding->setText(tr("STR_FUNDING_UC"));
	_btnFunding->onMouseClick((ActionHandler)&GeoscapeState::btnFundingClick);
	_btnFunding->onKeyboardPress((ActionHandler)&GeoscapeState::btnFundingClick, Options::keyGeoFunding);
	_btnFunding->setGeoscapeButton(true);

	_btn5Secs->initText(_game->getMod()->getFont("FONT_GEO_BIG"), _game->getMod()->getFont("FONT_GEO_SMALL"), _game->getLanguage());
	_btn5Secs->setBig();
	_btn5Secs->setText(tr("STR_5_SECONDS"));
	_btn5Secs->setGroup(&_timeSpeed);
	_btn5Secs->onKeyboardPress((ActionHandler)&GeoscapeState::btnTimerClick, Options::keyGeoSpeed1);
	_btn5Secs->setGeoscapeButton(true);

	_btn1Min->initText(_game->getMod()->getFont("FONT_GEO_BIG"), _game->getMod()->getFont("FONT_GEO_SMALL"), _game->getLanguage());
	_btn1Min->setBig();
	_btn1Min->setText(tr("STR_1_MINUTE"));
	_btn1Min->setGroup(&_timeSpeed);
	_btn1Min->onKeyboardPress((ActionHandler)&GeoscapeState::btnTimerClick, Options::keyGeoSpeed2);
	_btn1Min->setGeoscapeButton(true);

	_btn5Mins->initText(_game->getMod()->getFont("FONT_GEO_BIG"), _game->getMod()->getFont("FONT_GEO_SMALL"), _game->getLanguage());
	_btn5Mins->setBig();
	_btn5Mins->setText(tr("STR_5_MINUTES"));
	_btn5Mins->setGroup(&_timeSpeed);
	_btn5Mins->onKeyboardPress((ActionHandler)&GeoscapeState::btnTimerClick, Options::keyGeoSpeed3);
	_btn5Mins->setGeoscapeButton(true);

	_btn30Mins->initText(_game->getMod()->getFont("FONT_GEO_BIG"), _game->getMod()->getFont("FONT_GEO_SMALL"), _game->getLanguage());
	_btn30Mins->setBig();
	_btn30Mins->setText(tr("STR_30_MINUTES"));
	_btn30Mins->setGroup(&_timeSpeed);
	_btn30Mins->onKeyboardPress((ActionHandler)&GeoscapeState::btnTimerClick, Options::keyGeoSpeed4);
	_btn30Mins->setGeoscapeButton(true);

	_btn1Hour->initText(_game->getMod()->getFont("FONT_GEO_BIG"), _game->getMod()->getFont("FONT_GEO_SMALL"), _game->getLanguage());
	_btn1Hour->setBig();
	_btn1Hour->setText(tr("STR_1_HOUR"));
	_btn1Hour->setGroup(&_timeSpeed);
	_btn1Hour->onKeyboardPress((ActionHandler)&GeoscapeState::btnTimerClick, Options::keyGeoSpeed5);
	_btn1Hour->setGeoscapeButton(true);

	_btn1Day->initText(_game->getMod()->getFont("FONT_GEO_BIG"), _game->getMod()->getFont("FONT_GEO_SMALL"), _game->getLanguage());
	_btn1Day->setBig();
	_btn1Day->setText(tr("STR_1_DAY"));
	_btn1Day->setGroup(&_timeSpeed);
	_btn1Day->onKeyboardPress((ActionHandler)&GeoscapeState::btnTimerClick, Options::keyGeoSpeed6);
	_btn1Day->setGeoscapeButton(true);

	_sideBottom->setGeoscapeButton(true);
	_sideTop->setGeoscapeButton(true);

	_btnRotateLeft->onMousePress((ActionHandler)&GeoscapeState::btnRotateLeftPress);
	_btnRotateLeft->onMouseRelease((ActionHandler)&GeoscapeState::btnRotateLeftRelease);
	_btnRotateLeft->onKeyboardPress((ActionHandler)&GeoscapeState::btnRotateLeftPress, Options::keyGeoLeft);
	_btnRotateLeft->onKeyboardRelease((ActionHandler)&GeoscapeState::btnRotateLeftRelease, Options::keyGeoLeft);

	_btnRotateRight->onMousePress((ActionHandler)&GeoscapeState::btnRotateRightPress);
	_btnRotateRight->onMouseRelease((ActionHandler)&GeoscapeState::btnRotateRightRelease);
	_btnRotateRight->onKeyboardPress((ActionHandler)&GeoscapeState::btnRotateRightPress, Options::keyGeoRight);
	_btnRotateRight->onKeyboardRelease((ActionHandler)&GeoscapeState::btnRotateRightRelease, Options::keyGeoRight);

	_btnRotateUp->onMousePress((ActionHandler)&GeoscapeState::btnRotateUpPress);
	_btnRotateUp->onMouseRelease((ActionHandler)&GeoscapeState::btnRotateUpRelease);
	_btnRotateUp->onKeyboardPress((ActionHandler)&GeoscapeState::btnRotateUpPress, Options::keyGeoUp);
	_btnRotateUp->onKeyboardRelease((ActionHandler)&GeoscapeState::btnRotateUpRelease, Options::keyGeoUp);

	_btnRotateDown->onMousePress((ActionHandler)&GeoscapeState::btnRotateDownPress);
	_btnRotateDown->onMouseRelease((ActionHandler)&GeoscapeState::btnRotateDownRelease);
	_btnRotateDown->onKeyboardPress((ActionHandler)&GeoscapeState::btnRotateDownPress, Options::keyGeoDown);
	_btnRotateDown->onKeyboardRelease((ActionHandler)&GeoscapeState::btnRotateDownRelease, Options::keyGeoDown);

	_btnZoomIn->onMouseClick((ActionHandler)&GeoscapeState::btnZoomInLeftClick, SDL_BUTTON_LEFT);
	_btnZoomIn->onMouseClick((ActionHandler)&GeoscapeState::btnZoomInRightClick, SDL_BUTTON_RIGHT);
	_btnZoomIn->onKeyboardPress((ActionHandler)&GeoscapeState::btnZoomInLeftClick, Options::keyGeoZoomIn);

	_btnZoomOut->onMouseClick((ActionHandler)&GeoscapeState::btnZoomOutLeftClick, SDL_BUTTON_LEFT);
	_btnZoomOut->onMouseClick((ActionHandler)&GeoscapeState::btnZoomOutRightClick, SDL_BUTTON_RIGHT);
	_btnZoomOut->onKeyboardPress((ActionHandler)&GeoscapeState::btnZoomOutLeftClick, Options::keyGeoZoomOut);

	_txtFunds->setAlign(ALIGN_CENTER);
	_txtFunds->setVisible(Options::showFundsOnGeoscape);

	_txtHour->setBig();
	_txtHour->setAlign(ALIGN_RIGHT);

	_txtHourSep->setBig();
	_txtHourSep->setText(L":");

	_txtMin->setBig();

	_txtMinSep->setBig();
	_txtMinSep->setText(L":");

	_txtWeekday->setAlign(ALIGN_CENTER);

	_txtDay->setAlign(ALIGN_CENTER);

	_txtMonth->setAlign(ALIGN_CENTER);

	_txtYear->setAlign(ALIGN_CENTER);

	if (Options::showFundsOnGeoscape)
	{
		_txtHour->setY(_txtHour->getY()+6);
		_txtHour->setSmall();
		_txtHourSep->setY(_txtHourSep->getY()+6);
		_txtHourSep->setSmall();
		_txtMin->setY(_txtMin->getY()+6);
		_txtMin->setSmall();
		_txtMinSep->setX(_txtMinSep->getX()-10);
		_txtMinSep->setY(_txtMinSep->getY()+6);
		_txtMinSep->setSmall();
		_txtSec->setX(_txtSec->getX()-10);
	}

	_gameTimer->onTimer((StateHandler)&GeoscapeState::timeAdvance);
	_gameTimer->start();

	_zoomInEffectTimer->onTimer((StateHandler)&GeoscapeState::zoomInEffect);
	_zoomOutEffectTimer->onTimer((StateHandler)&GeoscapeState::zoomOutEffect);
	_dogfightStartTimer->onTimer((StateHandler)&GeoscapeState::startDogfight);
	_dogfightTimer->onTimer((StateHandler)&GeoscapeState::handleDogfights);

	timeDisplay();
}

/**
 * Deletes timers.
 */
GeoscapeState::~GeoscapeState()
{
	delete _gameTimer;
	delete _zoomInEffectTimer;
	delete _zoomOutEffectTimer;
	delete _dogfightStartTimer;
	delete _dogfightTimer;

	std::list<DogfightState*>::iterator it = _dogfights.begin();
	for (; it != _dogfights.end();)
	{
		delete *it;
		it = _dogfights.erase(it);
	}
	for (it = _dogfightsToBeStarted.begin(); it != _dogfightsToBeStarted.end();)
	{
		delete *it;
		it = _dogfightsToBeStarted.erase(it);
	}
}

/**
 * Handle blitting of Geoscape and Dogfights.
 */
void GeoscapeState::blit()
{
	State::blit();
	for (std::list<DogfightState*>::iterator it = _dogfights.begin(); it != _dogfights.end(); ++it)
	{
		(*it)->blit();
	}
}

/**
 * Handle key shortcuts.
 * @param action Pointer to an action.
 */
void GeoscapeState::handle(Action *action)
{
	if (_dogfights.size() == _minimizedDogfights)
	{
		State::handle(action);
	}

	if (action->getDetails()->type == SDL_KEYDOWN)
	{
		// "ctrl-d" - enable debug mode
		if (Options::debug && action->getDetails()->key.keysym.sym == SDLK_d && (SDL_GetModState() & KMOD_CTRL) != 0)
		{
			_game->getSavedGame()->setDebugMode();
			if (_game->getSavedGame()->getDebugMode())
			{
				_txtDebug->setText(L"DEBUG MODE");
			}
			else
			{
				_txtDebug->setText(L"");
			}
		}
		if (Options::debug && _game->getSavedGame()->getDebugMode() && (SDL_GetModState() & KMOD_CTRL) != 0)
		{
			// "ctrl-1"
			if (action->getDetails()->key.keysym.sym == SDLK_1)
			{
				_txtDebug->setText(L"I'M A BILLIONAIRE! ALMOST...");
				_game->getSavedGame()->setFunds(999999999);
			}
			// "ctrl-2"
			if (action->getDetails()->key.keysym.sym == SDLK_2)
			{
				_txtDebug->setText(L"ALL FACILITY CONSTRUCTION COMPLETED");
				for (auto& base : *_game->getSavedGame()->getBases())
				{
					for (auto& facility : *base->getFacilities())
					{
						facility->setBuildTime(0);
						facility->setIfHadPreviousFacility(false);
					}
				}
			}
			// "ctrl-3"
			if (action->getDetails()->key.keysym.sym == SDLK_3)
			{
				_txtDebug->setText(L"+50 SCIENTISTS/ENGINEERS");
				for (auto& base : *_game->getSavedGame()->getBases())
				{
					base->setScientists(base->getScientists() + 50);
					base->setEngineers(base->getEngineers() + 50);
				}
			}
			// "ctrl-4"
			if (action->getDetails()->key.keysym.sym == SDLK_4)
			{
				_txtDebug->setText(L"+2 ALL ITEMS");
				for (auto& base : *_game->getSavedGame()->getBases())
				{
					for (auto& itemRule : _game->getMod()->getItemsList())
					{
						auto *item = _game->getMod()->getItem(itemRule);
						if (item && item->isRecoverable() && !item->isAlien() && item->getSellCost() > 0)
						{
							base->getStorageItems()->addItem(itemRule, 2);
						}
					}
				}
			}
			// "ctrl-5"
			if (action->getDetails()->key.keysym.sym == SDLK_5)
			{
				_txtDebug->setText(L"+2 ALL LIVE ALIENS");
				for (auto& base : *_game->getSavedGame()->getBases())
				{
					for (auto& itemRule : _game->getMod()->getItemsList())
					{
						auto *item = _game->getMod()->getItem(itemRule);
						if (item && item->isRecoverable() && item->isAlien() && item->getSellCost() > 0)
						{
							base->getStorageItems()->addItem(itemRule, 2);
						}
					}
				}
			}
			// "ctrl-6"
			if (action->getDetails()->key.keysym.sym == SDLK_6)
			{
				_txtDebug->setText(L"XCOM/ALIEN ACTIVITY FOR THIS MONTH RESET");
				size_t invertedEntry = _game->getSavedGame()->getFundsList().size() - 1;
				for (auto& region : *_game->getSavedGame()->getRegions())
				{
					region->getActivityXcom().at(invertedEntry) = 0;
					region->getActivityAlien().at(invertedEntry) = 0;
				}
				for (auto& country : *_game->getSavedGame()->getCountries())
				{
					country->getActivityXcom().at(invertedEntry) = 0;
					country->getActivityAlien().at(invertedEntry) = 0;
				}
			}
			// "ctrl-a"
			if (action->getDetails()->key.keysym.sym == SDLK_a)
			{
				_txtDebug->setText(L"SOLDIER DIARIES DELETED");
				for (auto& base : *_game->getSavedGame()->getBases())
				{
					for (auto& soldier : *base->getSoldiers())
					{
						soldier->resetDiary();
					}
				}
			}
			// "ctrl-c"
			if (action->getDetails()->key.keysym.sym == SDLK_c)
			{
				_txtDebug->setText(L"SOLDIER COMMENDATIONS DELETED");
				for (auto& base : *_game->getSavedGame()->getBases())
				{
					for (auto& soldier : *base->getSoldiers())
					{
						for (auto& commendation : *soldier->getDiary()->getSoldierCommendations())
						{
							delete commendation;
						}
						soldier->getDiary()->getSoldierCommendations()->clear();
					}
				}
			}
		}
		// quick save and quick load
		if (!_game->getSavedGame()->isIronman())
		{
			if (action->getDetails()->key.keysym.sym == Options::keyQuickSave)
			{
				popup(new SaveGameState(OPT_GEOSCAPE, SAVE_QUICK, _palette));
			}
			else if (action->getDetails()->key.keysym.sym == Options::keyQuickLoad)
			{
				popup(new LoadGameState(OPT_GEOSCAPE, SAVE_QUICK, _palette));
			}
		}
	}
	if (!_dogfights.empty())
	{
		for (std::list<DogfightState*>::iterator it = _dogfights.begin(); it != _dogfights.end(); ++it)
		{
			(*it)->handle(action);
		}
		_minimizedDogfights = minimizedDogfightsCount();
	}
}

/**
 * Updates the timer display and resets the palette
 * since it's bound to change on other screens.
 */
void GeoscapeState::init()
{
	State::init();
	timeDisplay();

	_globe->onMouseClick((ActionHandler)&GeoscapeState::globeClick);
	_globe->onMouseOver(0);
	_globe->rotateStop();
	_globe->setFocus(true);
	_globe->draw();

	// Pop up save screen if it's a new ironman game
	if (_game->getSavedGame()->isIronman() && _game->getSavedGame()->getName().empty())
	{
		popup(new ListSaveState(OPT_GEOSCAPE));
	}

	// Set music if it's not already playing
	if (_dogfights.empty() && !_dogfightStartTimer->isRunning())
	{
		if (_game->getSavedGame()->getMonthsPassed() == -1)
		{
			_game->getMod()->playMusic("GMGEO", 1);
		}
		else
		{
			_game->getMod()->playMusic("GMGEO");
		}
	}
	else
	{
		_game->getMod()->playMusic("GMINTER");
	}
	_globe->unsetNewBaseHover();

		// run once
	if (_game->getSavedGame()->getMonthsPassed() == -1 &&
		// as long as there's a base
		!_game->getSavedGame()->getBases()->empty() &&
		// and it has a name (THIS prevents it from running prior to the base being placed.)
		_game->getSavedGame()->getBases()->front()->getName() != L"")
	{
		_game->getSavedGame()->addMonth();
		determineAlienMissions();
		_game->getSavedGame()->setFunds(_game->getSavedGame()->getFunds() - (_game->getSavedGame()->getBaseMaintenance() - _game->getSavedGame()->getBases()->front()->getPersonnelMaintenance()));
	}
}

/**
 * Runs the game timer and handles popups.
 */
void GeoscapeState::think()
{
	State::think();

	_zoomInEffectTimer->think(this, 0);
	_zoomOutEffectTimer->think(this, 0);
	_dogfightStartTimer->think(this, 0);

	if (_popups.empty() && _dogfights.empty() && (!_zoomInEffectTimer->isRunning() || _zoomInEffectDone) && (!_zoomOutEffectTimer->isRunning() || _zoomOutEffectDone))
	{
		// Handle timers
		_gameTimer->think(this, 0);
	}
	else
	{
		if (!_dogfights.empty() || _minimizedDogfights != 0)
		{
			// If all dogfights are minimized rotate the globe, etc.
			if (_dogfights.size() == _minimizedDogfights)
			{
				_pause = false;
				_gameTimer->think(this, 0);
			}
			_dogfightTimer->think(this, 0);
		}
		if (!_popups.empty())
		{
			// Handle popups
			_globe->rotateStop();
			_game->pushState(_popups.front());
			_popups.erase(_popups.begin());
		}
	}
}

/**
 * Updates the Geoscape clock with the latest
 * game time and date in human-readable format. (+Funds)
 */
void GeoscapeState::timeDisplay()
{
	if (Options::showFundsOnGeoscape)
	{
		_txtFunds->setText(Text::formatFunding(_game->getSavedGame()->getFunds()));
	}

	std::wostringstream ss;
	ss << std::setfill(L'0') << std::setw(2) << _game->getSavedGame()->getTime()->getSecond();
	_txtSec->setText(ss.str());

	std::wostringstream ss2;
	ss2 << std::setfill(L'0') << std::setw(2) << _game->getSavedGame()->getTime()->getMinute();
	_txtMin->setText(ss2.str());

	std::wostringstream ss3;
	ss3 << _game->getSavedGame()->getTime()->getHour();
	_txtHour->setText(ss3.str());

	std::wostringstream ss4;
	ss4 << _game->getSavedGame()->getTime()->getDayString(_game->getLanguage());
	_txtDay->setText(ss4.str());

	_txtWeekday->setText(tr(_game->getSavedGame()->getTime()->getWeekdayString()));

	_txtMonth->setText(tr(_game->getSavedGame()->getTime()->getMonthString()));

	std::wostringstream ss5;
	ss5 << _game->getSavedGame()->getTime()->getYear();
	_txtYear->setText(ss5.str());
}

/**
 * Advances the game timer according to
 * the timer speed set, and calls the respective
 * triggers. The timer always advances in "5 secs"
 * cycles, regardless of the speed, otherwise it might
 * skip important steps. Instead, it just keeps advancing
 * the timer until the next speed step (eg. the next day
 * on 1 Day speed) or until an event occurs, since updating
 * the screen on each step would become cumbersomely slow.
 */
void GeoscapeState::timeAdvance()
{
	int timeSpan = 0;
	if (_timeSpeed == _btn5Secs)
	{
		timeSpan = 1;
	}
	else if (_timeSpeed == _btn1Min)
	{
		timeSpan = 12;
	}
	else if (_timeSpeed == _btn5Mins)
	{
		timeSpan = 12 * 5;
	}
	else if (_timeSpeed == _btn30Mins)
	{
		timeSpan = 12 * 5 * 6;
	}
	else if (_timeSpeed == _btn1Hour)
	{
		timeSpan = 12 * 5 * 6 * 2;
	}
	else if (_timeSpeed == _btn1Day)
	{
		timeSpan = 12 * 5 * 6 * 2 * 24;
	}


	for (int i = 0; i < timeSpan && !_pause; ++i)
	{
		TimeTrigger trigger;
		trigger = _game->getSavedGame()->getTime()->advance();
		switch (trigger)
		{
		case TIME_1MONTH:
			time1Month();
		case TIME_1DAY:
			time1Day();
		case TIME_1HOUR:
			time1Hour();
		case TIME_30MIN:
			time30Minutes();
		case TIME_10MIN:
			time10Minutes();
		case TIME_5SEC:
			time5Seconds();
		}
	}

	_pause = !_dogfightsToBeStarted.empty() || _zoomInEffectTimer->isRunning() || _zoomOutEffectTimer->isRunning();

	timeDisplay();
	_globe->draw();
}

/**
 * Takes care of any game logic that has to
 * run every game second, like craft movement.
 */
void GeoscapeState::time5Seconds()
{
	// If in "slow mode", handle UFO hunting and escorting logic every 5 seconds, not only every 10 minutes
	if (_timeSpeed == _btn5Secs || _timeSpeed == _btn1Min)
	{
		ufoHuntingAndEscorting();
	}

	// Game over if there are no more bases.
	if (_game->getSavedGame()->getBases()->empty())
	{
		_game->getSavedGame()->setEnding(END_LOSE);
	}
	if (_game->getSavedGame()->getEnding() == END_LOSE)
	{
		_game->pushState(new CutsceneState(CutsceneState::LOSE_GAME));
		if (_game->getSavedGame()->isIronman())
		{
			_game->pushState(new SaveGameState(OPT_GEOSCAPE, SAVE_IRONMAN, _palette));
		}
		return;
	}

	// Handle UFO logic
	bool ufoIsAttacking = false;
	for (std::vector<Ufo*>::iterator i = _game->getSavedGame()->getUfos()->begin(); i != _game->getSavedGame()->getUfos()->end(); ++i)
	{
		switch ((*i)->getStatus())
		{
		case Ufo::FLYING:
			(*i)->think();
			if ((*i)->reachedDestination() && !(*i)->isEscorting())
			{
				Craft* c = dynamic_cast<Craft*>((*i)->getDestination());
				if (c != 0 && !c->isDestroyed() && (*i)->isHunting())
				{
					// Check if some other HK already attacked before us (at the very same moment)
					int hkDogfights = 0;
					for (auto f : _dogfights) if (f->isUfoAttacking()) { hkDogfights++; }
					for (auto g : _dogfightsToBeStarted) if (g->isUfoAttacking()) { hkDogfights++; }

					// If yes, wait... not more than 1 HK interception allowed at a time.
					if (hkDogfights >= 1)
					{
						continue;
					}

					// If not, interrupt all other (regular) interceptions to prevent a dead-lock (and other possible side effects)
					std::list<DogfightState*>::iterator it = _dogfights.begin();
					for (; it != _dogfights.end();)
					{
						delete *it;
						it = _dogfights.erase(it);
					}
					for (it = _dogfightsToBeStarted.begin(); it != _dogfightsToBeStarted.end();)
					{
						delete *it;
						it = _dogfightsToBeStarted.erase(it);
					}
					_minimizedDogfights = 0;

					// Start the dogfight
					{
						// Main target
						_dogfightsToBeStarted.push_back(new DogfightState(this, c, *i, true));

						// Start fighting escorts and other craft as well (if they are in escort range)
						if (_game->getMod()->getEscortsJoinFightAgainstHK())
						{
							int secondaryTargets = 0;
							for (std::vector<Base*>::iterator bi = _game->getSavedGame()->getBases()->begin(); bi != _game->getSavedGame()->getBases()->end(); ++bi)
							{
								for (std::vector<Craft*>::iterator ci = (*bi)->getCrafts()->begin(); ci != (*bi)->getCrafts()->end(); ++ci)
								{
									// craft is flying (i.e. not in base)
									if ((*ci) != c && (*ci)->getStatus() == "STR_OUT" && !(*ci)->isDestroyed())
									{
										// craft is close enough and has at least one loaded weapon
										if ((*ci)->getNumWeapons(true) > 0 && (*ci)->getDistance(c) < _game->getMod()->getEscortRange())
										{
											// only up to 4 dogfights = 1 main + 3 secondary
											if (secondaryTargets < 3)
											{
												// Note: push_front() is used so that main target is attacked first
												_dogfightsToBeStarted.push_front(new DogfightState(this, (*ci), *i, true));
												secondaryTargets++;
											}
										}
									}
								}
							}
						}

						if (!_dogfightStartTimer->isRunning())
						{
							_pause = true;
							timerReset();
							_globe->center(c->getLongitude(), c->getLatitude());
							startDogfight();
							_dogfightStartTimer->start();
						}
						_game->getMod()->playMusic("GMINTER");

						// Don't process certain craft logic (moving and reaching destination)
						ufoIsAttacking = true;
					}
					// Don't handle other logic for this UFO, just continue with the next one
					continue;
				}

				size_t count = _game->getSavedGame()->getMissionSites()->size();
				AlienMission *mission = (*i)->getMission();
				bool detected = (*i)->getDetected();
				mission->ufoReachedWaypoint(**i, *_game, *_globe);
				if (Options::ufoLandingAlert && (*i)->getStatus() == Ufo::LANDED && (*i)->getDetected() && (*i)->getLandId() != 0)
				{
					std::wstring msg = tr("STR_UFO_HAS_LANDED").arg((*i)->getName(_game->getLanguage()));
					popup(new CraftErrorState(this, msg));
				}
				if (detected != (*i)->getDetected() && !(*i)->getFollowers()->empty())
				{
					if (!((*i)->getTrajectory().getID() == UfoTrajectory::RETALIATION_ASSAULT_RUN && (*i)->getStatus() == Ufo::LANDED))
						popup(new UfoLostState((*i)->getName(_game->getLanguage())));
				}
				if (count < _game->getSavedGame()->getMissionSites()->size())
				{
					MissionSite *site = _game->getSavedGame()->getMissionSites()->back();
					site->setDetected(true);
					popup(new MissionDetectedState(site, this));
				}
				// If UFO was destroyed, don't spawn missions
				if ((*i)->getStatus() == Ufo::DESTROYED)
					return;
				if (Base *base = dynamic_cast<Base*>((*i)->getDestination()))
				{
					mission->setWaveCountdown(30 * (RNG::generate(0, 400) + 48));
					(*i)->setDestination(0);
					base->setupDefenses();
					timerReset();
					if (!base->getDefenses()->empty())
					{
						popup(new BaseDefenseState(base, *i, this));
					}
					else
					{
						handleBaseDefense(base, *i);
						return;
					}
				}
			}
			// Init UFO shields
			if ((*i)->getShield() == -1)
			{
				(*i)->setShield((*i)->getCraftStats().shieldCapacity);
			}
			// Recharge UFO shields
			else if ((*i)->getShield() < (*i)->getCraftStats().shieldCapacity)
			{
				int shieldRechargeInGeoscape = (*i)->getCraftStats().shieldRechargeInGeoscape;
				if (shieldRechargeInGeoscape == -1)
				{
					(*i)->setShield((*i)->getCraftStats().shieldCapacity);
				}
				else if (shieldRechargeInGeoscape > 0)
				{
					int total = shieldRechargeInGeoscape / 100;
					if (RNG::percent(shieldRechargeInGeoscape % 100))
						total++;
					(*i)->setShield((*i)->getShield() + total);
				}
			}
			break;
		case Ufo::LANDED:
			(*i)->think();
			if ((*i)->getSecondsRemaining() == 0)
			{
				AlienMission *mission = (*i)->getMission();
				bool detected = (*i)->getDetected();
				mission->ufoLifting(**i, *_game->getSavedGame());
				if (detected != (*i)->getDetected() && !(*i)->getFollowers()->empty())
				{
					popup(new UfoLostState((*i)->getName(_game->getLanguage())));
				}
			}
			break;
		case Ufo::CRASHED:
			(*i)->think();
			if ((*i)->getSecondsRemaining() == 0)
			{
				(*i)->setDetected(false);
				(*i)->setStatus(Ufo::DESTROYED);
			}
			break;
		case Ufo::DESTROYED:
			// Nothing to do
			break;
		}
	}

	// Handle craft logic
	for (std::vector<Base*>::iterator i = _game->getSavedGame()->getBases()->begin(); i != _game->getSavedGame()->getBases()->end(); ++i)
	{
		for (std::vector<Craft*>::iterator j = (*i)->getCrafts()->begin(); j != (*i)->getCrafts()->end();)
		{
			if ((*j)->isDestroyed())
			{
				for (std::vector<Country*>::iterator country = _game->getSavedGame()->getCountries()->begin(); country != _game->getSavedGame()->getCountries()->end(); ++country)
				{
					if ((*country)->getRules()->insideCountry((*j)->getLongitude(), (*j)->getLatitude()))
					{
						(*country)->addActivityXcom(-(*j)->getRules()->getScore());
						break;
					}
				}
				for (std::vector<Region*>::iterator region = _game->getSavedGame()->getRegions()->begin(); region != _game->getSavedGame()->getRegions()->end(); ++region)
				{
					if ((*region)->getRules()->insideRegion((*j)->getLongitude(), (*j)->getLatitude()))
					{
						(*region)->addActivityXcom(-(*j)->getRules()->getScore());
						break;
					}
				}
				// if a transport craft has been shot down, kill all the soldiers on board.
				if ((*j)->getRules()->getSoldiers() > 0)
				{
					for (std::vector<Soldier*>::iterator k = (*i)->getSoldiers()->begin(); k != (*i)->getSoldiers()->end();)
					{
						if ((*k)->getCraft() == (*j))
						{
							k = _game->getSavedGame()->killSoldier(*k);
						}
						else
						{
							++k;
						}
					}
				}
				_game->getSavedGame()->stopHuntingXcomCraft((*j)); // craft destroyed in dogfight
				delete *j;
				j = (*i)->getCrafts()->erase(j);
				continue;
			}
			if ((*j)->getDestination() != 0)
			{
				Ufo* u = dynamic_cast<Ufo*>((*j)->getDestination());
				if (u != 0)
				{
					if (!u->getDetected())
					{
						if (u->getTrajectory().getID() == UfoTrajectory::RETALIATION_ASSAULT_RUN && (u->getStatus() == Ufo::LANDED || u->getStatus() == Ufo::DESTROYED))
						{
							(*j)->returnToBase();
						}
						else
						{
							Waypoint *w = new Waypoint();
							w->setLongitude(u->getLongitude());
							w->setLatitude(u->getLatitude());
							w->setId(u->getId());
							(*j)->setDestination(0);
							popup(new GeoscapeCraftState((*j), _globe, w));
						}
					}
					if (u->getStatus() == Ufo::LANDED && (*j)->isInDogfight())
					{
						(*j)->setInDogfight(false);
					}
					else if (u->getStatus() == Ufo::DESTROYED)
					{
						(*j)->returnToBase();
					}
				}
				else
				{
					if ((*j)->isInDogfight())
					{
						(*j)->setInDogfight(false);
					}
				}
			}

			if (!ufoIsAttacking)
			{
				bool returnedToBase = (*j)->think();
				if (returnedToBase)
				{
					_game->getSavedGame()->stopHuntingXcomCraft((*j)); // hiding in the base is good enough, obviously
				}
			}

			// Handle craft shield recharge
			if (!ufoIsAttacking && (*j)->getShield() < (*j)->getCraftStats().shieldCapacity)
			{
				int shieldRechargeInGeoscape = (*j)->getCraftStats().shieldRechargeInGeoscape;
				if (shieldRechargeInGeoscape == -1)
				{
					(*j)->setShield((*j)->getCraftStats().shieldCapacity);
				}
				else if (shieldRechargeInGeoscape > 0)
				{
					int total = (*j)->getCraftStats().shieldRechargeInGeoscape / 100;
					if (RNG::percent((*j)->getCraftStats().shieldRechargeInGeoscape % 100))
						total++;
					(*j)->setShield((*j)->getShield() + total);
				}
			}

			if (!ufoIsAttacking && (*j)->reachedDestination())
			{
				Ufo* u = dynamic_cast<Ufo*>((*j)->getDestination());
				Waypoint *w = dynamic_cast<Waypoint*>((*j)->getDestination());
				MissionSite* m = dynamic_cast<MissionSite*>((*j)->getDestination());
				AlienBase* b = dynamic_cast<AlienBase*>((*j)->getDestination());
				Craft* x = dynamic_cast<Craft*>((*j)->getDestination());
				if (u != 0)
				{
					switch (u->getStatus())
					{
					case Ufo::FLYING:
						// Not more than 4 interceptions at a time... but hunter-killers are always allowed
						if (!u->isHunterKiller() && _dogfights.size() + _dogfightsToBeStarted.size() >= 4)
						{
							++j;
							continue;
						}
						// Can we actually fight it
						if (!(*j)->isInDogfight() && !(*j)->getDistance(u))
						{
							if (u->isHunterKiller())
							{
								// Check if some other HK already attacked before us (at the very same moment)
								int hkDogfights = 0;
								for (auto f : _dogfights) if (f->isUfoAttacking()) { hkDogfights++; }
								for (auto g : _dogfightsToBeStarted) if (g->isUfoAttacking()) { hkDogfights++; }

								// If yes, wait... not more than 1 HK interception allowed at a time.
								if (hkDogfights >= 1)
								{
									++j;
									continue;
								}

								// If not, interrupt all other (regular) interceptions to prevent a dead-lock (and other possible side effects)
								std::list<DogfightState*>::iterator it = _dogfights.begin();
								for (; it != _dogfights.end();)
								{
									delete *it;
									it = _dogfights.erase(it);
								}
								for (it = _dogfightsToBeStarted.begin(); it != _dogfightsToBeStarted.end();)
								{
									delete *it;
									it = _dogfightsToBeStarted.erase(it);
								}
								_minimizedDogfights = 0;

								// Don't process certain craft logic (moving and reaching destination)
								ufoIsAttacking = true;
							}

							// Main target
							_dogfightsToBeStarted.push_back(new DogfightState(this, (*j), u, u->isHunterKiller()));

							if (u->isHunterKiller() && _game->getMod()->getEscortsJoinFightAgainstHK())
							{
								// Start fighting escorts and other craft as well (if they are in escort range)
								int secondaryTargets = 0;
								for (std::vector<Base*>::iterator bi = _game->getSavedGame()->getBases()->begin(); bi != _game->getSavedGame()->getBases()->end(); ++bi)
								{
									for (std::vector<Craft*>::iterator ci = (*bi)->getCrafts()->begin(); ci != (*bi)->getCrafts()->end(); ++ci)
									{
										// craft is flying (i.e. not in base)
										if ((*ci) != (*j) && (*ci)->getStatus() == "STR_OUT" && !(*ci)->isDestroyed())
										{
											// craft is close enough and has at least one loaded weapon
											if ((*ci)->getNumWeapons(true) > 0 && (*ci)->getDistance((*j)) < _game->getMod()->getEscortRange())
											{
												// only up to 4 dogfights = 1 main + 3 secondary
												if (secondaryTargets < 3)
												{
													// Note: push_front() is used so that main target is attacked first
													_dogfightsToBeStarted.push_front(new DogfightState(this, (*ci), u, u->isHunterKiller()));
													secondaryTargets++;
												}
											}
										}
									}
								}
							}

							// Ignore these restrictions when fighting against a HK, otherwise it's very easy to avoid being attacked
							if (!u->isHunterKiller())
							{
								if ((*j)->getRules()->isWaterOnly() && u->getAltitudeInt() > (*j)->getRules()->getMaxAltitude())
								{
									popup(new DogfightErrorState((*j), tr("STR_UNABLE_TO_ENGAGE_DEPTH")));
									_dogfightsToBeStarted.back()->setMinimized(true);
									_dogfightsToBeStarted.back()->setWaitForAltitude(true);
								}
								else if ((*j)->getRules()->isWaterOnly() && !_globe->insideLand((*j)->getLongitude(), (*j)->getLatitude()))
								{
									popup(new DogfightErrorState((*j), tr("STR_UNABLE_TO_ENGAGE_AIRBORNE")));
									_dogfightsToBeStarted.back()->setMinimized(true);
									_dogfightsToBeStarted.back()->setWaitForPoly(true);
								}
							}

							if (!_dogfightStartTimer->isRunning())
							{
								_pause = true;
								timerReset();
								_globe->center((*j)->getLongitude(), (*j)->getLatitude());
								startDogfight();
								_dogfightStartTimer->start();
							}
							_game->getMod()->playMusic("GMINTER");
						}
						break;
					case Ufo::LANDED:
					case Ufo::CRASHED:
					case Ufo::DESTROYED: // Just before expiration
						if (((*j)->getNumSoldiers() > 0 || (*j)->getNumVehicles() > 0) && (*j)->getRules()->getAllowLanding())
						{
							if (!(*j)->isInDogfight())
							{
								// look up polygons texture
								int texture, shade;
								_globe->getPolygonTextureAndShade(u->getLongitude(), u->getLatitude(), &texture, &shade);
								timerReset();
								popup(new ConfirmLandingState(*j, _game->getMod()->getGlobe()->getTexture(texture), shade));
							}
						}
						else if (u->getStatus() != Ufo::LANDED)
						{
							(*j)->returnToBase();
						}
						break;
					}
				}
				else if (w != 0)
				{
					if (!(*j)->getIsAutoPatrolling())
					{
						popup(new CraftPatrolState((*j), _globe));
					}
					(*j)->setDestination(0);
				}
				else if (m != 0)
				{
<<<<<<< HEAD
					if (((*j)->getNumSoldiers() > 0 || (*j)->getNumVehicles() > 0) && (*j)->getRules()->getAllowLanding())
=======
					if ((*j)->getNumSoldiers() > 0 || (*j)->getNumVehicles() > 0)
>>>>>>> 110ec46c
					{
						// look up polygons texture
						int texture, shade;
						_globe->getPolygonTextureAndShade(m->getLongitude(), m->getLatitude(), &texture, &shade);
						texture = m->getTexture();
						timerReset();
						popup(new ConfirmLandingState(*j, _game->getMod()->getGlobe()->getTexture(texture), shade));
					}
					else
					{
						(*j)->returnToBase();
					}
				}
				else if (b != 0)
				{
					if (b->isDiscovered())
					{
<<<<<<< HEAD
						if (((*j)->getNumSoldiers() > 0 || (*j)->getNumVehicles() > 0) && (*j)->getRules()->getAllowLanding())
=======
						if ((*j)->getNumSoldiers() > 0 || (*j)->getNumVehicles() > 0)
>>>>>>> 110ec46c
						{
							int texture, shade;
							_globe->getPolygonTextureAndShade(b->getLongitude(), b->getLatitude(), &texture, &shade);
							timerReset();
							popup(new ConfirmLandingState(*j, _game->getMod()->getGlobe()->getTexture(texture), shade));
						}
						else
						{
							(*j)->returnToBase();
						}
					}
				}
				else if (x != 0)
				{
					if (x->getStatus() != "STR_OUT" || x->isDestroyed())
					{
						(*j)->returnToBase();
					}
				}
			}
			 ++j;
		}
	}

	// Clean up dead UFOs and end dogfights which were minimized.
	Collections::deleteIf(*_game->getSavedGame()->getUfos(), _game->getSavedGame()->getUfos()->size(),
		[&](Ufo* ufo)
		{
			if (ufo->getStatus() == Ufo::DESTROYED)
			{
				Collections::deleteIf(_dogfights, _dogfights.size(),
					[&](DogfightState* dogfight)
					{
						return dogfight->getUfo() == ufo;
					}
				);
				return true;
			}
			else
			{
				return false;
			}
		}
	);

	// Check any dogfights waiting to open
	for (std::list<DogfightState*>::iterator d = _dogfights.begin(); d != _dogfights.end(); ++d)
	{
		if ((*d)->isMinimized())
		{
			if (((*d)->getWaitForPoly() && _globe->insideLand((*d)->getUfo()->getLongitude(), (*d)->getUfo()->getLatitude())) ||
				((*d)->getWaitForAltitude() && (*d)->getUfo()->getAltitudeInt() <= (*d)->getCraft()->getRules()->getMaxAltitude()))
			{
				_pause = true; // the USO reached the sea during this interval period, stop the timer and let handleDogfights() take it from there.
			}
		}
	}

	// Clean up unused waypoints
	Collections::deleteIf(*_game->getSavedGame()->getWaypoints(), _game->getSavedGame()->getWaypoints()->size(),
		[&](Waypoint* way)
		{
			return way->getFollowers()->empty();
		}
	);
}

/**
 * Functor that attempt to detect an XCOM base.
 */
class DetectXCOMBase: public std::unary_function<Ufo *, bool>
{
public:
	/// Create a detector for the given base.
	DetectXCOMBase(const Base &base) : _base(base) { /* Empty by design.  */ }
	/// Attempt detection
	bool operator()(const Ufo *ufo) const;
private:
	const Base &_base;	//!< The target base.
};

/**
 * Only UFOs within detection range of the base have a chance to detect it.
 * @param ufo Pointer to the UFO attempting detection.
 * @return If the base is detected by @a ufo.
 */
bool DetectXCOMBase::operator()(const Ufo *ufo) const
{
	if (ufo->getTrajectoryPoint() <= 1) return false;
	if (ufo->getTrajectory().getZone(ufo->getTrajectoryPoint()) == 5) return false;
	if ((ufo->getMission()->getRules().getObjective() != OBJECTIVE_RETALIATION && !Options::aggressiveRetaliation) || // only UFOs on retaliation missions actively scan for bases
		ufo->getTrajectory().getID() == UfoTrajectory::RETALIATION_ASSAULT_RUN || 									// UFOs attacking a base don't detect!
		ufo->isCrashed() ||																				// Crashed UFOs don't detect!
		_base.getDistance(ufo) >= ufo->getCraftStats().sightRange * (1 / 60.0) * (M_PI / 180.0))		// UFOs have a detection range of 80 XCOM units. - we use a great circle fomrula and nautical miles.
	{
		return false;
	}
	return RNG::percent(_base.getDetectionChance());
}

/**
 * Functor that marks an XCOM base for retaliation.
 * This is required because of the iterator type.
 */
struct SetRetaliationTarget: public std::unary_function<std::map<const Region *, Base *>::value_type, void>
{
	/// Mark as a valid retaliation target.
	void operator()(const argument_type &iter) const { iter.second->setRetaliationTarget(true); }
};

/**
 * Takes care of any game logic that has to
 * run every game ten minutes, like fuel consumption.
 */
void GeoscapeState::time10Minutes()
{
	for (std::vector<Base*>::iterator i = _game->getSavedGame()->getBases()->begin(); i != _game->getSavedGame()->getBases()->end(); ++i)
	{
		// Fuel consumption for XCOM craft.
		for (std::vector<Craft*>::iterator j = (*i)->getCrafts()->begin(); j != (*i)->getCrafts()->end(); ++j)
		{
			if ((*j)->getStatus() == "STR_OUT")
			{
				int escortSpeed = 0;
				if (Options::friendlyCraftEscort)
				{
					Craft *escortee = dynamic_cast<Craft*>((*j)->getDestination());
					if (escortee != 0)
					{
						if ((*j)->getDistance(escortee) < _game->getMod()->getEscortRange())
						{
							escortSpeed = escortee->getSpeed();
						}
					}
				}
				(*j)->consumeFuel(escortSpeed);
				if (!(*j)->getLowFuel() && (*j)->getFuel() <= (*j)->getFuelLimit())
				{
					(*j)->setLowFuel(true);
					(*j)->returnToBase();
					if (!(*j)->getIsAutoPatrolling())
					{
						popup(new LowFuelState((*j), this));
					}
				}

				if ((*j)->getDestination() == 0 && (*j)->getCraftStats().sightRange > 0)
				{
					double range = ((*j)->getCraftStats().sightRange * (1 / 60.0) * (M_PI / 180));
					for (std::vector<AlienBase*>::iterator b = _game->getSavedGame()->getAlienBases()->begin(); b != _game->getSavedGame()->getAlienBases()->end(); b++)
					{
						if ((*j)->getDistance(*b) <= range)
						{
							if (RNG::percent(50-((*j)->getDistance(*b) / range) * 50) && !(*b)->isDiscovered())
							{
								(*b)->setDiscovered(true);
							}
						}
					}
				}
			}
		}
	}
	if (Options::aggressiveRetaliation)
	{
		// Detect as many bases as possible.
		for (std::vector<Base*>::iterator iBase = _game->getSavedGame()->getBases()->begin(); iBase != _game->getSavedGame()->getBases()->end(); ++iBase)
		{
			// Find a UFO that detected this base, if any.
			std::vector<Ufo*>::const_iterator uu = std::find_if (_game->getSavedGame()->getUfos()->begin(), _game->getSavedGame()->getUfos()->end(), DetectXCOMBase(**iBase));
			if (uu != _game->getSavedGame()->getUfos()->end())
			{
				// Base found
				(*iBase)->setRetaliationTarget(true);
			}
		}
	}
	else
	{
		// Only remember last base in each region.
		std::map<const Region *, Base *> discovered;
		for (std::vector<Base*>::iterator iBase = _game->getSavedGame()->getBases()->begin(); iBase != _game->getSavedGame()->getBases()->end(); ++iBase)
		{
			// Find a UFO that detected this base, if any.
			std::vector<Ufo*>::const_iterator uu = std::find_if (_game->getSavedGame()->getUfos()->begin(), _game->getSavedGame()->getUfos()->end(), DetectXCOMBase(**iBase));
			if (uu != _game->getSavedGame()->getUfos()->end())
			{
				discovered[_game->getSavedGame()->locateRegion(**iBase)] = *iBase;
			}
		}
		// Now mark the bases as discovered.
		std::for_each(discovered.begin(), discovered.end(), SetRetaliationTarget());
	}

	// Handle alien bases detecting xcom craft and generating hunt missions
	baseHunting();

	// Handle UFO re-targeting (i.e. hunting and escorting) logic
	ufoHuntingAndEscorting();
}

void GeoscapeState::ufoHuntingAndEscorting()
{
	for (std::vector<Ufo*>::iterator ufo = _game->getSavedGame()->getUfos()->begin(); ufo != _game->getSavedGame()->getUfos()->end(); ++ufo)
	{
		if ((*ufo)->isHunterKiller() && (*ufo)->getStatus() == Ufo::FLYING)
		{
			// current target and attraction
			int newAttraction = INT_MAX;
			Craft *newTarget = 0;
			Craft *originalTarget = 0;
			if ((*ufo)->isHunting())
			{
				originalTarget = (*ufo)->getTargetedXcomCraft();
			}
			if (originalTarget)
			{
				if ((*ufo)->insideRadarRange(originalTarget))
				{
					newTarget = originalTarget;
					newAttraction = newTarget->getHunterKillerAttraction((*ufo)->getHuntMode());
				}
			}
			// look for more attractive target
			for (std::vector<Base*>::iterator base = _game->getSavedGame()->getBases()->begin(); base != _game->getSavedGame()->getBases()->end(); ++base)
			{
				for (std::vector<Craft*>::iterator craft = (*base)->getCrafts()->begin(); craft != (*base)->getCrafts()->end(); ++craft)
				{
					if ((*craft)->getStatus() == "STR_OUT")
					{
						int tmpAttraction = (*craft)->getHunterKillerAttraction((*ufo)->getHuntMode());
						if (tmpAttraction < newAttraction && (*ufo)->insideRadarRange(*craft))
						{
							newTarget = (*craft);
							newAttraction = tmpAttraction;
						}
					}
				}
			}
			if (newTarget)
			{
				if (newTarget != originalTarget)
				{
					// set new target
					(*ufo)->setTargetedXcomCraft(newTarget);
					// TODO: rethink: always reveal the hunting UFO (even outside of radar range?)
					(*ufo)->setDetected(true);
					if ((*ufo)->getId() == 0)
					{
						(*ufo)->setId(_game->getSavedGame()->getId("STR_UFO"));
					}
					// inform the player
					std::wstring msg = tr("STR_UFO_STARTED_HUNTING")
						.arg((*ufo)->getName(_game->getLanguage()))
						.arg(newTarget->getName(_game->getLanguage()));
					popup(new CraftErrorState(this, msg));
				}
			}
			else if (originalTarget)
			{
				// stop hunting
				(*ufo)->resetOriginalDestination(originalTarget);
			}

			// If we are not preoccupied by hunting, let's see if there is still anyone left to escort
			if ((*ufo)->isEscort() && !(*ufo)->isHunting() && !(*ufo)->isEscorting())
			{
				// Find a UFO to escort
				for (std::vector<Ufo*>::const_iterator t = _game->getSavedGame()->getUfos()->begin(); t != _game->getSavedGame()->getUfos()->end(); ++t)
				{
					// From the same mission
					if ((*t)->getMission()->getId() == (*ufo)->getMission()->getId())
					{
						// But not another hunter-killer, we escort only normal UFOs
						if (!(*t)->isHunterKiller())
						{
							(*ufo)->setEscortedUfo((*t));
							break;
						}
					}
				}
			}
		}
	}
}

void GeoscapeState::baseHunting()
{
	for (std::vector<AlienBase*>::iterator ab = _game->getSavedGame()->getAlienBases()->begin(); ab != _game->getSavedGame()->getAlienBases()->end(); ++ab)
	{
		if ((*ab)->getDeployment()->getBaseDetectionRange() > 0)
		{
			// Increase counter by 10 minutes
			(*ab)->setMinutesSinceLastHuntMissionGeneration((*ab)->getMinutesSinceLastHuntMissionGeneration() + 10);

			// Check counter
			if ((*ab)->getMinutesSinceLastHuntMissionGeneration() >= (*ab)->getDeployment()->getHuntMissionMaxFrequency())
			{
				// Look for nearby craft
				bool started = false;
				for (std::vector<Base*>::iterator bi = _game->getSavedGame()->getBases()->begin(); bi != _game->getSavedGame()->getBases()->end(); ++bi)
				{
					for (std::vector<Craft*>::iterator ci = (*bi)->getCrafts()->begin(); ci != (*bi)->getCrafts()->end(); ++ci)
					{
						// Craft is flying (i.e. not in base)
						if ((*ci)->getStatus() == "STR_OUT" && !(*ci)->isDestroyed())
						{
							// Craft is close enough and RNG is in our favour
							if ((*ci)->getDistance((*ab)) < (*ab)->getDeployment()->getBaseDetectionRange() && RNG::percent((*ab)->getDeployment()->getBaseDetectionChance()))
							{
								// Generate a hunt mission
								auto mission = (*ab)->getDeployment()->generateHuntMission(_game->getSavedGame()->getMonthsPassed());
								if (_game->getMod()->getAlienMission(mission))
								{
									// Spawn hunt mission for this base.
									const RuleAlienMission &rule = *_game->getMod()->getAlienMission(mission);
									AlienMission *mission = new AlienMission(rule);
									mission->setRegion(_game->getSavedGame()->locateRegion(*(*ab))->getRules()->getType(), *_game->getMod());
									mission->setId(_game->getSavedGame()->getId("ALIEN_MISSIONS"));
									mission->setRace((*ab)->getAlienRace());
									mission->setAlienBase((*ab));
									int targetZone = -1;
									if (mission->getRules().getObjective() == OBJECTIVE_SITE)
									{
										int missionZone = mission->getRules().getSpawnZone();
										RuleRegion *regionRules = _game->getMod()->getRegion(mission->getRegion());
										const std::vector<MissionArea> areas = regionRules->getMissionZones().at(missionZone).areas;
										if (!areas.empty())
										{
											targetZone = RNG::generate(0, areas.size() - 1);
										}
									}
									mission->setMissionSiteZone(targetZone);
									mission->start();
									_game->getSavedGame()->getAlienMissions().push_back(mission);

									// Start immediately
									mission->think(*_game, *_globe);

									// Reset counter
									(*ab)->setMinutesSinceLastHuntMissionGeneration(0);
									started = true;
									break;
								}
								else if (mission != "")
								{
									throw Exception("Alien Base tried to generate undefined hunt mission: " + mission);
								}
							}
						}
					}
					if (started) break;
				}
			}
		}
	}
}

/** @brief Call AlienMission::think() with proper parameters.
 * This function object calls AlienMission::think() with the proper parameters.
 */
class callThink: public std::unary_function<AlienMission*, void>
{
public:
	/// Store the parameters.
	/**
	 * @param game The game engine.
	 * @param globe The globe object.
	 */
	callThink(Game &game, const Globe &globe) : _game(game), _globe(globe) { /* Empty by design. */ }
	/// Call AlienMission::think() with stored parameters.
	void operator()(AlienMission *am) const { am->think(_game, _globe); }
private:
	Game &_game;
	const Globe &_globe;
};

/** @brief Process a MissionSite.
 * This function object will count down towards expiring a MissionSite, and handle expired MissionSites.
 * @param ts Pointer to mission site.
 * @return Has mission site expired?
 */
bool GeoscapeState::processMissionSite(MissionSite *site)
{
	bool removeSite = site->getSecondsRemaining() < 30 * 60;
	if (!removeSite)
	{
		site->setSecondsRemaining(site->getSecondsRemaining() - 30 * 60);
	}
	else
	{
		bool noFollowers = site->getFollowers()->empty();
		if (site->getRules()->despawnEvenIfTargeted())
		{
			for (std::vector<Target*>::iterator k = site->getFollowers()->begin(); k != site->getFollowers()->end();)
			{
				Craft* c = dynamic_cast<Craft*>(*k);
				if (c != 0)
				{
					c->returnToBase();
					k = site->getFollowers()->begin();
				}
				else
				{
					++k;
				}
			}
			if (!noFollowers)
			{
				popup(new UfoLostState(site->getName(_game->getLanguage())));
			}
		}
		else
		{
			removeSite = noFollowers; // CHEEKY EXPLOIT
		}
	}

	int score = removeSite ? site->getDeployment()->getDespawnPenalty() : site->getDeployment()->getPoints();

	Region *region = _game->getSavedGame()->locateRegion(*site);
	if (region)
	{
		region->addActivityAlien(score);
	}
	for (std::vector<Country*>::iterator k = _game->getSavedGame()->getCountries()->begin(); k != _game->getSavedGame()->getCountries()->end(); ++k)
	{
		if ((*k)->getRules()->insideCountry(site->getLongitude(), site->getLatitude()))
		{
			(*k)->addActivityAlien(score);
			break;
		}
	}
	if (!removeSite)
	{
		return false;
	}
	delete site;
	return true;
}

/** @brief Advance time for crashed UFOs.
 * This function object will decrease the expiration timer for crashed UFOs.
 */
struct expireCrashedUfo: public std::unary_function<Ufo*, void>
{
	/// Decrease UFO expiration timer.
	void operator()(Ufo *ufo) const
	{
		if (ufo->getStatus() == Ufo::CRASHED)
		{
			if (ufo->getSecondsRemaining() >= 30 * 60)
			{
				ufo->setSecondsRemaining(ufo->getSecondsRemaining() - 30 * 60);
				return;
			}
			// Marked expired UFOs for removal.
			ufo->setStatus(Ufo::DESTROYED);
		}
	}
};

/**
 * Takes care of any game logic that has to
 * run every game half hour, like UFO detection.
 */
void GeoscapeState::time30Minutes()
{
	// Decrease mission countdowns
	std::for_each(_game->getSavedGame()->getAlienMissions().begin(),
			  _game->getSavedGame()->getAlienMissions().end(),
			  callThink(*_game, *_globe));
	// Remove finished missions
	for (std::vector<AlienMission*>::iterator am = _game->getSavedGame()->getAlienMissions().begin();
		am != _game->getSavedGame()->getAlienMissions().end();)
	{
		if ((*am)->isOver())
		{
			delete *am;
			am = _game->getSavedGame()->getAlienMissions().erase(am);
		}
		else
		{
			++am;
		}
	}

	// Handle crashed UFOs expiration
	std::for_each(_game->getSavedGame()->getUfos()->begin(),
			  _game->getSavedGame()->getUfos()->end(),
			  expireCrashedUfo());


	// Handle craft maintenance and alien base detection
	for (std::vector<Base*>::iterator i = _game->getSavedGame()->getBases()->begin(); i != _game->getSavedGame()->getBases()->end(); ++i)
	{
		for (std::vector<Craft*>::iterator j = (*i)->getCrafts()->begin(); j != (*i)->getCrafts()->end(); ++j)
		{
			if ((*j)->getStatus() == "STR_REFUELLING")
			{
				std::string item = (*j)->getRules()->getRefuelItem();
				if (item.empty())
				{
					(*j)->refuel();
					// notification
					if ((*j)->getStatus() == "STR_READY" && (*j)->getRules()->notifyWhenRefueled())
					{
						std::wstring msg = tr("STR_CRAFT_IS_READY").arg((*j)->getName(_game->getLanguage())).arg((*i)->getName());
						popup(new CraftErrorState(this, msg));
					}
					// auto-patrol
					if ((*j)->getStatus() == "STR_READY" && (*j)->getRules()->canAutoPatrol())
					{
						if ((*j)->getIsAutoPatrolling())
						{
							Waypoint *w = new Waypoint();
							w->setLongitude((*j)->getLongitudeAuto());
							w->setLatitude((*j)->getLatitudeAuto());
							if (w != 0 && w->getId() == 0)
							{
								w->setId(_game->getSavedGame()->getId("STR_WAYPOINT"));
								_game->getSavedGame()->getWaypoints()->push_back(w);
							}
							(*j)->setDestination(w);
							(*j)->setStatus("STR_OUT");
						}
					}
				}
				else
				{
					if ((*i)->getStorageItems()->getItem(item) > 0)
					{
						(*i)->getStorageItems()->removeItem(item);
						(*j)->refuel();
						(*j)->setLowFuel(false);
						// notification
						if ((*j)->getStatus() == "STR_READY" && (*j)->getRules()->notifyWhenRefueled())
						{
							std::wstring msg = tr("STR_CRAFT_IS_READY").arg((*j)->getName(_game->getLanguage())).arg((*i)->getName());
							popup(new CraftErrorState(this, msg));
						}
						// auto-patrol
						if ((*j)->getStatus() == "STR_READY" && (*j)->getRules()->canAutoPatrol())
						{
							if ((*j)->getIsAutoPatrolling())
							{
								Waypoint *w = new Waypoint();
								w->setLongitude((*j)->getLongitudeAuto());
								w->setLatitude((*j)->getLatitudeAuto());
								if (w != 0 && w->getId() == 0)
								{
									w->setId(_game->getSavedGame()->getId("STR_WAYPOINT"));
									_game->getSavedGame()->getWaypoints()->push_back(w);
								}
								(*j)->setDestination(w);
								(*j)->setStatus("STR_OUT");
							}
						}
					}
					else if (!(*j)->getLowFuel())
					{
						std::wstring msg = tr("STR_NOT_ENOUGH_ITEM_TO_REFUEL_CRAFT_AT_BASE")
										   .arg(tr(item))
										   .arg((*j)->getName(_game->getLanguage()))
										   .arg((*i)->getName());
						popup(new CraftErrorState(this, msg));
						if ((*j)->getFuel() > 0)
						{
							(*j)->setStatus("STR_READY");
						}
						else
						{
							(*j)->setLowFuel(true);
						}
					}
				}
			}
		}
	}

	// Handle UFO detection and give aliens points
	for (std::vector<Ufo*>::iterator u = _game->getSavedGame()->getUfos()->begin(); u != _game->getSavedGame()->getUfos()->end(); ++u)
	{
		int points = (*u)->getRules()->getMissionScore(); //one point per UFO in-flight per half hour
		switch ((*u)->getStatus())
		{
		case Ufo::LANDED:
			points *= 2;
		case Ufo::FLYING:
			// Get area
			for (std::vector<Region*>::iterator k = _game->getSavedGame()->getRegions()->begin(); k != _game->getSavedGame()->getRegions()->end(); ++k)
			{
				if ((*k)->getRules()->insideRegion((*u)->getLongitude(), (*u)->getLatitude()))
				{
					(*k)->addActivityAlien(points);
					break;
				}
			}
			// Get country
			for (std::vector<Country*>::iterator k = _game->getSavedGame()->getCountries()->begin(); k != _game->getSavedGame()->getCountries()->end(); ++k)
			{
				if ((*k)->getRules()->insideCountry((*u)->getLongitude(), (*u)->getLatitude()))
				{
					(*k)->addActivityAlien(points);
					break;
				}
			}
			if (!(*u)->getDetected())
			{
				bool detected = false, hyperdetected = false;
				for (std::vector<Base*>::iterator b = _game->getSavedGame()->getBases()->begin(); !hyperdetected && b != _game->getSavedGame()->getBases()->end(); ++b)
				{
					switch ((*b)->detect(*u))
					{
					case 2:	// hyper-wave decoder
						(*u)->setHyperDetected(true);
						hyperdetected = true;
					case 1: // conventional radar
						detected = true;
					}
					for (std::vector<Craft*>::iterator c = (*b)->getCrafts()->begin(); !detected && c != (*b)->getCrafts()->end(); ++c)
					{
						if ((*c)->getStatus() == "STR_OUT" && (*c)->detect(*u))
						{
							detected = true;
							break;
						}
					}
				}
				if (detected)
				{
					(*u)->setDetected(true);
					// don't show if player said he doesn't want to see this UFO anymore
					if (!_game->getSavedGame()->isUfoOnIgnoreList((*u)->getId()))
					{
						popup(new UfoDetectedState((*u), this, true, (*u)->getHyperDetected()));
					}
				}
			}
			else
			{
				bool detected = false, hyperdetected = false;
				for (std::vector<Base*>::iterator b = _game->getSavedGame()->getBases()->begin(); !hyperdetected && b != _game->getSavedGame()->getBases()->end(); ++b)
				{
					switch ((*b)->insideRadarRange(*u))
					{
					case 2:	// hyper-wave decoder
						detected = true;
						hyperdetected = true;
						(*u)->setHyperDetected(true);
						break;
					case 1: // conventional radar
						detected = true;
						hyperdetected = (*u)->getHyperDetected();
					}
					for (std::vector<Craft*>::iterator c = (*b)->getCrafts()->begin(); !detected && c != (*b)->getCrafts()->end(); ++c)
					{
						if ((*c)->getStatus() == "STR_OUT" && (*c)->insideRadarRange(*u))
						{
							detected = true;
							hyperdetected = (*u)->getHyperDetected();
							break;
						}
					}
				}
				// TODO: rethink: hunting UFOs stay visible even outside of radar range?
				if (!detected && !(*u)->isHunting())
				{
					(*u)->setDetected(false);
					(*u)->setHyperDetected(false);
					if (!(*u)->getFollowers()->empty())
					{
						popup(new UfoLostState((*u)->getName(_game->getLanguage())));
					}
				}
			}
			break;
		case Ufo::CRASHED:
		case Ufo::DESTROYED:
			break;
		}
	}

	// Processes MissionSites
	for (std::vector<MissionSite*>::iterator site = _game->getSavedGame()->getMissionSites()->begin(); site != _game->getSavedGame()->getMissionSites()->end();)
	{
		if (processMissionSite(*site))
		{
			site = _game->getSavedGame()->getMissionSites()->erase(site);
		}
		else
		{
			++site;
		}
	}
}

/**
 * Takes care of any game logic that has to
 * run every game hour, like transfers.
 */
void GeoscapeState::time1Hour()
{
	// Handle craft maintenance
	for (std::vector<Base*>::iterator i = _game->getSavedGame()->getBases()->begin(); i != _game->getSavedGame()->getBases()->end(); ++i)
	{
		for (std::vector<Craft*>::iterator j = (*i)->getCrafts()->begin(); j != (*i)->getCrafts()->end(); ++j)
		{
			if ((*j)->getStatus() == "STR_REPAIRS")
			{
				(*j)->repair();
			}
			else if ((*j)->getStatus() == "STR_REARMING")
			{
				std::string s = (*j)->rearm(_game->getMod());
				if (!s.empty())
				{
					std::wstring msg = tr("STR_NOT_ENOUGH_ITEM_TO_REARM_CRAFT_AT_BASE")
									   .arg(tr(s))
									   .arg((*j)->getName(_game->getLanguage()))
									   .arg((*i)->getName());
					popup(new CraftErrorState(this, msg));
				}
			}
			// Recharge craft shields in parallel (no wait for repair/rearm/refuel)
			(*j)->setShield((*j)->getShield() + (*j)->getRules()->getShieldRechargeAtBase());
		}
	}

	// Handle transfers
	bool window = false;
	for (std::vector<Base*>::iterator i = _game->getSavedGame()->getBases()->begin(); i != _game->getSavedGame()->getBases()->end(); ++i)
	{
		for (std::vector<Transfer*>::iterator j = (*i)->getTransfers()->begin(); j != (*i)->getTransfers()->end(); ++j)
		{
			(*j)->advance(*i);
			if (!window && (*j)->getHours() <= 0)
			{
				window = true;
			}
		}
	}
	if (window)
	{
		popup(new ItemsArrivingState(this));
	}
	// Handle Production
	for (std::vector<Base*>::iterator i = _game->getSavedGame()->getBases()->begin(); i != _game->getSavedGame()->getBases()->end(); ++i)
	{
		std::map<Production*, productionProgress_e> toRemove;
		for (std::vector<Production*>::const_iterator j = (*i)->getProductions().begin(); j != (*i)->getProductions().end(); ++j)
		{
			toRemove[(*j)] = (*j)->step((*i), _game->getSavedGame(), _game->getMod(), _game->getLanguage());
		}
		for (std::map<Production*, productionProgress_e>::iterator j = toRemove.begin(); j != toRemove.end(); ++j)
		{
			if (j->second > PROGRESS_NOT_COMPLETE)
			{
				popup(new ProductionCompleteState((*i),  tr(j->first->getRules()->getName()), this, j->second));
				(*i)->removeProduction(j->first);
			}
		}

		if (Options::storageLimitsEnforced && (*i)->storesOverfull())
		{
			timerReset();
			popup(new ErrorMessageState(tr("STR_STORAGE_EXCEEDED").arg((*i)->getName()), _palette, _game->getMod()->getInterface("geoscape")->getElement("errorMessage")->color, "BACK13.SCR", _game->getMod()->getInterface("geoscape")->getElement("errorPalette")->color));
			popup(new SellState((*i), 0));
		}
	}
	for (std::vector<MissionSite*>::iterator i = _game->getSavedGame()->getMissionSites()->begin(); i != _game->getSavedGame()->getMissionSites()->end(); ++i)
	{
		if (!(*i)->getDetected())
		{
			(*i)->setDetected(true);
			popup(new MissionDetectedState(*i, this));
			break;
		}
	}
}

/**
 * This class will attempt to generate a supply mission for a base.
 * Each alien base has a 6/101 chance to generate a supply mission.
 */
class GenerateSupplyMission: public std::unary_function<const AlienBase *, void>
{
public:
	/// Store rules and game data references for later use.
	GenerateSupplyMission(const Mod &mod, SavedGame &save) : _mod(mod), _save(save) { /* Empty by design */ }
	/// Check and spawn mission.
	void operator()(AlienBase *base) const;
private:
	const Mod &_mod;
	SavedGame &_save;
};

/**
 * Check and create supply mission for the given base.
 * There is a 6/101 chance of the mission spawning.
 * @param base A pointer to the alien base.
 */
void GenerateSupplyMission::operator()(AlienBase *base) const
{
	if (_mod.getAlienMission(base->getDeployment()->getGenMissionType()))
	{
		if (base->getGenMissionCount() < base->getDeployment()->getGenMissionLimit() && RNG::percent(base->getDeployment()->getGenMissionFrequency()))
		{
			//Spawn supply mission for this base.
			const RuleAlienMission &rule = *_mod.getAlienMission(base->getDeployment()->getGenMissionType());
			AlienMission *mission = new AlienMission(rule);
			mission->setRegion(_save.locateRegion(*base)->getRules()->getType(), _mod);
			mission->setId(_save.getId("ALIEN_MISSIONS"));
			mission->setRace(base->getAlienRace());
			mission->setAlienBase(base);
			int targetZone = -1;
			if (mission->getRules().getObjective() == OBJECTIVE_SITE)
			{
				int missionZone = mission->getRules().getSpawnZone();
				RuleRegion *regionRules = _mod.getRegion(mission->getRegion());
				const std::vector<MissionArea> areas = regionRules->getMissionZones().at(missionZone).areas;
				if (!areas.empty())
				{
					targetZone = RNG::generate(0, areas.size() - 1);
				}
			}
			mission->setMissionSiteZone(targetZone);
			mission->start();
			base->setGenMissionCount(base->getGenMissionCount() + 1); // increase counter, used to check mission limit
			_save.getAlienMissions().push_back(mission);
		}
	}
	else if (base->getDeployment()->getGenMissionType() != "")
	{
		throw Exception("Alien Base tried to generate undefined mission: " + base->getDeployment()->getGenMissionType());
	}
}

/**
 * Takes care of any game logic that has to
 * run every game day, like constructions.
 */
void GeoscapeState::time1Day()
{
	SavedGame *saveGame = _game->getSavedGame();
	Mod *mod = _game->getMod();
	for (Base *base : *_game->getSavedGame()->getBases())
	{
		// Handle facility construction
		for (BaseFacility *facility : *base->getFacilities())
		{
			if (facility->getBuildTime() > 0)
			{
				facility->build();
				if (facility->getBuildTime() == 0)
				{
					popup(new ProductionCompleteState(base,  tr(facility->getRules()->getType()), this, PROGRESS_CONSTRUCTION));
				}
			}
		}

		// Handle science project
		// 1. gather finished research
		std::vector<ResearchProject*> finished;
		for (ResearchProject *project : base->getResearch())
		{
			if (project->step())
			{
				finished.push_back(project);
			}
		}
		// 2. remember available research before adding new finished research
		std::vector<RuleResearch*> before;
		if (!finished.empty())
		{
			saveGame->getAvailableResearchProjects(before, mod, base);
		}
		// 3. add finished research, including lookups and getonefrees (up to 4x)
		for (ResearchProject *project : finished)
		{
			const RuleResearch *bonus = 0;
			const RuleResearch *research = project->getRules();

			// 3a. remove finished research from the base where it was researched
			base->removeResearch(project);
			project = nullptr;

<<<<<<< HEAD
			// 3b. handle interrogation and spawned items
=======
			// 3b. handle interrogation
>>>>>>> 110ec46c
			if (Options::retainCorpses && research->destroyItem() && mod->getUnit(research->getName()))
			{
				base->getStorageItems()->addItem(mod->getUnit(research->getName())->getArmor()->getCorpseGeoscape());
			}
			RuleItem *spawnedItem = _game->getMod()->getItem(research->getSpawnedItem());
			if (spawnedItem)
			{
				Transfer *t = new Transfer(1);
				t->setItems(research->getSpawnedItem());
				base->getTransfers()->push_back(t);
			}
			// 3c. handle getonefrees (topic+lookup)
			if (!research->getGetOneFree().empty())
			{
				std::vector<const RuleResearch *> possibilities;
				for (auto& free : research->getGetOneFree())
				{
					if (saveGame->isResearchRuleStatusDisabled(free))
					{
						continue; // skip disabled topics
					}
					if (!saveGame->isResearched(free, false))
					{
						possibilities.push_back(free);
					}
				}
				for (std::map<std::string, std::vector<std::string> >::const_iterator itMap = research->getGetOneFreeProtected().begin(); itMap != research->getGetOneFreeProtected().end(); ++itMap)
				{
					if (_game->getSavedGame()->isResearched(itMap->first, false))
					{
						for (std::vector<std::string>::const_iterator itVector = itMap->second.begin(); itVector != itMap->second.end(); ++itVector)
						{
							if (_game->getSavedGame()->isResearchRuleStatusDisabled(*itVector))
							{
								continue; // skip disabled topics
							}
							if (!_game->getSavedGame()->isResearched(*itVector, false))
							{
								possibilities.push_back(*itVector);
							}
						}
					}
				}
				if (!possibilities.empty())
				{
<<<<<<< HEAD
					size_t pick = 0;
					if (!research->sequentialGetOneFree())
					{
						pick = RNG::generate(0, possibilities.size() - 1);
					}
					std::string sel = possibilities.at(pick);
					bonus = mod->getResearch(sel, true);
=======
					size_t pick = RNG::generate(0, possibilities.size()-1);
					bonus = possibilities.at(pick);
>>>>>>> 110ec46c
					saveGame->addFinishedResearch(bonus, mod, base);
					if (!bonus->getLookup().empty())
					{
						saveGame->addFinishedResearch(mod->getResearch(bonus->getLookup(), true), mod, base);
					}
				}
			}
			// 3d. determine and remember if the ufopedia article should pop up again or not
			// Note: because different topics may lead to the same lookup
			const RuleResearch *newResearch = research;
			std::string name = research->getLookup().empty() ? research->getName() : research->getLookup();
			if (saveGame->isResearched(name, false))
			{
				newResearch = 0;
			}
			// 3e. handle core research (topic+lookup)
			saveGame->addFinishedResearch(research, mod, base);
			if (!research->getLookup().empty())
			{
				saveGame->addFinishedResearch(mod->getResearch(research->getLookup(), true), mod, base);
			}
			// 3e. handle cutscene
			if (!research->getCutscene().empty())
			{
				popup(new CutsceneState(research->getCutscene()));
			}
			if (bonus && !bonus->getCutscene().empty())
			{
				popup(new CutsceneState(bonus->getCutscene()));
			}
			// 3e. handle research complete popup + ufopedia article popups (topic+bonus)
			popup(new ResearchCompleteState(newResearch, bonus, research));
			// 3f. reset timer
			timerReset();
			// 3g. warning if weapon is researched before its clip
			if (newResearch)
			{
				RuleItem *item = mod->getItem(newResearch->getName());
				if (item && item->getBattleType() == BT_FIREARM && !item->getPrimaryCompatibleAmmo()->empty())
				{
					RuleManufacture *man = mod->getManufacture(item->getType());
					if (man && !man->getRequirements().empty())
					{
						const auto &req = man->getRequirements();
						RuleItem *ammo = mod->getItem(item->getPrimaryCompatibleAmmo()->front());
						if (ammo && std::find_if(req.begin(), req.end(), [&](const RuleResearch* r){ return r->getName() == ammo->getType(); }) != req.end() && !saveGame->isResearched(req, true))
						{
							popup(new ResearchRequiredState(item));
						}
					}
				}
			}
			// 3h. inform about new possible research
			std::vector<RuleResearch *> after;
			saveGame->getAvailableResearchProjects(after, mod, base);
			std::vector<RuleResearch *> newPossibleResearch;
			saveGame->getNewlyAvailableResearchProjects(before, after, newPossibleResearch);
			popup(new NewPossibleResearchState(base, newPossibleResearch));
			// 3i. inform about new possible manufacture, purchase, craft and facilities
			std::vector<RuleManufacture *> newPossibleManufacture;
			saveGame->getDependableManufacture(newPossibleManufacture, research, mod, base);
			if (!newPossibleManufacture.empty())
			{
				popup(new NewPossibleManufactureState(base, newPossibleManufacture));
			}
			std::vector<RuleItem *> newPossiblePurchase;
			_game->getSavedGame()->getDependablePurchase(newPossiblePurchase, research, _game->getMod());
			if (!newPossiblePurchase.empty())
			{
				popup(new NewPossiblePurchaseState(base, newPossiblePurchase));
			}
			std::vector<RuleCraft *> newPossibleCraft;
			_game->getSavedGame()->getDependableCraft(newPossibleCraft, research, _game->getMod());
			if (!newPossibleCraft.empty())
			{
				popup(new NewPossibleCraftState(base, newPossibleCraft));
			}
			std::vector<RuleBaseFacility *> newPossibleFacilities;
			_game->getSavedGame()->getDependableFacilities(newPossibleFacilities, research, _game->getMod());
			if (!newPossibleFacilities.empty())
			{
				popup(new NewPossibleFacilityState(base, _globe, newPossibleFacilities));
			}
			// 3j. now iterate through all the bases and remove this project from their labs (unless it can still yield more stuff!)
			for (Base *otherBase : *saveGame->getBases())
			{
				for (ResearchProject* otherProject : otherBase->getResearch())
				{
					if (research->getName() == otherProject->getRules()->getName())
					{
						if (saveGame->hasUndiscoveredGetOneFree(research, true))
						{
							// This research topic still has some more undiscovered non-disabled and *AVAILABLE* "getOneFree" topics, keep it!
						}
						else if (saveGame->hasUndiscoveredProtectedUnlock(research, mod))
						{
							// This research topic still has one or more undiscovered non-disabled "protected unlocks", keep it!
						}
						else
						{
							// This topic can't give you anything else anymore, remove it!
							otherBase->removeResearch(otherProject);
							break;
						}
					}
				}
			}
		}

		// Handle soldier wounds and martial training
		float absBonus = base->getSickBayAbsoluteBonus();
		float relBonus = base->getSickBayRelativeBonus();
		std::vector<Soldier *> trainingFinishedList;
		for (std::vector<Soldier*>::iterator j = base->getSoldiers()->begin(); j != base->getSoldiers()->end(); ++j)
		{
			if ((*j)->isWounded())
			{
				(*j)->heal(absBonus, relBonus);
			}
			if ((*j)->isInTraining())
			{
				(*j)->trainPhys(_game->getMod()->getCustomTrainingFactor());
				if ((*j)->isFullyTrained())
				{
					(*j)->setTraining(false);
					trainingFinishedList.push_back(*j);
				}
			}
		}
		if (!trainingFinishedList.empty())
		{
			popup(new TrainingFinishedState(base, trainingFinishedList));
		}
		// Handle psionic training
		if (base->getAvailablePsiLabs() > 0 && Options::anytimePsiTraining)
		{
			for (std::vector<Soldier*>::const_iterator s = base->getSoldiers()->begin(); s != base->getSoldiers()->end(); ++s)
			{
				(*s)->trainPsi1Day();
				(*s)->calcStatString(_game->getMod()->getStatStrings(), (Options::psiStrengthEval && saveGame->isResearched(_game->getMod()->getPsiRequirements())));
			}
		}
	}

	// check and remove disabled projects from ongoing research
	for (std::vector<Base*>::iterator i = _game->getSavedGame()->getBases()->begin(); i != _game->getSavedGame()->getBases()->end(); ++i)
	{
		std::vector<ResearchProject*> obsolete;
		for (std::vector<ResearchProject*>::const_iterator iter = (*i)->getResearch().begin(); iter != (*i)->getResearch().end(); ++iter)
		{
			if (_game->getSavedGame()->isResearchRuleStatusDisabled((*iter)->getRules()->getName()))
			{
				obsolete.push_back(*iter);
			}
		}
		for (std::vector<ResearchProject*>::const_iterator iter = obsolete.begin(); iter != obsolete.end(); ++iter)
		{
			(*i)->removeResearch(*iter);
		}
	}

	// handle regional and country points for alien bases
	for (std::vector<AlienBase*>::const_iterator b = saveGame->getAlienBases()->begin(); b != saveGame->getAlienBases()->end(); ++b)
	{
		for (std::vector<Region*>::iterator k = saveGame->getRegions()->begin(); k != saveGame->getRegions()->end(); ++k)
		{
			if ((*k)->getRules()->insideRegion((*b)->getLongitude(), (*b)->getLatitude()))
			{
				(*k)->addActivityAlien((*b)->getDeployment()->getPoints());
				break;
			}
		}
		for (std::vector<Country*>::iterator k = saveGame->getCountries()->begin(); k != saveGame->getCountries()->end(); ++k)
		{
			if ((*k)->getRules()->insideCountry((*b)->getLongitude(), (*b)->getLatitude()))
			{
				(*k)->addActivityAlien((*b)->getDeployment()->getPoints());
				break;
			}
		}
	}

	// Handle resupply of alien bases.
	std::for_each(saveGame->getAlienBases()->begin(), saveGame->getAlienBases()->end(),
			  GenerateSupplyMission(*_game->getMod(), *saveGame));

	// Autosave 3 times a month
	int day = saveGame->getTime()->getDay();
	if (day == 10 || day == 20)
	{
		if (saveGame->isIronman())
		{
			popup(new SaveGameState(OPT_GEOSCAPE, SAVE_IRONMAN, _palette));
		}
		else if (Options::autosave)
		{
			popup(new SaveGameState(OPT_GEOSCAPE, SAVE_AUTO_GEOSCAPE, _palette));
		}
	}

	// pay attention to your maintenance player!
	if (_game->getSavedGame()->getTime()->isLastDayOfMonth())
	{
		// approximate score at the end of the month
		size_t invertedEntry = _game->getSavedGame()->getFundsList().size() - 1;
		int scoreTotal = _game->getSavedGame()->getResearchScores().at(invertedEntry);
		if (_game->getSavedGame()->getMonthsPassed() > 1)
		{
			// the council is more lenient after the first month
			scoreTotal += 400;
		}
		for (std::vector<Region*>::iterator iter = _game->getSavedGame()->getRegions()->begin(); iter != _game->getSavedGame()->getRegions()->end(); ++iter)
		{
			scoreTotal += (*iter)->getActivityXcom().at(invertedEntry) - (*iter)->getActivityAlien().at(invertedEntry);
		}
		int performanceBonus = scoreTotal * _game->getMod()->getPerformanceBonusFactor();
		if (performanceBonus < 0)
		{
			performanceBonus = 0; // bonus only, no malus
		}

		int64_t funds = _game->getSavedGame()->getFunds();
		int64_t income = _game->getSavedGame()->getCountryFunding() + performanceBonus;
		int64_t maintenance = _game->getSavedGame()->getBaseMaintenance();
		int64_t projection = funds + income - maintenance;
		if (projection < 0)
		{
			projection = std::abs(projection);
			projection = ((projection / 100000) + 1) * 100000; // round up to 100k
			std::wstring msg = tr("STR_ECONOMY_WARNING")
				.arg(Text::formatFunding(funds))
				.arg(Text::formatFunding(income))
				.arg(Text::formatFunding(maintenance))
				.arg(Text::formatFunding(projection));
			popup(new CraftErrorState(this, msg, false));
		}
	}
}

/**
 * Takes care of any game logic that has to
 * run every game month, like funding.
 */
void GeoscapeState::time1Month()
{
	_game->getSavedGame()->addMonth();

	// Determine alien mission for this month.
	determineAlienMissions();

	// Handle Psi-Training and initiate a new retaliation mission, if applicable
	if (!Options::anytimePsiTraining)
	{
		for (std::vector<Base*>::const_iterator b = _game->getSavedGame()->getBases()->begin(); b != _game->getSavedGame()->getBases()->end(); ++b)
		{
			if ((*b)->getAvailablePsiLabs() > 0)
			{
				for (std::vector<Soldier*>::const_iterator s = (*b)->getSoldiers()->begin(); s != (*b)->getSoldiers()->end(); ++s)
				{
					if ((*s)->isInPsiTraining())
					{
						(*s)->trainPsi();
						(*s)->calcStatString(_game->getMod()->getStatStrings(), (Options::psiStrengthEval && _game->getSavedGame()->isResearched(_game->getMod()->getPsiRequirements())));
					}
				}
			}
		}
	}

	// Handle funding
	timerReset();
	_game->getSavedGame()->monthlyFunding();
	popup(new MonthlyReportState(_globe));

	// Handle Xcom Operatives discovering bases
	if (!_game->getSavedGame()->getAlienBases()->empty() && RNG::percent(20))
	{
		for (std::vector<AlienBase*>::const_iterator b = _game->getSavedGame()->getAlienBases()->begin(); b != _game->getSavedGame()->getAlienBases()->end(); ++b)
		{
			if (!(*b)->isDiscovered())
			{
				(*b)->setDiscovered(true);
				popup(new AlienBaseState(*b, this));
				break;
			}
		}
	}
}

/**
 * Slows down the timer back to minimum speed,
 * for when important events occur.
 */
void GeoscapeState::timerReset()
{
	SDL_Event ev;
	ev.button.button = SDL_BUTTON_LEFT;
	Action act(&ev, _game->getScreen()->getXScale(), _game->getScreen()->getYScale(), _game->getScreen()->getCursorTopBlackBand(), _game->getScreen()->getCursorLeftBlackBand());
	_btn5Secs->mousePress(&act, this);
}

/**
 * Adds a new popup window to the queue
 * (this prevents popups from overlapping)
 * and pauses the game timer respectively.
 * @param state Pointer to popup state.
 */
void GeoscapeState::popup(State *state)
{
	_pause = true;
	_popups.push_back(state);
}

/**
 * Returns a pointer to the Geoscape globe for
 * access by other substates.
 * @return Pointer to globe.
 */
Globe *GeoscapeState::getGlobe() const
{
	return _globe;
}

/**
 * Processes any left-clicks on globe markers,
 * or right-clicks to scroll the globe.
 * @param action Pointer to an action.
 */

void GeoscapeState::globeClick(Action *action)
{
	int mouseX = (int)floor(action->getAbsoluteXMouse()), mouseY = (int)floor(action->getAbsoluteYMouse());

	// Clicking markers on the globe
	if (action->getDetails()->button.button == SDL_BUTTON_LEFT)
	{
		std::vector<Target*> v = _globe->getTargets(mouseX, mouseY, false, 0);
		if (!v.empty())
		{
			_game->pushState(new MultipleTargetsState(v, 0, this));
		}
	}

	if (_game->getSavedGame()->getDebugMode())
	{
		double lon, lat;
		int texture, shade;
		_globe->cartToPolar(mouseX, mouseY, &lon, &lat);
		double lonDeg = lon / M_PI * 180, latDeg = lat / M_PI * 180;
		_globe->getPolygonTextureAndShade(lon, lat, &texture, &shade);
		std::wostringstream ss;
		ss << "rad: " << lon << " , " << lat << std::endl;
		ss << "deg: " << lonDeg << " , " << latDeg << std::endl;
		ss << "texture: " << texture << ", shade: " << shade << std::endl;

		_txtDebug->setText(ss.str());
	}
}

/**
 * Opens the Intercept window.
 * @param action Pointer to an action.
 */
void GeoscapeState::btnInterceptClick(Action *)
{
	if (buttonsDisabled())
	{
		return;
	}
	_game->pushState(new InterceptState(_globe));
}

/**
* Opens the UFO Tracker window.
* @param action Pointer to an action.
*/
void GeoscapeState::btnUfoTrackerClick(Action *)
{
	_game->pushState(new UfoTrackerState(this, _globe));
}

/**
* Opens the TechTreeViewer window.
* @param action Pointer to an action.
*/
void GeoscapeState::btnTechTreeViewerClick(Action *)
{
	_game->pushState(new TechTreeViewerState());
}

/**
 * Opens the jukebox.
 * @param action Pointer to an action.
 */
void GeoscapeState::btnSelectMusicTrackClick(Action *)
{
	_game->pushState(new SelectMusicTrackState(SMT_GEOSCAPE));
}

/**
 * Opens the Current Global Research.
 * @param action Pointer to an action.
 */
void GeoscapeState::btnGlobalResearchClick(Action *)
{
	_game->pushState(new GlobalResearchState(false));
}

/**
 * Goes to the Basescape screen.
 * @param action Pointer to an action.
 */
void GeoscapeState::btnBasesClick(Action *)
{
	if (buttonsDisabled())
	{
		return;
	}
	timerReset();
	if (!_game->getSavedGame()->getBases()->empty())
	{
		_game->pushState(new BasescapeState(_game->getSavedGame()->getSelectedBase(), _globe));
	}
	else
	{
		_game->pushState(new BasescapeState(0, _globe));
	}
}

/**
 * Goes to the Graphs screen.
 * @param action Pointer to an action.
 */
void GeoscapeState::btnGraphsClick(Action *)
{
	if (buttonsDisabled())
	{
		return;
	}
	_game->pushState(new GraphsState);
}

/**
 * Goes to the Ufopaedia window.
 * @param action Pointer to an action.
 */
void GeoscapeState::btnUfopaediaClick(Action *)
{
	if (buttonsDisabled())
	{
		return;
	}
	Ufopaedia::open(_game);
}

/**
 * Opens the Options window.
 * @param action Pointer to an action.
 */
void GeoscapeState::btnOptionsClick(Action *)
{
	if (buttonsDisabled())
	{
		return;
	}
	_game->pushState(new PauseState(OPT_GEOSCAPE));
}

/**
 * Goes to the Funding screen.
 * @param action Pointer to an action.
 */
void GeoscapeState::btnFundingClick(Action *)
{
	if (buttonsDisabled())
	{
		return;
	}
	_game->pushState(new FundingState);
}

/**
 * Starts rotating the globe to the left.
 * @param action Pointer to an action.
 */
void GeoscapeState::btnRotateLeftPress(Action *)
{
	_globe->rotateLeft();
}

/**
 * Stops rotating the globe to the left.
 * @param action Pointer to an action.
 */
void GeoscapeState::btnRotateLeftRelease(Action *)
{
	_globe->rotateStopLon();
}

/**
 * Starts rotating the globe to the right.
 * @param action Pointer to an action.
 */
void GeoscapeState::btnRotateRightPress(Action *)
{
	_globe->rotateRight();
}

/**
 * Stops rotating the globe to the right.
 * @param action Pointer to an action.
 */
void GeoscapeState::btnRotateRightRelease(Action *)
{
	_globe->rotateStopLon();
}

/**
 * Starts rotating the globe upwards.
 * @param action Pointer to an action.
 */
void GeoscapeState::btnRotateUpPress(Action *)
{
	_globe->rotateUp();
}

/**
 * Stops rotating the globe upwards.
 * @param action Pointer to an action.
 */
void GeoscapeState::btnRotateUpRelease(Action *)
{
	_globe->rotateStopLat();
}

/**
 * Starts rotating the globe downwards.
 * @param action Pointer to an action.
 */
void GeoscapeState::btnRotateDownPress(Action *)
{
	_globe->rotateDown();
}

/**
 * Stops rotating the globe downwards.
 * @param action Pointer to an action.
 */
void GeoscapeState::btnRotateDownRelease(Action *)
{
	_globe->rotateStopLat();
}

/**
 * Zooms into the globe.
 * @param action Pointer to an action.
 */
void GeoscapeState::btnZoomInLeftClick(Action *)
{
	_globe->zoomIn();
}

/**
 * Zooms the globe maximum.
 * @param action Pointer to an action.
 */
void GeoscapeState::btnZoomInRightClick(Action *)
{
	_globe->zoomMax();
}

/**
 * Zooms out of the globe.
 * @param action Pointer to an action.
 */
void GeoscapeState::btnZoomOutLeftClick(Action *)
{
	_globe->zoomOut();
}

/**
 * Zooms the globe minimum.
 * @param action Pointer to an action.
 */
void GeoscapeState::btnZoomOutRightClick(Action *)
{
	_globe->zoomMin();
}

/**
 * Zoom in effect for dogfights.
 */
void GeoscapeState::zoomInEffect()
{
	if (_globe->zoomDogfightIn())
	{
		_zoomInEffectDone = true;
		_zoomInEffectTimer->stop();
	}
}

/**
 * Zoom out effect for dogfights.
 */
void GeoscapeState::zoomOutEffect()
{
	if (_globe->zoomDogfightOut())
	{
		_zoomOutEffectDone = true;
		_zoomOutEffectTimer->stop();
		init();
	}
}

/**
 * Dogfight logic. Moved here to have the code clean.
 */
void GeoscapeState::handleDogfights()
{
	// Handle dogfights logic.
	_minimizedDogfights = 0;

	std::list<DogfightState*>::iterator d = _dogfights.begin();
	for (; d != _dogfights.end(); ++d)
	{
		(*d)->getUfo()->setInterceptionProcessed(false);
	}
	d = _dogfights.begin();
	while (d != _dogfights.end())
	{
		if ((*d)->isMinimized())
		{
			if ((*d)->getWaitForPoly() && _globe->insideLand((*d)->getUfo()->getLongitude(), (*d)->getUfo()->getLatitude()))
			{
				(*d)->setMinimized(false);
				(*d)->setWaitForPoly(false);
			}
			else if ((*d)->getWaitForAltitude() && (*d)->getUfo()->getAltitudeInt() <= (*d)->getCraft()->getRules()->getMaxAltitude())
			{
				(*d)->setMinimized(false);
				(*d)->setWaitForAltitude(false);
			}
			else
			{
				_minimizedDogfights++;
			}
		}
		else
		{
			_globe->rotateStop();
		}
		(*d)->think();
		if ((*d)->dogfightEnded())
		{
			if ((*d)->isMinimized())
			{
				_minimizedDogfights--;
			}
			delete *d;
			d = _dogfights.erase(d);
		}
		else
		{
			++d;
		}
	}
	if (_dogfights.empty())
	{
		_dogfightTimer->stop();
		_zoomOutEffectTimer->start();
	}
}

/**
 * Goes through all dogfight instances and tries to award pilot experience.
 * This is called each time any UFO takes any damage in dogfight... very ugly, but I couldn't find a better place for it.
 *
 * History lesson:
 * - this was in the DogfightState destructor before, but could lead to CTD when people reloaded a saved game while dogfights were still active
 * - both OXCE+ and vanilla OXC still access already deleted objects (_craft and _ufo) in the destructor... that doesn't seem to trigger CTD that often though
 */
void GeoscapeState::handleDogfightExperience()
{
	for (auto d : _dogfights)
	{
		d->awardExperienceToPilots();
	}
	for (auto ds : _dogfightsToBeStarted)
	{
		ds->awardExperienceToPilots();
	}
}

/**
 * Gets the number of minimized dogfights.
 * @return Number of minimized dogfights.
 */
int GeoscapeState::minimizedDogfightsCount()
{
	int minimizedDogfights = 0;
	for (std::list<DogfightState*>::iterator d = _dogfights.begin(); d != _dogfights.end(); ++d)
	{
		if ((*d)->isMinimized())
		{
			++minimizedDogfights;
		}
	}
	return minimizedDogfights;
}

/**
 * Starts a new dogfight.
 */
void GeoscapeState::startDogfight()
{
	if (_globe->getZoom() < 3)
	{
		if (!_zoomInEffectTimer->isRunning())
		{
			_globe->saveZoomDogfight();
			_globe->rotateStop();
			_zoomInEffectTimer->start();
		}
	}
	else
	{
		_dogfightStartTimer->stop();
		_zoomInEffectTimer->stop();
		_dogfightTimer->start();
		timerReset();
		while (!_dogfightsToBeStarted.empty())
		{
			_dogfights.push_back(_dogfightsToBeStarted.back());
			_dogfightsToBeStarted.pop_back();
			_dogfights.back()->setInterceptionNumber(getFirstFreeDogfightSlot());
			_dogfights.back()->setInterceptionsCount(_dogfights.size() + _dogfightsToBeStarted.size());
		}
		// Set correct number of interceptions for every dogfight.
		for (std::list<DogfightState*>::iterator d = _dogfights.begin(); d != _dogfights.end(); ++d)
		{
			(*d)->setInterceptionsCount(_dogfights.size());
		}
	}
}

/**
 * Returns the first free dogfight slot.
 * @return free slot
 */
int GeoscapeState::getFirstFreeDogfightSlot()
{
	int slotNo = 1;
	for (std::list<DogfightState*>::iterator d = _dogfights.begin(); d != _dogfights.end(); ++d)
	{
		if ((*d)->getInterceptionNumber() == slotNo)
		{
			++slotNo;
		}
	}
	return slotNo;
}

/**
 * Handle base defense
 * @param base Base to defend.
 * @param ufo Ufo attacking base.
 */
void GeoscapeState::handleBaseDefense(Base *base, Ufo *ufo)
{
	// Get the shade and texture for the globe at the location of the base, using the ufo position
	int texture, shade;
	double baseLon = ufo->getLongitude();
	double baseLat = ufo->getLatitude();
	_globe->getPolygonTextureAndShade(baseLon, baseLat, &texture, &shade);

	// Whatever happens in the base defense, the UFO has finished its duty
	ufo->setStatus(Ufo::DESTROYED);

	if (base->getAvailableSoldiers(true, Options::everyoneFightsNobodyQuits) > 0 || !base->getVehicles()->empty())
	{
		SavedBattleGame *bgame = new SavedBattleGame(_game->getMod());
		_game->getSavedGame()->setBattleGame(bgame);
		bgame->setMissionType("STR_BASE_DEFENSE");
		BattlescapeGenerator bgen = BattlescapeGenerator(_game);
		bgen.setBase(base);
		bgen.setAlienCustomDeploy(_game->getMod()->getDeployment(ufo->getCraftStats().missionCustomDeploy));
		bgen.setAlienRace(ufo->getAlienRace());
		bgen.setWorldShade(shade);
		bgen.setWorldTexture(_game->getMod()->getGlobe()->getTexture(texture));
		bgen.run();
		_pause = true;
		_game->pushState(new BriefingState(0, base));
	}
	else
	{
		// Please garrison your bases in future
		popup(new BaseDestroyedState(base));
	}
}

/**
 * Determine the alien missions to start this month.
 */
void GeoscapeState::determineAlienMissions()
{
	SavedGame *save = _game->getSavedGame();
	AlienStrategy &strategy = save->getAlienStrategy();
	Mod *mod = _game->getMod();
	int month = _game->getSavedGame()->getMonthsPassed();
	std::vector<RuleMissionScript*> availableMissions;
	std::map<int, bool> conditions;

	// well, here it is, ladies and gents, the nuts and bolts behind the geoscape mission scheduling.

	// first we need to build a list of "valid" commands
	for (std::vector<std::string>::const_iterator i = mod->getMissionScriptList()->begin(); i != mod->getMissionScriptList()->end(); ++i)
	{
		RuleMissionScript *command = mod->getMissionScript(*i);

			// level one condition check: make sure we're within our time constraints
		if (command->getFirstMonth() <= month &&
			(command->getLastMonth() >= month || command->getLastMonth() == -1) &&
			// make sure we haven't hit our run limit, if we have one
			(command->getMaxRuns() == -1 ||	command->getMaxRuns() > strategy.getMissionsRun(command->getVarName())) &&
			// and make sure we satisfy the difficulty restrictions
			command->getMinDifficulty() <= save->getDifficulty())
		{
			// level two condition check: make sure we meet any research requirements, if any.
			bool triggerHappy = true;
			for (std::map<std::string, bool>::const_iterator j = command->getResearchTriggers().begin(); triggerHappy && j != command->getResearchTriggers().end(); ++j)
			{
				triggerHappy = (save->isResearched(j->first) == j->second);
			}
			// levels one and two passed: insert this command into the array.
			if (triggerHappy)
			{
				availableMissions.push_back(command);
			}
		}
	}

	// start processing command array.
	for (std::vector<RuleMissionScript*>::const_iterator i = availableMissions.begin(); i != availableMissions.end(); ++i)
	{
		RuleMissionScript *command = *i;
		bool process = true;
		bool success = false;
		// level three condition check: make sure our conditionals are met, if any. this list is dynamic, and must be checked here.
		for (std::vector<int>::const_iterator j = command->getConditionals().begin(); process && j != command->getConditionals().end(); ++j)
		{
			std::map<int, bool>::const_iterator found = conditions.find(std::abs(*j));
			// just an FYI: if you add a 0 to your conditionals, this flag will never resolve to true, and your command will never run.
			process = (found == conditions.end() || (found->second == true && *j > 0) || (found->second == false && *j < 0));
		}
		if (command->getLabel() > 0 && conditions.find(command->getLabel()) != conditions.end())
		{
			std::ostringstream ss;
			ss << "Mission generator encountered an error: multiple commands: " << command->getType() << " and ";
			for (std::vector<RuleMissionScript*>::const_iterator j = availableMissions.begin(); j != availableMissions.end(); ++j)
			{
				if (command->getLabel() == (*j)->getLabel() && (*j) != (*i))
				{
					ss << (*j)->getType() << ", ";
				}
			}
			ss  << "are sharing the same label: " << command->getLabel();
			throw Exception(ss.str());
		}
		// level four condition check: does random chance favour this command's execution?
		if (process && RNG::percent(command->getExecutionOdds()))
		{
			// good news, little command pointer! you're FDA approved! off to the main processing facility with you!
			success = processCommand(command);
		}
		if (command->getLabel() > 0)
		{
			// tsk, tsk. you really should be careful with these unique labels, they're supposed to be unique.
			if (conditions.find(command->getLabel()) != conditions.end())
			{
				throw Exception("Error in mission scripts: " + command->getType() + ". Two or more commands sharing the same label. That's bad, Mmmkay?");
			}
			// keep track of what happened to this command, so others may reference it.
			conditions[command->getLabel()] = success;
		}
	}
}


/**
 * Proccesses a directive to start up a mission, if possible.
 * @param command the directive from which to read information.
 * @return whether the command successfully produced a new mission.
 */
bool GeoscapeState::processCommand(RuleMissionScript *command)
{
	SavedGame *save = _game->getSavedGame();
	AlienStrategy &strategy = save->getAlienStrategy();
	Mod *mod = _game->getMod();
	int month = _game->getSavedGame()->getMonthsPassed();
	std::string targetRegion;
	const RuleAlienMission *missionRules;
	std::string missionType;
	std::string missionRace;
	int targetZone = -1;

	// terror mission type deal? this will require special handling.
	if (command->getSiteType())
	{
		// we know for a fact that this command has mission weights defined, otherwise this flag could not be set.
		missionType = command->generate(month, GEN_MISSION);
		std::vector<std::string> missions = command->getMissionTypes(month);
		int maxMissions = missions.size();
		int currPos = 0;
		for (; currPos != maxMissions; ++currPos)
		{
			if (missions[currPos] == missionType)
			{
				break;
			}
		}

		// let's build a list of regions with spawn zones to pick from
		std::vector<std::pair<std::string, int> > validAreas;

		// this is actually a bit of a cheat, we ARE using the mission weights as defined, but we'll try them all if the one we pick first isn't valid.
		for (int h = 0; h != maxMissions; ++h)
		{
			// we'll use the regions listed in the command, if any, otherwise check all the regions in the ruleset looking for matches
			std::vector<std::string> regions = (command->hasRegionWeights()) ? command->getRegions(month) : mod->getRegionsList();
			missionRules = mod->getAlienMission(missionType, true);
			targetZone = missionRules->getSpawnZone();

			for (std::vector<std::string>::iterator i = regions.begin(); i != regions.end();)
			{
				// we don't want the same mission running in any given region twice simultaneously, so prune the list as needed.
				bool processThisRegion = true;
				for (std::vector<AlienMission*>::const_iterator j = save->getAlienMissions().begin(); j != save->getAlienMissions().end(); ++j)
				{
					if ((*j)->getRules().getType() == missionRules->getType() && (*j)->getRegion() == *i)
					{
						processThisRegion = false;
						break;
					}
				}
				if (!processThisRegion)
				{
					i = regions.erase(i);
					continue;
				}
				// ok, we found a region that doesn't have our mission in it, let's see if it has an appropriate landing zone.
				// if it does, let's add it to our list of valid areas, taking note of which mission area(s) matched.
				RuleRegion *region = mod->getRegion(*i, true);
				if ((int)(region->getMissionZones().size()) > targetZone)
				{
					std::vector<MissionArea> areas = region->getMissionZones()[targetZone].areas;
					int counter = 0;
					for (std::vector<MissionArea>::const_iterator j = areas.begin(); j != areas.end(); ++j)
					{
						// validMissionLocation checks to make sure this city/whatever hasn't been used by the last n missions using this varName
						// this prevents the same location getting hit more than once every n missions.
						if ((*j).isPoint() && strategy.validMissionLocation(command->getVarName(), region->getType(), counter))
						{
							validAreas.push_back(std::make_pair(region->getType(), counter));
						}
						counter++;
					}
				}
				++i;
			}

			// oh bother, we couldn't find anything valid, this mission won't run this month.
			if (validAreas.empty())
			{
				if (maxMissions > 1 && ++currPos == maxMissions)
				{
					currPos = 0;
				}
				missionType = missions[currPos];
			}
			else
			{
				break;
			}
		}

		if (validAreas.empty())
		{
			// now we're in real trouble, we've managed to make it out of the loop and we still don't have any valid choices
			// this command cannot run this month, we have failed, forgive us senpai.
			return false;
		}
		// reset this, we may have used it earlier, it longer represents the target zone type, but the target zone number within that type
		targetZone = -1;
		// everything went according to plan: we can now pick a city/whatever to attack.
		while (targetZone == -1)
		{
			if (command->hasRegionWeights())
			{
				// if we have a weighted region list, we know we have at least one valid choice for this mission
				targetRegion = command->generate(month, GEN_REGION);
			}
			else
			{
				// if we don't have a weighted list, we'll select a region at random from the ruleset,
				// validate that it's in our list, and pick one of its cities at random
				// this will give us an even distribution between regions regardless of the number of cities.
				targetRegion = mod->getRegionsList().at(RNG::generate(0, mod->getRegionsList().size() - 1));
			}

			// we need to know the range of the region within our vector, in order to randomly select a city from it
			int min = -1;
			int max = -1;
			int curr = 0;
			for (std::vector<std::pair<std::string, int> >::const_iterator i = validAreas.begin(); i != validAreas.end(); ++i)
			{
				if ((*i).first == targetRegion)
				{
					if (min == -1)
					{
						min = curr;
					}
					max = curr;
				}
				else if (min > -1)
				{
					// if we've stopped detecting matches, we're done looking.
					break;
				}
				++curr;
			}
			if (min != -1)
			{
				// we have our random range, we can make a selection, and we're done.
				targetZone = validAreas[RNG::generate(min, max)].second;
			}
		}
		// now add that city to the list of sites we've hit, store the array, etc.
		strategy.addMissionLocation(command->getVarName(), targetRegion, targetZone, command->getRepeatAvoidance());
	}
	else if (RNG::percent(command->getTargetBaseOdds()))
	{
		// build a list of the mission types we're dealing with, if any
		std::vector<std::string> types = command->getMissionTypes(month);
		// now build a list of regions with bases in.
		std::vector<std::string> regionsMaster;
		for (std::vector<Base*>::const_iterator i = save->getBases()->begin(); i != save->getBases()->end(); ++i)
		{
			regionsMaster.push_back(save->locateRegion(*(*i))->getRules()->getType());
		}
		// no defined mission types? then we'll prune the region list to ensure we only have a region that can generate a mission.
		if (types.empty())
		{
			for (std::vector<std::string>::iterator i = regionsMaster.begin(); i != regionsMaster.end();)
			{
				if (!strategy.validMissionRegion(*i))
				{
					i = regionsMaster.erase(i);
					continue;
				}
				++i;
			}
			// no valid missions in any base regions? oh dear, i guess we failed.
			if (regionsMaster.empty())
			{
				return false;
			}
			// pick a random region from our list
			targetRegion = regionsMaster[RNG::generate(0, regionsMaster.size()-1)];
		}
		else
		{
			// we don't care about regional mission distributions, we're targetting a base with whatever mission we pick, so let's pick now
			// we'll iterate the mission list, starting at a random point, and wrapping around to the beginning
			int max = types.size();
			int entry = RNG::generate(0,  max - 1);
			std::vector<std::string> regions;

			for (int i = 0; i != max; ++i)
			{
				regions = regionsMaster;
				for (std::vector<AlienMission*>::const_iterator j = save->getAlienMissions().begin(); j != save->getAlienMissions().end(); ++j)
				{
					// if the mission types match
					if (types[entry] == (*j)->getRules().getType())
					{
						for (std::vector<std::string>::iterator k = regions.begin(); k != regions.end();)
						{
							// and the regions match
							if ((*k) == (*j)->getRegion())
							{
								// prune the entry from the list
								k = regions.erase(k);
								continue;
							}
							++k;
						}
					}
				}

				// we have a valid list of regions containing bases, pick one.
				if (!regions.empty())
				{
					missionType = types[entry];
					targetRegion = regions[RNG::generate(0, regions.size()-1)];
					break;
				}
				// otherwise, try the next mission in the list.
				if (max > 1 && ++entry == max)
				{
					entry = 0;
				}
			}
		}
	}
	// now the easy stuff
	else if (!command->hasRegionWeights())
	{
		// no regionWeights means we pick from the table
		targetRegion = strategy.chooseRandomRegion(mod);
	}
	else
	{
		// otherwise, let the command dictate the region.
		targetRegion = command->generate(month, GEN_REGION);
	}

	if (targetRegion == "")
	{
		// something went horribly wrong, we should have had at LEAST a region by now.
		return false;
	}

	// we're bound to end up with typos, so let's throw an exception instead of simply returning false
	// that way, the modder can fix their mistake
	if (mod->getRegion(targetRegion) == 0)
	{
		throw Exception("Error proccessing mission script named: " + command->getType() + ", region named: " + targetRegion + " is not defined");
	}

	if (missionType == "") // ie: not a terror mission, not targetting a base, or otherwise not already chosen
	{
		if (!command->hasMissionWeights())
		{
			// no weights means let the strategy pick
			missionType = strategy.chooseRandomMission(targetRegion);
		}
		else
		{
			// otherwise the command gives us the weights.
			missionType = command->generate(month, GEN_MISSION);
		}
	}

	if (missionType == "")
	{
		// something went horribly wrong, we didn't manage to choose a mission type
		return false;
	}

	missionRules = mod->getAlienMission(missionType);

	// we're bound to end up with typos, so let's throw an exception instead of simply returning false
	// that way, the modder can fix their mistake
	if (missionRules == 0)
	{
		throw Exception("Error proccessing mission script named: " + command->getType() + ", mission type: " + missionType + " is not defined");
	}

	// do i really need to comment this? shouldn't it be obvious what's happening here?
	if (!command->hasRaceWeights())
	{
		missionRace = missionRules->generateRace(month);
	}
	else
	{
		missionRace = command->generate(month, GEN_RACE);
	}

	// we're bound to end up with typos, so let's throw an exception instead of simply returning false
	// that way, the modder can fix their mistake
	if (mod->getAlienRace(missionRace) == 0)
	{
		throw Exception("Error proccessing mission script named: " + command->getType() + ", race: " + missionRace + " is not defined");
	}

	// ok, we've derived all the variables we need to start up our mission, let's do magic to turn those values into a mission
	AlienMission *mission = new AlienMission(*missionRules);
	mission->setRace(missionRace);
	mission->setId(_game->getSavedGame()->getId("ALIEN_MISSIONS"));
	mission->setRegion(targetRegion, *_game->getMod());
	mission->setMissionSiteZone(targetZone);
	strategy.addMissionRun(command->getVarName());
	mission->start(command->getDelay());
	_game->getSavedGame()->getAlienMissions().push_back(mission);
	// if this flag is set, we want to delete it from the table so it won't show up again until the schedule resets.
	if (command->getUseTable())
	{
		strategy.removeMission(targetRegion, missionType);
	}

	// we did it, we can go home now.
	return true;

}

/**
 * Handler for clicking on a timer button.
 * @param action pointer to the mouse action.
 */
void GeoscapeState::btnTimerClick(Action *action)
{
	SDL_Event ev;
	ev.type = SDL_MOUSEBUTTONDOWN;
	ev.button.button = SDL_BUTTON_LEFT;
	Action a = Action(&ev, 0.0, 0.0, 0, 0);
	action->getSender()->mousePress(&a, this);
}

/**
 * Updates the scale.
 * @param dX delta of X;
 * @param dY delta of Y;
 */
void GeoscapeState::resize(int &dX, int &dY)
{
	if (_game->getSavedGame()->getSavedBattle())
		return;
	dX = Options::baseXResolution;
	dY = Options::baseYResolution;
	int divisor = 1;
	double pixelRatioY = 1.0;

	if (Options::nonSquarePixelRatio)
	{
		pixelRatioY = 1.2;
	}
	switch (Options::geoscapeScale)
	{
	case SCALE_SCREEN_DIV_3:
		divisor = 3;
		break;
	case SCALE_SCREEN_DIV_2:
		divisor = 2;
		break;
	case SCALE_SCREEN:
		break;
	default:
		dX = 0;
		dY = 0;
		return;
	}

	Options::baseXResolution = std::max(Screen::ORIGINAL_WIDTH, Options::displayWidth / divisor);
	Options::baseYResolution = std::max(Screen::ORIGINAL_HEIGHT, (int)(Options::displayHeight / pixelRatioY / divisor));

	dX = Options::baseXResolution - dX;
	dY = Options::baseYResolution - dY;

	_globe->resize();

	for (std::vector<Surface*>::const_iterator i = _surfaces.begin(); i != _surfaces.end(); ++i)
	{
		if (*i != _globe)
		{
			(*i)->setX((*i)->getX() + dX);
			(*i)->setY((*i)->getY() + dY/2);
		}
	}

	_bg->setX((_globe->getWidth() - _bg->getWidth()) / 2);
	_bg->setY((_globe->getHeight() - _bg->getHeight()) / 2);

	int height = (Options::baseYResolution - Screen::ORIGINAL_HEIGHT) / 2 + 10;
	_sideTop->setHeight(height);
	_sideTop->setY(_sidebar->getY() - height - 1);
	_sideBottom->setHeight(height);
	_sideBottom->setY(_sidebar->getY() + _sidebar->getHeight() + 1);

	_sideLine->setHeight(Options::baseYResolution);
	_sideLine->setY(0);
	_sideLine->drawRect(0, 0, _sideLine->getWidth(), _sideLine->getHeight(), 15);
}
bool GeoscapeState::buttonsDisabled()
{
	return _zoomInEffectTimer->isRunning() || _zoomOutEffectTimer->isRunning();
}

}<|MERGE_RESOLUTION|>--- conflicted
+++ resolved
@@ -1235,11 +1235,7 @@
 				}
 				else if (m != 0)
 				{
-<<<<<<< HEAD
 					if (((*j)->getNumSoldiers() > 0 || (*j)->getNumVehicles() > 0) && (*j)->getRules()->getAllowLanding())
-=======
-					if ((*j)->getNumSoldiers() > 0 || (*j)->getNumVehicles() > 0)
->>>>>>> 110ec46c
 					{
 						// look up polygons texture
 						int texture, shade;
@@ -1257,11 +1253,7 @@
 				{
 					if (b->isDiscovered())
 					{
-<<<<<<< HEAD
 						if (((*j)->getNumSoldiers() > 0 || (*j)->getNumVehicles() > 0) && (*j)->getRules()->getAllowLanding())
-=======
-						if ((*j)->getNumSoldiers() > 0 || (*j)->getNumVehicles() > 0)
->>>>>>> 110ec46c
 						{
 							int texture, shade;
 							_globe->getPolygonTextureAndShade(b->getLongitude(), b->getLatitude(), &texture, &shade);
@@ -2149,11 +2141,7 @@
 			base->removeResearch(project);
 			project = nullptr;
 
-<<<<<<< HEAD
 			// 3b. handle interrogation and spawned items
-=======
-			// 3b. handle interrogation
->>>>>>> 110ec46c
 			if (Options::retainCorpses && research->destroyItem() && mod->getUnit(research->getName()))
 			{
 				base->getStorageItems()->addItem(mod->getUnit(research->getName())->getArmor()->getCorpseGeoscape());
@@ -2171,7 +2159,7 @@
 				std::vector<const RuleResearch *> possibilities;
 				for (auto& free : research->getGetOneFree())
 				{
-					if (saveGame->isResearchRuleStatusDisabled(free))
+					if (saveGame->isResearchRuleStatusDisabled(free->getName()))
 					{
 						continue; // skip disabled topics
 					}
@@ -2180,37 +2168,32 @@
 						possibilities.push_back(free);
 					}
 				}
-				for (std::map<std::string, std::vector<std::string> >::const_iterator itMap = research->getGetOneFreeProtected().begin(); itMap != research->getGetOneFreeProtected().end(); ++itMap)
-				{
-					if (_game->getSavedGame()->isResearched(itMap->first, false))
-					{
-						for (std::vector<std::string>::const_iterator itVector = itMap->second.begin(); itVector != itMap->second.end(); ++itVector)
-						{
-							if (_game->getSavedGame()->isResearchRuleStatusDisabled(*itVector))
-							{
-								continue; // skip disabled topics
-							}
-							if (!_game->getSavedGame()->isResearched(*itVector, false))
-							{
-								possibilities.push_back(*itVector);
-							}
-						}
-					}
-				}
+				// FIXME MERGE
+				//for (std::map<std::string, std::vector<std::string> >::const_iterator itMap = research->getGetOneFreeProtected().begin(); itMap != research->getGetOneFreeProtected().end(); ++itMap)
+				//{
+				//	if (_game->getSavedGame()->isResearched(itMap->first, false))
+				//	{
+				//		for (std::vector<std::string>::const_iterator itVector = itMap->second.begin(); itVector != itMap->second.end(); ++itVector)
+				//		{
+				//			if (_game->getSavedGame()->isResearchRuleStatusDisabled(*itVector))
+				//			{
+				//				continue; // skip disabled topics
+				//			}
+				//			if (!_game->getSavedGame()->isResearched(*itVector, false))
+				//			{
+				//				possibilities.push_back(*itVector);
+				//			}
+				//		}
+				//	}
+				//}
 				if (!possibilities.empty())
 				{
-<<<<<<< HEAD
 					size_t pick = 0;
 					if (!research->sequentialGetOneFree())
 					{
 						pick = RNG::generate(0, possibilities.size() - 1);
 					}
-					std::string sel = possibilities.at(pick);
-					bonus = mod->getResearch(sel, true);
-=======
-					size_t pick = RNG::generate(0, possibilities.size()-1);
 					bonus = possibilities.at(pick);
->>>>>>> 110ec46c
 					saveGame->addFinishedResearch(bonus, mod, base);
 					if (!bonus->getLookup().empty())
 					{
