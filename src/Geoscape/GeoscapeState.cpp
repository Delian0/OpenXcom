<<<<<<< HEAD
/*
 * Copyright 2010-2016 OpenXcom Developers.
 *
 * This file is part of OpenXcom.
 *
 * OpenXcom is free software: you can redistribute it and/or modify
 * it under the terms of the GNU General Public License as published by
 * the Free Software Foundation, either version 3 of the License, or
 * (at your option) any later version.
 *
 * OpenXcom is distributed in the hope that it will be useful,
 * but WITHOUT ANY WARRANTY; without even the implied warranty of
 * MERCHANTABILITY or FITNESS FOR A PARTICULAR PURPOSE.  See the
 * GNU General Public License for more details.
 *
 * You should have received a copy of the GNU General Public License
 * along with OpenXcom.  If not, see <http://www.gnu.org/licenses/>.
 */
#include "GeoscapeState.h"
#include <sstream>
#include <iomanip>
#include <algorithm>
#include <functional>
#include "../Engine/RNG.h"
#include "../Engine/Game.h"
#include "../Engine/Action.h"
#include "../Mod/Mod.h"
#include "../Engine/LocalizedText.h"
#include "../Engine/Screen.h"
#include "../Engine/Surface.h"
#include "../Engine/Options.h"
#include "Globe.h"
#include "../Interface/Text.h"
#include "../Interface/TextButton.h"
#include "../Engine/Timer.h"
#include "../Savegame/GameTime.h"
#include "../Savegame/SavedGame.h"
#include "../Savegame/Base.h"
#include "../Savegame/BaseFacility.h"
#include "../Mod/RuleBaseFacility.h"
#include "../Savegame/Craft.h"
#include "../Mod/RuleCraft.h"
#include "../Savegame/Ufo.h"
#include "../Mod/RuleUfo.h"
#include "../Mod/RuleMissionScript.h"
#include "../Savegame/Waypoint.h"
#include "../Savegame/Transfer.h"
#include "../Savegame/Soldier.h"
#include "../Savegame/SoldierDiary.h"
#include "../Menu/PauseState.h"
#include "InterceptState.h"
#include "../Basescape/BasescapeState.h"
#include "../Basescape/SellState.h"
#include "../Menu/CutsceneState.h"
#include "../Menu/ErrorMessageState.h"
#include "GraphsState.h"
#include "FundingState.h"
#include "MonthlyReportState.h"
#include "ProductionCompleteState.h"
#include "UfoDetectedState.h"
#include "GeoscapeCraftState.h"
#include "DogfightState.h"
#include "UfoLostState.h"
#include "CraftPatrolState.h"
#include "LowFuelState.h"
#include "MultipleTargetsState.h"
#include "ConfirmLandingState.h"
#include "ItemsArrivingState.h"
#include "CraftErrorState.h"
#include "DogfightErrorState.h"
#include "../Ufopaedia/Ufopaedia.h"
#include "../Savegame/ResearchProject.h"
#include "ResearchCompleteState.h"
#include "../Mod/RuleResearch.h"
#include "ResearchRequiredState.h"
#include "NewPossibleResearchState.h"
#include "NewPossibleManufactureState.h"
#include "../Savegame/Production.h"
#include "../Mod/RuleManufacture.h"
#include "../Savegame/ItemContainer.h"
#include "../Savegame/MissionSite.h"
#include "../Savegame/AlienBase.h"
#include "../Mod/RuleRegion.h"
#include "MissionDetectedState.h"
#include "AlienBaseState.h"
#include "../Savegame/Region.h"
#include "../Savegame/Country.h"
#include "../Mod/RuleCountry.h"
#include "../Mod/RuleAlienMission.h"
#include "../Savegame/AlienStrategy.h"
#include "../Savegame/AlienMission.h"
#include "../Savegame/SavedBattleGame.h"
#include "../Battlescape/BattlescapeGenerator.h"
#include "../Battlescape/BriefingState.h"
#include "../Mod/UfoTrajectory.h"
#include "../Mod/Armor.h"
#include "BaseDefenseState.h"
#include "BaseDestroyedState.h"
#include "../Menu/LoadGameState.h"
#include "../Menu/SaveGameState.h"
#include "../Menu/ListSaveState.h"
#include "../Mod/RuleGlobe.h"
#include "../Engine/Exception.h"
#include "../Mod/AlienDeployment.h"
#include "../Mod/RuleInterface.h"
#include "../fmath.h"

namespace OpenXcom
{

/**
 * Initializes all the elements in the Geoscape screen.
 * @param game Pointer to the core game.
 */
GeoscapeState::GeoscapeState() : _pause(false), _zoomInEffectDone(false), _zoomOutEffectDone(false), _minimizedDogfights(0)
{
	int screenWidth = Options::baseXGeoscape;
	int screenHeight = Options::baseYGeoscape;

	// Create objects
	Surface *hd = _game->getMod()->getSurface("ALTGEOBORD.SCR");
	_bg = new Surface(hd->getWidth(), hd->getHeight(), 0, 0);
	_sideLine = new Surface(64, screenHeight, screenWidth - 64, 0);
	_sidebar = new Surface(64, 200, screenWidth - 64, screenHeight / 2 - 100);

	_globe = new Globe(_game, (screenWidth-64)/2, screenHeight/2, screenWidth-64, screenHeight, 0, 0);
	_bg->setX((_globe->getWidth() - _bg->getWidth()) / 2);
	_bg->setY((_globe->getHeight() - _bg->getHeight()) / 2);

	_btnIntercept = new TextButton(63, 11, screenWidth-63, screenHeight/2-100);
	_btnBases = new TextButton(63, 11, screenWidth-63, screenHeight/2-88);
	_btnGraphs = new TextButton(63, 11, screenWidth-63, screenHeight/2-76);
	_btnUfopaedia = new TextButton(63, 11, screenWidth-63, screenHeight/2-64);
	_btnOptions = new TextButton(63, 11, screenWidth-63, screenHeight/2-52);
	_btnFunding = new TextButton(63, 11, screenWidth-63, screenHeight/2-40);

	_btn5Secs = new TextButton(31, 13, screenWidth-63, screenHeight/2+12);
	_btn1Min = new TextButton(31, 13, screenWidth-31, screenHeight/2+12);
	_btn5Mins = new TextButton(31, 13, screenWidth-63, screenHeight/2+26);
	_btn30Mins = new TextButton(31, 13, screenWidth-31, screenHeight/2+26);
	_btn1Hour = new TextButton(31, 13, screenWidth-63, screenHeight/2+40);
	_btn1Day = new TextButton(31, 13, screenWidth-31, screenHeight/2+40);

	_btnRotateLeft = new InteractiveSurface(12, 10, screenWidth-61, screenHeight/2+76);
	_btnRotateRight = new InteractiveSurface(12, 10, screenWidth-37, screenHeight/2+76);
	_btnRotateUp = new InteractiveSurface(13, 12, screenWidth-49, screenHeight/2+62);
	_btnRotateDown = new InteractiveSurface(13, 12, screenWidth-49, screenHeight/2+87);
	_btnZoomIn = new InteractiveSurface(23, 23, screenWidth-25, screenHeight/2+56);
	_btnZoomOut = new InteractiveSurface(13, 17, screenWidth-20, screenHeight/2+82);

	int height = (screenHeight - Screen::ORIGINAL_HEIGHT) / 2 + 10;
	_sideTop = new TextButton(63, height, screenWidth-63, _sidebar->getY() - height - 1);
	_sideBottom = new TextButton(63, height, screenWidth-63, _sidebar->getY() + _sidebar->getHeight() + 1);

	_txtHour = new Text(20, 16, screenWidth-61, screenHeight/2-26);
	_txtHourSep = new Text(4, 16, screenWidth-41, screenHeight/2-26);
	_txtMin = new Text(20, 16, screenWidth-37, screenHeight/2-26);
	_txtMinSep = new Text(4, 16, screenWidth-17, screenHeight/2-26);
	_txtSec = new Text(11, 8, screenWidth-13, screenHeight/2-20);
	_txtWeekday = new Text(59, 8, screenWidth-61, screenHeight/2-13);
	_txtDay = new Text(29, 8, screenWidth-61, screenHeight/2-6);
	_txtMonth = new Text(29, 8, screenWidth-32, screenHeight/2-6);
	_txtYear = new Text(59, 8, screenWidth-61, screenHeight/2+1);
	_txtFunds = new Text(59, 8, screenWidth-61, screenHeight/2-27);

	_timeSpeed = _btn5Secs;
	_gameTimer = new Timer(Options::geoClockSpeed);

	_zoomInEffectTimer = new Timer(Options::dogfightSpeed);
	_zoomOutEffectTimer = new Timer(Options::dogfightSpeed);
	_dogfightStartTimer = new Timer(Options::dogfightSpeed);
	_dogfightTimer = new Timer(Options::dogfightSpeed);

	_txtDebug = new Text(200, 18, 0, 0);

	// Set palette
	setInterface("geoscape");

	add(_bg);
	add(_sideLine);
	add(_sidebar);
	add(_globe);

	add(_btnIntercept, "button", "geoscape");
	add(_btnBases, "button", "geoscape");
	add(_btnGraphs, "button", "geoscape");
	add(_btnUfopaedia, "button", "geoscape");
	add(_btnOptions, "button", "geoscape");
	add(_btnFunding, "button", "geoscape");

	add(_btn5Secs, "button", "geoscape");
	add(_btn1Min, "button", "geoscape");
	add(_btn5Mins, "button", "geoscape");
	add(_btn30Mins, "button", "geoscape");
	add(_btn1Hour, "button", "geoscape");
	add(_btn1Day, "button", "geoscape");

	add(_btnRotateLeft);
	add(_btnRotateRight);
	add(_btnRotateUp);
	add(_btnRotateDown);
	add(_btnZoomIn);
	add(_btnZoomOut);

	add(_sideTop, "button", "geoscape");
	add(_sideBottom, "button", "geoscape");

	add(_txtFunds, "text", "geoscape");
	add(_txtHour, "text", "geoscape");
	add(_txtHourSep, "text", "geoscape");
	add(_txtMin, "text", "geoscape");
	add(_txtMinSep, "text", "geoscape");
	add(_txtSec, "text", "geoscape");
	add(_txtWeekday, "text", "geoscape");
	add(_txtDay, "text", "geoscape");
	add(_txtMonth, "text", "geoscape");
	add(_txtYear, "text", "geoscape");

	add(_txtDebug, "text", "geoscape");

	// Set up objects
	Surface *geobord = _game->getMod()->getSurface("GEOBORD.SCR");
	geobord->setX(_sidebar->getX() - geobord->getWidth() + _sidebar->getWidth());
	geobord->setY(_sidebar->getY());
	_sidebar->copy(geobord);
	_game->getMod()->getSurface("ALTGEOBORD.SCR")->blit(_bg);

	_sideLine->drawRect(0, 0, _sideLine->getWidth(), _sideLine->getHeight(), 15);

	_btnIntercept->initText(_game->getMod()->getFont("FONT_GEO_BIG"), _game->getMod()->getFont("FONT_GEO_SMALL"), _game->getLanguage());
	_btnIntercept->setText(tr("STR_INTERCEPT"));
	_btnIntercept->onMouseClick((ActionHandler)&GeoscapeState::btnInterceptClick);
	_btnIntercept->onKeyboardPress((ActionHandler)&GeoscapeState::btnInterceptClick, Options::keyGeoIntercept);
	_btnIntercept->setGeoscapeButton(true);

	_btnBases->initText(_game->getMod()->getFont("FONT_GEO_BIG"), _game->getMod()->getFont("FONT_GEO_SMALL"), _game->getLanguage());
	_btnBases->setText(tr("STR_BASES"));
	_btnBases->onMouseClick((ActionHandler)&GeoscapeState::btnBasesClick);
	_btnBases->onKeyboardPress((ActionHandler)&GeoscapeState::btnBasesClick, Options::keyGeoBases);
	_btnBases->setGeoscapeButton(true);

	_btnGraphs->initText(_game->getMod()->getFont("FONT_GEO_BIG"), _game->getMod()->getFont("FONT_GEO_SMALL"), _game->getLanguage());
	_btnGraphs->setText(tr("STR_GRAPHS"));
	_btnGraphs->onMouseClick((ActionHandler)&GeoscapeState::btnGraphsClick);
	_btnGraphs->onKeyboardPress((ActionHandler)&GeoscapeState::btnGraphsClick, Options::keyGeoGraphs);
	_btnGraphs->setGeoscapeButton(true);

	_btnUfopaedia->initText(_game->getMod()->getFont("FONT_GEO_BIG"), _game->getMod()->getFont("FONT_GEO_SMALL"), _game->getLanguage());
	_btnUfopaedia->setText(tr("STR_UFOPAEDIA_UC"));
	_btnUfopaedia->onMouseClick((ActionHandler)&GeoscapeState::btnUfopaediaClick);
	_btnUfopaedia->onKeyboardPress((ActionHandler)&GeoscapeState::btnUfopaediaClick, Options::keyGeoUfopedia);
	_btnUfopaedia->setGeoscapeButton(true);

	_btnOptions->initText(_game->getMod()->getFont("FONT_GEO_BIG"), _game->getMod()->getFont("FONT_GEO_SMALL"), _game->getLanguage());
	_btnOptions->setText(tr("STR_OPTIONS_UC"));
	_btnOptions->onMouseClick((ActionHandler)&GeoscapeState::btnOptionsClick);
	_btnOptions->onKeyboardPress((ActionHandler)&GeoscapeState::btnOptionsClick, Options::keyGeoOptions);
	_btnOptions->setGeoscapeButton(true);

	_btnFunding->initText(_game->getMod()->getFont("FONT_GEO_BIG"), _game->getMod()->getFont("FONT_GEO_SMALL"), _game->getLanguage());
	_btnFunding->setText(tr("STR_FUNDING_UC"));
	_btnFunding->onMouseClick((ActionHandler)&GeoscapeState::btnFundingClick);
	_btnFunding->onKeyboardPress((ActionHandler)&GeoscapeState::btnFundingClick, Options::keyGeoFunding);
	_btnFunding->setGeoscapeButton(true);

	_btn5Secs->initText(_game->getMod()->getFont("FONT_GEO_BIG"), _game->getMod()->getFont("FONT_GEO_SMALL"), _game->getLanguage());
	_btn5Secs->setBig();
	_btn5Secs->setText(tr("STR_5_SECONDS"));
	_btn5Secs->setGroup(&_timeSpeed);
	_btn5Secs->onKeyboardPress((ActionHandler)&GeoscapeState::btnTimerClick, Options::keyGeoSpeed1);
	_btn5Secs->setGeoscapeButton(true);

	_btn1Min->initText(_game->getMod()->getFont("FONT_GEO_BIG"), _game->getMod()->getFont("FONT_GEO_SMALL"), _game->getLanguage());
	_btn1Min->setBig();
	_btn1Min->setText(tr("STR_1_MINUTE"));
	_btn1Min->setGroup(&_timeSpeed);
	_btn1Min->onKeyboardPress((ActionHandler)&GeoscapeState::btnTimerClick, Options::keyGeoSpeed2);
	_btn1Min->setGeoscapeButton(true);

	_btn5Mins->initText(_game->getMod()->getFont("FONT_GEO_BIG"), _game->getMod()->getFont("FONT_GEO_SMALL"), _game->getLanguage());
	_btn5Mins->setBig();
	_btn5Mins->setText(tr("STR_5_MINUTES"));
	_btn5Mins->setGroup(&_timeSpeed);
	_btn5Mins->onKeyboardPress((ActionHandler)&GeoscapeState::btnTimerClick, Options::keyGeoSpeed3);
	_btn5Mins->setGeoscapeButton(true);

	_btn30Mins->initText(_game->getMod()->getFont("FONT_GEO_BIG"), _game->getMod()->getFont("FONT_GEO_SMALL"), _game->getLanguage());
	_btn30Mins->setBig();
	_btn30Mins->setText(tr("STR_30_MINUTES"));
	_btn30Mins->setGroup(&_timeSpeed);
	_btn30Mins->onKeyboardPress((ActionHandler)&GeoscapeState::btnTimerClick, Options::keyGeoSpeed4);
	_btn30Mins->setGeoscapeButton(true);

	_btn1Hour->initText(_game->getMod()->getFont("FONT_GEO_BIG"), _game->getMod()->getFont("FONT_GEO_SMALL"), _game->getLanguage());
	_btn1Hour->setBig();
	_btn1Hour->setText(tr("STR_1_HOUR"));
	_btn1Hour->setGroup(&_timeSpeed);
	_btn1Hour->onKeyboardPress((ActionHandler)&GeoscapeState::btnTimerClick, Options::keyGeoSpeed5);
	_btn1Hour->setGeoscapeButton(true);

	_btn1Day->initText(_game->getMod()->getFont("FONT_GEO_BIG"), _game->getMod()->getFont("FONT_GEO_SMALL"), _game->getLanguage());
	_btn1Day->setBig();
	_btn1Day->setText(tr("STR_1_DAY"));
	_btn1Day->setGroup(&_timeSpeed);
	_btn1Day->onKeyboardPress((ActionHandler)&GeoscapeState::btnTimerClick, Options::keyGeoSpeed6);
	_btn1Day->setGeoscapeButton(true);

	_sideBottom->setGeoscapeButton(true);
	_sideTop->setGeoscapeButton(true);

	_btnRotateLeft->onMousePress((ActionHandler)&GeoscapeState::btnRotateLeftPress);
	_btnRotateLeft->onMouseRelease((ActionHandler)&GeoscapeState::btnRotateLeftRelease);
	_btnRotateLeft->onKeyboardPress((ActionHandler)&GeoscapeState::btnRotateLeftPress, Options::keyGeoLeft);
	_btnRotateLeft->onKeyboardRelease((ActionHandler)&GeoscapeState::btnRotateLeftRelease, Options::keyGeoLeft);

	_btnRotateRight->onMousePress((ActionHandler)&GeoscapeState::btnRotateRightPress);
	_btnRotateRight->onMouseRelease((ActionHandler)&GeoscapeState::btnRotateRightRelease);
	_btnRotateRight->onKeyboardPress((ActionHandler)&GeoscapeState::btnRotateRightPress, Options::keyGeoRight);
	_btnRotateRight->onKeyboardRelease((ActionHandler)&GeoscapeState::btnRotateRightRelease, Options::keyGeoRight);

	_btnRotateUp->onMousePress((ActionHandler)&GeoscapeState::btnRotateUpPress);
	_btnRotateUp->onMouseRelease((ActionHandler)&GeoscapeState::btnRotateUpRelease);
	_btnRotateUp->onKeyboardPress((ActionHandler)&GeoscapeState::btnRotateUpPress, Options::keyGeoUp);
	_btnRotateUp->onKeyboardRelease((ActionHandler)&GeoscapeState::btnRotateUpRelease, Options::keyGeoUp);

	_btnRotateDown->onMousePress((ActionHandler)&GeoscapeState::btnRotateDownPress);
	_btnRotateDown->onMouseRelease((ActionHandler)&GeoscapeState::btnRotateDownRelease);
	_btnRotateDown->onKeyboardPress((ActionHandler)&GeoscapeState::btnRotateDownPress, Options::keyGeoDown);
	_btnRotateDown->onKeyboardRelease((ActionHandler)&GeoscapeState::btnRotateDownRelease, Options::keyGeoDown);

	_btnZoomIn->onMouseClick((ActionHandler)&GeoscapeState::btnZoomInLeftClick, SDL_BUTTON_LEFT);
	_btnZoomIn->onMouseClick((ActionHandler)&GeoscapeState::btnZoomInRightClick, SDL_BUTTON_RIGHT);
	_btnZoomIn->onKeyboardPress((ActionHandler)&GeoscapeState::btnZoomInLeftClick, Options::keyGeoZoomIn);

	_btnZoomOut->onMouseClick((ActionHandler)&GeoscapeState::btnZoomOutLeftClick, SDL_BUTTON_LEFT);
	_btnZoomOut->onMouseClick((ActionHandler)&GeoscapeState::btnZoomOutRightClick, SDL_BUTTON_RIGHT);
	_btnZoomOut->onKeyboardPress((ActionHandler)&GeoscapeState::btnZoomOutLeftClick, Options::keyGeoZoomOut);

	_txtFunds->setAlign(ALIGN_CENTER);
	_txtFunds->setVisible(Options::showFundsOnGeoscape);

	_txtHour->setBig();
	_txtHour->setAlign(ALIGN_RIGHT);

	_txtHourSep->setBig();
	_txtHourSep->setText(L":");

	_txtMin->setBig();

	_txtMinSep->setBig();
	_txtMinSep->setText(L":");

	_txtWeekday->setAlign(ALIGN_CENTER);

	_txtDay->setAlign(ALIGN_CENTER);

	_txtMonth->setAlign(ALIGN_CENTER);

	_txtYear->setAlign(ALIGN_CENTER);

	if (Options::showFundsOnGeoscape)
	{
		_txtHour->setY(_txtHour->getY()+6);
		_txtHour->setSmall();
		_txtHourSep->setY(_txtHourSep->getY()+6);
		_txtHourSep->setSmall();
		_txtMin->setY(_txtMin->getY()+6);
		_txtMin->setSmall();
		_txtMinSep->setX(_txtMinSep->getX()-10);
		_txtMinSep->setY(_txtMinSep->getY()+6);
		_txtMinSep->setSmall();
		_txtSec->setX(_txtSec->getX()-10);
	}

	_gameTimer->onTimer((StateHandler)&GeoscapeState::timeAdvance);
	_gameTimer->start();

	_zoomInEffectTimer->onTimer((StateHandler)&GeoscapeState::zoomInEffect);
	_zoomOutEffectTimer->onTimer((StateHandler)&GeoscapeState::zoomOutEffect);
	_dogfightStartTimer->onTimer((StateHandler)&GeoscapeState::startDogfight);
	_dogfightTimer->onTimer((StateHandler)&GeoscapeState::handleDogfights);

	timeDisplay();
}

/**
 * Deletes timers.
 */
GeoscapeState::~GeoscapeState()
{
	delete _gameTimer;
	delete _zoomInEffectTimer;
	delete _zoomOutEffectTimer;
	delete _dogfightStartTimer;
	delete _dogfightTimer;

	std::list<DogfightState*>::iterator it = _dogfights.begin();
	for (; it != _dogfights.end();)
	{
		delete *it;
		it = _dogfights.erase(it);
	}
	for (it = _dogfightsToBeStarted.begin(); it != _dogfightsToBeStarted.end();)
	{
		delete *it;
		it = _dogfightsToBeStarted.erase(it);
	}
}

/**
 * Handle blitting of Geoscape and Dogfights.
 */
void GeoscapeState::blit()
{
	State::blit();
	for (std::list<DogfightState*>::iterator it = _dogfights.begin(); it != _dogfights.end(); ++it)
	{
		(*it)->blit();
	}
}

/**
 * Handle key shortcuts.
 * @param action Pointer to an action.
 */
void GeoscapeState::handle(Action *action)
{
	if (_dogfights.size() == _minimizedDogfights)
	{
		State::handle(action);
	}

	if (action->getDetails()->type == SDL_KEYDOWN)
	{
		// "ctrl-d" - enable debug mode
		if (Options::debug && action->getDetails()->key.keysym.sym == SDLK_d && (SDL_GetModState() & KMOD_CTRL) != 0)
		{
			_game->getSavedGame()->setDebugMode();
			if (_game->getSavedGame()->getDebugMode())
			{
				_txtDebug->setText(L"DEBUG MODE");
			}
			else
			{
				_txtDebug->setText(L"");
			}
		}
		// "ctrl-c" - delete all soldier commendations
		if (Options::debug && action->getDetails()->key.keysym.sym == SDLK_c && (SDL_GetModState() & KMOD_CTRL) != 0)
		{
			if (_game->getSavedGame()->getDebugMode())
			{
				_txtDebug->setText(L"SOLDIER COMMENDATIONS DELETED");
				for (std::vector<Base*>::iterator i = _game->getSavedGame()->getBases()->begin(); i != _game->getSavedGame()->getBases()->end(); ++i)
				{
					for (std::vector<Soldier*>::iterator j = (*i)->getSoldiers()->begin(); j != (*i)->getSoldiers()->end(); ++j)
					{
						for (std::vector<SoldierCommendations*>::iterator k = (*j)->getDiary()->getSoldierCommendations()->begin(); k != (*j)->getDiary()->getSoldierCommendations()->end(); ++k)
						{
							delete *k;
						}
						(*j)->getDiary()->getSoldierCommendations()->clear();
					}
				}
			}
			else
			{
				_txtDebug->setText(L"");
			}
		}
		// quick save and quick load
		else if (!_game->getSavedGame()->isIronman())
		{
			if (action->getDetails()->key.keysym.sym == Options::keyQuickSave)
			{
				popup(new SaveGameState(OPT_GEOSCAPE, SAVE_QUICK, _palette));
			}
			else if (action->getDetails()->key.keysym.sym == Options::keyQuickLoad)
			{
				popup(new LoadGameState(OPT_GEOSCAPE, SAVE_QUICK, _palette));
			}
		}
	}
	if (!_dogfights.empty())
	{
		for (std::list<DogfightState*>::iterator it = _dogfights.begin(); it != _dogfights.end(); ++it)
		{
			(*it)->handle(action);
		}
		_minimizedDogfights = minimizedDogfightsCount();
	}
}

/**
 * Updates the timer display and resets the palette
 * since it's bound to change on other screens.
 */
void GeoscapeState::init()
{
	State::init();
	timeDisplay();

	_globe->onMouseClick((ActionHandler)&GeoscapeState::globeClick);
	_globe->onMouseOver(0);
	_globe->rotateStop();
	_globe->setFocus(true);
	_globe->draw();

	// Pop up save screen if it's a new ironman game
	if (_game->getSavedGame()->isIronman() && _game->getSavedGame()->getName().empty())
	{
		popup(new ListSaveState(OPT_GEOSCAPE));
	}

	// Set music if it's not already playing
	if (_dogfights.empty() && !_dogfightStartTimer->isRunning())
	{
		if (_game->getSavedGame()->getMonthsPassed() == -1)
		{
			_game->getMod()->playMusic("GMGEO", 1);
		}
		else
		{
			_game->getMod()->playMusic("GMGEO");
		}
	}
	else
	{
		_game->getMod()->playMusic("GMINTER");
	}
	_globe->unsetNewBaseHover();

		// run once
	if (_game->getSavedGame()->getMonthsPassed() == -1 &&
		// as long as there's a base
		!_game->getSavedGame()->getBases()->empty() &&
		// and it has a name (THIS prevents it from running prior to the base being placed.)
		_game->getSavedGame()->getBases()->front()->getName() != L"")
	{
		_game->getSavedGame()->addMonth();
		determineAlienMissions();
		_game->getSavedGame()->setFunds(_game->getSavedGame()->getFunds() - (_game->getSavedGame()->getBaseMaintenance() - _game->getSavedGame()->getBases()->front()->getPersonnelMaintenance()));
	}
}

/**
 * Runs the game timer and handles popups.
 */
void GeoscapeState::think()
{
	State::think();

	_zoomInEffectTimer->think(this, 0);
	_zoomOutEffectTimer->think(this, 0);
	_dogfightStartTimer->think(this, 0);

	if (_popups.empty() && _dogfights.empty() && (!_zoomInEffectTimer->isRunning() || _zoomInEffectDone) && (!_zoomOutEffectTimer->isRunning() || _zoomOutEffectDone))
	{
		// Handle timers
		_gameTimer->think(this, 0);
	}
	else
	{
		if (!_dogfights.empty() || _minimizedDogfights != 0)
		{
			// If all dogfights are minimized rotate the globe, etc.
			if (_dogfights.size() == _minimizedDogfights)
			{
				_pause = false;
				_gameTimer->think(this, 0);
			}
			_dogfightTimer->think(this, 0);
		}
		if (!_popups.empty())
		{
			// Handle popups
			_globe->rotateStop();
			_game->pushState(_popups.front());
			_popups.erase(_popups.begin());
		}
	}
}

/**
 * Updates the Geoscape clock with the latest
 * game time and date in human-readable format. (+Funds)
 */
void GeoscapeState::timeDisplay()
{
	if (Options::showFundsOnGeoscape)
	{
		_txtFunds->setText(Text::formatFunding(_game->getSavedGame()->getFunds()));
	}

	std::wostringstream ss;
	ss << std::setfill(L'0') << std::setw(2) << _game->getSavedGame()->getTime()->getSecond();
	_txtSec->setText(ss.str());

	std::wostringstream ss2;
	ss2 << std::setfill(L'0') << std::setw(2) << _game->getSavedGame()->getTime()->getMinute();
	_txtMin->setText(ss2.str());

	std::wostringstream ss3;
	ss3 << _game->getSavedGame()->getTime()->getHour();
	_txtHour->setText(ss3.str());

	std::wostringstream ss4;
	ss4 << _game->getSavedGame()->getTime()->getDayString(_game->getLanguage());
	_txtDay->setText(ss4.str());

	_txtWeekday->setText(tr(_game->getSavedGame()->getTime()->getWeekdayString()));

	_txtMonth->setText(tr(_game->getSavedGame()->getTime()->getMonthString()));

	std::wostringstream ss5;
	ss5 << _game->getSavedGame()->getTime()->getYear();
	_txtYear->setText(ss5.str());
}

/**
 * Advances the game timer according to
 * the timer speed set, and calls the respective
 * triggers. The timer always advances in "5 secs"
 * cycles, regardless of the speed, otherwise it might
 * skip important steps. Instead, it just keeps advancing
 * the timer until the next speed step (eg. the next day
 * on 1 Day speed) or until an event occurs, since updating
 * the screen on each step would become cumbersomely slow.
 */
void GeoscapeState::timeAdvance()
{
	int timeSpan = 0;
	if (_timeSpeed == _btn5Secs)
	{
		timeSpan = 1;
	}
	else if (_timeSpeed == _btn1Min)
	{
		timeSpan = 12;
	}
	else if (_timeSpeed == _btn5Mins)
	{
		timeSpan = 12 * 5;
	}
	else if (_timeSpeed == _btn30Mins)
	{
		timeSpan = 12 * 5 * 6;
	}
	else if (_timeSpeed == _btn1Hour)
	{
		timeSpan = 12 * 5 * 6 * 2;
	}
	else if (_timeSpeed == _btn1Day)
	{
		timeSpan = 12 * 5 * 6 * 2 * 24;
	}

	for (int i = 0; i < timeSpan && !_pause; ++i)
	{
		TimeTrigger trigger;
		trigger = _game->getSavedGame()->getTime()->advance();
		switch (trigger)
		{
		case TIME_1MONTH:
			time1Month();
		case TIME_1DAY:
			time1Day();
		case TIME_1HOUR:
			time1Hour();
		case TIME_30MIN:
			time30Minutes();
		case TIME_10MIN:
			time10Minutes();
		case TIME_5SEC:
			time5Seconds();
		}
	}

	_pause = !_dogfightsToBeStarted.empty();

	timeDisplay();
	_globe->draw();
}

/**
 * Takes care of any game logic that has to
 * run every game second, like craft movement.
 */
void GeoscapeState::time5Seconds()
{
	// Game over if there are no more bases.
	if (_game->getSavedGame()->getBases()->empty())
	{
		_game->getSavedGame()->setEnding(END_LOSE);
	}
	if (_game->getSavedGame()->getEnding() == END_LOSE)
	{
		_game->pushState(new CutsceneState(CutsceneState::LOSE_GAME));
		if (_game->getSavedGame()->isIronman())
		{
			_game->pushState(new SaveGameState(OPT_GEOSCAPE, SAVE_IRONMAN, _palette));
		}
		return;
	}

	// Handle UFO logic
	for (std::vector<Ufo*>::iterator i = _game->getSavedGame()->getUfos()->begin(); i != _game->getSavedGame()->getUfos()->end(); ++i)
	{
		switch ((*i)->getStatus())
		{
		case Ufo::FLYING:
			if (!_zoomInEffectTimer->isRunning() && !_zoomOutEffectTimer->isRunning())
			{
				(*i)->think();
				if ((*i)->reachedDestination())
				{
					size_t count = _game->getSavedGame()->getMissionSites()->size();
					AlienMission *mission = (*i)->getMission();
					bool detected = (*i)->getDetected();
					mission->ufoReachedWaypoint(**i, *_game, *_globe);
					if (detected != (*i)->getDetected() && !(*i)->getFollowers()->empty())
					{
						if (!((*i)->getTrajectory().getID() == UfoTrajectory::RETALIATION_ASSAULT_RUN && (*i)->getStatus() == Ufo::LANDED))
							popup(new UfoLostState((*i)->getName(_game->getLanguage())));
					}
					if (count < _game->getSavedGame()->getMissionSites()->size())
					{
						MissionSite *site = _game->getSavedGame()->getMissionSites()->back();
						site->setDetected(true);
						popup(new MissionDetectedState(site, this));
					}
					// If UFO was destroyed, don't spawn missions
					if ((*i)->getStatus() == Ufo::DESTROYED)
						return;
					if (Base *base = dynamic_cast<Base*>((*i)->getDestination()))
					{
						mission->setWaveCountdown(30 * (RNG::generate(0, 400) + 48));
						(*i)->setDestination(0);
						base->setupDefenses();
						timerReset();
						if (!base->getDefenses()->empty())
						{
							popup(new BaseDefenseState(base, *i, this));
						}
						else
						{
							handleBaseDefense(base, *i);
							return;
						}
					}
				}
			}
			break;
		case Ufo::LANDED:
			(*i)->think();
			if ((*i)->getSecondsRemaining() == 0)
			{
				AlienMission *mission = (*i)->getMission();
				bool detected = (*i)->getDetected();
				mission->ufoLifting(**i, *_game->getSavedGame());
				if (detected != (*i)->getDetected() && !(*i)->getFollowers()->empty())
				{
					popup(new UfoLostState((*i)->getName(_game->getLanguage())));
				}
			}
			break;
		case Ufo::CRASHED:
			(*i)->think();
			if ((*i)->getSecondsRemaining() == 0)
			{
				(*i)->setDetected(false);
				(*i)->setStatus(Ufo::DESTROYED);
			}
			break;
		case Ufo::DESTROYED:
			// Nothing to do
			break;
		}
	}

	// Handle craft logic
	for (std::vector<Base*>::iterator i = _game->getSavedGame()->getBases()->begin(); i != _game->getSavedGame()->getBases()->end(); ++i)
	{
		for (std::vector<Craft*>::iterator j = (*i)->getCrafts()->begin(); j != (*i)->getCrafts()->end();)
		{
			if ((*j)->isDestroyed())
			{
				for (std::vector<Country*>::iterator country = _game->getSavedGame()->getCountries()->begin(); country != _game->getSavedGame()->getCountries()->end(); ++country)
				{
					if ((*country)->getRules()->insideCountry((*j)->getLongitude(), (*j)->getLatitude()))
					{
						(*country)->addActivityXcom(-(*j)->getRules()->getScore());
						break;
					}
				}
				for (std::vector<Region*>::iterator region = _game->getSavedGame()->getRegions()->begin(); region != _game->getSavedGame()->getRegions()->end(); ++region)
				{
					if ((*region)->getRules()->insideRegion((*j)->getLongitude(), (*j)->getLatitude()))
					{
						(*region)->addActivityXcom(-(*j)->getRules()->getScore());
						break;
					}
				}
				// if a transport craft has been shot down, kill all the soldiers on board.
				if ((*j)->getRules()->getSoldiers() > 0)
				{
					for (std::vector<Soldier*>::iterator k = (*i)->getSoldiers()->begin(); k != (*i)->getSoldiers()->end();)
					{
						if ((*k)->getCraft() == (*j))
						{
							k = _game->getSavedGame()->killSoldier(*k);
						}
						else
						{
							++k;
						}
					}
				}
				delete *j;
				j = (*i)->getCrafts()->erase(j);
				continue;
			}
			if ((*j)->getDestination() != 0)
			{
				Ufo* u = dynamic_cast<Ufo*>((*j)->getDestination());
				if (u != 0)
				{
					if (!u->getDetected())
					{
						if (u->getTrajectory().getID() == UfoTrajectory::RETALIATION_ASSAULT_RUN && (u->getStatus() == Ufo::LANDED || u->getStatus() == Ufo::DESTROYED))
						{
							(*j)->returnToBase();
						}
						else
						{
							Waypoint *w = new Waypoint();
							w->setLongitude((*j)->getMeetLongitude());
							w->setLatitude((*j)->getMeetLatitude());
							w->setId(u->getId());
							(*j)->setDestination(0);
							popup(new GeoscapeCraftState((*j), _globe, w));
						}
					}
					if (u->getStatus() == Ufo::LANDED && (*j)->isInDogfight())
					{
						(*j)->setInDogfight(false);
					}
					else if (u->getStatus() == Ufo::DESTROYED)
					{
						(*j)->returnToBase();
					}
				}
				else
				{
					if ((*j)->isInDogfight())
					{
						(*j)->setInDogfight(false);
					}
				}
			}
			if (!_zoomInEffectTimer->isRunning() && !_zoomOutEffectTimer->isRunning())
			{
				(*j)->think();
			}
			if ((*j)->reachedDestination())
			{
				Ufo* u = dynamic_cast<Ufo*>((*j)->getDestination());
				Waypoint *w = dynamic_cast<Waypoint*>((*j)->getDestination());
				MissionSite* m = dynamic_cast<MissionSite*>((*j)->getDestination());
				AlienBase* b = dynamic_cast<AlienBase*>((*j)->getDestination());
				bool underwater = false;
				if (u != 0)
				{
					switch (u->getStatus())
					{
					case Ufo::FLYING:
						// Not more than 4 interceptions at a time.
						if (_dogfights.size() + _dogfightsToBeStarted.size() >= 4)
						{
							++j;
							continue;
						}
						// Can we actually fight it
						if ((*j)->getDestination()->getSiteDepth() > (*j)->getRules()->getMaxDepth())
						{
							popup(new DogfightErrorState((*j), tr("STR_UNABLE_TO_ENGAGE_DEPTH")));
							++j;
							continue;
						}
						else
						{
							underwater = (*j)->getRules()->getMaxDepth() > 0;
						}
						if (!(*j)->isInDogfight() && !(*j)->getDistance(u))
						{
							_dogfightsToBeStarted.push_back(new DogfightState(this, (*j), u));
							if (underwater && !_globe->insideLand((*j)->getLongitude(), (*j)->getLatitude()))
							{
								popup(new DogfightErrorState((*j), tr("STR_UNABLE_TO_ENGAGE_AIRBORNE")));
								_dogfightsToBeStarted.back()->setMinimized(true);
								_dogfightsToBeStarted.back()->setWaitForPoly(true);
							}
							if (!_dogfightStartTimer->isRunning())
							{
								_pause = true;
								timerReset();
								_globe->center((*j)->getLongitude(), (*j)->getLatitude());
								startDogfight();
								_dogfightStartTimer->start();
							}
							_game->getMod()->playMusic("GMINTER");
						}
						break;
					case Ufo::LANDED:
					case Ufo::CRASHED:
					case Ufo::DESTROYED: // Just before expiration
						if ((*j)->getNumSoldiers() > 0 || (*j)->getNumVehicles() > 0)
						{
							if (!(*j)->isInDogfight())
							{
								// look up polygons texture
								int texture, shade;
								_globe->getPolygonTextureAndShade(u->getLongitude(), u->getLatitude(), &texture, &shade);
								timerReset();
								popup(new ConfirmLandingState(*j, _game->getMod()->getGlobe()->getTexture(texture), shade));
							}
						}
						else if (u->getStatus() != Ufo::LANDED)
						{
							(*j)->returnToBase();
						}
						break;
					}
				}
				else if (w != 0)
				{
					popup(new CraftPatrolState((*j), _globe));
					(*j)->setDestination(0);
				}
				else if (m != 0)
				{
					if ((*j)->getNumSoldiers() > 0)
					{
						// look up polygons texture
						int texture, shade;
						_globe->getPolygonTextureAndShade(m->getLongitude(), m->getLatitude(), &texture, &shade);
						texture = m->getTexture();
						timerReset();
						popup(new ConfirmLandingState(*j, _game->getMod()->getGlobe()->getTexture(texture), shade));
					}
					else
					{
						(*j)->returnToBase();
					}
				}
				else if (b != 0)
				{
					if (b->isDiscovered())
					{
						if ((*j)->getNumSoldiers() > 0)
						{
							int texture, shade;
							_globe->getPolygonTextureAndShade(b->getLongitude(), b->getLatitude(), &texture, &shade);
							timerReset();
							popup(new ConfirmLandingState(*j, _game->getMod()->getGlobe()->getTexture(texture), shade));
						}
						else
						{
							(*j)->returnToBase();
						}
					}
				}
			}
			 ++j;
		}
	}

	// Clean up dead UFOs and end dogfights which were minimized.
	for (std::vector<Ufo*>::iterator i = _game->getSavedGame()->getUfos()->begin(); i != _game->getSavedGame()->getUfos()->end();)
	{
		if ((*i)->getStatus() == Ufo::DESTROYED)
		{
			if (!(*i)->getFollowers()->empty())
			{
				// Remove all dogfights with this UFO.
				for (std::list<DogfightState*>::iterator d = _dogfights.begin(); d != _dogfights.end();)
				{
					if ((*d)->getUfo() == (*i))
					{
						delete *d;
						d = _dogfights.erase(d);
					}
					else
					{
						++d;
					}
				}
			}
			delete *i;
			i = _game->getSavedGame()->getUfos()->erase(i);
		}
		else
		{
			++i;
		}
	}

	// Clean up unused waypoints
	for (std::vector<Waypoint*>::iterator i = _game->getSavedGame()->getWaypoints()->begin(); i != _game->getSavedGame()->getWaypoints()->end();)
	{
		if ((*i)->getFollowers()->empty())
		{
			delete *i;
			i = _game->getSavedGame()->getWaypoints()->erase(i);
		}
		else
		{
			++i;
		}
	}
}

/**
 * Functor that attempt to detect an XCOM base.
 */
class DetectXCOMBase: public std::unary_function<Ufo *, bool>
{
public:
	/// Create a detector for the given base.
	DetectXCOMBase(const Base &base) : _base(base) { /* Empty by design.  */ }
	/// Attempt detection
	bool operator()(const Ufo *ufo) const;
private:
	const Base &_base;	//!< The target base.
};

/**
 * Only UFOs within detection range of the base have a chance to detect it.
 * @param ufo Pointer to the UFO attempting detection.
 * @return If the base is detected by @a ufo.
 */
bool DetectXCOMBase::operator()(const Ufo *ufo) const
{
	if (ufo->getTrajectoryPoint() <= 1) return false;
	if (ufo->getTrajectory().getZone(ufo->getTrajectoryPoint()) == 5) return false;
	if ((ufo->getMission()->getRules().getObjective() != OBJECTIVE_RETALIATION && !Options::aggressiveRetaliation) || // only UFOs on retaliation missions actively scan for bases
		ufo->getTrajectory().getID() == UfoTrajectory::RETALIATION_ASSAULT_RUN || 									// UFOs attacking a base don't detect!
		ufo->isCrashed() ||																				// Crashed UFOs don't detect!
		_base.getDistance(ufo) >= ufo->getCraftStats().sightRange * (1 / 60.0) * (M_PI / 180.0))		// UFOs have a detection range of 80 XCOM units. - we use a great circle fomrula and nautical miles.
	{
		return false;
	}
	return RNG::percent(_base.getDetectionChance());
}

/**
 * Functor that marks an XCOM base for retaliation.
 * This is required because of the iterator type.
 */
struct SetRetaliationTarget: public std::unary_function<std::map<const Region *, Base *>::value_type, void>
{
	/// Mark as a valid retaliation target.
	void operator()(const argument_type &iter) const { iter.second->setRetaliationTarget(true); }
};

/**
 * Takes care of any game logic that has to
 * run every game ten minutes, like fuel consumption.
 */
void GeoscapeState::time10Minutes()
{
	for (std::vector<Base*>::iterator i = _game->getSavedGame()->getBases()->begin(); i != _game->getSavedGame()->getBases()->end(); ++i)
	{
		// Fuel consumption for XCOM craft.
		for (std::vector<Craft*>::iterator j = (*i)->getCrafts()->begin(); j != (*i)->getCrafts()->end(); ++j)
		{
			if ((*j)->getStatus() == "STR_OUT")
			{
				(*j)->consumeFuel();
				if (!(*j)->getLowFuel() && (*j)->getFuel() <= (*j)->getFuelLimit())
				{
					(*j)->setLowFuel(true);
					(*j)->returnToBase();
					popup(new LowFuelState((*j), this));
				}

				if ((*j)->getDestination() == 0)
				{
					double range = ((*j)->getCraftStats().sightRange * (1 / 60.0) * (M_PI / 180));
					for (std::vector<AlienBase*>::iterator b = _game->getSavedGame()->getAlienBases()->begin(); b != _game->getSavedGame()->getAlienBases()->end(); b++)
					{
						if ((*j)->getDistance(*b) <= range)
						{
							if (RNG::percent(50-((*j)->getDistance(*b) / range) * 50) && !(*b)->isDiscovered())
							{
								(*b)->setDiscovered(true);
							}
						}
					}
				}
			}
		}
	}
	if (Options::aggressiveRetaliation)
	{
		// Detect as many bases as possible.
		for (std::vector<Base*>::iterator iBase = _game->getSavedGame()->getBases()->begin(); iBase != _game->getSavedGame()->getBases()->end(); ++iBase)
		{
			// Find a UFO that detected this base, if any.
			std::vector<Ufo*>::const_iterator uu = std::find_if (_game->getSavedGame()->getUfos()->begin(), _game->getSavedGame()->getUfos()->end(), DetectXCOMBase(**iBase));
			if (uu != _game->getSavedGame()->getUfos()->end())
			{
				// Base found
				(*iBase)->setRetaliationTarget(true);
			}
		}
	}
	else
	{
		// Only remember last base in each region.
		std::map<const Region *, Base *> discovered;
		for (std::vector<Base*>::iterator iBase = _game->getSavedGame()->getBases()->begin(); iBase != _game->getSavedGame()->getBases()->end(); ++iBase)
		{
			// Find a UFO that detected this base, if any.
			std::vector<Ufo*>::const_iterator uu = std::find_if (_game->getSavedGame()->getUfos()->begin(), _game->getSavedGame()->getUfos()->end(), DetectXCOMBase(**iBase));
			if (uu != _game->getSavedGame()->getUfos()->end())
			{
				discovered[_game->getSavedGame()->locateRegion(**iBase)] = *iBase;
			}
		}
		// Now mark the bases as discovered.
		std::for_each(discovered.begin(), discovered.end(), SetRetaliationTarget());
	}
}

/** @brief Call AlienMission::think() with proper parameters.
 * This function object calls AlienMission::think() with the proper parameters.
 */
class callThink: public std::unary_function<AlienMission*, void>
{
public:
	/// Store the parameters.
	/**
	 * @param game The game engine.
	 * @param globe The globe object.
	 */
	callThink(Game &game, const Globe &globe) : _game(game), _globe(globe) { /* Empty by design. */ }
	/// Call AlienMission::think() with stored parameters.
	void operator()(AlienMission *am) const { am->think(_game, _globe); }
private:
	Game &_game;
	const Globe &_globe;
};

/** @brief Process a MissionSite.
 * This function object will count down towards expiring a MissionSite, and handle expired MissionSites.
 * @param ts Pointer to mission site.
 * @return Has mission site expired?
 */
bool GeoscapeState::processMissionSite(MissionSite *site) const
{
	bool removeSite = site->getSecondsRemaining() < 30 * 60;
	if (!removeSite)
	{
		site->setSecondsRemaining(site->getSecondsRemaining() - 30 * 60);
	}
	else
	{
		removeSite = site->getFollowers()->empty(); // CHEEKY EXPLOIT
	}

	int score = removeSite ? site->getDeployment()->getDespawnPenalty() : site->getDeployment()->getPoints();

	Region *region = _game->getSavedGame()->locateRegion(*site);
	if (region)
	{
		region->addActivityAlien(score);
	}
	for (std::vector<Country*>::iterator k = _game->getSavedGame()->getCountries()->begin(); k != _game->getSavedGame()->getCountries()->end(); ++k)
	{
		if ((*k)->getRules()->insideCountry(site->getLongitude(), site->getLatitude()))
		{
			(*k)->addActivityAlien(score);
			break;
		}
	}
	if (!removeSite)
	{
		return false;
	}
	delete site;
	return true;
}

/** @brief Advance time for crashed UFOs.
 * This function object will decrease the expiration timer for crashed UFOs.
 */
struct expireCrashedUfo: public std::unary_function<Ufo*, void>
{
	/// Decrease UFO expiration timer.
	void operator()(Ufo *ufo) const
	{
		if (ufo->getStatus() == Ufo::CRASHED)
		{
			if (ufo->getSecondsRemaining() >= 30 * 60)
			{
				ufo->setSecondsRemaining(ufo->getSecondsRemaining() - 30 * 60);
				return;
			}
			// Marked expired UFOs for removal.
			ufo->setStatus(Ufo::DESTROYED);
		}
	}
};

/**
 * Takes care of any game logic that has to
 * run every game half hour, like UFO detection.
 */
void GeoscapeState::time30Minutes()
{
	// Decrease mission countdowns
	std::for_each(_game->getSavedGame()->getAlienMissions().begin(),
			  _game->getSavedGame()->getAlienMissions().end(),
			  callThink(*_game, *_globe));
	// Remove finished missions
	for (std::vector<AlienMission*>::iterator am = _game->getSavedGame()->getAlienMissions().begin();
		am != _game->getSavedGame()->getAlienMissions().end();)
	{
		if ((*am)->isOver())
		{
			delete *am;
			am = _game->getSavedGame()->getAlienMissions().erase(am);
		}
		else
		{
			++am;
		}
	}

	// Handle crashed UFOs expiration
	std::for_each(_game->getSavedGame()->getUfos()->begin(),
			  _game->getSavedGame()->getUfos()->end(),
			  expireCrashedUfo());


	// Handle craft maintenance and alien base detection
	for (std::vector<Base*>::iterator i = _game->getSavedGame()->getBases()->begin(); i != _game->getSavedGame()->getBases()->end(); ++i)
	{
		for (std::vector<Craft*>::iterator j = (*i)->getCrafts()->begin(); j != (*i)->getCrafts()->end(); ++j)
		{
			if ((*j)->getStatus() == "STR_REFUELLING")
			{
				std::string item = (*j)->getRules()->getRefuelItem();
				if (item.empty())
				{
					(*j)->refuel();
				}
				else
				{
					if ((*i)->getStorageItems()->getItem(item) > 0)
					{
						(*i)->getStorageItems()->removeItem(item);
						(*j)->refuel();
						(*j)->setLowFuel(false);
					}
					else if (!(*j)->getLowFuel())
					{
						std::wstring msg = tr("STR_NOT_ENOUGH_ITEM_TO_REFUEL_CRAFT_AT_BASE")
										   .arg(tr(item))
										   .arg((*j)->getName(_game->getLanguage()))
										   .arg((*i)->getName());
						popup(new CraftErrorState(this, msg));
						if ((*j)->getFuel() > 0)
						{
							(*j)->setStatus("STR_READY");
						}
						else
						{
							(*j)->setLowFuel(true);
						}
					}
				}
			}
		}
	}

	// Handle UFO detection and give aliens points
	for (std::vector<Ufo*>::iterator u = _game->getSavedGame()->getUfos()->begin(); u != _game->getSavedGame()->getUfos()->end(); ++u)
	{
		int points = (*u)->getRules()->getMissionScore(); //one point per UFO in-flight per half hour
		switch ((*u)->getStatus())
		{
		case Ufo::LANDED:
			points *= 2;
		case Ufo::FLYING:
			// Get area
			for (std::vector<Region*>::iterator k = _game->getSavedGame()->getRegions()->begin(); k != _game->getSavedGame()->getRegions()->end(); ++k)
			{
				if ((*k)->getRules()->insideRegion((*u)->getLongitude(), (*u)->getLatitude()))
				{
					(*k)->addActivityAlien(points);
					break;
				}
			}
			// Get country
			for (std::vector<Country*>::iterator k = _game->getSavedGame()->getCountries()->begin(); k != _game->getSavedGame()->getCountries()->end(); ++k)
			{
				if ((*k)->getRules()->insideCountry((*u)->getLongitude(), (*u)->getLatitude()))
				{
					(*k)->addActivityAlien(points);
					break;
				}
			}
			if (!(*u)->getDetected())
			{
				bool detected = false, hyperdetected = false;
				for (std::vector<Base*>::iterator b = _game->getSavedGame()->getBases()->begin(); !hyperdetected && b != _game->getSavedGame()->getBases()->end(); ++b)
				{
					switch ((*b)->detect(*u))
					{
					case 2:	// hyper-wave decoder
						(*u)->setHyperDetected(true);
						hyperdetected = true;
					case 1: // conventional radar
						detected = true;
					}
					for (std::vector<Craft*>::iterator c = (*b)->getCrafts()->begin(); !detected && c != (*b)->getCrafts()->end(); ++c)
					{
						if ((*c)->getStatus() == "STR_OUT" && (*c)->detect(*u))
						{
							detected = true;
							break;
						}
					}
				}
				if (detected)
				{
					(*u)->setDetected(true);
					popup(new UfoDetectedState((*u), this, true, (*u)->getHyperDetected()));
				}
			}
			else
			{
				bool detected = false, hyperdetected = false;
				for (std::vector<Base*>::iterator b = _game->getSavedGame()->getBases()->begin(); !hyperdetected && b != _game->getSavedGame()->getBases()->end(); ++b)
				{
					switch ((*b)->insideRadarRange(*u))
					{
					case 2:	// hyper-wave decoder
						detected = true;
						hyperdetected = true;
						(*u)->setHyperDetected(true);
						break;
					case 1: // conventional radar
						detected = true;
						hyperdetected = (*u)->getHyperDetected();
					}
					for (std::vector<Craft*>::iterator c = (*b)->getCrafts()->begin(); !detected && c != (*b)->getCrafts()->end(); ++c)
					{
						if ((*c)->getStatus() == "STR_OUT" && (*c)->insideRadarRange(*u))
						{
							detected = true;
							hyperdetected = (*u)->getHyperDetected();
							break;
						}
					}
				}
				if (!detected)
				{
					(*u)->setDetected(false);
					(*u)->setHyperDetected(false);
					if (!(*u)->getFollowers()->empty())
					{
						popup(new UfoLostState((*u)->getName(_game->getLanguage())));
					}
				}
			}
			break;
		case Ufo::CRASHED:
		case Ufo::DESTROYED:
			break;
		}
	}

	// Processes MissionSites
	for (std::vector<MissionSite*>::iterator site = _game->getSavedGame()->getMissionSites()->begin(); site != _game->getSavedGame()->getMissionSites()->end();)
	{
		if (processMissionSite(*site))
		{
			site = _game->getSavedGame()->getMissionSites()->erase(site);
		}
		else
		{
			++site;
		}
	}
}

/**
 * Takes care of any game logic that has to
 * run every game hour, like transfers.
 */
void GeoscapeState::time1Hour()
{
	// Handle craft maintenance
	for (std::vector<Base*>::iterator i = _game->getSavedGame()->getBases()->begin(); i != _game->getSavedGame()->getBases()->end(); ++i)
	{
		for (std::vector<Craft*>::iterator j = (*i)->getCrafts()->begin(); j != (*i)->getCrafts()->end(); ++j)
		{
			if ((*j)->getStatus() == "STR_REPAIRS")
			{
				(*j)->repair();
			}
			else if ((*j)->getStatus() == "STR_REARMING")
			{
				std::string s = (*j)->rearm(_game->getMod());
				if (!s.empty())
				{
					std::wstring msg = tr("STR_NOT_ENOUGH_ITEM_TO_REARM_CRAFT_AT_BASE")
									   .arg(tr(s))
									   .arg((*j)->getName(_game->getLanguage()))
									   .arg((*i)->getName());
					popup(new CraftErrorState(this, msg));
				}
			}
		}
	}

	// Handle transfers
	bool window = false;
	for (std::vector<Base*>::iterator i = _game->getSavedGame()->getBases()->begin(); i != _game->getSavedGame()->getBases()->end(); ++i)
	{
		for (std::vector<Transfer*>::iterator j = (*i)->getTransfers()->begin(); j != (*i)->getTransfers()->end(); ++j)
		{
			(*j)->advance(*i);
			if (!window && (*j)->getHours() <= 0)
			{
				window = true;
			}
		}
	}
	if (window)
	{
		popup(new ItemsArrivingState(this));
	}
	// Handle Production
	for (std::vector<Base*>::iterator i = _game->getSavedGame()->getBases()->begin(); i != _game->getSavedGame()->getBases()->end(); ++i)
	{
		std::map<Production*, productionProgress_e> toRemove;
		for (std::vector<Production*>::const_iterator j = (*i)->getProductions().begin(); j != (*i)->getProductions().end(); ++j)
		{
			toRemove[(*j)] = (*j)->step((*i), _game->getSavedGame(), _game->getMod());
		}
		for (std::map<Production*, productionProgress_e>::iterator j = toRemove.begin(); j != toRemove.end(); ++j)
		{
			if (j->second > PROGRESS_NOT_COMPLETE)
			{
				(*i)->removeProduction (j->first);
				popup(new ProductionCompleteState((*i),  tr(j->first->getRules()->getName()), this, j->second));
			}
		}

		if (Options::storageLimitsEnforced && (*i)->storesOverfull())
		{
			popup(new ErrorMessageState(tr("STR_STORAGE_EXCEEDED").arg((*i)->getName()), _palette, _game->getMod()->getInterface("geoscape")->getElement("errorMessage")->color, "BACK13.SCR", _game->getMod()->getInterface("geoscape")->getElement("errorPalette")->color));
			popup(new SellState((*i)));
		}
	}
	for (std::vector<MissionSite*>::iterator i = _game->getSavedGame()->getMissionSites()->begin(); i != _game->getSavedGame()->getMissionSites()->end(); ++i)
	{
		if (!(*i)->getDetected())
		{
			(*i)->setDetected(true);
			popup(new MissionDetectedState(*i, this));
			break;
		}
	}
}

/**
 * This class will attempt to generate a supply mission for a base.
 * Each alien base has a 6/101 chance to generate a supply mission.
 */
class GenerateSupplyMission: public std::unary_function<const AlienBase *, void>
{
public:
	/// Store rules and game data references for later use.
	GenerateSupplyMission(const Mod &mod, SavedGame &save) : _mod(mod), _save(save) { /* Empty by design */ }
	/// Check and spawn mission.
	void operator()(const AlienBase *base) const;
private:
	const Mod &_mod;
	SavedGame &_save;
};

/**
 * Check and create supply mission for the given base.
 * There is a 6/101 chance of the mission spawning.
 * @param base A pointer to the alien base.
 */
void GenerateSupplyMission::operator()(const AlienBase *base) const
{
	if (_mod.getAlienMission(base->getDeployment()->getGenMissionType()))
	{
		if (RNG::percent(base->getDeployment()->getGenMissionFrequency()))
		{
			//Spawn supply mission for this base.
			const RuleAlienMission &rule = *_mod.getAlienMission(base->getDeployment()->getGenMissionType());
			AlienMission *mission = new AlienMission(rule);
			mission->setRegion(_save.locateRegion(*base)->getRules()->getType(), _mod);
			mission->setId(_save.getId("ALIEN_MISSIONS"));
			mission->setRace(base->getAlienRace());
			mission->setAlienBase(base);
			mission->start();
			_save.getAlienMissions().push_back(mission);
		}
	}
	else if (base->getDeployment()->getGenMissionType() != "")
	{
		throw Exception("Alien Base tried to generate undefined mission: " + base->getDeployment()->getGenMissionType());
	}
}

/**
 * Takes care of any game logic that has to
 * run every game day, like constructions.
 */
void GeoscapeState::time1Day()
{
	for (std::vector<Base*>::iterator i = _game->getSavedGame()->getBases()->begin(); i != _game->getSavedGame()->getBases()->end(); ++i)
	{
		// Handle facility construction
		for (std::vector<BaseFacility*>::iterator j = (*i)->getFacilities()->begin(); j != (*i)->getFacilities()->end(); ++j)
		{
			if ((*j)->getBuildTime() > 0)
			{
				(*j)->build();
				if ((*j)->getBuildTime() == 0)
				{
					popup(new ProductionCompleteState((*i),  tr((*j)->getRules()->getType()), this, PROGRESS_CONSTRUCTION));
				}
			}
		}
		// Handle science project
		std::vector<ResearchProject*> finished;
		for (std::vector<ResearchProject*>::const_iterator iter = (*i)->getResearch().begin(); iter != (*i)->getResearch().end(); ++iter)
		{
			if ((*iter)->step())
			{
				finished.push_back(*iter);
			}
		}
		for (std::vector<ResearchProject*>::const_iterator iter = finished.begin(); iter != finished.end(); ++iter)
		{
			(*i)->removeResearch(*iter);
			RuleResearch * bonus = 0;
			const RuleResearch * research = (*iter)->getRules();
			if (Options::retainCorpses && research->destroyItem() && _game->getMod()->getUnit(research->getName()))
			{
				(*i)->getStorageItems()->addItem(_game->getMod()->getArmor(_game->getMod()->getUnit(research->getName())->getArmor(), true)->getCorpseGeoscape());
			}
			if (!(*iter)->getRules()->getGetOneFree().empty())
			{
				std::vector<std::string> possibilities;
				for (std::vector<std::string>::const_iterator f = research->getGetOneFree().begin(); f != research->getGetOneFree().end(); ++f)
				{
					bool newFound = true;
					for (std::vector<const RuleResearch*>::const_iterator discovered = _game->getSavedGame()->getDiscoveredResearch().begin(); discovered != _game->getSavedGame()->getDiscoveredResearch().end() && newFound; ++discovered)
					{
						if (*f == (*discovered)->getName())
						{
							newFound = false;
						}
					}
					if (newFound)
					{
						possibilities.push_back(*f);
					}
				}
				if (!possibilities.empty())
				{
					size_t pick = RNG::generate(0, possibilities.size()-1);
					std::string sel = possibilities.at(pick);
					bonus = _game->getMod()->getResearch(sel, true);
					_game->getSavedGame()->addFinishedResearch(bonus, _game->getMod());
					if (!bonus->getLookup().empty())
					{
						_game->getSavedGame()->addFinishedResearch(_game->getMod()->getResearch(bonus->getLookup(), true), _game->getMod());
					}
				}
			}
			const RuleResearch * newResearch = research;
			std::string name = research->getLookup().empty() ? research->getName() : research->getLookup();
			if (_game->getSavedGame()->isResearched(name))
			{
				newResearch = 0;
			}
			_game->getSavedGame()->addFinishedResearch(research, _game->getMod());
			if (!research->getLookup().empty())
			{
				_game->getSavedGame()->addFinishedResearch(_game->getMod()->getResearch(research->getLookup(), true), _game->getMod());
			}
			if (!research->getCutscene().empty())
			{
				popup(new CutsceneState(research->getCutscene()));
			}
			if (bonus && !bonus->getCutscene().empty())
			{
				popup(new CutsceneState(bonus->getCutscene()));
			}
			popup(new ResearchCompleteState(newResearch, bonus, research));
			std::vector<RuleResearch *> newPossibleResearch;
			_game->getSavedGame()->getDependableResearch (newPossibleResearch, research, _game->getMod(), *i);
			std::vector<RuleManufacture *> newPossibleManufacture;
			_game->getSavedGame()->getDependableManufacture (newPossibleManufacture, research, _game->getMod(), *i);
			timerReset();
			// check for possible researching weapon before clip
			if (newResearch)
			{
				RuleItem *item = _game->getMod()->getItem(newResearch->getName());
				if (item && item->getBattleType() == BT_FIREARM && !item->getCompatibleAmmo()->empty())
				{
					RuleManufacture *man = _game->getMod()->getManufacture(item->getType());
					if (man && !man->getRequirements().empty())
					{
						const std::vector<std::string> &req = man->getRequirements();
						RuleItem *ammo = _game->getMod()->getItem(item->getCompatibleAmmo()->front());
						if (ammo && std::find(req.begin(), req.end(), ammo->getType()) != req.end() && !_game->getSavedGame()->isResearched(req))
						{
							popup(new ResearchRequiredState(item));
						}
					}
				}
			}

			popup(new NewPossibleResearchState(*i, newPossibleResearch));
			if (!newPossibleManufacture.empty())
			{
				popup(new NewPossibleManufactureState(*i, newPossibleManufacture));
			}
			// now iterate through all the bases and remove this project from their labs
			for (std::vector<Base*>::iterator j = _game->getSavedGame()->getBases()->begin(); j != _game->getSavedGame()->getBases()->end(); ++j)
			{
				for (std::vector<ResearchProject*>::const_iterator iter2 = (*j)->getResearch().begin(); iter2 != (*j)->getResearch().end(); ++iter2)
				{
					if (research->getName() == (*iter2)->getRules()->getName() &&
						_game->getMod()->getUnit((*iter2)->getRules()->getName()) == 0)
					{
						(*j)->removeResearch(*iter2);
						break;
					}
				}
			}
			delete(*iter);
		}
		// Handle soldier wounds
		for (std::vector<Soldier*>::iterator j = (*i)->getSoldiers()->begin(); j != (*i)->getSoldiers()->end(); ++j)
		{
			if ((*j)->getWoundRecovery() > 0)
			{
				(*j)->heal();
			}
			if ((*j)->isInTraining())
			{
				(*j)->trainPhys(_game->getMod()->getCustomTrainingFactor());
			}
		}
		// Handle psionic training
		if ((*i)->getAvailablePsiLabs() > 0 && Options::anytimePsiTraining)
		{
			for (std::vector<Soldier*>::const_iterator s = (*i)->getSoldiers()->begin(); s != (*i)->getSoldiers()->end(); ++s)
			{
				(*s)->trainPsi1Day();
				(*s)->calcStatString(_game->getMod()->getStatStrings(), (Options::psiStrengthEval && _game->getSavedGame()->isResearched(_game->getMod()->getPsiRequirements())));
			}
		}
	}
	// handle regional and country points for alien bases
	for (std::vector<AlienBase*>::const_iterator b = _game->getSavedGame()->getAlienBases()->begin(); b != _game->getSavedGame()->getAlienBases()->end(); ++b)
	{
		for (std::vector<Region*>::iterator k = _game->getSavedGame()->getRegions()->begin(); k != _game->getSavedGame()->getRegions()->end(); ++k)
		{
			if ((*k)->getRules()->insideRegion((*b)->getLongitude(), (*b)->getLatitude()))
			{
				(*k)->addActivityAlien((*b)->getDeployment()->getPoints());
				break;
			}
		}
		for (std::vector<Country*>::iterator k = _game->getSavedGame()->getCountries()->begin(); k != _game->getSavedGame()->getCountries()->end(); ++k)
		{
			if ((*k)->getRules()->insideCountry((*b)->getLongitude(), (*b)->getLatitude()))
			{
				(*k)->addActivityAlien((*b)->getDeployment()->getPoints());
				break;
			}
		}
	}

	// Handle resupply of alien bases.
	std::for_each(_game->getSavedGame()->getAlienBases()->begin(), _game->getSavedGame()->getAlienBases()->end(),
			  GenerateSupplyMission(*_game->getMod(), *_game->getSavedGame()));

	// Autosave 3 times a month
	int day = _game->getSavedGame()->getTime()->getDay();
	if (day == 10 || day == 20)
	{
		if (_game->getSavedGame()->isIronman())
		{
			popup(new SaveGameState(OPT_GEOSCAPE, SAVE_IRONMAN, _palette));
		}
		else if (Options::autosave)
		{
			popup(new SaveGameState(OPT_GEOSCAPE, SAVE_AUTO_GEOSCAPE, _palette));
		}
	}
}

/**
 * Takes care of any game logic that has to
 * run every game month, like funding.
 */
void GeoscapeState::time1Month()
{
	_game->getSavedGame()->addMonth();

	// Determine alien mission for this month.
	determineAlienMissions();

	// Handle Psi-Training and initiate a new retaliation mission, if applicable
	if (!Options::anytimePsiTraining)
	{
		for (std::vector<Base*>::const_iterator b = _game->getSavedGame()->getBases()->begin(); b != _game->getSavedGame()->getBases()->end(); ++b)
		{
			if ((*b)->getAvailablePsiLabs() > 0)
			{
				for (std::vector<Soldier*>::const_iterator s = (*b)->getSoldiers()->begin(); s != (*b)->getSoldiers()->end(); ++s)
				{
					if ((*s)->isInPsiTraining())
					{
						(*s)->trainPsi();
						(*s)->calcStatString(_game->getMod()->getStatStrings(), (Options::psiStrengthEval && _game->getSavedGame()->isResearched(_game->getMod()->getPsiRequirements())));
					}
				}
			}
		}
	}

	// Handle funding
	timerReset();
	_game->getSavedGame()->monthlyFunding();
	popup(new MonthlyReportState(_globe));

	// Handle Xcom Operatives discovering bases
	if (!_game->getSavedGame()->getAlienBases()->empty() && RNG::percent(20))
	{
		for (std::vector<AlienBase*>::const_iterator b = _game->getSavedGame()->getAlienBases()->begin(); b != _game->getSavedGame()->getAlienBases()->end(); ++b)
		{
			if (!(*b)->isDiscovered())
			{
				(*b)->setDiscovered(true);
				popup(new AlienBaseState(*b, this));
				break;
			}
		}
	}
}

/**
 * Slows down the timer back to minimum speed,
 * for when important events occur.
 */
void GeoscapeState::timerReset()
{
	SDL_Event ev;
	ev.button.button = SDL_BUTTON_LEFT;
	Action act(&ev, _game->getScreen()->getXScale(), _game->getScreen()->getYScale(), _game->getScreen()->getCursorTopBlackBand(), _game->getScreen()->getCursorLeftBlackBand());
	_btn5Secs->mousePress(&act, this);
}

/**
 * Adds a new popup window to the queue
 * (this prevents popups from overlapping)
 * and pauses the game timer respectively.
 * @param state Pointer to popup state.
 */
void GeoscapeState::popup(State *state)
{
	_pause = true;
	_popups.push_back(state);
}

/**
 * Returns a pointer to the Geoscape globe for
 * access by other substates.
 * @return Pointer to globe.
 */
Globe *GeoscapeState::getGlobe() const
{
	return _globe;
}

/**
 * Processes any left-clicks on globe markers,
 * or right-clicks to scroll the globe.
 * @param action Pointer to an action.
 */

void GeoscapeState::globeClick(Action *action)
{
	int mouseX = (int)floor(action->getAbsoluteXMouse()), mouseY = (int)floor(action->getAbsoluteYMouse());

	// Clicking markers on the globe
	if (action->getDetails()->button.button == SDL_BUTTON_LEFT)
	{
		std::vector<Target*> v = _globe->getTargets(mouseX, mouseY, false);
		if (!v.empty())
		{
			_game->pushState(new MultipleTargetsState(v, 0, this));
		}
	}

	if (_game->getSavedGame()->getDebugMode())
	{
		double lon, lat;
		int texture, shade;
		_globe->cartToPolar(mouseX, mouseY, &lon, &lat);
		double lonDeg = lon / M_PI * 180, latDeg = lat / M_PI * 180;
		_globe->getPolygonTextureAndShade(lon, lat, &texture, &shade);
		std::wostringstream ss;
		ss << "rad: " << lon << " , " << lat << std::endl;
		ss << "deg: " << lonDeg << " , " << latDeg << std::endl;
		ss << "texture: " << texture << ", shade: " << shade << std::endl;

		_txtDebug->setText(ss.str());
	}
}

/**
 * Opens the Intercept window.
 * @param action Pointer to an action.
 */
void GeoscapeState::btnInterceptClick(Action *)
{
	_game->pushState(new InterceptState(_globe));
}

/**
 * Goes to the Basescape screen.
 * @param action Pointer to an action.
 */
void GeoscapeState::btnBasesClick(Action *)
{
	timerReset();
	if (!_game->getSavedGame()->getBases()->empty())
	{
		_game->pushState(new BasescapeState(_game->getSavedGame()->getSelectedBase(), _globe));
	}
	else
	{
		_game->pushState(new BasescapeState(0, _globe));
	}
}

/**
 * Goes to the Graphs screen.
 * @param action Pointer to an action.
 */
void GeoscapeState::btnGraphsClick(Action *)
{
	_game->pushState(new GraphsState);
}

/**
 * Goes to the Ufopaedia window.
 * @param action Pointer to an action.
 */
void GeoscapeState::btnUfopaediaClick(Action *)
{
	Ufopaedia::open(_game);
}

/**
 * Opens the Options window.
 * @param action Pointer to an action.
 */
void GeoscapeState::btnOptionsClick(Action *)
{
	_game->pushState(new PauseState(OPT_GEOSCAPE));
}

/**
 * Goes to the Funding screen.
 * @param action Pointer to an action.
 */
void GeoscapeState::btnFundingClick(Action *)
{
	_game->pushState(new FundingState);
}

/**
 * Starts rotating the globe to the left.
 * @param action Pointer to an action.
 */
void GeoscapeState::btnRotateLeftPress(Action *)
{
	_globe->rotateLeft();
}

/**
 * Stops rotating the globe to the left.
 * @param action Pointer to an action.
 */
void GeoscapeState::btnRotateLeftRelease(Action *)
{
	_globe->rotateStopLon();
}

/**
 * Starts rotating the globe to the right.
 * @param action Pointer to an action.
 */
void GeoscapeState::btnRotateRightPress(Action *)
{
	_globe->rotateRight();
}

/**
 * Stops rotating the globe to the right.
 * @param action Pointer to an action.
 */
void GeoscapeState::btnRotateRightRelease(Action *)
{
	_globe->rotateStopLon();
}

/**
 * Starts rotating the globe upwards.
 * @param action Pointer to an action.
 */
void GeoscapeState::btnRotateUpPress(Action *)
{
	_globe->rotateUp();
}

/**
 * Stops rotating the globe upwards.
 * @param action Pointer to an action.
 */
void GeoscapeState::btnRotateUpRelease(Action *)
{
	_globe->rotateStopLat();
}

/**
 * Starts rotating the globe downwards.
 * @param action Pointer to an action.
 */
void GeoscapeState::btnRotateDownPress(Action *)
{
	_globe->rotateDown();
}

/**
 * Stops rotating the globe downwards.
 * @param action Pointer to an action.
 */
void GeoscapeState::btnRotateDownRelease(Action *)
{
	_globe->rotateStopLat();
}

/**
 * Zooms into the globe.
 * @param action Pointer to an action.
 */
void GeoscapeState::btnZoomInLeftClick(Action *)
{
	_globe->zoomIn();
}

/**
 * Zooms the globe maximum.
 * @param action Pointer to an action.
 */
void GeoscapeState::btnZoomInRightClick(Action *)
{
	_globe->zoomMax();
}

/**
 * Zooms out of the globe.
 * @param action Pointer to an action.
 */
void GeoscapeState::btnZoomOutLeftClick(Action *)
{
	_globe->zoomOut();
}

/**
 * Zooms the globe minimum.
 * @param action Pointer to an action.
 */
void GeoscapeState::btnZoomOutRightClick(Action *)
{
	_globe->zoomMin();
}

/**
 * Zoom in effect for dogfights.
 */
void GeoscapeState::zoomInEffect()
{
	if (_globe->zoomDogfightIn())
	{
		_zoomInEffectDone = true;
		_zoomInEffectTimer->stop();
	}
}

/**
 * Zoom out effect for dogfights.
 */
void GeoscapeState::zoomOutEffect()
{
	if (_globe->zoomDogfightOut())
	{
		_zoomOutEffectDone = true;
		_zoomOutEffectTimer->stop();
		init();
	}
}

/**
 * Dogfight logic. Moved here to have the code clean.
 */
void GeoscapeState::handleDogfights()
{
	// Handle dogfights logic.
	_minimizedDogfights = 0;

	std::list<DogfightState*>::iterator d = _dogfights.begin();
	for (; d != _dogfights.end(); ++d)
	{
		(*d)->getUfo()->setInterceptionProcessed(false);
	}
	d = _dogfights.begin();
	while (d != _dogfights.end())
	{
		if ((*d)->isMinimized())
		{
			if ((*d)->getWaitForPoly() && _globe->insideLand((*d)->getUfo()->getLongitude(), (*d)->getUfo()->getLatitude()))
			{
				(*d)->setMinimized(false);
				(*d)->setWaitForPoly(false);
			}
			else
			{
				_minimizedDogfights++;
			}
		}
		else
		{
			_globe->rotateStop();
		}
		(*d)->think();
		if ((*d)->dogfightEnded())
		{
			if ((*d)->isMinimized())
			{
				_minimizedDogfights--;
			}
			delete *d;
			d = _dogfights.erase(d);
		}
		else
		{
			++d;
		}
	}
	if (_dogfights.empty())
	{
		_dogfightTimer->stop();
		_zoomOutEffectTimer->start();
	}
}

/**
 * Gets the number of minimized dogfights.
 * @return Number of minimized dogfights.
 */
int GeoscapeState::minimizedDogfightsCount()
{
	int minimizedDogfights = 0;
	for (std::list<DogfightState*>::iterator d = _dogfights.begin(); d != _dogfights.end(); ++d)
	{
		if ((*d)->isMinimized())
		{
			++minimizedDogfights;
		}
	}
	return minimizedDogfights;
}

/**
 * Starts a new dogfight.
 */
void GeoscapeState::startDogfight()
{
	if (_globe->getZoom() < 3)
	{
		if (!_zoomInEffectTimer->isRunning())
		{
			_globe->saveZoomDogfight();
			_globe->rotateStop();
			_zoomInEffectTimer->start();
		}
	}
	else
	{
		_dogfightStartTimer->stop();
		_zoomInEffectTimer->stop();
		_dogfightTimer->start();
		timerReset();
		while (!_dogfightsToBeStarted.empty())
		{
			_dogfights.push_back(_dogfightsToBeStarted.back());
			_dogfightsToBeStarted.pop_back();
			_dogfights.back()->setInterceptionNumber(getFirstFreeDogfightSlot());
			_dogfights.back()->setInterceptionsCount(_dogfights.size() + _dogfightsToBeStarted.size());
		}
		// Set correct number of interceptions for every dogfight.
		for (std::list<DogfightState*>::iterator d = _dogfights.begin(); d != _dogfights.end(); ++d)
		{
			(*d)->setInterceptionsCount(_dogfights.size());
		}
	}
}

/**
 * Returns the first free dogfight slot.
 * @return free slot
 */
int GeoscapeState::getFirstFreeDogfightSlot()
{
	int slotNo = 1;
	for (std::list<DogfightState*>::iterator d = _dogfights.begin(); d != _dogfights.end(); ++d)
	{
		if ((*d)->getInterceptionNumber() == slotNo)
		{
			++slotNo;
		}
	}
	return slotNo;
}

/**
 * Handle base defense
 * @param base Base to defend.
 * @param ufo Ufo attacking base.
 */
void GeoscapeState::handleBaseDefense(Base *base, Ufo *ufo)
{
	// Whatever happens in the base defense, the UFO has finished its duty
	ufo->setStatus(Ufo::DESTROYED);

	if (base->getAvailableSoldiers(true) > 0 || !base->getVehicles()->empty())
	{
		SavedBattleGame *bgame = new SavedBattleGame(_game->getMod());
		_game->getSavedGame()->setBattleGame(bgame);
		bgame->setMissionType("STR_BASE_DEFENSE");
		BattlescapeGenerator bgen = BattlescapeGenerator(_game);
		bgen.setBase(base);
		bgen.setAlienCustomDeploy(_game->getMod()->getDeployment(ufo->getCraftStats().missionCustomDeploy));
		bgen.setAlienRace(ufo->getAlienRace());
		bgen.run();
		_pause = true;
		_game->pushState(new BriefingState(0, base));
	}
	else
	{
		// Please garrison your bases in future
		popup(new BaseDestroyedState(base));
	}
}

/**
 * Determine the alien missions to start this month.
 */
void GeoscapeState::determineAlienMissions()
{
	SavedGame *save = _game->getSavedGame();
	AlienStrategy &strategy = save->getAlienStrategy();
	Mod *mod = _game->getMod();
	int month = _game->getSavedGame()->getMonthsPassed();
	std::vector<RuleMissionScript*> availableMissions;
	std::map<int, bool> conditions;

	// well, here it is, ladies and gents, the nuts and bolts behind the geoscape mission scheduling.

	// first we need to build a list of "valid" commands
	for (std::vector<std::string>::const_iterator i = mod->getMissionScriptList()->begin(); i != mod->getMissionScriptList()->end(); ++i)
	{
		RuleMissionScript *command = mod->getMissionScript(*i);

			// level one condition check: make sure we're within our time constraints
		if (command->getFirstMonth() <= month &&
			(command->getLastMonth() >= month || command->getLastMonth() == -1) &&
			// make sure we haven't hit our run limit, if we have one
			(command->getMaxRuns() == -1 ||	command->getMaxRuns() > strategy.getMissionsRun(command->getVarName())) &&
			// and make sure we satisfy the difficulty restrictions
			command->getMinDifficulty() <= save->getDifficulty())
		{
			// level two condition check: make sure we meet any research requirements, if any.
			bool triggerHappy = true;
			for (std::map<std::string, bool>::const_iterator j = command->getResearchTriggers().begin(); triggerHappy && j != command->getResearchTriggers().end(); ++j)
			{
				triggerHappy = (save->isResearched(j->first) == j->second);
			}
			// levels one and two passed: insert this command into the array.
			if (triggerHappy)
			{
				availableMissions.push_back(command);
			}
		}
	}

	// start processing command array.
	for (std::vector<RuleMissionScript*>::const_iterator i = availableMissions.begin(); i != availableMissions.end(); ++i)
	{
		RuleMissionScript *command = *i;
		bool process = true;
		bool success = false;
		// level three condition check: make sure our conditionals are met, if any. this list is dynamic, and must be checked here.
		for (std::vector<int>::const_iterator j = command->getConditionals().begin(); process && j != command->getConditionals().end(); ++j)
		{
			std::map<int, bool>::const_iterator found = conditions.find(std::abs(*j));
			// just an FYI: if you add a 0 to your conditionals, this flag will never resolve to true, and your command will never run.
			process = (found == conditions.end() || (found->second == true && *j > 0) || (found->second == false && *j < 0));
		}
		if (command->getLabel() > 0 && conditions.find(command->getLabel()) != conditions.end())
		{
			std::ostringstream ss;
			ss << "Mission generator encountered an error: multiple commands: " << command->getType() << " and ";
			for (std::vector<RuleMissionScript*>::const_iterator j = availableMissions.begin(); j != availableMissions.end(); ++j)
			{
				if (command->getLabel() == (*j)->getLabel() && (*j) != (*i))
				{
					ss << (*j)->getType() << ", ";
				}
			}
			ss  << "are sharing the same label: " << command->getLabel();
			throw Exception(ss.str());
		}
		// level four condition check: does random chance favour this command's execution?
		if (process && RNG::percent(command->getExecutionOdds()))
		{
			// good news, little command pointer! you're FDA approved! off to the main processing facility with you!
			success = processCommand(command);
		}
		if (command->getLabel() > 0)
		{
			// tsk, tsk. you really should be careful with these unique labels, they're supposed to be unique.
			if (conditions.find(command->getLabel()) != conditions.end())
			{
				throw Exception("Error in mission scripts: " + command->getType() + ". Two or more commands sharing the same label. That's bad, Mmmkay?");
			}
			// keep track of what happened to this command, so others may reference it.
			conditions[command->getLabel()] = success;
		}
	}
}


/**
 * Proccesses a directive to start up a mission, if possible.
 * @param command the directive from which to read information.
 * @return whether the command successfully produced a new mission.
 */
bool GeoscapeState::processCommand(RuleMissionScript *command)
{
	SavedGame *save = _game->getSavedGame();
	AlienStrategy &strategy = save->getAlienStrategy();
	Mod *mod = _game->getMod();
	int month = _game->getSavedGame()->getMonthsPassed();
	std::string targetRegion;
	const RuleAlienMission *missionRules;
	std::string missionType;
	std::string missionRace;
	int targetZone = -1;

	// terror mission type deal? this will require special handling.
	if (command->getSiteType())
	{
		// we know for a fact that this command has mission weights defined, otherwise this flag could not be set.
		missionType = command->generate(month, GEN_MISSION);
		std::vector<std::string> missions = command->getMissionTypes(month);
		int max = missions.size();
		int currPos = 0;
		for (; currPos != max; ++currPos)
		{
			if (missions[currPos] == missionType)
			{
				break;
			}
		}

		// let's build a list of regions with spawn zones to pick from
		std::vector<std::pair<std::string, int> > validAreas;

		// this is actually a bit of a cheat, we ARE using the mission weights as defined, but we'll try them all if the one we pick first isn't valid.
		for (int h = 0; h != max; ++h)
		{
			// we'll use the regions listed in the command, if any, otherwise check all the regions in the ruleset looking for matches
			std::vector<std::string> regions = (command->hasRegionWeights()) ? command->getRegions(month) : mod->getRegionsList();
			missionRules = mod->getAlienMission(missionType, true);
			targetZone = missionRules->getSpawnZone();

			for (std::vector<std::string>::iterator i = regions.begin(); i != regions.end();)
			{
				// we don't want the same mission running in any given region twice simultaneously, so prune the list as needed.
				bool processThisRegion = true;
				for (std::vector<AlienMission*>::const_iterator j = save->getAlienMissions().begin(); j != save->getAlienMissions().end(); ++j)
				{
					if ((*j)->getRules().getType() == missionRules->getType() && (*j)->getRegion() == *i)
					{
						processThisRegion = false;
						break;
					}
				}
				if (!processThisRegion)
				{
					i = regions.erase(i);
					continue;
				}
				// ok, we found a region that doesn't have our mission in it, let's see if it has an appropriate landing zone.
				// if it does, let's add it to our list of valid areas, taking note of which mission area(s) matched.
				RuleRegion *region = mod->getRegion(*i, true);
				if ((int)(region->getMissionZones().size()) > targetZone)
				{
					std::vector<MissionArea> areas = region->getMissionZones()[targetZone].areas;
					int counter = 0;
					for (std::vector<MissionArea>::const_iterator j = areas.begin(); j != areas.end(); ++j)
					{
						// validMissionLocation checks to make sure this city/whatever hasn't been used by the last n missions using this varName
						// this prevents the same location getting hit more than once every n missions.
						if ((*j).isPoint() && strategy.validMissionLocation(command->getVarName(), region->getType(), counter))
						{
							validAreas.push_back(std::make_pair(region->getType(), counter));
						}
						counter++;
					}
				}
				++i;
			}

			// oh bother, we couldn't find anything valid, this mission won't run this month.
			if (validAreas.empty())
			{
				if (max > 1 && ++currPos == max)
				{
					currPos = 0;
				}
				missionType = missions[currPos];
			}
			else
			{
				break;
			}
		}

		if (validAreas.empty())
		{
			// now we're in real trouble, we've managed to make it out of the loop and we still don't have any valid choices
			// this command cannot run this month, we have failed, forgive us senpai.
			return false;
		}
		// reset this, we may have used it earlier, it longer represents the target zone type, but the target zone number within that type
		targetZone = -1;
		// everything went according to plan: we can now pick a city/whatever to attack.
		while (targetZone == -1)
		{
			if (command->hasRegionWeights())
			{
				// if we have a weighted region list, we know we have at least one valid choice for this mission
				targetRegion = command->generate(month, GEN_REGION);
			}
			else
			{
				// if we don't have a weighted list, we'll select a region at random from the ruleset,
				// validate that it's in our list, and pick one of its cities at random
				// this will give us an even distribution between regions regardless of the number of cities.
				targetRegion = mod->getRegionsList().at(RNG::generate(0, mod->getRegionsList().size() - 1));
			}

			// we need to know the range of the region within our vector, in order to randomly select a city from it
			int min = -1;
			int max = -1;
			int curr = 0;
			for (std::vector<std::pair<std::string, int> >::const_iterator i = validAreas.begin(); i != validAreas.end(); ++i)
			{
				if ((*i).first == targetRegion)
				{
					if (min == -1)
					{
						min = curr;
					}
					max = curr;
				}
				else if (min > -1)
				{
					// if we've stopped detecting matches, we're done looking.
					break;
				}
				++curr;
			}
			if (min != -1)
			{
				// we have our random range, we can make a selection, and we're done.
				targetZone = validAreas[RNG::generate(min, max)].second;
			}
		}
		// now add that city to the list of sites we've hit, store the array, etc.
		strategy.addMissionLocation(command->getVarName(), targetRegion, targetZone, command->getRepeatAvoidance());
	}
	else if (RNG::percent(command->getTargetBaseOdds()))
	{
		// build a list of the mission types we're dealing with, if any
		std::vector<std::string> types = command->getMissionTypes(month);
		// now build a list of regions with bases in.
		std::vector<std::string> regionsMaster;
		for (std::vector<Base*>::const_iterator i = save->getBases()->begin(); i != save->getBases()->end(); ++i)
		{
			regionsMaster.push_back(save->locateRegion(*(*i))->getRules()->getType());
		}
		// no defined mission types? then we'll prune the region list to ensure we only have a region that can generate a mission.
		if (types.empty())
		{
			for (std::vector<std::string>::iterator i = regionsMaster.begin(); i != regionsMaster.end();)
			{
				if (!strategy.validMissionRegion(*i))
				{
					i = regionsMaster.erase(i);
					continue;
				}
				++i;
			}
			// no valid missions in any base regions? oh dear, i guess we failed.
			if (regionsMaster.empty())
			{
				return false;
			}
			// pick a random region from our list
			targetRegion = regionsMaster[RNG::generate(0, regionsMaster.size()-1)];
		}
		else
		{
			// we don't care about regional mission distributions, we're targetting a base with whatever mission we pick, so let's pick now
			// we'll iterate the mission list, starting at a random point, and wrapping around to the beginning
			int max = types.size();
			int entry = RNG::generate(0,  max - 1);
			std::vector<std::string> regions;

			for (int i = 0; i != max; ++i)
			{
				regions = regionsMaster;
				for (std::vector<AlienMission*>::const_iterator j = save->getAlienMissions().begin(); j != save->getAlienMissions().end(); ++j)
				{
					// if the mission types match
					if (types[entry] == (*j)->getRules().getType())
					{
						for (std::vector<std::string>::iterator k = regions.begin(); k != regions.end();)
						{
							// and the regions match
							if ((*k) == (*j)->getRegion())
							{
								// prune the entry from the list
								k = regions.erase(k);
								continue;
							}
							++k;
						}
					}
				}

				// we have a valid list of regions containing bases, pick one.
				if (!regions.empty())
				{
					missionType = types[entry];
					targetRegion = regions[RNG::generate(0, regions.size()-1)];
					break;
				}
				// otherwise, try the next mission in the list.
				if (max > 1 && ++entry == max)
				{
					entry = 0;
				}
			}
		}
	}
	// now the easy stuff
	else if (!command->hasRegionWeights())
	{
		// no regionWeights means we pick from the table
		targetRegion = strategy.chooseRandomRegion(mod);
	}
	else
	{
		// otherwise, let the command dictate the region.
		targetRegion = command->generate(month, GEN_REGION);
	}

	if (targetRegion == "")
	{
		// something went horribly wrong, we should have had at LEAST a region by now.
		return false;
	}

	// we're bound to end up with typos, so let's throw an exception instead of simply returning false
	// that way, the modder can fix their mistake
	if (mod->getRegion(targetRegion) == 0)
	{
		throw Exception("Error proccessing mission script named: " + command->getType() + ", region named: " + targetRegion + " is not defined");
	}

	if (missionType == "") // ie: not a terror mission, not targetting a base, or otherwise not already chosen
	{
		if (!command->hasMissionWeights())
		{
			// no weights means let the strategy pick
			missionType = strategy.chooseRandomMission(targetRegion);
		}
		else
		{
			// otherwise the command gives us the weights.
			missionType = command->generate(month, GEN_MISSION);
		}
	}

	if (missionType == "")
	{
		// something went horribly wrong, we didn't manage to choose a mission type
		return false;
	}

	missionRules = mod->getAlienMission(missionType);

	// we're bound to end up with typos, so let's throw an exception instead of simply returning false
	// that way, the modder can fix their mistake
	if (missionRules == 0)
	{
		throw Exception("Error proccessing mission script named: " + command->getType() + ", mission type: " + missionType + " is not defined");
	}

	// do i really need to comment this? shouldn't it be obvious what's happening here?
	if (!command->hasRaceWeights())
	{
		missionRace = missionRules->generateRace(month);
	}
	else
	{
		missionRace = command->generate(month, GEN_RACE);
	}

	// we're bound to end up with typos, so let's throw an exception instead of simply returning false
	// that way, the modder can fix their mistake
	if (mod->getAlienRace(missionRace) == 0)
	{
		throw Exception("Error proccessing mission script named: " + command->getType() + ", race: " + missionRace + " is not defined");
	}

	// ok, we've derived all the variables we need to start up our mission, let's do magic to turn those values into a mission
	AlienMission *mission = new AlienMission(*missionRules);
	mission->setRace(missionRace);
	mission->setId(_game->getSavedGame()->getId("ALIEN_MISSIONS"));
	mission->setRegion(targetRegion, *_game->getMod());
	mission->setMissionSiteZone(targetZone);
	strategy.addMissionRun(command->getVarName());
	mission->start(command->getDelay());
	_game->getSavedGame()->getAlienMissions().push_back(mission);
	// if this flag is set, we want to delete it from the table so it won't show up again until the schedule resets.
	if (command->getUseTable())
	{
		strategy.removeMission(targetRegion, missionType);
	}

	// we did it, we can go home now.
	return true;

}

/**
 * Handler for clicking on a timer button.
 * @param action pointer to the mouse action.
 */
void GeoscapeState::btnTimerClick(Action *action)
{
	SDL_Event ev;
	ev.type = SDL_MOUSEBUTTONDOWN;
	ev.button.button = SDL_BUTTON_LEFT;
	Action a = Action(&ev, 0.0, 0.0, 0, 0);
	action->getSender()->mousePress(&a, this);
}

/**
 * Updates the scale.
 * @param dX delta of X;
 * @param dY delta of Y;
 */
void GeoscapeState::resize(int &dX, int &dY)
{
	if (_game->getSavedGame()->getSavedBattle())
		return;
	dX = Options::baseXResolution;
	dY = Options::baseYResolution;
	int divisor = 1;
	double pixelRatioY = 1.0;

	if (Options::nonSquarePixelRatio)
	{
		pixelRatioY = 1.2;
	}
	switch (Options::geoscapeScale)
	{
	case SCALE_SCREEN_DIV_3:
		divisor = 3;
		break;
	case SCALE_SCREEN_DIV_2:
		divisor = 2;
		break;
	case SCALE_SCREEN:
		break;
	default:
		dX = 0;
		dY = 0;
		return;
	}

	Options::baseXResolution = std::max(Screen::ORIGINAL_WIDTH, Options::displayWidth / divisor);
	Options::baseYResolution = std::max(Screen::ORIGINAL_HEIGHT, (int)(Options::displayHeight / pixelRatioY / divisor));

	dX = Options::baseXResolution - dX;
	dY = Options::baseYResolution - dY;

	_globe->resize();

	for (std::vector<Surface*>::const_iterator i = _surfaces.begin(); i != _surfaces.end(); ++i)
	{
		if (*i != _globe)
		{
			(*i)->setX((*i)->getX() + dX);
			(*i)->setY((*i)->getY() + dY/2);
		}
	}

	_bg->setX((_globe->getWidth() - _bg->getWidth()) / 2);
	_bg->setY((_globe->getHeight() - _bg->getHeight()) / 2);

	int height = (Options::baseYResolution - Screen::ORIGINAL_HEIGHT) / 2 + 10;
	_sideTop->setHeight(height);
	_sideTop->setY(_sidebar->getY() - height - 1);
	_sideBottom->setHeight(height);
	_sideBottom->setY(_sidebar->getY() + _sidebar->getHeight() + 1);

	_sideLine->setHeight(Options::baseYResolution);
	_sideLine->setY(0);
	_sideLine->drawRect(0, 0, _sideLine->getWidth(), _sideLine->getHeight(), 15);
}

}
=======
/*
 * Copyright 2010-2016 OpenXcom Developers.
 *
 * This file is part of OpenXcom.
 *
 * OpenXcom is free software: you can redistribute it and/or modify
 * it under the terms of the GNU General Public License as published by
 * the Free Software Foundation, either version 3 of the License, or
 * (at your option) any later version.
 *
 * OpenXcom is distributed in the hope that it will be useful,
 * but WITHOUT ANY WARRANTY; without even the implied warranty of
 * MERCHANTABILITY or FITNESS FOR A PARTICULAR PURPOSE.  See the
 * GNU General Public License for more details.
 *
 * You should have received a copy of the GNU General Public License
 * along with OpenXcom.  If not, see <http://www.gnu.org/licenses/>.
 */
#include "GeoscapeState.h"
#include <sstream>
#include <iomanip>
#include <algorithm>
#include <functional>
#include "../Engine/RNG.h"
#include "../Engine/Game.h"
#include "../Engine/Action.h"
#include "../Mod/Mod.h"
#include "../Engine/LocalizedText.h"
#include "../Engine/Screen.h"
#include "../Engine/Surface.h"
#include "../Engine/Options.h"
#include "Globe.h"
#include "../Interface/Text.h"
#include "../Interface/TextButton.h"
#include "../Engine/Timer.h"
#include "../Savegame/GameTime.h"
#include "../Savegame/SavedGame.h"
#include "../Savegame/Base.h"
#include "../Savegame/BaseFacility.h"
#include "../Mod/RuleBaseFacility.h"
#include "../Savegame/Craft.h"
#include "../Mod/RuleCraft.h"
#include "../Savegame/Ufo.h"
#include "../Mod/RuleUfo.h"
#include "../Mod/RuleMissionScript.h"
#include "../Savegame/Waypoint.h"
#include "../Savegame/Transfer.h"
#include "../Savegame/Soldier.h"
#include "../Savegame/SoldierDiary.h"
#include "../Menu/PauseState.h"
#include "InterceptState.h"
#include "../Basescape/BasescapeState.h"
#include "../Basescape/SellState.h"
#include "../Menu/CutsceneState.h"
#include "../Menu/ErrorMessageState.h"
#include "GraphsState.h"
#include "FundingState.h"
#include "MonthlyReportState.h"
#include "ProductionCompleteState.h"
#include "UfoDetectedState.h"
#include "GeoscapeCraftState.h"
#include "DogfightState.h"
#include "UfoLostState.h"
#include "CraftPatrolState.h"
#include "LowFuelState.h"
#include "MultipleTargetsState.h"
#include "ConfirmLandingState.h"
#include "ItemsArrivingState.h"
#include "CraftErrorState.h"
#include "DogfightErrorState.h"
#include "../Ufopaedia/Ufopaedia.h"
#include "../Savegame/ResearchProject.h"
#include "ResearchCompleteState.h"
#include "../Mod/RuleResearch.h"
#include "ResearchRequiredState.h"
#include "NewPossibleResearchState.h"
#include "NewPossibleManufactureState.h"
#include "../Savegame/Production.h"
#include "../Mod/RuleManufacture.h"
#include "../Savegame/ItemContainer.h"
#include "../Savegame/MissionSite.h"
#include "../Savegame/AlienBase.h"
#include "../Mod/RuleRegion.h"
#include "MissionDetectedState.h"
#include "AlienBaseState.h"
#include "../Savegame/Region.h"
#include "../Savegame/Country.h"
#include "../Mod/RuleCountry.h"
#include "../Mod/RuleAlienMission.h"
#include "../Savegame/AlienStrategy.h"
#include "../Savegame/AlienMission.h"
#include "../Savegame/SavedBattleGame.h"
#include "../Battlescape/BattlescapeGenerator.h"
#include "../Battlescape/BriefingState.h"
#include "../Mod/UfoTrajectory.h"
#include "../Mod/Armor.h"
#include "BaseDefenseState.h"
#include "BaseDestroyedState.h"
#include "../Menu/LoadGameState.h"
#include "../Menu/SaveGameState.h"
#include "../Menu/ListSaveState.h"
#include "../Mod/RuleGlobe.h"
#include "../Engine/Exception.h"
#include "../Mod/AlienDeployment.h"
#include "../Mod/RuleInterface.h"
#include "../fmath.h"

namespace OpenXcom
{

/**
 * Initializes all the elements in the Geoscape screen.
 * @param game Pointer to the core game.
 */
GeoscapeState::GeoscapeState() : _pause(false), _zoomInEffectDone(false), _zoomOutEffectDone(false), _minimizedDogfights(0)
{
	int screenWidth = Options::baseXGeoscape;
	int screenHeight = Options::baseYGeoscape;

	// Create objects
	Surface *hd = _game->getMod()->getSurface("ALTGEOBORD.SCR");
	_bg = new Surface(hd->getWidth(), hd->getHeight(), 0, 0);
	_sideLine = new Surface(64, screenHeight, screenWidth - 64, 0);
	_sidebar = new Surface(64, 200, screenWidth - 64, screenHeight / 2 - 100);

	_globe = new Globe(_game, (screenWidth-64)/2, screenHeight/2, screenWidth-64, screenHeight, 0, 0);
	_bg->setX((_globe->getWidth() - _bg->getWidth()) / 2);
	_bg->setY((_globe->getHeight() - _bg->getHeight()) / 2);

	_btnIntercept = new TextButton(63, 11, screenWidth-63, screenHeight/2-100);
	_btnBases = new TextButton(63, 11, screenWidth-63, screenHeight/2-88);
	_btnGraphs = new TextButton(63, 11, screenWidth-63, screenHeight/2-76);
	_btnUfopaedia = new TextButton(63, 11, screenWidth-63, screenHeight/2-64);
	_btnOptions = new TextButton(63, 11, screenWidth-63, screenHeight/2-52);
	_btnFunding = new TextButton(63, 11, screenWidth-63, screenHeight/2-40);

	_btn5Secs = new TextButton(31, 13, screenWidth-63, screenHeight/2+12);
	_btn1Min = new TextButton(31, 13, screenWidth-31, screenHeight/2+12);
	_btn5Mins = new TextButton(31, 13, screenWidth-63, screenHeight/2+26);
	_btn30Mins = new TextButton(31, 13, screenWidth-31, screenHeight/2+26);
	_btn1Hour = new TextButton(31, 13, screenWidth-63, screenHeight/2+40);
	_btn1Day = new TextButton(31, 13, screenWidth-31, screenHeight/2+40);

	_btnRotateLeft = new InteractiveSurface(12, 10, screenWidth-61, screenHeight/2+76);
	_btnRotateRight = new InteractiveSurface(12, 10, screenWidth-37, screenHeight/2+76);
	_btnRotateUp = new InteractiveSurface(13, 12, screenWidth-49, screenHeight/2+62);
	_btnRotateDown = new InteractiveSurface(13, 12, screenWidth-49, screenHeight/2+87);
	_btnZoomIn = new InteractiveSurface(23, 23, screenWidth-25, screenHeight/2+56);
	_btnZoomOut = new InteractiveSurface(13, 17, screenWidth-20, screenHeight/2+82);

	int height = (screenHeight - Screen::ORIGINAL_HEIGHT) / 2 + 10;
	_sideTop = new TextButton(63, height, screenWidth-63, _sidebar->getY() - height - 1);
	_sideBottom = new TextButton(63, height, screenWidth-63, _sidebar->getY() + _sidebar->getHeight() + 1);

	_txtHour = new Text(20, 16, screenWidth-61, screenHeight/2-26);
	_txtHourSep = new Text(4, 16, screenWidth-41, screenHeight/2-26);
	_txtMin = new Text(20, 16, screenWidth-37, screenHeight/2-26);
	_txtMinSep = new Text(4, 16, screenWidth-17, screenHeight/2-26);
	_txtSec = new Text(11, 8, screenWidth-13, screenHeight/2-20);
	_txtWeekday = new Text(59, 8, screenWidth-61, screenHeight/2-13);
	_txtDay = new Text(29, 8, screenWidth-61, screenHeight/2-6);
	_txtMonth = new Text(29, 8, screenWidth-32, screenHeight/2-6);
	_txtYear = new Text(59, 8, screenWidth-61, screenHeight/2+1);
	_txtFunds = new Text(59, 8, screenWidth-61, screenHeight/2-27);

	_timeSpeed = _btn5Secs;
	_gameTimer = new Timer(Options::geoClockSpeed);

	_zoomInEffectTimer = new Timer(Options::dogfightSpeed);
	_zoomOutEffectTimer = new Timer(Options::dogfightSpeed);
	_dogfightStartTimer = new Timer(Options::dogfightSpeed);
	_dogfightTimer = new Timer(Options::dogfightSpeed);

	_txtDebug = new Text(200, 18, 0, 0);

	// Set palette
	setInterface("geoscape");

	add(_bg);
	add(_sideLine);
	add(_sidebar);
	add(_globe);

	add(_btnIntercept, "button", "geoscape");
	add(_btnBases, "button", "geoscape");
	add(_btnGraphs, "button", "geoscape");
	add(_btnUfopaedia, "button", "geoscape");
	add(_btnOptions, "button", "geoscape");
	add(_btnFunding, "button", "geoscape");

	add(_btn5Secs, "button", "geoscape");
	add(_btn1Min, "button", "geoscape");
	add(_btn5Mins, "button", "geoscape");
	add(_btn30Mins, "button", "geoscape");
	add(_btn1Hour, "button", "geoscape");
	add(_btn1Day, "button", "geoscape");

	add(_btnRotateLeft);
	add(_btnRotateRight);
	add(_btnRotateUp);
	add(_btnRotateDown);
	add(_btnZoomIn);
	add(_btnZoomOut);

	add(_sideTop, "button", "geoscape");
	add(_sideBottom, "button", "geoscape");

	add(_txtFunds, "text", "geoscape");
	add(_txtHour, "text", "geoscape");
	add(_txtHourSep, "text", "geoscape");
	add(_txtMin, "text", "geoscape");
	add(_txtMinSep, "text", "geoscape");
	add(_txtSec, "text", "geoscape");
	add(_txtWeekday, "text", "geoscape");
	add(_txtDay, "text", "geoscape");
	add(_txtMonth, "text", "geoscape");
	add(_txtYear, "text", "geoscape");

	add(_txtDebug, "text", "geoscape");

	// Set up objects
	Surface *geobord = _game->getMod()->getSurface("GEOBORD.SCR");
	geobord->setX(_sidebar->getX() - geobord->getWidth() + _sidebar->getWidth());
	geobord->setY(_sidebar->getY());
	_sidebar->copy(geobord);
	_game->getMod()->getSurface("ALTGEOBORD.SCR")->blit(_bg);

	_sideLine->drawRect(0, 0, _sideLine->getWidth(), _sideLine->getHeight(), 15);

	_btnIntercept->initText(_game->getMod()->getFont("FONT_GEO_BIG"), _game->getMod()->getFont("FONT_GEO_SMALL"), _game->getLanguage());
	_btnIntercept->setText(tr("STR_INTERCEPT"));
	_btnIntercept->onMouseClick((ActionHandler)&GeoscapeState::btnInterceptClick);
	_btnIntercept->onKeyboardPress((ActionHandler)&GeoscapeState::btnInterceptClick, Options::keyGeoIntercept);
	_btnIntercept->setGeoscapeButton(true);

	_btnBases->initText(_game->getMod()->getFont("FONT_GEO_BIG"), _game->getMod()->getFont("FONT_GEO_SMALL"), _game->getLanguage());
	_btnBases->setText(tr("STR_BASES"));
	_btnBases->onMouseClick((ActionHandler)&GeoscapeState::btnBasesClick);
	_btnBases->onKeyboardPress((ActionHandler)&GeoscapeState::btnBasesClick, Options::keyGeoBases);
	_btnBases->setGeoscapeButton(true);

	_btnGraphs->initText(_game->getMod()->getFont("FONT_GEO_BIG"), _game->getMod()->getFont("FONT_GEO_SMALL"), _game->getLanguage());
	_btnGraphs->setText(tr("STR_GRAPHS"));
	_btnGraphs->onMouseClick((ActionHandler)&GeoscapeState::btnGraphsClick);
	_btnGraphs->onKeyboardPress((ActionHandler)&GeoscapeState::btnGraphsClick, Options::keyGeoGraphs);
	_btnGraphs->setGeoscapeButton(true);

	_btnUfopaedia->initText(_game->getMod()->getFont("FONT_GEO_BIG"), _game->getMod()->getFont("FONT_GEO_SMALL"), _game->getLanguage());
	_btnUfopaedia->setText(tr("STR_UFOPAEDIA_UC"));
	_btnUfopaedia->onMouseClick((ActionHandler)&GeoscapeState::btnUfopaediaClick);
	_btnUfopaedia->onKeyboardPress((ActionHandler)&GeoscapeState::btnUfopaediaClick, Options::keyGeoUfopedia);
	_btnUfopaedia->setGeoscapeButton(true);

	_btnOptions->initText(_game->getMod()->getFont("FONT_GEO_BIG"), _game->getMod()->getFont("FONT_GEO_SMALL"), _game->getLanguage());
	_btnOptions->setText(tr("STR_OPTIONS_UC"));
	_btnOptions->onMouseClick((ActionHandler)&GeoscapeState::btnOptionsClick);
	_btnOptions->onKeyboardPress((ActionHandler)&GeoscapeState::btnOptionsClick, Options::keyGeoOptions);
	_btnOptions->setGeoscapeButton(true);

	_btnFunding->initText(_game->getMod()->getFont("FONT_GEO_BIG"), _game->getMod()->getFont("FONT_GEO_SMALL"), _game->getLanguage());
	_btnFunding->setText(tr("STR_FUNDING_UC"));
	_btnFunding->onMouseClick((ActionHandler)&GeoscapeState::btnFundingClick);
	_btnFunding->onKeyboardPress((ActionHandler)&GeoscapeState::btnFundingClick, Options::keyGeoFunding);
	_btnFunding->setGeoscapeButton(true);

	_btn5Secs->initText(_game->getMod()->getFont("FONT_GEO_BIG"), _game->getMod()->getFont("FONT_GEO_SMALL"), _game->getLanguage());
	_btn5Secs->setBig();
	_btn5Secs->setText(tr("STR_5_SECONDS"));
	_btn5Secs->setGroup(&_timeSpeed);
	_btn5Secs->onKeyboardPress((ActionHandler)&GeoscapeState::btnTimerClick, Options::keyGeoSpeed1);
	_btn5Secs->setGeoscapeButton(true);

	_btn1Min->initText(_game->getMod()->getFont("FONT_GEO_BIG"), _game->getMod()->getFont("FONT_GEO_SMALL"), _game->getLanguage());
	_btn1Min->setBig();
	_btn1Min->setText(tr("STR_1_MINUTE"));
	_btn1Min->setGroup(&_timeSpeed);
	_btn1Min->onKeyboardPress((ActionHandler)&GeoscapeState::btnTimerClick, Options::keyGeoSpeed2);
	_btn1Min->setGeoscapeButton(true);

	_btn5Mins->initText(_game->getMod()->getFont("FONT_GEO_BIG"), _game->getMod()->getFont("FONT_GEO_SMALL"), _game->getLanguage());
	_btn5Mins->setBig();
	_btn5Mins->setText(tr("STR_5_MINUTES"));
	_btn5Mins->setGroup(&_timeSpeed);
	_btn5Mins->onKeyboardPress((ActionHandler)&GeoscapeState::btnTimerClick, Options::keyGeoSpeed3);
	_btn5Mins->setGeoscapeButton(true);

	_btn30Mins->initText(_game->getMod()->getFont("FONT_GEO_BIG"), _game->getMod()->getFont("FONT_GEO_SMALL"), _game->getLanguage());
	_btn30Mins->setBig();
	_btn30Mins->setText(tr("STR_30_MINUTES"));
	_btn30Mins->setGroup(&_timeSpeed);
	_btn30Mins->onKeyboardPress((ActionHandler)&GeoscapeState::btnTimerClick, Options::keyGeoSpeed4);
	_btn30Mins->setGeoscapeButton(true);

	_btn1Hour->initText(_game->getMod()->getFont("FONT_GEO_BIG"), _game->getMod()->getFont("FONT_GEO_SMALL"), _game->getLanguage());
	_btn1Hour->setBig();
	_btn1Hour->setText(tr("STR_1_HOUR"));
	_btn1Hour->setGroup(&_timeSpeed);
	_btn1Hour->onKeyboardPress((ActionHandler)&GeoscapeState::btnTimerClick, Options::keyGeoSpeed5);
	_btn1Hour->setGeoscapeButton(true);

	_btn1Day->initText(_game->getMod()->getFont("FONT_GEO_BIG"), _game->getMod()->getFont("FONT_GEO_SMALL"), _game->getLanguage());
	_btn1Day->setBig();
	_btn1Day->setText(tr("STR_1_DAY"));
	_btn1Day->setGroup(&_timeSpeed);
	_btn1Day->onKeyboardPress((ActionHandler)&GeoscapeState::btnTimerClick, Options::keyGeoSpeed6);
	_btn1Day->setGeoscapeButton(true);

	_sideBottom->setGeoscapeButton(true);
	_sideTop->setGeoscapeButton(true);

	_btnRotateLeft->onMousePress((ActionHandler)&GeoscapeState::btnRotateLeftPress);
	_btnRotateLeft->onMouseRelease((ActionHandler)&GeoscapeState::btnRotateLeftRelease);
	_btnRotateLeft->onKeyboardPress((ActionHandler)&GeoscapeState::btnRotateLeftPress, Options::keyGeoLeft);
	_btnRotateLeft->onKeyboardRelease((ActionHandler)&GeoscapeState::btnRotateLeftRelease, Options::keyGeoLeft);

	_btnRotateRight->onMousePress((ActionHandler)&GeoscapeState::btnRotateRightPress);
	_btnRotateRight->onMouseRelease((ActionHandler)&GeoscapeState::btnRotateRightRelease);
	_btnRotateRight->onKeyboardPress((ActionHandler)&GeoscapeState::btnRotateRightPress, Options::keyGeoRight);
	_btnRotateRight->onKeyboardRelease((ActionHandler)&GeoscapeState::btnRotateRightRelease, Options::keyGeoRight);

	_btnRotateUp->onMousePress((ActionHandler)&GeoscapeState::btnRotateUpPress);
	_btnRotateUp->onMouseRelease((ActionHandler)&GeoscapeState::btnRotateUpRelease);
	_btnRotateUp->onKeyboardPress((ActionHandler)&GeoscapeState::btnRotateUpPress, Options::keyGeoUp);
	_btnRotateUp->onKeyboardRelease((ActionHandler)&GeoscapeState::btnRotateUpRelease, Options::keyGeoUp);

	_btnRotateDown->onMousePress((ActionHandler)&GeoscapeState::btnRotateDownPress);
	_btnRotateDown->onMouseRelease((ActionHandler)&GeoscapeState::btnRotateDownRelease);
	_btnRotateDown->onKeyboardPress((ActionHandler)&GeoscapeState::btnRotateDownPress, Options::keyGeoDown);
	_btnRotateDown->onKeyboardRelease((ActionHandler)&GeoscapeState::btnRotateDownRelease, Options::keyGeoDown);

	_btnZoomIn->onMouseClick((ActionHandler)&GeoscapeState::btnZoomInLeftClick, SDL_BUTTON_LEFT);
	_btnZoomIn->onMouseClick((ActionHandler)&GeoscapeState::btnZoomInRightClick, SDL_BUTTON_RIGHT);
	_btnZoomIn->onKeyboardPress((ActionHandler)&GeoscapeState::btnZoomInLeftClick, Options::keyGeoZoomIn);

	_btnZoomOut->onMouseClick((ActionHandler)&GeoscapeState::btnZoomOutLeftClick, SDL_BUTTON_LEFT);
	_btnZoomOut->onMouseClick((ActionHandler)&GeoscapeState::btnZoomOutRightClick, SDL_BUTTON_RIGHT);
	_btnZoomOut->onKeyboardPress((ActionHandler)&GeoscapeState::btnZoomOutLeftClick, Options::keyGeoZoomOut);

	_txtFunds->setAlign(ALIGN_CENTER);
	_txtFunds->setVisible(Options::showFundsOnGeoscape);

	_txtHour->setBig();
	_txtHour->setAlign(ALIGN_RIGHT);

	_txtHourSep->setBig();
	_txtHourSep->setText(L":");

	_txtMin->setBig();

	_txtMinSep->setBig();
	_txtMinSep->setText(L":");

	_txtWeekday->setAlign(ALIGN_CENTER);

	_txtDay->setAlign(ALIGN_CENTER);

	_txtMonth->setAlign(ALIGN_CENTER);

	_txtYear->setAlign(ALIGN_CENTER);

	if (Options::showFundsOnGeoscape)
	{
		_txtHour->setY(_txtHour->getY()+6);
		_txtHour->setSmall();
		_txtHourSep->setY(_txtHourSep->getY()+6);
		_txtHourSep->setSmall();
		_txtMin->setY(_txtMin->getY()+6);
		_txtMin->setSmall();
		_txtMinSep->setX(_txtMinSep->getX()-10);
		_txtMinSep->setY(_txtMinSep->getY()+6);
		_txtMinSep->setSmall();
		_txtSec->setX(_txtSec->getX()-10);
	}

	_gameTimer->onTimer((StateHandler)&GeoscapeState::timeAdvance);
	_gameTimer->start();

	_zoomInEffectTimer->onTimer((StateHandler)&GeoscapeState::zoomInEffect);
	_zoomOutEffectTimer->onTimer((StateHandler)&GeoscapeState::zoomOutEffect);
	_dogfightStartTimer->onTimer((StateHandler)&GeoscapeState::startDogfight);
	_dogfightTimer->onTimer((StateHandler)&GeoscapeState::handleDogfights);

	timeDisplay();
}

/**
 * Deletes timers.
 */
GeoscapeState::~GeoscapeState()
{
	delete _gameTimer;
	delete _zoomInEffectTimer;
	delete _zoomOutEffectTimer;
	delete _dogfightStartTimer;
	delete _dogfightTimer;

	std::list<DogfightState*>::iterator it = _dogfights.begin();
	for (; it != _dogfights.end();)
	{
		delete *it;
		it = _dogfights.erase(it);
	}
	for (it = _dogfightsToBeStarted.begin(); it != _dogfightsToBeStarted.end();)
	{
		delete *it;
		it = _dogfightsToBeStarted.erase(it);
	}
}

/**
 * Handle blitting of Geoscape and Dogfights.
 */
void GeoscapeState::blit()
{
	State::blit();
	for (std::list<DogfightState*>::iterator it = _dogfights.begin(); it != _dogfights.end(); ++it)
	{
		(*it)->blit();
	}
}

/**
 * Handle key shortcuts.
 * @param action Pointer to an action.
 */
void GeoscapeState::handle(Action *action)
{
	if (_dogfights.size() == _minimizedDogfights)
	{
		State::handle(action);
	}

	if (action->getDetails()->type == SDL_KEYDOWN)
	{
		// "ctrl-d" - enable debug mode
		if (Options::debug && action->getDetails()->key.keysym.sym == SDLK_d && (SDL_GetModState() & KMOD_CTRL) != 0)
		{
			_game->getSavedGame()->setDebugMode();
			if (_game->getSavedGame()->getDebugMode())
			{
				_txtDebug->setText(L"DEBUG MODE");
			}
			else
			{
				_txtDebug->setText(L"");
			}
		}
		// "ctrl-c" - delete all soldier commendations
		if (Options::debug && action->getDetails()->key.keysym.sym == SDLK_c && (SDL_GetModState() & KMOD_CTRL) != 0)
		{
			if (_game->getSavedGame()->getDebugMode())
			{
				_txtDebug->setText(L"SOLDIER COMMENDATIONS DELETED");
				for (std::vector<Base*>::iterator i = _game->getSavedGame()->getBases()->begin(); i != _game->getSavedGame()->getBases()->end(); ++i)
				{
					for (std::vector<Soldier*>::iterator j = (*i)->getSoldiers()->begin(); j != (*i)->getSoldiers()->end(); ++j)
					{
						for (std::vector<SoldierCommendations*>::iterator k = (*j)->getDiary()->getSoldierCommendations()->begin(); k != (*j)->getDiary()->getSoldierCommendations()->end(); ++k)
						{
							delete *k;
						}
						(*j)->getDiary()->getSoldierCommendations()->clear();
					}
				}
			}
			else
			{
				_txtDebug->setText(L"");
			}
		}
		// quick save and quick load
		else if (!_game->getSavedGame()->isIronman())
		{
			if (action->getDetails()->key.keysym.sym == Options::keyQuickSave)
			{
				popup(new SaveGameState(OPT_GEOSCAPE, SAVE_QUICK, _palette));
			}
			else if (action->getDetails()->key.keysym.sym == Options::keyQuickLoad)
			{
				popup(new LoadGameState(OPT_GEOSCAPE, SAVE_QUICK, _palette));
			}
		}
	}
	if (!_dogfights.empty())
	{
		for (std::list<DogfightState*>::iterator it = _dogfights.begin(); it != _dogfights.end(); ++it)
		{
			(*it)->handle(action);
		}
		_minimizedDogfights = minimizedDogfightsCount();
	}
}

/**
 * Updates the timer display and resets the palette
 * since it's bound to change on other screens.
 */
void GeoscapeState::init()
{
	State::init();
	timeDisplay();

	_globe->onMouseClick((ActionHandler)&GeoscapeState::globeClick);
	_globe->onMouseOver(0);
	_globe->rotateStop();
	_globe->setFocus(true);
	_globe->draw();

	// Pop up save screen if it's a new ironman game
	if (_game->getSavedGame()->isIronman() && _game->getSavedGame()->getName().empty())
	{
		popup(new ListSaveState(OPT_GEOSCAPE));
	}

	// Set music if it's not already playing
	if (_dogfights.empty() && !_dogfightStartTimer->isRunning())
	{
		if (_game->getSavedGame()->getMonthsPassed() == -1)
		{
			_game->getMod()->playMusic("GMGEO", 1);
		}
		else
		{
			_game->getMod()->playMusic("GMGEO");
		}
	}
	else
	{
		_game->getMod()->playMusic("GMINTER");
	}
	_globe->unsetNewBaseHover();

		// run once
	if (_game->getSavedGame()->getMonthsPassed() == -1 &&
		// as long as there's a base
		!_game->getSavedGame()->getBases()->empty() &&
		// and it has a name (THIS prevents it from running prior to the base being placed.)
		_game->getSavedGame()->getBases()->front()->getName() != L"")
	{
		_game->getSavedGame()->addMonth();
		determineAlienMissions();
		_game->getSavedGame()->setFunds(_game->getSavedGame()->getFunds() - (_game->getSavedGame()->getBaseMaintenance() - _game->getSavedGame()->getBases()->front()->getPersonnelMaintenance()));
	}
}

/**
 * Runs the game timer and handles popups.
 */
void GeoscapeState::think()
{
	State::think();

	_zoomInEffectTimer->think(this, 0);
	_zoomOutEffectTimer->think(this, 0);
	_dogfightStartTimer->think(this, 0);

	if (_popups.empty() && _dogfights.empty() && (!_zoomInEffectTimer->isRunning() || _zoomInEffectDone) && (!_zoomOutEffectTimer->isRunning() || _zoomOutEffectDone))
	{
		// Handle timers
		_gameTimer->think(this, 0);
	}
	else
	{
		if (!_dogfights.empty() || _minimizedDogfights != 0)
		{
			// If all dogfights are minimized rotate the globe, etc.
			if (_dogfights.size() == _minimizedDogfights)
			{
				_pause = false;
				_gameTimer->think(this, 0);
			}
			_dogfightTimer->think(this, 0);
		}
		if (!_popups.empty())
		{
			// Handle popups
			_globe->rotateStop();
			_game->pushState(_popups.front());
			_popups.erase(_popups.begin());
		}
	}
}

/**
 * Updates the Geoscape clock with the latest
 * game time and date in human-readable format. (+Funds)
 */
void GeoscapeState::timeDisplay()
{
	if (Options::showFundsOnGeoscape)
	{
		_txtFunds->setText(Text::formatFunding(_game->getSavedGame()->getFunds()));
	}

	std::wostringstream ss;
	ss << std::setfill(L'0') << std::setw(2) << _game->getSavedGame()->getTime()->getSecond();
	_txtSec->setText(ss.str());

	std::wostringstream ss2;
	ss2 << std::setfill(L'0') << std::setw(2) << _game->getSavedGame()->getTime()->getMinute();
	_txtMin->setText(ss2.str());

	std::wostringstream ss3;
	ss3 << _game->getSavedGame()->getTime()->getHour();
	_txtHour->setText(ss3.str());

	std::wostringstream ss4;
	ss4 << _game->getSavedGame()->getTime()->getDayString(_game->getLanguage());
	_txtDay->setText(ss4.str());

	_txtWeekday->setText(tr(_game->getSavedGame()->getTime()->getWeekdayString()));

	_txtMonth->setText(tr(_game->getSavedGame()->getTime()->getMonthString()));

	std::wostringstream ss5;
	ss5 << _game->getSavedGame()->getTime()->getYear();
	_txtYear->setText(ss5.str());
}

/**
 * Advances the game timer according to
 * the timer speed set, and calls the respective
 * triggers. The timer always advances in "5 secs"
 * cycles, regardless of the speed, otherwise it might
 * skip important steps. Instead, it just keeps advancing
 * the timer until the next speed step (eg. the next day
 * on 1 Day speed) or until an event occurs, since updating
 * the screen on each step would become cumbersomely slow.
 */
void GeoscapeState::timeAdvance()
{
	int timeSpan = 0;
	if (_timeSpeed == _btn5Secs)
	{
		timeSpan = 1;
	}
	else if (_timeSpeed == _btn1Min)
	{
		timeSpan = 12;
	}
	else if (_timeSpeed == _btn5Mins)
	{
		timeSpan = 12 * 5;
	}
	else if (_timeSpeed == _btn30Mins)
	{
		timeSpan = 12 * 5 * 6;
	}
	else if (_timeSpeed == _btn1Hour)
	{
		timeSpan = 12 * 5 * 6 * 2;
	}
	else if (_timeSpeed == _btn1Day)
	{
		timeSpan = 12 * 5 * 6 * 2 * 24;
	}

	for (int i = 0; i < timeSpan && !_pause; ++i)
	{
		TimeTrigger trigger;
		trigger = _game->getSavedGame()->getTime()->advance();
		switch (trigger)
		{
		case TIME_1MONTH:
			time1Month();
		case TIME_1DAY:
			time1Day();
		case TIME_1HOUR:
			time1Hour();
		case TIME_30MIN:
			time30Minutes();
		case TIME_10MIN:
			time10Minutes();
		case TIME_5SEC:
			time5Seconds();
		}
	}

	_pause = !_dogfightsToBeStarted.empty();

	timeDisplay();
	_globe->draw();
}

/**
 * Takes care of any game logic that has to
 * run every game second, like craft movement.
 */
void GeoscapeState::time5Seconds()
{
	// Game over if there are no more bases.
	if (_game->getSavedGame()->getBases()->empty())
	{
		_game->getSavedGame()->setEnding(END_LOSE);
	}
	if (_game->getSavedGame()->getEnding() == END_LOSE)
	{
		_game->pushState(new CutsceneState(CutsceneState::LOSE_GAME));
		if (_game->getSavedGame()->isIronman())
		{
			_game->pushState(new SaveGameState(OPT_GEOSCAPE, SAVE_IRONMAN, _palette));
		}
		return;
	}

	// Handle UFO logic
	for (std::vector<Ufo*>::iterator i = _game->getSavedGame()->getUfos()->begin(); i != _game->getSavedGame()->getUfos()->end(); ++i)
	{
		switch ((*i)->getStatus())
		{
		case Ufo::FLYING:
			if (!_zoomInEffectTimer->isRunning() && !_zoomOutEffectTimer->isRunning())
			{
				(*i)->think();
				if ((*i)->reachedDestination())
				{
					size_t count = _game->getSavedGame()->getMissionSites()->size();
					AlienMission *mission = (*i)->getMission();
					bool detected = (*i)->getDetected();
					mission->ufoReachedWaypoint(**i, *_game, *_globe);
					if (detected != (*i)->getDetected() && !(*i)->getFollowers()->empty())
					{
						if (!((*i)->getTrajectory().getID() == UfoTrajectory::RETALIATION_ASSAULT_RUN && (*i)->getStatus() == Ufo::LANDED))
							popup(new UfoLostState((*i)->getName(_game->getLanguage())));
					}
					if (count < _game->getSavedGame()->getMissionSites()->size())
					{
						MissionSite *site = _game->getSavedGame()->getMissionSites()->back();
						site->setDetected(true);
						popup(new MissionDetectedState(site, this));
					}
					// If UFO was destroyed, don't spawn missions
					if ((*i)->getStatus() == Ufo::DESTROYED)
						return;
					if (Base *base = dynamic_cast<Base*>((*i)->getDestination()))
					{
						mission->setWaveCountdown(30 * (RNG::generate(0, 400) + 48));
						(*i)->setDestination(0);
						base->setupDefenses();
						timerReset();
						if (!base->getDefenses()->empty())
						{
							popup(new BaseDefenseState(base, *i, this));
						}
						else
						{
							handleBaseDefense(base, *i);
							return;
						}
					}
				}
			}
			break;
		case Ufo::LANDED:
			(*i)->think();
			if ((*i)->getSecondsRemaining() == 0)
			{
				AlienMission *mission = (*i)->getMission();
				bool detected = (*i)->getDetected();
				mission->ufoLifting(**i, *_game->getSavedGame());
				if (detected != (*i)->getDetected() && !(*i)->getFollowers()->empty())
				{
					popup(new UfoLostState((*i)->getName(_game->getLanguage())));
				}
			}
			break;
		case Ufo::CRASHED:
			(*i)->think();
			if ((*i)->getSecondsRemaining() == 0)
			{
				(*i)->setDetected(false);
				(*i)->setStatus(Ufo::DESTROYED);
			}
			break;
		case Ufo::DESTROYED:
			// Nothing to do
			break;
		}
	}

	// Handle craft logic
	for (std::vector<Base*>::iterator i = _game->getSavedGame()->getBases()->begin(); i != _game->getSavedGame()->getBases()->end(); ++i)
	{
		for (std::vector<Craft*>::iterator j = (*i)->getCrafts()->begin(); j != (*i)->getCrafts()->end();)
		{
			if ((*j)->isDestroyed())
			{
				for (std::vector<Country*>::iterator country = _game->getSavedGame()->getCountries()->begin(); country != _game->getSavedGame()->getCountries()->end(); ++country)
				{
					if ((*country)->getRules()->insideCountry((*j)->getLongitude(), (*j)->getLatitude()))
					{
						(*country)->addActivityXcom(-(*j)->getRules()->getScore());
						break;
					}
				}
				for (std::vector<Region*>::iterator region = _game->getSavedGame()->getRegions()->begin(); region != _game->getSavedGame()->getRegions()->end(); ++region)
				{
					if ((*region)->getRules()->insideRegion((*j)->getLongitude(), (*j)->getLatitude()))
					{
						(*region)->addActivityXcom(-(*j)->getRules()->getScore());
						break;
					}
				}
				// if a transport craft has been shot down, kill all the soldiers on board.
				if ((*j)->getRules()->getSoldiers() > 0)
				{
					for (std::vector<Soldier*>::iterator k = (*i)->getSoldiers()->begin(); k != (*i)->getSoldiers()->end();)
					{
						if ((*k)->getCraft() == (*j))
						{
							k = _game->getSavedGame()->killSoldier(*k);
						}
						else
						{
							++k;
						}
					}
				}
				delete *j;
				j = (*i)->getCrafts()->erase(j);
				continue;
			}
			if ((*j)->getDestination() != 0)
			{
				Ufo* u = dynamic_cast<Ufo*>((*j)->getDestination());
				if (u != 0)
				{
					if (!u->getDetected())
					{
						if (u->getTrajectory().getID() == UfoTrajectory::RETALIATION_ASSAULT_RUN && (u->getStatus() == Ufo::LANDED || u->getStatus() == Ufo::DESTROYED))
						{
							(*j)->returnToBase();
						}
						else
						{
							Waypoint *w = new Waypoint();
							w->setLongitude((*j)->getMeetLongitude());
							w->setLatitude((*j)->getMeetLatitude());
							w->setId(u->getId());
							(*j)->setDestination(0);
							popup(new GeoscapeCraftState((*j), _globe, w));
						}
					}
					if (u->getStatus() == Ufo::LANDED && (*j)->isInDogfight())
					{
						(*j)->setInDogfight(false);
					}
					else if (u->getStatus() == Ufo::DESTROYED)
					{
						(*j)->returnToBase();
					}
				}
				else
				{
					if ((*j)->isInDogfight())
					{
						(*j)->setInDogfight(false);
					}
				}
			}
			if (!_zoomInEffectTimer->isRunning() && !_zoomOutEffectTimer->isRunning())
			{
				(*j)->think();
			}
			if ((*j)->reachedDestination())
			{
				Ufo* u = dynamic_cast<Ufo*>((*j)->getDestination());
				Waypoint *w = dynamic_cast<Waypoint*>((*j)->getDestination());
				MissionSite* m = dynamic_cast<MissionSite*>((*j)->getDestination());
				AlienBase* b = dynamic_cast<AlienBase*>((*j)->getDestination());
				if (u != 0)
				{
					switch (u->getStatus())
					{
					case Ufo::FLYING:
						// Not more than 4 interceptions at a time.
						if (_dogfights.size() + _dogfightsToBeStarted.size() >= 4)
						{
							++j;
							continue;
						}
						// Can we actually fight it
						if (!(*j)->isInDogfight() && !(*j)->getDistance(u))
						{
							_dogfightsToBeStarted.push_back(new DogfightState(this, (*j), u));
							if ((*j)->getRules()->isWaterOnly() && u->getAltitudeInt() > (*j)->getRules()->getMaxAltitude())
							{
								popup(new DogfightErrorState((*j), tr("STR_UNABLE_TO_ENGAGE_DEPTH")));
								_dogfightsToBeStarted.back()->setMinimized(true);
								_dogfightsToBeStarted.back()->setWaitForAltitude(true);
							}
							else if ((*j)->getRules()->isWaterOnly() && !_globe->insideLand((*j)->getLongitude(), (*j)->getLatitude()))
							{
								popup(new DogfightErrorState((*j), tr("STR_UNABLE_TO_ENGAGE_AIRBORNE")));
								_dogfightsToBeStarted.back()->setMinimized(true);
								_dogfightsToBeStarted.back()->setWaitForPoly(true);
							}
							if (!_dogfightStartTimer->isRunning())
							{
								_pause = true;
								timerReset();
								_globe->center((*j)->getLongitude(), (*j)->getLatitude());
								startDogfight();
								_dogfightStartTimer->start();
							}
							_game->getMod()->playMusic("GMINTER");
						}
						break;
					case Ufo::LANDED:
					case Ufo::CRASHED:
					case Ufo::DESTROYED: // Just before expiration
						if ((*j)->getNumSoldiers() > 0 || (*j)->getNumVehicles() > 0)
						{
							if (!(*j)->isInDogfight())
							{
								// look up polygons texture
								int texture, shade;
								_globe->getPolygonTextureAndShade(u->getLongitude(), u->getLatitude(), &texture, &shade);
								timerReset();
								popup(new ConfirmLandingState(*j, _game->getMod()->getGlobe()->getTexture(texture), shade));
							}
						}
						else if (u->getStatus() != Ufo::LANDED)
						{
							(*j)->returnToBase();
						}
						break;
					}
				}
				else if (w != 0)
				{
					popup(new CraftPatrolState((*j), _globe));
					(*j)->setDestination(0);
				}
				else if (m != 0)
				{
					if ((*j)->getNumSoldiers() > 0)
					{
						// look up polygons texture
						int texture, shade;
						_globe->getPolygonTextureAndShade(m->getLongitude(), m->getLatitude(), &texture, &shade);
						texture = m->getTexture();
						timerReset();
						popup(new ConfirmLandingState(*j, _game->getMod()->getGlobe()->getTexture(texture), shade));
					}
					else
					{
						(*j)->returnToBase();
					}
				}
				else if (b != 0)
				{
					if (b->isDiscovered())
					{
						if ((*j)->getNumSoldiers() > 0)
						{
							int texture, shade;
							_globe->getPolygonTextureAndShade(b->getLongitude(), b->getLatitude(), &texture, &shade);
							timerReset();
							popup(new ConfirmLandingState(*j, _game->getMod()->getGlobe()->getTexture(texture), shade));
						}
						else
						{
							(*j)->returnToBase();
						}
					}
				}
			}
			 ++j;
		}
	}

	// Clean up dead UFOs and end dogfights which were minimized.
	for (std::vector<Ufo*>::iterator i = _game->getSavedGame()->getUfos()->begin(); i != _game->getSavedGame()->getUfos()->end();)
	{
		if ((*i)->getStatus() == Ufo::DESTROYED)
		{
			if (!(*i)->getFollowers()->empty())
			{
				// Remove all dogfights with this UFO.
				for (std::list<DogfightState*>::iterator d = _dogfights.begin(); d != _dogfights.end();)
				{
					if ((*d)->getUfo() == (*i))
					{
						delete *d;
						d = _dogfights.erase(d);
					}
					else
					{
						++d;
					}
				}
			}
			delete *i;
			i = _game->getSavedGame()->getUfos()->erase(i);
		}
		else
		{
			++i;
		}
	}

	// Clean up unused waypoints
	for (std::vector<Waypoint*>::iterator i = _game->getSavedGame()->getWaypoints()->begin(); i != _game->getSavedGame()->getWaypoints()->end();)
	{
		if ((*i)->getFollowers()->empty())
		{
			delete *i;
			i = _game->getSavedGame()->getWaypoints()->erase(i);
		}
		else
		{
			++i;
		}
	}
}

/**
 * Functor that attempt to detect an XCOM base.
 */
class DetectXCOMBase: public std::unary_function<Ufo *, bool>
{
public:
	/// Create a detector for the given base.
	DetectXCOMBase(const Base &base) : _base(base) { /* Empty by design.  */ }
	/// Attempt detection
	bool operator()(const Ufo *ufo) const;
private:
	const Base &_base;	//!< The target base.
};

/**
 * Only UFOs within detection range of the base have a chance to detect it.
 * @param ufo Pointer to the UFO attempting detection.
 * @return If the base is detected by @a ufo.
 */
bool DetectXCOMBase::operator()(const Ufo *ufo) const
{
	if (ufo->getTrajectoryPoint() <= 1) return false;
	if (ufo->getTrajectory().getZone(ufo->getTrajectoryPoint()) == 5) return false;
	if ((ufo->getMission()->getRules().getObjective() != OBJECTIVE_RETALIATION && !Options::aggressiveRetaliation) || // only UFOs on retaliation missions actively scan for bases
		ufo->getTrajectory().getID() == UfoTrajectory::RETALIATION_ASSAULT_RUN || 									// UFOs attacking a base don't detect!
		ufo->isCrashed() ||																				// Crashed UFOs don't detect!
		_base.getDistance(ufo) >= ufo->getRules()->getSightRange() * (1 / 60.0) * (M_PI / 180.0))		// UFOs have a detection range of 80 XCOM units. - we use a great circle fomrula and nautical miles.
	{
		return false;
	}
	return RNG::percent(_base.getDetectionChance());
}

/**
 * Functor that marks an XCOM base for retaliation.
 * This is required because of the iterator type.
 */
struct SetRetaliationTarget: public std::unary_function<std::map<const Region *, Base *>::value_type, void>
{
	/// Mark as a valid retaliation target.
	void operator()(const argument_type &iter) const { iter.second->setRetaliationTarget(true); }
};

/**
 * Takes care of any game logic that has to
 * run every game ten minutes, like fuel consumption.
 */
void GeoscapeState::time10Minutes()
{
	for (std::vector<Base*>::iterator i = _game->getSavedGame()->getBases()->begin(); i != _game->getSavedGame()->getBases()->end(); ++i)
	{
		// Fuel consumption for XCOM craft.
		for (std::vector<Craft*>::iterator j = (*i)->getCrafts()->begin(); j != (*i)->getCrafts()->end(); ++j)
		{
			if ((*j)->getStatus() == "STR_OUT")
			{
				(*j)->consumeFuel();
				if (!(*j)->getLowFuel() && (*j)->getFuel() <= (*j)->getFuelLimit())
				{
					(*j)->setLowFuel(true);
					(*j)->returnToBase();
					popup(new LowFuelState((*j), this));
				}

				if ((*j)->getDestination() == 0)
				{
					double range = ((*j)->getRules()->getSightRange() * (1 / 60.0) * (M_PI / 180));
					for (std::vector<AlienBase*>::iterator b = _game->getSavedGame()->getAlienBases()->begin(); b != _game->getSavedGame()->getAlienBases()->end(); b++)
					{
						if ((*j)->getDistance(*b) <= range)
						{
							if (RNG::percent(50-((*j)->getDistance(*b) / range) * 50) && !(*b)->isDiscovered())
							{
								(*b)->setDiscovered(true);
							}
						}
					}
				}
			}
		}
	}
	if (Options::aggressiveRetaliation)
	{
		// Detect as many bases as possible.
		for (std::vector<Base*>::iterator iBase = _game->getSavedGame()->getBases()->begin(); iBase != _game->getSavedGame()->getBases()->end(); ++iBase)
		{
			// Find a UFO that detected this base, if any.
			std::vector<Ufo*>::const_iterator uu = std::find_if (_game->getSavedGame()->getUfos()->begin(), _game->getSavedGame()->getUfos()->end(), DetectXCOMBase(**iBase));
			if (uu != _game->getSavedGame()->getUfos()->end())
			{
				// Base found
				(*iBase)->setRetaliationTarget(true);
			}
		}
	}
	else
	{
		// Only remember last base in each region.
		std::map<const Region *, Base *> discovered;
		for (std::vector<Base*>::iterator iBase = _game->getSavedGame()->getBases()->begin(); iBase != _game->getSavedGame()->getBases()->end(); ++iBase)
		{
			// Find a UFO that detected this base, if any.
			std::vector<Ufo*>::const_iterator uu = std::find_if (_game->getSavedGame()->getUfos()->begin(), _game->getSavedGame()->getUfos()->end(), DetectXCOMBase(**iBase));
			if (uu != _game->getSavedGame()->getUfos()->end())
			{
				discovered[_game->getSavedGame()->locateRegion(**iBase)] = *iBase;
			}
		}
		// Now mark the bases as discovered.
		std::for_each(discovered.begin(), discovered.end(), SetRetaliationTarget());
	}
}

/** @brief Call AlienMission::think() with proper parameters.
 * This function object calls AlienMission::think() with the proper parameters.
 */
class callThink: public std::unary_function<AlienMission*, void>
{
public:
	/// Store the parameters.
	/**
	 * @param game The game engine.
	 * @param globe The globe object.
	 */
	callThink(Game &game, const Globe &globe) : _game(game), _globe(globe) { /* Empty by design. */ }
	/// Call AlienMission::think() with stored parameters.
	void operator()(AlienMission *am) const { am->think(_game, _globe); }
private:
	Game &_game;
	const Globe &_globe;
};

/** @brief Process a MissionSite.
 * This function object will count down towards expiring a MissionSite, and handle expired MissionSites.
 * @param ts Pointer to mission site.
 * @return Has mission site expired?
 */
bool GeoscapeState::processMissionSite(MissionSite *site) const
{
	bool removeSite = site->getSecondsRemaining() < 30 * 60;
	if (!removeSite)
	{
		site->setSecondsRemaining(site->getSecondsRemaining() - 30 * 60);
	}
	else
	{
		removeSite = site->getFollowers()->empty(); // CHEEKY EXPLOIT
	}

	int score = removeSite ? site->getDeployment()->getDespawnPenalty() : site->getDeployment()->getPoints();

	Region *region = _game->getSavedGame()->locateRegion(*site);
	if (region)
	{
		region->addActivityAlien(score);
	}
	for (std::vector<Country*>::iterator k = _game->getSavedGame()->getCountries()->begin(); k != _game->getSavedGame()->getCountries()->end(); ++k)
	{
		if ((*k)->getRules()->insideCountry(site->getLongitude(), site->getLatitude()))
		{
			(*k)->addActivityAlien(score);
			break;
		}
	}
	if (!removeSite)
	{
		return false;
	}
	delete site;
	return true;
}

/** @brief Advance time for crashed UFOs.
 * This function object will decrease the expiration timer for crashed UFOs.
 */
struct expireCrashedUfo: public std::unary_function<Ufo*, void>
{
	/// Decrease UFO expiration timer.
	void operator()(Ufo *ufo) const
	{
		if (ufo->getStatus() == Ufo::CRASHED)
		{
			if (ufo->getSecondsRemaining() >= 30 * 60)
			{
				ufo->setSecondsRemaining(ufo->getSecondsRemaining() - 30 * 60);
				return;
			}
			// Marked expired UFOs for removal.
			ufo->setStatus(Ufo::DESTROYED);
		}
	}
};

/**
 * Takes care of any game logic that has to
 * run every game half hour, like UFO detection.
 */
void GeoscapeState::time30Minutes()
{
	// Decrease mission countdowns
	std::for_each(_game->getSavedGame()->getAlienMissions().begin(),
			  _game->getSavedGame()->getAlienMissions().end(),
			  callThink(*_game, *_globe));
	// Remove finished missions
	for (std::vector<AlienMission*>::iterator am = _game->getSavedGame()->getAlienMissions().begin();
		am != _game->getSavedGame()->getAlienMissions().end();)
	{
		if ((*am)->isOver())
		{
			delete *am;
			am = _game->getSavedGame()->getAlienMissions().erase(am);
		}
		else
		{
			++am;
		}
	}

	// Handle crashed UFOs expiration
	std::for_each(_game->getSavedGame()->getUfos()->begin(),
			  _game->getSavedGame()->getUfos()->end(),
			  expireCrashedUfo());


	// Handle craft maintenance and alien base detection
	for (std::vector<Base*>::iterator i = _game->getSavedGame()->getBases()->begin(); i != _game->getSavedGame()->getBases()->end(); ++i)
	{
		for (std::vector<Craft*>::iterator j = (*i)->getCrafts()->begin(); j != (*i)->getCrafts()->end(); ++j)
		{
			if ((*j)->getStatus() == "STR_REFUELLING")
			{
				std::string item = (*j)->getRules()->getRefuelItem();
				if (item.empty())
				{
					(*j)->refuel();
				}
				else
				{
					if ((*i)->getStorageItems()->getItem(item) > 0)
					{
						(*i)->getStorageItems()->removeItem(item);
						(*j)->refuel();
						(*j)->setLowFuel(false);
					}
					else if (!(*j)->getLowFuel())
					{
						std::wstring msg = tr("STR_NOT_ENOUGH_ITEM_TO_REFUEL_CRAFT_AT_BASE")
										   .arg(tr(item))
										   .arg((*j)->getName(_game->getLanguage()))
										   .arg((*i)->getName());
						popup(new CraftErrorState(this, msg));
						if ((*j)->getFuel() > 0)
						{
							(*j)->setStatus("STR_READY");
						}
						else
						{
							(*j)->setLowFuel(true);
						}
					}
				}
			}
		}
	}

	// Handle UFO detection and give aliens points
	for (std::vector<Ufo*>::iterator u = _game->getSavedGame()->getUfos()->begin(); u != _game->getSavedGame()->getUfos()->end(); ++u)
	{
		int points = (*u)->getRules()->getMissionScore(); //one point per UFO in-flight per half hour
		switch ((*u)->getStatus())
		{
		case Ufo::LANDED:
			points *= 2;
		case Ufo::FLYING:
			// Get area
			for (std::vector<Region*>::iterator k = _game->getSavedGame()->getRegions()->begin(); k != _game->getSavedGame()->getRegions()->end(); ++k)
			{
				if ((*k)->getRules()->insideRegion((*u)->getLongitude(), (*u)->getLatitude()))
				{
					(*k)->addActivityAlien(points);
					break;
				}
			}
			// Get country
			for (std::vector<Country*>::iterator k = _game->getSavedGame()->getCountries()->begin(); k != _game->getSavedGame()->getCountries()->end(); ++k)
			{
				if ((*k)->getRules()->insideCountry((*u)->getLongitude(), (*u)->getLatitude()))
				{
					(*k)->addActivityAlien(points);
					break;
				}
			}
			if (!(*u)->getDetected())
			{
				bool detected = false, hyperdetected = false;
				for (std::vector<Base*>::iterator b = _game->getSavedGame()->getBases()->begin(); !hyperdetected && b != _game->getSavedGame()->getBases()->end(); ++b)
				{
					switch ((*b)->detect(*u))
					{
					case 2:	// hyper-wave decoder
						(*u)->setHyperDetected(true);
						hyperdetected = true;
					case 1: // conventional radar
						detected = true;
					}
					for (std::vector<Craft*>::iterator c = (*b)->getCrafts()->begin(); !detected && c != (*b)->getCrafts()->end(); ++c)
					{
						if ((*c)->getStatus() == "STR_OUT" && (*c)->detect(*u))
						{
							detected = true;
							break;
						}
					}
				}
				if (detected)
				{
					(*u)->setDetected(true);
					popup(new UfoDetectedState((*u), this, true, (*u)->getHyperDetected()));
				}
			}
			else
			{
				bool detected = false, hyperdetected = false;
				for (std::vector<Base*>::iterator b = _game->getSavedGame()->getBases()->begin(); !hyperdetected && b != _game->getSavedGame()->getBases()->end(); ++b)
				{
					switch ((*b)->insideRadarRange(*u))
					{
					case 2:	// hyper-wave decoder
						detected = true;
						hyperdetected = true;
						(*u)->setHyperDetected(true);
						break;
					case 1: // conventional radar
						detected = true;
						hyperdetected = (*u)->getHyperDetected();
					}
					for (std::vector<Craft*>::iterator c = (*b)->getCrafts()->begin(); !detected && c != (*b)->getCrafts()->end(); ++c)
					{
						if ((*c)->getStatus() == "STR_OUT" && (*c)->insideRadarRange(*u))
						{
							detected = true;
							hyperdetected = (*u)->getHyperDetected();
							break;
						}
					}
				}
				if (!detected)
				{
					(*u)->setDetected(false);
					(*u)->setHyperDetected(false);
					if (!(*u)->getFollowers()->empty())
					{
						popup(new UfoLostState((*u)->getName(_game->getLanguage())));
					}
				}
			}
			break;
		case Ufo::CRASHED:
		case Ufo::DESTROYED:
			break;
		}
	}

	// Processes MissionSites
	for (std::vector<MissionSite*>::iterator site = _game->getSavedGame()->getMissionSites()->begin(); site != _game->getSavedGame()->getMissionSites()->end();)
	{
		if (processMissionSite(*site))
		{
			site = _game->getSavedGame()->getMissionSites()->erase(site);
		}
		else
		{
			++site;
		}
	}
}

/**
 * Takes care of any game logic that has to
 * run every game hour, like transfers.
 */
void GeoscapeState::time1Hour()
{
	// Handle craft maintenance
	for (std::vector<Base*>::iterator i = _game->getSavedGame()->getBases()->begin(); i != _game->getSavedGame()->getBases()->end(); ++i)
	{
		for (std::vector<Craft*>::iterator j = (*i)->getCrafts()->begin(); j != (*i)->getCrafts()->end(); ++j)
		{
			if ((*j)->getStatus() == "STR_REPAIRS")
			{
				(*j)->repair();
			}
			else if ((*j)->getStatus() == "STR_REARMING")
			{
				std::string s = (*j)->rearm(_game->getMod());
				if (!s.empty())
				{
					std::wstring msg = tr("STR_NOT_ENOUGH_ITEM_TO_REARM_CRAFT_AT_BASE")
									   .arg(tr(s))
									   .arg((*j)->getName(_game->getLanguage()))
									   .arg((*i)->getName());
					popup(new CraftErrorState(this, msg));
				}
			}
		}
	}

	// Handle transfers
	bool window = false;
	for (std::vector<Base*>::iterator i = _game->getSavedGame()->getBases()->begin(); i != _game->getSavedGame()->getBases()->end(); ++i)
	{
		for (std::vector<Transfer*>::iterator j = (*i)->getTransfers()->begin(); j != (*i)->getTransfers()->end(); ++j)
		{
			(*j)->advance(*i);
			if (!window && (*j)->getHours() <= 0)
			{
				window = true;
			}
		}
	}
	if (window)
	{
		popup(new ItemsArrivingState(this));
	}
	// Handle Production
	for (std::vector<Base*>::iterator i = _game->getSavedGame()->getBases()->begin(); i != _game->getSavedGame()->getBases()->end(); ++i)
	{
		std::map<Production*, productionProgress_e> toRemove;
		for (std::vector<Production*>::const_iterator j = (*i)->getProductions().begin(); j != (*i)->getProductions().end(); ++j)
		{
			toRemove[(*j)] = (*j)->step((*i), _game->getSavedGame(), _game->getMod());
		}
		for (std::map<Production*, productionProgress_e>::iterator j = toRemove.begin(); j != toRemove.end(); ++j)
		{
			if (j->second > PROGRESS_NOT_COMPLETE)
			{
				(*i)->removeProduction (j->first);
				popup(new ProductionCompleteState((*i),  tr(j->first->getRules()->getName()), this, j->second));
			}
		}

		if (Options::storageLimitsEnforced && (*i)->storesOverfull())
		{
			popup(new ErrorMessageState(tr("STR_STORAGE_EXCEEDED").arg((*i)->getName()), _palette, _game->getMod()->getInterface("geoscape")->getElement("errorMessage")->color, "BACK13.SCR", _game->getMod()->getInterface("geoscape")->getElement("errorPalette")->color));
			popup(new SellState((*i)));
		}
	}
	for (std::vector<MissionSite*>::iterator i = _game->getSavedGame()->getMissionSites()->begin(); i != _game->getSavedGame()->getMissionSites()->end(); ++i)
	{
		if (!(*i)->getDetected())
		{
			(*i)->setDetected(true);
			popup(new MissionDetectedState(*i, this));
			break;
		}
	}
}

/**
 * This class will attempt to generate a supply mission for a base.
 * Each alien base has a 6/101 chance to generate a supply mission.
 */
class GenerateSupplyMission: public std::unary_function<const AlienBase *, void>
{
public:
	/// Store rules and game data references for later use.
	GenerateSupplyMission(const Mod &mod, SavedGame &save) : _mod(mod), _save(save) { /* Empty by design */ }
	/// Check and spawn mission.
	void operator()(const AlienBase *base) const;
private:
	const Mod &_mod;
	SavedGame &_save;
};

/**
 * Check and create supply mission for the given base.
 * There is a 6/101 chance of the mission spawning.
 * @param base A pointer to the alien base.
 */
void GenerateSupplyMission::operator()(const AlienBase *base) const
{
	if (_mod.getAlienMission(base->getDeployment()->getGenMissionType()))
	{
		if (RNG::percent(base->getDeployment()->getGenMissionFrequency()))
		{
			//Spawn supply mission for this base.
			const RuleAlienMission &rule = *_mod.getAlienMission(base->getDeployment()->getGenMissionType());
			AlienMission *mission = new AlienMission(rule);
			mission->setRegion(_save.locateRegion(*base)->getRules()->getType(), _mod);
			mission->setId(_save.getId("ALIEN_MISSIONS"));
			mission->setRace(base->getAlienRace());
			mission->setAlienBase(base);
			mission->start();
			_save.getAlienMissions().push_back(mission);
		}
	}
	else if (base->getDeployment()->getGenMissionType() != "")
	{
		throw Exception("Alien Base tried to generate undefined mission: " + base->getDeployment()->getGenMissionType());
	}
}

/**
 * Takes care of any game logic that has to
 * run every game day, like constructions.
 */
void GeoscapeState::time1Day()
{
	for (std::vector<Base*>::iterator i = _game->getSavedGame()->getBases()->begin(); i != _game->getSavedGame()->getBases()->end(); ++i)
	{
		// Handle facility construction
		for (std::vector<BaseFacility*>::iterator j = (*i)->getFacilities()->begin(); j != (*i)->getFacilities()->end(); ++j)
		{
			if ((*j)->getBuildTime() > 0)
			{
				(*j)->build();
				if ((*j)->getBuildTime() == 0)
				{
					popup(new ProductionCompleteState((*i),  tr((*j)->getRules()->getType()), this, PROGRESS_CONSTRUCTION));
				}
			}
		}
		// Handle science project
		std::vector<ResearchProject*> finished;
		for (std::vector<ResearchProject*>::const_iterator iter = (*i)->getResearch().begin(); iter != (*i)->getResearch().end(); ++iter)
		{
			if ((*iter)->step())
			{
				finished.push_back(*iter);
			}
		}
		for (std::vector<ResearchProject*>::const_iterator iter = finished.begin(); iter != finished.end(); ++iter)
		{
			(*i)->removeResearch(*iter);
			RuleResearch * bonus = 0;
			const RuleResearch * research = (*iter)->getRules();
			if (Options::retainCorpses && research->destroyItem() && _game->getMod()->getUnit(research->getName()))
			{
				(*i)->getStorageItems()->addItem(_game->getMod()->getArmor(_game->getMod()->getUnit(research->getName())->getArmor(), true)->getCorpseGeoscape());
			}
			if (!(*iter)->getRules()->getGetOneFree().empty())
			{
				std::vector<std::string> possibilities;
				for (std::vector<std::string>::const_iterator f = research->getGetOneFree().begin(); f != research->getGetOneFree().end(); ++f)
				{
					bool newFound = true;
					for (std::vector<const RuleResearch*>::const_iterator discovered = _game->getSavedGame()->getDiscoveredResearch().begin(); discovered != _game->getSavedGame()->getDiscoveredResearch().end() && newFound; ++discovered)
					{
						if (*f == (*discovered)->getName())
						{
							newFound = false;
						}
					}
					if (newFound)
					{
						possibilities.push_back(*f);
					}
				}
				if (!possibilities.empty())
				{
					size_t pick = RNG::generate(0, possibilities.size()-1);
					std::string sel = possibilities.at(pick);
					bonus = _game->getMod()->getResearch(sel, true);
					_game->getSavedGame()->addFinishedResearch(bonus, _game->getMod());
					if (!bonus->getLookup().empty())
					{
						_game->getSavedGame()->addFinishedResearch(_game->getMod()->getResearch(bonus->getLookup(), true), _game->getMod());
					}
				}
			}
			const RuleResearch * newResearch = research;
			std::string name = research->getLookup().empty() ? research->getName() : research->getLookup();
			if (_game->getSavedGame()->isResearched(name))
			{
				newResearch = 0;
			}
			_game->getSavedGame()->addFinishedResearch(research, _game->getMod());
			if (!research->getLookup().empty())
			{
				_game->getSavedGame()->addFinishedResearch(_game->getMod()->getResearch(research->getLookup(), true), _game->getMod());
			}
			if (!research->getCutscene().empty())
			{
				popup(new CutsceneState(research->getCutscene()));
			}
			if (bonus && !bonus->getCutscene().empty())
			{
				popup(new CutsceneState(bonus->getCutscene()));
			}
			popup(new ResearchCompleteState(newResearch, bonus, research));
			std::vector<RuleResearch *> newPossibleResearch;
			_game->getSavedGame()->getDependableResearch (newPossibleResearch, research, _game->getMod(), *i);
			std::vector<RuleManufacture *> newPossibleManufacture;
			_game->getSavedGame()->getDependableManufacture (newPossibleManufacture, research, _game->getMod(), *i);
			timerReset();
			// check for possible researching weapon before clip
			if (newResearch)
			{
				RuleItem *item = _game->getMod()->getItem(newResearch->getName());
				if (item && item->getBattleType() == BT_FIREARM && !item->getCompatibleAmmo()->empty())
				{
					RuleManufacture *man = _game->getMod()->getManufacture(item->getType());
					if (man && !man->getRequirements().empty())
					{
						const std::vector<std::string> &req = man->getRequirements();
						RuleItem *ammo = _game->getMod()->getItem(item->getCompatibleAmmo()->front());
						if (ammo && std::find(req.begin(), req.end(), ammo->getType()) != req.end() && !_game->getSavedGame()->isResearched(req))
						{
							popup(new ResearchRequiredState(item));
						}
					}
				}
			}

			popup(new NewPossibleResearchState(*i, newPossibleResearch));
			if (!newPossibleManufacture.empty())
			{
				popup(new NewPossibleManufactureState(*i, newPossibleManufacture));
			}
			// now iterate through all the bases and remove this project from their labs
			for (std::vector<Base*>::iterator j = _game->getSavedGame()->getBases()->begin(); j != _game->getSavedGame()->getBases()->end(); ++j)
			{
				for (std::vector<ResearchProject*>::const_iterator iter2 = (*j)->getResearch().begin(); iter2 != (*j)->getResearch().end(); ++iter2)
				{
					if (research->getName() == (*iter2)->getRules()->getName() &&
						_game->getMod()->getUnit((*iter2)->getRules()->getName()) == 0)
					{
						(*j)->removeResearch(*iter2);
						break;
					}
				}
			}
			delete(*iter);
		}
		// Handle soldier wounds
		for (std::vector<Soldier*>::iterator j = (*i)->getSoldiers()->begin(); j != (*i)->getSoldiers()->end(); ++j)
		{
			if ((*j)->getWoundRecovery() > 0)
			{
				(*j)->heal();
			}
		}
		// Handle psionic training
		if ((*i)->getAvailablePsiLabs() > 0 && Options::anytimePsiTraining)
		{
			for (std::vector<Soldier*>::const_iterator s = (*i)->getSoldiers()->begin(); s != (*i)->getSoldiers()->end(); ++s)
			{
				(*s)->trainPsi1Day();
				(*s)->calcStatString(_game->getMod()->getStatStrings(), (Options::psiStrengthEval && _game->getSavedGame()->isResearched(_game->getMod()->getPsiRequirements())));
			}
		}
	}
	// handle regional and country points for alien bases
	for (std::vector<AlienBase*>::const_iterator b = _game->getSavedGame()->getAlienBases()->begin(); b != _game->getSavedGame()->getAlienBases()->end(); ++b)
	{
		for (std::vector<Region*>::iterator k = _game->getSavedGame()->getRegions()->begin(); k != _game->getSavedGame()->getRegions()->end(); ++k)
		{
			if ((*k)->getRules()->insideRegion((*b)->getLongitude(), (*b)->getLatitude()))
			{
				(*k)->addActivityAlien((*b)->getDeployment()->getPoints());
				break;
			}
		}
		for (std::vector<Country*>::iterator k = _game->getSavedGame()->getCountries()->begin(); k != _game->getSavedGame()->getCountries()->end(); ++k)
		{
			if ((*k)->getRules()->insideCountry((*b)->getLongitude(), (*b)->getLatitude()))
			{
				(*k)->addActivityAlien((*b)->getDeployment()->getPoints());
				break;
			}
		}
	}

	// Handle resupply of alien bases.
	std::for_each(_game->getSavedGame()->getAlienBases()->begin(), _game->getSavedGame()->getAlienBases()->end(),
			  GenerateSupplyMission(*_game->getMod(), *_game->getSavedGame()));

	// Autosave 3 times a month
	int day = _game->getSavedGame()->getTime()->getDay();
	if (day == 10 || day == 20)
	{
		if (_game->getSavedGame()->isIronman())
		{
			popup(new SaveGameState(OPT_GEOSCAPE, SAVE_IRONMAN, _palette));
		}
		else if (Options::autosave)
		{
			popup(new SaveGameState(OPT_GEOSCAPE, SAVE_AUTO_GEOSCAPE, _palette));
		}
	}
}

/**
 * Takes care of any game logic that has to
 * run every game month, like funding.
 */
void GeoscapeState::time1Month()
{
	_game->getSavedGame()->addMonth();

	// Determine alien mission for this month.
	determineAlienMissions();

	// Handle Psi-Training and initiate a new retaliation mission, if applicable
	bool psi = false;
	if (!Options::anytimePsiTraining)
	{
		for (std::vector<Base*>::const_iterator b = _game->getSavedGame()->getBases()->begin(); b != _game->getSavedGame()->getBases()->end(); ++b)
		{
			if ((*b)->getAvailablePsiLabs() > 0)
			{
				psi = true;
				for (std::vector<Soldier*>::const_iterator s = (*b)->getSoldiers()->begin(); s != (*b)->getSoldiers()->end(); ++s)
				{
					if ((*s)->isInPsiTraining())
					{
						(*s)->trainPsi();
						(*s)->calcStatString(_game->getMod()->getStatStrings(), (Options::psiStrengthEval && _game->getSavedGame()->isResearched(_game->getMod()->getPsiRequirements())));
					}
				}
			}
		}
	}

	// Handle funding
	timerReset();
	_game->getSavedGame()->monthlyFunding();
	popup(new MonthlyReportState(psi, _globe));

	// Handle Xcom Operatives discovering bases
	if (!_game->getSavedGame()->getAlienBases()->empty() && RNG::percent(20))
	{
		for (std::vector<AlienBase*>::const_iterator b = _game->getSavedGame()->getAlienBases()->begin(); b != _game->getSavedGame()->getAlienBases()->end(); ++b)
		{
			if (!(*b)->isDiscovered())
			{
				(*b)->setDiscovered(true);
				popup(new AlienBaseState(*b, this));
				break;
			}
		}
	}
}

/**
 * Slows down the timer back to minimum speed,
 * for when important events occur.
 */
void GeoscapeState::timerReset()
{
	SDL_Event ev;
	ev.button.button = SDL_BUTTON_LEFT;
	Action act(&ev, _game->getScreen()->getXScale(), _game->getScreen()->getYScale(), _game->getScreen()->getCursorTopBlackBand(), _game->getScreen()->getCursorLeftBlackBand());
	_btn5Secs->mousePress(&act, this);
}

/**
 * Adds a new popup window to the queue
 * (this prevents popups from overlapping)
 * and pauses the game timer respectively.
 * @param state Pointer to popup state.
 */
void GeoscapeState::popup(State *state)
{
	_pause = true;
	_popups.push_back(state);
}

/**
 * Returns a pointer to the Geoscape globe for
 * access by other substates.
 * @return Pointer to globe.
 */
Globe *GeoscapeState::getGlobe() const
{
	return _globe;
}

/**
 * Processes any left-clicks on globe markers,
 * or right-clicks to scroll the globe.
 * @param action Pointer to an action.
 */

void GeoscapeState::globeClick(Action *action)
{
	int mouseX = (int)floor(action->getAbsoluteXMouse()), mouseY = (int)floor(action->getAbsoluteYMouse());

	// Clicking markers on the globe
	if (action->getDetails()->button.button == SDL_BUTTON_LEFT)
	{
		std::vector<Target*> v = _globe->getTargets(mouseX, mouseY, false);
		if (!v.empty())
		{
			_game->pushState(new MultipleTargetsState(v, 0, this));
		}
	}

	if (_game->getSavedGame()->getDebugMode())
	{
		double lon, lat;
		int texture, shade;
		_globe->cartToPolar(mouseX, mouseY, &lon, &lat);
		double lonDeg = lon / M_PI * 180, latDeg = lat / M_PI * 180;
		_globe->getPolygonTextureAndShade(lon, lat, &texture, &shade);
		std::wostringstream ss;
		ss << "rad: " << lon << ", " << lat << std::endl;
		ss << "deg: " << lonDeg << ", " << latDeg << std::endl;
		ss << "texture: " << texture << ", shade: " << shade << std::endl;

		_txtDebug->setText(ss.str());
	}
}

/**
 * Opens the Intercept window.
 * @param action Pointer to an action.
 */
void GeoscapeState::btnInterceptClick(Action *)
{
	_game->pushState(new InterceptState(_globe));
}

/**
 * Goes to the Basescape screen.
 * @param action Pointer to an action.
 */
void GeoscapeState::btnBasesClick(Action *)
{
	timerReset();
	if (!_game->getSavedGame()->getBases()->empty())
	{
		_game->pushState(new BasescapeState(_game->getSavedGame()->getSelectedBase(), _globe));
	}
	else
	{
		_game->pushState(new BasescapeState(0, _globe));
	}
}

/**
 * Goes to the Graphs screen.
 * @param action Pointer to an action.
 */
void GeoscapeState::btnGraphsClick(Action *)
{
	_game->pushState(new GraphsState);
}

/**
 * Goes to the Ufopaedia window.
 * @param action Pointer to an action.
 */
void GeoscapeState::btnUfopaediaClick(Action *)
{
	Ufopaedia::open(_game);
}

/**
 * Opens the Options window.
 * @param action Pointer to an action.
 */
void GeoscapeState::btnOptionsClick(Action *)
{
	_game->pushState(new PauseState(OPT_GEOSCAPE));
}

/**
 * Goes to the Funding screen.
 * @param action Pointer to an action.
 */
void GeoscapeState::btnFundingClick(Action *)
{
	_game->pushState(new FundingState);
}

/**
 * Starts rotating the globe to the left.
 * @param action Pointer to an action.
 */
void GeoscapeState::btnRotateLeftPress(Action *)
{
	_globe->rotateLeft();
}

/**
 * Stops rotating the globe to the left.
 * @param action Pointer to an action.
 */
void GeoscapeState::btnRotateLeftRelease(Action *)
{
	_globe->rotateStopLon();
}

/**
 * Starts rotating the globe to the right.
 * @param action Pointer to an action.
 */
void GeoscapeState::btnRotateRightPress(Action *)
{
	_globe->rotateRight();
}

/**
 * Stops rotating the globe to the right.
 * @param action Pointer to an action.
 */
void GeoscapeState::btnRotateRightRelease(Action *)
{
	_globe->rotateStopLon();
}

/**
 * Starts rotating the globe upwards.
 * @param action Pointer to an action.
 */
void GeoscapeState::btnRotateUpPress(Action *)
{
	_globe->rotateUp();
}

/**
 * Stops rotating the globe upwards.
 * @param action Pointer to an action.
 */
void GeoscapeState::btnRotateUpRelease(Action *)
{
	_globe->rotateStopLat();
}

/**
 * Starts rotating the globe downwards.
 * @param action Pointer to an action.
 */
void GeoscapeState::btnRotateDownPress(Action *)
{
	_globe->rotateDown();
}

/**
 * Stops rotating the globe downwards.
 * @param action Pointer to an action.
 */
void GeoscapeState::btnRotateDownRelease(Action *)
{
	_globe->rotateStopLat();
}

/**
 * Zooms into the globe.
 * @param action Pointer to an action.
 */
void GeoscapeState::btnZoomInLeftClick(Action *)
{
	_globe->zoomIn();
}

/**
 * Zooms the globe maximum.
 * @param action Pointer to an action.
 */
void GeoscapeState::btnZoomInRightClick(Action *)
{
	_globe->zoomMax();
}

/**
 * Zooms out of the globe.
 * @param action Pointer to an action.
 */
void GeoscapeState::btnZoomOutLeftClick(Action *)
{
	_globe->zoomOut();
}

/**
 * Zooms the globe minimum.
 * @param action Pointer to an action.
 */
void GeoscapeState::btnZoomOutRightClick(Action *)
{
	_globe->zoomMin();
}

/**
 * Zoom in effect for dogfights.
 */
void GeoscapeState::zoomInEffect()
{
	if (_globe->zoomDogfightIn())
	{
		_zoomInEffectDone = true;
		_zoomInEffectTimer->stop();
	}
}

/**
 * Zoom out effect for dogfights.
 */
void GeoscapeState::zoomOutEffect()
{
	if (_globe->zoomDogfightOut())
	{
		_zoomOutEffectDone = true;
		_zoomOutEffectTimer->stop();
		init();
	}
}

/**
 * Dogfight logic. Moved here to have the code clean.
 */
void GeoscapeState::handleDogfights()
{
	// Handle dogfights logic.
	_minimizedDogfights = 0;

	std::list<DogfightState*>::iterator d = _dogfights.begin();
	for (; d != _dogfights.end(); ++d)
	{
		(*d)->getUfo()->setInterceptionProcessed(false);
	}
	d = _dogfights.begin();
	while (d != _dogfights.end())
	{
		if ((*d)->isMinimized())
		{
			if ((*d)->getWaitForPoly() && _globe->insideLand((*d)->getUfo()->getLongitude(), (*d)->getUfo()->getLatitude()))
			{
				(*d)->setMinimized(false);
				(*d)->setWaitForPoly(false);
			}
			else if ((*d)->getWaitForAltitude() && (*d)->getUfo()->getAltitudeInt() <= (*d)->getCraft()->getRules()->getMaxAltitude())
			{
				(*d)->setMinimized(false);
				(*d)->setWaitForAltitude(false);
			}
			else
			{
				_minimizedDogfights++;
			}
		}
		else
		{
			_globe->rotateStop();
		}
		(*d)->think();
		if ((*d)->dogfightEnded())
		{
			if ((*d)->isMinimized())
			{
				_minimizedDogfights--;
			}
			delete *d;
			d = _dogfights.erase(d);
		}
		else
		{
			++d;
		}
	}
	if (_dogfights.empty())
	{
		_dogfightTimer->stop();
		_zoomOutEffectTimer->start();
	}
}

/**
 * Gets the number of minimized dogfights.
 * @return Number of minimized dogfights.
 */
int GeoscapeState::minimizedDogfightsCount()
{
	int minimizedDogfights = 0;
	for (std::list<DogfightState*>::iterator d = _dogfights.begin(); d != _dogfights.end(); ++d)
	{
		if ((*d)->isMinimized())
		{
			++minimizedDogfights;
		}
	}
	return minimizedDogfights;
}

/**
 * Starts a new dogfight.
 */
void GeoscapeState::startDogfight()
{
	if (_globe->getZoom() < 3)
	{
		if (!_zoomInEffectTimer->isRunning())
		{
			_globe->saveZoomDogfight();
			_globe->rotateStop();
			_zoomInEffectTimer->start();
		}
	}
	else
	{
		_dogfightStartTimer->stop();
		_zoomInEffectTimer->stop();
		_dogfightTimer->start();
		timerReset();
		while (!_dogfightsToBeStarted.empty())
		{
			_dogfights.push_back(_dogfightsToBeStarted.back());
			_dogfightsToBeStarted.pop_back();
			_dogfights.back()->setInterceptionNumber(getFirstFreeDogfightSlot());
			_dogfights.back()->setInterceptionsCount(_dogfights.size() + _dogfightsToBeStarted.size());
		}
		// Set correct number of interceptions for every dogfight.
		for (std::list<DogfightState*>::iterator d = _dogfights.begin(); d != _dogfights.end(); ++d)
		{
			(*d)->setInterceptionsCount(_dogfights.size());
		}
	}
}

/**
 * Returns the first free dogfight slot.
 * @return free slot
 */
int GeoscapeState::getFirstFreeDogfightSlot()
{
	int slotNo = 1;
	for (std::list<DogfightState*>::iterator d = _dogfights.begin(); d != _dogfights.end(); ++d)
	{
		if ((*d)->getInterceptionNumber() == slotNo)
		{
			++slotNo;
		}
	}
	return slotNo;
}

/**
 * Handle base defense
 * @param base Base to defend.
 * @param ufo Ufo attacking base.
 */
void GeoscapeState::handleBaseDefense(Base *base, Ufo *ufo)
{
	// Whatever happens in the base defense, the UFO has finished its duty
	ufo->setStatus(Ufo::DESTROYED);

	if (base->getAvailableSoldiers(true) > 0 || !base->getVehicles()->empty())
	{
		SavedBattleGame *bgame = new SavedBattleGame();
		_game->getSavedGame()->setBattleGame(bgame);
		bgame->setMissionType("STR_BASE_DEFENSE");
		BattlescapeGenerator bgen = BattlescapeGenerator(_game);
		bgen.setBase(base);
		bgen.setAlienRace(ufo->getAlienRace());
		bgen.run();
		_pause = true;
		_game->pushState(new BriefingState(0, base));
	}
	else
	{
		// Please garrison your bases in future
		popup(new BaseDestroyedState(base));
	}
}

/**
 * Determine the alien missions to start this month.
 */
void GeoscapeState::determineAlienMissions()
{
	SavedGame *save = _game->getSavedGame();
	AlienStrategy &strategy = save->getAlienStrategy();
	Mod *mod = _game->getMod();
	int month = _game->getSavedGame()->getMonthsPassed();
	std::vector<RuleMissionScript*> availableMissions;
	std::map<int, bool> conditions;

	// well, here it is, ladies and gents, the nuts and bolts behind the geoscape mission scheduling.

	// first we need to build a list of "valid" commands
	for (std::vector<std::string>::const_iterator i = mod->getMissionScriptList()->begin(); i != mod->getMissionScriptList()->end(); ++i)
	{
		RuleMissionScript *command = mod->getMissionScript(*i);

			// level one condition check: make sure we're within our time constraints
		if (command->getFirstMonth() <= month &&
			(command->getLastMonth() >= month || command->getLastMonth() == -1) &&
			// make sure we haven't hit our run limit, if we have one
			(command->getMaxRuns() == -1 ||	command->getMaxRuns() > strategy.getMissionsRun(command->getVarName())) &&
			// and make sure we satisfy the difficulty restrictions
			command->getMinDifficulty() <= save->getDifficulty())
		{
			// level two condition check: make sure we meet any research requirements, if any.
			bool triggerHappy = true;
			for (std::map<std::string, bool>::const_iterator j = command->getResearchTriggers().begin(); triggerHappy && j != command->getResearchTriggers().end(); ++j)
			{
				triggerHappy = (save->isResearched(j->first) == j->second);
			}
			// levels one and two passed: insert this command into the array.
			if (triggerHappy)
			{
				availableMissions.push_back(command);
			}
		}
	}

	// start processing command array.
	for (std::vector<RuleMissionScript*>::const_iterator i = availableMissions.begin(); i != availableMissions.end(); ++i)
	{
		RuleMissionScript *command = *i;
		bool process = true;
		bool success = false;
		// level three condition check: make sure our conditionals are met, if any. this list is dynamic, and must be checked here.
		for (std::vector<int>::const_iterator j = command->getConditionals().begin(); process && j != command->getConditionals().end(); ++j)
		{
			std::map<int, bool>::const_iterator found = conditions.find(std::abs(*j));
			// just an FYI: if you add a 0 to your conditionals, this flag will never resolve to true, and your command will never run.
			process = (found == conditions.end() || (found->second == true && *j > 0) || (found->second == false && *j < 0));
		}
		if (command->getLabel() > 0 && conditions.find(command->getLabel()) != conditions.end())
		{
			std::ostringstream ss;
			ss << "Mission generator encountered an error: multiple commands: " << command->getType() << " and ";
			for (std::vector<RuleMissionScript*>::const_iterator j = availableMissions.begin(); j != availableMissions.end(); ++j)
			{
				if (command->getLabel() == (*j)->getLabel() && (*j) != (*i))
				{
					ss << (*j)->getType() << ", ";
				}
			}
			ss  << "are sharing the same label: " << command->getLabel();
			throw Exception(ss.str());
		}
		// level four condition check: does random chance favour this command's execution?
		if (process && RNG::percent(command->getExecutionOdds()))
		{
			// good news, little command pointer! you're FDA approved! off to the main processing facility with you!
			success = processCommand(command);
		}
		if (command->getLabel() > 0)
		{
			// tsk, tsk. you really should be careful with these unique labels, they're supposed to be unique.
			if (conditions.find(command->getLabel()) != conditions.end())
			{
				throw Exception("Error in mission scripts: " + command->getType() + ". Two or more commands sharing the same label. That's bad, Mmmkay?");
			}
			// keep track of what happened to this command, so others may reference it.
			conditions[command->getLabel()] = success;
		}
	}
}


/**
 * Proccesses a directive to start up a mission, if possible.
 * @param command the directive from which to read information.
 * @return whether the command successfully produced a new mission.
 */
bool GeoscapeState::processCommand(RuleMissionScript *command)
{
	SavedGame *save = _game->getSavedGame();
	AlienStrategy &strategy = save->getAlienStrategy();
	Mod *mod = _game->getMod();
	int month = _game->getSavedGame()->getMonthsPassed();
	std::string targetRegion;
	const RuleAlienMission *missionRules;
	std::string missionType;
	std::string missionRace;
	int targetZone = -1;

	// terror mission type deal? this will require special handling.
	if (command->getSiteType())
	{
		// we know for a fact that this command has mission weights defined, otherwise this flag could not be set.
		missionType = command->generate(month, GEN_MISSION);
		std::vector<std::string> missions = command->getMissionTypes(month);
		int max = missions.size();
		int currPos = 0;
		for (; currPos != max; ++currPos)
		{
			if (missions[currPos] == missionType)
			{
				break;
			}
		}

		// let's build a list of regions with spawn zones to pick from
		std::vector<std::pair<std::string, int> > validAreas;

		// this is actually a bit of a cheat, we ARE using the mission weights as defined, but we'll try them all if the one we pick first isn't valid.
		for (int h = 0; h != max; ++h)
		{
			// we'll use the regions listed in the command, if any, otherwise check all the regions in the ruleset looking for matches
			std::vector<std::string> regions = (command->hasRegionWeights()) ? command->getRegions(month) : mod->getRegionsList();
			missionRules = mod->getAlienMission(missionType, true);
			targetZone = missionRules->getSpawnZone();

			for (std::vector<std::string>::iterator i = regions.begin(); i != regions.end();)
			{
				// we don't want the same mission running in any given region twice simultaneously, so prune the list as needed.
				bool processThisRegion = true;
				for (std::vector<AlienMission*>::const_iterator j = save->getAlienMissions().begin(); j != save->getAlienMissions().end(); ++j)
				{
					if ((*j)->getRules().getType() == missionRules->getType() && (*j)->getRegion() == *i)
					{
						processThisRegion = false;
						break;
					}
				}
				if (!processThisRegion)
				{
					i = regions.erase(i);
					continue;
				}
				// ok, we found a region that doesn't have our mission in it, let's see if it has an appropriate landing zone.
				// if it does, let's add it to our list of valid areas, taking note of which mission area(s) matched.
				RuleRegion *region = mod->getRegion(*i, true);
				if ((int)(region->getMissionZones().size()) > targetZone)
				{
					std::vector<MissionArea> areas = region->getMissionZones()[targetZone].areas;
					int counter = 0;
					for (std::vector<MissionArea>::const_iterator j = areas.begin(); j != areas.end(); ++j)
					{
						// validMissionLocation checks to make sure this city/whatever hasn't been used by the last n missions using this varName
						// this prevents the same location getting hit more than once every n missions.
						if ((*j).isPoint() && strategy.validMissionLocation(command->getVarName(), region->getType(), counter))
						{
							validAreas.push_back(std::make_pair(region->getType(), counter));
						}
						counter++;
					}
				}
				++i;
			}

			// oh bother, we couldn't find anything valid, this mission won't run this month.
			if (validAreas.empty())
			{
				if (max > 1 && ++currPos == max)
				{
					currPos = 0;
				}
				missionType = missions[currPos];
			}
			else
			{
				break;
			}
		}

		if (validAreas.empty())
		{
			// now we're in real trouble, we've managed to make it out of the loop and we still don't have any valid choices
			// this command cannot run this month, we have failed, forgive us senpai.
			return false;
		}
		// reset this, we may have used it earlier, it longer represents the target zone type, but the target zone number within that type
		targetZone = -1;
		// everything went according to plan: we can now pick a city/whatever to attack.
		while (targetZone == -1)
		{
			if (command->hasRegionWeights())
			{
				// if we have a weighted region list, we know we have at least one valid choice for this mission
				targetRegion = command->generate(month, GEN_REGION);
			}
			else
			{
				// if we don't have a weighted list, we'll select a region at random from the ruleset,
				// validate that it's in our list, and pick one of its cities at random
				// this will give us an even distribution between regions regardless of the number of cities.
				targetRegion = mod->getRegionsList().at(RNG::generate(0, mod->getRegionsList().size() - 1));
			}

			// we need to know the range of the region within our vector, in order to randomly select a city from it
			int min = -1;
			int max = -1;
			int curr = 0;
			for (std::vector<std::pair<std::string, int> >::const_iterator i = validAreas.begin(); i != validAreas.end(); ++i)
			{
				if ((*i).first == targetRegion)
				{
					if (min == -1)
					{
						min = curr;
					}
					max = curr;
				}
				else if (min > -1)
				{
					// if we've stopped detecting matches, we're done looking.
					break;
				}
				++curr;
			}
			if (min != -1)
			{
				// we have our random range, we can make a selection, and we're done.
				targetZone = validAreas[RNG::generate(min, max)].second;
			}
		}
		// now add that city to the list of sites we've hit, store the array, etc.
		strategy.addMissionLocation(command->getVarName(), targetRegion, targetZone, command->getRepeatAvoidance());
	}
	else if (RNG::percent(command->getTargetBaseOdds()))
	{
		// build a list of the mission types we're dealing with, if any
		std::vector<std::string> types = command->getMissionTypes(month);
		// now build a list of regions with bases in.
		std::vector<std::string> regionsMaster;
		for (std::vector<Base*>::const_iterator i = save->getBases()->begin(); i != save->getBases()->end(); ++i)
		{
			regionsMaster.push_back(save->locateRegion(*(*i))->getRules()->getType());
		}
		// no defined mission types? then we'll prune the region list to ensure we only have a region that can generate a mission.
		if (types.empty())
		{
			for (std::vector<std::string>::iterator i = regionsMaster.begin(); i != regionsMaster.end();)
			{
				if (!strategy.validMissionRegion(*i))
				{
					i = regionsMaster.erase(i);
					continue;
				}
				++i;
			}
			// no valid missions in any base regions? oh dear, i guess we failed.
			if (regionsMaster.empty())
			{
				return false;
			}
			// pick a random region from our list
			targetRegion = regionsMaster[RNG::generate(0, regionsMaster.size()-1)];
		}
		else
		{
			// we don't care about regional mission distributions, we're targetting a base with whatever mission we pick, so let's pick now
			// we'll iterate the mission list, starting at a random point, and wrapping around to the beginning
			int max = types.size();
			int entry = RNG::generate(0,  max - 1);
			std::vector<std::string> regions;

			for (int i = 0; i != max; ++i)
			{
				regions = regionsMaster;
				for (std::vector<AlienMission*>::const_iterator j = save->getAlienMissions().begin(); j != save->getAlienMissions().end(); ++j)
				{
					// if the mission types match
					if (types[entry] == (*j)->getRules().getType())
					{
						for (std::vector<std::string>::iterator k = regions.begin(); k != regions.end();)
						{
							// and the regions match
							if ((*k) == (*j)->getRegion())
							{
								// prune the entry from the list
								k = regions.erase(k);
								continue;
							}
							++k;
						}
					}
				}

				// we have a valid list of regions containing bases, pick one.
				if (!regions.empty())
				{
					missionType = types[entry];
					targetRegion = regions[RNG::generate(0, regions.size()-1)];
					break;
				}
				// otherwise, try the next mission in the list.
				if (max > 1 && ++entry == max)
				{
					entry = 0;
				}
			}
		}
	}
	// now the easy stuff
	else if (!command->hasRegionWeights())
	{
		// no regionWeights means we pick from the table
		targetRegion = strategy.chooseRandomRegion(mod);
	}
	else
	{
		// otherwise, let the command dictate the region.
		targetRegion = command->generate(month, GEN_REGION);
	}

	if (targetRegion == "")
	{
		// something went horribly wrong, we should have had at LEAST a region by now.
		return false;
	}

	// we're bound to end up with typos, so let's throw an exception instead of simply returning false
	// that way, the modder can fix their mistake
	if (mod->getRegion(targetRegion) == 0)
	{
		throw Exception("Error proccessing mission script named: " + command->getType() + ", region named: " + targetRegion + " is not defined");
	}

	if (missionType == "") // ie: not a terror mission, not targetting a base, or otherwise not already chosen
	{
		if (!command->hasMissionWeights())
		{
			// no weights means let the strategy pick
			missionType = strategy.chooseRandomMission(targetRegion);
		}
		else
		{
			// otherwise the command gives us the weights.
			missionType = command->generate(month, GEN_MISSION);
		}
	}

	if (missionType == "")
	{
		// something went horribly wrong, we didn't manage to choose a mission type
		return false;
	}

	missionRules = mod->getAlienMission(missionType);

	// we're bound to end up with typos, so let's throw an exception instead of simply returning false
	// that way, the modder can fix their mistake
	if (missionRules == 0)
	{
		throw Exception("Error proccessing mission script named: " + command->getType() + ", mission type: " + missionType + " is not defined");
	}

	// do i really need to comment this? shouldn't it be obvious what's happening here?
	if (!command->hasRaceWeights())
	{
		missionRace = missionRules->generateRace(month);
	}
	else
	{
		missionRace = command->generate(month, GEN_RACE);
	}

	// we're bound to end up with typos, so let's throw an exception instead of simply returning false
	// that way, the modder can fix their mistake
	if (mod->getAlienRace(missionRace) == 0)
	{
		throw Exception("Error proccessing mission script named: " + command->getType() + ", race: " + missionRace + " is not defined");
	}

	// ok, we've derived all the variables we need to start up our mission, let's do magic to turn those values into a mission
	AlienMission *mission = new AlienMission(*missionRules);
	mission->setRace(missionRace);
	mission->setId(_game->getSavedGame()->getId("ALIEN_MISSIONS"));
	mission->setRegion(targetRegion, *_game->getMod());
	mission->setMissionSiteZone(targetZone);
	strategy.addMissionRun(command->getVarName());
	mission->start(command->getDelay());
	_game->getSavedGame()->getAlienMissions().push_back(mission);
	// if this flag is set, we want to delete it from the table so it won't show up again until the schedule resets.
	if (command->getUseTable())
	{
		strategy.removeMission(targetRegion, missionType);
	}

	// we did it, we can go home now.
	return true;

}

/**
 * Handler for clicking on a timer button.
 * @param action pointer to the mouse action.
 */
void GeoscapeState::btnTimerClick(Action *action)
{
	SDL_Event ev;
	ev.type = SDL_MOUSEBUTTONDOWN;
	ev.button.button = SDL_BUTTON_LEFT;
	Action a = Action(&ev, 0.0, 0.0, 0, 0);
	action->getSender()->mousePress(&a, this);
}

/**
 * Updates the scale.
 * @param dX delta of X;
 * @param dY delta of Y;
 */
void GeoscapeState::resize(int &dX, int &dY)
{
	if (_game->getSavedGame()->getSavedBattle())
		return;
	dX = Options::baseXResolution;
	dY = Options::baseYResolution;
	int divisor = 1;
	double pixelRatioY = 1.0;

	if (Options::nonSquarePixelRatio)
	{
		pixelRatioY = 1.2;
	}
	switch (Options::geoscapeScale)
	{
	case SCALE_SCREEN_DIV_3:
		divisor = 3;
		break;
	case SCALE_SCREEN_DIV_2:
		divisor = 2;
		break;
	case SCALE_SCREEN:
		break;
	default:
		dX = 0;
		dY = 0;
		return;
	}

	Options::baseXResolution = std::max(Screen::ORIGINAL_WIDTH, Options::displayWidth / divisor);
	Options::baseYResolution = std::max(Screen::ORIGINAL_HEIGHT, (int)(Options::displayHeight / pixelRatioY / divisor));

	dX = Options::baseXResolution - dX;
	dY = Options::baseYResolution - dY;

	_globe->resize();

	for (std::vector<Surface*>::const_iterator i = _surfaces.begin(); i != _surfaces.end(); ++i)
	{
		if (*i != _globe)
		{
			(*i)->setX((*i)->getX() + dX);
			(*i)->setY((*i)->getY() + dY/2);
		}
	}

	_bg->setX((_globe->getWidth() - _bg->getWidth()) / 2);
	_bg->setY((_globe->getHeight() - _bg->getHeight()) / 2);

	int height = (Options::baseYResolution - Screen::ORIGINAL_HEIGHT) / 2 + 10;
	_sideTop->setHeight(height);
	_sideTop->setY(_sidebar->getY() - height - 1);
	_sideBottom->setHeight(height);
	_sideBottom->setY(_sidebar->getY() + _sidebar->getHeight() + 1);

	_sideLine->setHeight(Options::baseYResolution);
	_sideLine->setY(0);
	_sideLine->drawRect(0, 0, _sideLine->getWidth(), _sideLine->getHeight(), 15);
}

}
>>>>>>> 70dd14e4
<|MERGE_RESOLUTION|>--- conflicted
+++ resolved
@@ -1,4 +1,3 @@
-<<<<<<< HEAD
 /*
  * Copyright 2010-2016 OpenXcom Developers.
  *
@@ -869,2677 +868,6 @@
 				Waypoint *w = dynamic_cast<Waypoint*>((*j)->getDestination());
 				MissionSite* m = dynamic_cast<MissionSite*>((*j)->getDestination());
 				AlienBase* b = dynamic_cast<AlienBase*>((*j)->getDestination());
-				bool underwater = false;
-				if (u != 0)
-				{
-					switch (u->getStatus())
-					{
-					case Ufo::FLYING:
-						// Not more than 4 interceptions at a time.
-						if (_dogfights.size() + _dogfightsToBeStarted.size() >= 4)
-						{
-							++j;
-							continue;
-						}
-						// Can we actually fight it
-						if ((*j)->getDestination()->getSiteDepth() > (*j)->getRules()->getMaxDepth())
-						{
-							popup(new DogfightErrorState((*j), tr("STR_UNABLE_TO_ENGAGE_DEPTH")));
-							++j;
-							continue;
-						}
-						else
-						{
-							underwater = (*j)->getRules()->getMaxDepth() > 0;
-						}
-						if (!(*j)->isInDogfight() && !(*j)->getDistance(u))
-						{
-							_dogfightsToBeStarted.push_back(new DogfightState(this, (*j), u));
-							if (underwater && !_globe->insideLand((*j)->getLongitude(), (*j)->getLatitude()))
-							{
-								popup(new DogfightErrorState((*j), tr("STR_UNABLE_TO_ENGAGE_AIRBORNE")));
-								_dogfightsToBeStarted.back()->setMinimized(true);
-								_dogfightsToBeStarted.back()->setWaitForPoly(true);
-							}
-							if (!_dogfightStartTimer->isRunning())
-							{
-								_pause = true;
-								timerReset();
-								_globe->center((*j)->getLongitude(), (*j)->getLatitude());
-								startDogfight();
-								_dogfightStartTimer->start();
-							}
-							_game->getMod()->playMusic("GMINTER");
-						}
-						break;
-					case Ufo::LANDED:
-					case Ufo::CRASHED:
-					case Ufo::DESTROYED: // Just before expiration
-						if ((*j)->getNumSoldiers() > 0 || (*j)->getNumVehicles() > 0)
-						{
-							if (!(*j)->isInDogfight())
-							{
-								// look up polygons texture
-								int texture, shade;
-								_globe->getPolygonTextureAndShade(u->getLongitude(), u->getLatitude(), &texture, &shade);
-								timerReset();
-								popup(new ConfirmLandingState(*j, _game->getMod()->getGlobe()->getTexture(texture), shade));
-							}
-						}
-						else if (u->getStatus() != Ufo::LANDED)
-						{
-							(*j)->returnToBase();
-						}
-						break;
-					}
-				}
-				else if (w != 0)
-				{
-					popup(new CraftPatrolState((*j), _globe));
-					(*j)->setDestination(0);
-				}
-				else if (m != 0)
-				{
-					if ((*j)->getNumSoldiers() > 0)
-					{
-						// look up polygons texture
-						int texture, shade;
-						_globe->getPolygonTextureAndShade(m->getLongitude(), m->getLatitude(), &texture, &shade);
-						texture = m->getTexture();
-						timerReset();
-						popup(new ConfirmLandingState(*j, _game->getMod()->getGlobe()->getTexture(texture), shade));
-					}
-					else
-					{
-						(*j)->returnToBase();
-					}
-				}
-				else if (b != 0)
-				{
-					if (b->isDiscovered())
-					{
-						if ((*j)->getNumSoldiers() > 0)
-						{
-							int texture, shade;
-							_globe->getPolygonTextureAndShade(b->getLongitude(), b->getLatitude(), &texture, &shade);
-							timerReset();
-							popup(new ConfirmLandingState(*j, _game->getMod()->getGlobe()->getTexture(texture), shade));
-						}
-						else
-						{
-							(*j)->returnToBase();
-						}
-					}
-				}
-			}
-			 ++j;
-		}
-	}
-
-	// Clean up dead UFOs and end dogfights which were minimized.
-	for (std::vector<Ufo*>::iterator i = _game->getSavedGame()->getUfos()->begin(); i != _game->getSavedGame()->getUfos()->end();)
-	{
-		if ((*i)->getStatus() == Ufo::DESTROYED)
-		{
-			if (!(*i)->getFollowers()->empty())
-			{
-				// Remove all dogfights with this UFO.
-				for (std::list<DogfightState*>::iterator d = _dogfights.begin(); d != _dogfights.end();)
-				{
-					if ((*d)->getUfo() == (*i))
-					{
-						delete *d;
-						d = _dogfights.erase(d);
-					}
-					else
-					{
-						++d;
-					}
-				}
-			}
-			delete *i;
-			i = _game->getSavedGame()->getUfos()->erase(i);
-		}
-		else
-		{
-			++i;
-		}
-	}
-
-	// Clean up unused waypoints
-	for (std::vector<Waypoint*>::iterator i = _game->getSavedGame()->getWaypoints()->begin(); i != _game->getSavedGame()->getWaypoints()->end();)
-	{
-		if ((*i)->getFollowers()->empty())
-		{
-			delete *i;
-			i = _game->getSavedGame()->getWaypoints()->erase(i);
-		}
-		else
-		{
-			++i;
-		}
-	}
-}
-
-/**
- * Functor that attempt to detect an XCOM base.
- */
-class DetectXCOMBase: public std::unary_function<Ufo *, bool>
-{
-public:
-	/// Create a detector for the given base.
-	DetectXCOMBase(const Base &base) : _base(base) { /* Empty by design.  */ }
-	/// Attempt detection
-	bool operator()(const Ufo *ufo) const;
-private:
-	const Base &_base;	//!< The target base.
-};
-
-/**
- * Only UFOs within detection range of the base have a chance to detect it.
- * @param ufo Pointer to the UFO attempting detection.
- * @return If the base is detected by @a ufo.
- */
-bool DetectXCOMBase::operator()(const Ufo *ufo) const
-{
-	if (ufo->getTrajectoryPoint() <= 1) return false;
-	if (ufo->getTrajectory().getZone(ufo->getTrajectoryPoint()) == 5) return false;
-	if ((ufo->getMission()->getRules().getObjective() != OBJECTIVE_RETALIATION && !Options::aggressiveRetaliation) || // only UFOs on retaliation missions actively scan for bases
-		ufo->getTrajectory().getID() == UfoTrajectory::RETALIATION_ASSAULT_RUN || 									// UFOs attacking a base don't detect!
-		ufo->isCrashed() ||																				// Crashed UFOs don't detect!
-		_base.getDistance(ufo) >= ufo->getCraftStats().sightRange * (1 / 60.0) * (M_PI / 180.0))		// UFOs have a detection range of 80 XCOM units. - we use a great circle fomrula and nautical miles.
-	{
-		return false;
-	}
-	return RNG::percent(_base.getDetectionChance());
-}
-
-/**
- * Functor that marks an XCOM base for retaliation.
- * This is required because of the iterator type.
- */
-struct SetRetaliationTarget: public std::unary_function<std::map<const Region *, Base *>::value_type, void>
-{
-	/// Mark as a valid retaliation target.
-	void operator()(const argument_type &iter) const { iter.second->setRetaliationTarget(true); }
-};
-
-/**
- * Takes care of any game logic that has to
- * run every game ten minutes, like fuel consumption.
- */
-void GeoscapeState::time10Minutes()
-{
-	for (std::vector<Base*>::iterator i = _game->getSavedGame()->getBases()->begin(); i != _game->getSavedGame()->getBases()->end(); ++i)
-	{
-		// Fuel consumption for XCOM craft.
-		for (std::vector<Craft*>::iterator j = (*i)->getCrafts()->begin(); j != (*i)->getCrafts()->end(); ++j)
-		{
-			if ((*j)->getStatus() == "STR_OUT")
-			{
-				(*j)->consumeFuel();
-				if (!(*j)->getLowFuel() && (*j)->getFuel() <= (*j)->getFuelLimit())
-				{
-					(*j)->setLowFuel(true);
-					(*j)->returnToBase();
-					popup(new LowFuelState((*j), this));
-				}
-
-				if ((*j)->getDestination() == 0)
-				{
-					double range = ((*j)->getCraftStats().sightRange * (1 / 60.0) * (M_PI / 180));
-					for (std::vector<AlienBase*>::iterator b = _game->getSavedGame()->getAlienBases()->begin(); b != _game->getSavedGame()->getAlienBases()->end(); b++)
-					{
-						if ((*j)->getDistance(*b) <= range)
-						{
-							if (RNG::percent(50-((*j)->getDistance(*b) / range) * 50) && !(*b)->isDiscovered())
-							{
-								(*b)->setDiscovered(true);
-							}
-						}
-					}
-				}
-			}
-		}
-	}
-	if (Options::aggressiveRetaliation)
-	{
-		// Detect as many bases as possible.
-		for (std::vector<Base*>::iterator iBase = _game->getSavedGame()->getBases()->begin(); iBase != _game->getSavedGame()->getBases()->end(); ++iBase)
-		{
-			// Find a UFO that detected this base, if any.
-			std::vector<Ufo*>::const_iterator uu = std::find_if (_game->getSavedGame()->getUfos()->begin(), _game->getSavedGame()->getUfos()->end(), DetectXCOMBase(**iBase));
-			if (uu != _game->getSavedGame()->getUfos()->end())
-			{
-				// Base found
-				(*iBase)->setRetaliationTarget(true);
-			}
-		}
-	}
-	else
-	{
-		// Only remember last base in each region.
-		std::map<const Region *, Base *> discovered;
-		for (std::vector<Base*>::iterator iBase = _game->getSavedGame()->getBases()->begin(); iBase != _game->getSavedGame()->getBases()->end(); ++iBase)
-		{
-			// Find a UFO that detected this base, if any.
-			std::vector<Ufo*>::const_iterator uu = std::find_if (_game->getSavedGame()->getUfos()->begin(), _game->getSavedGame()->getUfos()->end(), DetectXCOMBase(**iBase));
-			if (uu != _game->getSavedGame()->getUfos()->end())
-			{
-				discovered[_game->getSavedGame()->locateRegion(**iBase)] = *iBase;
-			}
-		}
-		// Now mark the bases as discovered.
-		std::for_each(discovered.begin(), discovered.end(), SetRetaliationTarget());
-	}
-}
-
-/** @brief Call AlienMission::think() with proper parameters.
- * This function object calls AlienMission::think() with the proper parameters.
- */
-class callThink: public std::unary_function<AlienMission*, void>
-{
-public:
-	/// Store the parameters.
-	/**
-	 * @param game The game engine.
-	 * @param globe The globe object.
-	 */
-	callThink(Game &game, const Globe &globe) : _game(game), _globe(globe) { /* Empty by design. */ }
-	/// Call AlienMission::think() with stored parameters.
-	void operator()(AlienMission *am) const { am->think(_game, _globe); }
-private:
-	Game &_game;
-	const Globe &_globe;
-};
-
-/** @brief Process a MissionSite.
- * This function object will count down towards expiring a MissionSite, and handle expired MissionSites.
- * @param ts Pointer to mission site.
- * @return Has mission site expired?
- */
-bool GeoscapeState::processMissionSite(MissionSite *site) const
-{
-	bool removeSite = site->getSecondsRemaining() < 30 * 60;
-	if (!removeSite)
-	{
-		site->setSecondsRemaining(site->getSecondsRemaining() - 30 * 60);
-	}
-	else
-	{
-		removeSite = site->getFollowers()->empty(); // CHEEKY EXPLOIT
-	}
-
-	int score = removeSite ? site->getDeployment()->getDespawnPenalty() : site->getDeployment()->getPoints();
-
-	Region *region = _game->getSavedGame()->locateRegion(*site);
-	if (region)
-	{
-		region->addActivityAlien(score);
-	}
-	for (std::vector<Country*>::iterator k = _game->getSavedGame()->getCountries()->begin(); k != _game->getSavedGame()->getCountries()->end(); ++k)
-	{
-		if ((*k)->getRules()->insideCountry(site->getLongitude(), site->getLatitude()))
-		{
-			(*k)->addActivityAlien(score);
-			break;
-		}
-	}
-	if (!removeSite)
-	{
-		return false;
-	}
-	delete site;
-	return true;
-}
-
-/** @brief Advance time for crashed UFOs.
- * This function object will decrease the expiration timer for crashed UFOs.
- */
-struct expireCrashedUfo: public std::unary_function<Ufo*, void>
-{
-	/// Decrease UFO expiration timer.
-	void operator()(Ufo *ufo) const
-	{
-		if (ufo->getStatus() == Ufo::CRASHED)
-		{
-			if (ufo->getSecondsRemaining() >= 30 * 60)
-			{
-				ufo->setSecondsRemaining(ufo->getSecondsRemaining() - 30 * 60);
-				return;
-			}
-			// Marked expired UFOs for removal.
-			ufo->setStatus(Ufo::DESTROYED);
-		}
-	}
-};
-
-/**
- * Takes care of any game logic that has to
- * run every game half hour, like UFO detection.
- */
-void GeoscapeState::time30Minutes()
-{
-	// Decrease mission countdowns
-	std::for_each(_game->getSavedGame()->getAlienMissions().begin(),
-			  _game->getSavedGame()->getAlienMissions().end(),
-			  callThink(*_game, *_globe));
-	// Remove finished missions
-	for (std::vector<AlienMission*>::iterator am = _game->getSavedGame()->getAlienMissions().begin();
-		am != _game->getSavedGame()->getAlienMissions().end();)
-	{
-		if ((*am)->isOver())
-		{
-			delete *am;
-			am = _game->getSavedGame()->getAlienMissions().erase(am);
-		}
-		else
-		{
-			++am;
-		}
-	}
-
-	// Handle crashed UFOs expiration
-	std::for_each(_game->getSavedGame()->getUfos()->begin(),
-			  _game->getSavedGame()->getUfos()->end(),
-			  expireCrashedUfo());
-
-
-	// Handle craft maintenance and alien base detection
-	for (std::vector<Base*>::iterator i = _game->getSavedGame()->getBases()->begin(); i != _game->getSavedGame()->getBases()->end(); ++i)
-	{
-		for (std::vector<Craft*>::iterator j = (*i)->getCrafts()->begin(); j != (*i)->getCrafts()->end(); ++j)
-		{
-			if ((*j)->getStatus() == "STR_REFUELLING")
-			{
-				std::string item = (*j)->getRules()->getRefuelItem();
-				if (item.empty())
-				{
-					(*j)->refuel();
-				}
-				else
-				{
-					if ((*i)->getStorageItems()->getItem(item) > 0)
-					{
-						(*i)->getStorageItems()->removeItem(item);
-						(*j)->refuel();
-						(*j)->setLowFuel(false);
-					}
-					else if (!(*j)->getLowFuel())
-					{
-						std::wstring msg = tr("STR_NOT_ENOUGH_ITEM_TO_REFUEL_CRAFT_AT_BASE")
-										   .arg(tr(item))
-										   .arg((*j)->getName(_game->getLanguage()))
-										   .arg((*i)->getName());
-						popup(new CraftErrorState(this, msg));
-						if ((*j)->getFuel() > 0)
-						{
-							(*j)->setStatus("STR_READY");
-						}
-						else
-						{
-							(*j)->setLowFuel(true);
-						}
-					}
-				}
-			}
-		}
-	}
-
-	// Handle UFO detection and give aliens points
-	for (std::vector<Ufo*>::iterator u = _game->getSavedGame()->getUfos()->begin(); u != _game->getSavedGame()->getUfos()->end(); ++u)
-	{
-		int points = (*u)->getRules()->getMissionScore(); //one point per UFO in-flight per half hour
-		switch ((*u)->getStatus())
-		{
-		case Ufo::LANDED:
-			points *= 2;
-		case Ufo::FLYING:
-			// Get area
-			for (std::vector<Region*>::iterator k = _game->getSavedGame()->getRegions()->begin(); k != _game->getSavedGame()->getRegions()->end(); ++k)
-			{
-				if ((*k)->getRules()->insideRegion((*u)->getLongitude(), (*u)->getLatitude()))
-				{
-					(*k)->addActivityAlien(points);
-					break;
-				}
-			}
-			// Get country
-			for (std::vector<Country*>::iterator k = _game->getSavedGame()->getCountries()->begin(); k != _game->getSavedGame()->getCountries()->end(); ++k)
-			{
-				if ((*k)->getRules()->insideCountry((*u)->getLongitude(), (*u)->getLatitude()))
-				{
-					(*k)->addActivityAlien(points);
-					break;
-				}
-			}
-			if (!(*u)->getDetected())
-			{
-				bool detected = false, hyperdetected = false;
-				for (std::vector<Base*>::iterator b = _game->getSavedGame()->getBases()->begin(); !hyperdetected && b != _game->getSavedGame()->getBases()->end(); ++b)
-				{
-					switch ((*b)->detect(*u))
-					{
-					case 2:	// hyper-wave decoder
-						(*u)->setHyperDetected(true);
-						hyperdetected = true;
-					case 1: // conventional radar
-						detected = true;
-					}
-					for (std::vector<Craft*>::iterator c = (*b)->getCrafts()->begin(); !detected && c != (*b)->getCrafts()->end(); ++c)
-					{
-						if ((*c)->getStatus() == "STR_OUT" && (*c)->detect(*u))
-						{
-							detected = true;
-							break;
-						}
-					}
-				}
-				if (detected)
-				{
-					(*u)->setDetected(true);
-					popup(new UfoDetectedState((*u), this, true, (*u)->getHyperDetected()));
-				}
-			}
-			else
-			{
-				bool detected = false, hyperdetected = false;
-				for (std::vector<Base*>::iterator b = _game->getSavedGame()->getBases()->begin(); !hyperdetected && b != _game->getSavedGame()->getBases()->end(); ++b)
-				{
-					switch ((*b)->insideRadarRange(*u))
-					{
-					case 2:	// hyper-wave decoder
-						detected = true;
-						hyperdetected = true;
-						(*u)->setHyperDetected(true);
-						break;
-					case 1: // conventional radar
-						detected = true;
-						hyperdetected = (*u)->getHyperDetected();
-					}
-					for (std::vector<Craft*>::iterator c = (*b)->getCrafts()->begin(); !detected && c != (*b)->getCrafts()->end(); ++c)
-					{
-						if ((*c)->getStatus() == "STR_OUT" && (*c)->insideRadarRange(*u))
-						{
-							detected = true;
-							hyperdetected = (*u)->getHyperDetected();
-							break;
-						}
-					}
-				}
-				if (!detected)
-				{
-					(*u)->setDetected(false);
-					(*u)->setHyperDetected(false);
-					if (!(*u)->getFollowers()->empty())
-					{
-						popup(new UfoLostState((*u)->getName(_game->getLanguage())));
-					}
-				}
-			}
-			break;
-		case Ufo::CRASHED:
-		case Ufo::DESTROYED:
-			break;
-		}
-	}
-
-	// Processes MissionSites
-	for (std::vector<MissionSite*>::iterator site = _game->getSavedGame()->getMissionSites()->begin(); site != _game->getSavedGame()->getMissionSites()->end();)
-	{
-		if (processMissionSite(*site))
-		{
-			site = _game->getSavedGame()->getMissionSites()->erase(site);
-		}
-		else
-		{
-			++site;
-		}
-	}
-}
-
-/**
- * Takes care of any game logic that has to
- * run every game hour, like transfers.
- */
-void GeoscapeState::time1Hour()
-{
-	// Handle craft maintenance
-	for (std::vector<Base*>::iterator i = _game->getSavedGame()->getBases()->begin(); i != _game->getSavedGame()->getBases()->end(); ++i)
-	{
-		for (std::vector<Craft*>::iterator j = (*i)->getCrafts()->begin(); j != (*i)->getCrafts()->end(); ++j)
-		{
-			if ((*j)->getStatus() == "STR_REPAIRS")
-			{
-				(*j)->repair();
-			}
-			else if ((*j)->getStatus() == "STR_REARMING")
-			{
-				std::string s = (*j)->rearm(_game->getMod());
-				if (!s.empty())
-				{
-					std::wstring msg = tr("STR_NOT_ENOUGH_ITEM_TO_REARM_CRAFT_AT_BASE")
-									   .arg(tr(s))
-									   .arg((*j)->getName(_game->getLanguage()))
-									   .arg((*i)->getName());
-					popup(new CraftErrorState(this, msg));
-				}
-			}
-		}
-	}
-
-	// Handle transfers
-	bool window = false;
-	for (std::vector<Base*>::iterator i = _game->getSavedGame()->getBases()->begin(); i != _game->getSavedGame()->getBases()->end(); ++i)
-	{
-		for (std::vector<Transfer*>::iterator j = (*i)->getTransfers()->begin(); j != (*i)->getTransfers()->end(); ++j)
-		{
-			(*j)->advance(*i);
-			if (!window && (*j)->getHours() <= 0)
-			{
-				window = true;
-			}
-		}
-	}
-	if (window)
-	{
-		popup(new ItemsArrivingState(this));
-	}
-	// Handle Production
-	for (std::vector<Base*>::iterator i = _game->getSavedGame()->getBases()->begin(); i != _game->getSavedGame()->getBases()->end(); ++i)
-	{
-		std::map<Production*, productionProgress_e> toRemove;
-		for (std::vector<Production*>::const_iterator j = (*i)->getProductions().begin(); j != (*i)->getProductions().end(); ++j)
-		{
-			toRemove[(*j)] = (*j)->step((*i), _game->getSavedGame(), _game->getMod());
-		}
-		for (std::map<Production*, productionProgress_e>::iterator j = toRemove.begin(); j != toRemove.end(); ++j)
-		{
-			if (j->second > PROGRESS_NOT_COMPLETE)
-			{
-				(*i)->removeProduction (j->first);
-				popup(new ProductionCompleteState((*i),  tr(j->first->getRules()->getName()), this, j->second));
-			}
-		}
-
-		if (Options::storageLimitsEnforced && (*i)->storesOverfull())
-		{
-			popup(new ErrorMessageState(tr("STR_STORAGE_EXCEEDED").arg((*i)->getName()), _palette, _game->getMod()->getInterface("geoscape")->getElement("errorMessage")->color, "BACK13.SCR", _game->getMod()->getInterface("geoscape")->getElement("errorPalette")->color));
-			popup(new SellState((*i)));
-		}
-	}
-	for (std::vector<MissionSite*>::iterator i = _game->getSavedGame()->getMissionSites()->begin(); i != _game->getSavedGame()->getMissionSites()->end(); ++i)
-	{
-		if (!(*i)->getDetected())
-		{
-			(*i)->setDetected(true);
-			popup(new MissionDetectedState(*i, this));
-			break;
-		}
-	}
-}
-
-/**
- * This class will attempt to generate a supply mission for a base.
- * Each alien base has a 6/101 chance to generate a supply mission.
- */
-class GenerateSupplyMission: public std::unary_function<const AlienBase *, void>
-{
-public:
-	/// Store rules and game data references for later use.
-	GenerateSupplyMission(const Mod &mod, SavedGame &save) : _mod(mod), _save(save) { /* Empty by design */ }
-	/// Check and spawn mission.
-	void operator()(const AlienBase *base) const;
-private:
-	const Mod &_mod;
-	SavedGame &_save;
-};
-
-/**
- * Check and create supply mission for the given base.
- * There is a 6/101 chance of the mission spawning.
- * @param base A pointer to the alien base.
- */
-void GenerateSupplyMission::operator()(const AlienBase *base) const
-{
-	if (_mod.getAlienMission(base->getDeployment()->getGenMissionType()))
-	{
-		if (RNG::percent(base->getDeployment()->getGenMissionFrequency()))
-		{
-			//Spawn supply mission for this base.
-			const RuleAlienMission &rule = *_mod.getAlienMission(base->getDeployment()->getGenMissionType());
-			AlienMission *mission = new AlienMission(rule);
-			mission->setRegion(_save.locateRegion(*base)->getRules()->getType(), _mod);
-			mission->setId(_save.getId("ALIEN_MISSIONS"));
-			mission->setRace(base->getAlienRace());
-			mission->setAlienBase(base);
-			mission->start();
-			_save.getAlienMissions().push_back(mission);
-		}
-	}
-	else if (base->getDeployment()->getGenMissionType() != "")
-	{
-		throw Exception("Alien Base tried to generate undefined mission: " + base->getDeployment()->getGenMissionType());
-	}
-}
-
-/**
- * Takes care of any game logic that has to
- * run every game day, like constructions.
- */
-void GeoscapeState::time1Day()
-{
-	for (std::vector<Base*>::iterator i = _game->getSavedGame()->getBases()->begin(); i != _game->getSavedGame()->getBases()->end(); ++i)
-	{
-		// Handle facility construction
-		for (std::vector<BaseFacility*>::iterator j = (*i)->getFacilities()->begin(); j != (*i)->getFacilities()->end(); ++j)
-		{
-			if ((*j)->getBuildTime() > 0)
-			{
-				(*j)->build();
-				if ((*j)->getBuildTime() == 0)
-				{
-					popup(new ProductionCompleteState((*i),  tr((*j)->getRules()->getType()), this, PROGRESS_CONSTRUCTION));
-				}
-			}
-		}
-		// Handle science project
-		std::vector<ResearchProject*> finished;
-		for (std::vector<ResearchProject*>::const_iterator iter = (*i)->getResearch().begin(); iter != (*i)->getResearch().end(); ++iter)
-		{
-			if ((*iter)->step())
-			{
-				finished.push_back(*iter);
-			}
-		}
-		for (std::vector<ResearchProject*>::const_iterator iter = finished.begin(); iter != finished.end(); ++iter)
-		{
-			(*i)->removeResearch(*iter);
-			RuleResearch * bonus = 0;
-			const RuleResearch * research = (*iter)->getRules();
-			if (Options::retainCorpses && research->destroyItem() && _game->getMod()->getUnit(research->getName()))
-			{
-				(*i)->getStorageItems()->addItem(_game->getMod()->getArmor(_game->getMod()->getUnit(research->getName())->getArmor(), true)->getCorpseGeoscape());
-			}
-			if (!(*iter)->getRules()->getGetOneFree().empty())
-			{
-				std::vector<std::string> possibilities;
-				for (std::vector<std::string>::const_iterator f = research->getGetOneFree().begin(); f != research->getGetOneFree().end(); ++f)
-				{
-					bool newFound = true;
-					for (std::vector<const RuleResearch*>::const_iterator discovered = _game->getSavedGame()->getDiscoveredResearch().begin(); discovered != _game->getSavedGame()->getDiscoveredResearch().end() && newFound; ++discovered)
-					{
-						if (*f == (*discovered)->getName())
-						{
-							newFound = false;
-						}
-					}
-					if (newFound)
-					{
-						possibilities.push_back(*f);
-					}
-				}
-				if (!possibilities.empty())
-				{
-					size_t pick = RNG::generate(0, possibilities.size()-1);
-					std::string sel = possibilities.at(pick);
-					bonus = _game->getMod()->getResearch(sel, true);
-					_game->getSavedGame()->addFinishedResearch(bonus, _game->getMod());
-					if (!bonus->getLookup().empty())
-					{
-						_game->getSavedGame()->addFinishedResearch(_game->getMod()->getResearch(bonus->getLookup(), true), _game->getMod());
-					}
-				}
-			}
-			const RuleResearch * newResearch = research;
-			std::string name = research->getLookup().empty() ? research->getName() : research->getLookup();
-			if (_game->getSavedGame()->isResearched(name))
-			{
-				newResearch = 0;
-			}
-			_game->getSavedGame()->addFinishedResearch(research, _game->getMod());
-			if (!research->getLookup().empty())
-			{
-				_game->getSavedGame()->addFinishedResearch(_game->getMod()->getResearch(research->getLookup(), true), _game->getMod());
-			}
-			if (!research->getCutscene().empty())
-			{
-				popup(new CutsceneState(research->getCutscene()));
-			}
-			if (bonus && !bonus->getCutscene().empty())
-			{
-				popup(new CutsceneState(bonus->getCutscene()));
-			}
-			popup(new ResearchCompleteState(newResearch, bonus, research));
-			std::vector<RuleResearch *> newPossibleResearch;
-			_game->getSavedGame()->getDependableResearch (newPossibleResearch, research, _game->getMod(), *i);
-			std::vector<RuleManufacture *> newPossibleManufacture;
-			_game->getSavedGame()->getDependableManufacture (newPossibleManufacture, research, _game->getMod(), *i);
-			timerReset();
-			// check for possible researching weapon before clip
-			if (newResearch)
-			{
-				RuleItem *item = _game->getMod()->getItem(newResearch->getName());
-				if (item && item->getBattleType() == BT_FIREARM && !item->getCompatibleAmmo()->empty())
-				{
-					RuleManufacture *man = _game->getMod()->getManufacture(item->getType());
-					if (man && !man->getRequirements().empty())
-					{
-						const std::vector<std::string> &req = man->getRequirements();
-						RuleItem *ammo = _game->getMod()->getItem(item->getCompatibleAmmo()->front());
-						if (ammo && std::find(req.begin(), req.end(), ammo->getType()) != req.end() && !_game->getSavedGame()->isResearched(req))
-						{
-							popup(new ResearchRequiredState(item));
-						}
-					}
-				}
-			}
-
-			popup(new NewPossibleResearchState(*i, newPossibleResearch));
-			if (!newPossibleManufacture.empty())
-			{
-				popup(new NewPossibleManufactureState(*i, newPossibleManufacture));
-			}
-			// now iterate through all the bases and remove this project from their labs
-			for (std::vector<Base*>::iterator j = _game->getSavedGame()->getBases()->begin(); j != _game->getSavedGame()->getBases()->end(); ++j)
-			{
-				for (std::vector<ResearchProject*>::const_iterator iter2 = (*j)->getResearch().begin(); iter2 != (*j)->getResearch().end(); ++iter2)
-				{
-					if (research->getName() == (*iter2)->getRules()->getName() &&
-						_game->getMod()->getUnit((*iter2)->getRules()->getName()) == 0)
-					{
-						(*j)->removeResearch(*iter2);
-						break;
-					}
-				}
-			}
-			delete(*iter);
-		}
-		// Handle soldier wounds
-		for (std::vector<Soldier*>::iterator j = (*i)->getSoldiers()->begin(); j != (*i)->getSoldiers()->end(); ++j)
-		{
-			if ((*j)->getWoundRecovery() > 0)
-			{
-				(*j)->heal();
-			}
-			if ((*j)->isInTraining())
-			{
-				(*j)->trainPhys(_game->getMod()->getCustomTrainingFactor());
-			}
-		}
-		// Handle psionic training
-		if ((*i)->getAvailablePsiLabs() > 0 && Options::anytimePsiTraining)
-		{
-			for (std::vector<Soldier*>::const_iterator s = (*i)->getSoldiers()->begin(); s != (*i)->getSoldiers()->end(); ++s)
-			{
-				(*s)->trainPsi1Day();
-				(*s)->calcStatString(_game->getMod()->getStatStrings(), (Options::psiStrengthEval && _game->getSavedGame()->isResearched(_game->getMod()->getPsiRequirements())));
-			}
-		}
-	}
-	// handle regional and country points for alien bases
-	for (std::vector<AlienBase*>::const_iterator b = _game->getSavedGame()->getAlienBases()->begin(); b != _game->getSavedGame()->getAlienBases()->end(); ++b)
-	{
-		for (std::vector<Region*>::iterator k = _game->getSavedGame()->getRegions()->begin(); k != _game->getSavedGame()->getRegions()->end(); ++k)
-		{
-			if ((*k)->getRules()->insideRegion((*b)->getLongitude(), (*b)->getLatitude()))
-			{
-				(*k)->addActivityAlien((*b)->getDeployment()->getPoints());
-				break;
-			}
-		}
-		for (std::vector<Country*>::iterator k = _game->getSavedGame()->getCountries()->begin(); k != _game->getSavedGame()->getCountries()->end(); ++k)
-		{
-			if ((*k)->getRules()->insideCountry((*b)->getLongitude(), (*b)->getLatitude()))
-			{
-				(*k)->addActivityAlien((*b)->getDeployment()->getPoints());
-				break;
-			}
-		}
-	}
-
-	// Handle resupply of alien bases.
-	std::for_each(_game->getSavedGame()->getAlienBases()->begin(), _game->getSavedGame()->getAlienBases()->end(),
-			  GenerateSupplyMission(*_game->getMod(), *_game->getSavedGame()));
-
-	// Autosave 3 times a month
-	int day = _game->getSavedGame()->getTime()->getDay();
-	if (day == 10 || day == 20)
-	{
-		if (_game->getSavedGame()->isIronman())
-		{
-			popup(new SaveGameState(OPT_GEOSCAPE, SAVE_IRONMAN, _palette));
-		}
-		else if (Options::autosave)
-		{
-			popup(new SaveGameState(OPT_GEOSCAPE, SAVE_AUTO_GEOSCAPE, _palette));
-		}
-	}
-}
-
-/**
- * Takes care of any game logic that has to
- * run every game month, like funding.
- */
-void GeoscapeState::time1Month()
-{
-	_game->getSavedGame()->addMonth();
-
-	// Determine alien mission for this month.
-	determineAlienMissions();
-
-	// Handle Psi-Training and initiate a new retaliation mission, if applicable
-	if (!Options::anytimePsiTraining)
-	{
-		for (std::vector<Base*>::const_iterator b = _game->getSavedGame()->getBases()->begin(); b != _game->getSavedGame()->getBases()->end(); ++b)
-		{
-			if ((*b)->getAvailablePsiLabs() > 0)
-			{
-				for (std::vector<Soldier*>::const_iterator s = (*b)->getSoldiers()->begin(); s != (*b)->getSoldiers()->end(); ++s)
-				{
-					if ((*s)->isInPsiTraining())
-					{
-						(*s)->trainPsi();
-						(*s)->calcStatString(_game->getMod()->getStatStrings(), (Options::psiStrengthEval && _game->getSavedGame()->isResearched(_game->getMod()->getPsiRequirements())));
-					}
-				}
-			}
-		}
-	}
-
-	// Handle funding
-	timerReset();
-	_game->getSavedGame()->monthlyFunding();
-	popup(new MonthlyReportState(_globe));
-
-	// Handle Xcom Operatives discovering bases
-	if (!_game->getSavedGame()->getAlienBases()->empty() && RNG::percent(20))
-	{
-		for (std::vector<AlienBase*>::const_iterator b = _game->getSavedGame()->getAlienBases()->begin(); b != _game->getSavedGame()->getAlienBases()->end(); ++b)
-		{
-			if (!(*b)->isDiscovered())
-			{
-				(*b)->setDiscovered(true);
-				popup(new AlienBaseState(*b, this));
-				break;
-			}
-		}
-	}
-}
-
-/**
- * Slows down the timer back to minimum speed,
- * for when important events occur.
- */
-void GeoscapeState::timerReset()
-{
-	SDL_Event ev;
-	ev.button.button = SDL_BUTTON_LEFT;
-	Action act(&ev, _game->getScreen()->getXScale(), _game->getScreen()->getYScale(), _game->getScreen()->getCursorTopBlackBand(), _game->getScreen()->getCursorLeftBlackBand());
-	_btn5Secs->mousePress(&act, this);
-}
-
-/**
- * Adds a new popup window to the queue
- * (this prevents popups from overlapping)
- * and pauses the game timer respectively.
- * @param state Pointer to popup state.
- */
-void GeoscapeState::popup(State *state)
-{
-	_pause = true;
-	_popups.push_back(state);
-}
-
-/**
- * Returns a pointer to the Geoscape globe for
- * access by other substates.
- * @return Pointer to globe.
- */
-Globe *GeoscapeState::getGlobe() const
-{
-	return _globe;
-}
-
-/**
- * Processes any left-clicks on globe markers,
- * or right-clicks to scroll the globe.
- * @param action Pointer to an action.
- */
-
-void GeoscapeState::globeClick(Action *action)
-{
-	int mouseX = (int)floor(action->getAbsoluteXMouse()), mouseY = (int)floor(action->getAbsoluteYMouse());
-
-	// Clicking markers on the globe
-	if (action->getDetails()->button.button == SDL_BUTTON_LEFT)
-	{
-		std::vector<Target*> v = _globe->getTargets(mouseX, mouseY, false);
-		if (!v.empty())
-		{
-			_game->pushState(new MultipleTargetsState(v, 0, this));
-		}
-	}
-
-	if (_game->getSavedGame()->getDebugMode())
-	{
-		double lon, lat;
-		int texture, shade;
-		_globe->cartToPolar(mouseX, mouseY, &lon, &lat);
-		double lonDeg = lon / M_PI * 180, latDeg = lat / M_PI * 180;
-		_globe->getPolygonTextureAndShade(lon, lat, &texture, &shade);
-		std::wostringstream ss;
-		ss << "rad: " << lon << " , " << lat << std::endl;
-		ss << "deg: " << lonDeg << " , " << latDeg << std::endl;
-		ss << "texture: " << texture << ", shade: " << shade << std::endl;
-
-		_txtDebug->setText(ss.str());
-	}
-}
-
-/**
- * Opens the Intercept window.
- * @param action Pointer to an action.
- */
-void GeoscapeState::btnInterceptClick(Action *)
-{
-	_game->pushState(new InterceptState(_globe));
-}
-
-/**
- * Goes to the Basescape screen.
- * @param action Pointer to an action.
- */
-void GeoscapeState::btnBasesClick(Action *)
-{
-	timerReset();
-	if (!_game->getSavedGame()->getBases()->empty())
-	{
-		_game->pushState(new BasescapeState(_game->getSavedGame()->getSelectedBase(), _globe));
-	}
-	else
-	{
-		_game->pushState(new BasescapeState(0, _globe));
-	}
-}
-
-/**
- * Goes to the Graphs screen.
- * @param action Pointer to an action.
- */
-void GeoscapeState::btnGraphsClick(Action *)
-{
-	_game->pushState(new GraphsState);
-}
-
-/**
- * Goes to the Ufopaedia window.
- * @param action Pointer to an action.
- */
-void GeoscapeState::btnUfopaediaClick(Action *)
-{
-	Ufopaedia::open(_game);
-}
-
-/**
- * Opens the Options window.
- * @param action Pointer to an action.
- */
-void GeoscapeState::btnOptionsClick(Action *)
-{
-	_game->pushState(new PauseState(OPT_GEOSCAPE));
-}
-
-/**
- * Goes to the Funding screen.
- * @param action Pointer to an action.
- */
-void GeoscapeState::btnFundingClick(Action *)
-{
-	_game->pushState(new FundingState);
-}
-
-/**
- * Starts rotating the globe to the left.
- * @param action Pointer to an action.
- */
-void GeoscapeState::btnRotateLeftPress(Action *)
-{
-	_globe->rotateLeft();
-}
-
-/**
- * Stops rotating the globe to the left.
- * @param action Pointer to an action.
- */
-void GeoscapeState::btnRotateLeftRelease(Action *)
-{
-	_globe->rotateStopLon();
-}
-
-/**
- * Starts rotating the globe to the right.
- * @param action Pointer to an action.
- */
-void GeoscapeState::btnRotateRightPress(Action *)
-{
-	_globe->rotateRight();
-}
-
-/**
- * Stops rotating the globe to the right.
- * @param action Pointer to an action.
- */
-void GeoscapeState::btnRotateRightRelease(Action *)
-{
-	_globe->rotateStopLon();
-}
-
-/**
- * Starts rotating the globe upwards.
- * @param action Pointer to an action.
- */
-void GeoscapeState::btnRotateUpPress(Action *)
-{
-	_globe->rotateUp();
-}
-
-/**
- * Stops rotating the globe upwards.
- * @param action Pointer to an action.
- */
-void GeoscapeState::btnRotateUpRelease(Action *)
-{
-	_globe->rotateStopLat();
-}
-
-/**
- * Starts rotating the globe downwards.
- * @param action Pointer to an action.
- */
-void GeoscapeState::btnRotateDownPress(Action *)
-{
-	_globe->rotateDown();
-}
-
-/**
- * Stops rotating the globe downwards.
- * @param action Pointer to an action.
- */
-void GeoscapeState::btnRotateDownRelease(Action *)
-{
-	_globe->rotateStopLat();
-}
-
-/**
- * Zooms into the globe.
- * @param action Pointer to an action.
- */
-void GeoscapeState::btnZoomInLeftClick(Action *)
-{
-	_globe->zoomIn();
-}
-
-/**
- * Zooms the globe maximum.
- * @param action Pointer to an action.
- */
-void GeoscapeState::btnZoomInRightClick(Action *)
-{
-	_globe->zoomMax();
-}
-
-/**
- * Zooms out of the globe.
- * @param action Pointer to an action.
- */
-void GeoscapeState::btnZoomOutLeftClick(Action *)
-{
-	_globe->zoomOut();
-}
-
-/**
- * Zooms the globe minimum.
- * @param action Pointer to an action.
- */
-void GeoscapeState::btnZoomOutRightClick(Action *)
-{
-	_globe->zoomMin();
-}
-
-/**
- * Zoom in effect for dogfights.
- */
-void GeoscapeState::zoomInEffect()
-{
-	if (_globe->zoomDogfightIn())
-	{
-		_zoomInEffectDone = true;
-		_zoomInEffectTimer->stop();
-	}
-}
-
-/**
- * Zoom out effect for dogfights.
- */
-void GeoscapeState::zoomOutEffect()
-{
-	if (_globe->zoomDogfightOut())
-	{
-		_zoomOutEffectDone = true;
-		_zoomOutEffectTimer->stop();
-		init();
-	}
-}
-
-/**
- * Dogfight logic. Moved here to have the code clean.
- */
-void GeoscapeState::handleDogfights()
-{
-	// Handle dogfights logic.
-	_minimizedDogfights = 0;
-
-	std::list<DogfightState*>::iterator d = _dogfights.begin();
-	for (; d != _dogfights.end(); ++d)
-	{
-		(*d)->getUfo()->setInterceptionProcessed(false);
-	}
-	d = _dogfights.begin();
-	while (d != _dogfights.end())
-	{
-		if ((*d)->isMinimized())
-		{
-			if ((*d)->getWaitForPoly() && _globe->insideLand((*d)->getUfo()->getLongitude(), (*d)->getUfo()->getLatitude()))
-			{
-				(*d)->setMinimized(false);
-				(*d)->setWaitForPoly(false);
-			}
-			else
-			{
-				_minimizedDogfights++;
-			}
-		}
-		else
-		{
-			_globe->rotateStop();
-		}
-		(*d)->think();
-		if ((*d)->dogfightEnded())
-		{
-			if ((*d)->isMinimized())
-			{
-				_minimizedDogfights--;
-			}
-			delete *d;
-			d = _dogfights.erase(d);
-		}
-		else
-		{
-			++d;
-		}
-	}
-	if (_dogfights.empty())
-	{
-		_dogfightTimer->stop();
-		_zoomOutEffectTimer->start();
-	}
-}
-
-/**
- * Gets the number of minimized dogfights.
- * @return Number of minimized dogfights.
- */
-int GeoscapeState::minimizedDogfightsCount()
-{
-	int minimizedDogfights = 0;
-	for (std::list<DogfightState*>::iterator d = _dogfights.begin(); d != _dogfights.end(); ++d)
-	{
-		if ((*d)->isMinimized())
-		{
-			++minimizedDogfights;
-		}
-	}
-	return minimizedDogfights;
-}
-
-/**
- * Starts a new dogfight.
- */
-void GeoscapeState::startDogfight()
-{
-	if (_globe->getZoom() < 3)
-	{
-		if (!_zoomInEffectTimer->isRunning())
-		{
-			_globe->saveZoomDogfight();
-			_globe->rotateStop();
-			_zoomInEffectTimer->start();
-		}
-	}
-	else
-	{
-		_dogfightStartTimer->stop();
-		_zoomInEffectTimer->stop();
-		_dogfightTimer->start();
-		timerReset();
-		while (!_dogfightsToBeStarted.empty())
-		{
-			_dogfights.push_back(_dogfightsToBeStarted.back());
-			_dogfightsToBeStarted.pop_back();
-			_dogfights.back()->setInterceptionNumber(getFirstFreeDogfightSlot());
-			_dogfights.back()->setInterceptionsCount(_dogfights.size() + _dogfightsToBeStarted.size());
-		}
-		// Set correct number of interceptions for every dogfight.
-		for (std::list<DogfightState*>::iterator d = _dogfights.begin(); d != _dogfights.end(); ++d)
-		{
-			(*d)->setInterceptionsCount(_dogfights.size());
-		}
-	}
-}
-
-/**
- * Returns the first free dogfight slot.
- * @return free slot
- */
-int GeoscapeState::getFirstFreeDogfightSlot()
-{
-	int slotNo = 1;
-	for (std::list<DogfightState*>::iterator d = _dogfights.begin(); d != _dogfights.end(); ++d)
-	{
-		if ((*d)->getInterceptionNumber() == slotNo)
-		{
-			++slotNo;
-		}
-	}
-	return slotNo;
-}
-
-/**
- * Handle base defense
- * @param base Base to defend.
- * @param ufo Ufo attacking base.
- */
-void GeoscapeState::handleBaseDefense(Base *base, Ufo *ufo)
-{
-	// Whatever happens in the base defense, the UFO has finished its duty
-	ufo->setStatus(Ufo::DESTROYED);
-
-	if (base->getAvailableSoldiers(true) > 0 || !base->getVehicles()->empty())
-	{
-		SavedBattleGame *bgame = new SavedBattleGame(_game->getMod());
-		_game->getSavedGame()->setBattleGame(bgame);
-		bgame->setMissionType("STR_BASE_DEFENSE");
-		BattlescapeGenerator bgen = BattlescapeGenerator(_game);
-		bgen.setBase(base);
-		bgen.setAlienCustomDeploy(_game->getMod()->getDeployment(ufo->getCraftStats().missionCustomDeploy));
-		bgen.setAlienRace(ufo->getAlienRace());
-		bgen.run();
-		_pause = true;
-		_game->pushState(new BriefingState(0, base));
-	}
-	else
-	{
-		// Please garrison your bases in future
-		popup(new BaseDestroyedState(base));
-	}
-}
-
-/**
- * Determine the alien missions to start this month.
- */
-void GeoscapeState::determineAlienMissions()
-{
-	SavedGame *save = _game->getSavedGame();
-	AlienStrategy &strategy = save->getAlienStrategy();
-	Mod *mod = _game->getMod();
-	int month = _game->getSavedGame()->getMonthsPassed();
-	std::vector<RuleMissionScript*> availableMissions;
-	std::map<int, bool> conditions;
-
-	// well, here it is, ladies and gents, the nuts and bolts behind the geoscape mission scheduling.
-
-	// first we need to build a list of "valid" commands
-	for (std::vector<std::string>::const_iterator i = mod->getMissionScriptList()->begin(); i != mod->getMissionScriptList()->end(); ++i)
-	{
-		RuleMissionScript *command = mod->getMissionScript(*i);
-
-			// level one condition check: make sure we're within our time constraints
-		if (command->getFirstMonth() <= month &&
-			(command->getLastMonth() >= month || command->getLastMonth() == -1) &&
-			// make sure we haven't hit our run limit, if we have one
-			(command->getMaxRuns() == -1 ||	command->getMaxRuns() > strategy.getMissionsRun(command->getVarName())) &&
-			// and make sure we satisfy the difficulty restrictions
-			command->getMinDifficulty() <= save->getDifficulty())
-		{
-			// level two condition check: make sure we meet any research requirements, if any.
-			bool triggerHappy = true;
-			for (std::map<std::string, bool>::const_iterator j = command->getResearchTriggers().begin(); triggerHappy && j != command->getResearchTriggers().end(); ++j)
-			{
-				triggerHappy = (save->isResearched(j->first) == j->second);
-			}
-			// levels one and two passed: insert this command into the array.
-			if (triggerHappy)
-			{
-				availableMissions.push_back(command);
-			}
-		}
-	}
-
-	// start processing command array.
-	for (std::vector<RuleMissionScript*>::const_iterator i = availableMissions.begin(); i != availableMissions.end(); ++i)
-	{
-		RuleMissionScript *command = *i;
-		bool process = true;
-		bool success = false;
-		// level three condition check: make sure our conditionals are met, if any. this list is dynamic, and must be checked here.
-		for (std::vector<int>::const_iterator j = command->getConditionals().begin(); process && j != command->getConditionals().end(); ++j)
-		{
-			std::map<int, bool>::const_iterator found = conditions.find(std::abs(*j));
-			// just an FYI: if you add a 0 to your conditionals, this flag will never resolve to true, and your command will never run.
-			process = (found == conditions.end() || (found->second == true && *j > 0) || (found->second == false && *j < 0));
-		}
-		if (command->getLabel() > 0 && conditions.find(command->getLabel()) != conditions.end())
-		{
-			std::ostringstream ss;
-			ss << "Mission generator encountered an error: multiple commands: " << command->getType() << " and ";
-			for (std::vector<RuleMissionScript*>::const_iterator j = availableMissions.begin(); j != availableMissions.end(); ++j)
-			{
-				if (command->getLabel() == (*j)->getLabel() && (*j) != (*i))
-				{
-					ss << (*j)->getType() << ", ";
-				}
-			}
-			ss  << "are sharing the same label: " << command->getLabel();
-			throw Exception(ss.str());
-		}
-		// level four condition check: does random chance favour this command's execution?
-		if (process && RNG::percent(command->getExecutionOdds()))
-		{
-			// good news, little command pointer! you're FDA approved! off to the main processing facility with you!
-			success = processCommand(command);
-		}
-		if (command->getLabel() > 0)
-		{
-			// tsk, tsk. you really should be careful with these unique labels, they're supposed to be unique.
-			if (conditions.find(command->getLabel()) != conditions.end())
-			{
-				throw Exception("Error in mission scripts: " + command->getType() + ". Two or more commands sharing the same label. That's bad, Mmmkay?");
-			}
-			// keep track of what happened to this command, so others may reference it.
-			conditions[command->getLabel()] = success;
-		}
-	}
-}
-
-
-/**
- * Proccesses a directive to start up a mission, if possible.
- * @param command the directive from which to read information.
- * @return whether the command successfully produced a new mission.
- */
-bool GeoscapeState::processCommand(RuleMissionScript *command)
-{
-	SavedGame *save = _game->getSavedGame();
-	AlienStrategy &strategy = save->getAlienStrategy();
-	Mod *mod = _game->getMod();
-	int month = _game->getSavedGame()->getMonthsPassed();
-	std::string targetRegion;
-	const RuleAlienMission *missionRules;
-	std::string missionType;
-	std::string missionRace;
-	int targetZone = -1;
-
-	// terror mission type deal? this will require special handling.
-	if (command->getSiteType())
-	{
-		// we know for a fact that this command has mission weights defined, otherwise this flag could not be set.
-		missionType = command->generate(month, GEN_MISSION);
-		std::vector<std::string> missions = command->getMissionTypes(month);
-		int max = missions.size();
-		int currPos = 0;
-		for (; currPos != max; ++currPos)
-		{
-			if (missions[currPos] == missionType)
-			{
-				break;
-			}
-		}
-
-		// let's build a list of regions with spawn zones to pick from
-		std::vector<std::pair<std::string, int> > validAreas;
-
-		// this is actually a bit of a cheat, we ARE using the mission weights as defined, but we'll try them all if the one we pick first isn't valid.
-		for (int h = 0; h != max; ++h)
-		{
-			// we'll use the regions listed in the command, if any, otherwise check all the regions in the ruleset looking for matches
-			std::vector<std::string> regions = (command->hasRegionWeights()) ? command->getRegions(month) : mod->getRegionsList();
-			missionRules = mod->getAlienMission(missionType, true);
-			targetZone = missionRules->getSpawnZone();
-
-			for (std::vector<std::string>::iterator i = regions.begin(); i != regions.end();)
-			{
-				// we don't want the same mission running in any given region twice simultaneously, so prune the list as needed.
-				bool processThisRegion = true;
-				for (std::vector<AlienMission*>::const_iterator j = save->getAlienMissions().begin(); j != save->getAlienMissions().end(); ++j)
-				{
-					if ((*j)->getRules().getType() == missionRules->getType() && (*j)->getRegion() == *i)
-					{
-						processThisRegion = false;
-						break;
-					}
-				}
-				if (!processThisRegion)
-				{
-					i = regions.erase(i);
-					continue;
-				}
-				// ok, we found a region that doesn't have our mission in it, let's see if it has an appropriate landing zone.
-				// if it does, let's add it to our list of valid areas, taking note of which mission area(s) matched.
-				RuleRegion *region = mod->getRegion(*i, true);
-				if ((int)(region->getMissionZones().size()) > targetZone)
-				{
-					std::vector<MissionArea> areas = region->getMissionZones()[targetZone].areas;
-					int counter = 0;
-					for (std::vector<MissionArea>::const_iterator j = areas.begin(); j != areas.end(); ++j)
-					{
-						// validMissionLocation checks to make sure this city/whatever hasn't been used by the last n missions using this varName
-						// this prevents the same location getting hit more than once every n missions.
-						if ((*j).isPoint() && strategy.validMissionLocation(command->getVarName(), region->getType(), counter))
-						{
-							validAreas.push_back(std::make_pair(region->getType(), counter));
-						}
-						counter++;
-					}
-				}
-				++i;
-			}
-
-			// oh bother, we couldn't find anything valid, this mission won't run this month.
-			if (validAreas.empty())
-			{
-				if (max > 1 && ++currPos == max)
-				{
-					currPos = 0;
-				}
-				missionType = missions[currPos];
-			}
-			else
-			{
-				break;
-			}
-		}
-
-		if (validAreas.empty())
-		{
-			// now we're in real trouble, we've managed to make it out of the loop and we still don't have any valid choices
-			// this command cannot run this month, we have failed, forgive us senpai.
-			return false;
-		}
-		// reset this, we may have used it earlier, it longer represents the target zone type, but the target zone number within that type
-		targetZone = -1;
-		// everything went according to plan: we can now pick a city/whatever to attack.
-		while (targetZone == -1)
-		{
-			if (command->hasRegionWeights())
-			{
-				// if we have a weighted region list, we know we have at least one valid choice for this mission
-				targetRegion = command->generate(month, GEN_REGION);
-			}
-			else
-			{
-				// if we don't have a weighted list, we'll select a region at random from the ruleset,
-				// validate that it's in our list, and pick one of its cities at random
-				// this will give us an even distribution between regions regardless of the number of cities.
-				targetRegion = mod->getRegionsList().at(RNG::generate(0, mod->getRegionsList().size() - 1));
-			}
-
-			// we need to know the range of the region within our vector, in order to randomly select a city from it
-			int min = -1;
-			int max = -1;
-			int curr = 0;
-			for (std::vector<std::pair<std::string, int> >::const_iterator i = validAreas.begin(); i != validAreas.end(); ++i)
-			{
-				if ((*i).first == targetRegion)
-				{
-					if (min == -1)
-					{
-						min = curr;
-					}
-					max = curr;
-				}
-				else if (min > -1)
-				{
-					// if we've stopped detecting matches, we're done looking.
-					break;
-				}
-				++curr;
-			}
-			if (min != -1)
-			{
-				// we have our random range, we can make a selection, and we're done.
-				targetZone = validAreas[RNG::generate(min, max)].second;
-			}
-		}
-		// now add that city to the list of sites we've hit, store the array, etc.
-		strategy.addMissionLocation(command->getVarName(), targetRegion, targetZone, command->getRepeatAvoidance());
-	}
-	else if (RNG::percent(command->getTargetBaseOdds()))
-	{
-		// build a list of the mission types we're dealing with, if any
-		std::vector<std::string> types = command->getMissionTypes(month);
-		// now build a list of regions with bases in.
-		std::vector<std::string> regionsMaster;
-		for (std::vector<Base*>::const_iterator i = save->getBases()->begin(); i != save->getBases()->end(); ++i)
-		{
-			regionsMaster.push_back(save->locateRegion(*(*i))->getRules()->getType());
-		}
-		// no defined mission types? then we'll prune the region list to ensure we only have a region that can generate a mission.
-		if (types.empty())
-		{
-			for (std::vector<std::string>::iterator i = regionsMaster.begin(); i != regionsMaster.end();)
-			{
-				if (!strategy.validMissionRegion(*i))
-				{
-					i = regionsMaster.erase(i);
-					continue;
-				}
-				++i;
-			}
-			// no valid missions in any base regions? oh dear, i guess we failed.
-			if (regionsMaster.empty())
-			{
-				return false;
-			}
-			// pick a random region from our list
-			targetRegion = regionsMaster[RNG::generate(0, regionsMaster.size()-1)];
-		}
-		else
-		{
-			// we don't care about regional mission distributions, we're targetting a base with whatever mission we pick, so let's pick now
-			// we'll iterate the mission list, starting at a random point, and wrapping around to the beginning
-			int max = types.size();
-			int entry = RNG::generate(0,  max - 1);
-			std::vector<std::string> regions;
-
-			for (int i = 0; i != max; ++i)
-			{
-				regions = regionsMaster;
-				for (std::vector<AlienMission*>::const_iterator j = save->getAlienMissions().begin(); j != save->getAlienMissions().end(); ++j)
-				{
-					// if the mission types match
-					if (types[entry] == (*j)->getRules().getType())
-					{
-						for (std::vector<std::string>::iterator k = regions.begin(); k != regions.end();)
-						{
-							// and the regions match
-							if ((*k) == (*j)->getRegion())
-							{
-								// prune the entry from the list
-								k = regions.erase(k);
-								continue;
-							}
-							++k;
-						}
-					}
-				}
-
-				// we have a valid list of regions containing bases, pick one.
-				if (!regions.empty())
-				{
-					missionType = types[entry];
-					targetRegion = regions[RNG::generate(0, regions.size()-1)];
-					break;
-				}
-				// otherwise, try the next mission in the list.
-				if (max > 1 && ++entry == max)
-				{
-					entry = 0;
-				}
-			}
-		}
-	}
-	// now the easy stuff
-	else if (!command->hasRegionWeights())
-	{
-		// no regionWeights means we pick from the table
-		targetRegion = strategy.chooseRandomRegion(mod);
-	}
-	else
-	{
-		// otherwise, let the command dictate the region.
-		targetRegion = command->generate(month, GEN_REGION);
-	}
-
-	if (targetRegion == "")
-	{
-		// something went horribly wrong, we should have had at LEAST a region by now.
-		return false;
-	}
-
-	// we're bound to end up with typos, so let's throw an exception instead of simply returning false
-	// that way, the modder can fix their mistake
-	if (mod->getRegion(targetRegion) == 0)
-	{
-		throw Exception("Error proccessing mission script named: " + command->getType() + ", region named: " + targetRegion + " is not defined");
-	}
-
-	if (missionType == "") // ie: not a terror mission, not targetting a base, or otherwise not already chosen
-	{
-		if (!command->hasMissionWeights())
-		{
-			// no weights means let the strategy pick
-			missionType = strategy.chooseRandomMission(targetRegion);
-		}
-		else
-		{
-			// otherwise the command gives us the weights.
-			missionType = command->generate(month, GEN_MISSION);
-		}
-	}
-
-	if (missionType == "")
-	{
-		// something went horribly wrong, we didn't manage to choose a mission type
-		return false;
-	}
-
-	missionRules = mod->getAlienMission(missionType);
-
-	// we're bound to end up with typos, so let's throw an exception instead of simply returning false
-	// that way, the modder can fix their mistake
-	if (missionRules == 0)
-	{
-		throw Exception("Error proccessing mission script named: " + command->getType() + ", mission type: " + missionType + " is not defined");
-	}
-
-	// do i really need to comment this? shouldn't it be obvious what's happening here?
-	if (!command->hasRaceWeights())
-	{
-		missionRace = missionRules->generateRace(month);
-	}
-	else
-	{
-		missionRace = command->generate(month, GEN_RACE);
-	}
-
-	// we're bound to end up with typos, so let's throw an exception instead of simply returning false
-	// that way, the modder can fix their mistake
-	if (mod->getAlienRace(missionRace) == 0)
-	{
-		throw Exception("Error proccessing mission script named: " + command->getType() + ", race: " + missionRace + " is not defined");
-	}
-
-	// ok, we've derived all the variables we need to start up our mission, let's do magic to turn those values into a mission
-	AlienMission *mission = new AlienMission(*missionRules);
-	mission->setRace(missionRace);
-	mission->setId(_game->getSavedGame()->getId("ALIEN_MISSIONS"));
-	mission->setRegion(targetRegion, *_game->getMod());
-	mission->setMissionSiteZone(targetZone);
-	strategy.addMissionRun(command->getVarName());
-	mission->start(command->getDelay());
-	_game->getSavedGame()->getAlienMissions().push_back(mission);
-	// if this flag is set, we want to delete it from the table so it won't show up again until the schedule resets.
-	if (command->getUseTable())
-	{
-		strategy.removeMission(targetRegion, missionType);
-	}
-
-	// we did it, we can go home now.
-	return true;
-
-}
-
-/**
- * Handler for clicking on a timer button.
- * @param action pointer to the mouse action.
- */
-void GeoscapeState::btnTimerClick(Action *action)
-{
-	SDL_Event ev;
-	ev.type = SDL_MOUSEBUTTONDOWN;
-	ev.button.button = SDL_BUTTON_LEFT;
-	Action a = Action(&ev, 0.0, 0.0, 0, 0);
-	action->getSender()->mousePress(&a, this);
-}
-
-/**
- * Updates the scale.
- * @param dX delta of X;
- * @param dY delta of Y;
- */
-void GeoscapeState::resize(int &dX, int &dY)
-{
-	if (_game->getSavedGame()->getSavedBattle())
-		return;
-	dX = Options::baseXResolution;
-	dY = Options::baseYResolution;
-	int divisor = 1;
-	double pixelRatioY = 1.0;
-
-	if (Options::nonSquarePixelRatio)
-	{
-		pixelRatioY = 1.2;
-	}
-	switch (Options::geoscapeScale)
-	{
-	case SCALE_SCREEN_DIV_3:
-		divisor = 3;
-		break;
-	case SCALE_SCREEN_DIV_2:
-		divisor = 2;
-		break;
-	case SCALE_SCREEN:
-		break;
-	default:
-		dX = 0;
-		dY = 0;
-		return;
-	}
-
-	Options::baseXResolution = std::max(Screen::ORIGINAL_WIDTH, Options::displayWidth / divisor);
-	Options::baseYResolution = std::max(Screen::ORIGINAL_HEIGHT, (int)(Options::displayHeight / pixelRatioY / divisor));
-
-	dX = Options::baseXResolution - dX;
-	dY = Options::baseYResolution - dY;
-
-	_globe->resize();
-
-	for (std::vector<Surface*>::const_iterator i = _surfaces.begin(); i != _surfaces.end(); ++i)
-	{
-		if (*i != _globe)
-		{
-			(*i)->setX((*i)->getX() + dX);
-			(*i)->setY((*i)->getY() + dY/2);
-		}
-	}
-
-	_bg->setX((_globe->getWidth() - _bg->getWidth()) / 2);
-	_bg->setY((_globe->getHeight() - _bg->getHeight()) / 2);
-
-	int height = (Options::baseYResolution - Screen::ORIGINAL_HEIGHT) / 2 + 10;
-	_sideTop->setHeight(height);
-	_sideTop->setY(_sidebar->getY() - height - 1);
-	_sideBottom->setHeight(height);
-	_sideBottom->setY(_sidebar->getY() + _sidebar->getHeight() + 1);
-
-	_sideLine->setHeight(Options::baseYResolution);
-	_sideLine->setY(0);
-	_sideLine->drawRect(0, 0, _sideLine->getWidth(), _sideLine->getHeight(), 15);
-}
-
-}
-=======
-/*
- * Copyright 2010-2016 OpenXcom Developers.
- *
- * This file is part of OpenXcom.
- *
- * OpenXcom is free software: you can redistribute it and/or modify
- * it under the terms of the GNU General Public License as published by
- * the Free Software Foundation, either version 3 of the License, or
- * (at your option) any later version.
- *
- * OpenXcom is distributed in the hope that it will be useful,
- * but WITHOUT ANY WARRANTY; without even the implied warranty of
- * MERCHANTABILITY or FITNESS FOR A PARTICULAR PURPOSE.  See the
- * GNU General Public License for more details.
- *
- * You should have received a copy of the GNU General Public License
- * along with OpenXcom.  If not, see <http://www.gnu.org/licenses/>.
- */
-#include "GeoscapeState.h"
-#include <sstream>
-#include <iomanip>
-#include <algorithm>
-#include <functional>
-#include "../Engine/RNG.h"
-#include "../Engine/Game.h"
-#include "../Engine/Action.h"
-#include "../Mod/Mod.h"
-#include "../Engine/LocalizedText.h"
-#include "../Engine/Screen.h"
-#include "../Engine/Surface.h"
-#include "../Engine/Options.h"
-#include "Globe.h"
-#include "../Interface/Text.h"
-#include "../Interface/TextButton.h"
-#include "../Engine/Timer.h"
-#include "../Savegame/GameTime.h"
-#include "../Savegame/SavedGame.h"
-#include "../Savegame/Base.h"
-#include "../Savegame/BaseFacility.h"
-#include "../Mod/RuleBaseFacility.h"
-#include "../Savegame/Craft.h"
-#include "../Mod/RuleCraft.h"
-#include "../Savegame/Ufo.h"
-#include "../Mod/RuleUfo.h"
-#include "../Mod/RuleMissionScript.h"
-#include "../Savegame/Waypoint.h"
-#include "../Savegame/Transfer.h"
-#include "../Savegame/Soldier.h"
-#include "../Savegame/SoldierDiary.h"
-#include "../Menu/PauseState.h"
-#include "InterceptState.h"
-#include "../Basescape/BasescapeState.h"
-#include "../Basescape/SellState.h"
-#include "../Menu/CutsceneState.h"
-#include "../Menu/ErrorMessageState.h"
-#include "GraphsState.h"
-#include "FundingState.h"
-#include "MonthlyReportState.h"
-#include "ProductionCompleteState.h"
-#include "UfoDetectedState.h"
-#include "GeoscapeCraftState.h"
-#include "DogfightState.h"
-#include "UfoLostState.h"
-#include "CraftPatrolState.h"
-#include "LowFuelState.h"
-#include "MultipleTargetsState.h"
-#include "ConfirmLandingState.h"
-#include "ItemsArrivingState.h"
-#include "CraftErrorState.h"
-#include "DogfightErrorState.h"
-#include "../Ufopaedia/Ufopaedia.h"
-#include "../Savegame/ResearchProject.h"
-#include "ResearchCompleteState.h"
-#include "../Mod/RuleResearch.h"
-#include "ResearchRequiredState.h"
-#include "NewPossibleResearchState.h"
-#include "NewPossibleManufactureState.h"
-#include "../Savegame/Production.h"
-#include "../Mod/RuleManufacture.h"
-#include "../Savegame/ItemContainer.h"
-#include "../Savegame/MissionSite.h"
-#include "../Savegame/AlienBase.h"
-#include "../Mod/RuleRegion.h"
-#include "MissionDetectedState.h"
-#include "AlienBaseState.h"
-#include "../Savegame/Region.h"
-#include "../Savegame/Country.h"
-#include "../Mod/RuleCountry.h"
-#include "../Mod/RuleAlienMission.h"
-#include "../Savegame/AlienStrategy.h"
-#include "../Savegame/AlienMission.h"
-#include "../Savegame/SavedBattleGame.h"
-#include "../Battlescape/BattlescapeGenerator.h"
-#include "../Battlescape/BriefingState.h"
-#include "../Mod/UfoTrajectory.h"
-#include "../Mod/Armor.h"
-#include "BaseDefenseState.h"
-#include "BaseDestroyedState.h"
-#include "../Menu/LoadGameState.h"
-#include "../Menu/SaveGameState.h"
-#include "../Menu/ListSaveState.h"
-#include "../Mod/RuleGlobe.h"
-#include "../Engine/Exception.h"
-#include "../Mod/AlienDeployment.h"
-#include "../Mod/RuleInterface.h"
-#include "../fmath.h"
-
-namespace OpenXcom
-{
-
-/**
- * Initializes all the elements in the Geoscape screen.
- * @param game Pointer to the core game.
- */
-GeoscapeState::GeoscapeState() : _pause(false), _zoomInEffectDone(false), _zoomOutEffectDone(false), _minimizedDogfights(0)
-{
-	int screenWidth = Options::baseXGeoscape;
-	int screenHeight = Options::baseYGeoscape;
-
-	// Create objects
-	Surface *hd = _game->getMod()->getSurface("ALTGEOBORD.SCR");
-	_bg = new Surface(hd->getWidth(), hd->getHeight(), 0, 0);
-	_sideLine = new Surface(64, screenHeight, screenWidth - 64, 0);
-	_sidebar = new Surface(64, 200, screenWidth - 64, screenHeight / 2 - 100);
-
-	_globe = new Globe(_game, (screenWidth-64)/2, screenHeight/2, screenWidth-64, screenHeight, 0, 0);
-	_bg->setX((_globe->getWidth() - _bg->getWidth()) / 2);
-	_bg->setY((_globe->getHeight() - _bg->getHeight()) / 2);
-
-	_btnIntercept = new TextButton(63, 11, screenWidth-63, screenHeight/2-100);
-	_btnBases = new TextButton(63, 11, screenWidth-63, screenHeight/2-88);
-	_btnGraphs = new TextButton(63, 11, screenWidth-63, screenHeight/2-76);
-	_btnUfopaedia = new TextButton(63, 11, screenWidth-63, screenHeight/2-64);
-	_btnOptions = new TextButton(63, 11, screenWidth-63, screenHeight/2-52);
-	_btnFunding = new TextButton(63, 11, screenWidth-63, screenHeight/2-40);
-
-	_btn5Secs = new TextButton(31, 13, screenWidth-63, screenHeight/2+12);
-	_btn1Min = new TextButton(31, 13, screenWidth-31, screenHeight/2+12);
-	_btn5Mins = new TextButton(31, 13, screenWidth-63, screenHeight/2+26);
-	_btn30Mins = new TextButton(31, 13, screenWidth-31, screenHeight/2+26);
-	_btn1Hour = new TextButton(31, 13, screenWidth-63, screenHeight/2+40);
-	_btn1Day = new TextButton(31, 13, screenWidth-31, screenHeight/2+40);
-
-	_btnRotateLeft = new InteractiveSurface(12, 10, screenWidth-61, screenHeight/2+76);
-	_btnRotateRight = new InteractiveSurface(12, 10, screenWidth-37, screenHeight/2+76);
-	_btnRotateUp = new InteractiveSurface(13, 12, screenWidth-49, screenHeight/2+62);
-	_btnRotateDown = new InteractiveSurface(13, 12, screenWidth-49, screenHeight/2+87);
-	_btnZoomIn = new InteractiveSurface(23, 23, screenWidth-25, screenHeight/2+56);
-	_btnZoomOut = new InteractiveSurface(13, 17, screenWidth-20, screenHeight/2+82);
-
-	int height = (screenHeight - Screen::ORIGINAL_HEIGHT) / 2 + 10;
-	_sideTop = new TextButton(63, height, screenWidth-63, _sidebar->getY() - height - 1);
-	_sideBottom = new TextButton(63, height, screenWidth-63, _sidebar->getY() + _sidebar->getHeight() + 1);
-
-	_txtHour = new Text(20, 16, screenWidth-61, screenHeight/2-26);
-	_txtHourSep = new Text(4, 16, screenWidth-41, screenHeight/2-26);
-	_txtMin = new Text(20, 16, screenWidth-37, screenHeight/2-26);
-	_txtMinSep = new Text(4, 16, screenWidth-17, screenHeight/2-26);
-	_txtSec = new Text(11, 8, screenWidth-13, screenHeight/2-20);
-	_txtWeekday = new Text(59, 8, screenWidth-61, screenHeight/2-13);
-	_txtDay = new Text(29, 8, screenWidth-61, screenHeight/2-6);
-	_txtMonth = new Text(29, 8, screenWidth-32, screenHeight/2-6);
-	_txtYear = new Text(59, 8, screenWidth-61, screenHeight/2+1);
-	_txtFunds = new Text(59, 8, screenWidth-61, screenHeight/2-27);
-
-	_timeSpeed = _btn5Secs;
-	_gameTimer = new Timer(Options::geoClockSpeed);
-
-	_zoomInEffectTimer = new Timer(Options::dogfightSpeed);
-	_zoomOutEffectTimer = new Timer(Options::dogfightSpeed);
-	_dogfightStartTimer = new Timer(Options::dogfightSpeed);
-	_dogfightTimer = new Timer(Options::dogfightSpeed);
-
-	_txtDebug = new Text(200, 18, 0, 0);
-
-	// Set palette
-	setInterface("geoscape");
-
-	add(_bg);
-	add(_sideLine);
-	add(_sidebar);
-	add(_globe);
-
-	add(_btnIntercept, "button", "geoscape");
-	add(_btnBases, "button", "geoscape");
-	add(_btnGraphs, "button", "geoscape");
-	add(_btnUfopaedia, "button", "geoscape");
-	add(_btnOptions, "button", "geoscape");
-	add(_btnFunding, "button", "geoscape");
-
-	add(_btn5Secs, "button", "geoscape");
-	add(_btn1Min, "button", "geoscape");
-	add(_btn5Mins, "button", "geoscape");
-	add(_btn30Mins, "button", "geoscape");
-	add(_btn1Hour, "button", "geoscape");
-	add(_btn1Day, "button", "geoscape");
-
-	add(_btnRotateLeft);
-	add(_btnRotateRight);
-	add(_btnRotateUp);
-	add(_btnRotateDown);
-	add(_btnZoomIn);
-	add(_btnZoomOut);
-
-	add(_sideTop, "button", "geoscape");
-	add(_sideBottom, "button", "geoscape");
-
-	add(_txtFunds, "text", "geoscape");
-	add(_txtHour, "text", "geoscape");
-	add(_txtHourSep, "text", "geoscape");
-	add(_txtMin, "text", "geoscape");
-	add(_txtMinSep, "text", "geoscape");
-	add(_txtSec, "text", "geoscape");
-	add(_txtWeekday, "text", "geoscape");
-	add(_txtDay, "text", "geoscape");
-	add(_txtMonth, "text", "geoscape");
-	add(_txtYear, "text", "geoscape");
-
-	add(_txtDebug, "text", "geoscape");
-
-	// Set up objects
-	Surface *geobord = _game->getMod()->getSurface("GEOBORD.SCR");
-	geobord->setX(_sidebar->getX() - geobord->getWidth() + _sidebar->getWidth());
-	geobord->setY(_sidebar->getY());
-	_sidebar->copy(geobord);
-	_game->getMod()->getSurface("ALTGEOBORD.SCR")->blit(_bg);
-
-	_sideLine->drawRect(0, 0, _sideLine->getWidth(), _sideLine->getHeight(), 15);
-
-	_btnIntercept->initText(_game->getMod()->getFont("FONT_GEO_BIG"), _game->getMod()->getFont("FONT_GEO_SMALL"), _game->getLanguage());
-	_btnIntercept->setText(tr("STR_INTERCEPT"));
-	_btnIntercept->onMouseClick((ActionHandler)&GeoscapeState::btnInterceptClick);
-	_btnIntercept->onKeyboardPress((ActionHandler)&GeoscapeState::btnInterceptClick, Options::keyGeoIntercept);
-	_btnIntercept->setGeoscapeButton(true);
-
-	_btnBases->initText(_game->getMod()->getFont("FONT_GEO_BIG"), _game->getMod()->getFont("FONT_GEO_SMALL"), _game->getLanguage());
-	_btnBases->setText(tr("STR_BASES"));
-	_btnBases->onMouseClick((ActionHandler)&GeoscapeState::btnBasesClick);
-	_btnBases->onKeyboardPress((ActionHandler)&GeoscapeState::btnBasesClick, Options::keyGeoBases);
-	_btnBases->setGeoscapeButton(true);
-
-	_btnGraphs->initText(_game->getMod()->getFont("FONT_GEO_BIG"), _game->getMod()->getFont("FONT_GEO_SMALL"), _game->getLanguage());
-	_btnGraphs->setText(tr("STR_GRAPHS"));
-	_btnGraphs->onMouseClick((ActionHandler)&GeoscapeState::btnGraphsClick);
-	_btnGraphs->onKeyboardPress((ActionHandler)&GeoscapeState::btnGraphsClick, Options::keyGeoGraphs);
-	_btnGraphs->setGeoscapeButton(true);
-
-	_btnUfopaedia->initText(_game->getMod()->getFont("FONT_GEO_BIG"), _game->getMod()->getFont("FONT_GEO_SMALL"), _game->getLanguage());
-	_btnUfopaedia->setText(tr("STR_UFOPAEDIA_UC"));
-	_btnUfopaedia->onMouseClick((ActionHandler)&GeoscapeState::btnUfopaediaClick);
-	_btnUfopaedia->onKeyboardPress((ActionHandler)&GeoscapeState::btnUfopaediaClick, Options::keyGeoUfopedia);
-	_btnUfopaedia->setGeoscapeButton(true);
-
-	_btnOptions->initText(_game->getMod()->getFont("FONT_GEO_BIG"), _game->getMod()->getFont("FONT_GEO_SMALL"), _game->getLanguage());
-	_btnOptions->setText(tr("STR_OPTIONS_UC"));
-	_btnOptions->onMouseClick((ActionHandler)&GeoscapeState::btnOptionsClick);
-	_btnOptions->onKeyboardPress((ActionHandler)&GeoscapeState::btnOptionsClick, Options::keyGeoOptions);
-	_btnOptions->setGeoscapeButton(true);
-
-	_btnFunding->initText(_game->getMod()->getFont("FONT_GEO_BIG"), _game->getMod()->getFont("FONT_GEO_SMALL"), _game->getLanguage());
-	_btnFunding->setText(tr("STR_FUNDING_UC"));
-	_btnFunding->onMouseClick((ActionHandler)&GeoscapeState::btnFundingClick);
-	_btnFunding->onKeyboardPress((ActionHandler)&GeoscapeState::btnFundingClick, Options::keyGeoFunding);
-	_btnFunding->setGeoscapeButton(true);
-
-	_btn5Secs->initText(_game->getMod()->getFont("FONT_GEO_BIG"), _game->getMod()->getFont("FONT_GEO_SMALL"), _game->getLanguage());
-	_btn5Secs->setBig();
-	_btn5Secs->setText(tr("STR_5_SECONDS"));
-	_btn5Secs->setGroup(&_timeSpeed);
-	_btn5Secs->onKeyboardPress((ActionHandler)&GeoscapeState::btnTimerClick, Options::keyGeoSpeed1);
-	_btn5Secs->setGeoscapeButton(true);
-
-	_btn1Min->initText(_game->getMod()->getFont("FONT_GEO_BIG"), _game->getMod()->getFont("FONT_GEO_SMALL"), _game->getLanguage());
-	_btn1Min->setBig();
-	_btn1Min->setText(tr("STR_1_MINUTE"));
-	_btn1Min->setGroup(&_timeSpeed);
-	_btn1Min->onKeyboardPress((ActionHandler)&GeoscapeState::btnTimerClick, Options::keyGeoSpeed2);
-	_btn1Min->setGeoscapeButton(true);
-
-	_btn5Mins->initText(_game->getMod()->getFont("FONT_GEO_BIG"), _game->getMod()->getFont("FONT_GEO_SMALL"), _game->getLanguage());
-	_btn5Mins->setBig();
-	_btn5Mins->setText(tr("STR_5_MINUTES"));
-	_btn5Mins->setGroup(&_timeSpeed);
-	_btn5Mins->onKeyboardPress((ActionHandler)&GeoscapeState::btnTimerClick, Options::keyGeoSpeed3);
-	_btn5Mins->setGeoscapeButton(true);
-
-	_btn30Mins->initText(_game->getMod()->getFont("FONT_GEO_BIG"), _game->getMod()->getFont("FONT_GEO_SMALL"), _game->getLanguage());
-	_btn30Mins->setBig();
-	_btn30Mins->setText(tr("STR_30_MINUTES"));
-	_btn30Mins->setGroup(&_timeSpeed);
-	_btn30Mins->onKeyboardPress((ActionHandler)&GeoscapeState::btnTimerClick, Options::keyGeoSpeed4);
-	_btn30Mins->setGeoscapeButton(true);
-
-	_btn1Hour->initText(_game->getMod()->getFont("FONT_GEO_BIG"), _game->getMod()->getFont("FONT_GEO_SMALL"), _game->getLanguage());
-	_btn1Hour->setBig();
-	_btn1Hour->setText(tr("STR_1_HOUR"));
-	_btn1Hour->setGroup(&_timeSpeed);
-	_btn1Hour->onKeyboardPress((ActionHandler)&GeoscapeState::btnTimerClick, Options::keyGeoSpeed5);
-	_btn1Hour->setGeoscapeButton(true);
-
-	_btn1Day->initText(_game->getMod()->getFont("FONT_GEO_BIG"), _game->getMod()->getFont("FONT_GEO_SMALL"), _game->getLanguage());
-	_btn1Day->setBig();
-	_btn1Day->setText(tr("STR_1_DAY"));
-	_btn1Day->setGroup(&_timeSpeed);
-	_btn1Day->onKeyboardPress((ActionHandler)&GeoscapeState::btnTimerClick, Options::keyGeoSpeed6);
-	_btn1Day->setGeoscapeButton(true);
-
-	_sideBottom->setGeoscapeButton(true);
-	_sideTop->setGeoscapeButton(true);
-
-	_btnRotateLeft->onMousePress((ActionHandler)&GeoscapeState::btnRotateLeftPress);
-	_btnRotateLeft->onMouseRelease((ActionHandler)&GeoscapeState::btnRotateLeftRelease);
-	_btnRotateLeft->onKeyboardPress((ActionHandler)&GeoscapeState::btnRotateLeftPress, Options::keyGeoLeft);
-	_btnRotateLeft->onKeyboardRelease((ActionHandler)&GeoscapeState::btnRotateLeftRelease, Options::keyGeoLeft);
-
-	_btnRotateRight->onMousePress((ActionHandler)&GeoscapeState::btnRotateRightPress);
-	_btnRotateRight->onMouseRelease((ActionHandler)&GeoscapeState::btnRotateRightRelease);
-	_btnRotateRight->onKeyboardPress((ActionHandler)&GeoscapeState::btnRotateRightPress, Options::keyGeoRight);
-	_btnRotateRight->onKeyboardRelease((ActionHandler)&GeoscapeState::btnRotateRightRelease, Options::keyGeoRight);
-
-	_btnRotateUp->onMousePress((ActionHandler)&GeoscapeState::btnRotateUpPress);
-	_btnRotateUp->onMouseRelease((ActionHandler)&GeoscapeState::btnRotateUpRelease);
-	_btnRotateUp->onKeyboardPress((ActionHandler)&GeoscapeState::btnRotateUpPress, Options::keyGeoUp);
-	_btnRotateUp->onKeyboardRelease((ActionHandler)&GeoscapeState::btnRotateUpRelease, Options::keyGeoUp);
-
-	_btnRotateDown->onMousePress((ActionHandler)&GeoscapeState::btnRotateDownPress);
-	_btnRotateDown->onMouseRelease((ActionHandler)&GeoscapeState::btnRotateDownRelease);
-	_btnRotateDown->onKeyboardPress((ActionHandler)&GeoscapeState::btnRotateDownPress, Options::keyGeoDown);
-	_btnRotateDown->onKeyboardRelease((ActionHandler)&GeoscapeState::btnRotateDownRelease, Options::keyGeoDown);
-
-	_btnZoomIn->onMouseClick((ActionHandler)&GeoscapeState::btnZoomInLeftClick, SDL_BUTTON_LEFT);
-	_btnZoomIn->onMouseClick((ActionHandler)&GeoscapeState::btnZoomInRightClick, SDL_BUTTON_RIGHT);
-	_btnZoomIn->onKeyboardPress((ActionHandler)&GeoscapeState::btnZoomInLeftClick, Options::keyGeoZoomIn);
-
-	_btnZoomOut->onMouseClick((ActionHandler)&GeoscapeState::btnZoomOutLeftClick, SDL_BUTTON_LEFT);
-	_btnZoomOut->onMouseClick((ActionHandler)&GeoscapeState::btnZoomOutRightClick, SDL_BUTTON_RIGHT);
-	_btnZoomOut->onKeyboardPress((ActionHandler)&GeoscapeState::btnZoomOutLeftClick, Options::keyGeoZoomOut);
-
-	_txtFunds->setAlign(ALIGN_CENTER);
-	_txtFunds->setVisible(Options::showFundsOnGeoscape);
-
-	_txtHour->setBig();
-	_txtHour->setAlign(ALIGN_RIGHT);
-
-	_txtHourSep->setBig();
-	_txtHourSep->setText(L":");
-
-	_txtMin->setBig();
-
-	_txtMinSep->setBig();
-	_txtMinSep->setText(L":");
-
-	_txtWeekday->setAlign(ALIGN_CENTER);
-
-	_txtDay->setAlign(ALIGN_CENTER);
-
-	_txtMonth->setAlign(ALIGN_CENTER);
-
-	_txtYear->setAlign(ALIGN_CENTER);
-
-	if (Options::showFundsOnGeoscape)
-	{
-		_txtHour->setY(_txtHour->getY()+6);
-		_txtHour->setSmall();
-		_txtHourSep->setY(_txtHourSep->getY()+6);
-		_txtHourSep->setSmall();
-		_txtMin->setY(_txtMin->getY()+6);
-		_txtMin->setSmall();
-		_txtMinSep->setX(_txtMinSep->getX()-10);
-		_txtMinSep->setY(_txtMinSep->getY()+6);
-		_txtMinSep->setSmall();
-		_txtSec->setX(_txtSec->getX()-10);
-	}
-
-	_gameTimer->onTimer((StateHandler)&GeoscapeState::timeAdvance);
-	_gameTimer->start();
-
-	_zoomInEffectTimer->onTimer((StateHandler)&GeoscapeState::zoomInEffect);
-	_zoomOutEffectTimer->onTimer((StateHandler)&GeoscapeState::zoomOutEffect);
-	_dogfightStartTimer->onTimer((StateHandler)&GeoscapeState::startDogfight);
-	_dogfightTimer->onTimer((StateHandler)&GeoscapeState::handleDogfights);
-
-	timeDisplay();
-}
-
-/**
- * Deletes timers.
- */
-GeoscapeState::~GeoscapeState()
-{
-	delete _gameTimer;
-	delete _zoomInEffectTimer;
-	delete _zoomOutEffectTimer;
-	delete _dogfightStartTimer;
-	delete _dogfightTimer;
-
-	std::list<DogfightState*>::iterator it = _dogfights.begin();
-	for (; it != _dogfights.end();)
-	{
-		delete *it;
-		it = _dogfights.erase(it);
-	}
-	for (it = _dogfightsToBeStarted.begin(); it != _dogfightsToBeStarted.end();)
-	{
-		delete *it;
-		it = _dogfightsToBeStarted.erase(it);
-	}
-}
-
-/**
- * Handle blitting of Geoscape and Dogfights.
- */
-void GeoscapeState::blit()
-{
-	State::blit();
-	for (std::list<DogfightState*>::iterator it = _dogfights.begin(); it != _dogfights.end(); ++it)
-	{
-		(*it)->blit();
-	}
-}
-
-/**
- * Handle key shortcuts.
- * @param action Pointer to an action.
- */
-void GeoscapeState::handle(Action *action)
-{
-	if (_dogfights.size() == _minimizedDogfights)
-	{
-		State::handle(action);
-	}
-
-	if (action->getDetails()->type == SDL_KEYDOWN)
-	{
-		// "ctrl-d" - enable debug mode
-		if (Options::debug && action->getDetails()->key.keysym.sym == SDLK_d && (SDL_GetModState() & KMOD_CTRL) != 0)
-		{
-			_game->getSavedGame()->setDebugMode();
-			if (_game->getSavedGame()->getDebugMode())
-			{
-				_txtDebug->setText(L"DEBUG MODE");
-			}
-			else
-			{
-				_txtDebug->setText(L"");
-			}
-		}
-		// "ctrl-c" - delete all soldier commendations
-		if (Options::debug && action->getDetails()->key.keysym.sym == SDLK_c && (SDL_GetModState() & KMOD_CTRL) != 0)
-		{
-			if (_game->getSavedGame()->getDebugMode())
-			{
-				_txtDebug->setText(L"SOLDIER COMMENDATIONS DELETED");
-				for (std::vector<Base*>::iterator i = _game->getSavedGame()->getBases()->begin(); i != _game->getSavedGame()->getBases()->end(); ++i)
-				{
-					for (std::vector<Soldier*>::iterator j = (*i)->getSoldiers()->begin(); j != (*i)->getSoldiers()->end(); ++j)
-					{
-						for (std::vector<SoldierCommendations*>::iterator k = (*j)->getDiary()->getSoldierCommendations()->begin(); k != (*j)->getDiary()->getSoldierCommendations()->end(); ++k)
-						{
-							delete *k;
-						}
-						(*j)->getDiary()->getSoldierCommendations()->clear();
-					}
-				}
-			}
-			else
-			{
-				_txtDebug->setText(L"");
-			}
-		}
-		// quick save and quick load
-		else if (!_game->getSavedGame()->isIronman())
-		{
-			if (action->getDetails()->key.keysym.sym == Options::keyQuickSave)
-			{
-				popup(new SaveGameState(OPT_GEOSCAPE, SAVE_QUICK, _palette));
-			}
-			else if (action->getDetails()->key.keysym.sym == Options::keyQuickLoad)
-			{
-				popup(new LoadGameState(OPT_GEOSCAPE, SAVE_QUICK, _palette));
-			}
-		}
-	}
-	if (!_dogfights.empty())
-	{
-		for (std::list<DogfightState*>::iterator it = _dogfights.begin(); it != _dogfights.end(); ++it)
-		{
-			(*it)->handle(action);
-		}
-		_minimizedDogfights = minimizedDogfightsCount();
-	}
-}
-
-/**
- * Updates the timer display and resets the palette
- * since it's bound to change on other screens.
- */
-void GeoscapeState::init()
-{
-	State::init();
-	timeDisplay();
-
-	_globe->onMouseClick((ActionHandler)&GeoscapeState::globeClick);
-	_globe->onMouseOver(0);
-	_globe->rotateStop();
-	_globe->setFocus(true);
-	_globe->draw();
-
-	// Pop up save screen if it's a new ironman game
-	if (_game->getSavedGame()->isIronman() && _game->getSavedGame()->getName().empty())
-	{
-		popup(new ListSaveState(OPT_GEOSCAPE));
-	}
-
-	// Set music if it's not already playing
-	if (_dogfights.empty() && !_dogfightStartTimer->isRunning())
-	{
-		if (_game->getSavedGame()->getMonthsPassed() == -1)
-		{
-			_game->getMod()->playMusic("GMGEO", 1);
-		}
-		else
-		{
-			_game->getMod()->playMusic("GMGEO");
-		}
-	}
-	else
-	{
-		_game->getMod()->playMusic("GMINTER");
-	}
-	_globe->unsetNewBaseHover();
-
-		// run once
-	if (_game->getSavedGame()->getMonthsPassed() == -1 &&
-		// as long as there's a base
-		!_game->getSavedGame()->getBases()->empty() &&
-		// and it has a name (THIS prevents it from running prior to the base being placed.)
-		_game->getSavedGame()->getBases()->front()->getName() != L"")
-	{
-		_game->getSavedGame()->addMonth();
-		determineAlienMissions();
-		_game->getSavedGame()->setFunds(_game->getSavedGame()->getFunds() - (_game->getSavedGame()->getBaseMaintenance() - _game->getSavedGame()->getBases()->front()->getPersonnelMaintenance()));
-	}
-}
-
-/**
- * Runs the game timer and handles popups.
- */
-void GeoscapeState::think()
-{
-	State::think();
-
-	_zoomInEffectTimer->think(this, 0);
-	_zoomOutEffectTimer->think(this, 0);
-	_dogfightStartTimer->think(this, 0);
-
-	if (_popups.empty() && _dogfights.empty() && (!_zoomInEffectTimer->isRunning() || _zoomInEffectDone) && (!_zoomOutEffectTimer->isRunning() || _zoomOutEffectDone))
-	{
-		// Handle timers
-		_gameTimer->think(this, 0);
-	}
-	else
-	{
-		if (!_dogfights.empty() || _minimizedDogfights != 0)
-		{
-			// If all dogfights are minimized rotate the globe, etc.
-			if (_dogfights.size() == _minimizedDogfights)
-			{
-				_pause = false;
-				_gameTimer->think(this, 0);
-			}
-			_dogfightTimer->think(this, 0);
-		}
-		if (!_popups.empty())
-		{
-			// Handle popups
-			_globe->rotateStop();
-			_game->pushState(_popups.front());
-			_popups.erase(_popups.begin());
-		}
-	}
-}
-
-/**
- * Updates the Geoscape clock with the latest
- * game time and date in human-readable format. (+Funds)
- */
-void GeoscapeState::timeDisplay()
-{
-	if (Options::showFundsOnGeoscape)
-	{
-		_txtFunds->setText(Text::formatFunding(_game->getSavedGame()->getFunds()));
-	}
-
-	std::wostringstream ss;
-	ss << std::setfill(L'0') << std::setw(2) << _game->getSavedGame()->getTime()->getSecond();
-	_txtSec->setText(ss.str());
-
-	std::wostringstream ss2;
-	ss2 << std::setfill(L'0') << std::setw(2) << _game->getSavedGame()->getTime()->getMinute();
-	_txtMin->setText(ss2.str());
-
-	std::wostringstream ss3;
-	ss3 << _game->getSavedGame()->getTime()->getHour();
-	_txtHour->setText(ss3.str());
-
-	std::wostringstream ss4;
-	ss4 << _game->getSavedGame()->getTime()->getDayString(_game->getLanguage());
-	_txtDay->setText(ss4.str());
-
-	_txtWeekday->setText(tr(_game->getSavedGame()->getTime()->getWeekdayString()));
-
-	_txtMonth->setText(tr(_game->getSavedGame()->getTime()->getMonthString()));
-
-	std::wostringstream ss5;
-	ss5 << _game->getSavedGame()->getTime()->getYear();
-	_txtYear->setText(ss5.str());
-}
-
-/**
- * Advances the game timer according to
- * the timer speed set, and calls the respective
- * triggers. The timer always advances in "5 secs"
- * cycles, regardless of the speed, otherwise it might
- * skip important steps. Instead, it just keeps advancing
- * the timer until the next speed step (eg. the next day
- * on 1 Day speed) or until an event occurs, since updating
- * the screen on each step would become cumbersomely slow.
- */
-void GeoscapeState::timeAdvance()
-{
-	int timeSpan = 0;
-	if (_timeSpeed == _btn5Secs)
-	{
-		timeSpan = 1;
-	}
-	else if (_timeSpeed == _btn1Min)
-	{
-		timeSpan = 12;
-	}
-	else if (_timeSpeed == _btn5Mins)
-	{
-		timeSpan = 12 * 5;
-	}
-	else if (_timeSpeed == _btn30Mins)
-	{
-		timeSpan = 12 * 5 * 6;
-	}
-	else if (_timeSpeed == _btn1Hour)
-	{
-		timeSpan = 12 * 5 * 6 * 2;
-	}
-	else if (_timeSpeed == _btn1Day)
-	{
-		timeSpan = 12 * 5 * 6 * 2 * 24;
-	}
-
-	for (int i = 0; i < timeSpan && !_pause; ++i)
-	{
-		TimeTrigger trigger;
-		trigger = _game->getSavedGame()->getTime()->advance();
-		switch (trigger)
-		{
-		case TIME_1MONTH:
-			time1Month();
-		case TIME_1DAY:
-			time1Day();
-		case TIME_1HOUR:
-			time1Hour();
-		case TIME_30MIN:
-			time30Minutes();
-		case TIME_10MIN:
-			time10Minutes();
-		case TIME_5SEC:
-			time5Seconds();
-		}
-	}
-
-	_pause = !_dogfightsToBeStarted.empty();
-
-	timeDisplay();
-	_globe->draw();
-}
-
-/**
- * Takes care of any game logic that has to
- * run every game second, like craft movement.
- */
-void GeoscapeState::time5Seconds()
-{
-	// Game over if there are no more bases.
-	if (_game->getSavedGame()->getBases()->empty())
-	{
-		_game->getSavedGame()->setEnding(END_LOSE);
-	}
-	if (_game->getSavedGame()->getEnding() == END_LOSE)
-	{
-		_game->pushState(new CutsceneState(CutsceneState::LOSE_GAME));
-		if (_game->getSavedGame()->isIronman())
-		{
-			_game->pushState(new SaveGameState(OPT_GEOSCAPE, SAVE_IRONMAN, _palette));
-		}
-		return;
-	}
-
-	// Handle UFO logic
-	for (std::vector<Ufo*>::iterator i = _game->getSavedGame()->getUfos()->begin(); i != _game->getSavedGame()->getUfos()->end(); ++i)
-	{
-		switch ((*i)->getStatus())
-		{
-		case Ufo::FLYING:
-			if (!_zoomInEffectTimer->isRunning() && !_zoomOutEffectTimer->isRunning())
-			{
-				(*i)->think();
-				if ((*i)->reachedDestination())
-				{
-					size_t count = _game->getSavedGame()->getMissionSites()->size();
-					AlienMission *mission = (*i)->getMission();
-					bool detected = (*i)->getDetected();
-					mission->ufoReachedWaypoint(**i, *_game, *_globe);
-					if (detected != (*i)->getDetected() && !(*i)->getFollowers()->empty())
-					{
-						if (!((*i)->getTrajectory().getID() == UfoTrajectory::RETALIATION_ASSAULT_RUN && (*i)->getStatus() == Ufo::LANDED))
-							popup(new UfoLostState((*i)->getName(_game->getLanguage())));
-					}
-					if (count < _game->getSavedGame()->getMissionSites()->size())
-					{
-						MissionSite *site = _game->getSavedGame()->getMissionSites()->back();
-						site->setDetected(true);
-						popup(new MissionDetectedState(site, this));
-					}
-					// If UFO was destroyed, don't spawn missions
-					if ((*i)->getStatus() == Ufo::DESTROYED)
-						return;
-					if (Base *base = dynamic_cast<Base*>((*i)->getDestination()))
-					{
-						mission->setWaveCountdown(30 * (RNG::generate(0, 400) + 48));
-						(*i)->setDestination(0);
-						base->setupDefenses();
-						timerReset();
-						if (!base->getDefenses()->empty())
-						{
-							popup(new BaseDefenseState(base, *i, this));
-						}
-						else
-						{
-							handleBaseDefense(base, *i);
-							return;
-						}
-					}
-				}
-			}
-			break;
-		case Ufo::LANDED:
-			(*i)->think();
-			if ((*i)->getSecondsRemaining() == 0)
-			{
-				AlienMission *mission = (*i)->getMission();
-				bool detected = (*i)->getDetected();
-				mission->ufoLifting(**i, *_game->getSavedGame());
-				if (detected != (*i)->getDetected() && !(*i)->getFollowers()->empty())
-				{
-					popup(new UfoLostState((*i)->getName(_game->getLanguage())));
-				}
-			}
-			break;
-		case Ufo::CRASHED:
-			(*i)->think();
-			if ((*i)->getSecondsRemaining() == 0)
-			{
-				(*i)->setDetected(false);
-				(*i)->setStatus(Ufo::DESTROYED);
-			}
-			break;
-		case Ufo::DESTROYED:
-			// Nothing to do
-			break;
-		}
-	}
-
-	// Handle craft logic
-	for (std::vector<Base*>::iterator i = _game->getSavedGame()->getBases()->begin(); i != _game->getSavedGame()->getBases()->end(); ++i)
-	{
-		for (std::vector<Craft*>::iterator j = (*i)->getCrafts()->begin(); j != (*i)->getCrafts()->end();)
-		{
-			if ((*j)->isDestroyed())
-			{
-				for (std::vector<Country*>::iterator country = _game->getSavedGame()->getCountries()->begin(); country != _game->getSavedGame()->getCountries()->end(); ++country)
-				{
-					if ((*country)->getRules()->insideCountry((*j)->getLongitude(), (*j)->getLatitude()))
-					{
-						(*country)->addActivityXcom(-(*j)->getRules()->getScore());
-						break;
-					}
-				}
-				for (std::vector<Region*>::iterator region = _game->getSavedGame()->getRegions()->begin(); region != _game->getSavedGame()->getRegions()->end(); ++region)
-				{
-					if ((*region)->getRules()->insideRegion((*j)->getLongitude(), (*j)->getLatitude()))
-					{
-						(*region)->addActivityXcom(-(*j)->getRules()->getScore());
-						break;
-					}
-				}
-				// if a transport craft has been shot down, kill all the soldiers on board.
-				if ((*j)->getRules()->getSoldiers() > 0)
-				{
-					for (std::vector<Soldier*>::iterator k = (*i)->getSoldiers()->begin(); k != (*i)->getSoldiers()->end();)
-					{
-						if ((*k)->getCraft() == (*j))
-						{
-							k = _game->getSavedGame()->killSoldier(*k);
-						}
-						else
-						{
-							++k;
-						}
-					}
-				}
-				delete *j;
-				j = (*i)->getCrafts()->erase(j);
-				continue;
-			}
-			if ((*j)->getDestination() != 0)
-			{
-				Ufo* u = dynamic_cast<Ufo*>((*j)->getDestination());
-				if (u != 0)
-				{
-					if (!u->getDetected())
-					{
-						if (u->getTrajectory().getID() == UfoTrajectory::RETALIATION_ASSAULT_RUN && (u->getStatus() == Ufo::LANDED || u->getStatus() == Ufo::DESTROYED))
-						{
-							(*j)->returnToBase();
-						}
-						else
-						{
-							Waypoint *w = new Waypoint();
-							w->setLongitude((*j)->getMeetLongitude());
-							w->setLatitude((*j)->getMeetLatitude());
-							w->setId(u->getId());
-							(*j)->setDestination(0);
-							popup(new GeoscapeCraftState((*j), _globe, w));
-						}
-					}
-					if (u->getStatus() == Ufo::LANDED && (*j)->isInDogfight())
-					{
-						(*j)->setInDogfight(false);
-					}
-					else if (u->getStatus() == Ufo::DESTROYED)
-					{
-						(*j)->returnToBase();
-					}
-				}
-				else
-				{
-					if ((*j)->isInDogfight())
-					{
-						(*j)->setInDogfight(false);
-					}
-				}
-			}
-			if (!_zoomInEffectTimer->isRunning() && !_zoomOutEffectTimer->isRunning())
-			{
-				(*j)->think();
-			}
-			if ((*j)->reachedDestination())
-			{
-				Ufo* u = dynamic_cast<Ufo*>((*j)->getDestination());
-				Waypoint *w = dynamic_cast<Waypoint*>((*j)->getDestination());
-				MissionSite* m = dynamic_cast<MissionSite*>((*j)->getDestination());
-				AlienBase* b = dynamic_cast<AlienBase*>((*j)->getDestination());
 				if (u != 0)
 				{
 					switch (u->getStatus())
@@ -3713,7 +1041,7 @@
 	if ((ufo->getMission()->getRules().getObjective() != OBJECTIVE_RETALIATION && !Options::aggressiveRetaliation) || // only UFOs on retaliation missions actively scan for bases
 		ufo->getTrajectory().getID() == UfoTrajectory::RETALIATION_ASSAULT_RUN || 									// UFOs attacking a base don't detect!
 		ufo->isCrashed() ||																				// Crashed UFOs don't detect!
-		_base.getDistance(ufo) >= ufo->getRules()->getSightRange() * (1 / 60.0) * (M_PI / 180.0))		// UFOs have a detection range of 80 XCOM units. - we use a great circle fomrula and nautical miles.
+		_base.getDistance(ufo) >= ufo->getCraftStats().sightRange * (1 / 60.0) * (M_PI / 180.0))		// UFOs have a detection range of 80 XCOM units. - we use a great circle fomrula and nautical miles.
 	{
 		return false;
 	}
@@ -3753,7 +1081,7 @@
 
 				if ((*j)->getDestination() == 0)
 				{
-					double range = ((*j)->getRules()->getSightRange() * (1 / 60.0) * (M_PI / 180));
+					double range = ((*j)->getCraftStats().sightRange * (1 / 60.0) * (M_PI / 180));
 					for (std::vector<AlienBase*>::iterator b = _game->getSavedGame()->getAlienBases()->begin(); b != _game->getSavedGame()->getAlienBases()->end(); b++)
 					{
 						if ((*j)->getDistance(*b) <= range)
@@ -4328,6 +1656,10 @@
 			{
 				(*j)->heal();
 			}
+			if ((*j)->isInTraining())
+			{
+				(*j)->trainPhys(_game->getMod()->getCustomTrainingFactor());
+			}
 		}
 		// Handle psionic training
 		if ((*i)->getAvailablePsiLabs() > 0 && Options::anytimePsiTraining)
@@ -4391,14 +1723,12 @@
 	determineAlienMissions();
 
 	// Handle Psi-Training and initiate a new retaliation mission, if applicable
-	bool psi = false;
 	if (!Options::anytimePsiTraining)
 	{
 		for (std::vector<Base*>::const_iterator b = _game->getSavedGame()->getBases()->begin(); b != _game->getSavedGame()->getBases()->end(); ++b)
 		{
 			if ((*b)->getAvailablePsiLabs() > 0)
 			{
-				psi = true;
 				for (std::vector<Soldier*>::const_iterator s = (*b)->getSoldiers()->begin(); s != (*b)->getSoldiers()->end(); ++s)
 				{
 					if ((*s)->isInPsiTraining())
@@ -4414,7 +1744,7 @@
 	// Handle funding
 	timerReset();
 	_game->getSavedGame()->monthlyFunding();
-	popup(new MonthlyReportState(psi, _globe));
+	popup(new MonthlyReportState(_globe));
 
 	// Handle Xcom Operatives discovering bases
 	if (!_game->getSavedGame()->getAlienBases()->empty() && RNG::percent(20))
@@ -4493,8 +1823,8 @@
 		double lonDeg = lon / M_PI * 180, latDeg = lat / M_PI * 180;
 		_globe->getPolygonTextureAndShade(lon, lat, &texture, &shade);
 		std::wostringstream ss;
-		ss << "rad: " << lon << ", " << lat << std::endl;
-		ss << "deg: " << lonDeg << ", " << latDeg << std::endl;
+		ss << "rad: " << lon << " , " << lat << std::endl;
+		ss << "deg: " << lonDeg << " , " << latDeg << std::endl;
 		ss << "texture: " << texture << ", shade: " << shade << std::endl;
 
 		_txtDebug->setText(ss.str());
@@ -4836,11 +2166,12 @@
 
 	if (base->getAvailableSoldiers(true) > 0 || !base->getVehicles()->empty())
 	{
-		SavedBattleGame *bgame = new SavedBattleGame();
+		SavedBattleGame *bgame = new SavedBattleGame(_game->getMod());
 		_game->getSavedGame()->setBattleGame(bgame);
 		bgame->setMissionType("STR_BASE_DEFENSE");
 		BattlescapeGenerator bgen = BattlescapeGenerator(_game);
 		bgen.setBase(base);
+		bgen.setAlienCustomDeploy(_game->getMod()->getDeployment(ufo->getCraftStats().missionCustomDeploy));
 		bgen.setAlienRace(ufo->getAlienRace());
 		bgen.run();
 		_pause = true;
@@ -5336,5 +2667,4 @@
 	_sideLine->drawRect(0, 0, _sideLine->getWidth(), _sideLine->getHeight(), 15);
 }
 
-}
->>>>>>> 70dd14e4
+}