--- conflicted
+++ resolved
@@ -1066,11 +1066,7 @@
 				}
 				else if (m != 0)
 				{
-<<<<<<< HEAD
-					if ((*j)->getNumSoldiers() > 0 && (*j)->getRules()->getAllowLanding())
-=======
-					if ((*j)->getNumSoldiers() > 0 || (*j)->getNumVehicles() > 0)
->>>>>>> 19090811
+					if (((*j)->getNumSoldiers() > 0 || (*j)->getNumVehicles() > 0) && (*j)->getRules()->getAllowLanding())
 					{
 						// look up polygons texture
 						int texture, shade;
@@ -1088,11 +1084,7 @@
 				{
 					if (b->isDiscovered())
 					{
-<<<<<<< HEAD
-						if ((*j)->getNumSoldiers() > 0 && (*j)->getRules()->getAllowLanding())
-=======
-						if ((*j)->getNumSoldiers() > 0 || (*j)->getNumVehicles() > 0)
->>>>>>> 19090811
+						if (((*j)->getNumSoldiers() > 0 || (*j)->getNumVehicles() > 0) && (*j)->getRules()->getAllowLanding())
 						{
 							int texture, shade;
 							_globe->getPolygonTextureAndShade(b->getLongitude(), b->getLatitude(), &texture, &shade);
