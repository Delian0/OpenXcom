/*
 * Copyright 2010-2016 OpenXcom Developers.
 *
 * This file is part of OpenXcom.
 *
 * OpenXcom is free software: you can redistribute it and/or modify
 * it under the terms of the GNU General Public License as published by
 * the Free Software Foundation, either version 3 of the License, or
 * (at your option) any later version.
 *
 * OpenXcom is distributed in the hope that it will be useful,
 * but WITHOUT ANY WARRANTY; without even the implied warranty of
 * MERCHANTABILITY or FITNESS FOR A PARTICULAR PURPOSE.  See the
 * GNU General Public License for more details.
 *
 * You should have received a copy of the GNU General Public License
 * along with OpenXcom.  If not, see <http://www.gnu.org/licenses/>.
 */
#include "ItemsArrivingState.h"
#include <sstream>
#include <algorithm>
#include "../Engine/Game.h"
#include "../Mod/Mod.h"
#include "../Engine/LocalizedText.h"
#include "../Interface/TextButton.h"
#include "../Interface/Window.h"
#include "../Interface/Text.h"
#include "../Interface/TextList.h"
#include "../Savegame/SavedGame.h"
#include "../Savegame/Base.h"
#include "../Savegame/ItemContainer.h"
#include "../Savegame/Transfer.h"
#include "../Savegame/Craft.h"
#include "../Savegame/CraftWeapon.h"
#include "../Savegame/Vehicle.h"
#include "../Mod/RuleItem.h"
#include "../Mod/RuleCraftWeapon.h"
#include "GeoscapeState.h"
#include "../Engine/Options.h"
#include "../Basescape/BasescapeState.h"

namespace OpenXcom
{

/**
 * Initializes all the elements in the Items Arriving window.
 * @param game Pointer to the core game.
 * @param state Pointer to the Geoscape state.
 */
ItemsArrivingState::ItemsArrivingState(GeoscapeState *state) : _state(state), _base(0)
{
	_screen = false;

	// Create objects
	_window = new Window(this, 320, 184, 0, 8, POPUP_BOTH);
	_btnOk = new TextButton(142, 16, 16, 166);
	_btnGotoBase = new TextButton(142, 16, 162, 166);
	_txtTitle = new Text(310, 17, 5, 18);
	_txtItem = new Text(114, 9, 16, 34);
	_txtQuantity = new Text(54, 9, 152, 34);
	_txtDestination = new Text(112, 9, 212, 34);
	_lstTransfers = new TextList(271, 112, 14, 50);

	// Set palette
	setInterface("itemsArriving");

	add(_window, "window", "itemsArriving");
	add(_btnOk, "button", "itemsArriving");
	add(_btnGotoBase, "button", "itemsArriving");
	add(_txtTitle, "text1", "itemsArriving");
	add(_txtItem, "text1", "itemsArriving");
	add(_txtQuantity, "text1", "itemsArriving");
	add(_txtDestination, "text1", "itemsArriving");
	add(_lstTransfers, "text2", "itemsArriving");

	centerAllSurfaces();

	// Set up objects
	_window->setBackground(_game->getMod()->getSurface("BACK13.SCR"));

	_btnOk->setText(tr("STR_OK"));
	_btnOk->onMouseClick((ActionHandler)&ItemsArrivingState::btnOkClick);
	_btnOk->onKeyboardPress((ActionHandler)&ItemsArrivingState::btnOkClick, Options::keyCancel);

	_btnGotoBase->setText(tr("STR_GO_TO_BASE"));
	_btnGotoBase->onMouseClick((ActionHandler)&ItemsArrivingState::btnGotoBaseClick);
	_btnGotoBase->onKeyboardPress((ActionHandler)&ItemsArrivingState::btnGotoBaseClick, Options::keyOk);

	_txtTitle->setBig();
	_txtTitle->setAlign(ALIGN_CENTER);
	_txtTitle->setText(tr("STR_ITEMS_ARRIVING"));

	_txtItem->setText(tr("STR_ITEM"));

	_txtQuantity->setText(tr("STR_QUANTITY_UC"));

	_txtDestination->setText(tr("STR_DESTINATION_UC"));

	_lstTransfers->setColumns(3, 155, 41, 98);
	_lstTransfers->setSelectable(true);
	_lstTransfers->setBackground(_window);
	_lstTransfers->setMargin(2);

	for (std::vector<Base*>::iterator i = _game->getSavedGame()->getBases()->begin(); i != _game->getSavedGame()->getBases()->end(); ++i)
	{
		for (std::vector<Transfer*>::iterator j = (*i)->getTransfers()->begin(); j != (*i)->getTransfers()->end();)
		{
			if ((*j)->getHours() == 0)
			{
				_base = (*i);

				// Check if we have an automated use for an item
				if ((*j)->getType() == TRANSFER_ITEM)
				{
					RuleItem *item = _game->getMod()->getItem((*j)->getItems());
					for (std::vector<Craft*>::iterator c = (*i)->getCrafts()->begin(); c != (*i)->getCrafts()->end(); ++c)
					{
						// Check if it's ammo to reload a craft
						if ((*c)->getStatus() == "STR_READY")
						{
							for (std::vector<CraftWeapon*>::iterator w = (*c)->getWeapons()->begin(); w != (*c)->getWeapons()->end(); ++w)
							{
								if ((*w) != 0 && (*w)->getRules()->getClipItem() == item->getType() && (*w)->getAmmo() < (*w)->getRules()->getAmmoMax())
								{
									(*w)->setRearming(true);
									(*c)->setStatus("STR_REARMING");
								}
							}
						}
<<<<<<< HEAD
						// Check if it's ammo to reload a vehicle
						for (std::vector<Vehicle*>::iterator v = (*c)->getVehicles()->begin(); v != (*c)->getVehicles()->end(); ++v)
						{
							std::vector<std::string>::const_iterator ammo = std::find((*v)->getRules()->getCompatibleAmmo()->begin(), (*v)->getRules()->getCompatibleAmmo()->end(), item->getType());
							if (ammo != (*v)->getRules()->getCompatibleAmmo()->end() && (*v)->getAmmo() < item->getClipSize())
							{
								int used = std::min((*j)->getQuantity(), item->getClipSize() - (*v)->getAmmo());
								(*v)->setAmmo((*v)->getAmmo() + used);
								// Note that the items have already been delivered, so we remove them from the base, not the transfer
								_base->getStorageItems()->removeItem(item->getType(), used);
							}
						}
=======
>>>>>>> 920bee5d
					}
				}

				// Remove transfer
				std::wostringstream ss;
				ss << (*j)->getQuantity();
				_lstTransfers->addRow(3, (*j)->getName(_game->getLanguage()).c_str(), ss.str().c_str(), (*i)->getName().c_str());
				delete *j;
				j = (*i)->getTransfers()->erase(j);
			}
			else
			{
				++j;
			}
		}
	}
}

/**
 *
 */
ItemsArrivingState::~ItemsArrivingState()
{

}

/**
 * Returns to the previous screen.
 * @param action Pointer to an action.
 */
void ItemsArrivingState::btnOkClick(Action *)
{
	_game->popState();
}

/**
 * Goes to the base for the respective transfer.
 * @param action Pointer to an action.
 */
void ItemsArrivingState::btnGotoBaseClick(Action *)
{
	_state->timerReset();
	_game->popState();
	_game->pushState(new BasescapeState(_base, _state->getGlobe()));
}

}<|MERGE_RESOLUTION|>--- conflicted
+++ resolved
@@ -127,21 +127,6 @@
 								}
 							}
 						}
-<<<<<<< HEAD
-						// Check if it's ammo to reload a vehicle
-						for (std::vector<Vehicle*>::iterator v = (*c)->getVehicles()->begin(); v != (*c)->getVehicles()->end(); ++v)
-						{
-							std::vector<std::string>::const_iterator ammo = std::find((*v)->getRules()->getCompatibleAmmo()->begin(), (*v)->getRules()->getCompatibleAmmo()->end(), item->getType());
-							if (ammo != (*v)->getRules()->getCompatibleAmmo()->end() && (*v)->getAmmo() < item->getClipSize())
-							{
-								int used = std::min((*j)->getQuantity(), item->getClipSize() - (*v)->getAmmo());
-								(*v)->setAmmo((*v)->getAmmo() + used);
-								// Note that the items have already been delivered, so we remove them from the base, not the transfer
-								_base->getStorageItems()->removeItem(item->getType(), used);
-							}
-						}
-=======
->>>>>>> 920bee5d
 					}
 				}
 
