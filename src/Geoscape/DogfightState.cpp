/*
 * Copyright 2010-2016 OpenXcom Developers.
 *
 * This file is part of OpenXcom.
 *
 * OpenXcom is free software: you can redistribute it and/or modify
 * it under the terms of the GNU General Public License as published by
 * the Free Software Foundation, either version 3 of the License, or
 * (at your option) any later version.
 *
 * OpenXcom is distributed in the hope that it will be useful,
 * but WITHOUT ANY WARRANTY; without even the implied warranty of
 * MERCHANTABILITY or FITNESS FOR A PARTICULAR PURPOSE.  See the
 * GNU General Public License for more details.
 *
 * You should have received a copy of the GNU General Public License
 * along with OpenXcom.  If not, see <http://www.gnu.org/licenses/>.
 */
#include "DogfightState.h"
#include <cmath>
#include <sstream>
#include "GeoscapeState.h"
#include "../Engine/Game.h"
#include "../Engine/Screen.h"
#include "../Engine/LocalizedText.h"
#include "../Engine/SurfaceSet.h"
#include "../Engine/Surface.h"
#include "../Engine/Action.h"
#include "../Interface/ImageButton.h"
#include "../Interface/Text.h"
#include "../Engine/Timer.h"
#include "../Engine/Collections.h"
#include "Globe.h"
#include "../Savegame/SavedGame.h"
#include "../Savegame/Soldier.h"
#include "../Mod/RuleSoldier.h"
#include "../Savegame/Craft.h"
#include "../Mod/RuleCraft.h"
#include "../Savegame/CraftWeapon.h"
#include "../Mod/RuleCraftWeapon.h"
#include "../Savegame/Ufo.h"
#include "../Mod/RuleUfo.h"
#include "../Mod/AlienRace.h"
#include "../Engine/RNG.h"
#include "../Engine/Sound.h"
#include "../Savegame/Base.h"
#include "../Savegame/CraftWeaponProjectile.h"
#include "../Savegame/Country.h"
#include "../Mod/RuleCountry.h"
#include "../Savegame/Region.h"
#include "../Mod/RuleRegion.h"
#include "../Savegame/AlienMission.h"
#include "../Savegame/Waypoint.h"
#include "DogfightErrorState.h"
#include "../Mod/RuleInterface.h"
#include "../Mod/Mod.h"
#include "../Engine/Logger.h"

namespace OpenXcom
{

// UFO blobs graphics ...
const int DogfightState::_ufoBlobs[8][13][13] =
{
		/*0 STR_VERY_SMALL */
	{
		{0, 0, 0, 0, 0, 0, 0, 0, 0, 0, 0, 0, 0},
		{0, 0, 0, 0, 0, 0, 0, 0, 0, 0, 0, 0, 0},
		{0, 0, 0, 0, 0, 0, 0, 0, 0, 0, 0, 0, 0},
		{0, 0, 0, 0, 0, 0, 0, 0, 0, 0, 0, 0, 0},
		{0, 0, 0, 0, 0, 1, 1, 1, 0, 0, 0, 0, 0},
		{0, 0, 0, 0, 1, 2, 3, 2, 1, 0, 0, 0, 0},
		{0, 0, 0, 0, 1, 3, 5, 3, 1, 0, 0, 0, 0},
		{0, 0, 0, 0, 1, 2, 3, 2, 1, 0, 0, 0, 0},
		{0, 0, 0, 0, 0, 1, 1, 1, 0, 0, 0, 0, 0},
		{0, 0, 0, 0, 0, 0, 0, 0, 0, 0, 0, 0, 0},
		{0, 0, 0, 0, 0, 0, 0, 0, 0, 0, 0, 0, 0},
		{0, 0, 0, 0, 0, 0, 0, 0, 0, 0, 0, 0, 0},
		{0, 0, 0, 0, 0, 0, 0, 0, 0, 0, 0, 0, 0}
	},
		/*1 STR_SMALL */
	{
		{0, 0, 0, 0, 0, 0, 0, 0, 0, 0, 0, 0, 0},
		{0, 0, 0, 0, 0, 0, 0, 0, 0, 0, 0, 0, 0},
		{0, 0, 0, 0, 0, 0, 0, 0, 0, 0, 0, 0, 0},
		{0, 0, 0, 0, 0, 1, 1, 1, 0, 0, 0, 0, 0},
		{0, 0, 0, 0, 1, 2, 2, 2, 1, 0, 0, 0, 0},
		{0, 0, 0, 1, 2, 3, 4, 3, 2, 1, 0, 0, 0},
		{0, 0, 0, 1, 2, 4, 5, 4, 2, 1, 0, 0, 0},
		{0, 0, 0, 1, 2, 3, 4, 3, 2, 1, 0, 0, 0},
		{0, 0, 0, 0, 1, 2, 2, 2, 1, 0, 0, 0, 0},
		{0, 0, 0, 0, 0, 1, 1, 1, 0, 0, 0, 0, 0},
		{0, 0, 0, 0, 0, 0, 0, 0, 0, 0, 0, 0, 0},
		{0, 0, 0, 0, 0, 0, 0, 0, 0, 0, 0, 0, 0},
		{0, 0, 0, 0, 0, 0, 0, 0, 0, 0, 0, 0, 0}
	},
		/*2 STR_MEDIUM_UC */
	{
		{0, 0, 0, 0, 0, 0, 0, 0, 0, 0, 0, 0, 0},
		{0, 0, 0, 0, 0, 0, 0, 0, 0, 0, 0, 0, 0},
		{0, 0, 0, 0, 0, 1, 1, 1, 0, 0, 0, 0, 0},
		{0, 0, 0, 1, 1, 2, 2, 2, 1, 1, 0, 0, 0},
		{0, 0, 0, 1, 2, 3, 3, 3, 2, 1, 0, 0, 0},
		{0, 0, 1, 2, 3, 4, 5, 4, 3, 2, 1, 0, 0},
		{0, 0, 1, 2, 3, 5, 5, 5, 3, 2, 1, 0, 0},
		{0, 0, 1, 2, 3, 4, 5, 4, 3, 2, 1, 0, 0},
		{0, 0, 0, 1, 2, 3, 3, 3, 2, 1, 0, 0, 0},
		{0, 0, 0, 1, 1, 2, 2, 2, 1, 1, 0, 0, 0},
		{0, 0, 0, 0, 0, 1, 1, 1, 0, 0, 0, 0, 0},
		{0, 0, 0, 0, 0, 0, 0, 0, 0, 0, 0, 0, 0},
		{0, 0, 0, 0, 0, 0, 0, 0, 0, 0, 0, 0, 0}
	},
		/*3 STR_LARGE */
	{
		{0, 0, 0, 0, 0, 0, 0, 0, 0, 0, 0, 0, 0},
		{0, 0, 0, 0, 0, 1, 1, 1, 0, 0, 0, 0, 0},
		{0, 0, 0, 1, 1, 2, 2, 2, 1, 1, 0, 0, 0},
		{0, 0, 1, 2, 2, 3, 3, 3, 2, 2, 1, 0, 0},
		{0, 0, 1, 2, 3, 4, 4, 4, 3, 2, 1, 0, 0},
		{0, 1, 2, 3, 4, 5, 5, 5, 4, 3, 2, 1, 0},
		{0, 1, 2, 3, 4, 5, 5, 5, 4, 3, 2, 1, 0},
		{0, 1, 2, 3, 4, 5, 5, 5, 4, 3, 2, 1, 0},
		{0, 0, 1, 2, 3, 4, 4, 4, 3, 2, 1, 0, 0},
		{0, 0, 1, 2, 2, 3, 3, 3, 2, 2, 1, 0, 0},
		{0, 0, 0, 1, 1, 2, 2, 2, 1, 1, 0, 0, 0},
		{0, 0, 0, 0, 0, 1, 1, 1, 0, 0, 0, 0, 0},
		{0, 0, 0, 0, 0, 0, 0, 0, 0, 0, 0, 0, 0}
	},
		/*4 STR_VERY_LARGE */
	{
		{0, 0, 0, 0, 0, 1, 1, 1, 0, 0, 0, 0, 0},
		{0, 0, 0, 1, 1, 2, 2, 2, 1, 1, 0, 0, 0},
		{0, 0, 1, 2, 2, 3, 3, 3, 2, 2, 1, 0, 0},
		{0, 1, 2, 3, 3, 4, 4, 4, 3, 3, 2, 1, 0},
		{0, 1, 2, 3, 4, 5, 5, 5, 4, 3, 2, 1, 0},
		{1, 2, 3, 4, 5, 5, 5, 5, 5, 4, 3, 2, 1},
		{1, 2, 3, 4, 5, 5, 5, 5, 5, 4, 3, 2, 1},
		{1, 2, 3, 4, 5, 5, 5, 5, 5, 4, 3, 2, 1},
		{0, 1, 2, 3, 4, 5, 5, 5, 4, 3, 2, 1, 0},
		{0, 1, 2, 3, 3, 4, 4, 4, 3, 3, 2, 1, 0},
		{0, 0, 1, 2, 2, 3, 3, 3, 2, 2, 1, 0, 0},
		{0, 0, 0, 1, 1, 2, 2, 2, 1, 1, 0, 0, 0},
		{0, 0, 0, 0, 0, 1, 1, 1, 0, 0, 0, 0, 0}
	},
		/*5 STR_HUGE */
	{
		{0, 0, 0, 1, 1, 2, 2, 2, 1, 1, 0, 0, 0},
		{0, 0, 1, 2, 2, 3, 3, 3, 2, 2, 1, 0, 0},
		{0, 1, 2, 3, 3, 4, 4, 4, 3, 3, 2, 1, 0},
		{1, 2, 3, 4, 4, 5, 5, 5, 4, 4, 3, 2, 1},
		{1, 2, 3, 4, 5, 5, 5, 5, 5, 4, 3, 2, 1},
		{2, 3, 4, 5, 5, 5, 5, 5, 5, 5, 4, 3, 2},
		{2, 3, 4, 5, 5, 5, 5, 5, 5, 5, 4, 3, 2},
		{2, 3, 4, 5, 5, 5, 5, 5, 5, 5, 4, 3, 2},
		{1, 2, 3, 4, 5, 5, 5, 5, 5, 4, 3, 2, 1},
		{1, 2, 3, 4, 4, 5, 5, 5, 4, 4, 3, 2, 1},
		{0, 1, 2, 3, 3, 4, 4, 4, 3, 3, 2, 1, 0},
		{0, 0, 1, 2, 2, 3, 3, 3, 2, 2, 1, 0, 0},
		{0, 0, 0, 1, 1, 2, 2, 2, 1, 1, 0, 0, 0}
	},
		/*6 STR_VERY_HUGE :p */
	{
		{0, 0, 0, 2, 2, 3, 3, 3, 2, 2, 0, 0, 0},
		{0, 0, 2, 3, 3, 4, 4, 4, 3, 3, 2, 0, 0},
		{0, 2, 3, 4, 4, 5, 5, 5, 4, 4, 3, 2, 0},
		{2, 3, 4, 5, 5, 5, 5, 5, 5, 5, 4, 3, 2},
		{2, 3, 4, 5, 5, 5, 5, 5, 5, 5, 4, 3, 2},
		{3, 4, 5, 5, 5, 5, 5, 5, 5, 5, 5, 4, 3},
		{3, 4, 5, 5, 5, 5, 5, 5, 5, 5, 5, 4, 3},
		{3, 4, 5, 5, 5, 5, 5, 5, 5, 5, 5, 4, 3},
		{2, 3, 4, 5, 5, 5, 5, 5, 5, 5, 4, 3, 2},
		{2, 3, 4, 5, 5, 5, 5, 5, 5, 5, 4, 3, 2},
		{0, 2, 3, 4, 4, 5, 5, 5, 4, 4, 3, 2, 0},
		{0, 0, 2, 3, 3, 4, 4, 4, 3, 3, 2, 0, 0},
		{0, 0, 0, 2, 2, 3, 3, 3, 2, 2, 0, 0, 0}
	},
		/*7 STR_ENOURMOUS */
	{
		{0, 0, 0, 3, 3, 4, 4, 4, 3, 3, 0, 0, 0},
		{0, 0, 3, 4, 4, 5, 5, 5, 4, 4, 3, 0, 0},
		{0, 3, 4, 5, 5, 5, 5, 5, 5, 5, 4, 3, 0},
		{3, 4, 5, 5, 5, 5, 5, 5, 5, 5, 5, 4, 3},
		{3, 4, 5, 5, 5, 5, 5, 5, 5, 5, 5, 4, 3},
		{4, 5, 5, 5, 5, 5, 5, 5, 5, 5, 5, 5, 4},
		{4, 5, 5, 5, 5, 5, 5, 5, 5, 5, 5, 5, 4},
		{4, 5, 5, 5, 5, 5, 5, 5, 5, 5, 5, 5, 4},
		{3, 4, 5, 5, 5, 5, 5, 5, 5, 5, 5, 4, 3},
		{3, 4, 5, 5, 5, 5, 5, 5, 5, 5, 5, 4, 3},
		{0, 3, 4, 5, 5, 5, 5, 5, 5, 5, 4, 3, 0},
		{0, 0, 3, 4, 4, 5, 5, 5, 4, 4, 3, 0, 0},
		{0, 0, 0, 3, 3, 4, 4, 4, 3, 3, 0, 0, 0}
	}
};

// Projectile blobs
const int DogfightState::_projectileBlobs[4][6][3] =
{
		/*0 STR_STINGRAY_MISSILE ?*/
	{
		{0, 1, 0},
		{1, 9, 1},
		{1, 4, 1},
		{0, 3, 0},
		{0, 2, 0},
		{0, 1, 0}
	},
		/*1 STR_AVALANCHE_MISSILE ?*/
	{
		{1, 2, 1},
		{2, 9, 2},
		{2, 5, 2},
		{1, 3, 1},
		{0, 2, 0},
		{0, 1, 0}
	},
		/*2 STR_CANNON_ROUND ?*/
	{
		{0, 0, 0},
		{0, 7, 0},
		{0, 2, 0},
		{0, 1, 0},
		{0, 0, 0},
		{0, 0, 0}
	},
		/*3 STR_FUSION_BALL ?*/
	{
		{2, 4, 2},
		{4, 9, 4},
		{2, 4, 2},
		{0, 0, 0},
		{0, 0, 0},
		{0, 0, 0}
	}
};
/**
 * Initializes all the elements in the Dogfight window.
 * @param game Pointer to the core game.
 * @param state Pointer to the Geoscape.
 * @param craft Pointer to the craft intercepting.
 * @param ufo Pointer to the UFO being intercepted.
 * @param ufoIsAttacking Is UFO the aggressor?
 */
DogfightState::DogfightState(GeoscapeState *state, Craft *craft, Ufo *ufo, bool ufoIsAttacking) :
	_state(state), _craft(craft), _ufo(ufo),
	_ufoIsAttacking(ufoIsAttacking), _disableDisengage(false), _disableCautious(false),
	_timeout(50), _currentDist(640), _targetDist(560),
	_end(false), _endUfoHandled(false), _endCraftHandled(false), _ufoBreakingOff(false), _hunterKillerBreakingOff(false), _destroyUfo(false), _destroyCraft(false),
	_minimized(false), _endDogfight(false), _animatingHit(false), _waitForPoly(false), _waitForAltitude(false), _ufoSize(0), _craftHeight(0), _currentCraftDamageColor(0),
	_interceptionNumber(0), _interceptionsCount(0), _x(0), _y(0), _minimizedIconX(0), _minimizedIconY(0), _firedAtLeastOnce(false), _experienceAwarded(false)
{
	_screen = false;
	_craft->setInDogfight(true);
	_weaponNum = _craft->getRules()->getWeapons();
	if (_weaponNum > RuleCraft::WeaponMax)
		_weaponNum = RuleCraft::WeaponMax;

	for(int i = 0; i < _weaponNum; ++i)
	{
		_weaponEnabled[i] = true;
		_weaponFireCountdown[i] = 0;
		_tractorLockedOn[i] = false;
	}

	// pilot modifiers
	const std::vector<Soldier*> pilots = _craft->getPilotList(false);
	_pilotAccuracyBonus = _craft->getPilotAccuracyBonus(pilots, _game->getMod());
	_pilotDodgeBonus = _craft->getPilotDodgeBonus(pilots, _game->getMod());
	_pilotApproachSpeedModifier = _craft->getPilotApproachSpeedModifier(pilots, _game->getMod());
	_craftAccelerationBonus = 2; // vanilla
	if (!pilots.empty())
	{
		_craftAccelerationBonus = std::min(4, (_craft->getCraftStats().accel / 3) + 1);
	}

	// HK options
	if (_ufoIsAttacking)
	{
		if (_ufo->getCraftStats().speedMax > _craft->getCraftStats().speedMax)
		{
			_disableDisengage = true;
		}
		if (_weaponNum == 0)
		{
			_disableCautious = true;
		}
	}

	// Create objects
	_window = new Surface(160, 96, _x, _y);
	_battle = new Surface(77, 74, _x + 3, _y + 3);
	for(int i = 0; i < _weaponNum; ++i)
	{
		const int w_off = i % 2 ? 64 : 4;
		const int r_off = i % 2 ? 43 : 19;
		const int y_off = 52 - (i / 2) * 28;

		_weapon[i] = new InteractiveSurface(15, 17, _x + w_off, _y + y_off);
		_range[i] = new Surface(21, 74, _x + r_off, _y + 3);
		_txtAmmo[i] = new Text(16, 9, _x + w_off, _y + y_off + 18);
	}
	_craftSprite = new Surface(22, 25, _x + 93, _y + 40);
	_damage = new Surface(22, 25, _x + 93, _y + 40);
	_craftShield = new Surface(22, 25, _x + 93, _y + 40);

	_btnMinimize = new InteractiveSurface(12, 12, _x, _y);
	_preview = new InteractiveSurface(160, 96, _x, _y);
	_btnStandoff = new ImageButton(36, 15, _x + 83, _y + 4);
	_btnCautious = new ImageButton(36, 15, _x + 120, _y + 4);
	_btnStandard = new ImageButton(36, 15, _x + 83, _y + 20);
	_btnAggressive = new ImageButton(36, 15, _x + 120, _y + 20);
	_btnDisengage = new ImageButton(36, 15, _x + 120, _y + 36);
	_btnUfo = new ImageButton(36, 17, _x + 120, _y + 52);
	_txtDistance = new Text(40, 9, _x + 116, _y + 72);
	_txtStatus = new Text(154, 9, _x + 4, _y + 85);
	_btnMinimizedIcon = new InteractiveSurface(32, 20, _minimizedIconX, _minimizedIconY);
	_txtInterceptionNumber = new Text(16, 9, _minimizedIconX + 18, _minimizedIconY + 6);

	_mode = _ufoIsAttacking ? _btnAggressive : _btnStandoff;
	_craftDamageAnimTimer = new Timer(500);

	moveWindow();

	// Set palette
	setInterface("dogfight");

	add(_window);
	add(_battle);
	for(int i = 0; i < _weaponNum; ++i)
	{
		add(_weapon[i]);
		add(_range[i]);
	}
	add(_craftSprite);
	add(_damage);
	add(_craftShield);
	add(_btnMinimize);
	add(_btnStandoff, "standoffButton", "dogfight", _window);
	add(_btnCautious, "cautiousButton", "dogfight", _window);
	add(_btnStandard, "standardButton", "dogfight", _window);
	add(_btnAggressive, "aggressiveButton", "dogfight", _window);
	add(_btnDisengage, "disengageButton", "dogfight", _window);
	add(_btnUfo, "ufoButton", "dogfight", _window);
	for(int i = 0; i < _weaponNum; ++i)
	{
		add(_txtAmmo[i], "numbers", "dogfight", _window);
	}
	add(_txtDistance, "distance", "dogfight", _window);
	add(_preview);
	add(_txtStatus, "text", "dogfight", _window);
	add(_btnMinimizedIcon);
	add(_txtInterceptionNumber, "minimizedNumber", "dogfight");

	_btnStandoff->invalidate(false);
	_btnCautious->invalidate(false);
	_btnStandard->invalidate(false);
	_btnAggressive->invalidate(false);
	_btnDisengage->invalidate(false);
	_btnUfo->invalidate(false);

	// Set up objects
	RuleInterface *dogfightInterface = _game->getMod()->getInterface("dogfight");

	Surface *graphic;
	graphic = _game->getMod()->getSurface("INTERWIN.DAT");
	graphic->setX(0);
	graphic->setY(0);
	graphic->getCrop()->x = 0;
	graphic->getCrop()->y = 0;
	graphic->getCrop()->w = _window->getWidth();
	graphic->getCrop()->h = _window->getHeight();
	_window->drawRect(graphic->getCrop(), 15);
	graphic->blit(_window);
	if (_ufoIsAttacking)
	{
		_window->drawRect(_btnStandoff->getX() + 2, _btnStandoff->getY() + 2, _btnStandoff->getWidth() - 4, _btnStandoff->getHeight() - 4, dogfightInterface->getElement("standoffButton")->color + 4);
		if (_disableCautious)
		{
			_window->drawRect(_btnCautious->getX() + 2, _btnCautious->getY() + 2, _btnCautious->getWidth() - 4, _btnCautious->getHeight() - 4, dogfightInterface->getElement("cautiousButton")->color + 4);
		}
		_window->drawRect(_btnStandard->getX() + 2, _btnStandard->getY() + 2, _btnStandard->getWidth() - 4, _btnStandard->getHeight() - 4, dogfightInterface->getElement("standardButton")->color + 4);
		if (_disableDisengage)
		{
			_window->drawRect(_btnDisengage->getX() + 2, _btnDisengage->getY() + 2, _btnDisengage->getWidth() - 4, _btnDisengage->getHeight() - 4, dogfightInterface->getElement("disengageButton")->color + 4);
		}
		int offset = dogfightInterface->getElement("minimizeButtonDummy")->TFTDMode ? 1 : 0;
		_window->drawRect(_btnMinimize->getX() + 1 + offset, _btnMinimize->getY() + 1, _btnMinimize->getWidth() - 2 - offset, _btnMinimize->getHeight() - 2, dogfightInterface->getElement("minimizeButtonDummy")->color + 4);
	}

	_preview->drawRect(graphic->getCrop(), 15);
	graphic->getCrop()->y = dogfightInterface->getElement("previewTop")->y;
	graphic->getCrop()->h = dogfightInterface->getElement("previewTop")->h;
	graphic->blit(_preview);
	graphic->setY(_window->getHeight() - dogfightInterface->getElement("previewBot")->h);
	graphic->getCrop()->y = dogfightInterface->getElement("previewBot")->y;
	graphic->getCrop()->h = dogfightInterface->getElement("previewBot")->h;
	graphic->blit(_preview);
	if (ufo->getRules()->getModSprite().empty())
	{
		graphic->getCrop()->y = dogfightInterface->getElement("previewMid")->y + dogfightInterface->getElement("previewMid")->h * _ufo->getRules()->getSprite();
		graphic->getCrop()->h = dogfightInterface->getElement("previewMid")->h;
	}
	else
	{
		graphic = _game->getMod()->getSurface(ufo->getRules()->getModSprite());
	}
	graphic->setX(dogfightInterface->getElement("previewTop")->x);
	graphic->setY(dogfightInterface->getElement("previewTop")->h);
	graphic->blit(_preview);
	_preview->setVisible(false);
	_preview->onMouseClick((ActionHandler)&DogfightState::previewClick);

	_btnMinimize->onMouseClick((ActionHandler)&DogfightState::btnMinimizeClick);
	_btnMinimize->setVisible(!_ufoIsAttacking);

	_btnStandoff->copy(_window);
	_btnStandoff->setGroup(&_mode);
	_btnStandoff->onMousePress((ActionHandler)&DogfightState::btnStandoffPress);
	_btnStandoff->setVisible(!_ufoIsAttacking);

	_btnCautious->copy(_window);
	_btnCautious->setGroup(&_mode);
	_btnCautious->onMousePress((ActionHandler)&DogfightState::btnCautiousPress);
	_btnCautious->setVisible(!_disableCautious);

	_btnStandard->copy(_window);
	_btnStandard->setGroup(&_mode);
	_btnStandard->onMousePress((ActionHandler)&DogfightState::btnStandardPress);
	_btnStandard->setVisible(!_ufoIsAttacking);

	_btnAggressive->copy(_window);
	_btnAggressive->setGroup(&_mode);
	_btnAggressive->onMousePress((ActionHandler)&DogfightState::btnAggressivePress);
	if (_ufoIsAttacking)
	{
		btnAggressivePress(0);
	}

	_btnDisengage->copy(_window);
	_btnDisengage->onMousePress((ActionHandler)&DogfightState::btnDisengagePress);
	_btnDisengage->setGroup(&_mode);
	_btnDisengage->setVisible(!_disableDisengage);

	_btnUfo->copy(_window);
	_btnUfo->onMouseClick((ActionHandler)&DogfightState::btnUfoClick);

	_txtDistance->setText(L"640");

	if (_ufoIsAttacking)
		_txtStatus->setText(tr("STR_AGGRESSIVE_ATTACK"));
	else
		_txtStatus->setText(tr("STR_STANDOFF"));

	SurfaceSet *set = _game->getMod()->getSurfaceSet("INTICON.PCK");

	// Create the minimized dogfight icon.
	Surface *frame = set->getFrame(_craft->getRules()->getSprite());
	frame->setX(0);
	frame->setY(0);
	frame->blit(_btnMinimizedIcon);
	_btnMinimizedIcon->onMouseClick((ActionHandler)&DogfightState::btnMinimizedIconClick);
	_btnMinimizedIcon->setVisible(false);

	// Draw correct number on the minimized dogfight icon.
	std::wostringstream ss1;
	if (_craft->getInterceptionOrder() == 0)
	{
		int maxInterceptionOrder = 0;
		for (std::vector<Base*>::iterator baseIt = _game->getSavedGame()->getBases()->begin(); baseIt != _game->getSavedGame()->getBases()->end(); ++baseIt)
		{
			for (std::vector<Craft*>::iterator craftIt = (*baseIt)->getCrafts()->begin(); craftIt != (*baseIt)->getCrafts()->end(); ++craftIt)
			{
				if ((*craftIt)->getInterceptionOrder() > maxInterceptionOrder)
				{
					maxInterceptionOrder = (*craftIt)->getInterceptionOrder();
				}
			}
		}
		_craft->setInterceptionOrder(++maxInterceptionOrder);
	}
	ss1 << _craft->getInterceptionOrder();
	_txtInterceptionNumber->setText(ss1.str());
	_txtInterceptionNumber->setVisible(false);

	// define the colors to be used
	_colors[CRAFT_MIN] = dogfightInterface->getElement("craftRange")->color;
	_colors[CRAFT_MAX] = dogfightInterface->getElement("craftRange")->color2;
	_colors[RADAR_MIN] = dogfightInterface->getElement("radarRange")->color;
	_colors[RADAR_MAX] = dogfightInterface->getElement("radarRange")->color2;
	_colors[DAMAGE_MIN] = dogfightInterface->getElement("damageRange")->color;
	_colors[DAMAGE_MAX] = dogfightInterface->getElement("damageRange")->color2;
	_colors[BLOB_MIN] = dogfightInterface->getElement("radarDetail")->color;
	_colors[RANGE_METER] = dogfightInterface->getElement("radarDetail")->color2;
	_colors[DISABLED_WEAPON] = dogfightInterface->getElement("disabledWeapon")->color;
	_colors[DISABLED_RANGE] = dogfightInterface->getElement("disabledWeapon")->color2;
	_colors[DISABLED_AMMO] = dogfightInterface->getElement("disabledAmmo")->color;
	_colors[SHIELD_MIN] = dogfightInterface->getElement("shieldRange")->color;
	_colors[SHIELD_MAX] = dogfightInterface->getElement("shieldRange")->color2;

	for (int i = 0; i < _weaponNum; ++i)
	{
		CraftWeapon *w = _craft->getWeapons()->at(i);
		if (w == 0 || (w->getRules()->getAmmoMax() == 0 && w->getRules()->getTractorBeamPower() == 0))
			continue;

		Surface *weapon = _weapon[i], *range = _range[i];
		Text *ammo = _txtAmmo[i];
		int x1, x2;
		int x_off = 2 * (i / 2 + 1);
		if (i % 2 == 0)
		{
			x1 = x_off;
			x2 = 0;
		}
		else
		{
			x1 = 0;
			x2 = 20 - x_off;
		}

		// Draw weapon icon
		frame = set->getFrame(w->getRules()->getSprite() + 5);

		frame->setX(0);
		frame->setY(0);
		frame->blit(weapon);

		// Draw ammo
		std::wostringstream ss;
		ss << w->getAmmo();
		ammo->setText(ss.str());

		// Draw range (1 km = 1 pixel)
		Uint8 color = _colors[RANGE_METER];
		range->lock();

		int rangeY = range->getHeight() - w->getRules()->getRange();
		int connectY = weapon->getHeight() / 2 + weapon->getY() - range->getY();
		for (int x = x1; x <= x1 + 20 - x_off; x += 2)
		{
			range->setPixel(x, rangeY, color);
		}

		int minY = 0, maxY = 0;
		if (rangeY < connectY)
		{
			minY = rangeY;
			maxY = connectY;
		}
		else if (rangeY > connectY)
		{
			minY = connectY;
			maxY = rangeY;
		}
		for (int y = minY; y <= maxY; ++y)
		{
			range->setPixel(x1 + x2, y, color);
		}
		for (int x = x2; x <= x2 + x_off; ++x)
		{
			range->setPixel(x, connectY, color);
		}
		range->unlock();
	}

	for (int i = 0; i < _weaponNum; ++i)
	{
		if (_craft->getWeapons()->at(i) == 0)
		{
			_weapon[i]->setVisible(false);
			_range[i]->setVisible(false);
			_txtAmmo[i]->setVisible(false);
		}
	}

	// Draw damage indicator.
	frame = set->getFrame(_craft->getRules()->getSprite() + 11);
	frame->setX(0);
	frame->setY(0);
	frame->blit(_craftSprite);

	_craftDamageAnimTimer->onTimer((StateHandler)&DogfightState::animateCraftDamage);

	// don't set these variables if the ufo is already engaged in a dogfight
	if (!_ufo->getEscapeCountdown())
	{
		_ufo->setFireCountdown(0);
		_ufo->setEscapeCountdown(_ufo->getRules()->getBreakOffTime() + RNG::generate(0, _ufo->getRules()->getBreakOffTime()) - 30 * _game->getSavedGame()->getDifficultyCoefficient());
	}

	for (int i = 0; i < _weaponNum; ++i)
	{
		if (_craft->getWeapons()->at(i))
		{
			if (!_ufoIsAttacking)
			{
				_weaponFireInterval[i] = _craft->getWeapons()->at(i)->getRules()->getStandardReload();
			}
			else
			{
				_weaponFireInterval[i] = _craft->getWeapons()->at(i)->getRules()->getAggressiveReload();
			}
		}
	}

	// Set UFO size - going to be moved to Ufo class to implement simultaneous dogfights.
	std::string ufoSize = _ufo->getRules()->getSize();
	if (ufoSize.compare("STR_VERY_SMALL") == 0)
	{
		_ufoSize = 0;
	}
	else if (ufoSize.compare("STR_SMALL") == 0)
	{
		_ufoSize = 1;
	}
	else if (ufoSize.compare("STR_MEDIUM_UC") == 0)
	{
		_ufoSize = 2;
	}
	else if (ufoSize.compare("STR_LARGE") == 0)
	{
		_ufoSize = 3;
	}
	else
	{
		_ufoSize = 4;
	}

	// Get crafts height. Used for damage indication.
	for (int y = 0; y < _craftSprite->getHeight(); ++y)
	{
		for (int x = 0; x < _craftSprite->getWidth(); ++x)
		{
			Uint8 pixelColor = _craftSprite->getPixel(x, y);
			if (pixelColor >= _colors[CRAFT_MIN] && pixelColor < _colors[CRAFT_MAX])
			{
				++_craftHeight;
				break;
			}
		}
	}

	drawCraftDamage();
	drawCraftShield();

	// Used for weapon toggling.

	for (int i = 0; i < _weaponNum; ++i)
	{
		_weapon[i]->onMouseClick((ActionHandler)&DogfightState::weaponClick);
	}

	// Set this as the interception handling UFO shield recharge if no other is doing it
	if (_ufo->getShieldRechargeHandle() == 0)
	{
		_ufo->setShieldRechargeHandle(_interceptionNumber);
	}
}

/**
 * Cleans up the dogfight state.
 */
DogfightState::~DogfightState()
{
	delete _craftDamageAnimTimer;
	while (!_projectiles.empty())
	{
		delete _projectiles.back();
		_projectiles.pop_back();
	}
<<<<<<< HEAD
}

/**
 * Returns true if this is a hunter-killer dogfight. Otherwise returns false.
 * @return Is this a hunter-killer dogfight?
 */
bool DogfightState::isUfoAttacking() const
{
	return _ufoIsAttacking;
=======
>>>>>>> 110ec46c
}

/**
 * Runs the higher level dogfight functionality.
 */
void DogfightState::think()
{
	if (!_endDogfight)
	{
		update();
		_craftDamageAnimTimer->think(this, 0);
	}
	if (!_ufoIsAttacking)
	{
		if (!_craft->isInDogfight() || _craft->getDestination() != _ufo || _ufo->getStatus() == Ufo::LANDED)
		{
			endDogfight();
		}
	}
}

/**
 * Animates interceptor damage by changing the color and redrawing the image.
 */
void DogfightState::animateCraftDamage()
{
	if (_minimized)
	{
		return;
	}
	--_currentCraftDamageColor;
	if (_currentCraftDamageColor < _colors[DAMAGE_MIN])
	{
		_currentCraftDamageColor = _colors[DAMAGE_MAX];
	}
	drawCraftDamage();
}

/**
 * Draws interceptor damage according to percentage of HP's left.
 */
void DogfightState::drawCraftDamage()
{
	if (_craft->getDamagePercentage() != 0)
	{
		if (!_craftDamageAnimTimer->isRunning())
		{
			_craftDamageAnimTimer->start();
			if (_currentCraftDamageColor < _colors[DAMAGE_MIN])
			{
				_currentCraftDamageColor = _colors[DAMAGE_MIN];
			}
		}
		int damagePercentage = _craft->getDamagePercentage();
		int rowsToColor = (int)floor((double)_craftHeight * (double)(damagePercentage / 100.));
		if (rowsToColor == 0)
		{
			return;
		}
		int rowsColored = 0;
		bool rowColored = false;
		for (int y = 0; y < _damage->getHeight(); ++y)
		{
			rowColored = false;
			for (int x = 0; x < _damage->getWidth(); ++x)
			{
				int craftPixel = _craftSprite->getPixel(x, y);
				if (craftPixel != 0)
				{
					_damage->setPixel(x, y, _currentCraftDamageColor);
					rowColored = true;
				}
			}
			if (rowColored)
			{
				++rowsColored;
			}
			if (rowsColored == rowsToColor)
			{
				break;
			}
		}
	}

}

/**
 * Draws the craft's shield over it's sprite according to the shield remaining
 */
void DogfightState::drawCraftShield()
{
	if (_craft->getShieldCapacity() == 0)
		return;

	int maxRow = _craftHeight - ((_craftHeight * _craft->getShield()) / _craft->getShieldCapacity());
	bool startColoring = false;
	for (int y = _craftShield->getHeight(); y >= 0; --y)
	{
		for (int x = 0; x < _craftShield->getWidth(); ++x)
		{
			int craftPixel = _craftSprite->getPixel(x, y);
			if (!startColoring && craftPixel != 0)
			{
				maxRow += (y - _craftHeight + 1);
				startColoring = true;
			}
			if (y < maxRow && craftPixel != 0)
			{
				_craftShield->setPixel(x, y, 0);
			}
			if (y >= maxRow && craftPixel != 0)
			{
				Uint8 shieldColor = std::min(_colors[SHIELD_MAX], _colors[SHIELD_MIN] + (craftPixel - _colors[CRAFT_MIN]));
				_craftShield->setPixel(x, y, shieldColor);
			}
		}
	}
}

/**
 * Animates the window with a palette effect.
 */
void DogfightState::animate()
{
	// Animate radar waves and other stuff.
	for (int x = 0; x < _window->getWidth(); ++x)
	{
		for (int y = 0; y < _window->getHeight(); ++y)
		{
			Uint8 radarPixelColor = _window->getPixel(x, y);
			if (radarPixelColor >= _colors[RADAR_MIN] && radarPixelColor < _colors[RADAR_MAX])
			{
				++radarPixelColor;
				if (radarPixelColor >= _colors[RADAR_MAX])
				{
					radarPixelColor = _colors[RADAR_MIN];
				}
				_window->setPixel(x, y, radarPixelColor);
			}
		}
	}

	_battle->clear();

	// Draw UFO.
	if (!_ufo->isDestroyed())
	{
		drawUfo();
	}

	// Draw projectiles.
	for (std::vector<CraftWeaponProjectile*>::iterator it = _projectiles.begin(); it != _projectiles.end(); ++it)
	{
		drawProjectile((*it));
	}

	// Clears text after a while
	if (_timeout == 0)
	{
		_txtStatus->setText(L"");
	}
	else
	{
		_timeout--;
	}

	// Animate UFO hit.
	bool lastHitAnimFrame = false;
	if (_animatingHit && _ufo->getHitFrame() > 0)
	{
		_ufo->setHitFrame(_ufo->getHitFrame() - 1);
		if (_ufo->getHitFrame() == 0)
		{
			_animatingHit = false;
			lastHitAnimFrame = true;
		}
	}

	// Animate UFO crash landing.
	if (_ufo->isCrashed() && _ufo->getHitFrame() == 0 && !lastHitAnimFrame)
	{
		--_ufoSize;
	}
}

/**
 * Updates all the elements in the dogfight, including ufo movement,
 * weapons fire, projectile movement, ufo escape conditions,
 * craft and ufo destruction conditions, and retaliation mission generation, as applicable.
 */
void DogfightState::update()
{
	bool finalRun = false;
	// Check if craft is not low on fuel when window minimized, and
	// Check if crafts destination hasn't been changed when window minimized.
	if (!_ufoIsAttacking)
	{
		Ufo* u = dynamic_cast<Ufo*>(_craft->getDestination());
		if (u != _ufo || !_craft->isInDogfight() || _craft->getLowFuel() || (_minimized && _ufo->isCrashed()))
		{
			endDogfight();
			return;
		}
	}

	if (!_minimized)
	{
		animate();
		if (!_ufo->isCrashed() && !_ufo->isDestroyed() && !_craft->isDestroyed() && !_ufo->getInterceptionProcessed())
		{
			_ufo->setInterceptionProcessed(true);
			int escapeCounter = _ufo->getEscapeCountdown();
			if (_ufoIsAttacking)
			{
				// TODO: rethink: unhardcode run away thresholds?
				if (_ufo->getDamage() > _ufo->getCraftStats().damageMax / 3 && _ufo->getHuntBehavior() != 1)
				{
					if (_craft->getDamage() > _craft->getDamageMax() / 2)
					{
						escapeCounter = 999; // it's gonna be tight, continue shooting...
					}
					else
					{
						escapeCounter = 1; // we're badly hurt and xcom isn't, abort immediately!
					}
				}
				else
				{
					escapeCounter = 999; // we're still ok, continue shooting...
				}
			}

			if (escapeCounter > 0 )
			{
				escapeCounter--;
				_ufo->setEscapeCountdown(escapeCounter);
				// Check if UFO is breaking off.
				if (escapeCounter == 0)
				{
					_ufo->setSpeed(_ufo->getCraftStats().speedMax);
					if (_ufoIsAttacking && !_hunterKillerBreakingOff)
					{
						// stop being a hunter-killer and run away!
						_hunterKillerBreakingOff = true;
						_ufo->resetOriginalDestination(_craft);
						_ufo->setHunterKiller(false);
					}
				}
			}
			if (_ufo->getFireCountdown() > 0)
			{
				_ufo->setFireCountdown(_ufo->getFireCountdown() - 1);
			}
		}
	}
	// Crappy craft is chasing UFO.
	int speedMinusTractors = std::max(0, _ufo->getSpeed() - _ufo->getTractorBeamSlowdown());
	if (speedMinusTractors > _craft->getCraftStats().speedMax)
	{
		if (!_ufoIsAttacking || _hunterKillerBreakingOff)
		{
			_ufoBreakingOff = true;
			finalRun = true;
			setStatus("STR_UFO_OUTRUNNING_INTERCEPTOR");
		}
	}
	else
	{
		_ufoBreakingOff = false;
	}

	bool projectileInFlight = false;
	if (!_minimized)
	{
		int distanceChange = 0;

		// Update distance
		if (!_ufoBreakingOff)
		{
			if (_currentDist < _targetDist && !_ufo->isCrashed() && !_craft->isDestroyed())
			{
				distanceChange = 2 * _craftAccelerationBonus; // disengage speed
				if (_currentDist + distanceChange >_targetDist)
				{
					distanceChange = _targetDist - _currentDist;
				}
			}
			else if (_currentDist > _targetDist && !_ufo->isCrashed() && !_craft->isDestroyed())
			{
				distanceChange = -1 * _pilotApproachSpeedModifier; // engage speed
			}

			// don't let the interceptor mystically push or pull its fired projectiles
			for (std::vector<CraftWeaponProjectile*>::iterator it = _projectiles.begin(); it != _projectiles.end(); ++it)
			{
				if ((*it)->getGlobalType() != CWPGT_BEAM && (*it)->getDirection() == D_UP) (*it)->setPosition((*it)->getPosition() + distanceChange);
			}
		}
		else
		{
			distanceChange = 4; // ufo breaking off speed

			// UFOs can try to outrun our missiles, don't adjust projectile positions here
			// If UFOs ever fire anything but beams, those positions need to be adjust here though.
		}

		_currentDist += distanceChange;

		if (_game->getMod()->getShowDogfightDistanceInKm())
		{
			_txtDistance->setText(tr("STR_KILOMETERS").arg(_currentDist / 8));
		}
		else
		{
			std::wostringstream ss;
			ss << _currentDist;
			_txtDistance->setText(ss.str());
		}

		// Check and recharge craft shields
		// Check if the UFO's shields are being handled by an interception window
		if (_ufo->getShieldRechargeHandle() == 0)
		{
			_ufo->setShieldRechargeHandle(_interceptionNumber);
		}

		// UFO shields
		if ((_ufo->getShield() != 0) && (_interceptionNumber == _ufo->getShieldRechargeHandle()))
		{
			int total = _ufo->getCraftStats().shieldRecharge / 100;
			if (RNG::percent(_ufo->getCraftStats().shieldRecharge % 100))
				total++;
			_ufo->setShield(_ufo->getShield() + total);
		}

		// Player craft shields
		if (_craft->getShield() != 0)
		{
			int total = _craft->getCraftStats().shieldRecharge / 100;
			if (RNG::percent(_craft->getCraftStats().shieldRecharge % 100))
				total++;
			if (total != 0)
			{
				_craft->setShield(_craft->getShield() + total);
				drawCraftShield();
			}
		}

		// Move projectiles and check for hits.
		for (std::vector<CraftWeaponProjectile*>::iterator it = _projectiles.begin(); it != _projectiles.end(); ++it)
		{
			CraftWeaponProjectile *p = (*it);
			p->move();
			// Projectiles fired by interceptor.
			if (p->getDirection() == D_UP)
			{
				// Projectile reached the UFO - determine if it's been hit.
				if (((p->getPosition() >= _currentDist) || (p->getGlobalType() == CWPGT_BEAM && p->toBeRemoved())) && !_ufo->isCrashed() && !p->getMissed())
				{
					// UFO hit.
					int chanceToHit = (p->getAccuracy() * (100 + 300 / (5 - _ufoSize)) + 100) / 200; // vanilla xcom
					chanceToHit -= _ufo->getCraftStats().avoidBonus;
					chanceToHit += _craft->getCraftStats().hitBonus;
					chanceToHit += _pilotAccuracyBonus;
					if (RNG::percent(chanceToHit))
					{
						// Formula delivered by Volutar, altered by Extended version.
						int power = p->getDamage() * (_craft->getCraftStats().powerBonus + 100) / 100;

						// Handle UFO shields
						int damage = RNG::generate(power / 2, power);
						int shieldDamage = 0;
						if (_ufo->getShield() != 0)
						{
							shieldDamage = damage * p->getShieldDamageModifier() / 100;
							if (p->getShieldDamageModifier() == 0)
							{
								damage = 0;
							}
							else
							{
								// scale down by bleed-through factor and scale up by shield-effectiveness factor
								damage = std::max(0, shieldDamage - _ufo->getShield()) * _ufo->getCraftStats().shieldBleedThrough / p->getShieldDamageModifier();
							}
							_ufo->setShield(_ufo->getShield() - shieldDamage);
						}

						damage = std::max(0, damage - _ufo->getCraftStats().armor);
						_ufo->setDamage(_ufo->getDamage() + damage, _game->getMod());
						_state->handleDogfightExperience(); // called after setDamage
						if (_ufo->isCrashed())
						{
							_ufo->setShotDownByCraftId(_craft->getUniqueId());
							_ufo->setSpeed(0);
							// if the ufo got destroyed here, these no longer apply
							_ufoBreakingOff = false;
							finalRun = false;
							_end = false;
						}
						if (_ufo->getHitFrame() == 0)
						{
							_animatingHit = true;
							_ufo->setHitFrame(3);
						}

						// How hard was the ufo hit?
						if (_ufo->getShield() != 0)
						{
							setStatus("STR_UFO_SHIELD_HIT");
						}
						else
						{
							if (damage == 0)
							{
								if (shieldDamage == 0)
								{
									setStatus("STR_UFO_HIT_NO_DAMAGE");
								}
								else
								{
									setStatus("STR_UFO_SHIELD_DOWN");
								}
							}
							else
							{
								if (damage < _ufo->getCraftStats().damageMax / 2 * _game->getMod()->getUfoGlancingHitThreshold() / 100)
								{
									setStatus("STR_UFO_HIT_GLANCING");
								}
								else
								{
									setStatus("STR_UFO_HIT");
								}
							}
						}

						_game->getMod()->getSound("GEO.CAT", Mod::UFO_HIT)->play();
						p->remove();
					}
					// Missed.
					else
					{
						if (p->getGlobalType() == CWPGT_BEAM)
						{
							p->remove();
						}
						else
						{
							p->setMissed(true);
						}
					}
				}
				// Check if projectile passed it's maximum range.
				if (p->getGlobalType() == CWPGT_MISSILE && p->getPosition() / 8 >= p->getRange())
				{
					p->remove();
				}
				else if (!_ufo->isCrashed())
				{
					projectileInFlight = true;
				}
			}
			// Projectiles fired by UFO.
			else if (p->getDirection() == D_DOWN)
			{
				if (p->getGlobalType() == CWPGT_MISSILE || (p->getGlobalType() == CWPGT_BEAM && p->toBeRemoved()))
				{
					int chancetoHit = p->getAccuracy(); // vanilla xcom
					chancetoHit -= _craft->getCraftStats().avoidBonus;
					chancetoHit += _ufo->getCraftStats().hitBonus;
					chancetoHit -= _pilotDodgeBonus;
					// evasive maneuvers
					if (_ufoIsAttacking && _mode == _btnCautious)
					{
						// HK's chance to hit is halved, but craft's reload time is doubled too
						chancetoHit = chancetoHit / 2;
					}
					if (RNG::percent(chancetoHit))
					{
						// Formula delivered by Volutar, altered by Extended version.
						int power = p->getDamage() * (_ufo->getCraftStats().powerBonus + 100) / 100;
						int damage = RNG::generate(0, power);

						if (_craft->getShield() != 0)
						{
							int shieldBleedThroughDamage = std::max(0, damage - _craft->getShield()) * _craft->getCraftStats().shieldBleedThrough / 100;
							_craft->setShield(_craft->getShield() - damage);
							damage = shieldBleedThroughDamage;
							drawCraftShield();
							setStatus("STR_INTERCEPTOR_SHIELD_HIT");
						}

						damage = std::max(0, damage - _craft->getCraftStats().armor);

						if (damage)
						{
							_craft->setDamage(_craft->getDamage() + damage);
							drawCraftDamage();
							setStatus("STR_INTERCEPTOR_DAMAGED");
							_game->getMod()->getSound("GEO.CAT", Mod::INTERCEPTOR_HIT)->play(); //10
							if (_mode == _btnCautious && _craft->getDamagePercentage() >= 50 && !_ufoIsAttacking)
							{
								_targetDist = STANDOFF_DIST;
							}
						}
					}
					p->remove();
				}
			}
		}

		// Remove projectiles that hit or missed their target.
		Collections::deleteIf(_projectiles, _projectiles.size(),
			[&](CraftWeaponProjectile* cwp)
			{
				return cwp->toBeRemoved() == true || (cwp->getMissed() == true && cwp->getPosition() <= 0);
			}
		);

		// Handle weapons and craft distance.
		for (int i = 0; i < _weaponNum; ++i)
		{
			CraftWeapon *w = _craft->getWeapons()->at(i);
			if (w == 0)
			{
				continue;
			}
			int wTimer = _weaponFireCountdown[i];

			// Handle weapon firing
			if (wTimer == 0 && _currentDist <= w->getRules()->getRange() * 8 && w->getAmmo() > 0 && _mode != _btnStandoff
				&& _mode != _btnDisengage && !_ufo->isCrashed() && !_craft->isDestroyed())
			{
				if (_weaponEnabled[i])
				{
					fireWeapon(i);
					projectileInFlight = true;
				}
			}
			else if (wTimer > 0)
			{
				--_weaponFireCountdown[i];
			}

			// Handle craft tractor beams
			if (w->getRules()->getTractorBeamPower() != 0)
			{
				if (_currentDist <= w->getRules()->getRange() * 8 && _mode != _btnStandoff
					&& _mode != _btnDisengage && !_ufo->isCrashed() && !_craft->isDestroyed()
					&& _weaponEnabled[i])
				{
					if (!_tractorLockedOn[i])
					{
						_tractorLockedOn[i] = true;
						int tractorBeamSlowdown = _ufo->getTractorBeamSlowdown();
						tractorBeamSlowdown += w->getRules()->getTractorBeamPower() * _game->getMod()->getUfoTractorBeamSizeModifier(_ufoSize) / 100;
						_ufo->setTractorBeamSlowdown(tractorBeamSlowdown);
						setStatus("STR_TRACTOR_BEAM_ENGAGED");
					}
				}
				else
				{
					if (_tractorLockedOn[i])
					{
						_tractorLockedOn[i] = false;
						int tractorBeamSlowdown = _ufo->getTractorBeamSlowdown();
						tractorBeamSlowdown -= w->getRules()->getTractorBeamPower() * _game->getMod()->getUfoTractorBeamSizeModifier(_ufoSize) / 100;
						_ufo->setTractorBeamSlowdown(tractorBeamSlowdown);
						setStatus("STR_TRACTOR_BEAM_DISENGAGED");
					}
				}
			}

			if (w->getAmmo() == 0 && !projectileInFlight && !_craft->isDestroyed())
			{
				// Handle craft distance according to option set by user and available ammo.
				if (_mode == _btnCautious && !_ufoIsAttacking)
				{
					minimumDistance();
				}
				else if (_mode == _btnStandard)
				{
					maximumDistance();
				}
			}
		}

		// Handle UFO firing.
		if (_currentDist <= _ufo->getRules()->getWeaponRange() * 8 && !_ufo->isCrashed() && !_craft->isDestroyed())
		{
			if (_ufo->getShootingAt() == 0)
			{
				_ufo->setShootingAt(_interceptionNumber);
			}
			if (_ufo->getShootingAt() == _interceptionNumber)
			{
				if (_ufo->getFireCountdown() == 0)
				{
					ufoFireWeapon();
				}
			}
		}
		else if (_ufo->getShootingAt() == _interceptionNumber)
		{
			_ufo->setShootingAt(0);
		}
	}

	// Check when battle is over.
	if (_end == true && (((_currentDist > 640 || _minimized) && (_mode == _btnDisengage || _ufoBreakingOff == true)) || (_timeout == 0 && (_ufo->isCrashed() || _craft->isDestroyed()))))
	{
		if (_ufoBreakingOff)
		{
			_ufo->move();
			// TODO: rethink: give hunter-killers opportunity to escape?
			if (!_ufoIsAttacking)
			{
				_craft->setDestination(_ufo);
			}
		}
		if (!_destroyCraft && (_destroyUfo || _mode == _btnDisengage))
		{
			_craft->returnToBase();
			// Need to give the craft at least one step advantage over the hunter-killer (to be able to escape)
			if (_ufoIsAttacking)
			{
				_craft->move();
			}
		}
		if (_ufo->isCrashed())
		{
			for (std::vector<Target*>::iterator i = _ufo->getFollowers()->begin(); i != _ufo->getFollowers()->end();)
			{
				Craft* c = dynamic_cast<Craft*>(*i);
				if (c != 0 && c->getNumSoldiers() == 0 && c->getNumVehicles() == 0)
				{
					c->returnToBase();
					i = _ufo->getFollowers()->begin();
				}
				else
				{
					++i;
				}
			}
		}
		endDogfight();
	}

	if (_currentDist > 640 && _ufoBreakingOff)
	{
		finalRun = true;
	}

	if (!_end)
	{
		if (_endCraftHandled)
		{
			finalRun = true;
		}
		else if (_craft->isDestroyed())
		{
			// End dogfight if craft is destroyed.
			setStatus("STR_INTERCEPTOR_DESTROYED");
			if (_ufoIsAttacking)
			{
				_craft->evacuateCrew(_game->getMod());
			}
			_timeout += 30;
			_game->getMod()->getSound("GEO.CAT", Mod::INTERCEPTOR_EXPLODE)->play();
			finalRun = true;
			_destroyCraft = true;
			_endCraftHandled = true;
			_ufo->setShootingAt(0);
		}

		if (_endUfoHandled)
		{
			finalRun = true;
		}
		else if (_ufo->isCrashed())
		{
			// End dogfight if UFO is crashed or destroyed.
			_endUfoHandled = true;

			if (_ufo->getShotDownByCraftId() == _craft->getUniqueId())
			{
				AlienRace *race = _game->getMod()->getAlienRace(_ufo->getAlienRace());
				AlienMission *mission = _ufo->getMission();
				mission->ufoShotDown(*_ufo);
				// Check for retaliation trigger.
				int retaliationOdds = mission->getRules().getRetaliationOdds();
				if (retaliationOdds == -1)
				{
					retaliationOdds = 100 - (4 * (24 - _game->getSavedGame()->getDifficultyCoefficient()) - race->getRetaliationAggression());
				}
				// Have mercy on beginners
				if (_game->getSavedGame()->getMonthsPassed() < Mod::DIFFICULTY_BASED_RETAL_DELAY[_game->getSavedGame()->getDifficulty()])
				{
					retaliationOdds = 0;
				}

				if (RNG::percent(retaliationOdds))
				{
					// Spawn retaliation mission.
					std::string targetRegion;
					if (RNG::percent(50 - 6 * _game->getSavedGame()->getDifficultyCoefficient()))
					{
						// Attack on UFO's mission region
						targetRegion = _ufo->getMission()->getRegion();
					}
					else
					{
						// Try to find and attack the originating base.
						targetRegion = _game->getSavedGame()->locateRegion(*_craft->getBase())->getRules()->getType();
						// TODO: If the base is removed, the mission is canceled.
					}
					// Difference from original: No retaliation until final UFO lands (Original: Is spawned).
					if (!_game->getSavedGame()->findAlienMission(targetRegion, OBJECTIVE_RETALIATION))
					{
						const RuleAlienMission *rule = _game->getMod()->getAlienMission(race->getRetaliationMission());
						if (!rule)
						{
							rule = _game->getMod()->getRandomMission(OBJECTIVE_RETALIATION, _game->getSavedGame()->getMonthsPassed());
						}

						AlienMission *newMission = new AlienMission(*rule);
						newMission->setId(_game->getSavedGame()->getId("ALIEN_MISSIONS"));
						newMission->setRegion(targetRegion, *_game->getMod());
						newMission->setRace(_ufo->getAlienRace());
<<<<<<< HEAD
						newMission->start(newMission->getRules().getWave(0).spawnTimer); // fixed delay for first scout
=======
						newMission->start(mission->getRules().getWave(0).spawnTimer); // fixed delay for first scout
>>>>>>> 110ec46c
						_game->getSavedGame()->getAlienMissions().push_back(newMission);
					}
				}
			}

			if (_ufo->isDestroyed())
			{
				if (_ufo->getShotDownByCraftId() == _craft->getUniqueId())
				{
					for (std::vector<Country*>::iterator country = _game->getSavedGame()->getCountries()->begin(); country != _game->getSavedGame()->getCountries()->end(); ++country)
					{
						if ((*country)->getRules()->insideCountry(_ufo->getLongitude(), _ufo->getLatitude()))
						{
							(*country)->addActivityXcom(_ufo->getRules()->getScore()*2);
							break;
						}
					}
					for (std::vector<Region*>::iterator region = _game->getSavedGame()->getRegions()->begin(); region != _game->getSavedGame()->getRegions()->end(); ++region)
					{
						if ((*region)->getRules()->insideRegion(_ufo->getLongitude(), _ufo->getLatitude()))
						{
							(*region)->addActivityXcom(_ufo->getRules()->getScore()*2);
							break;
						}
					}
					setStatus("STR_UFO_DESTROYED");
					_game->getMod()->getSound("GEO.CAT", Mod::UFO_EXPLODE)->play(); //11
				}
				_destroyUfo = true;
			}
			else
			{
				if (_ufo->getShotDownByCraftId() == _craft->getUniqueId())
				{
					setStatus("STR_UFO_CRASH_LANDS");
					_game->getMod()->getSound("GEO.CAT", Mod::UFO_CRASH)->play(); //10
					for (std::vector<Country*>::iterator country = _game->getSavedGame()->getCountries()->begin(); country != _game->getSavedGame()->getCountries()->end(); ++country)
					{
						if ((*country)->getRules()->insideCountry(_ufo->getLongitude(), _ufo->getLatitude()))
						{
							(*country)->addActivityXcom(_ufo->getRules()->getScore());
							break;
						}
					}
					for (std::vector<Region*>::iterator region = _game->getSavedGame()->getRegions()->begin(); region != _game->getSavedGame()->getRegions()->end(); ++region)
					{
						if ((*region)->getRules()->insideRegion(_ufo->getLongitude(), _ufo->getLatitude()))
						{
							(*region)->addActivityXcom(_ufo->getRules()->getScore());
							break;
						}
					}
				}
				if (!_state->getGlobe()->insideLand(_ufo->getLongitude(), _ufo->getLatitude()))
				{
					_ufo->setStatus(Ufo::DESTROYED);
					_destroyUfo = true;
				}
				else
				{
					_ufo->setSecondsRemaining(RNG::generate(24, 96)*3600);
					_ufo->setAltitude("STR_GROUND");
					if (_ufo->getCrashId() == 0)
					{
						_ufo->setCrashId(_game->getSavedGame()->getId("STR_CRASH_SITE"));
						if (_ufo->isHunterKiller())
						{
							// stop being a hunter-killer
							_ufo->resetOriginalDestination(_craft);
							_ufo->setHunterKiller(false);
						}
					}
				}
			}
			_timeout += 30;
			if (_ufo->getShotDownByCraftId() != _craft->getUniqueId())
			{
				_timeout += 50;
				_ufo->setHitFrame(3);
			}
			finalRun = true;

			if (_ufo->getStatus() == Ufo::LANDED)
			{
				_timeout += 30;
				finalRun = true;
				_ufo->setShootingAt(0);
			}
		}
		else if (_ufo->getCraftStats().speedMax - _ufo->getTractorBeamSlowdown() == 0) // UFO brought down by tractor beam
		{
			_endUfoHandled = true;

			if (!_state->getGlobe()->insideLand(_ufo->getLongitude(), _ufo->getLatitude())) // Brought it down over water
			{
				finalRun = true;
				_ufo->setDamage(_ufo->getCraftStats().damageMax, _game->getMod());
				_state->handleDogfightExperience(); // called after setDamage
				_ufo->setShotDownByCraftId(_craft->getUniqueId());
				_ufo->setSpeed(0);
				_ufo->setStatus(Ufo::DESTROYED);
				_destroyUfo = true;
				for (std::vector<Country*>::iterator country = _game->getSavedGame()->getCountries()->begin(); country != _game->getSavedGame()->getCountries()->end(); ++country)
				{
					if ((*country)->getRules()->insideCountry(_ufo->getLongitude(), _ufo->getLatitude()))
					{
						(*country)->addActivityXcom(_ufo->getRules()->getScore());
						break;
					}
				}
				for (std::vector<Region*>::iterator region = _game->getSavedGame()->getRegions()->begin(); region != _game->getSavedGame()->getRegions()->end(); ++region)
				{
					if ((*region)->getRules()->insideRegion(_ufo->getLongitude(), _ufo->getLatitude()))
					{
						(*region)->addActivityXcom(_ufo->getRules()->getScore());
						break;
					}
				}
			}
			else // Brought it down over land
			{
				finalRun = true;
				_ufo->setSecondsRemaining(RNG::generate(30, 120)*60);
				_ufo->setShootingAt(0);
				_ufo->setStatus(Ufo::LANDED);
				_ufo->setAltitude("STR_GROUND");
				_ufo->setSpeed(0);
				_ufo->setTractorBeamSlowdown(0);
				if (_ufo->getLandId() == 0)
				{
					_ufo->setLandId(_game->getSavedGame()->getId("STR_LANDING_SITE"));
				}
			}
		}
	}

	if (!projectileInFlight && finalRun)
	{
		_end = true;
	}
}

/**
 * Fires a shot from the first weapon
 * equipped on the craft.
 */
void DogfightState::fireWeapon(int i)
{
	CraftWeapon *w1 = _craft->getWeapons()->at(i);
	if (w1->setAmmo(w1->getAmmo() - 1))
	{
		_weaponFireCountdown[i] = _weaponFireInterval[i];

		std::wostringstream ss;
		ss << w1->getAmmo();
		_txtAmmo[i]->setText(ss.str());

		CraftWeaponProjectile *p = w1->fire();
		p->setDirection(D_UP);
		p->setHorizontalPosition((i % 2 ? HP_RIGHT : HP_LEFT) * (1 + 2 * (i / 2)));
		_projectiles.push_back(p);

		_game->getMod()->getSound("GEO.CAT", w1->getRules()->getSound())->play();
<<<<<<< HEAD
		_firedAtLeastOnce = true;
=======
>>>>>>> 110ec46c
	}
}

/**
 *	Each time a UFO will try to fire it's cannons
 *	a calculation is made. There's only 10% chance
 *	that it will actually fire.
 */
void DogfightState::ufoFireWeapon()
{
	int fireCountdown = std::max(1, (_ufo->getRules()->getWeaponReload() - 2 * _game->getSavedGame()->getDifficultyCoefficient()));
	_ufo->setFireCountdown(RNG::generate(0, fireCountdown) + fireCountdown);

	setStatus("STR_UFO_RETURN_FIRE");
	CraftWeaponProjectile *p = new CraftWeaponProjectile();
	p->setType(CWPT_PLASMA_BEAM);
	p->setAccuracy(60);
	p->setDamage(_ufo->getRules()->getWeaponPower());
	p->setDirection(D_DOWN);
	p->setHorizontalPosition(HP_CENTER);
	p->setPosition(_currentDist - (_ufo->getRules()->getRadius() / 2));
	_projectiles.push_back(p);

	if (_ufo->getRules()->getFireSound() == -1)
	{
		_game->getMod()->getSound("GEO.CAT", Mod::UFO_FIRE)->play();
	}
	else
	{
		_game->getMod()->getSound("GEO.CAT", _ufo->getRules()->getFireSound())->play();
	}
}

/**
 * Sets the craft to the minimum distance
 * required to fire a weapon.
 */
void DogfightState::minimumDistance()
{
	int max = 0;
	for (std::vector<CraftWeapon*>::iterator i = _craft->getWeapons()->begin(); i < _craft->getWeapons()->end(); ++i)
	{
		if (*i == 0)
			continue;
		if ((*i)->getRules()->getRange() > max && (*i)->getAmmo() > 0)
		{
			max = (*i)->getRules()->getRange();
		}
	}
	if (max == 0)
	{
		_targetDist = STANDOFF_DIST;
	}
	else
	{
		_targetDist = max * 8;
	}
}

/**
 * Sets the craft to the maximum distance
 * required to fire a weapon.
 */
void DogfightState::maximumDistance()
{
	int min = 1000;
	for (std::vector<CraftWeapon*>::iterator i = _craft->getWeapons()->begin(); i < _craft->getWeapons()->end(); ++i)
	{
		if (*i == 0)
			continue;
		if ((*i)->getRules()->getRange() < min && (*i)->getAmmo() > 0)
		{
			min = (*i)->getRules()->getRange();
		}
	}
	if (min == 1000)
	{
		_targetDist = STANDOFF_DIST;
	}
	else
	{
		_targetDist = min * 8;
	}
}

/**
 * Sets the craft to the distance relevant for aggressive attack.
 */
void DogfightState::aggressiveDistance()
{
	maximumDistance();
	if (_targetDist > AGGRESSIVE_DIST)
	{
		_targetDist = AGGRESSIVE_DIST;
	}
}

/**
 * Updates the status text and restarts
 * the text timeout counter.
 * @param status New status text.
 */
void DogfightState::setStatus(const std::string &status)
{
	_txtStatus->setText(tr(status));
	_timeout = 50;
}

/**
 * Minimizes the dogfight window.
 * @param action Pointer to an action.
 */
void DogfightState::btnMinimizeClick(Action *)
{
	if (!_ufo->isCrashed() && !_craft->isDestroyed() && !_ufoBreakingOff)
	{
		if (_currentDist >= STANDOFF_DIST)
		{
			setMinimized(true);
			_ufo->setShieldRechargeHandle(0);
		}
		else
		{
			setStatus("STR_MINIMISE_AT_STANDOFF_RANGE_ONLY");
		}
	}
}

/**
 * Switches to Standoff mode (maximum range).
 * @param action Pointer to an action.
 */
void DogfightState::btnStandoffPress(Action *)
{
	if (!_ufo->isCrashed() && !_craft->isDestroyed() && !_ufoBreakingOff)
	{
		_end = false;
		setStatus("STR_STANDOFF");
		_targetDist = STANDOFF_DIST;
	}
}

/**
 * Switches to Cautious mode (maximum weapon range).
 * @param action Pointer to an action.
 */
void DogfightState::btnCautiousPress(Action *)
{
	if (!_ufo->isCrashed() && !_craft->isDestroyed() && !_ufoBreakingOff)
	{
		_end = false;
		if (!_ufoIsAttacking)
		{
			setStatus("STR_CAUTIOUS_ATTACK");
			for (int i = 0; i < _weaponNum; ++i)
			{
				CraftWeapon* w = _craft->getWeapons()->at(i);
				if (w != 0)
				{
					_weaponFireInterval[i] = w->getRules()->getCautiousReload();
				}
			}
			minimumDistance();
		}
		else
		{
			setStatus("STR_EVASIVE_MANEUVERS");
			for (int i = 0; i < _weaponNum; ++i)
			{
				CraftWeapon* w = _craft->getWeapons()->at(i);
				if (w != 0)
				{
					// double the craft's reload time to balance halving the HK's chance to hit
					_weaponFireInterval[i] = w->getRules()->getAggressiveReload() * 2;
				}
			}
			// same distance as aggressive (by design)
			aggressiveDistance();
		}
	}
}

/**
 * Switches to Standard mode (minimum weapon range).
 * @param action Pointer to an action.
 */
void DogfightState::btnStandardPress(Action *)
{
	if (!_ufo->isCrashed() && !_craft->isDestroyed() && !_ufoBreakingOff)
	{
		_end = false;
		setStatus("STR_STANDARD_ATTACK");
		for (int i = 0; i < _weaponNum; ++i)
		{
			CraftWeapon* w = _craft->getWeapons()->at(i);
			if (w != 0)
			{
				_weaponFireInterval[i] = w->getRules()->getStandardReload();
			}
		}
		maximumDistance();
	}
}

/**
 * Switches to Aggressive mode (minimum range).
 * @param action Pointer to an action.
 */
void DogfightState::btnAggressivePress(Action *)
{
	if (!_ufo->isCrashed() && !_craft->isDestroyed() && !_ufoBreakingOff)
	{
		_end = false;
		setStatus("STR_AGGRESSIVE_ATTACK");
		for (int i = 0; i < _weaponNum; ++i)
		{
			CraftWeapon* w = _craft->getWeapons()->at(i);
			if (w != 0)
			{
				_weaponFireInterval[i] = w->getRules()->getAggressiveReload();
			}
		}
		aggressiveDistance();
	}
}

/**
 * Disengages from the UFO.
 * @param action Pointer to an action.
 */
void DogfightState::btnDisengagePress(Action *)
{
	if (!_ufo->isCrashed() && !_craft->isDestroyed() && !_ufoBreakingOff)
	{
		_end = true;
		setStatus("STR_DISENGAGING");
		_targetDist = 800;
	}
}

/**
 * Shows a front view of the UFO.
 * @param action Pointer to an action.
 */
void DogfightState::btnUfoClick(Action *)
{
	_preview->setVisible(true);
	// Disable all other buttons to prevent misclicks
	_btnStandoff->setVisible(false);
	_btnCautious->setVisible(false);
	_btnStandard->setVisible(false);
	_btnAggressive->setVisible(false);
	_btnDisengage->setVisible(false);
	_btnUfo->setVisible(false);
	_btnMinimize->setVisible(false);
	for (int i = 0; i < _weaponNum; ++i)
	{
		_weapon[i]->setVisible(false);
	}
}

/**
 * Hides the front view of the UFO.
 * @param action Pointer to an action.
 */
void DogfightState::previewClick(Action *)
{
	_preview->setVisible(false);
	// Reenable all other buttons to prevent misclicks
	_btnStandoff->setVisible(!_ufoIsAttacking);
	_btnCautious->setVisible(!_disableCautious);
	_btnStandard->setVisible(!_ufoIsAttacking);
	_btnAggressive->setVisible(true);
	_btnDisengage->setVisible(!_disableDisengage);
	_btnUfo->setVisible(true);
	_btnMinimize->setVisible(!_ufoIsAttacking);
	for (int i = 0; i < _weaponNum; ++i)
	{
		_weapon[i]->setVisible(true);
	}
}

/*
 * Draws the UFO blob on the radar screen.
 * Currently works only for original sized blobs
 * 13 x 13 pixels.
 */
void DogfightState::drawUfo()
{
	if (_ufoSize < 0 || _ufo->isDestroyed())
	{
		return;
	}
	int currentUfoXposition =  _battle->getWidth() / 2 - 6;
	int currentUfoYposition = _battle->getHeight() - (_currentDist / 8) - 6;
	for (int y = 0; y < 13; ++y)
	{
		for (int x = 0; x < 13; ++x)
		{
			Uint8 pixelOffset = _ufoBlobs[_ufoSize + _ufo->getHitFrame()][y][x];
			if (pixelOffset == 0)
			{
				continue;
			}
			else
			{
				if (_ufo->isCrashed() || _ufo->getHitFrame() > 0)
				{
					pixelOffset *= 2;
				}

				Uint8 radarPixelColor = _window->getPixel(currentUfoXposition + x + 3, currentUfoYposition + y + 3); // + 3 cause of the window frame
				Uint8 color = radarPixelColor - pixelOffset;
				if (color < _colors[BLOB_MIN])
				{
					color = _colors[BLOB_MIN];
				}

				if (_ufo->getShield() != 0 && _ufo->getCraftStats().shieldCapacity != 0)
				{
					Uint8 shieldColor =
						_colors[SHIELD_MAX]
						- ((_colors[SHIELD_MAX] - _colors[SHIELD_MIN]) * _ufo->getShield() / _ufo->getCraftStats().shieldCapacity)
						+ (color - _colors[BLOB_MIN]);
					if (shieldColor < _colors[SHIELD_MIN])
					{
						shieldColor = _colors[SHIELD_MIN];
					}
					if (shieldColor <=  _colors[SHIELD_MAX])
					{
						color = shieldColor;
					}
				}

				_battle->setPixel(currentUfoXposition + x, currentUfoYposition + y, color);
			}
		}
	}
}

/*
 * Draws projectiles on the radar screen.
 * Depending on what type of projectile it is, it's
 * shape will be different. Currently works for
 * original sized blobs 3 x 6 pixels.
 */
void DogfightState::drawProjectile(const CraftWeaponProjectile* p)
{
	int xPos = _battle->getWidth() / 2 + p->getHorizontalPosition();
	// Draw missiles.
	if (p->getGlobalType() == CWPGT_MISSILE)
	{
		xPos -= 1;
		int yPos = _battle->getHeight() - p->getPosition() / 8;
		for (int x = 0; x < 3; ++x)
		{
			for (int y = 0; y < 6; ++y)
			{
				int pixelOffset = _projectileBlobs[p->getType()][y][x];
				if (pixelOffset == 0)
				{
					continue;
				}
				else
				{
					Uint8 radarPixelColor = _window->getPixel(xPos + x + 3, yPos + y + 3); // + 3 cause of the window frame
					Uint8 color = radarPixelColor - pixelOffset;
					if (color < _colors[BLOB_MIN])
					{
						color = _colors[BLOB_MIN];
					}
					_battle->setPixel(xPos + x, yPos + y, color);
				}
			}
		}
	}
	// Draw beams.
	else if (p->getGlobalType() == CWPGT_BEAM)
	{
		int yStart = _battle->getHeight() - 2;
		int yEnd = _battle->getHeight() - (_currentDist / 8);
		Uint8 pixelOffset = p->getState();
		for (int y = yStart; y > yEnd; --y)
		{
			Uint8 radarPixelColor = _window->getPixel(xPos + 3, y + 3);

			int beamPower = 0;
			if (p->getType() == CWPT_PLASMA_BEAM)
			{
				beamPower = _ufo->getRules()->getWeaponPower() / _game->getMod()->getUfoBeamWidthParameter();
			}

			for (int x = 0; x <= std::min(beamPower, 3); x++)
			{
				Uint8 color = radarPixelColor - pixelOffset - beamPower + 2 * x;
				if (color < _colors[BLOB_MIN])
				{
					color = _colors[BLOB_MIN];
				}
				if (color > radarPixelColor)
				{
					color = radarPixelColor;
				}
				_battle->setPixel(xPos + x, y, color);
				_battle->setPixel(xPos - x, y, color);
			}
		}
	}
}

/**
 * Toggles usage of weapons.
 * @param action Pointer to an action.
 */
void DogfightState::weaponClick(Action * a)
{
	for(int i = 0; i < _weaponNum; ++i)
	{
		if (a->getSender() == _weapon[i])
		{
			_weaponEnabled[i] = !_weaponEnabled[i];
			recolor(i, _weaponEnabled[i]);
			return;
		}
	}
}

/**
 * Changes colors of weapon icons, range indicators and ammo texts base on current weapon state.
 * @param weaponNo - number of weapon for which colors must be changed.
 * @param currentState - state of weapon (enabled = true, disabled = false).
 */
void DogfightState::recolor(const int weaponNo, const bool currentState)
{
	InteractiveSurface *weapon = _weapon[weaponNo];
	Text *ammo = _txtAmmo[weaponNo];
	Surface *range = _range[weaponNo];

	if (currentState)
	{
		weapon->offset(-_colors[DISABLED_WEAPON]);
		ammo->offset(-_colors[DISABLED_AMMO]);
		range->offset(-_colors[DISABLED_RANGE]);
	}
	else
	{
		weapon->offset(_colors[DISABLED_WEAPON]);
		ammo->offset(_colors[DISABLED_AMMO]);
		range->offset(_colors[DISABLED_RANGE]);
	}
}

/**
 * Returns true if state is minimized. Otherwise returns false.
 * @return Is the dogfight minimized?
 */
bool DogfightState::isMinimized() const
{
	return _minimized;
}

/**
 * Sets the state to minimized/maximized status.
 * @param minimized Is the dogfight minimized?
 */
void DogfightState::setMinimized(const bool minimized)
{
	// set these to the same as the incoming minimized state
	_minimized = minimized;
	_btnMinimizedIcon->setVisible(minimized);
	_txtInterceptionNumber->setVisible(minimized);

	// set these to the opposite of the incoming minimized state
	_window->setVisible(!minimized);
	_btnStandoff->setVisible(!minimized);
	_btnCautious->setVisible(!minimized);
	_btnStandard->setVisible(!minimized);
	_btnAggressive->setVisible(!minimized);
	_btnDisengage->setVisible(!minimized);
	_btnUfo->setVisible(!minimized);
	_btnMinimize->setVisible(!minimized);
	_battle->setVisible(!minimized);
	for (int i = 0; i < _weaponNum; ++i)
	{
		_weapon[i]->setVisible(!minimized);
		_range[i]->setVisible(!minimized);
		_txtAmmo[i]->setVisible(!minimized);
	}
	_craftSprite->setVisible(!minimized);
	_damage->setVisible(!minimized);
	_craftShield->setVisible(!minimized);
	_txtDistance->setVisible(!minimized);
	_txtStatus->setVisible(!minimized);

	// set to false regardless
	_preview->setVisible(false);
}

/**
 * Maximizes the interception window.
 * @param action Pointer to an action.
 */
void DogfightState::btnMinimizedIconClick(Action *)
{
	if (_craft->getRules()->isWaterOnly() && _ufo->getAltitudeInt() > _craft->getRules()->getMaxAltitude())
	{
		_state->popup(new DogfightErrorState(_craft, tr("STR_UNABLE_TO_ENGAGE_DEPTH")));
		setWaitForAltitude(true);
	}
	else if (_craft->getRules()->isWaterOnly() && !_state->getGlobe()->insideLand(_craft->getLongitude(), _craft->getLatitude()))
	{
		_state->popup(new DogfightErrorState(_craft, tr("STR_UNABLE_TO_ENGAGE_AIRBORNE")));
		setWaitForPoly(true);
	}
	else
	{
		setMinimized(false);
	}
}

/**
 * Sets interception number. Used to draw proper number when window minimized.
 * @param number ID number.
 */
void DogfightState::setInterceptionNumber(const int number)
{
	_interceptionNumber = number;
}

/**
 * Sets interceptions count. Used to properly position the window.
 * @param count Amount of interception windows.
 */
void DogfightState::setInterceptionsCount(const size_t count)
{
	_interceptionsCount = count;
	calculateWindowPosition();
	moveWindow();
}

/**
 * Calculates dogfight window position according to
 * number of active interceptions.
 */
void DogfightState::calculateWindowPosition()
{
	_minimizedIconX = 5;
	_minimizedIconY = (5 * _interceptionNumber) + (16 * (_interceptionNumber - 1));

	if (_interceptionsCount == 1)
	{
		_x = 80;
		_y = 52;
	}
	else if (_interceptionsCount == 2)
	{
		if (_interceptionNumber == 1)
		{
			_x = 80;
			_y = 0;
		}
		else // 2
		{
			_x = 80;
			//_y = (_game->getScreen()->getHeight() / 2) - 96;
			_y = 200 - _window->getHeight();//96;
		}
	}
	else if (_interceptionsCount == 3)
	{
		if (_interceptionNumber == 1)
		{
			_x = 80;
			_y = 0;
		}
		else if (_interceptionNumber == 2)
		{
			_x = 0;
			//_y = (_game->getScreen()->getHeight() / 2) - 96;
			_y = 200 - _window->getHeight();//96;
		}
		else // 3
		{
			//_x = (_game->getScreen()->getWidth() / 2) - 160;
			//_y = (_game->getScreen()->getHeight() / 2) - 96;
			_x = 320 - _window->getWidth();//160;
			_y = 200 - _window->getHeight();//96;
		}
	}
	else
	{
		if (_interceptionNumber == 1)
		{
			_x = 0;
			_y = 0;
		}
		else if (_interceptionNumber == 2)
		{
			//_x = (_game->getScreen()->getWidth() / 2) - 160;
			_x = 320 - _window->getWidth();//160;
			_y = 0;
		}
		else if (_interceptionNumber == 3)
		{
			_x = 0;
			//_y = (_game->getScreen()->getHeight() / 2) - 96;
			_y = 200 - _window->getHeight();//96;
		}
		else // 4
		{
			//_x = (_game->getScreen()->getWidth() / 2) - 160;
			//_y = (_game->getScreen()->getHeight() / 2) - 96;
			_x = 320 - _window->getWidth();//160;
			_y = 200 - _window->getHeight();//96;
		}
	}
	_x += _game->getScreen()->getDX();
	_y += _game->getScreen()->getDY();
}

/**
 * Relocates all dogfight window elements to
 * calculated position. This is used when multiple
 * interceptions are running.
 */
void DogfightState::moveWindow()
{
	int x = _window->getX() - _x;
	int y = _window->getY() - _y;
	for (std::vector<Surface*>::iterator i = _surfaces.begin(); i != _surfaces.end(); ++i)
	{
		(*i)->setX((*i)->getX() - x);
		(*i)->setY((*i)->getY() - y);
	}
	_btnMinimizedIcon->setX(_minimizedIconX); _btnMinimizedIcon->setY(_minimizedIconY);
	_txtInterceptionNumber->setX(_minimizedIconX + 18); _txtInterceptionNumber->setY(_minimizedIconY + 6);
}

/**
 * Checks whether the dogfight should end.
 * @return Returns true if the dogfight should end, otherwise returns false.
 */
bool DogfightState::dogfightEnded() const
{
	return _endDogfight;
}

/**
 * Returns the UFO associated to this dogfight.
 * @return Returns pointer to UFO object associated to this dogfight.
 */
Ufo *DogfightState::getUfo() const
{
	return _ufo;
}

/**
 * Returns the craft associated to this dogfight.
 * @return Returns pointer to craft object associated to this dogfight.
 */
Craft *DogfightState::getCraft() const
{
	return _craft;
}

/**
 * Ends the dogfight.
 */
void DogfightState::endDogfight()
{
	if (_endDogfight)
		return;
	if (_craft)
	{
		_craft->setInDogfight(false);
		_craft->setInterceptionOrder(0);
	}
	// set the ufo as "free" for the next engagement (as applicable)
	if (_ufo)
<<<<<<< HEAD
	{
		_ufo->setInterceptionProcessed(false);
		_ufo->setShieldRechargeHandle(0);
	}
=======
		_ufo->setInterceptionProcessed(false);
>>>>>>> 110ec46c
	_endDogfight = true;
}

/**
 * Returns interception number.
 * @return interception number
 */
int DogfightState::getInterceptionNumber() const
{
	return _interceptionNumber;
}

void DogfightState::setWaitForPoly(bool wait)
{
	_waitForPoly = wait;
}

bool DogfightState::getWaitForPoly() const
{
	return _waitForPoly;
}

void DogfightState::setWaitForAltitude(bool wait)
{
	_waitForAltitude = wait;
}

bool DogfightState::getWaitForAltitude() const
{
	return _waitForAltitude;
}

void DogfightState::awardExperienceToPilots()
{
	if (_firedAtLeastOnce && !_experienceAwarded && _craft && _ufo && (_ufo->isCrashed() || _ufo->isDestroyed()))
	{
		const std::vector<Soldier*> pilots = _craft->getPilotList(false);
		for (std::vector<Soldier*>::const_iterator it = pilots.begin(); it != pilots.end(); ++it)
		{
			if ((*it)->getCurrentStats()->firing < (*it)->getRules()->getStatCaps().firing)
			{
				if (RNG::percent((*it)->getRules()->getDogfightExperience().firing))
				{
					(*it)->getCurrentStats()->firing++;
				}
			}
			if ((*it)->getCurrentStats()->reactions < (*it)->getRules()->getStatCaps().reactions)
			{
				if (RNG::percent((*it)->getRules()->getDogfightExperience().reactions))
				{
					(*it)->getCurrentStats()->reactions++;
				}
			}
			if ((*it)->getCurrentStats()->bravery < (*it)->getRules()->getStatCaps().bravery)
			{
				if (RNG::percent((*it)->getRules()->getDogfightExperience().bravery))
				{
					(*it)->getCurrentStats()->bravery += 10; // increase by 10 to keep OCD at bay
				}
			}
		}
		_experienceAwarded = true;
	}
}

}<|MERGE_RESOLUTION|>--- conflicted
+++ resolved
@@ -667,7 +667,6 @@
 		delete _projectiles.back();
 		_projectiles.pop_back();
 	}
-<<<<<<< HEAD
 }
 
 /**
@@ -677,8 +676,6 @@
 bool DogfightState::isUfoAttacking() const
 {
 	return _ufoIsAttacking;
-=======
->>>>>>> 110ec46c
 }
 
 /**
@@ -1408,11 +1405,7 @@
 						newMission->setId(_game->getSavedGame()->getId("ALIEN_MISSIONS"));
 						newMission->setRegion(targetRegion, *_game->getMod());
 						newMission->setRace(_ufo->getAlienRace());
-<<<<<<< HEAD
 						newMission->start(newMission->getRules().getWave(0).spawnTimer); // fixed delay for first scout
-=======
-						newMission->start(mission->getRules().getWave(0).spawnTimer); // fixed delay for first scout
->>>>>>> 110ec46c
 						_game->getSavedGame()->getAlienMissions().push_back(newMission);
 					}
 				}
@@ -1576,10 +1569,7 @@
 		_projectiles.push_back(p);
 
 		_game->getMod()->getSound("GEO.CAT", w1->getRules()->getSound())->play();
-<<<<<<< HEAD
 		_firedAtLeastOnce = true;
-=======
->>>>>>> 110ec46c
 	}
 }
 
@@ -2259,14 +2249,10 @@
 	}
 	// set the ufo as "free" for the next engagement (as applicable)
 	if (_ufo)
-<<<<<<< HEAD
 	{
 		_ufo->setInterceptionProcessed(false);
 		_ufo->setShieldRechargeHandle(0);
 	}
-=======
-		_ufo->setInterceptionProcessed(false);
->>>>>>> 110ec46c
 	_endDogfight = true;
 }
 
