/*
 * Copyright 2010-2015 OpenXcom Developers.
 *
 * This file is part of OpenXcom.
 *
 * OpenXcom is free software: you can redistribute it and/or modify
 * it under the terms of the GNU General Public License as published by
 * the Free Software Foundation, either version 3 of the License, or
 * (at your option) any later version.
 *
 * OpenXcom is distributed in the hope that it will be useful,
 * but WITHOUT ANY WARRANTY; without even the implied warranty of
 * MERCHANTABILITY or FITNESS FOR A PARTICULAR PURPOSE.  See the
 * GNU General Public License for more details.
 *
 * You should have received a copy of the GNU General Public License
 * along with OpenXcom.  If not, see <http://www.gnu.org/licenses/>.
 */
#include "DogfightState.h"
#include <sstream>
#include "../Engine/Game.h"
#include "../Resource/ResourcePack.h"
#include "../Engine/Palette.h"
#include "../Engine/Screen.h"
#include "../Engine/Language.h"
#include "../Engine/SurfaceSet.h"
#include "../Engine/Surface.h"
#include "../Interface/ImageButton.h"
#include "../Interface/Text.h"
#include "../Engine/Timer.h"
#include "Globe.h"
#include "../Savegame/SavedGame.h"
#include "../Savegame/Craft.h"
#include "../Ruleset/RuleCraft.h"
#include "../Savegame/CraftWeapon.h"
#include "../Ruleset/RuleCraftWeapon.h"
#include "../Savegame/Ufo.h"
#include "../Ruleset/RuleUfo.h"
#include "../Ruleset/AlienRace.h"
#include "../Engine/Music.h"
#include "../Engine/RNG.h"
#include "../Engine/Sound.h"
#include "../Savegame/Base.h"
#include "../Savegame/CraftWeaponProjectile.h"
#include "../Savegame/Country.h"
#include "../Ruleset/RuleCountry.h"
#include "../Savegame/Region.h"
#include "../Ruleset/RuleRegion.h"
#include "../Savegame/AlienMission.h"
#include "../Savegame/AlienStrategy.h"
#include "../Engine/Options.h"
#include "../Engine/Action.h"
#include <cstdlib>

namespace OpenXcom
{

// UFO blobs graphics ...
const int DogfightState::_ufoBlobs[8][13][13] =
{
		/*0 STR_VERY_SMALL */
	{
		{0, 0, 0, 0, 0, 0, 0, 0, 0, 0, 0, 0, 0},
		{0, 0, 0, 0, 0, 0, 0, 0, 0, 0, 0, 0, 0},
		{0, 0, 0, 0, 0, 0, 0, 0, 0, 0, 0, 0, 0},
		{0, 0, 0, 0, 0, 0, 0, 0, 0, 0, 0, 0, 0},
		{0, 0, 0, 0, 0, 1, 1, 1, 0, 0, 0, 0, 0},
		{0, 0, 0, 0, 1, 2, 3, 2, 1, 0, 0, 0, 0},
		{0, 0, 0, 0, 1, 3, 5, 3, 1, 0, 0, 0, 0},
		{0, 0, 0, 0, 1, 2, 3, 2, 1, 0, 0, 0, 0},
		{0, 0, 0, 0, 0, 1, 1, 1, 0, 0, 0, 0, 0},
		{0, 0, 0, 0, 0, 0, 0, 0, 0, 0, 0, 0, 0},
		{0, 0, 0, 0, 0, 0, 0, 0, 0, 0, 0, 0, 0},
		{0, 0, 0, 0, 0, 0, 0, 0, 0, 0, 0, 0, 0},
		{0, 0, 0, 0, 0, 0, 0, 0, 0, 0, 0, 0, 0}
	},
		/*1 STR_SMALL */
	{
		{0, 0, 0, 0, 0, 0, 0, 0, 0, 0, 0, 0, 0},
		{0, 0, 0, 0, 0, 0, 0, 0, 0, 0, 0, 0, 0},
		{0, 0, 0, 0, 0, 0, 0, 0, 0, 0, 0, 0, 0},
		{0, 0, 0, 0, 0, 1, 1, 1, 0, 0, 0, 0, 0},
		{0, 0, 0, 0, 1, 2, 2, 2, 1, 0, 0, 0, 0},
		{0, 0, 0, 1, 2, 3, 4, 3, 2, 1, 0, 0, 0},
		{0, 0, 0, 1, 2, 4, 5, 4, 2, 1, 0, 0, 0},
		{0, 0, 0, 1, 2, 3, 4, 3, 2, 1, 0, 0, 0},
		{0, 0, 0, 0, 1, 2, 2, 2, 1, 0, 0, 0, 0},
		{0, 0, 0, 0, 0, 1, 1, 1, 0, 0, 0, 0, 0},
		{0, 0, 0, 0, 0, 0, 0, 0, 0, 0, 0, 0, 0},
		{0, 0, 0, 0, 0, 0, 0, 0, 0, 0, 0, 0, 0},
		{0, 0, 0, 0, 0, 0, 0, 0, 0, 0, 0, 0, 0}
	},
		/*2 STR_MEDIUM_UC */
	{
		{0, 0, 0, 0, 0, 0, 0, 0, 0, 0, 0, 0, 0},
		{0, 0, 0, 0, 0, 0, 0, 0, 0, 0, 0, 0, 0},
		{0, 0, 0, 0, 0, 1, 1, 1, 0, 0, 0, 0, 0},
		{0, 0, 0, 1, 1, 2, 2, 2, 1, 1, 0, 0, 0},
		{0, 0, 0, 1, 2, 3, 3, 3, 2, 1, 0, 0, 0},
		{0, 0, 1, 2, 3, 4, 5, 4, 3, 2, 1, 0, 0},
		{0, 0, 1, 2, 3, 5, 5, 5, 3, 2, 1, 0, 0},
		{0, 0, 1, 2, 3, 4, 5, 4, 3, 2, 1, 0, 0},
		{0, 0, 0, 1, 2, 3, 3, 3, 2, 1, 0, 0, 0},
		{0, 0, 0, 1, 1, 2, 2, 2, 1, 1, 0, 0, 0},
		{0, 0, 0, 0, 0, 1, 1, 1, 0, 0, 0, 0, 0},
		{0, 0, 0, 0, 0, 0, 0, 0, 0, 0, 0, 0, 0},
		{0, 0, 0, 0, 0, 0, 0, 0, 0, 0, 0, 0, 0}
	},
		/*3 STR_LARGE */
	{
		{0, 0, 0, 0, 0, 0, 0, 0, 0, 0, 0, 0, 0},
		{0, 0, 0, 0, 0, 1, 1, 1, 0, 0, 0, 0, 0},
		{0, 0, 0, 1, 1, 2, 2, 2, 1, 1, 0, 0, 0},
		{0, 0, 1, 2, 2, 3, 3, 3, 2, 2, 1, 0, 0},
		{0, 0, 1, 2, 3, 4, 4, 4, 3, 2, 1, 0, 0},
		{0, 1, 2, 3, 4, 5, 5, 5, 4, 3, 2, 1, 0},
		{0, 1, 2, 3, 4, 5, 5, 5, 4, 3, 2, 1, 0},
		{0, 1, 2, 3, 4, 5, 5, 5, 4, 3, 2, 1, 0},
		{0, 0, 1, 2, 3, 4, 4, 4, 3, 2, 1, 0, 0},
		{0, 0, 1, 2, 2, 3, 3, 3, 2, 2, 1, 0, 0},
		{0, 0, 0, 1, 1, 2, 2, 2, 1, 1, 0, 0, 0},
		{0, 0, 0, 0, 0, 1, 1, 1, 0, 0, 0, 0, 0},
		{0, 0, 0, 0, 0, 0, 0, 0, 0, 0, 0, 0, 0}
	},
		/*4 STR_VERY_LARGE */
	{
		{0, 0, 0, 0, 0, 1, 1, 1, 0, 0, 0, 0, 0},
		{0, 0, 0, 1, 1, 2, 2, 2, 1, 1, 0, 0, 0},
		{0, 0, 1, 2, 2, 3, 3, 3, 2, 2, 1, 0, 0},
		{0, 1, 2, 3, 3, 4, 4, 4, 3, 3, 2, 1, 0},
		{0, 1, 2, 3, 4, 5, 5, 5, 4, 3, 2, 1, 0},
		{1, 2, 3, 4, 5, 5, 5, 5, 5, 4, 3, 2, 1},
		{1, 2, 3, 4, 5, 5, 5, 5, 5, 4, 3, 2, 1},
		{1, 2, 3, 4, 5, 5, 5, 5, 5, 4, 3, 2, 1},
		{0, 1, 2, 3, 4, 5, 5, 5, 4, 3, 2, 1, 0},
		{0, 1, 2, 3, 3, 4, 4, 4, 3, 3, 2, 1, 0},
		{0, 0, 1, 2, 2, 3, 3, 3, 2, 2, 1, 0, 0},
		{0, 0, 0, 1, 1, 2, 2, 2, 1, 1, 0, 0, 0},
		{0, 0, 0, 0, 0, 1, 1, 1, 0, 0, 0, 0, 0}
	},
		/*5 STR_HUGE */
	{
		{0, 0, 0, 1, 1, 2, 2, 2, 1, 1, 0, 0, 0},
		{0, 0, 1, 2, 2, 3, 3, 3, 2, 2, 1, 0, 0},
		{0, 1, 2, 3, 3, 4, 4, 4, 3, 3, 2, 1, 0},
		{1, 2, 3, 4, 4, 5, 5, 5, 4, 4, 3, 2, 1},
		{1, 2, 3, 4, 5, 5, 5, 5, 5, 4, 3, 2, 1},
		{2, 3, 4, 5, 5, 5, 5, 5, 5, 5, 4, 3, 2},
		{2, 3, 4, 5, 5, 5, 5, 5, 5, 5, 4, 3, 2},
		{2, 3, 4, 5, 5, 5, 5, 5, 5, 5, 4, 3, 2},
		{1, 2, 3, 4, 5, 5, 5, 5, 5, 4, 3, 2, 1},
		{1, 2, 3, 4, 4, 5, 5, 5, 4, 4, 3, 2, 1},
		{0, 1, 2, 3, 3, 4, 4, 4, 3, 3, 2, 1, 0},
		{0, 0, 1, 2, 2, 3, 3, 3, 2, 2, 1, 0, 0},
		{0, 0, 0, 1, 1, 2, 2, 2, 1, 1, 0, 0, 0}
	},
		/*6 STR_VERY_HUGE :p */
	{
		{0, 0, 0, 2, 2, 3, 3, 3, 2, 2, 0, 0, 0},
		{0, 0, 2, 3, 3, 4, 4, 4, 3, 3, 2, 0, 0},
		{0, 2, 3, 4, 4, 5, 5, 5, 4, 4, 3, 2, 0},
		{2, 3, 4, 5, 5, 5, 5, 5, 5, 5, 4, 3, 2},
		{2, 3, 4, 5, 5, 5, 5, 5, 5, 5, 4, 3, 2},
		{3, 4, 5, 5, 5, 5, 5, 5, 5, 5, 5, 4, 3},
		{3, 4, 5, 5, 5, 5, 5, 5, 5, 5, 5, 4, 3},
		{3, 4, 5, 5, 5, 5, 5, 5, 5, 5, 5, 4, 3},
		{2, 3, 4, 5, 5, 5, 5, 5, 5, 5, 4, 3, 2},
		{2, 3, 4, 5, 5, 5, 5, 5, 5, 5, 4, 3, 2},
		{0, 2, 3, 4, 4, 5, 5, 5, 4, 4, 3, 2, 0},
		{0, 0, 2, 3, 3, 4, 4, 4, 3, 3, 2, 0, 0},
		{0, 0, 0, 2, 2, 3, 3, 3, 2, 2, 0, 0, 0}
	},
		/*7 STR_ENOURMOUS */
	{
		{0, 0, 0, 3, 3, 4, 4, 4, 3, 3, 0, 0, 0},
		{0, 0, 3, 4, 4, 5, 5, 5, 4, 4, 3, 0, 0},
		{0, 3, 4, 5, 5, 5, 5, 5, 5, 5, 4, 3, 0},
		{3, 4, 5, 5, 5, 5, 5, 5, 5, 5, 5, 4, 3},
		{3, 4, 5, 5, 5, 5, 5, 5, 5, 5, 5, 4, 3},
		{4, 5, 5, 5, 5, 5, 5, 5, 5, 5, 5, 5, 4},
		{4, 5, 5, 5, 5, 5, 5, 5, 5, 5, 5, 5, 4},
		{4, 5, 5, 5, 5, 5, 5, 5, 5, 5, 5, 5, 4},
		{3, 4, 5, 5, 5, 5, 5, 5, 5, 5, 5, 4, 3},
		{3, 4, 5, 5, 5, 5, 5, 5, 5, 5, 5, 4, 3},
		{0, 3, 4, 5, 5, 5, 5, 5, 5, 5, 4, 3, 0},
		{0, 0, 3, 4, 4, 5, 5, 5, 4, 4, 3, 0, 0},
		{0, 0, 0, 3, 3, 4, 4, 4, 3, 3, 0, 0, 0}
	}
};

// Projectile blobs
const int DogfightState::_projectileBlobs[4][6][3] =
{
		/*0 STR_STINGRAY_MISSILE ?*/
	{
		{0, 1, 0},
		{1, 9, 1},
		{1, 4, 1},
		{0, 3, 0},
		{0, 2, 0},
		{0, 1, 0}
	},
		/*1 STR_AVALANCHE_MISSILE ?*/
	{
		{1, 2, 1},
		{2, 9, 2},
		{2, 5, 2},
		{1, 3, 1},
		{0, 2, 0},
		{0, 1, 0}
	},
		/*2 STR_CANNON_ROUND ?*/
	{
		{0, 0, 0},
		{0, 7, 0},
		{0, 2, 0},
		{0, 1, 0},
		{0, 0, 0},
		{0, 0, 0}
	},
		/*3 STR_FUSION_BALL ?*/
	{
		{2, 4, 2},
		{4, 9, 4},
		{2, 4, 2},
		{0, 0, 0},
		{0, 0, 0},
		{0, 0, 0}
	}
};
/**
 * Initializes all the elements in the Dogfight window.
 * @param game Pointer to the core game.
 * @param globe Pointer to the Geoscape globe.
 * @param craft Pointer to the craft intercepting.
 * @param ufo Pointer to the UFO being intercepted.
 */
DogfightState::DogfightState(Globe *globe, Craft *craft, Ufo *ufo) :
	_globe(globe), _craft(craft), _ufo(ufo),
	_timeout(50), _currentDist(640), _targetDist(560),
	_end(false), _destroyUfo(false), _destroyCraft(false),
	_ufoBreakingOff(false), _minimized(false), _endDogfight(false), _animatingHit(false),
	_ufoSize(0), _craftHeight(0), _currentCraftDamageColor(0), _interceptionNumber(0), _interceptionsCount(0),
	_x(0), _y(0), _minimizedIconX(0), _minimizedIconY(0)
{
	_screen = false;
	_craft->setInDogfight(true);
	_weaponNum = _craft->getRules()->getWeapons();
	if (_weaponNum > RuleCraft::WeaponMax)
		_weaponNum = RuleCraft::WeaponMax;

	for(int i = 0; i < _weaponNum; ++i)
	{
		_weaponEnabled[i] = true;
		_weaponFireCountdown[i] = 0;
	}

	// Create objects
	_window = new Surface(160, 96, _x, _y);
	_battle = new Surface(77, 74, _x + 3, _y + 3);
	for(int i = 0; i < _weaponNum; ++i)
	{
		const int w_off = i % 2 ? 64 : 4;
		const int r_off = i % 2 ? 43 : 19;
		const int y_off = 52 - (i / 2) * 28;

		_weapon[i] = new InteractiveSurface(15, 17, _x + w_off, _y + y_off);
		_range[i] = new Surface(21, 74, _x + r_off, _y + 3);
		_txtAmmo[i] = new Text(16, 9, _x + w_off, _y + y_off + 18);
	}
	_damage = new Surface(22, 25, _x + 93, _y + 40);

	_btnMinimize = new InteractiveSurface(12, 12, _x, _y);
	_preview = new InteractiveSurface(160, 96, _x, _y);
	_btnStandoff = new ImageButton(36, 15, _x + 83, _y + 4);
	_btnCautious = new ImageButton(36, 15, _x + 120, _y + 4);
	_btnStandard = new ImageButton(36, 15, _x + 83, _y + 20);
	_btnAggressive = new ImageButton(36, 15, _x + 120, _y + 20);
	_btnDisengage = new ImageButton(36, 15, _x + 120, _y + 36);
	_btnUfo = new ImageButton(36, 17, _x + 120, _y + 52);
	_txtDistance = new Text(40, 9, _x + 116, _y + 72);
	_txtStatus = new Text(150, 9, _x + 4, _y + 85);
	_btnMinimizedIcon = new InteractiveSurface(32, 20, _minimizedIconX, _minimizedIconY);
	_txtInterceptionNumber = new Text(16, 9, _minimizedIconX + 18, _minimizedIconY + 6);

	_mode = _btnStandoff;
	_craftDamageAnimTimer = new Timer(500);

	moveWindow();

	// Set palette
	setInterface("dogfight");

	add(_window);
	add(_battle);
	for(int i = 0; i < _weaponNum; ++i)
	{
		add(_weapon[i]);
		add(_range[i]);
	}
	add(_damage);
	add(_btnMinimize);
	add(_btnStandoff, "standoffButton", "dogfight", _window);
	add(_btnCautious, "cautiousButton", "dogfight", _window);
	add(_btnStandard, "standardButton", "dogfight", _window);
	add(_btnAggressive, "aggressiveButton", "dogfight", _window);
	add(_btnDisengage, "disengageButton", "dogfight", _window);
	add(_btnUfo, "ufoButton", "dogfight", _window);
	for(int i = 0; i < _weaponNum; ++i)
	{
		add(_txtAmmo[i], "numbers", "dogfight", _window);
	}
	add(_txtDistance, "distance", "dogfight", _window);
	add(_preview);
	add(_txtStatus, "text", "dogfight", _window);
	add(_btnMinimizedIcon);
	add(_txtInterceptionNumber, "minimizedNumber", "dogfight");

	_btnStandoff->invalidate(false);
	_btnCautious->invalidate(false);
	_btnStandard->invalidate(false);
	_btnAggressive->invalidate(false);
	_btnDisengage->invalidate(false);
	_btnUfo->invalidate(false);

	// Set up objects
	Surface *graphic;
	graphic = _game->getResourcePack()->getSurface("INTERWIN.DAT");
	graphic->setX(0);
	graphic->setY(0);
	graphic->getCrop()->x = 0;
	graphic->getCrop()->y = 0;
	graphic->getCrop()->w = 160;
	graphic->getCrop()->h = 96;
	_window->drawRect(graphic->getCrop(), 15);
	graphic->blit(_window);

	_preview->drawRect(graphic->getCrop(), 15);
	graphic->getCrop()->y = 96;
	graphic->getCrop()->h = 15;
	graphic->blit(_preview);
	graphic->setY(67);
	graphic->getCrop()->y = 111;
	graphic->getCrop()->h = 29;
	graphic->blit(_preview);
	if (ufo->getRules()->getModSprite().empty())
	{
		graphic->setY(15);
		graphic->getCrop()->y = 140 + 52 * _ufo->getRules()->getSprite();
		graphic->getCrop()->h = 52;
	}
	else
	{
		graphic = _game->getResourcePack()->getSurface(ufo->getRules()->getModSprite());
		graphic->setX(0);
		graphic->setY(15);
	}
	graphic->blit(_preview);
	_preview->setVisible(false);
	_preview->onMouseClick((ActionHandler)&DogfightState::previewClick);

	_btnMinimize->onMouseClick((ActionHandler)&DogfightState::btnMinimizeClick);

	_btnStandoff->copy(_window);
	_btnStandoff->setGroup(&_mode);
	_btnStandoff->onMousePress((ActionHandler)&DogfightState::btnStandoffPress);

	_btnCautious->copy(_window);
	_btnCautious->setGroup(&_mode);
	_btnCautious->onMousePress((ActionHandler)&DogfightState::btnCautiousPress);

	_btnStandard->copy(_window);
	_btnStandard->setGroup(&_mode);
	_btnStandard->onMousePress((ActionHandler)&DogfightState::btnStandardPress);

	_btnAggressive->copy(_window);
	_btnAggressive->setGroup(&_mode);
	_btnAggressive->onMousePress((ActionHandler)&DogfightState::btnAggressivePress);

	_btnDisengage->copy(_window);
	_btnDisengage->onMousePress((ActionHandler)&DogfightState::btnDisengagePress);
	_btnDisengage->setGroup(&_mode);

	_btnUfo->copy(_window);
	_btnUfo->onMouseClick((ActionHandler)&DogfightState::btnUfoClick);

	_txtDistance->setText(L"640");

	_txtStatus->setText(tr("STR_STANDOFF"));

	SurfaceSet *set = _game->getResourcePack()->getSurfaceSet("INTICON.PCK");

	// Create the minimized dogfight icon.
	Surface *frame = set->getFrame(_craft->getRules()->getSprite());
	frame->setX(0);
	frame->setY(0);
	frame->blit(_btnMinimizedIcon);
	_btnMinimizedIcon->onMouseClick((ActionHandler)&DogfightState::btnMinimizedIconClick);
	_btnMinimizedIcon->setVisible(false);

	// Draw correct number on the minimized dogfight icon.
	std::wostringstream ss1;
	ss1 << _craft->getInterceptionOrder();
	_txtInterceptionNumber->setText(ss1.str());
	_txtInterceptionNumber->setVisible(false);

	RuleInterface *dogfightInterface = _game->getRuleset()->getInterface("dogfight");
	// define the colors to be used
	_colors[CRAFT_MIN] = dogfightInterface->getElement("craftRange")->color;
	_colors[CRAFT_MAX] = dogfightInterface->getElement("craftRange")->color2;
	_colors[RADAR_MIN] = dogfightInterface->getElement("radarRange")->color;
	_colors[RADAR_MAX] = dogfightInterface->getElement("radarRange")->color2;
	_colors[DAMAGE_MIN] = dogfightInterface->getElement("damageRange")->color;
	_colors[DAMAGE_MAX] = dogfightInterface->getElement("damageRange")->color2;
	_colors[BLOB_MIN] = dogfightInterface->getElement("radarDetail")->color;
	_colors[RANGE_METER] = dogfightInterface->getElement("radarDetail")->color2;
	_colors[DISABLED_WEAPON] = dogfightInterface->getElement("disabledWeapon")->color;
	_colors[DISABLED_RANGE] = dogfightInterface->getElement("disabledWeapon")->color2;
	_colors[DISABLED_AMMO] = dogfightInterface->getElement("disabledAmmo")->color;

	for (int i = 0; i < _weaponNum; ++i)
	{
		CraftWeapon *w = _craft->getWeapons()->at(i);
		if (w == 0 || w->getRules()->getAmmoMax() == 0)
			continue;

		Surface *weapon = _weapon[i], *range = _range[i];
		Text *ammo = _txtAmmo[i];
		int x1, x2;
		int x_off = 2 * (i / 2 + 1);
		if (i % 2 == 0)
		{
			x1 = x_off;
			x2 = 0;
		}
		else
		{
			x1 = 0;
			x2 = 20 - x_off;
		}

		// Draw weapon icon
		frame = set->getFrame(w->getRules()->getSprite() + 5);

		frame->setX(0);
		frame->setY(0);
		frame->blit(weapon);

		// Draw ammo
		std::wostringstream ss;
		ss << w->getAmmo();
		ammo->setText(ss.str());

		// Draw range (1 km = 1 pixel)
		Uint8 color = _colors[RANGE_METER];
		range->lock();

		int rangeY = range->getHeight() - w->getRules()->getRange();
		int connectY = weapon->getHeight() / 2 + weapon->getY() - range->getY();
		for (int x = x1; x <= x1 + 20 - x_off; x += 2)
		{
			range->setPixel(x, rangeY, color);
		}

		int minY = 0, maxY = 0;
		if (rangeY < connectY)
		{
			minY = rangeY;
			maxY = connectY;
		}
		else if (rangeY > connectY)
		{
			minY = connectY;
			maxY = rangeY;
		}
		for (int y = minY; y <= maxY; ++y)
		{
			range->setPixel(x1 + x2, y, color);
		}
		for (int x = x2; x <= x2 + x_off; ++x)
		{
			range->setPixel(x, connectY, color);
		}
		range->unlock();
	}

	for (int i = 0; i < _weaponNum; ++i)
	{
		if (_craft->getWeapons()->at(i) == 0)
		{
			_weapon[i]->setVisible(false);
			_range[i]->setVisible(false);
			_txtAmmo[i]->setVisible(false);
		}
	}

	// Draw damage indicator.
	frame = set->getFrame(_craft->getRules()->getSprite() + 11);
	frame->setX(0);
	frame->setY(0);
	frame->blit(_damage);

	_craftDamageAnimTimer->onTimer((StateHandler)&DogfightState::animateCraftDamage);

	// don't set these variables if the ufo is already engaged in a dogfight
	if (!_ufo->getEscapeCountdown())
	{
		_ufo->setFireCountdown(0);
		_ufo->setEscapeCountdown(_ufo->getRules()->getBreakOffTime() + RNG::generate(0, _ufo->getRules()->getBreakOffTime()) - 30 * (int)(_game->getSavedGame()->getDifficulty()));
	}

	for (int i = 0; i < _weaponNum; ++i)
	{
		if (_craft->getWeapons()->at(i))
		{
			_weaponFireInterval[i] = _craft->getWeapons()->at(i)->getRules()->getStandardReload();
		}
	}

	// Set UFO size - going to be moved to Ufo class to implement simultaneous dogfights.
	std::string ufoSize = _ufo->getRules()->getSize();
	if (ufoSize.compare("STR_VERY_SMALL") == 0)
	{
		_ufoSize = 0;
	}
	else if (ufoSize.compare("STR_SMALL") == 0)
	{
		_ufoSize = 1;
	}
	else if (ufoSize.compare("STR_MEDIUM_UC") == 0)
	{
		_ufoSize = 2;
	}
	else if (ufoSize.compare("STR_LARGE") == 0)
	{
		_ufoSize = 3;
	}
	else
	{
		_ufoSize = 4;
	}

	// Get crafts height. Used for damage indication.
	int x =_damage->getWidth() / 2;
	for (int y = 0; y < _damage->getHeight(); ++y)
	{
		Uint8 pixelColor = _damage->getPixel(x, y);
		if (pixelColor >= _colors[CRAFT_MIN] && pixelColor < _colors[CRAFT_MAX])
		{
			++_craftHeight;
		}
	}

	drawCraftDamage();

	// Used for weapon toggling.

	for (int i = 0; i < _weaponNum; ++i)
	{
		_weapon[i]->onMouseClick((ActionHandler)&DogfightState::weaponClick);
	}
}

/**
 * Cleans up the dogfight state.
 */
DogfightState::~DogfightState()
{
	delete _craftDamageAnimTimer;
	while (!_projectiles.empty())
	{
		delete _projectiles.back();
		_projectiles.pop_back();
	}
	if (_craft)
		_craft->setInDogfight(false);
	// set the ufo as "free" for the next engagement (as applicable)
	if (_ufo)
		_ufo->setInterceptionProcessed(false);
}

/**
 * Runs the higher level dogfight functionality.
 */
void DogfightState::think()
{
	if (!_endDogfight)
	{
		update();
		_craftDamageAnimTimer->think(this, 0);
	}
	if (_craft->getDestination() != _ufo || _ufo->getStatus() == Ufo::LANDED)
	{
		endDogfight();
	}
}

/**
 * Animates interceptor damage by changing the color and redrawing the image.
 */
void DogfightState::animateCraftDamage()
{
	if (_minimized)
	{
		return;
	}
	--_currentCraftDamageColor;
	if (_currentCraftDamageColor < _colors[DAMAGE_MIN])
	{
		_currentCraftDamageColor = _colors[DAMAGE_MAX];
	}
	drawCraftDamage();
}

/**
 * Draws interceptor damage according to percentage of HP's left.
 */
void DogfightState::drawCraftDamage()
{
	if (_craft->getDamagePercentage() != 0)
	{
		if (!_craftDamageAnimTimer->isRunning())
		{
			_craftDamageAnimTimer->start();
			if (_currentCraftDamageColor < _colors[DAMAGE_MIN])
			{
				_currentCraftDamageColor = _colors[DAMAGE_MIN];
			}
		}
		int damagePercentage = _craft->getDamagePercentage();
		int rowsToColor = (int)floor((double)_craftHeight * (double)(damagePercentage / 100.));
		if (rowsToColor == 0)
		{
			return;
		}
		int rowsColored = 0;
		bool rowColored = false;
		for (int y = 0; y < _damage->getHeight(); ++y)
		{
			rowColored = false;
			for (int x = 0; x < _damage->getWidth(); ++x)
			{
				int pixelColor = _damage->getPixel(x, y);
				if (pixelColor >= _colors[DAMAGE_MIN] && pixelColor <= _colors[DAMAGE_MAX])
				{
					_damage->setPixel(x, y, _currentCraftDamageColor);
					rowColored = true;
				}
				if (pixelColor >= _colors[CRAFT_MIN] && pixelColor < _colors[CRAFT_MAX])
				{
					_damage->setPixel(x, y, _currentCraftDamageColor);
					rowColored = true;
				}
			}
			if (rowColored)
			{
				++rowsColored;
			}
			if (rowsColored == rowsToColor)
			{
				break;
			}
		}
	}
}

/**
 * Animates the window with a palette effect.
 */
void DogfightState::animate()
{
	// Animate radar waves and other stuff.
	for (int x = 0; x < _window->getWidth(); ++x)
	{
		for (int y = 0; y < _window->getHeight(); ++y)
		{
			Uint8 radarPixelColor = _window->getPixel(x, y);
			if (radarPixelColor >= _colors[RADAR_MIN] && radarPixelColor < _colors[RADAR_MAX])
			{
				++radarPixelColor;
				if (radarPixelColor >= _colors[RADAR_MAX])
				{
					radarPixelColor = _colors[RADAR_MIN];
				}
				_window->setPixel(x, y, radarPixelColor);
			}
		}
	}

	_battle->clear();

	// Draw UFO.
	if (!_ufo->isDestroyed())
	{
		drawUfo();
	}

	// Draw projectiles.
	for (std::vector<CraftWeaponProjectile*>::iterator it = _projectiles.begin(); it != _projectiles.end(); ++it)
	{
		drawProjectile((*it));
	}

	// Clears text after a while
	if (_timeout == 0)
	{
		_txtStatus->setText(L"");
	}
	else
	{
		_timeout--;
	}

	// Animate UFO hit.
	bool lastHitAnimFrame = false;
	if (_animatingHit && _ufo->getHitFrame() > 0)
	{
		_ufo->setHitFrame(_ufo->getHitFrame() - 1);
		if (_ufo->getHitFrame() == 0)
		{
			_animatingHit = false;
			lastHitAnimFrame = true;
		}
	}

	// Animate UFO crash landing.
	if (_ufo->isCrashed() && _ufo->getHitFrame() == 0 && !lastHitAnimFrame)
	{
		--_ufoSize;
	}
}

/**
 * Updates all the elements in the dogfight, including ufo movement,
 * weapons fire, projectile movement, ufo escape conditions,
 * craft and ufo destruction conditions, and retaliation mission generation, as applicable.
 */
void DogfightState::update()
{
	bool finalRun = false;
	// Check if craft is not low on fuel when window minimized, and
	// Check if crafts destination hasn't been changed when window minimized.
	Ufo* u = dynamic_cast<Ufo*>(_craft->getDestination());
	if (u != _ufo || _craft->getLowFuel() || (_minimized && _ufo->isCrashed()))
	{
		endDogfight();
		return;
	}

	if (!_minimized)
	{
		animate();
		if (!_ufo->isCrashed() && !_ufo->isDestroyed() && !_craft->isDestroyed() && !_ufo->getInterceptionProcessed())
		{
			_ufo->setInterceptionProcessed(true);
			int escapeCounter = _ufo->getEscapeCountdown();

			if (escapeCounter > 0 )
			{
				escapeCounter--;
				_ufo->setEscapeCountdown(escapeCounter);
				// Check if UFO is breaking off.
				if (escapeCounter == 0)
				{
					_ufo->setSpeed(_ufo->getRules()->getMaxSpeed());
				}
			}
			if (_ufo->getFireCountdown() > 0)
			{
<<<<<<< HEAD
				_ufo->setSpeed(_ufo->getSpeed());
=======
				_ufo->setFireCountdown(_ufo->getFireCountdown() - 1);
>>>>>>> 8824c2b9
			}
		}
	}
	// Crappy craft is chasing UFO.
	if (_ufo->getSpeed() > _craft->getCraftStats().speedMax)
	{
		_ufoBreakingOff = true;
		finalRun = true;
		setStatus("STR_UFO_OUTRUNNING_INTERCEPTOR");
	}
	else //ufo cannot break off, because it's too slow
	{
		_craft->setSpeed(_ufo->getSpeed());
		_ufoBreakingOff = false;
	}

	bool projectileInFlight = false;
	if (!_minimized)
	{
		int distanceChange = 0;

		// Update distance
		if (!_ufoBreakingOff)
		{
			if (_currentDist < _targetDist && !_ufo->isCrashed() && !_craft->isDestroyed())
			{
				distanceChange = 4;
				if (_currentDist + distanceChange >_targetDist)
				{
					distanceChange = _targetDist - _currentDist;
				}
			}
			else if (_currentDist > _targetDist && !_ufo->isCrashed() && !_craft->isDestroyed())
			{
				distanceChange = -2;
			}

			// don't let the interceptor mystically push or pull its fired projectiles
			for (std::vector<CraftWeaponProjectile*>::iterator it = _projectiles.begin(); it != _projectiles.end(); ++it)
			{
				if ((*it)->getGlobalType() != CWPGT_BEAM && (*it)->getDirection() == D_UP) (*it)->setPosition((*it)->getPosition() + distanceChange);
			}
		}
		else
		{
			distanceChange = 4;

			// UFOs can try to outrun our missiles, don't adjust projectile positions here
			// If UFOs ever fire anything but beams, those positions need to be adjust here though.
		}

		_currentDist += distanceChange;

		std::wostringstream ss;
		ss << _currentDist;
		_txtDistance->setText(ss.str());

		// Move projectiles and check for hits.
		for (std::vector<CraftWeaponProjectile*>::iterator it = _projectiles.begin(); it != _projectiles.end(); ++it)
		{
			CraftWeaponProjectile *p = (*it);
			p->move();
			// Projectiles fired by interceptor.
			if (p->getDirection() == D_UP)
			{
				// Projectile reached the UFO - determine if it's been hit.
				if (((p->getPosition() >= _currentDist) || (p->getGlobalType() == CWPGT_BEAM && p->toBeRemoved())) && !_ufo->isCrashed() && !p->getMissed())
				{
					// UFO hit.
					if (RNG::percent((p->getAccuracy() * (100 + 300 / (5 - _ufoSize)) + 100) / 200) - _ufo->getCraftStats().avoidBonus + _craft->getCraftStats().hitBonus)
					{
						// Formula delivered by Volutar, altered by Extended version.
						int power = p->getDamage() * (_craft->getCraftStats().powerBonus + 100) / 100;
						int damage = std::max(0, RNG::generate(power / 2, power) - _ufo->getCraftStats().armor);
						_ufo->setDamage(_ufo->getDamage() + damage);
						if (_ufo->isCrashed())
						{
							_ufo->setShotDownByCraftId(_craft->getUniqueId());
							_ufoBreakingOff = false;
							_ufo->setSpeed(0);
						}
						if (_ufo->getHitFrame() == 0)
						{
							_animatingHit = true;
							_ufo->setHitFrame(3);
						}

						setStatus("STR_UFO_HIT");
						_game->getResourcePack()->getSound("GEO.CAT", ResourcePack::UFO_HIT)->play();
						p->remove();
					}
					// Missed.
					else
					{
						if (p->getGlobalType() == CWPGT_BEAM)
						{
							p->remove();
						}
						else
						{
							p->setMissed(true);
						}
					}
				}
				// Check if projectile passed it's maximum range.
				if (p->getGlobalType() == CWPGT_MISSILE)
				{
					if (p->getPosition() / 8 >= p->getRange())
					{
						p->remove();
					}
					else if (!_ufo->isCrashed())
					{
						projectileInFlight = true;
					}
				}
			}
			// Projectiles fired by UFO.
			else if (p->getDirection() == D_DOWN)
			{
				if (p->getGlobalType() == CWPGT_MISSILE || (p->getGlobalType() == CWPGT_BEAM && p->toBeRemoved()))
				{
					if (RNG::percent(p->getAccuracy() - _craft->getCraftStats().avoidBonus + _ufo->getCraftStats().hitBonus))
					{
						// Formula delivered by Volutar, altered by Extended version.
						int power = p->getDamage() * (_ufo->getCraftStats().powerBonus + 100) / 100;
						int damage = std::max(0, RNG::generate(0, power) - _craft->getCraftStats().armor);
						if (damage)
						{
							_craft->setDamage(_craft->getDamage() + damage);
							drawCraftDamage();
							setStatus("STR_INTERCEPTOR_DAMAGED");
							_game->getResourcePack()->getSound("GEO.CAT", ResourcePack::INTERCEPTOR_HIT)->play(); //10
							if (_mode == _btnCautious && _craft->getDamagePercentage() >= 50)
							{
								_targetDist = STANDOFF_DIST;
							}
						}
					}
					p->remove();
				}
			}
		}

		// Remove projectiles that hit or missed their target.
		for (std::vector<CraftWeaponProjectile*>::iterator it = _projectiles.begin(); it != _projectiles.end();)
		{
			if ((*it)->toBeRemoved() == true || ((*it)->getMissed() == true && (*it)->getPosition() <= 0))
			{
				delete *it;
				it = _projectiles.erase(it);
			}
			else
			{
				++it;
			}
		}

		// Handle weapons and craft distance.
		for (int i = 0; i < _weaponNum; ++i)
		{
			CraftWeapon *w = _craft->getWeapons()->at(i);
			if (w == 0)
			{
				continue;
			}
			int wTimer = _weaponFireCountdown[i];

			// Handle weapon firing
			if (wTimer == 0 && _currentDist <= w->getRules()->getRange() * 8 && w->getAmmo() > 0 && _mode != _btnStandoff
				&& _mode != _btnDisengage && !_ufo->isCrashed() && !_craft->isDestroyed())
			{
				fireWeapon(i);
			}
			else if (wTimer > 0)
			{
				--_weaponFireCountdown[i];
			}

			if (w->getAmmo() == 0 && !projectileInFlight && !_craft->isDestroyed())
			{
				// Handle craft distance according to option set by user and available ammo.
				if (_mode == _btnCautious)
				{
					minimumDistance();
				}
				else if (_mode == _btnStandard)
				{
					maximumDistance();
				}
			}
		}

		// Handle UFO firing.
		if (_currentDist <= _ufo->getRules()->getWeaponRange() * 8 && !_ufo->isCrashed() && !_craft->isDestroyed())
		{
			if (_ufo->getShootingAt() == 0)
			{
				_ufo->setShootingAt(_interceptionNumber);
			}
			if (_ufo->getShootingAt() == _interceptionNumber)
			{
				if (_ufo->getFireCountdown() == 0)
				{
					ufoFireWeapon();
				}
			}
		}
		else if (_ufo->getShootingAt() == _interceptionNumber)
		{
			_ufo->setShootingAt(0);
		}
	}

	// Check when battle is over.
	if (_end == true && (((_currentDist > 640 || _minimized) && (_mode == _btnDisengage || _ufoBreakingOff == true)) || (_timeout == 0 && (_ufo->isCrashed() || _craft->isDestroyed()))))
	{
		if (_ufoBreakingOff)
		{
			_ufo->move();
			_craft->setDestination(_ufo);
		}
		if (!_destroyCraft && (_destroyUfo || _mode == _btnDisengage))
		{
			_craft->returnToBase();
		}
		endDogfight();
	}

	if (_currentDist > 640 && _ufoBreakingOff)
	{
		finalRun = true;
	}

	// End dogfight if craft is destroyed.
	if (!_end)
	{
		if (_craft->isDestroyed())
		{
			setStatus("STR_INTERCEPTOR_DESTROYED");
			_timeout += 30;
			_game->getResourcePack()->getSound("GEO.CAT", ResourcePack::INTERCEPTOR_EXPLODE)->play();
			finalRun = true;
			_destroyCraft = true;
			_ufo->setShootingAt(0);
		}

		// End dogfight if UFO is crashed or destroyed.
		if (_ufo->isCrashed())
		{
			AlienRace *race = _game->getRuleset()->getAlienRace(_ufo->getAlienRace());
			AlienMission *mission = _ufo->getMission();
			mission->ufoShotDown(*_ufo);
			// Check for retaliation trigger.
			if (!RNG::percent(4 * (24 - (int)(_game->getSavedGame()->getDifficulty())) - race->getRetaliationAggression()))
			{
				// Spawn retaliation mission.
				std::string targetRegion;
				if (RNG::percent(50 - 6 * (int)(_game->getSavedGame()->getDifficulty())))
				{
					// Attack on UFO's mission region
					targetRegion = _ufo->getMission()->getRegion();
				}
				else
				{
					// Try to find and attack the originating base.
					targetRegion = _game->getSavedGame()->locateRegion(*_craft->getBase())->getRules()->getType();
					// TODO: If the base is removed, the mission is canceled.
				}
				// Difference from original: No retaliation until final UFO lands (Original: Is spawned).
				if (!_game->getSavedGame()->findAlienMission(targetRegion, OBJECTIVE_RETALIATION))
				{
					const RuleAlienMission *rule = _game->getRuleset()->getAlienMission(race->getRetaliationMission());
					if (!rule)
					{
						rule = _game->getRuleset()->getRandomMission(OBJECTIVE_RETALIATION, _game->getSavedGame()->getMonthsPassed());
					}

					AlienMission *mission = new AlienMission(*rule);
					mission->setId(_game->getSavedGame()->getId("ALIEN_MISSIONS"));
					mission->setRegion(targetRegion, *_game->getRuleset());
					mission->setRace(_ufo->getAlienRace());
					mission->start();
					_game->getSavedGame()->getAlienMissions().push_back(mission);
				}
			}

			if (_ufo->isDestroyed())
			{
				if (_ufo->getShotDownByCraftId() == _craft->getUniqueId())
				{
					for (std::vector<Country*>::iterator country = _game->getSavedGame()->getCountries()->begin(); country != _game->getSavedGame()->getCountries()->end(); ++country)
					{
						if ((*country)->getRules()->insideCountry(_ufo->getLongitude(), _ufo->getLatitude()))
						{
							(*country)->addActivityXcom(_ufo->getRules()->getScore()*2);
							break;
						}
					}
					for (std::vector<Region*>::iterator region = _game->getSavedGame()->getRegions()->begin(); region != _game->getSavedGame()->getRegions()->end(); ++region)
					{
						if ((*region)->getRules()->insideRegion(_ufo->getLongitude(), _ufo->getLatitude()))
						{
							(*region)->addActivityXcom(_ufo->getRules()->getScore()*2);
							break;
						}
					}
					setStatus("STR_UFO_DESTROYED");
					_game->getResourcePack()->getSound("GEO.CAT", ResourcePack::UFO_EXPLODE)->play(); //11
				}
				_destroyUfo = true;
			}
			else
			{
				if (_ufo->getShotDownByCraftId() == _craft->getUniqueId())
				{
					setStatus("STR_UFO_CRASH_LANDS");
					_game->getResourcePack()->getSound("GEO.CAT", ResourcePack::UFO_CRASH)->play(); //10
					for (std::vector<Country*>::iterator country = _game->getSavedGame()->getCountries()->begin(); country != _game->getSavedGame()->getCountries()->end(); ++country)
					{
						if ((*country)->getRules()->insideCountry(_ufo->getLongitude(), _ufo->getLatitude()))
						{
							(*country)->addActivityXcom(_ufo->getRules()->getScore());
							break;
						}
					}
					for (std::vector<Region*>::iterator region = _game->getSavedGame()->getRegions()->begin(); region != _game->getSavedGame()->getRegions()->end(); ++region)
					{
						if ((*region)->getRules()->insideRegion(_ufo->getLongitude(), _ufo->getLatitude()))
						{
							(*region)->addActivityXcom(_ufo->getRules()->getScore());
							break;
						}
					}
				}
				if (!_globe->insideLand(_ufo->getLongitude(), _ufo->getLatitude()))
				{
					_ufo->setStatus(Ufo::DESTROYED);
					_destroyUfo = true;
				}
				else
				{
					_ufo->setSecondsRemaining(RNG::generate(24, 96)*3600);
					_ufo->setAltitude("STR_GROUND");
					if (_ufo->getCrashId() == 0)
					{
						_ufo->setCrashId(_game->getSavedGame()->getId("STR_CRASH_SITE"));
					}
				}
			}
			_timeout += 30;
			if (_ufo->getShotDownByCraftId() != _craft->getUniqueId())
			{
				_timeout += 50;
				_ufo->setHitFrame(3);
			}
			finalRun = true;

			if (_ufo->getStatus() == Ufo::LANDED)
			{
				_timeout += 30;
				finalRun = true;
				_ufo->setShootingAt(0);
			}
		}
	}

	if (!projectileInFlight && finalRun)
	{
		_end = true;
	}
}

/**
 * Fires a shot from the first weapon
 * equipped on the craft.
 */
void DogfightState::fireWeapon(int i)
{
	if (_weaponEnabled[i])
	{
		CraftWeapon *w1 = _craft->getWeapons()->at(i);
		if (w1->setAmmo(w1->getAmmo() - 1))
		{
			_weaponFireCountdown[i] = _weaponFireInterval[i];

			std::wostringstream ss;
			ss << w1->getAmmo();
			_txtAmmo[i]->setText(ss.str());

			CraftWeaponProjectile *p = w1->fire();
			p->setDirection(D_UP);
			p->setHorizontalPosition((i % 2 ? HP_RIGHT : HP_LEFT) * (1 + 2 * (i / 2)));
			_projectiles.push_back(p);

			_game->getResourcePack()->getSound("GEO.CAT", w1->getRules()->getSound())->play();
		}
	}
}

/**
 * Fires a shot from the first weapon
 * equipped on the craft.
 */
void DogfightState::fireWeapon1()
{
	fireWeapon(0);
}
/**
 * Fires a shot from the second weapon
 * equipped on the craft.
 */
void DogfightState::fireWeapon2()
{
	fireWeapon(1);
}
/**
 * Fires a shot from the third weapon
 * equipped on the craft.
 */
void DogfightState::fireWeapon3()
{
	fireWeapon(2);
}
/**
 * Fires a shot from the fourth weapon
 * equipped on the craft.
 */
void DogfightState::fireWeapon4()
{
	fireWeapon(3);
}

/**
 *	Each time a UFO will try to fire it's cannons
 *	a calculation is made. There's only 10% chance
 *	that it will actually fire.
 */
void DogfightState::ufoFireWeapon()
{
	int fireCountdown = std::max(1, (_ufo->getRules()->getWeaponReload() - 2 * (int)(_game->getSavedGame()->getDifficulty())));
	_ufo->setFireCountdown(RNG::generate(0, fireCountdown) + fireCountdown);

	setStatus("STR_UFO_RETURN_FIRE");
	CraftWeaponProjectile *p = new CraftWeaponProjectile();
	p->setType(CWPT_PLASMA_BEAM);
	p->setAccuracy(60);
	p->setDamage(_ufo->getRules()->getWeaponPower());
	p->setDirection(D_DOWN);
	p->setHorizontalPosition(HP_CENTER);
	p->setPosition(_currentDist - (_ufo->getRules()->getRadius() / 2));
	_projectiles.push_back(p);
	_game->getResourcePack()->getSound("GEO.CAT", ResourcePack::UFO_FIRE)->play();
}

/**
 * Sets the craft to the minimum distance
 * required to fire a weapon.
 */
void DogfightState::minimumDistance()
{
	int max = 0;
	for (std::vector<CraftWeapon*>::iterator i = _craft->getWeapons()->begin(); i < _craft->getWeapons()->end(); ++i)
	{
		if (*i == 0)
			continue;
		if ((*i)->getRules()->getRange() > max && (*i)->getAmmo() > 0)
		{
			max = (*i)->getRules()->getRange();
		}
	}
	if (max == 0)
	{
		_targetDist = STANDOFF_DIST;
	}
	else
	{
		_targetDist = max * 8;
	}
}

/**
 * Sets the craft to the maximum distance
 * required to fire a weapon.
 */
void DogfightState::maximumDistance()
{
	int min = 1000;
	for (std::vector<CraftWeapon*>::iterator i = _craft->getWeapons()->begin(); i < _craft->getWeapons()->end(); ++i)
	{
		if (*i == 0)
			continue;
		if ((*i)->getRules()->getRange() < min && (*i)->getAmmo() > 0)
		{
			min = (*i)->getRules()->getRange();
		}
	}
	if (min == 1000)
	{
		_targetDist = STANDOFF_DIST;
	}
	else
	{
		_targetDist = min * 8;
	}
}

/**
 * Updates the status text and restarts
 * the text timeout counter.
 * @param status New status text.
 */
void DogfightState::setStatus(const std::string &status)
{
	_txtStatus->setText(tr(status));
	_timeout = 50;
}

/**
 * Minimizes the dogfight window.
 * @param action Pointer to an action.
 */
void DogfightState::btnMinimizeClick(Action *)
{
	if (!_ufo->isCrashed() && !_craft->isDestroyed() && !_ufoBreakingOff)
	{
		if (_currentDist >= STANDOFF_DIST)
		{
			setMinimized(true);
			_window->setVisible(false);
			_preview->setVisible(false);
			_btnStandoff->setVisible(false);
			_btnCautious->setVisible(false);
			_btnStandard->setVisible(false);
			_btnAggressive->setVisible(false);
			_btnDisengage->setVisible(false);
			_btnUfo->setVisible(false);
			_btnMinimize->setVisible(false);
			_battle->setVisible(false);
			for (int i = 0; i < _weaponNum; ++i)
			{
				_weapon[i]->setVisible(false);
				_range[i]->setVisible(false);
				_txtAmmo[i]->setVisible(false);
			}
			_damage->setVisible(false);
			_txtDistance->setVisible(false);
			_preview->setVisible(false);
			_txtStatus->setVisible(false);
			_btnMinimizedIcon->setVisible(true);
			_txtInterceptionNumber->setVisible(true);
		}
		else
		{
			setStatus("STR_MINIMISE_AT_STANDOFF_RANGE_ONLY");
		}
	}
}

/**
 * Switches to Standoff mode (maximum range).
 * @param action Pointer to an action.
 */
void DogfightState::btnStandoffPress(Action *)
{
	if (!_ufo->isCrashed() && !_craft->isDestroyed() && !_ufoBreakingOff)
	{
		_end = false;
		setStatus("STR_STANDOFF");
		_targetDist = STANDOFF_DIST;
	}
}

/**
 * Switches to Cautious mode (maximum weapon range).
 * @param action Pointer to an action.
 */
void DogfightState::btnCautiousPress(Action *)
{
	if (!_ufo->isCrashed() && !_craft->isDestroyed() && !_ufoBreakingOff)
	{
		_end = false;
		setStatus("STR_CAUTIOUS_ATTACK");
		for (int i = 0; i < _weaponNum; ++i)
		{
			CraftWeapon* w = _craft->getWeapons()->at(i);
			if (w != 0)
			{
				_weaponFireInterval[i] = w->getRules()->getCautiousReload();
			}
		}
		minimumDistance();
	}
}

/**
 * Switches to Standard mode (minimum weapon range).
 * @param action Pointer to an action.
 */
void DogfightState::btnStandardPress(Action *)
{
	if (!_ufo->isCrashed() && !_craft->isDestroyed() && !_ufoBreakingOff)
	{
		_end = false;
		setStatus("STR_STANDARD_ATTACK");
		for (int i = 0; i < _weaponNum; ++i)
		{
			CraftWeapon* w = _craft->getWeapons()->at(i);
			if (w != 0)
			{
				_weaponFireInterval[i] = w->getRules()->getStandardReload();
			}
		}
		maximumDistance();
	}
}

/**
 * Switches to Aggressive mode (minimum range).
 * @param action Pointer to an action.
 */
void DogfightState::btnAggressivePress(Action *)
{
	if (!_ufo->isCrashed() && !_craft->isDestroyed() && !_ufoBreakingOff)
	{
		_end = false;
		setStatus("STR_AGGRESSIVE_ATTACK");
		for (int i = 0; i < _weaponNum; ++i)
		{
			CraftWeapon* w = _craft->getWeapons()->at(i);
			if (w != 0)
			{
				_weaponFireInterval[i] = w->getRules()->getAggressiveReload();
			}
		}
		_targetDist = 64;
	}
}

/**
 * Disengages from the UFO.
 * @param action Pointer to an action.
 */
void DogfightState::btnDisengagePress(Action *)
{
	if (!_ufo->isCrashed() && !_craft->isDestroyed() && !_ufoBreakingOff)
	{
		_end = true;
		setStatus("STR_DISENGAGING");
		_targetDist = 800;
	}
}

/**
 * Shows a front view of the UFO.
 * @param action Pointer to an action.
 */
void DogfightState::btnUfoClick(Action *)
{
	_preview->setVisible(true);
	// Disable all other buttons to prevent misclicks
	_btnStandoff->setVisible(false);
	_btnCautious->setVisible(false);
	_btnStandard->setVisible(false);
	_btnAggressive->setVisible(false);
	_btnDisengage->setVisible(false);
	_btnUfo->setVisible(false);
	_btnMinimize->setVisible(false);
	for (int i = 0; i < _weaponNum; ++i)
	{
		_weapon[i]->setVisible(false);
	}
}

/**
 * Hides the front view of the UFO.
 * @param action Pointer to an action.
 */
void DogfightState::previewClick(Action *)
{
	_preview->setVisible(false);
	// Reenable all other buttons to prevent misclicks
	_btnStandoff->setVisible(true);
	_btnCautious->setVisible(true);
	_btnStandard->setVisible(true);
	_btnAggressive->setVisible(true);
	_btnDisengage->setVisible(true);
	_btnUfo->setVisible(true);
	_btnMinimize->setVisible(true);
	for (int i = 0; i < _weaponNum; ++i)
	{
		_weapon[i]->setVisible(true);
	}
}

/*
 * Draws the UFO blob on the radar screen.
 * Currently works only for original sized blobs
 * 13 x 13 pixels.
 */
void DogfightState::drawUfo()
{
	if (_ufoSize < 0 || _ufo->isDestroyed())
	{
		return;
	}
	int currentUfoXposition =  _battle->getWidth() / 2 - 6;
	int currentUfoYposition = _battle->getHeight() - (_currentDist / 8) - 6;
	for (int y = 0; y < 13; ++y)
	{
		for (int x = 0; x < 13; ++x)
		{
			Uint8 pixelOffset = _ufoBlobs[_ufoSize + _ufo->getHitFrame()][y][x];
			if (pixelOffset == 0)
			{
				continue;
			}
			else
			{
				if (_ufo->isCrashed() || _ufo->getHitFrame() > 0)
				{
					pixelOffset *= 2;
				}
				Uint8 radarPixelColor = _window->getPixel(currentUfoXposition + x + 3, currentUfoYposition + y + 3); // + 3 cause of the window frame
				Uint8 color = radarPixelColor - pixelOffset;
				if (color < _colors[BLOB_MIN])
				{
					color = _colors[BLOB_MIN];
				}
				_battle->setPixel(currentUfoXposition + x, currentUfoYposition + y, color);
			}
		}
	}
}

/*
 * Draws projectiles on the radar screen.
 * Depending on what type of projectile it is, it's
 * shape will be different. Currently works for
 * original sized blobs 3 x 6 pixels.
 */
void DogfightState::drawProjectile(const CraftWeaponProjectile* p)
{
	int xPos = _battle->getWidth() / 2 + p->getHorizontalPosition();
	// Draw missiles.
	if (p->getGlobalType() == CWPGT_MISSILE)
	{
		xPos -= 1;
		int yPos = _battle->getHeight() - p->getPosition() / 8;
		for (int x = 0; x < 3; ++x)
		{
			for (int y = 0; y < 6; ++y)
			{
				int pixelOffset = _projectileBlobs[p->getType()][y][x];
				if (pixelOffset == 0)
				{
					continue;
				}
				else
				{
					Uint8 radarPixelColor = _window->getPixel(xPos + x + 3, yPos + y + 3); // + 3 cause of the window frame
					Uint8 color = radarPixelColor - pixelOffset;
					if (color < _colors[BLOB_MIN])
					{
						color = _colors[BLOB_MIN];
					}
					_battle->setPixel(xPos + x, yPos + y, color);
				}
			}
		}
	}
	// Draw beams.
	else if (p->getGlobalType() == CWPGT_BEAM)
	{
		int yStart = _battle->getHeight() - 2;
		int yEnd = _battle->getHeight() - (_currentDist / 8);
		Uint8 pixelOffset = p->getState();
		for (int y = yStart; y > yEnd; --y)
		{
			Uint8 radarPixelColor = _window->getPixel(xPos + 3, y + 3);
			Uint8 color = radarPixelColor - pixelOffset;
			if (color < _colors[BLOB_MIN])
			{
				color = _colors[BLOB_MIN];
			}
			_battle->setPixel(xPos, y, color);
		}
	}
}

/**
 * Toggles usage of weapons.
 * @param action Pointer to an action.
 */
void DogfightState::weaponClick(Action * a)
{
	for(int i = 0; i < _weaponNum; ++i)
	{
		if (a->getSender() == _weapon[i])
		{
			_weaponEnabled[i] = !_weaponEnabled[i];
			recolor(i, _weaponEnabled[i]);
			return;
		}
	}
}

/**
 * Changes colors of weapon icons, range indicators and ammo texts base on current weapon state.
 * @param weaponNo - number of weapon for which colors must be changed.
 * @param currentState - state of weapon (enabled = true, disabled = false).
 */
void DogfightState::recolor(const int weaponNo, const bool currentState)
{
	InteractiveSurface *weapon = _weapon[weaponNo];
	Text *ammo = _txtAmmo[weaponNo];
	Surface *range = _range[weaponNo];

	if (currentState)
	{
		weapon->offset(-_colors[DISABLED_WEAPON]);
		ammo->offset(-_colors[DISABLED_AMMO]);
		range->offset(-_colors[DISABLED_RANGE]);
	}
	else
	{
		weapon->offset(_colors[DISABLED_WEAPON]);
		ammo->offset(_colors[DISABLED_AMMO]);
		range->offset(_colors[DISABLED_RANGE]);
	}
}

/**
 * Returns true if state is minimized. Otherwise returns false.
 * @return Is the dogfight minimized?
 */
bool DogfightState::isMinimized() const
{
	return _minimized;
}

/**
 * Sets the state to minimized/maximized status.
 * @param minimized Is the dogfight minimized?
 */
void DogfightState::setMinimized(const bool minimized)
{
	_minimized = minimized;
}

/**
 * Maximizes the interception window.
 * @param action Pointer to an action.
 */
void DogfightState::btnMinimizedIconClick(Action *)
{
	setMinimized(false);
	_window->setVisible(true);
	_btnStandoff->setVisible(true);
	_btnCautious->setVisible(true);
	_btnStandard->setVisible(true);
	_btnAggressive->setVisible(true);
	_btnDisengage->setVisible(true);
	_btnUfo->setVisible(true);
	_btnMinimize->setVisible(true);
	_battle->setVisible(true);
	for (int i = 0; i < _weaponNum; ++i)
	{
		_weapon[i]->setVisible(true);
		_range[i]->setVisible(true);
		_txtAmmo[i]->setVisible(true);
	}
	_damage->setVisible(true);
	_txtDistance->setVisible(true);
	_txtStatus->setVisible(true);
	_btnMinimizedIcon->setVisible(false);
	_txtInterceptionNumber->setVisible(false);
	_preview->setVisible(false);
}

/**
 * Sets interception number. Used to draw proper number when window minimized.
 * @param number ID number.
 */
void DogfightState::setInterceptionNumber(const int number)
{
	_interceptionNumber = number;
}

/**
 * Sets interceptions count. Used to properly position the window.
 * @param count Amount of interception windows.
 */
void DogfightState::setInterceptionsCount(const size_t count)
{
	_interceptionsCount = count;
	calculateWindowPosition();
	moveWindow();
}

/**
 * Calculates dogfight window position according to
 * number of active interceptions.
 */
void DogfightState::calculateWindowPosition()
{
	_minimizedIconX = 5;
	_minimizedIconY = (5 * _interceptionNumber) + (16 * (_interceptionNumber - 1));

	if (_interceptionsCount == 1)
	{
		_x = 80;
		_y = 52;
	}
	else if (_interceptionsCount == 2)
	{
		if (_interceptionNumber == 1)
		{
			_x = 80;
			_y = 0;
		}
		else // 2
		{
			_x = 80;
			//_y = (_game->getScreen()->getHeight() / 2) - 96;
			_y = 200 - _window->getHeight();//96;
		}
	}
	else if (_interceptionsCount == 3)
	{
		if (_interceptionNumber == 1)
		{
			_x = 80;
			_y = 0;
		}
		else if (_interceptionNumber == 2)
		{
			_x = 0;
			//_y = (_game->getScreen()->getHeight() / 2) - 96;
			_y = 200 - _window->getHeight();//96;
		}
		else // 3
		{
			//_x = (_game->getScreen()->getWidth() / 2) - 160;
			//_y = (_game->getScreen()->getHeight() / 2) - 96;
			_x = 320 - _window->getWidth();//160;
			_y = 200 - _window->getHeight();//96;
		}
	}
	else
	{
		if (_interceptionNumber == 1)
		{
			_x = 0;
			_y = 0;
		}
		else if (_interceptionNumber == 2)
		{
			//_x = (_game->getScreen()->getWidth() / 2) - 160;
			_x = 320 - _window->getWidth();//160;
			_y = 0;
		}
		else if (_interceptionNumber == 3)
		{
			_x = 0;
			//_y = (_game->getScreen()->getHeight() / 2) - 96;
			_y = 200 - _window->getHeight();//96;
		}
		else // 4
		{
			//_x = (_game->getScreen()->getWidth() / 2) - 160;
			//_y = (_game->getScreen()->getHeight() / 2) - 96;
			_x = 320 - _window->getWidth();//160;
			_y = 200 - _window->getHeight();//96;
		}
	}
	_x += _game->getScreen()->getDX();
	_y += _game->getScreen()->getDY();
}

/**
 * Relocates all dogfight window elements to
 * calculated position. This is used when multiple
 * interceptions are running.
 */
void DogfightState::moveWindow()
{
	int x = _window->getX() - _x;
	int y = _window->getY() - _y;
	for (std::vector<Surface*>::iterator i = _surfaces.begin(); i != _surfaces.end(); ++i)
	{
		(*i)->setX((*i)->getX() - x);
		(*i)->setY((*i)->getY() - y);
	}
	_btnMinimizedIcon->setX(_minimizedIconX); _btnMinimizedIcon->setY(_minimizedIconY);
	_txtInterceptionNumber->setX(_minimizedIconX + 18); _txtInterceptionNumber->setY(_minimizedIconY + 6);
}

/**
 * Checks whether the dogfight should end.
 * @return Returns true if the dogfight should end, otherwise returns false.
 */
bool DogfightState::dogfightEnded() const
{
	return _endDogfight;
}

/**
 * Returns the UFO associated to this dogfight.
 * @return Returns pointer to UFO object associated to this dogfight.
 */
Ufo* DogfightState::getUfo() const
{
	return _ufo;
}

/**
 * Ends the dogfight.
 */
void DogfightState::endDogfight()
{
	if (_craft)
		_craft->setInDogfight(false);
	_endDogfight = true;
}

/**
 * Returns interception number.
 * @return interception number
 */
int DogfightState::getInterceptionNumber() const
{
	return _interceptionNumber;
}

}<|MERGE_RESOLUTION|>--- conflicted
+++ resolved
@@ -762,16 +762,12 @@
 				// Check if UFO is breaking off.
 				if (escapeCounter == 0)
 				{
-					_ufo->setSpeed(_ufo->getRules()->getMaxSpeed());
+					_ufo->setSpeed(_ufo->getCraftStats().speedMax);
 				}
 			}
 			if (_ufo->getFireCountdown() > 0)
 			{
-<<<<<<< HEAD
-				_ufo->setSpeed(_ufo->getSpeed());
-=======
 				_ufo->setFireCountdown(_ufo->getFireCountdown() - 1);
->>>>>>> 8824c2b9
 			}
 		}
 	}
