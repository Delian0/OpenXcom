/*
 * Copyright 2010-2015 OpenXcom Developers.
 *
 * This file is part of OpenXcom.
 *
 * OpenXcom is free software: you can redistribute it and/or modify
 * it under the terms of the GNU General Public License as published by
 * the Free Software Foundation, either version 3 of the License, or
 * (at your option) any later version.
 *
 * OpenXcom is distributed in the hope that it will be useful,
 * but WITHOUT ANY WARRANTY; without even the implied warranty of
 * MERCHANTABILITY or FITNESS FOR A PARTICULAR PURPOSE.  See the
 * GNU General Public License for more details.
 *
 * You should have received a copy of the GNU General Public License
 * along with OpenXcom.  If not, see <http://www.gnu.org/licenses/>.
 */
#include "DogfightState.h"
#include <sstream>
#include "../Engine/Game.h"
#include "../Resource/ResourcePack.h"
#include "../Engine/Palette.h"
#include "../Engine/Screen.h"
#include "../Engine/Language.h"
#include "../Engine/SurfaceSet.h"
#include "../Engine/Surface.h"
#include "../Interface/ImageButton.h"
#include "../Interface/Text.h"
#include "../Engine/Timer.h"
#include "Globe.h"
#include "../Savegame/SavedGame.h"
#include "../Savegame/Craft.h"
#include "../Ruleset/RuleCraft.h"
#include "../Savegame/CraftWeapon.h"
#include "../Ruleset/RuleCraftWeapon.h"
#include "../Savegame/Ufo.h"
#include "../Ruleset/RuleUfo.h"
#include "../Engine/Music.h"
#include "../Engine/RNG.h"
#include "../Engine/Sound.h"
#include "../Savegame/Base.h"
#include "../Savegame/CraftWeaponProjectile.h"
#include "../Savegame/Country.h"
#include "../Ruleset/RuleCountry.h"
#include "../Savegame/Region.h"
#include "../Ruleset/RuleRegion.h"
#include "../Savegame/AlienMission.h"
#include "../Savegame/AlienStrategy.h"
#include "../Engine/Options.h"
#include "../Engine/Action.h"
#include <cstdlib>

namespace OpenXcom
{

// UFO blobs graphics ...
const int DogfightState::_ufoBlobs[8][13][13] =
{
		/*0 STR_VERY_SMALL */
	{
		{0, 0, 0, 0, 0, 0, 0, 0, 0, 0, 0, 0, 0},
		{0, 0, 0, 0, 0, 0, 0, 0, 0, 0, 0, 0, 0},
		{0, 0, 0, 0, 0, 0, 0, 0, 0, 0, 0, 0, 0},
		{0, 0, 0, 0, 0, 0, 0, 0, 0, 0, 0, 0, 0},
		{0, 0, 0, 0, 0, 1, 1, 1, 0, 0, 0, 0, 0},
		{0, 0, 0, 0, 1, 2, 3, 2, 1, 0, 0, 0, 0},
		{0, 0, 0, 0, 1, 3, 5, 3, 1, 0, 0, 0, 0},
		{0, 0, 0, 0, 1, 2, 3, 2, 1, 0, 0, 0, 0},
		{0, 0, 0, 0, 0, 1, 1, 1, 0, 0, 0, 0, 0},
		{0, 0, 0, 0, 0, 0, 0, 0, 0, 0, 0, 0, 0},
		{0, 0, 0, 0, 0, 0, 0, 0, 0, 0, 0, 0, 0},
		{0, 0, 0, 0, 0, 0, 0, 0, 0, 0, 0, 0, 0},
		{0, 0, 0, 0, 0, 0, 0, 0, 0, 0, 0, 0, 0}
	},
		/*1 STR_SMALL */
	{
		{0, 0, 0, 0, 0, 0, 0, 0, 0, 0, 0, 0, 0},
		{0, 0, 0, 0, 0, 0, 0, 0, 0, 0, 0, 0, 0},
		{0, 0, 0, 0, 0, 0, 0, 0, 0, 0, 0, 0, 0},
		{0, 0, 0, 0, 0, 1, 1, 1, 0, 0, 0, 0, 0},
		{0, 0, 0, 0, 1, 2, 2, 2, 1, 0, 0, 0, 0},
		{0, 0, 0, 1, 2, 3, 4, 3, 2, 1, 0, 0, 0},
		{0, 0, 0, 1, 2, 4, 5, 4, 2, 1, 0, 0, 0},
		{0, 0, 0, 1, 2, 3, 4, 3, 2, 1, 0, 0, 0},
		{0, 0, 0, 0, 1, 2, 2, 2, 1, 0, 0, 0, 0},
		{0, 0, 0, 0, 0, 1, 1, 1, 0, 0, 0, 0, 0},
		{0, 0, 0, 0, 0, 0, 0, 0, 0, 0, 0, 0, 0},
		{0, 0, 0, 0, 0, 0, 0, 0, 0, 0, 0, 0, 0},
		{0, 0, 0, 0, 0, 0, 0, 0, 0, 0, 0, 0, 0}
	},
		/*2 STR_MEDIUM_UC */
	{
		{0, 0, 0, 0, 0, 0, 0, 0, 0, 0, 0, 0, 0},
		{0, 0, 0, 0, 0, 0, 0, 0, 0, 0, 0, 0, 0},
		{0, 0, 0, 0, 0, 1, 1, 1, 0, 0, 0, 0, 0},
		{0, 0, 0, 1, 1, 2, 2, 2, 1, 1, 0, 0, 0},
		{0, 0, 0, 1, 2, 3, 3, 3, 2, 1, 0, 0, 0},
		{0, 0, 1, 2, 3, 4, 5, 4, 3, 2, 1, 0, 0},
		{0, 0, 1, 2, 3, 5, 5, 5, 3, 2, 1, 0, 0},
		{0, 0, 1, 2, 3, 4, 5, 4, 3, 2, 1, 0, 0},
		{0, 0, 0, 1, 2, 3, 3, 3, 2, 1, 0, 0, 0},
		{0, 0, 0, 1, 1, 2, 2, 2, 1, 1, 0, 0, 0},
		{0, 0, 0, 0, 0, 1, 1, 1, 0, 0, 0, 0, 0},
		{0, 0, 0, 0, 0, 0, 0, 0, 0, 0, 0, 0, 0},
		{0, 0, 0, 0, 0, 0, 0, 0, 0, 0, 0, 0, 0}
	},
		/*3 STR_LARGE */
	{
		{0, 0, 0, 0, 0, 0, 0, 0, 0, 0, 0, 0, 0},
		{0, 0, 0, 0, 0, 1, 1, 1, 0, 0, 0, 0, 0},
		{0, 0, 0, 1, 1, 2, 2, 2, 1, 1, 0, 0, 0},
		{0, 0, 1, 2, 2, 3, 3, 3, 2, 2, 1, 0, 0},
		{0, 0, 1, 2, 3, 4, 4, 4, 3, 2, 1, 0, 0},
		{0, 1, 2, 3, 4, 5, 5, 5, 4, 3, 2, 1, 0},
		{0, 1, 2, 3, 4, 5, 5, 5, 4, 3, 2, 1, 0},
		{0, 1, 2, 3, 4, 5, 5, 5, 4, 3, 2, 1, 0},
		{0, 0, 1, 2, 3, 4, 4, 4, 3, 2, 1, 0, 0},
		{0, 0, 1, 2, 2, 3, 3, 3, 2, 2, 1, 0, 0},
		{0, 0, 0, 1, 1, 2, 2, 2, 1, 1, 0, 0, 0},
		{0, 0, 0, 0, 0, 1, 1, 1, 0, 0, 0, 0, 0},
		{0, 0, 0, 0, 0, 0, 0, 0, 0, 0, 0, 0, 0}
	},
		/*4 STR_VERY_LARGE */
	{
		{0, 0, 0, 0, 0, 1, 1, 1, 0, 0, 0, 0, 0},
		{0, 0, 0, 1, 1, 2, 2, 2, 1, 1, 0, 0, 0},
		{0, 0, 1, 2, 2, 3, 3, 3, 2, 2, 1, 0, 0},
		{0, 1, 2, 3, 3, 4, 4, 4, 3, 3, 2, 1, 0},
		{0, 1, 2, 3, 4, 5, 5, 5, 4, 3, 2, 1, 0},
		{1, 2, 3, 4, 5, 5, 5, 5, 5, 4, 3, 2, 1},
		{1, 2, 3, 4, 5, 5, 5, 5, 5, 4, 3, 2, 1},
		{1, 2, 3, 4, 5, 5, 5, 5, 5, 4, 3, 2, 1},
		{0, 1, 2, 3, 4, 5, 5, 5, 4, 3, 2, 1, 0},
		{0, 1, 2, 3, 3, 4, 4, 4, 3, 3, 2, 1, 0},
		{0, 0, 1, 2, 2, 3, 3, 3, 2, 2, 1, 0, 0},
		{0, 0, 0, 1, 1, 2, 2, 2, 1, 1, 0, 0, 0},
		{0, 0, 0, 0, 0, 1, 1, 1, 0, 0, 0, 0, 0}
	},
		/*5 STR_HUGE */
	{
		{0, 0, 0, 1, 1, 2, 2, 2, 1, 1, 0, 0, 0},
		{0, 0, 1, 2, 2, 3, 3, 3, 2, 2, 1, 0, 0},
		{0, 1, 2, 3, 3, 4, 4, 4, 3, 3, 2, 1, 0},
		{1, 2, 3, 4, 4, 5, 5, 5, 4, 4, 3, 2, 1},
		{1, 2, 3, 4, 5, 5, 5, 5, 5, 4, 3, 2, 1},
		{2, 3, 4, 5, 5, 5, 5, 5, 5, 5, 4, 3, 2},
		{2, 3, 4, 5, 5, 5, 5, 5, 5, 5, 4, 3, 2},
		{2, 3, 4, 5, 5, 5, 5, 5, 5, 5, 4, 3, 2},
		{1, 2, 3, 4, 5, 5, 5, 5, 5, 4, 3, 2, 1},
		{1, 2, 3, 4, 4, 5, 5, 5, 4, 4, 3, 2, 1},
		{0, 1, 2, 3, 3, 4, 4, 4, 3, 3, 2, 1, 0},
		{0, 0, 1, 2, 2, 3, 3, 3, 2, 2, 1, 0, 0},
		{0, 0, 0, 1, 1, 2, 2, 2, 1, 1, 0, 0, 0}
	},
		/*6 STR_VERY_HUGE :p */
	{
		{0, 0, 0, 2, 2, 3, 3, 3, 2, 2, 0, 0, 0},
		{0, 0, 2, 3, 3, 4, 4, 4, 3, 3, 2, 0, 0},
		{0, 2, 3, 4, 4, 5, 5, 5, 4, 4, 3, 2, 0},
		{2, 3, 4, 5, 5, 5, 5, 5, 5, 5, 4, 3, 2},
		{2, 3, 4, 5, 5, 5, 5, 5, 5, 5, 4, 3, 2},
		{3, 4, 5, 5, 5, 5, 5, 5, 5, 5, 5, 4, 3},
		{3, 4, 5, 5, 5, 5, 5, 5, 5, 5, 5, 4, 3},
		{3, 4, 5, 5, 5, 5, 5, 5, 5, 5, 5, 4, 3},
		{2, 3, 4, 5, 5, 5, 5, 5, 5, 5, 4, 3, 2},
		{2, 3, 4, 5, 5, 5, 5, 5, 5, 5, 4, 3, 2},
		{0, 2, 3, 4, 4, 5, 5, 5, 4, 4, 3, 2, 0},
		{0, 0, 2, 3, 3, 4, 4, 4, 3, 3, 2, 0, 0},
		{0, 0, 0, 2, 2, 3, 3, 3, 2, 2, 0, 0, 0}
	},
		/*7 STR_ENOURMOUS */
	{
		{0, 0, 0, 3, 3, 4, 4, 4, 3, 3, 0, 0, 0},
		{0, 0, 3, 4, 4, 5, 5, 5, 4, 4, 3, 0, 0},
		{0, 3, 4, 5, 5, 5, 5, 5, 5, 5, 4, 3, 0},
		{3, 4, 5, 5, 5, 5, 5, 5, 5, 5, 5, 4, 3},
		{3, 4, 5, 5, 5, 5, 5, 5, 5, 5, 5, 4, 3},
		{4, 5, 5, 5, 5, 5, 5, 5, 5, 5, 5, 5, 4},
		{4, 5, 5, 5, 5, 5, 5, 5, 5, 5, 5, 5, 4},
		{4, 5, 5, 5, 5, 5, 5, 5, 5, 5, 5, 5, 4},
		{3, 4, 5, 5, 5, 5, 5, 5, 5, 5, 5, 4, 3},
		{3, 4, 5, 5, 5, 5, 5, 5, 5, 5, 5, 4, 3},
		{0, 3, 4, 5, 5, 5, 5, 5, 5, 5, 4, 3, 0},
		{0, 0, 3, 4, 4, 5, 5, 5, 4, 4, 3, 0, 0},
		{0, 0, 0, 3, 3, 4, 4, 4, 3, 3, 0, 0, 0}
	}
};

// Projectile blobs
const int DogfightState::_projectileBlobs[4][6][3] =
{
		/*0 STR_STINGRAY_MISSILE ?*/
	{
		{0, 1, 0},
		{1, 9, 1},
		{1, 4, 1},
		{0, 3, 0},
		{0, 2, 0},
		{0, 1, 0}
	},
		/*1 STR_AVALANCHE_MISSILE ?*/
	{
		{1, 2, 1},
		{2, 9, 2},
		{2, 5, 2},
		{1, 3, 1},
		{0, 2, 0},
		{0, 1, 0}
	},
		/*2 STR_CANNON_ROUND ?*/
	{
		{0, 0, 0},
		{0, 7, 0},
		{0, 2, 0},
		{0, 1, 0},
		{0, 0, 0},
		{0, 0, 0}
	},
		/*3 STR_FUSION_BALL ?*/
	{
		{2, 4, 2},
		{4, 9, 4},
		{2, 4, 2},
		{0, 0, 0},
		{0, 0, 0},
		{0, 0, 0}
	}
};
/**
 * Initializes all the elements in the Dogfight window.
 * @param game Pointer to the core game.
 * @param globe Pointer to the Geoscape globe.
 * @param craft Pointer to the craft intercepting.
 * @param ufo Pointer to the UFO being intercepted.
 */
DogfightState::DogfightState(Globe *globe, Craft *craft, Ufo *ufo) :
	_globe(globe), _craft(craft), _ufo(ufo),
	_timeout(50), _currentDist(640), _targetDist(560),
	_end(false), _destroyUfo(false), _destroyCraft(false),
	_ufoBreakingOff(false), _minimized(false), _endDogfight(false), _animatingHit(false),
	_ufoSize(0), _craftHeight(0), _currentCraftDamageColor(0), _interceptionNumber(0), _interceptionsCount(0),
	_x(0), _y(0), _minimizedIconX(0), _minimizedIconY(0)
{
	_screen = false;
	_craft->setInDogfight(true);
	_weaponNum = _craft->getRules()->getWeapons();
	if (_weaponNum > RuleCraft::WeaponMax)
		_weaponNum = RuleCraft::WeaponMax;

	for(int i = 0; i < _weaponNum; ++i)
	{
		_weaponEnabled[i] = true;
		_weaponFireCountdown[i] = 0;
	}

	// Create objects
	_window = new Surface(160, 96, _x, _y);
	_battle = new Surface(77, 74, _x + 3, _y + 3);
	for(int i = 0; i < _weaponNum; ++i)
	{
		_weapon[i] = new InteractiveSurface(15, 17, 0, 0);
		_range[i] = new Surface(21, 74, 0, 0);
	}
	_damage = new Surface(22, 25, _x + 93, _y + 40);

	_btnMinimize = new InteractiveSurface(12, 12, _x, _y);
	_preview = new InteractiveSurface(160, 96, _x, _y);
	_btnStandoff = new ImageButton(36, 15, _x + 83, _y + 4);
	_btnCautious = new ImageButton(36, 15, _x + 120, _y + 4);
	_btnStandard = new ImageButton(36, 15, _x + 83, _y + 20);
	_btnAggressive = new ImageButton(36, 15, _x + 120, _y + 20);
	_btnDisengage = new ImageButton(36, 15, _x + 120, _y + 36);
	_btnUfo = new ImageButton(36, 17, _x + 120, _y + 52);
	for(int i = 0; i < _weaponNum; ++i)
	{
		_txtAmmo[i] = new Text(16, 9, 0, 0);
	}
	_txtDistance = new Text(40, 9, _x + 116, _y + 72);
	_txtStatus = new Text(150, 9, _x + 4, _y + 85);
	_btnMinimizedIcon = new InteractiveSurface(32, 20, _minimizedIconX, _minimizedIconY);
	_txtInterceptionNumber = new Text(16, 9, _minimizedIconX + 18, _minimizedIconY + 6);

	_mode = _btnStandoff;
	_craftDamageAnimTimer = new Timer(500);

	moveWindow();

	// Set palette
	setPalette("PAL_GEOSCAPE");

	add(_window);
	add(_battle);
	for(int i = 0; i < _weaponNum; ++i)
	{
		add(_weapon[i]);
		add(_range[i]);
	}
	add(_damage);
	add(_btnMinimize);
<<<<<<< HEAD
	add(_btnStandoff, "button", "dogfight");
	add(_btnCautious, "button", "dogfight");
	add(_btnStandard, "button", "dogfight");
	add(_btnAggressive, "button", "dogfight");
	add(_btnDisengage, "button", "dogfight");
	add(_btnUfo, "button", "dogfight");
	for(int i = 0; i < _weaponNum; ++i)
	{
		add(_txtAmmo[i], "text", "dogfight");
	}
	add(_txtDistance, "text", "dogfight");
=======
	add(_btnStandoff, "standoffButton", "dogfight", _window);
	add(_btnCautious, "cautiousButton", "dogfight", _window);
	add(_btnStandard, "standardButton", "dogfight", _window);
	add(_btnAggressive, "aggressiveButton", "dogfight", _window);
	add(_btnDisengage, "disengageButton", "dogfight", _window);
	add(_btnUfo, "ufoButton", "dogfight", _window);
	add(_txtAmmo1, "numbers", "dogfight", _window);
	add(_txtAmmo2, "numbers", "dogfight", _window);
	add(_txtDistance, "distance", "dogfight", _window);
>>>>>>> da19de58
	add(_preview);
	add(_txtStatus, "text", "dogfight", _window);
	add(_btnMinimizedIcon);
	add(_txtInterceptionNumber, "minimizedNumber", "dogfight");

	_btnStandoff->invalidate(false);
	_btnCautious->invalidate(false);
	_btnStandard->invalidate(false);
	_btnAggressive->invalidate(false);
	_btnDisengage->invalidate(false);
	_btnUfo->invalidate(false);

	// Set up objects
	Surface *graphic;
	graphic = _game->getResourcePack()->getSurface("INTERWIN.DAT");
	graphic->setX(0);
	graphic->setY(0);
	graphic->getCrop()->x = 0;
	graphic->getCrop()->y = 0;
	graphic->getCrop()->w = 160;
	graphic->getCrop()->h = 96;
	_window->drawRect(graphic->getCrop(), 15);
	graphic->blit(_window);

	_preview->drawRect(graphic->getCrop(), 15);
	graphic->getCrop()->y = 96;
	graphic->getCrop()->h = 15;
	graphic->blit(_preview);
	graphic->setY(67);
	graphic->getCrop()->y = 111;
	graphic->getCrop()->h = 29;
	graphic->blit(_preview);
	if (ufo->getRules()->getModSprite().empty())
	{
		graphic->setY(15);
		graphic->getCrop()->y = 140 + 52 * _ufo->getRules()->getSprite();
		graphic->getCrop()->h = 52;
	}
	else
	{
		graphic = _game->getResourcePack()->getSurface(ufo->getRules()->getModSprite());
		graphic->setX(0);
		graphic->setY(15);
	}
	graphic->blit(_preview);
	_preview->setVisible(false);
	_preview->onMouseClick((ActionHandler)&DogfightState::previewClick);

	_btnMinimize->onMouseClick((ActionHandler)&DogfightState::btnMinimizeClick);

	_btnStandoff->copy(_window);
	_btnStandoff->setGroup(&_mode);
	_btnStandoff->onMousePress((ActionHandler)&DogfightState::btnStandoffPress);

	_btnCautious->copy(_window);
	_btnCautious->setGroup(&_mode);
	_btnCautious->onMousePress((ActionHandler)&DogfightState::btnCautiousPress);

	_btnStandard->copy(_window);
	_btnStandard->setGroup(&_mode);
	_btnStandard->onMousePress((ActionHandler)&DogfightState::btnStandardPress);

	_btnAggressive->copy(_window);
	_btnAggressive->setGroup(&_mode);
	_btnAggressive->onMousePress((ActionHandler)&DogfightState::btnAggressivePress);

	_btnDisengage->copy(_window);
	_btnDisengage->onMousePress((ActionHandler)&DogfightState::btnDisengagePress);
	_btnDisengage->setGroup(&_mode);

	_btnUfo->copy(_window);
	_btnUfo->onMouseClick((ActionHandler)&DogfightState::btnUfoClick);

	_txtDistance->setText(L"640");

	_txtStatus->setText(tr("STR_STANDOFF"));

	SurfaceSet *set = _game->getResourcePack()->getSurfaceSet("INTICON.PCK");

	// Create the minimized dogfight icon.
	Surface *frame = set->getFrame(_craft->getRules()->getSprite());
	frame->setX(0);
	frame->setY(0);
	frame->blit(_btnMinimizedIcon);
	_btnMinimizedIcon->onMouseClick((ActionHandler)&DogfightState::btnMinimizedIconClick);
	_btnMinimizedIcon->setVisible(false);

	// Draw correct number on the minimized dogfight icon.
	std::wostringstream ss1;
	ss1 << _craft->getInterceptionOrder();
	_txtInterceptionNumber->setText(ss1.str());
	_txtInterceptionNumber->setVisible(false);

<<<<<<< HEAD
	for (int i = 0; i < _weaponNum; ++i)
=======
	RuleInterface *dogfightInterface = _game->getRuleset()->getInterface("dogfight");
	// define the colors to be used
	_colors[CRAFT_MIN] = dogfightInterface->getElement("craftRange")->color;
	_colors[CRAFT_MAX] = dogfightInterface->getElement("craftRange")->color2;
	_colors[RADAR_MIN] = dogfightInterface->getElement("radarRange")->color;
	_colors[RADAR_MAX] = dogfightInterface->getElement("radarRange")->color2;
	_colors[DAMAGE_MIN] = dogfightInterface->getElement("damageRange")->color;
	_colors[DAMAGE_MAX] = dogfightInterface->getElement("damageRange")->color2;
	_colors[BLOB_MIN] = dogfightInterface->getElement("radarDetail")->color;
	_colors[RANGE_METER] = dogfightInterface->getElement("radarDetail")->color2;
	_colors[DISABLED_WEAPON] = dogfightInterface->getElement("disabledWeapon")->color;
	_colors[DISABLED_RANGE] = dogfightInterface->getElement("disabledWeapon")->color2;
	_colors[DISABLED_AMMO] = dogfightInterface->getElement("disabledAmmo")->color;

	for (unsigned int i = 0; i < _craft->getRules()->getWeapons(); ++i)
>>>>>>> da19de58
	{
		CraftWeapon *w = _craft->getWeapons()->at(i);
		if (w == 0 || w->getRules()->getAmmoMax() == 0)
			continue;

		Surface *weapon = _weapon[i], *range = _range[i];
		Text *ammo = _txtAmmo[i];
		int x1, x2;
		int x_off = 2 * (i / 2 + 1);
		if (i % 2 == 0)
		{
			x1 = x_off;
			x2 = 0;
		}
		else
		{
			x1 = 0;
			x2 = 20 - x_off;
		}

		// Draw weapon icon
		frame = set->getFrame(w->getRules()->getSprite() + 5);

		frame->setX(0);
		frame->setY(0);
		frame->blit(weapon);

		// Draw ammo
		std::wostringstream ss;
		ss << w->getAmmo();
		ammo->setText(ss.str());

		// Draw range (1 km = 1 pixel)
		Uint8 color = _colors[RANGE_METER];
		range->lock();

		int rangeY = range->getHeight() - w->getRules()->getRange();
		int connectY = weapon->getHeight() / 2 + weapon->getY() - range->getY();
		for (int x = x1; x <= x1 + 20 - x_off; x += 2)
		{
			range->setPixel(x, rangeY, color);
		}

		int minY = 0, maxY = 0;
		if (rangeY < connectY)
		{
			minY = rangeY;
			maxY = connectY;
		}
		else if (rangeY > connectY)
		{
			minY = connectY;
			maxY = rangeY;
		}
		for (int y = minY; y <= maxY; ++y)
		{
			range->setPixel(x1 + x2, y, color);
		}
		for (int x = x2; x <= x2 + x_off; ++x)
		{
			range->setPixel(x, connectY, color);
		}
		range->unlock();
	}

	for (int i = 0; i < _weaponNum; ++i)
	{
		if (_craft->getWeapons()->at(0) == 0)
		{
			_weapon[i]->setVisible(false);
			_range[i]->setVisible(false);
			_txtAmmo[i]->setVisible(false);
		}
	}

	// Draw damage indicator.
	frame = set->getFrame(_craft->getRules()->getSprite() + 11);
	frame->setX(0);
	frame->setY(0);
	frame->blit(_damage);

	_craftDamageAnimTimer->onTimer((StateHandler)&DogfightState::animateCraftDamage);

	// don't set these variables if the ufo is already engaged in a dogfight
	if (!_ufo->getEscapeCountdown())
	{
		_ufo->setFireCountdown(0);
		_ufo->setEscapeCountdown(_ufo->getRules()->getBreakOffTime() + RNG::generate(0, _ufo->getRules()->getBreakOffTime()) - 30 * (int)(_game->getSavedGame()->getDifficulty()));
	}

	for (int i = 0; i < _weaponNum; ++i)
	{
		if (_craft->getWeapons()->at(i))
		{
			_weaponFireInterval[i] = _craft->getWeapons()->at(i)->getRules()->getStandardReload();
		}
	}

	// Set UFO size - going to be moved to Ufo class to implement simultanous dogfights.
	std::string ufoSize = _ufo->getRules()->getSize();
	if (ufoSize.compare("STR_VERY_SMALL") == 0)
	{
		_ufoSize = 0;
	}
	else if (ufoSize.compare("STR_SMALL") == 0)
	{
		_ufoSize = 1;
	}
	else if (ufoSize.compare("STR_MEDIUM_UC") == 0)
	{
		_ufoSize = 2;
	}
	else if (ufoSize.compare("STR_LARGE") == 0)
	{
		_ufoSize = 3;
	}
	else
	{
		_ufoSize = 4;
	}

	// Get crafts height. Used for damage indication.
	int x =_damage->getWidth() / 2;
	for (int y = 0; y < _damage->getHeight(); ++y)
	{
		Uint8 pixelColor = _damage->getPixel(x, y);
		if (pixelColor >= _colors[CRAFT_MIN] && pixelColor < _colors[CRAFT_MAX])
		{
			++_craftHeight;
		}
	}

	drawCraftDamage();

	// Used for weapon toggling.

	for (int i = 0; i < _weaponNum; ++i)
	{
		_weapon[i]->onMouseClick((ActionHandler)&DogfightState::weaponClick);
	}
}

/**
 * Cleans up the dogfight state.
 */
DogfightState::~DogfightState()
{
	delete _craftDamageAnimTimer;
	while (!_projectiles.empty())
	{
		delete _projectiles.back();
		_projectiles.pop_back();
	}
	if (_craft)
		_craft->setInDogfight(false);
	// set the ufo as "free" for the next engagement (as applicable)
	if (_ufo)
		_ufo->setInterceptionProcessed(false);
}

/**
 * Runs the higher level dogfight functionality.
 */
void DogfightState::think()
{
	if (!_endDogfight)
	{
		update();
		_craftDamageAnimTimer->think(this, 0);
	}
	if (_craft->getDestination() != _ufo || _ufo->getStatus() == Ufo::LANDED)
	{
		endDogfight();
	}
}

/**
 * Animates interceptor damage by changing the color and redrawing the image.
 */
void DogfightState::animateCraftDamage()
{
	if (_minimized)
	{
		return;
	}
	--_currentCraftDamageColor;
	if (_currentCraftDamageColor < _colors[DAMAGE_MIN])
	{
		_currentCraftDamageColor = _colors[DAMAGE_MAX];
	}
	drawCraftDamage();
}

/**
 * Draws interceptor damage according to percentage of HP's left.
 */
void DogfightState::drawCraftDamage()
{
	if (_craft->getDamagePercentage() != 0)
	{
		if (!_craftDamageAnimTimer->isRunning())
		{
			_craftDamageAnimTimer->start();
			if (_currentCraftDamageColor < _colors[DAMAGE_MIN])
			{
				_currentCraftDamageColor = _colors[DAMAGE_MIN];
			}
		}
		int damagePercentage = _craft->getDamagePercentage();
		int rowsToColor = (int)floor((double)_craftHeight * (double)(damagePercentage / 100.));
		if (rowsToColor == 0)
		{
			return;
		}
		int rowsColored = 0;
		bool rowColored = false;
		for (int y = 0; y < _damage->getHeight(); ++y)
		{
			rowColored = false;
			for (int x = 0; x < _damage->getWidth(); ++x)
			{
				int pixelColor = _damage->getPixel(x, y);
				if (pixelColor >= _colors[DAMAGE_MIN] && pixelColor <= _colors[DAMAGE_MAX])
				{
					_damage->setPixel(x, y, _currentCraftDamageColor);
					rowColored = true;
				}
				if (pixelColor >= _colors[CRAFT_MIN] && pixelColor < _colors[CRAFT_MAX])
				{
					_damage->setPixel(x, y, _currentCraftDamageColor);
					rowColored = true;
				}
			}
			if (rowColored)
			{
				++rowsColored;
			}
			if (rowsColored == rowsToColor)
			{
				break;
			}
		}
	}
}

/**
 * Animates the window with a palette effect.
 */
void DogfightState::animate()
{
	// Animate radar waves and other stuff.
	for (int x = 0; x < _window->getWidth(); ++x)
	{
		for (int y = 0; y < _window->getHeight(); ++y)
		{
			Uint8 radarPixelColor = _window->getPixel(x, y);
			if (radarPixelColor >= _colors[RADAR_MIN] && radarPixelColor < _colors[RADAR_MAX])
			{
				++radarPixelColor;
				if (radarPixelColor >= _colors[RADAR_MAX])
				{
					radarPixelColor = _colors[RADAR_MIN];
				}
				_window->setPixel(x, y, radarPixelColor);
			}
		}
	}

	_battle->clear();

	// Draw UFO.
	if (!_ufo->isDestroyed())
	{
		drawUfo();
	}

	// Draw projectiles.
	for (std::vector<CraftWeaponProjectile*>::iterator it = _projectiles.begin(); it != _projectiles.end(); ++it)
	{
		drawProjectile((*it));
	}

	// Clears text after a while
	if (_timeout == 0)
	{
		_txtStatus->setText(L"");
	}
	else
	{
		_timeout--;
	}

	// Animate UFO hit.
	bool lastHitAnimFrame = false;
	if (_animatingHit && _ufo->getHitFrame() > 0)
	{
		_ufo->setHitFrame(_ufo->getHitFrame() - 1);
		if (_ufo->getHitFrame() == 0)
		{
			_animatingHit = false;
			lastHitAnimFrame = true;
		}
	}

	// Animate UFO crash landing.
	if (_ufo->isCrashed() && _ufo->getHitFrame() == 0 && !lastHitAnimFrame)
	{
		--_ufoSize;
	}
}

/**
 * Updates all the elements in the dogfight, including ufo movement,
 * weapons fire, projectile movement, ufo escape conditions,
 * craft and ufo destruction conditions, and retaliation mission generation, as applicable.
 */
void DogfightState::update()
{
	bool finalRun = false;
	// Check if craft is not low on fuel when window minimized, and
	// Check if crafts destination hasn't been changed when window minimized.
	Ufo* u = dynamic_cast<Ufo*>(_craft->getDestination());
	if (u != _ufo || _craft->getLowFuel() || (_minimized && _ufo->isCrashed()))
	{
		endDogfight();
		return;
	}

	if (!_minimized)
	{
		animate();
		int escapeCounter = _ufo->getEscapeCountdown();
		if (!_ufo->isCrashed() && !_ufo->isDestroyed() && !_craft->isDestroyed())
		{
			if (escapeCounter > 0 && !_ufo->getInterceptionProcessed())
			{
				escapeCounter--;
				_ufo->setEscapeCountdown(escapeCounter);
				_ufo->setInterceptionProcessed(true);
				if (_ufo->getFireCountdown() > 0)
				{
					_ufo->setFireCountdown(_ufo->getFireCountdown() - 1);
				}
			}
			// Check if UFO is breaking off.
			if (escapeCounter == 0)
			{
				_ufo->setSpeed(_ufo->getSpeed());
			}
		}
	}
	// Crappy craft is chasing UFO.
	if (_ufo->getSpeed() > _craft->getCraftStats().speedMax)
	{
		_ufoBreakingOff = true;
		finalRun = true;
		setStatus("STR_UFO_OUTRUNNING_INTERCEPTOR");
	}
	else //ufo cannot break off, because it's too slow
	{
		_craft->setSpeed(_ufo->getSpeed());
		_ufoBreakingOff = false;
	}

	bool projectileInFlight = false;
	if (!_minimized)
	{
		int distanceChange = 0;

		// Update distance
		if (!_ufoBreakingOff)
		{
			if (_currentDist < _targetDist && !_ufo->isCrashed() && !_craft->isDestroyed())
			{
				distanceChange = 4;
				if (_currentDist + distanceChange >_targetDist)
				{
					distanceChange = _targetDist - _currentDist;
				}
			}
			else if (_currentDist > _targetDist && !_ufo->isCrashed() && !_craft->isDestroyed())
			{
				distanceChange = -2;
			}

			// don't let the interceptor mystically push or pull its fired projectiles
			for (std::vector<CraftWeaponProjectile*>::iterator it = _projectiles.begin(); it != _projectiles.end(); ++it)
			{
				if ((*it)->getGlobalType() != CWPGT_BEAM && (*it)->getDirection() == D_UP) (*it)->setPosition((*it)->getPosition() + distanceChange);
			}
		}
		else
		{
			distanceChange = 4;

			// UFOs can try to outrun our missiles, don't adjust projectile positions here
			// If UFOs ever fire anything but beams, those positions need to be adjust here though.
		}

		_currentDist += distanceChange;

		std::wostringstream ss;
		ss << _currentDist;
		_txtDistance->setText(ss.str());

		// Move projectiles and check for hits.
		for (std::vector<CraftWeaponProjectile*>::iterator it = _projectiles.begin(); it != _projectiles.end(); ++it)
		{
			CraftWeaponProjectile *p = (*it);
			p->move();
			// Projectiles fired by interceptor.
			if (p->getDirection() == D_UP)
			{
				// Projectile reached the UFO - determine if it's been hit.
				if (((p->getPosition() >= _currentDist) || (p->getGlobalType() == CWPGT_BEAM && p->toBeRemoved())) && !_ufo->isCrashed() && !p->getMissed())
				{
					// UFO hit.
					if (RNG::percent((p->getAccuracy() * (100 + 300 / (5 - _ufoSize)) + 100) / 200) - _ufo->getCraftStats().avoidBonus + _craft->getCraftStats().hitBonus)
					{
						// Formula delivered by Volutar, altered by Extended version.
						int power = p->getDamage() * (_craft->getCraftStats().powerBonus + 100) / 100;
						int damage = std::max(0, RNG::generate(power / 2, power) - _ufo->getCraftStats().armor);
						_ufo->setDamage(_ufo->getDamage() + damage);
						if (_ufo->isCrashed())
						{
							_ufo->setShotDownByCraftId(_craft->getUniqueId());
							_ufoBreakingOff = false;
							_ufo->setSpeed(0);
						}
						if (_ufo->getHitFrame() == 0)
						{
							_animatingHit = true;
							_ufo->setHitFrame(3);
						}

						setStatus("STR_UFO_HIT");
						_game->getResourcePack()->getSound("GEO.CAT", ResourcePack::UFO_HIT)->play();
						p->remove();
					}
					// Missed.
					else
					{
						if (p->getGlobalType() == CWPGT_BEAM)
						{
							p->remove();
						}
						else
						{
							p->setMissed(true);
						}
					}
				}
				// Check if projectile passed it's maximum range.
				if (p->getGlobalType() == CWPGT_MISSILE)
				{
					if (p->getPosition() / 8 >= p->getRange())
					{
						p->remove();
					}
					else if (!_ufo->isCrashed())
					{
						projectileInFlight = true;
					}
				}
			}
			// Projectiles fired by UFO.
			else if (p->getDirection() == D_DOWN)
			{
				if (p->getGlobalType() == CWPGT_MISSILE || (p->getGlobalType() == CWPGT_BEAM && p->toBeRemoved()))
				{
					if (RNG::percent(p->getAccuracy() - _craft->getCraftStats().avoidBonus + _ufo->getCraftStats().hitBonus))
					{
						// Formula delivered by Volutar, altered by Extended version.
						int power = p->getDamage() * (_ufo->getCraftStats().powerBonus + 100) / 100;
						int damage = std::max(0, RNG::generate(0, power) - _craft->getCraftStats().armor);
						if (damage)
						{
							_craft->setDamage(_craft->getDamage() + damage);
							drawCraftDamage();
							setStatus("STR_INTERCEPTOR_DAMAGED");
							_game->getResourcePack()->getSound("GEO.CAT", ResourcePack::INTERCEPTOR_HIT)->play(); //10
							if (_mode == _btnCautious && _craft->getDamagePercentage() >= 50)
							{
								_targetDist = STANDOFF_DIST;
							}
						}
					}
					p->remove();
				}
			}
		}

		// Remove projectiles that hit or missed their target.
		for (std::vector<CraftWeaponProjectile*>::iterator it = _projectiles.begin(); it != _projectiles.end();)
		{
			if ((*it)->toBeRemoved() == true || ((*it)->getMissed() == true && (*it)->getPosition() <= 0))
			{
				delete *it;
				it = _projectiles.erase(it);
			}
			else
			{
				++it;
			}
		}

		// Handle weapons and craft distance.
		for (int i = 0; i < _weaponNum; ++i)
		{
			CraftWeapon *w = _craft->getWeapons()->at(i);
			if (w == 0)
			{
				continue;
			}
			int wTimer = _weaponFireCountdown[i];

			// Handle weapon firing
			if (wTimer == 0 && _currentDist <= w->getRules()->getRange() * 8 && w->getAmmo() > 0 && _mode != _btnStandoff
				&& _mode != _btnDisengage && !_ufo->isCrashed() && !_craft->isDestroyed())
			{
				fireWeapon(i);
			}
			else if (wTimer > 0)
			{
				--_weaponFireCountdown[i];
			}

			if (w->getAmmo() == 0 && !projectileInFlight && !_craft->isDestroyed())
			{
				// Handle craft distance according to option set by user and available ammo.
				if (_mode == _btnCautious)
				{
					minimumDistance();
				}
				else if (_mode == _btnStandard)
				{
					maximumDistance();
				}
			}
		}

		// Handle UFO firing.
		if (_currentDist <= _ufo->getRules()->getWeaponRange() * 8 && !_ufo->isCrashed() && !_craft->isDestroyed())
		{
			if (_ufo->getShootingAt() == 0)
			{
				_ufo->setShootingAt(_interceptionNumber);
			}
			if (_ufo->getShootingAt() == _interceptionNumber)
			{
				if (_ufo->getFireCountdown() == 0)
				{
					ufoFireWeapon();
				}
			}
		}
		else if (_ufo->getShootingAt() == _interceptionNumber)
		{
			_ufo->setShootingAt(0);
		}
	}

	// Check when battle is over.
	if (_end == true && (((_currentDist > 640 || _minimized) && (_mode == _btnDisengage || _ufoBreakingOff == true)) || (_timeout == 0 && (_ufo->isCrashed() || _craft->isDestroyed()))))
	{
		if (_ufoBreakingOff)
		{
			_ufo->move();
			_craft->setDestination(_ufo);
		}
		if (!_destroyCraft && (_destroyUfo || _mode == _btnDisengage))
		{
			_craft->returnToBase();
		}
		endDogfight();
	}

	if (_currentDist > 640 && _ufoBreakingOff)
	{
		finalRun = true;
	}

	// End dogfight if craft is destroyed.
	if (!_end)
	{
		if (_craft->isDestroyed())
		{
			setStatus("STR_INTERCEPTOR_DESTROYED");
			_timeout += 30;
			_game->getResourcePack()->getSound("GEO.CAT", ResourcePack::INTERCEPTOR_EXPLODE)->play();
			finalRun = true;
			_destroyCraft = true;
			_ufo->setShootingAt(0);
		}

		// End dogfight if UFO is crashed or destroyed.
		if (_ufo->isCrashed())
		{
			AlienMission *mission = _ufo->getMission();
			mission->ufoShotDown(*_ufo);
			// Check for retaliation trigger.
			if (!RNG::percent(4 * (24 - (int)(_game->getSavedGame()->getDifficulty()))))
			{
				// Spawn retaliation mission.
				std::string targetRegion;
				if (RNG::percent(50 - 6 * (int)(_game->getSavedGame()->getDifficulty())))
				{
					// Attack on UFO's mission region
					targetRegion = _ufo->getMission()->getRegion();
				}
				else
				{
					// Try to find and attack the originating base.
					targetRegion = _game->getSavedGame()->locateRegion(*_craft->getBase())->getRules()->getType();
					// TODO: If the base is removed, the mission is canceled.
				}
				// Difference from original: No retaliation until final UFO lands (Original: Is spawned).
				if (!_game->getSavedGame()->findAlienMission(targetRegion, OBJECTIVE_RETALIATION))
				{
					const RuleAlienMission &rule = *_game->getRuleset()->getAlienMission("STR_ALIEN_RETALIATION");
					AlienMission *mission = new AlienMission(rule);
					mission->setId(_game->getSavedGame()->getId("ALIEN_MISSIONS"));
					mission->setRegion(targetRegion, *_game->getRuleset());
					mission->setRace(_ufo->getAlienRace());
					mission->start();
					_game->getSavedGame()->getAlienMissions().push_back(mission);
				}
			}

			if (_ufo->isDestroyed())
			{
				if (_ufo->getShotDownByCraftId() == _craft->getUniqueId())
				{
					for (std::vector<Country*>::iterator country = _game->getSavedGame()->getCountries()->begin(); country != _game->getSavedGame()->getCountries()->end(); ++country)
					{
						if ((*country)->getRules()->insideCountry(_ufo->getLongitude(), _ufo->getLatitude()))
						{
							(*country)->addActivityXcom(_ufo->getRules()->getScore()*2);
							break;
						}
					}
					for (std::vector<Region*>::iterator region = _game->getSavedGame()->getRegions()->begin(); region != _game->getSavedGame()->getRegions()->end(); ++region)
					{
						if ((*region)->getRules()->insideRegion(_ufo->getLongitude(), _ufo->getLatitude()))
						{
							(*region)->addActivityXcom(_ufo->getRules()->getScore()*2);
							break;
						}
					}
					setStatus("STR_UFO_DESTROYED");
					_game->getResourcePack()->getSound("GEO.CAT", ResourcePack::UFO_EXPLODE)->play(); //11
				}
				_destroyUfo = true;
			}
			else
			{
				if (_ufo->getShotDownByCraftId() == _craft->getUniqueId())
				{
					setStatus("STR_UFO_CRASH_LANDS");
					_game->getResourcePack()->getSound("GEO.CAT", ResourcePack::UFO_CRASH)->play(); //10
					for (std::vector<Country*>::iterator country = _game->getSavedGame()->getCountries()->begin(); country != _game->getSavedGame()->getCountries()->end(); ++country)
					{
						if ((*country)->getRules()->insideCountry(_ufo->getLongitude(), _ufo->getLatitude()))
						{
							(*country)->addActivityXcom(_ufo->getRules()->getScore());
							break;
						}
					}
					for (std::vector<Region*>::iterator region = _game->getSavedGame()->getRegions()->begin(); region != _game->getSavedGame()->getRegions()->end(); ++region)
					{
						if ((*region)->getRules()->insideRegion(_ufo->getLongitude(), _ufo->getLatitude()))
						{
							(*region)->addActivityXcom(_ufo->getRules()->getScore());
							break;
						}
					}
				}
				if (!_globe->insideLand(_ufo->getLongitude(), _ufo->getLatitude()))
				{
					_ufo->setStatus(Ufo::DESTROYED);
					_destroyUfo = true;
				}
				else
				{
					_ufo->setSecondsRemaining(RNG::generate(24, 96)*3600);
					_ufo->setAltitude("STR_GROUND");
					if (_ufo->getCrashId() == 0)
					{
						_ufo->setCrashId(_game->getSavedGame()->getId("STR_CRASH_SITE"));
					}
				}
			}
			_timeout += 30;
			if (_ufo->getShotDownByCraftId() != _craft->getUniqueId())
			{
				_timeout += 50;
				_ufo->setHitFrame(3);
			}
			finalRun = true;

			if (_ufo->getStatus() == Ufo::LANDED)
			{
				_timeout += 30;
				finalRun = true;
				_ufo->setShootingAt(0);
			}
		}
	}

	if (!projectileInFlight && finalRun)
	{
		_end = true;
	}
}

/**
 * Fires a shot from the first weapon
 * equipped on the craft.
 */
void DogfightState::fireWeapon(int i)
{
	if (_weaponEnabled[i])
	{
		CraftWeapon *w1 = _craft->getWeapons()->at(i);
		if (w1->setAmmo(w1->getAmmo() - 1))
		{
			_weaponFireCountdown[i] = _weaponFireInterval[i];

			std::wostringstream ss;
			ss << w1->getAmmo();
			_txtAmmo[i]->setText(ss.str());

			CraftWeaponProjectile *p = w1->fire();
			p->setDirection(D_UP);
			p->setHorizontalPosition((i % 2 ? HP_RIGHT : HP_LEFT) * (1 + 2 * (i / 2)));
			_projectiles.push_back(p);

			_game->getResourcePack()->getSound("GEO.CAT", w1->getRules()->getSound())->play();
		}
	}
}

/**
 * Fires a shot from the first weapon
 * equipped on the craft.
 */
void DogfightState::fireWeapon1()
{
	fireWeapon(0);
}
/**
 * Fires a shot from the second weapon
 * equipped on the craft.
 */
void DogfightState::fireWeapon2()
{
	fireWeapon(1);
}
/**
 * Fires a shot from the third weapon
 * equipped on the craft.
 */
void DogfightState::fireWeapon3()
{
	fireWeapon(2);
}
/**
 * Fires a shot from the fourth weapon
 * equipped on the craft.
 */
void DogfightState::fireWeapon4()
{
	fireWeapon(3);
}

/**
 *	Each time a UFO will try to fire it's cannons
 *	a calculation is made. There's only 10% chance
 *	that it will actually fire.
 */
void DogfightState::ufoFireWeapon()
{
	int fireCountdown = (_ufo->getRules()->getWeaponReload() - 2 * (int)(_game->getSavedGame()->getDifficulty()));
	_ufo->setFireCountdown(RNG::generate(0, fireCountdown) + fireCountdown);

	setStatus("STR_UFO_RETURN_FIRE");
	CraftWeaponProjectile *p = new CraftWeaponProjectile();
	p->setType(CWPT_PLASMA_BEAM);
	p->setAccuracy(60);
	p->setDamage(_ufo->getRules()->getWeaponPower());
	p->setDirection(D_DOWN);
	p->setHorizontalPosition(HP_CENTER);
	p->setPosition(_currentDist - (_ufo->getRules()->getRadius() / 2));
	_projectiles.push_back(p);
	_game->getResourcePack()->getSound("GEO.CAT", ResourcePack::UFO_FIRE)->play();
}

/**
 * Sets the craft to the minimum distance
 * required to fire a weapon.
 */
void DogfightState::minimumDistance()
{
	int max = 0;
	for (std::vector<CraftWeapon*>::iterator i = _craft->getWeapons()->begin(); i < _craft->getWeapons()->end(); ++i)
	{
		if (*i == 0)
			continue;
		if ((*i)->getRules()->getRange() > max && (*i)->getAmmo() > 0)
		{
			max = (*i)->getRules()->getRange();
		}
	}
	if (max == 0)
	{
		_targetDist = STANDOFF_DIST;
	}
	else
	{
		_targetDist = max * 8;
	}
}

/**
 * Sets the craft to the maximum distance
 * required to fire a weapon.
 */
void DogfightState::maximumDistance()
{
	int min = 1000;
	for (std::vector<CraftWeapon*>::iterator i = _craft->getWeapons()->begin(); i < _craft->getWeapons()->end(); ++i)
	{
		if (*i == 0)
			continue;
		if ((*i)->getRules()->getRange() < min && (*i)->getAmmo() > 0)
		{
			min = (*i)->getRules()->getRange();
		}
	}
	if (min == 1000)
	{
		_targetDist = STANDOFF_DIST;
	}
	else
	{
		_targetDist = min * 8;
	}
}

/**
 * Updates the status text and restarts
 * the text timeout counter.
 * @param status New status text.
 */
void DogfightState::setStatus(const std::string &status)
{
	_txtStatus->setText(tr(status));
	_timeout = 50;
}

/**
 * Minimizes the dogfight window.
 * @param action Pointer to an action.
 */
void DogfightState::btnMinimizeClick(Action *)
{
	if (!_ufo->isCrashed() && !_craft->isDestroyed() && !_ufoBreakingOff)
	{
		if (_currentDist >= STANDOFF_DIST)
		{
			setMinimized(true);
			_window->setVisible(false);
			_preview->setVisible(false);
			_btnStandoff->setVisible(false);
			_btnCautious->setVisible(false);
			_btnStandard->setVisible(false);
			_btnAggressive->setVisible(false);
			_btnDisengage->setVisible(false);
			_btnUfo->setVisible(false);
			_btnMinimize->setVisible(false);
			_battle->setVisible(false);
			for (int i = 0; i < _weaponNum; ++i)
			{
				_weapon[i]->setVisible(false);
				_range[i]->setVisible(false);
				_txtAmmo[i]->setVisible(false);
			}
			_damage->setVisible(false);
			_txtDistance->setVisible(false);
			_preview->setVisible(false);
			_txtStatus->setVisible(false);
			_btnMinimizedIcon->setVisible(true);
			_txtInterceptionNumber->setVisible(true);
		}
		else
		{
			setStatus("STR_MINIMISE_AT_STANDOFF_RANGE_ONLY");
		}
	}
}

/**
 * Switches to Standoff mode (maximum range).
 * @param action Pointer to an action.
 */
void DogfightState::btnStandoffPress(Action *)
{
	if (!_ufo->isCrashed() && !_craft->isDestroyed() && !_ufoBreakingOff)
	{
		_end = false;
		setStatus("STR_STANDOFF");
		_targetDist = STANDOFF_DIST;
	}
}

/**
 * Switches to Cautious mode (maximum weapon range).
 * @param action Pointer to an action.
 */
void DogfightState::btnCautiousPress(Action *)
{
	if (!_ufo->isCrashed() && !_craft->isDestroyed() && !_ufoBreakingOff)
	{
		_end = false;
		setStatus("STR_CAUTIOUS_ATTACK");
		for (int i = 0; i < _weaponNum; ++i)
		{
			CraftWeapon* w = _craft->getWeapons()->at(i);
			if (w != 0)
			{
				_weaponFireInterval[i] = w->getRules()->getCautiousReload();
			}
		}
		minimumDistance();
	}
}

/**
 * Switches to Standard mode (minimum weapon range).
 * @param action Pointer to an action.
 */
void DogfightState::btnStandardPress(Action *)
{
	if (!_ufo->isCrashed() && !_craft->isDestroyed() && !_ufoBreakingOff)
	{
		_end = false;
		setStatus("STR_STANDARD_ATTACK");
		for (int i = 0; i < _weaponNum; ++i)
		{
			CraftWeapon* w = _craft->getWeapons()->at(i);
			if (w != 0)
			{
				_weaponFireInterval[i] = w->getRules()->getStandardReload();
			}
		}
		maximumDistance();
	}
}

/**
 * Switches to Aggressive mode (minimum range).
 * @param action Pointer to an action.
 */
void DogfightState::btnAggressivePress(Action *)
{
	if (!_ufo->isCrashed() && !_craft->isDestroyed() && !_ufoBreakingOff)
	{
		_end = false;
		setStatus("STR_AGGRESSIVE_ATTACK");
		for (int i = 0; i < _weaponNum; ++i)
		{
			CraftWeapon* w = _craft->getWeapons()->at(i);
			if (w != 0)
			{
				_weaponFireInterval[i] = w->getRules()->getAggressiveReload();
			}
		}
		_targetDist = 64;
	}
}

/**
 * Disengages from the UFO.
 * @param action Pointer to an action.
 */
void DogfightState::btnDisengagePress(Action *)
{
	if (!_ufo->isCrashed() && !_craft->isDestroyed() && !_ufoBreakingOff)
	{
		_end = true;
		setStatus("STR_DISENGAGING");
		_targetDist = 800;
	}
}

/**
 * Shows a front view of the UFO.
 * @param action Pointer to an action.
 */
void DogfightState::btnUfoClick(Action *)
{
	_preview->setVisible(true);
	// Disable all other buttons to prevent misclicks
	_btnStandoff->setVisible(false);
	_btnCautious->setVisible(false);
	_btnStandard->setVisible(false);
	_btnAggressive->setVisible(false);
	_btnDisengage->setVisible(false);
	_btnUfo->setVisible(false);
	_btnMinimize->setVisible(false);
	for (int i = 0; i < _weaponNum; ++i)
	{
		_weapon[i]->setVisible(false);
	}
}

/**
 * Hides the front view of the UFO.
 * @param action Pointer to an action.
 */
void DogfightState::previewClick(Action *)
{
	_preview->setVisible(false);
	// Reenable all other buttons to prevent misclicks
	_btnStandoff->setVisible(true);
	_btnCautious->setVisible(true);
	_btnStandard->setVisible(true);
	_btnAggressive->setVisible(true);
	_btnDisengage->setVisible(true);
	_btnUfo->setVisible(true);
	_btnMinimize->setVisible(true);
	for (int i = 0; i < _weaponNum; ++i)
	{
		_weapon[i]->setVisible(true);
	}
}

/*
 * Draws the UFO blob on the radar screen.
 * Currently works only for original sized blobs
 * 13 x 13 pixels.
 */
void DogfightState::drawUfo()
{
	if (_ufoSize < 0 || _ufo->isDestroyed())
	{
		return;
	}
	int currentUfoXposition =  _battle->getWidth() / 2 - 6;
	int currentUfoYposition = _battle->getHeight() - (_currentDist / 8) - 6;
	for (int y = 0; y < 13; ++y)
	{
		for (int x = 0; x < 13; ++x)
		{
			Uint8 pixelOffset = _ufoBlobs[_ufoSize + _ufo->getHitFrame()][y][x];
			if (pixelOffset == 0)
			{
				continue;
			}
			else
			{
				if (_ufo->isCrashed() || _ufo->getHitFrame() > 0)
				{
					pixelOffset *= 2;
				}
				Uint8 radarPixelColor = _window->getPixel(currentUfoXposition + x + 3, currentUfoYposition + y + 3); // + 3 cause of the window frame
				Uint8 color = radarPixelColor - pixelOffset;
				if (color < _colors[BLOB_MIN])
				{
					color = _colors[BLOB_MIN];
				}
				_battle->setPixel(currentUfoXposition + x, currentUfoYposition + y, color);
			}
		}
	}
}

/*
 * Draws projectiles on the radar screen.
 * Depending on what type of projectile it is, it's
 * shape will be different. Currently works for
 * original sized blobs 3 x 6 pixels.
 */
void DogfightState::drawProjectile(const CraftWeaponProjectile* p)
{
	int xPos = _battle->getWidth() / 2 + p->getHorizontalPosition();
	// Draw missiles.
	if (p->getGlobalType() == CWPGT_MISSILE)
	{
		xPos -= 1;
		int yPos = _battle->getHeight() - p->getPosition() / 8;
		for (int x = 0; x < 3; ++x)
		{
			for (int y = 0; y < 6; ++y)
			{
				int pixelOffset = _projectileBlobs[p->getType()][y][x];
				if (pixelOffset == 0)
				{
					continue;
				}
				else
				{
					Uint8 radarPixelColor = _window->getPixel(xPos + x + 3, yPos + y + 3); // + 3 cause of the window frame
					Uint8 color = radarPixelColor - pixelOffset;
					if (color < _colors[BLOB_MIN])
					{
						color = _colors[BLOB_MIN];
					}
					_battle->setPixel(xPos + x, yPos + y, color);
				}
			}
		}
	}
	// Draw beams.
	else if (p->getGlobalType() == CWPGT_BEAM)
	{
		int yStart = _battle->getHeight() - 2;
		int yEnd = _battle->getHeight() - (_currentDist / 8);
		Uint8 pixelOffset = p->getState();
		for (int y = yStart; y > yEnd; --y)
		{
			Uint8 radarPixelColor = _window->getPixel(xPos + 3, y + 3);
			Uint8 color = radarPixelColor - pixelOffset;
			if (color < _colors[BLOB_MIN])
			{
				color = _colors[BLOB_MIN];
			}
			_battle->setPixel(xPos, y, color);
		}
	}
}

/**
 * Toggles usage of weapons.
 * @param action Pointer to an action.
 */
void DogfightState::weaponClick(Action * a)
{
	for(int i = 0; i < _weaponNum; ++i)
	{
		if (a->getSender() == _weapon[i])
		{
			_weaponEnabled[i] = !_weaponEnabled[i];
			recolor(i, _weaponEnabled[i]);
			return;
		}
	}
}

/**
 * Changes colors of weapon icons, range indicators and ammo texts base on current weapon state.
 * @param weaponNo - number of weapon for which colors must be changed.
 * @param currentState - state of weapon (enabled = true, disabled = false).
 */
void DogfightState::recolor(const int weaponNo, const bool currentState)
{
<<<<<<< HEAD
	InteractiveSurface *weapon = _weapon[weaponNo];
	Text *ammo = _txtAmmo[weaponNo];
	Surface *range = _range[weaponNo];
	int weaponAndAmmoOffset = 24, rangeOffset = 7;
=======
	InteractiveSurface *weapon = 0;
	Text *ammo = 0;
	Surface *range = 0;
	if (weaponNo == 0)
	{
		weapon = _weapon1;
		ammo = _txtAmmo1;
		range = _range1;
	}
	else if (weaponNo == 1)
	{
		weapon = _weapon2;
		ammo = _txtAmmo2;
		range = _range2;
	}
	else
	{
		return;
	}
>>>>>>> da19de58

	if (currentState)
	{
		weapon->offset(-_colors[DISABLED_WEAPON]);
		ammo->offset(-_colors[DISABLED_AMMO]);
		range->offset(-_colors[DISABLED_RANGE]);
	}
	else
	{
		weapon->offset(_colors[DISABLED_WEAPON]);
		ammo->offset(_colors[DISABLED_AMMO]);
		range->offset(_colors[DISABLED_RANGE]);
	}
}

/**
 * Returns true if state is minimized. Otherwise returns false.
 * @return Is the dogfight minimized?
 */
bool DogfightState::isMinimized() const
{
	return _minimized;
}

/**
 * Sets the state to minimized/maximized status.
 * @param minimized Is the dogfight minimized?
 */
void DogfightState::setMinimized(const bool minimized)
{
	_minimized = minimized;
}

/**
 * Maximizes the interception window.
 * @param action Pointer to an action.
 */
void DogfightState::btnMinimizedIconClick(Action *)
{
	setMinimized(false);
	_window->setVisible(true);
	_btnStandoff->setVisible(true);
	_btnCautious->setVisible(true);
	_btnStandard->setVisible(true);
	_btnAggressive->setVisible(true);
	_btnDisengage->setVisible(true);
	_btnUfo->setVisible(true);
	_btnMinimize->setVisible(true);
	_battle->setVisible(true);
	for (int i = 0; i < _weaponNum; ++i)
	{
		_weapon[i]->setVisible(true);
		_range[i]->setVisible(true);
		_txtAmmo[i]->setVisible(true);
	}
	_damage->setVisible(true);
	_txtDistance->setVisible(true);
	_txtStatus->setVisible(true);
	_btnMinimizedIcon->setVisible(false);
	_txtInterceptionNumber->setVisible(false);
	_preview->setVisible(false);
}

/**
 * Sets interception number. Used to draw proper number when window minimized.
 * @param number ID number.
 */
void DogfightState::setInterceptionNumber(const int number)
{
	_interceptionNumber = number;
}

/**
 * Sets interceptions count. Used to properly position the window.
 * @param count Amount of interception windows.
 */
void DogfightState::setInterceptionsCount(const size_t count)
{
	_interceptionsCount = count;
	calculateWindowPosition();
	moveWindow();
}

/**
 * Calculates dogfight window position according to
 * number of active interceptions.
 */
void DogfightState::calculateWindowPosition()
{
	_minimizedIconX = 5;
	_minimizedIconY = (5 * _interceptionNumber) + (16 * (_interceptionNumber - 1));

	if (_interceptionsCount == 1)
	{
		_x = 80;
		_y = 52;
	}
	else if (_interceptionsCount == 2)
	{
		if (_interceptionNumber == 1)
		{
			_x = 80;
			_y = 0;
		}
		else // 2
		{
			_x = 80;
			//_y = (_game->getScreen()->getHeight() / 2) - 96;
			_y = 200 - _window->getHeight();//96;
		}
	}
	else if (_interceptionsCount == 3)
	{
		if (_interceptionNumber == 1)
		{
			_x = 80;
			_y = 0;
		}
		else if (_interceptionNumber == 2)
		{
			_x = 0;
			//_y = (_game->getScreen()->getHeight() / 2) - 96;
			_y = 200 - _window->getHeight();//96;
		}
		else // 3
		{
			//_x = (_game->getScreen()->getWidth() / 2) - 160;
			//_y = (_game->getScreen()->getHeight() / 2) - 96;
			_x = 320 - _window->getWidth();//160;
			_y = 200 - _window->getHeight();//96;
		}
	}
	else
	{
		if (_interceptionNumber == 1)
		{
			_x = 0;
			_y = 0;
		}
		else if (_interceptionNumber == 2)
		{
			//_x = (_game->getScreen()->getWidth() / 2) - 160;
			_x = 320 - _window->getWidth();//160;
			_y = 0;
		}
		else if (_interceptionNumber == 3)
		{
			_x = 0;
			//_y = (_game->getScreen()->getHeight() / 2) - 96;
			_y = 200 - _window->getHeight();//96;
		}
		else // 4
		{
			//_x = (_game->getScreen()->getWidth() / 2) - 160;
			//_y = (_game->getScreen()->getHeight() / 2) - 96;
			_x = 320 - _window->getWidth();//160;
			_y = 200 - _window->getHeight();//96;
		}
	}
	_x += _game->getScreen()->getDX();
	_y += _game->getScreen()->getDY();
}

/**
 * Relocates all dogfight window elements to
 * calculated position. This is used when multiple
 * interceptions are running.
 */
void DogfightState::moveWindow()
{
<<<<<<< HEAD
	_window->setX(_x); _window->setY(_y);
	_battle->setX(_x + 3); _battle->setY(_y + 3);
	for(int i = 0; i < _weaponNum; ++i)
	{
		const int w_off = i % 2 ? 64 : 4;
		const int r_off = i % 2 ? 43 : 19;
		const int y_off = 52 - (i / 2) * 28;
		_weapon[i]->setX(_x + w_off); _weapon[i]->setY(_y + y_off);
		_range[i]->setX(_x + r_off); _range[i]->setY(_y + 3);
		_txtAmmo[i]->setX(_x + w_off); _txtAmmo[i]->setY(_y + y_off + 18);
	}
	_damage->setX(_x + 93); _damage->setY(_y + 40);
	_btnMinimize->setX(_x); _btnMinimize->setY(_y);
	_preview->setX(_x); _preview->setY(_y);
	_btnStandoff->setX(_x + 83); _btnStandoff->setY(_y + 4);
	_btnCautious->setX(_x + 120); _btnCautious->setY(_y + 4);
	_btnStandard->setX(_x + 83); _btnStandard->setY(_y + 20);
	_btnAggressive->setX(_x + 120); _btnAggressive->setY(_y + 20);
	_btnDisengage->setX(_x + 120); _btnDisengage->setY(_y + 36);
	_btnUfo->setX(_x + 120); _btnUfo->setY(_y + 52);
	_txtDistance->setX(_x + 116); _txtDistance->setY(_y + 72);
	_txtStatus->setX(_x + 4); _txtStatus->setY(_y + 85);
=======
	int x = _window->getX() - _x;
	int y = _window->getY() - _y;
	for (std::vector<Surface*>::iterator i = _surfaces.begin(); i != _surfaces.end(); ++i)
	{
		(*i)->setX((*i)->getX() - x);
		(*i)->setY((*i)->getY() - y);
	}
>>>>>>> da19de58
	_btnMinimizedIcon->setX(_minimizedIconX); _btnMinimizedIcon->setY(_minimizedIconY);
	_txtInterceptionNumber->setX(_minimizedIconX + 18); _txtInterceptionNumber->setY(_minimizedIconY + 6);
}

/**
 * Checks whether the dogfight should end.
 * @return Returns true if the dogfight should end, otherwise returns false.
 */
bool DogfightState::dogfightEnded() const
{
	return _endDogfight;
}

/**
 * Returns the UFO associated to this dogfight.
 * @return Returns pointer to UFO object associated to this dogfight.
 */
Ufo* DogfightState::getUfo() const
{
	return _ufo;
}

/**
 * Ends the dogfight.
 */
void DogfightState::endDogfight()
{
	if (_craft)
		_craft->setInDogfight(false);
	_endDogfight = true;
}

/**
 * Returns interception number.
 * @return interception number
 */
int DogfightState::getInterceptionNumber() const
{
	return _interceptionNumber;
}

}<|MERGE_RESOLUTION|>--- conflicted
+++ resolved
@@ -259,8 +259,13 @@
 	_battle = new Surface(77, 74, _x + 3, _y + 3);
 	for(int i = 0; i < _weaponNum; ++i)
 	{
-		_weapon[i] = new InteractiveSurface(15, 17, 0, 0);
-		_range[i] = new Surface(21, 74, 0, 0);
+		const int w_off = i % 2 ? 64 : 4;
+		const int r_off = i % 2 ? 43 : 19;
+		const int y_off = 52 - (i / 2) * 28;
+
+		_weapon[i] = new InteractiveSurface(15, 17, _x + w_off, _y + y_off);
+		_range[i] = new Surface(21, 74, _x + r_off, _y + 3);
+		_txtAmmo[i] = new Text(16, 9, _x + w_off, _y + y_off + 18);
 	}
 	_damage = new Surface(22, 25, _x + 93, _y + 40);
 
@@ -272,10 +277,6 @@
 	_btnAggressive = new ImageButton(36, 15, _x + 120, _y + 20);
 	_btnDisengage = new ImageButton(36, 15, _x + 120, _y + 36);
 	_btnUfo = new ImageButton(36, 17, _x + 120, _y + 52);
-	for(int i = 0; i < _weaponNum; ++i)
-	{
-		_txtAmmo[i] = new Text(16, 9, 0, 0);
-	}
 	_txtDistance = new Text(40, 9, _x + 116, _y + 72);
 	_txtStatus = new Text(150, 9, _x + 4, _y + 85);
 	_btnMinimizedIcon = new InteractiveSurface(32, 20, _minimizedIconX, _minimizedIconY);
@@ -298,29 +299,17 @@
 	}
 	add(_damage);
 	add(_btnMinimize);
-<<<<<<< HEAD
-	add(_btnStandoff, "button", "dogfight");
-	add(_btnCautious, "button", "dogfight");
-	add(_btnStandard, "button", "dogfight");
-	add(_btnAggressive, "button", "dogfight");
-	add(_btnDisengage, "button", "dogfight");
-	add(_btnUfo, "button", "dogfight");
-	for(int i = 0; i < _weaponNum; ++i)
-	{
-		add(_txtAmmo[i], "text", "dogfight");
-	}
-	add(_txtDistance, "text", "dogfight");
-=======
 	add(_btnStandoff, "standoffButton", "dogfight", _window);
 	add(_btnCautious, "cautiousButton", "dogfight", _window);
 	add(_btnStandard, "standardButton", "dogfight", _window);
 	add(_btnAggressive, "aggressiveButton", "dogfight", _window);
 	add(_btnDisengage, "disengageButton", "dogfight", _window);
 	add(_btnUfo, "ufoButton", "dogfight", _window);
-	add(_txtAmmo1, "numbers", "dogfight", _window);
-	add(_txtAmmo2, "numbers", "dogfight", _window);
+	for(int i = 0; i < _weaponNum; ++i)
+	{
+		add(_txtAmmo[i], "numbers", "dogfight", _window);
+	}
 	add(_txtDistance, "distance", "dogfight", _window);
->>>>>>> da19de58
 	add(_preview);
 	add(_txtStatus, "text", "dogfight", _window);
 	add(_btnMinimizedIcon);
@@ -414,9 +403,6 @@
 	_txtInterceptionNumber->setText(ss1.str());
 	_txtInterceptionNumber->setVisible(false);
 
-<<<<<<< HEAD
-	for (int i = 0; i < _weaponNum; ++i)
-=======
 	RuleInterface *dogfightInterface = _game->getRuleset()->getInterface("dogfight");
 	// define the colors to be used
 	_colors[CRAFT_MIN] = dogfightInterface->getElement("craftRange")->color;
@@ -431,8 +417,7 @@
 	_colors[DISABLED_RANGE] = dogfightInterface->getElement("disabledWeapon")->color2;
 	_colors[DISABLED_AMMO] = dogfightInterface->getElement("disabledAmmo")->color;
 
-	for (unsigned int i = 0; i < _craft->getRules()->getWeapons(); ++i)
->>>>>>> da19de58
+	for (int i = 0; i < _weaponNum; ++i)
 	{
 		CraftWeapon *w = _craft->getWeapons()->at(i);
 		if (w == 0 || w->getRules()->getAmmoMax() == 0)
@@ -1589,32 +1574,9 @@
  */
 void DogfightState::recolor(const int weaponNo, const bool currentState)
 {
-<<<<<<< HEAD
 	InteractiveSurface *weapon = _weapon[weaponNo];
 	Text *ammo = _txtAmmo[weaponNo];
 	Surface *range = _range[weaponNo];
-	int weaponAndAmmoOffset = 24, rangeOffset = 7;
-=======
-	InteractiveSurface *weapon = 0;
-	Text *ammo = 0;
-	Surface *range = 0;
-	if (weaponNo == 0)
-	{
-		weapon = _weapon1;
-		ammo = _txtAmmo1;
-		range = _range1;
-	}
-	else if (weaponNo == 1)
-	{
-		weapon = _weapon2;
-		ammo = _txtAmmo2;
-		range = _range2;
-	}
-	else
-	{
-		return;
-	}
->>>>>>> da19de58
 
 	if (currentState)
 	{
@@ -1785,30 +1747,6 @@
  */
 void DogfightState::moveWindow()
 {
-<<<<<<< HEAD
-	_window->setX(_x); _window->setY(_y);
-	_battle->setX(_x + 3); _battle->setY(_y + 3);
-	for(int i = 0; i < _weaponNum; ++i)
-	{
-		const int w_off = i % 2 ? 64 : 4;
-		const int r_off = i % 2 ? 43 : 19;
-		const int y_off = 52 - (i / 2) * 28;
-		_weapon[i]->setX(_x + w_off); _weapon[i]->setY(_y + y_off);
-		_range[i]->setX(_x + r_off); _range[i]->setY(_y + 3);
-		_txtAmmo[i]->setX(_x + w_off); _txtAmmo[i]->setY(_y + y_off + 18);
-	}
-	_damage->setX(_x + 93); _damage->setY(_y + 40);
-	_btnMinimize->setX(_x); _btnMinimize->setY(_y);
-	_preview->setX(_x); _preview->setY(_y);
-	_btnStandoff->setX(_x + 83); _btnStandoff->setY(_y + 4);
-	_btnCautious->setX(_x + 120); _btnCautious->setY(_y + 4);
-	_btnStandard->setX(_x + 83); _btnStandard->setY(_y + 20);
-	_btnAggressive->setX(_x + 120); _btnAggressive->setY(_y + 20);
-	_btnDisengage->setX(_x + 120); _btnDisengage->setY(_y + 36);
-	_btnUfo->setX(_x + 120); _btnUfo->setY(_y + 52);
-	_txtDistance->setX(_x + 116); _txtDistance->setY(_y + 72);
-	_txtStatus->setX(_x + 4); _txtStatus->setY(_y + 85);
-=======
 	int x = _window->getX() - _x;
 	int y = _window->getY() - _y;
 	for (std::vector<Surface*>::iterator i = _surfaces.begin(); i != _surfaces.end(); ++i)
@@ -1816,7 +1754,6 @@
 		(*i)->setX((*i)->getX() - x);
 		(*i)->setY((*i)->getY() - y);
 	}
->>>>>>> da19de58
 	_btnMinimizedIcon->setX(_minimizedIconX); _btnMinimizedIcon->setY(_minimizedIconY);
 	_txtInterceptionNumber->setX(_minimizedIconX + 18); _txtInterceptionNumber->setY(_minimizedIconY + 6);
 }
