/*
 * Copyright 2010-2015 OpenXcom Developers.
 *
 * This file is part of OpenXcom.
 *
 * OpenXcom is free software: you can redistribute it and/or modify
 * it under the terms of the GNU General Public License as published by
 * the Free Software Foundation, either version 3 of the License, or
 * (at your option) any later version.
 *
 * OpenXcom is distributed in the hope that it will be useful,
 * but WITHOUT ANY WARRANTY; without even the implied warranty of
 * MERCHANTABILITY or FITNESS FOR A PARTICULAR PURPOSE.  See the
 * GNU General Public License for more details.
 *
 * You should have received a copy of the GNU General Public License
 * along with OpenXcom.  If not, see <http://www.gnu.org/licenses/>.
 */
#include "DogfightState.h"
#include <sstream>
#include "GeoscapeState.h"
#include "../Engine/Game.h"
#include "../Mod/ResourcePack.h"
#include "../Engine/Screen.h"
#include "../Engine/LocalizedText.h"
#include "../Engine/SurfaceSet.h"
#include "../Engine/Surface.h"
#include "../Engine/Action.h"
#include "../Interface/ImageButton.h"
#include "../Interface/Text.h"
#include "../Engine/Timer.h"
#include "Globe.h"
#include "../Savegame/SavedGame.h"
#include "../Savegame/Craft.h"
#include "../Mod/RuleCraft.h"
#include "../Savegame/CraftWeapon.h"
#include "../Mod/RuleCraftWeapon.h"
#include "../Savegame/Ufo.h"
<<<<<<< HEAD
#include "../Ruleset/RuleUfo.h"
#include "../Ruleset/AlienRace.h"
=======
#include "../Mod/RuleUfo.h"
>>>>>>> 5556fe23
#include "../Engine/RNG.h"
#include "../Engine/Sound.h"
#include "../Savegame/Base.h"
#include "../Savegame/CraftWeaponProjectile.h"
#include "../Savegame/Country.h"
#include "../Mod/RuleCountry.h"
#include "../Savegame/Region.h"
#include "../Mod/RuleRegion.h"
#include "../Savegame/AlienMission.h"
#include "DogfightErrorState.h"
#include "../Mod/Ruleset.h"
#include "../Mod/RuleInterface.h"

namespace OpenXcom
{

// UFO blobs graphics ...
const int DogfightState::_ufoBlobs[8][13][13] =
{
		/*0 STR_VERY_SMALL */
	{
		{0, 0, 0, 0, 0, 0, 0, 0, 0, 0, 0, 0, 0},
		{0, 0, 0, 0, 0, 0, 0, 0, 0, 0, 0, 0, 0},
		{0, 0, 0, 0, 0, 0, 0, 0, 0, 0, 0, 0, 0},
		{0, 0, 0, 0, 0, 0, 0, 0, 0, 0, 0, 0, 0},
		{0, 0, 0, 0, 0, 1, 1, 1, 0, 0, 0, 0, 0},
		{0, 0, 0, 0, 1, 2, 3, 2, 1, 0, 0, 0, 0},
		{0, 0, 0, 0, 1, 3, 5, 3, 1, 0, 0, 0, 0},
		{0, 0, 0, 0, 1, 2, 3, 2, 1, 0, 0, 0, 0},
		{0, 0, 0, 0, 0, 1, 1, 1, 0, 0, 0, 0, 0},
		{0, 0, 0, 0, 0, 0, 0, 0, 0, 0, 0, 0, 0},
		{0, 0, 0, 0, 0, 0, 0, 0, 0, 0, 0, 0, 0},
		{0, 0, 0, 0, 0, 0, 0, 0, 0, 0, 0, 0, 0},
		{0, 0, 0, 0, 0, 0, 0, 0, 0, 0, 0, 0, 0}
	},
		/*1 STR_SMALL */
	{
		{0, 0, 0, 0, 0, 0, 0, 0, 0, 0, 0, 0, 0},
		{0, 0, 0, 0, 0, 0, 0, 0, 0, 0, 0, 0, 0},
		{0, 0, 0, 0, 0, 0, 0, 0, 0, 0, 0, 0, 0},
		{0, 0, 0, 0, 0, 1, 1, 1, 0, 0, 0, 0, 0},
		{0, 0, 0, 0, 1, 2, 2, 2, 1, 0, 0, 0, 0},
		{0, 0, 0, 1, 2, 3, 4, 3, 2, 1, 0, 0, 0},
		{0, 0, 0, 1, 2, 4, 5, 4, 2, 1, 0, 0, 0},
		{0, 0, 0, 1, 2, 3, 4, 3, 2, 1, 0, 0, 0},
		{0, 0, 0, 0, 1, 2, 2, 2, 1, 0, 0, 0, 0},
		{0, 0, 0, 0, 0, 1, 1, 1, 0, 0, 0, 0, 0},
		{0, 0, 0, 0, 0, 0, 0, 0, 0, 0, 0, 0, 0},
		{0, 0, 0, 0, 0, 0, 0, 0, 0, 0, 0, 0, 0},
		{0, 0, 0, 0, 0, 0, 0, 0, 0, 0, 0, 0, 0}
	},
		/*2 STR_MEDIUM_UC */
	{
		{0, 0, 0, 0, 0, 0, 0, 0, 0, 0, 0, 0, 0},
		{0, 0, 0, 0, 0, 0, 0, 0, 0, 0, 0, 0, 0},
		{0, 0, 0, 0, 0, 1, 1, 1, 0, 0, 0, 0, 0},
		{0, 0, 0, 1, 1, 2, 2, 2, 1, 1, 0, 0, 0},
		{0, 0, 0, 1, 2, 3, 3, 3, 2, 1, 0, 0, 0},
		{0, 0, 1, 2, 3, 4, 5, 4, 3, 2, 1, 0, 0},
		{0, 0, 1, 2, 3, 5, 5, 5, 3, 2, 1, 0, 0},
		{0, 0, 1, 2, 3, 4, 5, 4, 3, 2, 1, 0, 0},
		{0, 0, 0, 1, 2, 3, 3, 3, 2, 1, 0, 0, 0},
		{0, 0, 0, 1, 1, 2, 2, 2, 1, 1, 0, 0, 0},
		{0, 0, 0, 0, 0, 1, 1, 1, 0, 0, 0, 0, 0},
		{0, 0, 0, 0, 0, 0, 0, 0, 0, 0, 0, 0, 0},
		{0, 0, 0, 0, 0, 0, 0, 0, 0, 0, 0, 0, 0}
	},
		/*3 STR_LARGE */
	{
		{0, 0, 0, 0, 0, 0, 0, 0, 0, 0, 0, 0, 0},
		{0, 0, 0, 0, 0, 1, 1, 1, 0, 0, 0, 0, 0},
		{0, 0, 0, 1, 1, 2, 2, 2, 1, 1, 0, 0, 0},
		{0, 0, 1, 2, 2, 3, 3, 3, 2, 2, 1, 0, 0},
		{0, 0, 1, 2, 3, 4, 4, 4, 3, 2, 1, 0, 0},
		{0, 1, 2, 3, 4, 5, 5, 5, 4, 3, 2, 1, 0},
		{0, 1, 2, 3, 4, 5, 5, 5, 4, 3, 2, 1, 0},
		{0, 1, 2, 3, 4, 5, 5, 5, 4, 3, 2, 1, 0},
		{0, 0, 1, 2, 3, 4, 4, 4, 3, 2, 1, 0, 0},
		{0, 0, 1, 2, 2, 3, 3, 3, 2, 2, 1, 0, 0},
		{0, 0, 0, 1, 1, 2, 2, 2, 1, 1, 0, 0, 0},
		{0, 0, 0, 0, 0, 1, 1, 1, 0, 0, 0, 0, 0},
		{0, 0, 0, 0, 0, 0, 0, 0, 0, 0, 0, 0, 0}
	},
		/*4 STR_VERY_LARGE */
	{
		{0, 0, 0, 0, 0, 1, 1, 1, 0, 0, 0, 0, 0},
		{0, 0, 0, 1, 1, 2, 2, 2, 1, 1, 0, 0, 0},
		{0, 0, 1, 2, 2, 3, 3, 3, 2, 2, 1, 0, 0},
		{0, 1, 2, 3, 3, 4, 4, 4, 3, 3, 2, 1, 0},
		{0, 1, 2, 3, 4, 5, 5, 5, 4, 3, 2, 1, 0},
		{1, 2, 3, 4, 5, 5, 5, 5, 5, 4, 3, 2, 1},
		{1, 2, 3, 4, 5, 5, 5, 5, 5, 4, 3, 2, 1},
		{1, 2, 3, 4, 5, 5, 5, 5, 5, 4, 3, 2, 1},
		{0, 1, 2, 3, 4, 5, 5, 5, 4, 3, 2, 1, 0},
		{0, 1, 2, 3, 3, 4, 4, 4, 3, 3, 2, 1, 0},
		{0, 0, 1, 2, 2, 3, 3, 3, 2, 2, 1, 0, 0},
		{0, 0, 0, 1, 1, 2, 2, 2, 1, 1, 0, 0, 0},
		{0, 0, 0, 0, 0, 1, 1, 1, 0, 0, 0, 0, 0}
	},
		/*5 STR_HUGE */
	{
		{0, 0, 0, 1, 1, 2, 2, 2, 1, 1, 0, 0, 0},
		{0, 0, 1, 2, 2, 3, 3, 3, 2, 2, 1, 0, 0},
		{0, 1, 2, 3, 3, 4, 4, 4, 3, 3, 2, 1, 0},
		{1, 2, 3, 4, 4, 5, 5, 5, 4, 4, 3, 2, 1},
		{1, 2, 3, 4, 5, 5, 5, 5, 5, 4, 3, 2, 1},
		{2, 3, 4, 5, 5, 5, 5, 5, 5, 5, 4, 3, 2},
		{2, 3, 4, 5, 5, 5, 5, 5, 5, 5, 4, 3, 2},
		{2, 3, 4, 5, 5, 5, 5, 5, 5, 5, 4, 3, 2},
		{1, 2, 3, 4, 5, 5, 5, 5, 5, 4, 3, 2, 1},
		{1, 2, 3, 4, 4, 5, 5, 5, 4, 4, 3, 2, 1},
		{0, 1, 2, 3, 3, 4, 4, 4, 3, 3, 2, 1, 0},
		{0, 0, 1, 2, 2, 3, 3, 3, 2, 2, 1, 0, 0},
		{0, 0, 0, 1, 1, 2, 2, 2, 1, 1, 0, 0, 0}
	},
		/*6 STR_VERY_HUGE :p */
	{
		{0, 0, 0, 2, 2, 3, 3, 3, 2, 2, 0, 0, 0},
		{0, 0, 2, 3, 3, 4, 4, 4, 3, 3, 2, 0, 0},
		{0, 2, 3, 4, 4, 5, 5, 5, 4, 4, 3, 2, 0},
		{2, 3, 4, 5, 5, 5, 5, 5, 5, 5, 4, 3, 2},
		{2, 3, 4, 5, 5, 5, 5, 5, 5, 5, 4, 3, 2},
		{3, 4, 5, 5, 5, 5, 5, 5, 5, 5, 5, 4, 3},
		{3, 4, 5, 5, 5, 5, 5, 5, 5, 5, 5, 4, 3},
		{3, 4, 5, 5, 5, 5, 5, 5, 5, 5, 5, 4, 3},
		{2, 3, 4, 5, 5, 5, 5, 5, 5, 5, 4, 3, 2},
		{2, 3, 4, 5, 5, 5, 5, 5, 5, 5, 4, 3, 2},
		{0, 2, 3, 4, 4, 5, 5, 5, 4, 4, 3, 2, 0},
		{0, 0, 2, 3, 3, 4, 4, 4, 3, 3, 2, 0, 0},
		{0, 0, 0, 2, 2, 3, 3, 3, 2, 2, 0, 0, 0}
	},
		/*7 STR_ENOURMOUS */
	{
		{0, 0, 0, 3, 3, 4, 4, 4, 3, 3, 0, 0, 0},
		{0, 0, 3, 4, 4, 5, 5, 5, 4, 4, 3, 0, 0},
		{0, 3, 4, 5, 5, 5, 5, 5, 5, 5, 4, 3, 0},
		{3, 4, 5, 5, 5, 5, 5, 5, 5, 5, 5, 4, 3},
		{3, 4, 5, 5, 5, 5, 5, 5, 5, 5, 5, 4, 3},
		{4, 5, 5, 5, 5, 5, 5, 5, 5, 5, 5, 5, 4},
		{4, 5, 5, 5, 5, 5, 5, 5, 5, 5, 5, 5, 4},
		{4, 5, 5, 5, 5, 5, 5, 5, 5, 5, 5, 5, 4},
		{3, 4, 5, 5, 5, 5, 5, 5, 5, 5, 5, 4, 3},
		{3, 4, 5, 5, 5, 5, 5, 5, 5, 5, 5, 4, 3},
		{0, 3, 4, 5, 5, 5, 5, 5, 5, 5, 4, 3, 0},
		{0, 0, 3, 4, 4, 5, 5, 5, 4, 4, 3, 0, 0},
		{0, 0, 0, 3, 3, 4, 4, 4, 3, 3, 0, 0, 0}
	}
};

// Projectile blobs
const int DogfightState::_projectileBlobs[4][6][3] =
{
		/*0 STR_STINGRAY_MISSILE ?*/
	{
		{0, 1, 0},
		{1, 9, 1},
		{1, 4, 1},
		{0, 3, 0},
		{0, 2, 0},
		{0, 1, 0}
	},
		/*1 STR_AVALANCHE_MISSILE ?*/
	{
		{1, 2, 1},
		{2, 9, 2},
		{2, 5, 2},
		{1, 3, 1},
		{0, 2, 0},
		{0, 1, 0}
	},
		/*2 STR_CANNON_ROUND ?*/
	{
		{0, 0, 0},
		{0, 7, 0},
		{0, 2, 0},
		{0, 1, 0},
		{0, 0, 0},
		{0, 0, 0}
	},
		/*3 STR_FUSION_BALL ?*/
	{
		{2, 4, 2},
		{4, 9, 4},
		{2, 4, 2},
		{0, 0, 0},
		{0, 0, 0},
		{0, 0, 0}
	}
};
/**
 * Initializes all the elements in the Dogfight window.
 * @param game Pointer to the core game.
 * @param state Pointer to the Geoscape.
 * @param craft Pointer to the craft intercepting.
 * @param ufo Pointer to the UFO being intercepted.
 */
DogfightState::DogfightState(GeoscapeState *state, Craft *craft, Ufo *ufo) :
	_state(state), _craft(craft), _ufo(ufo),
	_timeout(50), _currentDist(640), _targetDist(560),
	_end(false), _destroyUfo(false), _destroyCraft(false),
	_ufoBreakingOff(false), _minimized(false), _endDogfight(false), _animatingHit(false),
	_ufoSize(0), _craftHeight(0), _currentCraftDamageColor(0), _interceptionNumber(0), _interceptionsCount(0),
	_x(0), _y(0), _minimizedIconX(0), _minimizedIconY(0)
{
	_screen = false;
	_craft->setInDogfight(true);
	_weaponNum = _craft->getRules()->getWeapons();
	if (_weaponNum > RuleCraft::WeaponMax)
		_weaponNum = RuleCraft::WeaponMax;

	for(int i = 0; i < _weaponNum; ++i)
	{
		_weaponEnabled[i] = true;
		_weaponFireCountdown[i] = 0;
	}

	// Create objects
	_window = new Surface(160, 96, _x, _y);
	_battle = new Surface(77, 74, _x + 3, _y + 3);
	for(int i = 0; i < _weaponNum; ++i)
	{
		const int w_off = i % 2 ? 64 : 4;
		const int r_off = i % 2 ? 43 : 19;
		const int y_off = 52 - (i / 2) * 28;

		_weapon[i] = new InteractiveSurface(15, 17, _x + w_off, _y + y_off);
		_range[i] = new Surface(21, 74, _x + r_off, _y + 3);
		_txtAmmo[i] = new Text(16, 9, _x + w_off, _y + y_off + 18);
	}
	_damage = new Surface(22, 25, _x + 93, _y + 40);

	_btnMinimize = new InteractiveSurface(12, 12, _x, _y);
	_preview = new InteractiveSurface(160, 96, _x, _y);
	_btnStandoff = new ImageButton(36, 15, _x + 83, _y + 4);
	_btnCautious = new ImageButton(36, 15, _x + 120, _y + 4);
	_btnStandard = new ImageButton(36, 15, _x + 83, _y + 20);
	_btnAggressive = new ImageButton(36, 15, _x + 120, _y + 20);
	_btnDisengage = new ImageButton(36, 15, _x + 120, _y + 36);
	_btnUfo = new ImageButton(36, 17, _x + 120, _y + 52);
	_txtDistance = new Text(40, 9, _x + 116, _y + 72);
	_txtStatus = new Text(150, 9, _x + 4, _y + 85);
	_btnMinimizedIcon = new InteractiveSurface(32, 20, _minimizedIconX, _minimizedIconY);
	_txtInterceptionNumber = new Text(16, 9, _minimizedIconX + 18, _minimizedIconY + 6);

	_mode = _btnStandoff;
	_craftDamageAnimTimer = new Timer(500);

	moveWindow();

	// Set palette
	setInterface("dogfight");

	add(_window);
	add(_battle);
	for(int i = 0; i < _weaponNum; ++i)
	{
		add(_weapon[i]);
		add(_range[i]);
	}
	add(_damage);
	add(_btnMinimize);
	add(_btnStandoff, "standoffButton", "dogfight", _window);
	add(_btnCautious, "cautiousButton", "dogfight", _window);
	add(_btnStandard, "standardButton", "dogfight", _window);
	add(_btnAggressive, "aggressiveButton", "dogfight", _window);
	add(_btnDisengage, "disengageButton", "dogfight", _window);
	add(_btnUfo, "ufoButton", "dogfight", _window);
	for(int i = 0; i < _weaponNum; ++i)
	{
		add(_txtAmmo[i], "numbers", "dogfight", _window);
	}
	add(_txtDistance, "distance", "dogfight", _window);
	add(_preview);
	add(_txtStatus, "text", "dogfight", _window);
	add(_btnMinimizedIcon);
	add(_txtInterceptionNumber, "minimizedNumber", "dogfight");

	_btnStandoff->invalidate(false);
	_btnCautious->invalidate(false);
	_btnStandard->invalidate(false);
	_btnAggressive->invalidate(false);
	_btnDisengage->invalidate(false);
	_btnUfo->invalidate(false);

	// Set up objects
	RuleInterface *dogfightInterface = _game->getRuleset()->getInterface("dogfight");

	Surface *graphic;
	graphic = _game->getResourcePack()->getSurface("INTERWIN.DAT");
	graphic->setX(0);
	graphic->setY(0);
	graphic->getCrop()->x = 0;
	graphic->getCrop()->y = 0;
	graphic->getCrop()->w = _window->getWidth();
	graphic->getCrop()->h = _window->getHeight();
	_window->drawRect(graphic->getCrop(), 15);
	graphic->blit(_window);

	_preview->drawRect(graphic->getCrop(), 15);
	graphic->getCrop()->y = dogfightInterface->getElement("previewTop")->y;
	graphic->getCrop()->h = dogfightInterface->getElement("previewTop")->h;
	graphic->blit(_preview);
	graphic->setY(_window->getHeight() - dogfightInterface->getElement("previewBot")->h);
	graphic->getCrop()->y = dogfightInterface->getElement("previewBot")->y;
	graphic->getCrop()->h = dogfightInterface->getElement("previewBot")->h;
	graphic->blit(_preview);
	if (ufo->getRules()->getModSprite().empty())
	{
		graphic->getCrop()->y = dogfightInterface->getElement("previewMid")->y + dogfightInterface->getElement("previewMid")->h * _ufo->getRules()->getSprite();
		graphic->getCrop()->h = dogfightInterface->getElement("previewMid")->h;
	}
	else
	{
		graphic = _game->getResourcePack()->getSurface(ufo->getRules()->getModSprite());
	}
	graphic->setX(dogfightInterface->getElement("previewTop")->x);
	graphic->setY(dogfightInterface->getElement("previewTop")->h);
	graphic->blit(_preview);
	_preview->setVisible(false);
	_preview->onMouseClick((ActionHandler)&DogfightState::previewClick);

	_btnMinimize->onMouseClick((ActionHandler)&DogfightState::btnMinimizeClick);

	_btnStandoff->copy(_window);
	_btnStandoff->setGroup(&_mode);
	_btnStandoff->onMousePress((ActionHandler)&DogfightState::btnStandoffPress);

	_btnCautious->copy(_window);
	_btnCautious->setGroup(&_mode);
	_btnCautious->onMousePress((ActionHandler)&DogfightState::btnCautiousPress);

	_btnStandard->copy(_window);
	_btnStandard->setGroup(&_mode);
	_btnStandard->onMousePress((ActionHandler)&DogfightState::btnStandardPress);

	_btnAggressive->copy(_window);
	_btnAggressive->setGroup(&_mode);
	_btnAggressive->onMousePress((ActionHandler)&DogfightState::btnAggressivePress);

	_btnDisengage->copy(_window);
	_btnDisengage->onMousePress((ActionHandler)&DogfightState::btnDisengagePress);
	_btnDisengage->setGroup(&_mode);

	_btnUfo->copy(_window);
	_btnUfo->onMouseClick((ActionHandler)&DogfightState::btnUfoClick);

	_txtDistance->setText(L"640");

	_txtStatus->setText(tr("STR_STANDOFF"));

	SurfaceSet *set = _game->getResourcePack()->getSurfaceSet("INTICON.PCK");

	// Create the minimized dogfight icon.
	Surface *frame = set->getFrame(_craft->getRules()->getSprite());
	frame->setX(0);
	frame->setY(0);
	frame->blit(_btnMinimizedIcon);
	_btnMinimizedIcon->onMouseClick((ActionHandler)&DogfightState::btnMinimizedIconClick);
	_btnMinimizedIcon->setVisible(false);

	// Draw correct number on the minimized dogfight icon.
	std::wostringstream ss1;
	ss1 << _craft->getInterceptionOrder();
	_txtInterceptionNumber->setText(ss1.str());
	_txtInterceptionNumber->setVisible(false);

	// define the colors to be used
	_colors[CRAFT_MIN] = dogfightInterface->getElement("craftRange")->color;
	_colors[CRAFT_MAX] = dogfightInterface->getElement("craftRange")->color2;
	_colors[RADAR_MIN] = dogfightInterface->getElement("radarRange")->color;
	_colors[RADAR_MAX] = dogfightInterface->getElement("radarRange")->color2;
	_colors[DAMAGE_MIN] = dogfightInterface->getElement("damageRange")->color;
	_colors[DAMAGE_MAX] = dogfightInterface->getElement("damageRange")->color2;
	_colors[BLOB_MIN] = dogfightInterface->getElement("radarDetail")->color;
	_colors[RANGE_METER] = dogfightInterface->getElement("radarDetail")->color2;
	_colors[DISABLED_WEAPON] = dogfightInterface->getElement("disabledWeapon")->color;
	_colors[DISABLED_RANGE] = dogfightInterface->getElement("disabledWeapon")->color2;
	_colors[DISABLED_AMMO] = dogfightInterface->getElement("disabledAmmo")->color;

	for (int i = 0; i < _weaponNum; ++i)
	{
		CraftWeapon *w = _craft->getWeapons()->at(i);
		if (w == 0 || w->getRules()->getAmmoMax() == 0)
			continue;

		Surface *weapon = _weapon[i], *range = _range[i];
		Text *ammo = _txtAmmo[i];
		int x1, x2;
		int x_off = 2 * (i / 2 + 1);
		if (i % 2 == 0)
		{
			x1 = x_off;
			x2 = 0;
		}
		else
		{
			x1 = 0;
			x2 = 20 - x_off;
		}

		// Draw weapon icon
		frame = set->getFrame(w->getRules()->getSprite() + 5);

		frame->setX(0);
		frame->setY(0);
		frame->blit(weapon);

		// Draw ammo
		std::wostringstream ss;
		ss << w->getAmmo();
		ammo->setText(ss.str());

		// Draw range (1 km = 1 pixel)
		Uint8 color = _colors[RANGE_METER];
		range->lock();

		int rangeY = range->getHeight() - w->getRules()->getRange();
		int connectY = weapon->getHeight() / 2 + weapon->getY() - range->getY();
		for (int x = x1; x <= x1 + 20 - x_off; x += 2)
		{
			range->setPixel(x, rangeY, color);
		}

		int minY = 0, maxY = 0;
		if (rangeY < connectY)
		{
			minY = rangeY;
			maxY = connectY;
		}
		else if (rangeY > connectY)
		{
			minY = connectY;
			maxY = rangeY;
		}
		for (int y = minY; y <= maxY; ++y)
		{
			range->setPixel(x1 + x2, y, color);
		}
		for (int x = x2; x <= x2 + x_off; ++x)
		{
			range->setPixel(x, connectY, color);
		}
		range->unlock();
	}

	for (int i = 0; i < _weaponNum; ++i)
	{
		if (_craft->getWeapons()->at(i) == 0)
		{
			_weapon[i]->setVisible(false);
			_range[i]->setVisible(false);
			_txtAmmo[i]->setVisible(false);
		}
	}

	// Draw damage indicator.
	frame = set->getFrame(_craft->getRules()->getSprite() + 11);
	frame->setX(0);
	frame->setY(0);
	frame->blit(_damage);

	_craftDamageAnimTimer->onTimer((StateHandler)&DogfightState::animateCraftDamage);

	// don't set these variables if the ufo is already engaged in a dogfight
	if (!_ufo->getEscapeCountdown())
	{
		_ufo->setFireCountdown(0);
		_ufo->setEscapeCountdown(_ufo->getRules()->getBreakOffTime() + RNG::generate(0, _ufo->getRules()->getBreakOffTime()) - 30 * _game->getSavedGame()->getDifficultyCoefficient());
	}

	for (int i = 0; i < _weaponNum; ++i)
	{
		if (_craft->getWeapons()->at(i))
		{
			_weaponFireInterval[i] = _craft->getWeapons()->at(i)->getRules()->getStandardReload();
		}
	}

	// Set UFO size - going to be moved to Ufo class to implement simultaneous dogfights.
	std::string ufoSize = _ufo->getRules()->getSize();
	if (ufoSize.compare("STR_VERY_SMALL") == 0)
	{
		_ufoSize = 0;
	}
	else if (ufoSize.compare("STR_SMALL") == 0)
	{
		_ufoSize = 1;
	}
	else if (ufoSize.compare("STR_MEDIUM_UC") == 0)
	{
		_ufoSize = 2;
	}
	else if (ufoSize.compare("STR_LARGE") == 0)
	{
		_ufoSize = 3;
	}
	else
	{
		_ufoSize = 4;
	}

	// Get crafts height. Used for damage indication.
	int x =_damage->getWidth() / 2;
	for (int y = 0; y < _damage->getHeight(); ++y)
	{
		Uint8 pixelColor = _damage->getPixel(x, y);
		if (pixelColor >= _colors[CRAFT_MIN] && pixelColor < _colors[CRAFT_MAX])
		{
			++_craftHeight;
		}
	}

	drawCraftDamage();

	// Used for weapon toggling.

	for (int i = 0; i < _weaponNum; ++i)
	{
		_weapon[i]->onMouseClick((ActionHandler)&DogfightState::weaponClick);
	}
}

/**
 * Cleans up the dogfight state.
 */
DogfightState::~DogfightState()
{
	delete _craftDamageAnimTimer;
	while (!_projectiles.empty())
	{
		delete _projectiles.back();
		_projectiles.pop_back();
	}
	if (_craft)
		_craft->setInDogfight(false);
	// set the ufo as "free" for the next engagement (as applicable)
	if (_ufo)
		_ufo->setInterceptionProcessed(false);
}

/**
 * Runs the higher level dogfight functionality.
 */
void DogfightState::think()
{
	if (!_endDogfight)
	{
		update();
		_craftDamageAnimTimer->think(this, 0);
	}
	if (!_craft->isInDogfight() || _craft->getDestination() != _ufo || _ufo->getStatus() == Ufo::LANDED)
	{
		endDogfight();
	}
}

/**
 * Animates interceptor damage by changing the color and redrawing the image.
 */
void DogfightState::animateCraftDamage()
{
	if (_minimized)
	{
		return;
	}
	--_currentCraftDamageColor;
	if (_currentCraftDamageColor < _colors[DAMAGE_MIN])
	{
		_currentCraftDamageColor = _colors[DAMAGE_MAX];
	}
	drawCraftDamage();
}

/**
 * Draws interceptor damage according to percentage of HP's left.
 */
void DogfightState::drawCraftDamage()
{
	if (_craft->getDamagePercentage() != 0)
	{
		if (!_craftDamageAnimTimer->isRunning())
		{
			_craftDamageAnimTimer->start();
			if (_currentCraftDamageColor < _colors[DAMAGE_MIN])
			{
				_currentCraftDamageColor = _colors[DAMAGE_MIN];
			}
		}
		int damagePercentage = _craft->getDamagePercentage();
		int rowsToColor = (int)floor((double)_craftHeight * (double)(damagePercentage / 100.));
		if (rowsToColor == 0)
		{
			return;
		}
		int rowsColored = 0;
		bool rowColored = false;
		for (int y = 0; y < _damage->getHeight(); ++y)
		{
			rowColored = false;
			for (int x = 0; x < _damage->getWidth(); ++x)
			{
				int pixelColor = _damage->getPixel(x, y);
				if (pixelColor >= _colors[DAMAGE_MIN] && pixelColor <= _colors[DAMAGE_MAX])
				{
					_damage->setPixel(x, y, _currentCraftDamageColor);
					rowColored = true;
				}
				if (pixelColor >= _colors[CRAFT_MIN] && pixelColor < _colors[CRAFT_MAX])
				{
					_damage->setPixel(x, y, _currentCraftDamageColor);
					rowColored = true;
				}
			}
			if (rowColored)
			{
				++rowsColored;
			}
			if (rowsColored == rowsToColor)
			{
				break;
			}
		}
	}
}

/**
 * Animates the window with a palette effect.
 */
void DogfightState::animate()
{
	// Animate radar waves and other stuff.
	for (int x = 0; x < _window->getWidth(); ++x)
	{
		for (int y = 0; y < _window->getHeight(); ++y)
		{
			Uint8 radarPixelColor = _window->getPixel(x, y);
			if (radarPixelColor >= _colors[RADAR_MIN] && radarPixelColor < _colors[RADAR_MAX])
			{
				++radarPixelColor;
				if (radarPixelColor >= _colors[RADAR_MAX])
				{
					radarPixelColor = _colors[RADAR_MIN];
				}
				_window->setPixel(x, y, radarPixelColor);
			}
		}
	}

	_battle->clear();

	// Draw UFO.
	if (!_ufo->isDestroyed())
	{
		drawUfo();
	}

	// Draw projectiles.
	for (std::vector<CraftWeaponProjectile*>::iterator it = _projectiles.begin(); it != _projectiles.end(); ++it)
	{
		drawProjectile((*it));
	}

	// Clears text after a while
	if (_timeout == 0)
	{
		_txtStatus->setText(L"");
	}
	else
	{
		_timeout--;
	}

	// Animate UFO hit.
	bool lastHitAnimFrame = false;
	if (_animatingHit && _ufo->getHitFrame() > 0)
	{
		_ufo->setHitFrame(_ufo->getHitFrame() - 1);
		if (_ufo->getHitFrame() == 0)
		{
			_animatingHit = false;
			lastHitAnimFrame = true;
		}
	}

	// Animate UFO crash landing.
	if (_ufo->isCrashed() && _ufo->getHitFrame() == 0 && !lastHitAnimFrame)
	{
		--_ufoSize;
	}
}

/**
 * Updates all the elements in the dogfight, including ufo movement,
 * weapons fire, projectile movement, ufo escape conditions,
 * craft and ufo destruction conditions, and retaliation mission generation, as applicable.
 */
void DogfightState::update()
{
	bool finalRun = false;
	// Check if craft is not low on fuel when window minimized, and
	// Check if crafts destination hasn't been changed when window minimized.
	Ufo* u = dynamic_cast<Ufo*>(_craft->getDestination());
	if (u != _ufo || !_craft->isInDogfight() || _craft->getLowFuel() || (_minimized && _ufo->isCrashed()))
	{
		endDogfight();
		return;
	}

	if (!_minimized)
	{
		animate();
		if (!_ufo->isCrashed() && !_ufo->isDestroyed() && !_craft->isDestroyed() && !_ufo->getInterceptionProcessed())
		{
			_ufo->setInterceptionProcessed(true);
			int escapeCounter = _ufo->getEscapeCountdown();

			if (escapeCounter > 0 )
			{
				escapeCounter--;
				_ufo->setEscapeCountdown(escapeCounter);
				// Check if UFO is breaking off.
				if (escapeCounter == 0)
				{
					_ufo->setSpeed(_ufo->getCraftStats().speedMax);
				}
			}
			if (_ufo->getFireCountdown() > 0)
			{
				_ufo->setFireCountdown(_ufo->getFireCountdown() - 1);
			}
		}
	}
	// Crappy craft is chasing UFO.
	if (_ufo->getSpeed() > _craft->getCraftStats().speedMax)
	{
		_ufoBreakingOff = true;
		finalRun = true;
		setStatus("STR_UFO_OUTRUNNING_INTERCEPTOR");
	}
	else
	{
		_ufoBreakingOff = false;
	}

	bool projectileInFlight = false;
	if (!_minimized)
	{
		int distanceChange = 0;

		// Update distance
		if (!_ufoBreakingOff)
		{
			if (_currentDist < _targetDist && !_ufo->isCrashed() && !_craft->isDestroyed())
			{
				distanceChange = 4;
				if (_currentDist + distanceChange >_targetDist)
				{
					distanceChange = _targetDist - _currentDist;
				}
			}
			else if (_currentDist > _targetDist && !_ufo->isCrashed() && !_craft->isDestroyed())
			{
				distanceChange = -2;
			}

			// don't let the interceptor mystically push or pull its fired projectiles
			for (std::vector<CraftWeaponProjectile*>::iterator it = _projectiles.begin(); it != _projectiles.end(); ++it)
			{
				if ((*it)->getGlobalType() != CWPGT_BEAM && (*it)->getDirection() == D_UP) (*it)->setPosition((*it)->getPosition() + distanceChange);
			}
		}
		else
		{
			distanceChange = 4;

			// UFOs can try to outrun our missiles, don't adjust projectile positions here
			// If UFOs ever fire anything but beams, those positions need to be adjust here though.
		}

		_currentDist += distanceChange;

		std::wostringstream ss;
		ss << _currentDist;
		_txtDistance->setText(ss.str());

		// Move projectiles and check for hits.
		for (std::vector<CraftWeaponProjectile*>::iterator it = _projectiles.begin(); it != _projectiles.end(); ++it)
		{
			CraftWeaponProjectile *p = (*it);
			p->move();
			// Projectiles fired by interceptor.
			if (p->getDirection() == D_UP)
			{
				// Projectile reached the UFO - determine if it's been hit.
				if (((p->getPosition() >= _currentDist) || (p->getGlobalType() == CWPGT_BEAM && p->toBeRemoved())) && !_ufo->isCrashed() && !p->getMissed())
				{
					// UFO hit.
					if (RNG::percent((p->getAccuracy() * (100 + 300 / (5 - _ufoSize)) + 100) / 200) - _ufo->getCraftStats().avoidBonus + _craft->getCraftStats().hitBonus)
					{
						// Formula delivered by Volutar, altered by Extended version.
						int power = p->getDamage() * (_craft->getCraftStats().powerBonus + 100) / 100;
						int damage = std::max(0, RNG::generate(power / 2, power) - _ufo->getCraftStats().armor);
						_ufo->setDamage(_ufo->getDamage() + damage);
						if (_ufo->isCrashed())
						{
							_ufo->setShotDownByCraftId(_craft->getUniqueId());
							_ufo->setSpeed(0);
							// if the ufo got destroyed here, these no longer apply
							_ufoBreakingOff = false;
							finalRun = false;
							_end = false;
						}
						if (_ufo->getHitFrame() == 0)
						{
							_animatingHit = true;
							_ufo->setHitFrame(3);
						}

						setStatus("STR_UFO_HIT");
						_game->getResourcePack()->getSound("GEO.CAT", ResourcePack::UFO_HIT)->play();
						p->remove();
					}
					// Missed.
					else
					{
						if (p->getGlobalType() == CWPGT_BEAM)
						{
							p->remove();
						}
						else
						{
							p->setMissed(true);
						}
					}
				}
				// Check if projectile passed it's maximum range.
				if (p->getGlobalType() == CWPGT_MISSILE)
				{
					if (p->getPosition() / 8 >= p->getRange())
					{
						p->remove();
					}
					else if (!_ufo->isCrashed())
					{
						projectileInFlight = true;
					}
				}
			}
			// Projectiles fired by UFO.
			else if (p->getDirection() == D_DOWN)
			{
				if (p->getGlobalType() == CWPGT_MISSILE || (p->getGlobalType() == CWPGT_BEAM && p->toBeRemoved()))
				{
					if (RNG::percent(p->getAccuracy() - _craft->getCraftStats().avoidBonus + _ufo->getCraftStats().hitBonus))
					{
						// Formula delivered by Volutar, altered by Extended version.
						int power = p->getDamage() * (_ufo->getCraftStats().powerBonus + 100) / 100;
						int damage = std::max(0, RNG::generate(0, power) - _craft->getCraftStats().armor);
						if (damage)
						{
							_craft->setDamage(_craft->getDamage() + damage);
							drawCraftDamage();
							setStatus("STR_INTERCEPTOR_DAMAGED");
							_game->getResourcePack()->getSound("GEO.CAT", ResourcePack::INTERCEPTOR_HIT)->play(); //10
							if (_mode == _btnCautious && _craft->getDamagePercentage() >= 50)
							{
								_targetDist = STANDOFF_DIST;
							}
						}
					}
					p->remove();
				}
			}
		}

		// Remove projectiles that hit or missed their target.
		for (std::vector<CraftWeaponProjectile*>::iterator it = _projectiles.begin(); it != _projectiles.end();)
		{
			if ((*it)->toBeRemoved() == true || ((*it)->getMissed() == true && (*it)->getPosition() <= 0))
			{
				delete *it;
				it = _projectiles.erase(it);
			}
			else
			{
				++it;
			}
		}

		// Handle weapons and craft distance.
		for (int i = 0; i < _weaponNum; ++i)
		{
			CraftWeapon *w = _craft->getWeapons()->at(i);
			if (w == 0)
			{
				continue;
			}
			int wTimer = _weaponFireCountdown[i];

			// Handle weapon firing
			if (wTimer == 0 && _currentDist <= w->getRules()->getRange() * 8 && w->getAmmo() > 0 && _mode != _btnStandoff
				&& _mode != _btnDisengage && !_ufo->isCrashed() && !_craft->isDestroyed())
			{
				fireWeapon(i);
			}
			else if (wTimer > 0)
			{
				--_weaponFireCountdown[i];
			}

			if (w->getAmmo() == 0 && !projectileInFlight && !_craft->isDestroyed())
			{
				// Handle craft distance according to option set by user and available ammo.
				if (_mode == _btnCautious)
				{
					minimumDistance();
				}
				else if (_mode == _btnStandard)
				{
					maximumDistance();
				}
			}
		}

		// Handle UFO firing.
		if (_currentDist <= _ufo->getRules()->getWeaponRange() * 8 && !_ufo->isCrashed() && !_craft->isDestroyed())
		{
			if (_ufo->getShootingAt() == 0)
			{
				_ufo->setShootingAt(_interceptionNumber);
			}
			if (_ufo->getShootingAt() == _interceptionNumber)
			{
				if (_ufo->getFireCountdown() == 0)
				{
					ufoFireWeapon();
				}
			}
		}
		else if (_ufo->getShootingAt() == _interceptionNumber)
		{
			_ufo->setShootingAt(0);
		}
	}

	// Check when battle is over.
	if (_end == true && (((_currentDist > 640 || _minimized) && (_mode == _btnDisengage || _ufoBreakingOff == true)) || (_timeout == 0 && (_ufo->isCrashed() || _craft->isDestroyed()))))
	{
		if (_ufoBreakingOff)
		{
			_ufo->move();
			_craft->setDestination(_ufo);
		}
		if (!_destroyCraft && (_destroyUfo || _mode == _btnDisengage))
		{
			_craft->returnToBase();
		}
		endDogfight();
	}

	if (_currentDist > 640 && _ufoBreakingOff)
	{
		finalRun = true;
	}

	// End dogfight if craft is destroyed.
	if (!_end)
	{
		if (_craft->isDestroyed())
		{
			setStatus("STR_INTERCEPTOR_DESTROYED");
			_timeout += 30;
			_game->getResourcePack()->getSound("GEO.CAT", ResourcePack::INTERCEPTOR_EXPLODE)->play();
			finalRun = true;
			_destroyCraft = true;
			_ufo->setShootingAt(0);
		}

		// End dogfight if UFO is crashed or destroyed.
		if (_ufo->isCrashed())
		{
			AlienRace *race = _game->getRuleset()->getAlienRace(_ufo->getAlienRace());
			AlienMission *mission = _ufo->getMission();
			mission->ufoShotDown(*_ufo);
			// Check for retaliation trigger.
			if (!RNG::percent(4 * (24 - (int)(_game->getSavedGame()->getDifficultyCoefficient())) - race->getRetaliationAggression()))
			{
				// Spawn retaliation mission.
				std::string targetRegion;
				if (RNG::percent(50 - 6 * _game->getSavedGame()->getDifficultyCoefficient()))
				{
					// Attack on UFO's mission region
					targetRegion = _ufo->getMission()->getRegion();
				}
				else
				{
					// Try to find and attack the originating base.
					targetRegion = _game->getSavedGame()->locateRegion(*_craft->getBase())->getRules()->getType();
					// TODO: If the base is removed, the mission is canceled.
				}
				// Difference from original: No retaliation until final UFO lands (Original: Is spawned).
				if (!_game->getSavedGame()->findAlienMission(targetRegion, OBJECTIVE_RETALIATION))
				{
					const RuleAlienMission *rule = _game->getRuleset()->getAlienMission(race->getRetaliationMission());
					if (!rule)
					{
						rule = _game->getRuleset()->getRandomMission(OBJECTIVE_RETALIATION, _game->getSavedGame()->getMonthsPassed());
					}

					AlienMission *mission = new AlienMission(*rule);
					mission->setId(_game->getSavedGame()->getId("ALIEN_MISSIONS"));
					mission->setRegion(targetRegion, *_game->getRuleset());
					mission->setRace(_ufo->getAlienRace());
					mission->start(mission->getRules().getWave(0).spawnTimer); // fixed delay for first scout
					_game->getSavedGame()->getAlienMissions().push_back(mission);
				}
			}

			if (_ufo->isDestroyed())
			{
				if (_ufo->getShotDownByCraftId() == _craft->getUniqueId())
				{
					for (std::vector<Country*>::iterator country = _game->getSavedGame()->getCountries()->begin(); country != _game->getSavedGame()->getCountries()->end(); ++country)
					{
						if ((*country)->getRules()->insideCountry(_ufo->getLongitude(), _ufo->getLatitude()))
						{
							(*country)->addActivityXcom(_ufo->getRules()->getScore()*2);
							break;
						}
					}
					for (std::vector<Region*>::iterator region = _game->getSavedGame()->getRegions()->begin(); region != _game->getSavedGame()->getRegions()->end(); ++region)
					{
						if ((*region)->getRules()->insideRegion(_ufo->getLongitude(), _ufo->getLatitude()))
						{
							(*region)->addActivityXcom(_ufo->getRules()->getScore()*2);
							break;
						}
					}
					setStatus("STR_UFO_DESTROYED");
					_game->getResourcePack()->getSound("GEO.CAT", ResourcePack::UFO_EXPLODE)->play(); //11
				}
				_destroyUfo = true;
			}
			else
			{
				if (_ufo->getShotDownByCraftId() == _craft->getUniqueId())
				{
					setStatus("STR_UFO_CRASH_LANDS");
					_game->getResourcePack()->getSound("GEO.CAT", ResourcePack::UFO_CRASH)->play(); //10
					for (std::vector<Country*>::iterator country = _game->getSavedGame()->getCountries()->begin(); country != _game->getSavedGame()->getCountries()->end(); ++country)
					{
						if ((*country)->getRules()->insideCountry(_ufo->getLongitude(), _ufo->getLatitude()))
						{
							(*country)->addActivityXcom(_ufo->getRules()->getScore());
							break;
						}
					}
					for (std::vector<Region*>::iterator region = _game->getSavedGame()->getRegions()->begin(); region != _game->getSavedGame()->getRegions()->end(); ++region)
					{
						if ((*region)->getRules()->insideRegion(_ufo->getLongitude(), _ufo->getLatitude()))
						{
							(*region)->addActivityXcom(_ufo->getRules()->getScore());
							break;
						}
					}
				}
				if (!_state->getGlobe()->insideLand(_ufo->getLongitude(), _ufo->getLatitude()))
				{
					_ufo->setStatus(Ufo::DESTROYED);
					_destroyUfo = true;
				}
				else
				{
					_ufo->setSecondsRemaining(RNG::generate(24, 96)*3600);
					_ufo->setAltitude("STR_GROUND");
					if (_ufo->getCrashId() == 0)
					{
						_ufo->setCrashId(_game->getSavedGame()->getId("STR_CRASH_SITE"));
					}
				}
			}
			_timeout += 30;
			if (_ufo->getShotDownByCraftId() != _craft->getUniqueId())
			{
				_timeout += 50;
				_ufo->setHitFrame(3);
			}
			finalRun = true;

			if (_ufo->getStatus() == Ufo::LANDED)
			{
				_timeout += 30;
				finalRun = true;
				_ufo->setShootingAt(0);
			}
		}
	}

	if (!projectileInFlight && finalRun)
	{
		_end = true;
	}
}

/**
 * Fires a shot from the first weapon
 * equipped on the craft.
 */
void DogfightState::fireWeapon(int i)
{
	if (_weaponEnabled[i])
	{
		CraftWeapon *w1 = _craft->getWeapons()->at(i);
		if (w1->setAmmo(w1->getAmmo() - 1))
		{
			_weaponFireCountdown[i] = _weaponFireInterval[i];

			std::wostringstream ss;
			ss << w1->getAmmo();
			_txtAmmo[i]->setText(ss.str());

			CraftWeaponProjectile *p = w1->fire();
			p->setDirection(D_UP);
			p->setHorizontalPosition((i % 2 ? HP_RIGHT : HP_LEFT) * (1 + 2 * (i / 2)));
			_projectiles.push_back(p);

			_game->getResourcePack()->getSound("GEO.CAT", w1->getRules()->getSound())->play();
		}
	}
}

/**
 * Fires a shot from the first weapon
 * equipped on the craft.
 */
void DogfightState::fireWeapon1()
{
	fireWeapon(0);
}
/**
 * Fires a shot from the second weapon
 * equipped on the craft.
 */
void DogfightState::fireWeapon2()
{
	fireWeapon(1);
}
/**
 * Fires a shot from the third weapon
 * equipped on the craft.
 */
void DogfightState::fireWeapon3()
{
	fireWeapon(2);
}
/**
 * Fires a shot from the fourth weapon
 * equipped on the craft.
 */
void DogfightState::fireWeapon4()
{
	fireWeapon(3);
}

/**
 *	Each time a UFO will try to fire it's cannons
 *	a calculation is made. There's only 10% chance
 *	that it will actually fire.
 */
void DogfightState::ufoFireWeapon()
{
	int fireCountdown = std::max(1, (_ufo->getRules()->getWeaponReload() - 2 * _game->getSavedGame()->getDifficultyCoefficient()));
	_ufo->setFireCountdown(RNG::generate(0, fireCountdown) + fireCountdown);

	setStatus("STR_UFO_RETURN_FIRE");
	CraftWeaponProjectile *p = new CraftWeaponProjectile();
	p->setType(CWPT_PLASMA_BEAM);
	p->setAccuracy(60);
	p->setDamage(_ufo->getRules()->getWeaponPower());
	p->setDirection(D_DOWN);
	p->setHorizontalPosition(HP_CENTER);
	p->setPosition(_currentDist - (_ufo->getRules()->getRadius() / 2));
	_projectiles.push_back(p);
	_game->getResourcePack()->getSound("GEO.CAT", ResourcePack::UFO_FIRE)->play();
}

/**
 * Sets the craft to the minimum distance
 * required to fire a weapon.
 */
void DogfightState::minimumDistance()
{
	int max = 0;
	for (std::vector<CraftWeapon*>::iterator i = _craft->getWeapons()->begin(); i < _craft->getWeapons()->end(); ++i)
	{
		if (*i == 0)
			continue;
		if ((*i)->getRules()->getRange() > max && (*i)->getAmmo() > 0)
		{
			max = (*i)->getRules()->getRange();
		}
	}
	if (max == 0)
	{
		_targetDist = STANDOFF_DIST;
	}
	else
	{
		_targetDist = max * 8;
	}
}

/**
 * Sets the craft to the maximum distance
 * required to fire a weapon.
 */
void DogfightState::maximumDistance()
{
	int min = 1000;
	for (std::vector<CraftWeapon*>::iterator i = _craft->getWeapons()->begin(); i < _craft->getWeapons()->end(); ++i)
	{
		if (*i == 0)
			continue;
		if ((*i)->getRules()->getRange() < min && (*i)->getAmmo() > 0)
		{
			min = (*i)->getRules()->getRange();
		}
	}
	if (min == 1000)
	{
		_targetDist = STANDOFF_DIST;
	}
	else
	{
		_targetDist = min * 8;
	}
}

/**
 * Updates the status text and restarts
 * the text timeout counter.
 * @param status New status text.
 */
void DogfightState::setStatus(const std::string &status)
{
	_txtStatus->setText(tr(status));
	_timeout = 50;
}

/**
 * Minimizes the dogfight window.
 * @param action Pointer to an action.
 */
void DogfightState::btnMinimizeClick(Action *)
{
	if (!_ufo->isCrashed() && !_craft->isDestroyed() && !_ufoBreakingOff)
	{
		if (_currentDist >= STANDOFF_DIST)
		{
			setMinimized(true);
			_window->setVisible(false);
			_preview->setVisible(false);
			_btnStandoff->setVisible(false);
			_btnCautious->setVisible(false);
			_btnStandard->setVisible(false);
			_btnAggressive->setVisible(false);
			_btnDisengage->setVisible(false);
			_btnUfo->setVisible(false);
			_btnMinimize->setVisible(false);
			_battle->setVisible(false);
			for (int i = 0; i < _weaponNum; ++i)
			{
				_weapon[i]->setVisible(false);
				_range[i]->setVisible(false);
				_txtAmmo[i]->setVisible(false);
			}
			_damage->setVisible(false);
			_txtDistance->setVisible(false);
			_preview->setVisible(false);
			_txtStatus->setVisible(false);
			_btnMinimizedIcon->setVisible(true);
			_txtInterceptionNumber->setVisible(true);
		}
		else
		{
			setStatus("STR_MINIMISE_AT_STANDOFF_RANGE_ONLY");
		}
	}
}

/**
 * Switches to Standoff mode (maximum range).
 * @param action Pointer to an action.
 */
void DogfightState::btnStandoffPress(Action *)
{
	if (!_ufo->isCrashed() && !_craft->isDestroyed() && !_ufoBreakingOff)
	{
		_end = false;
		setStatus("STR_STANDOFF");
		_targetDist = STANDOFF_DIST;
	}
}

/**
 * Switches to Cautious mode (maximum weapon range).
 * @param action Pointer to an action.
 */
void DogfightState::btnCautiousPress(Action *)
{
	if (!_ufo->isCrashed() && !_craft->isDestroyed() && !_ufoBreakingOff)
	{
		_end = false;
		setStatus("STR_CAUTIOUS_ATTACK");
		for (int i = 0; i < _weaponNum; ++i)
		{
			CraftWeapon* w = _craft->getWeapons()->at(i);
			if (w != 0)
			{
				_weaponFireInterval[i] = w->getRules()->getCautiousReload();
			}
		}
		minimumDistance();
	}
}

/**
 * Switches to Standard mode (minimum weapon range).
 * @param action Pointer to an action.
 */
void DogfightState::btnStandardPress(Action *)
{
	if (!_ufo->isCrashed() && !_craft->isDestroyed() && !_ufoBreakingOff)
	{
		_end = false;
		setStatus("STR_STANDARD_ATTACK");
		for (int i = 0; i < _weaponNum; ++i)
		{
			CraftWeapon* w = _craft->getWeapons()->at(i);
			if (w != 0)
			{
				_weaponFireInterval[i] = w->getRules()->getStandardReload();
			}
		}
		maximumDistance();
	}
}

/**
 * Switches to Aggressive mode (minimum range).
 * @param action Pointer to an action.
 */
void DogfightState::btnAggressivePress(Action *)
{
	if (!_ufo->isCrashed() && !_craft->isDestroyed() && !_ufoBreakingOff)
	{
		_end = false;
		setStatus("STR_AGGRESSIVE_ATTACK");
		for (int i = 0; i < _weaponNum; ++i)
		{
			CraftWeapon* w = _craft->getWeapons()->at(i);
			if (w != 0)
			{
				_weaponFireInterval[i] = w->getRules()->getAggressiveReload();
			}
		}
		_targetDist = 64;
	}
}

/**
 * Disengages from the UFO.
 * @param action Pointer to an action.
 */
void DogfightState::btnDisengagePress(Action *)
{
	if (!_ufo->isCrashed() && !_craft->isDestroyed() && !_ufoBreakingOff)
	{
		_end = true;
		setStatus("STR_DISENGAGING");
		_targetDist = 800;
	}
}

/**
 * Shows a front view of the UFO.
 * @param action Pointer to an action.
 */
void DogfightState::btnUfoClick(Action *)
{
	_preview->setVisible(true);
	// Disable all other buttons to prevent misclicks
	_btnStandoff->setVisible(false);
	_btnCautious->setVisible(false);
	_btnStandard->setVisible(false);
	_btnAggressive->setVisible(false);
	_btnDisengage->setVisible(false);
	_btnUfo->setVisible(false);
	_btnMinimize->setVisible(false);
	for (int i = 0; i < _weaponNum; ++i)
	{
		_weapon[i]->setVisible(false);
	}
}

/**
 * Hides the front view of the UFO.
 * @param action Pointer to an action.
 */
void DogfightState::previewClick(Action *)
{
	_preview->setVisible(false);
	// Reenable all other buttons to prevent misclicks
	_btnStandoff->setVisible(true);
	_btnCautious->setVisible(true);
	_btnStandard->setVisible(true);
	_btnAggressive->setVisible(true);
	_btnDisengage->setVisible(true);
	_btnUfo->setVisible(true);
	_btnMinimize->setVisible(true);
	for (int i = 0; i < _weaponNum; ++i)
	{
		_weapon[i]->setVisible(true);
	}
}

/*
 * Draws the UFO blob on the radar screen.
 * Currently works only for original sized blobs
 * 13 x 13 pixels.
 */
void DogfightState::drawUfo()
{
	if (_ufoSize < 0 || _ufo->isDestroyed())
	{
		return;
	}
	int currentUfoXposition =  _battle->getWidth() / 2 - 6;
	int currentUfoYposition = _battle->getHeight() - (_currentDist / 8) - 6;
	for (int y = 0; y < 13; ++y)
	{
		for (int x = 0; x < 13; ++x)
		{
			Uint8 pixelOffset = _ufoBlobs[_ufoSize + _ufo->getHitFrame()][y][x];
			if (pixelOffset == 0)
			{
				continue;
			}
			else
			{
				if (_ufo->isCrashed() || _ufo->getHitFrame() > 0)
				{
					pixelOffset *= 2;
				}
				Uint8 radarPixelColor = _window->getPixel(currentUfoXposition + x + 3, currentUfoYposition + y + 3); // + 3 cause of the window frame
				Uint8 color = radarPixelColor - pixelOffset;
				if (color < _colors[BLOB_MIN])
				{
					color = _colors[BLOB_MIN];
				}
				_battle->setPixel(currentUfoXposition + x, currentUfoYposition + y, color);
			}
		}
	}
}

/*
 * Draws projectiles on the radar screen.
 * Depending on what type of projectile it is, it's
 * shape will be different. Currently works for
 * original sized blobs 3 x 6 pixels.
 */
void DogfightState::drawProjectile(const CraftWeaponProjectile* p)
{
	int xPos = _battle->getWidth() / 2 + p->getHorizontalPosition();
	// Draw missiles.
	if (p->getGlobalType() == CWPGT_MISSILE)
	{
		xPos -= 1;
		int yPos = _battle->getHeight() - p->getPosition() / 8;
		for (int x = 0; x < 3; ++x)
		{
			for (int y = 0; y < 6; ++y)
			{
				int pixelOffset = _projectileBlobs[p->getType()][y][x];
				if (pixelOffset == 0)
				{
					continue;
				}
				else
				{
					Uint8 radarPixelColor = _window->getPixel(xPos + x + 3, yPos + y + 3); // + 3 cause of the window frame
					Uint8 color = radarPixelColor - pixelOffset;
					if (color < _colors[BLOB_MIN])
					{
						color = _colors[BLOB_MIN];
					}
					_battle->setPixel(xPos + x, yPos + y, color);
				}
			}
		}
	}
	// Draw beams.
	else if (p->getGlobalType() == CWPGT_BEAM)
	{
		int yStart = _battle->getHeight() - 2;
		int yEnd = _battle->getHeight() - (_currentDist / 8);
		Uint8 pixelOffset = p->getState();
		for (int y = yStart; y > yEnd; --y)
		{
			Uint8 radarPixelColor = _window->getPixel(xPos + 3, y + 3);
			Uint8 color = radarPixelColor - pixelOffset;
			if (color < _colors[BLOB_MIN])
			{
				color = _colors[BLOB_MIN];
			}
			_battle->setPixel(xPos, y, color);
		}
	}
}

/**
 * Toggles usage of weapons.
 * @param action Pointer to an action.
 */
void DogfightState::weaponClick(Action * a)
{
	for(int i = 0; i < _weaponNum; ++i)
	{
		if (a->getSender() == _weapon[i])
		{
			_weaponEnabled[i] = !_weaponEnabled[i];
			recolor(i, _weaponEnabled[i]);
			return;
		}
	}
}

/**
 * Changes colors of weapon icons, range indicators and ammo texts base on current weapon state.
 * @param weaponNo - number of weapon for which colors must be changed.
 * @param currentState - state of weapon (enabled = true, disabled = false).
 */
void DogfightState::recolor(const int weaponNo, const bool currentState)
{
	InteractiveSurface *weapon = _weapon[weaponNo];
	Text *ammo = _txtAmmo[weaponNo];
	Surface *range = _range[weaponNo];

	if (currentState)
	{
		weapon->offset(-_colors[DISABLED_WEAPON]);
		ammo->offset(-_colors[DISABLED_AMMO]);
		range->offset(-_colors[DISABLED_RANGE]);
	}
	else
	{
		weapon->offset(_colors[DISABLED_WEAPON]);
		ammo->offset(_colors[DISABLED_AMMO]);
		range->offset(_colors[DISABLED_RANGE]);
	}
}

/**
 * Returns true if state is minimized. Otherwise returns false.
 * @return Is the dogfight minimized?
 */
bool DogfightState::isMinimized() const
{
	return _minimized;
}

/**
 * Sets the state to minimized/maximized status.
 * @param minimized Is the dogfight minimized?
 */
void DogfightState::setMinimized(const bool minimized)
{
	_minimized = minimized;
}

/**
 * Maximizes the interception window.
 * @param action Pointer to an action.
 */
void DogfightState::btnMinimizedIconClick(Action *)
{
	if (_craft->getDestination()->getSiteDepth() > _craft->getRules()->getMaxDepth())
	{
		_state->popup(new DogfightErrorState(_craft, tr("STR_UNABLE_TO_ENGAGE_DEPTH")));
	}
	else
	{
		bool underwater = !_craft->getWeapons()->empty();
		for (std::vector<CraftWeapon*>::iterator w = _craft->getWeapons()->begin(); w != _craft->getWeapons()->end(); ++w)
		{
			if ((*w) && !(*w)->getRules()->isWaterOnly())
			{
				underwater = false;
				break;
			}
		}
		if (underwater && !_state->getGlobe()->insideLand(_craft->getLongitude(), _craft->getLatitude()))
		{
			_state->popup(new DogfightErrorState(_craft, tr("STR_UNABLE_TO_ENGAGE_AIRBORNE")));
		}
		else
		{
			setMinimized(false);
			_window->setVisible(true);
			_btnStandoff->setVisible(true);
			_btnCautious->setVisible(true);
			_btnStandard->setVisible(true);
			_btnAggressive->setVisible(true);
			_btnDisengage->setVisible(true);
			_btnUfo->setVisible(true);
			_btnMinimize->setVisible(true);
			_battle->setVisible(true);
			for (int i = 0; i < _weaponNum; ++i)
			{
				_weapon[i]->setVisible(true);
				_range[i]->setVisible(true);
				_txtAmmo[i]->setVisible(true);
			}
			_damage->setVisible(true);
			_txtDistance->setVisible(true);
			_txtStatus->setVisible(true);
			_btnMinimizedIcon->setVisible(false);
			_txtInterceptionNumber->setVisible(false);
			_preview->setVisible(false);
		}
	}
}

/**
 * Sets interception number. Used to draw proper number when window minimized.
 * @param number ID number.
 */
void DogfightState::setInterceptionNumber(const int number)
{
	_interceptionNumber = number;
}

/**
 * Sets interceptions count. Used to properly position the window.
 * @param count Amount of interception windows.
 */
void DogfightState::setInterceptionsCount(const size_t count)
{
	_interceptionsCount = count;
	calculateWindowPosition();
	moveWindow();
}

/**
 * Calculates dogfight window position according to
 * number of active interceptions.
 */
void DogfightState::calculateWindowPosition()
{
	_minimizedIconX = 5;
	_minimizedIconY = (5 * _interceptionNumber) + (16 * (_interceptionNumber - 1));

	if (_interceptionsCount == 1)
	{
		_x = 80;
		_y = 52;
	}
	else if (_interceptionsCount == 2)
	{
		if (_interceptionNumber == 1)
		{
			_x = 80;
			_y = 0;
		}
		else // 2
		{
			_x = 80;
			//_y = (_game->getScreen()->getHeight() / 2) - 96;
			_y = 200 - _window->getHeight();//96;
		}
	}
	else if (_interceptionsCount == 3)
	{
		if (_interceptionNumber == 1)
		{
			_x = 80;
			_y = 0;
		}
		else if (_interceptionNumber == 2)
		{
			_x = 0;
			//_y = (_game->getScreen()->getHeight() / 2) - 96;
			_y = 200 - _window->getHeight();//96;
		}
		else // 3
		{
			//_x = (_game->getScreen()->getWidth() / 2) - 160;
			//_y = (_game->getScreen()->getHeight() / 2) - 96;
			_x = 320 - _window->getWidth();//160;
			_y = 200 - _window->getHeight();//96;
		}
	}
	else
	{
		if (_interceptionNumber == 1)
		{
			_x = 0;
			_y = 0;
		}
		else if (_interceptionNumber == 2)
		{
			//_x = (_game->getScreen()->getWidth() / 2) - 160;
			_x = 320 - _window->getWidth();//160;
			_y = 0;
		}
		else if (_interceptionNumber == 3)
		{
			_x = 0;
			//_y = (_game->getScreen()->getHeight() / 2) - 96;
			_y = 200 - _window->getHeight();//96;
		}
		else // 4
		{
			//_x = (_game->getScreen()->getWidth() / 2) - 160;
			//_y = (_game->getScreen()->getHeight() / 2) - 96;
			_x = 320 - _window->getWidth();//160;
			_y = 200 - _window->getHeight();//96;
		}
	}
	_x += _game->getScreen()->getDX();
	_y += _game->getScreen()->getDY();
}

/**
 * Relocates all dogfight window elements to
 * calculated position. This is used when multiple
 * interceptions are running.
 */
void DogfightState::moveWindow()
{
	int x = _window->getX() - _x;
	int y = _window->getY() - _y;
	for (std::vector<Surface*>::iterator i = _surfaces.begin(); i != _surfaces.end(); ++i)
	{
		(*i)->setX((*i)->getX() - x);
		(*i)->setY((*i)->getY() - y);
	}
	_btnMinimizedIcon->setX(_minimizedIconX); _btnMinimizedIcon->setY(_minimizedIconY);
	_txtInterceptionNumber->setX(_minimizedIconX + 18); _txtInterceptionNumber->setY(_minimizedIconY + 6);
}

/**
 * Checks whether the dogfight should end.
 * @return Returns true if the dogfight should end, otherwise returns false.
 */
bool DogfightState::dogfightEnded() const
{
	return _endDogfight;
}

/**
 * Returns the UFO associated to this dogfight.
 * @return Returns pointer to UFO object associated to this dogfight.
 */
Ufo* DogfightState::getUfo() const
{
	return _ufo;
}

/**
 * Ends the dogfight.
 */
void DogfightState::endDogfight()
{
	if (_craft)
		_craft->setInDogfight(false);
	_endDogfight = true;
}

/**
 * Returns interception number.
 * @return interception number
 */
int DogfightState::getInterceptionNumber() const
{
	return _interceptionNumber;
}

}<|MERGE_RESOLUTION|>--- conflicted
+++ resolved
@@ -1,1834 +1,1830 @@
-/*
- * Copyright 2010-2015 OpenXcom Developers.
- *
- * This file is part of OpenXcom.
- *
- * OpenXcom is free software: you can redistribute it and/or modify
- * it under the terms of the GNU General Public License as published by
- * the Free Software Foundation, either version 3 of the License, or
- * (at your option) any later version.
- *
- * OpenXcom is distributed in the hope that it will be useful,
- * but WITHOUT ANY WARRANTY; without even the implied warranty of
- * MERCHANTABILITY or FITNESS FOR A PARTICULAR PURPOSE.  See the
- * GNU General Public License for more details.
- *
- * You should have received a copy of the GNU General Public License
- * along with OpenXcom.  If not, see <http://www.gnu.org/licenses/>.
- */
-#include "DogfightState.h"
-#include <sstream>
-#include "GeoscapeState.h"
-#include "../Engine/Game.h"
-#include "../Mod/ResourcePack.h"
-#include "../Engine/Screen.h"
-#include "../Engine/LocalizedText.h"
-#include "../Engine/SurfaceSet.h"
-#include "../Engine/Surface.h"
-#include "../Engine/Action.h"
-#include "../Interface/ImageButton.h"
-#include "../Interface/Text.h"
-#include "../Engine/Timer.h"
-#include "Globe.h"
-#include "../Savegame/SavedGame.h"
-#include "../Savegame/Craft.h"
-#include "../Mod/RuleCraft.h"
-#include "../Savegame/CraftWeapon.h"
-#include "../Mod/RuleCraftWeapon.h"
-#include "../Savegame/Ufo.h"
-<<<<<<< HEAD
-#include "../Ruleset/RuleUfo.h"
-#include "../Ruleset/AlienRace.h"
-=======
-#include "../Mod/RuleUfo.h"
->>>>>>> 5556fe23
-#include "../Engine/RNG.h"
-#include "../Engine/Sound.h"
-#include "../Savegame/Base.h"
-#include "../Savegame/CraftWeaponProjectile.h"
-#include "../Savegame/Country.h"
-#include "../Mod/RuleCountry.h"
-#include "../Savegame/Region.h"
-#include "../Mod/RuleRegion.h"
-#include "../Savegame/AlienMission.h"
-#include "DogfightErrorState.h"
-#include "../Mod/Ruleset.h"
-#include "../Mod/RuleInterface.h"
-
-namespace OpenXcom
-{
-
-// UFO blobs graphics ...
-const int DogfightState::_ufoBlobs[8][13][13] =
-{
-		/*0 STR_VERY_SMALL */
-	{
-		{0, 0, 0, 0, 0, 0, 0, 0, 0, 0, 0, 0, 0},
-		{0, 0, 0, 0, 0, 0, 0, 0, 0, 0, 0, 0, 0},
-		{0, 0, 0, 0, 0, 0, 0, 0, 0, 0, 0, 0, 0},
-		{0, 0, 0, 0, 0, 0, 0, 0, 0, 0, 0, 0, 0},
-		{0, 0, 0, 0, 0, 1, 1, 1, 0, 0, 0, 0, 0},
-		{0, 0, 0, 0, 1, 2, 3, 2, 1, 0, 0, 0, 0},
-		{0, 0, 0, 0, 1, 3, 5, 3, 1, 0, 0, 0, 0},
-		{0, 0, 0, 0, 1, 2, 3, 2, 1, 0, 0, 0, 0},
-		{0, 0, 0, 0, 0, 1, 1, 1, 0, 0, 0, 0, 0},
-		{0, 0, 0, 0, 0, 0, 0, 0, 0, 0, 0, 0, 0},
-		{0, 0, 0, 0, 0, 0, 0, 0, 0, 0, 0, 0, 0},
-		{0, 0, 0, 0, 0, 0, 0, 0, 0, 0, 0, 0, 0},
-		{0, 0, 0, 0, 0, 0, 0, 0, 0, 0, 0, 0, 0}
-	},
-		/*1 STR_SMALL */
-	{
-		{0, 0, 0, 0, 0, 0, 0, 0, 0, 0, 0, 0, 0},
-		{0, 0, 0, 0, 0, 0, 0, 0, 0, 0, 0, 0, 0},
-		{0, 0, 0, 0, 0, 0, 0, 0, 0, 0, 0, 0, 0},
-		{0, 0, 0, 0, 0, 1, 1, 1, 0, 0, 0, 0, 0},
-		{0, 0, 0, 0, 1, 2, 2, 2, 1, 0, 0, 0, 0},
-		{0, 0, 0, 1, 2, 3, 4, 3, 2, 1, 0, 0, 0},
-		{0, 0, 0, 1, 2, 4, 5, 4, 2, 1, 0, 0, 0},
-		{0, 0, 0, 1, 2, 3, 4, 3, 2, 1, 0, 0, 0},
-		{0, 0, 0, 0, 1, 2, 2, 2, 1, 0, 0, 0, 0},
-		{0, 0, 0, 0, 0, 1, 1, 1, 0, 0, 0, 0, 0},
-		{0, 0, 0, 0, 0, 0, 0, 0, 0, 0, 0, 0, 0},
-		{0, 0, 0, 0, 0, 0, 0, 0, 0, 0, 0, 0, 0},
-		{0, 0, 0, 0, 0, 0, 0, 0, 0, 0, 0, 0, 0}
-	},
-		/*2 STR_MEDIUM_UC */
-	{
-		{0, 0, 0, 0, 0, 0, 0, 0, 0, 0, 0, 0, 0},
-		{0, 0, 0, 0, 0, 0, 0, 0, 0, 0, 0, 0, 0},
-		{0, 0, 0, 0, 0, 1, 1, 1, 0, 0, 0, 0, 0},
-		{0, 0, 0, 1, 1, 2, 2, 2, 1, 1, 0, 0, 0},
-		{0, 0, 0, 1, 2, 3, 3, 3, 2, 1, 0, 0, 0},
-		{0, 0, 1, 2, 3, 4, 5, 4, 3, 2, 1, 0, 0},
-		{0, 0, 1, 2, 3, 5, 5, 5, 3, 2, 1, 0, 0},
-		{0, 0, 1, 2, 3, 4, 5, 4, 3, 2, 1, 0, 0},
-		{0, 0, 0, 1, 2, 3, 3, 3, 2, 1, 0, 0, 0},
-		{0, 0, 0, 1, 1, 2, 2, 2, 1, 1, 0, 0, 0},
-		{0, 0, 0, 0, 0, 1, 1, 1, 0, 0, 0, 0, 0},
-		{0, 0, 0, 0, 0, 0, 0, 0, 0, 0, 0, 0, 0},
-		{0, 0, 0, 0, 0, 0, 0, 0, 0, 0, 0, 0, 0}
-	},
-		/*3 STR_LARGE */
-	{
-		{0, 0, 0, 0, 0, 0, 0, 0, 0, 0, 0, 0, 0},
-		{0, 0, 0, 0, 0, 1, 1, 1, 0, 0, 0, 0, 0},
-		{0, 0, 0, 1, 1, 2, 2, 2, 1, 1, 0, 0, 0},
-		{0, 0, 1, 2, 2, 3, 3, 3, 2, 2, 1, 0, 0},
-		{0, 0, 1, 2, 3, 4, 4, 4, 3, 2, 1, 0, 0},
-		{0, 1, 2, 3, 4, 5, 5, 5, 4, 3, 2, 1, 0},
-		{0, 1, 2, 3, 4, 5, 5, 5, 4, 3, 2, 1, 0},
-		{0, 1, 2, 3, 4, 5, 5, 5, 4, 3, 2, 1, 0},
-		{0, 0, 1, 2, 3, 4, 4, 4, 3, 2, 1, 0, 0},
-		{0, 0, 1, 2, 2, 3, 3, 3, 2, 2, 1, 0, 0},
-		{0, 0, 0, 1, 1, 2, 2, 2, 1, 1, 0, 0, 0},
-		{0, 0, 0, 0, 0, 1, 1, 1, 0, 0, 0, 0, 0},
-		{0, 0, 0, 0, 0, 0, 0, 0, 0, 0, 0, 0, 0}
-	},
-		/*4 STR_VERY_LARGE */
-	{
-		{0, 0, 0, 0, 0, 1, 1, 1, 0, 0, 0, 0, 0},
-		{0, 0, 0, 1, 1, 2, 2, 2, 1, 1, 0, 0, 0},
-		{0, 0, 1, 2, 2, 3, 3, 3, 2, 2, 1, 0, 0},
-		{0, 1, 2, 3, 3, 4, 4, 4, 3, 3, 2, 1, 0},
-		{0, 1, 2, 3, 4, 5, 5, 5, 4, 3, 2, 1, 0},
-		{1, 2, 3, 4, 5, 5, 5, 5, 5, 4, 3, 2, 1},
-		{1, 2, 3, 4, 5, 5, 5, 5, 5, 4, 3, 2, 1},
-		{1, 2, 3, 4, 5, 5, 5, 5, 5, 4, 3, 2, 1},
-		{0, 1, 2, 3, 4, 5, 5, 5, 4, 3, 2, 1, 0},
-		{0, 1, 2, 3, 3, 4, 4, 4, 3, 3, 2, 1, 0},
-		{0, 0, 1, 2, 2, 3, 3, 3, 2, 2, 1, 0, 0},
-		{0, 0, 0, 1, 1, 2, 2, 2, 1, 1, 0, 0, 0},
-		{0, 0, 0, 0, 0, 1, 1, 1, 0, 0, 0, 0, 0}
-	},
-		/*5 STR_HUGE */
-	{
-		{0, 0, 0, 1, 1, 2, 2, 2, 1, 1, 0, 0, 0},
-		{0, 0, 1, 2, 2, 3, 3, 3, 2, 2, 1, 0, 0},
-		{0, 1, 2, 3, 3, 4, 4, 4, 3, 3, 2, 1, 0},
-		{1, 2, 3, 4, 4, 5, 5, 5, 4, 4, 3, 2, 1},
-		{1, 2, 3, 4, 5, 5, 5, 5, 5, 4, 3, 2, 1},
-		{2, 3, 4, 5, 5, 5, 5, 5, 5, 5, 4, 3, 2},
-		{2, 3, 4, 5, 5, 5, 5, 5, 5, 5, 4, 3, 2},
-		{2, 3, 4, 5, 5, 5, 5, 5, 5, 5, 4, 3, 2},
-		{1, 2, 3, 4, 5, 5, 5, 5, 5, 4, 3, 2, 1},
-		{1, 2, 3, 4, 4, 5, 5, 5, 4, 4, 3, 2, 1},
-		{0, 1, 2, 3, 3, 4, 4, 4, 3, 3, 2, 1, 0},
-		{0, 0, 1, 2, 2, 3, 3, 3, 2, 2, 1, 0, 0},
-		{0, 0, 0, 1, 1, 2, 2, 2, 1, 1, 0, 0, 0}
-	},
-		/*6 STR_VERY_HUGE :p */
-	{
-		{0, 0, 0, 2, 2, 3, 3, 3, 2, 2, 0, 0, 0},
-		{0, 0, 2, 3, 3, 4, 4, 4, 3, 3, 2, 0, 0},
-		{0, 2, 3, 4, 4, 5, 5, 5, 4, 4, 3, 2, 0},
-		{2, 3, 4, 5, 5, 5, 5, 5, 5, 5, 4, 3, 2},
-		{2, 3, 4, 5, 5, 5, 5, 5, 5, 5, 4, 3, 2},
-		{3, 4, 5, 5, 5, 5, 5, 5, 5, 5, 5, 4, 3},
-		{3, 4, 5, 5, 5, 5, 5, 5, 5, 5, 5, 4, 3},
-		{3, 4, 5, 5, 5, 5, 5, 5, 5, 5, 5, 4, 3},
-		{2, 3, 4, 5, 5, 5, 5, 5, 5, 5, 4, 3, 2},
-		{2, 3, 4, 5, 5, 5, 5, 5, 5, 5, 4, 3, 2},
-		{0, 2, 3, 4, 4, 5, 5, 5, 4, 4, 3, 2, 0},
-		{0, 0, 2, 3, 3, 4, 4, 4, 3, 3, 2, 0, 0},
-		{0, 0, 0, 2, 2, 3, 3, 3, 2, 2, 0, 0, 0}
-	},
-		/*7 STR_ENOURMOUS */
-	{
-		{0, 0, 0, 3, 3, 4, 4, 4, 3, 3, 0, 0, 0},
-		{0, 0, 3, 4, 4, 5, 5, 5, 4, 4, 3, 0, 0},
-		{0, 3, 4, 5, 5, 5, 5, 5, 5, 5, 4, 3, 0},
-		{3, 4, 5, 5, 5, 5, 5, 5, 5, 5, 5, 4, 3},
-		{3, 4, 5, 5, 5, 5, 5, 5, 5, 5, 5, 4, 3},
-		{4, 5, 5, 5, 5, 5, 5, 5, 5, 5, 5, 5, 4},
-		{4, 5, 5, 5, 5, 5, 5, 5, 5, 5, 5, 5, 4},
-		{4, 5, 5, 5, 5, 5, 5, 5, 5, 5, 5, 5, 4},
-		{3, 4, 5, 5, 5, 5, 5, 5, 5, 5, 5, 4, 3},
-		{3, 4, 5, 5, 5, 5, 5, 5, 5, 5, 5, 4, 3},
-		{0, 3, 4, 5, 5, 5, 5, 5, 5, 5, 4, 3, 0},
-		{0, 0, 3, 4, 4, 5, 5, 5, 4, 4, 3, 0, 0},
-		{0, 0, 0, 3, 3, 4, 4, 4, 3, 3, 0, 0, 0}
-	}
-};
-
-// Projectile blobs
-const int DogfightState::_projectileBlobs[4][6][3] =
-{
-		/*0 STR_STINGRAY_MISSILE ?*/
-	{
-		{0, 1, 0},
-		{1, 9, 1},
-		{1, 4, 1},
-		{0, 3, 0},
-		{0, 2, 0},
-		{0, 1, 0}
-	},
-		/*1 STR_AVALANCHE_MISSILE ?*/
-	{
-		{1, 2, 1},
-		{2, 9, 2},
-		{2, 5, 2},
-		{1, 3, 1},
-		{0, 2, 0},
-		{0, 1, 0}
-	},
-		/*2 STR_CANNON_ROUND ?*/
-	{
-		{0, 0, 0},
-		{0, 7, 0},
-		{0, 2, 0},
-		{0, 1, 0},
-		{0, 0, 0},
-		{0, 0, 0}
-	},
-		/*3 STR_FUSION_BALL ?*/
-	{
-		{2, 4, 2},
-		{4, 9, 4},
-		{2, 4, 2},
-		{0, 0, 0},
-		{0, 0, 0},
-		{0, 0, 0}
-	}
-};
-/**
- * Initializes all the elements in the Dogfight window.
- * @param game Pointer to the core game.
- * @param state Pointer to the Geoscape.
- * @param craft Pointer to the craft intercepting.
- * @param ufo Pointer to the UFO being intercepted.
- */
-DogfightState::DogfightState(GeoscapeState *state, Craft *craft, Ufo *ufo) :
-	_state(state), _craft(craft), _ufo(ufo),
-	_timeout(50), _currentDist(640), _targetDist(560),
-	_end(false), _destroyUfo(false), _destroyCraft(false),
-	_ufoBreakingOff(false), _minimized(false), _endDogfight(false), _animatingHit(false),
-	_ufoSize(0), _craftHeight(0), _currentCraftDamageColor(0), _interceptionNumber(0), _interceptionsCount(0),
-	_x(0), _y(0), _minimizedIconX(0), _minimizedIconY(0)
-{
-	_screen = false;
-	_craft->setInDogfight(true);
-	_weaponNum = _craft->getRules()->getWeapons();
-	if (_weaponNum > RuleCraft::WeaponMax)
-		_weaponNum = RuleCraft::WeaponMax;
-
-	for(int i = 0; i < _weaponNum; ++i)
-	{
-		_weaponEnabled[i] = true;
-		_weaponFireCountdown[i] = 0;
-	}
-
-	// Create objects
-	_window = new Surface(160, 96, _x, _y);
-	_battle = new Surface(77, 74, _x + 3, _y + 3);
-	for(int i = 0; i < _weaponNum; ++i)
-	{
-		const int w_off = i % 2 ? 64 : 4;
-		const int r_off = i % 2 ? 43 : 19;
-		const int y_off = 52 - (i / 2) * 28;
-
-		_weapon[i] = new InteractiveSurface(15, 17, _x + w_off, _y + y_off);
-		_range[i] = new Surface(21, 74, _x + r_off, _y + 3);
-		_txtAmmo[i] = new Text(16, 9, _x + w_off, _y + y_off + 18);
-	}
-	_damage = new Surface(22, 25, _x + 93, _y + 40);
-
-	_btnMinimize = new InteractiveSurface(12, 12, _x, _y);
-	_preview = new InteractiveSurface(160, 96, _x, _y);
-	_btnStandoff = new ImageButton(36, 15, _x + 83, _y + 4);
-	_btnCautious = new ImageButton(36, 15, _x + 120, _y + 4);
-	_btnStandard = new ImageButton(36, 15, _x + 83, _y + 20);
-	_btnAggressive = new ImageButton(36, 15, _x + 120, _y + 20);
-	_btnDisengage = new ImageButton(36, 15, _x + 120, _y + 36);
-	_btnUfo = new ImageButton(36, 17, _x + 120, _y + 52);
-	_txtDistance = new Text(40, 9, _x + 116, _y + 72);
-	_txtStatus = new Text(150, 9, _x + 4, _y + 85);
-	_btnMinimizedIcon = new InteractiveSurface(32, 20, _minimizedIconX, _minimizedIconY);
-	_txtInterceptionNumber = new Text(16, 9, _minimizedIconX + 18, _minimizedIconY + 6);
-
-	_mode = _btnStandoff;
-	_craftDamageAnimTimer = new Timer(500);
-
-	moveWindow();
-
-	// Set palette
-	setInterface("dogfight");
-
-	add(_window);
-	add(_battle);
-	for(int i = 0; i < _weaponNum; ++i)
-	{
-		add(_weapon[i]);
-		add(_range[i]);
-	}
-	add(_damage);
-	add(_btnMinimize);
-	add(_btnStandoff, "standoffButton", "dogfight", _window);
-	add(_btnCautious, "cautiousButton", "dogfight", _window);
-	add(_btnStandard, "standardButton", "dogfight", _window);
-	add(_btnAggressive, "aggressiveButton", "dogfight", _window);
-	add(_btnDisengage, "disengageButton", "dogfight", _window);
-	add(_btnUfo, "ufoButton", "dogfight", _window);
-	for(int i = 0; i < _weaponNum; ++i)
-	{
-		add(_txtAmmo[i], "numbers", "dogfight", _window);
-	}
-	add(_txtDistance, "distance", "dogfight", _window);
-	add(_preview);
-	add(_txtStatus, "text", "dogfight", _window);
-	add(_btnMinimizedIcon);
-	add(_txtInterceptionNumber, "minimizedNumber", "dogfight");
-
-	_btnStandoff->invalidate(false);
-	_btnCautious->invalidate(false);
-	_btnStandard->invalidate(false);
-	_btnAggressive->invalidate(false);
-	_btnDisengage->invalidate(false);
-	_btnUfo->invalidate(false);
-
-	// Set up objects
-	RuleInterface *dogfightInterface = _game->getRuleset()->getInterface("dogfight");
-
-	Surface *graphic;
-	graphic = _game->getResourcePack()->getSurface("INTERWIN.DAT");
-	graphic->setX(0);
-	graphic->setY(0);
-	graphic->getCrop()->x = 0;
-	graphic->getCrop()->y = 0;
-	graphic->getCrop()->w = _window->getWidth();
-	graphic->getCrop()->h = _window->getHeight();
-	_window->drawRect(graphic->getCrop(), 15);
-	graphic->blit(_window);
-
-	_preview->drawRect(graphic->getCrop(), 15);
-	graphic->getCrop()->y = dogfightInterface->getElement("previewTop")->y;
-	graphic->getCrop()->h = dogfightInterface->getElement("previewTop")->h;
-	graphic->blit(_preview);
-	graphic->setY(_window->getHeight() - dogfightInterface->getElement("previewBot")->h);
-	graphic->getCrop()->y = dogfightInterface->getElement("previewBot")->y;
-	graphic->getCrop()->h = dogfightInterface->getElement("previewBot")->h;
-	graphic->blit(_preview);
-	if (ufo->getRules()->getModSprite().empty())
-	{
-		graphic->getCrop()->y = dogfightInterface->getElement("previewMid")->y + dogfightInterface->getElement("previewMid")->h * _ufo->getRules()->getSprite();
-		graphic->getCrop()->h = dogfightInterface->getElement("previewMid")->h;
-	}
-	else
-	{
-		graphic = _game->getResourcePack()->getSurface(ufo->getRules()->getModSprite());
-	}
-	graphic->setX(dogfightInterface->getElement("previewTop")->x);
-	graphic->setY(dogfightInterface->getElement("previewTop")->h);
-	graphic->blit(_preview);
-	_preview->setVisible(false);
-	_preview->onMouseClick((ActionHandler)&DogfightState::previewClick);
-
-	_btnMinimize->onMouseClick((ActionHandler)&DogfightState::btnMinimizeClick);
-
-	_btnStandoff->copy(_window);
-	_btnStandoff->setGroup(&_mode);
-	_btnStandoff->onMousePress((ActionHandler)&DogfightState::btnStandoffPress);
-
-	_btnCautious->copy(_window);
-	_btnCautious->setGroup(&_mode);
-	_btnCautious->onMousePress((ActionHandler)&DogfightState::btnCautiousPress);
-
-	_btnStandard->copy(_window);
-	_btnStandard->setGroup(&_mode);
-	_btnStandard->onMousePress((ActionHandler)&DogfightState::btnStandardPress);
-
-	_btnAggressive->copy(_window);
-	_btnAggressive->setGroup(&_mode);
-	_btnAggressive->onMousePress((ActionHandler)&DogfightState::btnAggressivePress);
-
-	_btnDisengage->copy(_window);
-	_btnDisengage->onMousePress((ActionHandler)&DogfightState::btnDisengagePress);
-	_btnDisengage->setGroup(&_mode);
-
-	_btnUfo->copy(_window);
-	_btnUfo->onMouseClick((ActionHandler)&DogfightState::btnUfoClick);
-
-	_txtDistance->setText(L"640");
-
-	_txtStatus->setText(tr("STR_STANDOFF"));
-
-	SurfaceSet *set = _game->getResourcePack()->getSurfaceSet("INTICON.PCK");
-
-	// Create the minimized dogfight icon.
-	Surface *frame = set->getFrame(_craft->getRules()->getSprite());
-	frame->setX(0);
-	frame->setY(0);
-	frame->blit(_btnMinimizedIcon);
-	_btnMinimizedIcon->onMouseClick((ActionHandler)&DogfightState::btnMinimizedIconClick);
-	_btnMinimizedIcon->setVisible(false);
-
-	// Draw correct number on the minimized dogfight icon.
-	std::wostringstream ss1;
-	ss1 << _craft->getInterceptionOrder();
-	_txtInterceptionNumber->setText(ss1.str());
-	_txtInterceptionNumber->setVisible(false);
-
-	// define the colors to be used
-	_colors[CRAFT_MIN] = dogfightInterface->getElement("craftRange")->color;
-	_colors[CRAFT_MAX] = dogfightInterface->getElement("craftRange")->color2;
-	_colors[RADAR_MIN] = dogfightInterface->getElement("radarRange")->color;
-	_colors[RADAR_MAX] = dogfightInterface->getElement("radarRange")->color2;
-	_colors[DAMAGE_MIN] = dogfightInterface->getElement("damageRange")->color;
-	_colors[DAMAGE_MAX] = dogfightInterface->getElement("damageRange")->color2;
-	_colors[BLOB_MIN] = dogfightInterface->getElement("radarDetail")->color;
-	_colors[RANGE_METER] = dogfightInterface->getElement("radarDetail")->color2;
-	_colors[DISABLED_WEAPON] = dogfightInterface->getElement("disabledWeapon")->color;
-	_colors[DISABLED_RANGE] = dogfightInterface->getElement("disabledWeapon")->color2;
-	_colors[DISABLED_AMMO] = dogfightInterface->getElement("disabledAmmo")->color;
-
-	for (int i = 0; i < _weaponNum; ++i)
-	{
-		CraftWeapon *w = _craft->getWeapons()->at(i);
-		if (w == 0 || w->getRules()->getAmmoMax() == 0)
-			continue;
-
-		Surface *weapon = _weapon[i], *range = _range[i];
-		Text *ammo = _txtAmmo[i];
-		int x1, x2;
-		int x_off = 2 * (i / 2 + 1);
-		if (i % 2 == 0)
-		{
-			x1 = x_off;
-			x2 = 0;
-		}
-		else
-		{
-			x1 = 0;
-			x2 = 20 - x_off;
-		}
-
-		// Draw weapon icon
-		frame = set->getFrame(w->getRules()->getSprite() + 5);
-
-		frame->setX(0);
-		frame->setY(0);
-		frame->blit(weapon);
-
-		// Draw ammo
-		std::wostringstream ss;
-		ss << w->getAmmo();
-		ammo->setText(ss.str());
-
-		// Draw range (1 km = 1 pixel)
-		Uint8 color = _colors[RANGE_METER];
-		range->lock();
-
-		int rangeY = range->getHeight() - w->getRules()->getRange();
-		int connectY = weapon->getHeight() / 2 + weapon->getY() - range->getY();
-		for (int x = x1; x <= x1 + 20 - x_off; x += 2)
-		{
-			range->setPixel(x, rangeY, color);
-		}
-
-		int minY = 0, maxY = 0;
-		if (rangeY < connectY)
-		{
-			minY = rangeY;
-			maxY = connectY;
-		}
-		else if (rangeY > connectY)
-		{
-			minY = connectY;
-			maxY = rangeY;
-		}
-		for (int y = minY; y <= maxY; ++y)
-		{
-			range->setPixel(x1 + x2, y, color);
-		}
-		for (int x = x2; x <= x2 + x_off; ++x)
-		{
-			range->setPixel(x, connectY, color);
-		}
-		range->unlock();
-	}
-
-	for (int i = 0; i < _weaponNum; ++i)
-	{
-		if (_craft->getWeapons()->at(i) == 0)
-		{
-			_weapon[i]->setVisible(false);
-			_range[i]->setVisible(false);
-			_txtAmmo[i]->setVisible(false);
-		}
-	}
-
-	// Draw damage indicator.
-	frame = set->getFrame(_craft->getRules()->getSprite() + 11);
-	frame->setX(0);
-	frame->setY(0);
-	frame->blit(_damage);
-
-	_craftDamageAnimTimer->onTimer((StateHandler)&DogfightState::animateCraftDamage);
-
-	// don't set these variables if the ufo is already engaged in a dogfight
-	if (!_ufo->getEscapeCountdown())
-	{
-		_ufo->setFireCountdown(0);
-		_ufo->setEscapeCountdown(_ufo->getRules()->getBreakOffTime() + RNG::generate(0, _ufo->getRules()->getBreakOffTime()) - 30 * _game->getSavedGame()->getDifficultyCoefficient());
-	}
-
-	for (int i = 0; i < _weaponNum; ++i)
-	{
-		if (_craft->getWeapons()->at(i))
-		{
-			_weaponFireInterval[i] = _craft->getWeapons()->at(i)->getRules()->getStandardReload();
-		}
-	}
-
-	// Set UFO size - going to be moved to Ufo class to implement simultaneous dogfights.
-	std::string ufoSize = _ufo->getRules()->getSize();
-	if (ufoSize.compare("STR_VERY_SMALL") == 0)
-	{
-		_ufoSize = 0;
-	}
-	else if (ufoSize.compare("STR_SMALL") == 0)
-	{
-		_ufoSize = 1;
-	}
-	else if (ufoSize.compare("STR_MEDIUM_UC") == 0)
-	{
-		_ufoSize = 2;
-	}
-	else if (ufoSize.compare("STR_LARGE") == 0)
-	{
-		_ufoSize = 3;
-	}
-	else
-	{
-		_ufoSize = 4;
-	}
-
-	// Get crafts height. Used for damage indication.
-	int x =_damage->getWidth() / 2;
-	for (int y = 0; y < _damage->getHeight(); ++y)
-	{
-		Uint8 pixelColor = _damage->getPixel(x, y);
-		if (pixelColor >= _colors[CRAFT_MIN] && pixelColor < _colors[CRAFT_MAX])
-		{
-			++_craftHeight;
-		}
-	}
-
-	drawCraftDamage();
-
-	// Used for weapon toggling.
-
-	for (int i = 0; i < _weaponNum; ++i)
-	{
-		_weapon[i]->onMouseClick((ActionHandler)&DogfightState::weaponClick);
-	}
-}
-
-/**
- * Cleans up the dogfight state.
- */
-DogfightState::~DogfightState()
-{
-	delete _craftDamageAnimTimer;
-	while (!_projectiles.empty())
-	{
-		delete _projectiles.back();
-		_projectiles.pop_back();
-	}
-	if (_craft)
-		_craft->setInDogfight(false);
-	// set the ufo as "free" for the next engagement (as applicable)
-	if (_ufo)
-		_ufo->setInterceptionProcessed(false);
-}
-
-/**
- * Runs the higher level dogfight functionality.
- */
-void DogfightState::think()
-{
-	if (!_endDogfight)
-	{
-		update();
-		_craftDamageAnimTimer->think(this, 0);
-	}
-	if (!_craft->isInDogfight() || _craft->getDestination() != _ufo || _ufo->getStatus() == Ufo::LANDED)
-	{
-		endDogfight();
-	}
-}
-
-/**
- * Animates interceptor damage by changing the color and redrawing the image.
- */
-void DogfightState::animateCraftDamage()
-{
-	if (_minimized)
-	{
-		return;
-	}
-	--_currentCraftDamageColor;
-	if (_currentCraftDamageColor < _colors[DAMAGE_MIN])
-	{
-		_currentCraftDamageColor = _colors[DAMAGE_MAX];
-	}
-	drawCraftDamage();
-}
-
-/**
- * Draws interceptor damage according to percentage of HP's left.
- */
-void DogfightState::drawCraftDamage()
-{
-	if (_craft->getDamagePercentage() != 0)
-	{
-		if (!_craftDamageAnimTimer->isRunning())
-		{
-			_craftDamageAnimTimer->start();
-			if (_currentCraftDamageColor < _colors[DAMAGE_MIN])
-			{
-				_currentCraftDamageColor = _colors[DAMAGE_MIN];
-			}
-		}
-		int damagePercentage = _craft->getDamagePercentage();
-		int rowsToColor = (int)floor((double)_craftHeight * (double)(damagePercentage / 100.));
-		if (rowsToColor == 0)
-		{
-			return;
-		}
-		int rowsColored = 0;
-		bool rowColored = false;
-		for (int y = 0; y < _damage->getHeight(); ++y)
-		{
-			rowColored = false;
-			for (int x = 0; x < _damage->getWidth(); ++x)
-			{
-				int pixelColor = _damage->getPixel(x, y);
-				if (pixelColor >= _colors[DAMAGE_MIN] && pixelColor <= _colors[DAMAGE_MAX])
-				{
-					_damage->setPixel(x, y, _currentCraftDamageColor);
-					rowColored = true;
-				}
-				if (pixelColor >= _colors[CRAFT_MIN] && pixelColor < _colors[CRAFT_MAX])
-				{
-					_damage->setPixel(x, y, _currentCraftDamageColor);
-					rowColored = true;
-				}
-			}
-			if (rowColored)
-			{
-				++rowsColored;
-			}
-			if (rowsColored == rowsToColor)
-			{
-				break;
-			}
-		}
-	}
-}
-
-/**
- * Animates the window with a palette effect.
- */
-void DogfightState::animate()
-{
-	// Animate radar waves and other stuff.
-	for (int x = 0; x < _window->getWidth(); ++x)
-	{
-		for (int y = 0; y < _window->getHeight(); ++y)
-		{
-			Uint8 radarPixelColor = _window->getPixel(x, y);
-			if (radarPixelColor >= _colors[RADAR_MIN] && radarPixelColor < _colors[RADAR_MAX])
-			{
-				++radarPixelColor;
-				if (radarPixelColor >= _colors[RADAR_MAX])
-				{
-					radarPixelColor = _colors[RADAR_MIN];
-				}
-				_window->setPixel(x, y, radarPixelColor);
-			}
-		}
-	}
-
-	_battle->clear();
-
-	// Draw UFO.
-	if (!_ufo->isDestroyed())
-	{
-		drawUfo();
-	}
-
-	// Draw projectiles.
-	for (std::vector<CraftWeaponProjectile*>::iterator it = _projectiles.begin(); it != _projectiles.end(); ++it)
-	{
-		drawProjectile((*it));
-	}
-
-	// Clears text after a while
-	if (_timeout == 0)
-	{
-		_txtStatus->setText(L"");
-	}
-	else
-	{
-		_timeout--;
-	}
-
-	// Animate UFO hit.
-	bool lastHitAnimFrame = false;
-	if (_animatingHit && _ufo->getHitFrame() > 0)
-	{
-		_ufo->setHitFrame(_ufo->getHitFrame() - 1);
-		if (_ufo->getHitFrame() == 0)
-		{
-			_animatingHit = false;
-			lastHitAnimFrame = true;
-		}
-	}
-
-	// Animate UFO crash landing.
-	if (_ufo->isCrashed() && _ufo->getHitFrame() == 0 && !lastHitAnimFrame)
-	{
-		--_ufoSize;
-	}
-}
-
-/**
- * Updates all the elements in the dogfight, including ufo movement,
- * weapons fire, projectile movement, ufo escape conditions,
- * craft and ufo destruction conditions, and retaliation mission generation, as applicable.
- */
-void DogfightState::update()
-{
-	bool finalRun = false;
-	// Check if craft is not low on fuel when window minimized, and
-	// Check if crafts destination hasn't been changed when window minimized.
-	Ufo* u = dynamic_cast<Ufo*>(_craft->getDestination());
-	if (u != _ufo || !_craft->isInDogfight() || _craft->getLowFuel() || (_minimized && _ufo->isCrashed()))
-	{
-		endDogfight();
-		return;
-	}
-
-	if (!_minimized)
-	{
-		animate();
-		if (!_ufo->isCrashed() && !_ufo->isDestroyed() && !_craft->isDestroyed() && !_ufo->getInterceptionProcessed())
-		{
-			_ufo->setInterceptionProcessed(true);
-			int escapeCounter = _ufo->getEscapeCountdown();
-
-			if (escapeCounter > 0 )
-			{
-				escapeCounter--;
-				_ufo->setEscapeCountdown(escapeCounter);
-				// Check if UFO is breaking off.
-				if (escapeCounter == 0)
-				{
-					_ufo->setSpeed(_ufo->getCraftStats().speedMax);
-				}
-			}
-			if (_ufo->getFireCountdown() > 0)
-			{
-				_ufo->setFireCountdown(_ufo->getFireCountdown() - 1);
-			}
-		}
-	}
-	// Crappy craft is chasing UFO.
-	if (_ufo->getSpeed() > _craft->getCraftStats().speedMax)
-	{
-		_ufoBreakingOff = true;
-		finalRun = true;
-		setStatus("STR_UFO_OUTRUNNING_INTERCEPTOR");
-	}
-	else
-	{
-		_ufoBreakingOff = false;
-	}
-
-	bool projectileInFlight = false;
-	if (!_minimized)
-	{
-		int distanceChange = 0;
-
-		// Update distance
-		if (!_ufoBreakingOff)
-		{
-			if (_currentDist < _targetDist && !_ufo->isCrashed() && !_craft->isDestroyed())
-			{
-				distanceChange = 4;
-				if (_currentDist + distanceChange >_targetDist)
-				{
-					distanceChange = _targetDist - _currentDist;
-				}
-			}
-			else if (_currentDist > _targetDist && !_ufo->isCrashed() && !_craft->isDestroyed())
-			{
-				distanceChange = -2;
-			}
-
-			// don't let the interceptor mystically push or pull its fired projectiles
-			for (std::vector<CraftWeaponProjectile*>::iterator it = _projectiles.begin(); it != _projectiles.end(); ++it)
-			{
-				if ((*it)->getGlobalType() != CWPGT_BEAM && (*it)->getDirection() == D_UP) (*it)->setPosition((*it)->getPosition() + distanceChange);
-			}
-		}
-		else
-		{
-			distanceChange = 4;
-
-			// UFOs can try to outrun our missiles, don't adjust projectile positions here
-			// If UFOs ever fire anything but beams, those positions need to be adjust here though.
-		}
-
-		_currentDist += distanceChange;
-
-		std::wostringstream ss;
-		ss << _currentDist;
-		_txtDistance->setText(ss.str());
-
-		// Move projectiles and check for hits.
-		for (std::vector<CraftWeaponProjectile*>::iterator it = _projectiles.begin(); it != _projectiles.end(); ++it)
-		{
-			CraftWeaponProjectile *p = (*it);
-			p->move();
-			// Projectiles fired by interceptor.
-			if (p->getDirection() == D_UP)
-			{
-				// Projectile reached the UFO - determine if it's been hit.
-				if (((p->getPosition() >= _currentDist) || (p->getGlobalType() == CWPGT_BEAM && p->toBeRemoved())) && !_ufo->isCrashed() && !p->getMissed())
-				{
-					// UFO hit.
-					if (RNG::percent((p->getAccuracy() * (100 + 300 / (5 - _ufoSize)) + 100) / 200) - _ufo->getCraftStats().avoidBonus + _craft->getCraftStats().hitBonus)
-					{
-						// Formula delivered by Volutar, altered by Extended version.
-						int power = p->getDamage() * (_craft->getCraftStats().powerBonus + 100) / 100;
-						int damage = std::max(0, RNG::generate(power / 2, power) - _ufo->getCraftStats().armor);
-						_ufo->setDamage(_ufo->getDamage() + damage);
-						if (_ufo->isCrashed())
-						{
-							_ufo->setShotDownByCraftId(_craft->getUniqueId());
-							_ufo->setSpeed(0);
-							// if the ufo got destroyed here, these no longer apply
-							_ufoBreakingOff = false;
-							finalRun = false;
-							_end = false;
-						}
-						if (_ufo->getHitFrame() == 0)
-						{
-							_animatingHit = true;
-							_ufo->setHitFrame(3);
-						}
-
-						setStatus("STR_UFO_HIT");
-						_game->getResourcePack()->getSound("GEO.CAT", ResourcePack::UFO_HIT)->play();
-						p->remove();
-					}
-					// Missed.
-					else
-					{
-						if (p->getGlobalType() == CWPGT_BEAM)
-						{
-							p->remove();
-						}
-						else
-						{
-							p->setMissed(true);
-						}
-					}
-				}
-				// Check if projectile passed it's maximum range.
-				if (p->getGlobalType() == CWPGT_MISSILE)
-				{
-					if (p->getPosition() / 8 >= p->getRange())
-					{
-						p->remove();
-					}
-					else if (!_ufo->isCrashed())
-					{
-						projectileInFlight = true;
-					}
-				}
-			}
-			// Projectiles fired by UFO.
-			else if (p->getDirection() == D_DOWN)
-			{
-				if (p->getGlobalType() == CWPGT_MISSILE || (p->getGlobalType() == CWPGT_BEAM && p->toBeRemoved()))
-				{
-					if (RNG::percent(p->getAccuracy() - _craft->getCraftStats().avoidBonus + _ufo->getCraftStats().hitBonus))
-					{
-						// Formula delivered by Volutar, altered by Extended version.
-						int power = p->getDamage() * (_ufo->getCraftStats().powerBonus + 100) / 100;
-						int damage = std::max(0, RNG::generate(0, power) - _craft->getCraftStats().armor);
-						if (damage)
-						{
-							_craft->setDamage(_craft->getDamage() + damage);
-							drawCraftDamage();
-							setStatus("STR_INTERCEPTOR_DAMAGED");
-							_game->getResourcePack()->getSound("GEO.CAT", ResourcePack::INTERCEPTOR_HIT)->play(); //10
-							if (_mode == _btnCautious && _craft->getDamagePercentage() >= 50)
-							{
-								_targetDist = STANDOFF_DIST;
-							}
-						}
-					}
-					p->remove();
-				}
-			}
-		}
-
-		// Remove projectiles that hit or missed their target.
-		for (std::vector<CraftWeaponProjectile*>::iterator it = _projectiles.begin(); it != _projectiles.end();)
-		{
-			if ((*it)->toBeRemoved() == true || ((*it)->getMissed() == true && (*it)->getPosition() <= 0))
-			{
-				delete *it;
-				it = _projectiles.erase(it);
-			}
-			else
-			{
-				++it;
-			}
-		}
-
-		// Handle weapons and craft distance.
-		for (int i = 0; i < _weaponNum; ++i)
-		{
-			CraftWeapon *w = _craft->getWeapons()->at(i);
-			if (w == 0)
-			{
-				continue;
-			}
-			int wTimer = _weaponFireCountdown[i];
-
-			// Handle weapon firing
-			if (wTimer == 0 && _currentDist <= w->getRules()->getRange() * 8 && w->getAmmo() > 0 && _mode != _btnStandoff
-				&& _mode != _btnDisengage && !_ufo->isCrashed() && !_craft->isDestroyed())
-			{
-				fireWeapon(i);
-			}
-			else if (wTimer > 0)
-			{
-				--_weaponFireCountdown[i];
-			}
-
-			if (w->getAmmo() == 0 && !projectileInFlight && !_craft->isDestroyed())
-			{
-				// Handle craft distance according to option set by user and available ammo.
-				if (_mode == _btnCautious)
-				{
-					minimumDistance();
-				}
-				else if (_mode == _btnStandard)
-				{
-					maximumDistance();
-				}
-			}
-		}
-
-		// Handle UFO firing.
-		if (_currentDist <= _ufo->getRules()->getWeaponRange() * 8 && !_ufo->isCrashed() && !_craft->isDestroyed())
-		{
-			if (_ufo->getShootingAt() == 0)
-			{
-				_ufo->setShootingAt(_interceptionNumber);
-			}
-			if (_ufo->getShootingAt() == _interceptionNumber)
-			{
-				if (_ufo->getFireCountdown() == 0)
-				{
-					ufoFireWeapon();
-				}
-			}
-		}
-		else if (_ufo->getShootingAt() == _interceptionNumber)
-		{
-			_ufo->setShootingAt(0);
-		}
-	}
-
-	// Check when battle is over.
-	if (_end == true && (((_currentDist > 640 || _minimized) && (_mode == _btnDisengage || _ufoBreakingOff == true)) || (_timeout == 0 && (_ufo->isCrashed() || _craft->isDestroyed()))))
-	{
-		if (_ufoBreakingOff)
-		{
-			_ufo->move();
-			_craft->setDestination(_ufo);
-		}
-		if (!_destroyCraft && (_destroyUfo || _mode == _btnDisengage))
-		{
-			_craft->returnToBase();
-		}
-		endDogfight();
-	}
-
-	if (_currentDist > 640 && _ufoBreakingOff)
-	{
-		finalRun = true;
-	}
-
-	// End dogfight if craft is destroyed.
-	if (!_end)
-	{
-		if (_craft->isDestroyed())
-		{
-			setStatus("STR_INTERCEPTOR_DESTROYED");
-			_timeout += 30;
-			_game->getResourcePack()->getSound("GEO.CAT", ResourcePack::INTERCEPTOR_EXPLODE)->play();
-			finalRun = true;
-			_destroyCraft = true;
-			_ufo->setShootingAt(0);
-		}
-
-		// End dogfight if UFO is crashed or destroyed.
-		if (_ufo->isCrashed())
-		{
-			AlienRace *race = _game->getRuleset()->getAlienRace(_ufo->getAlienRace());
-			AlienMission *mission = _ufo->getMission();
-			mission->ufoShotDown(*_ufo);
-			// Check for retaliation trigger.
-			if (!RNG::percent(4 * (24 - (int)(_game->getSavedGame()->getDifficultyCoefficient())) - race->getRetaliationAggression()))
-			{
-				// Spawn retaliation mission.
-				std::string targetRegion;
-				if (RNG::percent(50 - 6 * _game->getSavedGame()->getDifficultyCoefficient()))
-				{
-					// Attack on UFO's mission region
-					targetRegion = _ufo->getMission()->getRegion();
-				}
-				else
-				{
-					// Try to find and attack the originating base.
-					targetRegion = _game->getSavedGame()->locateRegion(*_craft->getBase())->getRules()->getType();
-					// TODO: If the base is removed, the mission is canceled.
-				}
-				// Difference from original: No retaliation until final UFO lands (Original: Is spawned).
-				if (!_game->getSavedGame()->findAlienMission(targetRegion, OBJECTIVE_RETALIATION))
-				{
-					const RuleAlienMission *rule = _game->getRuleset()->getAlienMission(race->getRetaliationMission());
-					if (!rule)
-					{
-						rule = _game->getRuleset()->getRandomMission(OBJECTIVE_RETALIATION, _game->getSavedGame()->getMonthsPassed());
-					}
-
-					AlienMission *mission = new AlienMission(*rule);
-					mission->setId(_game->getSavedGame()->getId("ALIEN_MISSIONS"));
-					mission->setRegion(targetRegion, *_game->getRuleset());
-					mission->setRace(_ufo->getAlienRace());
-					mission->start(mission->getRules().getWave(0).spawnTimer); // fixed delay for first scout
-					_game->getSavedGame()->getAlienMissions().push_back(mission);
-				}
-			}
-
-			if (_ufo->isDestroyed())
-			{
-				if (_ufo->getShotDownByCraftId() == _craft->getUniqueId())
-				{
-					for (std::vector<Country*>::iterator country = _game->getSavedGame()->getCountries()->begin(); country != _game->getSavedGame()->getCountries()->end(); ++country)
-					{
-						if ((*country)->getRules()->insideCountry(_ufo->getLongitude(), _ufo->getLatitude()))
-						{
-							(*country)->addActivityXcom(_ufo->getRules()->getScore()*2);
-							break;
-						}
-					}
-					for (std::vector<Region*>::iterator region = _game->getSavedGame()->getRegions()->begin(); region != _game->getSavedGame()->getRegions()->end(); ++region)
-					{
-						if ((*region)->getRules()->insideRegion(_ufo->getLongitude(), _ufo->getLatitude()))
-						{
-							(*region)->addActivityXcom(_ufo->getRules()->getScore()*2);
-							break;
-						}
-					}
-					setStatus("STR_UFO_DESTROYED");
-					_game->getResourcePack()->getSound("GEO.CAT", ResourcePack::UFO_EXPLODE)->play(); //11
-				}
-				_destroyUfo = true;
-			}
-			else
-			{
-				if (_ufo->getShotDownByCraftId() == _craft->getUniqueId())
-				{
-					setStatus("STR_UFO_CRASH_LANDS");
-					_game->getResourcePack()->getSound("GEO.CAT", ResourcePack::UFO_CRASH)->play(); //10
-					for (std::vector<Country*>::iterator country = _game->getSavedGame()->getCountries()->begin(); country != _game->getSavedGame()->getCountries()->end(); ++country)
-					{
-						if ((*country)->getRules()->insideCountry(_ufo->getLongitude(), _ufo->getLatitude()))
-						{
-							(*country)->addActivityXcom(_ufo->getRules()->getScore());
-							break;
-						}
-					}
-					for (std::vector<Region*>::iterator region = _game->getSavedGame()->getRegions()->begin(); region != _game->getSavedGame()->getRegions()->end(); ++region)
-					{
-						if ((*region)->getRules()->insideRegion(_ufo->getLongitude(), _ufo->getLatitude()))
-						{
-							(*region)->addActivityXcom(_ufo->getRules()->getScore());
-							break;
-						}
-					}
-				}
-				if (!_state->getGlobe()->insideLand(_ufo->getLongitude(), _ufo->getLatitude()))
-				{
-					_ufo->setStatus(Ufo::DESTROYED);
-					_destroyUfo = true;
-				}
-				else
-				{
-					_ufo->setSecondsRemaining(RNG::generate(24, 96)*3600);
-					_ufo->setAltitude("STR_GROUND");
-					if (_ufo->getCrashId() == 0)
-					{
-						_ufo->setCrashId(_game->getSavedGame()->getId("STR_CRASH_SITE"));
-					}
-				}
-			}
-			_timeout += 30;
-			if (_ufo->getShotDownByCraftId() != _craft->getUniqueId())
-			{
-				_timeout += 50;
-				_ufo->setHitFrame(3);
-			}
-			finalRun = true;
-
-			if (_ufo->getStatus() == Ufo::LANDED)
-			{
-				_timeout += 30;
-				finalRun = true;
-				_ufo->setShootingAt(0);
-			}
-		}
-	}
-
-	if (!projectileInFlight && finalRun)
-	{
-		_end = true;
-	}
-}
-
-/**
- * Fires a shot from the first weapon
- * equipped on the craft.
- */
-void DogfightState::fireWeapon(int i)
-{
-	if (_weaponEnabled[i])
-	{
-		CraftWeapon *w1 = _craft->getWeapons()->at(i);
-		if (w1->setAmmo(w1->getAmmo() - 1))
-		{
-			_weaponFireCountdown[i] = _weaponFireInterval[i];
-
-			std::wostringstream ss;
-			ss << w1->getAmmo();
-			_txtAmmo[i]->setText(ss.str());
-
-			CraftWeaponProjectile *p = w1->fire();
-			p->setDirection(D_UP);
-			p->setHorizontalPosition((i % 2 ? HP_RIGHT : HP_LEFT) * (1 + 2 * (i / 2)));
-			_projectiles.push_back(p);
-
-			_game->getResourcePack()->getSound("GEO.CAT", w1->getRules()->getSound())->play();
-		}
-	}
-}
-
-/**
- * Fires a shot from the first weapon
- * equipped on the craft.
- */
-void DogfightState::fireWeapon1()
-{
-	fireWeapon(0);
-}
-/**
- * Fires a shot from the second weapon
- * equipped on the craft.
- */
-void DogfightState::fireWeapon2()
-{
-	fireWeapon(1);
-}
-/**
- * Fires a shot from the third weapon
- * equipped on the craft.
- */
-void DogfightState::fireWeapon3()
-{
-	fireWeapon(2);
-}
-/**
- * Fires a shot from the fourth weapon
- * equipped on the craft.
- */
-void DogfightState::fireWeapon4()
-{
-	fireWeapon(3);
-}
-
-/**
- *	Each time a UFO will try to fire it's cannons
- *	a calculation is made. There's only 10% chance
- *	that it will actually fire.
- */
-void DogfightState::ufoFireWeapon()
-{
-	int fireCountdown = std::max(1, (_ufo->getRules()->getWeaponReload() - 2 * _game->getSavedGame()->getDifficultyCoefficient()));
-	_ufo->setFireCountdown(RNG::generate(0, fireCountdown) + fireCountdown);
-
-	setStatus("STR_UFO_RETURN_FIRE");
-	CraftWeaponProjectile *p = new CraftWeaponProjectile();
-	p->setType(CWPT_PLASMA_BEAM);
-	p->setAccuracy(60);
-	p->setDamage(_ufo->getRules()->getWeaponPower());
-	p->setDirection(D_DOWN);
-	p->setHorizontalPosition(HP_CENTER);
-	p->setPosition(_currentDist - (_ufo->getRules()->getRadius() / 2));
-	_projectiles.push_back(p);
-	_game->getResourcePack()->getSound("GEO.CAT", ResourcePack::UFO_FIRE)->play();
-}
-
-/**
- * Sets the craft to the minimum distance
- * required to fire a weapon.
- */
-void DogfightState::minimumDistance()
-{
-	int max = 0;
-	for (std::vector<CraftWeapon*>::iterator i = _craft->getWeapons()->begin(); i < _craft->getWeapons()->end(); ++i)
-	{
-		if (*i == 0)
-			continue;
-		if ((*i)->getRules()->getRange() > max && (*i)->getAmmo() > 0)
-		{
-			max = (*i)->getRules()->getRange();
-		}
-	}
-	if (max == 0)
-	{
-		_targetDist = STANDOFF_DIST;
-	}
-	else
-	{
-		_targetDist = max * 8;
-	}
-}
-
-/**
- * Sets the craft to the maximum distance
- * required to fire a weapon.
- */
-void DogfightState::maximumDistance()
-{
-	int min = 1000;
-	for (std::vector<CraftWeapon*>::iterator i = _craft->getWeapons()->begin(); i < _craft->getWeapons()->end(); ++i)
-	{
-		if (*i == 0)
-			continue;
-		if ((*i)->getRules()->getRange() < min && (*i)->getAmmo() > 0)
-		{
-			min = (*i)->getRules()->getRange();
-		}
-	}
-	if (min == 1000)
-	{
-		_targetDist = STANDOFF_DIST;
-	}
-	else
-	{
-		_targetDist = min * 8;
-	}
-}
-
-/**
- * Updates the status text and restarts
- * the text timeout counter.
- * @param status New status text.
- */
-void DogfightState::setStatus(const std::string &status)
-{
-	_txtStatus->setText(tr(status));
-	_timeout = 50;
-}
-
-/**
- * Minimizes the dogfight window.
- * @param action Pointer to an action.
- */
-void DogfightState::btnMinimizeClick(Action *)
-{
-	if (!_ufo->isCrashed() && !_craft->isDestroyed() && !_ufoBreakingOff)
-	{
-		if (_currentDist >= STANDOFF_DIST)
-		{
-			setMinimized(true);
-			_window->setVisible(false);
-			_preview->setVisible(false);
-			_btnStandoff->setVisible(false);
-			_btnCautious->setVisible(false);
-			_btnStandard->setVisible(false);
-			_btnAggressive->setVisible(false);
-			_btnDisengage->setVisible(false);
-			_btnUfo->setVisible(false);
-			_btnMinimize->setVisible(false);
-			_battle->setVisible(false);
-			for (int i = 0; i < _weaponNum; ++i)
-			{
-				_weapon[i]->setVisible(false);
-				_range[i]->setVisible(false);
-				_txtAmmo[i]->setVisible(false);
-			}
-			_damage->setVisible(false);
-			_txtDistance->setVisible(false);
-			_preview->setVisible(false);
-			_txtStatus->setVisible(false);
-			_btnMinimizedIcon->setVisible(true);
-			_txtInterceptionNumber->setVisible(true);
-		}
-		else
-		{
-			setStatus("STR_MINIMISE_AT_STANDOFF_RANGE_ONLY");
-		}
-	}
-}
-
-/**
- * Switches to Standoff mode (maximum range).
- * @param action Pointer to an action.
- */
-void DogfightState::btnStandoffPress(Action *)
-{
-	if (!_ufo->isCrashed() && !_craft->isDestroyed() && !_ufoBreakingOff)
-	{
-		_end = false;
-		setStatus("STR_STANDOFF");
-		_targetDist = STANDOFF_DIST;
-	}
-}
-
-/**
- * Switches to Cautious mode (maximum weapon range).
- * @param action Pointer to an action.
- */
-void DogfightState::btnCautiousPress(Action *)
-{
-	if (!_ufo->isCrashed() && !_craft->isDestroyed() && !_ufoBreakingOff)
-	{
-		_end = false;
-		setStatus("STR_CAUTIOUS_ATTACK");
-		for (int i = 0; i < _weaponNum; ++i)
-		{
-			CraftWeapon* w = _craft->getWeapons()->at(i);
-			if (w != 0)
-			{
-				_weaponFireInterval[i] = w->getRules()->getCautiousReload();
-			}
-		}
-		minimumDistance();
-	}
-}
-
-/**
- * Switches to Standard mode (minimum weapon range).
- * @param action Pointer to an action.
- */
-void DogfightState::btnStandardPress(Action *)
-{
-	if (!_ufo->isCrashed() && !_craft->isDestroyed() && !_ufoBreakingOff)
-	{
-		_end = false;
-		setStatus("STR_STANDARD_ATTACK");
-		for (int i = 0; i < _weaponNum; ++i)
-		{
-			CraftWeapon* w = _craft->getWeapons()->at(i);
-			if (w != 0)
-			{
-				_weaponFireInterval[i] = w->getRules()->getStandardReload();
-			}
-		}
-		maximumDistance();
-	}
-}
-
-/**
- * Switches to Aggressive mode (minimum range).
- * @param action Pointer to an action.
- */
-void DogfightState::btnAggressivePress(Action *)
-{
-	if (!_ufo->isCrashed() && !_craft->isDestroyed() && !_ufoBreakingOff)
-	{
-		_end = false;
-		setStatus("STR_AGGRESSIVE_ATTACK");
-		for (int i = 0; i < _weaponNum; ++i)
-		{
-			CraftWeapon* w = _craft->getWeapons()->at(i);
-			if (w != 0)
-			{
-				_weaponFireInterval[i] = w->getRules()->getAggressiveReload();
-			}
-		}
-		_targetDist = 64;
-	}
-}
-
-/**
- * Disengages from the UFO.
- * @param action Pointer to an action.
- */
-void DogfightState::btnDisengagePress(Action *)
-{
-	if (!_ufo->isCrashed() && !_craft->isDestroyed() && !_ufoBreakingOff)
-	{
-		_end = true;
-		setStatus("STR_DISENGAGING");
-		_targetDist = 800;
-	}
-}
-
-/**
- * Shows a front view of the UFO.
- * @param action Pointer to an action.
- */
-void DogfightState::btnUfoClick(Action *)
-{
-	_preview->setVisible(true);
-	// Disable all other buttons to prevent misclicks
-	_btnStandoff->setVisible(false);
-	_btnCautious->setVisible(false);
-	_btnStandard->setVisible(false);
-	_btnAggressive->setVisible(false);
-	_btnDisengage->setVisible(false);
-	_btnUfo->setVisible(false);
-	_btnMinimize->setVisible(false);
-	for (int i = 0; i < _weaponNum; ++i)
-	{
-		_weapon[i]->setVisible(false);
-	}
-}
-
-/**
- * Hides the front view of the UFO.
- * @param action Pointer to an action.
- */
-void DogfightState::previewClick(Action *)
-{
-	_preview->setVisible(false);
-	// Reenable all other buttons to prevent misclicks
-	_btnStandoff->setVisible(true);
-	_btnCautious->setVisible(true);
-	_btnStandard->setVisible(true);
-	_btnAggressive->setVisible(true);
-	_btnDisengage->setVisible(true);
-	_btnUfo->setVisible(true);
-	_btnMinimize->setVisible(true);
-	for (int i = 0; i < _weaponNum; ++i)
-	{
-		_weapon[i]->setVisible(true);
-	}
-}
-
-/*
- * Draws the UFO blob on the radar screen.
- * Currently works only for original sized blobs
- * 13 x 13 pixels.
- */
-void DogfightState::drawUfo()
-{
-	if (_ufoSize < 0 || _ufo->isDestroyed())
-	{
-		return;
-	}
-	int currentUfoXposition =  _battle->getWidth() / 2 - 6;
-	int currentUfoYposition = _battle->getHeight() - (_currentDist / 8) - 6;
-	for (int y = 0; y < 13; ++y)
-	{
-		for (int x = 0; x < 13; ++x)
-		{
-			Uint8 pixelOffset = _ufoBlobs[_ufoSize + _ufo->getHitFrame()][y][x];
-			if (pixelOffset == 0)
-			{
-				continue;
-			}
-			else
-			{
-				if (_ufo->isCrashed() || _ufo->getHitFrame() > 0)
-				{
-					pixelOffset *= 2;
-				}
-				Uint8 radarPixelColor = _window->getPixel(currentUfoXposition + x + 3, currentUfoYposition + y + 3); // + 3 cause of the window frame
-				Uint8 color = radarPixelColor - pixelOffset;
-				if (color < _colors[BLOB_MIN])
-				{
-					color = _colors[BLOB_MIN];
-				}
-				_battle->setPixel(currentUfoXposition + x, currentUfoYposition + y, color);
-			}
-		}
-	}
-}
-
-/*
- * Draws projectiles on the radar screen.
- * Depending on what type of projectile it is, it's
- * shape will be different. Currently works for
- * original sized blobs 3 x 6 pixels.
- */
-void DogfightState::drawProjectile(const CraftWeaponProjectile* p)
-{
-	int xPos = _battle->getWidth() / 2 + p->getHorizontalPosition();
-	// Draw missiles.
-	if (p->getGlobalType() == CWPGT_MISSILE)
-	{
-		xPos -= 1;
-		int yPos = _battle->getHeight() - p->getPosition() / 8;
-		for (int x = 0; x < 3; ++x)
-		{
-			for (int y = 0; y < 6; ++y)
-			{
-				int pixelOffset = _projectileBlobs[p->getType()][y][x];
-				if (pixelOffset == 0)
-				{
-					continue;
-				}
-				else
-				{
-					Uint8 radarPixelColor = _window->getPixel(xPos + x + 3, yPos + y + 3); // + 3 cause of the window frame
-					Uint8 color = radarPixelColor - pixelOffset;
-					if (color < _colors[BLOB_MIN])
-					{
-						color = _colors[BLOB_MIN];
-					}
-					_battle->setPixel(xPos + x, yPos + y, color);
-				}
-			}
-		}
-	}
-	// Draw beams.
-	else if (p->getGlobalType() == CWPGT_BEAM)
-	{
-		int yStart = _battle->getHeight() - 2;
-		int yEnd = _battle->getHeight() - (_currentDist / 8);
-		Uint8 pixelOffset = p->getState();
-		for (int y = yStart; y > yEnd; --y)
-		{
-			Uint8 radarPixelColor = _window->getPixel(xPos + 3, y + 3);
-			Uint8 color = radarPixelColor - pixelOffset;
-			if (color < _colors[BLOB_MIN])
-			{
-				color = _colors[BLOB_MIN];
-			}
-			_battle->setPixel(xPos, y, color);
-		}
-	}
-}
-
-/**
- * Toggles usage of weapons.
- * @param action Pointer to an action.
- */
-void DogfightState::weaponClick(Action * a)
-{
-	for(int i = 0; i < _weaponNum; ++i)
-	{
-		if (a->getSender() == _weapon[i])
-		{
-			_weaponEnabled[i] = !_weaponEnabled[i];
-			recolor(i, _weaponEnabled[i]);
-			return;
-		}
-	}
-}
-
-/**
- * Changes colors of weapon icons, range indicators and ammo texts base on current weapon state.
- * @param weaponNo - number of weapon for which colors must be changed.
- * @param currentState - state of weapon (enabled = true, disabled = false).
- */
-void DogfightState::recolor(const int weaponNo, const bool currentState)
-{
-	InteractiveSurface *weapon = _weapon[weaponNo];
-	Text *ammo = _txtAmmo[weaponNo];
-	Surface *range = _range[weaponNo];
-
-	if (currentState)
-	{
-		weapon->offset(-_colors[DISABLED_WEAPON]);
-		ammo->offset(-_colors[DISABLED_AMMO]);
-		range->offset(-_colors[DISABLED_RANGE]);
-	}
-	else
-	{
-		weapon->offset(_colors[DISABLED_WEAPON]);
-		ammo->offset(_colors[DISABLED_AMMO]);
-		range->offset(_colors[DISABLED_RANGE]);
-	}
-}
-
-/**
- * Returns true if state is minimized. Otherwise returns false.
- * @return Is the dogfight minimized?
- */
-bool DogfightState::isMinimized() const
-{
-	return _minimized;
-}
-
-/**
- * Sets the state to minimized/maximized status.
- * @param minimized Is the dogfight minimized?
- */
-void DogfightState::setMinimized(const bool minimized)
-{
-	_minimized = minimized;
-}
-
-/**
- * Maximizes the interception window.
- * @param action Pointer to an action.
- */
-void DogfightState::btnMinimizedIconClick(Action *)
-{
-	if (_craft->getDestination()->getSiteDepth() > _craft->getRules()->getMaxDepth())
-	{
-		_state->popup(new DogfightErrorState(_craft, tr("STR_UNABLE_TO_ENGAGE_DEPTH")));
-	}
-	else
-	{
-		bool underwater = !_craft->getWeapons()->empty();
-		for (std::vector<CraftWeapon*>::iterator w = _craft->getWeapons()->begin(); w != _craft->getWeapons()->end(); ++w)
-		{
-			if ((*w) && !(*w)->getRules()->isWaterOnly())
-			{
-				underwater = false;
-				break;
-			}
-		}
-		if (underwater && !_state->getGlobe()->insideLand(_craft->getLongitude(), _craft->getLatitude()))
-		{
-			_state->popup(new DogfightErrorState(_craft, tr("STR_UNABLE_TO_ENGAGE_AIRBORNE")));
-		}
-		else
-		{
-			setMinimized(false);
-			_window->setVisible(true);
-			_btnStandoff->setVisible(true);
-			_btnCautious->setVisible(true);
-			_btnStandard->setVisible(true);
-			_btnAggressive->setVisible(true);
-			_btnDisengage->setVisible(true);
-			_btnUfo->setVisible(true);
-			_btnMinimize->setVisible(true);
-			_battle->setVisible(true);
-			for (int i = 0; i < _weaponNum; ++i)
-			{
-				_weapon[i]->setVisible(true);
-				_range[i]->setVisible(true);
-				_txtAmmo[i]->setVisible(true);
-			}
-			_damage->setVisible(true);
-			_txtDistance->setVisible(true);
-			_txtStatus->setVisible(true);
-			_btnMinimizedIcon->setVisible(false);
-			_txtInterceptionNumber->setVisible(false);
-			_preview->setVisible(false);
-		}
-	}
-}
-
-/**
- * Sets interception number. Used to draw proper number when window minimized.
- * @param number ID number.
- */
-void DogfightState::setInterceptionNumber(const int number)
-{
-	_interceptionNumber = number;
-}
-
-/**
- * Sets interceptions count. Used to properly position the window.
- * @param count Amount of interception windows.
- */
-void DogfightState::setInterceptionsCount(const size_t count)
-{
-	_interceptionsCount = count;
-	calculateWindowPosition();
-	moveWindow();
-}
-
-/**
- * Calculates dogfight window position according to
- * number of active interceptions.
- */
-void DogfightState::calculateWindowPosition()
-{
-	_minimizedIconX = 5;
-	_minimizedIconY = (5 * _interceptionNumber) + (16 * (_interceptionNumber - 1));
-
-	if (_interceptionsCount == 1)
-	{
-		_x = 80;
-		_y = 52;
-	}
-	else if (_interceptionsCount == 2)
-	{
-		if (_interceptionNumber == 1)
-		{
-			_x = 80;
-			_y = 0;
-		}
-		else // 2
-		{
-			_x = 80;
-			//_y = (_game->getScreen()->getHeight() / 2) - 96;
-			_y = 200 - _window->getHeight();//96;
-		}
-	}
-	else if (_interceptionsCount == 3)
-	{
-		if (_interceptionNumber == 1)
-		{
-			_x = 80;
-			_y = 0;
-		}
-		else if (_interceptionNumber == 2)
-		{
-			_x = 0;
-			//_y = (_game->getScreen()->getHeight() / 2) - 96;
-			_y = 200 - _window->getHeight();//96;
-		}
-		else // 3
-		{
-			//_x = (_game->getScreen()->getWidth() / 2) - 160;
-			//_y = (_game->getScreen()->getHeight() / 2) - 96;
-			_x = 320 - _window->getWidth();//160;
-			_y = 200 - _window->getHeight();//96;
-		}
-	}
-	else
-	{
-		if (_interceptionNumber == 1)
-		{
-			_x = 0;
-			_y = 0;
-		}
-		else if (_interceptionNumber == 2)
-		{
-			//_x = (_game->getScreen()->getWidth() / 2) - 160;
-			_x = 320 - _window->getWidth();//160;
-			_y = 0;
-		}
-		else if (_interceptionNumber == 3)
-		{
-			_x = 0;
-			//_y = (_game->getScreen()->getHeight() / 2) - 96;
-			_y = 200 - _window->getHeight();//96;
-		}
-		else // 4
-		{
-			//_x = (_game->getScreen()->getWidth() / 2) - 160;
-			//_y = (_game->getScreen()->getHeight() / 2) - 96;
-			_x = 320 - _window->getWidth();//160;
-			_y = 200 - _window->getHeight();//96;
-		}
-	}
-	_x += _game->getScreen()->getDX();
-	_y += _game->getScreen()->getDY();
-}
-
-/**
- * Relocates all dogfight window elements to
- * calculated position. This is used when multiple
- * interceptions are running.
- */
-void DogfightState::moveWindow()
-{
-	int x = _window->getX() - _x;
-	int y = _window->getY() - _y;
-	for (std::vector<Surface*>::iterator i = _surfaces.begin(); i != _surfaces.end(); ++i)
-	{
-		(*i)->setX((*i)->getX() - x);
-		(*i)->setY((*i)->getY() - y);
-	}
-	_btnMinimizedIcon->setX(_minimizedIconX); _btnMinimizedIcon->setY(_minimizedIconY);
-	_txtInterceptionNumber->setX(_minimizedIconX + 18); _txtInterceptionNumber->setY(_minimizedIconY + 6);
-}
-
-/**
- * Checks whether the dogfight should end.
- * @return Returns true if the dogfight should end, otherwise returns false.
- */
-bool DogfightState::dogfightEnded() const
-{
-	return _endDogfight;
-}
-
-/**
- * Returns the UFO associated to this dogfight.
- * @return Returns pointer to UFO object associated to this dogfight.
- */
-Ufo* DogfightState::getUfo() const
-{
-	return _ufo;
-}
-
-/**
- * Ends the dogfight.
- */
-void DogfightState::endDogfight()
-{
-	if (_craft)
-		_craft->setInDogfight(false);
-	_endDogfight = true;
-}
-
-/**
- * Returns interception number.
- * @return interception number
- */
-int DogfightState::getInterceptionNumber() const
-{
-	return _interceptionNumber;
-}
-
-}+/*
+ * Copyright 2010-2015 OpenXcom Developers.
+ *
+ * This file is part of OpenXcom.
+ *
+ * OpenXcom is free software: you can redistribute it and/or modify
+ * it under the terms of the GNU General Public License as published by
+ * the Free Software Foundation, either version 3 of the License, or
+ * (at your option) any later version.
+ *
+ * OpenXcom is distributed in the hope that it will be useful,
+ * but WITHOUT ANY WARRANTY; without even the implied warranty of
+ * MERCHANTABILITY or FITNESS FOR A PARTICULAR PURPOSE.  See the
+ * GNU General Public License for more details.
+ *
+ * You should have received a copy of the GNU General Public License
+ * along with OpenXcom.  If not, see <http://www.gnu.org/licenses/>.
+ */
+#include "DogfightState.h"
+#include <sstream>
+#include "GeoscapeState.h"
+#include "../Engine/Game.h"
+#include "../Mod/ResourcePack.h"
+#include "../Engine/Screen.h"
+#include "../Engine/LocalizedText.h"
+#include "../Engine/SurfaceSet.h"
+#include "../Engine/Surface.h"
+#include "../Engine/Action.h"
+#include "../Interface/ImageButton.h"
+#include "../Interface/Text.h"
+#include "../Engine/Timer.h"
+#include "Globe.h"
+#include "../Savegame/SavedGame.h"
+#include "../Savegame/Craft.h"
+#include "../Mod/RuleCraft.h"
+#include "../Savegame/CraftWeapon.h"
+#include "../Mod/RuleCraftWeapon.h"
+#include "../Savegame/Ufo.h"
+#include "../Mod/RuleUfo.h"
+#include "../Mod/AlienRace.h"
+#include "../Engine/RNG.h"
+#include "../Engine/Sound.h"
+#include "../Savegame/Base.h"
+#include "../Savegame/CraftWeaponProjectile.h"
+#include "../Savegame/Country.h"
+#include "../Mod/RuleCountry.h"
+#include "../Savegame/Region.h"
+#include "../Mod/RuleRegion.h"
+#include "../Savegame/AlienMission.h"
+#include "DogfightErrorState.h"
+#include "../Mod/Ruleset.h"
+#include "../Mod/RuleInterface.h"
+
+namespace OpenXcom
+{
+
+// UFO blobs graphics ...
+const int DogfightState::_ufoBlobs[8][13][13] =
+{
+		/*0 STR_VERY_SMALL */
+	{
+		{0, 0, 0, 0, 0, 0, 0, 0, 0, 0, 0, 0, 0},
+		{0, 0, 0, 0, 0, 0, 0, 0, 0, 0, 0, 0, 0},
+		{0, 0, 0, 0, 0, 0, 0, 0, 0, 0, 0, 0, 0},
+		{0, 0, 0, 0, 0, 0, 0, 0, 0, 0, 0, 0, 0},
+		{0, 0, 0, 0, 0, 1, 1, 1, 0, 0, 0, 0, 0},
+		{0, 0, 0, 0, 1, 2, 3, 2, 1, 0, 0, 0, 0},
+		{0, 0, 0, 0, 1, 3, 5, 3, 1, 0, 0, 0, 0},
+		{0, 0, 0, 0, 1, 2, 3, 2, 1, 0, 0, 0, 0},
+		{0, 0, 0, 0, 0, 1, 1, 1, 0, 0, 0, 0, 0},
+		{0, 0, 0, 0, 0, 0, 0, 0, 0, 0, 0, 0, 0},
+		{0, 0, 0, 0, 0, 0, 0, 0, 0, 0, 0, 0, 0},
+		{0, 0, 0, 0, 0, 0, 0, 0, 0, 0, 0, 0, 0},
+		{0, 0, 0, 0, 0, 0, 0, 0, 0, 0, 0, 0, 0}
+	},
+		/*1 STR_SMALL */
+	{
+		{0, 0, 0, 0, 0, 0, 0, 0, 0, 0, 0, 0, 0},
+		{0, 0, 0, 0, 0, 0, 0, 0, 0, 0, 0, 0, 0},
+		{0, 0, 0, 0, 0, 0, 0, 0, 0, 0, 0, 0, 0},
+		{0, 0, 0, 0, 0, 1, 1, 1, 0, 0, 0, 0, 0},
+		{0, 0, 0, 0, 1, 2, 2, 2, 1, 0, 0, 0, 0},
+		{0, 0, 0, 1, 2, 3, 4, 3, 2, 1, 0, 0, 0},
+		{0, 0, 0, 1, 2, 4, 5, 4, 2, 1, 0, 0, 0},
+		{0, 0, 0, 1, 2, 3, 4, 3, 2, 1, 0, 0, 0},
+		{0, 0, 0, 0, 1, 2, 2, 2, 1, 0, 0, 0, 0},
+		{0, 0, 0, 0, 0, 1, 1, 1, 0, 0, 0, 0, 0},
+		{0, 0, 0, 0, 0, 0, 0, 0, 0, 0, 0, 0, 0},
+		{0, 0, 0, 0, 0, 0, 0, 0, 0, 0, 0, 0, 0},
+		{0, 0, 0, 0, 0, 0, 0, 0, 0, 0, 0, 0, 0}
+	},
+		/*2 STR_MEDIUM_UC */
+	{
+		{0, 0, 0, 0, 0, 0, 0, 0, 0, 0, 0, 0, 0},
+		{0, 0, 0, 0, 0, 0, 0, 0, 0, 0, 0, 0, 0},
+		{0, 0, 0, 0, 0, 1, 1, 1, 0, 0, 0, 0, 0},
+		{0, 0, 0, 1, 1, 2, 2, 2, 1, 1, 0, 0, 0},
+		{0, 0, 0, 1, 2, 3, 3, 3, 2, 1, 0, 0, 0},
+		{0, 0, 1, 2, 3, 4, 5, 4, 3, 2, 1, 0, 0},
+		{0, 0, 1, 2, 3, 5, 5, 5, 3, 2, 1, 0, 0},
+		{0, 0, 1, 2, 3, 4, 5, 4, 3, 2, 1, 0, 0},
+		{0, 0, 0, 1, 2, 3, 3, 3, 2, 1, 0, 0, 0},
+		{0, 0, 0, 1, 1, 2, 2, 2, 1, 1, 0, 0, 0},
+		{0, 0, 0, 0, 0, 1, 1, 1, 0, 0, 0, 0, 0},
+		{0, 0, 0, 0, 0, 0, 0, 0, 0, 0, 0, 0, 0},
+		{0, 0, 0, 0, 0, 0, 0, 0, 0, 0, 0, 0, 0}
+	},
+		/*3 STR_LARGE */
+	{
+		{0, 0, 0, 0, 0, 0, 0, 0, 0, 0, 0, 0, 0},
+		{0, 0, 0, 0, 0, 1, 1, 1, 0, 0, 0, 0, 0},
+		{0, 0, 0, 1, 1, 2, 2, 2, 1, 1, 0, 0, 0},
+		{0, 0, 1, 2, 2, 3, 3, 3, 2, 2, 1, 0, 0},
+		{0, 0, 1, 2, 3, 4, 4, 4, 3, 2, 1, 0, 0},
+		{0, 1, 2, 3, 4, 5, 5, 5, 4, 3, 2, 1, 0},
+		{0, 1, 2, 3, 4, 5, 5, 5, 4, 3, 2, 1, 0},
+		{0, 1, 2, 3, 4, 5, 5, 5, 4, 3, 2, 1, 0},
+		{0, 0, 1, 2, 3, 4, 4, 4, 3, 2, 1, 0, 0},
+		{0, 0, 1, 2, 2, 3, 3, 3, 2, 2, 1, 0, 0},
+		{0, 0, 0, 1, 1, 2, 2, 2, 1, 1, 0, 0, 0},
+		{0, 0, 0, 0, 0, 1, 1, 1, 0, 0, 0, 0, 0},
+		{0, 0, 0, 0, 0, 0, 0, 0, 0, 0, 0, 0, 0}
+	},
+		/*4 STR_VERY_LARGE */
+	{
+		{0, 0, 0, 0, 0, 1, 1, 1, 0, 0, 0, 0, 0},
+		{0, 0, 0, 1, 1, 2, 2, 2, 1, 1, 0, 0, 0},
+		{0, 0, 1, 2, 2, 3, 3, 3, 2, 2, 1, 0, 0},
+		{0, 1, 2, 3, 3, 4, 4, 4, 3, 3, 2, 1, 0},
+		{0, 1, 2, 3, 4, 5, 5, 5, 4, 3, 2, 1, 0},
+		{1, 2, 3, 4, 5, 5, 5, 5, 5, 4, 3, 2, 1},
+		{1, 2, 3, 4, 5, 5, 5, 5, 5, 4, 3, 2, 1},
+		{1, 2, 3, 4, 5, 5, 5, 5, 5, 4, 3, 2, 1},
+		{0, 1, 2, 3, 4, 5, 5, 5, 4, 3, 2, 1, 0},
+		{0, 1, 2, 3, 3, 4, 4, 4, 3, 3, 2, 1, 0},
+		{0, 0, 1, 2, 2, 3, 3, 3, 2, 2, 1, 0, 0},
+		{0, 0, 0, 1, 1, 2, 2, 2, 1, 1, 0, 0, 0},
+		{0, 0, 0, 0, 0, 1, 1, 1, 0, 0, 0, 0, 0}
+	},
+		/*5 STR_HUGE */
+	{
+		{0, 0, 0, 1, 1, 2, 2, 2, 1, 1, 0, 0, 0},
+		{0, 0, 1, 2, 2, 3, 3, 3, 2, 2, 1, 0, 0},
+		{0, 1, 2, 3, 3, 4, 4, 4, 3, 3, 2, 1, 0},
+		{1, 2, 3, 4, 4, 5, 5, 5, 4, 4, 3, 2, 1},
+		{1, 2, 3, 4, 5, 5, 5, 5, 5, 4, 3, 2, 1},
+		{2, 3, 4, 5, 5, 5, 5, 5, 5, 5, 4, 3, 2},
+		{2, 3, 4, 5, 5, 5, 5, 5, 5, 5, 4, 3, 2},
+		{2, 3, 4, 5, 5, 5, 5, 5, 5, 5, 4, 3, 2},
+		{1, 2, 3, 4, 5, 5, 5, 5, 5, 4, 3, 2, 1},
+		{1, 2, 3, 4, 4, 5, 5, 5, 4, 4, 3, 2, 1},
+		{0, 1, 2, 3, 3, 4, 4, 4, 3, 3, 2, 1, 0},
+		{0, 0, 1, 2, 2, 3, 3, 3, 2, 2, 1, 0, 0},
+		{0, 0, 0, 1, 1, 2, 2, 2, 1, 1, 0, 0, 0}
+	},
+		/*6 STR_VERY_HUGE :p */
+	{
+		{0, 0, 0, 2, 2, 3, 3, 3, 2, 2, 0, 0, 0},
+		{0, 0, 2, 3, 3, 4, 4, 4, 3, 3, 2, 0, 0},
+		{0, 2, 3, 4, 4, 5, 5, 5, 4, 4, 3, 2, 0},
+		{2, 3, 4, 5, 5, 5, 5, 5, 5, 5, 4, 3, 2},
+		{2, 3, 4, 5, 5, 5, 5, 5, 5, 5, 4, 3, 2},
+		{3, 4, 5, 5, 5, 5, 5, 5, 5, 5, 5, 4, 3},
+		{3, 4, 5, 5, 5, 5, 5, 5, 5, 5, 5, 4, 3},
+		{3, 4, 5, 5, 5, 5, 5, 5, 5, 5, 5, 4, 3},
+		{2, 3, 4, 5, 5, 5, 5, 5, 5, 5, 4, 3, 2},
+		{2, 3, 4, 5, 5, 5, 5, 5, 5, 5, 4, 3, 2},
+		{0, 2, 3, 4, 4, 5, 5, 5, 4, 4, 3, 2, 0},
+		{0, 0, 2, 3, 3, 4, 4, 4, 3, 3, 2, 0, 0},
+		{0, 0, 0, 2, 2, 3, 3, 3, 2, 2, 0, 0, 0}
+	},
+		/*7 STR_ENOURMOUS */
+	{
+		{0, 0, 0, 3, 3, 4, 4, 4, 3, 3, 0, 0, 0},
+		{0, 0, 3, 4, 4, 5, 5, 5, 4, 4, 3, 0, 0},
+		{0, 3, 4, 5, 5, 5, 5, 5, 5, 5, 4, 3, 0},
+		{3, 4, 5, 5, 5, 5, 5, 5, 5, 5, 5, 4, 3},
+		{3, 4, 5, 5, 5, 5, 5, 5, 5, 5, 5, 4, 3},
+		{4, 5, 5, 5, 5, 5, 5, 5, 5, 5, 5, 5, 4},
+		{4, 5, 5, 5, 5, 5, 5, 5, 5, 5, 5, 5, 4},
+		{4, 5, 5, 5, 5, 5, 5, 5, 5, 5, 5, 5, 4},
+		{3, 4, 5, 5, 5, 5, 5, 5, 5, 5, 5, 4, 3},
+		{3, 4, 5, 5, 5, 5, 5, 5, 5, 5, 5, 4, 3},
+		{0, 3, 4, 5, 5, 5, 5, 5, 5, 5, 4, 3, 0},
+		{0, 0, 3, 4, 4, 5, 5, 5, 4, 4, 3, 0, 0},
+		{0, 0, 0, 3, 3, 4, 4, 4, 3, 3, 0, 0, 0}
+	}
+};
+
+// Projectile blobs
+const int DogfightState::_projectileBlobs[4][6][3] =
+{
+		/*0 STR_STINGRAY_MISSILE ?*/
+	{
+		{0, 1, 0},
+		{1, 9, 1},
+		{1, 4, 1},
+		{0, 3, 0},
+		{0, 2, 0},
+		{0, 1, 0}
+	},
+		/*1 STR_AVALANCHE_MISSILE ?*/
+	{
+		{1, 2, 1},
+		{2, 9, 2},
+		{2, 5, 2},
+		{1, 3, 1},
+		{0, 2, 0},
+		{0, 1, 0}
+	},
+		/*2 STR_CANNON_ROUND ?*/
+	{
+		{0, 0, 0},
+		{0, 7, 0},
+		{0, 2, 0},
+		{0, 1, 0},
+		{0, 0, 0},
+		{0, 0, 0}
+	},
+		/*3 STR_FUSION_BALL ?*/
+	{
+		{2, 4, 2},
+		{4, 9, 4},
+		{2, 4, 2},
+		{0, 0, 0},
+		{0, 0, 0},
+		{0, 0, 0}
+	}
+};
+/**
+ * Initializes all the elements in the Dogfight window.
+ * @param game Pointer to the core game.
+ * @param state Pointer to the Geoscape.
+ * @param craft Pointer to the craft intercepting.
+ * @param ufo Pointer to the UFO being intercepted.
+ */
+DogfightState::DogfightState(GeoscapeState *state, Craft *craft, Ufo *ufo) :
+	_state(state), _craft(craft), _ufo(ufo),
+	_timeout(50), _currentDist(640), _targetDist(560),
+	_end(false), _destroyUfo(false), _destroyCraft(false),
+	_ufoBreakingOff(false), _minimized(false), _endDogfight(false), _animatingHit(false),
+	_ufoSize(0), _craftHeight(0), _currentCraftDamageColor(0), _interceptionNumber(0), _interceptionsCount(0),
+	_x(0), _y(0), _minimizedIconX(0), _minimizedIconY(0)
+{
+	_screen = false;
+	_craft->setInDogfight(true);
+	_weaponNum = _craft->getRules()->getWeapons();
+	if (_weaponNum > RuleCraft::WeaponMax)
+		_weaponNum = RuleCraft::WeaponMax;
+
+	for(int i = 0; i < _weaponNum; ++i)
+	{
+		_weaponEnabled[i] = true;
+		_weaponFireCountdown[i] = 0;
+	}
+
+	// Create objects
+	_window = new Surface(160, 96, _x, _y);
+	_battle = new Surface(77, 74, _x + 3, _y + 3);
+	for(int i = 0; i < _weaponNum; ++i)
+	{
+		const int w_off = i % 2 ? 64 : 4;
+		const int r_off = i % 2 ? 43 : 19;
+		const int y_off = 52 - (i / 2) * 28;
+
+		_weapon[i] = new InteractiveSurface(15, 17, _x + w_off, _y + y_off);
+		_range[i] = new Surface(21, 74, _x + r_off, _y + 3);
+		_txtAmmo[i] = new Text(16, 9, _x + w_off, _y + y_off + 18);
+	}
+	_damage = new Surface(22, 25, _x + 93, _y + 40);
+
+	_btnMinimize = new InteractiveSurface(12, 12, _x, _y);
+	_preview = new InteractiveSurface(160, 96, _x, _y);
+	_btnStandoff = new ImageButton(36, 15, _x + 83, _y + 4);
+	_btnCautious = new ImageButton(36, 15, _x + 120, _y + 4);
+	_btnStandard = new ImageButton(36, 15, _x + 83, _y + 20);
+	_btnAggressive = new ImageButton(36, 15, _x + 120, _y + 20);
+	_btnDisengage = new ImageButton(36, 15, _x + 120, _y + 36);
+	_btnUfo = new ImageButton(36, 17, _x + 120, _y + 52);
+	_txtDistance = new Text(40, 9, _x + 116, _y + 72);
+	_txtStatus = new Text(150, 9, _x + 4, _y + 85);
+	_btnMinimizedIcon = new InteractiveSurface(32, 20, _minimizedIconX, _minimizedIconY);
+	_txtInterceptionNumber = new Text(16, 9, _minimizedIconX + 18, _minimizedIconY + 6);
+
+	_mode = _btnStandoff;
+	_craftDamageAnimTimer = new Timer(500);
+
+	moveWindow();
+
+	// Set palette
+	setInterface("dogfight");
+
+	add(_window);
+	add(_battle);
+	for(int i = 0; i < _weaponNum; ++i)
+	{
+		add(_weapon[i]);
+		add(_range[i]);
+	}
+	add(_damage);
+	add(_btnMinimize);
+	add(_btnStandoff, "standoffButton", "dogfight", _window);
+	add(_btnCautious, "cautiousButton", "dogfight", _window);
+	add(_btnStandard, "standardButton", "dogfight", _window);
+	add(_btnAggressive, "aggressiveButton", "dogfight", _window);
+	add(_btnDisengage, "disengageButton", "dogfight", _window);
+	add(_btnUfo, "ufoButton", "dogfight", _window);
+	for(int i = 0; i < _weaponNum; ++i)
+	{
+		add(_txtAmmo[i], "numbers", "dogfight", _window);
+	}
+	add(_txtDistance, "distance", "dogfight", _window);
+	add(_preview);
+	add(_txtStatus, "text", "dogfight", _window);
+	add(_btnMinimizedIcon);
+	add(_txtInterceptionNumber, "minimizedNumber", "dogfight");
+
+	_btnStandoff->invalidate(false);
+	_btnCautious->invalidate(false);
+	_btnStandard->invalidate(false);
+	_btnAggressive->invalidate(false);
+	_btnDisengage->invalidate(false);
+	_btnUfo->invalidate(false);
+
+	// Set up objects
+	RuleInterface *dogfightInterface = _game->getRuleset()->getInterface("dogfight");
+
+	Surface *graphic;
+	graphic = _game->getResourcePack()->getSurface("INTERWIN.DAT");
+	graphic->setX(0);
+	graphic->setY(0);
+	graphic->getCrop()->x = 0;
+	graphic->getCrop()->y = 0;
+	graphic->getCrop()->w = _window->getWidth();
+	graphic->getCrop()->h = _window->getHeight();
+	_window->drawRect(graphic->getCrop(), 15);
+	graphic->blit(_window);
+
+	_preview->drawRect(graphic->getCrop(), 15);
+	graphic->getCrop()->y = dogfightInterface->getElement("previewTop")->y;
+	graphic->getCrop()->h = dogfightInterface->getElement("previewTop")->h;
+	graphic->blit(_preview);
+	graphic->setY(_window->getHeight() - dogfightInterface->getElement("previewBot")->h);
+	graphic->getCrop()->y = dogfightInterface->getElement("previewBot")->y;
+	graphic->getCrop()->h = dogfightInterface->getElement("previewBot")->h;
+	graphic->blit(_preview);
+	if (ufo->getRules()->getModSprite().empty())
+	{
+		graphic->getCrop()->y = dogfightInterface->getElement("previewMid")->y + dogfightInterface->getElement("previewMid")->h * _ufo->getRules()->getSprite();
+		graphic->getCrop()->h = dogfightInterface->getElement("previewMid")->h;
+	}
+	else
+	{
+		graphic = _game->getResourcePack()->getSurface(ufo->getRules()->getModSprite());
+	}
+	graphic->setX(dogfightInterface->getElement("previewTop")->x);
+	graphic->setY(dogfightInterface->getElement("previewTop")->h);
+	graphic->blit(_preview);
+	_preview->setVisible(false);
+	_preview->onMouseClick((ActionHandler)&DogfightState::previewClick);
+
+	_btnMinimize->onMouseClick((ActionHandler)&DogfightState::btnMinimizeClick);
+
+	_btnStandoff->copy(_window);
+	_btnStandoff->setGroup(&_mode);
+	_btnStandoff->onMousePress((ActionHandler)&DogfightState::btnStandoffPress);
+
+	_btnCautious->copy(_window);
+	_btnCautious->setGroup(&_mode);
+	_btnCautious->onMousePress((ActionHandler)&DogfightState::btnCautiousPress);
+
+	_btnStandard->copy(_window);
+	_btnStandard->setGroup(&_mode);
+	_btnStandard->onMousePress((ActionHandler)&DogfightState::btnStandardPress);
+
+	_btnAggressive->copy(_window);
+	_btnAggressive->setGroup(&_mode);
+	_btnAggressive->onMousePress((ActionHandler)&DogfightState::btnAggressivePress);
+
+	_btnDisengage->copy(_window);
+	_btnDisengage->onMousePress((ActionHandler)&DogfightState::btnDisengagePress);
+	_btnDisengage->setGroup(&_mode);
+
+	_btnUfo->copy(_window);
+	_btnUfo->onMouseClick((ActionHandler)&DogfightState::btnUfoClick);
+
+	_txtDistance->setText(L"640");
+
+	_txtStatus->setText(tr("STR_STANDOFF"));
+
+	SurfaceSet *set = _game->getResourcePack()->getSurfaceSet("INTICON.PCK");
+
+	// Create the minimized dogfight icon.
+	Surface *frame = set->getFrame(_craft->getRules()->getSprite());
+	frame->setX(0);
+	frame->setY(0);
+	frame->blit(_btnMinimizedIcon);
+	_btnMinimizedIcon->onMouseClick((ActionHandler)&DogfightState::btnMinimizedIconClick);
+	_btnMinimizedIcon->setVisible(false);
+
+	// Draw correct number on the minimized dogfight icon.
+	std::wostringstream ss1;
+	ss1 << _craft->getInterceptionOrder();
+	_txtInterceptionNumber->setText(ss1.str());
+	_txtInterceptionNumber->setVisible(false);
+
+	// define the colors to be used
+	_colors[CRAFT_MIN] = dogfightInterface->getElement("craftRange")->color;
+	_colors[CRAFT_MAX] = dogfightInterface->getElement("craftRange")->color2;
+	_colors[RADAR_MIN] = dogfightInterface->getElement("radarRange")->color;
+	_colors[RADAR_MAX] = dogfightInterface->getElement("radarRange")->color2;
+	_colors[DAMAGE_MIN] = dogfightInterface->getElement("damageRange")->color;
+	_colors[DAMAGE_MAX] = dogfightInterface->getElement("damageRange")->color2;
+	_colors[BLOB_MIN] = dogfightInterface->getElement("radarDetail")->color;
+	_colors[RANGE_METER] = dogfightInterface->getElement("radarDetail")->color2;
+	_colors[DISABLED_WEAPON] = dogfightInterface->getElement("disabledWeapon")->color;
+	_colors[DISABLED_RANGE] = dogfightInterface->getElement("disabledWeapon")->color2;
+	_colors[DISABLED_AMMO] = dogfightInterface->getElement("disabledAmmo")->color;
+
+	for (int i = 0; i < _weaponNum; ++i)
+	{
+		CraftWeapon *w = _craft->getWeapons()->at(i);
+		if (w == 0 || w->getRules()->getAmmoMax() == 0)
+			continue;
+
+		Surface *weapon = _weapon[i], *range = _range[i];
+		Text *ammo = _txtAmmo[i];
+		int x1, x2;
+		int x_off = 2 * (i / 2 + 1);
+		if (i % 2 == 0)
+		{
+			x1 = x_off;
+			x2 = 0;
+		}
+		else
+		{
+			x1 = 0;
+			x2 = 20 - x_off;
+		}
+
+		// Draw weapon icon
+		frame = set->getFrame(w->getRules()->getSprite() + 5);
+
+		frame->setX(0);
+		frame->setY(0);
+		frame->blit(weapon);
+
+		// Draw ammo
+		std::wostringstream ss;
+		ss << w->getAmmo();
+		ammo->setText(ss.str());
+
+		// Draw range (1 km = 1 pixel)
+		Uint8 color = _colors[RANGE_METER];
+		range->lock();
+
+		int rangeY = range->getHeight() - w->getRules()->getRange();
+		int connectY = weapon->getHeight() / 2 + weapon->getY() - range->getY();
+		for (int x = x1; x <= x1 + 20 - x_off; x += 2)
+		{
+			range->setPixel(x, rangeY, color);
+		}
+
+		int minY = 0, maxY = 0;
+		if (rangeY < connectY)
+		{
+			minY = rangeY;
+			maxY = connectY;
+		}
+		else if (rangeY > connectY)
+		{
+			minY = connectY;
+			maxY = rangeY;
+		}
+		for (int y = minY; y <= maxY; ++y)
+		{
+			range->setPixel(x1 + x2, y, color);
+		}
+		for (int x = x2; x <= x2 + x_off; ++x)
+		{
+			range->setPixel(x, connectY, color);
+		}
+		range->unlock();
+	}
+
+	for (int i = 0; i < _weaponNum; ++i)
+	{
+		if (_craft->getWeapons()->at(i) == 0)
+		{
+			_weapon[i]->setVisible(false);
+			_range[i]->setVisible(false);
+			_txtAmmo[i]->setVisible(false);
+		}
+	}
+
+	// Draw damage indicator.
+	frame = set->getFrame(_craft->getRules()->getSprite() + 11);
+	frame->setX(0);
+	frame->setY(0);
+	frame->blit(_damage);
+
+	_craftDamageAnimTimer->onTimer((StateHandler)&DogfightState::animateCraftDamage);
+
+	// don't set these variables if the ufo is already engaged in a dogfight
+	if (!_ufo->getEscapeCountdown())
+	{
+		_ufo->setFireCountdown(0);
+		_ufo->setEscapeCountdown(_ufo->getRules()->getBreakOffTime() + RNG::generate(0, _ufo->getRules()->getBreakOffTime()) - 30 * _game->getSavedGame()->getDifficultyCoefficient());
+	}
+
+	for (int i = 0; i < _weaponNum; ++i)
+	{
+		if (_craft->getWeapons()->at(i))
+		{
+			_weaponFireInterval[i] = _craft->getWeapons()->at(i)->getRules()->getStandardReload();
+		}
+	}
+
+	// Set UFO size - going to be moved to Ufo class to implement simultaneous dogfights.
+	std::string ufoSize = _ufo->getRules()->getSize();
+	if (ufoSize.compare("STR_VERY_SMALL") == 0)
+	{
+		_ufoSize = 0;
+	}
+	else if (ufoSize.compare("STR_SMALL") == 0)
+	{
+		_ufoSize = 1;
+	}
+	else if (ufoSize.compare("STR_MEDIUM_UC") == 0)
+	{
+		_ufoSize = 2;
+	}
+	else if (ufoSize.compare("STR_LARGE") == 0)
+	{
+		_ufoSize = 3;
+	}
+	else
+	{
+		_ufoSize = 4;
+	}
+
+	// Get crafts height. Used for damage indication.
+	int x =_damage->getWidth() / 2;
+	for (int y = 0; y < _damage->getHeight(); ++y)
+	{
+		Uint8 pixelColor = _damage->getPixel(x, y);
+		if (pixelColor >= _colors[CRAFT_MIN] && pixelColor < _colors[CRAFT_MAX])
+		{
+			++_craftHeight;
+		}
+	}
+
+	drawCraftDamage();
+
+	// Used for weapon toggling.
+
+	for (int i = 0; i < _weaponNum; ++i)
+	{
+		_weapon[i]->onMouseClick((ActionHandler)&DogfightState::weaponClick);
+	}
+}
+
+/**
+ * Cleans up the dogfight state.
+ */
+DogfightState::~DogfightState()
+{
+	delete _craftDamageAnimTimer;
+	while (!_projectiles.empty())
+	{
+		delete _projectiles.back();
+		_projectiles.pop_back();
+	}
+	if (_craft)
+		_craft->setInDogfight(false);
+	// set the ufo as "free" for the next engagement (as applicable)
+	if (_ufo)
+		_ufo->setInterceptionProcessed(false);
+}
+
+/**
+ * Runs the higher level dogfight functionality.
+ */
+void DogfightState::think()
+{
+	if (!_endDogfight)
+	{
+		update();
+		_craftDamageAnimTimer->think(this, 0);
+	}
+	if (!_craft->isInDogfight() || _craft->getDestination() != _ufo || _ufo->getStatus() == Ufo::LANDED)
+	{
+		endDogfight();
+	}
+}
+
+/**
+ * Animates interceptor damage by changing the color and redrawing the image.
+ */
+void DogfightState::animateCraftDamage()
+{
+	if (_minimized)
+	{
+		return;
+	}
+	--_currentCraftDamageColor;
+	if (_currentCraftDamageColor < _colors[DAMAGE_MIN])
+	{
+		_currentCraftDamageColor = _colors[DAMAGE_MAX];
+	}
+	drawCraftDamage();
+}
+
+/**
+ * Draws interceptor damage according to percentage of HP's left.
+ */
+void DogfightState::drawCraftDamage()
+{
+	if (_craft->getDamagePercentage() != 0)
+	{
+		if (!_craftDamageAnimTimer->isRunning())
+		{
+			_craftDamageAnimTimer->start();
+			if (_currentCraftDamageColor < _colors[DAMAGE_MIN])
+			{
+				_currentCraftDamageColor = _colors[DAMAGE_MIN];
+			}
+		}
+		int damagePercentage = _craft->getDamagePercentage();
+		int rowsToColor = (int)floor((double)_craftHeight * (double)(damagePercentage / 100.));
+		if (rowsToColor == 0)
+		{
+			return;
+		}
+		int rowsColored = 0;
+		bool rowColored = false;
+		for (int y = 0; y < _damage->getHeight(); ++y)
+		{
+			rowColored = false;
+			for (int x = 0; x < _damage->getWidth(); ++x)
+			{
+				int pixelColor = _damage->getPixel(x, y);
+				if (pixelColor >= _colors[DAMAGE_MIN] && pixelColor <= _colors[DAMAGE_MAX])
+				{
+					_damage->setPixel(x, y, _currentCraftDamageColor);
+					rowColored = true;
+				}
+				if (pixelColor >= _colors[CRAFT_MIN] && pixelColor < _colors[CRAFT_MAX])
+				{
+					_damage->setPixel(x, y, _currentCraftDamageColor);
+					rowColored = true;
+				}
+			}
+			if (rowColored)
+			{
+				++rowsColored;
+			}
+			if (rowsColored == rowsToColor)
+			{
+				break;
+			}
+		}
+	}
+}
+
+/**
+ * Animates the window with a palette effect.
+ */
+void DogfightState::animate()
+{
+	// Animate radar waves and other stuff.
+	for (int x = 0; x < _window->getWidth(); ++x)
+	{
+		for (int y = 0; y < _window->getHeight(); ++y)
+		{
+			Uint8 radarPixelColor = _window->getPixel(x, y);
+			if (radarPixelColor >= _colors[RADAR_MIN] && radarPixelColor < _colors[RADAR_MAX])
+			{
+				++radarPixelColor;
+				if (radarPixelColor >= _colors[RADAR_MAX])
+				{
+					radarPixelColor = _colors[RADAR_MIN];
+				}
+				_window->setPixel(x, y, radarPixelColor);
+			}
+		}
+	}
+
+	_battle->clear();
+
+	// Draw UFO.
+	if (!_ufo->isDestroyed())
+	{
+		drawUfo();
+	}
+
+	// Draw projectiles.
+	for (std::vector<CraftWeaponProjectile*>::iterator it = _projectiles.begin(); it != _projectiles.end(); ++it)
+	{
+		drawProjectile((*it));
+	}
+
+	// Clears text after a while
+	if (_timeout == 0)
+	{
+		_txtStatus->setText(L"");
+	}
+	else
+	{
+		_timeout--;
+	}
+
+	// Animate UFO hit.
+	bool lastHitAnimFrame = false;
+	if (_animatingHit && _ufo->getHitFrame() > 0)
+	{
+		_ufo->setHitFrame(_ufo->getHitFrame() - 1);
+		if (_ufo->getHitFrame() == 0)
+		{
+			_animatingHit = false;
+			lastHitAnimFrame = true;
+		}
+	}
+
+	// Animate UFO crash landing.
+	if (_ufo->isCrashed() && _ufo->getHitFrame() == 0 && !lastHitAnimFrame)
+	{
+		--_ufoSize;
+	}
+}
+
+/**
+ * Updates all the elements in the dogfight, including ufo movement,
+ * weapons fire, projectile movement, ufo escape conditions,
+ * craft and ufo destruction conditions, and retaliation mission generation, as applicable.
+ */
+void DogfightState::update()
+{
+	bool finalRun = false;
+	// Check if craft is not low on fuel when window minimized, and
+	// Check if crafts destination hasn't been changed when window minimized.
+	Ufo* u = dynamic_cast<Ufo*>(_craft->getDestination());
+	if (u != _ufo || !_craft->isInDogfight() || _craft->getLowFuel() || (_minimized && _ufo->isCrashed()))
+	{
+		endDogfight();
+		return;
+	}
+
+	if (!_minimized)
+	{
+		animate();
+		if (!_ufo->isCrashed() && !_ufo->isDestroyed() && !_craft->isDestroyed() && !_ufo->getInterceptionProcessed())
+		{
+			_ufo->setInterceptionProcessed(true);
+			int escapeCounter = _ufo->getEscapeCountdown();
+
+			if (escapeCounter > 0 )
+			{
+				escapeCounter--;
+				_ufo->setEscapeCountdown(escapeCounter);
+				// Check if UFO is breaking off.
+				if (escapeCounter == 0)
+				{
+					_ufo->setSpeed(_ufo->getCraftStats().speedMax);
+				}
+			}
+			if (_ufo->getFireCountdown() > 0)
+			{
+				_ufo->setFireCountdown(_ufo->getFireCountdown() - 1);
+			}
+		}
+	}
+	// Crappy craft is chasing UFO.
+	if (_ufo->getSpeed() > _craft->getCraftStats().speedMax)
+	{
+		_ufoBreakingOff = true;
+		finalRun = true;
+		setStatus("STR_UFO_OUTRUNNING_INTERCEPTOR");
+	}
+	else
+	{
+		_ufoBreakingOff = false;
+	}
+
+	bool projectileInFlight = false;
+	if (!_minimized)
+	{
+		int distanceChange = 0;
+
+		// Update distance
+		if (!_ufoBreakingOff)
+		{
+			if (_currentDist < _targetDist && !_ufo->isCrashed() && !_craft->isDestroyed())
+			{
+				distanceChange = 4;
+				if (_currentDist + distanceChange >_targetDist)
+				{
+					distanceChange = _targetDist - _currentDist;
+				}
+			}
+			else if (_currentDist > _targetDist && !_ufo->isCrashed() && !_craft->isDestroyed())
+			{
+				distanceChange = -2;
+			}
+
+			// don't let the interceptor mystically push or pull its fired projectiles
+			for (std::vector<CraftWeaponProjectile*>::iterator it = _projectiles.begin(); it != _projectiles.end(); ++it)
+			{
+				if ((*it)->getGlobalType() != CWPGT_BEAM && (*it)->getDirection() == D_UP) (*it)->setPosition((*it)->getPosition() + distanceChange);
+			}
+		}
+		else
+		{
+			distanceChange = 4;
+
+			// UFOs can try to outrun our missiles, don't adjust projectile positions here
+			// If UFOs ever fire anything but beams, those positions need to be adjust here though.
+		}
+
+		_currentDist += distanceChange;
+
+		std::wostringstream ss;
+		ss << _currentDist;
+		_txtDistance->setText(ss.str());
+
+		// Move projectiles and check for hits.
+		for (std::vector<CraftWeaponProjectile*>::iterator it = _projectiles.begin(); it != _projectiles.end(); ++it)
+		{
+			CraftWeaponProjectile *p = (*it);
+			p->move();
+			// Projectiles fired by interceptor.
+			if (p->getDirection() == D_UP)
+			{
+				// Projectile reached the UFO - determine if it's been hit.
+				if (((p->getPosition() >= _currentDist) || (p->getGlobalType() == CWPGT_BEAM && p->toBeRemoved())) && !_ufo->isCrashed() && !p->getMissed())
+				{
+					// UFO hit.
+					if (RNG::percent((p->getAccuracy() * (100 + 300 / (5 - _ufoSize)) + 100) / 200) - _ufo->getCraftStats().avoidBonus + _craft->getCraftStats().hitBonus)
+					{
+						// Formula delivered by Volutar, altered by Extended version.
+						int power = p->getDamage() * (_craft->getCraftStats().powerBonus + 100) / 100;
+						int damage = std::max(0, RNG::generate(power / 2, power) - _ufo->getCraftStats().armor);
+						_ufo->setDamage(_ufo->getDamage() + damage);
+						if (_ufo->isCrashed())
+						{
+							_ufo->setShotDownByCraftId(_craft->getUniqueId());
+							_ufo->setSpeed(0);
+							// if the ufo got destroyed here, these no longer apply
+							_ufoBreakingOff = false;
+							finalRun = false;
+							_end = false;
+						}
+						if (_ufo->getHitFrame() == 0)
+						{
+							_animatingHit = true;
+							_ufo->setHitFrame(3);
+						}
+
+						setStatus("STR_UFO_HIT");
+						_game->getResourcePack()->getSound("GEO.CAT", ResourcePack::UFO_HIT)->play();
+						p->remove();
+					}
+					// Missed.
+					else
+					{
+						if (p->getGlobalType() == CWPGT_BEAM)
+						{
+							p->remove();
+						}
+						else
+						{
+							p->setMissed(true);
+						}
+					}
+				}
+				// Check if projectile passed it's maximum range.
+				if (p->getGlobalType() == CWPGT_MISSILE)
+				{
+					if (p->getPosition() / 8 >= p->getRange())
+					{
+						p->remove();
+					}
+					else if (!_ufo->isCrashed())
+					{
+						projectileInFlight = true;
+					}
+				}
+			}
+			// Projectiles fired by UFO.
+			else if (p->getDirection() == D_DOWN)
+			{
+				if (p->getGlobalType() == CWPGT_MISSILE || (p->getGlobalType() == CWPGT_BEAM && p->toBeRemoved()))
+				{
+					if (RNG::percent(p->getAccuracy() - _craft->getCraftStats().avoidBonus + _ufo->getCraftStats().hitBonus))
+					{
+						// Formula delivered by Volutar, altered by Extended version.
+						int power = p->getDamage() * (_ufo->getCraftStats().powerBonus + 100) / 100;
+						int damage = std::max(0, RNG::generate(0, power) - _craft->getCraftStats().armor);
+						if (damage)
+						{
+							_craft->setDamage(_craft->getDamage() + damage);
+							drawCraftDamage();
+							setStatus("STR_INTERCEPTOR_DAMAGED");
+							_game->getResourcePack()->getSound("GEO.CAT", ResourcePack::INTERCEPTOR_HIT)->play(); //10
+							if (_mode == _btnCautious && _craft->getDamagePercentage() >= 50)
+							{
+								_targetDist = STANDOFF_DIST;
+							}
+						}
+					}
+					p->remove();
+				}
+			}
+		}
+
+		// Remove projectiles that hit or missed their target.
+		for (std::vector<CraftWeaponProjectile*>::iterator it = _projectiles.begin(); it != _projectiles.end();)
+		{
+			if ((*it)->toBeRemoved() == true || ((*it)->getMissed() == true && (*it)->getPosition() <= 0))
+			{
+				delete *it;
+				it = _projectiles.erase(it);
+			}
+			else
+			{
+				++it;
+			}
+		}
+
+		// Handle weapons and craft distance.
+		for (int i = 0; i < _weaponNum; ++i)
+		{
+			CraftWeapon *w = _craft->getWeapons()->at(i);
+			if (w == 0)
+			{
+				continue;
+			}
+			int wTimer = _weaponFireCountdown[i];
+
+			// Handle weapon firing
+			if (wTimer == 0 && _currentDist <= w->getRules()->getRange() * 8 && w->getAmmo() > 0 && _mode != _btnStandoff
+				&& _mode != _btnDisengage && !_ufo->isCrashed() && !_craft->isDestroyed())
+			{
+				fireWeapon(i);
+			}
+			else if (wTimer > 0)
+			{
+				--_weaponFireCountdown[i];
+			}
+
+			if (w->getAmmo() == 0 && !projectileInFlight && !_craft->isDestroyed())
+			{
+				// Handle craft distance according to option set by user and available ammo.
+				if (_mode == _btnCautious)
+				{
+					minimumDistance();
+				}
+				else if (_mode == _btnStandard)
+				{
+					maximumDistance();
+				}
+			}
+		}
+
+		// Handle UFO firing.
+		if (_currentDist <= _ufo->getRules()->getWeaponRange() * 8 && !_ufo->isCrashed() && !_craft->isDestroyed())
+		{
+			if (_ufo->getShootingAt() == 0)
+			{
+				_ufo->setShootingAt(_interceptionNumber);
+			}
+			if (_ufo->getShootingAt() == _interceptionNumber)
+			{
+				if (_ufo->getFireCountdown() == 0)
+				{
+					ufoFireWeapon();
+				}
+			}
+		}
+		else if (_ufo->getShootingAt() == _interceptionNumber)
+		{
+			_ufo->setShootingAt(0);
+		}
+	}
+
+	// Check when battle is over.
+	if (_end == true && (((_currentDist > 640 || _minimized) && (_mode == _btnDisengage || _ufoBreakingOff == true)) || (_timeout == 0 && (_ufo->isCrashed() || _craft->isDestroyed()))))
+	{
+		if (_ufoBreakingOff)
+		{
+			_ufo->move();
+			_craft->setDestination(_ufo);
+		}
+		if (!_destroyCraft && (_destroyUfo || _mode == _btnDisengage))
+		{
+			_craft->returnToBase();
+		}
+		endDogfight();
+	}
+
+	if (_currentDist > 640 && _ufoBreakingOff)
+	{
+		finalRun = true;
+	}
+
+	// End dogfight if craft is destroyed.
+	if (!_end)
+	{
+		if (_craft->isDestroyed())
+		{
+			setStatus("STR_INTERCEPTOR_DESTROYED");
+			_timeout += 30;
+			_game->getResourcePack()->getSound("GEO.CAT", ResourcePack::INTERCEPTOR_EXPLODE)->play();
+			finalRun = true;
+			_destroyCraft = true;
+			_ufo->setShootingAt(0);
+		}
+
+		// End dogfight if UFO is crashed or destroyed.
+		if (_ufo->isCrashed())
+		{
+			AlienRace *race = _game->getRuleset()->getAlienRace(_ufo->getAlienRace());
+			AlienMission *mission = _ufo->getMission();
+			mission->ufoShotDown(*_ufo);
+			// Check for retaliation trigger.
+			if (!RNG::percent(4 * (24 - (int)(_game->getSavedGame()->getDifficultyCoefficient())) - race->getRetaliationAggression()))
+			{
+				// Spawn retaliation mission.
+				std::string targetRegion;
+				if (RNG::percent(50 - 6 * _game->getSavedGame()->getDifficultyCoefficient()))
+				{
+					// Attack on UFO's mission region
+					targetRegion = _ufo->getMission()->getRegion();
+				}
+				else
+				{
+					// Try to find and attack the originating base.
+					targetRegion = _game->getSavedGame()->locateRegion(*_craft->getBase())->getRules()->getType();
+					// TODO: If the base is removed, the mission is canceled.
+				}
+				// Difference from original: No retaliation until final UFO lands (Original: Is spawned).
+				if (!_game->getSavedGame()->findAlienMission(targetRegion, OBJECTIVE_RETALIATION))
+				{
+					const RuleAlienMission *rule = _game->getRuleset()->getAlienMission(race->getRetaliationMission());
+					if (!rule)
+					{
+						rule = _game->getRuleset()->getRandomMission(OBJECTIVE_RETALIATION, _game->getSavedGame()->getMonthsPassed());
+					}
+
+					AlienMission *mission = new AlienMission(*rule);
+					mission->setId(_game->getSavedGame()->getId("ALIEN_MISSIONS"));
+					mission->setRegion(targetRegion, *_game->getRuleset());
+					mission->setRace(_ufo->getAlienRace());
+					mission->start(mission->getRules().getWave(0).spawnTimer); // fixed delay for first scout
+					_game->getSavedGame()->getAlienMissions().push_back(mission);
+				}
+			}
+
+			if (_ufo->isDestroyed())
+			{
+				if (_ufo->getShotDownByCraftId() == _craft->getUniqueId())
+				{
+					for (std::vector<Country*>::iterator country = _game->getSavedGame()->getCountries()->begin(); country != _game->getSavedGame()->getCountries()->end(); ++country)
+					{
+						if ((*country)->getRules()->insideCountry(_ufo->getLongitude(), _ufo->getLatitude()))
+						{
+							(*country)->addActivityXcom(_ufo->getRules()->getScore()*2);
+							break;
+						}
+					}
+					for (std::vector<Region*>::iterator region = _game->getSavedGame()->getRegions()->begin(); region != _game->getSavedGame()->getRegions()->end(); ++region)
+					{
+						if ((*region)->getRules()->insideRegion(_ufo->getLongitude(), _ufo->getLatitude()))
+						{
+							(*region)->addActivityXcom(_ufo->getRules()->getScore()*2);
+							break;
+						}
+					}
+					setStatus("STR_UFO_DESTROYED");
+					_game->getResourcePack()->getSound("GEO.CAT", ResourcePack::UFO_EXPLODE)->play(); //11
+				}
+				_destroyUfo = true;
+			}
+			else
+			{
+				if (_ufo->getShotDownByCraftId() == _craft->getUniqueId())
+				{
+					setStatus("STR_UFO_CRASH_LANDS");
+					_game->getResourcePack()->getSound("GEO.CAT", ResourcePack::UFO_CRASH)->play(); //10
+					for (std::vector<Country*>::iterator country = _game->getSavedGame()->getCountries()->begin(); country != _game->getSavedGame()->getCountries()->end(); ++country)
+					{
+						if ((*country)->getRules()->insideCountry(_ufo->getLongitude(), _ufo->getLatitude()))
+						{
+							(*country)->addActivityXcom(_ufo->getRules()->getScore());
+							break;
+						}
+					}
+					for (std::vector<Region*>::iterator region = _game->getSavedGame()->getRegions()->begin(); region != _game->getSavedGame()->getRegions()->end(); ++region)
+					{
+						if ((*region)->getRules()->insideRegion(_ufo->getLongitude(), _ufo->getLatitude()))
+						{
+							(*region)->addActivityXcom(_ufo->getRules()->getScore());
+							break;
+						}
+					}
+				}
+				if (!_state->getGlobe()->insideLand(_ufo->getLongitude(), _ufo->getLatitude()))
+				{
+					_ufo->setStatus(Ufo::DESTROYED);
+					_destroyUfo = true;
+				}
+				else
+				{
+					_ufo->setSecondsRemaining(RNG::generate(24, 96)*3600);
+					_ufo->setAltitude("STR_GROUND");
+					if (_ufo->getCrashId() == 0)
+					{
+						_ufo->setCrashId(_game->getSavedGame()->getId("STR_CRASH_SITE"));
+					}
+				}
+			}
+			_timeout += 30;
+			if (_ufo->getShotDownByCraftId() != _craft->getUniqueId())
+			{
+				_timeout += 50;
+				_ufo->setHitFrame(3);
+			}
+			finalRun = true;
+
+			if (_ufo->getStatus() == Ufo::LANDED)
+			{
+				_timeout += 30;
+				finalRun = true;
+				_ufo->setShootingAt(0);
+			}
+		}
+	}
+
+	if (!projectileInFlight && finalRun)
+	{
+		_end = true;
+	}
+}
+
+/**
+ * Fires a shot from the first weapon
+ * equipped on the craft.
+ */
+void DogfightState::fireWeapon(int i)
+{
+	if (_weaponEnabled[i])
+	{
+		CraftWeapon *w1 = _craft->getWeapons()->at(i);
+		if (w1->setAmmo(w1->getAmmo() - 1))
+		{
+			_weaponFireCountdown[i] = _weaponFireInterval[i];
+
+			std::wostringstream ss;
+			ss << w1->getAmmo();
+			_txtAmmo[i]->setText(ss.str());
+
+			CraftWeaponProjectile *p = w1->fire();
+			p->setDirection(D_UP);
+			p->setHorizontalPosition((i % 2 ? HP_RIGHT : HP_LEFT) * (1 + 2 * (i / 2)));
+			_projectiles.push_back(p);
+
+			_game->getResourcePack()->getSound("GEO.CAT", w1->getRules()->getSound())->play();
+		}
+	}
+}
+
+/**
+ * Fires a shot from the first weapon
+ * equipped on the craft.
+ */
+void DogfightState::fireWeapon1()
+{
+	fireWeapon(0);
+}
+/**
+ * Fires a shot from the second weapon
+ * equipped on the craft.
+ */
+void DogfightState::fireWeapon2()
+{
+	fireWeapon(1);
+}
+/**
+ * Fires a shot from the third weapon
+ * equipped on the craft.
+ */
+void DogfightState::fireWeapon3()
+{
+	fireWeapon(2);
+}
+/**
+ * Fires a shot from the fourth weapon
+ * equipped on the craft.
+ */
+void DogfightState::fireWeapon4()
+{
+	fireWeapon(3);
+}
+
+/**
+ *	Each time a UFO will try to fire it's cannons
+ *	a calculation is made. There's only 10% chance
+ *	that it will actually fire.
+ */
+void DogfightState::ufoFireWeapon()
+{
+	int fireCountdown = std::max(1, (_ufo->getRules()->getWeaponReload() - 2 * _game->getSavedGame()->getDifficultyCoefficient()));
+	_ufo->setFireCountdown(RNG::generate(0, fireCountdown) + fireCountdown);
+
+	setStatus("STR_UFO_RETURN_FIRE");
+	CraftWeaponProjectile *p = new CraftWeaponProjectile();
+	p->setType(CWPT_PLASMA_BEAM);
+	p->setAccuracy(60);
+	p->setDamage(_ufo->getRules()->getWeaponPower());
+	p->setDirection(D_DOWN);
+	p->setHorizontalPosition(HP_CENTER);
+	p->setPosition(_currentDist - (_ufo->getRules()->getRadius() / 2));
+	_projectiles.push_back(p);
+	_game->getResourcePack()->getSound("GEO.CAT", ResourcePack::UFO_FIRE)->play();
+}
+
+/**
+ * Sets the craft to the minimum distance
+ * required to fire a weapon.
+ */
+void DogfightState::minimumDistance()
+{
+	int max = 0;
+	for (std::vector<CraftWeapon*>::iterator i = _craft->getWeapons()->begin(); i < _craft->getWeapons()->end(); ++i)
+	{
+		if (*i == 0)
+			continue;
+		if ((*i)->getRules()->getRange() > max && (*i)->getAmmo() > 0)
+		{
+			max = (*i)->getRules()->getRange();
+		}
+	}
+	if (max == 0)
+	{
+		_targetDist = STANDOFF_DIST;
+	}
+	else
+	{
+		_targetDist = max * 8;
+	}
+}
+
+/**
+ * Sets the craft to the maximum distance
+ * required to fire a weapon.
+ */
+void DogfightState::maximumDistance()
+{
+	int min = 1000;
+	for (std::vector<CraftWeapon*>::iterator i = _craft->getWeapons()->begin(); i < _craft->getWeapons()->end(); ++i)
+	{
+		if (*i == 0)
+			continue;
+		if ((*i)->getRules()->getRange() < min && (*i)->getAmmo() > 0)
+		{
+			min = (*i)->getRules()->getRange();
+		}
+	}
+	if (min == 1000)
+	{
+		_targetDist = STANDOFF_DIST;
+	}
+	else
+	{
+		_targetDist = min * 8;
+	}
+}
+
+/**
+ * Updates the status text and restarts
+ * the text timeout counter.
+ * @param status New status text.
+ */
+void DogfightState::setStatus(const std::string &status)
+{
+	_txtStatus->setText(tr(status));
+	_timeout = 50;
+}
+
+/**
+ * Minimizes the dogfight window.
+ * @param action Pointer to an action.
+ */
+void DogfightState::btnMinimizeClick(Action *)
+{
+	if (!_ufo->isCrashed() && !_craft->isDestroyed() && !_ufoBreakingOff)
+	{
+		if (_currentDist >= STANDOFF_DIST)
+		{
+			setMinimized(true);
+			_window->setVisible(false);
+			_preview->setVisible(false);
+			_btnStandoff->setVisible(false);
+			_btnCautious->setVisible(false);
+			_btnStandard->setVisible(false);
+			_btnAggressive->setVisible(false);
+			_btnDisengage->setVisible(false);
+			_btnUfo->setVisible(false);
+			_btnMinimize->setVisible(false);
+			_battle->setVisible(false);
+			for (int i = 0; i < _weaponNum; ++i)
+			{
+				_weapon[i]->setVisible(false);
+				_range[i]->setVisible(false);
+				_txtAmmo[i]->setVisible(false);
+			}
+			_damage->setVisible(false);
+			_txtDistance->setVisible(false);
+			_preview->setVisible(false);
+			_txtStatus->setVisible(false);
+			_btnMinimizedIcon->setVisible(true);
+			_txtInterceptionNumber->setVisible(true);
+		}
+		else
+		{
+			setStatus("STR_MINIMISE_AT_STANDOFF_RANGE_ONLY");
+		}
+	}
+}
+
+/**
+ * Switches to Standoff mode (maximum range).
+ * @param action Pointer to an action.
+ */
+void DogfightState::btnStandoffPress(Action *)
+{
+	if (!_ufo->isCrashed() && !_craft->isDestroyed() && !_ufoBreakingOff)
+	{
+		_end = false;
+		setStatus("STR_STANDOFF");
+		_targetDist = STANDOFF_DIST;
+	}
+}
+
+/**
+ * Switches to Cautious mode (maximum weapon range).
+ * @param action Pointer to an action.
+ */
+void DogfightState::btnCautiousPress(Action *)
+{
+	if (!_ufo->isCrashed() && !_craft->isDestroyed() && !_ufoBreakingOff)
+	{
+		_end = false;
+		setStatus("STR_CAUTIOUS_ATTACK");
+		for (int i = 0; i < _weaponNum; ++i)
+		{
+			CraftWeapon* w = _craft->getWeapons()->at(i);
+			if (w != 0)
+			{
+				_weaponFireInterval[i] = w->getRules()->getCautiousReload();
+			}
+		}
+		minimumDistance();
+	}
+}
+
+/**
+ * Switches to Standard mode (minimum weapon range).
+ * @param action Pointer to an action.
+ */
+void DogfightState::btnStandardPress(Action *)
+{
+	if (!_ufo->isCrashed() && !_craft->isDestroyed() && !_ufoBreakingOff)
+	{
+		_end = false;
+		setStatus("STR_STANDARD_ATTACK");
+		for (int i = 0; i < _weaponNum; ++i)
+		{
+			CraftWeapon* w = _craft->getWeapons()->at(i);
+			if (w != 0)
+			{
+				_weaponFireInterval[i] = w->getRules()->getStandardReload();
+			}
+		}
+		maximumDistance();
+	}
+}
+
+/**
+ * Switches to Aggressive mode (minimum range).
+ * @param action Pointer to an action.
+ */
+void DogfightState::btnAggressivePress(Action *)
+{
+	if (!_ufo->isCrashed() && !_craft->isDestroyed() && !_ufoBreakingOff)
+	{
+		_end = false;
+		setStatus("STR_AGGRESSIVE_ATTACK");
+		for (int i = 0; i < _weaponNum; ++i)
+		{
+			CraftWeapon* w = _craft->getWeapons()->at(i);
+			if (w != 0)
+			{
+				_weaponFireInterval[i] = w->getRules()->getAggressiveReload();
+			}
+		}
+		_targetDist = 64;
+	}
+}
+
+/**
+ * Disengages from the UFO.
+ * @param action Pointer to an action.
+ */
+void DogfightState::btnDisengagePress(Action *)
+{
+	if (!_ufo->isCrashed() && !_craft->isDestroyed() && !_ufoBreakingOff)
+	{
+		_end = true;
+		setStatus("STR_DISENGAGING");
+		_targetDist = 800;
+	}
+}
+
+/**
+ * Shows a front view of the UFO.
+ * @param action Pointer to an action.
+ */
+void DogfightState::btnUfoClick(Action *)
+{
+	_preview->setVisible(true);
+	// Disable all other buttons to prevent misclicks
+	_btnStandoff->setVisible(false);
+	_btnCautious->setVisible(false);
+	_btnStandard->setVisible(false);
+	_btnAggressive->setVisible(false);
+	_btnDisengage->setVisible(false);
+	_btnUfo->setVisible(false);
+	_btnMinimize->setVisible(false);
+	for (int i = 0; i < _weaponNum; ++i)
+	{
+		_weapon[i]->setVisible(false);
+	}
+}
+
+/**
+ * Hides the front view of the UFO.
+ * @param action Pointer to an action.
+ */
+void DogfightState::previewClick(Action *)
+{
+	_preview->setVisible(false);
+	// Reenable all other buttons to prevent misclicks
+	_btnStandoff->setVisible(true);
+	_btnCautious->setVisible(true);
+	_btnStandard->setVisible(true);
+	_btnAggressive->setVisible(true);
+	_btnDisengage->setVisible(true);
+	_btnUfo->setVisible(true);
+	_btnMinimize->setVisible(true);
+	for (int i = 0; i < _weaponNum; ++i)
+	{
+		_weapon[i]->setVisible(true);
+	}
+}
+
+/*
+ * Draws the UFO blob on the radar screen.
+ * Currently works only for original sized blobs
+ * 13 x 13 pixels.
+ */
+void DogfightState::drawUfo()
+{
+	if (_ufoSize < 0 || _ufo->isDestroyed())
+	{
+		return;
+	}
+	int currentUfoXposition =  _battle->getWidth() / 2 - 6;
+	int currentUfoYposition = _battle->getHeight() - (_currentDist / 8) - 6;
+	for (int y = 0; y < 13; ++y)
+	{
+		for (int x = 0; x < 13; ++x)
+		{
+			Uint8 pixelOffset = _ufoBlobs[_ufoSize + _ufo->getHitFrame()][y][x];
+			if (pixelOffset == 0)
+			{
+				continue;
+			}
+			else
+			{
+				if (_ufo->isCrashed() || _ufo->getHitFrame() > 0)
+				{
+					pixelOffset *= 2;
+				}
+				Uint8 radarPixelColor = _window->getPixel(currentUfoXposition + x + 3, currentUfoYposition + y + 3); // + 3 cause of the window frame
+				Uint8 color = radarPixelColor - pixelOffset;
+				if (color < _colors[BLOB_MIN])
+				{
+					color = _colors[BLOB_MIN];
+				}
+				_battle->setPixel(currentUfoXposition + x, currentUfoYposition + y, color);
+			}
+		}
+	}
+}
+
+/*
+ * Draws projectiles on the radar screen.
+ * Depending on what type of projectile it is, it's
+ * shape will be different. Currently works for
+ * original sized blobs 3 x 6 pixels.
+ */
+void DogfightState::drawProjectile(const CraftWeaponProjectile* p)
+{
+	int xPos = _battle->getWidth() / 2 + p->getHorizontalPosition();
+	// Draw missiles.
+	if (p->getGlobalType() == CWPGT_MISSILE)
+	{
+		xPos -= 1;
+		int yPos = _battle->getHeight() - p->getPosition() / 8;
+		for (int x = 0; x < 3; ++x)
+		{
+			for (int y = 0; y < 6; ++y)
+			{
+				int pixelOffset = _projectileBlobs[p->getType()][y][x];
+				if (pixelOffset == 0)
+				{
+					continue;
+				}
+				else
+				{
+					Uint8 radarPixelColor = _window->getPixel(xPos + x + 3, yPos + y + 3); // + 3 cause of the window frame
+					Uint8 color = radarPixelColor - pixelOffset;
+					if (color < _colors[BLOB_MIN])
+					{
+						color = _colors[BLOB_MIN];
+					}
+					_battle->setPixel(xPos + x, yPos + y, color);
+				}
+			}
+		}
+	}
+	// Draw beams.
+	else if (p->getGlobalType() == CWPGT_BEAM)
+	{
+		int yStart = _battle->getHeight() - 2;
+		int yEnd = _battle->getHeight() - (_currentDist / 8);
+		Uint8 pixelOffset = p->getState();
+		for (int y = yStart; y > yEnd; --y)
+		{
+			Uint8 radarPixelColor = _window->getPixel(xPos + 3, y + 3);
+			Uint8 color = radarPixelColor - pixelOffset;
+			if (color < _colors[BLOB_MIN])
+			{
+				color = _colors[BLOB_MIN];
+			}
+			_battle->setPixel(xPos, y, color);
+		}
+	}
+}
+
+/**
+ * Toggles usage of weapons.
+ * @param action Pointer to an action.
+ */
+void DogfightState::weaponClick(Action * a)
+{
+	for(int i = 0; i < _weaponNum; ++i)
+	{
+		if (a->getSender() == _weapon[i])
+		{
+			_weaponEnabled[i] = !_weaponEnabled[i];
+			recolor(i, _weaponEnabled[i]);
+			return;
+		}
+	}
+}
+
+/**
+ * Changes colors of weapon icons, range indicators and ammo texts base on current weapon state.
+ * @param weaponNo - number of weapon for which colors must be changed.
+ * @param currentState - state of weapon (enabled = true, disabled = false).
+ */
+void DogfightState::recolor(const int weaponNo, const bool currentState)
+{
+	InteractiveSurface *weapon = _weapon[weaponNo];
+	Text *ammo = _txtAmmo[weaponNo];
+	Surface *range = _range[weaponNo];
+
+	if (currentState)
+	{
+		weapon->offset(-_colors[DISABLED_WEAPON]);
+		ammo->offset(-_colors[DISABLED_AMMO]);
+		range->offset(-_colors[DISABLED_RANGE]);
+	}
+	else
+	{
+		weapon->offset(_colors[DISABLED_WEAPON]);
+		ammo->offset(_colors[DISABLED_AMMO]);
+		range->offset(_colors[DISABLED_RANGE]);
+	}
+}
+
+/**
+ * Returns true if state is minimized. Otherwise returns false.
+ * @return Is the dogfight minimized?
+ */
+bool DogfightState::isMinimized() const
+{
+	return _minimized;
+}
+
+/**
+ * Sets the state to minimized/maximized status.
+ * @param minimized Is the dogfight minimized?
+ */
+void DogfightState::setMinimized(const bool minimized)
+{
+	_minimized = minimized;
+}
+
+/**
+ * Maximizes the interception window.
+ * @param action Pointer to an action.
+ */
+void DogfightState::btnMinimizedIconClick(Action *)
+{
+	if (_craft->getDestination()->getSiteDepth() > _craft->getRules()->getMaxDepth())
+	{
+		_state->popup(new DogfightErrorState(_craft, tr("STR_UNABLE_TO_ENGAGE_DEPTH")));
+	}
+	else
+	{
+		bool underwater = !_craft->getWeapons()->empty();
+		for (std::vector<CraftWeapon*>::iterator w = _craft->getWeapons()->begin(); w != _craft->getWeapons()->end(); ++w)
+		{
+			if ((*w) && !(*w)->getRules()->isWaterOnly())
+			{
+				underwater = false;
+				break;
+			}
+		}
+		if (underwater && !_state->getGlobe()->insideLand(_craft->getLongitude(), _craft->getLatitude()))
+		{
+			_state->popup(new DogfightErrorState(_craft, tr("STR_UNABLE_TO_ENGAGE_AIRBORNE")));
+		}
+		else
+		{
+			setMinimized(false);
+			_window->setVisible(true);
+			_btnStandoff->setVisible(true);
+			_btnCautious->setVisible(true);
+			_btnStandard->setVisible(true);
+			_btnAggressive->setVisible(true);
+			_btnDisengage->setVisible(true);
+			_btnUfo->setVisible(true);
+			_btnMinimize->setVisible(true);
+			_battle->setVisible(true);
+			for (int i = 0; i < _weaponNum; ++i)
+			{
+				_weapon[i]->setVisible(true);
+				_range[i]->setVisible(true);
+				_txtAmmo[i]->setVisible(true);
+			}
+			_damage->setVisible(true);
+			_txtDistance->setVisible(true);
+			_txtStatus->setVisible(true);
+			_btnMinimizedIcon->setVisible(false);
+			_txtInterceptionNumber->setVisible(false);
+			_preview->setVisible(false);
+		}
+	}
+}
+
+/**
+ * Sets interception number. Used to draw proper number when window minimized.
+ * @param number ID number.
+ */
+void DogfightState::setInterceptionNumber(const int number)
+{
+	_interceptionNumber = number;
+}
+
+/**
+ * Sets interceptions count. Used to properly position the window.
+ * @param count Amount of interception windows.
+ */
+void DogfightState::setInterceptionsCount(const size_t count)
+{
+	_interceptionsCount = count;
+	calculateWindowPosition();
+	moveWindow();
+}
+
+/**
+ * Calculates dogfight window position according to
+ * number of active interceptions.
+ */
+void DogfightState::calculateWindowPosition()
+{
+	_minimizedIconX = 5;
+	_minimizedIconY = (5 * _interceptionNumber) + (16 * (_interceptionNumber - 1));
+
+	if (_interceptionsCount == 1)
+	{
+		_x = 80;
+		_y = 52;
+	}
+	else if (_interceptionsCount == 2)
+	{
+		if (_interceptionNumber == 1)
+		{
+			_x = 80;
+			_y = 0;
+		}
+		else // 2
+		{
+			_x = 80;
+			//_y = (_game->getScreen()->getHeight() / 2) - 96;
+			_y = 200 - _window->getHeight();//96;
+		}
+	}
+	else if (_interceptionsCount == 3)
+	{
+		if (_interceptionNumber == 1)
+		{
+			_x = 80;
+			_y = 0;
+		}
+		else if (_interceptionNumber == 2)
+		{
+			_x = 0;
+			//_y = (_game->getScreen()->getHeight() / 2) - 96;
+			_y = 200 - _window->getHeight();//96;
+		}
+		else // 3
+		{
+			//_x = (_game->getScreen()->getWidth() / 2) - 160;
+			//_y = (_game->getScreen()->getHeight() / 2) - 96;
+			_x = 320 - _window->getWidth();//160;
+			_y = 200 - _window->getHeight();//96;
+		}
+	}
+	else
+	{
+		if (_interceptionNumber == 1)
+		{
+			_x = 0;
+			_y = 0;
+		}
+		else if (_interceptionNumber == 2)
+		{
+			//_x = (_game->getScreen()->getWidth() / 2) - 160;
+			_x = 320 - _window->getWidth();//160;
+			_y = 0;
+		}
+		else if (_interceptionNumber == 3)
+		{
+			_x = 0;
+			//_y = (_game->getScreen()->getHeight() / 2) - 96;
+			_y = 200 - _window->getHeight();//96;
+		}
+		else // 4
+		{
+			//_x = (_game->getScreen()->getWidth() / 2) - 160;
+			//_y = (_game->getScreen()->getHeight() / 2) - 96;
+			_x = 320 - _window->getWidth();//160;
+			_y = 200 - _window->getHeight();//96;
+		}
+	}
+	_x += _game->getScreen()->getDX();
+	_y += _game->getScreen()->getDY();
+}
+
+/**
+ * Relocates all dogfight window elements to
+ * calculated position. This is used when multiple
+ * interceptions are running.
+ */
+void DogfightState::moveWindow()
+{
+	int x = _window->getX() - _x;
+	int y = _window->getY() - _y;
+	for (std::vector<Surface*>::iterator i = _surfaces.begin(); i != _surfaces.end(); ++i)
+	{
+		(*i)->setX((*i)->getX() - x);
+		(*i)->setY((*i)->getY() - y);
+	}
+	_btnMinimizedIcon->setX(_minimizedIconX); _btnMinimizedIcon->setY(_minimizedIconY);
+	_txtInterceptionNumber->setX(_minimizedIconX + 18); _txtInterceptionNumber->setY(_minimizedIconY + 6);
+}
+
+/**
+ * Checks whether the dogfight should end.
+ * @return Returns true if the dogfight should end, otherwise returns false.
+ */
+bool DogfightState::dogfightEnded() const
+{
+	return _endDogfight;
+}
+
+/**
+ * Returns the UFO associated to this dogfight.
+ * @return Returns pointer to UFO object associated to this dogfight.
+ */
+Ufo* DogfightState::getUfo() const
+{
+	return _ufo;
+}
+
+/**
+ * Ends the dogfight.
+ */
+void DogfightState::endDogfight()
+{
+	if (_craft)
+		_craft->setInDogfight(false);
+	_endDogfight = true;
+}
+
+/**
+ * Returns interception number.
+ * @return interception number
+ */
+int DogfightState::getInterceptionNumber() const
+{
+	return _interceptionNumber;
+}
+
+}