/*
 * Copyright 2010-2015 OpenXcom Developers.
 *
 * This file is part of OpenXcom.
 *
 * OpenXcom is free software: you can redistribute it and/or modify
 * it under the terms of the GNU General Public License as published by
 * the Free Software Foundation, either version 3 of the License, or
 * (at your option) any later version.
 *
 * OpenXcom is distributed in the hope that it will be useful,
 * but WITHOUT ANY WARRANTY; without even the implied warranty of
 * MERCHANTABILITY or FITNESS FOR A PARTICULAR PURPOSE.  See the
 * GNU General Public License for more details.
 *
 * You should have received a copy of the GNU General Public License
 * along with OpenXcom.  If not, see <http://www.gnu.org/licenses/>.
 */
#include "DogfightState.h"
#include <sstream>
#include "GeoscapeState.h"
#include "../Engine/Game.h"
#include "../Engine/Screen.h"
#include "../Engine/LocalizedText.h"
#include "../Engine/SurfaceSet.h"
#include "../Engine/Surface.h"
#include "../Engine/Action.h"
#include "../Interface/ImageButton.h"
#include "../Interface/Text.h"
#include "../Engine/Timer.h"
#include "Globe.h"
#include "../Savegame/SavedGame.h"
#include "../Savegame/Craft.h"
#include "../Mod/RuleCraft.h"
#include "../Savegame/CraftWeapon.h"
#include "../Mod/RuleCraftWeapon.h"
#include "../Savegame/Ufo.h"
#include "../Mod/RuleUfo.h"
#include "../Mod/AlienRace.h"
#include "../Engine/RNG.h"
#include "../Engine/Sound.h"
#include "../Savegame/Base.h"
#include "../Savegame/CraftWeaponProjectile.h"
#include "../Savegame/Country.h"
#include "../Mod/RuleCountry.h"
#include "../Savegame/Region.h"
#include "../Mod/RuleRegion.h"
#include "../Savegame/AlienMission.h"
#include "DogfightErrorState.h"
#include "../Mod/RuleInterface.h"
#include "../Mod/Mod.h"

namespace OpenXcom
{

// UFO blobs graphics ...
const int DogfightState::_ufoBlobs[8][13][13] =
{
		/*0 STR_VERY_SMALL */
	{
		{0, 0, 0, 0, 0, 0, 0, 0, 0, 0, 0, 0, 0},
		{0, 0, 0, 0, 0, 0, 0, 0, 0, 0, 0, 0, 0},
		{0, 0, 0, 0, 0, 0, 0, 0, 0, 0, 0, 0, 0},
		{0, 0, 0, 0, 0, 0, 0, 0, 0, 0, 0, 0, 0},
		{0, 0, 0, 0, 0, 1, 1, 1, 0, 0, 0, 0, 0},
		{0, 0, 0, 0, 1, 2, 3, 2, 1, 0, 0, 0, 0},
		{0, 0, 0, 0, 1, 3, 5, 3, 1, 0, 0, 0, 0},
		{0, 0, 0, 0, 1, 2, 3, 2, 1, 0, 0, 0, 0},
		{0, 0, 0, 0, 0, 1, 1, 1, 0, 0, 0, 0, 0},
		{0, 0, 0, 0, 0, 0, 0, 0, 0, 0, 0, 0, 0},
		{0, 0, 0, 0, 0, 0, 0, 0, 0, 0, 0, 0, 0},
		{0, 0, 0, 0, 0, 0, 0, 0, 0, 0, 0, 0, 0},
		{0, 0, 0, 0, 0, 0, 0, 0, 0, 0, 0, 0, 0}
	},
		/*1 STR_SMALL */
	{
		{0, 0, 0, 0, 0, 0, 0, 0, 0, 0, 0, 0, 0},
		{0, 0, 0, 0, 0, 0, 0, 0, 0, 0, 0, 0, 0},
		{0, 0, 0, 0, 0, 0, 0, 0, 0, 0, 0, 0, 0},
		{0, 0, 0, 0, 0, 1, 1, 1, 0, 0, 0, 0, 0},
		{0, 0, 0, 0, 1, 2, 2, 2, 1, 0, 0, 0, 0},
		{0, 0, 0, 1, 2, 3, 4, 3, 2, 1, 0, 0, 0},
		{0, 0, 0, 1, 2, 4, 5, 4, 2, 1, 0, 0, 0},
		{0, 0, 0, 1, 2, 3, 4, 3, 2, 1, 0, 0, 0},
		{0, 0, 0, 0, 1, 2, 2, 2, 1, 0, 0, 0, 0},
		{0, 0, 0, 0, 0, 1, 1, 1, 0, 0, 0, 0, 0},
		{0, 0, 0, 0, 0, 0, 0, 0, 0, 0, 0, 0, 0},
		{0, 0, 0, 0, 0, 0, 0, 0, 0, 0, 0, 0, 0},
		{0, 0, 0, 0, 0, 0, 0, 0, 0, 0, 0, 0, 0}
	},
		/*2 STR_MEDIUM_UC */
	{
		{0, 0, 0, 0, 0, 0, 0, 0, 0, 0, 0, 0, 0},
		{0, 0, 0, 0, 0, 0, 0, 0, 0, 0, 0, 0, 0},
		{0, 0, 0, 0, 0, 1, 1, 1, 0, 0, 0, 0, 0},
		{0, 0, 0, 1, 1, 2, 2, 2, 1, 1, 0, 0, 0},
		{0, 0, 0, 1, 2, 3, 3, 3, 2, 1, 0, 0, 0},
		{0, 0, 1, 2, 3, 4, 5, 4, 3, 2, 1, 0, 0},
		{0, 0, 1, 2, 3, 5, 5, 5, 3, 2, 1, 0, 0},
		{0, 0, 1, 2, 3, 4, 5, 4, 3, 2, 1, 0, 0},
		{0, 0, 0, 1, 2, 3, 3, 3, 2, 1, 0, 0, 0},
		{0, 0, 0, 1, 1, 2, 2, 2, 1, 1, 0, 0, 0},
		{0, 0, 0, 0, 0, 1, 1, 1, 0, 0, 0, 0, 0},
		{0, 0, 0, 0, 0, 0, 0, 0, 0, 0, 0, 0, 0},
		{0, 0, 0, 0, 0, 0, 0, 0, 0, 0, 0, 0, 0}
	},
		/*3 STR_LARGE */
	{
		{0, 0, 0, 0, 0, 0, 0, 0, 0, 0, 0, 0, 0},
		{0, 0, 0, 0, 0, 1, 1, 1, 0, 0, 0, 0, 0},
		{0, 0, 0, 1, 1, 2, 2, 2, 1, 1, 0, 0, 0},
		{0, 0, 1, 2, 2, 3, 3, 3, 2, 2, 1, 0, 0},
		{0, 0, 1, 2, 3, 4, 4, 4, 3, 2, 1, 0, 0},
		{0, 1, 2, 3, 4, 5, 5, 5, 4, 3, 2, 1, 0},
		{0, 1, 2, 3, 4, 5, 5, 5, 4, 3, 2, 1, 0},
		{0, 1, 2, 3, 4, 5, 5, 5, 4, 3, 2, 1, 0},
		{0, 0, 1, 2, 3, 4, 4, 4, 3, 2, 1, 0, 0},
		{0, 0, 1, 2, 2, 3, 3, 3, 2, 2, 1, 0, 0},
		{0, 0, 0, 1, 1, 2, 2, 2, 1, 1, 0, 0, 0},
		{0, 0, 0, 0, 0, 1, 1, 1, 0, 0, 0, 0, 0},
		{0, 0, 0, 0, 0, 0, 0, 0, 0, 0, 0, 0, 0}
	},
		/*4 STR_VERY_LARGE */
	{
		{0, 0, 0, 0, 0, 1, 1, 1, 0, 0, 0, 0, 0},
		{0, 0, 0, 1, 1, 2, 2, 2, 1, 1, 0, 0, 0},
		{0, 0, 1, 2, 2, 3, 3, 3, 2, 2, 1, 0, 0},
		{0, 1, 2, 3, 3, 4, 4, 4, 3, 3, 2, 1, 0},
		{0, 1, 2, 3, 4, 5, 5, 5, 4, 3, 2, 1, 0},
		{1, 2, 3, 4, 5, 5, 5, 5, 5, 4, 3, 2, 1},
		{1, 2, 3, 4, 5, 5, 5, 5, 5, 4, 3, 2, 1},
		{1, 2, 3, 4, 5, 5, 5, 5, 5, 4, 3, 2, 1},
		{0, 1, 2, 3, 4, 5, 5, 5, 4, 3, 2, 1, 0},
		{0, 1, 2, 3, 3, 4, 4, 4, 3, 3, 2, 1, 0},
		{0, 0, 1, 2, 2, 3, 3, 3, 2, 2, 1, 0, 0},
		{0, 0, 0, 1, 1, 2, 2, 2, 1, 1, 0, 0, 0},
		{0, 0, 0, 0, 0, 1, 1, 1, 0, 0, 0, 0, 0}
	},
		/*5 STR_HUGE */
	{
		{0, 0, 0, 1, 1, 2, 2, 2, 1, 1, 0, 0, 0},
		{0, 0, 1, 2, 2, 3, 3, 3, 2, 2, 1, 0, 0},
		{0, 1, 2, 3, 3, 4, 4, 4, 3, 3, 2, 1, 0},
		{1, 2, 3, 4, 4, 5, 5, 5, 4, 4, 3, 2, 1},
		{1, 2, 3, 4, 5, 5, 5, 5, 5, 4, 3, 2, 1},
		{2, 3, 4, 5, 5, 5, 5, 5, 5, 5, 4, 3, 2},
		{2, 3, 4, 5, 5, 5, 5, 5, 5, 5, 4, 3, 2},
		{2, 3, 4, 5, 5, 5, 5, 5, 5, 5, 4, 3, 2},
		{1, 2, 3, 4, 5, 5, 5, 5, 5, 4, 3, 2, 1},
		{1, 2, 3, 4, 4, 5, 5, 5, 4, 4, 3, 2, 1},
		{0, 1, 2, 3, 3, 4, 4, 4, 3, 3, 2, 1, 0},
		{0, 0, 1, 2, 2, 3, 3, 3, 2, 2, 1, 0, 0},
		{0, 0, 0, 1, 1, 2, 2, 2, 1, 1, 0, 0, 0}
	},
		/*6 STR_VERY_HUGE :p */
	{
		{0, 0, 0, 2, 2, 3, 3, 3, 2, 2, 0, 0, 0},
		{0, 0, 2, 3, 3, 4, 4, 4, 3, 3, 2, 0, 0},
		{0, 2, 3, 4, 4, 5, 5, 5, 4, 4, 3, 2, 0},
		{2, 3, 4, 5, 5, 5, 5, 5, 5, 5, 4, 3, 2},
		{2, 3, 4, 5, 5, 5, 5, 5, 5, 5, 4, 3, 2},
		{3, 4, 5, 5, 5, 5, 5, 5, 5, 5, 5, 4, 3},
		{3, 4, 5, 5, 5, 5, 5, 5, 5, 5, 5, 4, 3},
		{3, 4, 5, 5, 5, 5, 5, 5, 5, 5, 5, 4, 3},
		{2, 3, 4, 5, 5, 5, 5, 5, 5, 5, 4, 3, 2},
		{2, 3, 4, 5, 5, 5, 5, 5, 5, 5, 4, 3, 2},
		{0, 2, 3, 4, 4, 5, 5, 5, 4, 4, 3, 2, 0},
		{0, 0, 2, 3, 3, 4, 4, 4, 3, 3, 2, 0, 0},
		{0, 0, 0, 2, 2, 3, 3, 3, 2, 2, 0, 0, 0}
	},
		/*7 STR_ENOURMOUS */
	{
		{0, 0, 0, 3, 3, 4, 4, 4, 3, 3, 0, 0, 0},
		{0, 0, 3, 4, 4, 5, 5, 5, 4, 4, 3, 0, 0},
		{0, 3, 4, 5, 5, 5, 5, 5, 5, 5, 4, 3, 0},
		{3, 4, 5, 5, 5, 5, 5, 5, 5, 5, 5, 4, 3},
		{3, 4, 5, 5, 5, 5, 5, 5, 5, 5, 5, 4, 3},
		{4, 5, 5, 5, 5, 5, 5, 5, 5, 5, 5, 5, 4},
		{4, 5, 5, 5, 5, 5, 5, 5, 5, 5, 5, 5, 4},
		{4, 5, 5, 5, 5, 5, 5, 5, 5, 5, 5, 5, 4},
		{3, 4, 5, 5, 5, 5, 5, 5, 5, 5, 5, 4, 3},
		{3, 4, 5, 5, 5, 5, 5, 5, 5, 5, 5, 4, 3},
		{0, 3, 4, 5, 5, 5, 5, 5, 5, 5, 4, 3, 0},
		{0, 0, 3, 4, 4, 5, 5, 5, 4, 4, 3, 0, 0},
		{0, 0, 0, 3, 3, 4, 4, 4, 3, 3, 0, 0, 0}
	}
};

// Projectile blobs
const int DogfightState::_projectileBlobs[4][6][3] =
{
		/*0 STR_STINGRAY_MISSILE ?*/
	{
		{0, 1, 0},
		{1, 9, 1},
		{1, 4, 1},
		{0, 3, 0},
		{0, 2, 0},
		{0, 1, 0}
	},
		/*1 STR_AVALANCHE_MISSILE ?*/
	{
		{1, 2, 1},
		{2, 9, 2},
		{2, 5, 2},
		{1, 3, 1},
		{0, 2, 0},
		{0, 1, 0}
	},
		/*2 STR_CANNON_ROUND ?*/
	{
		{0, 0, 0},
		{0, 7, 0},
		{0, 2, 0},
		{0, 1, 0},
		{0, 0, 0},
		{0, 0, 0}
	},
		/*3 STR_FUSION_BALL ?*/
	{
		{2, 4, 2},
		{4, 9, 4},
		{2, 4, 2},
		{0, 0, 0},
		{0, 0, 0},
		{0, 0, 0}
	}
};
/**
 * Initializes all the elements in the Dogfight window.
 * @param game Pointer to the core game.
 * @param state Pointer to the Geoscape.
 * @param craft Pointer to the craft intercepting.
 * @param ufo Pointer to the UFO being intercepted.
 */
<<<<<<< HEAD
DogfightState::DogfightState(GeoscapeState *state, Craft *craft, Ufo *ufo) :
	_state(state), _craft(craft), _ufo(ufo),
	_timeout(50), _currentDist(640), _targetDist(560),
	_end(false), _endUfoHandled(false), _endCraftHandled(false), _destroyUfo(false), _destroyCraft(false),
	_ufoBreakingOff(false), _minimized(false), _endDogfight(false), _animatingHit(false),
	_ufoSize(0), _craftHeight(0), _currentCraftDamageColor(0), _interceptionNumber(0), _interceptionsCount(0),
	_x(0), _y(0), _minimizedIconX(0), _minimizedIconY(0)
=======
DogfightState::DogfightState(GeoscapeState *state, Craft *craft, Ufo *ufo) : _state(state), _craft(craft), _ufo(ufo), _timeout(50), _currentDist(640), _targetDist(560),
			_w1FireCountdown(0), _w2FireCountdown(0), _end(false), _destroyUfo(false), _destroyCraft(false), _ufoBreakingOff(false), _weapon1Enabled(true), _weapon2Enabled(true),
			_minimized(false), _endDogfight(false), _animatingHit(false), _waitForPoly(false), _ufoSize(0), _craftHeight(0), _currentCraftDamageColor(0), _interceptionNumber(0),
			_interceptionsCount(0), _x(0), _y(0), _minimizedIconX(0), _minimizedIconY(0)
>>>>>>> 25edd7b9
{
	_screen = false;
	_craft->setInDogfight(true);
	_weaponNum = _craft->getRules()->getWeapons();
	if (_weaponNum > RuleCraft::WeaponMax)
		_weaponNum = RuleCraft::WeaponMax;

	for(int i = 0; i < _weaponNum; ++i)
	{
		_weaponEnabled[i] = true;
		_weaponFireCountdown[i] = 0;
	}

	// Create objects
	_window = new Surface(160, 96, _x, _y);
	_battle = new Surface(77, 74, _x + 3, _y + 3);
	for(int i = 0; i < _weaponNum; ++i)
	{
		const int w_off = i % 2 ? 64 : 4;
		const int r_off = i % 2 ? 43 : 19;
		const int y_off = 52 - (i / 2) * 28;

		_weapon[i] = new InteractiveSurface(15, 17, _x + w_off, _y + y_off);
		_range[i] = new Surface(21, 74, _x + r_off, _y + 3);
		_txtAmmo[i] = new Text(16, 9, _x + w_off, _y + y_off + 18);
	}
	_damage = new Surface(22, 25, _x + 93, _y + 40);

	_btnMinimize = new InteractiveSurface(12, 12, _x, _y);
	_preview = new InteractiveSurface(160, 96, _x, _y);
	_btnStandoff = new ImageButton(36, 15, _x + 83, _y + 4);
	_btnCautious = new ImageButton(36, 15, _x + 120, _y + 4);
	_btnStandard = new ImageButton(36, 15, _x + 83, _y + 20);
	_btnAggressive = new ImageButton(36, 15, _x + 120, _y + 20);
	_btnDisengage = new ImageButton(36, 15, _x + 120, _y + 36);
	_btnUfo = new ImageButton(36, 17, _x + 120, _y + 52);
	_txtDistance = new Text(40, 9, _x + 116, _y + 72);
	_txtStatus = new Text(150, 9, _x + 4, _y + 85);
	_btnMinimizedIcon = new InteractiveSurface(32, 20, _minimizedIconX, _minimizedIconY);
	_txtInterceptionNumber = new Text(16, 9, _minimizedIconX + 18, _minimizedIconY + 6);

	_mode = _btnStandoff;
	_craftDamageAnimTimer = new Timer(500);

	moveWindow();

	// Set palette
	setInterface("dogfight");

	add(_window);
	add(_battle);
	for(int i = 0; i < _weaponNum; ++i)
	{
		add(_weapon[i]);
		add(_range[i]);
	}
	add(_damage);
	add(_btnMinimize);
	add(_btnStandoff, "standoffButton", "dogfight", _window);
	add(_btnCautious, "cautiousButton", "dogfight", _window);
	add(_btnStandard, "standardButton", "dogfight", _window);
	add(_btnAggressive, "aggressiveButton", "dogfight", _window);
	add(_btnDisengage, "disengageButton", "dogfight", _window);
	add(_btnUfo, "ufoButton", "dogfight", _window);
	for(int i = 0; i < _weaponNum; ++i)
	{
		add(_txtAmmo[i], "numbers", "dogfight", _window);
	}
	add(_txtDistance, "distance", "dogfight", _window);
	add(_preview);
	add(_txtStatus, "text", "dogfight", _window);
	add(_btnMinimizedIcon);
	add(_txtInterceptionNumber, "minimizedNumber", "dogfight");

	_btnStandoff->invalidate(false);
	_btnCautious->invalidate(false);
	_btnStandard->invalidate(false);
	_btnAggressive->invalidate(false);
	_btnDisengage->invalidate(false);
	_btnUfo->invalidate(false);

	// Set up objects
	RuleInterface *dogfightInterface = _game->getMod()->getInterface("dogfight");

	Surface *graphic;
	graphic = _game->getMod()->getSurface("INTERWIN.DAT");
	graphic->setX(0);
	graphic->setY(0);
	graphic->getCrop()->x = 0;
	graphic->getCrop()->y = 0;
	graphic->getCrop()->w = _window->getWidth();
	graphic->getCrop()->h = _window->getHeight();
	_window->drawRect(graphic->getCrop(), 15);
	graphic->blit(_window);

	_preview->drawRect(graphic->getCrop(), 15);
	graphic->getCrop()->y = dogfightInterface->getElement("previewTop")->y;
	graphic->getCrop()->h = dogfightInterface->getElement("previewTop")->h;
	graphic->blit(_preview);
	graphic->setY(_window->getHeight() - dogfightInterface->getElement("previewBot")->h);
	graphic->getCrop()->y = dogfightInterface->getElement("previewBot")->y;
	graphic->getCrop()->h = dogfightInterface->getElement("previewBot")->h;
	graphic->blit(_preview);
	if (ufo->getRules()->getModSprite().empty())
	{
		graphic->getCrop()->y = dogfightInterface->getElement("previewMid")->y + dogfightInterface->getElement("previewMid")->h * _ufo->getRules()->getSprite();
		graphic->getCrop()->h = dogfightInterface->getElement("previewMid")->h;
	}
	else
	{
		graphic = _game->getMod()->getSurface(ufo->getRules()->getModSprite());
	}
	graphic->setX(dogfightInterface->getElement("previewTop")->x);
	graphic->setY(dogfightInterface->getElement("previewTop")->h);
	graphic->blit(_preview);
	_preview->setVisible(false);
	_preview->onMouseClick((ActionHandler)&DogfightState::previewClick);

	_btnMinimize->onMouseClick((ActionHandler)&DogfightState::btnMinimizeClick);

	_btnStandoff->copy(_window);
	_btnStandoff->setGroup(&_mode);
	_btnStandoff->onMousePress((ActionHandler)&DogfightState::btnStandoffPress);

	_btnCautious->copy(_window);
	_btnCautious->setGroup(&_mode);
	_btnCautious->onMousePress((ActionHandler)&DogfightState::btnCautiousPress);

	_btnStandard->copy(_window);
	_btnStandard->setGroup(&_mode);
	_btnStandard->onMousePress((ActionHandler)&DogfightState::btnStandardPress);

	_btnAggressive->copy(_window);
	_btnAggressive->setGroup(&_mode);
	_btnAggressive->onMousePress((ActionHandler)&DogfightState::btnAggressivePress);

	_btnDisengage->copy(_window);
	_btnDisengage->onMousePress((ActionHandler)&DogfightState::btnDisengagePress);
	_btnDisengage->setGroup(&_mode);

	_btnUfo->copy(_window);
	_btnUfo->onMouseClick((ActionHandler)&DogfightState::btnUfoClick);

	_txtDistance->setText(L"640");

	_txtStatus->setText(tr("STR_STANDOFF"));

	SurfaceSet *set = _game->getMod()->getSurfaceSet("INTICON.PCK");

	// Create the minimized dogfight icon.
	Surface *frame = set->getFrame(_craft->getRules()->getSprite());
	frame->setX(0);
	frame->setY(0);
	frame->blit(_btnMinimizedIcon);
	_btnMinimizedIcon->onMouseClick((ActionHandler)&DogfightState::btnMinimizedIconClick);
	_btnMinimizedIcon->setVisible(false);

	// Draw correct number on the minimized dogfight icon.
	std::wostringstream ss1;
	ss1 << _craft->getInterceptionOrder();
	_txtInterceptionNumber->setText(ss1.str());
	_txtInterceptionNumber->setVisible(false);

	// define the colors to be used
	_colors[CRAFT_MIN] = dogfightInterface->getElement("craftRange")->color;
	_colors[CRAFT_MAX] = dogfightInterface->getElement("craftRange")->color2;
	_colors[RADAR_MIN] = dogfightInterface->getElement("radarRange")->color;
	_colors[RADAR_MAX] = dogfightInterface->getElement("radarRange")->color2;
	_colors[DAMAGE_MIN] = dogfightInterface->getElement("damageRange")->color;
	_colors[DAMAGE_MAX] = dogfightInterface->getElement("damageRange")->color2;
	_colors[BLOB_MIN] = dogfightInterface->getElement("radarDetail")->color;
	_colors[RANGE_METER] = dogfightInterface->getElement("radarDetail")->color2;
	_colors[DISABLED_WEAPON] = dogfightInterface->getElement("disabledWeapon")->color;
	_colors[DISABLED_RANGE] = dogfightInterface->getElement("disabledWeapon")->color2;
	_colors[DISABLED_AMMO] = dogfightInterface->getElement("disabledAmmo")->color;

	for (int i = 0; i < _weaponNum; ++i)
	{
		CraftWeapon *w = _craft->getWeapons()->at(i);
		if (w == 0 || w->getRules()->getAmmoMax() == 0)
			continue;

		Surface *weapon = _weapon[i], *range = _range[i];
		Text *ammo = _txtAmmo[i];
		int x1, x2;
		int x_off = 2 * (i / 2 + 1);
		if (i % 2 == 0)
		{
			x1 = x_off;
			x2 = 0;
		}
		else
		{
			x1 = 0;
			x2 = 20 - x_off;
		}

		// Draw weapon icon
		frame = set->getFrame(w->getRules()->getSprite() + 5);

		frame->setX(0);
		frame->setY(0);
		frame->blit(weapon);

		// Draw ammo
		std::wostringstream ss;
		ss << w->getAmmo();
		ammo->setText(ss.str());

		// Draw range (1 km = 1 pixel)
		Uint8 color = _colors[RANGE_METER];
		range->lock();

		int rangeY = range->getHeight() - w->getRules()->getRange();
		int connectY = weapon->getHeight() / 2 + weapon->getY() - range->getY();
		for (int x = x1; x <= x1 + 20 - x_off; x += 2)
		{
			range->setPixel(x, rangeY, color);
		}

		int minY = 0, maxY = 0;
		if (rangeY < connectY)
		{
			minY = rangeY;
			maxY = connectY;
		}
		else if (rangeY > connectY)
		{
			minY = connectY;
			maxY = rangeY;
		}
		for (int y = minY; y <= maxY; ++y)
		{
			range->setPixel(x1 + x2, y, color);
		}
		for (int x = x2; x <= x2 + x_off; ++x)
		{
			range->setPixel(x, connectY, color);
		}
		range->unlock();
	}

	for (int i = 0; i < _weaponNum; ++i)
	{
		if (_craft->getWeapons()->at(i) == 0)
		{
			_weapon[i]->setVisible(false);
			_range[i]->setVisible(false);
			_txtAmmo[i]->setVisible(false);
		}
	}

	// Draw damage indicator.
	frame = set->getFrame(_craft->getRules()->getSprite() + 11);
	frame->setX(0);
	frame->setY(0);
	frame->blit(_damage);

	_craftDamageAnimTimer->onTimer((StateHandler)&DogfightState::animateCraftDamage);

	// don't set these variables if the ufo is already engaged in a dogfight
	if (!_ufo->getEscapeCountdown())
	{
		_ufo->setFireCountdown(0);
		_ufo->setEscapeCountdown(_ufo->getRules()->getBreakOffTime() + RNG::generate(0, _ufo->getRules()->getBreakOffTime()) - 30 * _game->getSavedGame()->getDifficultyCoefficient());
	}

	for (int i = 0; i < _weaponNum; ++i)
	{
		if (_craft->getWeapons()->at(i))
		{
			_weaponFireInterval[i] = _craft->getWeapons()->at(i)->getRules()->getStandardReload();
		}
	}

	// Set UFO size - going to be moved to Ufo class to implement simultaneous dogfights.
	std::string ufoSize = _ufo->getRules()->getSize();
	if (ufoSize.compare("STR_VERY_SMALL") == 0)
	{
		_ufoSize = 0;
	}
	else if (ufoSize.compare("STR_SMALL") == 0)
	{
		_ufoSize = 1;
	}
	else if (ufoSize.compare("STR_MEDIUM_UC") == 0)
	{
		_ufoSize = 2;
	}
	else if (ufoSize.compare("STR_LARGE") == 0)
	{
		_ufoSize = 3;
	}
	else
	{
		_ufoSize = 4;
	}

	// Get crafts height. Used for damage indication.
	int x =_damage->getWidth() / 2;
	for (int y = 0; y < _damage->getHeight(); ++y)
	{
		Uint8 pixelColor = _damage->getPixel(x, y);
		if (pixelColor >= _colors[CRAFT_MIN] && pixelColor < _colors[CRAFT_MAX])
		{
			++_craftHeight;
		}
	}

	drawCraftDamage();

	// Used for weapon toggling.

	for (int i = 0; i < _weaponNum; ++i)
	{
		_weapon[i]->onMouseClick((ActionHandler)&DogfightState::weaponClick);
	}
}

/**
 * Cleans up the dogfight state.
 */
DogfightState::~DogfightState()
{
	delete _craftDamageAnimTimer;
	while (!_projectiles.empty())
	{
		delete _projectiles.back();
		_projectiles.pop_back();
	}
	if (_craft)
		_craft->setInDogfight(false);
	// set the ufo as "free" for the next engagement (as applicable)
	if (_ufo)
		_ufo->setInterceptionProcessed(false);
}

/**
 * Runs the higher level dogfight functionality.
 */
void DogfightState::think()
{
	if (!_endDogfight)
	{
		update();
		_craftDamageAnimTimer->think(this, 0);
	}
	if (!_craft->isInDogfight() || _craft->getDestination() != _ufo || _ufo->getStatus() == Ufo::LANDED)
	{
		endDogfight();
	}
}

/**
 * Animates interceptor damage by changing the color and redrawing the image.
 */
void DogfightState::animateCraftDamage()
{
	if (_minimized)
	{
		return;
	}
	--_currentCraftDamageColor;
	if (_currentCraftDamageColor < _colors[DAMAGE_MIN])
	{
		_currentCraftDamageColor = _colors[DAMAGE_MAX];
	}
	drawCraftDamage();
}

/**
 * Draws interceptor damage according to percentage of HP's left.
 */
void DogfightState::drawCraftDamage()
{
	if (_craft->getDamagePercentage() != 0)
	{
		if (!_craftDamageAnimTimer->isRunning())
		{
			_craftDamageAnimTimer->start();
			if (_currentCraftDamageColor < _colors[DAMAGE_MIN])
			{
				_currentCraftDamageColor = _colors[DAMAGE_MIN];
			}
		}
		int damagePercentage = _craft->getDamagePercentage();
		int rowsToColor = (int)floor((double)_craftHeight * (double)(damagePercentage / 100.));
		if (rowsToColor == 0)
		{
			return;
		}
		int rowsColored = 0;
		bool rowColored = false;
		for (int y = 0; y < _damage->getHeight(); ++y)
		{
			rowColored = false;
			for (int x = 0; x < _damage->getWidth(); ++x)
			{
				int pixelColor = _damage->getPixel(x, y);
				if (pixelColor >= _colors[DAMAGE_MIN] && pixelColor <= _colors[DAMAGE_MAX])
				{
					_damage->setPixel(x, y, _currentCraftDamageColor);
					rowColored = true;
				}
				if (pixelColor >= _colors[CRAFT_MIN] && pixelColor < _colors[CRAFT_MAX])
				{
					_damage->setPixel(x, y, _currentCraftDamageColor);
					rowColored = true;
				}
			}
			if (rowColored)
			{
				++rowsColored;
			}
			if (rowsColored == rowsToColor)
			{
				break;
			}
		}
	}
}

/**
 * Animates the window with a palette effect.
 */
void DogfightState::animate()
{
	// Animate radar waves and other stuff.
	for (int x = 0; x < _window->getWidth(); ++x)
	{
		for (int y = 0; y < _window->getHeight(); ++y)
		{
			Uint8 radarPixelColor = _window->getPixel(x, y);
			if (radarPixelColor >= _colors[RADAR_MIN] && radarPixelColor < _colors[RADAR_MAX])
			{
				++radarPixelColor;
				if (radarPixelColor >= _colors[RADAR_MAX])
				{
					radarPixelColor = _colors[RADAR_MIN];
				}
				_window->setPixel(x, y, radarPixelColor);
			}
		}
	}

	_battle->clear();

	// Draw UFO.
	if (!_ufo->isDestroyed())
	{
		drawUfo();
	}

	// Draw projectiles.
	for (std::vector<CraftWeaponProjectile*>::iterator it = _projectiles.begin(); it != _projectiles.end(); ++it)
	{
		drawProjectile((*it));
	}

	// Clears text after a while
	if (_timeout == 0)
	{
		_txtStatus->setText(L"");
	}
	else
	{
		_timeout--;
	}

	// Animate UFO hit.
	bool lastHitAnimFrame = false;
	if (_animatingHit && _ufo->getHitFrame() > 0)
	{
		_ufo->setHitFrame(_ufo->getHitFrame() - 1);
		if (_ufo->getHitFrame() == 0)
		{
			_animatingHit = false;
			lastHitAnimFrame = true;
		}
	}

	// Animate UFO crash landing.
	if (_ufo->isCrashed() && _ufo->getHitFrame() == 0 && !lastHitAnimFrame)
	{
		--_ufoSize;
	}
}

/**
 * Updates all the elements in the dogfight, including ufo movement,
 * weapons fire, projectile movement, ufo escape conditions,
 * craft and ufo destruction conditions, and retaliation mission generation, as applicable.
 */
void DogfightState::update()
{
	bool finalRun = false;
	// Check if craft is not low on fuel when window minimized, and
	// Check if crafts destination hasn't been changed when window minimized.
	Ufo* u = dynamic_cast<Ufo*>(_craft->getDestination());
	if (u != _ufo || !_craft->isInDogfight() || _craft->getLowFuel() || (_minimized && _ufo->isCrashed()))
	{
		endDogfight();
		return;
	}

	if (!_minimized)
	{
		animate();
		if (!_ufo->isCrashed() && !_ufo->isDestroyed() && !_craft->isDestroyed() && !_ufo->getInterceptionProcessed())
		{
			_ufo->setInterceptionProcessed(true);
			int escapeCounter = _ufo->getEscapeCountdown();

			if (escapeCounter > 0 )
			{
				escapeCounter--;
				_ufo->setEscapeCountdown(escapeCounter);
				// Check if UFO is breaking off.
				if (escapeCounter == 0)
				{
					_ufo->setSpeed(_ufo->getCraftStats().speedMax);
				}
			}
			if (_ufo->getFireCountdown() > 0)
			{
				_ufo->setFireCountdown(_ufo->getFireCountdown() - 1);
			}
		}
	}
	// Crappy craft is chasing UFO.
	if (_ufo->getSpeed() > _craft->getCraftStats().speedMax)
	{
		_ufoBreakingOff = true;
		finalRun = true;
		setStatus("STR_UFO_OUTRUNNING_INTERCEPTOR");
	}
	else
	{
		_ufoBreakingOff = false;
	}

	bool projectileInFlight = false;
	if (!_minimized)
	{
		int distanceChange = 0;

		// Update distance
		if (!_ufoBreakingOff)
		{
			if (_currentDist < _targetDist && !_ufo->isCrashed() && !_craft->isDestroyed())
			{
				distanceChange = 4;
				if (_currentDist + distanceChange >_targetDist)
				{
					distanceChange = _targetDist - _currentDist;
				}
			}
			else if (_currentDist > _targetDist && !_ufo->isCrashed() && !_craft->isDestroyed())
			{
				distanceChange = -2;
			}

			// don't let the interceptor mystically push or pull its fired projectiles
			for (std::vector<CraftWeaponProjectile*>::iterator it = _projectiles.begin(); it != _projectiles.end(); ++it)
			{
				if ((*it)->getGlobalType() != CWPGT_BEAM && (*it)->getDirection() == D_UP) (*it)->setPosition((*it)->getPosition() + distanceChange);
			}
		}
		else
		{
			distanceChange = 4;

			// UFOs can try to outrun our missiles, don't adjust projectile positions here
			// If UFOs ever fire anything but beams, those positions need to be adjust here though.
		}

		_currentDist += distanceChange;

		std::wostringstream ss;
		ss << _currentDist;
		_txtDistance->setText(ss.str());

		// Move projectiles and check for hits.
		for (std::vector<CraftWeaponProjectile*>::iterator it = _projectiles.begin(); it != _projectiles.end(); ++it)
		{
			CraftWeaponProjectile *p = (*it);
			p->move();
			// Projectiles fired by interceptor.
			if (p->getDirection() == D_UP)
			{
				// Projectile reached the UFO - determine if it's been hit.
				if (((p->getPosition() >= _currentDist) || (p->getGlobalType() == CWPGT_BEAM && p->toBeRemoved())) && !_ufo->isCrashed() && !p->getMissed())
				{
					// UFO hit.
					if (RNG::percent(((p->getAccuracy() * (100 + 300 / (5 - _ufoSize)) + 100) / 200) - _ufo->getCraftStats().avoidBonus + _craft->getCraftStats().hitBonus))
					{
						// Formula delivered by Volutar, altered by Extended version.
						int power = p->getDamage() * (_craft->getCraftStats().powerBonus + 100) / 100;
						int damage = std::max(0, RNG::generate(power / 2, power) - _ufo->getCraftStats().armor);
						_ufo->setDamage(_ufo->getDamage() + damage);
						if (_ufo->isCrashed())
						{
							_ufo->setShotDownByCraftId(_craft->getUniqueId());
							_ufo->setSpeed(0);
							// if the ufo got destroyed here, these no longer apply
							_ufoBreakingOff = false;
							finalRun = false;
							_end = false;
						}
						if (_ufo->getHitFrame() == 0)
						{
							_animatingHit = true;
							_ufo->setHitFrame(3);
						}

						setStatus("STR_UFO_HIT");
						_game->getMod()->getSound("GEO.CAT", Mod::UFO_HIT)->play();
						p->remove();
					}
					// Missed.
					else
					{
						if (p->getGlobalType() == CWPGT_BEAM)
						{
							p->remove();
						}
						else
						{
							p->setMissed(true);
						}
					}
				}
				// Check if projectile passed it's maximum range.
				if (p->getGlobalType() == CWPGT_MISSILE)
				{
					if (p->getPosition() / 8 >= p->getRange())
					{
						p->remove();
					}
					else if (!_ufo->isCrashed())
					{
						projectileInFlight = true;
					}
				}
			}
			// Projectiles fired by UFO.
			else if (p->getDirection() == D_DOWN)
			{
				if (p->getGlobalType() == CWPGT_MISSILE || (p->getGlobalType() == CWPGT_BEAM && p->toBeRemoved()))
				{
					if (RNG::percent(p->getAccuracy() - _craft->getCraftStats().avoidBonus + _ufo->getCraftStats().hitBonus))
					{
						// Formula delivered by Volutar, altered by Extended version.
						int power = p->getDamage() * (_ufo->getCraftStats().powerBonus + 100) / 100;
						int damage = std::max(0, RNG::generate(0, power) - _craft->getCraftStats().armor);
						if (damage)
						{
							_craft->setDamage(_craft->getDamage() + damage);
							drawCraftDamage();
							setStatus("STR_INTERCEPTOR_DAMAGED");
							_game->getMod()->getSound("GEO.CAT", Mod::INTERCEPTOR_HIT)->play(); //10
							if (_mode == _btnCautious && _craft->getDamagePercentage() >= 50)
							{
								_targetDist = STANDOFF_DIST;
							}
						}
					}
					p->remove();
				}
			}
		}

		// Remove projectiles that hit or missed their target.
		for (std::vector<CraftWeaponProjectile*>::iterator it = _projectiles.begin(); it != _projectiles.end();)
		{
			if ((*it)->toBeRemoved() == true || ((*it)->getMissed() == true && (*it)->getPosition() <= 0))
			{
				delete *it;
				it = _projectiles.erase(it);
			}
			else
			{
				++it;
			}
		}

		// Handle weapons and craft distance.
		for (int i = 0; i < _weaponNum; ++i)
		{
			CraftWeapon *w = _craft->getWeapons()->at(i);
			if (w == 0)
			{
				continue;
			}
			int wTimer = _weaponFireCountdown[i];

			// Handle weapon firing
			if (wTimer == 0 && _currentDist <= w->getRules()->getRange() * 8 && w->getAmmo() > 0 && _mode != _btnStandoff
				&& _mode != _btnDisengage && !_ufo->isCrashed() && !_craft->isDestroyed())
			{
				fireWeapon(i);
			}
			else if (wTimer > 0)
			{
				--_weaponFireCountdown[i];
			}

			if (w->getAmmo() == 0 && !projectileInFlight && !_craft->isDestroyed())
			{
				// Handle craft distance according to option set by user and available ammo.
				if (_mode == _btnCautious)
				{
					minimumDistance();
				}
				else if (_mode == _btnStandard)
				{
					maximumDistance();
				}
			}
		}

		// Handle UFO firing.
		if (_currentDist <= _ufo->getRules()->getWeaponRange() * 8 && !_ufo->isCrashed() && !_craft->isDestroyed())
		{
			if (_ufo->getShootingAt() == 0)
			{
				_ufo->setShootingAt(_interceptionNumber);
			}
			if (_ufo->getShootingAt() == _interceptionNumber)
			{
				if (_ufo->getFireCountdown() == 0)
				{
					ufoFireWeapon();
				}
			}
		}
		else if (_ufo->getShootingAt() == _interceptionNumber)
		{
			_ufo->setShootingAt(0);
		}
	}

	// Check when battle is over.
	if (_end == true && (((_currentDist > 640 || _minimized) && (_mode == _btnDisengage || _ufoBreakingOff == true)) || (_timeout == 0 && (_ufo->isCrashed() || _craft->isDestroyed()))))
	{
		if (_ufoBreakingOff)
		{
			_ufo->move();
			_craft->setDestination(_ufo);
		}
		if (!_destroyCraft && (_destroyUfo || _mode == _btnDisengage))
		{
			_craft->returnToBase();
		}
		endDogfight();
	}

	if (_currentDist > 640 && _ufoBreakingOff)
	{
		finalRun = true;
	}

	if (!_end)
	{
		if (_endCraftHandled)
		{
			finalRun = true;
		}
		else if (_craft->isDestroyed())
		{
			// End dogfight if craft is destroyed.
			setStatus("STR_INTERCEPTOR_DESTROYED");
			_timeout += 30;
			_game->getMod()->getSound("GEO.CAT", Mod::INTERCEPTOR_EXPLODE)->play();
			finalRun = true;
			_destroyCraft = true;
			_endCraftHandled = true;
			_ufo->setShootingAt(0);
		}

		if (_endUfoHandled)
		{
			finalRun = true;
		}
		else if (_ufo->isCrashed())
		{
			// End dogfight if UFO is crashed or destroyed.
			_endUfoHandled = true;

			if (_ufo->getShotDownByCraftId() == _craft->getUniqueId())
			{
				AlienRace *race = _game->getMod()->getAlienRace(_ufo->getAlienRace());
				AlienMission *mission = _ufo->getMission();
				mission->ufoShotDown(*_ufo);
				// Check for retaliation trigger.
				int retaliationOdds = mission->getRules().getRetaliationOdds();
				if (retaliationOdds == -1)
				{
					retaliationOdds = 100 - (4 * (24 - _game->getSavedGame()->getDifficultyCoefficient()) - race->getRetaliationAggression());
				}
				// Have mercy on beginners
				if (_game->getSavedGame()->getMonthsPassed() < Mod::DIFFICULTY_BASED_RETAL_DELAY[_game->getSavedGame()->getDifficulty()])
				{
					retaliationOdds = 0;
				}

				if (RNG::percent(retaliationOdds))
				{
					// Spawn retaliation mission.
					std::string targetRegion;
					if (RNG::percent(50 - 6 * _game->getSavedGame()->getDifficultyCoefficient()))
					{
						// Attack on UFO's mission region
						targetRegion = _ufo->getMission()->getRegion();
					}
					else
					{
						// Try to find and attack the originating base.
						targetRegion = _game->getSavedGame()->locateRegion(*_craft->getBase())->getRules()->getType();
						// TODO: If the base is removed, the mission is canceled.
					}
					// Difference from original: No retaliation until final UFO lands (Original: Is spawned).
					if (!_game->getSavedGame()->findAlienMission(targetRegion, OBJECTIVE_RETALIATION))
					{
						const RuleAlienMission *rule = _game->getMod()->getAlienMission(race->getRetaliationMission());
						if (!rule)
						{
							rule = _game->getMod()->getRandomMission(OBJECTIVE_RETALIATION, _game->getSavedGame()->getMonthsPassed());
						}

						AlienMission *mission = new AlienMission(*rule);
						mission->setId(_game->getSavedGame()->getId("ALIEN_MISSIONS"));
						mission->setRegion(targetRegion, *_game->getMod());
						mission->setRace(_ufo->getAlienRace());
						mission->start(mission->getRules().getWave(0).spawnTimer); // fixed delay for first scout
						_game->getSavedGame()->getAlienMissions().push_back(mission);
					}
				}
			}

			if (_ufo->isDestroyed())
			{
				if (_ufo->getShotDownByCraftId() == _craft->getUniqueId())
				{
					for (std::vector<Country*>::iterator country = _game->getSavedGame()->getCountries()->begin(); country != _game->getSavedGame()->getCountries()->end(); ++country)
					{
						if ((*country)->getRules()->insideCountry(_ufo->getLongitude(), _ufo->getLatitude()))
						{
							(*country)->addActivityXcom(_ufo->getRules()->getScore()*2);
							break;
						}
					}
					for (std::vector<Region*>::iterator region = _game->getSavedGame()->getRegions()->begin(); region != _game->getSavedGame()->getRegions()->end(); ++region)
					{
						if ((*region)->getRules()->insideRegion(_ufo->getLongitude(), _ufo->getLatitude()))
						{
							(*region)->addActivityXcom(_ufo->getRules()->getScore()*2);
							break;
						}
					}
					setStatus("STR_UFO_DESTROYED");
					_game->getMod()->getSound("GEO.CAT", Mod::UFO_EXPLODE)->play(); //11
				}
				_destroyUfo = true;
			}
			else
			{
				if (_ufo->getShotDownByCraftId() == _craft->getUniqueId())
				{
					setStatus("STR_UFO_CRASH_LANDS");
					_game->getMod()->getSound("GEO.CAT", Mod::UFO_CRASH)->play(); //10
					for (std::vector<Country*>::iterator country = _game->getSavedGame()->getCountries()->begin(); country != _game->getSavedGame()->getCountries()->end(); ++country)
					{
						if ((*country)->getRules()->insideCountry(_ufo->getLongitude(), _ufo->getLatitude()))
						{
							(*country)->addActivityXcom(_ufo->getRules()->getScore());
							break;
						}
					}
					for (std::vector<Region*>::iterator region = _game->getSavedGame()->getRegions()->begin(); region != _game->getSavedGame()->getRegions()->end(); ++region)
					{
						if ((*region)->getRules()->insideRegion(_ufo->getLongitude(), _ufo->getLatitude()))
						{
							(*region)->addActivityXcom(_ufo->getRules()->getScore());
							break;
						}
					}
				}
				if (!_state->getGlobe()->insideLand(_ufo->getLongitude(), _ufo->getLatitude()))
				{
					_ufo->setStatus(Ufo::DESTROYED);
					_destroyUfo = true;
				}
				else
				{
					_ufo->setSecondsRemaining(RNG::generate(24, 96)*3600);
					_ufo->setAltitude("STR_GROUND");
					if (_ufo->getCrashId() == 0)
					{
						_ufo->setCrashId(_game->getSavedGame()->getId("STR_CRASH_SITE"));
					}
				}
			}
			_timeout += 30;
			if (_ufo->getShotDownByCraftId() != _craft->getUniqueId())
			{
				_timeout += 50;
				_ufo->setHitFrame(3);
			}
			finalRun = true;

			if (_ufo->getStatus() == Ufo::LANDED)
			{
				_timeout += 30;
				finalRun = true;
				_ufo->setShootingAt(0);
			}
		}
	}

	if (!projectileInFlight && finalRun)
	{
		_end = true;
	}
}

/**
 * Fires a shot from the first weapon
 * equipped on the craft.
 */
void DogfightState::fireWeapon(int i)
{
	if (_weaponEnabled[i])
	{
		CraftWeapon *w1 = _craft->getWeapons()->at(i);
		if (w1->setAmmo(w1->getAmmo() - 1))
		{
			_weaponFireCountdown[i] = _weaponFireInterval[i];

			std::wostringstream ss;
			ss << w1->getAmmo();
			_txtAmmo[i]->setText(ss.str());

			CraftWeaponProjectile *p = w1->fire();
			p->setDirection(D_UP);
			p->setHorizontalPosition((i % 2 ? HP_RIGHT : HP_LEFT) * (1 + 2 * (i / 2)));
			_projectiles.push_back(p);

			_game->getMod()->getSound("GEO.CAT", w1->getRules()->getSound())->play();
		}
	}
}

/**
 * Fires a shot from the first weapon
 * equipped on the craft.
 */
void DogfightState::fireWeapon1()
{
	fireWeapon(0);
}
/**
 * Fires a shot from the second weapon
 * equipped on the craft.
 */
void DogfightState::fireWeapon2()
{
	fireWeapon(1);
}
/**
 * Fires a shot from the third weapon
 * equipped on the craft.
 */
void DogfightState::fireWeapon3()
{
	fireWeapon(2);
}
/**
 * Fires a shot from the fourth weapon
 * equipped on the craft.
 */
void DogfightState::fireWeapon4()
{
	fireWeapon(3);
}

/**
 *	Each time a UFO will try to fire it's cannons
 *	a calculation is made. There's only 10% chance
 *	that it will actually fire.
 */
void DogfightState::ufoFireWeapon()
{
	int fireCountdown = std::max(1, (_ufo->getRules()->getWeaponReload() - 2 * _game->getSavedGame()->getDifficultyCoefficient()));
	_ufo->setFireCountdown(RNG::generate(0, fireCountdown) + fireCountdown);

	setStatus("STR_UFO_RETURN_FIRE");
	CraftWeaponProjectile *p = new CraftWeaponProjectile();
	p->setType(CWPT_PLASMA_BEAM);
	p->setAccuracy(60);
	p->setDamage(_ufo->getRules()->getWeaponPower());
	p->setDirection(D_DOWN);
	p->setHorizontalPosition(HP_CENTER);
	p->setPosition(_currentDist - (_ufo->getRules()->getRadius() / 2));
	_projectiles.push_back(p);
	_game->getMod()->getSound("GEO.CAT", Mod::UFO_FIRE)->play();
}

/**
 * Sets the craft to the minimum distance
 * required to fire a weapon.
 */
void DogfightState::minimumDistance()
{
	int max = 0;
	for (std::vector<CraftWeapon*>::iterator i = _craft->getWeapons()->begin(); i < _craft->getWeapons()->end(); ++i)
	{
		if (*i == 0)
			continue;
		if ((*i)->getRules()->getRange() > max && (*i)->getAmmo() > 0)
		{
			max = (*i)->getRules()->getRange();
		}
	}
	if (max == 0)
	{
		_targetDist = STANDOFF_DIST;
	}
	else
	{
		_targetDist = max * 8;
	}
}

/**
 * Sets the craft to the maximum distance
 * required to fire a weapon.
 */
void DogfightState::maximumDistance()
{
	int min = 1000;
	for (std::vector<CraftWeapon*>::iterator i = _craft->getWeapons()->begin(); i < _craft->getWeapons()->end(); ++i)
	{
		if (*i == 0)
			continue;
		if ((*i)->getRules()->getRange() < min && (*i)->getAmmo() > 0)
		{
			min = (*i)->getRules()->getRange();
		}
	}
	if (min == 1000)
	{
		_targetDist = STANDOFF_DIST;
	}
	else
	{
		_targetDist = min * 8;
	}
}

/**
 * Updates the status text and restarts
 * the text timeout counter.
 * @param status New status text.
 */
void DogfightState::setStatus(const std::string &status)
{
	_txtStatus->setText(tr(status));
	_timeout = 50;
}

/**
 * Minimizes the dogfight window.
 * @param action Pointer to an action.
 */
void DogfightState::btnMinimizeClick(Action *)
{
	if (!_ufo->isCrashed() && !_craft->isDestroyed() && !_ufoBreakingOff)
	{
		if (_currentDist >= STANDOFF_DIST)
		{
			setMinimized(true);
<<<<<<< HEAD
			_window->setVisible(false);
			_preview->setVisible(false);
			_btnStandoff->setVisible(false);
			_btnCautious->setVisible(false);
			_btnStandard->setVisible(false);
			_btnAggressive->setVisible(false);
			_btnDisengage->setVisible(false);
			_btnUfo->setVisible(false);
			_btnMinimize->setVisible(false);
			_battle->setVisible(false);
			for (int i = 0; i < _weaponNum; ++i)
			{
				_weapon[i]->setVisible(false);
				_range[i]->setVisible(false);
				_txtAmmo[i]->setVisible(false);
			}
			_damage->setVisible(false);
			_txtDistance->setVisible(false);
			_preview->setVisible(false);
			_txtStatus->setVisible(false);
			_btnMinimizedIcon->setVisible(true);
			_txtInterceptionNumber->setVisible(true);
=======
>>>>>>> 25edd7b9
		}
		else
		{
			setStatus("STR_MINIMISE_AT_STANDOFF_RANGE_ONLY");
		}
	}
}

/**
 * Switches to Standoff mode (maximum range).
 * @param action Pointer to an action.
 */
void DogfightState::btnStandoffPress(Action *)
{
	if (!_ufo->isCrashed() && !_craft->isDestroyed() && !_ufoBreakingOff)
	{
		_end = false;
		setStatus("STR_STANDOFF");
		_targetDist = STANDOFF_DIST;
	}
}

/**
 * Switches to Cautious mode (maximum weapon range).
 * @param action Pointer to an action.
 */
void DogfightState::btnCautiousPress(Action *)
{
	if (!_ufo->isCrashed() && !_craft->isDestroyed() && !_ufoBreakingOff)
	{
		_end = false;
		setStatus("STR_CAUTIOUS_ATTACK");
		for (int i = 0; i < _weaponNum; ++i)
		{
			CraftWeapon* w = _craft->getWeapons()->at(i);
			if (w != 0)
			{
				_weaponFireInterval[i] = w->getRules()->getCautiousReload();
			}
		}
		minimumDistance();
	}
}

/**
 * Switches to Standard mode (minimum weapon range).
 * @param action Pointer to an action.
 */
void DogfightState::btnStandardPress(Action *)
{
	if (!_ufo->isCrashed() && !_craft->isDestroyed() && !_ufoBreakingOff)
	{
		_end = false;
		setStatus("STR_STANDARD_ATTACK");
		for (int i = 0; i < _weaponNum; ++i)
		{
			CraftWeapon* w = _craft->getWeapons()->at(i);
			if (w != 0)
			{
				_weaponFireInterval[i] = w->getRules()->getStandardReload();
			}
		}
		maximumDistance();
	}
}

/**
 * Switches to Aggressive mode (minimum range).
 * @param action Pointer to an action.
 */
void DogfightState::btnAggressivePress(Action *)
{
	if (!_ufo->isCrashed() && !_craft->isDestroyed() && !_ufoBreakingOff)
	{
		_end = false;
		setStatus("STR_AGGRESSIVE_ATTACK");
		for (int i = 0; i < _weaponNum; ++i)
		{
			CraftWeapon* w = _craft->getWeapons()->at(i);
			if (w != 0)
			{
				_weaponFireInterval[i] = w->getRules()->getAggressiveReload();
			}
		}
		_targetDist = 64;
	}
}

/**
 * Disengages from the UFO.
 * @param action Pointer to an action.
 */
void DogfightState::btnDisengagePress(Action *)
{
	if (!_ufo->isCrashed() && !_craft->isDestroyed() && !_ufoBreakingOff)
	{
		_end = true;
		setStatus("STR_DISENGAGING");
		_targetDist = 800;
	}
}

/**
 * Shows a front view of the UFO.
 * @param action Pointer to an action.
 */
void DogfightState::btnUfoClick(Action *)
{
	_preview->setVisible(true);
	// Disable all other buttons to prevent misclicks
	_btnStandoff->setVisible(false);
	_btnCautious->setVisible(false);
	_btnStandard->setVisible(false);
	_btnAggressive->setVisible(false);
	_btnDisengage->setVisible(false);
	_btnUfo->setVisible(false);
	_btnMinimize->setVisible(false);
	for (int i = 0; i < _weaponNum; ++i)
	{
		_weapon[i]->setVisible(false);
	}
}

/**
 * Hides the front view of the UFO.
 * @param action Pointer to an action.
 */
void DogfightState::previewClick(Action *)
{
	_preview->setVisible(false);
	// Reenable all other buttons to prevent misclicks
	_btnStandoff->setVisible(true);
	_btnCautious->setVisible(true);
	_btnStandard->setVisible(true);
	_btnAggressive->setVisible(true);
	_btnDisengage->setVisible(true);
	_btnUfo->setVisible(true);
	_btnMinimize->setVisible(true);
	for (int i = 0; i < _weaponNum; ++i)
	{
		_weapon[i]->setVisible(true);
	}
}

/*
 * Draws the UFO blob on the radar screen.
 * Currently works only for original sized blobs
 * 13 x 13 pixels.
 */
void DogfightState::drawUfo()
{
	if (_ufoSize < 0 || _ufo->isDestroyed())
	{
		return;
	}
	int currentUfoXposition =  _battle->getWidth() / 2 - 6;
	int currentUfoYposition = _battle->getHeight() - (_currentDist / 8) - 6;
	for (int y = 0; y < 13; ++y)
	{
		for (int x = 0; x < 13; ++x)
		{
			Uint8 pixelOffset = _ufoBlobs[_ufoSize + _ufo->getHitFrame()][y][x];
			if (pixelOffset == 0)
			{
				continue;
			}
			else
			{
				if (_ufo->isCrashed() || _ufo->getHitFrame() > 0)
				{
					pixelOffset *= 2;
				}
				Uint8 radarPixelColor = _window->getPixel(currentUfoXposition + x + 3, currentUfoYposition + y + 3); // + 3 cause of the window frame
				Uint8 color = radarPixelColor - pixelOffset;
				if (color < _colors[BLOB_MIN])
				{
					color = _colors[BLOB_MIN];
				}
				_battle->setPixel(currentUfoXposition + x, currentUfoYposition + y, color);
			}
		}
	}
}

/*
 * Draws projectiles on the radar screen.
 * Depending on what type of projectile it is, it's
 * shape will be different. Currently works for
 * original sized blobs 3 x 6 pixels.
 */
void DogfightState::drawProjectile(const CraftWeaponProjectile* p)
{
	int xPos = _battle->getWidth() / 2 + p->getHorizontalPosition();
	// Draw missiles.
	if (p->getGlobalType() == CWPGT_MISSILE)
	{
		xPos -= 1;
		int yPos = _battle->getHeight() - p->getPosition() / 8;
		for (int x = 0; x < 3; ++x)
		{
			for (int y = 0; y < 6; ++y)
			{
				int pixelOffset = _projectileBlobs[p->getType()][y][x];
				if (pixelOffset == 0)
				{
					continue;
				}
				else
				{
					Uint8 radarPixelColor = _window->getPixel(xPos + x + 3, yPos + y + 3); // + 3 cause of the window frame
					Uint8 color = radarPixelColor - pixelOffset;
					if (color < _colors[BLOB_MIN])
					{
						color = _colors[BLOB_MIN];
					}
					_battle->setPixel(xPos + x, yPos + y, color);
				}
			}
		}
	}
	// Draw beams.
	else if (p->getGlobalType() == CWPGT_BEAM)
	{
		int yStart = _battle->getHeight() - 2;
		int yEnd = _battle->getHeight() - (_currentDist / 8);
		Uint8 pixelOffset = p->getState();
		for (int y = yStart; y > yEnd; --y)
		{
			Uint8 radarPixelColor = _window->getPixel(xPos + 3, y + 3);
			Uint8 color = radarPixelColor - pixelOffset;
			if (color < _colors[BLOB_MIN])
			{
				color = _colors[BLOB_MIN];
			}
			_battle->setPixel(xPos, y, color);
		}
	}
}

/**
 * Toggles usage of weapons.
 * @param action Pointer to an action.
 */
void DogfightState::weaponClick(Action * a)
{
	for(int i = 0; i < _weaponNum; ++i)
	{
		if (a->getSender() == _weapon[i])
		{
			_weaponEnabled[i] = !_weaponEnabled[i];
			recolor(i, _weaponEnabled[i]);
			return;
		}
	}
}

/**
 * Changes colors of weapon icons, range indicators and ammo texts base on current weapon state.
 * @param weaponNo - number of weapon for which colors must be changed.
 * @param currentState - state of weapon (enabled = true, disabled = false).
 */
void DogfightState::recolor(const int weaponNo, const bool currentState)
{
	InteractiveSurface *weapon = _weapon[weaponNo];
	Text *ammo = _txtAmmo[weaponNo];
	Surface *range = _range[weaponNo];

	if (currentState)
	{
		weapon->offset(-_colors[DISABLED_WEAPON]);
		ammo->offset(-_colors[DISABLED_AMMO]);
		range->offset(-_colors[DISABLED_RANGE]);
	}
	else
	{
		weapon->offset(_colors[DISABLED_WEAPON]);
		ammo->offset(_colors[DISABLED_AMMO]);
		range->offset(_colors[DISABLED_RANGE]);
	}
}

/**
 * Returns true if state is minimized. Otherwise returns false.
 * @return Is the dogfight minimized?
 */
bool DogfightState::isMinimized() const
{
	return _minimized;
}

/**
 * Sets the state to minimized/maximized status.
 * @param minimized Is the dogfight minimized?
 */
void DogfightState::setMinimized(const bool minimized)
{
	// set these to the same as the incoming minimized state
	_minimized = minimized;
	_btnMinimizedIcon->setVisible(minimized);
	_txtInterceptionNumber->setVisible(minimized);
	
	// set these to the opposite of the incoming minimized state
	_window->setVisible(!minimized);
	_btnStandoff->setVisible(!minimized);
	_btnCautious->setVisible(!minimized);
	_btnStandard->setVisible(!minimized);
	_btnAggressive->setVisible(!minimized);
	_btnDisengage->setVisible(!minimized);
	_btnUfo->setVisible(!minimized);
	_btnMinimize->setVisible(!minimized);
	_battle->setVisible(!minimized);
	_weapon1->setVisible(!minimized);
	_range1->setVisible(!minimized);
	_weapon2->setVisible(!minimized);
	_range2->setVisible(!minimized);
	_damage->setVisible(!minimized);
	_txtAmmo1->setVisible(!minimized);
	_txtAmmo2->setVisible(!minimized);
	_txtDistance->setVisible(!minimized);
	_txtStatus->setVisible(!minimized);

	// set to false regardless
	_preview->setVisible(false);
}

/**
 * Maximizes the interception window.
 * @param action Pointer to an action.
 */
void DogfightState::btnMinimizedIconClick(Action *)
{
	if (_craft->getDestination()->getSiteDepth() > _craft->getRules()->getMaxDepth())
	{
		_state->popup(new DogfightErrorState(_craft, tr("STR_UNABLE_TO_ENGAGE_DEPTH")));
	}
	else
	{
		bool underwater = _craft->getRules()->getMaxDepth() > 0;
		if (underwater && !_state->getGlobe()->insideLand(_craft->getLongitude(), _craft->getLatitude()))
		{
			_state->popup(new DogfightErrorState(_craft, tr("STR_UNABLE_TO_ENGAGE_AIRBORNE")));
			setWaitForPoly(true);
		}
		else
		{
			setMinimized(false);
<<<<<<< HEAD
			_window->setVisible(true);
			_btnStandoff->setVisible(true);
			_btnCautious->setVisible(true);
			_btnStandard->setVisible(true);
			_btnAggressive->setVisible(true);
			_btnDisengage->setVisible(true);
			_btnUfo->setVisible(true);
			_btnMinimize->setVisible(true);
			_battle->setVisible(true);
			for (int i = 0; i < _weaponNum; ++i)
			{
				_weapon[i]->setVisible(true);
				_range[i]->setVisible(true);
				_txtAmmo[i]->setVisible(true);
			}
			_damage->setVisible(true);
			_txtDistance->setVisible(true);
			_txtStatus->setVisible(true);
			_btnMinimizedIcon->setVisible(false);
			_txtInterceptionNumber->setVisible(false);
			_preview->setVisible(false);
=======
>>>>>>> 25edd7b9
		}
	}
}

/**
 * Sets interception number. Used to draw proper number when window minimized.
 * @param number ID number.
 */
void DogfightState::setInterceptionNumber(const int number)
{
	_interceptionNumber = number;
}

/**
 * Sets interceptions count. Used to properly position the window.
 * @param count Amount of interception windows.
 */
void DogfightState::setInterceptionsCount(const size_t count)
{
	_interceptionsCount = count;
	calculateWindowPosition();
	moveWindow();
}

/**
 * Calculates dogfight window position according to
 * number of active interceptions.
 */
void DogfightState::calculateWindowPosition()
{
	_minimizedIconX = 5;
	_minimizedIconY = (5 * _interceptionNumber) + (16 * (_interceptionNumber - 1));

	if (_interceptionsCount == 1)
	{
		_x = 80;
		_y = 52;
	}
	else if (_interceptionsCount == 2)
	{
		if (_interceptionNumber == 1)
		{
			_x = 80;
			_y = 0;
		}
		else // 2
		{
			_x = 80;
			//_y = (_game->getScreen()->getHeight() / 2) - 96;
			_y = 200 - _window->getHeight();//96;
		}
	}
	else if (_interceptionsCount == 3)
	{
		if (_interceptionNumber == 1)
		{
			_x = 80;
			_y = 0;
		}
		else if (_interceptionNumber == 2)
		{
			_x = 0;
			//_y = (_game->getScreen()->getHeight() / 2) - 96;
			_y = 200 - _window->getHeight();//96;
		}
		else // 3
		{
			//_x = (_game->getScreen()->getWidth() / 2) - 160;
			//_y = (_game->getScreen()->getHeight() / 2) - 96;
			_x = 320 - _window->getWidth();//160;
			_y = 200 - _window->getHeight();//96;
		}
	}
	else
	{
		if (_interceptionNumber == 1)
		{
			_x = 0;
			_y = 0;
		}
		else if (_interceptionNumber == 2)
		{
			//_x = (_game->getScreen()->getWidth() / 2) - 160;
			_x = 320 - _window->getWidth();//160;
			_y = 0;
		}
		else if (_interceptionNumber == 3)
		{
			_x = 0;
			//_y = (_game->getScreen()->getHeight() / 2) - 96;
			_y = 200 - _window->getHeight();//96;
		}
		else // 4
		{
			//_x = (_game->getScreen()->getWidth() / 2) - 160;
			//_y = (_game->getScreen()->getHeight() / 2) - 96;
			_x = 320 - _window->getWidth();//160;
			_y = 200 - _window->getHeight();//96;
		}
	}
	_x += _game->getScreen()->getDX();
	_y += _game->getScreen()->getDY();
}

/**
 * Relocates all dogfight window elements to
 * calculated position. This is used when multiple
 * interceptions are running.
 */
void DogfightState::moveWindow()
{
	int x = _window->getX() - _x;
	int y = _window->getY() - _y;
	for (std::vector<Surface*>::iterator i = _surfaces.begin(); i != _surfaces.end(); ++i)
	{
		(*i)->setX((*i)->getX() - x);
		(*i)->setY((*i)->getY() - y);
	}
	_btnMinimizedIcon->setX(_minimizedIconX); _btnMinimizedIcon->setY(_minimizedIconY);
	_txtInterceptionNumber->setX(_minimizedIconX + 18); _txtInterceptionNumber->setY(_minimizedIconY + 6);
}

/**
 * Checks whether the dogfight should end.
 * @return Returns true if the dogfight should end, otherwise returns false.
 */
bool DogfightState::dogfightEnded() const
{
	return _endDogfight;
}

/**
 * Returns the UFO associated to this dogfight.
 * @return Returns pointer to UFO object associated to this dogfight.
 */
Ufo* DogfightState::getUfo() const
{
	return _ufo;
}

/**
 * Ends the dogfight.
 */
void DogfightState::endDogfight()
{
	if (_craft)
		_craft->setInDogfight(false);
	_endDogfight = true;
}

/**
 * Returns interception number.
 * @return interception number
 */
int DogfightState::getInterceptionNumber() const
{
	return _interceptionNumber;
}

void DogfightState::setWaitForPoly(bool wait)
{
	_waitForPoly = wait;
}

bool DogfightState::getWaitForPoly()
{
	return _waitForPoly;
}
}<|MERGE_RESOLUTION|>--- conflicted
+++ resolved
@@ -233,20 +233,11 @@
  * @param craft Pointer to the craft intercepting.
  * @param ufo Pointer to the UFO being intercepted.
  */
-<<<<<<< HEAD
 DogfightState::DogfightState(GeoscapeState *state, Craft *craft, Ufo *ufo) :
-	_state(state), _craft(craft), _ufo(ufo),
-	_timeout(50), _currentDist(640), _targetDist(560),
-	_end(false), _endUfoHandled(false), _endCraftHandled(false), _destroyUfo(false), _destroyCraft(false),
-	_ufoBreakingOff(false), _minimized(false), _endDogfight(false), _animatingHit(false),
-	_ufoSize(0), _craftHeight(0), _currentCraftDamageColor(0), _interceptionNumber(0), _interceptionsCount(0),
-	_x(0), _y(0), _minimizedIconX(0), _minimizedIconY(0)
-=======
-DogfightState::DogfightState(GeoscapeState *state, Craft *craft, Ufo *ufo) : _state(state), _craft(craft), _ufo(ufo), _timeout(50), _currentDist(640), _targetDist(560),
-			_w1FireCountdown(0), _w2FireCountdown(0), _end(false), _destroyUfo(false), _destroyCraft(false), _ufoBreakingOff(false), _weapon1Enabled(true), _weapon2Enabled(true),
-			_minimized(false), _endDogfight(false), _animatingHit(false), _waitForPoly(false), _ufoSize(0), _craftHeight(0), _currentCraftDamageColor(0), _interceptionNumber(0),
-			_interceptionsCount(0), _x(0), _y(0), _minimizedIconX(0), _minimizedIconY(0)
->>>>>>> 25edd7b9
+	_state(state), _craft(craft), _ufo(ufo), _timeout(50), _currentDist(640), _targetDist(560),
+	_end(false), _endUfoHandled(false), _endCraftHandled(false), _destroyUfo(false), _destroyCraft(false), _ufoBreakingOff(false),
+	_minimized(false), _endDogfight(false), _animatingHit(false), _waitForPoly(false), _ufoSize(0), _craftHeight(0), _currentCraftDamageColor(0), _interceptionNumber(0),
+	_interceptionsCount(0), _x(0), _y(0), _minimizedIconX(0), _minimizedIconY(0)
 {
 	_screen = false;
 	_craft->setInDogfight(true);
@@ -1329,31 +1320,6 @@
 		if (_currentDist >= STANDOFF_DIST)
 		{
 			setMinimized(true);
-<<<<<<< HEAD
-			_window->setVisible(false);
-			_preview->setVisible(false);
-			_btnStandoff->setVisible(false);
-			_btnCautious->setVisible(false);
-			_btnStandard->setVisible(false);
-			_btnAggressive->setVisible(false);
-			_btnDisengage->setVisible(false);
-			_btnUfo->setVisible(false);
-			_btnMinimize->setVisible(false);
-			_battle->setVisible(false);
-			for (int i = 0; i < _weaponNum; ++i)
-			{
-				_weapon[i]->setVisible(false);
-				_range[i]->setVisible(false);
-				_txtAmmo[i]->setVisible(false);
-			}
-			_damage->setVisible(false);
-			_txtDistance->setVisible(false);
-			_preview->setVisible(false);
-			_txtStatus->setVisible(false);
-			_btnMinimizedIcon->setVisible(true);
-			_txtInterceptionNumber->setVisible(true);
-=======
->>>>>>> 25edd7b9
 		}
 		else
 		{
@@ -1654,7 +1620,7 @@
 	_minimized = minimized;
 	_btnMinimizedIcon->setVisible(minimized);
 	_txtInterceptionNumber->setVisible(minimized);
-	
+
 	// set these to the opposite of the incoming minimized state
 	_window->setVisible(!minimized);
 	_btnStandoff->setVisible(!minimized);
@@ -1665,13 +1631,13 @@
 	_btnUfo->setVisible(!minimized);
 	_btnMinimize->setVisible(!minimized);
 	_battle->setVisible(!minimized);
-	_weapon1->setVisible(!minimized);
-	_range1->setVisible(!minimized);
-	_weapon2->setVisible(!minimized);
-	_range2->setVisible(!minimized);
+	for (int i = 0; i < _weaponNum; ++i)
+	{
+		_weapon[i]->setVisible(!minimized);
+		_range[i]->setVisible(!minimized);
+		_txtAmmo[i]->setVisible(!minimized);
+	}
 	_damage->setVisible(!minimized);
-	_txtAmmo1->setVisible(!minimized);
-	_txtAmmo2->setVisible(!minimized);
 	_txtDistance->setVisible(!minimized);
 	_txtStatus->setVisible(!minimized);
 
@@ -1700,30 +1666,6 @@
 		else
 		{
 			setMinimized(false);
-<<<<<<< HEAD
-			_window->setVisible(true);
-			_btnStandoff->setVisible(true);
-			_btnCautious->setVisible(true);
-			_btnStandard->setVisible(true);
-			_btnAggressive->setVisible(true);
-			_btnDisengage->setVisible(true);
-			_btnUfo->setVisible(true);
-			_btnMinimize->setVisible(true);
-			_battle->setVisible(true);
-			for (int i = 0; i < _weaponNum; ++i)
-			{
-				_weapon[i]->setVisible(true);
-				_range[i]->setVisible(true);
-				_txtAmmo[i]->setVisible(true);
-			}
-			_damage->setVisible(true);
-			_txtDistance->setVisible(true);
-			_txtStatus->setVisible(true);
-			_btnMinimizedIcon->setVisible(false);
-			_txtInterceptionNumber->setVisible(false);
-			_preview->setVisible(false);
-=======
->>>>>>> 25edd7b9
 		}
 	}
 }
