	/*
 * Copyright 2010-2014 OpenXcom Developers.
 *
 * This file is part of OpenXcom.
 *
 * OpenXcom is free software: you can redistribute it and/or modify
 * it under the terms of the GNU General Public License as published by
 * the Free Software Foundation, either version 3 of the License, or
 * (at your option) any later version.
 *
 * OpenXcom is distributed in the hope that it will be useful,
 * but WITHOUT ANY WARRANTY; without even the implied warranty of
 * MERCHANTABILITY or FITNESS FOR A PARTICULAR PURPOSE.  See the
 * GNU General Public License for more details.
 *
 * You should have received a copy of the GNU General Public License
 * along with OpenXcom.  If not, see <http://www.gnu.org/licenses/>.
 */
#include "DogfightState.h"
#include <sstream>
#include "../Engine/Game.h"
#include "../Resource/ResourcePack.h"
#include "../Engine/Palette.h"
#include "../Engine/Screen.h"
#include "../Engine/Language.h"
#include "../Engine/SurfaceSet.h"
#include "../Engine/Surface.h"
#include "../Interface/ImageButton.h"
#include "../Interface/Text.h"
#include "../Engine/Timer.h"
#include "Globe.h"
#include "../Savegame/SavedGame.h"
#include "../Savegame/Craft.h"
#include "../Ruleset/RuleCraft.h"
#include "../Savegame/CraftWeapon.h"
#include "../Ruleset/RuleCraftWeapon.h"
#include "../Savegame/Ufo.h"
#include "../Ruleset/RuleUfo.h"
#include "../Engine/Music.h"
#include "../Engine/RNG.h"
#include "../Engine/Sound.h"
#include "../Savegame/Base.h"
#include "../Savegame/CraftWeaponProjectile.h"
#include "../Savegame/Country.h"
#include "../Ruleset/RuleCountry.h"
#include "../Savegame/Region.h"
#include "../Ruleset/RuleRegion.h"
#include "../Savegame/AlienMission.h"
#include "../Savegame/AlienStrategy.h"
#include "../Engine/Options.h"
#include "../Engine/Action.h"
#include <cstdlib>

namespace OpenXcom
{

// UFO blobs graphics ...
const int DogfightState::_ufoBlobs[8][13][13] =
{
		/*0 STR_VERY_SMALL */
	{
		{0, 0, 0, 0, 0, 0, 0, 0, 0, 0, 0, 0, 0},
		{0, 0, 0, 0, 0, 0, 0, 0, 0, 0, 0, 0, 0},
		{0, 0, 0, 0, 0, 0, 0, 0, 0, 0, 0, 0, 0},
		{0, 0, 0, 0, 0, 0, 0, 0, 0, 0, 0, 0, 0},
		{0, 0, 0, 0, 0, 1, 1, 1, 0, 0, 0, 0, 0},
		{0, 0, 0, 0, 1, 2, 3, 2, 1, 0, 0, 0, 0},
		{0, 0, 0, 0, 1, 3, 5, 3, 1, 0, 0, 0, 0},
		{0, 0, 0, 0, 1, 2, 3, 2, 1, 0, 0, 0, 0},
		{0, 0, 0, 0, 0, 1, 1, 1, 0, 0, 0, 0, 0},
		{0, 0, 0, 0, 0, 0, 0, 0, 0, 0, 0, 0, 0},
		{0, 0, 0, 0, 0, 0, 0, 0, 0, 0, 0, 0, 0},
		{0, 0, 0, 0, 0, 0, 0, 0, 0, 0, 0, 0, 0},
		{0, 0, 0, 0, 0, 0, 0, 0, 0, 0, 0, 0, 0}
	},
		/*1 STR_SMALL */
	{
		{0, 0, 0, 0, 0, 0, 0, 0, 0, 0, 0, 0, 0},
		{0, 0, 0, 0, 0, 0, 0, 0, 0, 0, 0, 0, 0},
		{0, 0, 0, 0, 0, 0, 0, 0, 0, 0, 0, 0, 0},
		{0, 0, 0, 0, 0, 1, 1, 1, 0, 0, 0, 0, 0},
		{0, 0, 0, 0, 1, 2, 2, 2, 1, 0, 0, 0, 0},
		{0, 0, 0, 1, 2, 3, 4, 3, 2, 1, 0, 0, 0},
		{0, 0, 0, 1, 2, 4, 5, 4, 2, 1, 0, 0, 0},
		{0, 0, 0, 1, 2, 3, 4, 3, 2, 1, 0, 0, 0},
		{0, 0, 0, 0, 1, 2, 2, 2, 1, 0, 0, 0, 0},
		{0, 0, 0, 0, 0, 1, 1, 1, 0, 0, 0, 0, 0},
		{0, 0, 0, 0, 0, 0, 0, 0, 0, 0, 0, 0, 0},
		{0, 0, 0, 0, 0, 0, 0, 0, 0, 0, 0, 0, 0},
		{0, 0, 0, 0, 0, 0, 0, 0, 0, 0, 0, 0, 0}
	},
		/*2 STR_MEDIUM_UC */
	{
		{0, 0, 0, 0, 0, 0, 0, 0, 0, 0, 0, 0, 0},
		{0, 0, 0, 0, 0, 0, 0, 0, 0, 0, 0, 0, 0},
		{0, 0, 0, 0, 0, 1, 1, 1, 0, 0, 0, 0, 0},
		{0, 0, 0, 1, 1, 2, 2, 2, 1, 1, 0, 0, 0},
		{0, 0, 0, 1, 2, 3, 3, 3, 2, 1, 0, 0, 0},
		{0, 0, 1, 2, 3, 4, 5, 4, 3, 2, 1, 0, 0},
		{0, 0, 1, 2, 3, 5, 5, 5, 3, 2, 1, 0, 0},
		{0, 0, 1, 2, 3, 4, 5, 4, 3, 2, 1, 0, 0},
		{0, 0, 0, 1, 2, 3, 3, 3, 2, 1, 0, 0, 0},
		{0, 0, 0, 1, 1, 2, 2, 2, 1, 1, 0, 0, 0},
		{0, 0, 0, 0, 0, 1, 1, 1, 0, 0, 0, 0, 0},
		{0, 0, 0, 0, 0, 0, 0, 0, 0, 0, 0, 0, 0},
		{0, 0, 0, 0, 0, 0, 0, 0, 0, 0, 0, 0, 0}
	},
		/*3 STR_LARGE */
	{
		{0, 0, 0, 0, 0, 0, 0, 0, 0, 0, 0, 0, 0},
		{0, 0, 0, 0, 0, 1, 1, 1, 0, 0, 0, 0, 0},
		{0, 0, 0, 1, 1, 2, 2, 2, 1, 1, 0, 0, 0},
		{0, 0, 1, 2, 2, 3, 3, 3, 2, 2, 1, 0, 0},
		{0, 0, 1, 2, 3, 4, 4, 4, 3, 2, 1, 0, 0},
		{0, 1, 2, 3, 4, 5, 5, 5, 4, 3, 2, 1, 0},
		{0, 1, 2, 3, 4, 5, 5, 5, 4, 3, 2, 1, 0},
		{0, 1, 2, 3, 4, 5, 5, 5, 4, 3, 2, 1, 0},
		{0, 0, 1, 2, 3, 4, 4, 4, 3, 2, 1, 0, 0},
		{0, 0, 1, 2, 2, 3, 3, 3, 2, 2, 1, 0, 0},
		{0, 0, 0, 1, 1, 2, 2, 2, 1, 1, 0, 0, 0},
		{0, 0, 0, 0, 0, 1, 1, 1, 0, 0, 0, 0, 0},
		{0, 0, 0, 0, 0, 0, 0, 0, 0, 0, 0, 0, 0}
	},
		/*4 STR_VERY_LARGE */
	{
		{0, 0, 0, 0, 0, 1, 1, 1, 0, 0, 0, 0, 0},
		{0, 0, 0, 1, 1, 2, 2, 2, 1, 1, 0, 0, 0},
		{0, 0, 1, 2, 2, 3, 3, 3, 2, 2, 1, 0, 0},
		{0, 1, 2, 3, 3, 4, 4, 4, 3, 3, 2, 1, 0},
		{0, 1, 2, 3, 4, 5, 5, 5, 4, 3, 2, 1, 0},
		{1, 2, 3, 4, 5, 5, 5, 5, 5, 4, 3, 2, 1},
		{1, 2, 3, 4, 5, 5, 5, 5, 5, 4, 3, 2, 1},
		{1, 2, 3, 4, 5, 5, 5, 5, 5, 4, 3, 2, 1},
		{0, 1, 2, 3, 4, 5, 5, 5, 4, 3, 2, 1, 0},
		{0, 1, 2, 3, 3, 4, 4, 4, 3, 3, 2, 1, 0},
		{0, 0, 1, 2, 2, 3, 3, 3, 2, 2, 1, 0, 0},
		{0, 0, 0, 1, 1, 2, 2, 2, 1, 1, 0, 0, 0},
		{0, 0, 0, 0, 0, 1, 1, 1, 0, 0, 0, 0, 0}
	},
		/*5 STR_HUGE */
	{
		{0, 0, 0, 1, 1, 2, 2, 2, 1, 1, 0, 0, 0},
		{0, 0, 1, 2, 2, 3, 3, 3, 2, 2, 1, 0, 0},
		{0, 1, 2, 3, 3, 4, 4, 4, 3, 3, 2, 1, 0},
		{1, 2, 3, 4, 4, 5, 5, 5, 4, 4, 3, 2, 1},
		{1, 2, 3, 4, 5, 5, 5, 5, 5, 4, 3, 2, 1},
		{2, 3, 4, 5, 5, 5, 5, 5, 5, 5, 4, 3, 2},
		{2, 3, 4, 5, 5, 5, 5, 5, 5, 5, 4, 3, 2},
		{2, 3, 4, 5, 5, 5, 5, 5, 5, 5, 4, 3, 2},
		{1, 2, 3, 4, 5, 5, 5, 5, 5, 4, 3, 2, 1},
		{1, 2, 3, 4, 4, 5, 5, 5, 4, 4, 3, 2, 1},
		{0, 1, 2, 3, 3, 4, 4, 4, 3, 3, 2, 1, 0},
		{0, 0, 1, 2, 2, 3, 3, 3, 2, 2, 1, 0, 0},
		{0, 0, 0, 1, 1, 2, 2, 2, 1, 1, 0, 0, 0}
	},
		/*6 STR_VERY_HUGE :p */
	{
		{0, 0, 0, 2, 2, 3, 3, 3, 2, 2, 0, 0, 0},
		{0, 0, 2, 3, 3, 4, 4, 4, 3, 3, 2, 0, 0},
		{0, 2, 3, 4, 4, 5, 5, 5, 4, 4, 3, 2, 0},
		{2, 3, 4, 5, 5, 5, 5, 5, 5, 5, 4, 3, 2},
		{2, 3, 4, 5, 5, 5, 5, 5, 5, 5, 4, 3, 2},
		{3, 4, 5, 5, 5, 5, 5, 5, 5, 5, 5, 4, 3},
		{3, 4, 5, 5, 5, 5, 5, 5, 5, 5, 5, 4, 3},
		{3, 4, 5, 5, 5, 5, 5, 5, 5, 5, 5, 4, 3},
		{2, 3, 4, 5, 5, 5, 5, 5, 5, 5, 4, 3, 2},
		{2, 3, 4, 5, 5, 5, 5, 5, 5, 5, 4, 3, 2},
		{0, 2, 3, 4, 4, 5, 5, 5, 4, 4, 3, 2, 0},
		{0, 0, 2, 3, 3, 4, 4, 4, 3, 3, 2, 0, 0},
		{0, 0, 0, 2, 2, 3, 3, 3, 2, 2, 0, 0, 0}
	},
		/*7 STR_ENOURMOUS */
	{
		{0, 0, 0, 3, 3, 4, 4, 4, 3, 3, 0, 0, 0},
		{0, 0, 3, 4, 4, 5, 5, 5, 4, 4, 3, 0, 0},
		{0, 3, 4, 5, 5, 5, 5, 5, 5, 5, 4, 3, 0},
		{3, 4, 5, 5, 5, 5, 5, 5, 5, 5, 5, 4, 3},
		{3, 4, 5, 5, 5, 5, 5, 5, 5, 5, 5, 4, 3},
		{4, 5, 5, 5, 5, 5, 5, 5, 5, 5, 5, 5, 4},
		{4, 5, 5, 5, 5, 5, 5, 5, 5, 5, 5, 5, 4},
		{4, 5, 5, 5, 5, 5, 5, 5, 5, 5, 5, 5, 4},
		{3, 4, 5, 5, 5, 5, 5, 5, 5, 5, 5, 4, 3},
		{3, 4, 5, 5, 5, 5, 5, 5, 5, 5, 5, 4, 3},
		{0, 3, 4, 5, 5, 5, 5, 5, 5, 5, 4, 3, 0},
		{0, 0, 3, 4, 4, 5, 5, 5, 4, 4, 3, 0, 0},
		{0, 0, 0, 3, 3, 4, 4, 4, 3, 3, 0, 0, 0}
	}
};

// Projectile blobs
const int DogfightState::_projectileBlobs[4][6][3] =
{
		/*0 STR_STINGRAY_MISSILE ?*/
	{
		{0, 1, 0},
		{1, 9, 1},
		{1, 4, 1},
		{0, 3, 0},
		{0, 2, 0},
		{0, 1, 0}
	},
		/*1 STR_AVALANCHE_MISSILE ?*/
	{
		{1, 2, 1},
		{2, 9, 2},
		{2, 5, 2},
		{1, 3, 1},
		{0, 2, 0},
		{0, 1, 0}
	},
		/*2 STR_CANNON_ROUND ?*/
	{
		{0, 0, 0},
		{0, 7, 0},
		{0, 2, 0},
		{0, 1, 0},
		{0, 0, 0},
		{0, 0, 0}
	},
		/*3 STR_FUSION_BALL ?*/
	{
		{2, 4, 2},
		{4, 9, 4},
		{2, 4, 2},
		{0, 0, 0},
		{0, 0, 0},
		{0, 0, 0}
	}
};
/**
 * Initializes all the elements in the Dogfight window.
 * @param game Pointer to the core game.
 * @param globe Pointer to the Geoscape globe.
 * @param craft Pointer to the craft intercepting.
 * @param ufo Pointer to the UFO being intercepted.
 */
<<<<<<< HEAD
DogfightState::DogfightState(Globe *globe, Craft *craft, Ufo *ufo) :
	_globe(globe), _craft(craft), _ufo(ufo),
	_timeout(50), _currentDist(640), _targetDist(560),
	_end(false), _destroyUfo(false), _destroyCraft(false),
	_ufoBreakingOff(false), _minimized(false), _endDogfight(false), _animatingHit(false),
	_ufoSize(0), _craftHeight(0), _currentCraftDamageColor(0), _interceptionNumber(0), _interceptionsCount(0),
	_x(0), _y(0), _minimizedIconX(0), _minimizedIconY(0)
=======
DogfightState::DogfightState(Globe *globe, Craft *craft, Ufo *ufo) : _globe(globe), _craft(craft), _ufo(ufo), _timeout(50), _currentDist(640), _targetDist(560), _w1FireCountdown(0), _w2FireCountdown(0), _end(false), _destroyUfo(false), _destroyCraft(false), _ufoBreakingOff(false), _weapon1Enabled(true), _weapon2Enabled(true), _minimized(false), _endDogfight(false), _animatingHit(false), _ufoSize(0), _craftHeight(0), _currentCraftDamageColor(0), _interceptionNumber(0), _interceptionsCount(0), _x(0), _y(0), _minimizedIconX(0), _minimizedIconY(0)
>>>>>>> 61909abf
{
	_screen = false;
	_craft->setInDogfight(true);
<<<<<<< HEAD
	_timeScale = 50 + Options::dogfightSpeed;
	_weaponNum = _craft->getRules()->getWeapons();
	if (_weaponNum > RuleCraft::WeaponMax)
		_weaponNum = RuleCraft::WeaponMax;

	for(int i = 0; i < _weaponNum; ++i)
		_weaponEnabled[i] = true;
=======
>>>>>>> 61909abf

	// Create objects
	_window = new Surface(160, 96, _x, _y);
	_battle = new Surface(77, 74, _x + 3, _y + 3);
	for(int i = 0; i < _weaponNum; ++i)
	{
		_weapon[i] = new InteractiveSurface(15, 17, 0, 0);
		_range[i] = new Surface(21, 74, 0, 0);
	}
	_damage = new Surface(22, 25, _x + 93, _y + 40);

	_btnMinimize = new InteractiveSurface(12, 12, _x, _y);
	_preview = new InteractiveSurface(160, 96, _x, _y);
	_btnStandoff = new ImageButton(36, 15, _x + 83, _y + 4);
	_btnCautious = new ImageButton(36, 15, _x + 120, _y + 4);
	_btnStandard = new ImageButton(36, 15, _x + 83, _y + 20);
	_btnAggressive = new ImageButton(36, 15, _x + 120, _y + 20);
	_btnDisengage = new ImageButton(36, 15, _x + 120, _y + 36);
	_btnUfo = new ImageButton(36, 17, _x + 120, _y + 52);
	for(int i = 0; i < _weaponNum; ++i)
	{
		_txtAmmo[i] = new Text(16, 9, 0, 0);
	}
	_txtDistance = new Text(40, 9, _x + 116, _y + 72);
	_txtStatus = new Text(150, 9, _x + 4, _y + 85);
	_btnMinimizedIcon = new InteractiveSurface(32, 20, _minimizedIconX, _minimizedIconY);
	_txtInterceptionNumber = new Text(16, 9, _minimizedIconX + 18, _minimizedIconY + 6);

<<<<<<< HEAD
	_animTimer = new Timer(Options::dogfightSpeed + 10);
	_moveTimer = new Timer(Options::dogfightSpeed);
	for(int i = 0; i < _weaponNum; ++i)
	{
		_wTimer[i] = new Timer(0);
	}
=======
>>>>>>> 61909abf
	_mode = _btnStandoff;
	_craftDamageAnimTimer = new Timer(500);

	moveWindow();

	// Set palette
	setPalette("PAL_GEOSCAPE");

	add(_window);
	add(_battle);
	for(int i = 0; i < _weaponNum; ++i)
	{
		add(_weapon[i]);
		add(_range[i]);
	}
	add(_damage);
	add(_btnMinimize);
	add(_btnStandoff, "button", "dogfight");
	add(_btnCautious, "button", "dogfight");
	add(_btnStandard, "button", "dogfight");
	add(_btnAggressive, "button", "dogfight");
	add(_btnDisengage, "button", "dogfight");
	add(_btnUfo, "button", "dogfight");
	for(int i = 0; i < _weaponNum; ++i)
	{
		add(_txtAmmo[i], "text", "dogfight");
	}
	add(_txtDistance, "text", "dogfight");
	add(_preview);
	add(_txtStatus, "text", "dogfight");
	add(_btnMinimizedIcon);
	add(_txtInterceptionNumber, "minimizedNumber", "dogfight");

	// Set up objects
	Surface *graphic;
	graphic = _game->getResourcePack()->getSurface("INTERWIN.DAT");
	graphic->setX(0);
	graphic->setY(0);
	graphic->getCrop()->x = 0;
	graphic->getCrop()->y = 0;
	graphic->getCrop()->w = 160;
	graphic->getCrop()->h = 96;
	_window->drawRect(graphic->getCrop(), 15);
	graphic->blit(_window);

	_preview->drawRect(graphic->getCrop(), 15);
	graphic->getCrop()->y = 96;
	graphic->getCrop()->h = 15;
	graphic->blit(_preview);
	graphic->setY(67);
	graphic->getCrop()->y = 111;
	graphic->getCrop()->h = 29;
	graphic->blit(_preview);
	if (ufo->getRules()->getModSprite().empty())
	{
		graphic->setY(15);
		graphic->getCrop()->y = 140 + 52 * _ufo->getRules()->getSprite();
		graphic->getCrop()->h = 52;
	}
	else
	{
		graphic = _game->getResourcePack()->getSurface(ufo->getRules()->getModSprite());
		graphic->setX(0);
		graphic->setY(15);
	}
	graphic->blit(_preview);
	_preview->setVisible(false);
	_preview->onMouseClick((ActionHandler)&DogfightState::previewClick);

	_btnMinimize->onMouseClick((ActionHandler)&DogfightState::btnMinimizeClick);

	_btnStandoff->copy(_window);
	_btnStandoff->setGroup(&_mode);
	_btnStandoff->onMousePress((ActionHandler)&DogfightState::btnStandoffPress);

	_btnCautious->copy(_window);
	_btnCautious->setGroup(&_mode);
	_btnCautious->onMousePress((ActionHandler)&DogfightState::btnCautiousPress);

	_btnStandard->copy(_window);
	_btnStandard->setGroup(&_mode);
	_btnStandard->onMousePress((ActionHandler)&DogfightState::btnStandardPress);

	_btnAggressive->copy(_window);
	_btnAggressive->setGroup(&_mode);
	_btnAggressive->onMousePress((ActionHandler)&DogfightState::btnAggressivePress);

	_btnDisengage->copy(_window);
	_btnDisengage->onMousePress((ActionHandler)&DogfightState::btnDisengagePress);
	_btnDisengage->setGroup(&_mode);

	_btnUfo->copy(_window);
	_btnUfo->onMouseClick((ActionHandler)&DogfightState::btnUfoClick);

	_txtDistance->setText(L"640");

	_txtStatus->setText(tr("STR_STANDOFF"));

	SurfaceSet *set = _game->getResourcePack()->getSurfaceSet("INTICON.PCK");

	// Create the minimized dogfight icon.
	Surface *frame = set->getFrame(_craft->getRules()->getSprite());
	frame->setX(0);
	frame->setY(0);
	frame->blit(_btnMinimizedIcon);
	_btnMinimizedIcon->onMouseClick((ActionHandler)&DogfightState::btnMinimizedIconClick);
	_btnMinimizedIcon->setVisible(false);

	// Draw correct number on the minimized dogfight icon.
	std::wostringstream ss1;
	ss1 << _craft->getInterceptionOrder();
	_txtInterceptionNumber->setText(ss1.str());
	_txtInterceptionNumber->setVisible(false);

	for (int i = 0; i < _weaponNum; ++i)
	{
		CraftWeapon *w = _craft->getWeapons()->at(i);
		if (w == 0 || w->getRules()->getAmmoMax() == 0)
			continue;

		Surface *weapon = _weapon[i], *range = _range[i];
		Text *ammo = _txtAmmo[i];
		int x1, x2;
		int x_off = 2 * (i / 2 + 1);
		if (i % 2 == 0)
		{
			x1 = x_off;
			x2 = 0;
		}
		else
		{
			x1 = 0;
			x2 = 20 - x_off;
		}

		// Draw weapon icon
		frame = set->getFrame(w->getRules()->getSprite() + 5);

		frame->setX(0);
		frame->setY(0);
		frame->blit(weapon);

		// Draw ammo
		std::wostringstream ss;
		ss << w->getAmmo();
		ammo->setText(ss.str());

		// Draw range (1 km = 1 pixel)
		Uint8 color = _game->getRuleset()->getInterface("dogfight")->getElement("background")->color;
		range->lock();

		int rangeY = range->getHeight() - w->getRules()->getRange();
		int connectY = weapon->getHeight() / 2 + weapon->getY() - range->getY();
		for (int x = x1; x <= x1 + 20 - x_off; x += 2)
		{
			range->setPixel(x, rangeY, color);
		}

		int minY = 0, maxY = 0;
		if (rangeY < connectY)
		{
			minY = rangeY;
			maxY = connectY;
		}
		else if (rangeY > connectY)
		{
			minY = connectY;
			maxY = rangeY;
		}
		for (int y = minY; y <= maxY; ++y)
		{
			range->setPixel(x1 + x2, y, color);
		}
		for (int x = x2; x <= x2 + x_off; ++x)
		{
			range->setPixel(x, connectY, color);
		}
		range->unlock();
	}

	for (int i = 0; i < _weaponNum; ++i)
	{
		if (_craft->getWeapons()->at(0) == 0)
		{
			_weapon[i]->setVisible(false);
			_range[i]->setVisible(false);
			_txtAmmo[i]->setVisible(false);
		}
	}

	// Draw damage indicator.
	frame = set->getFrame(_craft->getRules()->getSprite() + 11);
	frame->setX(0);
	frame->setY(0);
	frame->blit(_damage);

<<<<<<< HEAD
	_animTimer->onTimer((StateHandler)&DogfightState::animate);
	_animTimer->start();

	_moveTimer->onTimer((StateHandler)&DogfightState::move);
	_moveTimer->start();

	StateHandler fireCallback[RuleCraft::WeaponMax] =
	{
		(StateHandler)&DogfightState::fireWeapon1,
		(StateHandler)&DogfightState::fireWeapon2,
		(StateHandler)&DogfightState::fireWeapon3,
		(StateHandler)&DogfightState::fireWeapon4,
	};
	for (int i = 0; i < _weaponNum; ++i)
	{
		_wTimer[i]->onTimer(fireCallback[i]);
	}

	_ufoWtimer->onTimer((StateHandler)&DogfightState::ufoFireWeapon);
	_ufoFireInterval = (_ufo->getRules()->getWeaponReload() - (int)(_game->getSavedGame()->getDifficulty()));
	_ufoFireInterval = (RNG::generate(0, _ufoFireInterval) + _ufoFireInterval) * _timeScale;
	_ufoWtimer->setInterval(_ufoFireInterval);
=======
	_craftDamageAnimTimer->onTimer((StateHandler)&DogfightState::animateCraftDamage);
>>>>>>> 61909abf

	// don't set these variables if the ufo is already engaged in a dogfight
	if (!_ufo->getEscapeCountdown())
	{
		_ufo->setFireCountdown(0);
		_ufo->setEscapeCountdown(_ufo->getRules()->getBreakOffTime() + RNG::generate(0, _ufo->getRules()->getBreakOffTime()) - 30 * (int)(_game->getSavedGame()->getDifficulty()));
	}

	// technically this block is redundant, but i figure better to initialize the variables as SOMETHING
	if (_craft->getRules()->getWeapons() > 0 && _craft->getWeapons()->at(0) != 0)
	{
		_w1FireInterval = _craft->getWeapons()->at(0)->getRules()->getStandardReload();
	}
	if (_craft->getRules()->getWeapons() > 1 && _craft->getWeapons()->at(1) != 0)
	{
		_w2FireInterval = _craft->getWeapons()->at(1)->getRules()->getStandardReload();
	}

	// Set UFO size - going to be moved to Ufo class to implement simultanous dogfights.
	std::string ufoSize = _ufo->getRules()->getSize();
	if (ufoSize.compare("STR_VERY_SMALL") == 0)
	{
		_ufoSize = 0;
	}
	else if (ufoSize.compare("STR_SMALL") == 0)
	{
		_ufoSize = 1;
	}
	else if (ufoSize.compare("STR_MEDIUM_UC") == 0)
	{
		_ufoSize = 2;
	}
	else if (ufoSize.compare("STR_LARGE") == 0)
	{
		_ufoSize = 3;
	}
	else
	{
		_ufoSize = 4;
	}

	_color[0] = _game->getRuleset()->getInterface("dogfight")->getElement("craftRange")->color;
	_color[1] = _game->getRuleset()->getInterface("dogfight")->getElement("craftRange")->color2;
	_color[2] = _game->getRuleset()->getInterface("dogfight")->getElement("radarRange")->color;
	_color[3] = _game->getRuleset()->getInterface("dogfight")->getElement("radarRange")->color2;
	_color[4] = _game->getRuleset()->getInterface("dogfight")->getElement("damageRange")->color;
	_color[5] = _game->getRuleset()->getInterface("dogfight")->getElement("damageRange")->color2;

	// Get crafts height. Used for damage indication.
	int x =_damage->getWidth() / 2;
	for (int y = 0; y < _damage->getHeight(); ++y)
	{
		Uint8 pixelColor = _damage->getPixel(x, y);
		if (pixelColor >= _color[0] && pixelColor < _color[1])
		{
			++_craftHeight;
		}
	}

	drawCraftDamage();

	// Used for weapon toggling.

	for (int i = 0; i < _weaponNum; ++i)
	{
		_weapon[i]->onMouseClick((ActionHandler)&DogfightState::weaponClick);
	}
}

/**
 * Cleans up the dogfight state.
 */
DogfightState::~DogfightState()
{
<<<<<<< HEAD
	delete _animTimer;
	delete _moveTimer;
	for(int i = 0; i < _weaponNum; ++i)
		delete _wTimer[i];
	delete _ufoWtimer;
	delete _ufoEscapeTimer;
=======
>>>>>>> 61909abf
	delete _craftDamageAnimTimer;
	while (!_projectiles.empty())
	{
		delete _projectiles.back();
		_projectiles.pop_back();
	}
	if (_craft)
		_craft->setInDogfight(false);
	// set the ufo as "free" for the next engagement (as applicable)
	if (_ufo)
		_ufo->setInterceptionProcessed(false);
}

/**
 * Runs the higher level dogfight functionality.
 */
void DogfightState::think()
{
	if (!_endDogfight)
	{
<<<<<<< HEAD
		_moveTimer->think(this, 0);
		if (!_endDogfight && !_minimized) // check _endDogfight again, because moveTimer can change it
		{
			_animTimer->think(this, 0);
			for(int i = 0; i < _weaponNum; ++i)
				_wTimer[i]->think(this, 0);
			_ufoWtimer->think(this, 0);
			_ufoEscapeTimer->think(this, 0);
			_craftDamageAnimTimer->think(this, 0);
		}
		else if (!_endDogfight && (_craft->getDestination() != _ufo || _ufo->getStatus() == Ufo::LANDED))
		{
			endDogfight();
		}
=======
		update();
		_craftDamageAnimTimer->think(this, 0);
	}
	if (_craft->getDestination() != _ufo || _ufo->getStatus() == Ufo::LANDED)
	{
		endDogfight();
>>>>>>> 61909abf
	}
}

/**
 * Animates interceptor damage by changing the color and redrawing the image.
 */
void DogfightState::animateCraftDamage()
{
	if (_minimized)
	{
		return;
	}
	--_currentCraftDamageColor;
	if (_currentCraftDamageColor < _color[4])
	{
		_currentCraftDamageColor = _color[5];
	}
	drawCraftDamage();
}

/**
 * Draws interceptor damage according to percentage of HP's left.
 */
void DogfightState::drawCraftDamage()
{
	if (_craft->getDamagePercentage() != 0)
	{
		if (!_craftDamageAnimTimer->isRunning())
		{
			_craftDamageAnimTimer->start();
			if (_currentCraftDamageColor < _color[4])
			{
				_currentCraftDamageColor = _color[4];
			}
		}
		int damagePercentage = _craft->getDamagePercentage();
		int rowsToColor = (int)floor((double)_craftHeight * (double)(damagePercentage / 100.));
		if (rowsToColor == 0)
		{
			return;
		}
		int rowsColored = 0;
		bool rowColored = false;
		for (int y = 0; y < _damage->getHeight(); ++y)
		{
			rowColored = false;
			for (int x = 0; x < _damage->getWidth(); ++x)
			{
				int pixelColor = _damage->getPixel(x, y);
				if (pixelColor >= _color[4] && pixelColor <= _color[5])
				{
					_damage->setPixel(x, y, _currentCraftDamageColor);
					rowColored = true;
				}
				if (pixelColor >= _color[0] && pixelColor < _color[1])
				{
					_damage->setPixel(x, y, _currentCraftDamageColor);
					rowColored = true;
				}
			}
			if (rowColored)
			{
				++rowsColored;
			}
			if (rowsColored == rowsToColor)
			{
				break;
			}
		}
	}
}

/**
 * Animates the window with a palette effect.
 */
void DogfightState::animate()
{
	// Animate radar waves and other stuff.
	for (int x = 0; x < _window->getWidth(); ++x)
	{
		for (int y = 0; y < _window->getHeight(); ++y)
		{
			Uint8 radarPixelColor = _window->getPixel(x, y);
			if (radarPixelColor >= _color[2] && radarPixelColor < _color[3])
			{
				++radarPixelColor;
				if (radarPixelColor >= _color[3])
				{
					radarPixelColor = _color[2];
				}
				_window->setPixel(x, y, radarPixelColor);
			}
		}
	}

	_battle->clear();

	// Draw UFO.
	if (!_ufo->isDestroyed())
	{
		drawUfo();
	}

	// Draw projectiles.
	for (std::vector<CraftWeaponProjectile*>::iterator it = _projectiles.begin(); it != _projectiles.end(); ++it)
	{
		drawProjectile((*it));
	}

	// Clears text after a while
	if (_timeout == 0)
	{
		_txtStatus->setText(L"");
	}
	else
	{
		_timeout--;
	}

	// Animate UFO hit.
	bool lastHitAnimFrame = false;
	if (_animatingHit && _ufo->getHitFrame() > 0)
	{
		_ufo->setHitFrame(_ufo->getHitFrame() - 1);
		if (_ufo->getHitFrame() == 0)
		{
			_animatingHit = false;
			lastHitAnimFrame = true;
		}
	}

	// Animate UFO crash landing.
	if (_ufo->isCrashed() && _ufo->getHitFrame() == 0 && !lastHitAnimFrame)
	{
		--_ufoSize;
	}
}

/**
 * Updates all the elements in the dogfight, including ufo movement,
 * weapons fire, projectile movement, ufo escape conditions,
 * craft and ufo destruction conditions, and retaliation mission generation, as applicable.
 */
void DogfightState::update()
{
	bool finalRun = false;
	// Check if craft is not low on fuel when window minimized, and
	// Check if crafts destination hasn't been changed when window minimized.
	Ufo* u = dynamic_cast<Ufo*>(_craft->getDestination());
	if (u != _ufo || _craft->getLowFuel() || (_minimized && _ufo->isCrashed()))
	{
		endDogfight();
		return;
	}

<<<<<<< HEAD
	if (_minimized && _ufo->getSpeed() > _craft->getSpeed())
	{
		_craft->setSpeed(_craft->getCraftStats().speedMax);
		if (_ufo->getSpeed() > _craft->getSpeed())
=======
	if (!_minimized)
	{
		animate();
		int escapeCounter = _ufo->getEscapeCountdown();
		if (!_ufo->isCrashed() && !_ufo->isDestroyed() && !_craft->isDestroyed())
>>>>>>> 61909abf
		{
			if (escapeCounter > 0 && !_ufo->getInterceptionProcessed())
			{
				escapeCounter--;
				_ufo->setEscapeCountdown(escapeCounter);
				_ufo->setInterceptionProcessed(true);
				if (_ufo->getFireCountdown() > 0)
				{
					_ufo->setFireCountdown(_ufo->getFireCountdown() - 1);
				}
			}
			// Check if UFO is breaking off.
			if (escapeCounter == 0)
			{
				_ufo->setSpeed(_ufo->getRules()->getMaxSpeed());
			}
		}
	}
<<<<<<< HEAD
	// Check if UFO is not breaking off.
	if (_ufo->getSpeed() == _ufo->getCraftStats().speedMax)
	{
		_craft->setSpeed(_craft->getCraftStats().speedMax);
		// Crappy craft is chasing UFO.
		if (_ufo->getSpeed() > _craft->getSpeed())
		{
			_ufoBreakingOff = true;
			finalRun = true;
			setStatus("STR_UFO_OUTRUNNING_INTERCEPTOR");
		}
		else //ufo cannot break off, because it's too slow
		{
			_ufoBreakingOff = false;
		}

=======
	// Crappy craft is chasing UFO.
	if (_ufo->getSpeed() > _craft->getRules()->getMaxSpeed())
	{
		_ufoBreakingOff = true;
		finalRun = true;
		setStatus("STR_UFO_OUTRUNNING_INTERCEPTOR");
	}
	else //ufo cannot break off, because it's too slow
	{
		_craft->setSpeed(_ufo->getSpeed());
		_ufoBreakingOff = false;
>>>>>>> 61909abf
	}

	bool projectileInFlight = false;
	if (!_minimized)
	{
		int distanceChange = 0;

		// Update distance
		if (!_ufoBreakingOff)
		{
			if (_currentDist < _targetDist && !_ufo->isCrashed() && !_craft->isDestroyed())
			{
				distanceChange = 4;
				if (_currentDist + distanceChange >_targetDist)
				{
					distanceChange = _targetDist - _currentDist;
				}
			}
			else if (_currentDist > _targetDist && !_ufo->isCrashed() && !_craft->isDestroyed())
			{
				distanceChange = -2;
			}

			// don't let the interceptor mystically push or pull its fired projectiles
			for (std::vector<CraftWeaponProjectile*>::iterator it = _projectiles.begin(); it != _projectiles.end(); ++it)
			{
				if ((*it)->getGlobalType() != CWPGT_BEAM && (*it)->getDirection() == D_UP) (*it)->setPosition((*it)->getPosition() + distanceChange);
			}
		}
		else
		{
			distanceChange = 4;

			// UFOs can try to outrun our missiles, don't adjust projectile positions here
			// If UFOs ever fire anything but beams, those positions need to be adjust here though.
		}

		_currentDist += distanceChange;

		std::wostringstream ss;
		ss << _currentDist;
		_txtDistance->setText(ss.str());

		// Move projectiles and check for hits.
		for (std::vector<CraftWeaponProjectile*>::iterator it = _projectiles.begin(); it != _projectiles.end(); ++it)
		{
			CraftWeaponProjectile *p = (*it);
			p->move();
			// Projectiles fired by interceptor.
			if (p->getDirection() == D_UP)
			{
				// Projectile reached the UFO - determine if it's been hit.
				if (((p->getPosition() >= _currentDist) || (p->getGlobalType() == CWPGT_BEAM && p->toBeRemoved())) && !_ufo->isCrashed() && !p->getMissed())
				{
					// UFO hit.
					if (RNG::percent((p->getAccuracy() * (100 + 300 / (5 - _ufoSize)) + 100) / 200) - _ufo->getCraftStats().avoidBonus + _craft->getCraftStats().hitBonus)
					{
						// Formula delivered by Volutar, altered by Extended version.
						int power = p->getDamage() * (_craft->getCraftStats().powerBonus + 100) / 100;
						int damage = std::max(0, RNG::generate(power / 2, power) - _ufo->getCraftStats().armor);
						_ufo->setDamage(_ufo->getDamage() + damage);
						if (_ufo->isCrashed())
						{
							_ufo->setShotDownByCraftId(_craft->getUniqueId());
							_ufoBreakingOff = false;
							_ufo->setSpeed(0);
						}
						if (_ufo->getHitFrame() == 0)
						{
							_animatingHit = true;
							_ufo->setHitFrame(3);
						}

						setStatus("STR_UFO_HIT");
						_game->getResourcePack()->getSound("GEO.CAT", ResourcePack::UFO_HIT)->play();
						p->remove();
					}
					// Missed.
					else
					{
						if (p->getGlobalType() == CWPGT_BEAM)
						{
							p->remove();
						}
						else
						{
							p->setMissed(true);
						}
					}
				}
				// Check if projectile passed it's maximum range.
				if (p->getGlobalType() == CWPGT_MISSILE)
				{
					if (p->getPosition() / 8 >= p->getRange())
					{
						p->remove();
					}
					else if (!_ufo->isCrashed())
					{
						projectileInFlight = true;
					}
				}
			}
			// Projectiles fired by UFO.
			else if (p->getDirection() == D_DOWN)
			{
				if (p->getGlobalType() == CWPGT_MISSILE || (p->getGlobalType() == CWPGT_BEAM && p->toBeRemoved()))
				{
					if (RNG::percent(p->getAccuracy() - _craft->getCraftStats().avoidBonus + _ufo->getCraftStats().hitBonus))
					{
						// Formula delivered by Volutar, altered by Extended version.
						int power = p->getDamage() * (_ufo->getCraftStats().powerBonus + 100) / 100;
						int damage = std::max(0, RNG::generate(0, power) - _craft->getCraftStats().armor);
						if (damage)
						{
							_craft->setDamage(_craft->getDamage() + damage);
							drawCraftDamage();
							setStatus("STR_INTERCEPTOR_DAMAGED");
							_game->getResourcePack()->getSound("GEO.CAT", ResourcePack::INTERCEPTOR_HIT)->play(); //10
							if (_mode == _btnCautious && _craft->getDamagePercentage() >= 50)
							{
								_targetDist = STANDOFF_DIST;
							}
						}
					}
					p->remove();
				}
			}
		}

		// Remove projectiles that hit or missed their target.
		for (std::vector<CraftWeaponProjectile*>::iterator it = _projectiles.begin(); it != _projectiles.end();)
		{
			if ((*it)->toBeRemoved() == true || ((*it)->getMissed() == true && (*it)->getPosition() <= 0))
			{
				delete *it;
				it = _projectiles.erase(it);
			}
			else
			{
				++it;
			}
		}

		// Handle weapons and craft distance.
		for (int i = 0; i < _weaponNum; ++i)
		{
			CraftWeapon *w = _craft->getWeapons()->at(i);
			if (w == 0)
			{
				continue;
			}
<<<<<<< HEAD
			Timer *wTimer = _wTimer[i];

			// Handle weapon firing
			if (!wTimer->isRunning() && _currentDist <= w->getRules()->getRange() * 8 && w->getAmmo() > 0 && _mode != _btnStandoff
				&& _mode != _btnDisengage && !_ufo->isCrashed() && !_craft->isDestroyed())
			{
				wTimer->start();
				fireWeapon(i);
=======
			int wTimer;
			if (i == 0)
			{
				wTimer = _w1FireCountdown;
			}
			else
			{
				wTimer = _w2FireCountdown;
			}

			// Handle weapon firing
			if (wTimer == 0 && _currentDist <= w->getRules()->getRange() * 8 && w->getAmmo() > 0 && _mode != _btnStandoff 
				&& _mode != _btnDisengage && !_ufo->isCrashed() && !_craft->isDestroyed())
			{
				if (i == 0)
				{
					fireWeapon1();
				}
				else
				{
					fireWeapon2();
				}
>>>>>>> 61909abf
			}
			else if (wTimer > 0)
			{
				if (i == 0)
				{
					_w1FireCountdown--;
				}
				else
				{
					_w2FireCountdown--;
				}
			}

			if (w->getAmmo() == 0 && !projectileInFlight && !_craft->isDestroyed())
			{
				// Handle craft distance according to option set by user and available ammo.
				if (_mode == _btnCautious)
				{
					minimumDistance();
				}
				else if (_mode == _btnStandard)
				{
					maximumDistance();
				}
			}
		}

		// Handle UFO firing.
		if (_currentDist <= _ufo->getRules()->getWeaponRange() * 8 && !_ufo->isCrashed() && !_craft->isDestroyed())
		{
			if (_ufo->getShootingAt() == 0)
			{
				_ufo->setShootingAt(_interceptionNumber);
			}
			if (_ufo->getShootingAt() == _interceptionNumber)
			{
				if (_ufo->getFireCountdown() == 0)
				{
					ufoFireWeapon();
				}
			}
		}
		else if (_ufo->getShootingAt() == _interceptionNumber)
		{
			_ufo->setShootingAt(0);
		}
	}

	// Check when battle is over.
	if (_end == true && (((_currentDist > 640 || _minimized) && (_mode == _btnDisengage || _ufoBreakingOff == true)) || (_timeout == 0 && (_ufo->isCrashed() || _craft->isDestroyed()))))
	{
		if (_ufoBreakingOff)
		{
			_ufo->move();
			_craft->setDestination(_ufo);
		}
		if (!_destroyCraft && (_destroyUfo || _mode == _btnDisengage))
		{
			_craft->returnToBase();
		}
		endDogfight();
	}

	if (_currentDist > 640 && _ufoBreakingOff)
	{
		finalRun = true;
	}

	// End dogfight if craft is destroyed.
	if (!_end)
	{
<<<<<<< HEAD
		setStatus("STR_INTERCEPTOR_DESTROYED");
		_timeout += 30;
		_game->getResourcePack()->getSound("GEO.CAT", ResourcePack::INTERCEPTOR_EXPLODE)->play();
		finalRun = true;
		_destroyCraft = true;
		_ufo->setShootingAt(0);
		_ufoWtimer->stop();
		for(int i = 0; i < _weaponNum; ++i)
			_wTimer[i]->stop();
	}

	// End dogfight if UFO is crashed or destroyed.
	if (!_end && _ufo->isCrashed())
	{
		AlienMission *mission = _ufo->getMission();
		mission->ufoShotDown(*_ufo, *_game, *_globe);
		// Check for retaliation trigger.
		if (!RNG::percent(4 * (24 - (int)(_game->getSavedGame()->getDifficulty()))))
=======
		if (_craft->isDestroyed())
		{
			setStatus("STR_INTERCEPTOR_DESTROYED");
			_timeout += 30;
			_game->getResourcePack()->getSound("GEO.CAT", ResourcePack::INTERCEPTOR_EXPLODE)->play();
			finalRun = true;
			_destroyCraft = true;
			_ufo->setShootingAt(0);
		}
	
		// End dogfight if UFO is crashed or destroyed.
		if (_ufo->isCrashed())
>>>>>>> 61909abf
		{
			AlienMission *mission = _ufo->getMission();
			mission->ufoShotDown(*_ufo, *_game, *_globe);
			// Check for retaliation trigger.
			if (!RNG::percent(4 * (24 - (int)(_game->getSavedGame()->getDifficulty()))))
			{
				// Spawn retaliation mission.
				std::string targetRegion;
				if (RNG::percent(50 - 6 * (int)(_game->getSavedGame()->getDifficulty())))
				{
					// Attack on UFO's mission region
					targetRegion = _ufo->getMission()->getRegion();
				}
				else
				{
					// Try to find and attack the originating base.
					targetRegion = _game->getSavedGame()->locateRegion(*_craft->getBase())->getRules()->getType();
					// TODO: If the base is removed, the mission is canceled.
				}
				// Difference from original: No retaliation until final UFO lands (Original: Is spawned).
				if (!_game->getSavedGame()->getAlienMission(targetRegion, "STR_ALIEN_RETALIATION"))
				{
					const RuleAlienMission &rule = *_game->getRuleset()->getAlienMission("STR_ALIEN_RETALIATION");
					AlienMission *mission = new AlienMission(rule);
					mission->setId(_game->getSavedGame()->getId("ALIEN_MISSIONS"));
					mission->setRegion(targetRegion, *_game->getRuleset());
					mission->setRace(_ufo->getAlienRace());
					mission->start();
					_game->getSavedGame()->getAlienMissions().push_back(mission);
				}
			}

			if (_ufo->isDestroyed())
			{
				if (_ufo->getShotDownByCraftId() == _craft->getUniqueId())
				{
					for (std::vector<Country*>::iterator country = _game->getSavedGame()->getCountries()->begin(); country != _game->getSavedGame()->getCountries()->end(); ++country)
					{
						if ((*country)->getRules()->insideCountry(_ufo->getLongitude(), _ufo->getLatitude()))
						{
							(*country)->addActivityXcom(_ufo->getRules()->getScore()*2);
							break;
						}
					}
					for (std::vector<Region*>::iterator region = _game->getSavedGame()->getRegions()->begin(); region != _game->getSavedGame()->getRegions()->end(); ++region)
					{
						if ((*region)->getRules()->insideRegion(_ufo->getLongitude(), _ufo->getLatitude()))
						{
							(*region)->addActivityXcom(_ufo->getRules()->getScore()*2);
							break;
						}
					}
					setStatus("STR_UFO_DESTROYED");
					_game->getResourcePack()->getSound("GEO.CAT", ResourcePack::UFO_EXPLODE)->play(); //11
				}
				_destroyUfo = true;
			}
			else
			{
				if (_ufo->getShotDownByCraftId() == _craft->getUniqueId())
				{
					setStatus("STR_UFO_CRASH_LANDS");
					_game->getResourcePack()->getSound("GEO.CAT", ResourcePack::UFO_CRASH)->play(); //10
					for (std::vector<Country*>::iterator country = _game->getSavedGame()->getCountries()->begin(); country != _game->getSavedGame()->getCountries()->end(); ++country)
					{
						if ((*country)->getRules()->insideCountry(_ufo->getLongitude(), _ufo->getLatitude()))
						{
							(*country)->addActivityXcom(_ufo->getRules()->getScore());
							break;
						}
					}
					for (std::vector<Region*>::iterator region = _game->getSavedGame()->getRegions()->begin(); region != _game->getSavedGame()->getRegions()->end(); ++region)
					{
						if ((*region)->getRules()->insideRegion(_ufo->getLongitude(), _ufo->getLatitude()))
						{
							(*region)->addActivityXcom(_ufo->getRules()->getScore());
							break;
						}
					}
				}
				if (!_globe->insideLand(_ufo->getLongitude(), _ufo->getLatitude()))
				{
					_ufo->setStatus(Ufo::DESTROYED);
					_destroyUfo = true;
				}
				else
				{
					_ufo->setSecondsRemaining(RNG::generate(24, 96)*3600);
					_ufo->setAltitude("STR_GROUND");
					if (_ufo->getCrashId() == 0)
					{
						_ufo->setCrashId(_game->getSavedGame()->getId("STR_CRASH_SITE"));
					}
				}
			}
			_timeout += 30;
			if (_ufo->getShotDownByCraftId() != _craft->getUniqueId())
			{
				_timeout += 50;
				_ufo->setHitFrame(3);
			}
			finalRun = true;

			if (_ufo->getStatus() == Ufo::LANDED)
			{
				_timeout += 30;
				finalRun = true;
				_ufo->setShootingAt(0);
			}
		}
<<<<<<< HEAD
		_timeout += 30;
		if (_ufo->getShotDownByCraftId() != _craft->getUniqueId())
		{
			_timeout += 50;
			_ufo->setHitFrame(3);
		}
		finalRun = true;
	}

	if (!_end && _ufo->getStatus() == Ufo::LANDED)
	{
		_timeout += 30;
		finalRun = true;
		_ufo->setShootingAt(0);
		_ufoWtimer->stop();
		for(int i = 0; i < _weaponNum; ++i)
			_wTimer[i]->stop();
=======
>>>>>>> 61909abf
	}

	if (!projectileInFlight && finalRun)
	{
		_end = true;
	}
}

/**
 * Fires a shot from the first weapon
 * equipped on the craft.
 */
void DogfightState::fireWeapon(int i)
{
	if (_weaponEnabled[i])
	{
		CraftWeapon *w1 = _craft->getWeapons()->at(i);
		if (w1->setAmmo(w1->getAmmo() - 1))
		{
			_w1FireCountdown = _w1FireInterval;

			std::wostringstream ss;
			ss << w1->getAmmo();
			_txtAmmo[i]->setText(ss.str());

			CraftWeaponProjectile *p = w1->fire();
			p->setDirection(D_UP);
			p->setHorizontalPosition((i % 2 ? HP_RIGHT : HP_LEFT) * (1 + 2 * (i / 2)));
			_projectiles.push_back(p);

			_game->getResourcePack()->getSound("GEO.CAT", w1->getRules()->getSound())->play();
		}
	}
}

/**
 * Fires a shot from the first weapon
 * equipped on the craft.
 */
void DogfightState::fireWeapon1()
{
	fireWeapon(0);
}
/**
 * Fires a shot from the second weapon
 * equipped on the craft.
 */
void DogfightState::fireWeapon2()
{
<<<<<<< HEAD
	fireWeapon(1);
}
/**
 * Fires a shot from the third weapon
 * equipped on the craft.
 */
void DogfightState::fireWeapon3()
{
	fireWeapon(2);
}
/**
 * Fires a shot from the fourth weapon
 * equipped on the craft.
 */
void DogfightState::fireWeapon4()
{
	fireWeapon(3);
=======
	if (_weapon2Enabled)
	{
		CraftWeapon *w2 = _craft->getWeapons()->at(1);
		if (w2->setAmmo(w2->getAmmo() - 1))
		{
			_w2FireCountdown = _w2FireInterval;

			std::wostringstream ss;
			ss << w2->getAmmo();
			_txtAmmo2->setText(ss.str());

			CraftWeaponProjectile *p = w2->fire();
			p->setDirection(D_UP);
			p->setHorizontalPosition(HP_RIGHT);
			_projectiles.push_back(p);

			_game->getResourcePack()->getSound("GEO.CAT", w2->getRules()->getSound())->play();
		}
	}
>>>>>>> 61909abf
}

/**
 *	Each time a UFO will try to fire it's cannons
 *	a calculation is made. There's only 10% chance
 *	that it will actually fire.
 */
void DogfightState::ufoFireWeapon()
{
	int fireCountdown = (_ufo->getRules()->getWeaponReload() - 2 * (int)(_game->getSavedGame()->getDifficulty()));
	_ufo->setFireCountdown(RNG::generate(0, fireCountdown) + fireCountdown);

	setStatus("STR_UFO_RETURN_FIRE");
	CraftWeaponProjectile *p = new CraftWeaponProjectile();
	p->setType(CWPT_PLASMA_BEAM);
	p->setAccuracy(60);
	p->setDamage(_ufo->getRules()->getWeaponPower());
	p->setDirection(D_DOWN);
	p->setHorizontalPosition(HP_CENTER);
	p->setPosition(_currentDist - (_ufo->getRules()->getRadius() / 2));
	_projectiles.push_back(p);
	_game->getResourcePack()->getSound("GEO.CAT", ResourcePack::UFO_FIRE)->play();
}

/**
 * Sets the craft to the minimum distance
 * required to fire a weapon.
 */
void DogfightState::minimumDistance()
{
	int max = 0;
	for (std::vector<CraftWeapon*>::iterator i = _craft->getWeapons()->begin(); i < _craft->getWeapons()->end(); ++i)
	{
		if (*i == 0)
			continue;
		if ((*i)->getRules()->getRange() > max && (*i)->getAmmo() > 0)
		{
			max = (*i)->getRules()->getRange();
		}
	}
	if (max == 0)
	{
		_targetDist = STANDOFF_DIST;
	}
	else
	{
		_targetDist = max * 8;
	}
}

/**
 * Sets the craft to the maximum distance
 * required to fire a weapon.
 */
void DogfightState::maximumDistance()
{
	int min = 1000;
	for (std::vector<CraftWeapon*>::iterator i = _craft->getWeapons()->begin(); i < _craft->getWeapons()->end(); ++i)
	{
		if (*i == 0)
			continue;
		if ((*i)->getRules()->getRange() < min && (*i)->getAmmo() > 0)
		{
			min = (*i)->getRules()->getRange();
		}
	}
	if (min == 1000)
	{
		_targetDist = STANDOFF_DIST;
	}
	else
	{
		_targetDist = min * 8;
	}
}

/**
 * Updates the status text and restarts
 * the text timeout counter.
 * @param status New status text.
 */
void DogfightState::setStatus(const std::string &status)
{
	_txtStatus->setText(tr(status));
	_timeout = 50;
}

/**
 * Minimizes the dogfight window.
 * @param action Pointer to an action.
 */
void DogfightState::btnMinimizeClick(Action *)
{
	if (!_ufo->isCrashed() && !_craft->isDestroyed() && !_ufoBreakingOff)
	{
		if (_currentDist >= STANDOFF_DIST)
		{
			setMinimized(true);
			_window->setVisible(false);
			_preview->setVisible(false);
			_btnStandoff->setVisible(false);
			_btnCautious->setVisible(false);
			_btnStandard->setVisible(false);
			_btnAggressive->setVisible(false);
			_btnDisengage->setVisible(false);
			_btnUfo->setVisible(false);
			_btnMinimize->setVisible(false);
			_battle->setVisible(false);
			for (int i = 0; i < _weaponNum; ++i)
			{
				_weapon[i]->setVisible(false);
				_range[i]->setVisible(false);
				_txtAmmo[i]->setVisible(false);
			}
			_damage->setVisible(false);
			_txtDistance->setVisible(false);
			_preview->setVisible(false);
			_txtStatus->setVisible(false);
			_btnMinimizedIcon->setVisible(true);
			_txtInterceptionNumber->setVisible(true);
		}
		else
		{
			setStatus("STR_MINIMISE_AT_STANDOFF_RANGE_ONLY");
		}
	}
}

/**
 * Switches to Standoff mode (maximum range).
 * @param action Pointer to an action.
 */
void DogfightState::btnStandoffPress(Action *)
{
	if (!_ufo->isCrashed() && !_craft->isDestroyed() && !_ufoBreakingOff)
	{
		_end = false;
		setStatus("STR_STANDOFF");
		_targetDist = STANDOFF_DIST;
	}
}

/**
 * Switches to Cautious mode (maximum weapon range).
 * @param action Pointer to an action.
 */
void DogfightState::btnCautiousPress(Action *)
{
	if (!_ufo->isCrashed() && !_craft->isDestroyed() && !_ufoBreakingOff)
	{
		_end = false;
		setStatus("STR_CAUTIOUS_ATTACK");
		for (int i = 0; i < _weaponNum; ++i)
		{
<<<<<<< HEAD
			CraftWeapon* w = _craft->getWeapons()->at(i);
			if (w != 0)
			{
				_wTimer[i]->setInterval(w->getRules()->getCautiousReload() * _timeScale);
			}
=======
			_w1FireInterval = _craft->getWeapons()->at(0)->getRules()->getCautiousReload();
		}
		if (_craft->getRules()->getWeapons() > 1 && _craft->getWeapons()->at(1) != 0)
		{
			_w2FireInterval = _craft->getWeapons()->at(1)->getRules()->getCautiousReload();
>>>>>>> 61909abf
		}
		minimumDistance();
	}
}

/**
 * Switches to Standard mode (minimum weapon range).
 * @param action Pointer to an action.
 */
void DogfightState::btnStandardPress(Action *)
{
	if (!_ufo->isCrashed() && !_craft->isDestroyed() && !_ufoBreakingOff)
	{
		_end = false;
		setStatus("STR_STANDARD_ATTACK");
		for (int i = 0; i < _weaponNum; ++i)
		{
<<<<<<< HEAD
			CraftWeapon* w = _craft->getWeapons()->at(i);
			if (w != 0)
			{
				_wTimer[i]->setInterval(w->getRules()->getStandardReload() * _timeScale);
			}
=======
			_w1FireInterval = _craft->getWeapons()->at(0)->getRules()->getStandardReload();
		}
		if (_craft->getRules()->getWeapons() > 1 && _craft->getWeapons()->at(1) != 0)
		{
			_w2FireInterval = _craft->getWeapons()->at(1)->getRules()->getStandardReload();
>>>>>>> 61909abf
		}
		maximumDistance();
	}
}

/**
 * Switches to Aggressive mode (minimum range).
 * @param action Pointer to an action.
 */
void DogfightState::btnAggressivePress(Action *)
{
	if (!_ufo->isCrashed() && !_craft->isDestroyed() && !_ufoBreakingOff)
	{
		_end = false;
		setStatus("STR_AGGRESSIVE_ATTACK");
<<<<<<< HEAD
		for (int i = 0; i < _weaponNum; ++i)
		{
			CraftWeapon* w = _craft->getWeapons()->at(i);
			if (w != 0)
			{
				_wTimer[i]->setInterval(w->getRules()->getAggressiveReload() * _timeScale);
			}
=======
		if (_craft->getRules()->getWeapons() > 0 && _craft->getWeapons()->at(0) != 0)
		{
			_w1FireInterval = _craft->getWeapons()->at(0)->getRules()->getAggressiveReload();
		}
		if (_craft->getRules()->getWeapons() > 1 && _craft->getWeapons()->at(1) != 0)
		{
			_w2FireInterval = _craft->getWeapons()->at(1)->getRules()->getAggressiveReload();
>>>>>>> 61909abf
		}
		_targetDist = 64;
	}
}

/**
 * Disengages from the UFO.
 * @param action Pointer to an action.
 */
void DogfightState::btnDisengagePress(Action *)
{
	if (!_ufo->isCrashed() && !_craft->isDestroyed() && !_ufoBreakingOff)
	{
		_end = true;
		setStatus("STR_DISENGAGING");
		_targetDist = 800;
	}
}

/**
 * Shows a front view of the UFO.
 * @param action Pointer to an action.
 */
void DogfightState::btnUfoClick(Action *)
{
	_preview->setVisible(true);
	// Disable all other buttons to prevent misclicks
	_btnStandoff->setVisible(false);
	_btnCautious->setVisible(false);
	_btnStandard->setVisible(false);
	_btnAggressive->setVisible(false);
	_btnDisengage->setVisible(false);
	_btnUfo->setVisible(false);
	_btnMinimize->setVisible(false);
	for (int i = 0; i < _weaponNum; ++i)
	{
		_weapon[i]->setVisible(false);
	}
}

/**
 * Hides the front view of the UFO.
 * @param action Pointer to an action.
 */
void DogfightState::previewClick(Action *)
{
	_preview->setVisible(false);
	// Reenable all other buttons to prevent misclicks
	_btnStandoff->setVisible(true);
	_btnCautious->setVisible(true);
	_btnStandard->setVisible(true);
	_btnAggressive->setVisible(true);
	_btnDisengage->setVisible(true);
	_btnUfo->setVisible(true);
	_btnMinimize->setVisible(true);
	for (int i = 0; i < _weaponNum; ++i)
	{
		_weapon[i]->setVisible(true);
	}
}

/*
<<<<<<< HEAD
 * Sets UFO to break off mode. Started via timer.
 */
void DogfightState::ufoBreakOff()
{
	if (!_ufo->isCrashed() && !_ufo->isDestroyed() && !_craft->isDestroyed())
	{
		_ufo->setSpeed(_ufo->getCraftStats().speedMax);
		_ufoBreakingOff = true;
	}
}

/*
=======
>>>>>>> 61909abf
 * Draws the UFO blob on the radar screen.
 * Currently works only for original sized blobs
 * 13 x 13 pixels.
 */
void DogfightState::drawUfo()
{
	if (_ufoSize < 0 || _ufo->isDestroyed())
	{
		return;
	}
	int currentUfoXposition =  _battle->getWidth() / 2 - 6;
	int currentUfoYposition = _battle->getHeight() - (_currentDist / 8) - 6;
	for (int y = 0; y < 13; ++y)
	{
		for (int x = 0; x < 13; ++x)
		{
			Uint8 pixelOffset = _ufoBlobs[_ufoSize + _ufo->getHitFrame()][y][x];
			if (pixelOffset == 0)
			{
				continue;
			}
			else
			{
				if (_ufo->isCrashed() || _ufo->getHitFrame() > 0)
				{
					pixelOffset *= 2;
				}
				Uint8 radarPixelColor = _window->getPixel(currentUfoXposition + x + 3, currentUfoYposition + y + 3); // + 3 cause of the window frame
				Uint8 color = radarPixelColor - pixelOffset;
				if (color < 108)
				{
					color = 108;
				}
				_battle->setPixel(currentUfoXposition + x, currentUfoYposition + y, color);
			}
		}
	}
}

/*
 * Draws projectiles on the radar screen.
 * Depending on what type of projectile it is, it's
 * shape will be different. Currently works for
 * original sized blobs 3 x 6 pixels.
 */
void DogfightState::drawProjectile(const CraftWeaponProjectile* p)
{
<<<<<<< HEAD
	if (_minimized)
	{
		return;
	}
=======
>>>>>>> 61909abf
	int xPos = _battle->getWidth() / 2 + p->getHorizontalPosition();
	// Draw missiles.
	if (p->getGlobalType() == CWPGT_MISSILE)
	{
		xPos -= 1;
		int yPos = _battle->getHeight() - p->getPosition() / 8;
		for (int x = 0; x < 3; ++x)
		{
			for (int y = 0; y < 6; ++y)
			{
				int pixelOffset = _projectileBlobs[p->getType()][y][x];
				if (pixelOffset == 0)
				{
					continue;
				}
				else
				{
					Uint8 radarPixelColor = _window->getPixel(xPos + x + 3, yPos + y + 3); // + 3 cause of the window frame
					Uint8 color = radarPixelColor - pixelOffset;
					if (color < 108)
					{
						color = 108;
					}
					_battle->setPixel(xPos + x, yPos + y, color);
				}
			}
		}
	}
	// Draw beams.
	else if (p->getGlobalType() == CWPGT_BEAM)
	{
		int yStart = _battle->getHeight() - 2;
		int yEnd = _battle->getHeight() - (_currentDist / 8);
		Uint8 pixelOffset = p->getState();
		for (int y = yStart; y > yEnd; --y)
		{
			Uint8 radarPixelColor = _window->getPixel(xPos + 3, y + 3);
			Uint8 color = radarPixelColor - pixelOffset;
			if (color < 108)
			{
				color = 108;
			}
			_battle->setPixel(xPos, y, color);
		}
	}
}

/**
 * Toggles usage of weapons.
 * @param action Pointer to an action.
 */
void DogfightState::weaponClick(Action * a)
{
	for(int i = 0; i < _weaponNum; ++i)
	{
		if (a->getSender() == _weapon[i])
		{
			_weaponEnabled[i] = !_weaponEnabled[i];
			recolor(i, _weaponEnabled[i]);
			return;
		}
	}
}

/**
 * Changes colors of weapon icons, range indicators and ammo texts base on current weapon state.
 * @param weaponNo - number of weapon for which colors must be changed.
 * @param currentState - state of weapon (enabled = true, disabled = false).
 */
void DogfightState::recolor(const int weaponNo, const bool currentState)
{
	InteractiveSurface *weapon = _weapon[weaponNo];
	Text *ammo = _txtAmmo[weaponNo];
	Surface *range = _range[weaponNo];
	int weaponAndAmmoOffset = 24, rangeOffset = 7;

	if (currentState)
	{
		weapon->offset(-weaponAndAmmoOffset);
		ammo->offset(-weaponAndAmmoOffset);
		range->offset(-rangeOffset);
	}
	else
	{
		weapon->offset(weaponAndAmmoOffset);
		ammo->offset(weaponAndAmmoOffset);
		range->offset(rangeOffset);
	}
}

/**
 * Returns true if state is minimized. Otherwise returns false.
 * @return Is the dogfight minimized?
 */
bool DogfightState::isMinimized() const
{
	return _minimized;
}

/**
 * Sets the state to minimized/maximized status.
 * @param minimized Is the dogfight minimized?
 */
void DogfightState::setMinimized(const bool minimized)
{
	_minimized = minimized;
}

/**
 * Maximizes the interception window.
 * @param action Pointer to an action.
 */
void DogfightState::btnMinimizedIconClick(Action *)
{
	setMinimized(false);
	_window->setVisible(true);
	_btnStandoff->setVisible(true);
	_btnCautious->setVisible(true);
	_btnStandard->setVisible(true);
	_btnAggressive->setVisible(true);
	_btnDisengage->setVisible(true);
	_btnUfo->setVisible(true);
	_btnMinimize->setVisible(true);
	_battle->setVisible(true);
	for (int i = 0; i < _weaponNum; ++i)
	{
		_weapon[i]->setVisible(true);
		_range[i]->setVisible(true);
		_txtAmmo[i]->setVisible(true);
	}
	_damage->setVisible(true);
	_txtDistance->setVisible(true);
	_txtStatus->setVisible(true);
	_btnMinimizedIcon->setVisible(false);
	_txtInterceptionNumber->setVisible(false);
	_preview->setVisible(false);
}

/**
 * Sets interception number. Used to draw proper number when window minimized.
 * @param number ID number.
 */
void DogfightState::setInterceptionNumber(const int number)
{
	_interceptionNumber = number;
}

/**
 * Sets interceptions count. Used to properly position the window.
 * @param count Amount of interception windows.
 */
void DogfightState::setInterceptionsCount(const size_t count)
{
	_interceptionsCount = count;
	calculateWindowPosition();
	moveWindow();
}

/**
 * Calculates dogfight window position according to
 * number of active interceptions.
 */
void DogfightState::calculateWindowPosition()
{
	_minimizedIconX = 5;
	_minimizedIconY = (5 * _interceptionNumber) + (16 * (_interceptionNumber - 1));

	if (_interceptionsCount == 1)
	{
		_x = 80;
		_y = 52;
	}
	else if (_interceptionsCount == 2)
	{
		if (_interceptionNumber == 1)
		{
			_x = 80;
			_y = 0;
		}
		else // 2
		{
			_x = 80;
			//_y = (_game->getScreen()->getHeight() / 2) - 96;
			_y = 200 - _window->getHeight();//96;
		}
	}
	else if (_interceptionsCount == 3)
	{
		if (_interceptionNumber == 1)
		{
			_x = 80;
			_y = 0;
		}
		else if (_interceptionNumber == 2)
		{
			_x = 0;
			//_y = (_game->getScreen()->getHeight() / 2) - 96;
			_y = 200 - _window->getHeight();//96;
		}
		else // 3
		{
			//_x = (_game->getScreen()->getWidth() / 2) - 160;
			//_y = (_game->getScreen()->getHeight() / 2) - 96;
			_x = 320 - _window->getWidth();//160;
			_y = 200 - _window->getHeight();//96;
		}
	}
	else
	{
		if (_interceptionNumber == 1)
		{
			_x = 0;
			_y = 0;
		}
		else if (_interceptionNumber == 2)
		{
			//_x = (_game->getScreen()->getWidth() / 2) - 160;
			_x = 320 - _window->getWidth();//160;
			_y = 0;
		}
		else if (_interceptionNumber == 3)
		{
			_x = 0;
			//_y = (_game->getScreen()->getHeight() / 2) - 96;
			_y = 200 - _window->getHeight();//96;
		}
		else // 4
		{
			//_x = (_game->getScreen()->getWidth() / 2) - 160;
			//_y = (_game->getScreen()->getHeight() / 2) - 96;
			_x = 320 - _window->getWidth();//160;
			_y = 200 - _window->getHeight();//96;
		}
	}
	_x += _game->getScreen()->getDX();
	_y += _game->getScreen()->getDY();
}

/**
 * Relocates all dogfight window elements to
 * calculated position. This is used when multiple
 * interceptions are running.
 */
void DogfightState::moveWindow()
{
	_window->setX(_x); _window->setY(_y);
	_battle->setX(_x + 3); _battle->setY(_y + 3);
	for(int i = 0; i < _weaponNum; ++i)
	{
		const int w_off = i % 2 ? 64 : 4;
		const int r_off = i % 2 ? 43 : 19;
		const int y_off = 52 - (i / 2) * 28;
		_weapon[i]->setX(_x + w_off); _weapon[i]->setY(_y + y_off);
		_range[i]->setX(_x + r_off); _range[i]->setY(_y + 3);
		_txtAmmo[i]->setX(_x + w_off); _txtAmmo[i]->setY(_y + y_off + 18);
	}
	_damage->setX(_x + 93); _damage->setY(_y + 40);
	_btnMinimize->setX(_x); _btnMinimize->setY(_y);
	_preview->setX(_x); _preview->setY(_y);
	_btnStandoff->setX(_x + 83); _btnStandoff->setY(_y + 4);
	_btnCautious->setX(_x + 120); _btnCautious->setY(_y + 4);
	_btnStandard->setX(_x + 83); _btnStandard->setY(_y + 20);
	_btnAggressive->setX(_x + 120); _btnAggressive->setY(_y + 20);
	_btnDisengage->setX(_x + 120); _btnDisengage->setY(_y + 36);
	_btnUfo->setX(_x + 120); _btnUfo->setY(_y + 52);
	_txtDistance->setX(_x + 116); _txtDistance->setY(_y + 72);
	_txtStatus->setX(_x + 4); _txtStatus->setY(_y + 85);
	_btnMinimizedIcon->setX(_minimizedIconX); _btnMinimizedIcon->setY(_minimizedIconY);
	_txtInterceptionNumber->setX(_minimizedIconX + 18); _txtInterceptionNumber->setY(_minimizedIconY + 6);
}

/**
 * Checks whether the dogfight should end.
 * @return Returns true if the dogfight should end, otherwise returns false.
 */
bool DogfightState::dogfightEnded() const
{
	return _endDogfight;
}

/**
 * Returns the UFO associated to this dogfight.
 * @return Returns pointer to UFO object associated to this dogfight.
 */
Ufo* DogfightState::getUfo() const
{
	return _ufo;
}

/**
 * Ends the dogfight.
 */
void DogfightState::endDogfight()
{
	if (_craft)
		_craft->setInDogfight(false);
	_endDogfight = true;
}

/**
 * Returns interception number.
 * @return interception number
 */
int DogfightState::getInterceptionNumber() const
{
	return _interceptionNumber;
}

}<|MERGE_RESOLUTION|>--- conflicted
+++ resolved
@@ -1,4 +1,4 @@
-	/*
+/*
  * Copyright 2010-2014 OpenXcom Developers.
  *
  * This file is part of OpenXcom.
@@ -234,7 +234,6 @@
  * @param craft Pointer to the craft intercepting.
  * @param ufo Pointer to the UFO being intercepted.
  */
-<<<<<<< HEAD
 DogfightState::DogfightState(Globe *globe, Craft *craft, Ufo *ufo) :
 	_globe(globe), _craft(craft), _ufo(ufo),
 	_timeout(50), _currentDist(640), _targetDist(560),
@@ -242,22 +241,18 @@
 	_ufoBreakingOff(false), _minimized(false), _endDogfight(false), _animatingHit(false),
 	_ufoSize(0), _craftHeight(0), _currentCraftDamageColor(0), _interceptionNumber(0), _interceptionsCount(0),
 	_x(0), _y(0), _minimizedIconX(0), _minimizedIconY(0)
-=======
-DogfightState::DogfightState(Globe *globe, Craft *craft, Ufo *ufo) : _globe(globe), _craft(craft), _ufo(ufo), _timeout(50), _currentDist(640), _targetDist(560), _w1FireCountdown(0), _w2FireCountdown(0), _end(false), _destroyUfo(false), _destroyCraft(false), _ufoBreakingOff(false), _weapon1Enabled(true), _weapon2Enabled(true), _minimized(false), _endDogfight(false), _animatingHit(false), _ufoSize(0), _craftHeight(0), _currentCraftDamageColor(0), _interceptionNumber(0), _interceptionsCount(0), _x(0), _y(0), _minimizedIconX(0), _minimizedIconY(0)
->>>>>>> 61909abf
 {
 	_screen = false;
 	_craft->setInDogfight(true);
-<<<<<<< HEAD
-	_timeScale = 50 + Options::dogfightSpeed;
 	_weaponNum = _craft->getRules()->getWeapons();
 	if (_weaponNum > RuleCraft::WeaponMax)
 		_weaponNum = RuleCraft::WeaponMax;
 
 	for(int i = 0; i < _weaponNum; ++i)
+	{
 		_weaponEnabled[i] = true;
-=======
->>>>>>> 61909abf
+		_weaponFireCountdown[i] = 0;
+	}
 
 	// Create objects
 	_window = new Surface(160, 96, _x, _y);
@@ -286,15 +281,6 @@
 	_btnMinimizedIcon = new InteractiveSurface(32, 20, _minimizedIconX, _minimizedIconY);
 	_txtInterceptionNumber = new Text(16, 9, _minimizedIconX + 18, _minimizedIconY + 6);
 
-<<<<<<< HEAD
-	_animTimer = new Timer(Options::dogfightSpeed + 10);
-	_moveTimer = new Timer(Options::dogfightSpeed);
-	for(int i = 0; i < _weaponNum; ++i)
-	{
-		_wTimer[i] = new Timer(0);
-	}
-=======
->>>>>>> 61909abf
 	_mode = _btnStandoff;
 	_craftDamageAnimTimer = new Timer(500);
 
@@ -491,32 +477,7 @@
 	frame->setY(0);
 	frame->blit(_damage);
 
-<<<<<<< HEAD
-	_animTimer->onTimer((StateHandler)&DogfightState::animate);
-	_animTimer->start();
-
-	_moveTimer->onTimer((StateHandler)&DogfightState::move);
-	_moveTimer->start();
-
-	StateHandler fireCallback[RuleCraft::WeaponMax] =
-	{
-		(StateHandler)&DogfightState::fireWeapon1,
-		(StateHandler)&DogfightState::fireWeapon2,
-		(StateHandler)&DogfightState::fireWeapon3,
-		(StateHandler)&DogfightState::fireWeapon4,
-	};
-	for (int i = 0; i < _weaponNum; ++i)
-	{
-		_wTimer[i]->onTimer(fireCallback[i]);
-	}
-
-	_ufoWtimer->onTimer((StateHandler)&DogfightState::ufoFireWeapon);
-	_ufoFireInterval = (_ufo->getRules()->getWeaponReload() - (int)(_game->getSavedGame()->getDifficulty()));
-	_ufoFireInterval = (RNG::generate(0, _ufoFireInterval) + _ufoFireInterval) * _timeScale;
-	_ufoWtimer->setInterval(_ufoFireInterval);
-=======
 	_craftDamageAnimTimer->onTimer((StateHandler)&DogfightState::animateCraftDamage);
->>>>>>> 61909abf
 
 	// don't set these variables if the ufo is already engaged in a dogfight
 	if (!_ufo->getEscapeCountdown())
@@ -525,14 +486,12 @@
 		_ufo->setEscapeCountdown(_ufo->getRules()->getBreakOffTime() + RNG::generate(0, _ufo->getRules()->getBreakOffTime()) - 30 * (int)(_game->getSavedGame()->getDifficulty()));
 	}
 
-	// technically this block is redundant, but i figure better to initialize the variables as SOMETHING
-	if (_craft->getRules()->getWeapons() > 0 && _craft->getWeapons()->at(0) != 0)
-	{
-		_w1FireInterval = _craft->getWeapons()->at(0)->getRules()->getStandardReload();
-	}
-	if (_craft->getRules()->getWeapons() > 1 && _craft->getWeapons()->at(1) != 0)
-	{
-		_w2FireInterval = _craft->getWeapons()->at(1)->getRules()->getStandardReload();
+	for (int i = 0; i < _weaponNum; ++i)
+	{
+		if (_craft->getWeapons()->at(i))
+		{
+			_weaponFireInterval[i] = _craft->getWeapons()->at(i)->getRules()->getStandardReload();
+		}
 	}
 
 	// Set UFO size - going to be moved to Ufo class to implement simultanous dogfights.
@@ -591,15 +550,6 @@
  */
 DogfightState::~DogfightState()
 {
-<<<<<<< HEAD
-	delete _animTimer;
-	delete _moveTimer;
-	for(int i = 0; i < _weaponNum; ++i)
-		delete _wTimer[i];
-	delete _ufoWtimer;
-	delete _ufoEscapeTimer;
-=======
->>>>>>> 61909abf
 	delete _craftDamageAnimTimer;
 	while (!_projectiles.empty())
 	{
@@ -620,29 +570,12 @@
 {
 	if (!_endDogfight)
 	{
-<<<<<<< HEAD
-		_moveTimer->think(this, 0);
-		if (!_endDogfight && !_minimized) // check _endDogfight again, because moveTimer can change it
-		{
-			_animTimer->think(this, 0);
-			for(int i = 0; i < _weaponNum; ++i)
-				_wTimer[i]->think(this, 0);
-			_ufoWtimer->think(this, 0);
-			_ufoEscapeTimer->think(this, 0);
-			_craftDamageAnimTimer->think(this, 0);
-		}
-		else if (!_endDogfight && (_craft->getDestination() != _ufo || _ufo->getStatus() == Ufo::LANDED))
-		{
-			endDogfight();
-		}
-=======
 		update();
 		_craftDamageAnimTimer->think(this, 0);
 	}
 	if (_craft->getDestination() != _ufo || _ufo->getStatus() == Ufo::LANDED)
 	{
 		endDogfight();
->>>>>>> 61909abf
 	}
 }
 
@@ -798,18 +731,11 @@
 		return;
 	}
 
-<<<<<<< HEAD
-	if (_minimized && _ufo->getSpeed() > _craft->getSpeed())
-	{
-		_craft->setSpeed(_craft->getCraftStats().speedMax);
-		if (_ufo->getSpeed() > _craft->getSpeed())
-=======
 	if (!_minimized)
 	{
 		animate();
 		int escapeCounter = _ufo->getEscapeCountdown();
 		if (!_ufo->isCrashed() && !_ufo->isDestroyed() && !_craft->isDestroyed())
->>>>>>> 61909abf
 		{
 			if (escapeCounter > 0 && !_ufo->getInterceptionProcessed())
 			{
@@ -824,30 +750,12 @@
 			// Check if UFO is breaking off.
 			if (escapeCounter == 0)
 			{
-				_ufo->setSpeed(_ufo->getRules()->getMaxSpeed());
-			}
-		}
-	}
-<<<<<<< HEAD
-	// Check if UFO is not breaking off.
-	if (_ufo->getSpeed() == _ufo->getCraftStats().speedMax)
-	{
-		_craft->setSpeed(_craft->getCraftStats().speedMax);
-		// Crappy craft is chasing UFO.
-		if (_ufo->getSpeed() > _craft->getSpeed())
-		{
-			_ufoBreakingOff = true;
-			finalRun = true;
-			setStatus("STR_UFO_OUTRUNNING_INTERCEPTOR");
-		}
-		else //ufo cannot break off, because it's too slow
-		{
-			_ufoBreakingOff = false;
-		}
-
-=======
+				_ufo->setSpeed(_ufo->getSpeed());
+			}
+		}
+	}
 	// Crappy craft is chasing UFO.
-	if (_ufo->getSpeed() > _craft->getRules()->getMaxSpeed())
+	if (_ufo->getSpeed() > _craft->getCraftStats().speedMax)
 	{
 		_ufoBreakingOff = true;
 		finalRun = true;
@@ -857,7 +765,6 @@
 	{
 		_craft->setSpeed(_ufo->getSpeed());
 		_ufoBreakingOff = false;
->>>>>>> 61909abf
 	}
 
 	bool projectileInFlight = false;
@@ -1010,50 +917,17 @@
 			{
 				continue;
 			}
-<<<<<<< HEAD
-			Timer *wTimer = _wTimer[i];
+			int wTimer = _weaponFireCountdown[i];
 
 			// Handle weapon firing
-			if (!wTimer->isRunning() && _currentDist <= w->getRules()->getRange() * 8 && w->getAmmo() > 0 && _mode != _btnStandoff
+			if (wTimer == 0 && _currentDist <= w->getRules()->getRange() * 8 && w->getAmmo() > 0 && _mode != _btnStandoff
 				&& _mode != _btnDisengage && !_ufo->isCrashed() && !_craft->isDestroyed())
 			{
-				wTimer->start();
 				fireWeapon(i);
-=======
-			int wTimer;
-			if (i == 0)
-			{
-				wTimer = _w1FireCountdown;
-			}
-			else
-			{
-				wTimer = _w2FireCountdown;
-			}
-
-			// Handle weapon firing
-			if (wTimer == 0 && _currentDist <= w->getRules()->getRange() * 8 && w->getAmmo() > 0 && _mode != _btnStandoff 
-				&& _mode != _btnDisengage && !_ufo->isCrashed() && !_craft->isDestroyed())
-			{
-				if (i == 0)
-				{
-					fireWeapon1();
-				}
-				else
-				{
-					fireWeapon2();
-				}
->>>>>>> 61909abf
 			}
 			else if (wTimer > 0)
 			{
-				if (i == 0)
-				{
-					_w1FireCountdown--;
-				}
-				else
-				{
-					_w2FireCountdown--;
-				}
+				--_weaponFireCountdown[i];
 			}
 
 			if (w->getAmmo() == 0 && !projectileInFlight && !_craft->isDestroyed())
@@ -1114,26 +988,6 @@
 	// End dogfight if craft is destroyed.
 	if (!_end)
 	{
-<<<<<<< HEAD
-		setStatus("STR_INTERCEPTOR_DESTROYED");
-		_timeout += 30;
-		_game->getResourcePack()->getSound("GEO.CAT", ResourcePack::INTERCEPTOR_EXPLODE)->play();
-		finalRun = true;
-		_destroyCraft = true;
-		_ufo->setShootingAt(0);
-		_ufoWtimer->stop();
-		for(int i = 0; i < _weaponNum; ++i)
-			_wTimer[i]->stop();
-	}
-
-	// End dogfight if UFO is crashed or destroyed.
-	if (!_end && _ufo->isCrashed())
-	{
-		AlienMission *mission = _ufo->getMission();
-		mission->ufoShotDown(*_ufo, *_game, *_globe);
-		// Check for retaliation trigger.
-		if (!RNG::percent(4 * (24 - (int)(_game->getSavedGame()->getDifficulty()))))
-=======
 		if (_craft->isDestroyed())
 		{
 			setStatus("STR_INTERCEPTOR_DESTROYED");
@@ -1143,10 +997,9 @@
 			_destroyCraft = true;
 			_ufo->setShootingAt(0);
 		}
-	
+
 		// End dogfight if UFO is crashed or destroyed.
 		if (_ufo->isCrashed())
->>>>>>> 61909abf
 		{
 			AlienMission *mission = _ufo->getMission();
 			mission->ufoShotDown(*_ufo, *_game, *_globe);
@@ -1257,26 +1110,6 @@
 				_ufo->setShootingAt(0);
 			}
 		}
-<<<<<<< HEAD
-		_timeout += 30;
-		if (_ufo->getShotDownByCraftId() != _craft->getUniqueId())
-		{
-			_timeout += 50;
-			_ufo->setHitFrame(3);
-		}
-		finalRun = true;
-	}
-
-	if (!_end && _ufo->getStatus() == Ufo::LANDED)
-	{
-		_timeout += 30;
-		finalRun = true;
-		_ufo->setShootingAt(0);
-		_ufoWtimer->stop();
-		for(int i = 0; i < _weaponNum; ++i)
-			_wTimer[i]->stop();
-=======
->>>>>>> 61909abf
 	}
 
 	if (!projectileInFlight && finalRun)
@@ -1296,7 +1129,7 @@
 		CraftWeapon *w1 = _craft->getWeapons()->at(i);
 		if (w1->setAmmo(w1->getAmmo() - 1))
 		{
-			_w1FireCountdown = _w1FireInterval;
+			_weaponFireCountdown[i] = _weaponFireInterval[i];
 
 			std::wostringstream ss;
 			ss << w1->getAmmo();
@@ -1326,7 +1159,6 @@
  */
 void DogfightState::fireWeapon2()
 {
-<<<<<<< HEAD
 	fireWeapon(1);
 }
 /**
@@ -1344,27 +1176,6 @@
 void DogfightState::fireWeapon4()
 {
 	fireWeapon(3);
-=======
-	if (_weapon2Enabled)
-	{
-		CraftWeapon *w2 = _craft->getWeapons()->at(1);
-		if (w2->setAmmo(w2->getAmmo() - 1))
-		{
-			_w2FireCountdown = _w2FireInterval;
-
-			std::wostringstream ss;
-			ss << w2->getAmmo();
-			_txtAmmo2->setText(ss.str());
-
-			CraftWeaponProjectile *p = w2->fire();
-			p->setDirection(D_UP);
-			p->setHorizontalPosition(HP_RIGHT);
-			_projectiles.push_back(p);
-
-			_game->getResourcePack()->getSound("GEO.CAT", w2->getRules()->getSound())->play();
-		}
-	}
->>>>>>> 61909abf
 }
 
 /**
@@ -1519,19 +1330,11 @@
 		setStatus("STR_CAUTIOUS_ATTACK");
 		for (int i = 0; i < _weaponNum; ++i)
 		{
-<<<<<<< HEAD
 			CraftWeapon* w = _craft->getWeapons()->at(i);
 			if (w != 0)
 			{
-				_wTimer[i]->setInterval(w->getRules()->getCautiousReload() * _timeScale);
-			}
-=======
-			_w1FireInterval = _craft->getWeapons()->at(0)->getRules()->getCautiousReload();
-		}
-		if (_craft->getRules()->getWeapons() > 1 && _craft->getWeapons()->at(1) != 0)
-		{
-			_w2FireInterval = _craft->getWeapons()->at(1)->getRules()->getCautiousReload();
->>>>>>> 61909abf
+				_weaponFireInterval[i] = w->getRules()->getCautiousReload();
+			}
 		}
 		minimumDistance();
 	}
@@ -1549,19 +1352,11 @@
 		setStatus("STR_STANDARD_ATTACK");
 		for (int i = 0; i < _weaponNum; ++i)
 		{
-<<<<<<< HEAD
 			CraftWeapon* w = _craft->getWeapons()->at(i);
 			if (w != 0)
 			{
-				_wTimer[i]->setInterval(w->getRules()->getStandardReload() * _timeScale);
-			}
-=======
-			_w1FireInterval = _craft->getWeapons()->at(0)->getRules()->getStandardReload();
-		}
-		if (_craft->getRules()->getWeapons() > 1 && _craft->getWeapons()->at(1) != 0)
-		{
-			_w2FireInterval = _craft->getWeapons()->at(1)->getRules()->getStandardReload();
->>>>>>> 61909abf
+				_weaponFireInterval[i] = w->getRules()->getStandardReload();
+			}
 		}
 		maximumDistance();
 	}
@@ -1577,23 +1372,13 @@
 	{
 		_end = false;
 		setStatus("STR_AGGRESSIVE_ATTACK");
-<<<<<<< HEAD
 		for (int i = 0; i < _weaponNum; ++i)
 		{
 			CraftWeapon* w = _craft->getWeapons()->at(i);
 			if (w != 0)
 			{
-				_wTimer[i]->setInterval(w->getRules()->getAggressiveReload() * _timeScale);
-			}
-=======
-		if (_craft->getRules()->getWeapons() > 0 && _craft->getWeapons()->at(0) != 0)
-		{
-			_w1FireInterval = _craft->getWeapons()->at(0)->getRules()->getAggressiveReload();
-		}
-		if (_craft->getRules()->getWeapons() > 1 && _craft->getWeapons()->at(1) != 0)
-		{
-			_w2FireInterval = _craft->getWeapons()->at(1)->getRules()->getAggressiveReload();
->>>>>>> 61909abf
+				_weaponFireInterval[i] = w->getRules()->getAggressiveReload();
+			}
 		}
 		_targetDist = 64;
 	}
@@ -1656,21 +1441,6 @@
 }
 
 /*
-<<<<<<< HEAD
- * Sets UFO to break off mode. Started via timer.
- */
-void DogfightState::ufoBreakOff()
-{
-	if (!_ufo->isCrashed() && !_ufo->isDestroyed() && !_craft->isDestroyed())
-	{
-		_ufo->setSpeed(_ufo->getCraftStats().speedMax);
-		_ufoBreakingOff = true;
-	}
-}
-
-/*
-=======
->>>>>>> 61909abf
  * Draws the UFO blob on the radar screen.
  * Currently works only for original sized blobs
  * 13 x 13 pixels.
@@ -1718,13 +1488,6 @@
  */
 void DogfightState::drawProjectile(const CraftWeaponProjectile* p)
 {
-<<<<<<< HEAD
-	if (_minimized)
-	{
-		return;
-	}
-=======
->>>>>>> 61909abf
 	int xPos = _battle->getWidth() / 2 + p->getHorizontalPosition();
 	// Draw missiles.
 	if (p->getGlobalType() == CWPGT_MISSILE)
