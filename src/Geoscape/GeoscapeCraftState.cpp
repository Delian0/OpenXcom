--- conflicted
+++ resolved
@@ -60,7 +60,6 @@
 	const int offset_lower = 120;
 
 	// Create objects
-<<<<<<< HEAD
 	_window = new Window(this, 240, 192, 4, 4, POPUP_BOTH);
 	_txtTitle = new Text(210, 17, 32, offset_upper + 20);
 	_txtStatus = new Text(210, 17, 32, offset_upper + 36);
@@ -68,7 +67,7 @@
 	_txtSpeed = new Text(210, 9, 32, offset_upper + 60);
 	_txtMaxSpeed = new Text(210, 9, 32, offset_upper + 68);
 	_txtAltitude = new Text(210, 9, 32, offset_upper + 76);
-	_txtSoldier = new Text(60, 9, 164, offset_upper + 60);
+	_txtSoldier = new Text(80, 9, 164, offset_upper + 60);
 	_txtHWP = new Text(80, 9, 164, offset_upper + 68);
 	_txtFuel = new Text(130, 9, 32, offset_upper + 84);
 	_txtDamage = new Text(80, 9, 164, offset_upper + 84);
@@ -84,28 +83,6 @@
 	_btnTarget = new TextButton(192, 12, 32, offset_lower + 28);
 	_btnPatrol = new TextButton(192, 12, 32, offset_lower + 42);
 	_btnCancel = new TextButton(192, 12, 32, offset_lower + 56);
-=======
-	_window = new Window(this, 240, 184, 8, 8, POPUP_BOTH);
-	_btnBase = new TextButton(212, 12, 22, 124);
-	_btnTarget = new TextButton(212, 12, 22, 140);
-	_btnPatrol = new TextButton(212, 12, 22, 156);
-	_btnCancel = new TextButton(212, 12, 22, 172);
-	_txtTitle = new Text(210, 17, 32, 20);
-	_txtStatus = new Text(210, 17, 32, 36);
-	_txtBase = new Text(210, 9, 32, 52);
-	_txtSpeed = new Text(210, 9, 32, 60);
-	_txtMaxSpeed = new Text(210, 9, 32, 68);
-	_txtAltitude = new Text(210, 9, 32, 76);
-	_txtFuel = new Text(130, 9, 32, 84);
-	_txtDamage = new Text(80, 9, 164, 84);
-	_txtW1Name = new Text(130, 9, 32, 92);
-	_txtW1Ammo = new Text(80, 9, 164, 92);
-	_txtW2Name = new Text(130, 9, 32, 100);
-	_txtW2Ammo = new Text(80, 9, 164, 100);
-	_txtRedirect = new Text(230, 17, 13, 108);
-	_txtSoldier = new Text(80, 9, 164, 68);
-	_txtHWP = new Text(80, 9, 164, 76);
->>>>>>> 4f8e2af7
 
 	// Set palette
 	setInterface("geoCraft");
