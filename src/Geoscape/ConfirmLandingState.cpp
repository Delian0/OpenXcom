--- conflicted
+++ resolved
@@ -98,10 +98,7 @@
 	_txtBegin->setAlign(ALIGN_CENTER);
 	std::wostringstream ss;
 	ss << L'\x01' << tr("STR_BEGIN_MISSION");
-<<<<<<< HEAD
 	_txtBegin->setText(ss.str());
-=======
-	_txtBegin->setText(ss.str().c_str());
 
 	SurfaceSet *sprites = _game->getMod()->getSurfaceSet("DayNightIndicator");
 	if (sprites != 0)
@@ -122,7 +119,6 @@
 			sprites->getFrame(2)->blit(_sprite);
 		}
 	}
->>>>>>> f8964521
 }
 
 /**
