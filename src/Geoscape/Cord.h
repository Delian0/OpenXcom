--- conflicted
+++ resolved
@@ -1,141 +1,3 @@
-<<<<<<< HEAD
-#pragma once
-/*
- * Copyright 2010-2016 OpenXcom Developers.
- *
- * This file is part of OpenXcom.
- *
- * OpenXcom is free software: you can redistribute it and/or modify
- * it under the terms of the GNU General Public License as published by
- * the Free Software Foundation, either version 3 of the License, or
- * (at your option) any later version.
- *
- * OpenXcom is distributed in the hope that it will be useful,
- * but WITHOUT ANY WARRANTY; without even the implied warranty of
- * MERCHANTABILITY or FITNESS FOR A PARTICULAR PURPOSE.  See the
- * GNU General Public License for more details.
- *
- * You should have received a copy of the GNU General Public License
- * along with OpenXcom.  If not, see <http://www.gnu.org/licenses/>.
- */
-#include <cmath>
-#include "../fmath.h"
-
-namespace OpenXcom
-{
-
-struct Cord;
-
-struct CordPolar
-{
-	double lon, lat;
-
-	inline CordPolar(double plon, double plat)
-	{
-		lon = plon;
-		lat = plat;
-	}
-	inline CordPolar(const CordPolar& pol)
-	{
-		lon = pol.lon;
-		lat = pol.lat;
-	}
-	inline CordPolar()
-	{
-		lon = 0;
-		lat = 0;
-	}
-	explicit inline CordPolar(const Cord&);
-};
-
-struct Cord
-{
-	double x, y, z;
-
-	inline Cord(double px, double py, double pz)
-	{
-		x = px;
-		y = py;
-		z = pz;
-	}
-	inline Cord(const Cord& c)
-	{
-		x = c.x;
-		y = c.y;
-		z = c.z;
-	}
-	inline Cord()
-	{
-		x = 0.0;
-		y = 0.0;
-		z = 0.0;
-	}
-	explicit inline Cord(const CordPolar&);
-
-	inline Cord operator +()
-	{
-		return *this;
-	}
-	inline Cord operator -()
-	{
-		return Cord(-x, -y, -z);
-	}
-	inline Cord& operator *=(double d)
-	{
-		x *= d;
-		y *= d;
-		z *= d;
-		return *this;
-	}
-	inline Cord& operator /=(double d)
-	{
-		double re = 1./d;
-		x *= re;
-		y *= re;
-		z *= re;
-		return *this;
-	}
-	inline Cord& operator +=(const Cord& c)
-	{
-		x += c.x;
-		y += c.y;
-		z += c.z;
-		return *this;
-	}
-	inline Cord& operator -=(const Cord& c)
-	{
-		x -= c.x;
-		y -= c.y;
-		z -= c.z;
-		return *this;
-	}
-	inline bool operator ==(const Cord& c)
-	{
-		return AreSame(x, c.x) && AreSame(y, c.y) && AreSame(z, c.z);
-	}
-
-	inline double norm() const
-	{
-		return std::sqrt(x*x + y*y + z*z);
-	}
-};
-
-inline Cord::Cord(const CordPolar& pol)
-{
-	x = std::sin(pol.lon) * std::cos(pol.lat);
-	y = std::sin(pol.lat);
-	z = std::cos(pol.lon) * std::cos(pol.lat);
-}
-
-inline CordPolar::CordPolar(const Cord& c)
-{
-	double inv = 1/c.norm();
-	lat = asin(c.y * inv);
-	lon = atan2(c.x, c.z);
-}
-
-}//namespace OpenXcom
-=======
 #pragma once
 /*
  * Copyright 2010-2016 OpenXcom Developers.
@@ -271,4 +133,3 @@
 }
 
 }//namespace OpenXcom
->>>>>>> 2e8f569f
