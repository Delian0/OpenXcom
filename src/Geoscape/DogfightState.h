/*
 * Copyright 2010-2014 OpenXcom Developers.
 *
 * This file is part of OpenXcom.
 *
 * OpenXcom is free software: you can redistribute it and/or modify
 * it under the terms of the GNU General Public License as published by
 * the Free Software Foundation, either version 3 of the License, or
 * (at your option) any later version.
 *
 * OpenXcom is distributed in the hope that it will be useful,
 * but WITHOUT ANY WARRANTY; without even the implied warranty of
 * MERCHANTABILITY or FITNESS FOR A PARTICULAR PURPOSE.  See the
 * GNU General Public License for more details.
 *
 * You should have received a copy of the GNU General Public License
 * along with OpenXcom.  If not, see <http://www.gnu.org/licenses/>.
 */
#ifndef OPENXCOM_DOGFIGHTSTATE_H
#define OPENXCOM_DOGFIGHTSTATE_H

#include "../Engine/State.h"
#include "../Ruleset/RuleCraft.h"
#include <vector>
#include <string>

namespace OpenXcom
{

const int STANDOFF_DIST = 560;

class ImageButton;
class Text;
class Surface;
class InteractiveSurface;
class Timer;
class Globe;
class Craft;
class Ufo;
class CraftWeaponProjectile;

/**
 * Shows a dogfight (interception) between a
 * player craft and an UFO.
 */
class DogfightState : public State
{
private:
	Timer *_animTimer, *_moveTimer, *_wTimer[RuleCraft::WeaponMax], *_ufoWtimer, *_ufoEscapeTimer, *_craftDamageAnimTimer;
	Surface *_window, *_battle, *_range[RuleCraft::WeaponMax], *_damage;
	InteractiveSurface *_btnMinimize, *_preview, *_weapon[RuleCraft::WeaponMax];
	ImageButton *_btnStandoff, *_btnCautious, *_btnStandard, *_btnAggressive, *_btnDisengage, *_btnUfo;
	ImageButton *_mode;
	InteractiveSurface *_btnMinimizedIcon;
	Text *_txtAmmo[RuleCraft::WeaponMax], *_txtDistance, *_txtStatus, *_txtInterceptionNumber;
	Globe *_globe;
	Craft *_craft;
	Ufo *_ufo;
	int _timeout, _currentDist, _targetDist, _ufoFireInterval;
	bool _end, _destroyUfo, _destroyCraft, _ufoBreakingOff, _weaponEnabled[RuleCraft::WeaponMax], _minimized, _endDogfight, _animatingHit;
	std::vector<CraftWeaponProjectile*> _projectiles;
	static const int _ufoBlobs[8][13][13];
	static const int _projectileBlobs[4][6][3];
	int _timeScale;
	int _ufoSize, _craftHeight, _currentCraftDamageColor, _interceptionNumber;
	size_t _interceptionsCount;
	int _x, _y, _minimizedIconX, _minimizedIconY;
<<<<<<< HEAD
	int _weaponNum;

=======
	// craft min/max, radar min/max, damage min/max
	int _color[6];
>>>>>>> 9fd44556
	// Ends the dogfight.
	void endDogfight();

public:
	/// Creates the Dogfight state.
	DogfightState(Globe *globe, Craft *craft, Ufo *ufo);
	/// Cleans up the Dogfight state.
	~DogfightState();
	/// Runs the timers.
	void think();
	/// Animates the window.
	void animate();
	/// Moves the craft.
	void move();
	// Fires the weapons.
	void fireWeapon(int i);
	// Fires the first weapon.
	void fireWeapon1();
	// Fires the second weapon.
	void fireWeapon2();
	// Fires the third weapon.
	void fireWeapon3();
	// Fires the fourth weapon.
	void fireWeapon4();
	// Fires UFO weapon.
	void ufoFireWeapon();
	// Sets the craft to minimum distance.
	void minimumDistance();
	// Sets the craft to maximum distance.
	void maximumDistance();
	/// Changes the status text.
	void setStatus(const std::string &status);
	/// Handler for clicking the Minimize button.
	void btnMinimizeClick(Action *action);
	/// Handler for pressing the Standoff button.
	void btnStandoffPress(Action *action);
	/// Handler for pressing the Cautious Attack button.
	void btnCautiousPress(Action *action);
	/// Handler for pressing the Standard Attack button.
	void btnStandardPress(Action *action);
	/// Handler for pressing the Aggressive Attack button.
	void btnAggressivePress(Action *action);
	/// Handler for pressing the Disengage button.
	void btnDisengagePress(Action *action);
	/// Handler for clicking the Ufo button.
	void btnUfoClick(Action *action);
	/// Handler for clicking the Preview graphic.
	void previewClick(Action *action);
	/// Makes the UFO break off the interception... or at least tries to.
	void ufoBreakOff();
	/// Draws UFO.
	void drawUfo();
	/// Draws projectiles.
	void drawProjectile(const CraftWeaponProjectile* p);
	/// Animates craft damage.
	void animateCraftDamage();
	/// Updates craft damage.
	void drawCraftDamage();
	/// Toggles usage of weapons.
	void weaponClick(Action *action);
	/// Changes colors of weapon icons, range indicators and ammo texts base on current weapon state.
	void recolor(const int weaponNo, const bool currentState);
	/// Returns true if state is minimized.
	bool isMinimized() const;
	/// Sets state minimized or maximized.
	void setMinimized(const bool minimized);
	/// Handler for clicking the minimized interception window icon.
	void btnMinimizedIconClick(Action *action);
	/// Gets interception number.
	int getInterceptionNumber() const;
	/// Sets interception number.
	void setInterceptionNumber(const int number);
	/// Sets interceptions count.
	void setInterceptionsCount(const size_t count);
	/// Calculates window position according to opened interception windows.
	void calculateWindowPosition();
	/// Moves window to new position.
	void moveWindow();
	/// Checks if the dogfight should be ended.
	bool dogfightEnded() const;
	/// Gets pointer to the UFO in this dogfight.
	Ufo* getUfo() const;
};

}

#endif<|MERGE_RESOLUTION|>--- conflicted
+++ resolved
@@ -65,13 +65,10 @@
 	int _ufoSize, _craftHeight, _currentCraftDamageColor, _interceptionNumber;
 	size_t _interceptionsCount;
 	int _x, _y, _minimizedIconX, _minimizedIconY;
-<<<<<<< HEAD
 	int _weaponNum;
 
-=======
 	// craft min/max, radar min/max, damage min/max
 	int _color[6];
->>>>>>> 9fd44556
 	// Ends the dogfight.
 	void endDogfight();
 
