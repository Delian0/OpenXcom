/*
 * Copyright 2010-2013 OpenXcom Developers.
 *
 * This file is part of OpenXcom.
 *
 * OpenXcom is free software: you can redistribute it and/or modify
 * it under the terms of the GNU General Public License as published by
 * the Free Software Foundation, either version 3 of the License, or
 * (at your option) any later version.
 *
 * OpenXcom is distributed in the hope that it will be useful,
 * but WITHOUT ANY WARRANTY; without even the implied warranty of
 * MERCHANTABILITY or FITNESS FOR A PARTICULAR PURPOSE.  See the
 * GNU General Public License for more details.
 *
 * You should have received a copy of the GNU General Public License
 * along with OpenXcom.  If not, see <http://www.gnu.org/licenses/>.
 */
#ifndef OPENXCOM_GRAPHSSTATE_H
#define OPENXCOM_GRAPHSSTATE_H

#include "../Engine/State.h"
#include <string>

namespace OpenXcom
{

class Surface;
class InteractiveSurface;
class Text;
class TextButton;
class ToggleTextButton;
class TextList;
class Region;
struct GraphButInfo;

/**
 * Graphs screen for displaying graphs of various
 * monthly game data like activity and funding.
 */
class GraphsState : public State
{
private:
	InteractiveSurface *_bg;
	InteractiveSurface *_btnGeoscape;
	InteractiveSurface *_btnXcomCountry, *_btnUfoCountry;
	InteractiveSurface *_btnXcomRegion, *_btnUfoRegion;
	InteractiveSurface *_btnIncome, *_btnFinance;
	Text *_txtTitle, *_txtFactor;
	TextList *_txtMonths, *_txtYears;
	std::vector<Text *> _txtScale;
	std::vector<ToggleTextButton *> _btnRegions, _btnCountries, _btnFinances;
	std::vector<GraphButInfo *>  _regionToggles, _countryToggles;
	std::vector<bool> _financeToggles;
	ToggleTextButton *_btnRegionTotal, *_btnCountryTotal;
	std::vector<Surface *> _alienRegionLines, _alienCountryLines;
	std::vector<Surface *> _xcomRegionLines, _xcomCountryLines;
	std::vector<Surface *> _financeLines, _incomeLines;
	bool _alien, _income, _country, _finance;
	static const  unsigned int GRAPH_MAX_BUTTONS=16;
	//will be only between 0 and size()
	unsigned int _butRegionsOffset, _butCountriesOffset;
	//scroll and repaint buttons functions
	void scrollButtons(std::vector<GraphButInfo *> &toggles, std::vector<ToggleTextButton *> &buttons, unsigned int &offset, int step);
	void updateButton(GraphButInfo *from,ToggleTextButton *to);
public:
	/// Creates the Graphs state.
	GraphsState(Game *game);
	/// Cleans up the Graphs state.
	~GraphsState();
	/// Handler for clicking the Geoscape icon.
	void btnGeoscapeClick(Action *action);
	/// Handler for clicking the ufo region icon.
	void btnUfoRegionClick(Action *action);
	/// Handler for clicking the ufo country icon.
	void btnUfoCountryClick(Action *action);
	/// Handler for clicking the xcom region icon.
	void btnXcomRegionClick(Action *action);
	/// Handler for clicking the xcom country icon.
	void btnXcomCountryClick(Action *action);
	/// Handler for clicking the income icon.
	void btnIncomeClick(Action *action);
	/// Handler for clicking the finance icon.
	void btnFinanceClick(Action *action);
<<<<<<< HEAD
	/// Handler for pressing on a region button.
	void btnRegionListPress(Action *action);
	/// Handler for pressing on a country button.
	void btnCountryListPress(Action *action);
	/// Handler for pressing on a finances button.
	void btnFinanceListPress(Action *action);
=======
	/// Handler for clicking on a region button.
	void btnRegionListClick(Action *action);
	/// Handler for clicking on a country button.
	void btnCountryListClick(Action *action);
	/// Handler for clicking  on a finances button.
	void btnFinanceListClick(Action *action);
	/// Mouse wheel handler for shifting up/down the buttons
	void shiftButtons(Action *action);
>>>>>>> 6fa3559f
	/// Reset all the elements on screen.
	void resetScreen();
	/// Update the scale 
	void updateScale(double lowerLimit, double upperLimit);
	/// Decide which lines to draw
	void drawLines();
	/// Draw Region Lines.
	void drawRegionLines();
	/// Draw Country Lines.
	void drawCountryLines();
	/// Draw Finances Lines.
	void drawFinanceLines();
	/// Scroll button lists
};

}

#endif<|MERGE_RESOLUTION|>--- conflicted
+++ resolved
@@ -82,14 +82,6 @@
 	void btnIncomeClick(Action *action);
 	/// Handler for clicking the finance icon.
 	void btnFinanceClick(Action *action);
-<<<<<<< HEAD
-	/// Handler for pressing on a region button.
-	void btnRegionListPress(Action *action);
-	/// Handler for pressing on a country button.
-	void btnCountryListPress(Action *action);
-	/// Handler for pressing on a finances button.
-	void btnFinanceListPress(Action *action);
-=======
 	/// Handler for clicking on a region button.
 	void btnRegionListClick(Action *action);
 	/// Handler for clicking on a country button.
@@ -98,7 +90,6 @@
 	void btnFinanceListClick(Action *action);
 	/// Mouse wheel handler for shifting up/down the buttons
 	void shiftButtons(Action *action);
->>>>>>> 6fa3559f
 	/// Reset all the elements on screen.
 	void resetScreen();
 	/// Update the scale 
