--- conflicted
+++ resolved
@@ -221,7 +221,7 @@
 		return Globe::OCEAN_SHADING && dest >= Globe::OCEAN_COLOR && dest < Globe::OCEAN_COLOR + 32;
 	}
 
-	static inline void func(Uint8& dest, const Cord& earth, const Cord& sun, const Sint16& noise, const int&)
+	static inline void func(Uint8& dest, const Cord& earth, const Cord& sun, const Sint16& noise)
 	{
 		if (dest && earth.z)
 		{
@@ -239,28 +239,6 @@
 		}
 		else
 		{
-<<<<<<< HEAD
-			const int d = dest & helper::ColorGroup;
-			if (d ==  Globe::OCEAN_COLOR || d ==  Globe::OCEAN_COLOR + 16)
-			{
-				//this pixel is ocean
-				return Globe::OCEAN_COLOR;
-			}
-			else
-			{
-				//this pixel is land
-				return dest;
-			}
-		}
-	}
-
-	static inline void func(Uint8& dest, const Cord& earth, const Cord& sun, const Sint16& noise)
-	{
-		if (dest && earth.z)
-			dest = getShadowValue(dest, earth, sun, noise);
-		else
-=======
->>>>>>> a84c8a7a
 			dest = 0;
 		}
 	}
