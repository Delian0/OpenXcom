--- conflicted
+++ resolved
@@ -1,4 +1,3 @@
-<<<<<<< HEAD
 /*
  * Copyright 2010-2016 OpenXcom Developers.
  *
@@ -278,7 +277,7 @@
 	btnUfoRegionClick(0);
 
 	// Set up object
-	if (_game->getMod()->getSurface("GRAPH.BDY"))
+	if (_game->getMod()->getSurface("GRAPH.BDY", false))
 	{
 		_game->getMod()->getSurface("GRAPH.BDY")->blit(_bg);
 	}
@@ -1169,1177 +1168,4 @@
 	to->setPressed(from->_pushed);
 }
 
-}
-=======
-/*
- * Copyright 2010-2016 OpenXcom Developers.
- *
- * This file is part of OpenXcom.
- *
- * OpenXcom is free software: you can redistribute it and/or modify
- * it under the terms of the GNU General Public License as published by
- * the Free Software Foundation, either version 3 of the License, or
- * (at your option) any later version.
- *
- * OpenXcom is distributed in the hope that it will be useful,
- * but WITHOUT ANY WARRANTY; without even the implied warranty of
- * MERCHANTABILITY or FITNESS FOR A PARTICULAR PURPOSE.  See the
- * GNU General Public License for more details.
- *
- * You should have received a copy of the GNU General Public License
- * along with OpenXcom.  If not, see <http://www.gnu.org/licenses/>.
- */
-#include "GraphsState.h"
-#include <sstream>
-#include "../Engine/Game.h"
-#include "../Mod/Mod.h"
-#include "../Engine/Palette.h"
-#include "../Engine/Surface.h"
-#include "../Engine/InteractiveSurface.h"
-#include "../Savegame/Country.h"
-#include "../Savegame/Region.h"
-#include "../Mod/RuleCountry.h"
-#include "../Mod/RuleRegion.h"
-#include "../Interface/Text.h"
-#include "../Engine/LocalizedText.h"
-#include "../Interface/TextButton.h"
-#include "../Interface/ToggleTextButton.h"
-#include "../Savegame/GameTime.h"
-#include "../Savegame/SavedGame.h"
-#include "../Interface/TextList.h"
-#include "../Engine/Action.h"
-#include "../Engine/Options.h"
-#include "../Mod/RuleInterface.h"
-
-namespace OpenXcom
-{
-
-struct GraphButInfo
-{
-	LocalizedText _name;
-	int _color;
-	bool _pushed;
-	GraphButInfo(const LocalizedText& name, Uint8 color): _name(name), _color(color), _pushed(false) {}
-};
-/**
- * Initializes all the elements in the Graphs screen.
- * @param game Pointer to the core game.
- */
-GraphsState::GraphsState() : _butRegionsOffset(0), _butCountriesOffset(0)
-{
-	// Create objects
-	_bg = new InteractiveSurface(320, 200, 0, 0);
-	_bg->onMousePress((ActionHandler)&GraphsState::shiftButtons, SDL_BUTTON_WHEELUP);
-	_bg->onMousePress((ActionHandler)&GraphsState::shiftButtons, SDL_BUTTON_WHEELDOWN);
-	_btnUfoRegion = new InteractiveSurface(32, 24, 96, 0);
-	_btnUfoCountry = new InteractiveSurface(32, 24, 128, 0);
-	_btnXcomRegion = new InteractiveSurface(32, 24, 160, 0);
-	_btnXcomCountry = new InteractiveSurface(32, 24, 192, 0);
-	_btnIncome = new InteractiveSurface(32, 24, 224, 0);
-	_btnFinance = new InteractiveSurface(32, 24, 256, 0);
-	_btnGeoscape = new InteractiveSurface(32, 24, 288, 0);
-	_txtTitle = new Text(230, 16, 90, 28);
-	_txtFactor = new Text(38, 11, 96, 28);
-	_txtMonths = new TextList(205, 8, 115, 183);
-	_txtYears = new TextList(200, 8, 121, 191);
-
-	// Set palette
-	setInterface("graphs");
-
-	//add all our elements
-	add(_bg);
-	add(_btnUfoRegion);
-	add(_btnUfoCountry);
-	add(_btnXcomRegion);
-	add(_btnXcomCountry);
-	add(_btnIncome);
-	add(_btnFinance);
-	add(_btnGeoscape);
-	add(_txtMonths, "scale", "graphs");
-	add(_txtYears, "scale", "graphs");
-	add(_txtTitle, "text", "graphs");
-	add(_txtFactor, "text", "graphs");
-	for (int scaleText = 0; scaleText != 10; ++scaleText)
-	{
-		_txtScale.push_back(new Text(42, 16, 80, 171 - (scaleText*14)));
-		add(_txtScale.at(scaleText), "scale", "graphs");
-	}
-	Uint8 regionTotalColor = _game->getMod()->getInterface("graphs")->getElement("regionTotal")->color;
-	Uint8 countryTotalColor = _game->getMod()->getInterface("graphs")->getElement("countryTotal")->color;
-
-	//create buttons (sooooo many buttons)
-	size_t offset = 0;
-	for (std::vector<Region *>::iterator iter = _game->getSavedGame()->getRegions()->begin(); iter != _game->getSavedGame()->getRegions()->end(); ++iter)
-	{
-		// always save in toggles all the regions
-		Uint8 color = 13 + 8 * (offset % GRAPH_MAX_BUTTONS);
-		_regionToggles.push_back(new GraphButInfo(tr((*iter)->getRules()->getType()), color));
-		// initially add the GRAPH_MAX_BUTTONS having the first regions information
-		if (offset < GRAPH_MAX_BUTTONS)
-		{
-			_btnRegions.push_back(new ToggleTextButton(88, 11, 0, offset*11));
-			_btnRegions.at(offset)->setText(tr((*iter)->getRules()->getType()));
-			_btnRegions.at(offset)->setInvertColor(color);
-			_btnRegions.at(offset)->onMousePress((ActionHandler)&GraphsState::btnRegionListClick);
-			add(_btnRegions.at(offset), "button", "graphs");
-		}
-		_alienRegionLines.push_back(new Surface(320,200,0,0));
-		add(_alienRegionLines.at(offset));
-		_xcomRegionLines.push_back(new Surface(320,200,0,0));
-		add(_xcomRegionLines.at(offset));
-
-		++offset;
-	}
-
-	if (_regionToggles.size() < GRAPH_MAX_BUTTONS)
-		_btnRegionTotal = new ToggleTextButton(88, 11, 0, _regionToggles.size()*11);
-	else
-		_btnRegionTotal = new ToggleTextButton(88, 11, 0, GRAPH_MAX_BUTTONS*11);
-	_regionToggles.push_back(new GraphButInfo(tr("STR_TOTAL_UC"), regionTotalColor));
-	_btnRegionTotal->onMousePress((ActionHandler)&GraphsState::btnRegionListClick);
-	_btnRegionTotal->setInvertColor(regionTotalColor);
-	_btnRegionTotal->setText(tr("STR_TOTAL_UC"));
-	_alienRegionLines.push_back(new Surface(320,200,0,0));
-	add(_alienRegionLines.at(offset));
-	_xcomRegionLines.push_back(new Surface(320,200,0,0));
-	add(_xcomRegionLines.at(offset));
-	add(_btnRegionTotal, "button", "graphs");
-
-	offset = 0;
-	for (std::vector<Country *>::iterator iter = _game->getSavedGame()->getCountries()->begin(); iter != _game->getSavedGame()->getCountries()->end(); ++iter)
-	{
-		// always save in toggles all the countries
-		Uint8 color = 13 + 8 * (offset % GRAPH_MAX_BUTTONS);
-		_countryToggles.push_back(new GraphButInfo(tr((*iter)->getRules()->getType()), color));
-		// initially add the GRAPH_MAX_BUTTONS having the first countries information
-		if (offset < GRAPH_MAX_BUTTONS)
-		{
-			_btnCountries.push_back(new ToggleTextButton(88, 11, 0, offset*11));
-			_btnCountries.at(offset)->setInvertColor(color);
-			_btnCountries.at(offset)->setText(tr((*iter)->getRules()->getType()));
-			_btnCountries.at(offset)->onMousePress((ActionHandler)&GraphsState::btnCountryListClick);
-			add(_btnCountries.at(offset), "button", "graphs");
-		}
-		_alienCountryLines.push_back(new Surface(320,200,0,0));
-		add(_alienCountryLines.at(offset));
-		_xcomCountryLines.push_back(new Surface(320,200,0,0));
-		add(_xcomCountryLines.at(offset));
-		_incomeLines.push_back(new Surface(320,200,0,0));
-		add(_incomeLines.at(offset));
-
-		++offset;
-	}
-
-	if (_countryToggles.size() < GRAPH_MAX_BUTTONS)
-		_btnCountryTotal = new ToggleTextButton(88, 11, 0, _countryToggles.size()*11);
-	else
-		_btnCountryTotal = new ToggleTextButton(88, 11, 0, GRAPH_MAX_BUTTONS*11);
-	_countryToggles.push_back(new GraphButInfo(tr("STR_TOTAL_UC"), countryTotalColor));
-	_btnCountryTotal->onMousePress((ActionHandler)&GraphsState::btnCountryListClick);
-	_btnCountryTotal->setInvertColor(countryTotalColor);
-	_btnCountryTotal->setText(tr("STR_TOTAL_UC"));
-	_alienCountryLines.push_back(new Surface(320,200,0,0));
-	add(_alienCountryLines.at(offset));
-	_xcomCountryLines.push_back(new Surface(320,200,0,0));
-	add(_xcomCountryLines.at(offset));
-	_incomeLines.push_back(new Surface(320,200,0,0));
-	add(_incomeLines.at(offset));
-	add(_btnCountryTotal, "button", "graphs");
-
-
-	for (int iter = 0; iter != 5; ++iter)
-	{
-		offset = iter;
-		_btnFinances.push_back(new ToggleTextButton(88, 11, 0, offset*11));
-		_financeToggles.push_back(false);
-		_btnFinances.at(offset)->setInvertColor(13 + (8*offset));
-		_btnFinances.at(offset)->onMousePress((ActionHandler)&GraphsState::btnFinanceListClick);
-		add(_btnFinances.at(offset), "button", "graphs");
-		_financeLines.push_back(new Surface(320,200,0,0));
-		add(_financeLines.at(offset));
-	}
-
-	_btnFinances.at(0)->setText(tr("STR_INCOME"));
-	_btnFinances.at(1)->setText(tr("STR_EXPENDITURE"));
-	_btnFinances.at(2)->setText(tr("STR_MAINTENANCE"));
-	_btnFinances.at(3)->setText(tr("STR_BALANCE"));
-	_btnFinances.at(4)->setText(tr("STR_SCORE"));
-
-	// load back the button states
-	std::string graphRegionToggles = _game->getSavedGame()->getGraphRegionToggles();
-	std::string graphCountryToggles = _game->getSavedGame()->getGraphCountryToggles();
-	std::string graphFinanceToggles = _game->getSavedGame()->getGraphFinanceToggles();
-	while (graphRegionToggles.size() < _regionToggles.size()) graphRegionToggles.push_back('0');
-	while (graphCountryToggles.size() < _countryToggles.size()) graphCountryToggles.push_back('0');
-	while (graphFinanceToggles.size() < _financeToggles.size()) graphFinanceToggles.push_back('0');
-	for (size_t i = 0; i < _regionToggles.size(); ++i)
-	{
-		_regionToggles[i]->_pushed = ('0'==graphRegionToggles[i]) ? false : true;
-		if (_regionToggles.size()-1 == i)
-			_btnRegionTotal->setPressed(_regionToggles[i]->_pushed);
-		else if (i < GRAPH_MAX_BUTTONS)
-			_btnRegions.at(i)->setPressed(_regionToggles[i]->_pushed);
-	}
-	for (size_t i = 0; i < _countryToggles.size(); ++i)
-	{
-		_countryToggles[i]->_pushed = ('0'==graphCountryToggles[i]) ? false : true;
-		if (_countryToggles.size()-1 == i)
-			_btnCountryTotal->setPressed(_countryToggles[i]->_pushed);
-		else if (i < GRAPH_MAX_BUTTONS)
-			_btnCountries.at(i)->setPressed(_countryToggles[i]->_pushed);
-	}
-	for (size_t i = 0; i < _financeToggles.size(); ++i)
-	{
-		_financeToggles[i] = ('0'==graphFinanceToggles[i]) ? false : true;
-		_btnFinances.at(i)->setPressed(_financeToggles[i]);
-	}
-	Uint8 gridColor = _game->getMod()->getInterface("graphs")->getElement("graph")->color;
-	// set up the grid
-	_bg->drawRect(125, 49, 188, 127, gridColor);
-
-	for (int grid = 0; grid !=5; ++grid)
-	{
-		for (int y = 50 + grid; y <= 163 + grid; y += 14)
-		{
-			for (int x = 126 + grid; x <= 297 + grid; x += 17)
-			{
-				Uint8 color = gridColor + grid + 1;
-				if (grid == 4)
-				{
-					color = 0;
-				}
-				_bg->drawRect(x, y, 16 - (grid*2), 13 - (grid*2), color);
-			}
-		}
-	}
-
-	//set up the horizontal measurement units
-	std::string months[] = {"STR_JAN", "STR_FEB", "STR_MAR", "STR_APR", "STR_MAY", "STR_JUN", "STR_JUL", "STR_AUG", "STR_SEP", "STR_OCT", "STR_NOV", "STR_DEC"};
-	int month = _game->getSavedGame()->getTime()->getMonth();
-	// i know using textlist for this is ugly and brutal, but YOU try getting this damn text to line up.
-	// also, there's nothing wrong with being ugly or brutal, you should learn tolerance.
-	_txtMonths->setColumns(12, 17, 17, 17, 17, 17, 17, 17, 17, 17, 17, 17, 17);
-	_txtMonths->addRow(12, L" ", L" ", L" ", L" ", L" ", L" ", L" ", L" ", L" ", L" ", L" ", L" ");
-	_txtYears->setColumns(6, 34, 34, 34, 34, 34, 34);
-	_txtYears->addRow(6, L" ", L" ", L" ", L" ", L" ", L" ");
-
-	for (int iter = 0; iter != 12; ++iter)
-	{
-		if (month > 11)
-		{
-			month = 0;
-			std::wostringstream ss;
-			ss << _game->getSavedGame()->getTime()->getYear();
-			_txtYears->setCellText(0, iter/2, ss.str());
-			if (iter > 2)
-			{
-				std::wostringstream ss2;
-				ss2 << (_game->getSavedGame()->getTime()->getYear()-1);
-				_txtYears->setCellText(0, 0, ss2.str());
-			}
-		}
-		_txtMonths->setCellText(0, iter, tr(months[month]));
-		++month;
-	}
-
-	// set up the vertical measurement units
-	for (std::vector<Text *>::iterator iter = _txtScale.begin(); iter != _txtScale.end(); ++iter)
-	{
-		(*iter)->setAlign(ALIGN_RIGHT);
-	}
-	btnUfoRegionClick(0);
-
-	// Set up objects
-	if (_game->getMod()->getSurface("GRAPH.BDY", false))
-	{
-		_game->getMod()->getSurface("GRAPH.BDY")->blit(_bg);
-	}
-	else
-	{
-		_game->getMod()->getSurface("GRAPHS.SPK")->blit(_bg);
-	}
-
-	_txtTitle->setAlign(ALIGN_CENTER);
-
-	_txtFactor->setText(tr("STR_FINANCE_THOUSANDS"));
-
-	// Set up buttons
-	_btnUfoRegion->onMousePress((ActionHandler)&GraphsState::btnUfoRegionClick);
-	_btnUfoCountry->onMousePress((ActionHandler)&GraphsState::btnUfoCountryClick);
-	_btnXcomRegion->onMousePress((ActionHandler)&GraphsState::btnXcomRegionClick);
-	_btnXcomCountry->onMousePress((ActionHandler)&GraphsState::btnXcomCountryClick);
-	_btnIncome->onMousePress((ActionHandler)&GraphsState::btnIncomeClick);
-	_btnFinance->onMousePress((ActionHandler)&GraphsState::btnFinanceClick);
-	_btnGeoscape->onMousePress((ActionHandler)&GraphsState::btnGeoscapeClick);
-	_btnGeoscape->onKeyboardPress((ActionHandler)&GraphsState::btnGeoscapeClick, Options::keyCancel);
-	_btnGeoscape->onKeyboardPress((ActionHandler)&GraphsState::btnGeoscapeClick, Options::keyGeoGraphs);
-
-	centerAllSurfaces();
-}
-
-/**
- *
- */
-GraphsState::~GraphsState()
-{
-	std::string graphRegionToggles;
-	std::string graphCountryToggles;
-	std::string graphFinanceToggles;
-	for (size_t i = 0; i < _regionToggles.size(); ++i)
-	{
-		graphRegionToggles.push_back(_regionToggles[i]->_pushed ? '1' : '0');
-		delete _regionToggles[i];
-	}
-	for (size_t i = 0; i < _countryToggles.size(); ++i)
-	{
-		graphCountryToggles.push_back(_countryToggles[i]->_pushed ? '1' : '0');
-		delete _countryToggles[i];
-	}
-	for (size_t i = 0; i < _financeToggles.size(); ++i)
-	{
-		graphFinanceToggles.push_back(_financeToggles[i] ? '1' : '0');
-	}
-	_game->getSavedGame()->setGraphRegionToggles(graphRegionToggles);
-	_game->getSavedGame()->setGraphCountryToggles(graphCountryToggles);
-	_game->getSavedGame()->setGraphFinanceToggles(graphFinanceToggles);
-}
-
-/**
- * Returns to the previous screen.
- * @param action Pointer to an action.
- */
-void GraphsState::btnGeoscapeClick(Action *)
-{
-	_game->popState();
-}
-
-/**
- * Switches to the UFO Region Activity screen.
- * @param action Pointer to an action.
- */
-void GraphsState::btnUfoRegionClick(Action *)
-{
-	_alien = true;
-	_income = false;
-	_country = false;
-	_finance = false;
-	resetScreen();
-	drawLines();
-	for (std::vector<ToggleTextButton *>::iterator iter = _btnRegions.begin(); iter != _btnRegions.end(); ++iter)
-	{
-		(*iter)->setVisible(true);
-	}
-	_btnRegionTotal->setVisible(true);
-	_txtTitle->setBig();
-	_txtTitle->setText(tr("STR_UFO_ACTIVITY_IN_AREAS"));
-}
-
-/**
- * Switches to the UFO Country activity screen.
- * @param action Pointer to an action.
- */
-void GraphsState::btnUfoCountryClick(Action *)
-{
-	_alien = true;
-	_income = false;
-	_country = true;
-	_finance = false;
-	resetScreen();
-	drawLines();
-	for (std::vector<ToggleTextButton *>::iterator iter = _btnCountries.begin(); iter != _btnCountries.end(); ++iter)
-	{
-		(*iter)->setVisible(true);
-	}
-	_btnCountryTotal->setVisible(true);
-	_txtTitle->setBig();
-	_txtTitle->setText(tr("STR_UFO_ACTIVITY_IN_COUNTRIES"));
-}
-
-/**
- * Switches to the XCom Region activity screen.
- * @param action Pointer to an action.
- */
-void GraphsState::btnXcomRegionClick(Action *)
-{
-	_alien = false;
-	_income = false;
-	_country = false;
-	_finance = false;
-	resetScreen();
-	drawLines();
-	for (std::vector<ToggleTextButton *>::iterator iter = _btnRegions.begin(); iter != _btnRegions.end(); ++iter)
-	{
-		(*iter)->setVisible(true);
-	}
-	_btnRegionTotal->setVisible(true);
-	_txtTitle->setBig();
-	_txtTitle->setText(tr("STR_XCOM_ACTIVITY_IN_AREAS"));
-}
-
-/**
- * Switches to the XCom Country activity screen.
- * @param action Pointer to an action.
- */
-void GraphsState::btnXcomCountryClick(Action *)
-{
-	_alien = false;
-	_income = false;
-	_country = true;
-	_finance = false;
-	resetScreen();
-	drawLines();
-	for (std::vector<ToggleTextButton *>::iterator iter = _btnCountries.begin(); iter != _btnCountries.end(); ++iter)
-	{
-		(*iter)->setVisible(true);
-	}
-	_btnCountryTotal->setVisible(true);
-	_txtTitle->setBig();
-	_txtTitle->setText(tr("STR_XCOM_ACTIVITY_IN_COUNTRIES"));
-}
-
-/**
- * Switches to the Income screen.
- * @param action Pointer to an action.
- */
-void GraphsState::btnIncomeClick(Action *)
-{
-	_alien = false;
-	_income = true;
-	_country = true;
-	_finance = false;
-	resetScreen();
-	drawLines();
-	_txtFactor->setVisible(true);
-	for (std::vector<ToggleTextButton *>::iterator iter = _btnCountries.begin(); iter != _btnCountries.end(); ++iter)
-	{
-		(*iter)->setVisible(true);
-	}
-	_btnCountryTotal->setVisible(true);
-	_txtTitle->setBig();
-	_txtTitle->setText(tr("STR_INCOME"));
-}
-
-/**
- * Switches to the Finances screen.
- * @param action Pointer to an action.
- */
-void GraphsState::btnFinanceClick(Action *)
-{
-	_alien = false;
-	_income = false;
-	_country = false;
-	_finance = true;
-	resetScreen();
-	drawLines();
-
-	for (std::vector<ToggleTextButton *>::iterator iter = _btnFinances.begin(); iter != _btnFinances.end(); ++iter)
-	{
-		(*iter)->setVisible(true);
-	}
-	_txtTitle->setBig();
-	_txtTitle->setText(tr("STR_FINANCE"));
-
-}
-
-/**
- * Handles a click on a region button.
- * @param action Pointer to an action.
- */
-void GraphsState::btnRegionListClick(Action * action)
-{
-	size_t number = 0;
-	ToggleTextButton *button = dynamic_cast<ToggleTextButton*>(action->getSender());
-
-	if (button == _btnRegionTotal)
-	{
-		number = _regionToggles.size() - 1;
-	}
-	else
-	{
-		for (size_t i = 0; i < _btnRegions.size(); ++i)
-		{
-			if (button == _btnRegions[i])
-			{
-				number = i + _butRegionsOffset;
-				break;
-			}
-		}
-	}
-
-	_regionToggles.at(number)->_pushed = button->getPressed();
-
-	drawLines();
-}
-
-/**
- * Handles a click on a country button.
- * @param action Pointer to an action.
- */
-void GraphsState::btnCountryListClick(Action * action)
-{
-	size_t number = 0;
-	ToggleTextButton *button = dynamic_cast<ToggleTextButton*>(action->getSender());
-
-	if (button == _btnCountryTotal)
-	{
-		number = _countryToggles.size() - 1;
-	}
-	else
-	{
-		for (size_t i = 0; i < _btnCountries.size(); ++i)
-		{
-			if (button == _btnCountries[i])
-			{
-				number = i + _butCountriesOffset;
-				break;
-			}
-		}
-	}
-
-	_countryToggles.at(number)->_pushed = button->getPressed();
-
-	drawLines();
-}
-
-/**
- * handles a click on a finances button.
- * @param action Pointer to an action.
- */
-void GraphsState::btnFinanceListClick(Action *action)
-{
-	size_t number = 0;
-	ToggleTextButton *button = dynamic_cast<ToggleTextButton*>(action->getSender());
-
-	for (size_t i = 0; i < _btnFinances.size(); ++i)
-	{
-		if (button == _btnFinances[i])
-		{
-			number = i;
-			break;
-		}
-	}
-
-	_financeLines.at(number)->setVisible(!_financeToggles.at(number));
-	_financeToggles.at(number) = button->getPressed();
-
-	drawLines();
-}
-
-/**
- * remove all elements from view
- */
-void GraphsState::resetScreen()
-{
-	for (std::vector<Surface *>::iterator iter = _alienRegionLines.begin(); iter != _alienRegionLines.end(); ++iter)
-	{
-		(*iter)->setVisible(false);
-	}
-	for (std::vector<Surface *>::iterator iter = _alienCountryLines.begin(); iter != _alienCountryLines.end(); ++iter)
-	{
-		(*iter)->setVisible(false);
-	}
-	for (std::vector<Surface *>::iterator iter = _xcomRegionLines.begin(); iter != _xcomRegionLines.end(); ++iter)
-	{
-		(*iter)->setVisible(false);
-	}
-	for (std::vector<Surface *>::iterator iter = _xcomCountryLines.begin(); iter != _xcomCountryLines.end(); ++iter)
-	{
-		(*iter)->setVisible(false);
-	}
-	for (std::vector<Surface *>::iterator iter = _incomeLines.begin(); iter != _incomeLines.end(); ++iter)
-	{
-		(*iter)->setVisible(false);
-	}
-	for (std::vector<Surface *>::iterator iter = _financeLines.begin(); iter != _financeLines.end(); ++iter)
-	{
-		(*iter)->setVisible(false);
-	}
-
-
-	for (std::vector<ToggleTextButton *>::iterator iter = _btnRegions.begin(); iter != _btnRegions.end(); ++iter)
-	{
-		(*iter)->setVisible(false);
-	}
-	for (std::vector<ToggleTextButton *>::iterator iter = _btnCountries.begin(); iter != _btnCountries.end(); ++iter)
-	{
-		(*iter)->setVisible(false);
-	}
-	for (std::vector<ToggleTextButton *>::iterator iter = _btnFinances.begin(); iter != _btnFinances.end(); ++iter)
-	{
-		(*iter)->setVisible(false);
-	}
-
-	_btnRegionTotal->setVisible(false);
-	_btnCountryTotal->setVisible(false);
-	_txtFactor->setVisible(false);
-}
-
-/**
- * updates the text on the vertical scale
- * @param lowerLimit minimum value
- * @param upperLimit maximum value
- */
-void GraphsState::updateScale(double lowerLimit, double upperLimit)
-{
-	double increment = ((upperLimit - lowerLimit) / 9);
-	if (increment < 10)
-	{
-		increment = 10;
-	}
-	double text = lowerLimit;
-	for (int i = 0; i < 10; ++i)
-	{
-		_txtScale.at(i)->setText(Text::formatNumber(static_cast<int>(text)));
-		text += increment;
-	}
-}
-
-/**
- * instead of having all our line drawing in one giant ridiculous routine, just use the one we need.
- */
-void GraphsState::drawLines()
-{
-	if (!_country && !_finance)
-	{
-		drawRegionLines();
-	}
-	else if (!_finance)
-	{
-		drawCountryLines();
-	}
-	else
-	{
-		drawFinanceLines();
-	}
-}
-
-/**
- * Sets up the screens and draws the lines for country buttons
- * to toggle on and off
- */
-void GraphsState::drawCountryLines()
-{
-	//calculate the totals, and set up our upward maximum
-	int upperLimit = 0;
-	int lowerLimit = 0;
-	int totals[] = {0, 0, 0, 0, 0, 0, 0, 0, 0, 0, 0, 0};
-	for (size_t entry = 0; entry != _game->getSavedGame()->getFundsList().size(); ++entry)
-	{
-		int total = 0;
-		if (_alien)
-		{
-			for (size_t iter = 0; iter != _game->getSavedGame()->getCountries()->size(); ++iter)
-			{
-				total += _game->getSavedGame()->getCountries()->at(iter)->getActivityAlien().at(entry);
-				if (_game->getSavedGame()->getCountries()->at(iter)->getActivityAlien().at(entry) > upperLimit && _countryToggles.at(iter)->_pushed)
-				{
-					upperLimit = _game->getSavedGame()->getCountries()->at(iter)->getActivityAlien().at(entry);
-				}
-			}
-		}
-		else if (_income)
-		{
-			for (size_t iter = 0; iter != _game->getSavedGame()->getCountries()->size(); ++iter)
-			{
-				total += _game->getSavedGame()->getCountries()->at(iter)->getFunding().at(entry) / 1000;
-				if (_game->getSavedGame()->getCountries()->at(iter)->getFunding().at(entry) / 1000 > upperLimit && _countryToggles.at(iter)->_pushed)
-				{
-					upperLimit = _game->getSavedGame()->getCountries()->at(iter)->getFunding().at(entry) / 1000;
-				}
-			}
-		}
-		else
-		{
-			for (size_t iter = 0; iter != _game->getSavedGame()->getCountries()->size(); ++iter)
-			{
-				total += _game->getSavedGame()->getCountries()->at(iter)->getActivityXcom().at(entry);
-				if (_game->getSavedGame()->getCountries()->at(iter)->getActivityXcom().at(entry) > upperLimit && _countryToggles.at(iter)->_pushed)
-				{
-					upperLimit = _game->getSavedGame()->getCountries()->at(iter)->getActivityXcom().at(entry);
-				}
-				if (_game->getSavedGame()->getCountries()->at(iter)->getActivityXcom().at(entry) < lowerLimit && _countryToggles.at(iter)->_pushed)
-				{
-					lowerLimit = _game->getSavedGame()->getCountries()->at(iter)->getActivityXcom().at(entry);
-				}
-
-			}
-		}
-		if (_countryToggles.back()->_pushed && total > upperLimit)
-			upperLimit = total;
-	}
-
-	//adjust the scale to fit the upward maximum
-	double range = upperLimit - lowerLimit;
-	double low = lowerLimit;
-	int grids = 9; // cells in grid
-	if (low<0) grids--;
-	int check = _income ? 50 : 10;
-	while (range > check * grids)
-	{
-		check *= 2;
-	}
-
-	lowerLimit = 0;
-	upperLimit = check * grids;
-
-	if (low < 0)
-	{
-		while (low < lowerLimit)
-		{
-			lowerLimit -= check;
-			upperLimit -= check;
-		}
-	}
-
-	range = upperLimit - lowerLimit;
-	double units = range / 126;
-
-	// draw country lines
-	for (size_t entry = 0; entry != _game->getSavedGame()->getCountries()->size(); ++entry)
-	{
-		Country *country = _game->getSavedGame()->getCountries()->at(entry);
-		_alienCountryLines.at(entry)->clear();
-		_xcomCountryLines.at(entry)->clear();
-		_incomeLines.at(entry)->clear();
-		std::vector<Sint16> newLineVector;
-		int reduction = 0;
-		for (size_t iter = 0; iter != 12; ++iter)
-		{
-			int x = 312 - (iter*17);
-			int y = 175 - (-lowerLimit / units);
-			if (_alien)
-			{
-				if (iter < country->getActivityAlien().size())
-				{
-					reduction = country->getActivityAlien().at(country->getActivityAlien().size()-(1+iter)) / units;
-					y -= reduction;
-					totals[iter] += country->getActivityAlien().at(country->getActivityAlien().size()-(1+iter));
-				}
-			}
-			else if (_income)
-			{
-				if (iter < country->getFunding().size())
-				{
-					reduction = (country->getFunding().at(country->getFunding().size()-(1+iter)) / 1000) / units;
-					y -= reduction;
-					totals[iter] += country->getFunding().at(country->getFunding().size()-(1+iter)) / 1000;
-				}
-			}
-			else
-			{
-				if (iter < country->getActivityXcom().size())
-				{
-					reduction = country->getActivityXcom().at(country->getActivityXcom().size()-(1+iter)) / units;
-					y -= reduction;
-					totals[iter] += country->getActivityXcom().at(country->getActivityXcom().size()-(1+iter));
-				}
-			}
-			if (y >=175)
-				y = 175;
-			newLineVector.push_back(y);
-			if (newLineVector.size() > 1 && _alien)
-				_alienCountryLines.at(entry)->drawLine(x, y, x+17, newLineVector.at(newLineVector.size()-2), _countryToggles.at(entry)->_color+4);
-			else if (newLineVector.size() > 1 && _income)
-				_incomeLines.at(entry)->drawLine(x, y, x+17, newLineVector.at(newLineVector.size()-2), _countryToggles.at(entry)->_color+4);
-			else if (newLineVector.size() > 1)
-				_xcomCountryLines.at(entry)->drawLine(x, y, x+17, newLineVector.at(newLineVector.size()-2), _countryToggles.at(entry)->_color+4);
-			}
-		if (_alien)
-			_alienCountryLines.at(entry)->setVisible(_countryToggles.at(entry)->_pushed);
-		else if (_income)
-			_incomeLines.at(entry)->setVisible(_countryToggles.at(entry)->_pushed);
-		else
-			_xcomCountryLines.at(entry)->setVisible(_countryToggles.at(entry)->_pushed);
-	}
-	if (_alien)
-		_alienCountryLines.back()->clear();
-	else if (_income)
-		_incomeLines.back()->clear();
-	else
-		_xcomCountryLines.back()->clear();
-
-	// set up the "total" line
-	std::vector<Sint16> newLineVector;
-	Uint8 color = _game->getMod()->getInterface("graphs")->getElement("countryTotal")->color2;
-	for (int iter = 0; iter != 12; ++iter)
-	{
-		int x = 312 - (iter*17);
-		int y = 175 - (-lowerLimit / units);
-		if (totals[iter] > 0)
-		{
-			int reduction = totals[iter] / units;
-			y -= reduction;
-		}
-		newLineVector.push_back(y);
-		if (newLineVector.size() > 1)
-		{
-			if (_alien)
-				_alienCountryLines.back()->drawLine(x, y, x+17, newLineVector.at(newLineVector.size()-2), color);
-			else if (_income)
-				_incomeLines.back()->drawLine(x, y, x+17, newLineVector.at(newLineVector.size()-2), color);
-			else
-				_xcomCountryLines.back()->drawLine(x, y, x+17, newLineVector.at(newLineVector.size()-2), color);
-		}
-	}
-	if (_alien)
-		_alienCountryLines.back()->setVisible(_countryToggles.back()->_pushed);
-	else if (_income)
-		_incomeLines.back()->setVisible(_countryToggles.back()->_pushed);
-	else
-		_xcomCountryLines.back()->setVisible(_countryToggles.back()->_pushed);
-	updateScale(lowerLimit, upperLimit);
-	_txtFactor->setVisible(_income);
-}
-
-/**
- * Sets up the screens and draws the lines for region buttons
- * to toggle on and off
- */
-void GraphsState::drawRegionLines()
-{
-	//calculate the totals, and set up our upward maximum
-	int upperLimit = 0;
-	int lowerLimit = 0;
-	int totals[] = {0, 0, 0, 0, 0, 0, 0, 0, 0, 0, 0, 0};
-	for (size_t entry = 0; entry != _game->getSavedGame()->getFundsList().size(); ++entry)
-	{
-		int total = 0;
-		if (_alien)
-		{
-			for (size_t iter = 0; iter != _game->getSavedGame()->getRegions()->size(); ++iter)
-			{
-				total += _game->getSavedGame()->getRegions()->at(iter)->getActivityAlien().at(entry);
-				if (_game->getSavedGame()->getRegions()->at(iter)->getActivityAlien().at(entry) > upperLimit && _regionToggles.at(iter)->_pushed)
-				{
-					upperLimit = _game->getSavedGame()->getRegions()->at(iter)->getActivityAlien().at(entry);
-				}
-				if (_game->getSavedGame()->getRegions()->at(iter)->getActivityAlien().at(entry) < lowerLimit && _regionToggles.at(iter)->_pushed)
-				{
-					lowerLimit = _game->getSavedGame()->getRegions()->at(iter)->getActivityAlien().at(entry);
-				}
-			}
-		}
-		else
-		{
-			for (size_t iter = 0; iter != _game->getSavedGame()->getRegions()->size(); ++iter)
-			{
-				total += _game->getSavedGame()->getRegions()->at(iter)->getActivityXcom().at(entry);
-				if (_game->getSavedGame()->getRegions()->at(iter)->getActivityXcom().at(entry) > upperLimit && _regionToggles.at(iter)->_pushed)
-				{
-					upperLimit = _game->getSavedGame()->getRegions()->at(iter)->getActivityXcom().at(entry);
-				}
-				if (_game->getSavedGame()->getRegions()->at(iter)->getActivityXcom().at(entry) < lowerLimit && _regionToggles.at(iter)->_pushed)
-				{
-					lowerLimit = _game->getSavedGame()->getRegions()->at(iter)->getActivityXcom().at(entry);
-				}
-			}
-		}
-		if (_regionToggles.back()->_pushed && total > upperLimit)
-				upperLimit = total;
-	}
-
-	//adjust the scale to fit the upward maximum
-	double range = upperLimit - lowerLimit;
-	double low = lowerLimit;
-	int check = 10;
-	int grids = 9; // cells in grid
-	if (low<0) grids--;
-	while (range > check * grids)
-	{
-		check *= 2;
-	}
-
-	lowerLimit = 0;
-	upperLimit = check * 9;
-
-	if (low < 0)
-	{
-		while (low < lowerLimit)
-		{
-			lowerLimit -= check;
-			upperLimit -= check;
-		}
-	}
-	range = upperLimit - lowerLimit;
-	double units = range / 126;
-	// draw region lines
-	for (size_t entry = 0; entry != _game->getSavedGame()->getRegions()->size(); ++entry)
-	{
-		Region *region = _game->getSavedGame()->getRegions()->at(entry);
-		_alienRegionLines.at(entry)->clear();
-		_xcomRegionLines.at(entry)->clear();
-		std::vector<Sint16> newLineVector;
-		int reduction = 0;
-		for (size_t iter = 0; iter != 12; ++iter)
-		{
-			int x = 312 - (iter*17);
-			int y = 175 - (-lowerLimit / units);
-			if (_alien)
-			{
-				if (iter < region->getActivityAlien().size())
-				{
-					reduction = region->getActivityAlien().at(region->getActivityAlien().size()-(1+iter)) / units;
-					y -= reduction;
-					totals[iter] += region->getActivityAlien().at(region->getActivityAlien().size()-(1+iter));
-				}
-			}
-			else
-			{
-				if (iter < region->getActivityXcom().size())
-				{
-					reduction = region->getActivityXcom().at(region->getActivityXcom().size()-(1+iter)) / units;
-					y -= reduction;
-					totals[iter] += region->getActivityXcom().at(region->getActivityXcom().size()-(1+iter));
-				}
-			}
-			if (y >=175)
-				y = 175;
-			newLineVector.push_back(y);
-			if (newLineVector.size() > 1 && _alien)
-				_alienRegionLines.at(entry)->drawLine(x, y, x+17, newLineVector.at(newLineVector.size()-2), _regionToggles.at(entry)->_color+4);
-			else if (newLineVector.size() > 1)
-				_xcomRegionLines.at(entry)->drawLine(x, y, x+17, newLineVector.at(newLineVector.size()-2), _regionToggles.at(entry)->_color+4);
-		}
-
-		if (_alien)
-			_alienRegionLines.at(entry)->setVisible(_regionToggles.at(entry)->_pushed);
-		else
-			_xcomRegionLines.at(entry)->setVisible(_regionToggles.at(entry)->_pushed);
-	}
-
-	// set up the "total" line
-	if (_alien)
-		_alienRegionLines.back()->clear();
-	else
-		_xcomRegionLines.back()->clear();
-
-	Uint8 color = _game->getMod()->getInterface("graphs")->getElement("regionTotal")->color2;
-	std::vector<Sint16> newLineVector;
-	for (int iter = 0; iter != 12; ++iter)
-	{
-		int x = 312 - (iter*17);
-		int y = 175 - (-lowerLimit / units);
-		if (totals[iter] > 0)
-		{
-			int reduction = totals[iter] / units;
-			y -= reduction;
-		}
-		newLineVector.push_back(y);
-		if (newLineVector.size() > 1)
-		{
-			if (_alien)
-				_alienRegionLines.back()->drawLine(x, y, x+17, newLineVector.at(newLineVector.size()-2), color);
-			else
-				_xcomRegionLines.back()->drawLine(x, y, x+17, newLineVector.at(newLineVector.size()-2), color);
-		}
-	}
-	if (_alien)
-		_alienRegionLines.back()->setVisible(_regionToggles.back()->_pushed);
-	else
-		_xcomRegionLines.back()->setVisible(_regionToggles.back()->_pushed);
-	updateScale(lowerLimit, upperLimit);
-	_txtFactor->setVisible(false);
-}
-
-/**
- * Sets up the screens and draws the lines for the finance buttons
- * to toggle on and off
- */
-void GraphsState::drawFinanceLines()
-{
-	//set up arrays
-	int upperLimit = 0;
-	int lowerLimit = 0;
-	int64_t incomeTotals[] = {0, 0, 0, 0, 0, 0, 0, 0, 0, 0, 0, 0};
-	int64_t balanceTotals[] = {0, 0, 0, 0, 0, 0, 0, 0, 0, 0, 0, 0};
-	int64_t expendTotals[] = {0, 0, 0, 0, 0, 0, 0, 0, 0, 0, 0, 0};
-	int64_t maintTotals[] = {0, 0, 0, 0, 0, 0, 0, 0, 0, 0, 0, 0};
-	int scoreTotals[] = {0, 0, 0, 0, 0, 0, 0, 0, 0, 0, 0, 0};
-	maintTotals[0] = _game->getSavedGame()->getBaseMaintenance() / 1000;
-
-	// start filling those arrays with score values
-	// determine which is the highest one being displayed, so we can adjust the scale
-	for (size_t entry = 0; entry != _game->getSavedGame()->getFundsList().size(); ++entry)
-	{
-		size_t invertedEntry = _game->getSavedGame()->getFundsList().size() - (1 + entry);
-		maintTotals[entry] += _game->getSavedGame()->getMaintenances().at(invertedEntry) / 1000;
-		balanceTotals[entry] = _game->getSavedGame()->getFundsList().at(invertedEntry) / 1000;
-		scoreTotals[entry] = _game->getSavedGame()->getResearchScores().at(invertedEntry);
-
-		for (std::vector<Region*>::iterator iter = _game->getSavedGame()->getRegions()->begin(); iter != _game->getSavedGame()->getRegions()->end(); ++iter)
-		{
-			scoreTotals[entry] += (*iter)->getActivityXcom().at(invertedEntry) - (*iter)->getActivityAlien().at(invertedEntry);
-		}
-
-		if (_financeToggles.at(2))
-		{
-			if (maintTotals[entry] > upperLimit)
-			{
-				upperLimit = maintTotals[entry];
-			}
-			if (maintTotals[entry] < lowerLimit)
-			{
-				lowerLimit = maintTotals[entry];
-			}
-		}
-		if (_financeToggles.at(3))
-		{
-			if (balanceTotals[entry] > upperLimit)
-			{
-				upperLimit = balanceTotals[entry];
-			}
-			if (balanceTotals[entry] < lowerLimit)
-			{
-				lowerLimit = balanceTotals[entry];
-			}
-		}
-		if (_financeToggles.at(4))
-		{
-			if (scoreTotals[entry] > upperLimit)
-			{
-				upperLimit = scoreTotals[entry];
-			}
-			if (scoreTotals[entry] < lowerLimit)
-			{
-				lowerLimit = scoreTotals[entry];
-			}
-		}
-	}
-
-	for (size_t entry = 0; entry !=  _game->getSavedGame()->getExpenditures().size(); ++entry)
-	{
-		expendTotals[entry] = _game->getSavedGame()->getExpenditures().at(_game->getSavedGame()->getExpenditures().size() - (entry + 1)) / 1000;
-		incomeTotals[entry] = _game->getSavedGame()->getIncomes().at(_game->getSavedGame()->getIncomes().size() - (entry + 1)) / 1000;
-
-		if (_financeToggles.at(0) && incomeTotals[entry] > upperLimit)
-		{
-			upperLimit = incomeTotals[entry];
-		}
-		if (_financeToggles.at(1) && expendTotals[entry] > upperLimit)
-		{
-			upperLimit = expendTotals[entry];
-		}
-	}
-
-	double range = upperLimit - lowerLimit;
-	double low = lowerLimit;
-	int check = 250;
-	int grids = 9; // cells in grid
-	if (low<0) grids--;
-	while (range > check * grids)
-	{
-		check *= 2;
-	}
-
-	lowerLimit = 0;
-	upperLimit = check * 9;
-
-	if (low < 0)
-	{
-		while (low < lowerLimit)
-		{
-			lowerLimit -= check;
-			upperLimit -= check;
-		}
-	}
-	//toggle screens
-	for (int button = 0; button != 5; ++button)
-	{
-		_financeLines.at(button)->setVisible(_financeToggles.at(button));
-		_financeLines.at(button)->clear();
-	}
-	range = upperLimit - lowerLimit;
-	//figure out how many units to the pixel, then plot the points for the graph and connect the dots.
-	double units = range / 126;
-	for (int button = 0; button != 5; ++button)
-	{
-		std::vector<Sint16> newLineVector;
-		for (int iter = 0; iter != 12; ++iter)
-		{
-			int x = 312 - (iter*17);
-			int y = 175 - (-lowerLimit / units);
-			int reduction = 0;
-			switch(button)
-			{
-			case 0:
-				reduction = incomeTotals[iter] / units;
-				break;
-			case 1:
-				reduction = expendTotals[iter] / units;
-				break;
-			case 2:
-				reduction = maintTotals[iter] / units;
-				break;
-			case 3:
-				reduction = balanceTotals[iter] / units;
-				break;
-			case 4:
-				reduction = scoreTotals[iter] / units;
-				break;
-			}
-			y -= reduction;
-			newLineVector.push_back(y);
-			int offset = button % 2 ? 8 : 0;
-			if (newLineVector.size() > 1)
-				_financeLines.at(button)->drawLine(x, y, x+17, newLineVector.at(newLineVector.size()-2), Palette::blockOffset((button/2)+1)+offset);
-		}
-	}
-	updateScale(lowerLimit, upperLimit);
-	_txtFactor->setVisible(true);
-}
-
-/**
- * 'Shift' the buttons to display only GRAPH_MAX_BUTTONS - reset their state from toggles
- */
-void GraphsState::shiftButtons(Action *action)
-{
-	// only if active 'screen' is other than finance
-	if (_finance)
-		return;
-	// select the data's we'll processing - regions or countries
-	if (_country)
-	{
-		// too few countries? - return
-		if (_countryToggles.size() <= GRAPH_MAX_BUTTONS)
-			return;
-		else if (action->getDetails()->button.button == SDL_BUTTON_WHEELUP)
-			scrollButtons(_countryToggles, _btnCountries, _butCountriesOffset, -1);
-		else if (action->getDetails()->button.button == SDL_BUTTON_WHEELDOWN)
-			scrollButtons(_countryToggles, _btnCountries, _butCountriesOffset, 1);
-	}
-	else
-	{
-		// too few regions? - return
-		if (_regionToggles.size() <= GRAPH_MAX_BUTTONS)
-			return;
-		else if (action->getDetails()->button.button == SDL_BUTTON_WHEELUP)
-			scrollButtons(_regionToggles, _btnRegions, _butRegionsOffset, -1);
-		else if (action->getDetails()->button.button == SDL_BUTTON_WHEELDOWN)
-			scrollButtons(_regionToggles, _btnRegions, _butRegionsOffset, 1);
-	}
-}
-
-void GraphsState::scrollButtons(std::vector<GraphButInfo *> &toggles, std::vector<ToggleTextButton *> &buttons, size_t &offset, int step)
-{
-	// minus one, 'cause we'll already added the TOTAL button to toggles
-	if ( int(step + (int)offset) < 0 || offset + step + GRAPH_MAX_BUTTONS >= toggles.size()-1)
-		return;
-	// set the next offset - cheaper to do it from starters
-	offset += step;
-	size_t i = 0;
-	std::vector<ToggleTextButton *>::iterator iterb = buttons.begin();
-	for (std::vector<GraphButInfo *>::iterator itert = toggles.begin() + offset; itert != toggles.end() && i < GRAPH_MAX_BUTTONS; ++itert, ++iterb, ++i)
-	{
-		updateButton(*itert, *iterb);
-	}
-}
-
-void GraphsState::updateButton(GraphButInfo *from,ToggleTextButton *to)
-{
-	to->setText(from->_name);
-	to->setInvertColor(from->_color);
-	to->setPressed(from->_pushed);
-}
-
-}
->>>>>>> 8b636dee
+}