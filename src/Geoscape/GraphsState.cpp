/*
 * Copyright 2010-2015 OpenXcom Developers.
 *
 * This file is part of OpenXcom.
 *
 * OpenXcom is free software: you can redistribute it and/or modify
 * it under the terms of the GNU General Public License as published by
 * the Free Software Foundation, either version 3 of the License, or
 * (at your option) any later version.
 *
 * OpenXcom is distributed in the hope that it will be useful,
 * but WITHOUT ANY WARRANTY; without even the implied warranty of
 * MERCHANTABILITY or FITNESS FOR A PARTICULAR PURPOSE.  See the
 * GNU General Public License for more details.
 *
 * You should have received a copy of the GNU General Public License
 * along with OpenXcom.  If not, see <http://www.gnu.org/licenses/>.
 */
#include "GraphsState.h"
#include <sstream>
#include "../Engine/Game.h"
#include "../Mod/Mod.h"
#include "../Engine/Palette.h"
#include "../Engine/Surface.h"
#include "../Engine/Screen.h"
#include "../Engine/InteractiveSurface.h"
#include "../Savegame/Country.h"
#include "../Savegame/Region.h"
#include "../Mod/RuleCountry.h"
#include "../Mod/RuleRegion.h"
#include "../Interface/Text.h"
#include "../Engine/LocalizedText.h"
#include "../Interface/TextButton.h"
#include "../Interface/ToggleTextButton.h"
#include "../Savegame/GameTime.h"
#include "../Savegame/SavedGame.h"
#include "../Interface/TextList.h"
#include "../Engine/Action.h"
#include "../Engine/Options.h"
#include "../Mod/RuleInterface.h"

namespace OpenXcom
{

struct GraphButInfo
{
	LocalizedText _name;
	int _color;
	bool _pushed;
	GraphButInfo(const LocalizedText& name, Uint8 color): _name(name), _color(color), _pushed(false) {}
};
/**
 * Initializes all the elements in the Graphs screen.
 * @param game Pointer to the core game.
 */
GraphsState::GraphsState() : _butRegionsOffset(0), _butCountriesOffset(0), _is100Pressed(false), _is200Pressed(false), _is400Pressed(false), _is800Pressed(false), _is1600Pressed(false)
{
	// Create objects
	_bg = new InteractiveSurface(320, 200, 0, 0);
	_bg->onMousePress((ActionHandler)&GraphsState::shiftButtons, SDL_BUTTON_WHEELUP);
	_bg->onMousePress((ActionHandler)&GraphsState::shiftButtons, SDL_BUTTON_WHEELDOWN);
	_btnUfoRegion = new InteractiveSurface(32, 24, 96, 0);
	_btnUfoCountry = new InteractiveSurface(32, 24, 128, 0);
	_btnXcomRegion = new InteractiveSurface(32, 24, 160, 0);
	_btnXcomCountry = new InteractiveSurface(32, 24, 192, 0);
	_btnIncome = new InteractiveSurface(32, 24, 224, 0);
	_btnFinance = new InteractiveSurface(32, 24, 256, 0);
	_btnGeoscape = new InteractiveSurface(32, 24, 288, 0);
	_txtTitle = new Text(230, 16, 90, 28);
	_txtFactor = new Text(38, 11, 96, 28);
	_txtMonths = new TextList(205, 8, 115, 183);
	_txtYears = new TextList(200, 8, 121, 191);
	_btn100 = new ToggleTextButton(17, 13, 0, 187);
	_btn200 = new ToggleTextButton(17, 13, 17, 187);
	_btn400 = new ToggleTextButton(17, 13, 34, 187);
	_btn800 = new ToggleTextButton(17, 13, 51, 187);
	_btn1600 = new ToggleTextButton(20, 13, 68, 187);

	// Set palette
	setInterface("graphs");

	//add all our elements
	add(_bg);
	add(_btnUfoRegion);
	add(_btnUfoCountry);
	add(_btnXcomRegion);
	add(_btnXcomCountry);
	add(_btnIncome);
	add(_btnFinance);
	add(_btnGeoscape);
	add(_txtMonths, "scale", "graphs");
	add(_txtYears, "scale", "graphs");
	add(_txtTitle, "text", "graphs");
	add(_txtFactor, "text", "graphs");
	for (int scaleText = 0; scaleText != 10; ++scaleText)
	{
		_txtScale.push_back(new Text(42, 16, 80, 171 - (scaleText*14)));
		add(_txtScale.at(scaleText), "scale", "graphs");
	}
	Uint8 regionTotalColor = _game->getMod()->getInterface("graphs")->getElement("regionTotal")->color;
	Uint8 countryTotalColor = _game->getMod()->getInterface("graphs")->getElement("countryTotal")->color;

	//create buttons (sooooo many buttons)
	size_t offset = 0;
	for (std::vector<Region *>::iterator iter = _game->getSavedGame()->getRegions()->begin(); iter != _game->getSavedGame()->getRegions()->end(); ++iter)
	{
 		// always save in toggles all the regions
		Uint8 color = 13 + 8 * (offset % GRAPH_MAX_BUTTONS);
		_regionToggles.push_back(new GraphButInfo(tr((*iter)->getRules()->getType()), color));
 		// initially add the GRAPH_MAX_BUTTONS having the first regions information
 		if (offset < GRAPH_MAX_BUTTONS)
 		{
 			_btnRegions.push_back(new ToggleTextButton(88, 11, 0, offset*11));
 			_btnRegions.at(offset)->setText(tr((*iter)->getRules()->getType()));
			_btnRegions.at(offset)->setInvertColor(color);
 			_btnRegions.at(offset)->onMousePress((ActionHandler)&GraphsState::btnRegionListClick);
 			add(_btnRegions.at(offset), "button", "graphs");
 		}
		_alienRegionLines.push_back(new Surface(320,200,0,0));
		add(_alienRegionLines.at(offset));
		_xcomRegionLines.push_back(new Surface(320,200,0,0));
		add(_xcomRegionLines.at(offset));

		++offset;
	}

	if (_regionToggles.size() < GRAPH_MAX_BUTTONS)
		_btnRegionTotal = new ToggleTextButton(88, 11, 0, _regionToggles.size()*11);
	else
		_btnRegionTotal = new ToggleTextButton(88, 11, 0, GRAPH_MAX_BUTTONS*11);
	_regionToggles.push_back(new GraphButInfo(tr("STR_TOTAL_UC"), regionTotalColor));
	_btnRegionTotal->onMousePress((ActionHandler)&GraphsState::btnRegionListClick);
	_btnRegionTotal->setInvertColor(regionTotalColor);
	_btnRegionTotal->setText(tr("STR_TOTAL_UC"));
	_alienRegionLines.push_back(new Surface(320,200,0,0));
	add(_alienRegionLines.at(offset));
	_xcomRegionLines.push_back(new Surface(320,200,0,0));
	add(_xcomRegionLines.at(offset));
	add(_btnRegionTotal, "button", "graphs");

	offset = 0;
	for (std::vector<Country *>::iterator iter = _game->getSavedGame()->getCountries()->begin(); iter != _game->getSavedGame()->getCountries()->end(); ++iter)
	{
 		// always save in toggles all the countries
		Uint8 color = 13 + 8 * (offset % GRAPH_MAX_BUTTONS);
		_countryToggles.push_back(new GraphButInfo(tr((*iter)->getRules()->getType()), color));
 		// initially add the GRAPH_MAX_BUTTONS having the first countries information
 		if (offset < GRAPH_MAX_BUTTONS)
 		{
 			_btnCountries.push_back(new ToggleTextButton(88, 11, 0, offset*11));
			_btnCountries.at(offset)->setInvertColor(color);
 			_btnCountries.at(offset)->setText(tr((*iter)->getRules()->getType()));
 			_btnCountries.at(offset)->onMousePress((ActionHandler)&GraphsState::btnCountryListClick);
 			add(_btnCountries.at(offset), "button", "graphs");
 		}
		_alienCountryLines.push_back(new Surface(320,200,0,0));
		add(_alienCountryLines.at(offset));
		_xcomCountryLines.push_back(new Surface(320,200,0,0));
		add(_xcomCountryLines.at(offset));
		_incomeLines.push_back(new Surface(320,200,0,0));
		add(_incomeLines.at(offset));

		++offset;
	}

	if (_countryToggles.size() < GRAPH_MAX_BUTTONS)
		_btnCountryTotal = new ToggleTextButton(88, 11, 0, _countryToggles.size()*11);
	else
		_btnCountryTotal = new ToggleTextButton(88, 11, 0, GRAPH_MAX_BUTTONS*11);
	_countryToggles.push_back(new GraphButInfo(tr("STR_TOTAL_UC"), countryTotalColor));
	_btnCountryTotal->onMousePress((ActionHandler)&GraphsState::btnCountryListClick);
	_btnCountryTotal->setInvertColor(countryTotalColor);
	_btnCountryTotal->setText(tr("STR_TOTAL_UC"));
	_alienCountryLines.push_back(new Surface(320,200,0,0));
	add(_alienCountryLines.at(offset));
	_xcomCountryLines.push_back(new Surface(320,200,0,0));
	add(_xcomCountryLines.at(offset));
	_incomeLines.push_back(new Surface(320,200,0,0));
	add(_incomeLines.at(offset));
	add(_btnCountryTotal, "button", "graphs");


	for (int iter = 0; iter != 5; ++iter)
	{
		offset = iter;
		_btnFinances.push_back(new ToggleTextButton(88, 11, 0, offset*11));
		_financeToggles.push_back(false);
		_btnFinances.at(offset)->setInvertColor(13 + (8*offset));
		_btnFinances.at(offset)->onMousePress((ActionHandler)&GraphsState::btnFinanceListClick);
		add(_btnFinances.at(offset), "button", "graphs");
		_financeLines.push_back(new Surface(320,200,0,0));
		add(_financeLines.at(offset));
	}

	_btnFinances.at(0)->setText(tr("STR_INCOME"));
	_btnFinances.at(1)->setText(tr("STR_EXPENDITURE"));
	_btnFinances.at(2)->setText(tr("STR_MAINTENANCE"));
	_btnFinances.at(3)->setText(tr("STR_BALANCE"));
	_btnFinances.at(4)->setText(tr("STR_SCORE"));

	// load back the button states
	std::string graphRegionToggles = _game->getSavedGame()->getGraphRegionToggles();
	std::string graphCountryToggles = _game->getSavedGame()->getGraphCountryToggles();
	std::string graphFinanceToggles = _game->getSavedGame()->getGraphFinanceToggles();
	while (graphRegionToggles.size() < _regionToggles.size()) graphRegionToggles.push_back('0');
	while (graphCountryToggles.size() < _countryToggles.size()) graphCountryToggles.push_back('0');
	while (graphFinanceToggles.size() < _financeToggles.size()) graphFinanceToggles.push_back('0');
	for (size_t i = 0; i < _regionToggles.size(); ++i)
	{
		_regionToggles[i]->_pushed = ('0'==graphRegionToggles[i]) ? false : true;
		if (_regionToggles.size()-1 == i)
			_btnRegionTotal->setPressed(_regionToggles[i]->_pushed);
		else if (i < GRAPH_MAX_BUTTONS)
			_btnRegions.at(i)->setPressed(_regionToggles[i]->_pushed);
	}
	for (size_t i = 0; i < _countryToggles.size(); ++i)
	{
		_countryToggles[i]->_pushed = ('0'==graphCountryToggles[i]) ? false : true;
		if (_countryToggles.size()-1 == i)
			_btnCountryTotal->setPressed(_countryToggles[i]->_pushed);
		else if (i < GRAPH_MAX_BUTTONS)
			_btnCountries.at(i)->setPressed(_countryToggles[i]->_pushed);
	}
	for (size_t i = 0; i < _financeToggles.size(); ++i)
	{
		_financeToggles[i] = ('0'==graphFinanceToggles[i]) ? false : true;
		_btnFinances.at(i)->setPressed(_financeToggles[i]);
	}
	Uint8 gridColor = _game->getMod()->getInterface("graphs")->getElement("graph")->color;
	// set up the grid
	_bg->drawRect(125, 49, 188, 127, gridColor);

	for (int grid = 0; grid !=5; ++grid)
	{
		for (int y = 50 + grid; y <= 163 + grid; y += 14)
		{
			for (int x = 126 + grid; x <= 297 + grid; x += 17)
			{
				Uint8 color = gridColor + grid + 1;
				if (grid == 4)
				{
					color = 0;
				}
				_bg->drawRect(x, y, 16 - (grid*2), 13 - (grid*2), color);
			}
		}
	}

	//set up the horizontal measurement units
	std::string months[] = {"STR_JAN", "STR_FEB", "STR_MAR", "STR_APR", "STR_MAY", "STR_JUN", "STR_JUL", "STR_AUG", "STR_SEP", "STR_OCT", "STR_NOV", "STR_DEC"};
	int month = _game->getSavedGame()->getTime()->getMonth();
	// i know using textlist for this is ugly and brutal, but YOU try getting this damn text to line up.
	// also, there's nothing wrong with being ugly or brutal, you should learn tolerance.
	_txtMonths->setColumns(12, 17, 17, 17, 17, 17, 17, 17, 17, 17, 17, 17, 17);
	_txtMonths->addRow(12, L" ", L" ", L" ", L" ", L" ", L" ", L" ", L" ", L" ", L" ", L" ", L" ");
	_txtYears->setColumns(6, 34, 34, 34, 34, 34, 34);
	_txtYears->addRow(6, L" ", L" ", L" ", L" ", L" ", L" ");

	for (int iter = 0; iter != 12; ++iter)
	{
		if (month > 11)
		{
			month = 0;
			std::wostringstream ss;
			ss << _game->getSavedGame()->getTime()->getYear();
			_txtYears->setCellText(0, iter/2, ss.str());
			if (iter > 2)
			{
				std::wostringstream ss2;
				ss2 << (_game->getSavedGame()->getTime()->getYear()-1);
				_txtYears->setCellText(0, 0, ss2.str());
			}
		}
		_txtMonths->setCellText(0, iter, tr(months[month]));
		++month;
	}

	// set up the vertical measurement units
	for (std::vector<Text *>::iterator iter = _txtScale.begin(); iter != _txtScale.end(); ++iter)
	{
		(*iter)->setAlign(ALIGN_RIGHT);
	}
	btnUfoRegionClick(0);

	// Set up objects
	if (_game->getMod()->getSurface("GRAPH.BDY"))
	{
		_game->getMod()->getSurface("GRAPH.BDY")->blit(_bg);
	}
	else
	{
		_game->getMod()->getSurface("GRAPHS.SPK")->blit(_bg);
	}

	_txtTitle->setAlign(ALIGN_CENTER);

	_txtFactor->setText(L"$1000's");

	add(_btn100, "button", "graphs");
	add(_btn200, "button", "graphs");
	add(_btn400, "button", "graphs");
	add(_btn800, "button", "graphs");
	add(_btn1600, "button", "graphs");

	_btn100->setText(tr("1"));
	_btn100->setPressed(_is100Pressed);
	_btn100->onMouseClick((ActionHandler)&GraphsState::btnScale100Click);
	_btn200->setText(tr("2"));
	_btn200->setPressed(_is200Pressed);
	_btn200->onMouseClick((ActionHandler)&GraphsState::btnScale200Click);
	_btn400->setText(tr("4"));
	_btn400->setPressed(_is400Pressed);
	_btn400->onMouseClick((ActionHandler)&GraphsState::btnScale400Click);
	_btn800->setText(tr("8"));
	_btn800->setPressed(_is800Pressed);
	_btn800->onMouseClick((ActionHandler)&GraphsState::btnScale800Click);
	_btn1600->setText(tr("16"));
	_btn1600->setPressed(_is1600Pressed);
	_btn1600->onMouseClick((ActionHandler)&GraphsState::btnScale1600Click);

	// Set up buttons
	_btnUfoRegion->onMousePress((ActionHandler)&GraphsState::btnUfoRegionClick);
	_btnUfoCountry->onMousePress((ActionHandler)&GraphsState::btnUfoCountryClick);
	_btnXcomRegion->onMousePress((ActionHandler)&GraphsState::btnXcomRegionClick);
	_btnXcomCountry->onMousePress((ActionHandler)&GraphsState::btnXcomCountryClick);
	_btnIncome->onMousePress((ActionHandler)&GraphsState::btnIncomeClick);
	_btnFinance->onMousePress((ActionHandler)&GraphsState::btnFinanceClick);
	_btnGeoscape->onMousePress((ActionHandler)&GraphsState::btnGeoscapeClick);
	_btnGeoscape->onKeyboardPress((ActionHandler)&GraphsState::btnGeoscapeClick, Options::keyCancel);
	_btnGeoscape->onKeyboardPress((ActionHandler)&GraphsState::btnGeoscapeClick, Options::keyGeoGraphs);

	centerAllSurfaces();
}

/**
 *
 */
GraphsState::~GraphsState()
{
	std::string graphRegionToggles;
	std::string graphCountryToggles;
	std::string graphFinanceToggles;
	for (size_t i = 0; i < _regionToggles.size(); ++i)
	{
		graphRegionToggles.push_back(_regionToggles[i]->_pushed ? '1' : '0');
		delete _regionToggles[i];
	}
	for (size_t i = 0; i < _countryToggles.size(); ++i)
	{
		graphCountryToggles.push_back(_countryToggles[i]->_pushed ? '1' : '0');
		delete _countryToggles[i];
	}
	for (size_t i = 0; i < _financeToggles.size(); ++i)
	{
		graphFinanceToggles.push_back(_financeToggles[i] ? '1' : '0');
	}
	_game->getSavedGame()->setGraphRegionToggles(graphRegionToggles);
	_game->getSavedGame()->setGraphCountryToggles(graphCountryToggles);
	_game->getSavedGame()->setGraphFinanceToggles(graphFinanceToggles);
}

/**
 * Switches scale to 0 to 90 resp. -10 to 80
 * @param action Pointer to an action.
 */
void GraphsState::btnScale100Click(Action *)
{
	_is100Pressed = !_is100Pressed;
	_is200Pressed = false;
	_is400Pressed = false;
	_is800Pressed = false;
	_is1600Pressed = false;

	_btn100->setPressed(_is100Pressed);
	_btn200->setPressed(_is200Pressed);
	_btn400->setPressed(_is400Pressed);
	_btn800->setPressed(_is800Pressed);
	_btn1600->setPressed(_is1600Pressed);

	drawLines();
}

/**
 * Switches scale to 0 to 180 resp. -20 to 160
 * @param action Pointer to an action.
 */
void GraphsState::btnScale200Click(Action *)
{
	_is100Pressed = false;
	_is200Pressed = !_is200Pressed;
	_is400Pressed = false;
	_is800Pressed = false;
	_is1600Pressed = false;

	_btn100->setPressed(_is100Pressed);
	_btn200->setPressed(_is200Pressed);
	_btn400->setPressed(_is400Pressed);
	_btn800->setPressed(_is800Pressed);
	_btn1600->setPressed(_is1600Pressed);

	drawLines();
}

/**
 * Switches scale to 0 to 360 resp. -40 to 320
 * @param action Pointer to an action.
 */
void GraphsState::btnScale400Click(Action *)
{
	_is100Pressed = false;
	_is200Pressed = false;
	_is400Pressed = !_is400Pressed;
	_is800Pressed = false;
	_is1600Pressed = false;

	_btn100->setPressed(_is100Pressed);
	_btn200->setPressed(_is200Pressed);
	_btn400->setPressed(_is400Pressed);
	_btn800->setPressed(_is800Pressed);
	_btn1600->setPressed(_is1600Pressed);

	drawLines();
}

/**
 * Switches scale to 0 to 720 resp.  -80 to 640
 * @param action Pointer to an action.
 */
void GraphsState::btnScale800Click(Action *)
{
	_is100Pressed = false;
	_is200Pressed = false;
	_is400Pressed = false;
	_is800Pressed = !_is800Pressed;
	_is1600Pressed = false;

	_btn100->setPressed(_is100Pressed);
	_btn200->setPressed(_is200Pressed);
	_btn400->setPressed(_is400Pressed);
	_btn800->setPressed(_is800Pressed);
	_btn1600->setPressed(_is1600Pressed);

	drawLines();
}

/**
 * Switches scale to 0 to 1440 resp. -160 to 1280
 * @param action Pointer to an action.
 */
void GraphsState::btnScale1600Click(Action *)
{
	_is100Pressed = false;
	_is200Pressed = false;
	_is400Pressed = false;
	_is800Pressed = false;
	_is1600Pressed = !_is1600Pressed;

	_btn100->setPressed(_is100Pressed);
	_btn200->setPressed(_is200Pressed);
	_btn400->setPressed(_is400Pressed);
	_btn800->setPressed(_is800Pressed);
	_btn1600->setPressed(_is1600Pressed);

	drawLines();
}

/**
 * Returns to the previous screen.
 * @param action Pointer to an action.
 */
void GraphsState::btnGeoscapeClick(Action *)
{
	_game->popState();
}

/**
 * Switches to the UFO Region Activity screen.
 * @param action Pointer to an action.
 */
void GraphsState::btnUfoRegionClick(Action *)
{
	_alien = true;
	_income = false;
	_country = false;
	_finance = false;
	resetScreen();
	drawLines();
	for (std::vector<ToggleTextButton *>::iterator iter = _btnRegions.begin(); iter != _btnRegions.end(); ++iter)
	{
		(*iter)->setVisible(true);
	}
	_btnRegionTotal->setVisible(true);
	_txtTitle->setBig();
	_txtTitle->setText(tr("STR_UFO_ACTIVITY_IN_AREAS"));
}

/**
 * Switches to the UFO Country activity screen.
 * @param action Pointer to an action.
 */
void GraphsState::btnUfoCountryClick(Action *)
{
	_alien = true;
	_income = false;
	_country = true;
	_finance = false;
	resetScreen();
	drawLines();
	for (std::vector<ToggleTextButton *>::iterator iter = _btnCountries.begin(); iter != _btnCountries.end(); ++iter)
	{
		(*iter)->setVisible(true);
	}
	_btnCountryTotal->setVisible(true);
	_txtTitle->setBig();
	_txtTitle->setText(tr("STR_UFO_ACTIVITY_IN_COUNTRIES"));
}

/**
 * Switches to the XCom Region activity screen.
 * @param action Pointer to an action.
 */
void GraphsState::btnXcomRegionClick(Action *)
{
	_alien = false;
	_income = false;
	_country = false;
	_finance = false;
	resetScreen();
	drawLines();
	for (std::vector<ToggleTextButton *>::iterator iter = _btnRegions.begin(); iter != _btnRegions.end(); ++iter)
	{
		(*iter)->setVisible(true);
	}
	_btnRegionTotal->setVisible(true);
	_txtTitle->setBig();
	_txtTitle->setText(tr("STR_XCOM_ACTIVITY_IN_AREAS"));
}

/**
 * Switches to the XCom Country activity screen.
 * @param action Pointer to an action.
 */
void GraphsState::btnXcomCountryClick(Action *)
{
	_alien = false;
	_income = false;
	_country = true;
	_finance = false;
	resetScreen();
	drawLines();
	for (std::vector<ToggleTextButton *>::iterator iter = _btnCountries.begin(); iter != _btnCountries.end(); ++iter)
	{
		(*iter)->setVisible(true);
	}
	_btnCountryTotal->setVisible(true);
	_txtTitle->setBig();
	_txtTitle->setText(tr("STR_XCOM_ACTIVITY_IN_COUNTRIES"));
}

/**
 * Switches to the Income screen.
 * @param action Pointer to an action.
 */
void GraphsState::btnIncomeClick(Action *)
{
	_alien = false;
	_income = true;
	_country = true;
	_finance = false;
	resetScreen();
	drawLines();
	_txtFactor->setVisible(true);
	for (std::vector<ToggleTextButton *>::iterator iter = _btnCountries.begin(); iter != _btnCountries.end(); ++iter)
	{
		(*iter)->setVisible(true);
	}
	_btnCountryTotal->setVisible(true);
	_txtTitle->setBig();
	_txtTitle->setText(tr("STR_INCOME"));
}

/**
 * Switches to the Finances screen.
 * @param action Pointer to an action.
 */
void GraphsState::btnFinanceClick(Action *)
{
	_alien = false;
	_income = false;
	_country = false;
	_finance = true;
	resetScreen();
	drawLines();

	for (std::vector<ToggleTextButton *>::iterator iter = _btnFinances.begin(); iter != _btnFinances.end(); ++iter)
	{
		(*iter)->setVisible(true);
	}
	_txtTitle->setBig();
	_txtTitle->setText(tr("STR_FINANCE"));

}

/**
 * Handles a click on a region button.
 * @param action Pointer to an action.
 */
void GraphsState::btnRegionListClick(Action * action)
{
	size_t number = 0;
	ToggleTextButton *button = dynamic_cast<ToggleTextButton*>(action->getSender());

	if (button == _btnRegionTotal)
	{
<<<<<<< HEAD
		number = _btnRegions.size();
=======
		number = _regionToggles.size() - 1;
>>>>>>> f8964521
	}
	else
	{
		for (size_t i = 0; i < _btnRegions.size(); ++i)
		{
			if (button == _btnRegions[i])
			{
<<<<<<< HEAD
				number = i;
=======
				number = i + _butRegionsOffset;
>>>>>>> f8964521
				break;
			}
		}
	}

<<<<<<< HEAD
	_regionToggles.at(number + _butRegionsOffset)->_pushed = button->getPressed();
=======
	_regionToggles.at(number)->_pushed = button->getPressed();
>>>>>>> f8964521

	drawLines();
}

/**
 * Handles a click on a country button.
 * @param action Pointer to an action.
 */
void GraphsState::btnCountryListClick(Action * action)
{
	size_t number = 0;
	ToggleTextButton *button = dynamic_cast<ToggleTextButton*>(action->getSender());

	if (button == _btnCountryTotal)
	{
<<<<<<< HEAD
		number = _btnCountries.size();
=======
		number = _countryToggles.size() - 1;
>>>>>>> f8964521
	}
	else
	{
		for (size_t i = 0; i < _btnCountries.size(); ++i)
		{
			if (button == _btnCountries[i])
			{
<<<<<<< HEAD
				number = i;
=======
				number = i + _butCountriesOffset;
>>>>>>> f8964521
				break;
			}
		}
	}

<<<<<<< HEAD
	_countryToggles.at(number + _butCountriesOffset)->_pushed = button->getPressed();
=======
	_countryToggles.at(number)->_pushed = button->getPressed();
>>>>>>> f8964521

	drawLines();
}

/**
 * handles a click on a finances button.
 * @param action Pointer to an action.
 */
void GraphsState::btnFinanceListClick(Action *action)
{
	size_t number = 0;
	ToggleTextButton *button = dynamic_cast<ToggleTextButton*>(action->getSender());

	for (size_t i = 0; i < _btnFinances.size(); ++i)
	{
		if (button == _btnFinances[i])
		{
			number = i;
			break;
		}
	}

	_financeLines.at(number)->setVisible(!_financeToggles.at(number));
	_financeToggles.at(number) = button->getPressed();

	drawLines();
}

/**
 * remove all elements from view
 */
void GraphsState::resetScreen()
{
	for (std::vector<Surface *>::iterator iter = _alienRegionLines.begin(); iter != _alienRegionLines.end(); ++iter)
	{
		(*iter)->setVisible(false);
	}
	for (std::vector<Surface *>::iterator iter = _alienCountryLines.begin(); iter != _alienCountryLines.end(); ++iter)
	{
		(*iter)->setVisible(false);
	}
	for (std::vector<Surface *>::iterator iter = _xcomRegionLines.begin(); iter != _xcomRegionLines.end(); ++iter)
	{
		(*iter)->setVisible(false);
	}
	for (std::vector<Surface *>::iterator iter = _xcomCountryLines.begin(); iter != _xcomCountryLines.end(); ++iter)
	{
		(*iter)->setVisible(false);
	}
	for (std::vector<Surface *>::iterator iter = _incomeLines.begin(); iter != _incomeLines.end(); ++iter)
	{
		(*iter)->setVisible(false);
	}
	for (std::vector<Surface *>::iterator iter = _financeLines.begin(); iter != _financeLines.end(); ++iter)
	{
		(*iter)->setVisible(false);
	}


	for (std::vector<ToggleTextButton *>::iterator iter = _btnRegions.begin(); iter != _btnRegions.end(); ++iter)
	{
		(*iter)->setVisible(false);
	}
	for (std::vector<ToggleTextButton *>::iterator iter = _btnCountries.begin(); iter != _btnCountries.end(); ++iter)
	{
		(*iter)->setVisible(false);
	}
	for (std::vector<ToggleTextButton *>::iterator iter = _btnFinances.begin(); iter != _btnFinances.end(); ++iter)
	{
		(*iter)->setVisible(false);
	}

	_btnRegionTotal->setVisible(false);
	_btnCountryTotal->setVisible(false);
	_txtFactor->setVisible(false);
}

/**
 * updates the text on the vertical scale
 * @param lowerLimit minimum value
 * @param upperLimit maximum value
 */
void GraphsState::updateScale(double lowerLimit, double upperLimit)
{
	double increment = ((upperLimit - lowerLimit) / 9);
	if (increment < 10)
	{
		increment = 10;
	}
	double text = lowerLimit;
	for (int i = 0; i < 10; ++i)
	{
		_txtScale.at(i)->setText(Text::formatNumber(static_cast<int>(text)));
		text += increment;
	}
}

/**
 * instead of having all our line drawing in one giant ridiculous routine, just use the one we need.
 */
void GraphsState::drawLines()
{
	if (!_country && !_finance)
	{
		drawRegionLines();
	}
	else if (!_finance)
	{
		drawCountryLines();
	}
	else
	{
		drawFinanceLines();
	}
}

/**
 * Sets up the screens and draws the lines for country buttons
 * to toggle on and off
 */
void GraphsState::drawCountryLines()
{
	//calculate the totals, and set up our upward maximum
	int upperLimit = 0;
	int lowerLimit = 0;
	int totals[] = {0, 0, 0, 0, 0, 0, 0, 0, 0, 0, 0, 0};
	for (size_t entry = 0; entry != _game->getSavedGame()->getFundsList().size(); ++entry)
	{
		int total = 0;
		if (_alien)
		{
			for (size_t iter = 0; iter != _game->getSavedGame()->getCountries()->size(); ++iter)
			{
				total += _game->getSavedGame()->getCountries()->at(iter)->getActivityAlien().at(entry);
				if (_game->getSavedGame()->getCountries()->at(iter)->getActivityAlien().at(entry) > upperLimit && _countryToggles.at(iter)->_pushed)
				{
					upperLimit = _game->getSavedGame()->getCountries()->at(iter)->getActivityAlien().at(entry);
				}
			}
		}
		else if (_income)
		{
			for (size_t iter = 0; iter != _game->getSavedGame()->getCountries()->size(); ++iter)
			{
				total += _game->getSavedGame()->getCountries()->at(iter)->getFunding().at(entry) / 1000;
				if (_game->getSavedGame()->getCountries()->at(iter)->getFunding().at(entry) / 1000 > upperLimit && _countryToggles.at(iter)->_pushed)
				{
					upperLimit = _game->getSavedGame()->getCountries()->at(iter)->getFunding().at(entry) / 1000;
				}
			}
		}
		else
		{
			for (size_t iter = 0; iter != _game->getSavedGame()->getCountries()->size(); ++iter)
			{
				total += _game->getSavedGame()->getCountries()->at(iter)->getActivityXcom().at(entry);
				if (_game->getSavedGame()->getCountries()->at(iter)->getActivityXcom().at(entry) > upperLimit && _countryToggles.at(iter)->_pushed)
				{
					upperLimit = _game->getSavedGame()->getCountries()->at(iter)->getActivityXcom().at(entry);
				}
				if (_game->getSavedGame()->getCountries()->at(iter)->getActivityXcom().at(entry) < lowerLimit && _countryToggles.at(iter)->_pushed)
				{
					lowerLimit = _game->getSavedGame()->getCountries()->at(iter)->getActivityXcom().at(entry);
				}

			}
		}
		if (_countryToggles.back()->_pushed && total > upperLimit)
			upperLimit = total;
	}

	//adjust the scale to fit the upward maximum
	double range = upperLimit - lowerLimit;
	double low = lowerLimit;
	int grids = 9; // cells in grid
	if (low<0) grids--;
	int check = _income ? 50 : 10;
	while (range > check * grids)
	{
		check *= 2;
	}

	lowerLimit = 0;
	upperLimit = check * grids;

	if (low < 0)
	{
		while (low < lowerLimit)
		{
			lowerLimit -= check;
			upperLimit -= check;
		}
	}

	// user is intentionally overriding the calculated scale
	if (_is100Pressed) {
		if (lowerLimit < 0) { lowerLimit =  -10; upperLimit =   80; } else { lowerLimit = 0; upperLimit =   90; }
	} else if (_is200Pressed) {
		if (lowerLimit < 0) { lowerLimit =  -20; upperLimit =  160; } else { lowerLimit = 0; upperLimit =  180; }
	} else if (_is400Pressed) {
		if (lowerLimit < 0) { lowerLimit =  -40; upperLimit =  320; } else { lowerLimit = 0; upperLimit =  360; }
	} else if (_is800Pressed) {
		if (lowerLimit < 0) { lowerLimit =  -80; upperLimit =  640; } else { lowerLimit = 0; upperLimit =  720; }
	} else if (_is1600Pressed) {
		if (lowerLimit < 0) { lowerLimit = -160; upperLimit = 1280; } else { lowerLimit = 0; upperLimit = 1440; }
	}

	range = upperLimit - lowerLimit;
	double units = range / 126;

	// draw country lines
	for (size_t entry = 0; entry != _game->getSavedGame()->getCountries()->size(); ++entry)
	{
		Country *country = _game->getSavedGame()->getCountries()->at(entry);
		_alienCountryLines.at(entry)->clear();
		_xcomCountryLines.at(entry)->clear();
		_incomeLines.at(entry)->clear();
		std::vector<Sint16> newLineVector;
		int reduction = 0;
		for (size_t iter = 0; iter != 12; ++iter)
		{
			int x = 312 - (iter*17);
			int y = 175 - (-lowerLimit / units);
			if (_alien)
			{
				if (iter < country->getActivityAlien().size())
				{
					reduction = country->getActivityAlien().at(country->getActivityAlien().size()-(1+iter)) / units;
					y -= reduction;
					totals[iter] += country->getActivityAlien().at(country->getActivityAlien().size()-(1+iter));
				}
			}
			else if (_income)
			{
				if (iter < country->getFunding().size())
				{
					reduction = (country->getFunding().at(country->getFunding().size()-(1+iter)) / 1000) / units;
					y -= reduction;
					totals[iter] += country->getFunding().at(country->getFunding().size()-(1+iter)) / 1000;
				}
			}
			else
			{
				if (iter < country->getActivityXcom().size())
				{
					reduction = country->getActivityXcom().at(country->getActivityXcom().size()-(1+iter)) / units;
					y -= reduction;
					totals[iter] += country->getActivityXcom().at(country->getActivityXcom().size()-(1+iter));
				}
			}

			if (y >=180) y = 180;
			if (y <= 45) y = 45;
			newLineVector.push_back(y);

 			if (newLineVector.size() > 1 && _alien)
				_alienCountryLines.at(entry)->drawLine(x, y, x+17, newLineVector.at(newLineVector.size()-2), _countryToggles.at(entry)->_color+4);
 			else if (newLineVector.size() > 1 && _income)
				_incomeLines.at(entry)->drawLine(x, y, x+17, newLineVector.at(newLineVector.size()-2), _countryToggles.at(entry)->_color+4);
 			else if (newLineVector.size() > 1)
				_xcomCountryLines.at(entry)->drawLine(x, y, x+17, newLineVector.at(newLineVector.size()-2), _countryToggles.at(entry)->_color+4);
 			}
		if (_alien)
			_alienCountryLines.at(entry)->setVisible(_countryToggles.at(entry)->_pushed);
		else if (_income)
			_incomeLines.at(entry)->setVisible(_countryToggles.at(entry)->_pushed);
		else
			_xcomCountryLines.at(entry)->setVisible(_countryToggles.at(entry)->_pushed);
	}
	if (_alien)
		_alienCountryLines.back()->clear();
	else if (_income)
		_incomeLines.back()->clear();
	else
		_xcomCountryLines.back()->clear();

	// set up the "total" line
	std::vector<Sint16> newLineVector;
	Uint8 color = _game->getMod()->getInterface("graphs")->getElement("countryTotal")->color2;
	for (int iter = 0; iter != 12; ++iter)
	{
		int x = 312 - (iter*17);
		int y = 175 - (-lowerLimit / units);
		if (totals[iter] > 0)
		{
			int reduction = totals[iter] / units;
			y -= reduction;
		}

		if (y >=180) y = 180;
		if (y <= 45) y = 45;
		newLineVector.push_back(y);

		if (newLineVector.size() > 1)
		{
			if (_alien)
				_alienCountryLines.back()->drawLine(x, y, x+17, newLineVector.at(newLineVector.size()-2), color);
			else if (_income)
				_incomeLines.back()->drawLine(x, y, x+17, newLineVector.at(newLineVector.size()-2), color);
			else
				_xcomCountryLines.back()->drawLine(x, y, x+17, newLineVector.at(newLineVector.size()-2), color);
		}
	}
	if (_alien)
		_alienCountryLines.back()->setVisible(_countryToggles.back()->_pushed);
	else if (_income)
		_incomeLines.back()->setVisible(_countryToggles.back()->_pushed);
	else
		_xcomCountryLines.back()->setVisible(_countryToggles.back()->_pushed);
	updateScale(lowerLimit, upperLimit);
	_txtFactor->setVisible(_income);
}

/**
 * Sets up the screens and draws the lines for region buttons
 * to toggle on and off
 */
void GraphsState::drawRegionLines()
{
	//calculate the totals, and set up our upward maximum
	int upperLimit = 0;
	int lowerLimit = 0;
	int totals[] = {0, 0, 0, 0, 0, 0, 0, 0, 0, 0, 0, 0};
	for (size_t entry = 0; entry != _game->getSavedGame()->getFundsList().size(); ++entry)
	{
		int total = 0;
		if (_alien)
		{
			for (size_t iter = 0; iter != _game->getSavedGame()->getRegions()->size(); ++iter)
			{
				total += _game->getSavedGame()->getRegions()->at(iter)->getActivityAlien().at(entry);
				if (_game->getSavedGame()->getRegions()->at(iter)->getActivityAlien().at(entry) > upperLimit && _regionToggles.at(iter)->_pushed)
				{
					upperLimit = _game->getSavedGame()->getRegions()->at(iter)->getActivityAlien().at(entry);
				}
				if (_game->getSavedGame()->getRegions()->at(iter)->getActivityAlien().at(entry) < lowerLimit && _regionToggles.at(iter)->_pushed)
				{
					lowerLimit = _game->getSavedGame()->getRegions()->at(iter)->getActivityAlien().at(entry);
				}
			}
		}
		else
		{
			for (size_t iter = 0; iter != _game->getSavedGame()->getRegions()->size(); ++iter)
			{
				total += _game->getSavedGame()->getRegions()->at(iter)->getActivityXcom().at(entry);
				if (_game->getSavedGame()->getRegions()->at(iter)->getActivityXcom().at(entry) > upperLimit && _regionToggles.at(iter)->_pushed)
				{
					upperLimit = _game->getSavedGame()->getRegions()->at(iter)->getActivityXcom().at(entry);
				}
				if (_game->getSavedGame()->getRegions()->at(iter)->getActivityXcom().at(entry) < lowerLimit && _regionToggles.at(iter)->_pushed)
				{
					lowerLimit = _game->getSavedGame()->getRegions()->at(iter)->getActivityXcom().at(entry);
				}
			}
		}
		if (_regionToggles.back()->_pushed && total > upperLimit)
				upperLimit = total;
	}

	//adjust the scale to fit the upward maximum
	double range = upperLimit - lowerLimit;
	double low = lowerLimit;
	int check = 10;
	int grids = 9; // cells in grid
	if (low<0) grids--;
	while (range > check * grids)
	{
		check *= 2;
	}

	lowerLimit = 0;
	upperLimit = check * 9;

	if (low < 0)
	{
		while (low < lowerLimit)
		{
			lowerLimit -= check;
			upperLimit -= check;
		}
	}

	// user is intentionally overriding the calculated scale
	if (_is100Pressed) {
		if (lowerLimit < 0) { lowerLimit =  -10; upperLimit =   80; } else { lowerLimit = 0; upperLimit =   90; }
	} else if (_is200Pressed) {
		if (lowerLimit < 0) { lowerLimit =  -20; upperLimit =  160; } else { lowerLimit = 0; upperLimit =  180; }
	} else if (_is400Pressed) {
		if (lowerLimit < 0) { lowerLimit =  -40; upperLimit =  320; } else { lowerLimit = 0; upperLimit =  360; }
	} else if (_is800Pressed) {
		if (lowerLimit < 0) { lowerLimit =  -80; upperLimit =  640; } else { lowerLimit = 0; upperLimit =  720; }
	} else if (_is1600Pressed) {
		if (lowerLimit < 0) { lowerLimit = -160; upperLimit = 1280; } else { lowerLimit = 0; upperLimit = 1440; }
	}

	range = upperLimit - lowerLimit;
	double units = range / 126;

	// draw region lines
	for (size_t entry = 0; entry != _game->getSavedGame()->getRegions()->size(); ++entry)
	{
		Region *region = _game->getSavedGame()->getRegions()->at(entry);
		_alienRegionLines.at(entry)->clear();
		_xcomRegionLines.at(entry)->clear();
		std::vector<Sint16> newLineVector;
		int reduction = 0;
		for (size_t iter = 0; iter != 12; ++iter)
		{
			int x = 312 - (iter*17);
			int y = 175 - (-lowerLimit / units);
			if (_alien)
			{
				if (iter < region->getActivityAlien().size())
				{
					reduction = region->getActivityAlien().at(region->getActivityAlien().size()-(1+iter)) / units;
					y -= reduction;
					totals[iter] += region->getActivityAlien().at(region->getActivityAlien().size()-(1+iter));
				}
			}
			else
			{
				if (iter < region->getActivityXcom().size())
				{
					reduction = region->getActivityXcom().at(region->getActivityXcom().size()-(1+iter)) / units;
					y -= reduction;
					totals[iter] += region->getActivityXcom().at(region->getActivityXcom().size()-(1+iter));
				}
			}

			if (y >=180) y = 180;
			if (y <= 45) y = 45;
			newLineVector.push_back(y);

 			if (newLineVector.size() > 1 && _alien)
				_alienRegionLines.at(entry)->drawLine(x, y, x+17, newLineVector.at(newLineVector.size()-2), _regionToggles.at(entry)->_color+4);
 			else if (newLineVector.size() > 1)
				_xcomRegionLines.at(entry)->drawLine(x, y, x+17, newLineVector.at(newLineVector.size()-2), _regionToggles.at(entry)->_color+4);
 		}

		if (_alien)
			_alienRegionLines.at(entry)->setVisible(_regionToggles.at(entry)->_pushed);
		else
			_xcomRegionLines.at(entry)->setVisible(_regionToggles.at(entry)->_pushed);
	}

	// set up the "total" line
	if (_alien)
		_alienRegionLines.back()->clear();
	else
		_xcomRegionLines.back()->clear();

	Uint8 color = _game->getMod()->getInterface("graphs")->getElement("regionTotal")->color2;
	std::vector<Sint16> newLineVector;
	for (int iter = 0; iter != 12; ++iter)
	{
		int x = 312 - (iter*17);
		int y = 175 - (-lowerLimit / units);
		if (totals[iter] > 0)
		{
			int reduction = totals[iter] / units;
			y -= reduction;
		}

		if (y >=180) y = 180;
		if (y <= 45) y = 45;
		newLineVector.push_back(y);

		if (newLineVector.size() > 1)
		{
			if (_alien)
				_alienRegionLines.back()->drawLine(x, y, x+17, newLineVector.at(newLineVector.size()-2), color);
			else
				_xcomRegionLines.back()->drawLine(x, y, x+17, newLineVector.at(newLineVector.size()-2), color);
		}
	}
	if (_alien)
		_alienRegionLines.back()->setVisible(_regionToggles.back()->_pushed);
	else
		_xcomRegionLines.back()->setVisible(_regionToggles.back()->_pushed);
	updateScale(lowerLimit, upperLimit);
	_txtFactor->setVisible(false);
}

/**
 * Sets up the screens and draws the lines for the finance buttons
 * to toggle on and off
 */
void GraphsState::drawFinanceLines()
{
	//set up arrays
	int upperLimit = 0;
	int lowerLimit = 0;
	int incomeTotals[] = {0, 0, 0, 0, 0, 0, 0, 0, 0, 0, 0, 0};
	int balanceTotals[] = {0, 0, 0, 0, 0, 0, 0, 0, 0, 0, 0, 0};
	int expendTotals[] = {0, 0, 0, 0, 0, 0, 0, 0, 0, 0, 0, 0};
	int maintTotals[] = {0, 0, 0, 0, 0, 0, 0, 0, 0, 0, 0, 0};
	int scoreTotals[] = {0, 0, 0, 0, 0, 0, 0, 0, 0, 0, 0, 0};
	maintTotals[0] = _game->getSavedGame()->getBaseMaintenance() / 1000;

	// start filling those arrays with score values
	// determine which is the highest one being displayed, so we can adjust the scale
	for (size_t entry = 0; entry != _game->getSavedGame()->getFundsList().size(); ++entry)
	{
		size_t invertedEntry = _game->getSavedGame()->getFundsList().size() - (1 + entry);
		maintTotals[entry] += _game->getSavedGame()->getMaintenances().at(invertedEntry) / 1000;
		balanceTotals[entry] = _game->getSavedGame()->getFundsList().at(invertedEntry) / 1000;
		scoreTotals[entry] = _game->getSavedGame()->getResearchScores().at(invertedEntry);

		for (std::vector<Region*>::iterator iter = _game->getSavedGame()->getRegions()->begin(); iter != _game->getSavedGame()->getRegions()->end(); ++iter)
		{
			scoreTotals[entry] += (*iter)->getActivityXcom().at(invertedEntry) - (*iter)->getActivityAlien().at(invertedEntry);
		}

		if (_financeToggles.at(2))
		{
			if (maintTotals[entry] > upperLimit)
			{
				upperLimit = maintTotals[entry];
			}
			if (maintTotals[entry] < lowerLimit)
			{
				lowerLimit = maintTotals[entry];
			}
		}
		if (_financeToggles.at(3))
		{
			if (balanceTotals[entry] > upperLimit)
			{
				upperLimit = balanceTotals[entry];
			}
			if (balanceTotals[entry] < lowerLimit)
			{
				lowerLimit = balanceTotals[entry];
			}
		}
		if (_financeToggles.at(4))
		{
			if (scoreTotals[entry] > upperLimit)
			{
				upperLimit = scoreTotals[entry];
			}
			if (scoreTotals[entry] < lowerLimit)
			{
				lowerLimit = scoreTotals[entry];
			}
		}
	}

	for (size_t entry = 0; entry !=  _game->getSavedGame()->getExpenditures().size(); ++entry)
	{
		expendTotals[entry] = _game->getSavedGame()->getExpenditures().at(_game->getSavedGame()->getExpenditures().size() - (entry + 1)) / 1000;
		incomeTotals[entry] = _game->getSavedGame()->getIncomes().at(_game->getSavedGame()->getIncomes().size() - (entry + 1)) / 1000;

		if (_financeToggles.at(0) && incomeTotals[entry] > upperLimit)
		{
			upperLimit = incomeTotals[entry];
		}
		if (_financeToggles.at(1) && expendTotals[entry] > upperLimit)
		{
			upperLimit = expendTotals[entry];
		}
	}

	double range = upperLimit - lowerLimit;
	double low = lowerLimit;
	int check = 250;
	int grids = 9; // cells in grid
	if (low<0) grids--;
	while (range > check * grids)
	{
		check *= 2;
	}

	lowerLimit = 0;
	upperLimit = check * 9;

	if (low < 0)
	{
		while (low < lowerLimit)
		{
			lowerLimit -= check;
			upperLimit -= check;
		}
	}
	//toggle screens
	for (int button = 0; button != 5; ++button)
	{
		_financeLines.at(button)->setVisible(_financeToggles.at(button));
		_financeLines.at(button)->clear();
	}
	range = upperLimit - lowerLimit;
	//figure out how many units to the pixel, then plot the points for the graph and connect the dots.
	double units = range / 126;
	for (int button = 0; button != 5; ++button)
	{
		std::vector<Sint16> newLineVector;
		for (int iter = 0; iter != 12; ++iter)
		{
			int x = 312 - (iter*17);
			int y = 175 - (-lowerLimit / units);
			int reduction = 0;
			switch(button)
			{
			case 0:
				reduction = incomeTotals[iter] / units;
				break;
			case 1:
				reduction = expendTotals[iter] / units;
				break;
			case 2:
				reduction = maintTotals[iter] / units;
				break;
			case 3:
				reduction = balanceTotals[iter] / units;
				break;
			case 4:
				reduction = scoreTotals[iter] / units;
				break;
			}
			y -= reduction;
			newLineVector.push_back(y);
			int offset = button % 2 ? 8 : 0;
			if (newLineVector.size() > 1)
				_financeLines.at(button)->drawLine(x, y, x+17, newLineVector.at(newLineVector.size()-2), Palette::blockOffset((button/2)+1)+offset);
		}
	}
	updateScale(lowerLimit, upperLimit);
	_txtFactor->setVisible(true);
}

/**
 * 'Shift' the buttons to display only GRAPH_MAX_BUTTONS - reset their state from toggles
 */
void GraphsState::shiftButtons(Action *action)
{
	// only if active 'screen' is other than finance
	if (_finance)
		return;
	// select the data's we'll processing - regions or countries
	if (_country)
	{
		// too few countries? - return
		if (_countryToggles.size() <= GRAPH_MAX_BUTTONS)
			return;
		else if (action->getDetails()->button.button == SDL_BUTTON_WHEELUP)
			scrollButtons(_countryToggles, _btnCountries, _butCountriesOffset, -1);
		else if (action->getDetails()->button.button == SDL_BUTTON_WHEELDOWN)
			scrollButtons(_countryToggles, _btnCountries, _butCountriesOffset, 1);
	}
	else
	{
		// too few regions? - return
		if (_regionToggles.size() <= GRAPH_MAX_BUTTONS)
			return;
		else if (action->getDetails()->button.button == SDL_BUTTON_WHEELUP)
			scrollButtons(_regionToggles, _btnRegions, _butRegionsOffset, -1);
		else if (action->getDetails()->button.button == SDL_BUTTON_WHEELDOWN)
			scrollButtons(_regionToggles, _btnRegions, _butRegionsOffset, 1);
	}
}
void GraphsState::scrollButtons(std::vector<GraphButInfo *> &toggles, std::vector<ToggleTextButton *> &buttons, size_t &offset, int step)
{
	// minus one, 'cause we'll already added the TOTAL button to toggles
	if ( int(step + (int)offset) < 0 || offset + step + GRAPH_MAX_BUTTONS >= toggles.size()-1)
		return;
	// set the next offset - cheaper to do it from starters
	offset += step;
	size_t i = 0;
	std::vector<ToggleTextButton *>::iterator iterb = buttons.begin();
	for (std::vector<GraphButInfo *>::iterator itert = toggles.begin() + offset; itert != toggles.end() && i < GRAPH_MAX_BUTTONS; ++itert, ++iterb, ++i)
	{
		updateButton(*itert, *iterb);
	}
}
void GraphsState::updateButton(GraphButInfo *from,ToggleTextButton *to)
{
	to->setText(from->_name);
	to->setInvertColor(from->_color);
	to->setPressed(from->_pushed);
}
}<|MERGE_RESOLUTION|>--- conflicted
+++ resolved
@@ -612,11 +612,7 @@
 
 	if (button == _btnRegionTotal)
 	{
-<<<<<<< HEAD
-		number = _btnRegions.size();
-=======
 		number = _regionToggles.size() - 1;
->>>>>>> f8964521
 	}
 	else
 	{
@@ -624,21 +620,13 @@
 		{
 			if (button == _btnRegions[i])
 			{
-<<<<<<< HEAD
-				number = i;
-=======
 				number = i + _butRegionsOffset;
->>>>>>> f8964521
 				break;
 			}
 		}
 	}
 
-<<<<<<< HEAD
-	_regionToggles.at(number + _butRegionsOffset)->_pushed = button->getPressed();
-=======
 	_regionToggles.at(number)->_pushed = button->getPressed();
->>>>>>> f8964521
 
 	drawLines();
 }
@@ -654,11 +642,7 @@
 
 	if (button == _btnCountryTotal)
 	{
-<<<<<<< HEAD
-		number = _btnCountries.size();
-=======
 		number = _countryToggles.size() - 1;
->>>>>>> f8964521
 	}
 	else
 	{
@@ -666,21 +650,13 @@
 		{
 			if (button == _btnCountries[i])
 			{
-<<<<<<< HEAD
-				number = i;
-=======
 				number = i + _butCountriesOffset;
->>>>>>> f8964521
 				break;
 			}
 		}
 	}
 
-<<<<<<< HEAD
-	_countryToggles.at(number + _butCountriesOffset)->_pushed = button->getPressed();
-=======
 	_countryToggles.at(number)->_pushed = button->getPressed();
->>>>>>> f8964521
 
 	drawLines();
 }
