/*
 * Copyright 2010-2016 OpenXcom Developers.
 *
 * This file is part of OpenXcom.
 *
 * OpenXcom is free software: you can redistribute it and/or modify
 * it under the terms of the GNU General Public License as published by
 * the Free Software Foundation, either version 3 of the License, or
 * (at your option) any later version.
 *
 * OpenXcom is distributed in the hope that it will be useful,
 * but WITHOUT ANY WARRANTY; without even the implied warranty of
 * MERCHANTABILITY or FITNESS FOR A PARTICULAR PURPOSE.  See the
 * GNU General Public License for more details.
 *
 * You should have received a copy of the GNU General Public License
 * along with OpenXcom.  If not, see <http://www.gnu.org/licenses/>.
 */
#include "GraphsState.h"
#include <sstream>
#include "../Engine/Game.h"
#include "../Mod/Mod.h"
#include "../Engine/Palette.h"
#include "../Engine/Surface.h"
#include "../Engine/InteractiveSurface.h"
#include "../Savegame/Country.h"
#include "../Savegame/Region.h"
#include "../Mod/RuleCountry.h"
#include "../Mod/RuleRegion.h"
#include "../Interface/Text.h"
#include "../Engine/LocalizedText.h"
#include "../Interface/TextButton.h"
#include "../Interface/ToggleTextButton.h"
#include "../Savegame/GameTime.h"
#include "../Savegame/SavedGame.h"
#include "../Interface/TextList.h"
#include "../Engine/Action.h"
#include "../Engine/Options.h"
#include "../Mod/RuleInterface.h"

namespace OpenXcom
{

struct GraphButInfo
{
	LocalizedText _name;
	int _color;
	bool _pushed;
	GraphButInfo(const LocalizedText& name, Uint8 color): _name(name), _color(color), _pushed(false) {}
};
/**
 * Initializes all the elements in the Graphs screen.
 * @param game Pointer to the core game.
 */
GraphsState::GraphsState() : _butRegionsOffset(0), _butCountriesOffset(0)
{
	// Create object
	_bg = new InteractiveSurface(320, 200, 0, 0);
	_bg->onMousePress((ActionHandler)&GraphsState::shiftButtons, SDL_BUTTON_WHEELUP);
	_bg->onMousePress((ActionHandler)&GraphsState::shiftButtons, SDL_BUTTON_WHEELDOWN);
	_btnUfoRegion = new InteractiveSurface(32, 24, 96, 0);
	_btnUfoCountry = new InteractiveSurface(32, 24, 128, 0);
	_btnXcomRegion = new InteractiveSurface(32, 24, 160, 0);
	_btnXcomCountry = new InteractiveSurface(32, 24, 192, 0);
	_btnIncome = new InteractiveSurface(32, 24, 224, 0);
	_btnFinance = new InteractiveSurface(32, 24, 256, 0);
	_btnGeoscape = new InteractiveSurface(32, 24, 288, 0);
	_txtTitle = new Text(230, 16, 90, 28);
	_txtFactor = new Text(38, 11, 96, 28);
	_txtMonths = new TextList(205, 8, 115, 183);
	_txtYears = new TextList(200, 8, 121, 191);

	// Set palette
	setInterface("graphs");

	//add all our element
	add(_bg);
	add(_btnUfoRegion);
	add(_btnUfoCountry);
	add(_btnXcomRegion);
	add(_btnXcomCountry);
	add(_btnIncome);
	add(_btnFinance);
	add(_btnGeoscape);
	add(_txtMonths, "scale", "graphs");
	add(_txtYears, "scale", "graphs");
	add(_txtTitle, "text", "graphs");
	add(_txtFactor, "text", "graphs");
	for (int scaleText = 0; scaleText != 10; ++scaleText)
	{
		_txtScale.push_back(new Text(42, 16, 80, 171 - (scaleText*14)));
		add(_txtScale.at(scaleText), "scale", "graphs");
	}
	Uint8 regionTotalColor = _game->getMod()->getInterface("graphs")->getElement("regionTotal")->color;
	Uint8 countryTotalColor = _game->getMod()->getInterface("graphs")->getElement("countryTotal")->color;

	//create buttons (sooooo many buttons)
	size_t offset = 0;
	for (std::vector<Region *>::iterator iter = _game->getSavedGame()->getRegions()->begin(); iter != _game->getSavedGame()->getRegions()->end(); ++iter)
	{
		// always save in toggles all the region
		Uint8 color = 13 + 8 * (offset % GRAPH_MAX_BUTTONS);
		_regionToggles.push_back(new GraphButInfo(tr((*iter)->getRules()->getType()), color));
		// initially add the GRAPH_MAX_BUTTONS having the first regions information
		if (offset < GRAPH_MAX_BUTTONS)
		{
			_btnRegions.push_back(new ToggleTextButton(88, 11, 0, offset*11));
			_btnRegions.at(offset)->setText(tr((*iter)->getRules()->getType()));
			_btnRegions.at(offset)->setInvertColor(color);
			_btnRegions.at(offset)->onMousePress((ActionHandler)&GraphsState::btnRegionListClick);
			add(_btnRegions.at(offset), "button", "graphs");
		}
		_alienRegionLines.push_back(new Surface(320,200,0,0));
		add(_alienRegionLines.at(offset));
		_xcomRegionLines.push_back(new Surface(320,200,0,0));
		add(_xcomRegionLines.at(offset));

		++offset;
	}

	if (_regionToggles.size() < GRAPH_MAX_BUTTONS)
		_btnRegionTotal = new ToggleTextButton(88, 11, 0, _regionToggles.size()*11);
	else
		_btnRegionTotal = new ToggleTextButton(88, 11, 0, GRAPH_MAX_BUTTONS*11);
	_regionToggles.push_back(new GraphButInfo(tr("STR_TOTAL_UC"), regionTotalColor));
	_btnRegionTotal->onMousePress((ActionHandler)&GraphsState::btnRegionListClick);
	_btnRegionTotal->setInvertColor(regionTotalColor);
	_btnRegionTotal->setText(tr("STR_TOTAL_UC"));
	_alienRegionLines.push_back(new Surface(320,200,0,0));
	add(_alienRegionLines.at(offset));
	_xcomRegionLines.push_back(new Surface(320,200,0,0));
	add(_xcomRegionLines.at(offset));
	add(_btnRegionTotal, "button", "graphs");

	offset = 0;
	for (std::vector<Country *>::iterator iter = _game->getSavedGame()->getCountries()->begin(); iter != _game->getSavedGame()->getCountries()->end(); ++iter)
	{
		// always save in toggles all the countrie
		Uint8 color = 13 + 8 * (offset % GRAPH_MAX_BUTTONS);
		_countryToggles.push_back(new GraphButInfo(tr((*iter)->getRules()->getType()), color));
		// initially add the GRAPH_MAX_BUTTONS having the first countries information
		if (offset < GRAPH_MAX_BUTTONS)
		{
			_btnCountries.push_back(new ToggleTextButton(88, 11, 0, offset*11));
			_btnCountries.at(offset)->setInvertColor(color);
			_btnCountries.at(offset)->setText(tr((*iter)->getRules()->getType()));
			_btnCountries.at(offset)->onMousePress((ActionHandler)&GraphsState::btnCountryListClick);
			add(_btnCountries.at(offset), "button", "graphs");
		}
		_alienCountryLines.push_back(new Surface(320,200,0,0));
		add(_alienCountryLines.at(offset));
		_xcomCountryLines.push_back(new Surface(320,200,0,0));
		add(_xcomCountryLines.at(offset));
		_incomeLines.push_back(new Surface(320,200,0,0));
		add(_incomeLines.at(offset));

		++offset;
	}

	if (_countryToggles.size() < GRAPH_MAX_BUTTONS)
		_btnCountryTotal = new ToggleTextButton(88, 11, 0, _countryToggles.size()*11);
	else
		_btnCountryTotal = new ToggleTextButton(88, 11, 0, GRAPH_MAX_BUTTONS*11);
	_countryToggles.push_back(new GraphButInfo(tr("STR_TOTAL_UC"), countryTotalColor));
	_btnCountryTotal->onMousePress((ActionHandler)&GraphsState::btnCountryListClick);
	_btnCountryTotal->setInvertColor(countryTotalColor);
	_btnCountryTotal->setText(tr("STR_TOTAL_UC"));
	_alienCountryLines.push_back(new Surface(320,200,0,0));
	add(_alienCountryLines.at(offset));
	_xcomCountryLines.push_back(new Surface(320,200,0,0));
	add(_xcomCountryLines.at(offset));
	_incomeLines.push_back(new Surface(320,200,0,0));
	add(_incomeLines.at(offset));
	add(_btnCountryTotal, "button", "graphs");


	for (int iter = 0; iter != 5; ++iter)
	{
		offset = iter;
		_btnFinances.push_back(new ToggleTextButton(88, 11, 0, offset*11));
		_financeToggles.push_back(false);
		_btnFinances.at(offset)->setInvertColor(13 + (8*offset));
		_btnFinances.at(offset)->onMousePress((ActionHandler)&GraphsState::btnFinanceListClick);
		add(_btnFinances.at(offset), "button", "graphs");
		_financeLines.push_back(new Surface(320,200,0,0));
		add(_financeLines.at(offset));
	}

	_btnFinances.at(0)->setText(tr("STR_INCOME"));
	_btnFinances.at(1)->setText(tr("STR_EXPENDITURE"));
	_btnFinances.at(2)->setText(tr("STR_MAINTENANCE"));
	_btnFinances.at(3)->setText(tr("STR_BALANCE"));
	_btnFinances.at(4)->setText(tr("STR_SCORE"));

	// load back the button state
	std::string graphRegionToggles = _game->getSavedGame()->getGraphRegionToggles();
	std::string graphCountryToggles = _game->getSavedGame()->getGraphCountryToggles();
	std::string graphFinanceToggles = _game->getSavedGame()->getGraphFinanceToggles();
	while (graphRegionToggles.size() < _regionToggles.size()) graphRegionToggles.push_back('0');
	while (graphCountryToggles.size() < _countryToggles.size()) graphCountryToggles.push_back('0');
	while (graphFinanceToggles.size() < _financeToggles.size()) graphFinanceToggles.push_back('0');
	for (size_t i = 0; i < _regionToggles.size(); ++i)
	{
		_regionToggles[i]->_pushed = ('0'==graphRegionToggles[i]) ? false : true;
		if (_regionToggles.size()-1 == i)
			_btnRegionTotal->setPressed(_regionToggles[i]->_pushed);
		else if (i < GRAPH_MAX_BUTTONS)
			_btnRegions.at(i)->setPressed(_regionToggles[i]->_pushed);
	}
	for (size_t i = 0; i < _countryToggles.size(); ++i)
	{
		_countryToggles[i]->_pushed = ('0'==graphCountryToggles[i]) ? false : true;
		if (_countryToggles.size()-1 == i)
			_btnCountryTotal->setPressed(_countryToggles[i]->_pushed);
		else if (i < GRAPH_MAX_BUTTONS)
			_btnCountries.at(i)->setPressed(_countryToggles[i]->_pushed);
	}
	for (size_t i = 0; i < _financeToggles.size(); ++i)
	{
		_financeToggles[i] = ('0'==graphFinanceToggles[i]) ? false : true;
		_btnFinances.at(i)->setPressed(_financeToggles[i]);
	}
	Uint8 gridColor = _game->getMod()->getInterface("graphs")->getElement("graph")->color;
	// set up the grid
	_bg->drawRect(125, 49, 188, 127, gridColor);

	for (int grid = 0; grid !=5; ++grid)
	{
		for (int y = 50 + grid; y <= 163 + grid; y += 14)
		{
			for (int x = 126 + grid; x <= 297 + grid; x += 17)
			{
				Uint8 color = gridColor + grid + 1;
				if (grid == 4)
				{
					color = 0;
				}
				_bg->drawRect(x, y, 16 - (grid*2), 13 - (grid*2), color);
			}
		}
	}

	//set up the horizontal measurement unit
	std::string months[] = {"STR_JAN", "STR_FEB", "STR_MAR", "STR_APR", "STR_MAY", "STR_JUN", "STR_JUL", "STR_AUG", "STR_SEP", "STR_OCT", "STR_NOV", "STR_DEC"};
	int month = _game->getSavedGame()->getTime()->getMonth();
	// i know using textlist for this is ugly and brutal, but YOU try getting this damn text to line up.
	// also, there's nothing wrong with being ugly or brutal, you should learn tolerance.
	_txtMonths->setColumns(12, 17, 17, 17, 17, 17, 17, 17, 17, 17, 17, 17, 17);
	_txtMonths->addRow(12, L" ", L" ", L" ", L" ", L" ", L" ", L" ", L" ", L" ", L" ", L" ", L" ");
	_txtYears->setColumns(6, 34, 34, 34, 34, 34, 34);
	_txtYears->addRow(6, L" ", L" ", L" ", L" ", L" ", L" ");

	for (int iter = 0; iter != 12; ++iter)
	{
		if (month > 11)
		{
			month = 0;
			std::wostringstream ss;
			ss << _game->getSavedGame()->getTime()->getYear();
			_txtYears->setCellText(0, iter/2, ss.str());
			if (iter > 2)
			{
				std::wostringstream ss2;
				ss2 << (_game->getSavedGame()->getTime()->getYear()-1);
				_txtYears->setCellText(0, 0, ss2.str());
			}
		}
		_txtMonths->setCellText(0, iter, tr(months[month]));
		++month;
	}

	// set up the vertical measurement unit
	for (std::vector<Text *>::iterator iter = _txtScale.begin(); iter != _txtScale.end(); ++iter)
	{
		(*iter)->setAlign(ALIGN_RIGHT);
	}
	btnUfoRegionClick(0);

	// Set up object
	if (_game->getMod()->getSurface("GRAPH.BDY", false))
	{
		_game->getMod()->getSurface("GRAPH.BDY")->blit(_bg);
	}
	else
	{
		_game->getMod()->getSurface("GRAPHS.SPK")->blit(_bg);
	}

	_txtTitle->setAlign(ALIGN_CENTER);

	_txtFactor->setText(tr("STR_FINANCE_THOUSANDS"));

	// Set up button
	_btnUfoRegion->onMousePress((ActionHandler)&GraphsState::btnUfoRegionClick);
	_btnUfoCountry->onMousePress((ActionHandler)&GraphsState::btnUfoCountryClick);
	_btnXcomRegion->onMousePress((ActionHandler)&GraphsState::btnXcomRegionClick);
	_btnXcomCountry->onMousePress((ActionHandler)&GraphsState::btnXcomCountryClick);
	_btnIncome->onMousePress((ActionHandler)&GraphsState::btnIncomeClick);
	_btnFinance->onMousePress((ActionHandler)&GraphsState::btnFinanceClick);
	_btnGeoscape->onMousePress((ActionHandler)&GraphsState::btnGeoscapeClick);
	_btnGeoscape->onKeyboardPress((ActionHandler)&GraphsState::btnGeoscapeClick, Options::keyCancel);
	_btnGeoscape->onKeyboardPress((ActionHandler)&GraphsState::btnGeoscapeClick, Options::keyGeoGraphs);

	centerAllSurfaces();
}

/**
 *
 */
GraphsState::~GraphsState()
{
	std::string graphRegionToggles;
	std::string graphCountryToggles;
	std::string graphFinanceToggles;
	for (size_t i = 0; i < _regionToggles.size(); ++i)
	{
		graphRegionToggles.push_back(_regionToggles[i]->_pushed ? '1' : '0');
		delete _regionToggles[i];
	}
	for (size_t i = 0; i < _countryToggles.size(); ++i)
	{
		graphCountryToggles.push_back(_countryToggles[i]->_pushed ? '1' : '0');
		delete _countryToggles[i];
	}
	for (size_t i = 0; i < _financeToggles.size(); ++i)
	{
		graphFinanceToggles.push_back(_financeToggles[i] ? '1' : '0');
	}
	_game->getSavedGame()->setGraphRegionToggles(graphRegionToggles);
	_game->getSavedGame()->setGraphCountryToggles(graphCountryToggles);
	_game->getSavedGame()->setGraphFinanceToggles(graphFinanceToggles);
}

/**
 * Returns to the previous screen.
 * @param action Pointer to an action.
 */
void GraphsState::btnGeoscapeClick(Action *)
{
	_game->popState();
}

/**
 * Switches to the UFO Region Activity screen.
 * @param action Pointer to an action.
 */
void GraphsState::btnUfoRegionClick(Action *)
{
	_alien = true;
	_income = false;
	_country = false;
	_finance = false;
	resetScreen();
	drawLines();
	for (std::vector<ToggleTextButton *>::iterator iter = _btnRegions.begin(); iter != _btnRegions.end(); ++iter)
	{
		(*iter)->setVisible(true);
	}
	_btnRegionTotal->setVisible(true);
	_txtTitle->setBig();
	_txtTitle->setText(tr("STR_UFO_ACTIVITY_IN_AREAS"));
}

/**
 * Switches to the UFO Country activity screen.
 * @param action Pointer to an action.
 */
void GraphsState::btnUfoCountryClick(Action *)
{
	_alien = true;
	_income = false;
	_country = true;
	_finance = false;
	resetScreen();
	drawLines();
	for (std::vector<ToggleTextButton *>::iterator iter = _btnCountries.begin(); iter != _btnCountries.end(); ++iter)
	{
		(*iter)->setVisible(true);
	}
	_btnCountryTotal->setVisible(true);
	_txtTitle->setBig();
	_txtTitle->setText(tr("STR_UFO_ACTIVITY_IN_COUNTRIES"));
}

/**
 * Switches to the XCom Region activity screen.
 * @param action Pointer to an action.
 */
void GraphsState::btnXcomRegionClick(Action *)
{
	_alien = false;
	_income = false;
	_country = false;
	_finance = false;
	resetScreen();
	drawLines();
	for (std::vector<ToggleTextButton *>::iterator iter = _btnRegions.begin(); iter != _btnRegions.end(); ++iter)
	{
		(*iter)->setVisible(true);
	}
	_btnRegionTotal->setVisible(true);
	_txtTitle->setBig();
	_txtTitle->setText(tr("STR_XCOM_ACTIVITY_IN_AREAS"));
}

/**
 * Switches to the XCom Country activity screen.
 * @param action Pointer to an action.
 */
void GraphsState::btnXcomCountryClick(Action *)
{
	_alien = false;
	_income = false;
	_country = true;
	_finance = false;
	resetScreen();
	drawLines();
	for (std::vector<ToggleTextButton *>::iterator iter = _btnCountries.begin(); iter != _btnCountries.end(); ++iter)
	{
		(*iter)->setVisible(true);
	}
	_btnCountryTotal->setVisible(true);
	_txtTitle->setBig();
	_txtTitle->setText(tr("STR_XCOM_ACTIVITY_IN_COUNTRIES"));
}

/**
 * Switches to the Income screen.
 * @param action Pointer to an action.
 */
void GraphsState::btnIncomeClick(Action *)
{
	_alien = false;
	_income = true;
	_country = true;
	_finance = false;
	resetScreen();
	drawLines();
	_txtFactor->setVisible(true);
	for (std::vector<ToggleTextButton *>::iterator iter = _btnCountries.begin(); iter != _btnCountries.end(); ++iter)
	{
		(*iter)->setVisible(true);
	}
	_btnCountryTotal->setVisible(true);
	_txtTitle->setBig();
	_txtTitle->setText(tr("STR_INCOME"));
}

/**
 * Switches to the Finances screen.
 * @param action Pointer to an action.
 */
void GraphsState::btnFinanceClick(Action *)
{
	_alien = false;
	_income = false;
	_country = false;
	_finance = true;
	resetScreen();
	drawLines();

	for (std::vector<ToggleTextButton *>::iterator iter = _btnFinances.begin(); iter != _btnFinances.end(); ++iter)
	{
		(*iter)->setVisible(true);
	}
	_txtTitle->setBig();
	_txtTitle->setText(tr("STR_FINANCE"));

}

/**
 * Handles a click on a region button.
 * @param action Pointer to an action.
 */
void GraphsState::btnRegionListClick(Action * action)
{
	size_t number = 0;
	ToggleTextButton *button = dynamic_cast<ToggleTextButton*>(action->getSender());

	if (button == _btnRegionTotal)
	{
		number = _regionToggles.size() - 1;
	}
	else
	{
		for (size_t i = 0; i < _btnRegions.size(); ++i)
		{
			if (button == _btnRegions[i])
			{
				number = i + _butRegionsOffset;
				break;
			}
		}
	}

	_regionToggles.at(number)->_pushed = button->getPressed();

	drawLines();
}

/**
 * Handles a click on a country button.
 * @param action Pointer to an action.
 */
void GraphsState::btnCountryListClick(Action * action)
{
	size_t number = 0;
	ToggleTextButton *button = dynamic_cast<ToggleTextButton*>(action->getSender());

	if (button == _btnCountryTotal)
	{
		number = _countryToggles.size() - 1;
	}
	else
	{
		for (size_t i = 0; i < _btnCountries.size(); ++i)
		{
			if (button == _btnCountries[i])
			{
				number = i + _butCountriesOffset;
				break;
			}
		}
	}

	_countryToggles.at(number)->_pushed = button->getPressed();

	drawLines();
}

/**
 * handles a click on a finances button.
 * @param action Pointer to an action.
 */
void GraphsState::btnFinanceListClick(Action *action)
{
	size_t number = 0;
	ToggleTextButton *button = dynamic_cast<ToggleTextButton*>(action->getSender());

	for (size_t i = 0; i < _btnFinances.size(); ++i)
	{
		if (button == _btnFinances[i])
		{
			number = i;
			break;
		}
	}

	_financeLines.at(number)->setVisible(!_financeToggles.at(number));
	_financeToggles.at(number) = button->getPressed();

	drawLines();
}

/**
 * remove all elements from view
 */
void GraphsState::resetScreen()
{
	for (std::vector<Surface *>::iterator iter = _alienRegionLines.begin(); iter != _alienRegionLines.end(); ++iter)
	{
		(*iter)->setVisible(false);
	}
	for (std::vector<Surface *>::iterator iter = _alienCountryLines.begin(); iter != _alienCountryLines.end(); ++iter)
	{
		(*iter)->setVisible(false);
	}
	for (std::vector<Surface *>::iterator iter = _xcomRegionLines.begin(); iter != _xcomRegionLines.end(); ++iter)
	{
		(*iter)->setVisible(false);
	}
	for (std::vector<Surface *>::iterator iter = _xcomCountryLines.begin(); iter != _xcomCountryLines.end(); ++iter)
	{
		(*iter)->setVisible(false);
	}
	for (std::vector<Surface *>::iterator iter = _incomeLines.begin(); iter != _incomeLines.end(); ++iter)
	{
		(*iter)->setVisible(false);
	}
	for (std::vector<Surface *>::iterator iter = _financeLines.begin(); iter != _financeLines.end(); ++iter)
	{
		(*iter)->setVisible(false);
	}


	for (std::vector<ToggleTextButton *>::iterator iter = _btnRegions.begin(); iter != _btnRegions.end(); ++iter)
	{
		(*iter)->setVisible(false);
	}
	for (std::vector<ToggleTextButton *>::iterator iter = _btnCountries.begin(); iter != _btnCountries.end(); ++iter)
	{
		(*iter)->setVisible(false);
	}
	for (std::vector<ToggleTextButton *>::iterator iter = _btnFinances.begin(); iter != _btnFinances.end(); ++iter)
	{
		(*iter)->setVisible(false);
	}

	_btnRegionTotal->setVisible(false);
	_btnCountryTotal->setVisible(false);
	_txtFactor->setVisible(false);
}

/**
 * updates the text on the vertical scale
 * @param lowerLimit minimum value
 * @param upperLimit maximum value
 */
void GraphsState::updateScale(double lowerLimit, double upperLimit)
{
	double increment = ((upperLimit - lowerLimit) / 9);
	if (increment < 10)
	{
		increment = 10;
	}
	double text = lowerLimit;
	for (int i = 0; i < 10; ++i)
	{
		_txtScale.at(i)->setText(Text::formatNumber(static_cast<int>(text)));
		text += increment;
	}
}

/**
 * instead of having all our line drawing in one giant ridiculous routine, just use the one we need.
 */
void GraphsState::drawLines()
{
	if (!_country && !_finance)
	{
		drawRegionLines();
	}
	else if (!_finance)
	{
		drawCountryLines();
	}
	else
	{
		drawFinanceLines();
	}
}

/**
 * Sets up the screens and draws the lines for country button
 * to toggle on and off
 */
void GraphsState::drawCountryLines()
{
	//calculate the totals, and set up our upward maximum
	int upperLimit = 0;
	int lowerLimit = 0;
	int totals[] = {0, 0, 0, 0, 0, 0, 0, 0, 0, 0, 0, 0};
	for (size_t entry = 0; entry != _game->getSavedGame()->getFundsList().size(); ++entry)
	{
		int total = 0;
		if (_alien)
		{
			for (size_t iter = 0; iter != _game->getSavedGame()->getCountries()->size(); ++iter)
			{
				total += _game->getSavedGame()->getCountries()->at(iter)->getActivityAlien().at(entry);
				if (_game->getSavedGame()->getCountries()->at(iter)->getActivityAlien().at(entry) > upperLimit && _countryToggles.at(iter)->_pushed)
				{
					upperLimit = _game->getSavedGame()->getCountries()->at(iter)->getActivityAlien().at(entry);
				}
			}
		}
		else if (_income)
		{
			for (size_t iter = 0; iter != _game->getSavedGame()->getCountries()->size(); ++iter)
			{
				total += _game->getSavedGame()->getCountries()->at(iter)->getFunding().at(entry) / 1000;
				if (_game->getSavedGame()->getCountries()->at(iter)->getFunding().at(entry) / 1000 > upperLimit && _countryToggles.at(iter)->_pushed)
				{
					upperLimit = _game->getSavedGame()->getCountries()->at(iter)->getFunding().at(entry) / 1000;
				}
			}
		}
		else
		{
			for (size_t iter = 0; iter != _game->getSavedGame()->getCountries()->size(); ++iter)
			{
				total += _game->getSavedGame()->getCountries()->at(iter)->getActivityXcom().at(entry);
				if (_game->getSavedGame()->getCountries()->at(iter)->getActivityXcom().at(entry) > upperLimit && _countryToggles.at(iter)->_pushed)
				{
					upperLimit = _game->getSavedGame()->getCountries()->at(iter)->getActivityXcom().at(entry);
				}
				if (_game->getSavedGame()->getCountries()->at(iter)->getActivityXcom().at(entry) < lowerLimit && _countryToggles.at(iter)->_pushed)
				{
					lowerLimit = _game->getSavedGame()->getCountries()->at(iter)->getActivityXcom().at(entry);
				}

			}
		}
		if (_countryToggles.back()->_pushed && total > upperLimit)
			upperLimit = total;
	}

	//adjust the scale to fit the upward maximum
	double range = upperLimit - lowerLimit;
	double low = lowerLimit;
	int grids = 9; // cells in grid
	int check = _income ? 50 : 10;
	while (range > check * grids)
	{
		check *= 2;
	}

	lowerLimit = 0;
	upperLimit = check * grids;

	if (low < 0)
	{
		while (low < lowerLimit)
		{
			lowerLimit -= check;
			upperLimit -= check;
		}
	}

	range = upperLimit - lowerLimit;
	double units = range / 126;

	// draw country line
	for (size_t entry = 0; entry != _game->getSavedGame()->getCountries()->size(); ++entry)
	{
		Country *country = _game->getSavedGame()->getCountries()->at(entry);
		_alienCountryLines.at(entry)->clear();
		_xcomCountryLines.at(entry)->clear();
		_incomeLines.at(entry)->clear();
		std::vector<Sint16> newLineVector;
		int reduction = 0;
		for (size_t iter = 0; iter != 12; ++iter)
		{
			int x = 312 - (iter*17);
			int y = 175 - (-lowerLimit / units);
			if (_alien)
			{
				if (iter < country->getActivityAlien().size())
				{
					reduction = country->getActivityAlien().at(country->getActivityAlien().size()-(1+iter)) / units;
					y -= reduction;
					totals[iter] += country->getActivityAlien().at(country->getActivityAlien().size()-(1+iter));
				}
			}
			else if (_income)
			{
				if (iter < country->getFunding().size())
				{
					reduction = (country->getFunding().at(country->getFunding().size()-(1+iter)) / 1000) / units;
					y -= reduction;
					totals[iter] += country->getFunding().at(country->getFunding().size()-(1+iter)) / 1000;
				}
			}
			else
			{
				if (iter < country->getActivityXcom().size())
				{
					reduction = country->getActivityXcom().at(country->getActivityXcom().size()-(1+iter)) / units;
					y -= reduction;
					totals[iter] += country->getActivityXcom().at(country->getActivityXcom().size()-(1+iter));
				}
			}
			if (y >=175)
				y = 175;
			newLineVector.push_back(y);
			if (newLineVector.size() > 1 && _alien)
				_alienCountryLines.at(entry)->drawLine(x, y, x+17, newLineVector.at(newLineVector.size()-2), _countryToggles.at(entry)->_color+4);
			else if (newLineVector.size() > 1 && _income)
				_incomeLines.at(entry)->drawLine(x, y, x+17, newLineVector.at(newLineVector.size()-2), _countryToggles.at(entry)->_color+4);
			else if (newLineVector.size() > 1)
				_xcomCountryLines.at(entry)->drawLine(x, y, x+17, newLineVector.at(newLineVector.size()-2), _countryToggles.at(entry)->_color+4);
			}
		if (_alien)
			_alienCountryLines.at(entry)->setVisible(_countryToggles.at(entry)->_pushed);
		else if (_income)
			_incomeLines.at(entry)->setVisible(_countryToggles.at(entry)->_pushed);
		else
			_xcomCountryLines.at(entry)->setVisible(_countryToggles.at(entry)->_pushed);
	}
	if (_alien)
		_alienCountryLines.back()->clear();
	else if (_income)
		_incomeLines.back()->clear();
	else
		_xcomCountryLines.back()->clear();

	// set up the "total" line
	std::vector<Sint16> newLineVector;
	Uint8 color = _game->getMod()->getInterface("graphs")->getElement("countryTotal")->color2;
	for (int iter = 0; iter != 12; ++iter)
	{
		int x = 312 - (iter*17);
		int y = 175 - (-lowerLimit / units);
		if (totals[iter] > 0)
		{
			int reduction = totals[iter] / units;
			y -= reduction;
		}
		newLineVector.push_back(y);
		if (newLineVector.size() > 1)
		{
			if (_alien)
				_alienCountryLines.back()->drawLine(x, y, x+17, newLineVector.at(newLineVector.size()-2), color);
			else if (_income)
				_incomeLines.back()->drawLine(x, y, x+17, newLineVector.at(newLineVector.size()-2), color);
			else
				_xcomCountryLines.back()->drawLine(x, y, x+17, newLineVector.at(newLineVector.size()-2), color);
		}
	}
	if (_alien)
		_alienCountryLines.back()->setVisible(_countryToggles.back()->_pushed);
	else if (_income)
		_incomeLines.back()->setVisible(_countryToggles.back()->_pushed);
	else
		_xcomCountryLines.back()->setVisible(_countryToggles.back()->_pushed);
	updateScale(lowerLimit, upperLimit);
	_txtFactor->setVisible(_income);
}

/**
 * Sets up the screens and draws the lines for region button
 * to toggle on and off
 */
void GraphsState::drawRegionLines()
{
	//calculate the totals, and set up our upward maximum
	int upperLimit = 0;
	int lowerLimit = 0;
	int totals[] = {0, 0, 0, 0, 0, 0, 0, 0, 0, 0, 0, 0};
	for (size_t entry = 0; entry != _game->getSavedGame()->getFundsList().size(); ++entry)
	{
		int total = 0;
		if (_alien)
		{
			for (size_t iter = 0; iter != _game->getSavedGame()->getRegions()->size(); ++iter)
			{
				total += _game->getSavedGame()->getRegions()->at(iter)->getActivityAlien().at(entry);
				if (_game->getSavedGame()->getRegions()->at(iter)->getActivityAlien().at(entry) > upperLimit && _regionToggles.at(iter)->_pushed)
				{
					upperLimit = _game->getSavedGame()->getRegions()->at(iter)->getActivityAlien().at(entry);
				}
				if (_game->getSavedGame()->getRegions()->at(iter)->getActivityAlien().at(entry) < lowerLimit && _regionToggles.at(iter)->_pushed)
				{
					lowerLimit = _game->getSavedGame()->getRegions()->at(iter)->getActivityAlien().at(entry);
				}
			}
		}
		else
		{
			for (size_t iter = 0; iter != _game->getSavedGame()->getRegions()->size(); ++iter)
			{
				total += _game->getSavedGame()->getRegions()->at(iter)->getActivityXcom().at(entry);
				if (_game->getSavedGame()->getRegions()->at(iter)->getActivityXcom().at(entry) > upperLimit && _regionToggles.at(iter)->_pushed)
				{
					upperLimit = _game->getSavedGame()->getRegions()->at(iter)->getActivityXcom().at(entry);
				}
				if (_game->getSavedGame()->getRegions()->at(iter)->getActivityXcom().at(entry) < lowerLimit && _regionToggles.at(iter)->_pushed)
				{
					lowerLimit = _game->getSavedGame()->getRegions()->at(iter)->getActivityXcom().at(entry);
				}
			}
		}
		if (_regionToggles.back()->_pushed && total > upperLimit)
				upperLimit = total;
	}

	//adjust the scale to fit the upward maximum
	double range = upperLimit - lowerLimit;
	double low = lowerLimit;
	int check = 10;
	int grids = 9; // cells in grid
	while (range > check * grids)
	{
		check *= 2;
	}

	lowerLimit = 0;
	upperLimit = check * grids;

	if (low < 0)
	{
		while (low < lowerLimit)
		{
			lowerLimit -= check;
			upperLimit -= check;
		}
	}
	range = upperLimit - lowerLimit;
	double units = range / 126;
	// draw region line
	for (size_t entry = 0; entry != _game->getSavedGame()->getRegions()->size(); ++entry)
	{
		Region *region = _game->getSavedGame()->getRegions()->at(entry);
		_alienRegionLines.at(entry)->clear();
		_xcomRegionLines.at(entry)->clear();
		std::vector<Sint16> newLineVector;
		int reduction = 0;
		for (size_t iter = 0; iter != 12; ++iter)
		{
			int x = 312 - (iter*17);
			int y = 175 - (-lowerLimit / units);
			if (_alien)
			{
				if (iter < region->getActivityAlien().size())
				{
					reduction = region->getActivityAlien().at(region->getActivityAlien().size()-(1+iter)) / units;
					y -= reduction;
					totals[iter] += region->getActivityAlien().at(region->getActivityAlien().size()-(1+iter));
				}
			}
			else
			{
				if (iter < region->getActivityXcom().size())
				{
					reduction = region->getActivityXcom().at(region->getActivityXcom().size()-(1+iter)) / units;
					y -= reduction;
					totals[iter] += region->getActivityXcom().at(region->getActivityXcom().size()-(1+iter));
				}
			}
			if (y >=175)
				y = 175;
			newLineVector.push_back(y);
			if (newLineVector.size() > 1 && _alien)
				_alienRegionLines.at(entry)->drawLine(x, y, x+17, newLineVector.at(newLineVector.size()-2), _regionToggles.at(entry)->_color+4);
			else if (newLineVector.size() > 1)
				_xcomRegionLines.at(entry)->drawLine(x, y, x+17, newLineVector.at(newLineVector.size()-2), _regionToggles.at(entry)->_color+4);
		}

		if (_alien)
			_alienRegionLines.at(entry)->setVisible(_regionToggles.at(entry)->_pushed);
		else
			_xcomRegionLines.at(entry)->setVisible(_regionToggles.at(entry)->_pushed);
	}

	// set up the "total" line
	if (_alien)
		_alienRegionLines.back()->clear();
	else
		_xcomRegionLines.back()->clear();

	Uint8 color = _game->getMod()->getInterface("graphs")->getElement("regionTotal")->color2;
	std::vector<Sint16> newLineVector;
	for (int iter = 0; iter != 12; ++iter)
	{
		int x = 312 - (iter*17);
		int y = 175 - (-lowerLimit / units);
		if (totals[iter] > 0)
		{
			int reduction = totals[iter] / units;
			y -= reduction;
		}
		newLineVector.push_back(y);
		if (newLineVector.size() > 1)
		{
			if (_alien)
				_alienRegionLines.back()->drawLine(x, y, x+17, newLineVector.at(newLineVector.size()-2), color);
			else
				_xcomRegionLines.back()->drawLine(x, y, x+17, newLineVector.at(newLineVector.size()-2), color);
		}
	}
	if (_alien)
		_alienRegionLines.back()->setVisible(_regionToggles.back()->_pushed);
	else
		_xcomRegionLines.back()->setVisible(_regionToggles.back()->_pushed);
	updateScale(lowerLimit, upperLimit);
	_txtFactor->setVisible(false);
}

/**
 * Sets up the screens and draws the lines for the finance button
 * to toggle on and off
 */
void GraphsState::drawFinanceLines()
{
	//set up array
	int upperLimit = 0;
	int lowerLimit = 0;
	int64_t incomeTotals[] = {0, 0, 0, 0, 0, 0, 0, 0, 0, 0, 0, 0};
	int64_t balanceTotals[] = {0, 0, 0, 0, 0, 0, 0, 0, 0, 0, 0, 0};
	int64_t expendTotals[] = {0, 0, 0, 0, 0, 0, 0, 0, 0, 0, 0, 0};
	int64_t maintTotals[] = {0, 0, 0, 0, 0, 0, 0, 0, 0, 0, 0, 0};
	int scoreTotals[] = {0, 0, 0, 0, 0, 0, 0, 0, 0, 0, 0, 0};
	maintTotals[0] = _game->getSavedGame()->getBaseMaintenance() / 1000;

	// start filling those arrays with score value
	// determine which is the highest one being displayed, so we can adjust the scale
	for (size_t entry = 0; entry != _game->getSavedGame()->getFundsList().size(); ++entry)
	{
		size_t invertedEntry = _game->getSavedGame()->getFundsList().size() - (1 + entry);
		maintTotals[entry] += _game->getSavedGame()->getMaintenances().at(invertedEntry) / 1000;
		balanceTotals[entry] = _game->getSavedGame()->getFundsList().at(invertedEntry) / 1000;
		scoreTotals[entry] = _game->getSavedGame()->getResearchScores().at(invertedEntry);

		for (std::vector<Region*>::iterator iter = _game->getSavedGame()->getRegions()->begin(); iter != _game->getSavedGame()->getRegions()->end(); ++iter)
		{
			scoreTotals[entry] += (*iter)->getActivityXcom().at(invertedEntry) - (*iter)->getActivityAlien().at(invertedEntry);
		}

		if (_financeToggles.at(2))
		{
			if (maintTotals[entry] > upperLimit)
			{
				upperLimit = maintTotals[entry];
			}
			if (maintTotals[entry] < lowerLimit)
			{
				lowerLimit = maintTotals[entry];
			}
		}
		if (_financeToggles.at(3))
		{
			if (balanceTotals[entry] > upperLimit)
			{
				upperLimit = balanceTotals[entry];
			}
			if (balanceTotals[entry] < lowerLimit)
			{
				lowerLimit = balanceTotals[entry];
			}
		}
		if (_financeToggles.at(4))
		{
			if (scoreTotals[entry] > upperLimit)
			{
				upperLimit = scoreTotals[entry];
			}
			if (scoreTotals[entry] < lowerLimit)
			{
				lowerLimit = scoreTotals[entry];
			}
		}
	}

	for (size_t entry = 0; entry !=  _game->getSavedGame()->getExpenditures().size(); ++entry)
	{
		expendTotals[entry] = _game->getSavedGame()->getExpenditures().at(_game->getSavedGame()->getExpenditures().size() - (entry + 1)) / 1000;
		incomeTotals[entry] = _game->getSavedGame()->getIncomes().at(_game->getSavedGame()->getIncomes().size() - (entry + 1)) / 1000;

		if (_financeToggles.at(0) && incomeTotals[entry] > upperLimit)
		{
			upperLimit = incomeTotals[entry];
		}
		if (_financeToggles.at(1) && expendTotals[entry] > upperLimit)
		{
			upperLimit = expendTotals[entry];
		}
	}

	double range = upperLimit - lowerLimit;
	double low = lowerLimit;
	int check = 250;
	int grids = 9; // cells in grid
	while (range > check * grids)
	{
		check *= 2;
	}

	lowerLimit = 0;
	upperLimit = check * grids;
<<<<<<< HEAD

	if (low < 0)
	{
		while (low < lowerLimit)
		{
			lowerLimit -= check;
			upperLimit -= check;
		}
	}
	//toggle screen
	for (int button = 0; button != 5; ++button)
	{
		_financeLines.at(button)->setVisible(_financeToggles.at(button));
		_financeLines.at(button)->clear();
	}
	range = upperLimit - lowerLimit;
	//figure out how many units to the pixel, then plot the points for the graph and connect the dots.
	double units = range / 126;
	for (int button = 0; button != 5; ++button)
	{
		std::vector<Sint16> newLineVector;
		for (int iter = 0; iter != 12; ++iter)
		{
			int x = 312 - (iter*17);
			int y = 175 - (-lowerLimit / units);
			int reduction = 0;
			switch(button)
			{
			case 0:
				reduction = incomeTotals[iter] / units;
				break;
			case 1:
				reduction = expendTotals[iter] / units;
				break;
			case 2:
				reduction = maintTotals[iter] / units;
				break;
			case 3:
				reduction = balanceTotals[iter] / units;
				break;
			case 4:
				reduction = scoreTotals[iter] / units;
				break;
			}
			y -= reduction;
			newLineVector.push_back(y);
			int offset = button % 2 ? 8 : 0;
			if (newLineVector.size() > 1)
				_financeLines.at(button)->drawLine(x, y, x+17, newLineVector.at(newLineVector.size()-2), Palette::blockOffset((button/2)+1)+offset);
		}
	}
	updateScale(lowerLimit, upperLimit);
	_txtFactor->setVisible(true);
}

/**
 * 'Shift' the buttons to display only GRAPH_MAX_BUTTONS - reset their state from toggle
 */
void GraphsState::shiftButtons(Action *action)
{
	// only if active 'screen' is other than finance
	if (_finance)
		return;
	// select the data's we'll processing - regions or countrie
	if (_country)
	{
		// too few countries? - return
		if (_countryToggles.size() <= GRAPH_MAX_BUTTONS)
			return;
		else if (action->getDetails()->button.button == SDL_BUTTON_WHEELUP)
			scrollButtons(_countryToggles, _btnCountries, _butCountriesOffset, -1);
		else if (action->getDetails()->button.button == SDL_BUTTON_WHEELDOWN)
			scrollButtons(_countryToggles, _btnCountries, _butCountriesOffset, 1);
	}
	else
	{
		// too few regions? - return
		if (_regionToggles.size() <= GRAPH_MAX_BUTTONS)
			return;
		else if (action->getDetails()->button.button == SDL_BUTTON_WHEELUP)
			scrollButtons(_regionToggles, _btnRegions, _butRegionsOffset, -1);
		else if (action->getDetails()->button.button == SDL_BUTTON_WHEELDOWN)
			scrollButtons(_regionToggles, _btnRegions, _butRegionsOffset, 1);
	}
}

void GraphsState::scrollButtons(std::vector<GraphButInfo *> &toggles, std::vector<ToggleTextButton *> &buttons, size_t &offset, int step)
{
	// minus one, 'cause we'll already added the TOTAL button to toggle
	if ( int(step + (int)offset) < 0 || offset + step + GRAPH_MAX_BUTTONS >= toggles.size()-1)
		return;
	// set the next offset - cheaper to do it from starter
	offset += step;
	size_t i = 0;
	std::vector<ToggleTextButton *>::iterator iterb = buttons.begin();
	for (std::vector<GraphButInfo *>::iterator itert = toggles.begin() + offset; itert != toggles.end() && i < GRAPH_MAX_BUTTONS; ++itert, ++iterb, ++i)
	{
		updateButton(*itert, *iterb);
	}
}

void GraphsState::updateButton(GraphButInfo *from,ToggleTextButton *to)
{
	to->setText(from->_name);
	to->setInvertColor(from->_color);
	to->setPressed(from->_pushed);
}

}
=======

	if (low < 0)
	{
		while (low < lowerLimit)
		{
			lowerLimit -= check;
			upperLimit -= check;
		}
	}
	range = upperLimit - lowerLimit;
	double units = range / 126;
	// draw region lines
	for (size_t entry = 0; entry != _game->getSavedGame()->getRegions()->size(); ++entry)
	{
		Region *region = _game->getSavedGame()->getRegions()->at(entry);
		_alienRegionLines.at(entry)->clear();
		_xcomRegionLines.at(entry)->clear();
		std::vector<Sint16> newLineVector;
		int reduction = 0;
		for (size_t iter = 0; iter != 12; ++iter)
		{
			int x = 312 - (iter*17);
			int y = 175 - (-lowerLimit / units);
			if (_alien)
			{
				if (iter < region->getActivityAlien().size())
				{
					reduction = region->getActivityAlien().at(region->getActivityAlien().size()-(1+iter)) / units;
					y -= reduction;
					totals[iter] += region->getActivityAlien().at(region->getActivityAlien().size()-(1+iter));
				}
			}
			else
			{
				if (iter < region->getActivityXcom().size())
				{
					reduction = region->getActivityXcom().at(region->getActivityXcom().size()-(1+iter)) / units;
					y -= reduction;
					totals[iter] += region->getActivityXcom().at(region->getActivityXcom().size()-(1+iter));
				}
			}
			if (y >=175)
				y = 175;
			newLineVector.push_back(y);
			if (newLineVector.size() > 1 && _alien)
				_alienRegionLines.at(entry)->drawLine(x, y, x+17, newLineVector.at(newLineVector.size()-2), _regionToggles.at(entry)->_color+4);
			else if (newLineVector.size() > 1)
				_xcomRegionLines.at(entry)->drawLine(x, y, x+17, newLineVector.at(newLineVector.size()-2), _regionToggles.at(entry)->_color+4);
		}

		if (_alien)
			_alienRegionLines.at(entry)->setVisible(_regionToggles.at(entry)->_pushed);
		else
			_xcomRegionLines.at(entry)->setVisible(_regionToggles.at(entry)->_pushed);
	}

	// set up the "total" line
	if (_alien)
		_alienRegionLines.back()->clear();
	else
		_xcomRegionLines.back()->clear();

	Uint8 color = _game->getMod()->getInterface("graphs")->getElement("regionTotal")->color2;
	std::vector<Sint16> newLineVector;
	for (int iter = 0; iter != 12; ++iter)
	{
		int x = 312 - (iter*17);
		int y = 175 - (-lowerLimit / units);
		if (totals[iter] > 0)
		{
			int reduction = totals[iter] / units;
			y -= reduction;
		}
		newLineVector.push_back(y);
		if (newLineVector.size() > 1)
		{
			if (_alien)
				_alienRegionLines.back()->drawLine(x, y, x+17, newLineVector.at(newLineVector.size()-2), color);
			else
				_xcomRegionLines.back()->drawLine(x, y, x+17, newLineVector.at(newLineVector.size()-2), color);
		}
	}
	if (_alien)
		_alienRegionLines.back()->setVisible(_regionToggles.back()->_pushed);
	else
		_xcomRegionLines.back()->setVisible(_regionToggles.back()->_pushed);
	updateScale(lowerLimit, upperLimit);
	_txtFactor->setVisible(false);
}

/**
 * Sets up the screens and draws the lines for the finance buttons
 * to toggle on and off
 */
void GraphsState::drawFinanceLines()
{
	//set up arrays
	int upperLimit = 0;
	int lowerLimit = 0;
	int64_t incomeTotals[] = {0, 0, 0, 0, 0, 0, 0, 0, 0, 0, 0, 0};
	int64_t balanceTotals[] = {0, 0, 0, 0, 0, 0, 0, 0, 0, 0, 0, 0};
	int64_t expendTotals[] = {0, 0, 0, 0, 0, 0, 0, 0, 0, 0, 0, 0};
	int64_t maintTotals[] = {0, 0, 0, 0, 0, 0, 0, 0, 0, 0, 0, 0};
	int scoreTotals[] = {0, 0, 0, 0, 0, 0, 0, 0, 0, 0, 0, 0};
	maintTotals[0] = _game->getSavedGame()->getBaseMaintenance() / 1000;

	// start filling those arrays with score values
	// determine which is the highest one being displayed, so we can adjust the scale
	for (size_t entry = 0; entry != _game->getSavedGame()->getFundsList().size(); ++entry)
	{
		size_t invertedEntry = _game->getSavedGame()->getFundsList().size() - (1 + entry);
		maintTotals[entry] += _game->getSavedGame()->getMaintenances().at(invertedEntry) / 1000;
		balanceTotals[entry] = _game->getSavedGame()->getFundsList().at(invertedEntry) / 1000;
		scoreTotals[entry] = _game->getSavedGame()->getResearchScores().at(invertedEntry);

		for (std::vector<Region*>::iterator iter = _game->getSavedGame()->getRegions()->begin(); iter != _game->getSavedGame()->getRegions()->end(); ++iter)
		{
			scoreTotals[entry] += (*iter)->getActivityXcom().at(invertedEntry) - (*iter)->getActivityAlien().at(invertedEntry);
		}

		if (_financeToggles.at(2))
		{
			if (maintTotals[entry] > upperLimit)
			{
				upperLimit = maintTotals[entry];
			}
			if (maintTotals[entry] < lowerLimit)
			{
				lowerLimit = maintTotals[entry];
			}
		}
		if (_financeToggles.at(3))
		{
			if (balanceTotals[entry] > upperLimit)
			{
				upperLimit = balanceTotals[entry];
			}
			if (balanceTotals[entry] < lowerLimit)
			{
				lowerLimit = balanceTotals[entry];
			}
		}
		if (_financeToggles.at(4))
		{
			if (scoreTotals[entry] > upperLimit)
			{
				upperLimit = scoreTotals[entry];
			}
			if (scoreTotals[entry] < lowerLimit)
			{
				lowerLimit = scoreTotals[entry];
			}
		}
	}

	for (size_t entry = 0; entry !=  _game->getSavedGame()->getExpenditures().size(); ++entry)
	{
		expendTotals[entry] = _game->getSavedGame()->getExpenditures().at(_game->getSavedGame()->getExpenditures().size() - (entry + 1)) / 1000;
		incomeTotals[entry] = _game->getSavedGame()->getIncomes().at(_game->getSavedGame()->getIncomes().size() - (entry + 1)) / 1000;

		if (_financeToggles.at(0) && incomeTotals[entry] > upperLimit)
		{
			upperLimit = incomeTotals[entry];
		}
		if (_financeToggles.at(1) && expendTotals[entry] > upperLimit)
		{
			upperLimit = expendTotals[entry];
		}
	}

	double range = upperLimit - lowerLimit;
	double low = lowerLimit;
	int check = 250;
	int grids = 9; // cells in grid
	while (range > check * grids)
	{
		check *= 2;
	}

	lowerLimit = 0;
	upperLimit = check * grids;

	if (low < 0)
	{
		while (low < lowerLimit)
		{
			lowerLimit -= check;
			upperLimit -= check;
		}
	}
	//toggle screens
	for (int button = 0; button != 5; ++button)
	{
		_financeLines.at(button)->setVisible(_financeToggles.at(button));
		_financeLines.at(button)->clear();
	}
	range = upperLimit - lowerLimit;
	//figure out how many units to the pixel, then plot the points for the graph and connect the dots.
	double units = range / 126;
	for (int button = 0; button != 5; ++button)
	{
		std::vector<Sint16> newLineVector;
		for (int iter = 0; iter != 12; ++iter)
		{
			int x = 312 - (iter*17);
			int y = 175 - (-lowerLimit / units);
			int reduction = 0;
			switch(button)
			{
			case 0:
				reduction = incomeTotals[iter] / units;
				break;
			case 1:
				reduction = expendTotals[iter] / units;
				break;
			case 2:
				reduction = maintTotals[iter] / units;
				break;
			case 3:
				reduction = balanceTotals[iter] / units;
				break;
			case 4:
				reduction = scoreTotals[iter] / units;
				break;
			}
			y -= reduction;
			newLineVector.push_back(y);
			int offset = button % 2 ? 8 : 0;
			if (newLineVector.size() > 1)
				_financeLines.at(button)->drawLine(x, y, x+17, newLineVector.at(newLineVector.size()-2), Palette::blockOffset((button/2)+1)+offset);
		}
	}
	updateScale(lowerLimit, upperLimit);
	_txtFactor->setVisible(true);
}

/**
 * 'Shift' the buttons to display only GRAPH_MAX_BUTTONS - reset their state from toggles
 */
void GraphsState::shiftButtons(Action *action)
{
	// only if active 'screen' is other than finance
	if (_finance)
		return;
	// select the data's we'll processing - regions or countries
	if (_country)
	{
		// too few countries? - return
		if (_countryToggles.size() <= GRAPH_MAX_BUTTONS)
			return;
		else if (action->getDetails()->button.button == SDL_BUTTON_WHEELUP)
			scrollButtons(_countryToggles, _btnCountries, _butCountriesOffset, -1);
		else if (action->getDetails()->button.button == SDL_BUTTON_WHEELDOWN)
			scrollButtons(_countryToggles, _btnCountries, _butCountriesOffset, 1);
	}
	else
	{
		// too few regions? - return
		if (_regionToggles.size() <= GRAPH_MAX_BUTTONS)
			return;
		else if (action->getDetails()->button.button == SDL_BUTTON_WHEELUP)
			scrollButtons(_regionToggles, _btnRegions, _butRegionsOffset, -1);
		else if (action->getDetails()->button.button == SDL_BUTTON_WHEELDOWN)
			scrollButtons(_regionToggles, _btnRegions, _butRegionsOffset, 1);
	}
}

void GraphsState::scrollButtons(std::vector<GraphButInfo *> &toggles, std::vector<ToggleTextButton *> &buttons, size_t &offset, int step)
{
	if ( int(step + (int)offset) < 0 || offset + step + GRAPH_MAX_BUTTONS >= toggles.size())
		return;
	// set the next offset - cheaper to do it from starters
	offset += step;
	size_t i = 0;
	std::vector<ToggleTextButton *>::iterator iterb = buttons.begin();
	for (std::vector<GraphButInfo *>::iterator itert = toggles.begin() + offset; itert != toggles.end() && i < GRAPH_MAX_BUTTONS; ++itert, ++iterb, ++i)
	{
		updateButton(*itert, *iterb);
	}
}

void GraphsState::updateButton(GraphButInfo *from,ToggleTextButton *to)
{
	to->setText(from->_name);
	to->setInvertColor(from->_color);
	to->setPressed(from->_pushed);
}

}

>>>>>>> 689417f4
<|MERGE_RESOLUTION|>--- conflicted
+++ resolved
@@ -1057,7 +1057,6 @@
 
 	lowerLimit = 0;
 	upperLimit = check * grids;
-<<<<<<< HEAD
 
 	if (low < 0)
 	{
@@ -1146,8 +1145,7 @@
 
 void GraphsState::scrollButtons(std::vector<GraphButInfo *> &toggles, std::vector<ToggleTextButton *> &buttons, size_t &offset, int step)
 {
-	// minus one, 'cause we'll already added the TOTAL button to toggle
-	if ( int(step + (int)offset) < 0 || offset + step + GRAPH_MAX_BUTTONS >= toggles.size()-1)
+	if ( int(step + (int)offset) < 0 || offset + step + GRAPH_MAX_BUTTONS >= toggles.size())
 		return;
 	// set the next offset - cheaper to do it from starter
 	offset += step;
@@ -1166,296 +1164,4 @@
 	to->setPressed(from->_pushed);
 }
 
-}
-=======
-
-	if (low < 0)
-	{
-		while (low < lowerLimit)
-		{
-			lowerLimit -= check;
-			upperLimit -= check;
-		}
-	}
-	range = upperLimit - lowerLimit;
-	double units = range / 126;
-	// draw region lines
-	for (size_t entry = 0; entry != _game->getSavedGame()->getRegions()->size(); ++entry)
-	{
-		Region *region = _game->getSavedGame()->getRegions()->at(entry);
-		_alienRegionLines.at(entry)->clear();
-		_xcomRegionLines.at(entry)->clear();
-		std::vector<Sint16> newLineVector;
-		int reduction = 0;
-		for (size_t iter = 0; iter != 12; ++iter)
-		{
-			int x = 312 - (iter*17);
-			int y = 175 - (-lowerLimit / units);
-			if (_alien)
-			{
-				if (iter < region->getActivityAlien().size())
-				{
-					reduction = region->getActivityAlien().at(region->getActivityAlien().size()-(1+iter)) / units;
-					y -= reduction;
-					totals[iter] += region->getActivityAlien().at(region->getActivityAlien().size()-(1+iter));
-				}
-			}
-			else
-			{
-				if (iter < region->getActivityXcom().size())
-				{
-					reduction = region->getActivityXcom().at(region->getActivityXcom().size()-(1+iter)) / units;
-					y -= reduction;
-					totals[iter] += region->getActivityXcom().at(region->getActivityXcom().size()-(1+iter));
-				}
-			}
-			if (y >=175)
-				y = 175;
-			newLineVector.push_back(y);
-			if (newLineVector.size() > 1 && _alien)
-				_alienRegionLines.at(entry)->drawLine(x, y, x+17, newLineVector.at(newLineVector.size()-2), _regionToggles.at(entry)->_color+4);
-			else if (newLineVector.size() > 1)
-				_xcomRegionLines.at(entry)->drawLine(x, y, x+17, newLineVector.at(newLineVector.size()-2), _regionToggles.at(entry)->_color+4);
-		}
-
-		if (_alien)
-			_alienRegionLines.at(entry)->setVisible(_regionToggles.at(entry)->_pushed);
-		else
-			_xcomRegionLines.at(entry)->setVisible(_regionToggles.at(entry)->_pushed);
-	}
-
-	// set up the "total" line
-	if (_alien)
-		_alienRegionLines.back()->clear();
-	else
-		_xcomRegionLines.back()->clear();
-
-	Uint8 color = _game->getMod()->getInterface("graphs")->getElement("regionTotal")->color2;
-	std::vector<Sint16> newLineVector;
-	for (int iter = 0; iter != 12; ++iter)
-	{
-		int x = 312 - (iter*17);
-		int y = 175 - (-lowerLimit / units);
-		if (totals[iter] > 0)
-		{
-			int reduction = totals[iter] / units;
-			y -= reduction;
-		}
-		newLineVector.push_back(y);
-		if (newLineVector.size() > 1)
-		{
-			if (_alien)
-				_alienRegionLines.back()->drawLine(x, y, x+17, newLineVector.at(newLineVector.size()-2), color);
-			else
-				_xcomRegionLines.back()->drawLine(x, y, x+17, newLineVector.at(newLineVector.size()-2), color);
-		}
-	}
-	if (_alien)
-		_alienRegionLines.back()->setVisible(_regionToggles.back()->_pushed);
-	else
-		_xcomRegionLines.back()->setVisible(_regionToggles.back()->_pushed);
-	updateScale(lowerLimit, upperLimit);
-	_txtFactor->setVisible(false);
-}
-
-/**
- * Sets up the screens and draws the lines for the finance buttons
- * to toggle on and off
- */
-void GraphsState::drawFinanceLines()
-{
-	//set up arrays
-	int upperLimit = 0;
-	int lowerLimit = 0;
-	int64_t incomeTotals[] = {0, 0, 0, 0, 0, 0, 0, 0, 0, 0, 0, 0};
-	int64_t balanceTotals[] = {0, 0, 0, 0, 0, 0, 0, 0, 0, 0, 0, 0};
-	int64_t expendTotals[] = {0, 0, 0, 0, 0, 0, 0, 0, 0, 0, 0, 0};
-	int64_t maintTotals[] = {0, 0, 0, 0, 0, 0, 0, 0, 0, 0, 0, 0};
-	int scoreTotals[] = {0, 0, 0, 0, 0, 0, 0, 0, 0, 0, 0, 0};
-	maintTotals[0] = _game->getSavedGame()->getBaseMaintenance() / 1000;
-
-	// start filling those arrays with score values
-	// determine which is the highest one being displayed, so we can adjust the scale
-	for (size_t entry = 0; entry != _game->getSavedGame()->getFundsList().size(); ++entry)
-	{
-		size_t invertedEntry = _game->getSavedGame()->getFundsList().size() - (1 + entry);
-		maintTotals[entry] += _game->getSavedGame()->getMaintenances().at(invertedEntry) / 1000;
-		balanceTotals[entry] = _game->getSavedGame()->getFundsList().at(invertedEntry) / 1000;
-		scoreTotals[entry] = _game->getSavedGame()->getResearchScores().at(invertedEntry);
-
-		for (std::vector<Region*>::iterator iter = _game->getSavedGame()->getRegions()->begin(); iter != _game->getSavedGame()->getRegions()->end(); ++iter)
-		{
-			scoreTotals[entry] += (*iter)->getActivityXcom().at(invertedEntry) - (*iter)->getActivityAlien().at(invertedEntry);
-		}
-
-		if (_financeToggles.at(2))
-		{
-			if (maintTotals[entry] > upperLimit)
-			{
-				upperLimit = maintTotals[entry];
-			}
-			if (maintTotals[entry] < lowerLimit)
-			{
-				lowerLimit = maintTotals[entry];
-			}
-		}
-		if (_financeToggles.at(3))
-		{
-			if (balanceTotals[entry] > upperLimit)
-			{
-				upperLimit = balanceTotals[entry];
-			}
-			if (balanceTotals[entry] < lowerLimit)
-			{
-				lowerLimit = balanceTotals[entry];
-			}
-		}
-		if (_financeToggles.at(4))
-		{
-			if (scoreTotals[entry] > upperLimit)
-			{
-				upperLimit = scoreTotals[entry];
-			}
-			if (scoreTotals[entry] < lowerLimit)
-			{
-				lowerLimit = scoreTotals[entry];
-			}
-		}
-	}
-
-	for (size_t entry = 0; entry !=  _game->getSavedGame()->getExpenditures().size(); ++entry)
-	{
-		expendTotals[entry] = _game->getSavedGame()->getExpenditures().at(_game->getSavedGame()->getExpenditures().size() - (entry + 1)) / 1000;
-		incomeTotals[entry] = _game->getSavedGame()->getIncomes().at(_game->getSavedGame()->getIncomes().size() - (entry + 1)) / 1000;
-
-		if (_financeToggles.at(0) && incomeTotals[entry] > upperLimit)
-		{
-			upperLimit = incomeTotals[entry];
-		}
-		if (_financeToggles.at(1) && expendTotals[entry] > upperLimit)
-		{
-			upperLimit = expendTotals[entry];
-		}
-	}
-
-	double range = upperLimit - lowerLimit;
-	double low = lowerLimit;
-	int check = 250;
-	int grids = 9; // cells in grid
-	while (range > check * grids)
-	{
-		check *= 2;
-	}
-
-	lowerLimit = 0;
-	upperLimit = check * grids;
-
-	if (low < 0)
-	{
-		while (low < lowerLimit)
-		{
-			lowerLimit -= check;
-			upperLimit -= check;
-		}
-	}
-	//toggle screens
-	for (int button = 0; button != 5; ++button)
-	{
-		_financeLines.at(button)->setVisible(_financeToggles.at(button));
-		_financeLines.at(button)->clear();
-	}
-	range = upperLimit - lowerLimit;
-	//figure out how many units to the pixel, then plot the points for the graph and connect the dots.
-	double units = range / 126;
-	for (int button = 0; button != 5; ++button)
-	{
-		std::vector<Sint16> newLineVector;
-		for (int iter = 0; iter != 12; ++iter)
-		{
-			int x = 312 - (iter*17);
-			int y = 175 - (-lowerLimit / units);
-			int reduction = 0;
-			switch(button)
-			{
-			case 0:
-				reduction = incomeTotals[iter] / units;
-				break;
-			case 1:
-				reduction = expendTotals[iter] / units;
-				break;
-			case 2:
-				reduction = maintTotals[iter] / units;
-				break;
-			case 3:
-				reduction = balanceTotals[iter] / units;
-				break;
-			case 4:
-				reduction = scoreTotals[iter] / units;
-				break;
-			}
-			y -= reduction;
-			newLineVector.push_back(y);
-			int offset = button % 2 ? 8 : 0;
-			if (newLineVector.size() > 1)
-				_financeLines.at(button)->drawLine(x, y, x+17, newLineVector.at(newLineVector.size()-2), Palette::blockOffset((button/2)+1)+offset);
-		}
-	}
-	updateScale(lowerLimit, upperLimit);
-	_txtFactor->setVisible(true);
-}
-
-/**
- * 'Shift' the buttons to display only GRAPH_MAX_BUTTONS - reset their state from toggles
- */
-void GraphsState::shiftButtons(Action *action)
-{
-	// only if active 'screen' is other than finance
-	if (_finance)
-		return;
-	// select the data's we'll processing - regions or countries
-	if (_country)
-	{
-		// too few countries? - return
-		if (_countryToggles.size() <= GRAPH_MAX_BUTTONS)
-			return;
-		else if (action->getDetails()->button.button == SDL_BUTTON_WHEELUP)
-			scrollButtons(_countryToggles, _btnCountries, _butCountriesOffset, -1);
-		else if (action->getDetails()->button.button == SDL_BUTTON_WHEELDOWN)
-			scrollButtons(_countryToggles, _btnCountries, _butCountriesOffset, 1);
-	}
-	else
-	{
-		// too few regions? - return
-		if (_regionToggles.size() <= GRAPH_MAX_BUTTONS)
-			return;
-		else if (action->getDetails()->button.button == SDL_BUTTON_WHEELUP)
-			scrollButtons(_regionToggles, _btnRegions, _butRegionsOffset, -1);
-		else if (action->getDetails()->button.button == SDL_BUTTON_WHEELDOWN)
-			scrollButtons(_regionToggles, _btnRegions, _butRegionsOffset, 1);
-	}
-}
-
-void GraphsState::scrollButtons(std::vector<GraphButInfo *> &toggles, std::vector<ToggleTextButton *> &buttons, size_t &offset, int step)
-{
-	if ( int(step + (int)offset) < 0 || offset + step + GRAPH_MAX_BUTTONS >= toggles.size())
-		return;
-	// set the next offset - cheaper to do it from starters
-	offset += step;
-	size_t i = 0;
-	std::vector<ToggleTextButton *>::iterator iterb = buttons.begin();
-	for (std::vector<GraphButInfo *>::iterator itert = toggles.begin() + offset; itert != toggles.end() && i < GRAPH_MAX_BUTTONS; ++itert, ++iterb, ++i)
-	{
-		updateButton(*itert, *iterb);
-	}
-}
-
-void GraphsState::updateButton(GraphButInfo *from,ToggleTextButton *to)
-{
-	to->setText(from->_name);
-	to->setInvertColor(from->_color);
-	to->setPressed(from->_pushed);
-}
-
-}
-
->>>>>>> 689417f4
+}