--- conflicted
+++ resolved
@@ -41,11 +41,7 @@
 	Text *_txtMessage;
 public:
 	/// Creates the Craft Error state.
-<<<<<<< HEAD
-	CraftErrorState(GeoscapeState *state, const std::wstring &msg, bool enableHotkeys = true);
-=======
-	CraftErrorState(GeoscapeState *state, const std::string &msg);
->>>>>>> 92150fc6
+	CraftErrorState(GeoscapeState *state, const std::string &msg, bool enableHotkeys = true);
 	/// Cleans up the Craft Error state.
 	~CraftErrorState();
 	/// Handler for clicking the OK button.
