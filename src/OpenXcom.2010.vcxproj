--- conflicted
+++ resolved
@@ -101,11 +101,8 @@
       <PrecompiledHeaderFile>pch.h</PrecompiledHeaderFile>
       <ForcedIncludeFiles>
       </ForcedIncludeFiles>
-<<<<<<< HEAD
       <LanguageStandard>stdcpp17</LanguageStandard>
-=======
       <AdditionalOptions>/utf-8</AdditionalOptions>
->>>>>>> 1443422d
     </ClCompile>
     <Link>
       <AdditionalDependencies>yaml-cppd.lib;SDL_image.lib;SDL_mixer.lib;SDL_gfx.lib;SDLmain.lib;SDL.lib;opengl32.lib;%(AdditionalDependencies)</AdditionalDependencies>
@@ -141,11 +138,8 @@
       <PrecompiledHeaderFile>pch.h</PrecompiledHeaderFile>
       <ForcedIncludeFiles>
       </ForcedIncludeFiles>
-<<<<<<< HEAD
       <LanguageStandard>stdcpp17</LanguageStandard>
-=======
       <AdditionalOptions>/utf-8</AdditionalOptions>
->>>>>>> 1443422d
     </ClCompile>
     <Link>
       <AdditionalDependencies>yaml-cppd.lib;SDL_image.lib;SDL_mixer.lib;SDL_gfx.lib;SDLmain.lib;SDL.lib;opengl32.lib;%(AdditionalDependencies)</AdditionalDependencies>
@@ -180,11 +174,8 @@
       <PrecompiledHeaderFile>pch.h</PrecompiledHeaderFile>
       <ForcedIncludeFiles>
       </ForcedIncludeFiles>
-<<<<<<< HEAD
       <LanguageStandard>stdcpp17</LanguageStandard>
-=======
       <AdditionalOptions>/utf-8</AdditionalOptions>
->>>>>>> 1443422d
     </ClCompile>
     <Link>
       <AdditionalDependencies>yaml-cpp.lib;SDL_image.lib;SDL_mixer.lib;SDL_gfx.lib;SDLmain.lib;SDL.lib;SDL_gfx.lib;opengl32.lib;%(AdditionalDependencies)</AdditionalDependencies>
@@ -221,11 +212,8 @@
       <PrecompiledHeaderFile>pch.h</PrecompiledHeaderFile>
       <ForcedIncludeFiles>
       </ForcedIncludeFiles>
-<<<<<<< HEAD
       <LanguageStandard>stdcpp17</LanguageStandard>
-=======
       <AdditionalOptions>/utf-8</AdditionalOptions>
->>>>>>> 1443422d
     </ClCompile>
     <Link>
       <AdditionalDependencies>yaml-cpp.lib;SDL_image.lib;SDL_mixer.lib;SDL_gfx.lib;SDLmain.lib;SDL.lib;SDL_gfx.lib;opengl32.lib;%(AdditionalDependencies)</AdditionalDependencies>
