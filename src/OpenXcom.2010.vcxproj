--- conflicted
+++ resolved
@@ -96,13 +96,7 @@
       <DebugInformationFormat>ProgramDatabase</DebugInformationFormat>
       <MinimalRebuild>false</MinimalRebuild>
       <MultiProcessorCompilation>true</MultiProcessorCompilation>
-<<<<<<< HEAD
-      <PrecompiledHeaderFile>pch.h</PrecompiledHeaderFile>
-      <ForcedIncludeFiles>
-      </ForcedIncludeFiles>
       <LanguageStandard>stdcpp17</LanguageStandard>
-=======
->>>>>>> 7aae3f45
       <AdditionalOptions>/utf-8</AdditionalOptions>
       <ConformanceMode>true</ConformanceMode>
     </ClCompile>
@@ -136,13 +130,7 @@
       <WarningLevel>Level3</WarningLevel>
       <DebugInformationFormat>ProgramDatabase</DebugInformationFormat>
       <MultiProcessorCompilation>true</MultiProcessorCompilation>
-<<<<<<< HEAD
-      <PrecompiledHeaderFile>pch.h</PrecompiledHeaderFile>
-      <ForcedIncludeFiles>
-      </ForcedIncludeFiles>
       <LanguageStandard>stdcpp17</LanguageStandard>
-=======
->>>>>>> 7aae3f45
       <AdditionalOptions>/utf-8</AdditionalOptions>
       <ConformanceMode>true</ConformanceMode>
     </ClCompile>
@@ -175,13 +163,7 @@
       <IntrinsicFunctions>true</IntrinsicFunctions>
       <FavorSizeOrSpeed>Speed</FavorSizeOrSpeed>
       <OmitFramePointers>true</OmitFramePointers>
-<<<<<<< HEAD
-      <PrecompiledHeaderFile>pch.h</PrecompiledHeaderFile>
-      <ForcedIncludeFiles>
-      </ForcedIncludeFiles>
       <LanguageStandard>stdcpp17</LanguageStandard>
-=======
->>>>>>> 7aae3f45
       <AdditionalOptions>/utf-8</AdditionalOptions>
       <ConformanceMode>true</ConformanceMode>
     </ClCompile>
@@ -216,13 +198,7 @@
       <FavorSizeOrSpeed>Speed</FavorSizeOrSpeed>
       <MultiProcessorCompilation>true</MultiProcessorCompilation>
       <WholeProgramOptimization>false</WholeProgramOptimization>
-<<<<<<< HEAD
-      <PrecompiledHeaderFile>pch.h</PrecompiledHeaderFile>
-      <ForcedIncludeFiles>
-      </ForcedIncludeFiles>
       <LanguageStandard>stdcpp17</LanguageStandard>
-=======
->>>>>>> 7aae3f45
       <AdditionalOptions>/utf-8</AdditionalOptions>
       <ConformanceMode>true</ConformanceMode>
     </ClCompile>
