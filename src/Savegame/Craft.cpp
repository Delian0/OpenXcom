/*
 * Copyright 2010-2012 OpenXcom Developers.
 *
 * This file is part of OpenXcom.
 *
 * OpenXcom is free software: you can redistribute it and/or modify
 * it under the terms of the GNU General Public License as published by
 * the Free Software Foundation, either version 3 of the License, or
 * (at your option) any later version.
 *
 * OpenXcom is distributed in the hope that it will be useful,
 * but WITHOUT ANY WARRANTY; without even the implied warranty of
 * MERCHANTABILITY or FITNESS FOR A PARTICULAR PURPOSE.  See the
 * GNU General Public License for more details.
 *
 * You should have received a copy of the GNU General Public License
 * along with OpenXcom.  If not, see <http://www.gnu.org/licenses/>.
 */
#define _USE_MATH_DEFINES
#include "Craft.h"
#include <cmath>
#include <sstream>
#include "../Engine/Language.h"
#include "../Ruleset/RuleCraft.h"
#include "CraftWeapon.h"
#include "../Ruleset/RuleCraftWeapon.h"
#include "../Ruleset/Ruleset.h"
#include "../Savegame/SavedGame.h"
#include "ItemContainer.h"
#include "Soldier.h"
#include "Base.h"
#include "Ufo.h"
#include "Waypoint.h"
#include "TerrorSite.h"
#include "Vehicle.h"
#include "../Ruleset/RuleItem.h"

namespace OpenXcom
{

/**
 * Initializes a craft of the specified type and
 * assigns it the latest craft ID available.
 * @param rules Pointer to ruleset.
 * @param base Pointer to base of origin.
 * @param ids List of craft IDs (Leave NULL for no ID).
 */
<<<<<<< HEAD
Craft::Craft(RuleCraft *rules, Base *base, int id) : MovingTarget(), _rules(rules), _base(base), _id(0), _fuel(0), _damage(0), _weapons(), _status("STR_READY"), _lowFuel(false), _inBattlescape(false), _patrolTime(0)
=======
Craft::Craft(RuleCraft *rules, Base *base, int id) : MovingTarget(), _rules(rules), _base(base), _id(0), _fuel(0), _damage(0), _weapons(), _status("STR_READY"), _lowFuel(false), _inBattlescape(false), _inDogfight(false), _interceptionOrder(0)
>>>>>>> 5a57f87d
{
	_items = new ItemContainer();
	if (id != 0)
	{
		_id = id;
	}
	for (int i = 0; i < _rules->getWeapons(); ++i)
	{
		_weapons.push_back(0);
	}
	setBase(base);
}

/**
 * Delete the contents of the craft from memory.
 */
Craft::~Craft()
{
	for (std::vector<CraftWeapon*>::iterator i = _weapons.begin(); i != _weapons.end(); ++i)
	{
		delete *i;
	}
	delete _items;
	for (std::vector<Vehicle*>::iterator i = _vehicles.begin(); i != _vehicles.end(); ++i)
	{
		delete *i;
	}
}

/**
 * Loads the craft from a YAML file.
 * @param node YAML node.
 * @param rule Ruleset for the saved game.
 */
void Craft::load(const YAML::Node &node, const Ruleset *rule, SavedGame *save)
{
	MovingTarget::load(node);
	node["id"] >> _id;
	node["fuel"] >> _fuel;
	node["damage"] >> _damage;

	if (const YAML::Node *pName = node.FindValue("dest"))
	{
		std::string type;
		int id;
		(*pName)["type"] >> type;
		(*pName)["id"] >> id;
		if (type == "STR_BASE")
		{
			returnToBase();
		}
		else if (type == "STR_UFO")
		{
			for (std::vector<Ufo*>::iterator i = save->getUfos()->begin(); i != save->getUfos()->end(); ++i)
			{
				if ((*i)->getId() == id)
				{
					setDestination(*i);
					break;
				}
			}
		}
		else if (type == "STR_WAYPOINT")
		{
			for (std::vector<Waypoint*>::iterator i = save->getWaypoints()->begin(); i != save->getWaypoints()->end(); ++i)
			{
				if ((*i)->getId() == id)
				{
					setDestination(*i);
					break;
				}
			}
		}
		else if (type == "STR_TERROR_SITE")
		{
			for (std::vector<TerrorSite*>::iterator i = save->getTerrorSites()->begin(); i != save->getTerrorSites()->end(); ++i)
			{
				if ((*i)->getId() == id)
				{
					setDestination(*i);
					break;
				}
			}
		}
	}

	unsigned int j = 0;
	for (YAML::Iterator i = node["weapons"].begin(); i != node["weapons"].end(); ++i)
	{
		std::string type;
		(*i)["type"] >> type;
		if (type != "0")
		{
			CraftWeapon *w = new CraftWeapon(rule->getCraftWeapon(type), 0);
			w->load(*i);
			_weapons[j++] = w;
		}
	}

	_items->load(node["items"]);
	for (YAML::Iterator i = node["vehicles"].begin(); i != node["vehicles"].end(); ++i)
	{
		std::string type;
		(*i)["type"] >> type;
		Vehicle *v = new Vehicle(rule->getItem(type), 0);
		v->load(*i);
		_vehicles.push_back(v);
	}
	node["status"] >> _status;
	node["lowFuel"] >> _lowFuel;
	node["inBattlescape"] >> _inBattlescape;
	node["inDogfight"] >> _inDogfight;
	node["interceptionOrder"] >> _interceptionOrder;
}

/**
 * Saves the craft to a YAML file.
 * @param out YAML emitter.
 */
void Craft::save(YAML::Emitter &out) const
{
	MovingTarget::save(out);
	out << YAML::Key << "type" << YAML::Value << _rules->getType();
	out << YAML::Key << "id" << YAML::Value << _id;
	out << YAML::Key << "fuel" << YAML::Value << _fuel;
	out << YAML::Key << "damage" << YAML::Value << _damage;
	out << YAML::Key << "weapons" << YAML::Value;
	out << YAML::BeginSeq;
	for (std::vector<CraftWeapon*>::const_iterator i = _weapons.begin(); i != _weapons.end(); ++i)
	{
		if (*i != 0)
		{
			(*i)->save(out);
		}
		else
		{
			out << YAML::BeginMap;
			out << YAML::Key << "type" << YAML::Value << "0";
			out << YAML::EndMap;
		}
	}
	out << YAML::EndSeq;
	out << YAML::Key << "items" << YAML::Value;
	_items->save(out);
	out << YAML::Key << "vehicles" << YAML::Value;
	out << YAML::BeginSeq;
	for (std::vector<Vehicle*>::const_iterator i = _vehicles.begin(); i != _vehicles.end(); ++i)
	{
		(*i)->save(out);
	}
	out << YAML::EndSeq;
	out << YAML::Key << "status" << YAML::Value << _status;
	out << YAML::Key << "lowFuel" << YAML::Value << _lowFuel;
	out << YAML::Key << "inBattlescape" << YAML::Value << _inBattlescape;
	out << YAML::Key << "inDogfight" << YAML::Value << false;
	out << YAML::Key << "interceptionOrder" << YAML::Value << _interceptionOrder;
	out << YAML::EndMap;
}

/**
 * Saves the craft's unique identifiers to a YAML file.
 * @param out YAML emitter.
 */
void Craft::saveId(YAML::Emitter &out) const
{
	MovingTarget::saveId(out);
	out << YAML::Key << "type" << YAML::Value << _rules->getType();
	out << YAML::Key << "id" << YAML::Value << _id;
	out << YAML::EndMap;
}

/**
 * Returns the ruleset for the craft's type.
 * @return Pointer to ruleset.
 */
RuleCraft *const Craft::getRules() const
{
	return _rules;
}

/**
 * Changes the ruleset for the craft's type.
 * @return Pointer to ruleset.
 * @note NOT TO BE USED IN NORMAL CIRCUMSTANCES.
 */
void Craft::setRules(RuleCraft *rules)
{
	_rules = rules;
	_weapons.clear();
	for (int i = 0; i < _rules->getWeapons(); ++i)
	{
		_weapons.push_back(0);
	}
}

/**
 * Returns the craft's unique ID. Each craft
 * can be identified by its type and ID.
 * @return Unique ID.
 */
int Craft::getId() const
{
	return _id;
}

/**
 * Returns the craft's unique identifying name.
 * @param lang Language to get strings from.
 * @return Full name.
 */
std::wstring Craft::getName(Language *lang) const
{
	std::wstringstream name;
	name << lang->getString(_rules->getType()) << "-" << _id;
	return name.str();
}

/**
 * Returns the base the craft belongs to.
 * @return Pointer to base.
 */
Base *const Craft::getBase() const
{
	return _base;
}

/**
 * Changes the base the craft belongs to.
 * @param base Pointer to base.
 */
void Craft::setBase(Base *base)
{
	_base = base;
	_lon = base->getLongitude();
	_lat = base->getLatitude();
}

/**
 * Returns the current status of the craft.
 * @return Status string.
 */
std::string Craft::getStatus() const
{
	return _status;
}

/**
 * Changes the current status of the craft.
 * @param status Status string.
 */
void Craft::setStatus(const std::string &status)
{
	_status = status;
}

/**
 * Returns the current altitude of the craft.
 * @return Altitude.
 */
std::string Craft::getAltitude() const
{
	Ufo *u = dynamic_cast<Ufo*>(_dest);
	if (u && u->getAltitude() != "STR_GROUND")
	{
		return u->getAltitude();
	}
	else
	{
		return "STR_VERY_LOW";
	}
}

/**
 * Changes the destination the craft is heading to.
 * @param dest Pointer to new destination.
 */
void Craft::setDestination(Target *dest)
{
	if (dest == 0)
		setSpeed(_rules->getMaxSpeed()/2);
	else
		setSpeed(_rules->getMaxSpeed());
	MovingTarget::setDestination(dest);
}

/**
 * Returns the amount of weapons currently
 * equipped on this craft.
 * @return Number of weapons.
 */
int Craft::getNumWeapons() const
{
	if (_rules->getWeapons() == 0)
	{
		return 0;
	}

	int total = 0;

	for (std::vector<CraftWeapon*>::const_iterator i = _weapons.begin(); i != _weapons.end(); ++i)
	{
		if ((*i) != 0)
		{
			total++;
		}
	}

	return total;
}

/**
 * Returns the amount of soldiers from a list
 * that are currently attached to this craft.
 * @return Number of soldiers.
 */
int Craft::getNumSoldiers() const
{
	if (_rules->getSoldiers() == 0)
		return 0;

	int total = 0;

	for (std::vector<Soldier*>::iterator i = _base->getSoldiers()->begin(); i != _base->getSoldiers()->end(); ++i)
	{
		if ((*i)->getCraft() == this)
			total++;
	}

	return total;
}

/**
 * Returns the amount of equipment currently
 * equipped on this craft.
 * @return Number of items.
 */
int Craft::getNumEquipment() const
{
	return _items->getTotalQuantity();
}

/**
 * Returns the amount of vehicles currently
 * contained in this craft.
 * @return Number of vehicles.
 */
int Craft::getNumVehicles() const
{
	return _vehicles.size();
}

/**
 * Returns the list of weapons currently equipped
 * in the craft.
 * @return Pointer to weapon list.
 */
std::vector<CraftWeapon*> *const Craft::getWeapons()
{
	return &_weapons;
}

/**
 * Returns the list of items in the craft.
 * @return Pointer to the item list.
 */
ItemContainer *const Craft::getItems()
{
	return _items;
}

/**
 * Returns the list of vehicles currently equipped
 * in the craft.
 * @return Pointer to vehicle list.
 */
std::vector<Vehicle*> *const Craft::getVehicles()
{
	return &_vehicles;
}

/**
 * Returns the amount of fuel currently contained
 * in this craft.
 * @return Amount of fuel.
 */
int Craft::getFuel() const
{
	return _fuel;
}

/**
 * Changes the amount of fuel currently contained
 * in this craft.
 * @param fuel Amount of fuel.
 */
void Craft::setFuel(int fuel)
{
	_fuel = fuel;
	if (_fuel > _rules->getMaxFuel())
	{
		_fuel = _rules->getMaxFuel();
	}
	else if (_fuel < 0)
	{
		_fuel = 0;
	}
}

/**
 * Returns the ratio between the amount of fuel currently
 * contained in this craft and the total it can carry.
 * @return Percentage of fuel.
 */
int Craft::getFuelPercentage() const
{
	return (int)floor((double)_fuel / _rules->getMaxFuel() * 100.0);
}

/**
 * Returns the amount of damage this craft has taken.
 * @return Amount of damage.
 */
int Craft::getDamage() const
{
	return _damage;
}

/**
 * Changes the amount of damage this craft has taken.
 * @param damage Amount of damage.
 */
void Craft::setDamage(int damage)
{
	_damage = damage;
	if (_damage < 0)
	{
		_damage = 0;
	}
}

/**
 * Returns the ratio between the amount of damage this
 * craft can take and the total it can take before it's
 * destroyed.
 * @return Percentage of damage.
 */
int Craft::getDamagePercentage() const
{
	return (int)floor((double)_damage / _rules->getMaxDamage() * 100);
}

/**
 * Returns whether the craft is currently low on fuel
 * (only has enough to head back to base).
 * @return True if it's low, false otherwise.
 */
bool Craft::getLowFuel() const
{
	return _lowFuel;
}

/**
 * Changes whether the craft is currently low on fuel
 * (only has enough to head back to base).
 * @param low True if it's low, false otherwise.
 */
void Craft::setLowFuel(bool low)
{
	_lowFuel = low;
}

/**
 * Returns the current distance between the craft
 * and the base it belongs to.
 * @return Distance in radian.
 */
double Craft::getDistanceFromBase() const
{
	return getDistance(_base);
}

/**
 * Returns the amount of fuel the craft uses up
 * while it's on the air, based on its speed.
 * @return Fuel amount.
 */
int Craft::getFuelConsumption() const
{
	if (_rules->getRefuelItem() != "")
		return 1;
	return (int)floor(_speed / 100.0);
}

/**
 * Returns the minimum required fuel for the
 * craft to make it back to base.
 * @return Fuel amount.
 */
int Craft::getFuelLimit() const
{
	return (int)floor(getFuelConsumption() * getDistanceFromBase() / (_speedRadian * 120));
}

/**
 * Sends the craft back to its origin base.
 */
void Craft::returnToBase()
{
	setDestination(_base);
}

/**
 * Moves the craft to its destination.
 */
void Craft::think()
{
	move();
	if (reachedDestination() && _dest == (Target*)_base)
	{
		setInterceptionOrder(0);
		checkup();
		setDestination(0);
		setSpeed(0);
		_lowFuel = false;
	}
}

/**
 * Checks the condition of all the craft's systems
 * to define its new status (eg. when arriving at base).
 */
void Craft::checkup()
{
	int available = 0, full = 0;
	for (std::vector<CraftWeapon*>::iterator i = _weapons.begin(); i != _weapons.end(); ++i)
	{
		if ((*i) == 0)
			continue;
		available++;
		if ((*i)->getAmmo() >= (*i)->getRules()->getAmmoMax())
		{
			full++;
		}
		else
		{
			(*i)->setRearming(true);
		}
	}

	if (_damage > 0)
	{
		_status = "STR_REPAIRS";
	}
	else if (available != full)
	{
		_status = "STR_REARMING";
	}
	else
	{
		_status = "STR_REFUELLING";
	}
}

/**
 * Returns if a certain target is detected by the craft's
 * radar, taking in account the range and chance.
 * @param target Pointer to target to compare.
 * @return True if it's detected, False otherwise.
 */
bool Craft::detect(Target *target) const
{
	if (_rules->getRadarRange() == 0)
		return false;
	double range = _rules->getRadarRange() * (1 / 60.0) * (M_PI / 180);
	return (getDistance(target) <= range);
}

/**
 * Consumes the craft's fuel every 10 minutes
 * while it's on the air.
 */
void Craft::consumeFuel()
{
	setFuel(_fuel - getFuelConsumption());
}

/**
 * Repairs the craft's damage every hour
 * while it's docked in the base.
 */
void Craft::repair()
{
	setDamage(_damage - _rules->getRepairRate());
	if (_damage <= 0)
	{
		_status = "STR_REARMING";
	}
}

/**
 * Refuels the craft every 30 minutes
 * while it's docked in the base.
 */
void Craft::refuel()
{
	setFuel(_fuel + _rules->getRefuelRate());
	if (_fuel >= _rules->getMaxFuel())
	{
		_status = "STR_READY";
	}
}

/**
 * Rearms the craft's weapons by adding ammo every hour
 * while it's docked in the base.
 * @return The ammo ID missing for rearming, or "" if none.
 */
std::string Craft::rearm()
{
	std::string ammo = "";
	for (std::vector<CraftWeapon*>::iterator i = _weapons.begin(); ; ++i)
	{
		if (i == _weapons.end())
		{
			_status = "STR_REFUELLING";
			break;
		}
		if (*i != 0 && (*i)->isRearming())
		{
			if ((*i)->getRules()->getClipItem() == "" || _base->getItems()->getItem((*i)->getRules()->getClipItem()) > 0)
			{
				(*i)->rearm();
				_base->getItems()->removeItem((*i)->getRules()->getClipItem());
			}
			else
			{
				ammo = (*i)->getRules()->getClipItem();
				(*i)->setRearming(false);
			}
			break;
		}
	}
	return ammo;
}

/**
 * Returns the craft's battlescape status.
 * @return Is the craft on the battlescape?
 */
bool Craft::isInBattlescape() const
{
	return _inBattlescape;
}

/**
 * Changes the craft's battlescape status.
 * @param inbattle True if it's in battle, False otherwise.
 */
void Craft::setInBattlescape(bool inbattle)
{
	_inBattlescape = inbattle;
}

/// Returns the craft destroyed status.
/**
 * If the amount of damage the craft take
 * is more than it's health it will be
 * destroyed.
 * @return Is the craft destroyed?
 */
bool Craft::isDestroyed() const
{
	return (_damage >= _rules->getMaxDamage());
}

/**
 * Returns the amount of space available for
 * soldiers and vehicles.
 * @return Space available.
 */
int Craft::getSpaceAvailable() const
{
	return _rules->getSoldiers() - getSpaceUsed();
}

/**
 * Returns the amount of space in use by
 * soldiers and vehicles.
 * @return Space used.
 */
int Craft::getSpaceUsed() const
{
	return getNumSoldiers() + getNumVehicles() * 4;
}

/**
 * Returns the total amount of vehicles of
 * a certain type stored in the craft.
 * @param vehicle Vehicle type.
 * @return Number of vehicles.
 */
int Craft::getVehicleCount(const std::string &vehicle) const
{
	int total = 0;
	for (std::vector<Vehicle*>::const_iterator i = _vehicles.begin(); i != _vehicles.end(); ++i)
	{
		if ((*i)->getRules()->getType() == vehicle)
		{
			total++;
		}
	}
	return total;
}

<<<<<<< HEAD

/**
 * Returns the total amount of 
 * time spent patrolling by the craft.
 * @return Time spent patrolling in half hour increments.
 */
int Craft::getPatrolTime() const
{
	return _patrolTime;
}


/**
 * Changes the craft's Patrol timer.
 * @param time number of half hour blocks to increment this timer by.
 */
void Craft::setPatrolTime(int time)
{
	_patrolTime = time;
}
=======
/**
 * Returns the craft's dogfight status.
 * @return Is the craft ion a dogfight?
 */
bool Craft::isInDogfight() const
{
	return _inDogfight;
}

/**
 * Changes the craft's dogfight status.
 * @param inDogfight True if it's in dogfight, False otherwise.
 */
void Craft::setInDogfight(bool inDogfight)
{
	_inDogfight = inDogfight;
}

/**
 * Sets interception order (first craft to leave the base gets 1, second 2, etc.).
 */
void Craft::setInterceptionOrder(const int order)
{
	_interceptionOrder = order;
}

/**
 * Gets interception order.
 */
int Craft::getInterceptionOrder() const
{
	return _interceptionOrder;
}

>>>>>>> 5a57f87d
}<|MERGE_RESOLUTION|>--- conflicted
+++ resolved
@@ -45,11 +45,7 @@
  * @param base Pointer to base of origin.
  * @param ids List of craft IDs (Leave NULL for no ID).
  */
-<<<<<<< HEAD
-Craft::Craft(RuleCraft *rules, Base *base, int id) : MovingTarget(), _rules(rules), _base(base), _id(0), _fuel(0), _damage(0), _weapons(), _status("STR_READY"), _lowFuel(false), _inBattlescape(false), _patrolTime(0)
-=======
-Craft::Craft(RuleCraft *rules, Base *base, int id) : MovingTarget(), _rules(rules), _base(base), _id(0), _fuel(0), _damage(0), _weapons(), _status("STR_READY"), _lowFuel(false), _inBattlescape(false), _inDogfight(false), _interceptionOrder(0)
->>>>>>> 5a57f87d
+Craft::Craft(RuleCraft *rules, Base *base, int id) : MovingTarget(), _rules(rules), _base(base), _id(0), _fuel(0), _damage(0), _weapons(), _status("STR_READY"), _lowFuel(false), _inBattlescape(false), _patrolTime(0), _inDogfight(false), _interceptionOrder(0)
 {
 	_items = new ItemContainer();
 	if (id != 0)
@@ -764,7 +760,6 @@
 	return total;
 }
 
-<<<<<<< HEAD
 
 /**
  * Returns the total amount of 
@@ -785,7 +780,7 @@
 {
 	_patrolTime = time;
 }
-=======
+
 /**
  * Returns the craft's dogfight status.
  * @return Is the craft ion a dogfight?
@@ -820,5 +815,4 @@
 	return _interceptionOrder;
 }
 
->>>>>>> 5a57f87d
 }