/*
 * Copyright 2010-2016 OpenXcom Developers.
 *
 * This file is part of OpenXcom.
 *
 * OpenXcom is free software: you can redistribute it and/or modify
 * it under the terms of the GNU General Public License as published by
 * the Free Software Foundation, either version 3 of the License, or
 * (at your option) any later version.
 *
 * OpenXcom is distributed in the hope that it will be useful,
 * but WITHOUT ANY WARRANTY; without even the implied warranty of
 * MERCHANTABILITY or FITNESS FOR A PARTICULAR PURPOSE.  See the
 * GNU General Public License for more details.
 *
 * You should have received a copy of the GNU General Public License
 * along with OpenXcom.  If not, see <http://www.gnu.org/licenses/>.
 */
#include "Craft.h"
#include "../fmath.h"
#include "../Engine/Language.h"
#include "../Engine/RNG.h"
#include "../Mod/RuleCraft.h"
#include "CraftWeapon.h"
#include "../Mod/RuleCraftWeapon.h"
#include "../Mod/Mod.h"
#include "SavedGame.h"
#include "ItemContainer.h"
#include "Soldier.h"
#include "Transfer.h"
#include "../Mod/RuleSoldier.h"
#include "Base.h"
#include "Ufo.h"
#include "Waypoint.h"
#include "MissionSite.h"
#include "AlienBase.h"
#include "Vehicle.h"
#include "../Mod/Armor.h"
#include "../Mod/RuleItem.h"
#include "../Mod/AlienDeployment.h"
#include "SerializationHelper.h"
#include "../Engine/Logger.h"

namespace OpenXcom
{

/**
 * Initializes a craft of the specified type and
 * assigns it the latest craft ID available.
 * @param rules Pointer to ruleset.
 * @param base Pointer to base of origin.
 * @param id ID to assign to the craft (0 to not assign).
 */
Craft::Craft(const RuleCraft *rules, Base *base, int id) : MovingTarget(),
	_rules(rules), _base(base), _fuel(0), _damage(0), _shield(0),
	_interceptionOrder(0), _takeoff(0), _weapons(),
	_status("STR_READY"), _lowFuel(false), _mission(false),
	_inBattlescape(false), _inDogfight(false), _stats(),
	_isAutoPatrolling(false), _lonAuto(0.0), _latAuto(0.0)
{
	_stats = rules->getStats();
	_items = new ItemContainer();
	if (id != 0)
	{
		_id = id;
	}
	for (int i = 0; i < _rules->getWeapons(); ++i)
	{
		_weapons.push_back(0);
	}
	if (base != 0)
	{
		setBase(base);
	}
	recalcSpeedMaxRadian();
}

/**
 * Helper method.
 */
void Craft::recalcSpeedMaxRadian()
{
	_speedMaxRadian = calculateRadianSpeed(_stats.speedMax) * 120;
}

/**
 * Delete the contents of the craft from memory.
 */
Craft::~Craft()
{
	for (std::vector<CraftWeapon*>::iterator i = _weapons.begin(); i != _weapons.end(); ++i)
	{
		delete *i;
	}
	delete _items;
	for (std::vector<Vehicle*>::iterator i = _vehicles.begin(); i != _vehicles.end(); ++i)
	{
		delete *i;
	}
}

/**
 * Loads the craft from a YAML file.
 * @param node YAML node.
 * @param mod Mod for the saved game.
 * @param save Pointer to the saved game.
 */
void Craft::load(const YAML::Node &node, const Mod *mod, SavedGame *save)
{
	MovingTarget::load(node);
	_fuel = node["fuel"].as<int>(_fuel);
	_damage = node["damage"].as<int>(_damage);
	_shield = node["shield"].as<int>(_shield);

	int j = 0;
	for (YAML::const_iterator i = node["weapons"].begin(); i != node["weapons"].end(); ++i)
	{
		if (_rules->getWeapons() > j)
		{
			std::string type = (*i)["type"].as<std::string>();
			RuleCraftWeapon* weapon = mod->getCraftWeapon(type);
			if (type != "0" && weapon)
			{
				CraftWeapon *w = new CraftWeapon(weapon, 0);
				w->load(*i);
				_weapons[j] = w;
				_stats += weapon->getBonusStats();
			}
			else
			{
				_weapons[j] = 0;
				if (type != "0")
				{
					Log(LOG_ERROR) << "Failed to load craft weapon " << type;
				}
			}
			j++;
		}
	}

	_items->load(node["items"]);
	// Some old saves have bad items, better get rid of them to avoid further bugs
	for (std::map<std::string, int>::iterator i = _items->getContents()->begin(); i != _items->getContents()->end();)
	{
		if (mod->getItem(i->first) == 0)
		{
			Log(LOG_ERROR) << "Failed to load item " << i->first;
			_items->getContents()->erase(i++);
		}
		else
		{
			++i;
		}
	}
	for (YAML::const_iterator i = node["vehicles"].begin(); i != node["vehicles"].end(); ++i)
	{
		std::string type = (*i)["type"].as<std::string>();
		auto ruleItem = mod->getItem(type);
		if (ruleItem)
		{
			auto ruleUnit = ruleItem->getVehicleUnit();
			if (ruleUnit)
			{
				int size = ruleUnit->getArmor()->getTotalSize();
				Vehicle *v = new Vehicle(ruleItem, 0, size);
				v->load(*i);
				_vehicles.push_back(v);
			}
			else
			{
				Log(LOG_ERROR) << "Failed to load vehicle " << type;
			}
		}
		else
		{
			Log(LOG_ERROR) << "Failed to load vehicles item " << type;
		}
	}
	_status = node["status"].as<std::string>(_status);
	_lowFuel = node["lowFuel"].as<bool>(_lowFuel);
	_mission = node["mission"].as<bool>(_mission);
	_interceptionOrder = node["interceptionOrder"].as<int>(_interceptionOrder);
	if (const YAML::Node &dest = node["dest"])
	{
		std::string type = dest["type"].as<std::string>();
		int id = dest["id"].as<int>();
		if (type == "STR_BASE")
		{
			returnToBase();
		}
		else if (type == "STR_UFO")
		{
			for (std::vector<Ufo*>::iterator i = save->getUfos()->begin(); i != save->getUfos()->end(); ++i)
			{
				if ((*i)->getId() == id)
				{
					setDestination(*i);
					break;
				}
			}
		}
		else if (type == "STR_WAY_POINT")
		{
			for (std::vector<Waypoint*>::iterator i = save->getWaypoints()->begin(); i != save->getWaypoints()->end(); ++i)
			{
				if ((*i)->getId() == id)
				{
					setDestination(*i);
					break;
				}
			}
		}
		else
		{
			// Backwards compatibility
			if (type == "STR_ALIEN_TERROR")
				type = "STR_TERROR_SITE";
			bool found = false;
			for (std::vector<MissionSite*>::iterator i = save->getMissionSites()->begin(); i != save->getMissionSites()->end() && !found; ++i)
			{
				if ((*i)->getId() == id && (*i)->getDeployment()->getMarkerName() == type)
				{
					setDestination(*i);
					found = true;
				}
			}
			for (std::vector<AlienBase*>::iterator i = save->getAlienBases()->begin(); i != save->getAlienBases()->end() && !found; ++i)
			{
				if ((*i)->getId() == id && (*i)->getDeployment()->getMarkerName() == type)
				{
					setDestination(*i);
					found = true;
				}
			}
		}
	}
	_takeoff = node["takeoff"].as<int>(_takeoff);
	_inBattlescape = node["inBattlescape"].as<bool>(_inBattlescape);
	_isAutoPatrolling = node["isAutoPatrolling"].as<bool>(_isAutoPatrolling);
	_lonAuto = node["lonAuto"].as<double>(_lonAuto);
	_latAuto = node["latAuto"].as<double>(_latAuto);
	_pilots = node["pilots"].as< std::vector<int> >(_pilots);
	if (_inBattlescape)
		setSpeed(0);

	recalcSpeedMaxRadian();
}

/**
 * Finishes loading the craft from YAML (called after all other XCOM craft are loaded too).
 * @param node YAML node.
 * @param save The game data. Used to find the UFO's target (= xcom craft).
 */
void Craft::finishLoading(const YAML::Node &node, SavedGame *save)
{
	if (const YAML::Node &dest = node["dest"])
	{
		std::string type = dest["type"].as<std::string>();
		int id = dest["id"].as<int>();

		bool found = false;
		for (std::vector<Base*>::iterator bi = save->getBases()->begin(); bi != save->getBases()->end() && !found; ++bi)
		{
			for (std::vector<Craft*>::iterator ci = (*bi)->getCrafts()->begin(); ci != (*bi)->getCrafts()->end() && !found; ++ci)
			{
				if ((*ci)->getId() == id && (*ci)->getRules()->getType() == type)
				{
					setDestination(*ci);
					found = true;
				}
			}
		}
	}
}

/**
 * Saves the craft to a YAML file.
 * @return YAML node.
 */
YAML::Node Craft::save() const
{
	YAML::Node node = MovingTarget::save();
	node["type"] = _rules->getType();
	node["fuel"] = _fuel;
	node["damage"] = _damage;
	node["shield"] = _shield;
	for (std::vector<CraftWeapon*>::const_iterator i = _weapons.begin(); i != _weapons.end(); ++i)
	{
		YAML::Node subnode;
		if (*i != 0)
		{
			subnode = (*i)->save();
		}
		else
		{
			subnode["type"] = "0";
		}
		node["weapons"].push_back(subnode);
	}
	node["items"] = _items->save();
	for (std::vector<Vehicle*>::const_iterator i = _vehicles.begin(); i != _vehicles.end(); ++i)
	{
		node["vehicles"].push_back((*i)->save());
	}
	node["status"] = _status;
	if (_lowFuel)
		node["lowFuel"] = _lowFuel;
	if (_mission)
		node["mission"] = _mission;
	if (_inBattlescape)
		node["inBattlescape"] = _inBattlescape;
	if (_interceptionOrder != 0)
		node["interceptionOrder"] = _interceptionOrder;
	if (_takeoff != 0)
		node["takeoff"] = _takeoff;
	if (_isAutoPatrolling)
		node["isAutoPatrolling"] = _isAutoPatrolling;
	node["lonAuto"] = serializeDouble(_lonAuto);
	node["latAuto"] = serializeDouble(_latAuto);
	for (std::vector<int>::const_iterator i = _pilots.begin(); i != _pilots.end(); ++i)
	{
		node["pilots"].push_back((*i));
	}
	return node;
}

/**
 * Loads a craft unique identifier from a YAML file.
 * @param node YAML node.
 * @return Unique craft id.
 */
CraftId Craft::loadId(const YAML::Node &node)
{
	return std::make_pair(node["type"].as<std::string>(), node["id"].as<int>());
}

/**
 * Returns the craft's unique type used for
 * savegame purposes.
 * @return ID.
 */
std::string Craft::getType() const
{
	return _rules->getType();
}

/**
 * Returns the ruleset for the craft's type.
 * @return Pointer to ruleset.
 */
const RuleCraft *Craft::getRules() const
{
	return _rules;
}

/**
 * Changes the ruleset for the craft's type.
 * @param rules Pointer to ruleset.
 * @warning ONLY FOR NEW BATTLE USE!
 */
void Craft::changeRules(RuleCraft *rules)
{
	_rules = rules;
	_stats = rules->getStats();
	_weapons.clear();
	for (int i = 0; i < _rules->getWeapons(); ++i)
	{
		_weapons.push_back(0);
	}
}

/**
 * Returns the craft's unique default name.
 * @param lang Language to get strings from.
 * @return Full name.
 */
std::wstring Craft::getDefaultName(Language *lang) const
{
	return lang->getString("STR_CRAFTNAME").arg(lang->getString(getType())).arg(_id);
}

/**
 * Returns the globe marker for the craft.
 * @return Marker sprite, -1 if none.
 */
int Craft::getMarker() const
{
	if (_status != "STR_OUT")
		return -1;
	else if (_rules->getMarker() == -1)
		return 1;
	return _rules->getMarker();
}

/**
 * Returns the base the craft belongs to.
 * @return Pointer to base.
 */
Base *Craft::getBase() const
{
	return _base;
}

/**
 * Changes the base the craft belongs to.
 * @param base Pointer to base.
 * @param move Move the craft to the base coordinates.
 */
void Craft::setBase(Base *base, bool move)
{
	_base = base;
	if (move)
	{
		_lon = base->getLongitude();
		_lat = base->getLatitude();
	}
}

/**
 * Returns the current status of the craft.
 * @return Status string.
 */
std::string Craft::getStatus() const
{
	return _status;
}

/**
 * Changes the current status of the craft.
 * @param status Status string.
 */
void Craft::setStatus(const std::string &status)
{
	_status = status;
}

/**
 * Returns the current altitude of the craft.
 * @return Altitude.
 */
std::string Craft::getAltitude() const
{
	Ufo *u = dynamic_cast<Ufo*>(_dest);
	if (u && u->getAltitude() != "STR_GROUND")
	{
		return u->getAltitude();
	}
	else
	{
		return "STR_VERY_LOW";
	}
}


/**
 * Changes the destination the craft is heading to.
 * @param dest Pointer to new destination.
 */
void Craft::setDestination(Target *dest)
{
	if (_status != "STR_OUT")
	{
		_takeoff = 60;
	}
	if (dest == 0)
		setSpeed(_stats.speedMax/2);
	else
		setSpeed(_stats.speedMax);
	MovingTarget::setDestination(dest);
}

bool Craft::getIsAutoPatrolling() const
{
	return _isAutoPatrolling;
}

void Craft::setIsAutoPatrolling(bool isAuto)
{
	_isAutoPatrolling = isAuto;
}

double Craft::getLongitudeAuto() const
{
	return _lonAuto;
}

void Craft::setLongitudeAuto(double lon)
{
	_lonAuto = lon;
}

double Craft::getLatitudeAuto() const
{
	return _latAuto;
}

void Craft::setLatitudeAuto(double lat)
{
	_latAuto = lat;
}

/**
 * Returns the amount of weapons currently
 * equipped on this craft.
 * @return Number of weapons.
 */
int Craft::getNumWeapons(bool onlyLoaded) const
{
	if (_rules->getWeapons() == 0)
	{
		return 0;
	}

	int total = 0;

	for (std::vector<CraftWeapon*>::const_iterator i = _weapons.begin(); i != _weapons.end(); ++i)
	{
		if ((*i) != 0)
		{
			if (onlyLoaded && !(*i)->getAmmo())
			{
				continue;
			}
			total++;
		}
	}

	return total;
}

/**
 * Returns the amount of soldiers from a list
 * that are currently attached to this craft.
 * @return Number of soldiers.
 */
int Craft::getNumSoldiers() const
{
	if (_rules->getSoldiers() == 0)
		return 0;

	int total = 0;

	for (Soldier *s : *_base->getSoldiers())
	{
		if (s->getCraft() == this && s->getArmor()->getSize() == 1)
			++total;
	}

	return total;
}

/**
 * Returns the amount of equipment currently
 * equipped on this craft.
 * @return Number of items.
 */
int Craft::getNumEquipment() const
{
	return _items->getTotalQuantity();
}

/**
 * Returns the amount of vehicles currently
 * contained in this craft.
 * @return Number of vehicles.
 */
int Craft::getNumVehicles() const
{
	int total = 0;

	for (Soldier *s : *_base->getSoldiers())
	{
		if (s->getCraft() == this && s->getArmor()->getSize() == 2)
			++total;
	}
	return _vehicles.size() + total;
}

/**
 * Returns the list of weapons currently equipped
 * in the craft.
 * @return Pointer to weapon list.
 */
std::vector<CraftWeapon*> *Craft::getWeapons()
{
	return &_weapons;
}

/**
 * Returns the list of items in the craft.
 * @return Pointer to the item list.
 */
ItemContainer *Craft::getItems()
{
	return _items;
}

/**
 * Returns the list of vehicles currently equipped
 * in the craft.
 * @return Pointer to vehicle list.
 */
std::vector<Vehicle*> *Craft::getVehicles()
{
	return &_vehicles;
}

/**
 * Update stats of craft.
 * @param s
 */
void Craft::addCraftStats(const RuleCraftStats& s)
{
	setDamage(_damage + s.damageMax); //you need "fix" new damage capability first before use.
	_stats += s;

	int overflowFuel = _fuel - _stats.fuelMax;
	if (overflowFuel > 0 && !_rules->getRefuelItem().empty())
	{
		_base->getStorageItems()->addItem(_rules->getRefuelItem(), overflowFuel / _rules->getRefuelRate());
	}
	setFuel(_fuel);

	recalcSpeedMaxRadian();
}

/**
 * Gets all basic stats of craft.
 * @return Stats of craft
 */
const RuleCraftStats& Craft::getCraftStats() const
{
	return _stats;
}

/**
 * Returns current max amount of fuel that craft can carry.
 * @return Max amount of fuel.
 */
int Craft::getFuelMax() const
{
	return _stats.fuelMax;
}

/**
 * Returns the amount of fuel currently contained
 * in this craft.
 * @return Amount of fuel.
 */
int Craft::getFuel() const
{
	return _fuel;
}

/**
 * Changes the amount of fuel currently contained
 * in this craft.
 * @param fuel Amount of fuel.
 */
void Craft::setFuel(int fuel)
{
	_fuel = fuel;
	if (_fuel > _stats.fuelMax)
	{
		_fuel = _stats.fuelMax;
	}
	else if (_fuel < 0)
	{
		_fuel = 0;
	}
}

/**
 * Returns the ratio between the amount of fuel currently
 * contained in this craft and the total it can carry.
 * @return Percentage of fuel.
 */
int Craft::getFuelPercentage() const
{
	return (int)floor((double)_fuel / _stats.fuelMax * 100.0);
}

/**
 * Return current max amount of damage this craft can take.
 * @return Max amount of damage.
 */
int Craft::getDamageMax() const
{
	return _stats.damageMax;
}

/**
 * Returns the amount of damage this craft has taken.
 * @return Amount of damage.
 */
int Craft::getDamage() const
{
	return _damage;
}

/**
 * Changes the amount of damage this craft has taken.
 * @param damage Amount of damage.
 */
void Craft::setDamage(int damage)
{
	_damage = damage;
	if (_damage < 0)
	{
		_damage = 0;
	}
}

/**
 * Returns the ratio between the amount of damage this
 * craft can take and the total it can take before it's
 * destroyed.
 * @return Percentage of damage.
 */
int Craft::getDamagePercentage() const
{
	return (int)floor((double)_damage / _stats.damageMax * 100);
}

/**
 * Gets the max shield capacity of this craft
 * @return max shield capacity.
 */
int Craft::getShieldCapacity() const
{
	return _stats.shieldCapacity;
}

/**
 * Gets the amount of shield this craft has remaining
 * @return shield points remaining.
 */
int Craft::getShield() const
{
	return _shield;
}

/**
 * Sets the amount of shield for this craft, capped at the capacity plus bonuses
 * @param shield value to set the shield.
 */
void Craft::setShield(int shield)
{
	_shield = std::max(0, std::min(_stats.shieldCapacity, shield));
}

/**
 * Returns the percentage of shields remaining out of the max capacity
 * @return Percentage of shield
 */
int Craft::getShieldPercentage() const
{
	return _stats.shieldCapacity != 0 ? _shield * 100 / _stats.shieldCapacity : 0;
}

/**
 * Returns whether the craft is currently low on fuel
 * (only has enough to head back to base).
 * @return True if it's low, false otherwise.
 */
bool Craft::getLowFuel() const
{
	return _lowFuel;
}

/**
 * Changes whether the craft is currently low on fuel
 * (only has enough to head back to base).
 * @param low True if it's low, false otherwise.
 */
void Craft::setLowFuel(bool low)
{
	_lowFuel = low;
}

/**
 * Returns whether the craft has just done a ground mission,
 * and is forced to return to base.
 * @return True if it's returning, false otherwise.
 */
bool Craft::getMissionComplete() const
{
	return _mission;
}

/**
 * Changes whether the craft has just done a ground mission,
 * and is forced to return to base.
 * @param mission True if it's returning, false otherwise.
 */
void Craft::setMissionComplete(bool mission)
{
	_mission = mission;
}

/**
 * Returns the current distance between the craft
 * and the base it belongs to.
 * @return Distance in radian.
 */
double Craft::getDistanceFromBase() const
{
	return getDistance(_base);
}

/**
 * Returns the amount of fuel the craft uses up
 * while it's on the air.
 * @param speed Craft speed for estimation.
 * @return Fuel amount.
 */
int Craft::getFuelConsumption(int speed, int escortSpeed) const
{
	if (!_rules->getRefuelItem().empty())
		return 1;
	if (escortSpeed > 0)
	{
		// based on the speed of the escorted craft, but capped between 50% and 100% of escorting craft's speed
		return std::max(_stats.speedMax / 200, std::min(escortSpeed / 100, _stats.speedMax / 100));
	}
	return (int)floor(speed / 100.0);
}

/**
 * Returns the minimum required fuel for the
 * craft to make it back to base.
 * @return Fuel amount.
 */
int Craft::getFuelLimit() const
{
	return getFuelLimit(_base);
}

/**
 * Returns the minimum required fuel for the
 * craft to go to a base.
 * @param base Pointer to target base.
 * @return Fuel amount.
 */
int Craft::getFuelLimit(Base *base) const
{
	return (int)floor(getFuelConsumption(_stats.speedMax, 0) * getDistance(base) / _speedMaxRadian);
}

/**
 * Sends the craft back to its origin base.
 */
void Craft::returnToBase()
{
	setDestination(_base);
}

/**
 * Returns the crew to their base (using transfers).
 */
void Craft::evacuateCrew(const Mod *mod)
{
	for (std::vector<Soldier*>::iterator s = _base->getSoldiers()->begin(); s != _base->getSoldiers()->end(); )
	{
		if ((*s)->getCraft() == this)
		{
			int survivalChance = isPilot((*s)->getId()) ? mod->getPilotsEmergencyEvacuationSurvivalChance() : mod->getCrewEmergencyEvacuationSurvivalChance();
			if (RNG::percent(survivalChance))
			{
				// remove from craft
				(*s)->setCraft(0);
				// transfer to base
				Transfer *t = new Transfer(mod->getPersonnelTime());
				t->setSoldier((*s));
				_base->getTransfers()->push_back(t);
				// next
				s = _base->getSoldiers()->erase(s);
			}
			else
			{
				++s; // will be killed later
			}
		}
		else
		{
			++s; // next
		}
	}
	removeAllPilots(); // just in case
}

/**
 * Moves the craft to its destination.
 */
bool Craft::think()
{
	if (_takeoff == 0)
	{
		move();
	}
	else
	{
		_takeoff--;
	}
	if (reachedDestination() && _dest == (Target*)_base)
	{
		setInterceptionOrder(0); // just to be sure
		checkup();
		setDestination(0);
		setSpeed(0);
		_lowFuel = false;
		_mission = false;
		_takeoff = 0;
		return true;
	}
	return false;
}

/**
 * Checks the condition of all the craft's systems
 * to define its new status (eg. when arriving at base).
 */
void Craft::checkup()
{
	int available = 0, full = 0;
	for (std::vector<CraftWeapon*>::iterator i = _weapons.begin(); i != _weapons.end(); ++i)
	{
		if ((*i) == 0)
			continue;
		available++;
		if ((*i)->getAmmo() >= (*i)->getRules()->getAmmoMax())
		{
			full++;
		}
		else
		{
			(*i)->setRearming(true);
		}
	}

	if (_damage > 0)
	{
		_status = "STR_REPAIRS";
	}
	else if (available != full)
	{
		_status = "STR_REARMING";
	}
	else if (_fuel < _stats.fuelMax)
	{
		_status = "STR_REFUELLING";
	}
	else
	{
		_status = "STR_READY";
	}
}

/**
 * Returns if a certain target is detected by the craft's
 * radar, taking in account the range and chance.
 * @param target Pointer to target to compare.
 * @return True if it's detected, False otherwise.
 */
bool Craft::detect(Target *target) const
{
	if (_stats.radarRange == 0 || !insideRadarRange(target))
		return false;

	// backward compatibility with vanilla
	if (_stats.radarChance == 100)
		return true;

	Ufo *u = dynamic_cast<Ufo*>(target);
	int chance = _stats.radarChance * (100 + u->getVisibility()) / 100;
	return RNG::percent(chance);
}

/**
 * Returns if a certain target is inside the craft's
 * radar range, taking in account the positions of both.
 * @param target Pointer to target to compare.
 * @return True if inside radar range.
 */
bool Craft::insideRadarRange(Target *target) const
{
<<<<<<< HEAD
	double range = _stats.radarRange * (1 / 60.0) * (M_PI / 180);
=======
	double range = Nautical(_rules->getRadarRange());
>>>>>>> 13049d61
	return (getDistance(target) <= range);
}

/**
 * Consumes the craft's fuel every 10 minutes
 * while it's on the air.
 */
void Craft::consumeFuel(int escortSpeed)
{
	setFuel(_fuel - getFuelConsumption(_speed, escortSpeed));
}

/**
 * Returns how long in hours until the
 * craft is repaired.
 */
unsigned int Craft::calcRepairTime()
{
	unsigned int repairTime = 0;

	if (_damage > 0)
	{
		repairTime = (int)ceil((double)_damage / _rules->getRepairRate());
	}
	return repairTime;
}

/**
 * Returns how long in hours until the
 * craft is refuelled (assumes fuel is available).
 */
unsigned int Craft::calcRefuelTime()
{
	unsigned int refuelTime = 0;

	int needed = _stats.fuelMax - _fuel;
	if (needed > 0)
	{
		refuelTime = (int)ceil((double)(needed) / _rules->getRefuelRate() / 2.0);
	}
	return refuelTime;
}

/**
 * Returns how long in hours until the
 * craft is re-armed (assumes ammo is available).
 */
unsigned int Craft::calcRearmTime()
{
	unsigned int rearmTime = 0;

	for (int idx = 0; idx < _rules->getWeapons(); idx++)
	{
		CraftWeapon *w1 = _weapons.at(idx);
		if (w1 != 0)
		{
			int needed = w1->getRules()->getAmmoMax() - w1->getAmmo();
			if (needed > 0)
			{
				rearmTime += (int)ceil((double)(needed) / w1->getRules()->getRearmRate());
			}
		}
	}

	return rearmTime;
}

/**
 * Repairs the craft's damage every hour
 * while it's docked in the base.
 */
void Craft::repair()
{
	setDamage(_damage - _rules->getRepairRate());
	if (_damage <= 0)
	{
		_status = "STR_REARMING";
	}
}

/**
 * Refuels the craft every 30 minutes
 * while it's docked in the base.
 */
void Craft::refuel()
{
	setFuel(_fuel + _rules->getRefuelRate());
	if (_fuel >= _stats.fuelMax)
	{
		_status = "STR_READY";
		for (std::vector<CraftWeapon*>::iterator i = _weapons.begin(); i != _weapons.end(); ++i)
		{
			if (*i && (*i)->isRearming())
			{
				_status = "STR_REARMING";
				break;
			}
		}
	}
}

/**
 * Rearms the craft's weapons by adding ammo every hour
 * while it's docked in the base.
 * @param mod Pointer to mod.
 * @return The ammo ID missing for rearming, or "" if none.
 */
std::string Craft::rearm(const Mod *mod)
{
	std::string ammo;
	for (std::vector<CraftWeapon*>::iterator i = _weapons.begin(); ; ++i)
	{
		if (i == _weapons.end())
		{
			_status = "STR_REFUELLING";
			break;
		}
		if (*i != 0 && (*i)->isRearming())
		{
			std::string clip = (*i)->getRules()->getClipItem();
			int available = _base->getStorageItems()->getItem(clip);
			if (clip.empty())
			{
				(*i)->rearm(0, 0);
			}
			else if (available > 0)
			{
				int used = (*i)->rearm(available, mod->getItem(clip)->getClipSize());

				if (used == available && (*i)->isRearming())
				{
					ammo = clip;
					(*i)->setRearming(false);
				}

				_base->getStorageItems()->removeItem(clip, used);
			}
			else
			{
				ammo = clip;
				(*i)->setRearming(false);
			}
			break;
		}
	}
	return ammo;
}

/**
 * Returns the craft's battlescape status.
 * @return Is the craft currently in battle?
 */
bool Craft::isInBattlescape() const
{
	return _inBattlescape;
}

/**
 * Changes the craft's battlescape status.
 * @param inbattle True if it's in battle, False otherwise.
 */
void Craft::setInBattlescape(bool inbattle)
{
	if (inbattle)
		setSpeed(0);
	_inBattlescape = inbattle;
}

/**
 * Returns the craft destroyed status.
 * If the amount of damage the craft take
 * is more than it's health it will be
 * destroyed.
 * @return Is the craft destroyed?
 */
bool Craft::isDestroyed() const
{
	return (_damage >= _stats.damageMax);
}

/**
 * Returns the amount of space available for
 * soldiers and vehicles.
 * @return Space available.
 */
int Craft::getSpaceAvailable() const
{
	return _rules->getSoldiers() - getSpaceUsed();
}

/**
 * Returns the amount of space in use by
 * soldiers and vehicles.
 * @return Space used.
 */
int Craft::getSpaceUsed() const
{
	int vehicleSpaceUsed = 0;
	for (Vehicle* v : _vehicles)
	{
		vehicleSpaceUsed += v->getTotalSize();
	}
	for (Soldier *s : *_base->getSoldiers())
	{
		if (s->getCraft() == this)
		{
			vehicleSpaceUsed += s->getArmor()->getTotalSize();
		}
	}
	return vehicleSpaceUsed;
}

/**
* Checks if there are enough pilots onboard.
* @return True if the craft has enough pilots.
*/
bool Craft::arePilotsOnboard()
{
	if (_rules->getPilots() == 0)
		return true;

	// refresh the list of pilots (must be performed here, list may be out-of-date!)
	const std::vector<Soldier*> pilots = getPilotList(true);

	return (int)(pilots.size()) >= _rules->getPilots();
}

/**
* Checks if a pilot is already on the list.
*/
bool Craft::isPilot(int pilotId)
{
	if (std::find(_pilots.begin(), _pilots.end(), pilotId) != _pilots.end())
	{
		return true;
	}

	return false;
}

/**
* Adds a pilot to the list.
*/
void Craft::addPilot(int pilotId)
{
	if (std::find(_pilots.begin(), _pilots.end(), pilotId) == _pilots.end())
	{
		_pilots.push_back(pilotId);
	}
}

/**
* Removes all pilots from the list.
*/
void Craft::removeAllPilots()
{
	_pilots.clear();
}

/**
* Gets the list of craft pilots.
* @return List of pilots.
*/
const std::vector<Soldier*> Craft::getPilotList(bool autoAdd)
{
	std::vector<Soldier*> result;

	// 1. no pilots needed
	if (_rules->getPilots() == 0)
		return result;

	{
		// 2. just enough pilots or pilot candidates onboard (assign them all automatically)
		int total = 0;
		for (std::vector<Soldier*>::iterator i = _base->getSoldiers()->begin(); i != _base->getSoldiers()->end(); ++i)
		{
			if ((*i)->getCraft() == this && (*i)->getRules()->getAllowPiloting())
			{
				result.push_back((*i));
				total++;
			}
		}
		if (total == _rules->getPilots())
		{
			// nothing more to do
		}
		else
		{
			// 3. mix of manually selected pilots and pilot candidates onboard
			int total2 = 0;
			result.clear();
			// 3a. first take all available (manually selected) pilots
			for (std::vector<int>::iterator i = _pilots.begin(); i != _pilots.end(); ++i)
			{
				for (std::vector<Soldier*>::iterator j = _base->getSoldiers()->begin(); j != _base->getSoldiers()->end(); ++j)
				{
					if ((*j)->getCraft() == this && (*j)->getRules()->getAllowPiloting() && (*j)->getId() == (*i))
					{
						result.push_back((*j));
						total2++;
						break; // pilot found, don't search anymore
					}
				}
				if (total2 >= _rules->getPilots())
				{
					break; // enough pilots found
				}
			}
			if (autoAdd)
			{
				// 3b. if not enough manually selected pilots, take some pilot candidates automatically (take from the rear first)
				for (std::vector<Soldier*>::reverse_iterator k = _base->getSoldiers()->rbegin(); k != _base->getSoldiers()->rend(); ++k)
				{
					if ((*k)->getCraft() == this && (*k)->getRules()->getAllowPiloting() && !isPilot((*k)->getId()))
					{
						result.push_back((*k));
						total2++;
					}
					if (total2 >= _rules->getPilots())
					{
						break; // enough pilots found
					}
				}
			}
		}
	}

	// remember the pilots and return
	removeAllPilots();
	for (std::vector<Soldier*>::iterator i = result.begin(); i != result.end(); ++i)
	{
		addPilot((*i)->getId());
	}
	return result;
}

/**
* Calculates the accuracy bonus based on pilot skills.
* @return Accuracy bonus.
*/
int Craft::getPilotAccuracyBonus(const std::vector<Soldier*> &pilots, const Mod *mod) const
{
	if (pilots.empty())
		return 0;

	int firingAccuracy = 0;
	for (std::vector<Soldier*>::const_iterator i = pilots.begin(); i != pilots.end(); ++i)
	{
			firingAccuracy += (*i)->getCurrentStats()->firing;
	}
	firingAccuracy = firingAccuracy / pilots.size(); // average firing accuracy of all pilots

	return ((firingAccuracy - mod->getPilotAccuracyZeroPoint()) * mod->getPilotAccuracyRange()) / 100;
}

/**
* Calculates the dodge bonus based on pilot skills.
* @return Dodge bonus.
*/
int Craft::getPilotDodgeBonus(const std::vector<Soldier*> &pilots, const Mod *mod) const
{
	if (pilots.empty())
		return 0;

	int reactions = 0;
	for (std::vector<Soldier*>::const_iterator i = pilots.begin(); i != pilots.end(); ++i)
	{
		reactions += (*i)->getCurrentStats()->reactions;
	}
	reactions = reactions / pilots.size(); // average reactions of all pilots

	return ((reactions - mod->getPilotReactionsZeroPoint()) * mod->getPilotReactionsRange()) / 100;
}

/**
* Calculates the approach speed modifier based on pilot skills.
* @return Approach speed modifier.
*/
int Craft::getPilotApproachSpeedModifier(const std::vector<Soldier*> &pilots, const Mod *mod) const
{
	if (pilots.empty())
		return 2; // vanilla

	int bravery = 0;
	for (std::vector<Soldier*>::const_iterator i = pilots.begin(); i != pilots.end(); ++i)
	{
		bravery += (*i)->getCurrentStats()->bravery;
	}
	bravery = bravery / pilots.size(); // average bravery of all pilots

	if (bravery >= mod->getPilotBraveryThresholdVeryBold())
	{
		return 4; // double the speed
	}
	else if (bravery >= mod->getPilotBraveryThresholdBold())
	{
		return 3; // 50% speed increase
	}
	else if (bravery >= mod->getPilotBraveryThresholdNormal())
	{
		return 2; // normal speed
	}
	else
	{
		return 1; // half the speed
	}
}

/**
 * Returns the total amount of vehicles of
 * a certain type stored in the craft.
 * @param vehicle Vehicle type.
 * @return Number of vehicles.
 */
int Craft::getVehicleCount(const std::string &vehicle) const
{
	int total = 0;
	for (std::vector<Vehicle*>::const_iterator i = _vehicles.begin(); i != _vehicles.end(); ++i)
	{
		if ((*i)->getRules()->getType() == vehicle)
		{
			total++;
		}
	}
	return total;
}

/**
 * Returns the craft's dogfight status.
 * @return Is the craft ion a dogfight?
 */
bool Craft::isInDogfight() const
{
	return _inDogfight;
}

/**
 * Changes the craft's dogfight status.
 * @param inDogfight True if it's in dogfight, False otherwise.
 */
void Craft::setInDogfight(bool inDogfight)
{
	_inDogfight = inDogfight;
}

/**
 * Sets interception order (first craft to leave the base gets 1, second 2, etc.).
 * @param order Interception order.
 */
void Craft::setInterceptionOrder(const int order)
{
	_interceptionOrder = order;
}

/**
 * Gets interception order.
 * @return Interception order.
 */
int Craft::getInterceptionOrder() const
{
	return _interceptionOrder;
}

/**
 * Gets the craft's unique id.
 * @return A tuple of the craft's type and per-type id.
 */
CraftId Craft::getUniqueId() const
{
	return std::make_pair(_rules->getType(), _id);
}

/**
 * Unloads all the craft contents to the base.
 * @param mod Pointer to mod.
 */
void Craft::unload(const Mod *mod)
{
	// Remove weapons
	for (std::vector<CraftWeapon*>::iterator w = _weapons.begin(); w != _weapons.end(); ++w)
	{
		if ((*w) != 0)
		{
			_base->getStorageItems()->addItem((*w)->getRules()->getLauncherItem());
			_base->getStorageItems()->addItem((*w)->getRules()->getClipItem(), (*w)->getClipsLoaded(mod));
			delete (*w);
			(*w) = nullptr;
		}
	}

	// Remove items
	for (std::map<std::string, int>::iterator it = _items->getContents()->begin(); it != _items->getContents()->end(); ++it)
	{
		_base->getStorageItems()->addItem(it->first, it->second);
	}

	// Remove vehicles
	for (std::vector<Vehicle*>::iterator v = _vehicles.begin(); v != _vehicles.end(); ++v)
	{
		_base->getStorageItems()->addItem((*v)->getRules()->getType());
		if (!(*v)->getRules()->getPrimaryCompatibleAmmo()->empty())
		{
			_base->getStorageItems()->addItem((*v)->getRules()->getPrimaryCompatibleAmmo()->front(), (*v)->getAmmo());
		}
		delete (*v);
		(*v) = nullptr;
	}
	_vehicles.clear();

	// Remove soldiers
	for (std::vector<Soldier*>::iterator s = _base->getSoldiers()->begin(); s != _base->getSoldiers()->end(); ++s)
	{
		if ((*s)->getCraft() == this)
		{
			(*s)->setCraft(0);
		}
	}
}

/**
 * Checks if an item can be reused by the craft and
 * updates its status appropriately.
 * @param item Item ID.
 */
void Craft::reuseItem(const std::string& item)
{
	// Note: Craft in-base status hierarchy is repair, rearm, refuel, ready.
	// We only want to interrupt processes that are lower in the hierarachy.
	// (And we don't want to interrupt any out-of-base status.)

	// The only states we are willing to interrupt are "ready" and "refuelling"
	if (_status != "STR_READY" &&
        _status != "STR_REFUELLING")
	{
		return;
	}

	// Check if it's ammo to reload the craft
	for (std::vector<CraftWeapon*>::iterator w = _weapons.begin(); w != _weapons.end(); ++w)
	{
		if ((*w) != 0 && item == (*w)->getRules()->getClipItem() && (*w)->getAmmo() < (*w)->getRules()->getAmmoMax())
		{
			(*w)->setRearming(true);
			_status = "STR_REARMING";
		}
	}

	// Only consider refuelling if everything else is complete
	if (_status != "STR_READY")
		return;

	// Check if it's fuel to refuel the craft
	if (item == _rules->getRefuelItem() && _fuel < _stats.fuelMax)
		_status = "STR_REFUELLING";
}

/**
 * Gets the attraction value of the craft for alien hunter-killers.
 * @param huntMode Hunt mode ID.
 * @return Attraction value.
 */
int Craft::getHunterKillerAttraction(int huntMode) const
{
	int attraction = 0;
	if (huntMode == 0)
	{
		// prefer interceptors...
		if (_rules->getAllowLanding())
		{
			// craft that can land (i.e. transports) are not attractive
			attraction += 1000000;
		}
		if (_rules->getSoldiers() > 0)
		{
			// craft with more crew capacity (i.e. transports) are less attractive
			attraction += 500000 + (_rules->getSoldiers() * 1000);
		}
		// faster craft (i.e. interceptors) are more attractive
		attraction += 100000 - _stats.speedMax;
		// craft with more damage taken are less attractive
		// this is just to simplify re-targeting when interceptor is fast enough to disengage
		// and another identical but healthier interceptor is waiting for its chance
		attraction += _damage * 100 / _stats.damageMax;
	}
	else
	{
		// prefer transports...
		if (!_rules->getAllowLanding())
		{
			// craft that cannot land (i.e. interceptors) are not attractive
			attraction += 1000000;
		}
		// craft with more crew capacity (i.e. transports) are more attractive
		attraction += 500000 - (_rules->getSoldiers() * 1000);
		// faster craft (i.e. interceptors) are less attractive
		attraction += 100000 + _stats.speedMax;
	}

	// the higher the number the less attractive the target is for UFO hunter-killers
	return attraction;
}

}<|MERGE_RESOLUTION|>--- conflicted
+++ resolved
@@ -984,11 +984,7 @@
  */
 bool Craft::insideRadarRange(Target *target) const
 {
-<<<<<<< HEAD
-	double range = _stats.radarRange * (1 / 60.0) * (M_PI / 180);
-=======
-	double range = Nautical(_rules->getRadarRange());
->>>>>>> 13049d61
+	double range = Nautical(_stats.radarRange);
 	return (getDistance(target) <= range);
 }
 
