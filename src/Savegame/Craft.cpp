--- conflicted
+++ resolved
@@ -51,13 +51,8 @@
  * @param base Pointer to base of origin.
  * @param id ID to assign to the craft (0 to not assign).
  */
-<<<<<<< HEAD
-Craft::Craft(RuleCraft *rules, Base *base, int id) : MovingTarget(),
+Craft::Craft(const RuleCraft *rules, Base *base, int id) : MovingTarget(),
 	_rules(rules), _base(base), _id(0), _fuel(0), _damage(0), _shield(0),
-=======
-Craft::Craft(const RuleCraft *rules, Base *base, int id) : MovingTarget(),
-	_rules(rules), _base(base), _id(0), _fuel(0), _damage(0),
->>>>>>> 110ec46c
 	_interceptionOrder(0), _takeoff(0), _weapons(),
 	_status("STR_READY"), _lowFuel(false), _mission(false),
 	_inBattlescape(false), _inDogfight(false), _stats(),
@@ -77,7 +72,6 @@
 	{
 		setBase(base);
 	}
-<<<<<<< HEAD
 	recalcSpeedMaxRadian();
 }
 
@@ -87,9 +81,6 @@
 void Craft::recalcSpeedMaxRadian()
 {
 	_speedMaxRadian = calculateRadianSpeed(_stats.speedMax) * 120;
-=======
-	_speedMaxRadian = calculateRadianSpeed(_rules->getMaxSpeed()) * 120;
->>>>>>> 110ec46c
 }
 
 /**
@@ -834,37 +825,19 @@
 
 /**
  * Returns the amount of fuel the craft uses up
-<<<<<<< HEAD
- * while it's on the air.
- * @param speed Craft speed for estimation.
-=======
- * while it's on the air, based on its current speed.
->>>>>>> 110ec46c
- * @return Fuel amount.
- */
-int Craft::getFuelConsumption(int speed, int escortSpeed) const
-{
-	return getFuelConsumption(_speed);
-}
-
-/**
- * Returns the amount of fuel the craft uses up
  * while it's on the air.
  * @param speed Craft speed for estimation.
  * @return Fuel amount.
  */
-int Craft::getFuelConsumption(int speed) const
+int Craft::getFuelConsumption(int speed, int escortSpeed) const
 {
 	if (!_rules->getRefuelItem().empty())
 		return 1;
-<<<<<<< HEAD
 	if (escortSpeed > 0)
 	{
 		// based on the speed of the escorted craft, but capped between 50% and 100% of escorting craft's speed
 		return std::max(_stats.speedMax / 200, std::min(escortSpeed / 100, _stats.speedMax / 100));
 	}
-=======
->>>>>>> 110ec46c
 	return (int)floor(speed / 100.0);
 }
 
@@ -886,11 +859,7 @@
  */
 int Craft::getFuelLimit(Base *base) const
 {
-<<<<<<< HEAD
 	return (int)floor(getFuelConsumption(_stats.speedMax, 0) * getDistance(base) / _speedMaxRadian);
-=======
-	return (int)floor(getFuelConsumption(_rules->getMaxSpeed()) * getDistance(base) / _speedMaxRadian);
->>>>>>> 110ec46c
 }
 
 /**
@@ -1517,11 +1486,7 @@
 			_base->getStorageItems()->addItem((*w)->getRules()->getLauncherItem());
 			_base->getStorageItems()->addItem((*w)->getRules()->getClipItem(), (*w)->getClipsLoaded(mod));
 			delete (*w);
-<<<<<<< HEAD
-			(*w) = 0;
-=======
 			(*w) = nullptr;
->>>>>>> 110ec46c
 		}
 	}
 
@@ -1540,11 +1505,7 @@
 			_base->getStorageItems()->addItem((*v)->getRules()->getPrimaryCompatibleAmmo()->front(), (*v)->getAmmo());
 		}
 		delete (*v);
-<<<<<<< HEAD
-		(*v) = 0;
-=======
 		(*v) = nullptr;
->>>>>>> 110ec46c
 	}
 	_vehicles.clear();
 
