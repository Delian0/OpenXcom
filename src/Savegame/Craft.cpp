--- conflicted
+++ resolved
@@ -1208,12 +1208,8 @@
  */
 std::string Craft::refuel()
 {
-<<<<<<< HEAD
-	setFuel(_fuel + _rules->getRefuelRate());
-	if (_fuel >= _stats.fuelMax)
-=======
 	std::string fuel;
-	if (_fuel < _rules->getMaxFuel())
+	if (_fuel < _stats.fuelMax)
 	{
 		std::string item = _rules->getRefuelItem();
 		if (item.empty())
@@ -1242,8 +1238,7 @@
 			}
 		}
 	}
-	if (_fuel >= _rules->getMaxFuel())
->>>>>>> adb97235
+	if (_fuel >= _stats.fuelMax)
 	{
 		_status = "STR_READY";
 		for (std::vector<CraftWeapon*>::iterator i = _weapons.begin(); i != _weapons.end(); ++i)
