--- conflicted
+++ resolved
@@ -104,16 +104,10 @@
 		if (_rules->getWeapons() > j)
 		{
 			std::string type = (*i)["type"].as<std::string>();
-<<<<<<< HEAD
-			RuleCraftWeapon* weapon = rule->getCraftWeapon(type);
+			RuleCraftWeapon* weapon = mod->getCraftWeapon(type);
 			if (type != "0" && weapon)
 			{
 				CraftWeapon *w = new CraftWeapon(weapon, 0);
-=======
-			if (type != "0" && mod->getCraftWeapon(type))
-			{
-				CraftWeapon *w = new CraftWeapon(mod->getCraftWeapon(type), 0);
->>>>>>> 773fd047
 				w->load(*i);
 				_weapons[j] = w;
 				_stats += weapon->getBonusStats();
