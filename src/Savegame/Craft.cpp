/*
 * Copyright 2010-2016 OpenXcom Developers.
 *
 * This file is part of OpenXcom.
 *
 * OpenXcom is free software: you can redistribute it and/or modify
 * it under the terms of the GNU General Public License as published by
 * the Free Software Foundation, either version 3 of the License, or
 * (at your option) any later version.
 *
 * OpenXcom is distributed in the hope that it will be useful,
 * but WITHOUT ANY WARRANTY; without even the implied warranty of
 * MERCHANTABILITY or FITNESS FOR A PARTICULAR PURPOSE.  See the
 * GNU General Public License for more details.
 *
 * You should have received a copy of the GNU General Public License
 * along with OpenXcom.  If not, see <http://www.gnu.org/licenses/>.
 */
#include "Craft.h"
#include "../fmath.h"
#include "../Engine/Language.h"
#include "../Engine/RNG.h"
#include "../Mod/RuleCraft.h"
#include "CraftWeapon.h"
#include "../Mod/RuleCraftWeapon.h"
#include "../Mod/Mod.h"
#include "SavedGame.h"
#include "ItemContainer.h"
#include "Soldier.h"
#include "../Mod/RuleSoldier.h"
#include "Base.h"
#include "Ufo.h"
#include "Waypoint.h"
#include "MissionSite.h"
#include "AlienBase.h"
#include "Vehicle.h"
#include "../Mod/Armor.h"
#include "../Mod/RuleItem.h"
#include "../Mod/AlienDeployment.h"
<<<<<<< HEAD
#include "SerializationHelper.h"
=======
#include "../Engine/Logger.h"
>>>>>>> 090565d7

namespace OpenXcom
{

/**
 * Initializes a craft of the specified type and
 * assigns it the latest craft ID available.
 * @param rules Pointer to ruleset.
 * @param base Pointer to base of origin.
 * @param id ID to assign to the craft (0 to not assign).
 */
Craft::Craft(RuleCraft *rules, Base *base, int id) : MovingTarget(),
	_rules(rules), _base(base), _id(0), _fuel(0), _damage(0),
	_interceptionOrder(0), _takeoff(0), _weapons(),
	_status("STR_READY"), _lowFuel(false), _mission(false),
	_inBattlescape(false), _inDogfight(false), _stats(),
	_isAutoPatrolling(false), _lonAuto(0.0), _latAuto(0.0)
{
	_stats = rules->getStats();
	_items = new ItemContainer();
	if (id != 0)
	{
		_id = id;
	}
	for (int i = 0; i < _rules->getWeapons(); ++i)
	{
		_weapons.push_back(0);
	}
	if (base != 0)
	{
		setBase(base);
	}
}

/**
 * Delete the contents of the craft from memory.
 */
Craft::~Craft()
{
	for (std::vector<CraftWeapon*>::iterator i = _weapons.begin(); i != _weapons.end(); ++i)
	{
		delete *i;
	}
	delete _items;
	for (std::vector<Vehicle*>::iterator i = _vehicles.begin(); i != _vehicles.end(); ++i)
	{
		delete *i;
	}
}

/**
 * Loads the craft from a YAML file.
 * @param node YAML node.
 * @param mod Mod for the saved game.
 * @param save Pointer to the saved game.
 */
void Craft::load(const YAML::Node &node, const Mod *mod, SavedGame *save)
{
	MovingTarget::load(node);
	_id = node["id"].as<int>(_id);
	_fuel = node["fuel"].as<int>(_fuel);
	_damage = node["damage"].as<int>(_damage);

	int j = 0;
	for (YAML::const_iterator i = node["weapons"].begin(); i != node["weapons"].end(); ++i)
	{
		if (_rules->getWeapons() > j)
		{
			std::string type = (*i)["type"].as<std::string>();
			RuleCraftWeapon* weapon = mod->getCraftWeapon(type);
			if (type != "0" && weapon)
			{
				CraftWeapon *w = new CraftWeapon(weapon, 0);
				w->load(*i);
				_weapons[j] = w;
				_stats += weapon->getBonusStats();
			}
			else
			{
				_weapons[j] = 0;
				if (type != "0")
				{
					Log(LOG_ERROR) << "Failed to load craft weapon " << type;
				}
			}
			j++;
		}
	}

	_items->load(node["items"]);
	// Some old saves have bad items, better get rid of them to avoid further bugs
	for (std::map<std::string, int>::iterator i = _items->getContents()->begin(); i != _items->getContents()->end();)
	{
		if (mod->getItem(i->first) == 0)
		{
			Log(LOG_ERROR) << "Failed to load item " << i->first;
			_items->getContents()->erase(i++);
		}
		else
		{
			++i;
		}
	}
	for (YAML::const_iterator i = node["vehicles"].begin(); i != node["vehicles"].end(); ++i)
	{
		std::string type = (*i)["type"].as<std::string>();
		if (mod->getItem(type))
		{
			Vehicle *v = new Vehicle(mod->getItem(type), 0, 4);
			v->load(*i);
			_vehicles.push_back(v);
		}
		else
		{
			Log(LOG_ERROR) << "Failed to load item " << type;			
		}
	}
	_status = node["status"].as<std::string>(_status);
	_lowFuel = node["lowFuel"].as<bool>(_lowFuel);
	_mission = node["mission"].as<bool>(_mission);
	_interceptionOrder = node["interceptionOrder"].as<int>(_interceptionOrder);
	if (const YAML::Node &dest = node["dest"])
	{
		std::string type = dest["type"].as<std::string>();
		int id = dest["id"].as<int>();
		if (type == "STR_BASE")
		{
			returnToBase();
		}
		else if (type == "STR_UFO")
		{
			for (std::vector<Ufo*>::iterator i = save->getUfos()->begin(); i != save->getUfos()->end(); ++i)
			{
				if ((*i)->getId() == id)
				{
					setDestination(*i);
					break;
				}
			}
		}
		else if (type == "STR_WAYPOINT")
		{
			for (std::vector<Waypoint*>::iterator i = save->getWaypoints()->begin(); i != save->getWaypoints()->end(); ++i)
			{
				if ((*i)->getId() == id)
				{
					setDestination(*i);
					break;
				}
			}
		}
		else
		{
			// Backwards compatibility
			if (type == "STR_ALIEN_TERROR")
				type = "STR_TERROR_SITE";
			bool found = false;
			for (std::vector<MissionSite*>::iterator i = save->getMissionSites()->begin(); i != save->getMissionSites()->end() && !found; ++i)
			{
				if ((*i)->getId() == id && (*i)->getDeployment()->getMarkerName() == type)
				{
					setDestination(*i);
					found = true;
				}
			}
			for (std::vector<AlienBase*>::iterator i = save->getAlienBases()->begin(); i != save->getAlienBases()->end() && !found; ++i)
			{
				if ((*i)->getId() == id && (*i)->getDeployment()->getMarkerName() == type)
				{
					setDestination(*i);
					found = true;
				}
			}
		}
	}
	_takeoff = node["takeoff"].as<int>(_takeoff);
	_inBattlescape = node["inBattlescape"].as<bool>(_inBattlescape);
	_isAutoPatrolling = node["isAutoPatrolling"].as<bool>(_isAutoPatrolling);
	_lonAuto = node["lonAuto"].as<double>(_lonAuto);
	_latAuto = node["latAuto"].as<double>(_latAuto);
	_pilots = node["pilots"].as< std::vector<int> >(_pilots);
	if (_inBattlescape)
		setSpeed(0);
}

/**
 * Saves the craft to a YAML file.
 * @return YAML node.
 */
YAML::Node Craft::save() const
{
	YAML::Node node = MovingTarget::save();
	node["type"] = _rules->getType();
	node["id"] = _id;
	node["fuel"] = _fuel;
	node["damage"] = _damage;
	for (std::vector<CraftWeapon*>::const_iterator i = _weapons.begin(); i != _weapons.end(); ++i)
	{
		YAML::Node subnode;
		if (*i != 0)
		{
			subnode = (*i)->save();
		}
		else
		{
			subnode["type"] = "0";
		}
		node["weapons"].push_back(subnode);
	}
	node["items"] = _items->save();
	for (std::vector<Vehicle*>::const_iterator i = _vehicles.begin(); i != _vehicles.end(); ++i)
	{
		node["vehicles"].push_back((*i)->save());
	}
	node["status"] = _status;
	if (_lowFuel)
		node["lowFuel"] = _lowFuel;
	if (_mission)
		node["mission"] = _mission;
	if (_inBattlescape)
		node["inBattlescape"] = _inBattlescape;
	if (_interceptionOrder != 0)
		node["interceptionOrder"] = _interceptionOrder;
	if (_takeoff != 0)
		node["takeoff"] = _takeoff;
<<<<<<< HEAD
	if (!_name.empty())
		node["name"] = Language::wstrToUtf8(_name);
	if (_isAutoPatrolling)
		node["isAutoPatrolling"] = _isAutoPatrolling;
	node["lonAuto"] = serializeDouble(_lonAuto);
	node["latAuto"] = serializeDouble(_latAuto);
	for (std::vector<int>::const_iterator i = _pilots.begin(); i != _pilots.end(); ++i)
	{
		node["pilots"].push_back((*i));
	}
=======
>>>>>>> 090565d7
	return node;
}

/**
 * Loads a craft unique identifier from a YAML file.
 * @param node YAML node.
 * @return Unique craft id.
 */
CraftId Craft::loadId(const YAML::Node &node)
{
	return std::make_pair(node["type"].as<std::string>(), node["id"].as<int>());
}

/**
 * Saves the craft's unique identifiers to a YAML file.
 * @return YAML node.
 */
YAML::Node Craft::saveId() const
{
	YAML::Node node = MovingTarget::saveId();
	CraftId uniqueId = getUniqueId();
	node["type"] = uniqueId.first;
	node["id"] = uniqueId.second;
	return node;
}

/**
 * Returns the ruleset for the craft's type.
 * @return Pointer to ruleset.
 */
RuleCraft *Craft::getRules() const
{
	return _rules;
}

/**
 * Changes the ruleset for the craft's type.
 * @param rules Pointer to ruleset.
 * @warning ONLY FOR NEW BATTLE USE!
 */
void Craft::changeRules(RuleCraft *rules)
{
	_rules = rules;
	_weapons.clear();
	for (int i = 0; i < _rules->getWeapons(); ++i)
	{
		_weapons.push_back(0);
	}
}

/**
 * Returns the craft's unique ID. Each craft
 * can be identified by its type and ID.
 * @return Unique ID.
 */
int Craft::getId() const
{
	return _id;
}

/**
 * Returns the craft's unique default name.
 * @param lang Language to get strings from.
 * @return Full name.
 */
std::wstring Craft::getDefaultName(Language *lang) const
{
	return lang->getString("STR_CRAFTNAME").arg(lang->getString(_rules->getType())).arg(_id);
}

/**
 * Returns the globe marker for the craft.
 * @return Marker sprite, -1 if none.
 */
int Craft::getMarker() const
{
	if (_status != "STR_OUT")
		return -1;
	else if (_rules->getMarker() == -1)
		return 1;
	return _rules->getMarker();
}

/**
 * Returns the base the craft belongs to.
 * @return Pointer to base.
 */
Base *Craft::getBase() const
{
	return _base;
}

/**
 * Changes the base the craft belongs to.
 * @param base Pointer to base.
 * @param move Move the craft to the base coordinates.
 */
void Craft::setBase(Base *base, bool move)
{
	_base = base;
	if (move)
	{
		_lon = base->getLongitude();
		_lat = base->getLatitude();
	}
}

/**
 * Returns the current status of the craft.
 * @return Status string.
 */
std::string Craft::getStatus() const
{
	return _status;
}

/**
 * Changes the current status of the craft.
 * @param status Status string.
 */
void Craft::setStatus(const std::string &status)
{
	_status = status;
}

/**
 * Returns the current altitude of the craft.
 * @return Altitude.
 */
std::string Craft::getAltitude() const
{
	Ufo *u = dynamic_cast<Ufo*>(_dest);
	if (u && u->getAltitude() != "STR_GROUND")
	{
		return u->getAltitude();
	}
	else
	{
		return "STR_VERY_LOW";
	}
}


/**
 * Changes the destination the craft is heading to.
 * @param dest Pointer to new destination.
 */
void Craft::setDestination(Target *dest)
{
	if (_status != "STR_OUT")
	{
		_takeoff = 60;
	}
	if (dest == 0)
		setSpeed(_stats.speedMax/2);
	else
		setSpeed(_stats.speedMax);
	MovingTarget::setDestination(dest);
}

bool Craft::getIsAutoPatrolling() const
{
	return _isAutoPatrolling;
}

void Craft::setIsAutoPatrolling(bool isAuto)
{
	_isAutoPatrolling = isAuto;
}

double Craft::getLongitudeAuto() const
{
	return _lonAuto;
}

void Craft::setLongitudeAuto(double lon)
{
	_lonAuto = lon;
}

double Craft::getLatitudeAuto() const
{
	return _latAuto;
}

void Craft::setLatitudeAuto(double lat)
{
	_latAuto = lat;
}

/**
 * Returns the amount of weapons currently
 * equipped on this craft.
 * @return Number of weapons.
 */
int Craft::getNumWeapons() const
{
	if (_rules->getWeapons() == 0)
	{
		return 0;
	}

	int total = 0;

	for (std::vector<CraftWeapon*>::const_iterator i = _weapons.begin(); i != _weapons.end(); ++i)
	{
		if ((*i) != 0)
		{
			total++;
		}
	}

	return total;
}

/**
 * Returns the amount of soldiers from a list
 * that are currently attached to this craft.
 * @return Number of soldiers.
 */
int Craft::getNumSoldiers() const
{
	if (_rules->getSoldiers() == 0)
		return 0;

	int total = 0;

	for (Soldier *s : *_base->getSoldiers())
	{
		if (s->getCraft() == this && s->getArmor()->getSize() == 1)
			++total;
	}

	return total;
}

/**
 * Returns the amount of equipment currently
 * equipped on this craft.
 * @return Number of items.
 */
int Craft::getNumEquipment() const
{
	return _items->getTotalQuantity();
}

/**
 * Returns the amount of vehicles currently
 * contained in this craft.
 * @return Number of vehicles.
 */
int Craft::getNumVehicles() const
{
	int total = 0;

	for (Soldier *s : *_base->getSoldiers())
	{
		if (s->getCraft() == this && s->getArmor()->getSize() == 2)
			++total;
	}
	return _vehicles.size() + total;
}

/**
 * Returns the list of weapons currently equipped
 * in the craft.
 * @return Pointer to weapon list.
 */
std::vector<CraftWeapon*> *Craft::getWeapons()
{
	return &_weapons;
}

/**
 * Returns the list of items in the craft.
 * @return Pointer to the item list.
 */
ItemContainer *Craft::getItems()
{
	return _items;
}

/**
 * Returns the list of vehicles currently equipped
 * in the craft.
 * @return Pointer to vehicle list.
 */
std::vector<Vehicle*> *Craft::getVehicles()
{
	return &_vehicles;
}

/**
 * Update stats of craft.
 * @param s
 */
void Craft::addCraftStats(const RuleCraftStats& s)
{
	setDamage(_damage + s.damageMax); //you need "fix" new damage capability first before use.
	_stats += s;

	int overflowFuel = _fuel - _stats.fuelMax;
	if (overflowFuel > 0 && !_rules->getRefuelItem().empty())
	{
		_base->getStorageItems()->addItem(_rules->getRefuelItem(), overflowFuel / _rules->getRefuelRate());
	}
	setFuel(_fuel);
}

/**
 * Gets all basic stats of craft.
 * @return Stats of craft
 */
const RuleCraftStats& Craft::getCraftStats() const
{
	return _stats;
}

/**
 * Returns current max amount of fuel that craft can carry.
 * @return Max amount of fuel.
 */
int Craft::getFuelMax() const
{
	return _stats.fuelMax;
}

/**
 * Returns the amount of fuel currently contained
 * in this craft.
 * @return Amount of fuel.
 */
int Craft::getFuel() const
{
	return _fuel;
}

/**
 * Changes the amount of fuel currently contained
 * in this craft.
 * @param fuel Amount of fuel.
 */
void Craft::setFuel(int fuel)
{
	_fuel = fuel;
	if (_fuel > _stats.fuelMax)
	{
		_fuel = _stats.fuelMax;
	}
	else if (_fuel < 0)
	{
		_fuel = 0;
	}
}

/**
 * Returns the ratio between the amount of fuel currently
 * contained in this craft and the total it can carry.
 * @return Percentage of fuel.
 */
int Craft::getFuelPercentage() const
{
	return (int)floor((double)_fuel / _stats.fuelMax * 100.0);
}

/**
 * Return current max amount of damage this craft can take.
 * @return Max amount of damage.
 */
int Craft::getDamageMax() const
{
	return _stats.damageMax;
}

/**
 * Returns the amount of damage this craft has taken.
 * @return Amount of damage.
 */
int Craft::getDamage() const
{
	return _damage;
}

/**
 * Changes the amount of damage this craft has taken.
 * @param damage Amount of damage.
 */
void Craft::setDamage(int damage)
{
	_damage = damage;
	if (_damage < 0)
	{
		_damage = 0;
	}
}

/**
 * Returns the ratio between the amount of damage this
 * craft can take and the total it can take before it's
 * destroyed.
 * @return Percentage of damage.
 */
int Craft::getDamagePercentage() const
{
	return (int)floor((double)_damage / _stats.damageMax * 100);
}

/**
 * Returns whether the craft is currently low on fuel
 * (only has enough to head back to base).
 * @return True if it's low, false otherwise.
 */
bool Craft::getLowFuel() const
{
	return _lowFuel;
}

/**
 * Changes whether the craft is currently low on fuel
 * (only has enough to head back to base).
 * @param low True if it's low, false otherwise.
 */
void Craft::setLowFuel(bool low)
{
	_lowFuel = low;
}

/**
 * Returns whether the craft has just done a ground mission,
 * and is forced to return to base.
 * @return True if it's returning, false otherwise.
 */
bool Craft::getMissionComplete() const
{
	return _mission;
}

/**
 * Changes whether the craft has just done a ground mission,
 * and is forced to return to base.
 * @param mission True if it's returning, false otherwise.
 */
void Craft::setMissionComplete(bool mission)
{
	_mission = mission;
}

/**
 * Returns the current distance between the craft
 * and the base it belongs to.
 * @return Distance in radian.
 */
double Craft::getDistanceFromBase() const
{
	return getDistance(_base);
}

/**
 * Returns the amount of fuel the craft uses up
 * while it's on the air, based on its speed.
 * @return Fuel amount.
 */
int Craft::getFuelConsumption() const
{
	if (!_rules->getRefuelItem().empty())
		return 1;
	return (int)floor(_speed / 100.0);
}

/**
 * Returns the minimum required fuel for the
 * craft to make it back to base.
 * @return Fuel amount.
 */
int Craft::getFuelLimit() const
{
	return getFuelLimit(_base);
}

/**
 * Returns the minimum required fuel for the
 * craft to go to a base.
 * @param base Pointer to target base.
 * @return Fuel amount.
 */
int Craft::getFuelLimit(Base *base) const
{
	return (int)floor(getFuelConsumption() * getDistance(base) / (_speedRadian * 120));
}

/**
 * Sends the craft back to its origin base.
 */
void Craft::returnToBase()
{
	setDestination(_base);
}

/**
 * Moves the craft to its destination.
 */
void Craft::think()
{
	if (_takeoff == 0)
	{
		move();
	}
	else
	{
		_takeoff--;
	}
	if (reachedDestination() && _dest == (Target*)_base)
	{
		setInterceptionOrder(0);
		checkup();
		setDestination(0);
		setSpeed(0);
		_lowFuel = false;
		_mission = false;
		_takeoff = 0;
	}
}

/**
 * Checks the condition of all the craft's systems
 * to define its new status (eg. when arriving at base).
 */
void Craft::checkup()
{
	int available = 0, full = 0;
	for (std::vector<CraftWeapon*>::iterator i = _weapons.begin(); i != _weapons.end(); ++i)
	{
		if ((*i) == 0)
			continue;
		available++;
		if ((*i)->getAmmo() >= (*i)->getRules()->getAmmoMax())
		{
			full++;
		}
		else
		{
			(*i)->setRearming(true);
		}
	}

	if (_damage > 0)
	{
		_status = "STR_REPAIRS";
	}
	else if (available != full)
	{
		_status = "STR_REARMING";
	}
	else if (_fuel < _stats.fuelMax)
	{
		_status = "STR_REFUELLING";
	}
	else
	{
		_status = "STR_READY";
	}
}

/**
 * Returns if a certain target is detected by the craft's
 * radar, taking in account the range and chance.
 * @param target Pointer to target to compare.
 * @return True if it's detected, False otherwise.
 */
bool Craft::detect(Target *target) const
{
	if (_rules->getRadarRange() == 0 || !insideRadarRange(target))
		return false;

	// backward compatibility with vanilla
	if (_rules->getRadarChance() == 100)
		return true;

	Ufo *u = dynamic_cast<Ufo*>(target);
	int chance = _stats.radarChance * (100 + u->getVisibility()) / 100;
	return RNG::percent(chance);
}

/**
 * Returns if a certain target is inside the craft's
 * radar range, taking in account the positions of both.
 * @param target Pointer to target to compare.
 * @return True if inside radar range.
 */
bool Craft::insideRadarRange(Target *target) const
{
	double range = _stats.radarRange * (1 / 60.0) * (M_PI / 180);
	return (getDistance(target) <= range);
}

/**
 * Consumes the craft's fuel every 10 minutes
 * while it's on the air.
 */
void Craft::consumeFuel()
{
	setFuel(_fuel - getFuelConsumption());
}

/**
 * Returns how long in hours until the
 * craft is repaired.
 */
unsigned int Craft::calcRepairTime()
{
	unsigned int repairTime = 0;

	if (_damage > 0)
	{
		repairTime = (int)ceil((double)_damage / _rules->getRepairRate());
	}
	return repairTime;
}

/**
 * Returns how long in hours until the
 * craft is refuelled (assumes fuel is available).
 */
unsigned int Craft::calcRefuelTime()
{
	unsigned int refuelTime = 0;

	int needed = _rules->getMaxFuel() - _fuel;
	if (needed > 0)
	{
		refuelTime = (int)ceil((double)(needed) / _rules->getRefuelRate() / 2.0);
	}
	return refuelTime;
}

/**
 * Returns how long in hours until the
 * craft is re-armed (assumes ammo is available).
 */
unsigned int Craft::calcRearmTime()
{
	unsigned int rearmTime = 0;

	for (int idx = 0; idx < _rules->getWeapons(); idx++)
	{
		CraftWeapon *w1 = _weapons.at(idx);
		if (w1 != 0)
		{
			int needed = w1->getRules()->getAmmoMax() - w1->getAmmo();
			if (needed > 0)
			{
				rearmTime += (int)ceil((double)(needed) / w1->getRules()->getRearmRate());
			}
		}
	}

	return rearmTime;
}

/**
 * Repairs the craft's damage every hour
 * while it's docked in the base.
 */
void Craft::repair()
{
	setDamage(_damage - _rules->getRepairRate());
	if (_damage <= 0)
	{
		_status = "STR_REARMING";
	}
}

/**
 * Refuels the craft every 30 minutes
 * while it's docked in the base.
 */
void Craft::refuel()
{
	setFuel(_fuel + _rules->getRefuelRate());
	if (_fuel >= _stats.fuelMax)
	{
		_status = "STR_READY";
		for (std::vector<CraftWeapon*>::iterator i = _weapons.begin(); i != _weapons.end(); ++i)
		{
			if (*i && (*i)->isRearming())
			{
				_status = "STR_REARMING";
				break;
			}
		}
	}
}

/**
 * Rearms the craft's weapons by adding ammo every hour
 * while it's docked in the base.
 * @param mod Pointer to mod.
 * @return The ammo ID missing for rearming, or "" if none.
 */
std::string Craft::rearm(const Mod *mod)
{
	std::string ammo;
	for (std::vector<CraftWeapon*>::iterator i = _weapons.begin(); ; ++i)
	{
		if (i == _weapons.end())
		{
			_status = "STR_REFUELLING";
			break;
		}
		if (*i != 0 && (*i)->isRearming())
		{
			std::string clip = (*i)->getRules()->getClipItem();
			int available = _base->getStorageItems()->getItem(clip);
			if (clip.empty())
			{
				(*i)->rearm(0, 0);
			}
			else if (available > 0)
			{
				int used = (*i)->rearm(available, mod->getItem(clip)->getClipSize());

				if (used == available && (*i)->isRearming())
				{
					ammo = clip;
					(*i)->setRearming(false);
				}

				_base->getStorageItems()->removeItem(clip, used);
			}
			else
			{
				ammo = clip;
				(*i)->setRearming(false);
			}
			break;
		}
	}
	return ammo;
}

/**
 * Returns the craft's battlescape status.
 * @return Is the craft currently in battle?
 */
bool Craft::isInBattlescape() const
{
	return _inBattlescape;
}

/**
 * Changes the craft's battlescape status.
 * @param inbattle True if it's in battle, False otherwise.
 */
void Craft::setInBattlescape(bool inbattle)
{
	if (inbattle)
		setSpeed(0);
	_inBattlescape = inbattle;
}

/**
 * Returns the craft destroyed status.
 * If the amount of damage the craft take
 * is more than it's health it will be
 * destroyed.
 * @return Is the craft destroyed?
 */
bool Craft::isDestroyed() const
{
	return (_damage >= _stats.damageMax);
}

/**
 * Returns the amount of space available for
 * soldiers and vehicles.
 * @return Space available.
 */
int Craft::getSpaceAvailable() const
{
	return _rules->getSoldiers() - getSpaceUsed();
}

/**
 * Returns the amount of space in use by
 * soldiers and vehicles.
 * @return Space used.
 */
int Craft::getSpaceUsed() const
{
	int vehicleSpaceUsed = 0;
	for (Vehicle* v : _vehicles)
	{
		vehicleSpaceUsed += v->getSize();
	}
	for (Soldier *s : *_base->getSoldiers())
	{
		if (s->getCraft() == this)
		{
			vehicleSpaceUsed += s->getArmor()->getTotalSize();
		}
	}
	return vehicleSpaceUsed;
}

/**
* Checks if there are enough pilots onboard.
* @return True if the craft has enough pilots.
*/
bool Craft::arePilotsOnboard()
{
	if (_rules->getPilots() == 0)
		return true;

	// refresh the list of pilots (must be performed here, list may be out-of-date!)
	const std::vector<Soldier*> pilots = getPilotList();

	return pilots.size() >= _rules->getPilots();
}

/**
* Checks if a pilot is already on the list.
*/
bool Craft::isPilot(int pilotId)
{
	if (std::find(_pilots.begin(), _pilots.end(), pilotId) != _pilots.end())
	{
		return true;
	}

	return false;
}

/**
* Adds a pilot to the list.
*/
void Craft::addPilot(int pilotId)
{
	if (std::find(_pilots.begin(), _pilots.end(), pilotId) == _pilots.end())
	{
		_pilots.push_back(pilotId);
	}
}

/**
* Removes all pilots from the list.
*/
void Craft::removeAllPilots()
{
	_pilots.clear();
}

/**
* Checks if entire crew is made of pilots.
* @return True if all crew members capable of driving must be pilots to satisfy craft requirement.
*/
bool Craft::isCrewPilotsOnly() const
{
	int total = 0;
	for (std::vector<Soldier*>::iterator i = _base->getSoldiers()->begin(); i != _base->getSoldiers()->end(); ++i)
	{
		if ((*i)->getCraft() == this && (*i)->getRules()->getAllowPiloting())
		{
			total++;
		}
	}
	if (total == _rules->getPilots())
	{
		return true;
	}
	return false;
}

/**
* Gets the list of craft pilots.
* @return List of pilots.
*/
const std::vector<Soldier*> Craft::getPilotList()
{
	std::vector<Soldier*> result;

	// 1. no pilots
	if (_rules->getPilots() == 0)
		return result;

	// 2. take the pilots from the bottom of the crew list automatically, if option enabled
	if (Options::autoAssignPilots)
	{
		int counter = 0;
		// in reverse order
		for (std::vector<Soldier*>::reverse_iterator i = _base->getSoldiers()->rbegin(); i != _base->getSoldiers()->rend(); ++i)
		{
			if ((*i)->getCraft() == this && (*i)->getRules()->getAllowPiloting())
			{
				result.push_back((*i));
				counter++;
			}
			if (counter >= _rules->getPilots())
			{
				break; // enough pilots found, don't search more
			}
		}
	}
	else
	{
		// 3. only pilots (assign automatically)
		int total = 0;
		for (std::vector<Soldier*>::iterator i = _base->getSoldiers()->begin(); i != _base->getSoldiers()->end(); ++i)
		{
			if ((*i)->getCraft() == this && (*i)->getRules()->getAllowPiloting())
			{
				result.push_back((*i));
				total++;
			}
		}
		if (total == _rules->getPilots())
		{
			// nothing more to do
		}
		else
		{
			// 4. pilots and soldiers (pilots must be assigned manually)
			int total2 = 0;
			result.clear();
			for (std::vector<int>::iterator i = _pilots.begin(); i != _pilots.end(); ++i)
			{
				for (std::vector<Soldier*>::iterator j = _base->getSoldiers()->begin(); j != _base->getSoldiers()->end(); ++j)
				{
					if ((*j)->getCraft() == this && (*j)->getRules()->getAllowPiloting() && (*j)->getId() == (*i))
					{
						result.push_back((*j));
						total2++;
						break; // pilot found, don't search anymore
					}
				}
				if (total2 >= _rules->getPilots())
				{
					break; // enough pilots found
				}
			}
		}
	}

	// remember the pilots and return
	removeAllPilots();
	for (std::vector<Soldier*>::iterator i = result.begin(); i != result.end(); ++i)
	{
		addPilot((*i)->getId());
	}
	return result;
}

/**
* Calculates the accuracy bonus based on pilot skills.
* @return Accuracy bonus.
*/
int Craft::getPilotAccuracyBonus(const std::vector<Soldier*> &pilots) const
{
	if (pilots.empty())
		return 0;

	int firingAccuracy = 0;
	for (std::vector<Soldier*>::const_iterator i = pilots.begin(); i != pilots.end(); ++i)
	{
			firingAccuracy += (*i)->getCurrentStats()->firing;
	}
	firingAccuracy = firingAccuracy / pilots.size(); // average firing accuracy of all pilots

	return ((firingAccuracy - 55) * 40) / 100; // -6% to 26% (firing accuracy from 40 to 120, unmodified by armor)
}

/**
* Calculates the dodge bonus based on pilot skills.
* @return Dodge bonus.
*/
int Craft::getPilotDodgeBonus(const std::vector<Soldier*> &pilots) const
{
	if (pilots.empty())
		return 0;

	int reactions = 0;
	for (std::vector<Soldier*>::const_iterator i = pilots.begin(); i != pilots.end(); ++i)
	{
		reactions += (*i)->getCurrentStats()->reactions;
	}
	reactions = reactions / pilots.size(); // average reactions of all pilots

	return ((reactions - 55) * 60) / 100; // -9% to 27% (reactions from 40 to 100, unmodified by armor)
}

/**
* Calculates the approach speed modifier based on pilot skills.
* @return Approach speed modifier.
*/
int Craft::getPilotApproachSpeedModifier(const std::vector<Soldier*> &pilots) const
{
	if (pilots.empty())
		return 2; // vanilla

	int bravery = 0;
	for (std::vector<Soldier*>::const_iterator i = pilots.begin(); i != pilots.end(); ++i)
	{
		bravery += (*i)->getCurrentStats()->bravery;
	}
	bravery = bravery / pilots.size(); // average bravery of all pilots

	if (bravery <= 20)
	{
		return 1; // half the speed
	}
	else if (bravery >= 90)
	{
		return 4; // double the speed
	}
	else if (bravery >= 80)
	{
		return 3; // 50% speed increase
	}

	return 2; // normal speed
}

/**
 * Returns the total amount of vehicles of
 * a certain type stored in the craft.
 * @param vehicle Vehicle type.
 * @return Number of vehicles.
 */
int Craft::getVehicleCount(const std::string &vehicle) const
{
	int total = 0;
	for (std::vector<Vehicle*>::const_iterator i = _vehicles.begin(); i != _vehicles.end(); ++i)
	{
		if ((*i)->getRules()->getType() == vehicle)
		{
			total++;
		}
	}
	return total;
}

/**
 * Returns the craft's dogfight status.
 * @return Is the craft ion a dogfight?
 */
bool Craft::isInDogfight() const
{
	return _inDogfight;
}

/**
 * Changes the craft's dogfight status.
 * @param inDogfight True if it's in dogfight, False otherwise.
 */
void Craft::setInDogfight(bool inDogfight)
{
	_inDogfight = inDogfight;
}

/**
 * Sets interception order (first craft to leave the base gets 1, second 2, etc.).
 * @param order Interception order.
 */
void Craft::setInterceptionOrder(const int order)
{
	_interceptionOrder = order;
}

/**
 * Gets interception order.
 * @return Interception order.
 */
int Craft::getInterceptionOrder() const
{
	return _interceptionOrder;
}

/**
 * Gets the craft's unique id.
 * @return A tuple of the craft's type and per-type id.
 */
CraftId Craft::getUniqueId() const
{
	return std::make_pair(_rules->getType(), _id);
}

/**
 * Unloads all the craft contents to the base.
 * @param mod Pointer to mod.
 */
void Craft::unload(const Mod *mod)
{
	// Remove weapons
	for (std::vector<CraftWeapon*>::iterator w = _weapons.begin(); w != _weapons.end(); ++w)
	{
		if ((*w) != 0)
		{
			_base->getStorageItems()->addItem((*w)->getRules()->getLauncherItem());
			_base->getStorageItems()->addItem((*w)->getRules()->getClipItem(), (*w)->getClipsLoaded(mod));
		}
	}

	// Remove items
	for (std::map<std::string, int>::iterator it = _items->getContents()->begin(); it != _items->getContents()->end(); ++it)
	{
		_base->getStorageItems()->addItem(it->first, it->second);
	}

	// Remove vehicles
	for (std::vector<Vehicle*>::iterator v = _vehicles.begin(); v != _vehicles.end(); ++v)
	{
		_base->getStorageItems()->addItem((*v)->getRules()->getType());
		if (!(*v)->getRules()->getCompatibleAmmo()->empty())
		{
			_base->getStorageItems()->addItem((*v)->getRules()->getCompatibleAmmo()->front(), (*v)->getAmmo());
		}
	}

	// Remove soldiers
	for (std::vector<Soldier*>::iterator s = _base->getSoldiers()->begin(); s != _base->getSoldiers()->end(); ++s)
	{
		if ((*s)->getCraft() == this)
		{
			(*s)->setCraft(0);
		}
	}
}

/**
 * Checks if an item can be reused by the craft and
 * updates its status appropriately.
 * @param item Item ID.
 */
void Craft::reuseItem(const std::string& item)
{
	if (_status != "STR_READY")
		return;
	// Check if it's ammo to reload the craft
	for (std::vector<CraftWeapon*>::iterator w = _weapons.begin(); w != _weapons.end(); ++w)
	{
		if ((*w) != 0 && item == (*w)->getRules()->getClipItem() && (*w)->getAmmo() < (*w)->getRules()->getAmmoMax())
		{
			(*w)->setRearming(true);
			_status = "STR_REARMING";
		}
	}
	// Check if it's fuel to refuel the craft
	if (item == _rules->getRefuelItem() && _fuel < _rules->getMaxFuel())
		_status = "STR_REFUELLING";
}

}<|MERGE_RESOLUTION|>--- conflicted
+++ resolved
@@ -37,11 +37,8 @@
 #include "../Mod/Armor.h"
 #include "../Mod/RuleItem.h"
 #include "../Mod/AlienDeployment.h"
-<<<<<<< HEAD
 #include "SerializationHelper.h"
-=======
 #include "../Engine/Logger.h"
->>>>>>> 090565d7
 
 namespace OpenXcom
 {
@@ -267,9 +264,6 @@
 		node["interceptionOrder"] = _interceptionOrder;
 	if (_takeoff != 0)
 		node["takeoff"] = _takeoff;
-<<<<<<< HEAD
-	if (!_name.empty())
-		node["name"] = Language::wstrToUtf8(_name);
 	if (_isAutoPatrolling)
 		node["isAutoPatrolling"] = _isAutoPatrolling;
 	node["lonAuto"] = serializeDouble(_lonAuto);
@@ -278,8 +272,6 @@
 	{
 		node["pilots"].push_back((*i));
 	}
-=======
->>>>>>> 090565d7
 	return node;
 }
 
