/*
 * Copyright 2010-2014 OpenXcom Developers.
 *
 * This file is part of OpenXcom.
 *
 * OpenXcom is free software: you can redistribute it and/or modify
 * it under the terms of the GNU General Public License as published by
 * the Free Software Foundation, either version 3 of the License, or
 * (at your option) any later version.
 *
 * OpenXcom is distributed in the hope that it will be useful,
 * but WITHOUT ANY WARRANTY; without even the implied warranty of
 * MERCHANTABILITY or FITNESS FOR A PARTICULAR PURPOSE.  See the
 * GNU General Public License for more details.
 *
 * You should have received a copy of the GNU General Public License
 * along with OpenXcom.  If not, see <http://www.gnu.org/licenses/>.
 */
#define _USE_MATH_DEFINES
#include "Craft.h"
#include <cmath>
#include <sstream>
#include "../Engine/Language.h"
#include "../Engine/RNG.h"
#include "../Ruleset/RuleCraft.h"
#include "CraftWeapon.h"
#include "../Ruleset/RuleCraftWeapon.h"
#include "../Ruleset/Ruleset.h"
#include "../Savegame/SavedGame.h"
#include "ItemContainer.h"
#include "Soldier.h"
#include "Base.h"
#include "Ufo.h"
#include "Waypoint.h"
#include "TerrorSite.h"
#include "AlienBase.h"
#include "Vehicle.h"
#include "../Ruleset/RuleItem.h"

namespace OpenXcom
{

/**
 * Initializes a craft of the specified type and
 * assigns it the latest craft ID available.
 * @param rules Pointer to ruleset.
 * @param base Pointer to base of origin.
 * @param id ID to assign to the craft (0 to not assign).
 */
<<<<<<< HEAD
Craft::Craft(RuleCraft *rules, Base *base, int id) : MovingTarget(),
	_rules(rules), _base(base), _id(0), _fuel(0), _damage(0),
	_interceptionOrder(0), _takeoff(0), _weapons(),
	_status("STR_READY"), _lowFuel(false), _mission(false),
	_inBattlescape(false), _inDogfight(false), _name(L""), _stats()
=======
Craft::Craft(RuleCraft *rules, Base *base, int id) : MovingTarget(), _rules(rules), _base(base), _id(0), _fuel(0), _damage(0), _interceptionOrder(0), _takeoff(0), _status("STR_READY"), _lowFuel(false), _mission(false), _inBattlescape(false), _inDogfight(false)
>>>>>>> 5913abc3
{
	_stats = rules->getStats();
	_items = new ItemContainer();
	if (id != 0)
	{
		_id = id;
	}
	for (int i = 0; i < _rules->getWeapons(); ++i)
	{
		_weapons.push_back(0);
	}
	setBase(base);
}

/**
 * Delete the contents of the craft from memory.
 */
Craft::~Craft()
{
	for (std::vector<CraftWeapon*>::iterator i = _weapons.begin(); i != _weapons.end(); ++i)
	{
		delete *i;
	}
	delete _items;
	for (std::vector<Vehicle*>::iterator i = _vehicles.begin(); i != _vehicles.end(); ++i)
	{
		delete *i;
	}
}

/**
 * Loads the craft from a YAML file.
 * @param node YAML node.
 * @param rule Ruleset for the saved game.
 * @param save Pointer to the saved game.
 */
void Craft::load(const YAML::Node &node, const Ruleset *rule, SavedGame *save)
{
	MovingTarget::load(node);
	_id = node["id"].as<int>(_id);
	_fuel = node["fuel"].as<int>(_fuel);
	_damage = node["damage"].as<int>(_damage);

	int j = 0;
	for (YAML::const_iterator i = node["weapons"].begin(); i != node["weapons"].end(); ++i)
	{
		if (_rules->getWeapons() > j)
		{
			std::string type = (*i)["type"].as<std::string>();
			RuleCraftWeapon* weapon = rule->getCraftWeapon(type);
			if (type != "0" && weapon)
			{
				CraftWeapon *w = new CraftWeapon(weapon, 0);
				w->load(*i);
				_weapons[j] = w;
				_stats += weapon->getBonusStats();
			}
			else
			{
				_weapons[j] = 0;
			}
			j++;
		}
	}

	_items->load(node["items"]);
	for (std::map<std::string, int>::iterator i = _items->getContents()->begin(); i != _items->getContents()->end();)
	{
		if (std::find(rule->getItemsList().begin(), rule->getItemsList().end(), i->first) == rule->getItemsList().end())
		{
			_items->getContents()->erase(i++);
		}
		else
		{
			++i;
		}
	}
	for (YAML::const_iterator i = node["vehicles"].begin(); i != node["vehicles"].end(); ++i)
	{
		std::string type = (*i)["type"].as<std::string>();
		if (rule->getItem(type))
		{
			Vehicle *v = new Vehicle(rule->getItem(type), 0, 4);
			v->load(*i);
			_vehicles.push_back(v);
		}
	}
	_status = node["status"].as<std::string>(_status);
	_lowFuel = node["lowFuel"].as<bool>(_lowFuel);
	_mission = node["mission"].as<bool>(_mission);
	_interceptionOrder = node["interceptionOrder"].as<int>(_interceptionOrder);
	if (const YAML::Node name = node["name"])
	{
		_name = Language::utf8ToWstr(name.as<std::string>());
	}
	if (const YAML::Node &dest = node["dest"])
	{
		std::string type = dest["type"].as<std::string>();
		int id = dest["id"].as<int>();
		if (type == "STR_BASE")
		{
			returnToBase();
		}
		else if (type == "STR_UFO")
		{
			for (std::vector<Ufo*>::iterator i = save->getUfos()->begin(); i != save->getUfos()->end(); ++i)
			{
				if ((*i)->getId() == id)
				{
					setDestination(*i);
					break;
				}
			}
		}
		else if (type == "STR_WAYPOINT")
		{
			for (std::vector<Waypoint*>::iterator i = save->getWaypoints()->begin(); i != save->getWaypoints()->end(); ++i)
			{
				if ((*i)->getId() == id)
				{
					setDestination(*i);
					break;
				}
			}
		}
		else if (type == "STR_TERROR_SITE")
		{
			for (std::vector<TerrorSite*>::iterator i = save->getTerrorSites()->begin(); i != save->getTerrorSites()->end(); ++i)
			{
				if ((*i)->getId() == id)
				{
					setDestination(*i);
					break;
				}
			}
		}
		else if (type == "STR_ALIEN_BASE")
		{
			for (std::vector<AlienBase*>::iterator i = save->getAlienBases()->begin(); i != save->getAlienBases()->end(); ++i)
			{
				if ((*i)->getId() == id)
				{
					setDestination(*i);
					break;
				}
			}
		}
	}
	_takeoff = node["takeoff"].as<int>(_takeoff);
	_inBattlescape = node["inBattlescape"].as<bool>(_inBattlescape);
	if (_inBattlescape)
		setSpeed(0);
}

/**
 * Saves the craft to a YAML file.
 * @return YAML node.
 */
YAML::Node Craft::save() const
{
	YAML::Node node = MovingTarget::save();
	node["type"] = _rules->getType();
	node["id"] = _id;
	node["fuel"] = _fuel;
	node["damage"] = _damage;
	for (std::vector<CraftWeapon*>::const_iterator i = _weapons.begin(); i != _weapons.end(); ++i)
	{
		YAML::Node subnode;
		if (*i != 0)
		{
			subnode = (*i)->save();
		}
		else
		{
			subnode["type"] = "0";
		}
		node["weapons"].push_back(subnode);
	}
	node["items"] = _items->save();
	for (std::vector<Vehicle*>::const_iterator i = _vehicles.begin(); i != _vehicles.end(); ++i)
	{
		node["vehicles"].push_back((*i)->save());
	}
	node["status"] = _status;
	if (_lowFuel)
		node["lowFuel"] = _lowFuel;
	if (_mission)
		node["mission"] = _mission;
	if (_inBattlescape)
		node["inBattlescape"] = _inBattlescape;
	if (_interceptionOrder != 0)
		node["interceptionOrder"] = _interceptionOrder;
	if (_takeoff != 0)
		node["takeoff"] = _takeoff;
	if (!_name.empty())
		node["name"] = Language::wstrToUtf8(_name);
	return node;
}

/**
 * Loads a craft unique identifier from a YAML file.
 * @param node YAML node.
 * @return Unique craft id.
 */
CraftId Craft::loadId(const YAML::Node &node)
{
	return std::make_pair(node["type"].as<std::string>(), node["id"].as<int>());
}

/**
 * Saves the craft's unique identifiers to a YAML file.
 * @return YAML node.
 */
YAML::Node Craft::saveId() const
{
	YAML::Node node = MovingTarget::saveId();
	CraftId uniqueId = getUniqueId();
	node["type"] = uniqueId.first;
	node["id"] = uniqueId.second;
	return node;
}

/**
 * Returns the ruleset for the craft's type.
 * @return Pointer to ruleset.
 */
RuleCraft *Craft::getRules() const
{
	return _rules;
}

/**
 * Changes the ruleset for the craft's type.
 * @param rules Pointer to ruleset.
 * @warning ONLY FOR NEW BATTLE USE!
 */
void Craft::changeRules(RuleCraft *rules)
{
	_rules = rules;
	_weapons.clear();
	for (int i = 0; i < _rules->getWeapons(); ++i)
	{
		_weapons.push_back(0);
	}
}

/**
 * Returns the craft's unique ID. Each craft
 * can be identified by its type and ID.
 * @return Unique ID.
 */
int Craft::getId() const
{
	return _id;
}

/**
 * Returns the craft's unique identifying name.
 * If there's no custom name, the language default is used.
 * @param lang Language to get strings from.
 * @return Full name.
 */
std::wstring Craft::getName(Language *lang) const
{
	if (_name.empty())
		return lang->getString("STR_CRAFTNAME").arg(lang->getString(_rules->getType())).arg(_id);
	return _name;
}

/**
 * Changes the craft's custom name.
 * @param newName New custom name. If set to blank, the language default is used.
 */
void Craft::setName(const std::wstring &newName)
{
	_name = newName;
}

/**
 * Returns the globe marker for the craft.
 * @return Marker sprite, -1 if none.
 */
int Craft::getMarker() const
{
	if (_status != "STR_OUT")
		return -1;
	return 1;
}

/**
 * Returns the base the craft belongs to.
 * @return Pointer to base.
 */
Base *Craft::getBase() const
{
	return _base;
}

/**
 * Changes the base the craft belongs to.
 * @param base Pointer to base.
 * @param move Move the craft to the base coordinates.
 */
void Craft::setBase(Base *base, bool move)
{
	_base = base;
	if (move)
	{
		_lon = base->getLongitude();
		_lat = base->getLatitude();
	}
}

/**
 * Returns the current status of the craft.
 * @return Status string.
 */
std::string Craft::getStatus() const
{
	return _status;
}

/**
 * Changes the current status of the craft.
 * @param status Status string.
 */
void Craft::setStatus(const std::string &status)
{
	_status = status;
}

/**
 * Returns the current altitude of the craft.
 * @return Altitude.
 */
std::string Craft::getAltitude() const
{
	Ufo *u = dynamic_cast<Ufo*>(_dest);
	if (u && u->getAltitude() != "STR_GROUND")
	{
		return u->getAltitude();
	}
	else
	{
		return "STR_VERY_LOW";
	}
}


/**
 * Changes the destination the craft is heading to.
 * @param dest Pointer to new destination.
 */
void Craft::setDestination(Target *dest)
{
	if (_status != "STR_OUT")
	{
		_takeoff = 60;
	}
	if (dest == 0)
		setSpeed(_rules->getMaxSpeed()/2);
	else
		setSpeed(_rules->getMaxSpeed());
	MovingTarget::setDestination(dest);
}

/**
 * Returns the amount of weapons currently
 * equipped on this craft.
 * @return Number of weapons.
 */
int Craft::getNumWeapons() const
{
	if (_rules->getWeapons() == 0)
	{
		return 0;
	}

	int total = 0;

	for (std::vector<CraftWeapon*>::const_iterator i = _weapons.begin(); i != _weapons.end(); ++i)
	{
		if ((*i) != 0)
		{
			total++;
		}
	}

	return total;
}

/**
 * Returns the amount of soldiers from a list
 * that are currently attached to this craft.
 * @return Number of soldiers.
 */
int Craft::getNumSoldiers() const
{
	if (_rules->getSoldiers() == 0)
		return 0;

	int total = 0;

	for (std::vector<Soldier*>::iterator i = _base->getSoldiers()->begin(); i != _base->getSoldiers()->end(); ++i)
	{
		if ((*i)->getCraft() == this)
			total++;
	}

	return total;
}

/**
 * Returns the amount of equipment currently
 * equipped on this craft.
 * @return Number of items.
 */
int Craft::getNumEquipment() const
{
	return _items->getTotalQuantity();
}

/**
 * Returns the amount of vehicles currently
 * contained in this craft.
 * @return Number of vehicles.
 */
int Craft::getNumVehicles() const
{
	return _vehicles.size();
}

/**
 * Returns the list of weapons currently equipped
 * in the craft.
 * @return Pointer to weapon list.
 */
std::vector<CraftWeapon*> *Craft::getWeapons()
{
	return &_weapons;
}

/**
 * Returns the list of items in the craft.
 * @return Pointer to the item list.
 */
ItemContainer *Craft::getItems()
{
	return _items;
}

/**
 * Returns the list of vehicles currently equipped
 * in the craft.
 * @return Pointer to vehicle list.
 */
std::vector<Vehicle*> *Craft::getVehicles()
{
	return &_vehicles;
}

/**
 * Update stats of craft.
 * @param s
 */
void Craft::addCraftStats(const RuleCraftStats& s)
{
	setDamage(_damage + s.damageMax); //you need "fix" new damage capability first before use.
	_stats += s;
	setFuel(_fuel); //it will split some fuel if you have to much.
}

/**
 * Gets all basic stats of craft.
 * @return Stats of craft
 */
const RuleCraftStats& Craft::getCraftStats() const
{
	return _stats;
}

/**
 * Returns current max amount of fuel that craft can carry.
 * @return Max amount of fuel.
 */
int Craft::getFuelMax() const
{
	return _stats.fuelMax;
}

/**
 * Returns the amount of fuel currently contained
 * in this craft.
 * @return Amount of fuel.
 */
int Craft::getFuel() const
{
	return _fuel;
}

/**
 * Changes the amount of fuel currently contained
 * in this craft.
 * @param fuel Amount of fuel.
 */
void Craft::setFuel(int fuel)
{
	_fuel = fuel;
	if (_fuel > _stats.fuelMax)
	{
		_fuel = _stats.fuelMax;
	}
	else if (_fuel < 0)
	{
		_fuel = 0;
	}
}

/**
 * Returns the ratio between the amount of fuel currently
 * contained in this craft and the total it can carry.
 * @return Percentage of fuel.
 */
int Craft::getFuelPercentage() const
{
	return (int)floor((double)_fuel / _stats.fuelMax * 100.0);
}

/**
 * Return current max amount of damage this craft can take.
 * @return Max amount of damage.
 */
int Craft::getDamageMax() const
{
	return _stats.damageMax;
}

/**
 * Returns the amount of damage this craft has taken.
 * @return Amount of damage.
 */
int Craft::getDamage() const
{
	return _damage;
}

/**
 * Changes the amount of damage this craft has taken.
 * @param damage Amount of damage.
 */
void Craft::setDamage(int damage)
{
	_damage = damage;
	if (_damage < 0)
	{
		_damage = 0;
	}
}

/**
 * Returns the ratio between the amount of damage this
 * craft can take and the total it can take before it's
 * destroyed.
 * @return Percentage of damage.
 */
int Craft::getDamagePercentage() const
{
	return (int)floor((double)_damage / _stats.damageMax * 100);
}

/**
 * Returns whether the craft is currently low on fuel
 * (only has enough to head back to base).
 * @return True if it's low, false otherwise.
 */
bool Craft::getLowFuel() const
{
	return _lowFuel;
}

/**
 * Changes whether the craft is currently low on fuel
 * (only has enough to head back to base).
 * @param low True if it's low, false otherwise.
 */
void Craft::setLowFuel(bool low)
{
	_lowFuel = low;
}

/**
 * Returns whether the craft has just done a ground mission,
 * and is forced to return to base.
 * @return True if it's returning, false otherwise.
 */
bool Craft::getMissionComplete() const
{
	return _mission;
}

/**
 * Changes whether the craft has just done a ground mission,
 * and is forced to return to base.
 * @param mission True if it's returning, false otherwise.
 */
void Craft::setMissionComplete(bool mission)
{
	_mission = mission;
}

/**
 * Returns the current distance between the craft
 * and the base it belongs to.
 * @return Distance in radian.
 */
double Craft::getDistanceFromBase() const
{
	return getDistance(_base);
}

/**
 * Returns the amount of fuel the craft uses up
 * while it's on the air, based on its speed.
 * @return Fuel amount.
 */
int Craft::getFuelConsumption() const
{
	if (!_rules->getRefuelItem().empty())
		return 1;
	return (int)floor(_speed / 100.0);
}

/**
 * Returns the minimum required fuel for the
 * craft to make it back to base.
 * @return Fuel amount.
 */
int Craft::getFuelLimit() const
{
	return getFuelLimit(_base);
}

/**
 * Returns the minimum required fuel for the
 * craft to go to a base.
 * @param base Pointer to target base.
 * @return Fuel amount.
 */
int Craft::getFuelLimit(Base *base) const
{
	return (int)floor(getFuelConsumption() * getDistance(base) / (_speedRadian * 120));
}

/**
 * Sends the craft back to its origin base.
 */
void Craft::returnToBase()
{
	setDestination(_base);
}

/**
 * Moves the craft to its destination.
 */
void Craft::think()
{
	if (_takeoff == 0)
	{
		move();
	}
	else
	{
		_takeoff--;
	}
	if (reachedDestination() && _dest == (Target*)_base)
	{
		setInterceptionOrder(0);
		checkup();
		setDestination(0);
		setSpeed(0);
		_lowFuel = false;
		_mission = false;
		_takeoff = 0;
	}
}

/**
 * Checks the condition of all the craft's systems
 * to define its new status (eg. when arriving at base).
 */
void Craft::checkup()
{
	int available = 0, full = 0;
	for (std::vector<CraftWeapon*>::iterator i = _weapons.begin(); i != _weapons.end(); ++i)
	{
		if ((*i) == 0)
			continue;
		available++;
		if ((*i)->getAmmo() >= (*i)->getRules()->getAmmoMax())
		{
			full++;
		}
		else
		{
			(*i)->setRearming(true);
		}
	}

	if (_damage > 0)
	{
		_status = "STR_REPAIRS";
	}
	else if (available != full)
	{
		_status = "STR_REARMING";
	}
	else if (_fuel < _stats.fuelMax)
	{
		_status = "STR_REFUELLING";
	}
	else
	{
		_status = "STR_READY";
	}
}

/**
 * Returns if a certain target is detected by the craft's
 * radar, taking in account the range and chance.
 * @param target Pointer to target to compare.
 * @return True if it's detected, False otherwise.
 */
bool Craft::detect(Target *target) const
{
	if (_rules->getRadarRange() == 0 || !insideRadarRange(target))
		return false;

	// backward compatibility with vanilla
	if (_rules->getRadarChance() == 100)
		return true;

	Ufo *u = dynamic_cast<Ufo*>(target);
	int chance = _rules->getRadarChance() * (100 + u->getVisibility()) / 100;
	return RNG::percent(chance);
}

/**
 * Returns if a certain target is inside the craft's
 * radar range, taking in account the positions of both.
 * @param target Pointer to target to compare.
 * @return True if inside radar range.
 */
bool Craft::insideRadarRange(Target *target) const
{
	double range = _rules->getRadarRange() * (1 / 60.0) * (M_PI / 180);
	return (getDistance(target) <= range);
}

/**
 * Consumes the craft's fuel every 10 minutes
 * while it's on the air.
 */
void Craft::consumeFuel()
{
	setFuel(_fuel - getFuelConsumption());
}

/**
 * Repairs the craft's damage every hour
 * while it's docked in the base.
 */
void Craft::repair()
{
	setDamage(_damage - _rules->getRepairRate());
	if (_damage <= 0)
	{
		_status = "STR_REARMING";
	}
}

/**
 * Refuels the craft every 30 minutes
 * while it's docked in the base.
 */
void Craft::refuel()
{
	setFuel(_fuel + _rules->getRefuelRate());
	if (_fuel >= _stats.fuelMax)
	{
		_status = "STR_READY";
		for (std::vector<CraftWeapon*>::iterator i = _weapons.begin(); i != _weapons.end(); ++i)
		{
			if (*i && (*i)->isRearming())
			{
				_status = "STR_REARMING";
				break;
			}
		}
	}
}

/**
 * Rearms the craft's weapons by adding ammo every hour
 * while it's docked in the base.
 * @param rules Pointer to ruleset.
 * @return The ammo ID missing for rearming, or "" if none.
 */
std::string Craft::rearm(Ruleset *rules)
{
	std::string ammo;
	for (std::vector<CraftWeapon*>::iterator i = _weapons.begin(); ; ++i)
	{
		if (i == _weapons.end())
		{
			_status = "STR_REFUELLING";
			break;
		}
		if (*i != 0 && (*i)->isRearming())
		{
			std::string clip = (*i)->getRules()->getClipItem();
			int available = _base->getItems()->getItem(clip);
			if (clip.empty())
			{
				(*i)->rearm(0, 0);
			}
			else if (available > 0)
			{
				int used = (*i)->rearm(available, rules->getItem(clip)->getClipSize());

				if (used == available && (*i)->isRearming())
				{
					ammo = clip;
					(*i)->setRearming(false);
				}

				_base->getItems()->removeItem(clip, used);
			}
			else
			{
				ammo = clip;
				(*i)->setRearming(false);
			}
			break;
		}
	}
	return ammo;
}

/**
 * Returns the craft's battlescape status.
 * @return Is the craft on the battlescape?
 */
bool Craft::isInBattlescape() const
{
	return _inBattlescape;
}

/**
 * Changes the craft's battlescape status.
 * @param inbattle True if it's in battle, False otherwise.
 */
void Craft::setInBattlescape(bool inbattle)
{
	if (inbattle)
		setSpeed(0);
	_inBattlescape = inbattle;
}

/**
 * Returns the craft destroyed status.
 * If the amount of damage the craft take
 * is more than it's health it will be
 * destroyed.
 * @return Is the craft destroyed?
 */
bool Craft::isDestroyed() const
{
	return (_damage >= _rules->getMaxDamage());
}

/**
 * Returns the amount of space available for
 * soldiers and vehicles.
 * @return Space available.
 */
int Craft::getSpaceAvailable() const
{
	return _rules->getSoldiers() - getSpaceUsed();
}

/**
 * Returns the amount of space in use by
 * soldiers and vehicles.
 * @return Space used.
 */
int Craft::getSpaceUsed() const
{
	int vehicleSpaceUsed = 0;
	for (std::vector<Vehicle*>::const_iterator i = _vehicles.begin(); i != _vehicles.end(); ++i)
	{
		vehicleSpaceUsed += (*i)->getSize();
	}
	return getNumSoldiers() + vehicleSpaceUsed;
}

/**
 * Returns the total amount of vehicles of
 * a certain type stored in the craft.
 * @param vehicle Vehicle type.
 * @return Number of vehicles.
 */
int Craft::getVehicleCount(const std::string &vehicle) const
{
	int total = 0;
	for (std::vector<Vehicle*>::const_iterator i = _vehicles.begin(); i != _vehicles.end(); ++i)
	{
		if ((*i)->getRules()->getType() == vehicle)
		{
			total++;
		}
	}
	return total;
}

/**
 * Returns the craft's dogfight status.
 * @return Is the craft ion a dogfight?
 */
bool Craft::isInDogfight() const
{
	return _inDogfight;
}

/**
 * Changes the craft's dogfight status.
 * @param inDogfight True if it's in dogfight, False otherwise.
 */
void Craft::setInDogfight(bool inDogfight)
{
	_inDogfight = inDogfight;
}

/**
 * Sets interception order (first craft to leave the base gets 1, second 2, etc.).
 * @param order Interception order.
 */
void Craft::setInterceptionOrder(const int order)
{
	_interceptionOrder = order;
}

/**
 * Gets interception order.
 * @return Interception order.
 */
int Craft::getInterceptionOrder() const
{
	return _interceptionOrder;
}

/**
 * Gets the craft's unique id.
 * @return A tuple of the craft's type and per-type id.
 */
CraftId Craft::getUniqueId() const
{
	return std::make_pair(_rules->getType(), _id);
}

}<|MERGE_RESOLUTION|>--- conflicted
+++ resolved
@@ -47,15 +47,11 @@
  * @param base Pointer to base of origin.
  * @param id ID to assign to the craft (0 to not assign).
  */
-<<<<<<< HEAD
 Craft::Craft(RuleCraft *rules, Base *base, int id) : MovingTarget(),
 	_rules(rules), _base(base), _id(0), _fuel(0), _damage(0),
 	_interceptionOrder(0), _takeoff(0), _weapons(),
 	_status("STR_READY"), _lowFuel(false), _mission(false),
-	_inBattlescape(false), _inDogfight(false), _name(L""), _stats()
-=======
-Craft::Craft(RuleCraft *rules, Base *base, int id) : MovingTarget(), _rules(rules), _base(base), _id(0), _fuel(0), _damage(0), _interceptionOrder(0), _takeoff(0), _status("STR_READY"), _lowFuel(false), _mission(false), _inBattlescape(false), _inDogfight(false)
->>>>>>> 5913abc3
+	_inBattlescape(false), _inDogfight(false), _stats()
 {
 	_stats = rules->getStats();
 	_items = new ItemContainer();
