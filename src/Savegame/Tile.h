--- conflicted
+++ resolved
@@ -144,11 +144,7 @@
 	/// Gets the floor object footstep sound.
 	int getFootstepSound(Tile *tileBelow) const;
 	/// Open a door, returns the ID, 0(normal), 1(ufo) or -1 if no door opened.
-<<<<<<< HEAD
-	int openDoor(TilePart part, BattleUnit *Unit = 0, BattleActionType reserve = BA_NONE, bool rClick = false);
-=======
-	int openDoor(TilePart part, BattleUnit *unit = 0, BattleActionType reserve = BA_NONE);
->>>>>>> 1443422d
+	int openDoor(TilePart part, BattleUnit *unit = 0, BattleActionType reserve = BA_NONE, bool rClick = false);
 
 	/**
 	 * Check if the ufo door is open or opening. Used for visibility/light blocking checks.
