/*
 * Copyright 2010-2016 OpenXcom Developers.
 *
 * This file is part of OpenXcom.
 *
 * OpenXcom is free software: you can redistribute it and/or modify
 * it under the terms of the GNU General Public License as published by
 * the Free Software Foundation, either version 3 of the License, or
 * (at your option) any later version.
 *
 * OpenXcom is distributed in the hope that it will be useful,
 * but WITHOUT ANY WARRANTY; without even the implied warranty of
 * MERCHANTABILITY or FITNESS FOR A PARTICULAR PURPOSE.  See the
 * GNU General Public License for more details.
 *
 * You should have received a copy of the GNU General Public License
 * along with OpenXcom.  If not, see <http://www.gnu.org/licenses/>.
 */
#include "SavedGame.h"
#include <fstream>
#include <sstream>
#include <set>
#include <iomanip>
#include <algorithm>
#include <yaml-cpp/yaml.h>
#include "../version.h"
#include "../Engine/Logger.h"
#include "../Mod/Mod.h"
#include "../Engine/RNG.h"
#include "../Engine/Language.h"
#include "../Engine/Exception.h"
#include "../Engine/Options.h"
#include "../Engine/CrossPlatform.h"
#include "SavedBattleGame.h"
#include "SerializationHelper.h"
#include "GameTime.h"
#include "Country.h"
#include "Base.h"
#include "Craft.h"
#include "Region.h"
#include "Ufo.h"
#include "Waypoint.h"
#include "../Mod/RuleResearch.h"
#include "ResearchProject.h"
#include "ItemContainer.h"
#include "Soldier.h"
#include "Transfer.h"
#include "../Mod/RuleResearch.h"
#include "../Mod/RuleManufacture.h"
#include "Production.h"
#include "MissionSite.h"
#include "AlienBase.h"
#include "AlienStrategy.h"
#include "AlienMission.h"
#include "../Mod/RuleRegion.h"
#include "BaseFacility.h"
#include "MissionStatistics.h"
#include "SoldierDeath.h"

namespace OpenXcom
{

const std::string SavedGame::AUTOSAVE_GEOSCAPE = "_autogeo_.asav",
				  SavedGame::AUTOSAVE_BATTLESCAPE = "_autobattle_.asav",
				  SavedGame::QUICKSAVE = "_quick_.asav";

struct findRuleResearch : public std::unary_function<ResearchProject *,
								bool>
{
	RuleResearch * _toFind;
	findRuleResearch(RuleResearch * toFind);
	bool operator()(const ResearchProject *r) const;
};

findRuleResearch::findRuleResearch(RuleResearch * toFind) : _toFind(toFind)
{
}

bool findRuleResearch::operator()(const ResearchProject *r) const
{
	return _toFind == r->getRules();
}

struct equalProduction : public std::unary_function<Production *,
							bool>
{
	RuleManufacture * _item;
	equalProduction(RuleManufacture * item);
	bool operator()(const Production * p) const;
};

equalProduction::equalProduction(RuleManufacture * item) : _item(item)
{
}

bool equalProduction::operator()(const Production * p) const
{
	return p->getRules() == _item;
}

/**
 * Initializes a brand new saved game according to the specified difficulty.
 */
SavedGame::SavedGame() : _difficulty(DIFF_BEGINNER), _end(END_NONE), _ironman(false), _globeLon(0.0), _globeLat(0.0), _globeZoom(0), _battleGame(0), _debug(false), _warned(false), _monthsPassed(-1), _selectedBase(0)
{
	_time = new GameTime(6, 1, 1, 1999, 12, 0, 0);
	_alienStrategy = new AlienStrategy();
	_funds.push_back(0);
	_maintenance.push_back(0);
	_researchScores.push_back(0);
	_incomes.push_back(0);
	_expenditures.push_back(0);
	_lastselectedArmor="STR_NONE_UC";
}

/**
 * Deletes the game content from memory.
 */
SavedGame::~SavedGame()
{
	delete _time;
	for (std::vector<Country*>::iterator i = _countries.begin(); i != _countries.end(); ++i)
	{
		delete *i;
	}
	for (std::vector<Region*>::iterator i = _regions.begin(); i != _regions.end(); ++i)
	{
		delete *i;
	}
	for (std::vector<Base*>::iterator i = _bases.begin(); i != _bases.end(); ++i)
	{
		delete *i;
	}
	for (std::vector<Ufo*>::iterator i = _ufos.begin(); i != _ufos.end(); ++i)
	{
		delete *i;
	}
	for (std::vector<Waypoint*>::iterator i = _waypoints.begin(); i != _waypoints.end(); ++i)
	{
		delete *i;
	}
	for (std::vector<MissionSite*>::iterator i = _missionSites.begin(); i != _missionSites.end(); ++i)
	{
		delete *i;
	}
	for (std::vector<AlienBase*>::iterator i = _alienBases.begin(); i != _alienBases.end(); ++i)
	{
		delete *i;
	}
	delete _alienStrategy;
	for (std::vector<AlienMission*>::iterator i = _activeMissions.begin(); i != _activeMissions.end(); ++i)
	{
		delete *i;
	}
	for (std::vector<Soldier*>::iterator i = _deadSoldiers.begin(); i != _deadSoldiers.end(); ++i)
	{
		delete *i;
	}
	for (std::vector<MissionStatistics*>::iterator i = _missionStatistics.begin(); i != _missionStatistics.end(); ++i)
	{
		delete *i;
	}

	delete _battleGame;
}

static bool _isCurrentGameType(const SaveInfo &saveInfo, const std::string &curMaster)
{
	std::string gameMaster;
	if (saveInfo.mods.empty())
	{
		// if no mods listed in the savegame, this is an old-style
		// savegame.  assume "xcom1" as the game type.
		gameMaster = "xcom1";
	}
	else
	{
		gameMaster = saveInfo.mods[0];
		size_t pos = gameMaster.find(" ver: ");
		if (pos != std::string::npos)
		{
			gameMaster = gameMaster.substr(0, pos);
		}
	}

	if (gameMaster != curMaster)
	{
		Log(LOG_DEBUG) << "skipping save from inactive master: " << saveInfo.fileName;
		return false;
	}

	return true;
}

/**
 * Gets all the info of the saves found in the user folder.
 * @param lang Loaded language.
 * @param autoquick Include autosaves and quicksaves.
 * @return List of saves info.
 */
std::vector<SaveInfo> SavedGame::getList(Language *lang, bool autoquick)
{
	std::vector<SaveInfo> info;
	std::string curMaster = Options::getActiveMaster();
	std::vector<std::string> saves = CrossPlatform::getFolderContents(Options::getMasterUserFolder(), "sav");

	if (autoquick)
	{
		std::vector<std::string> asaves = CrossPlatform::getFolderContents(Options::getMasterUserFolder(), "asav");
		saves.insert(saves.begin(), asaves.begin(), asaves.end());
	}
	for (std::vector<std::string>::iterator i = saves.begin(); i != saves.end(); ++i)
	{
		try
		{
			SaveInfo saveInfo = getSaveInfo(*i, lang);
			if (!_isCurrentGameType(saveInfo, curMaster))
			{
				continue;
			}
			info.push_back(saveInfo);
		}
		catch (Exception &e)
		{
			Log(LOG_ERROR) << (*i) << ": " << e.what();
			continue;
		}
		catch (YAML::Exception &e)
		{
			Log(LOG_ERROR) << (*i) << ": " << e.what();
			continue;
		}
	}

	return info;
}

/**
 * Gets the info of a specific save file.
 * @param file Save filename.
 * @param lang Loaded language.
 */
SaveInfo SavedGame::getSaveInfo(const std::string &file, Language *lang)
{
	std::string fullname = Options::getMasterUserFolder() + file;
	YAML::Node doc = YAML::LoadFile(fullname);
	SaveInfo save;

	save.fileName = file;

	if (save.fileName == QUICKSAVE)
	{
		save.displayName = lang->getString("STR_QUICK_SAVE_SLOT");
		save.reserved = true;
	}
	else if (save.fileName == AUTOSAVE_GEOSCAPE)
	{
		save.displayName = lang->getString("STR_AUTO_SAVE_GEOSCAPE_SLOT");
		save.reserved = true;
	}
	else if (save.fileName == AUTOSAVE_BATTLESCAPE)
	{
		save.displayName = lang->getString("STR_AUTO_SAVE_BATTLESCAPE_SLOT");
		save.reserved = true;
	}
	else
	{
		if (doc["name"])
		{
			save.displayName = Language::utf8ToWstr(doc["name"].as<std::string>());
		}
		else
		{
			save.displayName = Language::fsToWstr(CrossPlatform::noExt(file));
		}
		save.reserved = false;
	}

	save.timestamp = CrossPlatform::getDateModified(fullname);
	std::pair<std::wstring, std::wstring> str = CrossPlatform::timeToString(save.timestamp);
	save.isoDate = str.first;
	save.isoTime = str.second;
	save.mods = doc["mods"].as<std::vector< std::string> >(std::vector<std::string>());

	std::wostringstream details;
	if (doc["turn"])
	{
		details << lang->getString("STR_BATTLESCAPE") << L": " << lang->getString(doc["mission"].as<std::string>()) << L", ";
		details << lang->getString("STR_TURN").arg(doc["turn"].as<int>());
	}
	else
	{
		GameTime time = GameTime(6, 1, 1, 1999, 12, 0, 0);
		time.load(doc["time"]);
		details << lang->getString("STR_GEOSCAPE") << L": ";
		details << time.getDayString(lang) << L" " << lang->getString(time.getMonthString()) << L" " << time.getYear() << L", ";
		details << time.getHour() << L":" << std::setfill(L'0') << std::setw(2) << time.getMinute();
	}
	if (doc["ironman"].as<bool>(false))
	{
		details << L" (" << lang->getString("STR_IRONMAN") << L")";
	}
	save.details = details.str();

	return save;
}

/**
 * Loads a saved game's contents from a YAML file.
 * @note Assumes the saved game is blank.
 * @param filename YAML filename.
 * @param mod Mod for the saved game.
 */
void SavedGame::load(const std::string &filename, Mod *mod)
{
	std::string s = Options::getMasterUserFolder() + filename;
	std::vector<YAML::Node> file = YAML::LoadAllFromFile(s);
	if (file.empty())
	{
		throw Exception(filename + " is not a vaild save file");
	}

	// Get brief save info
	YAML::Node brief = file[0];
	/*
	std::string version = brief["version"].as<std::string>();
	if (version != OPENXCOM_VERSION_SHORT)
	{
		throw Exception("Version mismatch");
	}
	*/
	_time->load(brief["time"]);
	if (brief["name"])
	{
		_name = Language::utf8ToWstr(brief["name"].as<std::string>());
	}
	else
	{
		_name = Language::fsToWstr(filename);
	}
	_ironman = brief["ironman"].as<bool>(_ironman);

	// Get full save data
	YAML::Node doc = file[1];
	_difficulty = (GameDifficulty)doc["difficulty"].as<int>(_difficulty);
	_end = (GameEnding)doc["end"].as<int>(_end);
	if (doc["rng"] && (_ironman || !Options::newSeedOnLoad))
		RNG::setSeed(doc["rng"].as<uint64_t>());
	_monthsPassed = doc["monthsPassed"].as<int>(_monthsPassed);
	_graphRegionToggles = doc["graphRegionToggles"].as<std::string>(_graphRegionToggles);
	_graphCountryToggles = doc["graphCountryToggles"].as<std::string>(_graphCountryToggles);
	_graphFinanceToggles = doc["graphFinanceToggles"].as<std::string>(_graphFinanceToggles);
	_funds = doc["funds"].as< std::vector<int64_t> >(_funds);
	_maintenance = doc["maintenance"].as< std::vector<int64_t> >(_maintenance);
	_researchScores = doc["researchScores"].as< std::vector<int> >(_researchScores);
	_incomes = doc["incomes"].as< std::vector<int64_t> >(_incomes);
	_expenditures = doc["expenditures"].as< std::vector<int64_t> >(_expenditures);
	_warned = doc["warned"].as<bool>(_warned);
	_globeLon = doc["globeLon"].as<double>(_globeLon);
	_globeLat = doc["globeLat"].as<double>(_globeLat);
	_globeZoom = doc["globeZoom"].as<int>(_globeZoom);
	_ids = doc["ids"].as< std::map<std::string, int> >(_ids);

	for (YAML::const_iterator i = doc["countries"].begin(); i != doc["countries"].end(); ++i)
	{
		std::string type = (*i)["type"].as<std::string>();
		if (mod->getCountry(type))
		{
			Country *c = new Country(mod->getCountry(type), false);
			c->load(*i);
			_countries.push_back(c);
		}
		else
		{
			Log(LOG_ERROR) << "Failed to load country " << type;
		}
	}

	for (YAML::const_iterator i = doc["regions"].begin(); i != doc["regions"].end(); ++i)
	{
		std::string type = (*i)["type"].as<std::string>();
		if (mod->getRegion(type))
		{
			Region *r = new Region(mod->getRegion(type));
			r->load(*i);
			_regions.push_back(r);
		}
		else
		{
			Log(LOG_ERROR) << "Failed to load region " << type;
		}
	}

	// Alien bases must be loaded before alien missions
	for (YAML::const_iterator i = doc["alienBases"].begin(); i != doc["alienBases"].end(); ++i)
	{
		std::string deployment = (*i)["deployment"].as<std::string>("STR_ALIEN_BASE_ASSAULT");
		if (mod->getDeployment(deployment))
		{
			AlienBase *b = new AlienBase(mod->getDeployment(deployment));
			b->load(*i);
			_alienBases.push_back(b);
		}
		else
		{
			Log(LOG_ERROR) << "Failed to load deployment for alien base " << deployment;
		}
	}

	// Missions must be loaded before UFOs.
	const YAML::Node &missions = doc["alienMissions"];
	for (YAML::const_iterator it = missions.begin(); it != missions.end(); ++it)
	{
		std::string missionType = (*it)["type"].as<std::string>();
		if (mod->getAlienMission(missionType))
		{
			const RuleAlienMission &mRule = *mod->getAlienMission(missionType);
			AlienMission *mission = new AlienMission(mRule);
			mission->load(*it, *this);
			_activeMissions.push_back(mission);
		}
		else
		{
			Log(LOG_ERROR) << "Failed to load mission " << missionType;
		}
	}

	for (YAML::const_iterator i = doc["ufos"].begin(); i != doc["ufos"].end(); ++i)
	{
		std::string type = (*i)["type"].as<std::string>();
		if (mod->getUfo(type))
		{
			Ufo *u = new Ufo(mod->getUfo(type));
			u->load(*i, *mod, *this);
			_ufos.push_back(u);
		}
		else
		{
			Log(LOG_ERROR) << "Failed to load UFO " << type;
		}
	}

	for (YAML::const_iterator i = doc["waypoints"].begin(); i != doc["waypoints"].end(); ++i)
	{
		Waypoint *w = new Waypoint();
		w->load(*i);
		_waypoints.push_back(w);
	}

	// Backwards compatibility
	for (YAML::const_iterator i = doc["terrorSites"].begin(); i != doc["terrorSites"].end(); ++i)
	{
		std::string type = "STR_ALIEN_TERROR";
		std::string deployment = "STR_TERROR_MISSION";
		if (mod->getAlienMission(type) && mod->getDeployment(deployment))
		{
			MissionSite *m = new MissionSite(mod->getAlienMission(type), mod->getDeployment(deployment));
			m->load(*i);
			_missionSites.push_back(m);
		}
		else
		{
			Log(LOG_ERROR) << "Failed to load mission " << type << " deployment " << deployment;
		}
	}

	for (YAML::const_iterator i = doc["missionSites"].begin(); i != doc["missionSites"].end(); ++i)
	{
		std::string type = (*i)["type"].as<std::string>();
		std::string deployment = (*i)["deployment"].as<std::string>("STR_TERROR_MISSION");
		std::string alienWeaponDeploy = (*i)["missionCustomDeploy"].as<std::string>("");
		if (mod->getAlienMission(type) && mod->getDeployment(deployment))
		{
			MissionSite *m = new MissionSite(mod->getAlienMission(type), mod->getDeployment(deployment), mod->getDeployment(alienWeaponDeploy));
			m->load(*i);
			_missionSites.push_back(m);
		}
		else
		{
			Log(LOG_ERROR) << "Failed to load mission " << type << " deployment " << deployment;
		}
	}

	// Discovered Techs Should be loaded before Bases (e.g. for PSI evaluation)
	for (YAML::const_iterator it = doc["discovered"].begin(); it != doc["discovered"].end(); ++it)
	{
		std::string research = it->as<std::string>();
		if (mod->getResearch(research))
		{
			_discovered.push_back(mod->getResearch(research));
		}
		else
		{
			Log(LOG_ERROR) << "Failed to load research " << research;
		}
	}

	for (YAML::const_iterator i = doc["bases"].begin(); i != doc["bases"].end(); ++i)
	{
		Base *b = new Base(mod);
		b->load(*i, this, false);
		_bases.push_back(b);
	}

	const YAML::Node &research = doc["poppedResearch"];
	for (YAML::const_iterator it = research.begin(); it != research.end(); ++it)
	{
		std::string id = it->as<std::string>();
		if (mod->getResearch(id))
		{
			_poppedResearch.push_back(mod->getResearch(id));
		}
		else
		{
			Log(LOG_ERROR) << "Failed to load research " << id;
		}
	}
	_alienStrategy->load(doc["alienStrategy"]);

	for (YAML::const_iterator i = doc["deadSoldiers"].begin(); i != doc["deadSoldiers"].end(); ++i)
	{
		std::string type = (*i)["type"].as<std::string>(mod->getSoldiersList().front());
		if (mod->getSoldier(type))
		{
			Soldier *soldier = new Soldier(mod->getSoldier(type), 0);
			soldier->load(*i, mod, this);
			_deadSoldiers.push_back(soldier);
		}
		else
		{
			Log(LOG_ERROR) << "Failed to load soldier " << type;
		}
	}

	for (YAML::const_iterator i = doc["missionStatistics"].begin(); i != doc["missionStatistics"].end(); ++i)
	{
		MissionStatistics *ms = new MissionStatistics();
		ms->load(*i);
		_missionStatistics.push_back(ms);
	}

	if (const YAML::Node &battle = doc["battleGame"])
	{
		_battleGame = new SavedBattleGame(mod);
		_battleGame->load(battle, mod, this);
	}
}

/**
 * Saves a saved game's contents to a YAML file.
 * @param filename YAML filename.
 */
void SavedGame::save(const std::string &filename) const
{
	std::string s = Options::getMasterUserFolder() + filename;
	std::ofstream sav(s.c_str());
	if (!sav)
	{
		throw Exception("Failed to save " + filename);
	}

	YAML::Emitter out;

	// Saves the brief game info used in the saves list
	YAML::Node brief;
	brief["name"] = Language::wstrToUtf8(_name);
	brief["version"] = OPENXCOM_VERSION_SHORT;
	std::string git_sha = OPENXCOM_VERSION_GIT;
	if (!git_sha.empty() && git_sha[0] ==  '.')
	{
		git_sha.erase(0,1);
	}
	brief["build"] = git_sha;
	brief["time"] = _time->save();
	if (_battleGame != 0)
	{
		brief["mission"] = _battleGame->getMissionType();
		brief["turn"] = _battleGame->getTurn();
	}

	// only save mods that work with the current master
	std::vector<std::string> activeMods;
	std::string curMasterId;
	for (std::vector< std::pair<std::string, bool> >::iterator i = Options::mods.begin(); i != Options::mods.end(); ++i)
	{
		if (i->second)
		{
			ModInfo modInfo = Options::getModInfos().find(i->first)->second;
			if (modInfo.isMaster())
			{
				curMasterId = i->first;
			}
			else if (!modInfo.getMaster().empty() && modInfo.getMaster() != curMasterId)
			{
				continue;
			}
			activeMods.push_back(i->first + " ver: " + modInfo.getVersion());
		}
	}
	brief["mods"] = activeMods;
	if (_ironman)
		brief["ironman"] = _ironman;
	out << brief;
	// Saves the full game data to the save
	out << YAML::BeginDoc;
	YAML::Node node;
	node["difficulty"] = (int)_difficulty;
	node["end"] = (int)_end;
	node["monthsPassed"] = _monthsPassed;
	node["graphRegionToggles"] = _graphRegionToggles;
	node["graphCountryToggles"] = _graphCountryToggles;
	node["graphFinanceToggles"] = _graphFinanceToggles;
	node["rng"] = RNG::getSeed();
	node["funds"] = _funds;
	node["maintenance"] = _maintenance;
	node["researchScores"] = _researchScores;
	node["incomes"] = _incomes;
	node["expenditures"] = _expenditures;
	node["warned"] = _warned;
	node["globeLon"] = serializeDouble(_globeLon);
	node["globeLat"] = serializeDouble(_globeLat);
	node["globeZoom"] = _globeZoom;
	node["ids"] = _ids;
	for (std::vector<Country*>::const_iterator i = _countries.begin(); i != _countries.end(); ++i)
	{
		node["countries"].push_back((*i)->save());
	}
	for (std::vector<Region*>::const_iterator i = _regions.begin(); i != _regions.end(); ++i)
	{
		node["regions"].push_back((*i)->save());
	}
	for (std::vector<Base*>::const_iterator i = _bases.begin(); i != _bases.end(); ++i)
	{
		node["bases"].push_back((*i)->save());
	}
	for (std::vector<Waypoint*>::const_iterator i = _waypoints.begin(); i != _waypoints.end(); ++i)
	{
		node["waypoints"].push_back((*i)->save());
	}
	for (std::vector<MissionSite*>::const_iterator i = _missionSites.begin(); i != _missionSites.end(); ++i)
	{
		node["missionSites"].push_back((*i)->save());
	}
	// Alien bases must be saved before alien missions.
	for (std::vector<AlienBase*>::const_iterator i = _alienBases.begin(); i != _alienBases.end(); ++i)
	{
		node["alienBases"].push_back((*i)->save());
	}
	// Missions must be saved before UFOs, but after alien bases.
	for (std::vector<AlienMission *>::const_iterator i = _activeMissions.begin(); i != _activeMissions.end(); ++i)
	{
		node["alienMissions"].push_back((*i)->save());
	}
	// UFOs must be after missions
	for (std::vector<Ufo*>::const_iterator i = _ufos.begin(); i != _ufos.end(); ++i)
	{
		node["ufos"].push_back((*i)->save(getMonthsPassed() == -1));
	}
	for (std::vector<const RuleResearch *>::const_iterator i = _discovered.begin(); i != _discovered.end(); ++i)
	{
		node["discovered"].push_back((*i)->getName());
	}
	for (std::vector<const RuleResearch *>::const_iterator i = _poppedResearch.begin(); i != _poppedResearch.end(); ++i)
	{
		node["poppedResearch"].push_back((*i)->getName());
	}
	node["alienStrategy"] = _alienStrategy->save();
	for (std::vector<Soldier*>::const_iterator i = _deadSoldiers.begin(); i != _deadSoldiers.end(); ++i)
	{
		node["deadSoldiers"].push_back((*i)->save());
	}
	if (Options::soldierDiaries)
	{
		for (std::vector<MissionStatistics*>::const_iterator i = _missionStatistics.begin(); i != _missionStatistics.end(); ++i)
		{
			node["missionStatistics"].push_back((*i)->save());
		}
	}
	if (_battleGame != 0)
	{
		node["battleGame"] = _battleGame->save();
	}
	out << node;
	sav << out.c_str();
	sav.close();
}

/**
 * Returns the game's name shown in Save screens.
 * @return Save name.
 */
std::wstring SavedGame::getName() const
{
	return _name;
}

/**
 * Changes the game's name shown in Save screens.
 * @param name New name.
 */
void SavedGame::setName(const std::wstring &name)
{
	_name = name;
}

/**
 * Returns the game's difficulty level.
 * @return Difficulty level.
 */
GameDifficulty SavedGame::getDifficulty() const
{
	return _difficulty;
}

/**
 * Changes the game's difficulty to a new level.
 * @param difficulty New difficulty.
 */
void SavedGame::setDifficulty(GameDifficulty difficulty)
{
	_difficulty = difficulty;
}

/**
 * Returns the game's difficulty coefficient based
 * on the current level.
 * @return Difficulty coefficient.
 */
int SavedGame::getDifficultyCoefficient() const
{
	return Mod::DIFFICULTY_COEFFICIENT[std::min((int)_difficulty, 4)];
}

/**
 * Returns the game's current ending.
 * @return Ending state.
 */
GameEnding SavedGame::getEnding() const
{
	return _end;
}

/**
 * Changes the game's current ending.
 * @param end New ending.
 */
void SavedGame::setEnding(GameEnding end)
{
	_end = end;
}

/**
 * Returns if the game is set to ironman mode.
 * Ironman games cannot be manually saved.
 * @return Tony Stark
 */
bool SavedGame::isIronman() const
{
	return _ironman;
}

/**
 * Changes if the game is set to ironman mode.
 * Ironman games cannot be manually saved.
 * @param ironman Tony Stark
 */
void SavedGame::setIronman(bool ironman)
{
	_ironman = ironman;
}

/**
 * Returns the player's current funds.
 * @return Current funds.
 */
int64_t SavedGame::getFunds() const
{
	return _funds.back();
}

/**
 * Returns the player's funds for the last 12 months.
 * @return funds.
 */
std::vector<int64_t> &SavedGame::getFundsList()
{
	return _funds;
}

/**
 * Changes the player's funds to a new value.
 * @param funds New funds.
 */
void SavedGame::setFunds(int64_t funds)
{
	if (_funds.back() > funds)
	{
		_expenditures.back() += _funds.back() - funds;
	}
	else
	{
		_incomes.back() += funds - _funds.back();
	}
	_funds.back() = funds;
}

/**
 * Returns the current longitude of the Geoscape globe.
 * @return Longitude.
 */
double SavedGame::getGlobeLongitude() const
{
	return _globeLon;
}

/**
 * Changes the current longitude of the Geoscape globe.
 * @param lon Longitude.
 */
void SavedGame::setGlobeLongitude(double lon)
{
	_globeLon = lon;
}

/**
 * Returns the current latitude of the Geoscape globe.
 * @return Latitude.
 */
double SavedGame::getGlobeLatitude() const
{
	return _globeLat;
}

/**
 * Changes the current latitude of the Geoscape globe.
 * @param lat Latitude.
 */
void SavedGame::setGlobeLatitude(double lat)
{
	_globeLat = lat;
}

/**
 * Returns the current zoom level of the Geoscape globe.
 * @return Zoom level.
 */
int SavedGame::getGlobeZoom() const
{
	return _globeZoom;
}

/**
 * Changes the current zoom level of the Geoscape globe.
 * @param zoom Zoom level.
 */
void SavedGame::setGlobeZoom(int zoom)
{
	_globeZoom = zoom;
}

/**
 * Gives the player his monthly funds, taking in account
 * all maintenance and profit costs.
 */
void SavedGame::monthlyFunding()
{
	_funds.back() += getCountryFunding() - getBaseMaintenance();
	_funds.push_back(_funds.back());
	_maintenance.back() = getBaseMaintenance();
	_maintenance.push_back(0);
	_incomes.push_back(getCountryFunding());
	_expenditures.push_back(getBaseMaintenance());
	_researchScores.push_back(0);

	if (_incomes.size() > 12)
		_incomes.erase(_incomes.begin());
	if (_expenditures.size() > 12)
		_expenditures.erase(_expenditures.begin());
	if (_researchScores.size() > 12)
		_researchScores.erase(_researchScores.begin());
	if (_funds.size() > 12)
		_funds.erase(_funds.begin());
	if (_maintenance.size() > 12)
		_maintenance.erase(_maintenance.begin());
}

/**
 * Returns the current time of the game.
 * @return Pointer to the game time.
 */
GameTime *SavedGame::getTime() const
{
	return _time;
}

/**
 * Changes the current time of the game.
 * @param time Game time.
 */
void SavedGame::setTime(const GameTime& time)
{
	_time = new GameTime(time);
}

/**
 * Returns the latest ID for the specified object
 * and increases it.
 * @param name Object name.
 * @return Latest ID number.
 */
int SavedGame::getId(const std::string &name)
{
	std::map<std::string, int>::iterator i = _ids.find(name);
	if (i != _ids.end())
	{
		return i->second++;
	}
	else
	{
		_ids[name] = 1;
		return _ids[name]++;
	}
}

/**
* Resets the list of unique object IDs.
* @param ids New ID list.
*/
const std::map<std::string, int> &SavedGame::getAllIds() const
{
	return _ids;
}

/**
 * Resets the list of unique object IDs.
 * @param ids New ID list.
 */
void SavedGame::setAllIds(const std::map<std::string, int> &ids)
{
	_ids = ids;
}

/**
 * Returns the list of countries in the game world.
 * @return Pointer to country list.
 */
std::vector<Country*> *SavedGame::getCountries()
{
	return &_countries;
}

/**
 * Adds up the monthly funding of all the countries.
 * @return Total funding.
 */
int SavedGame::getCountryFunding() const
{
	int total = 0;
	for (std::vector<Country*>::const_iterator i = _countries.begin(); i != _countries.end(); ++i)
	{
		total += (*i)->getFunding().back();
	}
	return total;
}

/**
 * Returns the list of world regions.
 * @return Pointer to region list.
 */
std::vector<Region*> *SavedGame::getRegions()
{
	return &_regions;
}

/**
 * Returns the list of player bases.
 * @return Pointer to base list.
 */
std::vector<Base*> *SavedGame::getBases()
{
	return &_bases;
}

/**
 * Returns the last selected player base.
 * @return Pointer to base.
 */
Base *SavedGame::getSelectedBase()
{
	// in case a base was destroyed or something...
	if (_selectedBase < _bases.size())
	{
		return _bases.at(_selectedBase);
	}
	else
	{
		return _bases.front();
	}
}

/**
 * Sets the last selected player base.
 * @param base number of the base.
 */
void SavedGame::setSelectedBase(size_t base)
{
	_selectedBase = base;
}

/**
 * Returns an immutable list of player bases.
 * @return Pointer to base list.
 */
const std::vector<Base*> *SavedGame::getBases() const
{
	return &_bases;
}

/**
 * Adds up the monthly maintenance of all the bases.
 * @return Total maintenance.
 */
int SavedGame::getBaseMaintenance() const
{
	int total = 0;
	for (std::vector<Base*>::const_iterator i = _bases.begin(); i != _bases.end(); ++i)
	{
		total += (*i)->getMonthlyMaintenace();
	}
	return total;
}

/**
 * Returns the list of alien UFOs.
 * @return Pointer to UFO list.
 */
std::vector<Ufo*> *SavedGame::getUfos()
{
	return &_ufos;
}

/**
 * Returns the list of craft waypoints.
 * @return Pointer to waypoint list.
 */
std::vector<Waypoint*> *SavedGame::getWaypoints()
{
	return &_waypoints;
}

/**
 * Returns the list of mission sites.
 * @return Pointer to mission site list.
 */
std::vector<MissionSite*> *SavedGame::getMissionSites()
{
	return &_missionSites;
}

/**
 * Get pointer to the battleGame object.
 * @return Pointer to the battleGame object.
 */
SavedBattleGame *SavedGame::getSavedBattle()
{
	return _battleGame;
}

/**
 * Set battleGame object.
 * @param battleGame Pointer to the battleGame object.
 */
void SavedGame::setBattleGame(SavedBattleGame *battleGame)
{
	delete _battleGame;
	_battleGame = battleGame;
}

/**
 * Add a ResearchProject to the list of already discovered ResearchProject
 * @param research The newly found ResearchProject
 */
void SavedGame::addFinishedResearchSimple(const RuleResearch * research)
{
	_discovered.push_back(research);
}

/**
 * Add a ResearchProject to the list of already discovered ResearchProject
 * @param research The newly found ResearchProject
 * @param mod the game Mod
 * @param base the base, in which the project was finished
 * @param score should the score be awarded or not?
 */
void SavedGame::addFinishedResearch(const RuleResearch * research, const Mod * mod, Base * base, bool score)
{
	// Not really a queue in C++ terminology (we don't need or want pop_front())
	std::vector<const RuleResearch *> queue;
	queue.push_back(research);

	size_t currentQueueIndex = 0;
	while (queue.size() > currentQueueIndex)
	{
		const RuleResearch *currentQueueItem = queue.at(currentQueueIndex);

		// 1. Find out and remember if the currentQueueItem has any undiscovered "protected unlocks"
		bool hasUndiscoveredProtectedUnlocks = hasUndiscoveredProtectedUnlock(currentQueueItem, mod);

		// 2. If the currentQueueItem was *not* already discovered before, add it to discovered research
		bool checkRelatedZeroCostTopics = true;
		if (!isResearched(currentQueueItem->getName(), false))
		{
			_discovered.push_back(currentQueueItem);
			if (!hasUndiscoveredProtectedUnlocks && isResearched(currentQueueItem->getGetOneFree(), false))
			{
				// If the currentQueueItem can't tell you anything anymore, remove it from popped research
				// Note: this is for optimisation purposes only, functionally it is *not* required...
				// ... removing it prematurely leads to bugs, maybe we should not do it at all?
				removePoppedResearch(currentQueueItem);
			}
			if (score)
			{
				addResearchScore(currentQueueItem->getPoints());
			}
		}
		else
		{
			// If the currentQueueItem *was* already discovered before, check if it has any undiscovered "protected unlocks".
			// If not, all zero-cost topics have already been processed before (during the first discovery)
			// and we can basically terminate here (i.e. skip step 3.).
			if (!hasUndiscoveredProtectedUnlocks)
			{
				checkRelatedZeroCostTopics = false;
			}
		}

		// 3. If currentQueueItem is completed for the *first* time, or if it has any undiscovered "protected unlocks",
		// process all related zero-cost topics
		if (checkRelatedZeroCostTopics)
		{
			// 3a. Gather all available research projects
			std::vector<RuleResearch *> availableResearch;
			if (base)
			{
				// Note: even if two different but related projects are finished in two different bases at the same time,
				// the algorithm is robust enough to treat them *sequentially* (i.e. as if one was researched first and the other second),
				// thus calling this method for *one* base only is enough
				getAvailableResearchProjects(availableResearch, mod, base);
			}
			else
			{
				// Used in vanilla save converter only
				getAvailableResearchProjects(availableResearch, mod, 0);
			}

			// 3b. Iterate through all available projects and add zero-cost projects to the processing queue
			for (std::vector<RuleResearch*>::const_iterator itProjectToTest = availableResearch.begin(); itProjectToTest != availableResearch.end(); ++itProjectToTest)
			{
				// We are only interested in zero-cost projects!
				if ((*itProjectToTest)->getCost() == 0)
				{
					// We are only interested in *new* projects (i.e. not processed or scheduled for processing yet)
					bool isAlreadyInTheQueue = false;
					for (std::vector<const RuleResearch *>::const_iterator itQueue = queue.begin(); itQueue != queue.end(); ++itQueue)
					{
						if ((*itQueue)->getName() == (*itProjectToTest)->getName())
						{
							isAlreadyInTheQueue = true;
							break;
						}
					}

					if (!isAlreadyInTheQueue)
					{
						if ((*itProjectToTest)->getRequirements().empty())
						{
							// no additional checks for "unprotected" topics
							queue.push_back((*itProjectToTest));
						}
						else
						{
							// for "protected" topics, we need to check if the currentQueueItem can unlock it or not
							for (std::vector<std::string>::const_iterator itUnlocks = currentQueueItem->getUnlocked().begin(); itUnlocks != currentQueueItem->getUnlocked().end(); ++itUnlocks)
							{
								if ((*itProjectToTest)->getName() == (*itUnlocks))
								{
									queue.push_back((*itProjectToTest));
									break;
								}
							}
						}
					}
				}
			}
		}

		// 4. process remaining items in the queue
		++currentQueueIndex;
	}
}

/**
 *  Returns the list of already discovered ResearchProject
 * @return the list of already discovered ResearchProject
 */
const std::vector<const RuleResearch *> & SavedGame::getDiscoveredResearch() const
{
	return _discovered;
}

/**
 * Get the list of RuleResearch which can be researched in a Base.
 * @param projects the list of ResearchProject which are available.
 * @param mod the game Mod
 * @param base a pointer to a Base
 * @param considerDebugMode Should debug mode be considered or not.
 */
void SavedGame::getAvailableResearchProjects(std::vector<RuleResearch *> & projects, const Mod * mod, Base * base, bool considerDebugMode) const
{
<<<<<<< HEAD
	const std::vector<const RuleResearch *> &discovered = getDiscoveredResearch();
	const std::vector<std::string> &researchProjects = mod->getResearchList();
	const std::vector<ResearchProject *> &baseResearchProjects = base->getResearch();
	const std::vector<std::string> &baseFunc = base->getProvidedBaseFunc();
	std::vector<const RuleResearch *> unlocked;


	for (std::vector<const RuleResearch *>::const_iterator it = discovered.begin(); it != discovered.end(); ++it)
=======
	// This list is used for topics that can be researched even if *not all* dependencies have been discovered yet (e.g. STR_ALIEN_ORIGINS)
	// Note: all requirements of such topics *have to* be discovered though! This will be handled elsewhere.
	std::vector<const RuleResearch *> unlocked;
	for (std::vector<const RuleResearch *>::const_iterator it = _discovered.begin(); it != _discovered.end(); ++it)
>>>>>>> 689417f4
	{
		for (std::vector<std::string>::const_iterator itUnlocked = (*it)->getUnlocked().begin(); itUnlocked != (*it)->getUnlocked().end(); ++itUnlocked)
		{
			unlocked.push_back(mod->getResearch(*itUnlocked, true));
		}
	}

	// Create a list of research topics available for research in the given base
	for (std::vector<std::string>::const_iterator iter = mod->getResearchList().begin(); iter != mod->getResearchList().end(); ++iter)
	{
		RuleResearch *research = mod->getResearch(*iter);

		if ((considerDebugMode && _debug) || std::find(unlocked.begin(), unlocked.end(), research) != unlocked.end())
		{
			// Empty, these research topics are on the "unlocked list", *don't* check the dependencies!
		}
		else
		{
			// These items are not on the "unlocked list", we must check if "dependencies" are satisfied!
			if (!isResearched(research->getDependencies(), considerDebugMode))
			{
				continue;
			}
		}

		// Check if "requires" are satisfied
		// IMPORTANT: research topics with "requires" will NEVER be directly visible to the player anyway
		//   - there is an additional filter in NewResearchListState::fillProjectList(), see comments there for more info
		//   - there is an additional filter in NewPossibleResearchState::NewPossibleResearchState()
		//   - we do this check for other functionality using this method, namely SavedGame::addFinishedResearch()
		//     - Note: when called from there, parameter considerDebugMode = false
		if (!isResearched(research->getRequirements(), considerDebugMode))
		{
			continue;
		}

		// Remove the already researched topics from the list *UNLESS* they can still give you something more
		if (isResearched(research->getName(), false))
		{
			if (!isResearched(research->getGetOneFree(), false))
			{
				// This research topic still has some more undiscovered "getOneFree" topics, keep it!
			}
			else if (hasUndiscoveredProtectedUnlock(research, mod))
			{
				// This research topic still has one or more undiscovered "protected unlocks", keep it!
			}
			else
			{
				// This topic can't give you anything else anymore, ignore it!
				continue;
			}
		}

		if (base)
		{
			// Check if this topic is already being researched in the given base
			const std::vector<ResearchProject *> & baseResearchProjects = base->getResearch();
			if (std::find_if(baseResearchProjects.begin(), baseResearchProjects.end(), findRuleResearch(research)) != baseResearchProjects.end())
			{
				continue;
			}

			// Check for needed item in the given base
			if (research->needItem() && base->getStorageItems()->getItem(research->getName()) == 0)
			{
				continue;
			}
		}
		else
		{
			// Used in vanilla save converter only
			if (research->needItem() && research->getCost() == 0)
			{
				continue;
			}
		}
<<<<<<< HEAD
		if (!std::includes(baseFunc.begin(), baseFunc.end(), research->getRequireBaseFunc().begin(), research->getRequireBaseFunc().end()))
		{
			continue;
		}

		projects.push_back (research);
=======

		// Haleluja, all checks passed, add the research topic to the list
		projects.push_back(research);
>>>>>>> 689417f4
	}
}

/**
 * Get the list of newly available research projects once a ResearchProject has been completed.
 * @param before the list of available RuleResearch before completing new research.
 * @param after the list of available RuleResearch after completing new research.
 * @param diff the list of newly available RuleResearch after completing new research (after - before).
 */
void SavedGame::getNewlyAvailableResearchProjects(std::vector<RuleResearch *> & before, std::vector<RuleResearch *> & after, std::vector<RuleResearch *> & diff) const
{
	// History lesson:
	// Completely rewritten the original recursive algorithm, because it was inefficient, unreadable and wrong
	// a/ inefficient: it could call SavedGame::getAvailableResearchProjects() way too many times
	// b/ unreadable: because of recursion
	// c/ wrong: could end in an endless loop! in two different ways! (not in vanilla, but in mods)

	// Note:
	// We could move the sorting of "before" vector right after its creation to optimize a little bit more.
	// But sorting a short list is negligible compared to other operations we had to do to get to this point.
	// So I decided to leave it here, so that it's 100% clear what's going on.
	std::sort(before.begin(), before.end(), CompareRuleResearch());
	std::sort(after.begin(), after.end(), CompareRuleResearch());
	std::set_difference(after.begin(), after.end(), before.begin(), before.end(), std::inserter(diff, diff.begin()), CompareRuleResearch());
}

/**
 * Get the list of RuleManufacture which can be manufacture in a Base.
 * @param productions the list of Productions which are available.
 * @param mod the Game Mod
 * @param base a pointer to a Base
 */
void SavedGame::getAvailableProductions (std::vector<RuleManufacture *> & productions, const Mod * mod, Base * base) const
{
	const std::vector<std::string> &items = mod->getManufactureList();
	const std::vector<Production *> &baseProductions = base->getProductions();
	const std::vector<std::string> &baseFunc = base->getProvidedBaseFunc();

	for (std::vector<std::string>::const_iterator iter = items.begin();
		iter != items.end();
		++iter)
	{
		RuleManufacture *m = mod->getManufacture(*iter);
		if (!isResearched(m->getRequirements()))
		{
			continue;
		}
		if (std::find_if (baseProductions.begin(), baseProductions.end(), equalProduction(m)) != baseProductions.end())
		{
			continue;
		}
		if (!std::includes(baseFunc.begin(), baseFunc.end(), m->getRequireBaseFunc().begin(), m->getRequireBaseFunc().end()))
		{
			continue;
		}

		productions.push_back(m);
	}
}

/**
<<<<<<< HEAD
 * Check whether a ResearchProject can be researched.
 * @param r the RuleResearch to test.
 * @param unlocked the list of currently unlocked RuleResearch
 * @param mod the current Mod
 * @return true if the RuleResearch can be researched
 */
bool SavedGame::isResearchAvailable (RuleResearch * r, const std::vector<const RuleResearch *> & unlocked, const Mod * mod) const
{
	if (r == 0)
	{
		return false;
	}
	const std::vector<std::string> &deps = r->getDependencies();
	const std::vector<const RuleResearch *> &discovered = getDiscoveredResearch();
	bool liveAlien = mod->getUnit(r->getName()) != 0;
	if (_debug || std::find(unlocked.begin(), unlocked.end(), r) != unlocked.end())
	{
		return true;
	}
	else if (liveAlien)
	{
		if (!r->getGetOneFree().empty())
		{
			std::vector<std::string>::const_iterator leaderCheck = std::find(r->getUnlocked().begin(), r->getUnlocked().end(), "STR_LEADER_PLUS");
			std::vector<std::string>::const_iterator cmnderCheck = std::find(r->getUnlocked().begin(), r->getUnlocked().end(), "STR_COMMANDER_PLUS");

			bool leader ( leaderCheck != r->getUnlocked().end());
			bool cmnder ( cmnderCheck != r->getUnlocked().end());

			if (leader)
			{
				std::vector<const RuleResearch*>::const_iterator found = std::find(discovered.begin(), discovered.end(), mod->getResearch("STR_LEADER_PLUS"));
				if (found == discovered.end())
					return true;
			}

			if (cmnder)
			{
				std::vector<const RuleResearch*>::const_iterator found = std::find(discovered.begin(), discovered.end(), mod->getResearch("STR_COMMANDER_PLUS"));
				if (found == discovered.end())
					return true;
			}
		}
	}
	for (std::vector<std::string>::const_iterator itFree = r->getGetOneFree().begin(); itFree != r->getGetOneFree().end(); ++itFree)
	{
		if (std::find(unlocked.begin(), unlocked.end(), mod->getResearch(*itFree)) == unlocked.end())
		{
			return true;
		}
	}

	for (std::vector<std::string>::const_iterator iter = deps.begin(); iter != deps.end(); ++ iter)
	{
		RuleResearch *research = mod->getResearch(*iter);
		std::vector<const RuleResearch *>::const_iterator itDiscovered = std::find(discovered.begin(), discovered.end(), research);
		if (itDiscovered == discovered.end())
		{
			return false;
		}
	}

	return true;
}

/**
 * Get the list of newly available research projects once a ResearchProject has been completed. This function check for fake ResearchProject.
 * @param dependables the list of RuleResearch which are now available.
=======
 * Get the list of newly available manufacture projects once a ResearchProject has been completed. This function check for fake ResearchProject.
 * @param dependables the list of RuleManufacture which are now available.
>>>>>>> 689417f4
 * @param research The RuleResearch which has just been discovered
 * @param mod the Game Mod
 * @param base a pointer to a Base
 */
void SavedGame::getDependableManufacture (std::vector<RuleManufacture *> & dependables, const RuleResearch *research, const Mod * mod, Base *) const
{
	const std::vector<std::string> &mans = mod->getManufactureList();
	for (std::vector<std::string>::const_iterator iter = mans.begin(); iter != mans.end(); ++iter)
	{
		RuleManufacture *m = mod->getManufacture(*iter);
		const std::vector<std::string> &reqs = m->getRequirements();
		if (isResearched(m->getRequirements()) && std::find(reqs.begin(), reqs.end(), research->getName()) != reqs.end())
		{
			dependables.push_back(m);
		}
	}
}

/**
 * Returns if a research still has undiscovered "protected unlocks".
 * @param r Research to check.
 * @param mod the Game Mod
 * @return Whether it has any undiscovered "protected unlocks" or not.
 */
bool SavedGame::hasUndiscoveredProtectedUnlock(const RuleResearch * r, const Mod * mod) const
{
	// Note: checking for not yet discovered unlocks protected by "requires" (which also implies cost = 0)
	for (std::vector<std::string>::const_iterator itUnlocked = r->getUnlocked().begin(); itUnlocked != r->getUnlocked().end(); ++itUnlocked)
	{
		RuleResearch *unlock = mod->getResearch(*itUnlocked, true);
		if (!unlock->getRequirements().empty())
		{
			if (!isResearched(unlock->getName(), false))
			{
				return true;
			}
		}
	}
	return false;
}

/**
 * Returns if a certain research topic has been completed.
 * @param research Research ID.
 * @param considerDebugMode Should debug mode be considered or not.
 * @return Whether it's researched or not.
 */
bool SavedGame::isResearched(const std::string &research, bool considerDebugMode) const
{
	//if (research.empty())
	//	return true;
	if (considerDebugMode && _debug)
		return true;
	for (std::vector<const RuleResearch *>::const_iterator i = _discovered.begin(); i != _discovered.end(); ++i)
	{
		if ((*i)->getName() == research)
			return true;
	}

	return false;
}

/**
 * Returns if a certain list of research topics has been completed.
 * @param research List of research IDs.
 * @param considerDebugMode Should debug mode be considered or not.
 * @return Whether it's researched or not.
 */
bool SavedGame::isResearched(const std::vector<std::string> &research, bool considerDebugMode) const
{
	if (research.empty())
		return true;
	if (considerDebugMode && _debug)
		return true;
	std::vector<std::string> matches = research;
	for (std::vector<const RuleResearch *>::const_iterator i = _discovered.begin(); i != _discovered.end(); ++i)
	{
		for (std::vector<std::string>::iterator j = matches.begin(); j != matches.end(); ++j)
		{
			if ((*i)->getName() == *j)
			{
				j = matches.erase(j);
				break;
			}
		}
		if (matches.empty())
			return true;
	}

	return false;
}

/**
 * Returns pointer to the Soldier given it's unique ID.
 * @param id A soldier's unique id.
 * @return Pointer to Soldier.
 */
Soldier *SavedGame::getSoldier(int id) const
{
	for (std::vector<Base*>::const_iterator i = _bases.begin(); i != _bases.end(); ++i)
	{
		for (std::vector<Soldier*>::const_iterator j = (*i)->getSoldiers()->begin(); j != (*i)->getSoldiers()->end(); ++j)
		{
			if ((*j)->getId() == id)
			{
				return (*j);
			}
		}
	}
	for (std::vector<Soldier*>::const_iterator j = _deadSoldiers.begin(); j != _deadSoldiers.end(); ++j)
	{
		if ((*j)->getId() == id)
		{
			return (*j);
		}
	}
	return 0;
}

/**
 * Handles the higher promotions (not the rookie-squaddie ones).
 * @param participants a list of soldiers that were actually present at the battle.
 * @return Whether or not some promotions happened - to show the promotions screen.
 */
bool SavedGame::handlePromotions(std::vector<Soldier*> &participants)
{
	int soldiersPromoted = 0;
	Soldier *highestRanked = 0;
	PromotionInfo soldierData;
	std::vector<Soldier*> soldiers;
	for (std::vector<Base*>::iterator i = _bases.begin(); i != _bases.end(); ++i)
	{
		for (std::vector<Soldier*>::iterator j = (*i)->getSoldiers()->begin(); j != (*i)->getSoldiers()->end(); ++j)
		{
			soldiers.push_back(*j);
			processSoldier(*j, soldierData);
		}
		for (std::vector<Transfer*>::iterator j = (*i)->getTransfers()->begin(); j != (*i)->getTransfers()->end(); ++j)
		{
			if ((*j)->getType() == TRANSFER_SOLDIER)
			{
				soldiers.push_back((*j)->getSoldier());
				processSoldier((*j)->getSoldier(), soldierData);
			}
		}
	}

	int totalSoldiers = (int)(soldiers.size());

	if (soldierData.totalCommanders == 0)
	{
		if (totalSoldiers >= 30)
		{
			highestRanked = inspectSoldiers(soldiers, participants, RANK_COLONEL);
			if (highestRanked)
			{
				// only promote one colonel to commander
				highestRanked->promoteRank();
				soldiersPromoted++;
				soldierData.totalCommanders++;
				soldierData.totalColonels--;
			}
		}
	}

	if ((totalSoldiers / 23) > soldierData.totalColonels)
	{
		while ((totalSoldiers / 23) > soldierData.totalColonels)
		{
			highestRanked = inspectSoldiers(soldiers, participants, RANK_CAPTAIN);
			if (highestRanked)
			{
				highestRanked->promoteRank();
				soldiersPromoted++;
				soldierData.totalColonels++;
				soldierData.totalCaptains--;
			}
			else
			{
				break;
			}
		}
	}

	if ((totalSoldiers / 11) > soldierData.totalCaptains)
	{
		while ((totalSoldiers / 11) > soldierData.totalCaptains)
		{
			highestRanked = inspectSoldiers(soldiers, participants, RANK_SERGEANT);
			if (highestRanked)
			{
				highestRanked->promoteRank();
				soldiersPromoted++;
				soldierData.totalCaptains++;
				soldierData.totalSergeants--;
			}
			else
			{
				break;
			}
		}
	}

	if ((totalSoldiers / 5) > soldierData.totalSergeants)
	{
		while ((totalSoldiers / 5) > soldierData.totalSergeants)
		{
			highestRanked = inspectSoldiers(soldiers, participants, RANK_SQUADDIE);
			if (highestRanked)
			{
				highestRanked->promoteRank();
				soldiersPromoted++;
				soldierData.totalSergeants++;
			}
			else
			{
				break;
			}
		}
	}

	return (soldiersPromoted > 0);
}

/**
 * Processes a soldier, and adds their rank to the promotions data array.
 * @param soldier the soldier to process.
 * @param soldierData the data array to put their info into.
 */
void SavedGame::processSoldier(Soldier *soldier, PromotionInfo &soldierData)
{
	switch (soldier->getRank())
	{
	case RANK_COMMANDER:
		soldierData.totalCommanders++;
		break;
	case RANK_COLONEL:
		soldierData.totalColonels++;
		break;
	case RANK_CAPTAIN:
		soldierData.totalCaptains++;
		break;
	case RANK_SERGEANT:
		soldierData.totalSergeants++;
		break;
	default:
		break;
	}
}

/**
 * Checks how many soldiers of a rank exist and which one has the highest score.
 * @param soldiers full list of live soldiers.
 * @param participants list of participants on this mission.
 * @param rank Rank to inspect.
 * @return the highest ranked soldier
 */
Soldier *SavedGame::inspectSoldiers(std::vector<Soldier*> &soldiers, std::vector<Soldier*> &participants, int rank)
{
	int highestScore = 0;
	Soldier *highestRanked = 0;
	for (std::vector<Soldier*>::iterator i = soldiers.begin(); i != soldiers.end(); ++i)
	{
		if ((*i)->getRank() == rank)
		{
			int score = getSoldierScore(*i);
			if (score > highestScore && (!Options::fieldPromotions || std::find(participants.begin(), participants.end(), *i) != participants.end()))
			{
				highestScore = score;
				highestRanked = (*i);
			}
		}
	}
	return highestRanked;
}

/**
 * Evaluate the score of a soldier based on all of his stats, missions and kills.
 * @param soldier the soldier to get a score for.
 * @return this soldier's score.
 */
int SavedGame::getSoldierScore(Soldier *soldier)
{
	UnitStats *s = soldier->getCurrentStats();
	int v1 = 2 * s->health + 2 * s->stamina + 4 * s->reactions + 4 * s->bravery;
	int v2 = v1 + 3*( s->tu + 2*( s->firing ) );
	int v3 = v2 + s->melee + s->throwing + s->strength;
	if (s->psiSkill > 0) v3 += s->psiStrength + 2 * s->psiSkill;
	return v3 + 10 * ( soldier->getMissions() + soldier->getKills() );
}

/**
  * Returns the list of alien bases.
  * @return Pointer to alien base list.
  */
std::vector<AlienBase*> *SavedGame::getAlienBases()
{
	return &_alienBases;
}

/**
 * Toggles debug mode.
 */
void SavedGame::setDebugMode()
{
	_debug = !_debug;
}

/**
 * Gets the current debug mode.
 * @return Debug mode.
 */
bool SavedGame::getDebugMode() const
{
	return _debug;
}

/** @brief Match a mission based on region and type.
 * This function object will match alien missions based on region and type.
 */
class matchRegionAndType: public std::unary_function<AlienMission *, bool>
{
public:
	/// Store the region and type.
	matchRegionAndType(const std::string &region, MissionObjective objective) : _region(region), _objective(objective) { }
	/// Match against stored values.
	bool operator()(const AlienMission *mis) const
	{
		return mis->getRegion() == _region && mis->getRules().getObjective() == _objective;
	}
private:

	const std::string &_region;
	MissionObjective _objective;
};

/**
 * Find a mission type in the active alien missions.
 * @param region The region string ID.
 * @param objective The active mission objective.
 * @return A pointer to the mission, or 0 if no mission matched.
 */
AlienMission *SavedGame::findAlienMission(const std::string &region, MissionObjective objective) const
{
	std::vector<AlienMission*>::const_iterator ii = std::find_if(_activeMissions.begin(), _activeMissions.end(), matchRegionAndType(region, objective));
	if (ii == _activeMissions.end())
		return 0;
	return *ii;
}

/**
 * return the list of monthly maintenance costs
 * @return list of maintenances.
 */
std::vector<int64_t> &SavedGame::getMaintenances()
{
	return _maintenance;
}

/**
 * adds to this month's research score
 * @param score the amount to add.
 */
void SavedGame::addResearchScore(int score)
{
	_researchScores.back() += score;
}

/**
 * return the list of research scores
 * @return list of research scores.
 */
std::vector<int> &SavedGame::getResearchScores()
{
	return _researchScores;
}

/**
 * return the list of income scores
 * @return list of income scores.
 */
std::vector<int64_t> &SavedGame::getIncomes()
{
	return _incomes;
}

/**
 * return the list of expenditures scores
 * @return list of expenditures scores.
 */
std::vector<int64_t> &SavedGame::getExpenditures()
{
	return _expenditures;
}

/**
 * return if the player has been
 * warned about poor performance.
 * @return true or false.
 */
bool SavedGame::getWarned() const
{
	return _warned;
}

/**
 * sets the player's "warned" status.
 * @param warned set "warned" to this.
 */
void SavedGame::setWarned(bool warned)
{
	_warned = warned;
}

/** @brief Check if a point is contained in a region.
 * This function object checks if a point is contained inside a region.
 */
class ContainsPoint: public std::unary_function<const Region *, bool>
{
public:
	/// Remember the coordinates.
	ContainsPoint(double lon, double lat) : _lon(lon), _lat(lat) { /* Empty by design. */ }
	/// Check is the region contains the stored point.
	bool operator()(const Region *region) const { return region->getRules()->insideRegion(_lon, _lat); }
private:
	double _lon, _lat;
};

/**
 * Find the region containing this location.
 * @param lon The longtitude.
 * @param lat The latitude.
 * @return Pointer to the region, or 0.
 */
Region *SavedGame::locateRegion(double lon, double lat) const
{
	std::vector<Region *>::const_iterator found = std::find_if (_regions.begin(), _regions.end(), ContainsPoint(lon, lat));
	if (found != _regions.end())
	{
		return *found;
	}
	return 0;
}

/**
 * Find the region containing this target.
 * @param target The target to locate.
 * @return Pointer to the region, or 0.
 */
Region *SavedGame::locateRegion(const Target &target) const
{
	return locateRegion(target.getLongitude(), target.getLatitude());
}

/*
 * @return the month counter.
 */
int SavedGame::getMonthsPassed() const
{
	return _monthsPassed;
}

/*
 * @return the GraphRegionToggles.
 */
const std::string &SavedGame::getGraphRegionToggles() const
{
	return _graphRegionToggles;
}

/*
 * @return the GraphCountryToggles.
 */
const std::string &SavedGame::getGraphCountryToggles() const
{
	return _graphCountryToggles;
}

/*
 * @return the GraphFinanceToggles.
 */
const std::string &SavedGame::getGraphFinanceToggles() const
{
	return _graphFinanceToggles;
}

/**
 * Sets the GraphRegionToggles.
 * @param value The new value for GraphRegionToggles.
 */
void SavedGame::setGraphRegionToggles(const std::string &value)
{
	_graphRegionToggles = value;
}

/**
 * Sets the GraphCountryToggles.
 * @param value The new value for GraphCountryToggles.
 */
void SavedGame::setGraphCountryToggles(const std::string &value)
{
	_graphCountryToggles = value;
}

/**
 * Sets the GraphFinanceToggles.
 * @param value The new value for GraphFinanceToggles.
 */
void SavedGame::setGraphFinanceToggles(const std::string &value)
{
	_graphFinanceToggles = value;
}

/*
 * Increment the month counter.
 */
void SavedGame::addMonth()
{
	++_monthsPassed;
}

/*
 * marks a research topic as having already come up as "we can now research"
 * @param research is the project we want to add to the vector
 */
void SavedGame::addPoppedResearch(const RuleResearch* research)
{
	if (!wasResearchPopped(research))
		_poppedResearch.push_back(research);
}

/*
 * checks if an unresearched topic has previously been popped up.
 * @param research is the project we are checking for
 * @return whether or not it has been popped up.
 */
bool SavedGame::wasResearchPopped(const RuleResearch* research)
{
	return (std::find(_poppedResearch.begin(), _poppedResearch.end(), research) != _poppedResearch.end());
}

/*
 * checks for and removes a research project from the "has been popped up" array
 * @param research is the project we are checking for and removing, if necessary.
 */
void SavedGame::removePoppedResearch(const RuleResearch* research)
{
	std::vector<const RuleResearch*>::iterator r = std::find(_poppedResearch.begin(), _poppedResearch.end(), research);
	if (r != _poppedResearch.end())
	{
		_poppedResearch.erase(r);
	}
}

/**
 * Returns the list of dead soldiers.
 * @return Pointer to soldier list.
 */
std::vector<Soldier*> *SavedGame::getDeadSoldiers()
{
	return &_deadSoldiers;
}

/**
 * Sets the last selected armour.
 * @param value The new value for last selected armor - Armor type string.
 */

void SavedGame::setLastSelectedArmor(const std::string &value)
{
	_lastselectedArmor = value;
}

/**
 * Gets the last selected armour
 * @return last used armor type string
 */
std::string SavedGame::getLastSelectedArmor() const
{
	return _lastselectedArmor;
}

/**
 * Returns the craft corresponding to the specified unique id.
 * @param craftId The unique craft id to look up.
 * @return The craft with the specified id, or NULL.
 */
Craft *SavedGame::findCraftByUniqueId(const CraftId& craftId) const
{
	for (std::vector<Base*>::const_iterator base = _bases.begin(); base != _bases.end(); ++base)
	{
		for (std::vector<Craft*>::const_iterator craft = (*base)->getCrafts()->begin(); craft != (*base)->getCrafts()->end(); ++craft)
		{
			if ((*craft)->getUniqueId() == craftId)
				return *craft;
		}
	}

	return NULL;
}

/**
 * Returns the list of mission statistics.
 * @return Pointer to statistics list.
 */
std::vector<MissionStatistics*> *SavedGame::getMissionStatistics()
{
	return &_missionStatistics;
}

/**
 * Registers a soldier's death in the memorial.
 * @param soldier Pointer to dead soldier.
 * @param cause Pointer to cause of death, NULL if missing in action.
 */
std::vector<Soldier*>::iterator SavedGame::killSoldier(Soldier *soldier, BattleUnitKills *cause)
{
	std::vector<Soldier*>::iterator j;
	for (std::vector<Base*>::const_iterator i = _bases.begin(); i != _bases.end(); ++i)
	{
		for (j = (*i)->getSoldiers()->begin(); j != (*i)->getSoldiers()->end(); ++j)
		{
			if ((*j) == soldier)
			{
				soldier->die(new SoldierDeath(*_time, cause));
				_deadSoldiers.push_back(soldier);
				return (*i)->getSoldiers()->erase(j);
			}
		}
	}
	return j;
}

}<|MERGE_RESOLUTION|>--- conflicted
+++ resolved
@@ -1217,21 +1217,11 @@
  */
 void SavedGame::getAvailableResearchProjects(std::vector<RuleResearch *> & projects, const Mod * mod, Base * base, bool considerDebugMode) const
 {
-<<<<<<< HEAD
-	const std::vector<const RuleResearch *> &discovered = getDiscoveredResearch();
-	const std::vector<std::string> &researchProjects = mod->getResearchList();
-	const std::vector<ResearchProject *> &baseResearchProjects = base->getResearch();
 	const std::vector<std::string> &baseFunc = base->getProvidedBaseFunc();
-	std::vector<const RuleResearch *> unlocked;
-
-
-	for (std::vector<const RuleResearch *>::const_iterator it = discovered.begin(); it != discovered.end(); ++it)
-=======
 	// This list is used for topics that can be researched even if *not all* dependencies have been discovered yet (e.g. STR_ALIEN_ORIGINS)
 	// Note: all requirements of such topics *have to* be discovered though! This will be handled elsewhere.
 	std::vector<const RuleResearch *> unlocked;
 	for (std::vector<const RuleResearch *>::const_iterator it = _discovered.begin(); it != _discovered.end(); ++it)
->>>>>>> 689417f4
 	{
 		for (std::vector<std::string>::const_iterator itUnlocked = (*it)->getUnlocked().begin(); itUnlocked != (*it)->getUnlocked().end(); ++itUnlocked)
 		{
@@ -1309,18 +1299,13 @@
 				continue;
 			}
 		}
-<<<<<<< HEAD
 		if (!std::includes(baseFunc.begin(), baseFunc.end(), research->getRequireBaseFunc().begin(), research->getRequireBaseFunc().end()))
 		{
 			continue;
 		}
-
-		projects.push_back (research);
-=======
 
 		// Haleluja, all checks passed, add the research topic to the list
 		projects.push_back(research);
->>>>>>> 689417f4
 	}
 }
 
@@ -1382,79 +1367,8 @@
 }
 
 /**
-<<<<<<< HEAD
- * Check whether a ResearchProject can be researched.
- * @param r the RuleResearch to test.
- * @param unlocked the list of currently unlocked RuleResearch
- * @param mod the current Mod
- * @return true if the RuleResearch can be researched
- */
-bool SavedGame::isResearchAvailable (RuleResearch * r, const std::vector<const RuleResearch *> & unlocked, const Mod * mod) const
-{
-	if (r == 0)
-	{
-		return false;
-	}
-	const std::vector<std::string> &deps = r->getDependencies();
-	const std::vector<const RuleResearch *> &discovered = getDiscoveredResearch();
-	bool liveAlien = mod->getUnit(r->getName()) != 0;
-	if (_debug || std::find(unlocked.begin(), unlocked.end(), r) != unlocked.end())
-	{
-		return true;
-	}
-	else if (liveAlien)
-	{
-		if (!r->getGetOneFree().empty())
-		{
-			std::vector<std::string>::const_iterator leaderCheck = std::find(r->getUnlocked().begin(), r->getUnlocked().end(), "STR_LEADER_PLUS");
-			std::vector<std::string>::const_iterator cmnderCheck = std::find(r->getUnlocked().begin(), r->getUnlocked().end(), "STR_COMMANDER_PLUS");
-
-			bool leader ( leaderCheck != r->getUnlocked().end());
-			bool cmnder ( cmnderCheck != r->getUnlocked().end());
-
-			if (leader)
-			{
-				std::vector<const RuleResearch*>::const_iterator found = std::find(discovered.begin(), discovered.end(), mod->getResearch("STR_LEADER_PLUS"));
-				if (found == discovered.end())
-					return true;
-			}
-
-			if (cmnder)
-			{
-				std::vector<const RuleResearch*>::const_iterator found = std::find(discovered.begin(), discovered.end(), mod->getResearch("STR_COMMANDER_PLUS"));
-				if (found == discovered.end())
-					return true;
-			}
-		}
-	}
-	for (std::vector<std::string>::const_iterator itFree = r->getGetOneFree().begin(); itFree != r->getGetOneFree().end(); ++itFree)
-	{
-		if (std::find(unlocked.begin(), unlocked.end(), mod->getResearch(*itFree)) == unlocked.end())
-		{
-			return true;
-		}
-	}
-
-	for (std::vector<std::string>::const_iterator iter = deps.begin(); iter != deps.end(); ++ iter)
-	{
-		RuleResearch *research = mod->getResearch(*iter);
-		std::vector<const RuleResearch *>::const_iterator itDiscovered = std::find(discovered.begin(), discovered.end(), research);
-		if (itDiscovered == discovered.end())
-		{
-			return false;
-		}
-	}
-
-	return true;
-}
-
-/**
- * Get the list of newly available research projects once a ResearchProject has been completed. This function check for fake ResearchProject.
- * @param dependables the list of RuleResearch which are now available.
-=======
  * Get the list of newly available manufacture projects once a ResearchProject has been completed. This function check for fake ResearchProject.
  * @param dependables the list of RuleManufacture which are now available.
->>>>>>> 689417f4
  * @param research The RuleResearch which has just been discovered
  * @param mod the Game Mod
  * @param base a pointer to a Base
