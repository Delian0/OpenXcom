/*
 * Copyright 2010-2016 OpenXcom Developers.
 *
 * This file is part of OpenXcom.
 *
 * OpenXcom is free software: you can redistribute it and/or modify
 * it under the terms of the GNU General Public License as published by
 * the Free Software Foundation, either version 3 of the License, or
 * (at your option) any later version.
 *
 * OpenXcom is distributed in the hope that it will be useful,
 * but WITHOUT ANY WARRANTY; without even the implied warranty of
 * MERCHANTABILITY or FITNESS FOR A PARTICULAR PURPOSE.  See the
 * GNU General Public License for more details.
 *
 * You should have received a copy of the GNU General Public License
 * along with OpenXcom.  If not, see <http://www.gnu.org/licenses/>.
 */
#include "SavedGame.h"
#include <fstream>
#include <sstream>
#include <set>
#include <iomanip>
#include <algorithm>
#include <yaml-cpp/yaml.h>
#include "../version.h"
#include "../Engine/Logger.h"
#include "../Mod/Mod.h"
#include "../Engine/RNG.h"
#include "../Engine/Language.h"
#include "../Engine/Exception.h"
#include "../Engine/Options.h"
#include "../Engine/CrossPlatform.h"
#include "SavedBattleGame.h"
#include "SerializationHelper.h"
#include "GameTime.h"
#include "Country.h"
#include "Base.h"
#include "Craft.h"
#include "EquipmentLayoutItem.h"
#include "Region.h"
#include "Ufo.h"
#include "Waypoint.h"
#include "../Mod/RuleResearch.h"
#include "ResearchProject.h"
#include "ItemContainer.h"
#include "Soldier.h"
#include "Transfer.h"
#include "../Mod/ArticleDefinition.h"
#include "../Mod/RuleResearch.h"
#include "../Mod/RuleManufacture.h"
#include "Production.h"
#include "MissionSite.h"
#include "AlienBase.h"
#include "AlienStrategy.h"
#include "AlienMission.h"
#include "../Mod/RuleRegion.h"
#include "BaseFacility.h"
#include "MissionStatistics.h"
#include "SoldierDeath.h"

namespace OpenXcom
{

const std::string SavedGame::AUTOSAVE_GEOSCAPE = "_autogeo_.asav",
				  SavedGame::AUTOSAVE_BATTLESCAPE = "_autobattle_.asav",
				  SavedGame::QUICKSAVE = "_quick_.asav";

struct findRuleResearch : public std::unary_function<ResearchProject *,
								bool>
{
	RuleResearch * _toFind;
	findRuleResearch(RuleResearch * toFind);
	bool operator()(const ResearchProject *r) const;
};

findRuleResearch::findRuleResearch(RuleResearch * toFind) : _toFind(toFind)
{
}

bool findRuleResearch::operator()(const ResearchProject *r) const
{
	return _toFind == r->getRules();
}

struct equalProduction : public std::unary_function<Production *,
							bool>
{
	RuleManufacture * _item;
	equalProduction(RuleManufacture * item);
	bool operator()(const Production * p) const;
};

equalProduction::equalProduction(RuleManufacture * item) : _item(item)
{
}

bool equalProduction::operator()(const Production * p) const
{
	return p->getRules() == _item;
}

/**
 * Initializes a brand new saved game according to the specified difficulty.
 */
<<<<<<< HEAD
SavedGame::SavedGame() : _difficulty(DIFF_BEGINNER), _ironman(false), _globeLon(0.0),
						 _globeLat(0.0), _globeZoom(0), _battleGame(0), _debug(false),
						 _warned(false), _monthsPassed(-1), _selectedBase(0), _autosales()
=======
SavedGame::SavedGame() : _difficulty(DIFF_BEGINNER), _end(END_NONE), _ironman(false), _globeLon(0.0), _globeLat(0.0), _globeZoom(0), _battleGame(0), _debug(false), _warned(false), _monthsPassed(-1), _selectedBase(0)
>>>>>>> 090565d7
{
	_time = new GameTime(6, 1, 1, 1999, 12, 0, 0);
	_alienStrategy = new AlienStrategy();
	_funds.push_back(0);
	_maintenance.push_back(0);
	_researchScores.push_back(0);
	_incomes.push_back(0);
	_expenditures.push_back(0);
	_lastselectedArmor="STR_NONE_UC";
}

/**
 * Deletes the game content from memory.
 */
SavedGame::~SavedGame()
{
	delete _time;
	for (std::vector<Country*>::iterator i = _countries.begin(); i != _countries.end(); ++i)
	{
		delete *i;
	}
	for (std::vector<Region*>::iterator i = _regions.begin(); i != _regions.end(); ++i)
	{
		delete *i;
	}
	for (std::vector<Base*>::iterator i = _bases.begin(); i != _bases.end(); ++i)
	{
		delete *i;
	}
	for (std::vector<Ufo*>::iterator i = _ufos.begin(); i != _ufos.end(); ++i)
	{
		delete *i;
	}
	for (std::vector<Waypoint*>::iterator i = _waypoints.begin(); i != _waypoints.end(); ++i)
	{
		delete *i;
	}
	for (std::vector<MissionSite*>::iterator i = _missionSites.begin(); i != _missionSites.end(); ++i)
	{
		delete *i;
	}
	for (std::vector<AlienBase*>::iterator i = _alienBases.begin(); i != _alienBases.end(); ++i)
	{
		delete *i;
	}
	delete _alienStrategy;
	for (std::vector<AlienMission*>::iterator i = _activeMissions.begin(); i != _activeMissions.end(); ++i)
	{
		delete *i;
	}
	for (std::vector<Soldier*>::iterator i = _deadSoldiers.begin(); i != _deadSoldiers.end(); ++i)
	{
		delete *i;
	}
<<<<<<< HEAD
	for (int j = 0; j < MAX_EQUIPMENT_LAYOUT_TEMPLATES; ++j)
	{
		for (std::vector<EquipmentLayoutItem*>::iterator i = _globalEquipmentLayout[j].begin(); i != _globalEquipmentLayout[j].end(); ++i)
		{
			delete *i;
		}
	}
=======
>>>>>>> 090565d7
	for (std::vector<MissionStatistics*>::iterator i = _missionStatistics.begin(); i != _missionStatistics.end(); ++i)
	{
		delete *i;
	}

	delete _battleGame;
}

static bool _isCurrentGameType(const SaveInfo &saveInfo, const std::string &curMaster)
{
	std::string gameMaster;
	if (saveInfo.mods.empty())
	{
		// if no mods listed in the savegame, this is an old-style
		// savegame.  assume "xcom1" as the game type.
		gameMaster = "xcom1";
	}
	else
	{
		gameMaster = saveInfo.mods[0];
		size_t pos = gameMaster.find(" ver: ");
		if (pos != std::string::npos)
		{
			gameMaster = gameMaster.substr(0, pos);
		}
	}

	if (gameMaster != curMaster)
	{
		Log(LOG_DEBUG) << "skipping save from inactive master: " << saveInfo.fileName;
		return false;
	}

	return true;
}

/**
 * Gets all the info of the saves found in the user folder.
 * @param lang Loaded language.
 * @param autoquick Include autosaves and quicksaves.
 * @return List of saves info.
 */
std::vector<SaveInfo> SavedGame::getList(Language *lang, bool autoquick)
{
	std::vector<SaveInfo> info;
	std::string curMaster = Options::getActiveMaster();
	std::vector<std::string> saves = CrossPlatform::getFolderContents(Options::getMasterUserFolder(), "sav");

	if (autoquick)
	{
		std::vector<std::string> asaves = CrossPlatform::getFolderContents(Options::getMasterUserFolder(), "asav");
		saves.insert(saves.begin(), asaves.begin(), asaves.end());
	}
	for (std::vector<std::string>::iterator i = saves.begin(); i != saves.end(); ++i)
	{
		try
		{
			SaveInfo saveInfo = getSaveInfo(*i, lang);
			if (!_isCurrentGameType(saveInfo, curMaster))
			{
				continue;
			}
			info.push_back(saveInfo);
		}
		catch (Exception &e)
		{
			Log(LOG_ERROR) << (*i) << ": " << e.what();
			continue;
		}
		catch (YAML::Exception &e)
		{
			Log(LOG_ERROR) << (*i) << ": " << e.what();
			continue;
		}
	}

	return info;
}

/**
 * Gets the info of a specific save file.
 * @param file Save filename.
 * @param lang Loaded language.
 */
SaveInfo SavedGame::getSaveInfo(const std::string &file, Language *lang)
{
	std::string fullname = Options::getMasterUserFolder() + file;
	YAML::Node doc = YAML::LoadFile(fullname);
	SaveInfo save;

	save.fileName = file;

	if (save.fileName == QUICKSAVE)
	{
		save.displayName = lang->getString("STR_QUICK_SAVE_SLOT");
		save.reserved = true;
	}
	else if (save.fileName == AUTOSAVE_GEOSCAPE)
	{
		save.displayName = lang->getString("STR_AUTO_SAVE_GEOSCAPE_SLOT");
		save.reserved = true;
	}
	else if (save.fileName == AUTOSAVE_BATTLESCAPE)
	{
		save.displayName = lang->getString("STR_AUTO_SAVE_BATTLESCAPE_SLOT");
		save.reserved = true;
	}
	else
	{
		if (doc["name"])
		{
			save.displayName = Language::utf8ToWstr(doc["name"].as<std::string>());
		}
		else
		{
			save.displayName = Language::fsToWstr(CrossPlatform::noExt(file));
		}
		save.reserved = false;
	}

	save.timestamp = CrossPlatform::getDateModified(fullname);
	std::pair<std::wstring, std::wstring> str = CrossPlatform::timeToString(save.timestamp);
	save.isoDate = str.first;
	save.isoTime = str.second;
	save.mods = doc["mods"].as<std::vector< std::string> >(std::vector<std::string>());

	std::wostringstream details;
	if (doc["turn"])
	{
		details << lang->getString("STR_BATTLESCAPE") << L": " << lang->getString(doc["mission"].as<std::string>()) << L", ";
		details << lang->getString("STR_TURN").arg(doc["turn"].as<int>());
	}
	else
	{
		GameTime time = GameTime(6, 1, 1, 1999, 12, 0, 0);
		time.load(doc["time"]);
		details << lang->getString("STR_GEOSCAPE") << L": ";
		details << time.getDayString(lang) << L" " << lang->getString(time.getMonthString()) << L" " << time.getYear() << L", ";
		details << time.getHour() << L":" << std::setfill(L'0') << std::setw(2) << time.getMinute();
	}
	if (doc["ironman"].as<bool>(false))
	{
		details << L" (" << lang->getString("STR_IRONMAN") << L")";
	}
	save.details = details.str();

	return save;
}

/**
 * Loads a saved game's contents from a YAML file.
 * @note Assumes the saved game is blank.
 * @param filename YAML filename.
 * @param mod Mod for the saved game.
 */
void SavedGame::load(const std::string &filename, Mod *mod)
{
	std::string s = Options::getMasterUserFolder() + filename;
	std::vector<YAML::Node> file = YAML::LoadAllFromFile(s);
	if (file.empty())
	{
		throw Exception(filename + " is not a vaild save file");
	}

	// Get brief save info
	YAML::Node brief = file[0];
	/*
	std::string version = brief["version"].as<std::string>();
	if (version != OPENXCOM_VERSION_SHORT)
	{
		throw Exception("Version mismatch");
	}
	*/
	_time->load(brief["time"]);
	if (brief["name"])
	{
		_name = Language::utf8ToWstr(brief["name"].as<std::string>());
	}
	else
	{
		_name = Language::fsToWstr(filename);
	}
	_ironman = brief["ironman"].as<bool>(_ironman);

	// Get full save data
	YAML::Node doc = file[1];
	_difficulty = (GameDifficulty)doc["difficulty"].as<int>(_difficulty);
	_end = (GameEnding)doc["end"].as<int>(_end);
	if (doc["rng"] && (_ironman || !Options::newSeedOnLoad))
		RNG::setSeed(doc["rng"].as<uint64_t>());
	_monthsPassed = doc["monthsPassed"].as<int>(_monthsPassed);
	_graphRegionToggles = doc["graphRegionToggles"].as<std::string>(_graphRegionToggles);
	_graphCountryToggles = doc["graphCountryToggles"].as<std::string>(_graphCountryToggles);
	_graphFinanceToggles = doc["graphFinanceToggles"].as<std::string>(_graphFinanceToggles);
	_funds = doc["funds"].as< std::vector<int64_t> >(_funds);
	_maintenance = doc["maintenance"].as< std::vector<int64_t> >(_maintenance);
	_researchScores = doc["researchScores"].as< std::vector<int> >(_researchScores);
	_incomes = doc["incomes"].as< std::vector<int64_t> >(_incomes);
	_expenditures = doc["expenditures"].as< std::vector<int64_t> >(_expenditures);
	_warned = doc["warned"].as<bool>(_warned);
	_globeLon = doc["globeLon"].as<double>(_globeLon);
	_globeLat = doc["globeLat"].as<double>(_globeLat);
	_globeZoom = doc["globeZoom"].as<int>(_globeZoom);
	_ids = doc["ids"].as< std::map<std::string, int> >(_ids);

	for (YAML::const_iterator i = doc["countries"].begin(); i != doc["countries"].end(); ++i)
	{
		std::string type = (*i)["type"].as<std::string>();
		if (mod->getCountry(type))
		{
			Country *c = new Country(mod->getCountry(type), false);
			c->load(*i);
			_countries.push_back(c);
		}
		else
		{
			Log(LOG_ERROR) << "Failed to load country " << type;
		}
	}

	for (YAML::const_iterator i = doc["regions"].begin(); i != doc["regions"].end(); ++i)
	{
		std::string type = (*i)["type"].as<std::string>();
		if (mod->getRegion(type))
		{
			Region *r = new Region(mod->getRegion(type));
			r->load(*i);
			_regions.push_back(r);
		}
		else
		{
			Log(LOG_ERROR) << "Failed to load region " << type;
		}
	}

	// Alien bases must be loaded before alien missions
	for (YAML::const_iterator i = doc["alienBases"].begin(); i != doc["alienBases"].end(); ++i)
	{
		std::string deployment = (*i)["deployment"].as<std::string>("STR_ALIEN_BASE_ASSAULT");
		if (mod->getDeployment(deployment))
		{
			AlienBase *b = new AlienBase(mod->getDeployment(deployment));
			b->load(*i);
			_alienBases.push_back(b);
		}
		else
		{
			Log(LOG_ERROR) << "Failed to load deployment for alien base " << deployment;
		}
	}

	// Missions must be loaded before UFOs.
	const YAML::Node &missions = doc["alienMissions"];
	for (YAML::const_iterator it = missions.begin(); it != missions.end(); ++it)
	{
		std::string missionType = (*it)["type"].as<std::string>();
		if (mod->getAlienMission(missionType))
		{
			const RuleAlienMission &mRule = *mod->getAlienMission(missionType);
			AlienMission *mission = new AlienMission(mRule);
			mission->load(*it, *this);
			_activeMissions.push_back(mission);
		}
		else
		{
			Log(LOG_ERROR) << "Failed to load mission " << missionType;
		}
	}

	for (YAML::const_iterator i = doc["ufos"].begin(); i != doc["ufos"].end(); ++i)
	{
		std::string type = (*i)["type"].as<std::string>();
		if (mod->getUfo(type))
		{
			Ufo *u = new Ufo(mod->getUfo(type));
			u->load(*i, *mod, *this);
			_ufos.push_back(u);
		}
		else
		{
			Log(LOG_ERROR) << "Failed to load UFO " << type;
		}
	}

	for (YAML::const_iterator i = doc["waypoints"].begin(); i != doc["waypoints"].end(); ++i)
	{
		Waypoint *w = new Waypoint();
		w->load(*i);
		_waypoints.push_back(w);
	}

	// Backwards compatibility
	for (YAML::const_iterator i = doc["terrorSites"].begin(); i != doc["terrorSites"].end(); ++i)
	{
		std::string type = "STR_ALIEN_TERROR";
		std::string deployment = "STR_TERROR_MISSION";
		if (mod->getAlienMission(type) && mod->getDeployment(deployment))
		{
			MissionSite *m = new MissionSite(mod->getAlienMission(type), mod->getDeployment(deployment));
			m->load(*i);
			_missionSites.push_back(m);
		}
		else
		{
			Log(LOG_ERROR) << "Failed to load mission " << type << " deployment " << deployment;
		}
	}

	for (YAML::const_iterator i = doc["missionSites"].begin(); i != doc["missionSites"].end(); ++i)
	{
		std::string type = (*i)["type"].as<std::string>();
		std::string deployment = (*i)["deployment"].as<std::string>("STR_TERROR_MISSION");
		std::string alienWeaponDeploy = (*i)["missionCustomDeploy"].as<std::string>("");
		if (mod->getAlienMission(type) && mod->getDeployment(deployment))
		{
			MissionSite *m = new MissionSite(mod->getAlienMission(type), mod->getDeployment(deployment), mod->getDeployment(alienWeaponDeploy));
			m->load(*i);
			_missionSites.push_back(m);
		}
		else
		{
			Log(LOG_ERROR) << "Failed to load mission " << type << " deployment " << deployment;
		}
	}

	// Discovered Techs Should be loaded before Bases (e.g. for PSI evaluation)
	for (YAML::const_iterator it = doc["discovered"].begin(); it != doc["discovered"].end(); ++it)
	{
		std::string research = it->as<std::string>();
		if (mod->getResearch(research))
		{
			_discovered.push_back(mod->getResearch(research));
		}
		else
		{
			Log(LOG_ERROR) << "Failed to load research " << research;
		}
	}

	for (YAML::const_iterator it = doc["seenUfopediaItems"].begin(); it != doc["seenUfopediaItems"].end(); ++it)
	{
		std::string ufopaediaItem = it->as<std::string>();
		if (mod->getUfopaediaArticle(ufopaediaItem))
		{
			_seenUfopediaItems.push_back(mod->getUfopaediaArticle(ufopaediaItem));
		}
	}

	_manufactureRuleStatus = doc["manufactureRuleStatus"].as< std::map<std::string, int> >(_manufactureRuleStatus);
	_researchRuleStatus = doc["researchRuleStatus"].as< std::map<std::string, int> >(_researchRuleStatus);

	for (YAML::const_iterator i = doc["bases"].begin(); i != doc["bases"].end(); ++i)
	{
		Base *b = new Base(mod);
		b->load(*i, this, false);
		_bases.push_back(b);
	}

	const YAML::Node &research = doc["poppedResearch"];
	for (YAML::const_iterator it = research.begin(); it != research.end(); ++it)
	{
		std::string id = it->as<std::string>();
		if (mod->getResearch(id))
		{
			_poppedResearch.push_back(mod->getResearch(id));
		}
		else
		{
			Log(LOG_ERROR) << "Failed to load research " << id;
		}
	}
	_alienStrategy->load(doc["alienStrategy"]);

	for (YAML::const_iterator i = doc["deadSoldiers"].begin(); i != doc["deadSoldiers"].end(); ++i)
	{
		std::string type = (*i)["type"].as<std::string>(mod->getSoldiersList().front());
		if (mod->getSoldier(type))
		{
			Soldier *soldier = new Soldier(mod->getSoldier(type), 0);
			soldier->load(*i, mod, this);
			_deadSoldiers.push_back(soldier);
		}
		else
		{
			Log(LOG_ERROR) << "Failed to load soldier " << type;
		}
	}

<<<<<<< HEAD
	for (int j = 0; j < MAX_EQUIPMENT_LAYOUT_TEMPLATES; ++j)
	{
		std::ostringstream oss;
		oss << "globalEquipmentLayout" << j;
		std::string key = oss.str();
		if (const YAML::Node &layout = doc[key])
		{
			for (YAML::const_iterator i = layout.begin(); i != layout.end(); ++i)
			{
				EquipmentLayoutItem *layoutItem = new EquipmentLayoutItem(*i);
				if (mod->getInventory(layoutItem->getSlot()) && mod->getItem(layoutItem->getItemType()) && (layoutItem->getAmmoItem() == "NONE" || mod->getItem(layoutItem->getAmmoItem())))
				{
					_globalEquipmentLayout[j].push_back(layoutItem);
				}
				else
				{
					delete layoutItem;
				}
			}
		}
		std::ostringstream oss2;
		oss2 << "globalEquipmentLayoutName" << j;
		std::string key2 = oss2.str();
		if (doc[key2])
		{
			_globalEquipmentLayoutName[j] = Language::utf8ToWstr(doc[key2].as<std::string>());
		}
	}

=======
>>>>>>> 090565d7
	for (YAML::const_iterator i = doc["missionStatistics"].begin(); i != doc["missionStatistics"].end(); ++i)
	{
		MissionStatistics *ms = new MissionStatistics();
		ms->load(*i);
		_missionStatistics.push_back(ms);
	}

	for (YAML::const_iterator it = doc["autoSales"].begin(); it != doc["autoSales"].end(); ++it)
	{
		std::string itype = it->as<std::string>();
		if (mod->getItem(itype))
		{
			_autosales.insert(mod->getItem(itype));
		}
	}

	if (const YAML::Node &battle = doc["battleGame"])
	{
		_battleGame = new SavedBattleGame(mod);
		_battleGame->load(battle, mod, this);
	}

}

/**
 * Saves a saved game's contents to a YAML file.
 * @param filename YAML filename.
 */
void SavedGame::save(const std::string &filename) const
{
	std::string s = Options::getMasterUserFolder() + filename;
	std::ofstream sav(s.c_str());
	if (!sav)
	{
		throw Exception("Failed to save " + filename);
	}

	YAML::Emitter out;

	// Saves the brief game info used in the saves list
	YAML::Node brief;
	brief["name"] = Language::wstrToUtf8(_name);
	brief["version"] = OPENXCOM_VERSION_SHORT;
	std::string git_sha = OPENXCOM_VERSION_GIT;
	if (!git_sha.empty() && git_sha[0] ==  '.')
	{
		git_sha.erase(0,1);
	}
	brief["build"] = git_sha;
	brief["time"] = _time->save();
	if (_battleGame != 0)
	{
		brief["mission"] = _battleGame->getMissionType();
		brief["turn"] = _battleGame->getTurn();
	}

	// only save mods that work with the current master
	std::vector<std::string> activeMods;
	std::string curMasterId;
	for (std::vector< std::pair<std::string, bool> >::iterator i = Options::mods.begin(); i != Options::mods.end(); ++i)
	{
		if (i->second)
		{
			ModInfo modInfo = Options::getModInfos().find(i->first)->second;
			if (modInfo.isMaster())
			{
				curMasterId = i->first;
			}
			else if (!modInfo.getMaster().empty() && modInfo.getMaster() != curMasterId)
			{
				continue;
			}
			activeMods.push_back(i->first + " ver: " + modInfo.getVersion());
		}
	}
	brief["mods"] = activeMods;
	if (_ironman)
		brief["ironman"] = _ironman;
	out << brief;
	// Saves the full game data to the save
	out << YAML::BeginDoc;
	YAML::Node node;
	node["difficulty"] = (int)_difficulty;
	node["end"] = (int)_end;
	node["monthsPassed"] = _monthsPassed;
	node["graphRegionToggles"] = _graphRegionToggles;
	node["graphCountryToggles"] = _graphCountryToggles;
	node["graphFinanceToggles"] = _graphFinanceToggles;
	node["rng"] = RNG::getSeed();
	node["funds"] = _funds;
	node["maintenance"] = _maintenance;
	node["researchScores"] = _researchScores;
	node["incomes"] = _incomes;
	node["expenditures"] = _expenditures;
	node["warned"] = _warned;
	node["globeLon"] = serializeDouble(_globeLon);
	node["globeLat"] = serializeDouble(_globeLat);
	node["globeZoom"] = _globeZoom;
	node["ids"] = _ids;
	for (std::vector<Country*>::const_iterator i = _countries.begin(); i != _countries.end(); ++i)
	{
		node["countries"].push_back((*i)->save());
	}
	for (std::vector<Region*>::const_iterator i = _regions.begin(); i != _regions.end(); ++i)
	{
		node["regions"].push_back((*i)->save());
	}
	for (std::vector<Base*>::const_iterator i = _bases.begin(); i != _bases.end(); ++i)
	{
		node["bases"].push_back((*i)->save());
	}
	for (std::vector<Waypoint*>::const_iterator i = _waypoints.begin(); i != _waypoints.end(); ++i)
	{
		node["waypoints"].push_back((*i)->save());
	}
	for (std::vector<MissionSite*>::const_iterator i = _missionSites.begin(); i != _missionSites.end(); ++i)
	{
		node["missionSites"].push_back((*i)->save());
	}
	// Alien bases must be saved before alien missions.
	for (std::vector<AlienBase*>::const_iterator i = _alienBases.begin(); i != _alienBases.end(); ++i)
	{
		node["alienBases"].push_back((*i)->save());
	}
	// Missions must be saved before UFOs, but after alien bases.
	for (std::vector<AlienMission *>::const_iterator i = _activeMissions.begin(); i != _activeMissions.end(); ++i)
	{
		node["alienMissions"].push_back((*i)->save());
	}
	// UFOs must be after missions
	for (std::vector<Ufo*>::const_iterator i = _ufos.begin(); i != _ufos.end(); ++i)
	{
		node["ufos"].push_back((*i)->save(getMonthsPassed() == -1));
	}
	for (std::vector<const RuleResearch *>::const_iterator i = _discovered.begin(); i != _discovered.end(); ++i)
	{
		node["discovered"].push_back((*i)->getName());
	}
	for (std::vector<const RuleResearch *>::const_iterator i = _poppedResearch.begin(); i != _poppedResearch.end(); ++i)
	{
		node["poppedResearch"].push_back((*i)->getName());
	}
	for (std::vector<const ArticleDefinition *>::const_iterator i = _seenUfopediaItems.begin(); i != _seenUfopediaItems.end(); ++i)
	{
		node["seenUfopediaItems"].push_back((*i)->id);
	}
	node["manufactureRuleStatus"] = _manufactureRuleStatus;
	node["researchRuleStatus"] = _researchRuleStatus;
	node["alienStrategy"] = _alienStrategy->save();
	for (std::vector<Soldier*>::const_iterator i = _deadSoldiers.begin(); i != _deadSoldiers.end(); ++i)
	{
		node["deadSoldiers"].push_back((*i)->save());
	}
<<<<<<< HEAD
	for (int j = 0; j < MAX_EQUIPMENT_LAYOUT_TEMPLATES; ++j)
	{
		std::ostringstream oss;
		oss << "globalEquipmentLayout" << j;
		std::string key = oss.str();
		if (!_globalEquipmentLayout[j].empty())
		{
			for (std::vector<EquipmentLayoutItem*>::const_iterator i = _globalEquipmentLayout[j].begin(); i != _globalEquipmentLayout[j].end(); ++i)
				node[key].push_back((*i)->save());
		}
		std::ostringstream oss2;
		oss2 << "globalEquipmentLayoutName" << j;
		std::string key2 = oss2.str();
		if (!_globalEquipmentLayoutName[j].empty())
		{
			node[key2] = Language::wstrToUtf8(_globalEquipmentLayoutName[j]);
		}
	}
	for (std::vector<MissionStatistics*>::const_iterator i = _missionStatistics.begin(); i != _missionStatistics.end(); ++i)
=======
	if (Options::soldierDiaries)
>>>>>>> 090565d7
	{
		for (std::vector<MissionStatistics*>::const_iterator i = _missionStatistics.begin(); i != _missionStatistics.end(); ++i)
		{
			node["missionStatistics"].push_back((*i)->save());
		}
	}
	for (std::set<const RuleItem*>::const_iterator i = _autosales.begin(); i != _autosales.end(); ++i)
	{
		node["autoSales"].push_back((*i)->getName());
	}
	if (_battleGame != 0)
	{
		node["battleGame"] = _battleGame->save();
	}
	out << node;
	sav << out.c_str();
	sav.close();
}

/**
 * Returns the game's name shown in Save screens.
 * @return Save name.
 */
std::wstring SavedGame::getName() const
{
	return _name;
}

/**
 * Changes the game's name shown in Save screens.
 * @param name New name.
 */
void SavedGame::setName(const std::wstring &name)
{
	_name = name;
}

/**
 * Returns the game's difficulty level.
 * @return Difficulty level.
 */
GameDifficulty SavedGame::getDifficulty() const
{
	return _difficulty;
}

/**
 * Changes the game's difficulty to a new level.
 * @param difficulty New difficulty.
 */
void SavedGame::setDifficulty(GameDifficulty difficulty)
{
	_difficulty = difficulty;
}

/**
 * Returns the game's difficulty coefficient based
 * on the current level.
 * @return Difficulty coefficient.
 */
int SavedGame::getDifficultyCoefficient() const
{
	return Mod::DIFFICULTY_COEFFICIENT[std::min((int)_difficulty, 4)];
}

/**
 * Returns the game's current ending.
 * @return Ending state.
 */
GameEnding SavedGame::getEnding() const
{
	return _end;
}

/**
 * Changes the game's current ending.
 * @param end New ending.
 */
void SavedGame::setEnding(GameEnding end)
{
	_end = end;
}

/**
 * Returns if the game is set to ironman mode.
 * Ironman games cannot be manually saved.
 * @return Tony Stark
 */
bool SavedGame::isIronman() const
{
	return _ironman;
}

/**
 * Changes if the game is set to ironman mode.
 * Ironman games cannot be manually saved.
 * @param ironman Tony Stark
 */
void SavedGame::setIronman(bool ironman)
{
	_ironman = ironman;
}

/**
 * Returns the player's current funds.
 * @return Current funds.
 */
int64_t SavedGame::getFunds() const
{
	return _funds.back();
}

/**
 * Returns the player's funds for the last 12 months.
 * @return funds.
 */
std::vector<int64_t> &SavedGame::getFundsList()
{
	return _funds;
}

/**
 * Changes the player's funds to a new value.
 * @param funds New funds.
 */
void SavedGame::setFunds(int64_t funds)
{
	if (_funds.back() > funds)
	{
		_expenditures.back() += _funds.back() - funds;
	}
	else
	{
		_incomes.back() += funds - _funds.back();
	}
	_funds.back() = funds;
}

/**
 * Returns the current longitude of the Geoscape globe.
 * @return Longitude.
 */
double SavedGame::getGlobeLongitude() const
{
	return _globeLon;
}

/**
 * Changes the current longitude of the Geoscape globe.
 * @param lon Longitude.
 */
void SavedGame::setGlobeLongitude(double lon)
{
	_globeLon = lon;
}

/**
 * Returns the current latitude of the Geoscape globe.
 * @return Latitude.
 */
double SavedGame::getGlobeLatitude() const
{
	return _globeLat;
}

/**
 * Changes the current latitude of the Geoscape globe.
 * @param lat Latitude.
 */
void SavedGame::setGlobeLatitude(double lat)
{
	_globeLat = lat;
}

/**
 * Returns the current zoom level of the Geoscape globe.
 * @return Zoom level.
 */
int SavedGame::getGlobeZoom() const
{
	return _globeZoom;
}

/**
 * Changes the current zoom level of the Geoscape globe.
 * @param zoom Zoom level.
 */
void SavedGame::setGlobeZoom(int zoom)
{
	_globeZoom = zoom;
}

/**
 * Gives the player his monthly funds, taking in account
 * all maintenance and profit costs.
 */
void SavedGame::monthlyFunding()
{
	_funds.back() += getCountryFunding() - getBaseMaintenance();
	_funds.push_back(_funds.back());
	_maintenance.back() = getBaseMaintenance();
	_maintenance.push_back(0);
	_incomes.push_back(getCountryFunding());
	_expenditures.push_back(getBaseMaintenance());
	_researchScores.push_back(0);

	if (_incomes.size() > 12)
		_incomes.erase(_incomes.begin());
	if (_expenditures.size() > 12)
		_expenditures.erase(_expenditures.begin());
	if (_researchScores.size() > 12)
		_researchScores.erase(_researchScores.begin());
	if (_funds.size() > 12)
		_funds.erase(_funds.begin());
	if (_maintenance.size() > 12)
		_maintenance.erase(_maintenance.begin());
}

/**
 * Returns the current time of the game.
 * @return Pointer to the game time.
 */
GameTime *SavedGame::getTime() const
{
	return _time;
}

/**
 * Changes the current time of the game.
 * @param time Game time.
 */
void SavedGame::setTime(GameTime time)
{
	_time = new GameTime(time);
}

/**
 * Returns the latest ID for the specified object
 * and increases it.
 * @param name Object name.
 * @return Latest ID number.
 */
int SavedGame::getId(const std::string &name)
{
	std::map<std::string, int>::iterator i = _ids.find(name);
	if (i != _ids.end())
	{
		return i->second++;
	}
	else
	{
		_ids[name] = 1;
		return _ids[name]++;
	}
}

/**
* Resets the list of unique object IDs.
* @param ids New ID list.
*/
const std::map<std::string, int> &SavedGame::getAllIds() const
{
	return _ids;
}

/**
 * Resets the list of unique object IDs.
 * @param ids New ID list.
 */
void SavedGame::setAllIds(const std::map<std::string, int> &ids)
{
	_ids = ids;
}

/**
 * Returns the list of countries in the game world.
 * @return Pointer to country list.
 */
std::vector<Country*> *SavedGame::getCountries()
{
	return &_countries;
}

/**
 * Adds up the monthly funding of all the countries.
 * @return Total funding.
 */
int SavedGame::getCountryFunding() const
{
	int total = 0;
	for (std::vector<Country*>::const_iterator i = _countries.begin(); i != _countries.end(); ++i)
	{
		total += (*i)->getFunding().back();
	}
	return total;
}

/**
 * Returns the list of world regions.
 * @return Pointer to region list.
 */
std::vector<Region*> *SavedGame::getRegions()
{
	return &_regions;
}

/**
 * Returns the list of player bases.
 * @return Pointer to base list.
 */
std::vector<Base*> *SavedGame::getBases()
{
	return &_bases;
}

/**
 * Returns the last selected player base.
 * @return Pointer to base.
 */
Base *SavedGame::getSelectedBase()
{
	// in case a base was destroyed or something...
	if (_selectedBase < _bases.size())
	{
		return _bases.at(_selectedBase);
	}
	else
	{
		return _bases.front();
	}
}

/**
 * Sets the last selected player base.
 * @param base number of the base.
 */
void SavedGame::setSelectedBase(size_t base)
{
	_selectedBase = base;
}

/**
 * Returns an immutable list of player bases.
 * @return Pointer to base list.
 */
const std::vector<Base*> *SavedGame::getBases() const
{
	return &_bases;
}

/**
 * Adds up the monthly maintenance of all the bases.
 * @return Total maintenance.
 */
int SavedGame::getBaseMaintenance() const
{
	int total = 0;
	for (std::vector<Base*>::const_iterator i = _bases.begin(); i != _bases.end(); ++i)
	{
		total += (*i)->getMonthlyMaintenace();
	}
	return total;
}

/**
 * Returns the list of alien UFOs.
 * @return Pointer to UFO list.
 */
std::vector<Ufo*> *SavedGame::getUfos()
{
	return &_ufos;
}

/**
 * Returns the list of craft waypoints.
 * @return Pointer to waypoint list.
 */
std::vector<Waypoint*> *SavedGame::getWaypoints()
{
	return &_waypoints;
}

/**
 * Returns the list of mission sites.
 * @return Pointer to mission site list.
 */
std::vector<MissionSite*> *SavedGame::getMissionSites()
{
	return &_missionSites;
}

/**
 * Get pointer to the battleGame object.
 * @return Pointer to the battleGame object.
 */
SavedBattleGame *SavedGame::getSavedBattle()
{
	return _battleGame;
}

/**
 * Set battleGame object.
 * @param battleGame Pointer to the battleGame object.
 */
void SavedGame::setBattleGame(SavedBattleGame *battleGame)
{
	delete _battleGame;
	_battleGame = battleGame;
}

/**
 * Add a UfopediaArticle to the list of already seen UfopediaArticle
 * @param r The newly opened UfopediaArticle
 */
void SavedGame::addSeenUfopediaArticle (const ArticleDefinition * r)
{
	std::vector<const ArticleDefinition *>::const_iterator itSeen = std::find(_seenUfopediaItems.begin(), _seenUfopediaItems.end(), r);
	if (itSeen == _seenUfopediaItems.end())
	{
		_seenUfopediaItems.push_back(r);
	}
}

/**
 * Sets the status of a manufacture rule
 * @param manufactureRule The rule ID
 * @param newStatus Status to be set
 */
void SavedGame::setManufactureRuleStatus(const std::string &manufactureRule, int newStatus)
{
	_manufactureRuleStatus[manufactureRule] = newStatus;
}

/**
* Sets the status of a research rule
* @param researchRule The rule ID
* @param newStatus Status to be set
*/
void SavedGame::setResearchRuleStatus(const std::string &researchRule, int newStatus)
{
	_researchRuleStatus[researchRule] = newStatus;
}

/**
 * Add a ResearchProject to the list of already discovered ResearchProject
 * @param r The newly found ResearchProject
 * @param mod the game Mod
 */
void SavedGame::addFinishedResearch (const RuleResearch * r, const Mod * mod, bool score)
{
	std::vector<const RuleResearch *>::const_iterator itDiscovered = std::find(_discovered.begin(), _discovered.end(), r);
	if (itDiscovered == _discovered.end())
	{
		_discovered.push_back(r);
		removePoppedResearch(r);
		if (score)
		{
			addResearchScore(r->getPoints());
		}
	}
	if (mod)
	{
		std::vector<RuleResearch*> availableResearch;
		for (std::vector<Base*>::const_iterator it = _bases.begin(); it != _bases.end(); ++it)
		{
			getDependableResearchBasic(availableResearch, r, mod, *it);
		}
		for (std::vector<RuleResearch*>::iterator it = availableResearch.begin(); it != availableResearch.end(); ++it)
		{
			if ((*it)->getCost() == 0 && (*it)->getRequirements().empty())
			{
				addFinishedResearch(*it, mod);
			}
			else if ((*it)->getCost() == 0)
			{
				int entry(0);
				for (std::vector<std::string>::const_iterator iter = (*it)->getRequirements().begin(); iter != (*it)->getRequirements().end(); ++iter)
				{
					if ((*it)->getRequirements().at(entry) == (*iter))
					{
						addFinishedResearch(*it, mod);
					}
					entry++;
				}
			}
		}
	}
}

/**
 *  Returns the list of already discovered ResearchProject
 * @return the list of already discovered ResearchProject
 */
const std::vector<const RuleResearch *> & SavedGame::getDiscoveredResearch() const
{
	return _discovered;
}

/**
 * Get the list of RuleResearch which can be researched in a Base.
 * @param projects the list of ResearchProject which are available.
 * @param mod the game Mod
 * @param base a pointer to a Base
 */
void SavedGame::getAvailableResearchProjects (std::vector<RuleResearch *> & projects, const Mod * mod, Base * base) const
{
	const std::vector<const RuleResearch *> &discovered = getDiscoveredResearch();
	const std::vector<std::string> &researchProjects = mod->getResearchList();
	const std::vector<ResearchProject *> &baseResearchProjects = base->getResearch();
	const std::vector<std::string> &baseFunc = base->getProvidedBaseFunc();
	std::vector<const RuleResearch *> unlocked;


	for (std::vector<const RuleResearch *>::const_iterator it = discovered.begin(); it != discovered.end(); ++it)
	{
		for (std::vector<std::string>::const_iterator itUnlocked = (*it)->getUnlocked().begin(); itUnlocked != (*it)->getUnlocked().end(); ++itUnlocked)
		{
			unlocked.push_back(mod->getResearch(*itUnlocked, true));
		}
	}
	for (std::vector<std::string>::const_iterator iter = researchProjects.begin(); iter != researchProjects.end(); ++iter)
	{
		RuleResearch *research = mod->getResearch(*iter);
		if (!isResearchAvailable(research, unlocked, mod))
		{
			continue;
		}
		std::vector<const RuleResearch *>::const_iterator itDiscovered = std::find(discovered.begin(), discovered.end(), research);

		bool liveAlien = mod->getUnit(research->getName()) != 0;

		if (itDiscovered != discovered.end())
		{
			bool cull = true;
			if (!research->getGetOneFree().empty())
			{
				for (std::vector<std::string>::const_iterator ohBoy = research->getGetOneFree().begin(); ohBoy != research->getGetOneFree().end(); ++ohBoy)
				{
					std::vector<const RuleResearch *>::const_iterator more_iteration = std::find(discovered.begin(), discovered.end(), mod->getResearch(*ohBoy));
					if (more_iteration == discovered.end())
					{
						cull = false;
						break;
					}
				}
			}
			if (!liveAlien && cull)
			{
				continue;
			}
			else
			{
				std::vector<std::string>::const_iterator leaderCheck = std::find(research->getUnlocked().begin(), research->getUnlocked().end(), "STR_LEADER_PLUS");
				std::vector<std::string>::const_iterator cmnderCheck = std::find(research->getUnlocked().begin(), research->getUnlocked().end(), "STR_COMMANDER_PLUS");

				bool leader ( leaderCheck != research->getUnlocked().end());
				bool cmnder ( cmnderCheck != research->getUnlocked().end());

				if (leader)
				{
					std::vector<const RuleResearch*>::const_iterator found = std::find(discovered.begin(), discovered.end(), mod->getResearch("STR_LEADER_PLUS"));
					if (found == discovered.end())
						cull = false;
				}

				if (cmnder)
				{
					std::vector<const RuleResearch*>::const_iterator found = std::find(discovered.begin(), discovered.end(), mod->getResearch("STR_COMMANDER_PLUS"));
					if (found == discovered.end())
						cull = false;
				}

				if (cull)
					continue;
			}
		}

		if (std::find_if (baseResearchProjects.begin(), baseResearchProjects.end(), findRuleResearch(research)) != baseResearchProjects.end())
		{
			continue;
		}
		if (research->needItem() && base->getStorageItems()->getItem(research->getName()) == 0)
		{
			continue;
		}
		if (!research->getRequirements().empty())
		{
			size_t tally(0);
			for (size_t itreq = 0; itreq != research->getRequirements().size(); ++itreq)
			{
				itDiscovered = std::find(discovered.begin(), discovered.end(), mod->getResearch(research->getRequirements().at(itreq)));
				if (itDiscovered != discovered.end())
				{
					tally++;
				}
			}
			if (tally != research->getRequirements().size())
				continue;
		}
		if (!std::includes(baseFunc.begin(), baseFunc.end(), research->getRequireBaseFunc().begin(), research->getRequireBaseFunc().end()))
		{
			continue;
		}

		projects.push_back (research);
	}
}

/**
 * Get the list of RuleManufacture which can be manufacture in a Base.
 * @param productions the list of Productions which are available.
 * @param mod the Game Mod
 * @param base a pointer to a Base
 */
void SavedGame::getAvailableProductions (std::vector<RuleManufacture *> & productions, const Mod * mod, Base * base, ManufacturingFilterType filter) const
{
	const std::vector<std::string> &items = mod->getManufactureList();
	const std::vector<Production *> &baseProductions = base->getProductions();
	const std::vector<std::string> &baseFunc = base->getProvidedBaseFunc();

	for (std::vector<std::string>::const_iterator iter = items.begin();
		iter != items.end();
		++iter)
	{
		RuleManufacture *m = mod->getManufacture(*iter);
		if (!isResearched(m->getRequirements()))
		{
			continue;
		}
		if (std::find_if (baseProductions.begin(), baseProductions.end(), equalProduction(m)) != baseProductions.end())
		{
			continue;
		}
		if (!std::includes(baseFunc.begin(), baseFunc.end(), m->getRequireBaseFunc().begin(), m->getRequireBaseFunc().end()))
		{
			if (filter != MANU_FILTER_FACILITY_REQUIRED)
				continue;
		}
		else
		{
			if (filter == MANU_FILTER_FACILITY_REQUIRED)
				continue;
		}

		productions.push_back(m);
	}
}

/**
 * Check whether a ResearchProject can be researched.
 * @param r the RuleResearch to test.
 * @param unlocked the list of currently unlocked RuleResearch
 * @param mod the current Mod
 * @return true if the RuleResearch can be researched
 */
bool SavedGame::isResearchAvailable (RuleResearch * r, const std::vector<const RuleResearch *> & unlocked, const Mod * mod) const
{
	if (r == 0)
	{
		return false;
	}
	const std::vector<std::string> &deps = r->getDependencies();
	const std::vector<const RuleResearch *> &discovered = getDiscoveredResearch();
	bool liveAlien = mod->getUnit(r->getName()) != 0;
	if (_debug || std::find(unlocked.begin(), unlocked.end(), r) != unlocked.end())
	{
		return true;
	}
	else if (liveAlien)
	{
		if (!r->getGetOneFree().empty())
		{
			std::vector<std::string>::const_iterator leaderCheck = std::find(r->getUnlocked().begin(), r->getUnlocked().end(), "STR_LEADER_PLUS");
			std::vector<std::string>::const_iterator cmnderCheck = std::find(r->getUnlocked().begin(), r->getUnlocked().end(), "STR_COMMANDER_PLUS");

			bool leader ( leaderCheck != r->getUnlocked().end());
			bool cmnder ( cmnderCheck != r->getUnlocked().end());

			if (leader)
			{
				std::vector<const RuleResearch*>::const_iterator found = std::find(discovered.begin(), discovered.end(), mod->getResearch("STR_LEADER_PLUS"));
				if (found == discovered.end())
					return true;
			}

			if (cmnder)
			{
				std::vector<const RuleResearch*>::const_iterator found = std::find(discovered.begin(), discovered.end(), mod->getResearch("STR_COMMANDER_PLUS"));
				if (found == discovered.end())
					return true;
			}
		}
	}
	for (std::vector<std::string>::const_iterator itFree = r->getGetOneFree().begin(); itFree != r->getGetOneFree().end(); ++itFree)
	{
		if (std::find(unlocked.begin(), unlocked.end(), mod->getResearch(*itFree)) == unlocked.end())
		{
			return true;
		}
	}

	for (std::vector<std::string>::const_iterator iter = deps.begin(); iter != deps.end(); ++ iter)
	{
		RuleResearch *research = mod->getResearch(*iter);
		std::vector<const RuleResearch *>::const_iterator itDiscovered = std::find(discovered.begin(), discovered.end(), research);
		if (itDiscovered == discovered.end())
		{
			return false;
		}
	}

	return true;
}

/**
 * Get the list of newly available research projects once a ResearchProject has been completed. This function check for fake ResearchProject.
 * @param dependables the list of RuleResearch which are now available.
 * @param research The RuleResearch which has just been discovered
 * @param mod the Game Mod
 * @param base a pointer to a Base
 */
void SavedGame::getDependableResearch (std::vector<RuleResearch *> & dependables, const RuleResearch *research, const Mod * mod, Base * base) const
{
	getDependableResearchBasic(dependables, research, mod, base);
	for (std::vector<const RuleResearch *>::const_iterator iter = _discovered.begin(); iter != _discovered.end(); ++iter)
	{
		if ((*iter)->getCost() == 0)
		{
			if (std::find((*iter)->getDependencies().begin(), (*iter)->getDependencies().end(), research->getName()) != (*iter)->getDependencies().end())
			{
				getDependableResearchBasic(dependables, *iter, mod, base);
			}
		}
	}
}

/**
 * Get the list of newly available research projects once a ResearchProject has been completed. This function doesn't check for fake ResearchProject.
 * @param dependables the list of RuleResearch which are now available.
 * @param research The RuleResearch which has just been discovered
 * @param mod the Game Mod
 * @param base a pointer to a Base
 */
void SavedGame::getDependableResearchBasic (std::vector<RuleResearch *> & dependables, const RuleResearch *research, const Mod * mod, Base * base) const
{
	std::vector<RuleResearch *> possibleProjects;
	getAvailableResearchProjects(possibleProjects, mod, base);
	for (std::vector<RuleResearch *>::iterator iter = possibleProjects.begin(); iter != possibleProjects.end(); ++iter)
	{
		if (std::find((*iter)->getDependencies().begin(), (*iter)->getDependencies().end(), research->getName()) != (*iter)->getDependencies().end()
			|| std::find((*iter)->getUnlocked().begin(), (*iter)->getUnlocked().end(), research->getName()) != (*iter)->getUnlocked().end())
		{
			dependables.push_back(*iter);
			if ((*iter)->getCost() == 0)
			{
				getDependableResearchBasic(dependables, *iter, mod, base);
			}
		}
	}
}

/**
 * Get the list of newly available manufacture projects once a ResearchProject has been completed. This function check for fake ResearchProject.
 * @param dependables the list of RuleManufacture which are now available.
 * @param research The RuleResearch which has just been discovered
 * @param mod the Game Mod
 * @param base a pointer to a Base
 */
void SavedGame::getDependableManufacture (std::vector<RuleManufacture *> & dependables, const RuleResearch *research, const Mod * mod, Base *) const
{
	const std::vector<std::string> &mans = mod->getManufactureList();
	for (std::vector<std::string>::const_iterator iter = mans.begin(); iter != mans.end(); ++iter)
	{
		// don't show previously unlocked (and seen!) manufacturing topics
		std::map<std::string, int>::const_iterator i = _manufactureRuleStatus.find(*iter);
		if (i != _manufactureRuleStatus.end())
		{
			if (i->second != RuleManufacture::MANU_STATUS_NEW)
				continue;
		}

		RuleManufacture *m = mod->getManufacture(*iter);
		const std::vector<std::string> &reqs = m->getRequirements();
		if (isResearched(m->getRequirements()) && std::find(reqs.begin(), reqs.end(), research->getName()) != reqs.end())
		{
			dependables.push_back(m);
		}
	}
}

/**
 * Returns if a certain ufopedia article has been seen.
 * @param article Article ID.
 * @return Whether it's seen or not.
 */
bool SavedGame::isUfopediaArticleSeen(const std::string &article) const
{
	if (article.empty())
		return true;
	for (std::vector<const ArticleDefinition *>::const_iterator i = _seenUfopediaItems.begin(); i != _seenUfopediaItems.end(); ++i)
	{
		if ((*i)->id == article)
			return true;
	}

	return false;
}

/**
 * Gets the status of a manufacture rule.
 * @param manufacture Manufacture rule ID.
 * @return Status (0=new, 1=normal, 2=hidden).
 */
int SavedGame::getManufactureRuleStatus(const std::string &manufactureRule)
{
	return _manufactureRuleStatus[manufactureRule];
}

/**
* Gets the status of a research rule.
* @param researchRule Research rule ID.
* @return Status (0=new, 1=normal).
*/
int SavedGame::getResearchRuleStatus(const std::string &researchRule)
{
	return _researchRuleStatus[researchRule];
}

/**
 * Returns if a certain research has been completed.
 * @param research Research ID.
 * @return Whether it's researched or not.
 */
bool SavedGame::isResearched(const std::string &research) const
{
	if (research.empty() || _debug)
		return true;
	for (std::vector<const RuleResearch *>::const_iterator i = _discovered.begin(); i != _discovered.end(); ++i)
	{
		if ((*i)->getName() == research)
			return true;
	}

	return false;
}

/**
 * Returns if a certain list of research has been completed.
 * @param research List of research IDs.
 * @return Whether it's researched or not.
 */
bool SavedGame::isResearched(const std::vector<std::string> &research) const
{
	if (research.empty() || _debug)
		return true;
	std::vector<std::string> matches = research;
	for (std::vector<const RuleResearch *>::const_iterator i = _discovered.begin(); i != _discovered.end(); ++i)
	{
		for (std::vector<std::string>::iterator j = matches.begin(); j != matches.end(); ++j)
		{
			if ((*i)->getName() == *j)
			{
				j = matches.erase(j);
				break;
			}
		}
		if (matches.empty())
			return true;
	}

	return false;
}

/**
 * Returns pointer to the Soldier given it's unique ID.
 * @param id A soldier's unique id.
 * @return Pointer to Soldier.
 */
Soldier *SavedGame::getSoldier(int id) const
{
	for (std::vector<Base*>::const_iterator i = _bases.begin(); i != _bases.end(); ++i)
	{
		for (std::vector<Soldier*>::const_iterator j = (*i)->getSoldiers()->begin(); j != (*i)->getSoldiers()->end(); ++j)
		{
			if ((*j)->getId() == id)
			{
				return (*j);
			}
		}
	}
	for (std::vector<Soldier*>::const_iterator j = _deadSoldiers.begin(); j != _deadSoldiers.end(); ++j)
	{
		if ((*j)->getId() == id)
		{
			return (*j);
		}
	}
	return 0;
}

/**
 * Handles the higher promotions (not the rookie-squaddie ones).
 * @param participants a list of soldiers that were actually present at the battle.
 * @return Whether or not some promotions happened - to show the promotions screen.
 */
bool SavedGame::handlePromotions(std::vector<Soldier*> &participants)
{
	int soldiersPromoted = 0;
	Soldier *highestRanked = 0;
	PromotionInfo soldierData;
	std::vector<Soldier*> soldiers;
	for (std::vector<Base*>::iterator i = _bases.begin(); i != _bases.end(); ++i)
	{
		for (std::vector<Soldier*>::iterator j = (*i)->getSoldiers()->begin(); j != (*i)->getSoldiers()->end(); ++j)
		{
			soldiers.push_back(*j);
			processSoldier(*j, soldierData);
		}
		for (std::vector<Transfer*>::iterator j = (*i)->getTransfers()->begin(); j != (*i)->getTransfers()->end(); ++j)
		{
			if ((*j)->getType() == TRANSFER_SOLDIER)
			{
				soldiers.push_back((*j)->getSoldier());
				processSoldier((*j)->getSoldier(), soldierData);
			}
		}
	}

	int totalSoldiers = soldierData.totalSoldiers;

	if (soldierData.totalCommanders == 0)
	{
		if (totalSoldiers >= 30)
		{
			highestRanked = inspectSoldiers(soldiers, participants, RANK_COLONEL);
			if (highestRanked)
			{
				// only promote one colonel to commander
				highestRanked->promoteRank();
				soldiersPromoted++;
				soldierData.totalCommanders++;
				soldierData.totalColonels--;
			}
		}
	}

	if ((totalSoldiers / 23) > soldierData.totalColonels)
	{
		while ((totalSoldiers / 23) > soldierData.totalColonels)
		{
			highestRanked = inspectSoldiers(soldiers, participants, RANK_CAPTAIN);
			if (highestRanked)
			{
				highestRanked->promoteRank();
				soldiersPromoted++;
				soldierData.totalColonels++;
				soldierData.totalCaptains--;
			}
			else
			{
				break;
			}
		}
	}

	if ((totalSoldiers / 11) > soldierData.totalCaptains)
	{
		while ((totalSoldiers / 11) > soldierData.totalCaptains)
		{
			highestRanked = inspectSoldiers(soldiers, participants, RANK_SERGEANT);
			if (highestRanked)
			{
				highestRanked->promoteRank();
				soldiersPromoted++;
				soldierData.totalCaptains++;
				soldierData.totalSergeants--;
			}
			else
			{
				break;
			}
		}
	}

	if ((totalSoldiers / 5) > soldierData.totalSergeants)
	{
		while ((totalSoldiers / 5) > soldierData.totalSergeants)
		{
			highestRanked = inspectSoldiers(soldiers, participants, RANK_SQUADDIE);
			if (highestRanked)
			{
				highestRanked->promoteRank();
				soldiersPromoted++;
				soldierData.totalSergeants++;
			}
			else
			{
				break;
			}
		}
	}

	return (soldiersPromoted > 0);
}

/**
 * Processes a soldier, and adds their rank to the promotions data array.
 * @param soldier the soldier to process.
 * @param soldierData the data array to put their info into.
 */
void SavedGame::processSoldier(Soldier *soldier, PromotionInfo &soldierData)
{
	if (soldier->getRules()->getAllowPromotion())
	{
		soldierData.totalSoldiers++;
	}
	else
	{
		return;
	}

	switch (soldier->getRank())
	{
	case RANK_COMMANDER:
		soldierData.totalCommanders++;
		break;
	case RANK_COLONEL:
		soldierData.totalColonels++;
		break;
	case RANK_CAPTAIN:
		soldierData.totalCaptains++;
		break;
	case RANK_SERGEANT:
		soldierData.totalSergeants++;
		break;
	default:
		break;
	}
}

/**
 * Checks how many soldiers of a rank exist and which one has the highest score.
 * @param soldiers full list of live soldiers.
 * @param participants list of participants on this mission.
 * @param rank Rank to inspect.
 * @return the highest ranked soldier
 */
Soldier *SavedGame::inspectSoldiers(std::vector<Soldier*> &soldiers, std::vector<Soldier*> &participants, int rank)
{
	int highestScore = 0;
	Soldier *highestRanked = 0;
	for (std::vector<Soldier*>::iterator i = soldiers.begin(); i != soldiers.end(); ++i)
	{
		if ((*i)->getRank() == rank)
		{
			int score = getSoldierScore(*i);
			if (score > highestScore && (!Options::fieldPromotions || std::find(participants.begin(), participants.end(), *i) != participants.end()))
			{
				highestScore = score;
				highestRanked = (*i);
			}
		}
	}
	return highestRanked;
}

/**
 * Evaluate the score of a soldier based on all of his stats, missions and kills.
 * @param soldier the soldier to get a score for.
 * @return this soldier's score.
 */
int SavedGame::getSoldierScore(Soldier *soldier)
{
	UnitStats *s = soldier->getCurrentStats();
	int v1 = 2 * s->health + 2 * s->stamina + 4 * s->reactions + 4 * s->bravery;
	int v2 = v1 + 3*( s->tu + 2*( s->firing ) );
	int v3 = v2 + s->melee + s->throwing + s->strength;
	if (s->psiSkill > 0) v3 += s->psiStrength + 2 * s->psiSkill;
	return v3 + 10 * ( soldier->getMissions() + soldier->getKills() );
}

/**
  * Returns the list of alien bases.
  * @return Pointer to alien base list.
  */
std::vector<AlienBase*> *SavedGame::getAlienBases()
{
	return &_alienBases;
}

/**
 * Toggles debug mode.
 */
void SavedGame::setDebugMode()
{
	_debug = !_debug;
}

/**
 * Gets the current debug mode.
 * @return Debug mode.
 */
bool SavedGame::getDebugMode() const
{
	return _debug;
}

/** @brief Match a mission based on region and type.
 * This function object will match alien missions based on region and type.
 */
class matchRegionAndType: public std::unary_function<AlienMission *, bool>
{
public:
	/// Store the region and type.
	matchRegionAndType(const std::string &region, MissionObjective objective) : _region(region), _objective(objective) { }
	/// Match against stored values.
	bool operator()(const AlienMission *mis) const
	{
		return mis->getRegion() == _region && mis->getRules().getObjective() == _objective;
	}
private:

	const std::string &_region;
	MissionObjective _objective;
};

/**
 * Find a mission type in the active alien missions.
 * @param region The region string ID.
 * @param objective The active mission objective.
 * @return A pointer to the mission, or 0 if no mission matched.
 */
AlienMission *SavedGame::findAlienMission(const std::string &region, MissionObjective objective) const
{
	std::vector<AlienMission*>::const_iterator ii = std::find_if(_activeMissions.begin(), _activeMissions.end(), matchRegionAndType(region, objective));
	if (ii == _activeMissions.end())
		return 0;
	return *ii;
}

/**
 * return the list of monthly maintenance costs
 * @return list of maintenances.
 */
std::vector<int64_t> &SavedGame::getMaintenances()
{
	return _maintenance;
}

/**
 * adds to this month's research score
 * @param score the amount to add.
 */
void SavedGame::addResearchScore(int score)
{
	_researchScores.back() += score;
}

/**
 * return the list of research scores
 * @return list of research scores.
 */
std::vector<int> &SavedGame::getResearchScores()
{
	return _researchScores;
}

/**
 * return the list of income scores
 * @return list of income scores.
 */
std::vector<int64_t> &SavedGame::getIncomes()
{
	return _incomes;
}

/**
 * return the list of expenditures scores
 * @return list of expenditures scores.
 */
std::vector<int64_t> &SavedGame::getExpenditures()
{
	return _expenditures;
}

/**
 * return if the player has been
 * warned about poor performance.
 * @return true or false.
 */
bool SavedGame::getWarned() const
{
	return _warned;
}

/**
 * sets the player's "warned" status.
 * @param warned set "warned" to this.
 */
void SavedGame::setWarned(bool warned)
{
	_warned = warned;
}

/** @brief Check if a point is contained in a region.
 * This function object checks if a point is contained inside a region.
 */
class ContainsPoint: public std::unary_function<const Region *, bool>
{
public:
	/// Remember the coordinates.
	ContainsPoint(double lon, double lat) : _lon(lon), _lat(lat) { /* Empty by design. */ }
	/// Check is the region contains the stored point.
	bool operator()(const Region *region) const { return region->getRules()->insideRegion(_lon, _lat); }
private:
	double _lon, _lat;
};

/**
 * Find the region containing this location.
 * @param lon The longtitude.
 * @param lat The latitude.
 * @return Pointer to the region, or 0.
 */
Region *SavedGame::locateRegion(double lon, double lat) const
{
	std::vector<Region *>::const_iterator found = std::find_if (_regions.begin(), _regions.end(), ContainsPoint(lon, lat));
	if (found != _regions.end())
	{
		return *found;
	}
	return 0;
}

/**
 * Find the region containing this target.
 * @param target The target to locate.
 * @return Pointer to the region, or 0.
 */
Region *SavedGame::locateRegion(const Target &target) const
{
	return locateRegion(target.getLongitude(), target.getLatitude());
}

/*
 * @return the month counter.
 */
int SavedGame::getMonthsPassed() const
{
	return _monthsPassed;
}

/*
 * @return the GraphRegionToggles.
 */
const std::string &SavedGame::getGraphRegionToggles() const
{
	return _graphRegionToggles;
}

/*
 * @return the GraphCountryToggles.
 */
const std::string &SavedGame::getGraphCountryToggles() const
{
	return _graphCountryToggles;
}

/*
 * @return the GraphFinanceToggles.
 */
const std::string &SavedGame::getGraphFinanceToggles() const
{
	return _graphFinanceToggles;
}

/**
 * Sets the GraphRegionToggles.
 * @param value The new value for GraphRegionToggles.
 */
void SavedGame::setGraphRegionToggles(const std::string &value)
{
	_graphRegionToggles = value;
}

/**
 * Sets the GraphCountryToggles.
 * @param value The new value for GraphCountryToggles.
 */
void SavedGame::setGraphCountryToggles(const std::string &value)
{
	_graphCountryToggles = value;
}

/**
 * Sets the GraphFinanceToggles.
 * @param value The new value for GraphFinanceToggles.
 */
void SavedGame::setGraphFinanceToggles(const std::string &value)
{
	_graphFinanceToggles = value;
}

/*
 * Increment the month counter.
 */
void SavedGame::addMonth()
{
	++_monthsPassed;
}

/*
 * marks a research topic as having already come up as "we can now research"
 * @param research is the project we want to add to the vector
 */
void SavedGame::addPoppedResearch(const RuleResearch* research)
{
	if (!wasResearchPopped(research))
		_poppedResearch.push_back(research);
}

/*
 * checks if an unresearched topic has previously been popped up.
 * @param research is the project we are checking for
 * @return whether or not it has been popped up.
 */
bool SavedGame::wasResearchPopped(const RuleResearch* research)
{
	return (std::find(_poppedResearch.begin(), _poppedResearch.end(), research) != _poppedResearch.end());
}

/*
 * checks for and removes a research project from the "has been popped up" array
 * @param research is the project we are checking for and removing, if necessary.
 */
void SavedGame::removePoppedResearch(const RuleResearch* research)
{
	std::vector<const RuleResearch*>::iterator r = std::find(_poppedResearch.begin(), _poppedResearch.end(), research);
	if (r != _poppedResearch.end())
	{
		_poppedResearch.erase(r);
	}
}

/**
 * Returns the list of dead soldiers.
 * @return Pointer to soldier list.
 */
std::vector<Soldier*> *SavedGame::getDeadSoldiers()
{
	return &_deadSoldiers;
}

/**
 * Sets the last selected armour.
 * @param value The new value for last selected armor - Armor type string.
 */

void SavedGame::setLastSelectedArmor(const std::string &value)
{
	_lastselectedArmor = value;
}

/**
 * Gets the last selected armour
 * @return last used armor type string
 */
std::string SavedGame::getLastSelectedArmor() const
{
	return _lastselectedArmor;
}

/**
 * Returns the craft corresponding to the specified unique id.
 * @param craftId The unique craft id to look up.
 * @return The craft with the specified id, or NULL.
 */
Craft *SavedGame::findCraftByUniqueId(const CraftId& craftId) const
{
	for (std::vector<Base*>::const_iterator base = _bases.begin(); base != _bases.end(); ++base)
	{
		for (std::vector<Craft*>::const_iterator craft = (*base)->getCrafts()->begin(); craft != (*base)->getCrafts()->end(); ++craft)
		{
			if ((*craft)->getUniqueId() == craftId)
				return *craft;
		}
	}

	return NULL;
}

/**
* Returns the global equipment layout at specified index.
* @return Pointer to the EquipmentLayoutItem list.
*/
std::vector<EquipmentLayoutItem*> *SavedGame::getGlobalEquipmentLayout(int index)
{
	return &_globalEquipmentLayout[index];
}

/**
* Returns the name of a global equipment layout at specified index.
* @return A name.
*/
const std::wstring &SavedGame::getGlobalEquipmentLayoutName(int index) const
{
	return _globalEquipmentLayoutName[index];
}

/**
* Sets the name of a global equipment layout at specified index.
* @param index Array index.
* @param name New name.
*/
void SavedGame::setGlobalEquipmentLayoutName(int index, const std::wstring &name)
{
	_globalEquipmentLayoutName[index] = name;
}

/**
 * Returns the list of mission statistics.
 * @return Pointer to statistics list.
 */
std::vector<MissionStatistics*> *SavedGame::getMissionStatistics()
{
	return &_missionStatistics;
}

/**
* Adds a UFO to the ignore list.
* @param ufoId Ufo ID.
*/
void SavedGame::addUfoToIgnoreList(int ufoId)
{
	if (ufoId != 0)
	{
		_ignoredUfos.insert(ufoId);
	}
}

/**
* Checks if a UFO is on the ignore list.
* @param ufoId Ufo ID.
*/
bool SavedGame::isUfoOnIgnoreList(int ufoId)
{
	return _ignoredUfos.find(ufoId) != _ignoredUfos.end();
}

/**
 * Registers a soldier's death in the memorial.
 * @param soldier Pointer to dead soldier.
 * @param cause Pointer to cause of death, NULL if missing in action.
 */
std::vector<Soldier*>::iterator SavedGame::killSoldier(Soldier *soldier, BattleUnitKills *cause)
{
	std::vector<Soldier*>::iterator j;
	for (std::vector<Base*>::const_iterator i = _bases.begin(); i != _bases.end(); ++i)
	{
		for (j = (*i)->getSoldiers()->begin(); j != (*i)->getSoldiers()->end(); ++j)
		{
			if ((*j) == soldier)
			{
				soldier->die(new SoldierDeath(*_time, cause));
				_deadSoldiers.push_back(soldier);
				return (*i)->getSoldiers()->erase(j);
			}
		}
	}
	return j;
}

/**
 * enables/disables autosell for an item type
 */
void SavedGame::setAutosell(const RuleItem *itype, const bool enabled)
{
	if (enabled)
	{
		_autosales.insert(itype);
	}
	else
	{
		_autosales.erase(itype);
	}
}
/**
 * get autosell state for an item type
 */
bool SavedGame::getAutosell(const RuleItem *itype) const
{
	if (!Options::autoSell)
	{
		return false;
	}
	return _autosales.find(itype) != _autosales.end();
}

}<|MERGE_RESOLUTION|>--- conflicted
+++ resolved
@@ -55,6 +55,7 @@
 #include "AlienStrategy.h"
 #include "AlienMission.h"
 #include "../Mod/RuleRegion.h"
+#include "../Mod/RuleSoldier.h"
 #include "BaseFacility.h"
 #include "MissionStatistics.h"
 #include "SoldierDeath.h"
@@ -103,13 +104,9 @@
 /**
  * Initializes a brand new saved game according to the specified difficulty.
  */
-<<<<<<< HEAD
-SavedGame::SavedGame() : _difficulty(DIFF_BEGINNER), _ironman(false), _globeLon(0.0),
+SavedGame::SavedGame() : _difficulty(DIFF_BEGINNER), _end(END_NONE), _ironman(false), _globeLon(0.0),
 						 _globeLat(0.0), _globeZoom(0), _battleGame(0), _debug(false),
 						 _warned(false), _monthsPassed(-1), _selectedBase(0), _autosales()
-=======
-SavedGame::SavedGame() : _difficulty(DIFF_BEGINNER), _end(END_NONE), _ironman(false), _globeLon(0.0), _globeLat(0.0), _globeZoom(0), _battleGame(0), _debug(false), _warned(false), _monthsPassed(-1), _selectedBase(0)
->>>>>>> 090565d7
 {
 	_time = new GameTime(6, 1, 1, 1999, 12, 0, 0);
 	_alienStrategy = new AlienStrategy();
@@ -164,7 +161,6 @@
 	{
 		delete *i;
 	}
-<<<<<<< HEAD
 	for (int j = 0; j < MAX_EQUIPMENT_LAYOUT_TEMPLATES; ++j)
 	{
 		for (std::vector<EquipmentLayoutItem*>::iterator i = _globalEquipmentLayout[j].begin(); i != _globalEquipmentLayout[j].end(); ++i)
@@ -172,8 +168,6 @@
 			delete *i;
 		}
 	}
-=======
->>>>>>> 090565d7
 	for (std::vector<MissionStatistics*>::iterator i = _missionStatistics.begin(); i != _missionStatistics.end(); ++i)
 	{
 		delete *i;
@@ -562,7 +556,6 @@
 		}
 	}
 
-<<<<<<< HEAD
 	for (int j = 0; j < MAX_EQUIPMENT_LAYOUT_TEMPLATES; ++j)
 	{
 		std::ostringstream oss;
@@ -592,8 +585,6 @@
 		}
 	}
 
-=======
->>>>>>> 090565d7
 	for (YAML::const_iterator i = doc["missionStatistics"].begin(); i != doc["missionStatistics"].end(); ++i)
 	{
 		MissionStatistics *ms = new MissionStatistics();
@@ -747,7 +738,6 @@
 	{
 		node["deadSoldiers"].push_back((*i)->save());
 	}
-<<<<<<< HEAD
 	for (int j = 0; j < MAX_EQUIPMENT_LAYOUT_TEMPLATES; ++j)
 	{
 		std::ostringstream oss;
@@ -766,10 +756,7 @@
 			node[key2] = Language::wstrToUtf8(_globalEquipmentLayoutName[j]);
 		}
 	}
-	for (std::vector<MissionStatistics*>::const_iterator i = _missionStatistics.begin(); i != _missionStatistics.end(); ++i)
-=======
 	if (Options::soldierDiaries)
->>>>>>> 090565d7
 	{
 		for (std::vector<MissionStatistics*>::const_iterator i = _missionStatistics.begin(); i != _missionStatistics.end(); ++i)
 		{
