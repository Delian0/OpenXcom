--- conflicted
+++ resolved
@@ -2740,26 +2740,6 @@
 }
 
 /**
-<<<<<<< HEAD
- * Returns the craft corresponding to the specified unique id.
- * @param craftId The unique craft id to look up.
- * @return The craft with the specified id, or NULL.
- */
-Craft *SavedGame::findCraftByUniqueId(const CraftId& craftId) const
-{
-	for (std::vector<Base*>::const_iterator base = _bases.begin(); base != _bases.end(); ++base)
-	{
-		for (std::vector<Craft*>::const_iterator craft = (*base)->getCrafts()->begin(); craft != (*base)->getCrafts()->end(); ++craft)
-		{
-			if ((*craft)->getUniqueId() == craftId)
-				return *craft;
-		}
-	}
-
-	return NULL;
-}
-
-/**
 * Returns the global equipment layout at specified index.
 * @return Pointer to the EquipmentLayoutItem list.
 */
@@ -2835,8 +2815,6 @@
 }
 
 /**
-=======
->>>>>>> 7aae3f45
  * Returns the list of mission statistics.
  * @return Pointer to statistics list.
  */
