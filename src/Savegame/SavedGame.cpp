--- conflicted
+++ resolved
@@ -54,12 +54,9 @@
 #include "AlienMission.h"
 #include "../Mod/RuleRegion.h"
 #include "../Mod/RuleSoldier.h"
-<<<<<<< HEAD
 #include "BaseFacility.h"
-=======
 #include "MissionStatistics.h"
 #include "SoldierDeath.h"
->>>>>>> 25edd7b9
 
 namespace OpenXcom
 {
@@ -164,7 +161,7 @@
 	{
 		delete *i;
 	}
-    
+
 	delete _battleGame;
 }
 
