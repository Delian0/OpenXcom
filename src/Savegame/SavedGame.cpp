/*
 * Copyright 2010-2016 OpenXcom Developers.
 *
 * This file is part of OpenXcom.
 *
 * OpenXcom is free software: you can redistribute it and/or modify
 * it under the terms of the GNU General Public License as published by
 * the Free Software Foundation, either version 3 of the License, or
 * (at your option) any later version.
 *
 * OpenXcom is distributed in the hope that it will be useful,
 * but WITHOUT ANY WARRANTY; without even the implied warranty of
 * MERCHANTABILITY or FITNESS FOR A PARTICULAR PURPOSE.  See the
 * GNU General Public License for more details.
 *
 * You should have received a copy of the GNU General Public License
 * along with OpenXcom.  If not, see <http://www.gnu.org/licenses/>.
 */
#include "SavedGame.h"
#include <fstream>
#include <sstream>
#include <set>
#include <iomanip>
#include <algorithm>
#include <yaml-cpp/yaml.h>
#include "../version.h"
#include "../Engine/Logger.h"
#include "../Mod/Mod.h"
#include "../Engine/RNG.h"
#include "../Engine/Language.h"
#include "../Engine/Exception.h"
#include "../Engine/Options.h"
#include "../Engine/CrossPlatform.h"
#include "SavedBattleGame.h"
#include "SerializationHelper.h"
#include "GameTime.h"
#include "Country.h"
#include "Base.h"
#include "Craft.h"
#include "Region.h"
#include "Ufo.h"
#include "Waypoint.h"
#include "../Mod/RuleResearch.h"
#include "ResearchProject.h"
#include "ItemContainer.h"
#include "Soldier.h"
#include "Transfer.h"
#include "../Mod/RuleResearch.h"
#include "../Mod/RuleManufacture.h"
#include "Production.h"
#include "MissionSite.h"
#include "AlienBase.h"
#include "AlienStrategy.h"
#include "AlienMission.h"
#include "../Mod/RuleRegion.h"
#include "BaseFacility.h"
#include "MissionStatistics.h"
#include "SoldierDeath.h"

namespace OpenXcom
{

const std::string SavedGame::AUTOSAVE_GEOSCAPE = "_autogeo_.asav",
				  SavedGame::AUTOSAVE_BATTLESCAPE = "_autobattle_.asav",
				  SavedGame::QUICKSAVE = "_quick_.asav";

struct findRuleResearch : public std::unary_function<ResearchProject *,
								bool>
{
	RuleResearch * _toFind;
	findRuleResearch(RuleResearch * toFind);
	bool operator()(const ResearchProject *r) const;
};

findRuleResearch::findRuleResearch(RuleResearch * toFind) : _toFind(toFind)
{
}

bool findRuleResearch::operator()(const ResearchProject *r) const
{
	return _toFind == r->getRules();
}

struct equalProduction : public std::unary_function<Production *,
							bool>
{
	RuleManufacture * _item;
	equalProduction(RuleManufacture * item);
	bool operator()(const Production * p) const;
};

equalProduction::equalProduction(RuleManufacture * item) : _item(item)
{
}

bool equalProduction::operator()(const Production * p) const
{
	return p->getRules() == _item;
}

/**
 * Initializes a brand new saved game according to the specified difficulty.
 */
SavedGame::SavedGame() : _difficulty(DIFF_BEGINNER), _end(END_NONE), _ironman(false), _globeLon(0.0), _globeLat(0.0), _globeZoom(0), _battleGame(0), _debug(false), _warned(false), _monthsPassed(-1), _selectedBase(0)
{
	_time = new GameTime(6, 1, 1, 1999, 12, 0, 0);
	_alienStrategy = new AlienStrategy();
	_funds.push_back(0);
	_maintenance.push_back(0);
	_researchScores.push_back(0);
	_incomes.push_back(0);
	_expenditures.push_back(0);
	_lastselectedArmor="STR_NONE_UC";
}

/**
 * Deletes the game content from memory.
 */
SavedGame::~SavedGame()
{
	delete _time;
	for (std::vector<Country*>::iterator i = _countries.begin(); i != _countries.end(); ++i)
	{
		delete *i;
	}
	for (std::vector<Region*>::iterator i = _regions.begin(); i != _regions.end(); ++i)
	{
		delete *i;
	}
	for (std::vector<Base*>::iterator i = _bases.begin(); i != _bases.end(); ++i)
	{
		delete *i;
	}
	for (std::vector<Ufo*>::iterator i = _ufos.begin(); i != _ufos.end(); ++i)
	{
		delete *i;
	}
	for (std::vector<Waypoint*>::iterator i = _waypoints.begin(); i != _waypoints.end(); ++i)
	{
		delete *i;
	}
	for (std::vector<MissionSite*>::iterator i = _missionSites.begin(); i != _missionSites.end(); ++i)
	{
		delete *i;
	}
	for (std::vector<AlienBase*>::iterator i = _alienBases.begin(); i != _alienBases.end(); ++i)
	{
		delete *i;
	}
	delete _alienStrategy;
	for (std::vector<AlienMission*>::iterator i = _activeMissions.begin(); i != _activeMissions.end(); ++i)
	{
		delete *i;
	}
	for (std::vector<Soldier*>::iterator i = _deadSoldiers.begin(); i != _deadSoldiers.end(); ++i)
	{
		delete *i;
	}
	for (std::vector<MissionStatistics*>::iterator i = _missionStatistics.begin(); i != _missionStatistics.end(); ++i)
	{
		delete *i;
	}

	delete _battleGame;
}

static bool _isCurrentGameType(const SaveInfo &saveInfo, const std::string &curMaster)
{
	std::string gameMaster;
	if (saveInfo.mods.empty())
	{
		// if no mods listed in the savegame, this is an old-style
		// savegame.  assume "xcom1" as the game type.
		gameMaster = "xcom1";
	}
	else
	{
		gameMaster = saveInfo.mods[0];
		size_t pos = gameMaster.find(" ver: ");
		if (pos != std::string::npos)
		{
			gameMaster = gameMaster.substr(0, pos);
		}
	}

	if (gameMaster != curMaster)
	{
		Log(LOG_DEBUG) << "skipping save from inactive master: " << saveInfo.fileName;
		return false;
	}

	return true;
}

/**
 * Gets all the info of the saves found in the user folder.
 * @param lang Loaded language.
 * @param autoquick Include autosaves and quicksaves.
 * @return List of saves info.
 */
std::vector<SaveInfo> SavedGame::getList(Language *lang, bool autoquick)
{
	std::vector<SaveInfo> info;
	std::string curMaster = Options::getActiveMaster();
	std::vector<std::string> saves = CrossPlatform::getFolderContents(Options::getMasterUserFolder(), "sav");

	if (autoquick)
	{
		std::vector<std::string> asaves = CrossPlatform::getFolderContents(Options::getMasterUserFolder(), "asav");
		saves.insert(saves.begin(), asaves.begin(), asaves.end());
	}
	for (std::vector<std::string>::iterator i = saves.begin(); i != saves.end(); ++i)
	{
		try
		{
			SaveInfo saveInfo = getSaveInfo(*i, lang);
			if (!_isCurrentGameType(saveInfo, curMaster))
			{
				continue;
			}
			info.push_back(saveInfo);
		}
		catch (Exception &e)
		{
			Log(LOG_ERROR) << (*i) << ": " << e.what();
			continue;
		}
		catch (YAML::Exception &e)
		{
			Log(LOG_ERROR) << (*i) << ": " << e.what();
			continue;
		}
	}

	return info;
}

/**
 * Gets the info of a specific save file.
 * @param file Save filename.
 * @param lang Loaded language.
 */
SaveInfo SavedGame::getSaveInfo(const std::string &file, Language *lang)
{
	std::string fullname = Options::getMasterUserFolder() + file;
	YAML::Node doc = YAML::LoadFile(fullname);
	SaveInfo save;

	save.fileName = file;

	if (save.fileName == QUICKSAVE)
	{
		save.displayName = lang->getString("STR_QUICK_SAVE_SLOT");
		save.reserved = true;
	}
	else if (save.fileName == AUTOSAVE_GEOSCAPE)
	{
		save.displayName = lang->getString("STR_AUTO_SAVE_GEOSCAPE_SLOT");
		save.reserved = true;
	}
	else if (save.fileName == AUTOSAVE_BATTLESCAPE)
	{
		save.displayName = lang->getString("STR_AUTO_SAVE_BATTLESCAPE_SLOT");
		save.reserved = true;
	}
	else
	{
		if (doc["name"])
		{
			save.displayName = Language::utf8ToWstr(doc["name"].as<std::string>());
		}
		else
		{
			save.displayName = Language::fsToWstr(CrossPlatform::noExt(file));
		}
		save.reserved = false;
	}

	save.timestamp = CrossPlatform::getDateModified(fullname);
	std::pair<std::wstring, std::wstring> str = CrossPlatform::timeToString(save.timestamp);
	save.isoDate = str.first;
	save.isoTime = str.second;
	save.mods = doc["mods"].as<std::vector< std::string> >(std::vector<std::string>());

	std::wostringstream details;
	if (doc["turn"])
	{
		details << lang->getString("STR_BATTLESCAPE") << L": " << lang->getString(doc["mission"].as<std::string>()) << L", ";
		details << lang->getString("STR_TURN").arg(doc["turn"].as<int>());
	}
	else
	{
		GameTime time = GameTime(6, 1, 1, 1999, 12, 0, 0);
		time.load(doc["time"]);
		details << lang->getString("STR_GEOSCAPE") << L": ";
		details << time.getDayString(lang) << L" " << lang->getString(time.getMonthString()) << L" " << time.getYear() << L", ";
		details << time.getHour() << L":" << std::setfill(L'0') << std::setw(2) << time.getMinute();
	}
	if (doc["ironman"].as<bool>(false))
	{
		details << L" (" << lang->getString("STR_IRONMAN") << L")";
	}
	save.details = details.str();

	return save;
}

/**
 * Loads a saved game's contents from a YAML file.
 * @note Assumes the saved game is blank.
 * @param filename YAML filename.
 * @param mod Mod for the saved game.
 */
void SavedGame::load(const std::string &filename, Mod *mod)
{
	std::string s = Options::getMasterUserFolder() + filename;
	std::vector<YAML::Node> file = YAML::LoadAllFromFile(s);
	if (file.empty())
	{
		throw Exception(filename + " is not a vaild save file");
	}

	// Get brief save info
	YAML::Node brief = file[0];
	/*
	std::string version = brief["version"].as<std::string>();
	if (version != OPENXCOM_VERSION_SHORT)
	{
		throw Exception("Version mismatch");
	}
	*/
	_time->load(brief["time"]);
	if (brief["name"])
	{
		_name = Language::utf8ToWstr(brief["name"].as<std::string>());
	}
	else
	{
		_name = Language::fsToWstr(filename);
	}
	_ironman = brief["ironman"].as<bool>(_ironman);

	// Get full save data
	YAML::Node doc = file[1];
	_difficulty = (GameDifficulty)doc["difficulty"].as<int>(_difficulty);
	_end = (GameEnding)doc["end"].as<int>(_end);
	if (doc["rng"] && (_ironman || !Options::newSeedOnLoad))
		RNG::setSeed(doc["rng"].as<uint64_t>());
	_monthsPassed = doc["monthsPassed"].as<int>(_monthsPassed);
	_graphRegionToggles = doc["graphRegionToggles"].as<std::string>(_graphRegionToggles);
	_graphCountryToggles = doc["graphCountryToggles"].as<std::string>(_graphCountryToggles);
	_graphFinanceToggles = doc["graphFinanceToggles"].as<std::string>(_graphFinanceToggles);
	_funds = doc["funds"].as< std::vector<int64_t> >(_funds);
	_maintenance = doc["maintenance"].as< std::vector<int64_t> >(_maintenance);
	_researchScores = doc["researchScores"].as< std::vector<int> >(_researchScores);
	_incomes = doc["incomes"].as< std::vector<int64_t> >(_incomes);
	_expenditures = doc["expenditures"].as< std::vector<int64_t> >(_expenditures);
	_warned = doc["warned"].as<bool>(_warned);
	_globeLon = doc["globeLon"].as<double>(_globeLon);
	_globeLat = doc["globeLat"].as<double>(_globeLat);
	_globeZoom = doc["globeZoom"].as<int>(_globeZoom);
	_ids = doc["ids"].as< std::map<std::string, int> >(_ids);

	for (YAML::const_iterator i = doc["countries"].begin(); i != doc["countries"].end(); ++i)
	{
		std::string type = (*i)["type"].as<std::string>();
		if (mod->getCountry(type))
		{
			Country *c = new Country(mod->getCountry(type), false);
			c->load(*i);
			_countries.push_back(c);
		}
		else
		{
			Log(LOG_ERROR) << "Failed to load country " << type;
		}
	}

	for (YAML::const_iterator i = doc["regions"].begin(); i != doc["regions"].end(); ++i)
	{
		std::string type = (*i)["type"].as<std::string>();
		if (mod->getRegion(type))
		{
			Region *r = new Region(mod->getRegion(type));
			r->load(*i);
			_regions.push_back(r);
		}
		else
		{
			Log(LOG_ERROR) << "Failed to load region " << type;
		}
	}

	// Alien bases must be loaded before alien missions
	for (YAML::const_iterator i = doc["alienBases"].begin(); i != doc["alienBases"].end(); ++i)
	{
		std::string deployment = (*i)["deployment"].as<std::string>("STR_ALIEN_BASE_ASSAULT");
		if (mod->getDeployment(deployment))
		{
			AlienBase *b = new AlienBase(mod->getDeployment(deployment));
			b->load(*i);
			_alienBases.push_back(b);
		}
		else
		{
			Log(LOG_ERROR) << "Failed to load deployment for alien base " << deployment;
		}
	}

	// Missions must be loaded before UFOs.
	const YAML::Node &missions = doc["alienMissions"];
	for (YAML::const_iterator it = missions.begin(); it != missions.end(); ++it)
	{
		std::string missionType = (*it)["type"].as<std::string>();
		if (mod->getAlienMission(missionType))
		{
			const RuleAlienMission &mRule = *mod->getAlienMission(missionType);
			AlienMission *mission = new AlienMission(mRule);
			mission->load(*it, *this);
			_activeMissions.push_back(mission);
		}
		else
		{
			Log(LOG_ERROR) << "Failed to load mission " << missionType;
		}
	}

	for (YAML::const_iterator i = doc["ufos"].begin(); i != doc["ufos"].end(); ++i)
	{
		std::string type = (*i)["type"].as<std::string>();
		if (mod->getUfo(type))
		{
			Ufo *u = new Ufo(mod->getUfo(type));
			u->load(*i, *mod, *this);
			_ufos.push_back(u);
		}
		else
		{
			Log(LOG_ERROR) << "Failed to load UFO " << type;
		}
	}

	for (YAML::const_iterator i = doc["waypoints"].begin(); i != doc["waypoints"].end(); ++i)
	{
		Waypoint *w = new Waypoint();
		w->load(*i);
		_waypoints.push_back(w);
	}

	// Backwards compatibility
	for (YAML::const_iterator i = doc["terrorSites"].begin(); i != doc["terrorSites"].end(); ++i)
	{
		std::string type = "STR_ALIEN_TERROR";
		std::string deployment = "STR_TERROR_MISSION";
		if (mod->getAlienMission(type) && mod->getDeployment(deployment))
		{
			MissionSite *m = new MissionSite(mod->getAlienMission(type), mod->getDeployment(deployment));
			m->load(*i);
			_missionSites.push_back(m);
		}
		else
		{
			Log(LOG_ERROR) << "Failed to load mission " << type << " deployment " << deployment;
		}
	}

	for (YAML::const_iterator i = doc["missionSites"].begin(); i != doc["missionSites"].end(); ++i)
	{
		std::string type = (*i)["type"].as<std::string>();
		std::string deployment = (*i)["deployment"].as<std::string>("STR_TERROR_MISSION");
		std::string alienWeaponDeploy = (*i)["missionCustomDeploy"].as<std::string>("");
		if (mod->getAlienMission(type) && mod->getDeployment(deployment))
		{
			MissionSite *m = new MissionSite(mod->getAlienMission(type), mod->getDeployment(deployment), mod->getDeployment(alienWeaponDeploy));
			m->load(*i);
			_missionSites.push_back(m);
		}
		else
		{
			Log(LOG_ERROR) << "Failed to load mission " << type << " deployment " << deployment;
		}
	}

	// Discovered Techs Should be loaded before Bases (e.g. for PSI evaluation)
	for (YAML::const_iterator it = doc["discovered"].begin(); it != doc["discovered"].end(); ++it)
	{
		std::string research = it->as<std::string>();
		if (mod->getResearch(research))
		{
			_discovered.push_back(mod->getResearch(research));
		}
		else
		{
			Log(LOG_ERROR) << "Failed to load research " << research;
		}
	}

	for (YAML::const_iterator i = doc["bases"].begin(); i != doc["bases"].end(); ++i)
	{
		Base *b = new Base(mod);
		b->load(*i, this, false);
		_bases.push_back(b);
	}

	const YAML::Node &research = doc["poppedResearch"];
	for (YAML::const_iterator it = research.begin(); it != research.end(); ++it)
	{
		std::string id = it->as<std::string>();
		if (mod->getResearch(id))
		{
			_poppedResearch.push_back(mod->getResearch(id));
		}
		else
		{
			Log(LOG_ERROR) << "Failed to load research " << id;
		}
	}
	_alienStrategy->load(doc["alienStrategy"]);

	for (YAML::const_iterator i = doc["deadSoldiers"].begin(); i != doc["deadSoldiers"].end(); ++i)
	{
		std::string type = (*i)["type"].as<std::string>(mod->getSoldiersList().front());
		if (mod->getSoldier(type))
		{
			Soldier *soldier = new Soldier(mod->getSoldier(type), 0);
			soldier->load(*i, mod, this);
			_deadSoldiers.push_back(soldier);
		}
		else
		{
			Log(LOG_ERROR) << "Failed to load soldier " << type;
		}
	}

	for (YAML::const_iterator i = doc["missionStatistics"].begin(); i != doc["missionStatistics"].end(); ++i)
	{
		MissionStatistics *ms = new MissionStatistics();
		ms->load(*i);
		_missionStatistics.push_back(ms);
	}

	if (const YAML::Node &battle = doc["battleGame"])
	{
		_battleGame = new SavedBattleGame(mod);
		_battleGame->load(battle, mod, this);
	}
}

/**
 * Saves a saved game's contents to a YAML file.
 * @param filename YAML filename.
 */
void SavedGame::save(const std::string &filename) const
{
	std::string s = Options::getMasterUserFolder() + filename;
	std::ofstream sav(s.c_str());
	if (!sav)
	{
		throw Exception("Failed to save " + filename);
	}

	YAML::Emitter out;

	// Saves the brief game info used in the saves list
	YAML::Node brief;
	brief["name"] = Language::wstrToUtf8(_name);
	brief["version"] = OPENXCOM_VERSION_SHORT;
	std::string git_sha = OPENXCOM_VERSION_GIT;
	if (!git_sha.empty() && git_sha[0] ==  '.')
	{
		git_sha.erase(0,1);
	}
	brief["build"] = git_sha;
	brief["time"] = _time->save();
	if (_battleGame != 0)
	{
		brief["mission"] = _battleGame->getMissionType();
		brief["turn"] = _battleGame->getTurn();
	}

	// only save mods that work with the current master
	std::vector<std::string> activeMods;
	std::string curMasterId;
	for (std::vector< std::pair<std::string, bool> >::iterator i = Options::mods.begin(); i != Options::mods.end(); ++i)
	{
		if (i->second)
		{
			ModInfo modInfo = Options::getModInfos().find(i->first)->second;
			if (modInfo.isMaster())
			{
				curMasterId = i->first;
			}
			else if (!modInfo.getMaster().empty() && modInfo.getMaster() != curMasterId)
			{
				continue;
			}
			activeMods.push_back(i->first + " ver: " + modInfo.getVersion());
		}
	}
	brief["mods"] = activeMods;
	if (_ironman)
		brief["ironman"] = _ironman;
	out << brief;
	// Saves the full game data to the save
	out << YAML::BeginDoc;
	YAML::Node node;
	node["difficulty"] = (int)_difficulty;
	node["end"] = (int)_end;
	node["monthsPassed"] = _monthsPassed;
	node["graphRegionToggles"] = _graphRegionToggles;
	node["graphCountryToggles"] = _graphCountryToggles;
	node["graphFinanceToggles"] = _graphFinanceToggles;
	node["rng"] = RNG::getSeed();
	node["funds"] = _funds;
	node["maintenance"] = _maintenance;
	node["researchScores"] = _researchScores;
	node["incomes"] = _incomes;
	node["expenditures"] = _expenditures;
	node["warned"] = _warned;
	node["globeLon"] = serializeDouble(_globeLon);
	node["globeLat"] = serializeDouble(_globeLat);
	node["globeZoom"] = _globeZoom;
	node["ids"] = _ids;
	for (std::vector<Country*>::const_iterator i = _countries.begin(); i != _countries.end(); ++i)
	{
		node["countries"].push_back((*i)->save());
	}
	for (std::vector<Region*>::const_iterator i = _regions.begin(); i != _regions.end(); ++i)
	{
		node["regions"].push_back((*i)->save());
	}
	for (std::vector<Base*>::const_iterator i = _bases.begin(); i != _bases.end(); ++i)
	{
		node["bases"].push_back((*i)->save());
	}
	for (std::vector<Waypoint*>::const_iterator i = _waypoints.begin(); i != _waypoints.end(); ++i)
	{
		node["waypoints"].push_back((*i)->save());
	}
	for (std::vector<MissionSite*>::const_iterator i = _missionSites.begin(); i != _missionSites.end(); ++i)
	{
		node["missionSites"].push_back((*i)->save());
	}
	// Alien bases must be saved before alien missions.
	for (std::vector<AlienBase*>::const_iterator i = _alienBases.begin(); i != _alienBases.end(); ++i)
	{
		node["alienBases"].push_back((*i)->save());
	}
	// Missions must be saved before UFOs, but after alien bases.
	for (std::vector<AlienMission *>::const_iterator i = _activeMissions.begin(); i != _activeMissions.end(); ++i)
	{
		node["alienMissions"].push_back((*i)->save());
	}
	// UFOs must be after missions
	for (std::vector<Ufo*>::const_iterator i = _ufos.begin(); i != _ufos.end(); ++i)
	{
		node["ufos"].push_back((*i)->save(getMonthsPassed() == -1));
	}
	for (std::vector<const RuleResearch *>::const_iterator i = _discovered.begin(); i != _discovered.end(); ++i)
	{
		node["discovered"].push_back((*i)->getName());
	}
	for (std::vector<const RuleResearch *>::const_iterator i = _poppedResearch.begin(); i != _poppedResearch.end(); ++i)
	{
		node["poppedResearch"].push_back((*i)->getName());
	}
	node["alienStrategy"] = _alienStrategy->save();
	for (std::vector<Soldier*>::const_iterator i = _deadSoldiers.begin(); i != _deadSoldiers.end(); ++i)
	{
		node["deadSoldiers"].push_back((*i)->save());
	}
	if (Options::soldierDiaries)
	{
		for (std::vector<MissionStatistics*>::const_iterator i = _missionStatistics.begin(); i != _missionStatistics.end(); ++i)
		{
			node["missionStatistics"].push_back((*i)->save());
		}
	}
	if (_battleGame != 0)
	{
		node["battleGame"] = _battleGame->save();
	}
	out << node;
	sav << out.c_str();
	sav.close();
}

/**
 * Returns the game's name shown in Save screens.
 * @return Save name.
 */
std::wstring SavedGame::getName() const
{
	return _name;
}

/**
 * Changes the game's name shown in Save screens.
 * @param name New name.
 */
void SavedGame::setName(const std::wstring &name)
{
	_name = name;
}

/**
 * Returns the game's difficulty level.
 * @return Difficulty level.
 */
GameDifficulty SavedGame::getDifficulty() const
{
	return _difficulty;
}

/**
 * Changes the game's difficulty to a new level.
 * @param difficulty New difficulty.
 */
void SavedGame::setDifficulty(GameDifficulty difficulty)
{
	_difficulty = difficulty;
}

/**
 * Returns the game's difficulty coefficient based
 * on the current level.
 * @return Difficulty coefficient.
 */
int SavedGame::getDifficultyCoefficient() const
{
	return Mod::DIFFICULTY_COEFFICIENT[std::min((int)_difficulty, 4)];
}

/**
 * Returns the game's current ending.
 * @return Ending state.
 */
GameEnding SavedGame::getEnding() const
{
	return _end;
}

/**
 * Changes the game's current ending.
 * @param end New ending.
 */
void SavedGame::setEnding(GameEnding end)
{
	_end = end;
}

/**
 * Returns if the game is set to ironman mode.
 * Ironman games cannot be manually saved.
 * @return Tony Stark
 */
bool SavedGame::isIronman() const
{
	return _ironman;
}

/**
 * Changes if the game is set to ironman mode.
 * Ironman games cannot be manually saved.
 * @param ironman Tony Stark
 */
void SavedGame::setIronman(bool ironman)
{
	_ironman = ironman;
}

/**
 * Returns the player's current funds.
 * @return Current funds.
 */
int64_t SavedGame::getFunds() const
{
	return _funds.back();
}

/**
 * Returns the player's funds for the last 12 months.
 * @return funds.
 */
std::vector<int64_t> &SavedGame::getFundsList()
{
	return _funds;
}

/**
 * Changes the player's funds to a new value.
 * @param funds New funds.
 */
void SavedGame::setFunds(int64_t funds)
{
	if (_funds.back() > funds)
	{
		_expenditures.back() += _funds.back() - funds;
	}
	else
	{
		_incomes.back() += funds - _funds.back();
	}
	_funds.back() = funds;
}

/**
 * Returns the current longitude of the Geoscape globe.
 * @return Longitude.
 */
double SavedGame::getGlobeLongitude() const
{
	return _globeLon;
}

/**
 * Changes the current longitude of the Geoscape globe.
 * @param lon Longitude.
 */
void SavedGame::setGlobeLongitude(double lon)
{
	_globeLon = lon;
}

/**
 * Returns the current latitude of the Geoscape globe.
 * @return Latitude.
 */
double SavedGame::getGlobeLatitude() const
{
	return _globeLat;
}

/**
 * Changes the current latitude of the Geoscape globe.
 * @param lat Latitude.
 */
void SavedGame::setGlobeLatitude(double lat)
{
	_globeLat = lat;
}

/**
 * Returns the current zoom level of the Geoscape globe.
 * @return Zoom level.
 */
int SavedGame::getGlobeZoom() const
{
	return _globeZoom;
}

/**
 * Changes the current zoom level of the Geoscape globe.
 * @param zoom Zoom level.
 */
void SavedGame::setGlobeZoom(int zoom)
{
	_globeZoom = zoom;
}

/**
 * Gives the player his monthly funds, taking in account
 * all maintenance and profit costs.
 */
void SavedGame::monthlyFunding()
{
	_funds.back() += getCountryFunding() - getBaseMaintenance();
	_funds.push_back(_funds.back());
	_maintenance.back() = getBaseMaintenance();
	_maintenance.push_back(0);
	_incomes.push_back(getCountryFunding());
	_expenditures.push_back(getBaseMaintenance());
	_researchScores.push_back(0);

	if (_incomes.size() > 12)
		_incomes.erase(_incomes.begin());
	if (_expenditures.size() > 12)
		_expenditures.erase(_expenditures.begin());
	if (_researchScores.size() > 12)
		_researchScores.erase(_researchScores.begin());
	if (_funds.size() > 12)
		_funds.erase(_funds.begin());
	if (_maintenance.size() > 12)
		_maintenance.erase(_maintenance.begin());
}

/**
 * Returns the current time of the game.
 * @return Pointer to the game time.
 */
GameTime *SavedGame::getTime() const
{
	return _time;
}

/**
 * Changes the current time of the game.
 * @param time Game time.
 */
void SavedGame::setTime(const GameTime& time)
{
	_time = new GameTime(time);
}

/**
 * Returns the latest ID for the specified object
 * and increases it.
 * @param name Object name.
 * @return Latest ID number.
 */
int SavedGame::getId(const std::string &name)
{
	std::map<std::string, int>::iterator i = _ids.find(name);
	if (i != _ids.end())
	{
		return i->second++;
	}
	else
	{
		_ids[name] = 1;
		return _ids[name]++;
	}
}

/**
* Resets the list of unique object IDs.
* @param ids New ID list.
*/
const std::map<std::string, int> &SavedGame::getAllIds() const
{
	return _ids;
}

/**
 * Resets the list of unique object IDs.
 * @param ids New ID list.
 */
void SavedGame::setAllIds(const std::map<std::string, int> &ids)
{
	_ids = ids;
}

/**
 * Returns the list of countries in the game world.
 * @return Pointer to country list.
 */
std::vector<Country*> *SavedGame::getCountries()
{
	return &_countries;
}

/**
 * Adds up the monthly funding of all the countries.
 * @return Total funding.
 */
int SavedGame::getCountryFunding() const
{
	int total = 0;
	for (std::vector<Country*>::const_iterator i = _countries.begin(); i != _countries.end(); ++i)
	{
		total += (*i)->getFunding().back();
	}
	return total;
}

/**
 * Returns the list of world regions.
 * @return Pointer to region list.
 */
std::vector<Region*> *SavedGame::getRegions()
{
	return &_regions;
}

/**
 * Returns the list of player bases.
 * @return Pointer to base list.
 */
std::vector<Base*> *SavedGame::getBases()
{
	return &_bases;
}

/**
 * Returns the last selected player base.
 * @return Pointer to base.
 */
Base *SavedGame::getSelectedBase()
{
	// in case a base was destroyed or something...
	if (_selectedBase < _bases.size())
	{
		return _bases.at(_selectedBase);
	}
	else
	{
		return _bases.front();
	}
}

/**
 * Sets the last selected player base.
 * @param base number of the base.
 */
void SavedGame::setSelectedBase(size_t base)
{
	_selectedBase = base;
}

/**
 * Returns an immutable list of player bases.
 * @return Pointer to base list.
 */
const std::vector<Base*> *SavedGame::getBases() const
{
	return &_bases;
}

/**
 * Adds up the monthly maintenance of all the bases.
 * @return Total maintenance.
 */
int SavedGame::getBaseMaintenance() const
{
	int total = 0;
	for (std::vector<Base*>::const_iterator i = _bases.begin(); i != _bases.end(); ++i)
	{
		total += (*i)->getMonthlyMaintenace();
	}
	return total;
}

/**
 * Returns the list of alien UFOs.
 * @return Pointer to UFO list.
 */
std::vector<Ufo*> *SavedGame::getUfos()
{
	return &_ufos;
}

/**
 * Returns the list of craft waypoints.
 * @return Pointer to waypoint list.
 */
std::vector<Waypoint*> *SavedGame::getWaypoints()
{
	return &_waypoints;
}

/**
 * Returns the list of mission sites.
 * @return Pointer to mission site list.
 */
std::vector<MissionSite*> *SavedGame::getMissionSites()
{
	return &_missionSites;
}

/**
 * Get pointer to the battleGame object.
 * @return Pointer to the battleGame object.
 */
SavedBattleGame *SavedGame::getSavedBattle()
{
	return _battleGame;
}

/**
 * Set battleGame object.
 * @param battleGame Pointer to the battleGame object.
 */
void SavedGame::setBattleGame(SavedBattleGame *battleGame)
{
	delete _battleGame;
	_battleGame = battleGame;
}

/**
 * Add a ResearchProject to the list of already discovered ResearchProject
 * @param r The newly found ResearchProject
 * @param mod the game Mod
 */
void SavedGame::addFinishedResearch (const RuleResearch * r, const Mod * mod, bool score)
{
	std::vector<const RuleResearch *>::const_iterator itDiscovered = std::find(_discovered.begin(), _discovered.end(), r);
	if (itDiscovered == _discovered.end())
	{
		_discovered.push_back(r);
		removePoppedResearch(r);
		if (score)
		{
			addResearchScore(r->getPoints());
		}
	}
	if (mod)
	{
		std::vector<RuleResearch*> availableResearch;
		for (std::vector<Base*>::const_iterator it = _bases.begin(); it != _bases.end(); ++it)
		{
			getDependableResearchBasic(availableResearch, r, mod, *it);
		}
		for (std::vector<RuleResearch*>::iterator it = availableResearch.begin(); it != availableResearch.end(); ++it)
		{
			if ((*it)->getCost() == 0 && (*it)->getRequirements().empty())
			{
				addFinishedResearch(*it, mod);
			}
			else if ((*it)->getCost() == 0)
			{
				int entry(0);
				for (std::vector<std::string>::const_iterator iter = (*it)->getRequirements().begin(); iter != (*it)->getRequirements().end(); ++iter)
				{
					if ((*it)->getRequirements().at(entry) == (*iter))
					{
						addFinishedResearch(*it, mod);
					}
					entry++;
				}
			}
		}
	}
}

/**
 *  Returns the list of already discovered ResearchProject
 * @return the list of already discovered ResearchProject
 */
const std::vector<const RuleResearch *> & SavedGame::getDiscoveredResearch() const
{
	return _discovered;
}

/**
 * Get the list of RuleResearch which can be researched in a Base.
 * @param projects the list of ResearchProject which are available.
 * @param mod the game Mod
 * @param base a pointer to a Base
 */
void SavedGame::getAvailableResearchProjects (std::vector<RuleResearch *> & projects, const Mod * mod, Base * base) const
{
	const std::vector<const RuleResearch *> &discovered = getDiscoveredResearch();
	const std::vector<std::string> &researchProjects = mod->getResearchList();
	const std::vector<ResearchProject *> &baseResearchProjects = base->getResearch();
	const std::vector<std::string> &baseFunc = base->getProvidedBaseFunc();
	std::vector<const RuleResearch *> unlocked;


	for (std::vector<const RuleResearch *>::const_iterator it = discovered.begin(); it != discovered.end(); ++it)
	{
		for (std::vector<std::string>::const_iterator itUnlocked = (*it)->getUnlocked().begin(); itUnlocked != (*it)->getUnlocked().end(); ++itUnlocked)
		{
			unlocked.push_back(mod->getResearch(*itUnlocked, true));
		}
	}
	for (std::vector<std::string>::const_iterator iter = researchProjects.begin(); iter != researchProjects.end(); ++iter)
	{
		RuleResearch *research = mod->getResearch(*iter);
		if (!isResearchAvailable(research, unlocked, mod))
		{
			continue;
		}
		std::vector<const RuleResearch *>::const_iterator itDiscovered = std::find(discovered.begin(), discovered.end(), research);

		bool liveAlien = mod->getUnit(research->getName()) != 0;

		if (itDiscovered != discovered.end())
		{
			bool cull = true;
			if (!research->getGetOneFree().empty())
			{
				for (std::vector<std::string>::const_iterator ohBoy = research->getGetOneFree().begin(); ohBoy != research->getGetOneFree().end(); ++ohBoy)
				{
					std::vector<const RuleResearch *>::const_iterator more_iteration = std::find(discovered.begin(), discovered.end(), mod->getResearch(*ohBoy));
					if (more_iteration == discovered.end())
					{
						cull = false;
						break;
					}
				}
			}
			if (!liveAlien && cull)
			{
				continue;
			}
			else
			{
				std::vector<std::string>::const_iterator leaderCheck = std::find(research->getUnlocked().begin(), research->getUnlocked().end(), "STR_LEADER_PLUS");
				std::vector<std::string>::const_iterator cmnderCheck = std::find(research->getUnlocked().begin(), research->getUnlocked().end(), "STR_COMMANDER_PLUS");

				bool leader ( leaderCheck != research->getUnlocked().end());
				bool cmnder ( cmnderCheck != research->getUnlocked().end());

				if (leader)
				{
					std::vector<const RuleResearch*>::const_iterator found = std::find(discovered.begin(), discovered.end(), mod->getResearch("STR_LEADER_PLUS"));
					if (found == discovered.end())
						cull = false;
				}

				if (cmnder)
				{
					std::vector<const RuleResearch*>::const_iterator found = std::find(discovered.begin(), discovered.end(), mod->getResearch("STR_COMMANDER_PLUS"));
					if (found == discovered.end())
						cull = false;
				}

				if (cull)
					continue;
			}
		}

		if (std::find_if (baseResearchProjects.begin(), baseResearchProjects.end(), findRuleResearch(research)) != baseResearchProjects.end())
		{
			continue;
		}
		if (research->needItem() && base->getStorageItems()->getItem(research->getName()) == 0)
		{
			continue;
		}
		if (!research->getRequirements().empty())
		{
			size_t tally(0);
			for (size_t itreq = 0; itreq != research->getRequirements().size(); ++itreq)
			{
				itDiscovered = std::find(discovered.begin(), discovered.end(), mod->getResearch(research->getRequirements().at(itreq)));
				if (itDiscovered != discovered.end())
				{
					tally++;
				}
			}
			if (tally != research->getRequirements().size())
				continue;
		}
		if (!std::includes(baseFunc.begin(), baseFunc.end(), research->getRequireBaseFunc().begin(), research->getRequireBaseFunc().end()))
		{
			continue;
		}

		projects.push_back (research);
	}
}

/**
 * Get the list of RuleManufacture which can be manufacture in a Base.
 * @param productions the list of Productions which are available.
 * @param mod the Game Mod
 * @param base a pointer to a Base
 */
void SavedGame::getAvailableProductions (std::vector<RuleManufacture *> & productions, const Mod * mod, Base * base) const
{
	const std::vector<std::string> &items = mod->getManufactureList();
<<<<<<< HEAD
	const std::vector<Production *> &baseProductions = base->getProductions();
	const std::vector<std::string> &baseFunc = base->getProvidedBaseFunc();
=======
	const std::vector<Production *>& baseProductions (base->getProductions());
>>>>>>> 70dd14e4

	for (std::vector<std::string>::const_iterator iter = items.begin();
		iter != items.end();
		++iter)
	{
		RuleManufacture *m = mod->getManufacture(*iter);
		if (!isResearched(m->getRequirements()))
		{
			continue;
		}
		if (std::find_if (baseProductions.begin(), baseProductions.end(), equalProduction(m)) != baseProductions.end())
		{
			continue;
		}
		if (!std::includes(baseFunc.begin(), baseFunc.end(), m->getRequireBaseFunc().begin(), m->getRequireBaseFunc().end()))
		{
			continue;
		}

		productions.push_back(m);
	}
}

/**
 * Check whether a ResearchProject can be researched.
 * @param r the RuleResearch to test.
 * @param unlocked the list of currently unlocked RuleResearch
 * @param mod the current Mod
 * @return true if the RuleResearch can be researched
 */
bool SavedGame::isResearchAvailable (RuleResearch * r, const std::vector<const RuleResearch *> & unlocked, const Mod * mod) const
{
	if (r == 0)
	{
		return false;
	}
	const std::vector<std::string> &deps = r->getDependencies();
	const std::vector<const RuleResearch *> &discovered = getDiscoveredResearch();
	bool liveAlien = mod->getUnit(r->getName()) != 0;
	if (_debug || std::find(unlocked.begin(), unlocked.end(), r) != unlocked.end())
	{
		return true;
	}
	else if (liveAlien)
	{
		if (!r->getGetOneFree().empty())
		{
			std::vector<std::string>::const_iterator leaderCheck = std::find(r->getUnlocked().begin(), r->getUnlocked().end(), "STR_LEADER_PLUS");
			std::vector<std::string>::const_iterator cmnderCheck = std::find(r->getUnlocked().begin(), r->getUnlocked().end(), "STR_COMMANDER_PLUS");

			bool leader ( leaderCheck != r->getUnlocked().end());
			bool cmnder ( cmnderCheck != r->getUnlocked().end());

			if (leader)
			{
				std::vector<const RuleResearch*>::const_iterator found = std::find(discovered.begin(), discovered.end(), mod->getResearch("STR_LEADER_PLUS"));
				if (found == discovered.end())
					return true;
			}

			if (cmnder)
			{
				std::vector<const RuleResearch*>::const_iterator found = std::find(discovered.begin(), discovered.end(), mod->getResearch("STR_COMMANDER_PLUS"));
				if (found == discovered.end())
					return true;
			}
		}
	}
	for (std::vector<std::string>::const_iterator itFree = r->getGetOneFree().begin(); itFree != r->getGetOneFree().end(); ++itFree)
	{
		if (std::find(unlocked.begin(), unlocked.end(), mod->getResearch(*itFree)) == unlocked.end())
		{
			return true;
		}
	}

	for (std::vector<std::string>::const_iterator iter = deps.begin(); iter != deps.end(); ++ iter)
	{
		RuleResearch *research = mod->getResearch(*iter);
		std::vector<const RuleResearch *>::const_iterator itDiscovered = std::find(discovered.begin(), discovered.end(), research);
		if (itDiscovered == discovered.end())
		{
			return false;
		}
	}

	return true;
}

/**
 * Get the list of newly available research projects once a ResearchProject has been completed. This function check for fake ResearchProject.
 * @param dependables the list of RuleResearch which are now available.
 * @param research The RuleResearch which has just been discovered
 * @param mod the Game Mod
 * @param base a pointer to a Base
 */
void SavedGame::getDependableResearch (std::vector<RuleResearch *> & dependables, const RuleResearch *research, const Mod * mod, Base * base) const
{
	getDependableResearchBasic(dependables, research, mod, base);
	for (std::vector<const RuleResearch *>::const_iterator iter = _discovered.begin(); iter != _discovered.end(); ++iter)
	{
		if ((*iter)->getCost() == 0)
		{
			if (std::find((*iter)->getDependencies().begin(), (*iter)->getDependencies().end(), research->getName()) != (*iter)->getDependencies().end())
			{
				getDependableResearchBasic(dependables, *iter, mod, base);
			}
		}
	}
}

/**
 * Get the list of newly available research projects once a ResearchProject has been completed. This function doesn't check for fake ResearchProject.
 * @param dependables the list of RuleResearch which are now available.
 * @param research The RuleResearch which has just been discovered
 * @param mod the Game Mod
 * @param base a pointer to a Base
 */
void SavedGame::getDependableResearchBasic (std::vector<RuleResearch *> & dependables, const RuleResearch *research, const Mod * mod, Base * base) const
{
	std::vector<RuleResearch *> possibleProjects;
	getAvailableResearchProjects(possibleProjects, mod, base);
	for (std::vector<RuleResearch *>::iterator iter = possibleProjects.begin(); iter != possibleProjects.end(); ++iter)
	{
		if (std::find((*iter)->getDependencies().begin(), (*iter)->getDependencies().end(), research->getName()) != (*iter)->getDependencies().end()
			|| std::find((*iter)->getUnlocked().begin(), (*iter)->getUnlocked().end(), research->getName()) != (*iter)->getUnlocked().end())
		{
			dependables.push_back(*iter);
			if ((*iter)->getCost() == 0)
			{
				getDependableResearchBasic(dependables, *iter, mod, base);
			}
		}
	}
}

/**
 * Get the list of newly available manufacture projects once a ResearchProject has been completed. This function check for fake ResearchProject.
 * @param dependables the list of RuleManufacture which are now available.
 * @param research The RuleResearch which has just been discovered
 * @param mod the Game Mod
 * @param base a pointer to a Base
 */
void SavedGame::getDependableManufacture (std::vector<RuleManufacture *> & dependables, const RuleResearch *research, const Mod * mod, Base *) const
{
	const std::vector<std::string> &mans = mod->getManufactureList();
	for (std::vector<std::string>::const_iterator iter = mans.begin(); iter != mans.end(); ++iter)
	{
		RuleManufacture *m = mod->getManufacture(*iter);
		const std::vector<std::string> &reqs = m->getRequirements();
		if (isResearched(m->getRequirements()) && std::find(reqs.begin(), reqs.end(), research->getName()) != reqs.end())
		{
			dependables.push_back(m);
		}
	}
}

/**
 * Returns if a certain research has been completed.
 * @param research Research ID.
 * @return Whether it's researched or not.
 */
bool SavedGame::isResearched(const std::string &research) const
{
	if (research.empty() || _debug)
		return true;
	for (std::vector<const RuleResearch *>::const_iterator i = _discovered.begin(); i != _discovered.end(); ++i)
	{
		if ((*i)->getName() == research)
			return true;
	}

	return false;
}

/**
 * Returns if a certain list of research has been completed.
 * @param research List of research IDs.
 * @return Whether it's researched or not.
 */
bool SavedGame::isResearched(const std::vector<std::string> &research) const
{
	if (research.empty() || _debug)
		return true;
	std::vector<std::string> matches = research;
	for (std::vector<const RuleResearch *>::const_iterator i = _discovered.begin(); i != _discovered.end(); ++i)
	{
		for (std::vector<std::string>::iterator j = matches.begin(); j != matches.end(); ++j)
		{
			if ((*i)->getName() == *j)
			{
				j = matches.erase(j);
				break;
			}
		}
		if (matches.empty())
			return true;
	}

	return false;
}

/**
 * Returns pointer to the Soldier given it's unique ID.
 * @param id A soldier's unique id.
 * @return Pointer to Soldier.
 */
Soldier *SavedGame::getSoldier(int id) const
{
	for (std::vector<Base*>::const_iterator i = _bases.begin(); i != _bases.end(); ++i)
	{
		for (std::vector<Soldier*>::const_iterator j = (*i)->getSoldiers()->begin(); j != (*i)->getSoldiers()->end(); ++j)
		{
			if ((*j)->getId() == id)
			{
				return (*j);
			}
		}
	}
	for (std::vector<Soldier*>::const_iterator j = _deadSoldiers.begin(); j != _deadSoldiers.end(); ++j)
	{
		if ((*j)->getId() == id)
		{
			return (*j);
		}
	}
	return 0;
}

/**
 * Handles the higher promotions (not the rookie-squaddie ones).
 * @param participants a list of soldiers that were actually present at the battle.
 * @return Whether or not some promotions happened - to show the promotions screen.
 */
bool SavedGame::handlePromotions(std::vector<Soldier*> &participants)
{
	int soldiersPromoted = 0;
	Soldier *highestRanked = 0;
	PromotionInfo soldierData;
	std::vector<Soldier*> soldiers;
	for (std::vector<Base*>::iterator i = _bases.begin(); i != _bases.end(); ++i)
	{
		for (std::vector<Soldier*>::iterator j = (*i)->getSoldiers()->begin(); j != (*i)->getSoldiers()->end(); ++j)
		{
			soldiers.push_back(*j);
			processSoldier(*j, soldierData);
		}
		for (std::vector<Transfer*>::iterator j = (*i)->getTransfers()->begin(); j != (*i)->getTransfers()->end(); ++j)
		{
			if ((*j)->getType() == TRANSFER_SOLDIER)
			{
				soldiers.push_back((*j)->getSoldier());
				processSoldier((*j)->getSoldier(), soldierData);
			}
		}
	}

	int totalSoldiers = (int)(soldiers.size());

	if (soldierData.totalCommanders == 0)
	{
		if (totalSoldiers >= 30)
		{
			highestRanked = inspectSoldiers(soldiers, participants, RANK_COLONEL);
			if (highestRanked)
			{
				// only promote one colonel to commander
				highestRanked->promoteRank();
				soldiersPromoted++;
				soldierData.totalCommanders++;
				soldierData.totalColonels--;
			}
		}
	}

	if ((totalSoldiers / 23) > soldierData.totalColonels)
	{
		while ((totalSoldiers / 23) > soldierData.totalColonels)
		{
			highestRanked = inspectSoldiers(soldiers, participants, RANK_CAPTAIN);
			if (highestRanked)
			{
				highestRanked->promoteRank();
				soldiersPromoted++;
				soldierData.totalColonels++;
				soldierData.totalCaptains--;
			}
			else
			{
				break;
			}
		}
	}

	if ((totalSoldiers / 11) > soldierData.totalCaptains)
	{
		while ((totalSoldiers / 11) > soldierData.totalCaptains)
		{
			highestRanked = inspectSoldiers(soldiers, participants, RANK_SERGEANT);
			if (highestRanked)
			{
				highestRanked->promoteRank();
				soldiersPromoted++;
				soldierData.totalCaptains++;
				soldierData.totalSergeants--;
			}
			else
			{
				break;
			}
		}
	}

	if ((totalSoldiers / 5) > soldierData.totalSergeants)
	{
		while ((totalSoldiers / 5) > soldierData.totalSergeants)
		{
			highestRanked = inspectSoldiers(soldiers, participants, RANK_SQUADDIE);
			if (highestRanked)
			{
				highestRanked->promoteRank();
				soldiersPromoted++;
				soldierData.totalSergeants++;
			}
			else
			{
				break;
			}
		}
	}

	return (soldiersPromoted > 0);
}

/**
 * Processes a soldier, and adds their rank to the promotions data array.
 * @param soldier the soldier to process.
 * @param soldierData the data array to put their info into.
 */
void SavedGame::processSoldier(Soldier *soldier, PromotionInfo &soldierData)
{
	switch (soldier->getRank())
	{
	case RANK_COMMANDER:
		soldierData.totalCommanders++;
		break;
	case RANK_COLONEL:
		soldierData.totalColonels++;
		break;
	case RANK_CAPTAIN:
		soldierData.totalCaptains++;
		break;
	case RANK_SERGEANT:
		soldierData.totalSergeants++;
		break;
	default:
		break;
	}
}

/**
 * Checks how many soldiers of a rank exist and which one has the highest score.
 * @param soldiers full list of live soldiers.
 * @param participants list of participants on this mission.
 * @param rank Rank to inspect.
 * @return the highest ranked soldier
 */
Soldier *SavedGame::inspectSoldiers(std::vector<Soldier*> &soldiers, std::vector<Soldier*> &participants, int rank)
{
	int highestScore = 0;
	Soldier *highestRanked = 0;
	for (std::vector<Soldier*>::iterator i = soldiers.begin(); i != soldiers.end(); ++i)
	{
		if ((*i)->getRank() == rank)
		{
			int score = getSoldierScore(*i);
			if (score > highestScore && (!Options::fieldPromotions || std::find(participants.begin(), participants.end(), *i) != participants.end()))
			{
				highestScore = score;
				highestRanked = (*i);
			}
		}
	}
	return highestRanked;
}

/**
 * Evaluate the score of a soldier based on all of his stats, missions and kills.
 * @param soldier the soldier to get a score for.
 * @return this soldier's score.
 */
int SavedGame::getSoldierScore(Soldier *soldier)
{
	UnitStats *s = soldier->getCurrentStats();
	int v1 = 2 * s->health + 2 * s->stamina + 4 * s->reactions + 4 * s->bravery;
	int v2 = v1 + 3*( s->tu + 2*( s->firing ) );
	int v3 = v2 + s->melee + s->throwing + s->strength;
	if (s->psiSkill > 0) v3 += s->psiStrength + 2 * s->psiSkill;
	return v3 + 10 * ( soldier->getMissions() + soldier->getKills() );
}

/**
  * Returns the list of alien bases.
  * @return Pointer to alien base list.
  */
std::vector<AlienBase*> *SavedGame::getAlienBases()
{
	return &_alienBases;
}

/**
 * Toggles debug mode.
 */
void SavedGame::setDebugMode()
{
	_debug = !_debug;
}

/**
 * Gets the current debug mode.
 * @return Debug mode.
 */
bool SavedGame::getDebugMode() const
{
	return _debug;
}

/** @brief Match a mission based on region and type.
 * This function object will match alien missions based on region and type.
 */
class matchRegionAndType: public std::unary_function<AlienMission *, bool>
{
public:
	/// Store the region and type.
	matchRegionAndType(const std::string &region, MissionObjective objective) : _region(region), _objective(objective) { }
	/// Match against stored values.
	bool operator()(const AlienMission *mis) const
	{
		return mis->getRegion() == _region && mis->getRules().getObjective() == _objective;
	}
private:

	const std::string &_region;
	MissionObjective _objective;
};

/**
 * Find a mission type in the active alien missions.
 * @param region The region string ID.
 * @param objective The active mission objective.
 * @return A pointer to the mission, or 0 if no mission matched.
 */
AlienMission *SavedGame::findAlienMission(const std::string &region, MissionObjective objective) const
{
	std::vector<AlienMission*>::const_iterator ii = std::find_if(_activeMissions.begin(), _activeMissions.end(), matchRegionAndType(region, objective));
	if (ii == _activeMissions.end())
		return 0;
	return *ii;
}

/**
 * return the list of monthly maintenance costs
 * @return list of maintenances.
 */
std::vector<int64_t> &SavedGame::getMaintenances()
{
	return _maintenance;
}

/**
 * adds to this month's research score
 * @param score the amount to add.
 */
void SavedGame::addResearchScore(int score)
{
	_researchScores.back() += score;
}

/**
 * return the list of research scores
 * @return list of research scores.
 */
std::vector<int> &SavedGame::getResearchScores()
{
	return _researchScores;
}

/**
 * return the list of income scores
 * @return list of income scores.
 */
std::vector<int64_t> &SavedGame::getIncomes()
{
	return _incomes;
}

/**
 * return the list of expenditures scores
 * @return list of expenditures scores.
 */
std::vector<int64_t> &SavedGame::getExpenditures()
{
	return _expenditures;
}

/**
 * return if the player has been
 * warned about poor performance.
 * @return true or false.
 */
bool SavedGame::getWarned() const
{
	return _warned;
}

/**
 * sets the player's "warned" status.
 * @param warned set "warned" to this.
 */
void SavedGame::setWarned(bool warned)
{
	_warned = warned;
}

/** @brief Check if a point is contained in a region.
 * This function object checks if a point is contained inside a region.
 */
class ContainsPoint: public std::unary_function<const Region *, bool>
{
public:
	/// Remember the coordinates.
	ContainsPoint(double lon, double lat) : _lon(lon), _lat(lat) { /* Empty by design. */ }
	/// Check is the region contains the stored point.
	bool operator()(const Region *region) const { return region->getRules()->insideRegion(_lon, _lat); }
private:
	double _lon, _lat;
};

/**
 * Find the region containing this location.
 * @param lon The longtitude.
 * @param lat The latitude.
 * @return Pointer to the region, or 0.
 */
Region *SavedGame::locateRegion(double lon, double lat) const
{
	std::vector<Region *>::const_iterator found = std::find_if (_regions.begin(), _regions.end(), ContainsPoint(lon, lat));
	if (found != _regions.end())
	{
		return *found;
	}
	return 0;
}

/**
 * Find the region containing this target.
 * @param target The target to locate.
 * @return Pointer to the region, or 0.
 */
Region *SavedGame::locateRegion(const Target &target) const
{
	return locateRegion(target.getLongitude(), target.getLatitude());
}

/*
 * @return the month counter.
 */
int SavedGame::getMonthsPassed() const
{
	return _monthsPassed;
}

/*
 * @return the GraphRegionToggles.
 */
const std::string &SavedGame::getGraphRegionToggles() const
{
	return _graphRegionToggles;
}

/*
 * @return the GraphCountryToggles.
 */
const std::string &SavedGame::getGraphCountryToggles() const
{
	return _graphCountryToggles;
}

/*
 * @return the GraphFinanceToggles.
 */
const std::string &SavedGame::getGraphFinanceToggles() const
{
	return _graphFinanceToggles;
}

/**
 * Sets the GraphRegionToggles.
 * @param value The new value for GraphRegionToggles.
 */
void SavedGame::setGraphRegionToggles(const std::string &value)
{
	_graphRegionToggles = value;
}

/**
 * Sets the GraphCountryToggles.
 * @param value The new value for GraphCountryToggles.
 */
void SavedGame::setGraphCountryToggles(const std::string &value)
{
	_graphCountryToggles = value;
}

/**
 * Sets the GraphFinanceToggles.
 * @param value The new value for GraphFinanceToggles.
 */
void SavedGame::setGraphFinanceToggles(const std::string &value)
{
	_graphFinanceToggles = value;
}

/*
 * Increment the month counter.
 */
void SavedGame::addMonth()
{
	++_monthsPassed;
}

/*
 * marks a research topic as having already come up as "we can now research"
 * @param research is the project we want to add to the vector
 */
void SavedGame::addPoppedResearch(const RuleResearch* research)
{
	if (!wasResearchPopped(research))
		_poppedResearch.push_back(research);
}

/*
 * checks if an unresearched topic has previously been popped up.
 * @param research is the project we are checking for
 * @return whether or not it has been popped up.
 */
bool SavedGame::wasResearchPopped(const RuleResearch* research)
{
	return (std::find(_poppedResearch.begin(), _poppedResearch.end(), research) != _poppedResearch.end());
}

/*
 * checks for and removes a research project from the "has been popped up" array
 * @param research is the project we are checking for and removing, if necessary.
 */
void SavedGame::removePoppedResearch(const RuleResearch* research)
{
	std::vector<const RuleResearch*>::iterator r = std::find(_poppedResearch.begin(), _poppedResearch.end(), research);
	if (r != _poppedResearch.end())
	{
		_poppedResearch.erase(r);
	}
}

/**
 * Returns the list of dead soldiers.
 * @return Pointer to soldier list.
 */
std::vector<Soldier*> *SavedGame::getDeadSoldiers()
{
	return &_deadSoldiers;
}

/**
 * Sets the last selected armour.
 * @param value The new value for last selected armor - Armor type string.
 */

void SavedGame::setLastSelectedArmor(const std::string &value)
{
	_lastselectedArmor = value;
}

/**
 * Gets the last selected armour
 * @return last used armor type string
 */
std::string SavedGame::getLastSelectedArmor() const
{
	return _lastselectedArmor;
}

/**
 * Returns the craft corresponding to the specified unique id.
 * @param craftId The unique craft id to look up.
 * @return The craft with the specified id, or NULL.
 */
Craft *SavedGame::findCraftByUniqueId(const CraftId& craftId) const
{
	for (std::vector<Base*>::const_iterator base = _bases.begin(); base != _bases.end(); ++base)
	{
		for (std::vector<Craft*>::const_iterator craft = (*base)->getCrafts()->begin(); craft != (*base)->getCrafts()->end(); ++craft)
		{
			if ((*craft)->getUniqueId() == craftId)
				return *craft;
		}
	}

	return NULL;
}

/**
 * Returns the list of mission statistics.
 * @return Pointer to statistics list.
 */
std::vector<MissionStatistics*> *SavedGame::getMissionStatistics()
{
	return &_missionStatistics;
}

/**
 * Registers a soldier's death in the memorial.
 * @param soldier Pointer to dead soldier.
 * @param cause Pointer to cause of death, NULL if missing in action.
 */
std::vector<Soldier*>::iterator SavedGame::killSoldier(Soldier *soldier, BattleUnitKills *cause)
{
	std::vector<Soldier*>::iterator j;
	for (std::vector<Base*>::const_iterator i = _bases.begin(); i != _bases.end(); ++i)
	{
		for (j = (*i)->getSoldiers()->begin(); j != (*i)->getSoldiers()->end(); ++j)
		{
			if ((*j) == soldier)
			{
				soldier->die(new SoldierDeath(*_time, cause));
				_deadSoldiers.push_back(soldier);
				return (*i)->getSoldiers()->erase(j);
			}
		}
	}
	return j;
}

}<|MERGE_RESOLUTION|>--- conflicted
+++ resolved
@@ -1250,12 +1250,8 @@
 void SavedGame::getAvailableProductions (std::vector<RuleManufacture *> & productions, const Mod * mod, Base * base) const
 {
 	const std::vector<std::string> &items = mod->getManufactureList();
-<<<<<<< HEAD
 	const std::vector<Production *> &baseProductions = base->getProductions();
 	const std::vector<std::string> &baseFunc = base->getProvidedBaseFunc();
-=======
-	const std::vector<Production *>& baseProductions (base->getProductions());
->>>>>>> 70dd14e4
 
 	for (std::vector<std::string>::const_iterator iter = items.begin();
 		iter != items.end();
