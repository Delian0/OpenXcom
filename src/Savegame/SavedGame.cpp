/*
 * Copyright 2010-2015 OpenXcom Developers.
 *
 * This file is part of OpenXcom.
 *
 * OpenXcom is free software: you can redistribute it and/or modify
 * it under the terms of the GNU General Public License as published by
 * the Free Software Foundation, either version 3 of the License, or
 * (at your option) any later version.
 *
 * OpenXcom is distributed in the hope that it will be useful,
 * but WITHOUT ANY WARRANTY; without even the implied warranty of
 * MERCHANTABILITY or FITNESS FOR A PARTICULAR PURPOSE.  See the
 * GNU General Public License for more details.
 *
 * You should have received a copy of the GNU General Public License
 * along with OpenXcom.  If not, see <http://www.gnu.org/licenses/>.
 */
#include "SavedGame.h"
#include <fstream>
#include <sstream>
#include <set>
#include <iomanip>
#include <algorithm>
#include <yaml-cpp/yaml.h>
#include "../version.h"
#include "../Engine/Logger.h"
#include "../Mod/Mod.h"
#include "../Engine/RNG.h"
#include "../Engine/Language.h"
#include "../Engine/Exception.h"
#include "../Engine/Options.h"
#include "../Engine/CrossPlatform.h"
#include "SavedBattleGame.h"
#include "SerializationHelper.h"
#include "GameTime.h"
#include "Country.h"
#include "Base.h"
#include "Craft.h"
#include "Region.h"
#include "Ufo.h"
#include "Waypoint.h"
#include "../Mod/RuleResearch.h"
#include "ResearchProject.h"
#include "ItemContainer.h"
#include "Soldier.h"
#include "Transfer.h"
#include "../Mod/RuleResearch.h"
#include "../Mod/RuleManufacture.h"
#include "Production.h"
#include "MissionSite.h"
#include "AlienBase.h"
#include "AlienStrategy.h"
#include "AlienMission.h"
#include "../Mod/RuleRegion.h"
#include "BaseFacility.h"

namespace OpenXcom
{

const std::string SavedGame::AUTOSAVE_GEOSCAPE = "_autogeo_.asav",
   				  SavedGame::AUTOSAVE_BATTLESCAPE = "_autobattle_.asav",
				  SavedGame::QUICKSAVE = "_quick_.asav";

struct findRuleResearch : public std::unary_function<ResearchProject *,
								bool>
{
	RuleResearch * _toFind;
	findRuleResearch(RuleResearch * toFind);
	bool operator()(const ResearchProject *r) const;
};

findRuleResearch::findRuleResearch(RuleResearch * toFind) : _toFind(toFind)
{
}

bool findRuleResearch::operator()(const ResearchProject *r) const
{
	return _toFind == r->getRules();
}

struct equalProduction : public std::unary_function<Production *,
							bool>
{
	RuleManufacture * _item;
	equalProduction(RuleManufacture * item);
	bool operator()(const Production * p) const;
};

equalProduction::equalProduction(RuleManufacture * item) : _item(item)
{
}

bool equalProduction::operator()(const Production * p) const
{
	return p->getRules() == _item;
}

/**
 * Initializes a brand new saved game according to the specified difficulty.
 */
SavedGame::SavedGame() : _difficulty(DIFF_BEGINNER), _ironman(false), _globeLon(0.0), _globeLat(0.0), _globeZoom(0), _battleGame(0), _debug(false), _warned(false), _monthsPassed(-1), _selectedBase(0)
{
	_time = new GameTime(6, 1, 1, 1999, 12, 0, 0);
	_alienStrategy = new AlienStrategy();
	_funds.push_back(0);
	_maintenance.push_back(0);
	_researchScores.push_back(0);
	_incomes.push_back(0);
	_expenditures.push_back(0);
	_lastselectedArmor="STR_NONE_UC";
}

/**
 * Deletes the game content from memory.
 */
SavedGame::~SavedGame()
{
	delete _time;
	for (std::vector<Country*>::iterator i = _countries.begin(); i != _countries.end(); ++i)
	{
		delete *i;
	}
	for (std::vector<Region*>::iterator i = _regions.begin(); i != _regions.end(); ++i)
	{
		delete *i;
	}
	for (std::vector<Base*>::iterator i = _bases.begin(); i != _bases.end(); ++i)
	{
		delete *i;
	}
	for (std::vector<Ufo*>::iterator i = _ufos.begin(); i != _ufos.end(); ++i)
	{
		delete *i;
	}
	for (std::vector<Waypoint*>::iterator i = _waypoints.begin(); i != _waypoints.end(); ++i)
	{
		delete *i;
	}
	for (std::vector<MissionSite*>::iterator i = _missionSites.begin(); i != _missionSites.end(); ++i)
	{
		delete *i;
	}
	for (std::vector<AlienBase*>::iterator i = _alienBases.begin(); i != _alienBases.end(); ++i)
 	{
		delete *i;
	}
	delete _alienStrategy;
	for (std::vector<AlienMission*>::iterator i = _activeMissions.begin(); i != _activeMissions.end(); ++i)
	{
		delete *i;
	}
	for (std::vector<Soldier*>::iterator i = _deadSoldiers.begin(); i != _deadSoldiers.end(); ++i)
	{
		delete *i;
	}
	delete _battleGame;
}

static bool _isCurrentGameType(const SaveInfo &saveInfo, const std::string &curMaster)
{
	std::string gameMaster;
	if (saveInfo.mods.empty())
	{
		// if no mods listed in the savegame, this is an old-style
		// savegame.  assume "xcom1" as the game type.
		gameMaster = "xcom1";
	}
	else
	{
		gameMaster = saveInfo.mods[0];
	}

	if (gameMaster != curMaster)
	{
		Log(LOG_DEBUG) << "skipping save from inactive master: " << saveInfo.fileName;
		return false;
	}

	return true;
}

/**
 * Gets all the info of the saves found in the user folder.
 * @param lang Loaded language.
 * @param autoquick Include autosaves and quicksaves.
 * @return List of saves info.
 */
std::vector<SaveInfo> SavedGame::getList(Language *lang, bool autoquick)
{
	std::vector<SaveInfo> info;
	std::string curMaster = Options::getActiveMaster();
	std::vector<std::string> saves = CrossPlatform::getFolderContents(Options::getMasterUserFolder(), "sav");

	if (autoquick)
	{
		std::vector<std::string> asaves = CrossPlatform::getFolderContents(Options::getMasterUserFolder(), "asav");
		saves.insert(saves.begin(), asaves.begin(), asaves.end());
	}
	for (std::vector<std::string>::iterator i = saves.begin(); i != saves.end(); ++i)
	{
		try
		{
			SaveInfo saveInfo = getSaveInfo(*i, lang);
			if (!_isCurrentGameType(saveInfo, curMaster))
			{
				continue;
			}
			info.push_back(saveInfo);
		}
		catch (Exception &e)
		{
			Log(LOG_ERROR) << e.what();
			continue;
		}
		catch (YAML::Exception &e)
		{
			Log(LOG_ERROR) << e.what();
			continue;
		}
	}

	return info;
}

/**
 * Gets the info of a specific save file.
 * @param file Save filename.
 * @param lang Loaded language.
 */
SaveInfo SavedGame::getSaveInfo(const std::string &file, Language *lang)
{
	std::string fullname = Options::getMasterUserFolder() + file;
	YAML::Node doc = YAML::LoadFile(fullname);
	SaveInfo save;

	save.fileName = file;

	if (save.fileName == QUICKSAVE)
	{
		save.displayName = lang->getString("STR_QUICK_SAVE_SLOT");
		save.reserved = true;
	}
	else if (save.fileName == AUTOSAVE_GEOSCAPE)
	{
		save.displayName = lang->getString("STR_AUTO_SAVE_GEOSCAPE_SLOT");
		save.reserved = true;
	}
	else if (save.fileName == AUTOSAVE_BATTLESCAPE)
	{
		save.displayName = lang->getString("STR_AUTO_SAVE_BATTLESCAPE_SLOT");
		save.reserved = true;
	}
	else
	{
		if (doc["name"])
		{
			save.displayName = Language::utf8ToWstr(doc["name"].as<std::string>());
		}
		else
		{
			save.displayName = Language::fsToWstr(CrossPlatform::noExt(file));
		}
		save.reserved = false;
	}

	save.timestamp = CrossPlatform::getDateModified(fullname);
	std::pair<std::wstring, std::wstring> str = CrossPlatform::timeToString(save.timestamp);
	save.isoDate = str.first;
	save.isoTime = str.second;
	save.mods = doc["mods"].as<std::vector< std::string> >(std::vector<std::string>());

	std::wostringstream details;
	if (doc["turn"])
	{
		details << lang->getString("STR_BATTLESCAPE") << L": " << lang->getString(doc["mission"].as<std::string>()) << L", ";
		details << lang->getString("STR_TURN").arg(doc["turn"].as<int>());
	}
	else
	{
		GameTime time = GameTime(6, 1, 1, 1999, 12, 0, 0);
		time.load(doc["time"]);
		details << lang->getString("STR_GEOSCAPE") << L": ";
		details << time.getDayString(lang) << L" " << lang->getString(time.getMonthString()) << L" " << time.getYear() << L", ";
		details << time.getHour() << L":" << std::setfill(L'0') << std::setw(2) << time.getMinute();
	}
	if (doc["ironman"].as<bool>(false))
	{
		details << L" (" << lang->getString("STR_IRONMAN") << L")";
	}
	save.details = details.str();

	return save;
}

/**
 * Loads a saved game's contents from a YAML file.
 * @note Assumes the saved game is blank.
 * @param filename YAML filename.
 * @param mod Mod for the saved game.
 */
void SavedGame::load(const std::string &filename, Mod *mod)
{
	std::string s = Options::getMasterUserFolder() + filename;
	std::vector<YAML::Node> file = YAML::LoadAllFromFile(s);
	if (file.empty())
	{
		throw Exception(filename + " is not a vaild save file");
	}

	// Get brief save info
	YAML::Node brief = file[0];
	/*
	std::string version = brief["version"].as<std::string>();
	if (version != OPENXCOM_VERSION_SHORT)
	{
		throw Exception("Version mismatch");
	}
	*/
	_time->load(brief["time"]);
	if (brief["name"])
	{
		_name = Language::utf8ToWstr(brief["name"].as<std::string>());
	}
	else
	{
		_name = Language::fsToWstr(filename);
	}
	_ironman = brief["ironman"].as<bool>(_ironman);

	// Get full save data
	YAML::Node doc = file[1];
	_difficulty = (GameDifficulty)doc["difficulty"].as<int>(_difficulty);
	if (doc["rng"] && (_ironman || !Options::newSeedOnLoad))
		RNG::setSeed(doc["rng"].as<uint64_t>());
	_monthsPassed = doc["monthsPassed"].as<int>(_monthsPassed);
	_graphRegionToggles = doc["graphRegionToggles"].as<std::string>(_graphRegionToggles);
	_graphCountryToggles = doc["graphCountryToggles"].as<std::string>(_graphCountryToggles);
	_graphFinanceToggles = doc["graphFinanceToggles"].as<std::string>(_graphFinanceToggles);
	_funds = doc["funds"].as< std::vector<int64_t> >(_funds);
	_maintenance = doc["maintenance"].as< std::vector<int64_t> >(_maintenance);
	_researchScores = doc["researchScores"].as< std::vector<int> >(_researchScores);
	_incomes = doc["incomes"].as< std::vector<int64_t> >(_incomes);
	_expenditures = doc["expenditures"].as< std::vector<int64_t> >(_expenditures);
	_warned = doc["warned"].as<bool>(_warned);
	_globeLon = doc["globeLon"].as<double>(_globeLon);
	_globeLat = doc["globeLat"].as<double>(_globeLat);
	_globeZoom = doc["globeZoom"].as<int>(_globeZoom);
	_ids = doc["ids"].as< std::map<std::string, int> >(_ids);

	for (YAML::const_iterator i = doc["countries"].begin(); i != doc["countries"].end(); ++i)
	{
		std::string type = (*i)["type"].as<std::string>();
		if (mod->getCountry(type))
		{
			Country *c = new Country(mod->getCountry(type), false);
			c->load(*i);
			_countries.push_back(c);
		}
	}

	for (YAML::const_iterator i = doc["regions"].begin(); i != doc["regions"].end(); ++i)
	{
		std::string type = (*i)["type"].as<std::string>();
		if (mod->getRegion(type))
		{
			Region *r = new Region(mod->getRegion(type));
			r->load(*i);
			_regions.push_back(r);
		}
	}

	// Alien bases must be loaded before alien missions
	for (YAML::const_iterator i = doc["alienBases"].begin(); i != doc["alienBases"].end(); ++i)
	{
		AlienBase *b = new AlienBase();
		b->load(*i);
		_alienBases.push_back(b);
	}

	// Missions must be loaded before UFOs.
	const YAML::Node &missions = doc["alienMissions"];
	for (YAML::const_iterator it = missions.begin(); it != missions.end(); ++it)
	{
		std::string missionType = (*it)["type"].as<std::string>();
		const RuleAlienMission &mRule = *mod->getAlienMission(missionType);
		std::auto_ptr<AlienMission> mission(new AlienMission(mRule));
		mission->load(*it, *this);
		_activeMissions.push_back(mission.release());
	}

	for (YAML::const_iterator i = doc["ufos"].begin(); i != doc["ufos"].end(); ++i)
	{
		std::string type = (*i)["type"].as<std::string>();
		if (mod->getUfo(type))
		{
			Ufo *u = new Ufo(mod->getUfo(type));
			u->load(*i, *mod, *this);
			_ufos.push_back(u);
		}
	}

	for (YAML::const_iterator i = doc["waypoints"].begin(); i != doc["waypoints"].end(); ++i)
	{
		Waypoint *w = new Waypoint();
		w->load(*i);
		_waypoints.push_back(w);
	}

	// Backwards compatibility
	for (YAML::const_iterator i = doc["terrorSites"].begin(); i != doc["terrorSites"].end(); ++i)
	{
		MissionSite *m = new MissionSite(mod->getAlienMission("STR_ALIEN_TERROR"), mod->getDeployment("STR_TERROR_MISSION"));
		m->load(*i);
		_missionSites.push_back(m);
	}

	for (YAML::const_iterator i = doc["missionSites"].begin(); i != doc["missionSites"].end(); ++i)
	{
		std::string type = (*i)["type"].as<std::string>();
		std::string deployment = (*i)["deployment"].as<std::string>("STR_TERROR_MISSION");
<<<<<<< HEAD
		std::string alienWeaponDeploy = (*i)["missionCustomDeploy"].as<std::string>("");
		MissionSite *m = new MissionSite(rule->getAlienMission(type), rule->getDeployment(deployment), rule->getDeployment(alienWeaponDeploy));
=======
		MissionSite *m = new MissionSite(mod->getAlienMission(type), mod->getDeployment(deployment));
>>>>>>> 773fd047
		m->load(*i);
		_missionSites.push_back(m);
	}

	// Discovered Techs Should be loaded before Bases (e.g. for PSI evaluation)
	for (YAML::const_iterator it = doc["discovered"].begin(); it != doc["discovered"].end(); ++it)
	{
		std::string research = it->as<std::string>();
		if (mod->getResearch(research))
		{
			_discovered.push_back(mod->getResearch(research));
		}
	}

	for (YAML::const_iterator i = doc["bases"].begin(); i != doc["bases"].end(); ++i)
	{
		Base *b = new Base(mod);
		b->load(*i, this, false);
		_bases.push_back(b);
	}

	const YAML::Node &research = doc["poppedResearch"];
	for (YAML::const_iterator it = research.begin(); it != research.end(); ++it)
	{
		std::string id = it->as<std::string>();
		if (mod->getResearch(id))
		{
			_poppedResearch.push_back(mod->getResearch(id));
		}
	}
	_alienStrategy->load(doc["alienStrategy"]);

	for (YAML::const_iterator i = doc["deadSoldiers"].begin(); i != doc["deadSoldiers"].end(); ++i)
	{
		Soldier *soldier = new Soldier(mod->getSoldier("XCOM"), mod->getArmor("STR_NONE_UC"));
		soldier->load(*i, mod, this);
		_deadSoldiers.push_back(soldier);
	}

	if (const YAML::Node &battle = doc["battleGame"])
	{
<<<<<<< HEAD
		_battleGame = new SavedBattleGame(rule);
		_battleGame->load(battle, rule, this);
=======
		_battleGame = new SavedBattleGame();
		_battleGame->load(battle, mod, this);
>>>>>>> 773fd047
	}
}

/**
 * Saves a saved game's contents to a YAML file.
 * @param filename YAML filename.
 */
void SavedGame::save(const std::string &filename) const
{
	std::string s = Options::getMasterUserFolder() + filename;
	std::ofstream sav(s.c_str());
	if (!sav)
	{
		throw Exception("Failed to save " + filename);
	}

	YAML::Emitter out;

	// Saves the brief game info used in the saves list
	YAML::Node brief;
	brief["name"] = Language::wstrToUtf8(_name);
	brief["version"] = OPENXCOM_VERSION_SHORT;
	brief["build"] = OPENXCOM_VERSION_GIT;
	brief["time"] = _time->save();
	if (_battleGame != 0)
	{
		brief["mission"] = _battleGame->getMissionType();
		brief["turn"] = _battleGame->getTurn();
	}

	std::vector<std::string> activeMods;
	for (std::vector< std::pair<std::string, bool> >::iterator i = Options::mods.begin(); i != Options::mods.end(); ++i)
	{
		if (i->second)
		{
			activeMods.push_back(i->first);
		}
	}
	brief["mods"] = activeMods;
	if (_ironman)
		brief["ironman"] = _ironman;
	out << brief;
	// Saves the full game data to the save
	out << YAML::BeginDoc;
	YAML::Node node;
	node["difficulty"] = (int)_difficulty;
	node["monthsPassed"] = _monthsPassed;
	node["graphRegionToggles"] = _graphRegionToggles;
	node["graphCountryToggles"] = _graphCountryToggles;
	node["graphFinanceToggles"] = _graphFinanceToggles;
	node["rng"] = RNG::getSeed();
	node["funds"] = _funds;
	node["maintenance"] = _maintenance;
	node["researchScores"] = _researchScores;
	node["incomes"] = _incomes;
	node["expenditures"] = _expenditures;
	node["warned"] = _warned;
	node["globeLon"] = serializeDouble(_globeLon);
	node["globeLat"] = serializeDouble(_globeLat);
	node["globeZoom"] = _globeZoom;
	node["ids"] = _ids;
	for (std::vector<Country*>::const_iterator i = _countries.begin(); i != _countries.end(); ++i)
	{
		node["countries"].push_back((*i)->save());
	}
	for (std::vector<Region*>::const_iterator i = _regions.begin(); i != _regions.end(); ++i)
	{
		node["regions"].push_back((*i)->save());
	}
	for (std::vector<Base*>::const_iterator i = _bases.begin(); i != _bases.end(); ++i)
	{
		node["bases"].push_back((*i)->save());
	}
	for (std::vector<Waypoint*>::const_iterator i = _waypoints.begin(); i != _waypoints.end(); ++i)
	{
		node["waypoints"].push_back((*i)->save());
	}
	for (std::vector<MissionSite*>::const_iterator i = _missionSites.begin(); i != _missionSites.end(); ++i)
	{
		node["missionSites"].push_back((*i)->save());
	}
	// Alien bases must be saved before alien missions.
	for (std::vector<AlienBase*>::const_iterator i = _alienBases.begin(); i != _alienBases.end(); ++i)
	{
		node["alienBases"].push_back((*i)->save());
	}
	// Missions must be saved before UFOs, but after alien bases.
	for (std::vector<AlienMission *>::const_iterator i = _activeMissions.begin(); i != _activeMissions.end(); ++i)
	{
		node["alienMissions"].push_back((*i)->save());
	}
	// UFOs must be after missions
	for (std::vector<Ufo*>::const_iterator i = _ufos.begin(); i != _ufos.end(); ++i)
	{
		node["ufos"].push_back((*i)->save(getMonthsPassed() == -1));
	}
	for (std::vector<const RuleResearch *>::const_iterator i = _discovered.begin(); i != _discovered.end(); ++i)
	{
		node["discovered"].push_back((*i)->getName());
	}
	for (std::vector<const RuleResearch *>::const_iterator i = _poppedResearch.begin(); i != _poppedResearch.end(); ++i)
	{
		node["poppedResearch"].push_back((*i)->getName());
	}
	node["alienStrategy"] = _alienStrategy->save();
	for (std::vector<Soldier*>::const_iterator i = _deadSoldiers.begin(); i != _deadSoldiers.end(); ++i)
	{
		node["deadSoldiers"].push_back((*i)->save());
	}
	if (_battleGame != 0)
	{
		node["battleGame"] = _battleGame->save();
	}
	out << node;
	sav << out.c_str();
	sav.close();
}

/**
 * Returns the game's name shown in Save screens.
 * @return Save name.
 */
std::wstring SavedGame::getName() const
{
	return _name;
}

/**
 * Changes the game's name shown in Save screens.
 * @param name New name.
 */
void SavedGame::setName(const std::wstring &name)
{
	_name = name;
}

/**
 * Returns the game's difficulty level.
 * @return Difficulty level.
 */
GameDifficulty SavedGame::getDifficulty() const
{
	return _difficulty;
}

int SavedGame::getDifficultyCoefficient() const
{
	if (_difficulty > 4)
		return Mod::DIFFICULTY_COEFFICIENT[4];

	return Mod::DIFFICULTY_COEFFICIENT[_difficulty];
}
/**
 * Changes the game's difficulty to a new level.
 * @param difficulty New difficulty.
 */
void SavedGame::setDifficulty(GameDifficulty difficulty)
{
	_difficulty = difficulty;
}

/**
 * Returns if the game is set to ironman mode.
 * Ironman games cannot be manually saved.
 * @return Tony Stark
 */
bool SavedGame::isIronman() const
{
	return _ironman;
}

/**
 * Changes if the game is set to ironman mode.
 * Ironman games cannot be manually saved.
 * @param ironman Tony Stark
 */
void SavedGame::setIronman(bool ironman)
{
	_ironman = ironman;
}

/**
 * Returns the player's current funds.
 * @return Current funds.
 */
int64_t SavedGame::getFunds() const
{
	return _funds.back();
}

/**
 * Returns the player's funds for the last 12 months.
 * @return funds.
 */
std::vector<int64_t> &SavedGame::getFundsList()
{
	return _funds;
}

/**
 * Changes the player's funds to a new value.
 * @param funds New funds.
 */
void SavedGame::setFunds(int64_t funds)
{
	if (_funds.back() > funds)
	{
		_expenditures.back() += _funds.back() - funds;
	}
	else
	{
		_incomes.back() += funds - _funds.back();
	}
	_funds.back() = funds;
}

/**
 * Returns the current longitude of the Geoscape globe.
 * @return Longitude.
 */
double SavedGame::getGlobeLongitude() const
{
	return _globeLon;
}

/**
 * Changes the current longitude of the Geoscape globe.
 * @param lon Longitude.
 */
void SavedGame::setGlobeLongitude(double lon)
{
	_globeLon = lon;
}

/**
 * Returns the current latitude of the Geoscape globe.
 * @return Latitude.
 */
double SavedGame::getGlobeLatitude() const
{
	return _globeLat;
}

/**
 * Changes the current latitude of the Geoscape globe.
 * @param lat Latitude.
 */
void SavedGame::setGlobeLatitude(double lat)
{
	_globeLat = lat;
}

/**
 * Returns the current zoom level of the Geoscape globe.
 * @return Zoom level.
 */
int SavedGame::getGlobeZoom() const
{
	return _globeZoom;
}

/**
 * Changes the current zoom level of the Geoscape globe.
 * @param zoom Zoom level.
 */
void SavedGame::setGlobeZoom(int zoom)
{
	_globeZoom = zoom;
}

/**
 * Gives the player his monthly funds, taking in account
 * all maintenance and profit costs.
 */
void SavedGame::monthlyFunding()
{
	_funds.back() += getCountryFunding() - getBaseMaintenance();
	_funds.push_back(_funds.back());
	_maintenance.back() = getBaseMaintenance();
	_maintenance.push_back(0);
	_incomes.push_back(getCountryFunding());
	_expenditures.push_back(getBaseMaintenance());
	_researchScores.push_back(0);

	if (_incomes.size() > 12)
		_incomes.erase(_incomes.begin());
	if (_expenditures.size() > 12)
		_expenditures.erase(_expenditures.begin());
	if (_researchScores.size() > 12)
		_researchScores.erase(_researchScores.begin());
	if (_funds.size() > 12)
		_funds.erase(_funds.begin());
	if (_maintenance.size() > 12)
		_maintenance.erase(_maintenance.begin());
}

/**
 * Returns the current time of the game.
 * @return Pointer to the game time.
 */
GameTime *SavedGame::getTime() const
{
	return _time;
}

/**
 * Changes the current time of the game.
 * @param time Game time.
 */
void SavedGame::setTime(GameTime time)
{
	_time = new GameTime(time);
}

/**
 * Returns the latest ID for the specified object
 * and increases it.
 * @param name Object name.
 * @return Latest ID number.
 */
int SavedGame::getId(const std::string &name)
{
	std::map<std::string, int>::iterator i = _ids.find(name);
	if (i != _ids.end())
	{
		return i->second++;
	}
	else
	{
		_ids[name] = 1;
		return _ids[name]++;
	}
}

/**
 * Resets the list of unique object IDs.
 * @param ids New ID list.
 */
void SavedGame::setIds(const std::map<std::string, int> &ids)
{
	_ids = ids;
}

/**
 * Returns the list of countries in the game world.
 * @return Pointer to country list.
 */
std::vector<Country*> *SavedGame::getCountries()
{
	return &_countries;
}

/**
 * Adds up the monthly funding of all the countries.
 * @return Total funding.
 */
int SavedGame::getCountryFunding() const
{
	int total = 0;
	for (std::vector<Country*>::const_iterator i = _countries.begin(); i != _countries.end(); ++i)
	{
		total += (*i)->getFunding().back();
	}
	return total;
}

/**
 * Returns the list of world regions.
 * @return Pointer to region list.
 */
std::vector<Region*> *SavedGame::getRegions()
{
	return &_regions;
}

/**
 * Returns the list of player bases.
 * @return Pointer to base list.
 */
std::vector<Base*> *SavedGame::getBases()
{
	return &_bases;
}

/**
 * Returns the last selected player base.
 * @return Pointer to base.
 */
Base *SavedGame::getSelectedBase()
{
	// in case a base was destroyed or something...
	if (_selectedBase < _bases.size())
	{
		return _bases.at(_selectedBase);
	}
	else
	{
		return _bases.front();
	}
}

/**
 * Sets the last selected player base.
 * @param base number of the base.
 */
void SavedGame::setSelectedBase(size_t base)
{
	_selectedBase = base;
}

/**
 * Returns an immutable list of player bases.
 * @return Pointer to base list.
 */
const std::vector<Base*> *SavedGame::getBases() const
{
	return &_bases;
}

/**
 * Adds up the monthly maintenance of all the bases.
 * @return Total maintenance.
 */
int SavedGame::getBaseMaintenance() const
{
	int total = 0;
	for (std::vector<Base*>::const_iterator i = _bases.begin(); i != _bases.end(); ++i)
	{
		total += (*i)->getMonthlyMaintenace();
	}
	return total;
}

/**
 * Returns the list of alien UFOs.
 * @return Pointer to UFO list.
 */
std::vector<Ufo*> *SavedGame::getUfos()
{
	return &_ufos;
}

/**
 * Returns the list of craft waypoints.
 * @return Pointer to waypoint list.
 */
std::vector<Waypoint*> *SavedGame::getWaypoints()
{
	return &_waypoints;
}

/**
 * Returns the list of mission sites.
 * @return Pointer to mission site list.
 */
std::vector<MissionSite*> *SavedGame::getMissionSites()
{
	return &_missionSites;
}

/**
 * Get pointer to the battleGame object.
 * @return Pointer to the battleGame object.
 */
SavedBattleGame *SavedGame::getSavedBattle()
{
	return _battleGame;
}

/**
 * Set battleGame object.
 * @param battleGame Pointer to the battleGame object.
 */
void SavedGame::setBattleGame(SavedBattleGame *battleGame)
{
	delete _battleGame;
	_battleGame = battleGame;
}

/**
 * Add a ResearchProject to the list of already discovered ResearchProject
 * @param r The newly found ResearchProject
 * @param mod the game Mod
 */
void SavedGame::addFinishedResearch (const RuleResearch * r, const Mod * mod, bool score)
{
	std::vector<const RuleResearch *>::const_iterator itDiscovered = std::find(_discovered.begin(), _discovered.end(), r);
	if (itDiscovered == _discovered.end())
	{
		_discovered.push_back(r);
		removePoppedResearch(r);
		if (score)
		{
			addResearchScore(r->getPoints());
		}
	}
	if (mod)
	{
		std::vector<RuleResearch*> availableResearch;
		for (std::vector<Base*>::const_iterator it = _bases.begin(); it != _bases.end(); ++it)
		{
			getDependableResearchBasic(availableResearch, r, mod, *it);
		}
		for (std::vector<RuleResearch*>::iterator it = availableResearch.begin(); it != availableResearch.end(); ++it)
		{
			if ((*it)->getCost() == 0 && (*it)->getRequirements().empty())
			{
				addFinishedResearch(*it, mod);
			}
			else if ((*it)->getCost() == 0)
			{
				int entry(0);
				for (std::vector<std::string>::const_iterator iter = (*it)->getRequirements().begin(); iter != (*it)->getRequirements().end(); ++iter)
				{
					if ((*it)->getRequirements().at(entry) == (*iter))
					{
						addFinishedResearch(*it, mod);
					}
					entry++;
				}
			}
		}
	}
}

/**
 *  Returns the list of already discovered ResearchProject
 * @return the list of already discovered ResearchProject
 */
const std::vector<const RuleResearch *> & SavedGame::getDiscoveredResearch() const
{
	return _discovered;
}

/**
 * Get the list of RuleResearch which can be researched in a Base.
 * @param projects the list of ResearchProject which are available.
 * @param mod the game Mod
 * @param base a pointer to a Base
 */
void SavedGame::getAvailableResearchProjects (std::vector<RuleResearch *> & projects, const Mod * mod, Base * base) const
{
<<<<<<< HEAD
	const std::vector<const RuleResearch *> &discovered = getDiscoveredResearch();
	const std::vector<std::string> &researchProjects = ruleset->getResearchList();
	const std::vector<ResearchProject *> &baseResearchProjects = base->getResearch();
	const std::set<std::string> &baseFunc = base->getProvidedBaseFunc();
=======
	const std::vector<const RuleResearch *> & discovered(getDiscoveredResearch());
	std::vector<std::string> researchProjects = mod->getResearchList();
	const std::vector<ResearchProject *> & baseResearchProjects = base->getResearch();
>>>>>>> 773fd047
	std::vector<const RuleResearch *> unlocked;


	for (std::vector<const RuleResearch *>::const_iterator it = discovered.begin(); it != discovered.end(); ++it)
	{
		for (std::vector<std::string>::const_iterator itUnlocked = (*it)->getUnlocked().begin(); itUnlocked != (*it)->getUnlocked().end(); ++itUnlocked)
		{
			unlocked.push_back(mod->getResearch(*itUnlocked));
		}
	}
	for (std::vector<std::string>::const_iterator iter = researchProjects.begin(); iter != researchProjects.end(); ++iter)
	{
		RuleResearch *research = mod->getResearch(*iter);
		if (!isResearchAvailable(research, unlocked, mod))
		{
			continue;
		}
		std::vector<const RuleResearch *>::const_iterator itDiscovered = std::find(discovered.begin(), discovered.end(), research);

		bool liveAlien = mod->getUnit(research->getName()) != 0;

		if (itDiscovered != discovered.end())
		{
			bool cull = true;
			if (!research->getGetOneFree().empty())
			{
				for (std::vector<std::string>::const_iterator ohBoy = research->getGetOneFree().begin(); ohBoy != research->getGetOneFree().end(); ++ohBoy)
				{
					std::vector<const RuleResearch *>::const_iterator more_iteration = std::find(discovered.begin(), discovered.end(), mod->getResearch(*ohBoy));
					if (more_iteration == discovered.end())
					{
						cull = false;
						break;
					}
				}
			}
			if (!liveAlien && cull)
			{
				continue;
			}
			else
			{
				std::vector<std::string>::const_iterator leaderCheck = std::find(research->getUnlocked().begin(), research->getUnlocked().end(), "STR_LEADER_PLUS");
				std::vector<std::string>::const_iterator cmnderCheck = std::find(research->getUnlocked().begin(), research->getUnlocked().end(), "STR_COMMANDER_PLUS");

				bool leader ( leaderCheck != research->getUnlocked().end());
				bool cmnder ( cmnderCheck != research->getUnlocked().end());

				if (leader)
				{
					std::vector<const RuleResearch*>::const_iterator found = std::find(discovered.begin(), discovered.end(), mod->getResearch("STR_LEADER_PLUS"));
					if (found == discovered.end())
						cull = false;
				}

				if (cmnder)
				{
					std::vector<const RuleResearch*>::const_iterator found = std::find(discovered.begin(), discovered.end(), mod->getResearch("STR_COMMANDER_PLUS"));
					if (found == discovered.end())
						cull = false;
				}

				if (cull)
					continue;
			}
		}

		if (std::find_if (baseResearchProjects.begin(), baseResearchProjects.end(), findRuleResearch(research)) != baseResearchProjects.end())
		{
			continue;
		}
		if (research->needItem() && base->getItems()->getItem(research->getName()) == 0)
		{
			continue;
		}
		if (!research->getRequirements().empty())
		{
			size_t tally(0);
			for (size_t itreq = 0; itreq != research->getRequirements().size(); ++itreq)
			{
				itDiscovered = std::find(discovered.begin(), discovered.end(), mod->getResearch(research->getRequirements().at(itreq)));
				if (itDiscovered != discovered.end())
				{
					tally++;
				}
			}
			if (tally != research->getRequirements().size())
				continue;
		}
		if (!std::includes(baseFunc.begin(), baseFunc.end(), research->getRequireBaseFunc().begin(), research->getRequireBaseFunc().end()))
		{
			continue;
		}

		projects.push_back (research);
	}
}

/**
 * Get the list of RuleManufacture which can be manufacture in a Base.
 * @param productions the list of Productions which are available.
 * @param mod the Game Mod
 * @param base a pointer to a Base
 */
void SavedGame::getAvailableProductions (std::vector<RuleManufacture *> & productions, const Mod * mod, Base * base) const
{
<<<<<<< HEAD
	const std::vector<std::string> &items = ruleset->getManufactureList();
	const std::vector<Production *> &baseProductions = base->getProductions();
	const std::set<std::string> &baseFunc = base->getProvidedBaseFunc();
=======
	const std::vector<std::string> &items = mod->getManufactureList();
	const std::vector<Production *> baseProductions (base->getProductions());
>>>>>>> 773fd047

	for (std::vector<std::string>::const_iterator iter = items.begin();
		iter != items.end();
		++iter)
	{
		RuleManufacture *m = mod->getManufacture(*iter);
		if (!isResearched(m->getRequirements()))
		{
			continue;
		}
		if (std::find_if (baseProductions.begin(), baseProductions.end(), equalProduction(m)) != baseProductions.end())
		{
			continue;
		}
		if (!std::includes(baseFunc.begin(), baseFunc.end(), m->getRequireBaseFunc().begin(), m->getRequireBaseFunc().end()))
		{
			continue;
		}

		productions.push_back(m);
	}
}

/**
 * Check whether a ResearchProject can be researched.
 * @param r the RuleResearch to test.
 * @param unlocked the list of currently unlocked RuleResearch
 * @param mod the current Mod
 * @return true if the RuleResearch can be researched
 */
bool SavedGame::isResearchAvailable (RuleResearch * r, const std::vector<const RuleResearch *> & unlocked, const Mod * mod) const
{
	if (r == 0)
	{
		return false;
	}
<<<<<<< HEAD
	const std::vector<std::string> &deps = r->getDependencies();
	const std::vector<const RuleResearch *> &discovered = getDiscoveredResearch();
	bool liveAlien = ruleset->getUnit(r->getName()) != 0;
=======
	std::vector<std::string> deps = r->getDependencies();
	const std::vector<const RuleResearch *> & discovered(getDiscoveredResearch());
	bool liveAlien = mod->getUnit(r->getName()) != 0;
>>>>>>> 773fd047
	if (_debug || std::find(unlocked.begin(), unlocked.end(), r) != unlocked.end())
	{
		return true;
	}
	else if (liveAlien)
	{
		if (!r->getGetOneFree().empty())
		{
			std::vector<std::string>::const_iterator leaderCheck = std::find(r->getUnlocked().begin(), r->getUnlocked().end(), "STR_LEADER_PLUS");
			std::vector<std::string>::const_iterator cmnderCheck = std::find(r->getUnlocked().begin(), r->getUnlocked().end(), "STR_COMMANDER_PLUS");

			bool leader ( leaderCheck != r->getUnlocked().end());
			bool cmnder ( cmnderCheck != r->getUnlocked().end());

			if (leader)
			{
				std::vector<const RuleResearch*>::const_iterator found = std::find(discovered.begin(), discovered.end(), mod->getResearch("STR_LEADER_PLUS"));
				if (found == discovered.end())
					return true;
			}

			if (cmnder)
			{
				std::vector<const RuleResearch*>::const_iterator found = std::find(discovered.begin(), discovered.end(), mod->getResearch("STR_COMMANDER_PLUS"));
				if (found == discovered.end())
					return true;
			}
		}
	}
	for (std::vector<std::string>::const_iterator itFree = r->getGetOneFree().begin(); itFree != r->getGetOneFree().end(); ++itFree)
	{
		if (std::find(unlocked.begin(), unlocked.end(), mod->getResearch(*itFree)) == unlocked.end())
		{
			return true;
		}
	}

	for (std::vector<std::string>::const_iterator iter = deps.begin(); iter != deps.end(); ++ iter)
	{
		RuleResearch *research = mod->getResearch(*iter);
		std::vector<const RuleResearch *>::const_iterator itDiscovered = std::find(discovered.begin(), discovered.end(), research);
		if (itDiscovered == discovered.end())
		{
			return false;
		}
	}

	return true;
}

/**
 * Get the list of newly available research projects once a ResearchProject has been completed. This function check for fake ResearchProject.
 * @param dependables the list of RuleResearch which are now available.
 * @param research The RuleResearch which has just been discovered
 * @param mod the Game Mod
 * @param base a pointer to a Base
 */
void SavedGame::getDependableResearch (std::vector<RuleResearch *> & dependables, const RuleResearch *research, const Mod * mod, Base * base) const
{
	getDependableResearchBasic(dependables, research, mod, base);
	for (std::vector<const RuleResearch *>::const_iterator iter = _discovered.begin(); iter != _discovered.end(); ++iter)
	{
		if ((*iter)->getCost() == 0)
		{
			if (std::find((*iter)->getDependencies().begin(), (*iter)->getDependencies().end(), research->getName()) != (*iter)->getDependencies().end())
			{
				getDependableResearchBasic(dependables, *iter, mod, base);
			}
		}
	}
}

/**
 * Get the list of newly available research projects once a ResearchProject has been completed. This function doesn't check for fake ResearchProject.
 * @param dependables the list of RuleResearch which are now available.
 * @param research The RuleResearch which has just been discovered
 * @param mod the Game Mod
 * @param base a pointer to a Base
 */
void SavedGame::getDependableResearchBasic (std::vector<RuleResearch *> & dependables, const RuleResearch *research, const Mod * mod, Base * base) const
{
	std::vector<RuleResearch *> possibleProjects;
	getAvailableResearchProjects(possibleProjects, mod, base);
	for (std::vector<RuleResearch *>::iterator iter = possibleProjects.begin(); iter != possibleProjects.end(); ++iter)
	{
		if (std::find((*iter)->getDependencies().begin(), (*iter)->getDependencies().end(), research->getName()) != (*iter)->getDependencies().end()
			|| std::find((*iter)->getUnlocked().begin(), (*iter)->getUnlocked().end(), research->getName()) != (*iter)->getUnlocked().end())
		{
			dependables.push_back(*iter);
			if ((*iter)->getCost() == 0)
			{
				getDependableResearchBasic(dependables, *iter, mod, base);
			}
		}
	}
}

/**
 * Get the list of newly available manufacture projects once a ResearchProject has been completed. This function check for fake ResearchProject.
 * @param dependables the list of RuleManufacture which are now available.
 * @param research The RuleResearch which has just been discovered
 * @param mod the Game Mod
 * @param base a pointer to a Base
 */
void SavedGame::getDependableManufacture (std::vector<RuleManufacture *> & dependables, const RuleResearch *research, const Mod * mod, Base *) const
{
	const std::vector<std::string> &mans = mod->getManufactureList();
	for (std::vector<std::string>::const_iterator iter = mans.begin(); iter != mans.end(); ++iter)
	{
		RuleManufacture *m = mod->getManufacture(*iter);
		const std::vector<std::string> &reqs = m->getRequirements();
		if (isResearched(m->getRequirements()) && std::find(reqs.begin(), reqs.end(), research->getName()) != reqs.end())
		{
			dependables.push_back(m);
		}
	}
}

/**
 * Returns if a certain research has been completed.
 * @param research Research ID.
 * @return Whether it's researched or not.
 */
bool SavedGame::isResearched(const std::string &research) const
{
	if (research.empty() || _debug)
		return true;
	for (std::vector<const RuleResearch *>::const_iterator i = _discovered.begin(); i != _discovered.end(); ++i)
	{
		if ((*i)->getName() == research)
			return true;
	}

	return false;
}

/**
 * Returns if a certain list of research has been completed.
 * @param research List of research IDs.
 * @return Whether it's researched or not.
 */
bool SavedGame::isResearched(const std::vector<std::string> &research) const
{
	if (research.empty() || _debug)
		return true;
	std::vector<std::string> matches = research;
	for (std::vector<const RuleResearch *>::const_iterator i = _discovered.begin(); i != _discovered.end(); ++i)
	{
		for (std::vector<std::string>::iterator j = matches.begin(); j != matches.end(); ++j)
		{
			if ((*i)->getName() == *j)
			{
				j = matches.erase(j);
				break;
			}
		}
		if (matches.empty())
			return true;
	}

	return false;
}

/**
 * Returns pointer to the Soldier given it's unique ID.
 * @param id A soldier's unique id.
 * @return Pointer to Soldier.
 */
Soldier *SavedGame::getSoldier(int id) const
{
	for (std::vector<Base*>::const_iterator i = _bases.begin(); i != _bases.end(); ++i)
	{
		for (std::vector<Soldier*>::const_iterator j = (*i)->getSoldiers()->begin(); j != (*i)->getSoldiers()->end(); ++j)
		{
			if ((*j)->getId() == id)
			{
				return (*j);
			}
		}
	}
	return 0;
}

/**
 * Handles the higher promotions (not the rookie-squaddie ones).
 * @param participants a list of soldiers that were actually present at the battle.
 * @return Whether or not some promotions happened - to show the promotions screen.
 */
bool SavedGame::handlePromotions(std::vector<Soldier*> &participants)
{
	int soldiersPromoted = 0;
	Soldier *highestRanked = 0;
	PromotionInfo soldierData;
	std::vector<Soldier*> soldiers;
	for (std::vector<Base*>::iterator i = _bases.begin(); i != _bases.end(); ++i)
	{
		for (std::vector<Soldier*>::iterator j = (*i)->getSoldiers()->begin(); j != (*i)->getSoldiers()->end(); ++j)
		{
			soldiers.push_back(*j);
			processSoldier(*j, soldierData);
		}
		for (std::vector<Transfer*>::iterator j = (*i)->getTransfers()->begin(); j != (*i)->getTransfers()->end(); ++j)
		{
			if ((*j)->getType() == TRANSFER_SOLDIER)
			{
				soldiers.push_back((*j)->getSoldier());
				processSoldier((*j)->getSoldier(), soldierData);
			}
		}
	}

	int totalSoldiers = (int)(soldiers.size());

	if (soldierData.totalCommanders == 0)
	{
		if (totalSoldiers >= 30)
		{
			highestRanked = inspectSoldiers(soldiers, participants, RANK_COLONEL);
			if (highestRanked)
			{
				// only promote one colonel to commander
				highestRanked->promoteRank();
				soldiersPromoted++;
				soldierData.totalCommanders++;
				soldierData.totalColonels--;
			}
		}
	}

	if ((totalSoldiers / 23) > soldierData.totalColonels)
	{
		while ((totalSoldiers / 23) > soldierData.totalColonels)
		{
			highestRanked = inspectSoldiers(soldiers, participants, RANK_CAPTAIN);
			if (highestRanked)
			{
				highestRanked->promoteRank();
				soldiersPromoted++;
				soldierData.totalColonels++;
				soldierData.totalCaptains--;
			}
			else
			{
				break;
			}
		}
	}

	if ((totalSoldiers / 11) > soldierData.totalCaptains)
	{
		while ((totalSoldiers / 11) > soldierData.totalCaptains)
		{
			highestRanked = inspectSoldiers(soldiers, participants, RANK_SERGEANT);
			if (highestRanked)
			{
				highestRanked->promoteRank();
				soldiersPromoted++;
				soldierData.totalCaptains++;
				soldierData.totalSergeants--;
			}
			else
			{
				break;
			}
		}
	}

	if ((totalSoldiers / 5) > soldierData.totalSergeants)
	{
		while ((totalSoldiers / 5) > soldierData.totalSergeants)
		{
			highestRanked = inspectSoldiers(soldiers, participants, RANK_SQUADDIE);
			if (highestRanked)
			{
				highestRanked->promoteRank();
				soldiersPromoted++;
				soldierData.totalSergeants++;
			}
			else
			{
				break;
			}
		}
	}

	return (soldiersPromoted > 0);
}

/**
 * Processes a soldier, and adds their rank to the promotions data array.
 * @param soldier the soldier to process.
 * @param soldierData the data array to put their info into.
 */
void SavedGame::processSoldier(Soldier *soldier, PromotionInfo &soldierData)
{
	switch (soldier->getRank())
	{
	case RANK_COMMANDER:
		soldierData.totalCommanders++;
		break;
	case RANK_COLONEL:
		soldierData.totalColonels++;
		break;
	case RANK_CAPTAIN:
		soldierData.totalCaptains++;
		break;
	case RANK_SERGEANT:
		soldierData.totalSergeants++;
		break;
	default:
		break;
	}
}
/**
 * Checks how many soldiers of a rank exist and which one has the highest score.
 * @param soldiers full list of live soldiers.
 * @param participants list of participants on this mission.
 * @param rank Rank to inspect.
 * @return the highest ranked soldier
 */
Soldier *SavedGame::inspectSoldiers(std::vector<Soldier*> &soldiers, std::vector<Soldier*> &participants, int rank)
{
	int highestScore = 0;
	Soldier *highestRanked = 0;
	for (std::vector<Soldier*>::iterator i = soldiers.begin(); i != soldiers.end(); ++i)
	{
		if ((*i)->getRank() == rank)
		{
			int score = getSoldierScore(*i);
			if (score > highestScore && (!Options::fieldPromotions || std::find(participants.begin(), participants.end(), *i) != participants.end()))
			{
				highestScore = score;
				highestRanked = (*i);
			}
		}
	}
	return highestRanked;
}

/**
 * Evaluate the score of a soldier based on all of his stats, missions and kills.
 * @param soldier the soldier to get a score for.
 * @return this soldier's score.
 */
int SavedGame::getSoldierScore(Soldier *soldier)
{
	UnitStats *s = soldier->getCurrentStats();
	int v1 = 2 * s->health + 2 * s->stamina + 4 * s->reactions + 4 * s->bravery;
	int v2 = v1 + 3*( s->tu + 2*( s->firing ) );
	int v3 = v2 + s->melee + s->throwing + s->strength;
	if (s->psiSkill > 0) v3 += s->psiStrength + 2 * s->psiSkill;
	return v3 + 10 * ( soldier->getMissions() + soldier->getKills() );
}

/**
  * Returns the list of alien bases.
  * @return Pointer to alien base list.
  */
std::vector<AlienBase*> *SavedGame::getAlienBases()
{
	return &_alienBases;
}

/**
 * Toggles debug mode.
 */
void SavedGame::setDebugMode()
{
	_debug = !_debug;
}

/**
 * Gets the current debug mode.
 * @return Debug mode.
 */
bool SavedGame::getDebugMode() const
{
	return _debug;
}

/** @brief Match a mission based on region and type.
 * This function object will match alien missions based on region and type.
 */
class matchRegionAndType: public std::unary_function<AlienMission *, bool>
{
public:
	/// Store the region and type.
	matchRegionAndType(const std::string &region, MissionObjective objective) : _region(region), _objective(objective) { }
	/// Match against stored values.
	bool operator()(const AlienMission *mis) const
	{
		return mis->getRegion() == _region && mis->getRules().getObjective() == _objective;
	}
private:

	const std::string &_region;
	MissionObjective _objective;
};

/**
 * Find a mission type in the active alien missions.
 * @param region The region string ID.
 * @param objective The active mission objective.
 * @return A pointer to the mission, or 0 if no mission matched.
 */
AlienMission *SavedGame::findAlienMission(const std::string &region, MissionObjective objective) const
{
	std::vector<AlienMission*>::const_iterator ii = std::find_if(_activeMissions.begin(), _activeMissions.end(), matchRegionAndType(region, objective));
	if (ii == _activeMissions.end())
		return 0;
	return *ii;
}

/**
 * return the list of monthly maintenance costs
 * @return list of maintenances.
 */
std::vector<int64_t> &SavedGame::getMaintenances()
{
	return _maintenance;
}

/**
 * adds to this month's research score
 * @param score the amount to add.
 */
void SavedGame::addResearchScore(int score)
{
	_researchScores.back() += score;
}

/**
 * return the list of research scores
 * @return list of research scores.
 */
std::vector<int> &SavedGame::getResearchScores()
{
	return _researchScores;
}

/**
 * return the list of income scores
 * @return list of income scores.
 */
std::vector<int64_t> &SavedGame::getIncomes()
{
	return _incomes;
}

/**
 * return the list of expenditures scores
 * @return list of expenditures scores.
 */
std::vector<int64_t> &SavedGame::getExpenditures()
{
	return _expenditures;
}
/**
 * return if the player has been
 * warned about poor performance.
 * @return true or false.
 */
bool SavedGame::getWarned() const
{
	return _warned;
}

/**
 * sets the player's "warned" status.
 * @param warned set "warned" to this.
 */
void SavedGame::setWarned(bool warned)
{
	_warned = warned;
}

/** @brief Check if a point is contained in a region.
 * This function object checks if a point is contained inside a region.
 */
class ContainsPoint: public std::unary_function<const Region *, bool>
{
public:
	/// Remember the coordinates.
	ContainsPoint(double lon, double lat) : _lon(lon), _lat(lat) { /* Empty by design. */ }
	/// Check is the region contains the stored point.
	bool operator()(const Region *region) const { return region->getRules()->insideRegion(_lon, _lat); }
private:
	double _lon, _lat;
};

/**
 * Find the region containing this location.
 * @param lon The longtitude.
 * @param lat The latitude.
 * @return Pointer to the region, or 0.
 */
Region *SavedGame::locateRegion(double lon, double lat) const
{
	std::vector<Region *>::const_iterator found = std::find_if (_regions.begin(), _regions.end(), ContainsPoint(lon, lat));
	if (found != _regions.end())
	{
		return *found;
	}
	return 0;
}

/**
 * Find the region containing this target.
 * @param target The target to locate.
 * @return Pointer to the region, or 0.
 */
Region *SavedGame::locateRegion(const Target &target) const
{
	return locateRegion(target.getLongitude(), target.getLatitude());
}

/*
 * @return the month counter.
 */
int SavedGame::getMonthsPassed() const
{
	return _monthsPassed;
}

/*
 * @return the GraphRegionToggles.
 */
const std::string &SavedGame::getGraphRegionToggles() const
{
	return _graphRegionToggles;
}

/*
 * @return the GraphCountryToggles.
 */
const std::string &SavedGame::getGraphCountryToggles() const
{
	return _graphCountryToggles;
}

/*
 * @return the GraphFinanceToggles.
 */
const std::string &SavedGame::getGraphFinanceToggles() const
{
	return _graphFinanceToggles;
}

/**
 * Sets the GraphRegionToggles.
 * @param value The new value for GraphRegionToggles.
 */
void SavedGame::setGraphRegionToggles(const std::string &value)
{
	_graphRegionToggles = value;
}

/**
 * Sets the GraphCountryToggles.
 * @param value The new value for GraphCountryToggles.
 */
void SavedGame::setGraphCountryToggles(const std::string &value)
{
	_graphCountryToggles = value;
}

/**
 * Sets the GraphFinanceToggles.
 * @param value The new value for GraphFinanceToggles.
 */
void SavedGame::setGraphFinanceToggles(const std::string &value)
{
	_graphFinanceToggles = value;
}

/*
 * Increment the month counter.
 */
void SavedGame::addMonth()
{
	++_monthsPassed;
}

/*
 * marks a research topic as having already come up as "we can now research"
 * @param research is the project we want to add to the vector
 */
void SavedGame::addPoppedResearch(const RuleResearch* research)
{
	if (!wasResearchPopped(research))
		_poppedResearch.push_back(research);
}

/*
 * checks if an unresearched topic has previously been popped up.
 * @param research is the project we are checking for
 * @return whether or not it has been popped up.
 */
bool SavedGame::wasResearchPopped(const RuleResearch* research)
{
	return (std::find(_poppedResearch.begin(), _poppedResearch.end(), research) != _poppedResearch.end());
}

/*
 * checks for and removes a research project from the "has been popped up" array
 * @param research is the project we are checking for and removing, if necessary.
 */
void SavedGame::removePoppedResearch(const RuleResearch* research)
{
	std::vector<const RuleResearch*>::iterator r = std::find(_poppedResearch.begin(), _poppedResearch.end(), research);
	if (r != _poppedResearch.end())
	{
		_poppedResearch.erase(r);
	}
}

/**
 * Returns the list of dead soldiers.
 * @return Pointer to soldier list.
 */
std::vector<Soldier*> *SavedGame::getDeadSoldiers()
{
	return &_deadSoldiers;
}

/**
 * Sets the last selected armour.
 * @param value The new value for last selected armor - Armor type string.
 */

void SavedGame::setLastSelectedArmor(const std::string &value)
{
	_lastselectedArmor = value;
}

/**
 * Gets the last selected armour
 * @return last used armor type string
 */
std::string SavedGame::getLastSelectedArmor()
{
	return _lastselectedArmor;
}

/**
 * Returns the craft corresponding to the specified unique id.
 * @param craftId The unique craft id to look up.
 * @return The craft with the specified id, or NULL.
 */
Craft *SavedGame::findCraftByUniqueId(const CraftId& craftId) const
{
	for (std::vector<Base*>::const_iterator base = _bases.begin(); base != _bases.end(); ++base)
	{
		for (std::vector<Craft*>::const_iterator craft = (*base)->getCrafts()->begin(); craft != (*base)->getCrafts()->end(); ++craft)
		{
			if ((*craft)->getUniqueId() == craftId)
				return *craft;
		}
	}

	return NULL;
}


}<|MERGE_RESOLUTION|>--- conflicted
+++ resolved
@@ -419,12 +419,8 @@
 	{
 		std::string type = (*i)["type"].as<std::string>();
 		std::string deployment = (*i)["deployment"].as<std::string>("STR_TERROR_MISSION");
-<<<<<<< HEAD
 		std::string alienWeaponDeploy = (*i)["missionCustomDeploy"].as<std::string>("");
-		MissionSite *m = new MissionSite(rule->getAlienMission(type), rule->getDeployment(deployment), rule->getDeployment(alienWeaponDeploy));
-=======
-		MissionSite *m = new MissionSite(mod->getAlienMission(type), mod->getDeployment(deployment));
->>>>>>> 773fd047
+		MissionSite *m = new MissionSite(mod->getAlienMission(type), mod->getDeployment(deployment), mod->getDeployment(alienWeaponDeploy));
 		m->load(*i);
 		_missionSites.push_back(m);
 	}
@@ -466,13 +462,8 @@
 
 	if (const YAML::Node &battle = doc["battleGame"])
 	{
-<<<<<<< HEAD
-		_battleGame = new SavedBattleGame(rule);
-		_battleGame->load(battle, rule, this);
-=======
-		_battleGame = new SavedBattleGame();
+		_battleGame = new SavedBattleGame(mod);
 		_battleGame->load(battle, mod, this);
->>>>>>> 773fd047
 	}
 }
 
@@ -1015,16 +1006,10 @@
  */
 void SavedGame::getAvailableResearchProjects (std::vector<RuleResearch *> & projects, const Mod * mod, Base * base) const
 {
-<<<<<<< HEAD
 	const std::vector<const RuleResearch *> &discovered = getDiscoveredResearch();
-	const std::vector<std::string> &researchProjects = ruleset->getResearchList();
+	const std::vector<std::string> &researchProjects = mod->getResearchList();
 	const std::vector<ResearchProject *> &baseResearchProjects = base->getResearch();
 	const std::set<std::string> &baseFunc = base->getProvidedBaseFunc();
-=======
-	const std::vector<const RuleResearch *> & discovered(getDiscoveredResearch());
-	std::vector<std::string> researchProjects = mod->getResearchList();
-	const std::vector<ResearchProject *> & baseResearchProjects = base->getResearch();
->>>>>>> 773fd047
 	std::vector<const RuleResearch *> unlocked;
 
 
@@ -1131,14 +1116,9 @@
  */
 void SavedGame::getAvailableProductions (std::vector<RuleManufacture *> & productions, const Mod * mod, Base * base) const
 {
-<<<<<<< HEAD
-	const std::vector<std::string> &items = ruleset->getManufactureList();
+	const std::vector<std::string> &items = mod->getManufactureList();
 	const std::vector<Production *> &baseProductions = base->getProductions();
 	const std::set<std::string> &baseFunc = base->getProvidedBaseFunc();
-=======
-	const std::vector<std::string> &items = mod->getManufactureList();
-	const std::vector<Production *> baseProductions (base->getProductions());
->>>>>>> 773fd047
 
 	for (std::vector<std::string>::const_iterator iter = items.begin();
 		iter != items.end();
@@ -1175,15 +1155,9 @@
 	{
 		return false;
 	}
-<<<<<<< HEAD
 	const std::vector<std::string> &deps = r->getDependencies();
 	const std::vector<const RuleResearch *> &discovered = getDiscoveredResearch();
-	bool liveAlien = ruleset->getUnit(r->getName()) != 0;
-=======
-	std::vector<std::string> deps = r->getDependencies();
-	const std::vector<const RuleResearch *> & discovered(getDiscoveredResearch());
 	bool liveAlien = mod->getUnit(r->getName()) != 0;
->>>>>>> 773fd047
 	if (_debug || std::find(unlocked.begin(), unlocked.end(), r) != unlocked.end())
 	{
 		return true;
