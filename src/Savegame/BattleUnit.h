#pragma once
/*
 * Copyright 2010-2016 OpenXcom Developers.
 *
 * This file is part of OpenXcom.
 *
 * OpenXcom is free software: you can redistribute it and/or modify
 * it under the terms of the GNU General Public License as published by
 * the Free Software Foundation, either version 3 of the License, or
 * (at your option) any later version.
 *
 * OpenXcom is distributed in the hope that it will be useful,
 * but WITHOUT ANY WARRANTY; without even the implied warranty of
 * MERCHANTABILITY or FITNESS FOR A PARTICULAR PURPOSE.  See the
 * GNU General Public License for more details.
 *
 * You should have received a copy of the GNU General Public License
 * along with OpenXcom.  If not, see <http://www.gnu.org/licenses/>.
 */
#include <vector>
#include <string>
#include <unordered_set>
#include "../Battlescape/Position.h"
#include "../Battlescape/BattlescapeGame.h"
#include "../Mod/RuleItem.h"
#include "../Mod/Armor.h"
#include "../Mod/Unit.h"
#include "../Mod/MapData.h"
#include "Soldier.h"
#include "BattleItem.h"

namespace OpenXcom
{

class Tile;
class BattleItem;
class Unit;
class SavedBattleGame;
class Node;
class Surface;
class RuleInventory;
class Soldier;
class SavedGame;
class Language;
class AIModule;
template<typename, typename...> class ScriptContainer;
template<typename, typename...> class ScriptParser;
class ScriptWorkerBlit;
struct BattleUnitStatistics;
struct StatAdjustment;

enum UnitStatus {STATUS_STANDING, STATUS_WALKING, STATUS_FLYING, STATUS_TURNING, STATUS_AIMING, STATUS_COLLAPSING, STATUS_DEAD, STATUS_UNCONSCIOUS, STATUS_PANICKING, STATUS_BERSERK, STATUS_IGNORE_ME};
enum UnitFaction {FACTION_PLAYER, FACTION_HOSTILE, FACTION_NEUTRAL};
enum UnitBodyPart {BODYPART_HEAD, BODYPART_TORSO, BODYPART_RIGHTARM, BODYPART_LEFTARM, BODYPART_RIGHTLEG, BODYPART_LEFTLEG, BODYPART_MAX};
enum UnitBodyPartEx {BODYPART_LEGS = BODYPART_MAX, BODYPART_COLLAPSING, BODYPART_ITEM_RIGHTHAND, BODYPART_ITEM_LEFTHAND, BODYPART_ITEM_FLOOR, BODYPART_ITEM_INVENTORY, BODYPART_LARGE_TORSO, BODYPART_LARGE_PROPULSION = BODYPART_LARGE_TORSO + 4, BODYPART_LARGE_TURRET = BODYPART_LARGE_PROPULSION + 4};

/**
 * Placeholder class for future functionality.
 */
class BattleUnitVisibility
{
public:

	/// Name of class used in script.
	static constexpr const char *ScriptName = "BattleUnitVisibility";
	/// Register all useful function used by script.
	static void ScriptRegister(ScriptParserBase* parser);
};

/**
 * Represents a moving unit in the battlescape, player controlled or AI controlled
 * it holds info about it's position, items carrying, stats, etc
 */
class BattleUnit
{
private:
	static const int SPEC_WEAPON_MAX = 3;

	UnitFaction _faction, _originalFaction;
	UnitFaction _killedBy;
	int _id;
	Position _pos;
	Tile *_tile;
	Position _lastPos;
	int _direction, _toDirection;
	int _directionTurret, _toDirectionTurret;
	int _verticalDirection;
	Position _destination;
	UnitStatus _status;
	bool _wantsToSurrender;
	int _walkPhase, _fallPhase;
	std::vector<BattleUnit *> _visibleUnits, _unitsSpottedThisTurn;
	std::vector<Tile *> _visibleTiles;
	std::unordered_set<Tile *> _visibleTilesLookup;
	int _tu, _energy, _health, _morale, _stunlevel;
	bool _kneeled, _floating, _dontReselect;
	int _currentArmor[SIDE_MAX], _maxArmor[SIDE_MAX];
	int _fatalWounds[BODYPART_MAX];
	int _fire;
	std::vector<BattleItem*> _inventory;
	BattleItem* _specWeapon[SPEC_WEAPON_MAX];
	AIModule *_currentAIState;
	bool _visible;
	int _expBravery, _expReactions, _expFiring, _expThrowing, _expPsiSkill, _expPsiStrength, _expMelee;
	int improveStat(int exp) const;
	int _motionPoints;
	int _kills;
	int _faceDirection; // used only during strafeing moves
	bool _hitByFire;
	int _fireMaxHit;
	int _smokeMaxHit;
	int _moraleRestored;
	int _coverReserve;
	BattleUnit *_charging;
	int _turnsSinceSpotted;
	std::string _spawnUnit;
	std::string _activeHand;
	BattleUnitStatistics* _statistics;
	int _murdererId;	// used to credit the murderer with the kills that this unit got by blowing up on death
	int _mindControllerID;	// used to credit the mind controller with the kills of the mind controllee
	UnitSide _fatalShotSide;
	UnitBodyPart _fatalShotBodyPart;
	std::string _murdererWeapon, _murdererWeaponAmmo;

	// static data
	std::string _type;
	std::string _rank;
	std::string _race;
	std::wstring _name;
	UnitStats _stats;
	int _standHeight, _kneelHeight, _floatHeight;
	std::vector<int> _deathSound;
	int _value, _aggroSound, _moveSound;
	int _intelligence, _aggression;
	int _maxViewDistanceAtDark, _maxViewDistanceAtDay;
	SpecialAbility _specab;
	Armor *_armor;
	SoldierGender _gender;
	Soldier *_geoscapeSoldier;
	std::vector<int> _loftempsSet;
	Unit *_unitRules;
	int _rankInt;
	int _turretType;
	int _breathFrame;
	bool _breathing;
	bool _hidingForTurn, _floorAbove, _respawn;
	MovementType _movementType;
	std::vector<std::pair<Uint8, Uint8> > _recolor;
	ScriptValues<BattleUnit> _scriptValues;

	/// Helper function initing recolor vector.
	void setRecolor(int basicLook, int utileLook, int rankLook);
	/// Helper function preparing Time Units recovery at beginning of turn.
	void prepareTimeUnits(int tu);
	/// Helper function preparing Energy recovery at beginning of turn.
	void prepareEnergy(int energy);
	/// Helper function preparing Health recovery at beginning of turn.
	void prepareHealth(int helath);
	/// Helper function preparing Stun recovery at beginning of turn.
	void prepareStun(int strun);
	/// Helper function preparing Morale recovery at beginning of turn.
	void prepareMorale(int morale);
public:
	static const int MAX_SOLDIER_ID = 1000000;
	/// Name of class used in script.
	static constexpr const char *ScriptName = "BattleUnit";
	/// Register all useful function used by script.
	static void ScriptRegister(ScriptParserBase* parser);
	/// Init all required data in script using object data.
	static void ScriptFill(ScriptWorkerBlit* w, BattleUnit* unit, int body_part, int anim_frame, int shade, int burn);

	/// Creates a BattleUnit from solder.
	BattleUnit(Soldier *soldier, int depth, int maxViewDistance);
	/// Creates a BattleUnit from unit.
	BattleUnit(Unit *unit, UnitFaction faction, int id, Armor *armor, StatAdjustment *adjustment, int depth, int maxViewDistance);
	/// Updates a BattleUnit from a Soldier (after a change of armor).
	void updateArmorFromSoldier(Soldier *soldier, int depth, int maxViewDistance);
	/// Cleans up the BattleUnit.
	~BattleUnit();
	/// Loads the unit from YAML.
	void load(const YAML::Node &node, const ScriptGlobal *shared);
	/// Saves the unit to YAML.
	YAML::Node save(const ScriptGlobal *shared) const;
	/// Gets the BattleUnit's ID.
	int getId() const;
	/// Sets the unit's position
	void setPosition(Position pos, bool updateLastPos = true);
	/// Gets the unit's position.
	Position getPosition() const;
	/// Gets the unit's position.
	Position getLastPosition() const;
	/// Gets the unit's position of center in vexels.
	Position getPositionVexels() const;
	/// Sets the unit's direction 0-7.
	void setDirection(int direction);
	/// Sets the unit's face direction (only used by strafing moves)
	void setFaceDirection(int direction);
	/// Gets the unit's direction.
	int getDirection() const;
	/// Gets the unit's face direction (only used by strafing moves)
	int getFaceDirection() const;
	/// Gets the unit's turret direction.
	int getTurretDirection() const;
	/// Gets the unit's turret To direction.
	int getTurretToDirection() const;
	/// Gets the unit's vertical direction.
	int getVerticalDirection() const;
	/// Gets the unit's status.
	UnitStatus getStatus() const;
	/// Does the unit want to surrender?
	bool wantsToSurrender() const;
	/// Start the walkingPhase
	void startWalking(int direction, Position destination, Tile *tileBelowMe, bool cache);
	/// Increase the walkingPhase
	void keepWalking(Tile *tileBelowMe, bool cache);
	/// Gets the walking phase for animation and sound
	int getWalkingPhase() const;
	/// Gets the walking phase for diagonal walking
	int getDiagonalWalkingPhase() const;
	/// Gets the unit's destination when walking
	Position getDestination() const;
	/// Look at a certain point.
	void lookAt(Position point, bool turret = false);
	/// Look at a certain direction.
	void lookAt(int direction, bool force = false);
	/// Turn to the destination direction.
	void turn(bool turret = false);
	/// Abort turning.
	void abortTurn();
	/// Gets the soldier's gender.
	SoldierGender getGender() const;
	/// Gets the unit's faction.
	UnitFaction getFaction() const;
	/// Gets unit sprite recolors values.
	const std::vector<std::pair<Uint8, Uint8> > &getRecolor() const;
	/// Kneel down.
	void kneel(bool kneeled);
	/// Is kneeled?
	bool isKneeled() const;
	/// Is floating?
	bool isFloating() const;
	/// Aim.
	void aim(bool aiming);
	/// Get direction to a certain point
	int directionTo(Position point) const;
	/// Gets the unit's time units.
	int getTimeUnits() const;
	/// Gets the unit's stamina.
	int getEnergy() const;
	/// Gets the unit's health.
	int getHealth() const;
	/// Gets the unit's bravery.
	int getMorale() const;
	/// Get overkill damage to unit.
	int getOverKillDamage() const;
	/// Do damage to the unit.
<<<<<<< HEAD
	int damage(Position relative, int power, const RuleDamageType *type, SavedBattleGame *save, BattleItem *item = nullptr, UnitSide sideOverride = SIDE_MAX, UnitBodyPart bodypartOverride = BODYPART_MAX);
=======
	int damage(Position relative, int power, const RuleDamageType *type, SavedBattleGame *save, BattleActionAttack attack);
>>>>>>> 5f252156
	/// Heal stun level of the unit.
	void healStun(int power);
	/// Gets the unit's stun level.
	int getStunlevel() const;
	/// Knocks the unit out instantly.
	void knockOut(BattlescapeGame *battle);
	/// Start falling sequence.
	void startFalling();
	/// Increment the falling sequence.
	void keepFalling();
	/// Get falling sequence.
	int getFallingPhase() const;
	/// The unit is out - either dead or unconscious.
	bool isOut() const;
	/// Get the number of time units a certain action takes.
	RuleItemUseCost getActionTUs(BattleActionType actionType, const BattleItem *item) const;
	/// Get the number of time units a certain action takes.
	RuleItemUseCost getActionTUs(BattleActionType actionType, const RuleItem *item) const;
	/// Spend time units if it can.
	bool spendTimeUnits(int tu);
	/// Spend energy if it can.
	bool spendEnergy(int energy);
	/// Force to spend resources cost without checking.
	void spendCost(const RuleItemUseCost& cost);
	/// Set time units.
	void setTimeUnits(int tu);
	/// Add unit to visible units.
	bool addToVisibleUnits(BattleUnit *unit);
	/// Remove a unit from the list of visible units.
	bool removeFromVisibleUnits(BattleUnit *unit);
	/// Is the given unit among this unit's visible units?
	bool hasVisibleUnit(BattleUnit *unit);
	/// Get the list of visible units.
	std::vector<BattleUnit*> *getVisibleUnits();
	/// Clear visible units.
	void clearVisibleUnits();
	/// Add unit to visible tiles.
	bool addToVisibleTiles(Tile *tile);
	/// Has this unit marked this tile as within its view?
	bool hasVisibleTile(Tile *tile) const;
	/// Get the list of visible tiles.
	const std::vector<Tile*> *getVisibleTiles();
	/// Clear visible tiles.
	void clearVisibleTiles();
	/// Calculate psi attack accuracy.
	int getPsiAccuracy(BattleActionType actionType, BattleItem *item);
	/// Calculate firing accuracy.
	int getFiringAccuracy(BattleActionType actionType, BattleItem *item, Mod *mod);
	/// Calculate accuracy modifier.
	int getAccuracyModifier(BattleItem *item = 0);
	/// Set armor value.
	void setArmor(int armor, UnitSide side);
	/// Get armor value.
	int getArmor(UnitSide side) const;
	/// Get max armor value.
	int getMaxArmor(UnitSide side) const;
	/// Get total number of fatal wounds.
	int getFatalWounds() const;
	/// Get the current reaction score.
	double getReactionScore() const;
	/// Prepare for a new turn.
	void prepareNewTurn(bool fullProcess = true);
	/// Calculate change in unit stats.
	void updateUnitStats(bool tuAndEnergy, bool rest);
	/// Morale change
	void moraleChange(int change);
	/// Calculate value of morale change based on breavy.
	int reduceByBravery(int moraleChange) const;
	/// Calculate power reduction by resistances.
	int reduceByResistance(int power, ItemDamageType resistType) const;
	/// Don't reselect this unit
	void dontReselect();
	/// Reselect this unit
	void allowReselect();
	/// Check whether reselecting this unit is allowed.
	bool reselectAllowed() const;
	/// Set fire.
	void setFire(int fire);
	/// Get fire.
	int getFire() const;
	/// Get the list of items in the inventory.
	std::vector<BattleItem*> *getInventory();
	/// Add item to unit.
	bool addItem(BattleItem *item, const Mod *mod, bool allowSecondClip = false, bool allowAutoLoadout = false, bool allowUnloadedWeapons = false);
	/// Let AI do their thing.
	void think(BattleAction *action);
	/// Get AI Module.
	AIModule *getAIModule() const;
	/// Set AI Module.
	void setAIModule(AIModule *ai);
	/// Set whether this unit is visible
	void setVisible(bool flag);
	/// Get whether this unit is visible
	bool getVisible() const;
	/// Sets the unit's tile it's standing on
	void setTile(Tile *tile, Tile *tileBelow = 0);
	/// Gets the unit's tile.
	Tile *getTile() const;
	/// Gets the item in the specified slot.
	BattleItem *getItem(RuleInventory *slot, int x = 0, int y = 0) const;
	/// Gets the item in the specified slot.
	BattleItem *getItem(const std::string &slot, int x = 0, int y = 0) const;
	/// Gets the item in the main hand.
	BattleItem *getMainHandWeapon(bool quickest = true) const;
	/// Gets a grenade from the belt, if any.
	BattleItem *getGrenadeFromBelt() const;
	/// Gets the item from right hand.
	BattleItem *getRightHandWeapon() const;
	/// Gets the item from left hand.
	BattleItem *getLeftHandWeapon() const;
	/// Reloads righthand weapon if needed.
	bool checkAmmo();
	/// Check if this unit is in the exit area
	bool isInExitArea(SpecialTileType stt = START_POINT) const;
	/// Gets the unit height taking into account kneeling/standing.
	int getHeight() const;
	/// Gets the unit floating elevation.
	int getFloatHeight() const;
	/// Adds one to the bravery exp counter.
	void addBraveryExp();
	/// Adds one to the reaction exp counter.
	void addReactionExp();
	/// Adds one to the firing exp counter.
	void addFiringExp();
	/// Adds one to the throwing exp counter.
	void addThrowingExp();
	/// Adds one to the psi skill exp counter.
	void addPsiSkillExp();
	/// Adds one to the psi strength exp counter.
	void addPsiStrengthExp();
	/// Adds one to the melee exp counter.
	void addMeleeExp();
	/// Updates the stats of a Geoscape soldier.
	void updateGeoscapeStats(Soldier *soldier) const;
	/// Check if unit eligible for squaddie promotion.
	bool postMissionProcedures(SavedGame *geoscape, UnitStats &statsDiff);
	/// Get the sprite index for the minimap
	int getMiniMapSpriteIndex() const;
	/// Set the turret type. -1 is no turret.
	void setTurretType(int turretType);
	/// Get the turret type. -1 is no turret.
	int getTurretType() const;
	/// Get fatal wound amount of a body part
	int getFatalWound(int part) const;
	/// Heal one fatal wound
	void heal(int part, int woundAmount, int healthAmount);
	/// Give pain killers to this unit
	void painKillers(int moraleAmount, float painKillersStrength);
	/// Give stimulant to this unit
	void stimulant (int energy, int stun);
	/// Get motion points for the motion scanner.
	int getMotionPoints() const;
	/// Gets the unit's armor.
	const Armor *getArmor() const;
	/// Sets the unit's name.
	void setName(const std::wstring &name);
	/// Gets the unit's name.
	std::wstring getName(Language *lang, bool debugAppendId = false) const;
	/// Gets the unit's stats.
	UnitStats *getBaseStats();
	/// Gets the unit's stats.
	const UnitStats *getBaseStats() const;
	/// Get the unit's stand height.
	int getStandHeight() const;
	/// Get the unit's kneel height.
	int getKneelHeight() const;
	/// Get the unit's loft ID.
	int getLoftemps(int entry = 0) const;
	/// Get the unit's value.
	int getValue() const;
	/// Get the unit's death sounds.
	const std::vector<int> &getDeathSounds() const;
	/// Get the unit's move sound.
	int getMoveSound() const;
	/// Get whether the unit is affected by fatal wounds.
	bool isWoundable() const;
	/// Get whether the unit is affected by fear.
	bool isFearable() const;
	/// Get the unit's intelligence.
	int getIntelligence() const;
	/// Get the unit's aggression.
	int getAggression() const;
	/// Helper method.
	int getMaxViewDistance(int baseVisibility, int nerf, int buff) const;
	/// Get maximum view distance at dark.
	int getMaxViewDistanceAtDark(const Armor *otherUnitArmor) const;
	/// Get maximum view distance at day.
	int getMaxViewDistanceAtDay(const Armor *otherUnitArmor) const;
	/// Get the units's special ability.
	int getSpecialAbility() const;
	/// Set the units's respawn flag.
	void setRespawn(bool respawn);
	/// Get the units's respawn flag.
	bool getRespawn() const;
	/// Get the units's rank string.
	std::string getRankString() const;
	/// Get the geoscape-soldier object.
	Soldier *getGeoscapeSoldier() const;
	/// Add a kill to the counter.
	void addKillCount();
	/// Get unit type.
	std::string getType() const;
	/// Set the hand this unit is using;
	void setActiveHand(const std::string &slot);
	/// Get unit's active hand.
	std::string getActiveHand() const;
	/// Convert's unit to a faction
	void convertToFaction(UnitFaction f);
	/// Set health to 0
	void kill();
	/// Set health to 0 and set status dead
	void instaKill();
	/// Gets the unit's spawn unit.
	std::string getSpawnUnit() const;
	/// Sets the unit's spawn unit.
	void setSpawnUnit(const std::string &spawnUnit);
	/// Gets the unit's aggro sound.
	int getAggroSound() const;
	/// Sets the unit's energy level.
	void setEnergy(int energy);
	/// Get the faction that killed this unit.
	UnitFaction killedBy() const;
	/// Set the faction that killed this unit.
	void killedBy(UnitFaction f);
	/// Set the units we are charging towards.
	void setCharging(BattleUnit *chargeTarget);
	/// Get the units we are charging towards.
	BattleUnit *getCharging();
	/// Get the carried weight in strength units.
	int getCarriedWeight(BattleItem *draggingItem = 0) const;
	/// Set how many turns this unit will be exposed for.
	void setTurnsSinceSpotted (int turns);
	/// Set how many turns this unit will be exposed for.
	int getTurnsSinceSpotted() const;
	/// Get this unit's original faction
	UnitFaction getOriginalFaction() const;
	/// call this after the default copy constructor deletes the cache?
	void invalidateCache();
	/// Get alien/HWP unit.
	Unit *getUnitRules() const { return _unitRules; }
	Position lastCover;
	/// get the vector of units we've seen this turn.
	std::vector<BattleUnit *> &getUnitsSpottedThisTurn();
	/// set the rank integer
	void setRankInt(int rank);
	/// get the rank integer
	int getRankInt() const;
	/// derive a rank integer based on rank string (for xcom soldiers ONLY)
	void deriveRank();
	/// this function checks if a tile is visible, using maths.
	bool checkViewSector(Position pos, bool useTurretDirection = false) const;
	/// adjust this unit's stats according to difficulty.
	void adjustStats(const StatAdjustment &adjustment);
	/// did this unit already take fire damage this turn? (used to avoid damaging large units multiple times.)
	bool tookFireDamage() const;
	/// switch the state of the fire damage tracker.
	void toggleFireDamage();
	void setCoverReserve(int reserve);
	int getCoverReserve() const;
	/// Is this unit selectable?
	bool isSelectable(UnitFaction faction, bool checkReselect, bool checkInventory) const;
	/// Does this unit have an inventory?
	bool hasInventory() const;
	/// Is this unit breathing and if so what frame?
	int getBreathFrame() const;
	/// Start breathing and/or update the breathing frame.
	void breathe();
	/// Set the flag for "floor above me" meaning stop rendering bubbles.
	void setFloorAbove(bool floor);
	/// Get the flag for "floor above me".
	bool getFloorAbove() const;
	/// Get any utility weapon we may be carrying, or a built in one.
	BattleItem *getUtilityWeapon(BattleType type);
	/// Set fire damage form environment.
	void setEnviFire(int damage);
	/// Set smoke damage form environment.
	void setEnviSmoke(int damage);
	/// Calculate smoke and fire damage form environment.
	void calculateEnviDamage(Mod *mod, SavedBattleGame *save);
	/// Use this function to check the unit's movement type.
	MovementType getMovementType() const;
	/// Create special weapon for unit.
	void setSpecialWeapon(SavedBattleGame *save);
	/// Get special weapon.
	BattleItem *getSpecialWeapon(BattleType type) const;
	/// Checks if this unit is in hiding for a turn.
	bool isHiding() const {return _hidingForTurn; };
	/// Sets this unit is in hiding for a turn (or not).
	void setHiding(bool hiding) { _hidingForTurn = hiding; };
	/// Puts the unit in the corner to think about what he's done.
	void goToTimeOut();
	/// Recovers the unit's time units and energy.
	void recoverTimeUnits();
	/// Get the unit's mission statistics.
	BattleUnitStatistics* getStatistics();
	/// Set the unit murderer's id.
	void setMurdererId(int id);
	/// Get the unit murderer's id.
	int getMurdererId() const;
	/// Set information on the unit's fatal shot.
	void setFatalShotInfo(UnitSide side, UnitBodyPart bodypart);
	/// Get information on the unit's fatal shot's side.
	UnitSide getFatalShotSide() const;
	/// Get information on the unit's fatal shot's body part.
	UnitBodyPart getFatalShotBodyPart() const;
	/// Get the unit murderer's weapon.
	std::string getMurdererWeapon() const;
	/// Set the unit murderer's weapon.
	void setMurdererWeapon(const std::string& weapon);
	/// Get the unit murderer's weapon's ammo.
	std::string getMurdererWeaponAmmo() const;
	/// Set the unit murderer's weapon's ammo.
	void setMurdererWeaponAmmo(const std::string& weaponAmmo);
	/// Set the unit mind controller's id.
	void setMindControllerId(int id);
	/// Get the unit mind controller's id.
	int getMindControllerId() const;

};

} //namespace OpenXcom
<|MERGE_RESOLUTION|>--- conflicted
+++ resolved
@@ -254,11 +254,7 @@
 	/// Get overkill damage to unit.
 	int getOverKillDamage() const;
 	/// Do damage to the unit.
-<<<<<<< HEAD
-	int damage(Position relative, int power, const RuleDamageType *type, SavedBattleGame *save, BattleItem *item = nullptr, UnitSide sideOverride = SIDE_MAX, UnitBodyPart bodypartOverride = BODYPART_MAX);
-=======
-	int damage(Position relative, int power, const RuleDamageType *type, SavedBattleGame *save, BattleActionAttack attack);
->>>>>>> 5f252156
+	int damage(Position relative, int power, const RuleDamageType *type, SavedBattleGame *save, BattleActionAttack attack, UnitSide sideOverride = SIDE_MAX, UnitBodyPart bodypartOverride = BODYPART_MAX);
 	/// Heal stun level of the unit.
 	void healStun(int power);
 	/// Gets the unit's stun level.
