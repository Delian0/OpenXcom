--- conflicted
+++ resolved
@@ -126,6 +126,16 @@
 
 	/// Helper function initing recolor vector.
 	void setRecolor(int basicLook, int utileLook, int rankLook);
+	/// Helper function preparing Time Units recovery at beginning of turn.
+	void prepareTimeUnits(int tu);
+	/// Helper function preparing Energy recovery at beginning of turn.
+	void prepareEnergy(int energy);
+	/// Helper function preparing Health recovery at beginning of turn.
+	void prepareHealth(int helath);
+	/// Helper function preparing Stun recovery at beginning of turn.
+	void prepareStun(int strun);
+	/// Helper function preparing Morale recovery at beginning of turn.
+	void prepareMorale(int morale);
 public:
 	static const int MAX_SOLDIER_ID = 1000000;
 	/// Creates a BattleUnit from solder.
@@ -477,16 +487,8 @@
 	void setHiding(bool hiding) { _hidingForTurn = hiding; };
 	/// Puts the unit in the corner to think about what he's done.
 	void goToTimeOut();
-<<<<<<< HEAD
-
-=======
-	/// Create special weapon for unit.
-	void setSpecialWeapon(SavedBattleGame *save, const Ruleset *rule);
-	/// Get special weapon.
-	BattleItem *getSpecialWeapon(BattleType type) const;
 	/// Recovers the unit's time units and energy.
 	void recoverTimeUnits();
->>>>>>> 2b90af62
 };
 
 }
