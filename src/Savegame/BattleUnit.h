--- conflicted
+++ resolved
@@ -184,13 +184,9 @@
 	/// Gets the unit's position.
 	Position getPosition() const;
 	/// Gets the unit's position.
-<<<<<<< HEAD
-	const Position& getLastPosition() const;
+	Position getLastPosition() const;
 	/// Gets the unit's position of center in vexels.
 	Position getPositionVexels() const;
-=======
-	Position getLastPosition() const;
->>>>>>> 70dd14e4
 	/// Sets the unit's direction 0-7.
 	void setDirection(int direction);
 	/// Sets the unit's face direction (only used by strafing moves)
@@ -252,11 +248,7 @@
 	/// Get overkill damage to unit.
 	int getOverKillDamage() const;
 	/// Do damage to the unit.
-<<<<<<< HEAD
-	int damage(const Position &relative, int power, const RuleDamageType *type);
-=======
-	int damage(Position relative, int power, ItemDamageType type, bool ignoreArmor = false);
->>>>>>> 70dd14e4
+	int damage(Position relative, int power, const RuleDamageType *type);
 	/// Heal stun level of the unit.
 	void healStun(int power);
 	/// Gets the unit's stun level.
