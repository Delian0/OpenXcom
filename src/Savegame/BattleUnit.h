/*
 * Copyright 2010-2015 OpenXcom Developers.
 *
 * This file is part of OpenXcom.
 *
 * OpenXcom is free software: you can redistribute it and/or modify
 * it under the terms of the GNU General Public License as published by
 * the Free Software Foundation, either version 3 of the License, or
 * (at your option) any later version.
 *
 * OpenXcom is distributed in the hope that it will be useful,
 * but WITHOUT ANY WARRANTY; without even the implied warranty of
 * MERCHANTABILITY or FITNESS FOR A PARTICULAR PURPOSE.  See the
 * GNU General Public License for more details.
 *
 * You should have received a copy of the GNU General Public License
 * along with OpenXcom.  If not, see <http://www.gnu.org/licenses/>.
 */
#ifndef OPENXCOM_BATTLEUNIT_H
#define OPENXCOM_BATTLEUNIT_H

#include <vector>
#include <string>
#include <unordered_set>
#include "../Battlescape/Position.h"
#include "../Battlescape/BattlescapeGame.h"
#include "../Mod/RuleItem.h"
#include "../Mod/Armor.h"
#include "../Mod/Unit.h"
#include "../Mod/MapData.h"
#include "Soldier.h"
#include "BattleItem.h"

namespace OpenXcom
{

class Tile;
class BattleItem;
class Unit;
class BattleAIState;
class SavedBattleGame;
class Node;
class Surface;
class RuleInventory;
class Soldier;
class SavedGame;
class Language;
class AlienBAIState;
class CivilianBAIState;
template<typename, typename...> class ScriptContainer;
template<typename...> class ScriptParser;
class ScriptWorkerBlit;
struct BattleUnitStatistics;
struct StatAdjustment;

enum UnitStatus {STATUS_STANDING, STATUS_WALKING, STATUS_FLYING, STATUS_TURNING, STATUS_AIMING, STATUS_COLLAPSING, STATUS_DEAD, STATUS_UNCONSCIOUS, STATUS_PANICKING, STATUS_BERSERK, STATUS_IGNORE_ME};
enum UnitFaction {FACTION_PLAYER, FACTION_HOSTILE, FACTION_NEUTRAL};
enum UnitBodyPart {BODYPART_HEAD, BODYPART_TORSO, BODYPART_RIGHTARM, BODYPART_LEFTARM, BODYPART_RIGHTLEG, BODYPART_LEFTLEG, BODYPART_MAX};
enum UnitBodyPartEx {BODYPART_LEGS = BODYPART_MAX, BODYPART_COLLAPSING, BODYPART_ITEM_RIGHTHAND, BODYPART_ITEM_LEFTHAND, BODYPART_ITEM_FLOOR, BODYPART_ITEM_INVENTORY, BODYPART_LARGE_TORSO, BODYPART_LARGE_PROPULSION = BODYPART_LARGE_TORSO + 4, BODYPART_LARGE_TURRET = BODYPART_LARGE_PROPULSION + 4};

/**
 * Represents a moving unit in the battlescape, player controlled or AI controlled
 * it holds info about it's position, items carrying, stats, etc
 */
class BattleUnit
{
private:
	static const int SPEC_WEAPON_MAX = 3;

	UnitFaction _faction, _originalFaction;
	UnitFaction _killedBy;
	int _id;
	Position _pos;
	Tile *_tile;
	Position _lastPos;
	int _direction, _toDirection;
	int _directionTurret, _toDirectionTurret;
	int _verticalDirection;
	Position _destination;
	UnitStatus _status;
	int _walkPhase, _fallPhase;
	std::vector<BattleUnit *> _visibleUnits, _unitsSpottedThisTurn;
	std::vector<Tile *> _visibleTiles;
	std::unordered_set<Tile *> _visibleTilesLookup;
	int _tu, _energy, _health, _morale, _stunlevel;
	bool _kneeled, _floating, _dontReselect;
	int _currentArmor[SIDE_MAX], _maxArmor[SIDE_MAX];
	int _fatalWounds[BODYPART_MAX];
	int _fire;
	std::vector<BattleItem*> _inventory;
	BattleItem* _specWeapon[SPEC_WEAPON_MAX];
	BattleAIState *_currentAIState;
	bool _visible;
	int _expBravery, _expReactions, _expFiring, _expThrowing, _expPsiSkill, _expPsiStrength, _expMelee;
	int improveStat(int exp);
	int _motionPoints;
	int _kills;
	int _faceDirection; // used only during strafeing moves
	bool _hitByFire;
	int _fireMaxHit;
	int _smokeMaxHit;
	int _moraleRestored;
	int _coverReserve;
	BattleUnit *_charging;
	int _turnsSinceSpotted;
	std::string _spawnUnit;
	std::string _activeHand;
    BattleUnitStatistics* _statistics;
	int _murdererId;	// used to credit the murderer with the kills that this unit got by blowing up on death
    UnitSide _fatalShotSide;
    UnitBodyPart _fatalShotBodyPart;
    std::string _murdererWeapon, _murdererWeaponAmmo;

	// static data
	std::string _type;
	std::string _rank;
	std::string _race;
	std::wstring _name;
	UnitStats _stats;
	int _standHeight, _kneelHeight, _floatHeight;
	std::vector<int> _deathSound;
	int _value, _aggroSound, _moveSound;
	int _intelligence, _aggression, _maxViewDistanceAtDarkSq, _maxViewDistanceAtDaySq;
	SpecialAbility _specab;
	Armor *_armor;
	SoldierGender _gender;
	Soldier *_geoscapeSoldier;
	std::vector<int> _loftempsSet;
	Unit *_unitRules;
	int _rankInt;
	int _turretType;
	int _breathFrame;
	bool _breathing;
	bool _hidingForTurn, _floorAbove, _respawn;
	MovementType _movementType;
	std::vector<std::pair<Uint8, Uint8> > _recolor;

	/// Helper function initing recolor vector.
	void setRecolor(int basicLook, int utileLook, int rankLook);
	/// Helper function preparing Time Units recovery at beginning of turn.
	void prepareTimeUnits(int tu);
	/// Helper function preparing Energy recovery at beginning of turn.
	void prepareEnergy(int energy);
	/// Helper function preparing Health recovery at beginning of turn.
	void prepareHealth(int helath);
	/// Helper function preparing Stun recovery at beginning of turn.
	void prepareStun(int strun);
	/// Helper function preparing Morale recovery at beginning of turn.
	void prepareMorale(int morale);
public:
	static const int MAX_SOLDIER_ID = 1000000;
	/// Name of class used in script.
	static constexpr const char *ScriptName = "BattleUnit";
	/// Register all useful function used by script.
	static void ScriptRegister(ScriptParserBase* parser);
	/// Init all required data in script using object data.
	static void ScriptFill(ScriptWorkerBlit* w, BattleUnit* unit, int body_part, int anim_frame, int shade, int burn);

	/// Creates a BattleUnit from solder.
	BattleUnit(Soldier *soldier, int depth, int maxViewDistance);
<<<<<<< HEAD
	/// Creates a BattleUnit from unit.
	BattleUnit(Unit *unit, UnitFaction faction, int id, Armor *armor, StatAdjustment *adjustment, int depth, int maxViewDistance);
=======
	/// Updates a BattleUnit from a Soldier (after a change of armor).
	void updateArmorFromSoldier(Soldier *soldier, int depth, int maxViewDistance);
	/// Creates a BattleUnit from unit.
	BattleUnit(Unit *unit, UnitFaction faction, int id, Armor *armor, int diff, int depth, int maxViewDistance);
>>>>>>> f8964521
	/// Cleans up the BattleUnit.
	~BattleUnit();
	/// Loads the unit from YAML.
	void load(const YAML::Node& node);
	/// Saves the unit to YAML.
	YAML::Node save() const;
	/// Gets the BattleUnit's ID.
	int getId() const;
	/// Sets the unit's position
	void setPosition(const Position& pos, bool updateLastPos = true);
	/// Gets the unit's position.
	const Position& getPosition() const;
	/// Gets the unit's position.
	const Position& getLastPosition() const;
	/// Gets the unit's position of center in vexels.
	Position getPositionVexels() const;
	/// Sets the unit's direction 0-7.
	void setDirection(int direction);
	/// Sets the unit's face direction (only used by strafing moves)
	void setFaceDirection(int direction);
	/// Gets the unit's direction.
	int getDirection() const;
	/// Gets the unit's face direction (only used by strafing moves)
	int getFaceDirection() const;
	/// Gets the unit's turret direction.
	int getTurretDirection() const;
	/// Gets the unit's turret To direction.
	int getTurretToDirection() const;
	/// Gets the unit's vertical direction.
	int getVerticalDirection() const;
	/// Gets the unit's status.
	UnitStatus getStatus() const;
	/// Start the walkingPhase
	void startWalking(int direction, const Position &destination, Tile *tileBelowMe, bool cache);
	/// Increase the walkingPhase
	void keepWalking(Tile *tileBelowMe, bool cache);
	/// Gets the walking phase for animation and sound
	int getWalkingPhase() const;
	/// Gets the walking phase for diagonal walking
	int getDiagonalWalkingPhase() const;
	/// Gets the unit's destination when walking
	const Position &getDestination() const;
	/// Look at a certain point.
	void lookAt(const Position &point, bool turret = false);
	/// Look at a certain direction.
	void lookAt(int direction, bool force = false);
	/// Turn to the destination direction.
	void turn(bool turret = false);
	/// Abort turning.
	void abortTurn();
	/// Gets the soldier's gender.
	SoldierGender getGender() const;
	/// Gets the unit's faction.
	UnitFaction getFaction() const;
	/// Gets unit sprite recolors values.
	const std::vector<std::pair<Uint8, Uint8> > &getRecolor() const;
	/// Kneel down.
	void kneel(bool kneeled);
	/// Is kneeled?
	bool isKneeled() const;
	/// Is floating?
	bool isFloating() const;
	/// Aim.
	void aim(bool aiming);
	/// Get direction to a certain point
	int directionTo(const Position &point) const;
	/// Gets the unit's time units.
	int getTimeUnits() const;
	/// Gets the unit's stamina.
	int getEnergy() const;
	/// Gets the unit's health.
	int getHealth() const;
	/// Gets the unit's bravery.
	int getMorale() const;
	/// Get overkill damage to unit.
	int getOverKillDamage() const;
	/// Do damage to the unit.
	int damage(const Position &relative, int power, const RuleDamageType *type);
	/// Heal stun level of the unit.
	void healStun(int power);
	/// Gets the unit's stun level.
	int getStunlevel() const;
	/// Knocks the unit out instantly.
	void knockOut(BattlescapeGame *battle);
	/// Start falling sequence.
	void startFalling();
	/// Increment the falling sequence.
	void keepFalling();
	/// Get falling sequence.
	int getFallingPhase() const;
	/// The unit is out - either dead or unconscious.
	bool isOut() const;
	/// Get the number of time units a certain action takes.
	RuleItemUseCost getActionTUs(BattleActionType actionType, BattleItem *item) const;
	/// Get the number of time units a certain action takes.
	RuleItemUseCost getActionTUs(BattleActionType actionType, RuleItem *item) const;
	/// Spend time units if it can.
	bool spendTimeUnits(int tu);
	/// Spend energy if it can.
	bool spendEnergy(int energy);
	/// Force to spend resources cost without checking.
	void spendCost(const RuleItemUseCost& cost);
	/// Set time units.
	void setTimeUnits(int tu);
	/// Add unit to visible units.
	bool addToVisibleUnits(BattleUnit *unit);
	/// Remove a unit from the list of visible units.
	bool removeFromVisibleUnits(BattleUnit *unit);
	/// Is the given unit among this unit's visible units?
	bool hasVisibleUnit(BattleUnit *unit);
	/// Get the list of visible units.
	std::vector<BattleUnit*> *getVisibleUnits();
	/// Clear visible units.
	void clearVisibleUnits();
	/// Add unit to visible tiles.
	bool addToVisibleTiles(Tile *tile);
	/// Has this unit marked this tile as within its view?
	bool hasVisibleTile(Tile *tile) const;
	/// Get the list of visible tiles.
	const std::vector<Tile*> *getVisibleTiles();
	/// Clear visible tiles.
	void clearVisibleTiles();
	/// Calculate psi attack accuracy.
	int getPsiAccuracy(BattleActionType actionType, BattleItem *item);
	/// Calculate firing accuracy.
	int getFiringAccuracy(BattleActionType actionType, BattleItem *item, Mod *mod);
	/// Calculate accuracy modifier.
	int getAccuracyModifier(BattleItem *item = 0);
	/// Set armor value.
	void setArmor(int armor, UnitSide side);
	/// Get armor value.
	int getArmor(UnitSide side) const;
	/// Get max armor value.
	int getMaxArmor(UnitSide side) const;
	/// Get total number of fatal wounds.
	int getFatalWounds() const;
	/// Get the current reaction score.
	double getReactionScore();
	/// Prepare for a new turn.
	void prepareNewTurn(bool fullProcess = true);
	/// Morale change
	void moraleChange(int change);
	/// Don't reselect this unit
	void dontReselect();
	/// Reselect this unit
	void allowReselect();
	/// Check whether reselecting this unit is allowed.
	bool reselectAllowed() const;
	/// Set fire.
	void setFire(int fire);
	/// Get fire.
	int getFire() const;
	/// Get the list of items in the inventory.
	std::vector<BattleItem*> *getInventory();
	/// Let AI do their thing.
	void think(BattleAction *action);
	/// Get current AI state.
	BattleAIState *getCurrentAIState() const;
	/// Set next AI State
	void setAIState(BattleAIState *aiState);
	/// Set whether this unit is visible
	void setVisible(bool flag);
	/// Get whether this unit is visible
	bool getVisible() const;
	/// Sets the unit's tile it's standing on
	void setTile(Tile *tile, Tile *tileBelow = 0);
	/// Gets the unit's tile.
	Tile *getTile() const;
	/// Gets the item in the specified slot.
	BattleItem *getItem(RuleInventory *slot, int x = 0, int y = 0) const;
	/// Gets the item in the specified slot.
	BattleItem *getItem(const std::string &slot, int x = 0, int y = 0) const;
	/// Gets the item in the main hand.
	BattleItem *getMainHandWeapon(bool quickest = true) const;
	/// Gets a grenade from the belt, if any.
	BattleItem *getGrenadeFromBelt() const;
	/// Gets the item from right hand.
	BattleItem *getRightHandWeapon() const;
	/// Gets the item from left hand.
	BattleItem *getLeftHandWeapon() const;
	/// Reloads righthand weapon if needed.
	bool checkAmmo();
	/// Check if this unit is in the exit area
	bool isInExitArea(SpecialTileType stt = START_POINT) const;
	/// Gets the unit height taking into account kneeling/standing.
	int getHeight() const;
	/// Gets the unit floating elevation.
	int getFloatHeight() const;
	/// Adds one to the bravery exp counter.
	void addBraveryExp();
	/// Adds one to the reaction exp counter.
	void addReactionExp();
	/// Adds one to the firing exp counter.
	void addFiringExp();
	/// Adds one to the throwing exp counter.
	void addThrowingExp();
	/// Adds one to the psi skill exp counter.
	void addPsiSkillExp();
	/// Adds one to the psi strength exp counter.
	void addPsiStrengthExp();
	/// Adds one to the melee exp counter.
	void addMeleeExp();
	/// Updates the stats of a Geoscape soldier.
	void updateGeoscapeStats(Soldier *soldier);
	/// Check if unit eligible for squaddie promotion.
	bool postMissionProcedures(SavedGame *geoscape, UnitStats &statsDiff);
	/// Get the sprite index for the minimap
	int getMiniMapSpriteIndex() const;
	/// Set the turret type. -1 is no turret.
	void setTurretType(int turretType);
	/// Get the turret type. -1 is no turret.
	int getTurretType() const;
	/// Get fatal wound amount of a body part
	int getFatalWound(int part) const;
	/// Heal one fatal wound
	void heal(int part, int woundAmount, int healthAmount);
	/// Give pain killers to this unit
	void painKillers(int moraleAmount, float painKillersStrength);
	/// Give stimulant to this unit
	void stimulant (int energy, int stun);
	/// Get motion points for the motion scanner.
	int getMotionPoints() const;
	/// Gets the unit's armor.
	Armor *getArmor() const;
	/// Sets the unit's name.
	void setName(const std::wstring &name);
	/// Gets the unit's name.
	std::wstring getName(Language *lang, bool debugAppendId = false) const;
	/// Gets the unit's stats.
	UnitStats *getBaseStats();
	/// Gets the unit's stats.
	const UnitStats *getBaseStats() const;
	/// Get the unit's stand height.
	int getStandHeight() const;
	/// Get the unit's kneel height.
	int getKneelHeight() const;
	/// Get the unit's loft ID.
	int getLoftemps(int entry = 0) const;
	/// Get the unit's value.
	int getValue() const;
	/// Get the unit's death sounds.
	const std::vector<int> &getDeathSounds() const;
	/// Get the unit's move sound.
	int getMoveSound() const;
	/// Get whether the unit is affected by fatal wounds.
	bool isWoundable() const;
	/// Get whether the unit is affected by fear.
	bool isFearable() const;
	/// Get the unit's intelligence.
	int getIntelligence() const;
	/// Get the unit's aggression.
	int getAggression() const;
	/// Get square of maximum view distance at dark.
	inline int getMaxViewDistanceAtDarkSq() const {return _maxViewDistanceAtDarkSq;}
	/// Get square of maximum view distance at day.
	inline int getMaxViewDistanceAtDaySq() const { return _maxViewDistanceAtDaySq; }
	/// Get the units's special ability.
	int getSpecialAbility() const;
	/// Set the units's respawn flag.
	void setRespawn(bool respawn);
	/// Get the units's respawn flag.
	bool getRespawn();
	/// Get the units's rank string.
	std::string getRankString() const;
	/// Get the geoscape-soldier object.
	Soldier *getGeoscapeSoldier() const;
	/// Add a kill to the counter.
	void addKillCount();
	/// Get unit type.
	std::string getType() const;
	/// Set the hand this unit is using;
	void setActiveHand(const std::string &slot);
	/// Get unit's active hand.
	std::string getActiveHand() const;
	/// Convert's unit to a faction
	void convertToFaction(UnitFaction f);
	/// Set health to 0 and set status dead
	void instaKill();
	/// Gets the unit's spawn unit.
	std::string getSpawnUnit() const;
	/// Sets the unit's spawn unit.
	void setSpawnUnit(const std::string &spawnUnit);
	/// Gets the unit's aggro sound.
	int getAggroSound() const;
	/// Sets the unit's energy level.
	void setEnergy(int energy);
	/// Get the faction that killed this unit.
	UnitFaction killedBy() const;
	/// Set the faction that killed this unit.
	void killedBy(UnitFaction f);
	/// Set the units we are charging towards.
	void setCharging(BattleUnit *chargeTarget);
	/// Get the units we are charging towards.
	BattleUnit *getCharging();
	/// Get the carried weight in strength units.
	int getCarriedWeight(BattleItem *draggingItem = 0) const;
	/// Set how many turns this unit will be exposed for.
	void setTurnsSinceSpotted (int turns);
	/// Set how many turns this unit will be exposed for.
	int getTurnsSinceSpotted() const;
	/// Get this unit's original faction
	UnitFaction getOriginalFaction() const;
	/// call this after the default copy constructor deletes the cache?
	void invalidateCache();
	/// Get alien/HWP unit.
	Unit *getUnitRules() const { return _unitRules; }
	Position lastCover;
	/// get the vector of units we've seen this turn.
	std::vector<BattleUnit *> &getUnitsSpottedThisTurn();
	/// set the rank integer
	void setRankInt(int rank);
	/// get the rank integer
	int getRankInt() const;
	/// derive a rank integer based on rank string (for xcom soldiers ONLY)
	void deriveRank();
	/// this function checks if a tile is visible, using maths.
	bool checkViewSector(Position pos, bool useTurretDirection = false) const;
	/// adjust this unit's stats according to difficulty.
	void adjustStats(const StatAdjustment &adjustment);
	/// did this unit already take fire damage this turn? (used to avoid damaging large units multiple times.)
	bool tookFireDamage() const;
	/// switch the state of the fire damage tracker.
	void toggleFireDamage();
	void setCoverReserve(int reserve);
	int getCoverReserve() const;
	/// Is this unit selectable?
	bool isSelectable(UnitFaction faction, bool checkReselect, bool checkInventory) const;
	/// Does this unit have an inventory?
	bool hasInventory() const;
	/// Is this unit breathing and if so what frame?
	int getBreathFrame() const;
	/// Start breathing and/or update the breathing frame.
	void breathe();
	/// Set the flag for "floor above me" meaning stop rendering bubbles.
	void setFloorAbove(bool floor);
	/// Get the flag for "floor above me".
	bool getFloorAbove();
	/// Get any utility weapon we may be carrying, or a built in one.
	BattleItem *getUtilityWeapon(BattleType type);
	/// Set fire damage form environment.
	void setEnviFire(int damage);
	/// Set smoke damage form environment.
	void setEnviSmoke(int damage);
	/// Calculate smoke and fire damage form environment.
	void calculateEnviDamage(Mod *mod);
	/// Use this function to check the unit's movement type.
	MovementType getMovementType() const;
	/// Create special weapon for unit.
	void setSpecialWeapon(SavedBattleGame *save);
	/// Get special weapon.
	BattleItem *getSpecialWeapon(BattleType type) const;
	/// Checks if this unit is in hiding for a turn.
	bool isHiding() {return _hidingForTurn; };
	/// Sets this unit is in hiding for a turn (or not).
	void setHiding(bool hiding) { _hidingForTurn = hiding; };
	/// Puts the unit in the corner to think about what he's done.
	void goToTimeOut();
	/// Recovers the unit's time units and energy.
	void recoverTimeUnits();
    /// Get the unit's mission statistics.
    BattleUnitStatistics* getStatistics();
	/// Set the unit murderer's id.
	void setMurdererId(int id);
	/// Get the unit murderer's id.
	int getMurdererId() const;
    /// Set information on the unit's fatal shot.
    void setFatalShotInfo(UnitSide side, UnitBodyPart bodypart);
    /// Get information on the unit's fatal shot's side.
    UnitSide getFatalShotSide() const;
    /// Get information on the unit's fatal shot's body part.
    UnitBodyPart getFatalShotBodyPart() const;
    /// Get the unit murderer's weapon.
    std::string getMurdererWeapon() const;
    /// Set the unit murderer's weapon.
    void setMurdererWeapon(std::string weapon);
       /// Get the unit murderer's weapon's ammo.
    std::string getMurdererWeaponAmmo() const;
    /// Set the unit murderer's weapon's ammo.
    void setMurdererWeaponAmmo(std::string weaponAmmo);
};

} //namespace OpenXcom

#endif<|MERGE_RESOLUTION|>--- conflicted
+++ resolved
@@ -158,15 +158,10 @@
 
 	/// Creates a BattleUnit from solder.
 	BattleUnit(Soldier *soldier, int depth, int maxViewDistance);
-<<<<<<< HEAD
 	/// Creates a BattleUnit from unit.
 	BattleUnit(Unit *unit, UnitFaction faction, int id, Armor *armor, StatAdjustment *adjustment, int depth, int maxViewDistance);
-=======
 	/// Updates a BattleUnit from a Soldier (after a change of armor).
 	void updateArmorFromSoldier(Soldier *soldier, int depth, int maxViewDistance);
-	/// Creates a BattleUnit from unit.
-	BattleUnit(Unit *unit, UnitFaction faction, int id, Armor *armor, int diff, int depth, int maxViewDistance);
->>>>>>> f8964521
 	/// Cleans up the BattleUnit.
 	~BattleUnit();
 	/// Loads the unit from YAML.
