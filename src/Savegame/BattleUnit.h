--- conflicted
+++ resolved
@@ -338,13 +338,9 @@
 	/// Gets the unit's name.
 	std::wstring getName(Language *lang, bool debugAppendId = false) const;
 	/// Gets the unit's stats.
-<<<<<<< HEAD
-	UnitStats *getStats();
+	UnitStats *getBaseStats();
 	/// Gets the unit's stats.
-	const UnitStats *getStats() const;
-=======
-	UnitStats *getBaseStats();
->>>>>>> e35c00ec
+	const UnitStats *getBaseStats() const;
 	/// Get the unit's stand height.
 	int getStandHeight() const;
 	/// Get the unit's kneel height.
@@ -419,12 +415,6 @@
 	void invalidateCache();
 	/// Get alien/HWP unit.
 	Unit *getUnitRules() const { return _unitRules; }
-<<<<<<< HEAD
-	/// scratch value for AI's left hand to tell its right hand what's up...
-	bool _hidingForTurn; // don't zone out and start patrolling again
-=======
-
->>>>>>> e35c00ec
 	Position lastCover;
 	/// get the vector of units we've seen this turn.
 	std::vector<BattleUnit *> &getUnitsSpottedThisTurn();
@@ -466,18 +456,15 @@
 	void calculateEnviDamage(Ruleset *ruleset);
 	/// Use this function to check the unit's movement type.
 	MovementType getMovementType() const;
-<<<<<<< HEAD
 	/// Create special weapon for unit.
 	void setSpecialWeapon(SavedBattleGame *save);
 	/// Get special weapon.
 	BattleItem *getSpecialWeapon() const;
-=======
 	/// Checks if this unit is in hiding for a turn.
 	bool isHiding() {return _hidingForTurn; };
 	/// Sets this unit is in hiding for a turn (or not).
 	void setHiding(bool hiding) { _hidingForTurn = hiding; };
 
->>>>>>> e35c00ec
 };
 
 }
