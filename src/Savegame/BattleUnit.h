#pragma once
/*
 * Copyright 2010-2016 OpenXcom Developers.
 *
 * This file is part of OpenXcom.
 *
 * OpenXcom is free software: you can redistribute it and/or modify
 * it under the terms of the GNU General Public License as published by
 * the Free Software Foundation, either version 3 of the License, or
 * (at your option) any later version.
 *
 * OpenXcom is distributed in the hope that it will be useful,
 * but WITHOUT ANY WARRANTY; without even the implied warranty of
 * MERCHANTABILITY or FITNESS FOR A PARTICULAR PURPOSE.  See the
 * GNU General Public License for more details.
 *
 * You should have received a copy of the GNU General Public License
 * along with OpenXcom.  If not, see <http://www.gnu.org/licenses/>.
 */
#include <vector>
#include <string>
#include <unordered_set>
#include "../Battlescape/Position.h"
#include "../Mod/RuleItem.h"
#include "Soldier.h"
#include "BattleItem.h"

namespace OpenXcom
{

class Tile;
class BattleItem;
class Armor;
class Unit;
class BattlescapeGame;
struct BattleAction;
struct BattleActionCost;
struct RuleItemUseCost;
class SavedBattleGame;
class Node;
class Surface;
class RuleInventory;
class RuleEnviroEffects;
class Soldier;
class SavedGame;
class Language;
class AIModule;
template<typename, typename...> class ScriptContainer;
template<typename, typename...> class ScriptParser;
class ScriptWorkerBlit;
struct BattleUnitStatistics;
struct StatAdjustment;

enum SpecialTileType : int;
enum MovementType : int;


enum ForcedTorso : Uint8 { TORSO_USE_GENDER, TORSO_ALWAYS_MALE, TORSO_ALWAYS_FEMALE };
enum UnitSide : Uint8 { SIDE_FRONT, SIDE_LEFT, SIDE_RIGHT, SIDE_REAR, SIDE_UNDER, SIDE_MAX };
enum UnitStatus {STATUS_STANDING, STATUS_WALKING, STATUS_FLYING, STATUS_TURNING, STATUS_AIMING, STATUS_COLLAPSING, STATUS_DEAD, STATUS_UNCONSCIOUS, STATUS_PANICKING, STATUS_BERSERK, STATUS_IGNORE_ME};
enum UnitFaction : int {FACTION_PLAYER, FACTION_HOSTILE, FACTION_NEUTRAL};
enum UnitBodyPart : int {BODYPART_HEAD, BODYPART_TORSO, BODYPART_RIGHTARM, BODYPART_LEFTARM, BODYPART_RIGHTLEG, BODYPART_LEFTLEG, BODYPART_MAX};
enum UnitBodyPartEx {BODYPART_LEGS = BODYPART_MAX, BODYPART_COLLAPSING, BODYPART_ITEM_RIGHTHAND, BODYPART_ITEM_LEFTHAND, BODYPART_ITEM_FLOOR, BODYPART_ITEM_INVENTORY, BODYPART_LARGE_TORSO, BODYPART_LARGE_PROPULSION = BODYPART_LARGE_TORSO + 4, BODYPART_LARGE_TURRET = BODYPART_LARGE_PROPULSION + 4};

/**
 * Placeholder class for future functionality.
 */
class BattleUnitVisibility
{
public:

	/// Name of class used in script.
	static constexpr const char *ScriptName = "BattleUnitVisibility";
	/// Register all useful function used by script.
	static void ScriptRegister(ScriptParserBase* parser);
};

/**
 * Represents a moving unit in the battlescape, player controlled or AI controlled
 * it holds info about it's position, items carrying, stats, etc
 */
class BattleUnit
{
private:
	static const int SPEC_WEAPON_MAX = 3;

	UnitFaction _faction, _originalFaction;
	UnitFaction _killedBy;
	UnitFaction _spawnUnitFaction = FACTION_HOSTILE;
	int _id;
	Position _pos;
	Tile *_tile;
	Position _lastPos;
	int _direction, _toDirection;
	int _directionTurret, _toDirectionTurret;
	int _verticalDirection;
	Position _destination;
	UnitStatus _status;
	bool _wantsToSurrender, _isSurrendering;
	int _walkPhase, _fallPhase;
	std::vector<BattleUnit *> _visibleUnits, _unitsSpottedThisTurn;
	std::vector<Tile *> _visibleTiles;
	std::unordered_set<Tile *> _visibleTilesLookup;
	int _tu, _energy, _health, _morale, _stunlevel, _mana;
	bool _kneeled, _floating, _dontReselect;
	bool _haveNoFloorBelow = false;
	int _currentArmor[SIDE_MAX], _maxArmor[SIDE_MAX];
	int _fatalWounds[BODYPART_MAX];
	int _fire;
	std::vector<BattleItem*> _inventory;
	BattleItem* _specWeapon[SPEC_WEAPON_MAX];
	AIModule *_currentAIState;
	bool _visible;
	UnitStats _exp, _expTmp;
	int _motionPoints;
	int _scannedTurn;
	int _kills;
	int _faceDirection; // used only during strafing moves
	std::vector<int> _meleeAttackedBy;
	bool _hitByFire, _hitByAnything, _alreadyExploded;
	int _fireMaxHit;
	int _smokeMaxHit;
	int _moraleRestored;
	BattleUnit *_charging;
	int _turnsSinceSpotted, _turnsLeftSpottedForSnipers, _turnsSinceStunned = 255;
	const Unit *_spawnUnit = nullptr;
	std::string _activeHand;
	std::string _preferredHandForReactions;
	BattleUnitStatistics* _statistics;
	int _murdererId;	// used to credit the murderer with the kills that this unit got by blowing up on death
	int _mindControllerID;	// used to credit the mind controller with the kills of the mind controllee
	UnitSide _fatalShotSide;
	UnitBodyPart _fatalShotBodyPart;
	std::string _murdererWeapon, _murdererWeaponAmmo;

	// static data
	std::string _type;
	std::string _rank;
	std::string _race;
	std::string _name;
	UnitStats _stats;
	int _standHeight, _kneelHeight, _floatHeight;
	int _lastReloadSound;
	std::vector<int> _deathSound;
	std::vector<int> _selectUnitSound, _startMovingSound, _selectWeaponSound, _annoyedSound;
	int _value, _aggroSound, _moveSound;
	int _intelligence, _aggression;
	int _maxViewDistanceAtDark, _maxViewDistanceAtDay;
	int _maxViewDistanceAtDarkSquared;
	SpecialAbility _specab;
	Armor *_armor;
	SoldierGender _gender;
	Soldier *_geoscapeSoldier;
	std::vector<int> _loftempsSet;
	Unit *_unitRules;
	int _rankInt;
	int _turretType;
	int _breathFrame;
	bool _breathing;
	bool _hidingForTurn, _floorAbove, _respawn, _alreadyRespawned;
	bool _isLeeroyJenkins;	// always charges enemy, never retreats.
	bool _summonedPlayerUnit, _resummonedFakeCivilian;
	bool _pickUpWeaponsMoreActively;
	bool _disableIndicators;
	MovementType _movementType;
	std::vector<std::pair<Uint8, Uint8> > _recolor;
	bool _capturable;
	bool _vip;
	ScriptValues<BattleUnit> _scriptValues;

	/// Calculate stat improvement.
	int improveStat(int exp) const;
	/// Helper function initializing recolor vector.
	void setRecolor(int basicLook, int utileLook, int rankLook);
	/// Helper function preparing Time Units recovery at beginning of turn.
	void prepareTimeUnits(int tu);
	/// Helper function preparing Energy recovery at beginning of turn.
	void prepareEnergy(int energy);
	/// Helper function preparing Health recovery at beginning of turn.
	void prepareHealth(int helath);
	/// Helper function preparing Mana recovery at beginning of turn.
	void prepareMana(int mana);
	/// Helper function preparing Stun recovery at beginning of turn.
	void prepareStun(int strun);
	/// Helper function preparing Morale recovery at beginning of turn.
	void prepareMorale(int morale);
	/// Helper function preparing unit sounds.
	void prepareUnitSounds();
	/// Helper function preparing unit response sounds.
	void prepareUnitResponseSounds(const Mod *mod);
	/// Applies percentual and/or flat adjustments to the use costs.
	void applyPercentages(RuleItemUseCost &cost, const RuleItemUseCost &flat) const;
public:
	static const int MAX_SOLDIER_ID = 1000000;
	/// Name of class used in script.
	static constexpr const char *ScriptName = "BattleUnit";
	/// Register all useful function used by script.
	static void ScriptRegister(ScriptParserBase* parser);
	/// Init all required data in script using object data.
	static void ScriptFill(ScriptWorkerBlit* w, BattleUnit* unit, int body_part, int anim_frame, int shade, int burn);

	/// Creates a BattleUnit from solder.
	BattleUnit(const Mod *mod, Soldier *soldier, int depth);
	/// Creates a BattleUnit from unit.
	BattleUnit(const Mod *mod, Unit *unit, UnitFaction faction, int id, const RuleEnviroEffects* enviro, Armor *armor, StatAdjustment *adjustment, int depth);
	/// Updates BattleUnit's armor and related attributes (after a change/transformation of armor).
	void updateArmorFromSoldier(const Mod *mod, Soldier *soldier, Armor *ruleArmor, int depth);
	/// Cleans up the BattleUnit.
	~BattleUnit();
	/// Loads the unit from YAML.
	void load(const YAML::Node &node, const Mod *mod, const ScriptGlobal *shared);
	/// Saves the unit to YAML.
	YAML::Node save(const ScriptGlobal *shared) const;
	/// Gets the BattleUnit's ID.
	int getId() const;
	/// Calculates the distance squared between the unit and a given position.
	int distance3dToPositionSq(const Position& pos) const;
	/// Calculates the distance squared between the unit and a given other unit.
	int distance3dToUnitSq(BattleUnit* otherUnit) const;
	/// Sets the unit's position
	void setPosition(Position pos, bool updateLastPos = true);
	/// Gets the unit's position.
	Position getPosition() const;
	/// Gets the unit's position.
	Position getLastPosition() const;
	/// Gets the unit's position of center in voxels.
	Position getPositionVexels() const;
	/// Sets the unit's direction 0-7.
	void setDirection(int direction);
	/// Sets the unit's face direction (only used by strafing moves)
	void setFaceDirection(int direction);
	/// Gets the unit's direction.
	int getDirection() const;
	/// Gets the unit's face direction (only used by strafing moves)
	int getFaceDirection() const;
	/// Gets the unit's turret direction.
	int getTurretDirection() const;
	/// Gets the unit's turret To direction.
	int getTurretToDirection() const;
	/// Gets the unit's vertical direction.
	int getVerticalDirection() const;
	/// Gets the unit's status.
	UnitStatus getStatus() const;
	/// Does the unit want to surrender?
	bool wantsToSurrender() const;
	/// Is the unit surrendering this turn?
	bool isSurrendering() const;
	/// Mark the unit as surrendering this turn.
	void setSurrendering(bool isSurrendering);
	/// Start the walkingPhase
	void startWalking(int direction, Position destination, SavedBattleGame *savedBattleGame);
	/// Increase the walkingPhase
	void keepWalking(SavedBattleGame *savedBattleGame, bool fullWalkCycle);
	/// Gets the walking phase for animation and sound
	int getWalkingPhase() const;
	/// Gets the walking phase for diagonal walking
	int getDiagonalWalkingPhase() const;
	/// Gets the unit's destination when walking
	Position getDestination() const;
	/// Look at a certain point.
	void lookAt(Position point, bool turret = false);
	/// Look at a certain direction.
	void lookAt(int direction, bool force = false);
	/// Turn to the destination direction.
	void turn(bool turret = false);
	/// Abort turning.
	void abortTurn();
	/// Gets the soldier's gender.
	SoldierGender getGender() const;
	/// Gets the unit's faction.
	UnitFaction getFaction() const;
	/// Gets unit sprite recolors values.
	const std::vector<std::pair<Uint8, Uint8> > &getRecolor() const;
	/// Kneel down.
	void kneel(bool kneeled);
	/// Is kneeled?
	bool isKneeled() const;
	/// Is floating?
	bool isFloating() const;
	/// Have unit floor below?
	bool haveNoFloorBelow() const { return _haveNoFloorBelow; }

	/// Aim.
	void aim(bool aiming);
	/// Get direction to a certain point
	int directionTo(Position point) const;
	/// Gets the unit's time units.
	int getTimeUnits() const;
	/// Gets the unit's stamina.
	int getEnergy() const;
	/// Gets the unit's health.
	int getHealth() const;
	/// Gets the unit's mana.
	int getMana() const;
	/// Gets the unit's bravery.
	int getMorale() const;
	/// Get overkill damage to unit.
	int getOverKillDamage() const;
	/// Do damage to the unit.
	int damage(Position relative, int power, const RuleDamageType *type, SavedBattleGame *save, BattleActionAttack attack, UnitSide sideOverride = SIDE_MAX, UnitBodyPart bodypartOverride = BODYPART_MAX);
	/// Heal stun level of the unit.
	void healStun(int power);
	/// Gets the unit's stun level.
	int getStunlevel() const;
	/// Is the unit losing HP (due to negative health regeneration)?
	bool hasNegativeHealthRegen() const;
	/// Knocks the unit out instantly.
	void knockOut(BattlescapeGame *battle);

	/// Start falling sequence.
	void startFalling();
	/// Increment the falling sequence.
	void keepFalling();
	/// Set final falling state.
	void instaFalling();
	/// Get falling sequence.
	int getFallingPhase() const;

	/// The unit is out - either dead or unconscious.
	bool isOut() const;
	/// Check if unit stats will cause knock out.
	bool isOutThresholdExceed() const;
	/// Unit is removed from game.
	bool isIgnored() const;

	/// Get the number of time units a certain action takes.
	RuleItemUseCost getActionTUs(BattleActionType actionType, const BattleItem *item) const;
	/// Get the number of time units a certain action takes.
	RuleItemUseCost getActionTUs(BattleActionType actionType, const RuleItem *item) const;
	/// Get the number of time units a certain skill action takes.
	RuleItemUseCost getActionTUs(BattleActionType actionType, const RuleSkill *skillRules) const;
	/// Spend time units if it can.
	bool spendTimeUnits(int tu);
	/// Spend energy if it can.
	bool spendEnergy(int energy);
	/// Force to spend resources cost without checking.
	void spendCost(const RuleItemUseCost& cost);
	/// Clear time units.
	void clearTimeUnits();
	/// Add unit to visible units.
	bool addToVisibleUnits(BattleUnit *unit);
	/// Remove a unit from the list of visible units.
	bool removeFromVisibleUnits(BattleUnit *unit);
	/// Is the given unit among this unit's visible units?
	bool hasVisibleUnit(BattleUnit *unit);
	/// Get the list of visible units.
	std::vector<BattleUnit*> *getVisibleUnits();
	/// Clear visible units.
	void clearVisibleUnits();
	/// Add unit to visible tiles.
	bool addToVisibleTiles(Tile *tile);
	/// Has this unit marked this tile as within its view?
	bool hasVisibleTile(Tile *tile) const
	{
		return _visibleTilesLookup.find(tile) != _visibleTilesLookup.end(); //find?
	}
	/// Get the list of visible tiles.
	const std::vector<Tile*> *getVisibleTiles();
	/// Clear visible tiles.
	void clearVisibleTiles();
	/// Calculate psi attack accuracy.
	static int getPsiAccuracy(BattleActionAttack::ReadOnly attack);
	/// Calculate firing accuracy.
	static int getFiringAccuracy(BattleActionAttack::ReadOnly attack, Mod *mod);
	/// Calculate accuracy modifier.
	int getAccuracyModifier(const BattleItem *item = 0) const;
	/// Get the current reaction score.
	double getReactionScore() const;
	/// Prepare for a new turn.
	void prepareNewTurn(bool fullProcess = true);
	/// Calculate change in unit stats.
	void updateUnitStats(bool tuAndEnergy, bool rest);
	/// Morale change
	void moraleChange(int change);
	/// Calculate value of morale change based on bravery.
	int reduceByBravery(int moraleChange) const;
	/// Calculate power reduction by resistances.
	int reduceByResistance(int power, ItemDamageType resistType) const;
	/// Don't reselect this unit
	void dontReselect();
	/// Reselect this unit
	void allowReselect();
	/// Check whether reselecting this unit is allowed.
	bool reselectAllowed() const;
	/// Set fire.
	void setFire(int fire);
	/// Get fire.
	int getFire() const;

	/// Get the list of items in the inventory.
	std::vector<BattleItem*> *getInventory();
	/// Fit item into inventory slot.
	bool fitItemToInventory(RuleInventory *slot, BattleItem *item);
	/// Add item to unit.
	bool addItem(BattleItem *item, const Mod *mod, bool allowSecondClip = false, bool allowAutoLoadout = false, bool allowUnloadedWeapons = false);

	/// Let AI do their thing.
	void think(BattleAction *action);
	/// Get AI Module.
	AIModule *getAIModule() const;
	/// Set AI Module.
	void setAIModule(AIModule *ai);
	/// Set whether this unit is visible
	void setVisible(bool flag);
	/// Get whether this unit is visible
	bool getVisible() const;

	/// Check if unit can fall down.
	void updateTileFloorState(SavedBattleGame *saveBattleGame);
	/// Sets the unit's tile it's standing on
	void setTile(Tile *tile, SavedBattleGame *saveBattleGame = 0);
	/// Set only unit tile without any additional logic.
	void setInventoryTile(Tile *tile);
	/// Gets the unit's tile.
	Tile *getTile() const;

	/// Gets the item in the specified slot.
	BattleItem *getItem(RuleInventory *slot, int x = 0, int y = 0) const;
	/// Gets the item in the main hand.
	BattleItem *getMainHandWeapon(bool quickest = true) const;
	/// Gets a grenade from the belt, if any.
	BattleItem *getGrenadeFromBelt() const;
	/// Gets the item from right hand.
	BattleItem *getRightHandWeapon() const;
	/// Gets the item from left hand.
	BattleItem *getLeftHandWeapon() const;
	/// Set the right hand as main active hand.
	void setActiveRightHand();
	/// Set the left hand as main active hand.
	void setActiveLeftHand();
	/// Choose what weapon was last use by unit.
	BattleItem *getActiveHand(BattleItem *left, BattleItem *right) const;
	/// Reloads a weapon if needed.
	bool reloadAmmo();

	/// Toggle the right hand as main hand for reactions.
	void toggleRightHandForReactions();
	/// Toggle the left hand as main hand for reactions.
	void toggleLeftHandForReactions();
	/// Is right hand preferred for reactions?
	bool isRightHandPreferredForReactions() const;
	/// Is left hand preferred for reactions?
	bool isLeftHandPreferredForReactions() const;
	/// Get preferred weapon for reactions, if applicable.
	BattleItem *getWeaponForReactions(bool meleeOnly) const;

	/// Check if this unit is in the exit area
	bool isInExitArea(SpecialTileType stt) const;
	bool liesInExitArea(Tile *tile, SpecialTileType stt) const;
	/// Gets the unit height taking into account kneeling/standing.
	int getHeight() const;
	/// Gets the unit floating elevation.
	int getFloatHeight() const;
	/// Adds one to the bravery exp counter.
	void addBraveryExp();
	/// Adds one to the reaction exp counter.
	void addReactionExp();
	/// Adds one to the firing exp counter.
	void addFiringExp();
	/// Adds one to the throwing exp counter.
	void addThrowingExp();
	/// Adds one to the psi skill exp counter.
	void addPsiSkillExp();
	/// Adds one to the psi strength exp counter.
	void addPsiStrengthExp();
	/// Adds to the mana exp counter.
	void addManaExp(int weaponStat);
	/// Adds one to the melee exp counter.
	void addMeleeExp();
	/// Did the unit gain any experience yet?
	bool hasGainedAnyExperience();
	/// Updates the stats of a Geoscape soldier.
	void updateGeoscapeStats(Soldier *soldier) const;
	/// Check if unit eligible for squaddie promotion.
	bool postMissionProcedures(const Mod *mod, SavedGame *geoscape, SavedBattleGame *battle, StatAdjustment &statsDiff);
	/// Get the sprite index for the minimap
	int getMiniMapSpriteIndex() const;
	/// Set the turret type. -1 is no turret.
	void setTurretType(int turretType);
	/// Get the turret type. -1 is no turret.
	int getTurretType() const;

	/// Set armor value.
	void setArmor(int armor, UnitSide side);
	/// Get armor value.
	int getArmor(UnitSide side) const;
	/// Get max armor value.
	int getMaxArmor(UnitSide side) const;
	/// Set fatal wound amount of a body part
	void setFatalWound(int wound, UnitBodyPart part);
	/// Get total number of fatal wounds.
	int getFatalWounds() const;
	/// Get fatal wound amount of a body part
	int getFatalWound(UnitBodyPart part) const;

	/// Heal one fatal wound
	void heal(UnitBodyPart part, int woundAmount, int healthAmount);
	/// Give pain killers to this unit
	void painKillers(int moraleAmount, float painKillersStrength);
	/// Give stimulant to this unit
	void stimulant (int energy, int stun, int mana);
	/// Get motion points for the motion scanner.
	int getMotionPoints() const;
	/// Get turn when unit was scanned by the motion scanner.
	int getScannedTurn() const { return _scannedTurn; }
	/// Set turn when unit was scanned by the motion scanner.
	void setScannedTurn(int turn) { _scannedTurn = turn; }
	/// Gets the unit's armor.
	const Armor *getArmor() const;
	/// Sets the unit's name.
	void setName(const std::string &name);
	/// Gets the unit's name.
	std::string getName(Language *lang, bool debugAppendId = false) const;
	/// Gets the unit's stats.
	UnitStats *getBaseStats();
	/// Gets the unit's stats.
	const UnitStats *getBaseStats() const;
	/// Get the unit's stand height.
	int getStandHeight() const;
	/// Get the unit's kneel height.
	int getKneelHeight() const;
	/// Get the unit's loft ID.
	int getLoftemps(int entry = 0) const;
	/// Get the unit's value.
	int getValue() const;
	/// Get the reload sound (of the last reloaded weapon).
	int getReloadSound() const { return _lastReloadSound; }
	/// Get the unit's death sounds.
	const std::vector<int> &getDeathSounds() const;
	/// Gets the unit's "select unit" sounds.
	const std::vector<int> &getSelectUnitSounds() const { return _selectUnitSound; }
	/// Gets the unit's "start moving" sounds.
	const std::vector<int> &getStartMovingSounds() const { return _startMovingSound; }
	/// Gets the unit's "select weapon" sounds.
	const std::vector<int> &getSelectWeaponSounds() const { return _selectWeaponSound; }
	/// Gets the unit's "annoyed" sounds.
	const std::vector<int> &getAnnoyedSounds() const { return _annoyedSound; }
	/// Get the unit's move sound.
	int getMoveSound() const;
	/// Get whether the unit is affected by fatal wounds.
	bool isWoundable() const;
	/// Get whether the unit is affected by fear.
	bool isFearable() const;
	/// Get the unit's intelligence.
	int getIntelligence() const;
	/// Get the unit's aggression.
	int getAggression() const;
	/// Helper method.
	int getMaxViewDistance(int baseVisibility, int nerf, int buff) const;
	/// Get maximum view distance at dark.
	int getMaxViewDistanceAtDark(const Armor *otherUnitArmor) const;
	int getMaxViewDistanceAtDarkSquared() const;
	/// Get maximum view distance at day.
	int getMaxViewDistanceAtDay(const Armor *otherUnitArmor) const;
	/// Get the units's special ability.
	int getSpecialAbility() const;

	/// Gets the unit's spawn unit.
	const Unit *getSpawnUnit() const;
	/// Sets the unit's spawn unit.
	void setSpawnUnit(const Unit *spawnUnit);
	/// Gets the faction of spawned unit.
	UnitFaction getSpawnUnitFaction() const { return _spawnUnitFaction; }
	/// Set the faction of spawned unit.
	void setSpawnUnitFaction(UnitFaction f) { _spawnUnitFaction = f; }
	/// Set the units's respawn flag.
	void setRespawn(bool respawn);
	/// Get the units's respawn flag.
	bool getRespawn() const;
	/// Set the units's alreadyRespawned flag.
	void setAlreadyRespawned(bool alreadyRespawned);
	/// Get the units's alreadyRespawned flag.
	bool getAlreadyRespawned() const;
	/// Remove all spawn unit info.
	void clearSpawnUnit();

	/// Get the units's rank string.
	const std::string& getRankString() const;
	/// Get the geoscape-soldier object.
	Soldier *getGeoscapeSoldier() const;
	/// Add a kill to the counter.
	void addKillCount();
	/// Get unit type.
	const std::string& getType() const;
	/// Convert's unit to a faction
	void convertToFaction(UnitFaction f);
	/// Set health to 0
	void kill();
	/// Set health to 0 and set status dead
	void instaKill();

	/// Gets the unit's aggro sound.
	int getAggroSound() const;
	/// Sets the unit's time units.
	void setTimeUnits(int tu);
	/// Get the faction that killed this unit.
	UnitFaction killedBy() const;
	/// Set the faction that killed this unit.
	void killedBy(UnitFaction f);
	/// Set the units we are charging towards.
	void setCharging(BattleUnit *chargeTarget);
	/// Get the units we are charging towards.
	BattleUnit *getCharging();
	/// Get the carried weight in strength units.
	int getCarriedWeight(BattleItem *draggingItem = 0) const;

	/// Set how many turns this unit will be exposed for.
	void setTurnsSinceSpotted (int turns);
	/// Set how many turns this unit will be exposed for.
	int getTurnsSinceSpotted() const;
	/// Set how many turns left snipers know about this target.
	void setTurnsLeftSpottedForSnipers (int turns);
	/// Get how many turns left snipers know about this target.
	int  getTurnsLeftSpottedForSnipers() const;
	/// Reset how many turns passed since stunned last time.
	void resetTurnsSinceStunned() { _turnsSinceStunned = 255; }
	/// Increase how many turns passed since stunned last time.
	void incTurnsSinceStunned() { _turnsSinceStunned = std::min(255, _turnsSinceStunned + 1); }
	/// Return how many turns passed since stunned last time.
	int getTurnsSinceStunned() const { return _turnsSinceStunned; }

	/// Get this unit's original faction
	UnitFaction getOriginalFaction() const;
	/// Get alien/HWP unit.
	Unit *getUnitRules() const { return _unitRules; }
	Position lastCover;
	/// get the vector of units we've seen this turn.
	std::vector<BattleUnit *> &getUnitsSpottedThisTurn();
	/// set the rank integer
	void setRankInt(int rank);
	/// get the rank integer
	int getRankInt() const;
	/// derive a rank integer based on rank string (for xcom soldiers ONLY)
	void deriveRank();
	/// this function checks if a tile is visible, using maths.
	bool checkViewSector(Position pos, bool useTurretDirection = false) const;
	/// adjust this unit's stats according to difficulty.
	void adjustStats(const StatAdjustment &adjustment);
	/// did this unit already take fire damage this turn? (used to avoid damaging large units multiple times.)
	bool tookFireDamage() const;
	/// switch the state of the fire damage tracker.
	void toggleFireDamage();
	/// Is this unit selectable?
	bool isSelectable(UnitFaction faction, bool checkReselect, bool checkInventory) const;
	/// Does this unit have an inventory?
	bool hasInventory() const;
	/// Is this unit breathing and if so what frame?
	int getBreathFrame() const;
	/// Start breathing and/or update the breathing frame.
	void breathe();
	/// Set the flag for "floor above me" meaning stop rendering bubbles.
	void setFloorAbove(bool floor);
	/// Get the flag for "floor above me".
	bool getFloorAbove() const;
	/// Get any utility weapon we may be carrying, or a built in one.
	BattleItem *getUtilityWeapon(BattleType type);
	/// Set fire damage from environment.
	void setEnviFire(int damage);
	/// Set smoke damage from environment.
	void setEnviSmoke(int damage);
	/// Calculate smoke and fire damage from environment.
	void calculateEnviDamage(Mod *mod, SavedBattleGame *save);
	/// Use this function to check the unit's movement type.
	MovementType getMovementType() const;
	/// Gets the turn cost.
	int getTurnCost() const;

	/// Create special weapon for unit.
	void setSpecialWeapon(SavedBattleGame *save, bool updateFromSave);
	/// Add/assign a special weapon loaded from a save.
	void addLoadedSpecialWeapon(BattleItem* item);
	/// Remove all special weapons.
	void removeSpecialWeapons(SavedBattleGame *save);
	/// Get special weapon by battle type.
	BattleItem *getSpecialWeapon(BattleType type) const;
	/// Get special weapon by name.
	BattleItem *getSpecialWeapon(const RuleItem *weaponRule) const;
	/// Gets special weapon that uses an icon, if any.
	BattleItem *getSpecialIconWeapon(BattleType &type) const;

	/// Checks if this unit is in hiding for a turn.
	bool isHiding() const {return _hidingForTurn; };
	/// Sets this unit is in hiding for a turn (or not).
	void setHiding(bool hiding) { _hidingForTurn = hiding; };
	/// Puts the unit in the corner to think about what he's done.
	void goToTimeOut();
	/// Recovers the unit's time units and energy.
	void recoverTimeUnits();
	/// Get the unit's mission statistics.
	BattleUnitStatistics* getStatistics();
	/// Set the unit murderer's id.
	void setMurdererId(int id);
	/// Get the unit murderer's id.
	int getMurdererId() const;
	/// Set information on the unit's fatal shot.
	void setFatalShotInfo(UnitSide side, UnitBodyPart bodypart);
	/// Get information on the unit's fatal shot's side.
	UnitSide getFatalShotSide() const;
	/// Get information on the unit's fatal shot's body part.
	UnitBodyPart getFatalShotBodyPart() const;
	/// Get the unit murderer's weapon.
	std::string getMurdererWeapon() const;
	/// Set the unit murderer's weapon.
	void setMurdererWeapon(const std::string& weapon);
	/// Get the unit murderer's weapon's ammo.
	std::string getMurdererWeaponAmmo() const;
	/// Set the unit murderer's weapon's ammo.
	void setMurdererWeaponAmmo(const std::string& weaponAmmo);
	/// Set the unit mind controller's id.
	void setMindControllerId(int id);
	/// Get the unit mind controller's id.
	int getMindControllerId() const;
	/// Get the unit leeroyJenkins flag
	bool isLeeroyJenkins() const { return _isLeeroyJenkins; };
	/// Gets the spotter score. This is the number of turns sniper AI units can use spotting info from this unit.
	int getSpotterDuration() const;
	/// Is this unit capable of shooting beyond max. visual range?
	bool isSniper() const;
	/// Remembers the unit's XP (used for shotguns).
	void rememberXP();
	/// Artificially alter a unit's XP (used for shotguns).
	void nerfXP();
	/// Was this unit just hit?
	bool getHitState();
	/// reset the unit hit state.
	void resetHitState();
	/// Was this unit melee attacked by a given attacker this turn (both hit and miss count)?
	bool wasMeleeAttackedBy(int attackerId) const;
	/// Set the "melee attacked by" flag.
	void setMeleeAttackedBy(int attackerId);
	/// Did this unit explode already?
	bool hasAlreadyExploded() const { return _alreadyExploded; }
	/// Set the already exploded flag.
	void setAlreadyExploded(bool alreadyExploded) { _alreadyExploded = alreadyExploded; }
	/// Gets whether this unit can be captured alive (applies to aliens).
	bool getCapturable() const;
<<<<<<< HEAD
	/// Marks this unit as summoned by an item and therefore won't count for recovery or total player units left.
	void setSummonedPlayerUnit(bool summonedPlayerUnit);
	/// Was this unit summoned by an item?
	bool isSummonedPlayerUnit() const;
	/// Marks this unit as resummoned fake civilian and therefore won't count for civilian scoring in the Debriefing.
	void markAsResummonedFakeCivilian() { _resummonedFakeCivilian = true; _status = STATUS_IGNORE_ME; }
	/// Is this unit a resummoned fake civilian?
	bool isResummonedFakeCivilian() const { return _resummonedFakeCivilian; }
	/// Marks this unit as VIP.
	void markAsVIP() { _vip = true; }
	/// Is this a VIP unit?
	bool isVIP() const { return _vip; }
	/// Is the unit eagerly picking up weapons?
	bool getPickUpWeaponsMoreActively() const { return _pickUpWeaponsMoreActively; }
	/// Show indicators for this unit or not?
	bool indicatorsAreEnabled() const { return !_disableIndicators; }
	/// Disable showing indicators for this unit.
	void disableIndicators();
=======
	/// free up the patrol node target, to allow others to use it.
	void freePatrolTarget();
>>>>>>> 6ad621da
};

} //namespace OpenXcom
<|MERGE_RESOLUTION|>--- conflicted
+++ resolved
@@ -734,7 +734,8 @@
 	void setAlreadyExploded(bool alreadyExploded) { _alreadyExploded = alreadyExploded; }
 	/// Gets whether this unit can be captured alive (applies to aliens).
 	bool getCapturable() const;
-<<<<<<< HEAD
+	/// free up the patrol node target, to allow others to use it.
+	void freePatrolTarget();
 	/// Marks this unit as summoned by an item and therefore won't count for recovery or total player units left.
 	void setSummonedPlayerUnit(bool summonedPlayerUnit);
 	/// Was this unit summoned by an item?
@@ -753,10 +754,6 @@
 	bool indicatorsAreEnabled() const { return !_disableIndicators; }
 	/// Disable showing indicators for this unit.
 	void disableIndicators();
-=======
-	/// free up the patrol node target, to allow others to use it.
-	void freePatrolTarget();
->>>>>>> 6ad621da
 };
 
 } //namespace OpenXcom
