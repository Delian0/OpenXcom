--- conflicted
+++ resolved
@@ -30,14 +30,8 @@
 #include "../Battlescape/BattlescapeState.h"
 #include "../Battlescape/BattlescapeGame.h"
 #include "../Battlescape/Position.h"
-<<<<<<< HEAD
 #include "../Battlescape/Inventory.h"
-#include "../Mod/ResourcePack.h"
-#include "../Mod/Ruleset.h"
-=======
 #include "../Mod/Mod.h"
-#include "../Mod/Mod.h"
->>>>>>> 773fd047
 #include "../Mod/Armor.h"
 #include "../Engine/Game.h"
 #include "../Mod/RuleInventory.h"
@@ -54,7 +48,7 @@
 /**
  * Initializes a brand new battlescape saved game.
  */
-SavedBattleGame::SavedBattleGame(Ruleset *rule) :
+SavedBattleGame::SavedBattleGame(Mod *rule) :
 	_battleState(0), _rule(rule), _mapsize_x(0), _mapsize_y(0), _mapsize_z(0), _selectedUnit(0),
 	_lastSelectedUnit(0), _pathfinding(0), _tileEngine(0), _globalShade(0), _side(FACTION_PLAYER), _turn(1),
     _debugMode(false), _aborted(false), _itemId(0), _objectiveType(-1), _objectivesDestroyed(0), _objectivesNeeded(0), _unitsFalling(false),
@@ -221,11 +215,7 @@
 			unit = new BattleUnit(mod->getUnit(type), originalFaction, id, mod->getArmor(armor), savedGame->getDifficultyCoefficient(), _depth);
 		}
 		unit->load(*i);
-<<<<<<< HEAD
 		unit->setSpecialWeapon(this);
-=======
-		unit->setSpecialWeapon(this, mod);
->>>>>>> 773fd047
 		_units.push_back(unit);
 		if (faction == FACTION_PLAYER)
 		{
@@ -368,11 +358,7 @@
 		}
 	}
 
-<<<<<<< HEAD
-	initUtilities(game->getResourcePack(), game->getRuleset());
-=======
 	initUtilities(mod);
->>>>>>> 773fd047
 	getTileEngine()->calculateSunShading();
 	getTileEngine()->calculateTerrainLighting();
 	getTileEngine()->calculateUnitLighting();
@@ -524,25 +510,14 @@
 
 /**
  * Initializes the map utilities.
-<<<<<<< HEAD
- * @param res Pointer to resource pack.
- * @param rule Pointer to the ruleset.
- */
-void SavedBattleGame::initUtilities(ResourcePack *res, Ruleset *rule)
-=======
  * @param mod Pointer to mod.
  */
 void SavedBattleGame::initUtilities(Mod *mod)
->>>>>>> 773fd047
 {
 	delete _pathfinding;
 	delete _tileEngine;
 	_pathfinding = new Pathfinding(this);
-<<<<<<< HEAD
-	_tileEngine = new TileEngine(this, res->getVoxelData(), rule->getMaxViewDistance(), rule->getMaxDarknessToSeeUnits());
-=======
-	_tileEngine = new TileEngine(this, mod->getVoxelData());
->>>>>>> 773fd047
+	_tileEngine = new TileEngine(this, mod->getVoxelData(), mod->getMaxViewDistance(), mod->getMaxDarknessToSeeUnits());
 }
 
 /**
@@ -861,7 +836,7 @@
 
 	const RuleItem *rule = weapon->getRules();
 	volatile bool x = true;
-	if (unit->getOriginalFaction() == FACTION_HOSTILE && getTurn() < rule->getAIUseDelay(getRuleset()))
+	if (unit->getOriginalFaction() == FACTION_HOSTILE && getTurn() < rule->getAIUseDelay(getMod()))
 	{
 		return false;
 	}
@@ -1765,10 +1740,10 @@
 		getTileEngine()->calculateTerrainLighting();
 	}
 
-	Ruleset *ruleset = getBattleState()->getGame()->getRuleset();
+	Mod *mod = getBattleState()->getGame()->getMod();
 	for (std::vector<BattleUnit*>::iterator i = getUnits()->begin(); i != getUnits()->end(); ++i)
 	{
-		(*i)->calculateEnviDamage(ruleset);
+		(*i)->calculateEnviDamage(mod);
 	}
 
 	reviveUnconsciousUnits();
@@ -2285,7 +2260,7 @@
  * get ruleset.
  * @return the ruleset of game.
  */
-const Ruleset *SavedBattleGame::getRuleset() const
+const Mod *SavedBattleGame::getMod() const
 {
 	return _rule;
 }
