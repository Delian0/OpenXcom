--- conflicted
+++ resolved
@@ -1461,16 +1461,7 @@
 		{
 			if (getObjectiveType() == MUST_DESTROY)
 			{
-<<<<<<< HEAD
-				if (Options::battleAutoEnd)
-				{
-					setSelectedUnit(0);
-					_battleState->getBattleGame()->cancelCurrentAction(true);
-					_battleState->getBattleGame()->requestEndTurn(false);
-				}
-=======
 				_battleState->getBattleGame()->autoEndBattle();
->>>>>>> 90c6dc70
 			}
 			else
 			{
