/*
 * Copyright 2010-2015 OpenXcom Developers.
 *
 * This file is part of OpenXcom.
 *
 * OpenXcom is free software: you can redistribute it and/or modify
 * it under the terms of the GNU General Public License as published by
 * the Free Software Foundation, either version 3 of the License, or
 * (at your option) any later version.
 *
 * OpenXcom is distributed in the hope that it will be useful,
 * but WITHOUT ANY WARRANTY; without even the implied warranty of
 * MERCHANTABILITY or FITNESS FOR A PARTICULAR PURPOSE.  See the
 * GNU General Public License for more details.
 *
 * You should have received a copy of the GNU General Public License
 * along with OpenXcom.  If not, see <http://www.gnu.org/licenses/>.
 */
#include <assert.h>
#include <vector>
#include "BattleItem.h"
#include "SavedBattleGame.h"
#include "SavedGame.h"
#include "Tile.h"
#include "Node.h"
#include "../Ruleset/MapDataSet.h"
#include "../Ruleset/MCDPatch.h"
#include "../Battlescape/Pathfinding.h"
#include "../Battlescape/TileEngine.h"
#include "../Battlescape/BattlescapeState.h"
#include "../Battlescape/BattlescapeGame.h"
#include "../Battlescape/Position.h"
#include "../Battlescape/Inventory.h"
#include "../Resource/ResourcePack.h"
#include "../Ruleset/Ruleset.h"
#include "../Ruleset/Armor.h"
#include "../Engine/Game.h"
#include "../Ruleset/RuleInventory.h"
#include "../Battlescape/CivilianBAIState.h"
#include "../Battlescape/AlienBAIState.h"
#include "../Engine/RNG.h"
#include "../Engine/Options.h"
#include "../Engine/Logger.h"
#include "SerializationHelper.h"

namespace OpenXcom
{

/**
 * Initializes a brand new battlescape saved game.
 */
<<<<<<< HEAD
SavedBattleGame::SavedBattleGame(Ruleset *rule) :
	_battleState(0), _rule(rule), _mapsize_x(0), _mapsize_y(0), _mapsize_z(0), _selectedUnit(0),
	_lastSelectedUnit(0), _pathfinding(0), _tileEngine(0), _globalShade(0), _side(FACTION_PLAYER), _turn(1),
    _debugMode(false), _aborted(false), _itemId(0), _objectivesDestroyed(0), _objectivesNeeded(0), _unitsFalling(false),
	_cheating(false), _tuReserved(BA_NONE), _kneelReserved(false), _depth(0), _ambience(-1)
=======
SavedBattleGame::SavedBattleGame() : _battleState(0), _mapsize_x(0), _mapsize_y(0), _mapsize_z(0), _selectedUnit(0), _lastSelectedUnit(0), _pathfinding(0), _tileEngine(0), _globalShade(0), _side(FACTION_PLAYER), _turn(1),
                                     _debugMode(false), _aborted(false), _itemId(0), _objectiveType(-1), _objectivesDestroyed(0), _objectivesNeeded(0), _unitsFalling(false), _cheating(false), _tuReserved(BA_NONE), _kneelReserved(false), _depth(0), _ambience(-1), _ambientVolume(0.5)
>>>>>>> a096db80
{
	_tileSearch.resize(11*11);
	for (int i = 0; i < 121; ++i)
	{
		_tileSearch[i].x = ((i%11) - 5);
		_tileSearch[i].y = ((i/11) - 5);
	}
}

/**
 * Deletes the game content from memory.
 */
SavedBattleGame::~SavedBattleGame()
{
	for (int i = 0; i < _mapsize_z * _mapsize_y * _mapsize_x; ++i)
	{
		delete _tiles[i];
	}
	delete[] _tiles;

	for (std::vector<MapDataSet*>::iterator i = _mapDataSets.begin(); i != _mapDataSets.end(); ++i)
	{
		(*i)->unloadData();
	}

	for (std::vector<Node*>::iterator i = _nodes.begin(); i != _nodes.end(); ++i)
	{
		delete *i;
	}

	for (std::vector<BattleUnit*>::iterator i = _units.begin(); i != _units.end(); ++i)
	{
		delete *i;
	}

	for (std::vector<BattleItem*>::iterator i = _items.begin(); i != _items.end(); ++i)
	{
		delete *i;
	}
	for (std::vector<BattleItem*>::iterator i = _recoverGuaranteed.begin(); i != _recoverGuaranteed.end(); ++i)
	{
		delete *i;
	}
	for (std::vector<BattleItem*>::iterator i = _recoverConditional.begin(); i != _recoverConditional.end(); ++i)
	{
		delete *i;
	}
	for (std::vector<BattleItem*>::iterator i = _deleted.begin(); i != _deleted.end(); ++i)
	{
		delete *i;
	}

	delete _pathfinding;
	delete _tileEngine;
}

/**
 * Loads the saved battle game from a YAML file.
 * @param node YAML node.
 * @param rule for the saved game.
 * @param savedGame Pointer to saved game.
 */
void SavedBattleGame::load(const YAML::Node &node, Ruleset *rule, SavedGame* savedGame)
{
	_mapsize_x = node["width"].as<int>(_mapsize_x);
	_mapsize_y = node["length"].as<int>(_mapsize_y);
	_mapsize_z = node["height"].as<int>(_mapsize_z);
	_missionType = node["missionType"].as<std::string>(_missionType);
	_alienCustomDeploy = node["alienCustomDeploy"].as<std::string>(_alienCustomDeploy);
	_alienCustomMission = node["alienCustomMission"].as<std::string>(_alienCustomMission);
	_globalShade = node["globalshade"].as<int>(_globalShade);
	_turn = node["turn"].as<int>(_turn);
	_depth = node["depth"].as<int>(_depth);
	int selectedUnit = node["selectedUnit"].as<int>();

	for (YAML::const_iterator i = node["mapdatasets"].begin(); i != node["mapdatasets"].end(); ++i)
	{
		std::string name = i->as<std::string>();
		MapDataSet *mds = rule->getMapDataSet(name);
		_mapDataSets.push_back(mds);
	}

	initMap(_mapsize_x, _mapsize_y, _mapsize_z);

	if (!node["tileTotalBytesPer"])
	{
		// binary tile data not found, load old-style text tiles :(
		for (YAML::const_iterator i = node["tiles"].begin(); i != node["tiles"].end(); ++i)
		{
			Position pos = (*i)["position"].as<Position>();
			getTile(pos)->load((*i));
		}
	}
	else
	{
		// load key to how the tile data was saved
		Tile::SerializationKey serKey;
		size_t totalTiles = node["totalTiles"].as<size_t>();

        memset(&serKey, 0, sizeof(Tile::SerializationKey));
		serKey.index = node["tileIndexSize"].as<Uint8>(serKey.index);
		serKey.totalBytes = node["tileTotalBytesPer"].as<Uint32>(serKey.totalBytes);
		serKey._fire = node["tileFireSize"].as<Uint8>(serKey._fire);
		serKey._smoke = node["tileSmokeSize"].as<Uint8>(serKey._smoke);
		serKey._mapDataID = node["tileIDSize"].as<Uint8>(serKey._mapDataID);
		serKey._mapDataSetID = node["tileSetIDSize"].as<Uint8>(serKey._mapDataSetID);
		serKey.boolFields = node["tileBoolFieldsSize"].as<Uint8>(1); // boolean flags used to be stored in an unmentioned byte (Uint8) :|

		// load binary tile data!
		YAML::Binary binTiles = node["binTiles"].as<YAML::Binary>();

		Uint8 *r = (Uint8*)binTiles.data();
		Uint8 *dataEnd = r + totalTiles * serKey.totalBytes;

		while (r < dataEnd)
		{
			int index = unserializeInt(&r, serKey.index);
			assert (index >= 0 && index < _mapsize_x * _mapsize_z * _mapsize_y);
			_tiles[index]->loadBinary(r, serKey); // loadBinary's privileges to advance *r have been revoked
			r += serKey.totalBytes-serKey.index; // r is now incremented strictly by totalBytes in case there are obsolete fields present in the data
		}
	}
	if (_missionType == "STR_BASE_DEFENSE")
	{
		if (node["moduleMap"])
		{
			_baseModules = node["moduleMap"].as<std::vector< std::vector<std::pair<int, int> > > >();
		}
		else
		{
			// backwards compatibility: imperfect solution, modules that were completely destroyed
			// prior to saving and updating builds will be counted as indestructible.
			calculateModuleMap();
		}
	}
	for (YAML::const_iterator i = node["nodes"].begin(); i != node["nodes"].end(); ++i)
	{
		Node *n = new Node();
		n->load(*i);
		_nodes.push_back(n);
	}

	for (YAML::const_iterator i = node["units"].begin(); i != node["units"].end(); ++i)
	{
		UnitFaction faction = (UnitFaction)(*i)["faction"].as<int>();
		UnitFaction originalFaction = (UnitFaction)(*i)["originalFaction"].as<int>(faction);
		int id = (*i)["soldierId"].as<int>();
		BattleUnit *unit;
		if (id < BattleUnit::MAX_SOLDIER_ID) // Unit is linked to a geoscape soldier
		{
			// look up the matching soldier
			unit = new BattleUnit(savedGame->getSoldier(id), _depth);
		}
		else
		{
			std::string type = (*i)["genUnitType"].as<std::string>();
			std::string armor = (*i)["genUnitArmor"].as<std::string>();
			// create a new Unit.
			if(!rule->getUnit(type) || !rule->getArmor(armor)) continue;
			unit = new BattleUnit(rule->getUnit(type), originalFaction, id, rule->getArmor(armor), savedGame->getDifficultyCoefficient(), _depth);
		}
		unit->load(*i);
		unit->setSpecialWeapon(this);
		_units.push_back(unit);
		if (faction == FACTION_PLAYER)
		{
			if ((unit->getId() == selectedUnit) || (_selectedUnit == 0 && !unit->isOut()))
				_selectedUnit = unit;
		}
		if (unit->getStatus() != STATUS_DEAD)
		{
			if (const YAML::Node &ai = (*i)["AI"])
			{
				BattleAIState *aiState;
				if (faction == FACTION_NEUTRAL)
				{
					aiState = new CivilianBAIState(this, unit, 0);
				}
				else if (faction == FACTION_HOSTILE)
				{
					aiState = new AlienBAIState(this, unit, 0);
				}
				else
				{
					continue;
				}
				aiState->load(ai);
				unit->setAIState(aiState);
			}
		}
	}
	// matches up tiles and units
	resetUnitTiles();

	std::string fromContainer[3] = { "items", "recoverConditional", "recoverGuaranteed" };
	std::vector<BattleItem*> *toContainer[3] = {&_items, &_recoverConditional, &_recoverGuaranteed};
	for (int pass = 0; pass != 3; ++pass)
	{
		for (YAML::const_iterator i = node[fromContainer[pass]].begin(); i != node[fromContainer[pass]].end(); ++i)
		{
			std::string type = (*i)["type"].as<std::string>();
			_itemId = (*i)["id"].as<int>(_itemId);
			if (rule->getItem(type))
			{
				BattleItem *item = new BattleItem(rule->getItem(type), &_itemId);
				item->load(*i);
				type = (*i)["inventoryslot"].as<std::string>();
				if (type != "NULL")
					item->setSlot(rule->getInventory(type));
				int owner = (*i)["owner"].as<int>();
				int prevOwner = (*i)["previousOwner"].as<int>(-1);
				int unit = (*i)["unit"].as<int>();

				// match up items and units
				for (std::vector<BattleUnit*>::iterator bu = _units.begin(); bu != _units.end(); ++bu)
				{
					if ((*bu)->getId() == owner)
					{
						item->moveToOwner(*bu);
					}
					if ((*bu)->getId() == unit)
					{
						item->setUnit(*bu);
					}
				}
				for (std::vector<BattleUnit*>::iterator bu = _units.begin(); bu != _units.end(); ++bu)
				{
					if ((*bu)->getId() == prevOwner)
					{
						item->setPreviousOwner(*bu);
					}
				}

				// match up items and tiles
				if (item->getSlot() && item->getSlot()->getType() == INV_GROUND)
				{
					Position pos = (*i)["position"].as<Position>();
					if (pos.x != -1)
						getTile(pos)->addItem(item, rule->getInventory("STR_GROUND"));
				}
				toContainer[pass]->push_back(item);
			}
		}
	}

	// tie ammo items to their weapons, running through the items again
	std::vector<BattleItem*>::iterator weaponi = _items.begin();
	for (YAML::const_iterator i = node["items"].begin(); i != node["items"].end(); ++i)
	{
		if (rule->getItem((*i)["type"].as<std::string>()))
		{
			int ammo = (*i)["ammoItem"].as<int>();
			if (ammo != -1)
			{
				for (std::vector<BattleItem*>::iterator ammoi = _items.begin(); ammoi != _items.end(); ++ammoi)
				{
					if ((*ammoi)->getId() == ammo)
					{
						(*weaponi)->setAmmoItem((*ammoi));
						break;
					}
				}
			}
			 ++weaponi;
		}
	}
	_objectiveType = node["objectiveType"].as<int>(_objectiveType);
	_objectivesDestroyed = node["objectivesDestroyed"].as<int>(_objectivesDestroyed);
	_objectivesNeeded = node["objectivesNeeded"].as<int>(_objectivesNeeded);
	_tuReserved = (BattleActionType)node["tuReserved"].as<int>(_tuReserved);
	_kneelReserved = node["kneelReserved"].as<bool>(_kneelReserved);
	_ambience = node["ambience"].as<int>(_ambience);
	_ambientVolume = node["ambientVolume"].as<double>(_ambientVolume);
	_music = node["music"].as<std::string>(_music);
}

/**
 * Loads the resources required by the map in the battle save.
 * @param game Pointer to the game.
 */
void SavedBattleGame::loadMapResources(Game *game)
{
	for (std::vector<MapDataSet*>::const_iterator i = _mapDataSets.begin(); i != _mapDataSets.end(); ++i)
	{
		(*i)->loadData();
		if (game->getRuleset()->getMCDPatch((*i)->getName()))
		{
			game->getRuleset()->getMCDPatch((*i)->getName())->modifyData(*i);
		}
	}

	int mdsID, mdID;

	for (int i = 0; i < _mapsize_z * _mapsize_y * _mapsize_x; ++i)
	{
		for (int part = 0; part < 4; ++part)
		{
			_tiles[i]->getMapData(&mdID, &mdsID, part);
			if (mdID != -1 && mdsID != -1)
			{
				_tiles[i]->setMapData(_mapDataSets[mdsID]->getObjects()->at(mdID), mdID, mdsID, part);
			}
		}
	}

	initUtilities(game->getResourcePack(), game->getRuleset());
	getTileEngine()->calculateSunShading();
	getTileEngine()->calculateTerrainLighting();
	getTileEngine()->calculateUnitLighting();
	getTileEngine()->recalculateFOV();
}

/**
 * Saves the saved battle game to a YAML file.
 * @return YAML node.
 */
YAML::Node SavedBattleGame::save() const
{
	YAML::Node node;
	if (_objectivesNeeded)
	{
		node["objectivesDestroyed"] = _objectivesDestroyed;
		node["objectivesNeeded"] = _objectivesNeeded;
		node["objectiveType"] = _objectiveType;
	}
	node["width"] = _mapsize_x;
	node["length"] = _mapsize_y;
	node["height"] = _mapsize_z;
	node["missionType"] = _missionType;
	node["globalshade"] = _globalShade;
	node["turn"] = _turn;
	node["selectedUnit"] = (_selectedUnit?_selectedUnit->getId():-1);
	for (std::vector<MapDataSet*>::const_iterator i = _mapDataSets.begin(); i != _mapDataSets.end(); ++i)
	{
		node["mapdatasets"].push_back((*i)->getName());
	}
#if 0
	for (int i = 0; i < _mapsize_z * _mapsize_y * _mapsize_x; ++i)
	{
		if (!_tiles[i]->isVoid())
		{
			node["tiles"].push_back(_tiles[i]->save());
		}
	}
#else
	// first, write out the field sizes we're going to use to write the tile data
	node["tileIndexSize"] = Tile::serializationKey.index;
	node["tileTotalBytesPer"] = Tile::serializationKey.totalBytes;
	node["tileFireSize"] = Tile::serializationKey._fire;
	node["tileSmokeSize"] = Tile::serializationKey._smoke;
	node["tileIDSize"] = Tile::serializationKey._mapDataID;
	node["tileSetIDSize"] = Tile::serializationKey._mapDataSetID;
    node["tileBoolFieldsSize"] = Tile::serializationKey.boolFields;

	size_t tileDataSize = Tile::serializationKey.totalBytes * _mapsize_z * _mapsize_y * _mapsize_x;
	Uint8* tileData = (Uint8*) calloc(tileDataSize, 1);
	Uint8* w = tileData;

	for (int i = 0; i < _mapsize_z * _mapsize_y * _mapsize_x; ++i)
	{
		if (!_tiles[i]->isVoid())
		{
			serializeInt(&w, Tile::serializationKey.index, i);
			_tiles[i]->saveBinary(&w);
		}
		else
		{
			tileDataSize -= Tile::serializationKey.totalBytes;
		}
	}
	node["totalTiles"] = tileDataSize / Tile::serializationKey.totalBytes; // not strictly necessary, just convenient
	node["binTiles"] = YAML::Binary(tileData, tileDataSize);
    free(tileData);
#endif
	for (std::vector<Node*>::const_iterator i = _nodes.begin(); i != _nodes.end(); ++i)
	{
		node["nodes"].push_back((*i)->save());
	}
	if (_missionType == "STR_BASE_DEFENSE")
	{
		node["moduleMap"] = _baseModules;
	}
	for (std::vector<BattleUnit*>::const_iterator i = _units.begin(); i != _units.end(); ++i)
	{
		node["units"].push_back((*i)->save());
	}
	for (std::vector<BattleItem*>::const_iterator i = _items.begin(); i != _items.end(); ++i)
	{
		node["items"].push_back((*i)->save());
	}
	node["tuReserved"] = (int)_tuReserved;
    node["kneelReserved"] = _kneelReserved;
    node["depth"] = _depth;
	node["ambience"] = _ambience;
	node["ambientVolume"] = _ambientVolume;
	for (std::vector<BattleItem*>::const_iterator i = _recoverGuaranteed.begin(); i != _recoverGuaranteed.end(); ++i)
	{
		node["recoverGuaranteed"].push_back((*i)->save());
	}
	for (std::vector<BattleItem*>::const_iterator i = _recoverConditional.begin(); i != _recoverConditional.end(); ++i)
	{
		node["recoverConditional"].push_back((*i)->save());
	}
	node["music"] = _music;

	return node;
}

/**
 * Gets the array of tiles.
 * @return A pointer to the Tile array.
 */
Tile **SavedBattleGame::getTiles() const
{
	return _tiles;
}

/**
 * Initializes the array of tiles and creates a pathfinding object.
 * @param mapsize_x
 * @param mapsize_y
 * @param mapsize_z
 */
void SavedBattleGame::initMap(int mapsize_x, int mapsize_y, int mapsize_z)
{
	if (!_nodes.empty())
	{
		for (int i = 0; i < _mapsize_z * _mapsize_y * _mapsize_x; ++i)
		{
			delete _tiles[i];
		}
		delete[] _tiles;

		for (std::vector<Node*>::iterator i = _nodes.begin(); i != _nodes.end(); ++i)
		{
			delete *i;
		}

		_nodes.clear();
		_mapDataSets.clear();
	}
	_mapsize_x = mapsize_x;
	_mapsize_y = mapsize_y;
	_mapsize_z = mapsize_z;
	_tiles = new Tile*[_mapsize_z * _mapsize_y * _mapsize_x];
	/* create tile objects */
	for (int i = 0; i < _mapsize_z * _mapsize_y * _mapsize_x; ++i)
	{
		Position pos;
		getTileCoords(i, &pos.x, &pos.y, &pos.z);
		_tiles[i] = new Tile(pos);
	}

}

/**
 * Initializes the map utilities.
 * @param res Pointer to resource pack.
 * @param rule Pointer to the ruleset.
 */
void SavedBattleGame::initUtilities(ResourcePack *res, Ruleset *rule)
{
	delete _pathfinding;
	delete _tileEngine;
	_pathfinding = new Pathfinding(this);
	_tileEngine = new TileEngine(this, res->getVoxelData(), rule->getMaxViewDistance(), rule->getMaxDarknessToSeeUnits());
}

/**
 * Sets the mission type.
 * @param missionType The mission type.
 */
void SavedBattleGame::setMissionType(const std::string &missionType)
{
	_missionType = missionType;
}

/**
 * Gets the mission type.
 * @return The mission type.
 */
const std::string &SavedBattleGame::getMissionType() const
{
	return _missionType;
}

/**
 *  Sets the custom alien data.
 */
void SavedBattleGame::setAlienCustom(const std::string &deploy, const std::string &mission)
{
	_alienCustomDeploy = deploy;
	_alienCustomMission = mission;
}

/**
 *  Gets the custom alien deploy.
 */
const std::string &SavedBattleGame::getAlienCustomDeploy() const
{
	return _alienCustomDeploy;
}

/**
 *  Gets the custom mission definition
 */
const std::string &SavedBattleGame::getAlienCustomMission() const
{
	return _alienCustomMission;
}

/**
 * Sets the global shade.
 * @param shade The global shade.
 */
void SavedBattleGame::setGlobalShade(int shade)
{
	_globalShade = shade;
}

/**
 * Gets the global shade.
 * @return The global shade.
 */
int SavedBattleGame::getGlobalShade() const
{
	return _globalShade;
}

/**
 * Gets the map width.
 * @return The map width (Size X) in tiles.
 */
int SavedBattleGame::getMapSizeX() const
{
	return _mapsize_x;
}

/**
 * Gets the map length.
 * @return The map length (Size Y) in tiles.
 */
int SavedBattleGame::getMapSizeY() const
{
	return _mapsize_y;
}

/**
 * Gets the map height.
 * @return The map height (Size Z) in layers.
 */
int SavedBattleGame::getMapSizeZ() const
{
	return _mapsize_z;
}

/**
 * Gets the map size in tiles.
 * @return The map size.
 */
int SavedBattleGame::getMapSizeXYZ() const
{
	return _mapsize_x * _mapsize_y * _mapsize_z;
}

/**
 * Converts a tile index to coordinates.
 * @param index The (unique) tileindex.
 * @param x Pointer to the X coordinate.
 * @param y Pointer to the Y coordinate.
 * @param z Pointer to the Z coordinate.
 */
void SavedBattleGame::getTileCoords(int index, int *x, int *y, int *z) const
{
	*z = index / (_mapsize_y * _mapsize_x);
	*y = (index % (_mapsize_y * _mapsize_x)) / _mapsize_x;
	*x = (index % (_mapsize_y * _mapsize_x)) % _mapsize_x;
}

/**
 * Gets the currently selected unit
 * @return Pointer to BattleUnit.
 */
BattleUnit *SavedBattleGame::getSelectedUnit() const
{
	return _selectedUnit;
}

/**
 * Sets the currently selected unit.
 * @param unit Pointer to BattleUnit.
 */
void SavedBattleGame::setSelectedUnit(BattleUnit *unit)
{
	_selectedUnit = unit;
}

/**
* Selects the previous player unit.
* @param checkReselect Whether to check if we should reselect a unit.
* @param setReselect Don't reselect a unit.
* @param checkInventory Whether to check if the unit has an inventory.
* @return Pointer to new selected BattleUnit, NULL if none can be selected.
* @sa selectPlayerUnit
*/
BattleUnit *SavedBattleGame::selectPreviousPlayerUnit(bool checkReselect, bool setReselect, bool checkInventory)
{
	return selectPlayerUnit(-1, checkReselect, setReselect, checkInventory);
}

/**
 * Selects the next player unit.
 * @param checkReselect Whether to check if we should reselect a unit.
 * @param setReselect Don't reselect a unit.
 * @param checkInventory Whether to check if the unit has an inventory.
 * @return Pointer to new selected BattleUnit, NULL if none can be selected.
 * @sa selectPlayerUnit
 */
BattleUnit *SavedBattleGame::selectNextPlayerUnit(bool checkReselect, bool setReselect, bool checkInventory)
{
	return selectPlayerUnit(+1, checkReselect, setReselect, checkInventory);
}

/**
 * Selects the next player unit in a certain direction.
 * @param dir Direction to select, eg. -1 for previous and 1 for next.
 * @param checkReselect Whether to check if we should reselect a unit.
 * @param setReselect Don't reselect a unit.
 * @param checkInventory Whether to check if the unit has an inventory.
 * @return Pointer to new selected BattleUnit, NULL if none can be selected.
 */
BattleUnit *SavedBattleGame::selectPlayerUnit(int dir, bool checkReselect, bool setReselect, bool checkInventory)
{
	if (_selectedUnit != 0 && setReselect)
	{
		_selectedUnit->dontReselect();
	}
	if (_units.empty())
	{
		return 0;
	}

	std::vector<BattleUnit*>::iterator begin, end;
	if (dir > 0)
	{
		begin = _units.begin();
		end = _units.end()-1;
	}
	else if (dir < 0)
	{
		begin = _units.end()-1;
		end = _units.begin();
	}

	std::vector<BattleUnit*>::iterator i = std::find(_units.begin(), _units.end(), _selectedUnit);
	do
	{
		// no unit selected
		if (i == _units.end())
		{
			i = begin;
			continue;
		}
		if (i != end)
		{
			i += dir;
		}
		// reached the end, wrap-around
		else
		{
			i = begin;
		}
		// back to where we started... no more units found
		if (*i == _selectedUnit)
		{
			if (checkReselect && !_selectedUnit->reselectAllowed())
				_selectedUnit = 0;
			return _selectedUnit;
		}
		else if (_selectedUnit == 0 && i == begin)
		{
			return _selectedUnit;
		}
	}
	while (!(*i)->isSelectable(_side, checkReselect, checkInventory));

	_selectedUnit = (*i);
	return _selectedUnit;
}

/**
 * Selects the unit at the given position on the map.
 * @param pos Position.
 * @return Pointer to a BattleUnit, or 0 when none is found.
 */
BattleUnit *SavedBattleGame::selectUnit(const Position& pos)
{
	BattleUnit *bu = getTile(pos)->getUnit();

	if (bu && bu->isOut())
	{
		return 0;
	}
	else
	{
		return bu;
	}
}

/**
 * Gets the list of nodes.
 * @return Pointer to the list of nodes.
 */
std::vector<Node*> *SavedBattleGame::getNodes()
{
	return &_nodes;
}

/**
 * Gets the list of units.
 * @return Pointer to the list of units.
 */
std::vector<BattleUnit*> *SavedBattleGame::getUnits()
{
	return &_units;
}

/**
 * Gets the list of items.
 * @return Pointer to the list of items.
 */
std::vector<BattleItem*> *SavedBattleGame::getItems()
{
	return &_items;
}

/**
 * Gets the pathfinding object.
 * @return Pointer to the pathfinding object.
 */
Pathfinding *SavedBattleGame::getPathfinding() const
{
	return _pathfinding;
}

/**
 * Gets the terrain modifier object.
 * @return Pointer to the terrain modifier object.
 */
TileEngine *SavedBattleGame::getTileEngine() const
{
	return _tileEngine;
}

/**
* Gets the array of mapblocks.
* @return Pointer to the array of mapblocks.
*/
std::vector<MapDataSet*> *SavedBattleGame::getMapDataSets()
{
	return &_mapDataSets;
}

/**
 * Gets the side currently playing.
 * @return The unit faction currently playing.
 */
UnitFaction SavedBattleGame::getSide() const
{
	return _side;
}

/**
 * Test if weapon is usable by unit.
 * @param weapon
 * @param unit
 * @return Unit can shoot/use it.
 */
bool SavedBattleGame::canUseWeapon(const BattleItem* weapon, const BattleUnit* unit) const
{
	if (!weapon || !unit) return false;

	const RuleItem *rule = weapon->getRules();
	volatile bool x = true;
	if (unit->getOriginalFaction() == FACTION_HOSTILE && getTurn() < rule->getAIUseDelay(getRuleset()))
	{
		return false;
	}
	if (unit->getOriginalFaction() == FACTION_PLAYER && !_battleState->getGame()->getSavedGame()->isResearched(rule->getRequirements()))
	{
		return false;
	}
	if (rule->isPsiRequired() && unit->getBaseStats()->psiSkill <= 0)
	{
		return false;
	}
	if (getDepth() == 0 && rule->isWaterOnly())
	{
		return false;
	}
	return x;
}

/**
 * Gets the current turn number.
 * @return The current turn.
 */
int SavedBattleGame::getTurn() const
{
	return _turn;
}

/**
 * Ends the current turn and progresses to the next one.
 */
void SavedBattleGame::endTurn()
{
	if (_side == FACTION_PLAYER)
	{
		if (_selectedUnit && _selectedUnit->getOriginalFaction() == FACTION_PLAYER)
			_lastSelectedUnit = _selectedUnit;
		_selectedUnit =  0;
		_side = FACTION_HOSTILE;
	}
	else if (_side == FACTION_HOSTILE)
	{
		_side = FACTION_NEUTRAL;
		// if there is no neutral team, we skip this and instantly prepare the new turn for the player
		if (selectNextPlayerUnit() == 0)
		{
			prepareNewTurn();
			_turn++;
			_side = FACTION_PLAYER;
			if (_lastSelectedUnit && _lastSelectedUnit->isSelectable(FACTION_PLAYER, false, false))
				_selectedUnit = _lastSelectedUnit;
			else
				selectNextPlayerUnit();
			while (_selectedUnit && _selectedUnit->getFaction() != FACTION_PLAYER)
				selectNextPlayerUnit();
		}
	}
	else if (_side == FACTION_NEUTRAL)
	{
		prepareNewTurn();
		_turn++;
		_side = FACTION_PLAYER;
		if (_lastSelectedUnit && _lastSelectedUnit->isSelectable(FACTION_PLAYER, false, false))
			_selectedUnit = _lastSelectedUnit;
		else
			selectNextPlayerUnit();
		while (_selectedUnit && _selectedUnit->getFaction() != FACTION_PLAYER)
			selectNextPlayerUnit();
	}
	int liveSoldiers, liveAliens;

	_battleState->getBattleGame()->tallyUnits(liveAliens, liveSoldiers);

	if ((_turn > 10 && liveAliens <= 2) || _turn > 20)
	{
		_cheating = true;
	}

	if (_side == FACTION_PLAYER)
	{
		// update the "number of turns since last spotted"
		for (std::vector<BattleUnit*>::iterator i = _units.begin(); i != _units.end(); ++i)
		{
			if ((*i)->getTurnsSinceSpotted() < 255)
			{
				(*i)->setTurnsSinceSpotted((*i)->getTurnsSinceSpotted() +	1);
			}
			if (_cheating && (*i)->getFaction() == FACTION_PLAYER && !(*i)->isOut())
			{
				(*i)->setTurnsSinceSpotted(0);
			}
		}
	}
	// hide all aliens (VOF calculations below will turn them visible again)
	for (std::vector<BattleUnit*>::iterator i = _units.begin(); i != _units.end(); ++i)
	{
		if ((*i)->getFaction() == _side)
		{
			(*i)->prepareNewTurn();
		}
		if ((*i)->getFaction() != FACTION_PLAYER)
		{
			(*i)->setVisible(false);
		}
	}

	// re-run calculateFOV() *after* all aliens have been set not-visible
	_tileEngine->recalculateFOV();

	if (_side != FACTION_PLAYER)
		selectNextPlayerUnit();
}

/**
 * Turns on debug mode.
 */
void SavedBattleGame::setDebugMode()
{
	for (int i = 0; i < _mapsize_z * _mapsize_y * _mapsize_x; ++i)
	{
		_tiles[i]->setDiscovered(true, 2);
	}

	_debugMode = true;
}

/**
 * Gets the current debug mode.
 * @return Debug mode.
 */
bool SavedBattleGame::getDebugMode() const
{
	return _debugMode;
}

/**
 * Gets the BattlescapeState.
 * @return Pointer to the BattlescapeState.
 */
BattlescapeState *SavedBattleGame::getBattleState()
{
	return _battleState;
}

/**
 * Gets the BattlescapeState.
 * @return Pointer to the BattlescapeState.
 */
BattlescapeGame *SavedBattleGame::getBattleGame()
{
	return _battleState->getBattleGame();
}

/**
 * Sets the BattlescapeState.
 * @param bs A Pointer to a BattlescapeState.
 */
void SavedBattleGame::setBattleState(BattlescapeState *bs)
{
	_battleState = bs;
}

/**
 * Resets all the units to their current standing tile(s).
 */
void SavedBattleGame::resetUnitTiles()
{
	for (std::vector<BattleUnit*>::iterator i = _units.begin(); i != _units.end(); ++i)
	{
		if (!(*i)->isOut())
		{
			int size = (*i)->getArmor()->getSize() - 1;
			if ((*i)->getTile() && (*i)->getTile()->getUnit() == (*i))
			{
				for (int x = size; x >= 0; x--)
				{
					for (int y = size; y >= 0; y--)
					{
						getTile((*i)->getTile()->getPosition() + Position(x,y,0))->setUnit(0);
					}
				}
			}
			for (int x = size; x >= 0; x--)
			{
				for (int y = size; y >= 0; y--)
				{
					Tile *t = getTile((*i)->getPosition() + Position(x,y,0));
					t->setUnit((*i), getTile(t->getPosition() + Position(0,0,-1)));
				}
			}

		}
		if ((*i)->getFaction() == FACTION_PLAYER)
		{
			(*i)->setVisible(true);
		}
	}
}

/**
 * Gives access to the "storage space" vector, for distribution of items in base defense missions.
 * @return Vector of storage positions.
 */
std::vector<Position> &SavedBattleGame::getStorageSpace()
{
	return _storageSpace;
}

/**
 * Move all the leftover items in base defense missions to random locations in the storage facilities
 * @param t the tile where all our goodies are initially stored.
 */
void SavedBattleGame::randomizeItemLocations(Tile *t)
{
	if (!_storageSpace.empty())
	{
		for (std::vector<BattleItem*>::iterator it = t->getInventory()->begin(); it != t->getInventory()->end();)
		{
			if ((*it)->getSlot()->getId() == "STR_GROUND")
			{
				getTile(_storageSpace.at(RNG::generate(0, _storageSpace.size() -1)))->addItem(*it, (*it)->getSlot());
				it = t->getInventory()->erase(it);
			}
			else
			{
				++it;
			}
		}
	}
}

/**
 * Add item to delete list, usually when removing item form game or build in weapons
 * @param item Item to delete after game end.
 */
void SavedBattleGame::deleteList(BattleItem* item)
{
	_deleted.push_back(item);
}

/**
 * Removes an item from the game. Eg. when ammo item is depleted.
 * @param item The Item to remove.
 */
void SavedBattleGame::removeItem(BattleItem *item)
{
	bool find = false;
	for (std::vector<BattleItem*>::iterator i = _items.begin(); i != _items.end(); ++i)
	{
		if (*i == item)
		{
			find = true;
			_items.erase(i);
			break;
		}
	}
	if (!find)
	{
		return;
	}

	// due to strange design, the item has to be removed from the tile it is on too (if it is on a tile)
	Tile *t = item->getTile();
	BattleUnit *b = item->getOwner();
	if (t)
	{
		for (std::vector<BattleItem*>::iterator it = t->getInventory()->begin(); it != t->getInventory()->end(); ++it)
		{
			if ((*it) == item)
			{
				t->getInventory()->erase(it);
				break;
			}
		}
	}
	if (b)
	{
		for (std::vector<BattleItem*>::iterator it = b->getInventory()->begin(); it != b->getInventory()->end(); ++it)
		{
			if ((*it) == item)
			{
				b->getInventory()->erase(it);
				break;
			}
		}
	}

	deleteList(item);
}

/**
 * Adds an item to an XCom soldier (auto-equip).
 * @param item Pointer to the Item.
 * @param unit Pointer to the Unit.
 * @param allowSecondClip allow the unit to take a second clip or not. (only applies to xcom soldiers, aliens are allowed regardless of this flag)
 * @param allowAutoLoadout allow auto equip of weapons for solders.
 * @param allowUnloadedWeapons allow equip of weapons without ammo.
 * @return if the item was placed or not.
 */
bool SavedBattleGame::addItem(BattleItem *item, BattleUnit *unit, bool allowSecondClip, bool allowAutoLoadout, bool allowUnloadedWeapons)
{
	RuleInventory *rightHand = _rule->getInventory("STR_RIGHT_HAND");
	RuleInventory *leftHand = _rule->getInventory("STR_LEFT_HAND");
	bool placed = false;
	bool loaded = false;
	BattleItem *rightWeapon = unit->getItem("STR_RIGHT_HAND");
	BattleItem *leftWeapon = unit->getItem("STR_LEFT_HAND");
	int weight = 0;

	// tanks and aliens don't care about weight or multiple items,
	// their loadouts are defined in the rulesets and more or less set in stone.
	if (unit->getFaction() == FACTION_PLAYER && unit->hasInventory())
	{
		weight = unit->getCarriedWeight() + item->getRules()->getWeight();
		if (item->getAmmoItem() && item->getAmmoItem() != item)
		{
			weight += item->getAmmoItem()->getRules()->getWeight();
		}
		// allow all weapons to be loaded by avoiding this check,
		// they'll return false later anyway if the unit has something in his hand.
		if (item->getRules()->getCompatibleAmmo()->empty())
		{
			int tally = 0;
			for (std::vector<BattleItem*>::iterator i = unit->getInventory()->begin(); i != unit->getInventory()->end(); ++i)
			{
				if (item->getRules()->getType() == (*i)->getRules()->getType())
				{
					if (allowSecondClip && item->getRules()->getBattleType() == BT_AMMO)
					{
						tally++;
						if (tally == 2)
						{
							return false;
						}
					}
					else
					{
						// we already have one, thanks.
						return false;
					}
				}
			}
		}
	}
	// fixed weapon should be always placed in hand slots
	if (item->getRules()->isFixed())
	{
		if (!rightWeapon || !leftWeapon)
		{
			item->moveToOwner(unit);
			item->setSlot(!rightWeapon ? rightHand : leftHand);
			placed = true;
			_items.push_back(item);
			item->setXCOMProperty(unit->getFaction() == FACTION_PLAYER);
		}
		return placed;
	}

	// we equip item only if we have skill to use it.
	if (unit->getBaseStats()->psiSkill <= 0 && item->getRules()->isPsiRequired())
	{
		return false;
	}

	bool keep = true;
	switch (item->getRules()->getBattleType())
	{
	case BT_FIREARM:
	case BT_MELEE:
		if (item->getAmmoItem() || unit->getFaction() != FACTION_PLAYER || !unit->hasInventory() || allowUnloadedWeapons)
		{
			loaded = true;
		}

		if (loaded && (unit->getGeoscapeSoldier() == 0 || allowAutoLoadout))
		{
			if (!rightWeapon && unit->getBaseStats()->strength * 0.66 >= weight) // weight is always considered 0 for aliens
			{
				item->moveToOwner(unit);
				item->setSlot(rightHand);
				placed = true;
			}
			if (!placed && !leftWeapon && (unit->getFaction() != FACTION_PLAYER || item->getRules()->isFixed()))
			{
				item->moveToOwner(unit);
				item->setSlot(leftHand);
				placed = true;
			}
		}
		break;
	case BT_AMMO:
		// xcom weapons will already be loaded, aliens and tanks, however, get their ammo added afterwards.
		// so let's try to load them here.
		if (rightWeapon && (rightWeapon->getRules()->isFixed() || unit->getFaction() != FACTION_PLAYER || allowUnloadedWeapons) &&
			!rightWeapon->getRules()->getCompatibleAmmo()->empty() &&
			!rightWeapon->getAmmoItem() &&
			rightWeapon->setAmmoItem(item) == 0)
		{
			item->setSlot(rightHand);
			placed = true;
			break;
		}
		if (leftWeapon && (leftWeapon->getRules()->isFixed() || unit->getFaction() != FACTION_PLAYER || allowUnloadedWeapons) &&
			!leftWeapon->getRules()->getCompatibleAmmo()->empty() &&
			!leftWeapon->getAmmoItem() &&
			leftWeapon->setAmmoItem(item) == 0)
		{
			item->setSlot(leftHand);
			placed = true;
			break;
		}
		// don't take ammo for weapons we don't have.
		keep = (unit->getFaction() != FACTION_PLAYER);
		if (rightWeapon)
		{
			for (std::vector<std::string>::iterator i = rightWeapon->getRules()->getCompatibleAmmo()->begin(); i != rightWeapon->getRules()->getCompatibleAmmo()->end(); ++i)
			{
				if (*i == item->getRules()->getType())
				{
					keep = true;
					break;
				}
			}
		}
		if (leftWeapon)
		{
			for (std::vector<std::string>::iterator i = leftWeapon->getRules()->getCompatibleAmmo()->begin(); i != leftWeapon->getRules()->getCompatibleAmmo()->end(); ++i)
			{
				if (*i == item->getRules()->getType())
				{
					keep = true;
					break;
				}
			}
		}
		if (!keep)
		{
			break;
		}
	default:
		if (item->getRules()->getBattleType() == BT_PSIAMP && unit->getFaction() == FACTION_HOSTILE)
		{
			if (!rightWeapon)
			{
				item->moveToOwner(unit);
				item->setSlot(rightHand);
				placed = true;
			}
			if (!placed && !leftWeapon)
			{
				item->moveToOwner(unit);
				item->setSlot(leftHand);
				placed = true;
			}
		}
		else if ((unit->getGeoscapeSoldier() == 0 || allowAutoLoadout))
		{
			if (unit->getBaseStats()->strength >= weight) // weight is always considered 0 for aliens
			{
				for (std::vector<std::string>::const_iterator i = _rule->getInvsList().begin(); i != _rule->getInvsList().end() && !placed; ++i)
				{
					RuleInventory *slot = _rule->getInventory(*i);
					if (slot->getType() == INV_SLOT)
					{
						for (std::vector<RuleSlot>::iterator j = slot->getSlots()->begin(); j != slot->getSlots()->end() && !placed; ++j)
						{
							if (!Inventory::overlapItems(unit, item, slot, j->x, j->y) && slot->fitItemInSlot(item->getRules(), j->x, j->y))
							{
								item->moveToOwner(unit);
								item->setSlot(slot);
								item->setSlotX(j->x);
								item->setSlotY(j->y);
								placed = true;
								break;
							}
						}
					}
				}
			}
		}
	break;
	}

	if (placed)
	{
		_items.push_back(item);
	}
	item->setXCOMProperty(unit->getFaction() == FACTION_PLAYER);

	return placed;
}

/**
 * Add buildin items from list to unit.
 * @param unit Unit that should get weapon.
 * @param fixed List of buildin items.
 */
void SavedBattleGame::addFixedItems(BattleUnit *unit, const std::vector<std::string> &fixed)
{
	if (!fixed.empty())
	{
		std::vector<RuleItem*> ammo;
		for (std::vector<std::string>::const_iterator j = fixed.begin(); j != fixed.end(); ++j)
		{
			RuleItem *ruleItem = _rule->getItem(*j);
			if (ruleItem)
			{
				if (ruleItem->getBattleType() == BT_AMMO)
				{
					ammo.push_back(ruleItem);
					continue;
				}
				BattleItem *item = new BattleItem(ruleItem, getCurrentItemId());
				if (!addItem(item, unit, false, true, true))
				{
					delete item;
				}
			}
		}
		for (std::vector<RuleItem*>::const_iterator j = ammo.begin(); j != ammo.end(); ++j)
		{
			BattleItem *item = new BattleItem(*j, getCurrentItemId());
			if (!addItem(item, unit, false, true, true))
			{
				delete item;
			}
		}
	}
}

/**
 * Create all fixed items for new created unit.
 * @param unit Unit to equip.
 */
void SavedBattleGame::initFixedItems(BattleUnit *unit)
{
	unit->setSpecialWeapon(this);
	Unit* rule = unit->getUnitRules();
	// Built in weapons: the unit has this weapon regardless of loadout or what have you.
	addFixedItems(unit, unit->getArmor()->getBuiltInWeapons());

	// For aliens and HWP
	if (rule)
	{
		// Built in weapons: the unit has this weapon regardless of loadout or what have you.
		addFixedItems(unit, rule->getBuiltInWeapons());

		// terrorist alien's equipment is a special case - they are fitted with a weapon which is the alien's name with suffix _WEAPON
		if (rule->isLivingWeapon())
		{
			std::string terroristWeapon = rule->getRace().substr(4);
			terroristWeapon += "_WEAPON";
			RuleItem *ruleItem = _rule->getItem(terroristWeapon);
			if (ruleItem)
			{
				BattleItem *item = new BattleItem(ruleItem, getCurrentItemId());
				if (!addItem(item, unit))
				{
					delete item;
				}
				else
				{
					unit->setTurretType(item->getRules()->getTurretType());
				}
			}
		}
	}
}

/**
 * Sets whether the mission was aborted or successful.
 * @param flag True, if the mission was aborted, or false, if the mission was successful.
 */
void SavedBattleGame::setAborted(bool flag)
{
	_aborted = flag;
}

/**
 * Returns whether the mission was aborted or successful.
 * @return True, if the mission was aborted, or false, if the mission was successful.
 */
bool SavedBattleGame::isAborted() const
{
	return _aborted;
}

/**
 * increments the number of objectives to be destroyed.
 */
void SavedBattleGame::setObjectiveCount(int counter)
{
	_objectivesNeeded = counter;
	_objectivesDestroyed = 0;
}

/**
 * Sets whether the objective is destroyed.
 */
void SavedBattleGame::addDestroyedObjective()
{
	if (!allObjectivesDestroyed())
	{
		_objectivesDestroyed++;
		if (allObjectivesDestroyed())
		{
			if (getObjectiveType() == MUST_DESTROY)
			{
				if (Options::battleAutoEnd)
				{
					setSelectedUnit(0);
					_battleState->getBattleGame()->cancelCurrentAction(true);
					_battleState->getBattleGame()->requestEndTurn();
				}
			}
			else
			{
				_battleState->getBattleGame()->missionComplete();
			}
		}
	}
}

/**
 * Returns whether the objectives are destroyed.
 * @return True if the objectives are destroyed.
 */
bool SavedBattleGame::allObjectivesDestroyed()
{
	return (_objectivesNeeded > 0 && _objectivesDestroyed == _objectivesNeeded);
}

/**
 * Gets the current item ID.
 * @return Current item ID pointer.
 */
int *SavedBattleGame::getCurrentItemId()
{
	return &_itemId;
}

/**
 * Finds a fitting node where a unit can spawn.
 * @param nodeRank Rank of the node (this is not the rank of the alien!).
 * @param unit Pointer to the unit (to get its position).
 * @return Pointer to the chosen node.
 */
Node *SavedBattleGame::getSpawnNode(int nodeRank, BattleUnit *unit)
{
	int highestPriority = -1;
	std::vector<Node*> compliantNodes;

	for (std::vector<Node*>::iterator i = getNodes()->begin(); i != getNodes()->end(); ++i)
	{
		if ((*i)->getRank() == nodeRank								// ranks must match
			&& (!((*i)->getType() & Node::TYPE_SMALL)
				|| unit->getArmor()->getSize() == 1)				// the small unit bit is not set or the unit is small
			&& (!((*i)->getType() & Node::TYPE_FLYING)
				|| unit->getMovementType() == MT_FLY)				// the flying unit bit is not set or the unit can fly
			&& (*i)->getPriority() > 0								// priority 0 is no spawnplace
			&& setUnitPosition(unit, (*i)->getPosition(), true))	// check if not already occupied
		{
			if ((*i)->getPriority() > highestPriority)
			{
				highestPriority = (*i)->getPriority();
				compliantNodes.clear(); // drop the last nodes, as we found a higher priority now
			}
			if ((*i)->getPriority() == highestPriority)
			{
				compliantNodes.push_back((*i));
			}
		}
	}

	if (compliantNodes.empty()) return 0;

	int n = RNG::generate(0, compliantNodes.size() - 1);

	return compliantNodes[n];
}

/**
 * Finds a fitting node where a unit can patrol to.
 * @param scout Is the unit scouting?
 * @param unit Pointer to the unit (to get its position).
 * @param fromNode Pointer to the node the unit is at.
 * @return Pointer to the chosen node.
 */
Node *SavedBattleGame::getPatrolNode(bool scout, BattleUnit *unit, Node *fromNode)
{
	std::vector<Node *> compliantNodes;
	Node *preferred = 0;

	if (fromNode == 0)
	{
		if (Options::traceAI) { Log(LOG_INFO) << "This alien got lost. :("; }
		fromNode = getNodes()->at(RNG::generate(0, getNodes()->size() - 1));
	}

	// scouts roam all over while all others shuffle around to adjacent nodes at most:
	const int end = scout ? getNodes()->size() : fromNode->getNodeLinks()->size();

	for (int i = 0; i < end; ++i)
	{
		if (!scout && fromNode->getNodeLinks()->at(i) < 1) continue;

		Node *n = getNodes()->at(scout ? i : fromNode->getNodeLinks()->at(i));
		if ((n->getFlags() > 0 || n->getRank() > 0 || scout)											// for non-scouts we find a node with a desirability above 0
			&& (!(n->getType() & Node::TYPE_SMALL) || unit->getArmor()->getSize() == 1)					// the small unit bit is not set or the unit is small
			&& (!(n->getType() & Node::TYPE_FLYING) || unit->getMovementType() == MT_FLY)	// the flying unit bit is not set or the unit can fly
			&& !n->isAllocated()																		// check if not allocated
			&& !(n->getType() & Node::TYPE_DANGEROUS)													// don't go there if an alien got shot there; stupid behavior like that
			&& setUnitPosition(unit, n->getPosition(), true)											// check if not already occupied
			&& getTile(n->getPosition()) && !getTile(n->getPosition())->getFire()						// you are not a firefighter; do not patrol into fire
			&& (unit->getFaction() != FACTION_HOSTILE || !getTile(n->getPosition())->getDangerous())	// aliens don't run into a grenade blast
			&& (!scout || n != fromNode)																// scouts push forward
			&& n->getPosition().x > 0 && n->getPosition().y > 0)
		{
			if (!preferred
				|| (preferred->getRank() == Node::nodeRank[unit->getRankInt()][0] && preferred->getFlags() < n->getFlags())
				|| preferred->getFlags() < n->getFlags())
			{
				preferred = n;
			}
			compliantNodes.push_back(n);
		}
	}

	if (compliantNodes.empty())
	{
		if (Options::traceAI) { Log(LOG_INFO) << (scout ? "Scout " : "Guard") << " found on patrol node! XXX XXX XXX"; }
		if (unit->getArmor()->getSize() > 1 && !scout)
		{
			return getPatrolNode(true, unit, fromNode); // move dammit
		}
		else
			return 0;
	}

	if (scout)
	{
		// scout picks a random destination:
		return compliantNodes[RNG::generate(0, compliantNodes.size() - 1)];
	}
	else
	{
		if (!preferred) return 0;

		// non-scout patrols to highest value unoccupied node that's not fromNode
		if (Options::traceAI) { Log(LOG_INFO) << "Choosing node flagged " << preferred->getFlags(); }
		return preferred;
	}
}

/**
 * Carries out new turn preparations such as fire and smoke spreading.
 */
void SavedBattleGame::prepareNewTurn()
{
	std::vector<Tile*> tilesOnFire;
	std::vector<Tile*> tilesOnSmoke;

	// prepare a list of tiles on fire
	for (int i = 0; i < _mapsize_x * _mapsize_y * _mapsize_z; ++i)
	{
		if (getTiles()[i]->getFire() > 0)
		{
			tilesOnFire.push_back(getTiles()[i]);
		}
	}

	// first: fires spread
	for (std::vector<Tile*>::iterator i = tilesOnFire.begin(); i != tilesOnFire.end(); ++i)
	{
		// if we haven't added fire here this turn
		if ((*i)->getOverlaps() == 0)
		{
			// reduce the fire timer
			(*i)->setFire((*i)->getFire() -1);

			// if we're still burning
			if ((*i)->getFire())
			{
				// propagate in four cardinal directions (0, 2, 4, 6)
				for (int dir = 0; dir <= 6; dir += 2)
				{
					Position pos;
					Pathfinding::directionToVector(dir, &pos);
					Tile *t = getTile((*i)->getPosition() + pos);
					// if there's no wall blocking the path of the flames...
					if (t && getTileEngine()->horizontalBlockage((*i), t, DT_IN) == 0)
					{
						// attempt to set this tile on fire
						t->ignite((*i)->getSmoke());
					}
				}
			}
			// fire has burnt out
			else
			{
				(*i)->setSmoke(0);
				// burn this tile, and any object in it, if it's not fireproof/indestructible.
				if ((*i)->getMapData(O_OBJECT))
				{
					if ((*i)->getMapData(O_OBJECT)->getFlammable() != 255 && (*i)->getMapData(O_OBJECT)->getArmor() != 255)
					{
						if ((*i)->destroy(O_OBJECT, getObjectiveType()))
						{
							addDestroyedObjective();
						}
						if ((*i)->destroy(O_FLOOR, getObjectiveType()))
						{
							addDestroyedObjective();
						}
					}
				}
				else if ((*i)->getMapData(O_FLOOR))
				{
					if ((*i)->getMapData(O_FLOOR)->getFlammable() != 255 && (*i)->getMapData(O_FLOOR)->getArmor() != 255)
					{
						if ((*i)->destroy(O_FLOOR, getObjectiveType()))
						{
							addDestroyedObjective();
						}
					}
				}
				getTileEngine()->applyGravity(*i);
			}
		}
	}

	// prepare a list of tiles on fire/with smoke in them (smoke acts as fire intensity)
	for (int i = 0; i < _mapsize_x * _mapsize_y * _mapsize_z; ++i)
	{
		if (getTiles()[i]->getSmoke() > 0)
		{
			tilesOnSmoke.push_back(getTiles()[i]);
		}
	}

	// now make the smoke spread.
	for (std::vector<Tile*>::iterator i = tilesOnSmoke.begin(); i != tilesOnSmoke.end(); ++i)
	{
		// smoke and fire follow slightly different rules.
		if ((*i)->getFire() == 0)
		{
			// reduce the smoke counter
			(*i)->setSmoke((*i)->getSmoke() - 1);
			// if we're still smoking
			if ((*i)->getSmoke())
			{
				// spread in four cardinal directions
				for (int dir = 0; dir <= 6; dir += 2)
				{
					Position pos;
					Pathfinding::directionToVector(dir, &pos);
					Tile *t = getTile((*i)->getPosition() + pos);
					// as long as there are no walls blocking us
					if (t && getTileEngine()->horizontalBlockage((*i), t, DT_SMOKE) == 0)
					{
						// only add smoke to empty tiles, or tiles with no fire, and smoke that was added this turn
						if (t->getSmoke() == 0 || (t->getFire() == 0 && t->getOverlaps() != 0))
						{
							t->addSmoke((*i)->getSmoke());
						}
					}
				}
			}
		}
		else
		{
			// smoke from fire spreads upwards one level if there's no floor blocking it.
			Position pos = Position(0,0,1);
			Tile *t = getTile((*i)->getPosition() + pos);
			if (t && t->hasNoFloor(*i))
			{
				// only add smoke equal to half the intensity of the fire
				t->addSmoke((*i)->getSmoke()/2);
			}
			// then it spreads in the four cardinal directions.
			for (int dir = 0; dir <= 6; dir += 2)
			{
				Pathfinding::directionToVector(dir, &pos);
				t = getTile((*i)->getPosition() + pos);
				if (t && getTileEngine()->horizontalBlockage((*i), t, DT_SMOKE) == 0)
				{
					t->addSmoke((*i)->getSmoke()/2);
				}
			}
		}
	}

	if (!tilesOnFire.empty() || !tilesOnSmoke.empty())
	{
		// do damage to units, average out the smoke, etc.
		for (int i = 0; i < _mapsize_x * _mapsize_y * _mapsize_z; ++i)
		{
			if (getTiles()[i]->getSmoke() != 0)
				getTiles()[i]->prepareNewTurn();
		}
		// fires could have been started, stopped or smoke could reveal/conceal units.
		getTileEngine()->calculateTerrainLighting();
	}

	Ruleset *ruleset = getBattleState()->getGame()->getRuleset();
	for (std::vector<BattleUnit*>::iterator i = getUnits()->begin(); i != getUnits()->end(); ++i)
	{
		(*i)->calculateEnviDamage(ruleset);
	}

	reviveUnconsciousUnits();
}

/**
 * Checks for units that are unconscious and revives them if they shouldn't be.
 *
 * Revived units need a tile to stand on. If the unit's current position is occupied, then
 * all directions around the tile are searched for a free tile to place the unit in.
 * If no free tile is found the unit stays unconscious.
 */
void SavedBattleGame::reviveUnconsciousUnits(bool noTU)
{
	for (std::vector<BattleUnit*>::iterator i = getUnits()->begin(); i != getUnits()->end(); ++i)
	{
		if ((*i)->getArmor()->getSize() == 1)
		{
			Position originalPosition = (*i)->getPosition();
			if (originalPosition == Position(-1, -1, -1))
			{
				for (std::vector<BattleItem*>::iterator j = _items.begin(); j != _items.end(); ++j)
				{
					if ((*j)->getUnit() && (*j)->getUnit() == *i && (*j)->getOwner())
					{
						originalPosition = (*j)->getOwner()->getPosition();
					}
				}
			}
			if ((*i)->getStatus() == STATUS_UNCONSCIOUS && (*i)->getStunlevel() < (*i)->getHealth() && (*i)->getHealth() > 0)
			{
				Tile *targetTile = getTile(originalPosition);
				bool largeUnit =  targetTile && targetTile->getUnit() && targetTile->getUnit() != *i && targetTile->getUnit()->getArmor()->getSize() != 1;
				if (placeUnitNearPosition((*i), originalPosition, largeUnit))
				{
					// recover from unconscious
					(*i)->turn(false); // makes the unit stand up again
					(*i)->kneel(false);
					(*i)->setCache(0);
					if (noTU) (*i)->setTimeUnits(0);
					getTileEngine()->calculateFOV((*i));
					getTileEngine()->calculateUnitLighting();
					removeUnconsciousBodyItem((*i));
				}
			}
		}
	}
}

/**
 * Removes the body item that corresponds to the unit.
 */
void SavedBattleGame::removeUnconsciousBodyItem(BattleUnit *bu)
{
	// remove the unconscious body item corresponding to this unit
	for (std::vector<BattleItem*>::iterator it = getItems()->begin(); it != getItems()->end(); )
	{
		if ((*it)->getUnit() == bu)
		{
			removeItem((*it));
			break;
		}
		++it;
	}
}

/**
 * Places units on the map. Handles large units that are placed on multiple tiles.
 * @param bu The unit to be placed.
 * @param position The position to place the unit.
 * @param testOnly If true then just checks if the unit can be placed at the position.
 * @return True if the unit could be successfully placed.
 */
bool SavedBattleGame::setUnitPosition(BattleUnit *bu, const Position &position, bool testOnly)
{
	int size = bu->getArmor()->getSize() - 1;

	// first check if the tiles are occupied
	for (int x = size; x >= 0; x--)
	{
		for (int y = size; y >= 0; y--)
		{
			Tile *t = getTile(position + Position(x,y,0));
			Tile *tb = getTile(position + Position(x,y,-1));
			if (t == 0 ||
				(t->getUnit() != 0 && t->getUnit() != bu) ||
				t->getTUCost(O_OBJECT, bu->getMovementType()) == 255 ||
				(t->hasNoFloor(tb) && bu->getMovementType() != MT_FLY) ||
				(t->getMapData(O_OBJECT) && t->getMapData(O_OBJECT)->getBigWall() && t->getMapData(O_OBJECT)->getBigWall() <= 3))
			{
				return false;
			}
		}
	}

	if (size > 0)
	{
		getPathfinding()->setUnit(bu);
		for (int dir = 2; dir <= 4; ++dir)
		{
			if (getPathfinding()->isBlocked(getTile(position), 0, dir, 0))
				return false;
		}
	}

	if (testOnly) return true;

	for (int x = size; x >= 0; x--)
	{
		for (int y = size; y >= 0; y--)
		{
			if (x==0 && y==0)
			{
				bu->setPosition(position);
			}
			getTile(position + Position(x,y,0))->setUnit(bu, getTile(position + Position(x,y,-1)));
		}
	}

	return true;
}

/**
 * @brief Checks whether anyone on a particular faction is looking at the unit.
 *
 * Similar to getSpottingUnits() but returns a bool and stops searching if one positive hit is found.
 *
 * @param faction Faction to check through.
 * @param unit Whom to spot.
 * @return True when the unit can be seen
 */
bool SavedBattleGame::eyesOnTarget(UnitFaction faction, BattleUnit* unit)
{
	for (std::vector<BattleUnit*>::iterator i = getUnits()->begin(); i != getUnits()->end(); ++i)
	{
		if ((*i)->getFaction() != faction) continue;

		std::vector<BattleUnit*> *vis = (*i)->getVisibleUnits();
		if (std::find(vis->begin(), vis->end(), unit) != vis->end()) return true;
		// aliens know the location of all XCom agents sighted by all other aliens due to sharing locations over their space-walkie-talkies
	}

	return false;
}

/**
 * Adds this unit to the vector of falling units,
 * if it doesn't already exist.
 * @param unit The unit.
 * @return Was the unit added?
 */
bool SavedBattleGame::addFallingUnit(BattleUnit* unit)
{
	bool add = true;
	for (std::list<BattleUnit*>::iterator i = _fallingUnits.begin(); i != _fallingUnits.end(); ++i)
	{
		if (unit == *i)
		{
			add = false;
			break;
		}
	}
	if (add)
	{
		_fallingUnits.push_front(unit);
		_unitsFalling = true;
	}
	return add;
}

/**
 * Gets all units in the battlescape that are falling.
 * @return The falling units in the battlescape.
 */
std::list<BattleUnit*> *SavedBattleGame::getFallingUnits()
{
	return &_fallingUnits;
}

/**
 * Toggles the switch that says "there are units falling, start the fall state".
 * @param fall True if there are any units falling in the battlescape.
 */
void SavedBattleGame::setUnitsFalling(bool fall)
{
	_unitsFalling = fall;
}

/**
 * Returns whether there are any units falling in the battlescape.
 * @return True if there are any units falling in the battlescape.
 */
bool SavedBattleGame::getUnitsFalling() const
{
	return _unitsFalling;
}

/**
 * Gets the highest ranked, living XCom unit.
 * @return The highest ranked, living XCom unit.
 */
BattleUnit* SavedBattleGame::getHighestRankedXCom()
{
	BattleUnit* highest = 0;
	for (std::vector<BattleUnit*>::iterator j = _units.begin(); j != _units.end(); ++j)
	{
		if ((*j)->getOriginalFaction() == FACTION_PLAYER && !(*j)->isOut())
		{
			if (highest == 0 || (*j)->getRankInt() > highest->getRankInt())
			{
				highest = *j;
			}
		}
	}
	return highest;
}

/**
 * Gets morale modifier of unit.
 * @param unit
 * @return Morale modifier.
 */
int SavedBattleGame::getUnitMoraleModifier(BattleUnit* unit)
{
	int result = 100;

	if (unit->getOriginalFaction() == FACTION_PLAYER)
	{
		switch (unit->getRankInt())
		{
		case 5:
			result += 25;
		case 4:
			result += 20;
		case 3:
			result += 10;
		case 2:
			result += 20;
		default:
			break;
		}
	}

	return result;
}

/**
 * Gets the morale modifier for XCom based on the highest ranked, living XCom unit,
 * or Alien modifier based on they number.
 * @param hostile modifier for player or hostile?
 * @return The morale modifier.
 */
int SavedBattleGame::getFactionMoraleModifier(bool player)
{
	if (player)
	{
		BattleUnit *leader = getHighestRankedXCom();
		int result = 100;
		if (leader)
		{
			switch (leader->getRankInt())
			{
			case 5:
				result += 25;
			case 4:
				result += 10;
			case 3:
				result += 5;
			case 2:
				result += 10;
			default:
				break;
			}
		}
		return result;
	}
	else
	{
		int number = 0;
		for (std::vector<BattleUnit*>::iterator j = _units.begin(); j != _units.end(); ++j)
		{
			if ((*j)->getOriginalFaction() == FACTION_HOSTILE && !(*j)->isOut())
			{
				++number;
			}
		}
		return std::max(6 * number, 100);
	}
}

/**
 * Places a unit on or near a position.
 * @param unit The unit to place.
 * @param entryPoint The position around which to attempt to place the unit.
 * @return True if the unit was successfully placed.
 */
bool SavedBattleGame::placeUnitNearPosition(BattleUnit *unit, Position entryPoint, bool largeFriend)
{
	if (setUnitPosition(unit, entryPoint))
	{
		return true;
	}
	
	int me = 0 - unit->getArmor()->getSize();
	int you = largeFriend ? 2 : 1;
	int xArray[8] = {0, you, you, you, 0, me, me, me};
	int yArray[8] = {me, me, 0, you, you, you, 0, me};
	for (int dir = 0; dir <= 7; ++dir)
	{
		Position offset = Position (xArray[dir], yArray[dir], 0);
		Tile *t = getTile(entryPoint + offset);
		if (t && !getPathfinding()->isBlocked(getTile(entryPoint + (offset / 2)), t, dir, 0)
			&& setUnitPosition(unit, entryPoint + offset))
		{
			return true;
		}
	}

	if (unit->getMovementType() == MT_FLY)
	{
		Tile *t = getTile(entryPoint + Position(0, 0, 1));
		if (t && t->hasNoFloor(getTile(entryPoint)) && setUnitPosition(unit, entryPoint + Position(0, 0, 1)))
		{
			return true;
		}
	}
	return false;
}

/**
 * Resets the turn counter.
 */
void SavedBattleGame::resetTurnCounter()
{
	_turn = 1;
	_cheating = false;
	_side = FACTION_PLAYER;
}

/**
 * Resets visibility of all the tiles on the map.
 */
void SavedBattleGame::resetTiles()
{
	for (int i = 0; i != getMapSizeXYZ(); ++i)
	{
		_tiles[i]->setDiscovered(false, 0);
		_tiles[i]->setDiscovered(false, 1);
		_tiles[i]->setDiscovered(false, 2);
	}
}

/**
 * @return the tilesearch vector for use in AI functions.
 */
const std::vector<Position> &SavedBattleGame::getTileSearch()
{
	return _tileSearch;
}

/**
 * is the AI allowed to cheat?
 * @return true if cheating.
 */
bool SavedBattleGame::isCheating()
{
	return _cheating;
}

/**
 * Gets the TU reserved type.
 * @return A battleactiontype.
 */
BattleActionType SavedBattleGame::getTUReserved() const
{
	return _tuReserved;
}

/**
 * Sets the TU reserved type.
 * @param reserved A battleactiontype.
 */
void SavedBattleGame::setTUReserved(BattleActionType reserved)
{
	_tuReserved = reserved;
}

/**
 * Gets the kneel reservation setting.
 * @return Should we reserve an extra 4 TUs to kneel?
 */
bool SavedBattleGame::getKneelReserved() const
{
	return _kneelReserved;
}

/**
 * Sets the kneel reservation setting.
 * @param reserved Should we reserve an extra 4 TUs to kneel?
 */
void SavedBattleGame::setKneelReserved(bool reserved)
{
	_kneelReserved = reserved;
}

/**
 * Return a reference to the base module destruction map
 * this map contains information on how many destructible base modules
 * remain at any given grid reference in the basescape, using [x][y] format.
 * -1 for "no items" 0 for "destroyed" and any actual number represents how many left.
 * @return the base module damage map.
 */
std::vector< std::vector<std::pair<int, int> > > &SavedBattleGame::getModuleMap()
{
	return _baseModules;
}
/**
 * calculate the number of map modules remaining by counting the map objects
 * on the top floor who have the baseModule flag set. we store this data in the grid
 * as outlined in the comments above, in pairs representing initial and current values.
 */
void SavedBattleGame::calculateModuleMap()
{
	_baseModules.resize((_mapsize_x / 10), std::vector<std::pair<int, int> >((_mapsize_y / 10), std::make_pair(-1, -1)));

	for (int x = 0; x != _mapsize_x; ++x)
	{
		for (int y = 0; y != _mapsize_y; ++y)
		{
			for (int z = 0; z != _mapsize_z; ++z)
			{
				Tile *tile = getTile(Position(x,y,z));
				if (tile && tile->getMapData(O_OBJECT) && tile->getMapData(O_OBJECT)->isBaseModule())
				{
					_baseModules[x/10][y/10].first += _baseModules[x/10][y/10].first > 0 ? 1 : 2;
					_baseModules[x/10][y/10].second = _baseModules[x/10][y/10].first;
				}
			}
		}
	}
}

/**
 * get a pointer to the geoscape save
 * @return a pointer to the geoscape save.
 */
SavedGame *SavedBattleGame::getGeoscapeSave()
{
	return _battleState->getGame()->getSavedGame();
}

/**
 * check the depth of the battlescape.
 * @return depth.
 */
int SavedBattleGame::getDepth() const
{
	return _depth;
}

/**
 * set the depth of the battlescape game.
 * @param depth the intended depth 0-3.
 */
void SavedBattleGame::setDepth(int depth)
{
	_depth = depth;
}

/**
 * uses the depth variable to choose a palette.
 * @param state the state to set the palette for.
 */
void SavedBattleGame::setPaletteByDepth(State *state)
{
	if (_depth == 0)
	{
		state->setPalette("PAL_BATTLESCAPE");
	}
	else
	{
		std::stringstream ss;
		ss << "PAL_BATTLESCAPE_" << _depth;
		state->setPalette(ss.str());
	}
}

/**
 * set the ambient battlescape sound effect.
 * @param sound the intended sound.
 */
void SavedBattleGame::setAmbientSound(int sound)
{
	_ambience = sound;
}

/**
 * get the ambient battlescape sound effect.
 * @return the intended sound.
 */
int SavedBattleGame::getAmbientSound() const
{
	return _ambience;
}

/**
 * get ruleset.
 * @return the ruleset of game.
 */
const Ruleset *SavedBattleGame::getRuleset() const
{
	return _rule;
}

/**
 * get the list of items we're guaranteed to take with us (ie: items that were in the skyranger)
 * @return the list of items we're garaunteed.
 */
std::vector<BattleItem*> *SavedBattleGame::getGuaranteedRecoveredItems()
{
	return &_recoverGuaranteed;
}

/**
 * get the list of items we're not guaranteed to take with us (ie: items that were NOT in the skyranger)
 * @return the list of items we might get.
 */
std::vector<BattleItem*> *SavedBattleGame::getConditionalRecoveredItems()
{
	return &_recoverConditional;
}

/**
 * Get the music track for the current battle.
 * @return the name of the music track.
 */
const std::string &SavedBattleGame::getMusic() const
{
	return _music;
}

/**
 * Set the music track for this battle.
 * @param track the track name.
 */
void SavedBattleGame::setMusic(const std::string &track)
{
	_music = track;
}

/**
 * Set the objective type for the current battle.
 * @param the objective type.
 */
void SavedBattleGame::setObjectiveType(int type)
{
	_objectiveType = type;
}

/**
 * Get the objective type for the current battle.
 * @return the objective type.
 */
SpecialTileType SavedBattleGame::getObjectiveType()
{
	return (SpecialTileType)(_objectiveType);
}



/// sets the ambient sound effect;
void SavedBattleGame::setAmbientVolume(double volume)
{
	_ambientVolume = volume;
}
/// gets the ambient sound effect;
double SavedBattleGame::getAmbientVolume() const
{
	return _ambientVolume;
}
}<|MERGE_RESOLUTION|>--- conflicted
+++ resolved
@@ -49,16 +49,11 @@
 /**
  * Initializes a brand new battlescape saved game.
  */
-<<<<<<< HEAD
 SavedBattleGame::SavedBattleGame(Ruleset *rule) :
 	_battleState(0), _rule(rule), _mapsize_x(0), _mapsize_y(0), _mapsize_z(0), _selectedUnit(0),
 	_lastSelectedUnit(0), _pathfinding(0), _tileEngine(0), _globalShade(0), _side(FACTION_PLAYER), _turn(1),
-    _debugMode(false), _aborted(false), _itemId(0), _objectivesDestroyed(0), _objectivesNeeded(0), _unitsFalling(false),
-	_cheating(false), _tuReserved(BA_NONE), _kneelReserved(false), _depth(0), _ambience(-1)
-=======
-SavedBattleGame::SavedBattleGame() : _battleState(0), _mapsize_x(0), _mapsize_y(0), _mapsize_z(0), _selectedUnit(0), _lastSelectedUnit(0), _pathfinding(0), _tileEngine(0), _globalShade(0), _side(FACTION_PLAYER), _turn(1),
-                                     _debugMode(false), _aborted(false), _itemId(0), _objectiveType(-1), _objectivesDestroyed(0), _objectivesNeeded(0), _unitsFalling(false), _cheating(false), _tuReserved(BA_NONE), _kneelReserved(false), _depth(0), _ambience(-1), _ambientVolume(0.5)
->>>>>>> a096db80
+    _debugMode(false), _aborted(false), _itemId(0), _objectiveType(-1), _objectivesDestroyed(0), _objectivesNeeded(0), _unitsFalling(false),
+	_cheating(false), _tuReserved(BA_NONE), _kneelReserved(false), _depth(0), _ambience(-1), _ambientVolume(0.5)
 {
 	_tileSearch.resize(11*11);
 	for (int i = 0; i < 121; ++i)
@@ -2053,7 +2048,7 @@
 	{
 		return true;
 	}
-	
+
 	int me = 0 - unit->getArmor()->getSize();
 	int you = largeFriend ? 2 : 1;
 	int xArray[8] = {0, you, you, you, 0, me, me, me};
