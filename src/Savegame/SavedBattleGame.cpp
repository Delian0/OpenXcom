/*
 * Copyright 2010-2016 OpenXcom Developers.
 *
 * This file is part of OpenXcom.
 *
 * OpenXcom is free software: you can redistribute it and/or modify
 * it under the terms of the GNU General Public License as published by
 * the Free Software Foundation, either version 3 of the License, or
 * (at your option) any later version.
 *
 * OpenXcom is distributed in the hope that it will be useful,
 * but WITHOUT ANY WARRANTY; without even the implied warranty of
 * MERCHANTABILITY or FITNESS FOR A PARTICULAR PURPOSE.  See the
 * GNU General Public License for more details.
 *
 * You should have received a copy of the GNU General Public License
 * along with OpenXcom.  If not, see <http://www.gnu.org/licenses/>.
 */
#include <assert.h>
#include <vector>
#include "BattleItem.h"
#include "ItemContainer.h"
#include "SavedBattleGame.h"
#include "SavedGame.h"
#include "Tile.h"
#include "Node.h"
#include "../Mod/MapDataSet.h"
#include "../Mod/MCDPatch.h"
#include "../Battlescape/Pathfinding.h"
#include "../Battlescape/TileEngine.h"
#include "../Battlescape/BattlescapeState.h"
#include "../Battlescape/BattlescapeGame.h"
#include "../Battlescape/Position.h"
#include "../Battlescape/Inventory.h"
#include "../Mod/Mod.h"
#include "../Mod/Armor.h"
#include "../Engine/Game.h"
#include "../Mod/RuleInventory.h"
#include "../Battlescape/AIModule.h"
#include "../Engine/RNG.h"
#include "../Engine/Options.h"
#include "../Engine/Logger.h"
#include "../Engine/ScriptBind.h"
#include "SerializationHelper.h"
#include "../Mod/RuleItem.h"

namespace OpenXcom
{

/**
 * Initializes a brand new battlescape saved game.
 */
SavedBattleGame::SavedBattleGame(Mod *rule) :
	_battleState(0), _rule(rule), _mapsize_x(0), _mapsize_y(0), _mapsize_z(0), _selectedUnit(0),
	_lastSelectedUnit(0), _pathfinding(0), _tileEngine(0), _globalShade(0), _side(FACTION_PLAYER), _turn(1), _bughuntMinTurn(20), _animFrame(0),
	_debugMode(false), _bughuntMode(false), _aborted(false), _itemId(0), _objectiveType(-1), _objectivesDestroyed(0), _objectivesNeeded(0), _unitsFalling(false),
	_cheating(false), _tuReserved(BA_NONE), _kneelReserved(false), _depth(0), _ambience(-1), _ambientVolume(0.5),
	_turnLimit(0), _cheatTurn(20), _chronoTrigger(FORCE_LOSE), _beforeGame(true)
{
	_tileSearch.resize(11*11);
	for (int i = 0; i < 121; ++i)
	{
		_tileSearch[i].x = ((i%11) - 5);
		_tileSearch[i].y = ((i/11) - 5);
	}
	_baseItems = new ItemContainer();

	setRandomHiddenMovementBackground(0);
}

/**
 * Deletes the game content from memory.
 */
SavedBattleGame::~SavedBattleGame()
{
	for (std::vector<MapDataSet*>::iterator i = _mapDataSets.begin(); i != _mapDataSets.end(); ++i)
	{
		(*i)->unloadData();
	}

	for (std::vector<Node*>::iterator i = _nodes.begin(); i != _nodes.end(); ++i)
	{
		delete *i;
	}

	for (std::vector<BattleUnit*>::iterator i = _units.begin(); i != _units.end(); ++i)
	{
		delete *i;
	}

	for (std::vector<BattleItem*>::iterator i = _items.begin(); i != _items.end(); ++i)
	{
		delete *i;
	}
	for (std::vector<BattleItem*>::iterator i = _recoverGuaranteed.begin(); i != _recoverGuaranteed.end(); ++i)
	{
		delete *i;
	}
	for (std::vector<BattleItem*>::iterator i = _recoverConditional.begin(); i != _recoverConditional.end(); ++i)
	{
		delete *i;
	}
	for (std::vector<BattleItem*>::iterator i = _deleted.begin(); i != _deleted.end(); ++i)
	{
		delete *i;
	}

	delete _pathfinding;
	delete _tileEngine;
	delete _baseItems;
}

/**
 * Loads the saved battle game from a YAML file.
 * @param node YAML node.
 * @param mod for the saved game.
 * @param savedGame Pointer to saved game.
 */
void SavedBattleGame::load(const YAML::Node &node, Mod *mod, SavedGame* savedGame)
{
	int mapsize_x = node["width"].as<int>(_mapsize_x);
	int mapsize_y = node["length"].as<int>(_mapsize_y);
	int mapsize_z = node["height"].as<int>(_mapsize_z);
	initMap(mapsize_x, mapsize_y, mapsize_z);

	_missionType = node["missionType"].as<std::string>(_missionType);
	_startingConditionType = node["startingConditionType"].as<std::string>(_startingConditionType);
	_alienCustomDeploy = node["alienCustomDeploy"].as<std::string>(_alienCustomDeploy);
	_alienCustomMission = node["alienCustomMission"].as<std::string>(_alienCustomMission);
	_globalShade = node["globalshade"].as<int>(_globalShade);
	_turn = node["turn"].as<int>(_turn);
	_bughuntMinTurn = node["bughuntMinTurn"].as<int>(_bughuntMinTurn);
	_bughuntMode = node["bughuntMode"].as<bool>(_bughuntMode);
	_depth = node["depth"].as<int>(_depth);
	_animFrame = node["animFrame"].as<int>(_animFrame);
	int selectedUnit = node["selectedUnit"].as<int>();

	for (YAML::const_iterator i = node["mapdatasets"].begin(); i != node["mapdatasets"].end(); ++i)
	{
		std::string name = i->as<std::string>();
		MapDataSet *mds = mod->getMapDataSet(name);
		_mapDataSets.push_back(mds);
	}

	if (!node["tileTotalBytesPer"])
	{
		// binary tile data not found, load old-style text tiles :(
		for (YAML::const_iterator i = node["tiles"].begin(); i != node["tiles"].end(); ++i)
		{
			Position pos = (*i)["position"].as<Position>();
			getTile(pos)->load((*i));
		}
	}
	else
	{
		// load key to how the tile data was saved
		Tile::SerializationKey serKey;
		size_t totalTiles = node["totalTiles"].as<size_t>();

		memset(&serKey, 0, sizeof(Tile::SerializationKey));
		serKey.index = node["tileIndexSize"].as<Uint8>(serKey.index);
		serKey.totalBytes = node["tileTotalBytesPer"].as<Uint32>(serKey.totalBytes);
		serKey._fire = node["tileFireSize"].as<Uint8>(serKey._fire);
		serKey._smoke = node["tileSmokeSize"].as<Uint8>(serKey._smoke);
		serKey._mapDataID = node["tileIDSize"].as<Uint8>(serKey._mapDataID);
		serKey._mapDataSetID = node["tileSetIDSize"].as<Uint8>(serKey._mapDataSetID);
		serKey.boolFields = node["tileBoolFieldsSize"].as<Uint8>(1); // boolean flags used to be stored in an unmentioned byte (Uint8) :|

		// load binary tile data!
		YAML::Binary binTiles = node["binTiles"].as<YAML::Binary>();

		Uint8 *r = (Uint8*)binTiles.data();
		Uint8 *dataEnd = r + totalTiles * serKey.totalBytes;

		while (r < dataEnd)
		{
			int index = unserializeInt(&r, serKey.index);
			assert (index >= 0 && index < _mapsize_x * _mapsize_z * _mapsize_y);
			_tiles[index].loadBinary(r, serKey); // loadBinary's privileges to advance *r have been revoked
			r += serKey.totalBytes-serKey.index; // r is now incremented strictly by totalBytes in case there are obsolete fields present in the data
		}
	}
	if (_missionType == "STR_BASE_DEFENSE")
	{
		if (node["moduleMap"])
		{
			_baseModules = node["moduleMap"].as<std::vector< std::vector<std::pair<int, int> > > >();
		}
		else
		{
			// backwards compatibility: imperfect solution, modules that were completely destroyed
			// prior to saving and updating builds will be counted as indestructible.
			calculateModuleMap();
		}
	}
	for (YAML::const_iterator i = node["nodes"].begin(); i != node["nodes"].end(); ++i)
	{
		Node *n = new Node();
		n->load(*i);
		_nodes.push_back(n);
	}

	for (YAML::const_iterator i = node["units"].begin(); i != node["units"].end(); ++i)
	{
		UnitFaction faction = (UnitFaction)(*i)["faction"].as<int>();
		UnitFaction originalFaction = (UnitFaction)(*i)["originalFaction"].as<int>(faction);
		int id = (*i)["id"].as<int>();
		BattleUnit *unit;
		if (id < BattleUnit::MAX_SOLDIER_ID) // Unit is linked to a geoscape soldier
		{
			// look up the matching soldier
			unit = new BattleUnit(savedGame->getSoldier(id), _depth, mod->getMaxViewDistance());
		}
		else
		{
			std::string type = (*i)["genUnitType"].as<std::string>();
			std::string armor = (*i)["genUnitArmor"].as<std::string>();
			// create a new Unit.
			if(!mod->getUnit(type) || !mod->getArmor(armor)) continue;
			unit = new BattleUnit(mod->getUnit(type), originalFaction, id, mod->getArmor(armor), mod->getStatAdjustment(savedGame->getDifficulty()), _depth, mod->getMaxViewDistance());
		}
		unit->load(*i, this->getMod()->getScriptGlobal());
		unit->setSpecialWeapon(this);
		_units.push_back(unit);
		if (faction == FACTION_PLAYER)
		{
			if ((unit->getId() == selectedUnit) || (_selectedUnit == 0 && !unit->isOut()))
				_selectedUnit = unit;
		}
		if (unit->getStatus() != STATUS_DEAD && unit->getStatus() != STATUS_IGNORE_ME)
		{
			if (const YAML::Node &ai = (*i)["AI"])
			{
				AIModule *aiModule;
				if (faction != FACTION_PLAYER)
				{
					aiModule = new AIModule(this, unit, 0);
				}
				else
				{
					continue;
				}
				aiModule->load(ai);
				unit->setAIModule(aiModule);
			}
		}
	}
	// matches up tiles and units
	resetUnitTiles();

	std::string fromContainer[3] = { "items", "recoverConditional", "recoverGuaranteed" };
	std::vector<BattleItem*> *toContainer[3] = {&_items, &_recoverConditional, &_recoverGuaranteed};
	for (int pass = 0; pass != 3; ++pass)
	{
		for (YAML::const_iterator i = node[fromContainer[pass]].begin(); i != node[fromContainer[pass]].end(); ++i)
		{
			std::string type = (*i)["type"].as<std::string>();
			_itemId = (*i)["id"].as<int>(_itemId);
			if (mod->getItem(type))
			{
				BattleItem *item = new BattleItem(mod->getItem(type), &_itemId);
				item->load(*i, this->getMod()->getScriptGlobal());
				type = (*i)["inventoryslot"].as<std::string>("NULL");
				if (type != "NULL")
				{
					if (mod->getInventory(type))
					{
						item->setSlot(mod->getInventory(type));

					}
					else
					{
						item->setSlot(mod->getInventory("STR_GROUND"));
					}
				}
				int owner = (*i)["owner"].as<int>();
				int prevOwner = (*i)["previousOwner"].as<int>(-1);
				int unit = (*i)["unit"].as<int>();

				// match up items and units
				for (std::vector<BattleUnit*>::iterator bu = _units.begin(); bu != _units.end(); ++bu)
				{
					if ((*bu)->getId() == owner)
					{
						item->setOwner(*bu);
						(*bu)->getInventory()->push_back(item);
					}
					if ((*bu)->getId() == unit)
					{
						item->setUnit(*bu);
					}
				}
				for (std::vector<BattleUnit*>::iterator bu = _units.begin(); bu != _units.end(); ++bu)
				{
					if ((*bu)->getId() == prevOwner)
					{
						item->setPreviousOwner(*bu);
					}
				}

				// match up items and tiles
				if (item->getSlot() && item->getSlot()->getType() == INV_GROUND)
				{
					Position pos = (*i)["position"].as<Position>();
					if (pos.x != -1)
						getTile(pos)->addItem(item, item->getSlot());
				}
				toContainer[pass]->push_back(item);
			}
			else
			{
				Log(LOG_ERROR) << "Failed to load item " << type;
			}
		}
	}

	// tie ammo items to their weapons, running through the items again
	std::vector<BattleItem*>::iterator weaponi = _items.begin();
	for (YAML::const_iterator i = node["items"].begin(); i != node["items"].end(); ++i)
	{
		if (mod->getItem((*i)["type"].as<std::string>()))
		{
			auto setItem = [&](int slot, const YAML::Node& n)
			{
				if (n)
				{
					int ammoId = n.as<int>();
					if (ammoId != -1)
					{
						if (ammoId == (*weaponi)->getId())
						{
							(*weaponi)->setAmmoForSlot(slot, (*weaponi));
						}
						else
						{
							for (auto item : _items)
							{
								if (item->getId() == ammoId)
								{
									(*weaponi)->setAmmoForSlot(slot, item);
									break;
								}
							}
						}
					}
				}
			};

			if (const YAML::Node& ammoSlots = (*i)["ammoItemSlots"])
			{
				for (int slot = 0; slot < RuleItem::AmmoSlotMax; ++slot)
				{
					setItem(slot, ammoSlots[slot]);
				}
			}
			else
			{
				setItem(0, (*i)["ammoItem"]);
			}
			++weaponi;
		}
	}
	_objectiveType = node["objectiveType"].as<int>(_objectiveType);
	_objectivesDestroyed = node["objectivesDestroyed"].as<int>(_objectivesDestroyed);
	_objectivesNeeded = node["objectivesNeeded"].as<int>(_objectivesNeeded);
	_tuReserved = (BattleActionType)node["tuReserved"].as<int>(_tuReserved);
	_kneelReserved = node["kneelReserved"].as<bool>(_kneelReserved);
	_ambience = node["ambience"].as<int>(_ambience);
	_ambientVolume = node["ambientVolume"].as<double>(_ambientVolume);
	_music = node["music"].as<std::string>(_music);
	_baseItems->load(node["baseItems"]);
	_turnLimit = node["turnLimit"].as<int>(_turnLimit);
	_chronoTrigger = ChronoTrigger(node["chronoTrigger"].as<int>(_chronoTrigger));
	_cheatTurn = node["cheatTurn"].as<int>(_cheatTurn);
	_scriptValues.load(node, _rule->getScriptGlobal());
}

/**
 * Loads the resources required by the map in the battle save.
 * @param mod Pointer to the mod.
 */
void SavedBattleGame::loadMapResources(Mod *mod)
{
	for (std::vector<MapDataSet*>::const_iterator i = _mapDataSets.begin(); i != _mapDataSets.end(); ++i)
	{
		(*i)->loadData();
		if (mod->getMCDPatch((*i)->getName()))
		{
			mod->getMCDPatch((*i)->getName())->modifyData(*i);
		}
	}

	int mdsID, mdID;

	for (int i = 0; i < _mapsize_z * _mapsize_y * _mapsize_x; ++i)
	{
		for (int part = O_FLOOR; part <= O_OBJECT; part++)
		{
<<<<<<< HEAD
			TilePart tp = (TilePart)part;
=======
			TilePart tp = (TilePart) part;
>>>>>>> 110ec46c
			_tiles[i].getMapData(&mdID, &mdsID, tp);
			if (mdID != -1 && mdsID != -1)
			{
				_tiles[i].setMapData(_mapDataSets[mdsID]->getObjects()->at(mdID), mdID, mdsID, tp);
			}
		}
	}

	initUtilities(mod);
	getTileEngine()->calculateLighting(LL_AMBIENT, TileEngine::invalid, 0, true);
	getTileEngine()->recalculateFOV();
}

/**
 * Saves the saved battle game to a YAML file.
 * @return YAML node.
 */
YAML::Node SavedBattleGame::save() const
{
	YAML::Node node;
	if (_objectivesNeeded)
	{
		node["objectivesDestroyed"] = _objectivesDestroyed;
		node["objectivesNeeded"] = _objectivesNeeded;
		node["objectiveType"] = _objectiveType;
	}
	node["width"] = _mapsize_x;
	node["length"] = _mapsize_y;
	node["height"] = _mapsize_z;
	node["missionType"] = _missionType;
	node["startingConditionType"] = _startingConditionType;
	node["alienCustomDeploy"] = _alienCustomDeploy;
	node["alienCustomMission"] = _alienCustomMission;
	node["globalshade"] = _globalShade;
	node["turn"] = _turn;
	node["bughuntMinTurn"] = _bughuntMinTurn;
	node["animFrame"] = _animFrame;
	node["bughuntMode"] = _bughuntMode;
	node["selectedUnit"] = (_selectedUnit?_selectedUnit->getId():-1);
	for (std::vector<MapDataSet*>::const_iterator i = _mapDataSets.begin(); i != _mapDataSets.end(); ++i)
	{
		node["mapdatasets"].push_back((*i)->getName());
	}
#if 0
	for (int i = 0; i < _mapsize_z * _mapsize_y * _mapsize_x; ++i)
	{
		if (!_tiles[i].isVoid())
		{
			node["tiles"].push_back(_tiles[i].save());
		}
	}
#else
	// first, write out the field sizes we're going to use to write the tile data
	node["tileIndexSize"] = Tile::serializationKey.index;
	node["tileTotalBytesPer"] = Tile::serializationKey.totalBytes;
	node["tileFireSize"] = Tile::serializationKey._fire;
	node["tileSmokeSize"] = Tile::serializationKey._smoke;
	node["tileIDSize"] = Tile::serializationKey._mapDataID;
	node["tileSetIDSize"] = Tile::serializationKey._mapDataSetID;
	node["tileBoolFieldsSize"] = Tile::serializationKey.boolFields;

	size_t tileDataSize = Tile::serializationKey.totalBytes * _mapsize_z * _mapsize_y * _mapsize_x;
	Uint8* tileData = (Uint8*) calloc(tileDataSize, 1);
	Uint8* w = tileData;

	for (int i = 0; i < _mapsize_z * _mapsize_y * _mapsize_x; ++i)
	{
		if (!_tiles[i].isVoid())
		{
			serializeInt(&w, Tile::serializationKey.index, i);
			_tiles[i].saveBinary(&w);
		}
		else
		{
			tileDataSize -= Tile::serializationKey.totalBytes;
		}
	}
	node["totalTiles"] = tileDataSize / Tile::serializationKey.totalBytes; // not strictly necessary, just convenient
	node["binTiles"] = YAML::Binary(tileData, tileDataSize);
	free(tileData);
#endif
	for (std::vector<Node*>::const_iterator i = _nodes.begin(); i != _nodes.end(); ++i)
	{
		node["nodes"].push_back((*i)->save());
	}
	if (_missionType == "STR_BASE_DEFENSE")
	{
		node["moduleMap"] = _baseModules;
	}
	for (std::vector<BattleUnit*>::const_iterator i = _units.begin(); i != _units.end(); ++i)
	{
		node["units"].push_back((*i)->save(this->getMod()->getScriptGlobal()));
	}
	for (std::vector<BattleItem*>::const_iterator i = _items.begin(); i != _items.end(); ++i)
	{
		node["items"].push_back((*i)->save(this->getMod()->getScriptGlobal()));
	}
	node["tuReserved"] = (int)_tuReserved;
	node["kneelReserved"] = _kneelReserved;
	node["depth"] = _depth;
	node["ambience"] = _ambience;
	node["ambientVolume"] = _ambientVolume;
	for (std::vector<BattleItem*>::const_iterator i = _recoverGuaranteed.begin(); i != _recoverGuaranteed.end(); ++i)
	{
		node["recoverGuaranteed"].push_back((*i)->save(this->getMod()->getScriptGlobal()));
	}
	for (std::vector<BattleItem*>::const_iterator i = _recoverConditional.begin(); i != _recoverConditional.end(); ++i)
	{
		node["recoverConditional"].push_back((*i)->save(this->getMod()->getScriptGlobal()));
	}
	node["music"] = _music;
	node["baseItems"] = _baseItems->save();
	node["turnLimit"] = _turnLimit;
	node["chronoTrigger"] = int(_chronoTrigger);
	node["cheatTurn"] = _cheatTurn;
	_scriptValues.save(node, _rule->getScriptGlobal());

	return node;
}

/**
 * Initializes the array of tiles and creates a pathfinding object.
 * @param mapsize_x
 * @param mapsize_y
 * @param mapsize_z
 */
void SavedBattleGame::initMap(int mapsize_x, int mapsize_y, int mapsize_z, bool resetTerrain)
{
	// Clear old map data
		for (std::vector<Node*>::iterator i = _nodes.begin(); i != _nodes.end(); ++i)
		{
			delete *i;
		}

		_nodes.clear();

	if (resetTerrain)
	{
		_mapDataSets.clear();
	}

	// Create tile objects
	_mapsize_x = mapsize_x;
	_mapsize_y = mapsize_y;
	_mapsize_z = mapsize_z;

	_tiles.clear();
	_tiles.reserve(_mapsize_z * _mapsize_y * _mapsize_x);
	for (int i = 0; i < _mapsize_z * _mapsize_y * _mapsize_x; ++i)
	{
		Position pos;
		getTileCoords(i, &pos.x, &pos.y, &pos.z);
		_tiles.push_back(Tile(pos));
	}

}

/**
 * Initializes the map utilities.
 * @param mod Pointer to mod.
 */
void SavedBattleGame::initUtilities(Mod *mod)
{
	delete _pathfinding;
	delete _tileEngine;
	_pathfinding = new Pathfinding(this);
	_tileEngine = new TileEngine(this, mod);
}

/**
 * Sets the mission type.
 * @param missionType The mission type.
 */
void SavedBattleGame::setMissionType(const std::string &missionType)
{
	_missionType = missionType;
}

/**
 * Gets the mission type.
 * @return The mission type.
 */
const std::string &SavedBattleGame::getMissionType() const
{
	return _missionType;
}

/**
* Returns the list of items in the base storage rooms BEFORE the mission.
* Does NOT return items assigned to craft or in transfer.
* @return Pointer to the item list.
*/
ItemContainer *SavedBattleGame::getBaseStorageItems()
{
	return _baseItems;
}

/**
 * Sets the starting condition type.
 * @param startingConditionType The starting condition type.
 */
void SavedBattleGame::setStartingConditionType(const std::string &startingConditionType)
{
	_startingConditionType = startingConditionType;
}

/**
 * Gets the starting condition type.
 * @return The starting condition type.
 */
const std::string &SavedBattleGame::getStartingConditionType() const
{
	return _startingConditionType;
}

/**
 *  Sets the custom alien data.
 */
void SavedBattleGame::setAlienCustom(const std::string &deploy, const std::string &mission)
{
	_alienCustomDeploy = deploy;
	_alienCustomMission = mission;
}

/**
 *  Gets the custom alien deploy.
 */
const std::string &SavedBattleGame::getAlienCustomDeploy() const
{
	return _alienCustomDeploy;
}

/**
 *  Gets the custom mission definition
 */
const std::string &SavedBattleGame::getAlienCustomMission() const
{
	return _alienCustomMission;
}

/**
 * Sets the global shade.
 * @param shade The global shade.
 */
void SavedBattleGame::setGlobalShade(int shade)
{
	_globalShade = shade;
}

/**
 * Gets the global shade.
 * @return The global shade.
 */
int SavedBattleGame::getGlobalShade() const
{
	return _globalShade;
}

/**
 * Gets the map width.
 * @return The map width (Size X) in tiles.
 */
int SavedBattleGame::getMapSizeX() const
{
	return _mapsize_x;
}

/**
 * Gets the map length.
 * @return The map length (Size Y) in tiles.
 */
int SavedBattleGame::getMapSizeY() const
{
	return _mapsize_y;
}

/**
 * Gets the map height.
 * @return The map height (Size Z) in layers.
 */
int SavedBattleGame::getMapSizeZ() const
{
	return _mapsize_z;
}

/**
 * Gets the map size in tiles.
 * @return The map size.
 */
int SavedBattleGame::getMapSizeXYZ() const
{
	return _mapsize_x * _mapsize_y * _mapsize_z;
}

/**
 * Converts a tile index to coordinates.
 * @param index The (unique) tileindex.
 * @param x Pointer to the X coordinate.
 * @param y Pointer to the Y coordinate.
 * @param z Pointer to the Z coordinate.
 */
void SavedBattleGame::getTileCoords(int index, int *x, int *y, int *z) const
{
	*z = index / (_mapsize_y * _mapsize_x);
	*y = (index % (_mapsize_y * _mapsize_x)) / _mapsize_x;
	*x = (index % (_mapsize_y * _mapsize_x)) % _mapsize_x;
}

/**
 * Gets the currently selected unit
 * @return Pointer to BattleUnit.
 */
BattleUnit *SavedBattleGame::getSelectedUnit() const
{
	return _selectedUnit;
}

/**
 * Sets the currently selected unit.
 * @param unit Pointer to BattleUnit.
 */
void SavedBattleGame::setSelectedUnit(BattleUnit *unit)
{
	_selectedUnit = unit;
}

/**
 * Selects the previous player unit.
 * @param checkReselect Whether to check if we should reselect a unit.
 * @param setReselect Don't reselect a unit.
 * @param checkInventory Whether to check if the unit has an inventory.
 * @return Pointer to new selected BattleUnit, NULL if none can be selected.
 * @sa selectPlayerUnit
 */
BattleUnit *SavedBattleGame::selectPreviousPlayerUnit(bool checkReselect, bool setReselect, bool checkInventory)
{
	return selectPlayerUnit(-1, checkReselect, setReselect, checkInventory);
}

/**
 * Selects the next player unit.
 * @param checkReselect Whether to check if we should reselect a unit.
 * @param setReselect Don't reselect a unit.
 * @param checkInventory Whether to check if the unit has an inventory.
 * @return Pointer to new selected BattleUnit, NULL if none can be selected.
 * @sa selectPlayerUnit
 */
BattleUnit *SavedBattleGame::selectNextPlayerUnit(bool checkReselect, bool setReselect, bool checkInventory)
{
	return selectPlayerUnit(+1, checkReselect, setReselect, checkInventory);
}

/**
 * Selects the next player unit in a certain direction.
 * @param dir Direction to select, eg. -1 for previous and 1 for next.
 * @param checkReselect Whether to check if we should reselect a unit.
 * @param setReselect Don't reselect a unit.
 * @param checkInventory Whether to check if the unit has an inventory.
 * @return Pointer to new selected BattleUnit, NULL if none can be selected.
 */
BattleUnit *SavedBattleGame::selectPlayerUnit(int dir, bool checkReselect, bool setReselect, bool checkInventory)
{
	if (_selectedUnit != 0 && setReselect)
	{
		_selectedUnit->dontReselect();
	}
	if (_units.empty())
	{
		return 0;
	}

	std::vector<BattleUnit*>::iterator begin, end;
	if (dir > 0)
	{
		begin = _units.begin();
		end = _units.end()-1;
	}
	else if (dir < 0)
	{
		begin = _units.end()-1;
		end = _units.begin();
	}

	std::vector<BattleUnit*>::iterator i = std::find(_units.begin(), _units.end(), _selectedUnit);
	do
	{
		// no unit selected
		if (i == _units.end())
		{
			i = begin;
			continue;
		}
		if (i != end)
		{
			i += dir;
		}
		// reached the end, wrap-around
		else
		{
			i = begin;
		}
		// back to where we started... no more units found
		if (*i == _selectedUnit)
		{
			if (checkReselect && !_selectedUnit->reselectAllowed())
				_selectedUnit = 0;
			return _selectedUnit;
		}
		else if (_selectedUnit == 0 && i == begin)
		{
			return _selectedUnit;
		}
	}
	while (!(*i)->isSelectable(_side, checkReselect, checkInventory));

	_selectedUnit = (*i);
	return _selectedUnit;
}

/**
 * Selects the unit at the given position on the map.
 * @param pos Position.
 * @return Pointer to a BattleUnit, or 0 when none is found.
 */
BattleUnit *SavedBattleGame::selectUnit(Position pos)
{
	BattleUnit *bu = getTile(pos)->getUnit();

	if (bu && bu->isOut())
	{
		return 0;
	}
	else
	{
		return bu;
	}
}

/**
 * Gets the list of nodes.
 * @return Pointer to the list of nodes.
 */
std::vector<Node*> *SavedBattleGame::getNodes()
{
	return &_nodes;
}

/**
 * Gets the list of units.
 * @return Pointer to the list of units.
 */
std::vector<BattleUnit*> *SavedBattleGame::getUnits()
{
	return &_units;
}

/**
 * Gets the list of items.
 * @return Pointer to the list of items.
 */
std::vector<BattleItem*> *SavedBattleGame::getItems()
{
	return &_items;
}

/**
 * Gets the pathfinding object.
 * @return Pointer to the pathfinding object.
 */
Pathfinding *SavedBattleGame::getPathfinding() const
{
	return _pathfinding;
}

/**
 * Gets the terrain modifier object.
 * @return Pointer to the terrain modifier object.
 */
TileEngine *SavedBattleGame::getTileEngine() const
{
	return _tileEngine;
}

/**
 * Gets the array of mapblocks.
 * @return Pointer to the array of mapblocks.
 */
std::vector<MapDataSet*> *SavedBattleGame::getMapDataSets()
{
	return &_mapDataSets;
}

/**
 * Gets the side currently playing.
 * @return The unit faction currently playing.
 */
UnitFaction SavedBattleGame::getSide() const
{
	return _side;
}

/**
 * Test if weapon is usable by unit.
 * @param weapon
 * @param unit
 * @return Unit can shoot/use it.
 */
bool SavedBattleGame::canUseWeapon(const BattleItem* weapon, const BattleUnit* unit, bool isBerserking) const
{
	if (!weapon || !unit) return false;

	const RuleItem *rule = weapon->getRules();

	if (unit->getFaction() == FACTION_HOSTILE && getTurn() < rule->getAIUseDelay(getMod()))
	{
		return false;
	}
	if (unit->getOriginalFaction() == FACTION_PLAYER && !_battleState->getGame()->getSavedGame()->isResearched(rule->getRequirements()))
	{
		return false;
	}
	if (rule->isPsiRequired() && unit->getBaseStats()->psiSkill <= 0)
	{
		return false;
	}
	if (getDepth() == 0 && rule->isWaterOnly())
	{
		return false;
	}
	if (getDepth() != 0 && rule->isLandOnly())
	{
		return false;
	}
	if (rule->isBlockingBothHands() && unit->getFaction() == FACTION_PLAYER && !isBerserking && unit->getLeftHandWeapon() != 0 && unit->getRightHandWeapon() != 0)
	{
		return false;
	}
	return true;
}

/**
 * Gets the current turn number.
 * @return The current turn.
 */
int SavedBattleGame::getTurn() const
{
	return _turn;
}

/**
* Sets the bug hunt turn number.
*/
void SavedBattleGame::setBughuntMinTurn(int bughuntMinTurn)
{
	_bughuntMinTurn = bughuntMinTurn;
}

/**
* Gets the bug hunt turn number.
* @return The bug hunt turn.
*/
int SavedBattleGame::getBughuntMinTurn() const
{
	return _bughuntMinTurn;
}

/**
 * Ends the current turn and progresses to the next one.
 */
void SavedBattleGame::endTurn()
{
	// reset turret direction for all hostile and neutral units (as it may have been changed during reaction fire)
	for (std::vector<BattleUnit*>::iterator i = _units.begin(); i != _units.end(); ++i)
	{
		if ((*i)->getOriginalFaction() != FACTION_PLAYER)
		{
			(*i)->setDirection((*i)->getDirection()); // this is not pointless, the method sets more than just the direction
		}
	}

	if (_side == FACTION_PLAYER)
	{
		if (_selectedUnit && _selectedUnit->getOriginalFaction() == FACTION_PLAYER)
			_lastSelectedUnit = _selectedUnit;
		_selectedUnit =  0;
		_side = FACTION_HOSTILE;
	}
	else if (_side == FACTION_HOSTILE)
	{
		_side = FACTION_NEUTRAL;
		// if there is no neutral team, we skip this and instantly prepare the new turn for the player
		if (selectNextPlayerUnit() == 0)
		{
			prepareNewTurn();
			_turn++;
			_side = FACTION_PLAYER;
			if (_lastSelectedUnit && _lastSelectedUnit->isSelectable(FACTION_PLAYER, false, false))
				_selectedUnit = _lastSelectedUnit;
			else
				selectNextPlayerUnit();
			while (_selectedUnit && _selectedUnit->getFaction() != FACTION_PLAYER)
				selectNextPlayerUnit();
		}
	}
	else if (_side == FACTION_NEUTRAL)
	{
		prepareNewTurn();
		_turn++;
		_side = FACTION_PLAYER;
		if (_lastSelectedUnit && _lastSelectedUnit->isSelectable(FACTION_PLAYER, false, false))
			_selectedUnit = _lastSelectedUnit;
		else
			selectNextPlayerUnit();
		while (_selectedUnit && _selectedUnit->getFaction() != FACTION_PLAYER)
			selectNextPlayerUnit();
	}
	int liveSoldiers, liveAliens;

	_battleState->getBattleGame()->tallyUnits(liveAliens, liveSoldiers);

	if ((_turn > _cheatTurn / 2 && liveAliens <= 2) || _turn > _cheatTurn)
	{
		_cheating = true;
	}

	if (_side == FACTION_PLAYER)
	{
		// update the "number of turns since last spotted" and the number of turns left sniper AI knows about player units
		for (std::vector<BattleUnit*>::iterator i = _units.begin(); i != _units.end(); ++i)
		{
			if ((*i)->getTurnsSinceSpotted() < 255)
			{
				(*i)->setTurnsSinceSpotted((*i)->getTurnsSinceSpotted() +	1);
			}
			if (_cheating && (*i)->getFaction() == FACTION_PLAYER && !(*i)->isOut())
			{
				(*i)->setTurnsSinceSpotted(0);
			}

			if ((*i)->getTurnsLeftSpottedForSnipers() != 0)
			{
				(*i)->setTurnsLeftSpottedForSnipers((*i)->getTurnsLeftSpottedForSnipers() - 1);
			}
		}
	}
	// hide all aliens (VOF calculations below will turn them visible again)
	for (std::vector<BattleUnit*>::iterator i = _units.begin(); i != _units.end(); ++i)
	{
		if ((*i)->getFaction() == _side)
		{
			(*i)->prepareNewTurn();
		}
		else if ((*i)->getOriginalFaction() == _side)
		{
			(*i)->updateUnitStats(false, true);
		}
		if ((*i)->getFaction() != FACTION_PLAYER)
		{
			(*i)->setVisible(false);
		}

		ModScript::NewTurnUnit::Output arg{};
		ModScript::NewTurnUnit::Worker work{ (*i), this, this->getTurn(), _side };

		work.execute((*i)->getArmor()->getScript<ModScript::NewTurnUnit>(), arg);
	}

	for (auto& item : _items)
	{
		ModScript::NewTurnItem::Output arg{};
		ModScript::NewTurnItem::Worker work{ item, this, this->getTurn(), _side };

		work.execute(item->getRules()->getScript<ModScript::NewTurnItem>(), arg);
	}

	// re-run calculateFOV() *after* all aliens have been set not-visible
	_tileEngine->recalculateFOV();

	if (_side != FACTION_PLAYER)
		selectNextPlayerUnit();
}

/**
 * Get current animation frame number.
 * @return Numer of frame.
 */
int SavedBattleGame::getAnimFrame() const
{
	return _animFrame;
}

/**
 * Increase animation frame with warparound 705600.
 */
void SavedBattleGame::nextAnimFrame()
{
	_animFrame = (_animFrame + 1) % (64 * 3*3 * 5*5 * 7*7);
}

/**
 * Turns on debug mode.
 */
void SavedBattleGame::setDebugMode()
{
	for (int i = 0; i < _mapsize_z * _mapsize_y * _mapsize_x; ++i)
	{
		_tiles[i].setDiscovered(true, 2);
	}

	_debugMode = true;
}

/**
 * Gets the current debug mode.
 * @return Debug mode.
 */
bool SavedBattleGame::getDebugMode() const
{
	return _debugMode;
}

/**
* Sets the bug hunt mode.
*/
void SavedBattleGame::setBughuntMode(bool bughuntMode)
{
	_bughuntMode = bughuntMode;
}

/**
* Gets the current bug hunt mode.
* @return Bug hunt mode.
*/
bool SavedBattleGame::getBughuntMode() const
{
	return _bughuntMode;
}

/**
 * Gets the BattlescapeState.
 * @return Pointer to the BattlescapeState.
 */
BattlescapeState *SavedBattleGame::getBattleState()
{
	return _battleState;
}

/**
 * Gets the BattlescapeState.
 * @return Pointer to the BattlescapeState.
 */
BattlescapeGame *SavedBattleGame::getBattleGame()
{
	return _battleState->getBattleGame();
}

/**
 * Sets the BattlescapeState.
 * @param bs A Pointer to a BattlescapeState.
 */
void SavedBattleGame::setBattleState(BattlescapeState *bs)
{
	_battleState = bs;
}

/**
 * Resets all the units to their current standing tile(s).
 */
void SavedBattleGame::resetUnitTiles()
{
	for (std::vector<BattleUnit*>::iterator i = _units.begin(); i != _units.end(); ++i)
	{
		if (!(*i)->isOut())
		{
			int size = (*i)->getArmor()->getSize() - 1;
			if ((*i)->getTile() && (*i)->getTile()->getUnit() == (*i))
			{
				for (int x = size; x >= 0; x--)
				{
					for (int y = size; y >= 0; y--)
					{
						getTile((*i)->getTile()->getPosition() + Position(x,y,0))->setUnit(0);
					}
				}
			}
			for (int x = size; x >= 0; x--)
			{
				for (int y = size; y >= 0; y--)
				{
					Tile *t = getTile((*i)->getPosition() + Position(x,y,0));
					t->setUnit((*i), getTile(t->getPosition() + Position(0,0,-1)));
				}
			}

		}
		if ((*i)->getFaction() == FACTION_PLAYER)
		{
			(*i)->setVisible(true);
		}
	}
	_beforeGame = false;
}

/**
 * Gives access to the "storage space" vector, for distribution of items in base defense missions.
 * @return Vector of storage positions.
 */
std::vector<Position> &SavedBattleGame::getStorageSpace()
{
	return _storageSpace;
}

/**
 * Move all the leftover items in base defense missions to random locations in the storage facilities
 * @param t the tile where all our goodies are initially stored.
 */
void SavedBattleGame::randomizeItemLocations(Tile *t)
{
	if (!_storageSpace.empty())
	{
		for (std::vector<BattleItem*>::iterator it = t->getInventory()->begin(); it != t->getInventory()->end();)
		{
			if ((*it)->getSlot()->getType() == INV_GROUND)
			{
				getTile(_storageSpace.at(RNG::generate(0, _storageSpace.size() -1)))->addItem(*it, (*it)->getSlot());
				it = t->getInventory()->erase(it);
			}
			else
			{
				++it;
			}
		}
	}
}

/**
 * Add item to delete list, usually when removing item form game or build in weapons
 * @param item Item to delete after game end.
 */
void SavedBattleGame::deleteList(BattleItem* item)
{
	_deleted.push_back(item);
}

/**
 * Removes an item from the game. Eg. when ammo item is depleted.
 * @param item The Item to remove.
 */
void SavedBattleGame::removeItem(BattleItem *item)
{
	auto purge = [](std::vector<BattleItem*> &inventory, BattleItem* forDelete)
	{
		auto begin = inventory.begin();
		auto end = inventory.end();
		for (auto i = begin; i != end; ++i)
		{
			if (*i == forDelete)
			{
				inventory.erase(i);
				return true;
			}
		}
		return false;
	};

	if (!purge(_items, item))
	{
		return;
	}

	// due to strange design, the item has to be removed from the tile it is on too (if it is on a tile)
	item->moveToOwner(nullptr);

	deleteList(item);

	for (int slot = 0; slot < RuleItem::AmmoSlotMax; ++slot)
	{
		auto ammo = item->getAmmoForSlot(slot);
		if (ammo && ammo != item)
		{
			if (purge(_items, ammo))
			{
				deleteList(ammo);
			}
		}
	}
}

/**
 * Add buildin items from list to unit.
 * @param unit Unit that should get weapon.
 * @param fixed List of buildin items.
 */
void SavedBattleGame::addFixedItems(BattleUnit *unit, const std::vector<std::string> &fixed)
{
	if (!fixed.empty())
	{
		std::vector<RuleItem*> ammo;
		for (std::vector<std::string>::const_iterator j = fixed.begin(); j != fixed.end(); ++j)
		{
			RuleItem *ruleItem = _rule->getItem(*j);
			if (ruleItem)
			{
				if (ruleItem->getBattleType() == BT_AMMO)
				{
					ammo.push_back(ruleItem);
					continue;
				}
				createItemForUnit(ruleItem, unit, true);
			}
		}
		for (std::vector<RuleItem*>::const_iterator j = ammo.begin(); j != ammo.end(); ++j)
		{
			createItemForUnit(*j, unit, true);
		}
	}
}

/**
 * Create all fixed items for new created unit.
 * @param unit Unit to equip.
 */
void SavedBattleGame::initUnit(BattleUnit *unit, size_t itemLevel)
{
	unit->setSpecialWeapon(this);
	Unit* rule = unit->getUnitRules();
	const Armor* armor = unit->getArmor();
	// Built in weapons: the unit has this weapon regardless of loadout or what have you.
	addFixedItems(unit, armor->getBuiltInWeapons());

	// For aliens and HWP
	if (rule)
	{
		auto &buildin = rule->getBuiltInWeapons();
		if (!buildin.empty())
		{
			if (itemLevel >= buildin.size())
			{
				itemLevel = buildin.size() -1;
			}
			// Built in weapons: the unit has this weapon regardless of loadout or what have you.
			addFixedItems(unit, buildin.at(itemLevel));
		}

		// terrorist alien's equipment is a special case - they are fitted with a weapon which is the alien's name with suffix _WEAPON
		if (rule->isLivingWeapon())
		{
			std::string terroristWeapon = rule->getRace().substr(4);
			terroristWeapon += "_WEAPON";
			RuleItem *ruleItem = _rule->getItem(terroristWeapon);
			if (ruleItem)
			{
				BattleItem *item = createItemForUnit(ruleItem, unit);
				if (item)
				{
					unit->setTurretType(item->getRules()->getTurretType());
				}
			}
		}
	}

	ModScript::CreateUnit::Output arg{};
	ModScript::CreateUnit::Worker work{ unit, this, this->getTurn(), };

	work.execute(armor->getScript<ModScript::CreateUnit>(), arg);
}

/**
 * Init new created item.
 * @param item
 */
void SavedBattleGame::initItem(BattleItem *item)
{
	ModScript::CreateItem::Output arg{};
	ModScript::CreateItem::Worker work{ item, this, this->getTurn(), };

	work.execute(item->getRules()->getScript<ModScript::CreateItem>(), arg);
}

/**
 * Create new item for unit.
 */
BattleItem *SavedBattleGame::createItemForUnit(const std::string& type, BattleUnit *unit, bool fixedWeapon)
{
	return createItemForUnit(_rule->getItem(type, true), unit, fixedWeapon);
}

/**
 * Create new item for unit.
 */
BattleItem *SavedBattleGame::createItemForUnit(RuleItem *rule, BattleUnit *unit, bool fixedWeapon)
{
	BattleItem *item = new BattleItem(rule, getCurrentItemId());
	if (!unit->addItem(item, _rule, false, fixedWeapon, fixedWeapon))
	{
		delete item;
		item = nullptr;
	}
	else
	{
		_items.push_back(item);
		initItem(item);
	}
	return item;
}

/**
 * Create new buildin item for unit.
 */
BattleItem *SavedBattleGame::createItemForUnitBuildin(RuleItem *rule, BattleUnit *unit)
{
	BattleItem *item = new BattleItem(rule, getCurrentItemId());
	item->setOwner(unit);
	deleteList(item);
	return item;
}
/**
 * Create new item for tile.
 */
BattleItem *SavedBattleGame::createItemForTile(const std::string& type, Tile *tile)
{
	return createItemForTile(_rule->getItem(type, true), tile);
}

/**
 * Create new item for tile;
 */
BattleItem *SavedBattleGame::createItemForTile(RuleItem *rule, Tile *tile)
{
	BattleItem *item = new BattleItem(rule, getCurrentItemId());
	if (tile)
	{
		RuleInventory *ground = _rule->getInventory("STR_GROUND", true);
		tile->addItem(item, ground);
	}
	_items.push_back(item);
	initItem(item);
	return item;
}

/**
 * Sets whether the mission was aborted or successful.
 * @param flag True, if the mission was aborted, or false, if the mission was successful.
 */
void SavedBattleGame::setAborted(bool flag)
{
	_aborted = flag;
}

/**
 * Returns whether the mission was aborted or successful.
 * @return True, if the mission was aborted, or false, if the mission was successful.
 */
bool SavedBattleGame::isAborted() const
{
	return _aborted;
}

/**
 * increments the number of objectives to be destroyed.
 */
void SavedBattleGame::setObjectiveCount(int counter)
{
	_objectivesNeeded = counter;
	_objectivesDestroyed = 0;
}

/**
 * Sets whether the objective is destroyed.
 */
void SavedBattleGame::addDestroyedObjective()
{
	if (!allObjectivesDestroyed())
	{
		_objectivesDestroyed++;
		if (allObjectivesDestroyed())
		{
			if (getObjectiveType() == MUST_DESTROY)
			{
				_battleState->getBattleGame()->autoEndBattle();
			}
			else
			{
				_battleState->getBattleGame()->missionComplete();
			}
		}
	}
}

/**
 * Returns whether the objectives are destroyed.
 * @return True if the objectives are destroyed.
 */
bool SavedBattleGame::allObjectivesDestroyed() const
{
	return (_objectivesNeeded > 0 && _objectivesDestroyed == _objectivesNeeded);
}

/**
 * Gets the current item ID.
 * @return Current item ID pointer.
 */
int *SavedBattleGame::getCurrentItemId()
{
	return &_itemId;
}

/**
 * Finds a fitting node where a unit can spawn.
 * @param nodeRank Rank of the node (this is not the rank of the alien!).
 * @param unit Pointer to the unit (to get its position).
 * @return Pointer to the chosen node.
 */
Node *SavedBattleGame::getSpawnNode(int nodeRank, BattleUnit *unit)
{
	int highestPriority = -1;
	std::vector<Node*> compliantNodes;

	for (std::vector<Node*>::iterator i = getNodes()->begin(); i != getNodes()->end(); ++i)
	{
		if ((*i)->isDummy())
		{
			continue;
		}
		if ((*i)->getRank() == nodeRank								// ranks must match
			&& (!((*i)->getType() & Node::TYPE_SMALL)
				|| unit->getArmor()->getSize() == 1)				// the small unit bit is not set or the unit is small
			&& (!((*i)->getType() & Node::TYPE_FLYING)
				|| unit->getMovementType() == MT_FLY)				// the flying unit bit is not set or the unit can fly
			&& (*i)->getPriority() > 0								// priority 0 is no spawnplace
			&& setUnitPosition(unit, (*i)->getPosition(), true))	// check if not already occupied
		{
			if ((*i)->getPriority() > highestPriority)
			{
				highestPriority = (*i)->getPriority();
				compliantNodes.clear(); // drop the last nodes, as we found a higher priority now
			}
			if ((*i)->getPriority() == highestPriority)
			{
				compliantNodes.push_back((*i));
			}
		}
	}

	if (compliantNodes.empty()) return 0;

	int n = RNG::generate(0, compliantNodes.size() - 1);

	return compliantNodes[n];
}

/**
 * Finds a fitting node where a unit can patrol to.
 * @param scout Is the unit scouting?
 * @param unit Pointer to the unit (to get its position).
 * @param fromNode Pointer to the node the unit is at.
 * @return Pointer to the chosen node.
 */
Node *SavedBattleGame::getPatrolNode(bool scout, BattleUnit *unit, Node *fromNode)
{
	std::vector<Node *> compliantNodes;
	Node *preferred = 0;

	if (fromNode == 0)
	{
		if (Options::traceAI) { Log(LOG_INFO) << "This alien got lost. :("; }
		fromNode = getNodes()->at(RNG::generate(0, getNodes()->size() - 1));
		while (fromNode->isDummy())
		{
			fromNode = getNodes()->at(RNG::generate(0, getNodes()->size() - 1));
		}
	}

	// scouts roam all over while all others shuffle around to adjacent nodes at most:
	const int end = scout ? getNodes()->size() : fromNode->getNodeLinks()->size();

	for (int i = 0; i < end; ++i)
	{
		if (!scout && fromNode->getNodeLinks()->at(i) < 1) continue;

		Node *n = getNodes()->at(scout ? i : fromNode->getNodeLinks()->at(i));
		if ( !n->isDummy()																				// don't consider dummy nodes.
			&& (n->getFlags() > 0 || n->getRank() > 0 || scout)											// for non-scouts we find a node with a desirability above 0
			&& (!(n->getType() & Node::TYPE_SMALL) || unit->getArmor()->getSize() == 1)					// the small unit bit is not set or the unit is small
			&& (!(n->getType() & Node::TYPE_FLYING) || unit->getMovementType() == MT_FLY)	// the flying unit bit is not set or the unit can fly
			&& !n->isAllocated()																		// check if not allocated
			&& !(n->getType() & Node::TYPE_DANGEROUS)													// don't go there if an alien got shot there; stupid behavior like that
			&& setUnitPosition(unit, n->getPosition(), true)											// check if not already occupied
			&& getTile(n->getPosition()) && !getTile(n->getPosition())->getFire()						// you are not a firefighter; do not patrol into fire
			&& (unit->getFaction() != FACTION_HOSTILE || !getTile(n->getPosition())->getDangerous())	// aliens don't run into a grenade blast
			&& (!scout || n != fromNode)																// scouts push forward
			&& n->getPosition().x > 0 && n->getPosition().y > 0)
		{
			if (!preferred
				|| (unit->getRankInt() >=0 &&
					preferred->getRank() == Node::nodeRank[unit->getRankInt()][0] &&
					preferred->getFlags() < n->getFlags())
				|| preferred->getFlags() < n->getFlags())
			{
				preferred = n;
			}
			compliantNodes.push_back(n);
		}
	}

	if (compliantNodes.empty())
	{
		if (Options::traceAI) { Log(LOG_INFO) << (scout ? "Scout " : "Guard") << " found on patrol node! XXX XXX XXX"; }
		if (unit->getArmor()->getSize() > 1 && !scout)
		{
			return getPatrolNode(true, unit, fromNode); // move dammit
		}
		else
			return 0;
	}

	if (scout)
	{
		// scout picks a random destination:
		return compliantNodes[RNG::generate(0, compliantNodes.size() - 1)];
	}
	else
	{
		if (!preferred) return 0;

		// non-scout patrols to highest value unoccupied node that's not fromNode
		if (Options::traceAI) { Log(LOG_INFO) << "Choosing node flagged " << preferred->getFlags(); }
		return preferred;
	}
}

/**
 * Carries out new turn preparations such as fire and smoke spreading.
 */
void SavedBattleGame::prepareNewTurn()
{
	std::vector<Tile*> tilesOnFire;
	std::vector<Tile*> tilesOnSmoke;

	// prepare a list of tiles on fire
	for (int i = 0; i < _mapsize_x * _mapsize_y * _mapsize_z; ++i)
	{
		if (getTile(i)->getFire() > 0)
		{
			tilesOnFire.push_back(getTile(i));
		}
	}

	// first: fires spread
	for (std::vector<Tile*>::iterator i = tilesOnFire.begin(); i != tilesOnFire.end(); ++i)
	{
		// if we haven't added fire here this turn
		if ((*i)->getOverlaps() == 0)
		{
			// reduce the fire timer
			(*i)->setFire((*i)->getFire() -1);

			// if we're still burning
			if ((*i)->getFire())
			{
				// propagate in four cardinal directions (0, 2, 4, 6)
				for (int dir = 0; dir <= 6; dir += 2)
				{
					Position pos;
					Pathfinding::directionToVector(dir, &pos);
					Tile *t = getTile((*i)->getPosition() + pos);
					// if there's no wall blocking the path of the flames...
					if (t && getTileEngine()->horizontalBlockage((*i), t, DT_IN) == 0)
					{
						// attempt to set this tile on fire
						t->ignite((*i)->getSmoke());
					}
				}
			}
			// fire has burnt out
			else
			{
				(*i)->setSmoke(0);
				// burn this tile, and any object in it, if it's not fireproof/indestructible.
				if ((*i)->getMapData(O_OBJECT))
				{
					if ((*i)->getMapData(O_OBJECT)->getFlammable() != 255 && (*i)->getMapData(O_OBJECT)->getArmor() != 255)
					{
						if ((*i)->destroy(O_OBJECT, getObjectiveType()))
						{
							addDestroyedObjective();
						}
						if ((*i)->destroy(O_FLOOR, getObjectiveType()))
						{
							addDestroyedObjective();
						}
					}
				}
				else if ((*i)->getMapData(O_FLOOR))
				{
					if ((*i)->getMapData(O_FLOOR)->getFlammable() != 255 && (*i)->getMapData(O_FLOOR)->getArmor() != 255)
					{
						if ((*i)->destroy(O_FLOOR, getObjectiveType()))
						{
							addDestroyedObjective();
						}
					}
				}
				getTileEngine()->applyGravity(*i);
			}
		}
	}

	// prepare a list of tiles on fire/with smoke in them (smoke acts as fire intensity)
	for (int i = 0; i < _mapsize_x * _mapsize_y * _mapsize_z; ++i)
	{
		if (getTile(i)->getSmoke() > 0)
		{
			tilesOnSmoke.push_back(getTile(i));
		}
		getTile(i)->setDangerous(false);
	}

	// now make the smoke spread.
	for (std::vector<Tile*>::iterator i = tilesOnSmoke.begin(); i != tilesOnSmoke.end(); ++i)
	{
		// smoke and fire follow slightly different rules.
		if ((*i)->getFire() == 0)
		{
			// reduce the smoke counter
			(*i)->setSmoke((*i)->getSmoke() - 1);
			// if we're still smoking
			if ((*i)->getSmoke())
			{
				// spread in four cardinal directions
				for (int dir = 0; dir <= 6; dir += 2)
				{
					Position pos;
					Pathfinding::directionToVector(dir, &pos);
					Tile *t = getTile((*i)->getPosition() + pos);
					// as long as there are no walls blocking us
					if (t && getTileEngine()->horizontalBlockage((*i), t, DT_SMOKE) == 0)
					{
						// only add smoke to empty tiles, or tiles with no fire, and smoke that was added this turn
						if (t->getSmoke() == 0 || (t->getFire() == 0 && t->getOverlaps() != 0))
						{
							t->addSmoke((*i)->getSmoke());
						}
					}
				}
			}
		}
		else
		{
			// smoke from fire spreads upwards one level if there's no floor blocking it.
			Position pos = Position(0,0,1);
			Tile *t = getTile((*i)->getPosition() + pos);
			if (t && t->hasNoFloor(*i))
			{
				// only add smoke equal to half the intensity of the fire
				t->addSmoke((*i)->getSmoke()/2);
			}
			// then it spreads in the four cardinal directions.
			for (int dir = 0; dir <= 6; dir += 2)
			{
				Pathfinding::directionToVector(dir, &pos);
				t = getTile((*i)->getPosition() + pos);
				if (t && getTileEngine()->horizontalBlockage((*i), t, DT_SMOKE) == 0)
				{
					t->addSmoke((*i)->getSmoke()/2);
				}
			}
		}
	}

	if (!tilesOnFire.empty() || !tilesOnSmoke.empty())
	{
		// do damage to units, average out the smoke, etc.
		for (int i = 0; i < _mapsize_x * _mapsize_y * _mapsize_z; ++i)
		{
			if (getTile(i)->getSmoke() != 0)
				getTile(i)->prepareNewTurn(getDepth() == 0);
		}
	}

	Mod *mod = getBattleState()->getGame()->getMod();
	for (std::vector<BattleUnit*>::iterator i = getUnits()->begin(); i != getUnits()->end(); ++i)
	{
		(*i)->calculateEnviDamage(mod, this);
	}

	reviveUnconsciousUnits();

	// fires could have been started, stopped or smoke could reveal/conceal units.
	getTileEngine()->calculateLighting(LL_FIRE);
	getTileEngine()->recalculateFOV();
}

/**
 * Checks for units that are unconscious and revives them if they shouldn't be.
 *
 * Revived units need a tile to stand on. If the unit's current position is occupied, then
 * all directions around the tile are searched for a free tile to place the unit in.
 * If no free tile is found the unit stays unconscious.
 */
void SavedBattleGame::reviveUnconsciousUnits(bool noTU)
{
	for (std::vector<BattleUnit*>::iterator i = getUnits()->begin(); i != getUnits()->end(); ++i)
	{
		if ((*i)->getArmor()->getSize() == 1)
		{
			Position originalPosition = (*i)->getPosition();
			if (originalPosition == Position(-1, -1, -1))
			{
				for (std::vector<BattleItem*>::iterator j = _items.begin(); j != _items.end(); ++j)
				{
					if ((*j)->getUnit() && (*j)->getUnit() == *i && (*j)->getOwner())
					{
						originalPosition = (*j)->getOwner()->getPosition();
					}
				}
			}
			if ((*i)->getStatus() == STATUS_UNCONSCIOUS && !(*i)->isOutThresholdExceed())
			{
				Tile *targetTile = getTile(originalPosition);
				bool largeUnit =  targetTile && targetTile->getUnit() && targetTile->getUnit() != *i && targetTile->getUnit()->getArmor()->getSize() != 1;
				if (placeUnitNearPosition((*i), originalPosition, largeUnit))
				{
					// recover from unconscious
					(*i)->turn(false); // makes the unit stand up again
					(*i)->kneel(false);
					(*i)->setAlreadyExploded(false);
					if (noTU) (*i)->setTimeUnits(0);
					removeUnconsciousBodyItem((*i));
				}
			}
		}
	}
}

/**
 * Removes the body item that corresponds to the unit.
 */
void SavedBattleGame::removeUnconsciousBodyItem(BattleUnit *bu)
{
	int size = bu->getArmor()->getSize();
	size *= size;
	// remove the unconscious body item corresponding to this unit
	for (std::vector<BattleItem*>::iterator it = getItems()->begin(); it != getItems()->end(); )
	{
		if ((*it)->getUnit() == bu)
		{
			removeItem((*it));
			if (--size == 0) break;
		}
		else
		{
			++it;
		}
	}
}

/**
 * Places units on the map. Handles large units that are placed on multiple tiles.
 * @param bu The unit to be placed.
 * @param position The position to place the unit.
 * @param testOnly If true then just checks if the unit can be placed at the position.
 * @return True if the unit could be successfully placed.
 */
bool SavedBattleGame::setUnitPosition(BattleUnit *bu, Position position, bool testOnly)
{
	int size = bu->getArmor()->getSize() - 1;
	Position zOffset (0,0,0);
	// first check if the tiles are occupied
	for (int x = size; x >= 0; x--)
	{
		for (int y = size; y >= 0; y--)
		{
			Tile *t = getTile(position + Position(x,y,0) + zOffset);
			Tile *tb = getTile(position + Position(x,y,-1) + zOffset);
			if (t == 0 ||
				(t->getUnit() != 0 && t->getUnit() != bu) ||
				t->getTUCost(O_OBJECT, bu->getMovementType()) == 255 ||
				(t->hasNoFloor(tb) && bu->getMovementType() != MT_FLY) ||
				(t->getMapData(O_OBJECT) && t->getMapData(O_OBJECT)->getBigWall() && t->getMapData(O_OBJECT)->getBigWall() <= 3))
			{
				return false;
			}
			// move the unit up to the next level (desert and seabed terrains)
			if (t && t->getTerrainLevel() == -24)
			{
				zOffset.z += 1;
				x = size;
				y = size + 1;
			}
		}
	}

	if (size > 0)
	{
		getPathfinding()->setUnit(bu);
		for (int dir = 2; dir <= 4; ++dir)
		{
			if (getPathfinding()->isBlocked(getTile(position + zOffset), 0, dir, 0))
				return false;
		}
	}

	if (testOnly) return true;

	for (int x = size; x >= 0; x--)
	{
		for (int y = size; y >= 0; y--)
		{
			if (x==0 && y==0)
			{
				bu->setPosition(position + zOffset);
			}
			getTile(position + Position(x,y,0) + zOffset)->setUnit(bu, getTile(position + Position(x,y,-1) + zOffset));
		}
	}

	return true;
}

/**
 * @brief Checks whether anyone on a particular faction is looking at the unit.
 *
 * Similar to getSpottingUnits() but returns a bool and stops searching if one positive hit is found.
 *
 * @param faction Faction to check through.
 * @param unit Whom to spot.
 * @return True when the unit can be seen
 */
bool SavedBattleGame::eyesOnTarget(UnitFaction faction, BattleUnit* unit)
{
	for (std::vector<BattleUnit*>::iterator i = getUnits()->begin(); i != getUnits()->end(); ++i)
	{
		if ((*i)->getFaction() != faction) continue;

		std::vector<BattleUnit*> *vis = (*i)->getVisibleUnits();
		if (std::find(vis->begin(), vis->end(), unit) != vis->end()) return true;
		// aliens know the location of all XCom agents sighted by all other aliens due to sharing locations over their space-walkie-talkies
	}

	return false;
}

/**
 * Adds this unit to the vector of falling units,
 * if it doesn't already exist.
 * @param unit The unit.
 * @return Was the unit added?
 */
bool SavedBattleGame::addFallingUnit(BattleUnit* unit)
{
	bool add = true;
	for (std::list<BattleUnit*>::iterator i = _fallingUnits.begin(); i != _fallingUnits.end(); ++i)
	{
		if (unit == *i)
		{
			add = false;
			break;
		}
	}
	if (add)
	{
		_fallingUnits.push_front(unit);
		_unitsFalling = true;
	}
	return add;
}

/**
 * Gets all units in the battlescape that are falling.
 * @return The falling units in the battlescape.
 */
std::list<BattleUnit*> *SavedBattleGame::getFallingUnits()
{
	return &_fallingUnits;
}

/**
 * Toggles the switch that says "there are units falling, start the fall state".
 * @param fall True if there are any units falling in the battlescape.
 */
void SavedBattleGame::setUnitsFalling(bool fall)
{
	_unitsFalling = fall;
}

/**
 * Returns whether there are any units falling in the battlescape.
 * @return True if there are any units falling in the battlescape.
 */
bool SavedBattleGame::getUnitsFalling() const
{
	return _unitsFalling;
}

/**
 * Gets the highest ranked, living XCom unit.
 * @return The highest ranked, living XCom unit.
 */
BattleUnit* SavedBattleGame::getHighestRankedXCom()
{
	BattleUnit* highest = 0;
	for (std::vector<BattleUnit*>::iterator j = _units.begin(); j != _units.end(); ++j)
	{
		if ((*j)->getOriginalFaction() == FACTION_PLAYER && !(*j)->isOut())
		{
			if (highest == 0 || (*j)->getRankInt() > highest->getRankInt())
			{
				highest = *j;
			}
		}
	}
	return highest;
}

/**
 * Gets morale modifier of unit.
 * @param unit
 * @return Morale modifier.
 */
int SavedBattleGame::getUnitMoraleModifier(BattleUnit* unit)
{
	int result = 100;

	if (unit->getOriginalFaction() == FACTION_PLAYER)
	{
		switch (unit->getRankInt())
		{
		case 5:
			result += 25;
		case 4:
			result += 20;
		case 3:
			result += 10;
		case 2:
			result += 20;
		default:
			break;
		}
	}

	return result;
}

/**
 * Gets the morale modifier for XCom based on the highest ranked, living XCom unit,
 * or Alien modifier based on they number.
 * @param hostile modifier for player or hostile?
 * @return The morale modifier.
 */
int SavedBattleGame::getFactionMoraleModifier(bool player)
{
	if (player)
	{
		BattleUnit *leader = getHighestRankedXCom();
		int result = 100;
		if (leader)
		{
			switch (leader->getRankInt())
			{
			case 5:
				result += 25;
			case 4:
				result += 10;
			case 3:
				result += 5;
			case 2:
				result += 10;
			default:
				break;
			}
		}
		return result;
	}
	else
	{
		int number = 0;
		for (std::vector<BattleUnit*>::iterator j = _units.begin(); j != _units.end(); ++j)
		{
			if ((*j)->getOriginalFaction() == FACTION_HOSTILE && !(*j)->isOut())
			{
				++number;
			}
		}
		return std::max(6 * number, 100);
	}
}

/**
 * Places a unit on or near a position.
 * @param unit The unit to place.
 * @param entryPoint The position around which to attempt to place the unit.
 * @return True if the unit was successfully placed.
 */
bool SavedBattleGame::placeUnitNearPosition(BattleUnit *unit, const Position& entryPoint, bool largeFriend)
{
	if (setUnitPosition(unit, entryPoint))
	{
		return true;
	}

	int me = 0 - unit->getArmor()->getSize();
	int you = largeFriend ? 2 : 1;
	int xArray[8] = {0, you, you, you, 0, me, me, me};
	int yArray[8] = {me, me, 0, you, you, you, 0, me};
	for (int dir = 0; dir <= 7; ++dir)
	{
		Position offset = Position (xArray[dir], yArray[dir], 0);
		Tile *t = getTile(entryPoint + offset);
		if (t && !getPathfinding()->isBlocked(getTile(entryPoint + (offset / 2)), t, dir, 0)
			&& setUnitPosition(unit, entryPoint + offset))
		{
			return true;
		}
	}

	if (unit->getMovementType() == MT_FLY)
	{
		Tile *t = getTile(entryPoint + Position(0, 0, 1));
		if (t && t->hasNoFloor(getTile(entryPoint)) && setUnitPosition(unit, entryPoint + Position(0, 0, 1)))
		{
			return true;
		}
	}
	return false;
}

/**
 * Resets the turn counter.
 */
void SavedBattleGame::resetTurnCounter()
{
	_turn = 1;
	_cheating = false;
	_side = FACTION_PLAYER;
	_beforeGame = true;
}

/**
 * Resets visibility of all the tiles on the map.
 */
void SavedBattleGame::resetTiles()
{
	for (int i = 0; i != getMapSizeXYZ(); ++i)
	{
		_tiles[i].setDiscovered(false, 0);
		_tiles[i].setDiscovered(false, 1);
		_tiles[i].setDiscovered(false, 2);
	}
}

/**
 * @return the tilesearch vector for use in AI functions.
 */
const std::vector<Position> &SavedBattleGame::getTileSearch() const
{
	return _tileSearch;
}

/**
 * is the AI allowed to cheat?
 * @return true if cheating.
 */
bool SavedBattleGame::isCheating() const
{
	return _cheating;
}

/**
 * Gets the TU reserved type.
 * @return A battleactiontype.
 */
BattleActionType SavedBattleGame::getTUReserved() const
{
	return _tuReserved;
}

/**
 * Sets the TU reserved type.
 * @param reserved A battleactiontype.
 */
void SavedBattleGame::setTUReserved(BattleActionType reserved)
{
	_tuReserved = reserved;
}

/**
 * Gets the kneel reservation setting.
 * @return Should we reserve an extra 4 TUs to kneel?
 */
bool SavedBattleGame::getKneelReserved() const
{
	return _kneelReserved;
}

/**
 * Sets the kneel reservation setting.
 * @param reserved Should we reserve an extra 4 TUs to kneel?
 */
void SavedBattleGame::setKneelReserved(bool reserved)
{
	_kneelReserved = reserved;
}

/**
 * Return a reference to the base module destruction map
 * this map contains information on how many destructible base modules
 * remain at any given grid reference in the basescape, using [x][y] format.
 * -1 for "no items" 0 for "destroyed" and any actual number represents how many left.
 * @return the base module damage map.
 */
std::vector< std::vector<std::pair<int, int> > > &SavedBattleGame::getModuleMap()
{
	return _baseModules;
}

/**
 * calculate the number of map modules remaining by counting the map objects
 * on the top floor who have the baseModule flag set. we store this data in the grid
 * as outlined in the comments above, in pairs representing initial and current values.
 */
void SavedBattleGame::calculateModuleMap()
{
	_baseModules.resize((_mapsize_x / 10), std::vector<std::pair<int, int> >((_mapsize_y / 10), std::make_pair(-1, -1)));

	for (int x = 0; x != _mapsize_x; ++x)
	{
		for (int y = 0; y != _mapsize_y; ++y)
		{
			for (int z = 0; z != _mapsize_z; ++z)
			{
				Tile *tile = getTile(Position(x,y,z));
				if (tile && tile->getMapData(O_OBJECT) && tile->getMapData(O_OBJECT)->isBaseModule())
				{
					_baseModules[x/10][y/10].first += _baseModules[x/10][y/10].first > 0 ? 1 : 2;
					_baseModules[x/10][y/10].second = _baseModules[x/10][y/10].first;
				}
			}
		}
	}
}

/**
 * get a pointer to the geoscape save
 * @return a pointer to the geoscape save.
 */
SavedGame *SavedBattleGame::getGeoscapeSave() const
{
	return _battleState->getGame()->getSavedGame();
}

/**
 * check the depth of the battlescape.
 * @return depth.
 */
int SavedBattleGame::getDepth() const
{
	return _depth;
}

/**
 * set the depth of the battlescape game.
 * @param depth the intended depth 0-3.
 */
void SavedBattleGame::setDepth(int depth)
{
	_depth = depth;
}

/**
 * uses the depth variable to choose a palette.
 * @param state the state to set the palette for.
 */
void SavedBattleGame::setPaletteByDepth(State *state)
{
	if (_depth == 0)
	{
		state->setPalette("PAL_BATTLESCAPE");
	}
	else
	{
		std::ostringstream ss;
		ss << "PAL_BATTLESCAPE_" << _depth;
		state->setPalette(ss.str());
	}
}

/**
 * set the ambient battlescape sound effect.
 * @param sound the intended sound.
 */
void SavedBattleGame::setAmbientSound(int sound)
{
	_ambience = sound;
}

/**
 * get the ambient battlescape sound effect.
 * @return the intended sound.
 */
int SavedBattleGame::getAmbientSound() const
{
	return _ambience;
}

/**
 * get ruleset.
 * @return the ruleset of game.
 */
const Mod *SavedBattleGame::getMod() const
{
	return _rule;
}

/**
 * get the list of items we're guaranteed to take with us (ie: items that were in the skyranger)
 * @return the list of items we're garaunteed.
 */
std::vector<BattleItem*> *SavedBattleGame::getGuaranteedRecoveredItems()
{
	return &_recoverGuaranteed;
}

/**
 * get the list of items we're not guaranteed to take with us (ie: items that were NOT in the skyranger)
 * @return the list of items we might get.
 */
std::vector<BattleItem*> *SavedBattleGame::getConditionalRecoveredItems()
{
	return &_recoverConditional;
}

/**
 * Get the music track for the current battle.
 * @return the name of the music track.
 */
const std::string &SavedBattleGame::getMusic() const
{
	return _music;
}

/**
 * Set the music track for this battle.
 * @param track the track name.
 */
void SavedBattleGame::setMusic(const std::string &track)
{
	_music = track;
}

/**
 * Set the objective type for the current battle.
 * @param the objective type.
 */
void SavedBattleGame::setObjectiveType(int type)
{
	_objectiveType = type;
}

/**
 * Get the objective type for the current battle.
 * @return the objective type.
 */
SpecialTileType SavedBattleGame::getObjectiveType() const
{
	return (SpecialTileType)(_objectiveType);
}



/**
 * Sets the ambient sound effect volume.
 * @param volume the ambient volume.
 */
void SavedBattleGame::setAmbientVolume(double volume)
{
	_ambientVolume = volume;
}

/**
 * Gets the ambient sound effect volume.
 * @return the ambient sound volume.
 */
double SavedBattleGame::getAmbientVolume() const
{
	return _ambientVolume;
}

/**
 * Gets the maximum number of turns we have before this mission ends.
 * @return the turn limit.
 */
int SavedBattleGame::getTurnLimit() const
{
	return _turnLimit;
}

/**
 * Gets the action type to perform when the timer expires.
 * @return the action type to perform.
 */
ChronoTrigger SavedBattleGame::getChronoTrigger() const
{
	return _chronoTrigger;
}

/**
 * Sets the turn limit for this mission.
 * @param limit the turn limit.
 */
void SavedBattleGame::setTurnLimit(int limit)
{
	_turnLimit = limit;
}

/**
 * Sets the action type to occur when the timer runs out.
 * @param trigger the action type to perform.
 */
void SavedBattleGame::setChronoTrigger(ChronoTrigger trigger)
{
	_chronoTrigger = trigger;
}

/**
 * Sets the turn at which the players become exposed to the AI.
 * @param turn the turn to start cheating.
 */
void SavedBattleGame::setCheatTurn(int turn)
{
	_cheatTurn = turn;
}

bool SavedBattleGame::isBeforeGame() const
{
	return _beforeGame;
}


namespace
{

void randomChanceScript(SavedBattleGame* sbg, int& val)
{
	if (sbg)
	{
		val = RNG::percent(val);
	}
	else
	{
		val = 0;
	}
}

void randomRangeScript(SavedBattleGame* sbg, int& val, int min, int max)
{
	if (sbg && max >= min)
	{
		val = RNG::generate(min, max);
	}
	else
	{
		val = 0;
	}
}

void difficultyLevelScript(const SavedBattleGame* sbg, int& val)
{
	if (sbg)
	{
		val = sbg->getGeoscapeSave()->getDifficulty();
	}
	else
	{
		val = 0;
	}
}

} // namespace

/**
 * Randomly chooses hidden movement background.
 */
void SavedBattleGame::setRandomHiddenMovementBackground(const Mod *mod)
{
	if (mod && !mod->getHiddenMovementBackgrounds().empty())
	{
		int rng = RNG::generate(0, mod->getHiddenMovementBackgrounds().size() - 1);
		_hiddenMovementBackground = mod->getHiddenMovementBackgrounds().at(rng);
	}
	else
	{
		_hiddenMovementBackground = "TAC00.SCR";
	}
}

/**
 * Gets the hidden movement background ID.
 * @return hidden movement background ID
 */
std::string SavedBattleGame::getHiddenMovementBackground() const
{
	return _hiddenMovementBackground;
}

/**
 * Register Armor in script parser.
 * @param parser Script parser.
 */
void SavedBattleGame::ScriptRegister(ScriptParserBase* parser)
{
	Bind<SavedBattleGame> sbg = { parser };

	sbg.add<&SavedBattleGame::getTurn>("getTurn");
	sbg.add<&SavedBattleGame::getAnimFrame>("getAnimFrame");

	sbg.add<&randomChanceScript>("randomChance");
	sbg.add<&randomRangeScript>("randomRange");

	sbg.add<&difficultyLevelScript>("difficultyLevel");

	sbg.addScriptValue<&SavedBattleGame::_scriptValues>(true);


	sbg.addCustomConst("DIFF_BEGINNER", DIFF_BEGINNER);
	sbg.addCustomConst("DIFF_EXPERIENCED", DIFF_EXPERIENCED);
	sbg.addCustomConst("DIFF_VETERAN", DIFF_VETERAN);
	sbg.addCustomConst("DIFF_GENIUS", DIFF_GENIUS);
	sbg.addCustomConst("DIFF_SUPERHUMAN", DIFF_SUPERHUMAN);
}

/**
 * Resets all unit hit state flags.
 */
void SavedBattleGame::resetUnitHitStates()
{
	for (std::vector<BattleUnit*>::iterator i = _units.begin(); i != _units.end(); ++i)
	{
		(*i)->resetHitState();
	}
}

}<|MERGE_RESOLUTION|>--- conflicted
+++ resolved
@@ -396,11 +396,7 @@
 	{
 		for (int part = O_FLOOR; part <= O_OBJECT; part++)
 		{
-<<<<<<< HEAD
 			TilePart tp = (TilePart)part;
-=======
-			TilePart tp = (TilePart) part;
->>>>>>> 110ec46c
 			_tiles[i].getMapData(&mdID, &mdsID, tp);
 			if (mdID != -1 && mdsID != -1)
 			{
