--- conflicted
+++ resolved
@@ -52,16 +52,11 @@
 /**
  * Initializes a brand new battlescape saved game.
  */
-<<<<<<< HEAD
 SavedBattleGame::SavedBattleGame(Ruleset *rule) :
 	_battleState(0), _rule(rule), _mapsize_x(0), _mapsize_y(0), _mapsize_z(0), _selectedUnit(0),
 	_lastSelectedUnit(0), _pathfinding(0), _tileEngine(0), _globalShade(0), _side(FACTION_PLAYER), _turn(1),
-    _debugMode(false), _aborted(false), _itemId(0), _objectiveDestroyed(false), _unitsFalling(false),
+    _debugMode(false), _aborted(false), _itemId(0), _objectivesDestroyed(0), _objectivesNeeded(0), _unitsFalling(false),
 	_cheating(false), _tuReserved(BA_NONE), _kneelReserved(false), _depth(0), _ambience(-1)
-=======
-SavedBattleGame::SavedBattleGame() : _battleState(0), _mapsize_x(0), _mapsize_y(0), _mapsize_z(0), _selectedUnit(0), _lastSelectedUnit(0), _pathfinding(0), _tileEngine(0), _globalShade(0), _side(FACTION_PLAYER), _turn(1),
-                                     _debugMode(false), _aborted(false), _itemId(0), _objectivesDestroyed(0), _objectivesNeeded(0), _unitsFalling(false), _cheating(false), _tuReserved(BA_NONE), _kneelReserved(false), _depth(0), _ambience(-1)
->>>>>>> d9fe2323
 {
 	_tileSearch.resize(11*11);
 	for (int i = 0; i < 121; ++i)
