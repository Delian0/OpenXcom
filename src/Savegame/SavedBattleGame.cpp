/*
 * Copyright 2010-2016 OpenXcom Developers.
 *
 * This file is part of OpenXcom.
 *
 * OpenXcom is free software: you can redistribute it and/or modify
 * it under the terms of the GNU General Public License as published by
 * the Free Software Foundation, either version 3 of the License, or
 * (at your option) any later version.
 *
 * OpenXcom is distributed in the hope that it will be useful,
 * but WITHOUT ANY WARRANTY; without even the implied warranty of
 * MERCHANTABILITY or FITNESS FOR A PARTICULAR PURPOSE.  See the
 * GNU General Public License for more details.
 *
 * You should have received a copy of the GNU General Public License
 * along with OpenXcom.  If not, see <http://www.gnu.org/licenses/>.
 */
#include <assert.h>
#include <vector>
#include "BattleItem.h"
#include "ItemContainer.h"
#include "SavedBattleGame.h"
#include "SavedGame.h"
#include "Tile.h"
#include "Node.h"
#include "../Mod/MapDataSet.h"
#include "../Mod/MCDPatch.h"
#include "../Battlescape/Pathfinding.h"
#include "../Battlescape/TileEngine.h"
#include "../Battlescape/BattlescapeState.h"
#include "../Battlescape/BattlescapeGame.h"
#include "../Battlescape/Position.h"
#include "../Battlescape/Inventory.h"
#include "../Mod/Mod.h"
#include "../Mod/Armor.h"
#include "../Engine/Game.h"
#include "../Mod/RuleInventory.h"
#include "../Battlescape/AIModule.h"
#include "../Engine/RNG.h"
#include "../Engine/Options.h"
#include "../Engine/Logger.h"
#include "../Engine/ScriptBind.h"
#include "SerializationHelper.h"

namespace OpenXcom
{

/**
 * Initializes a brand new battlescape saved game.
 */
SavedBattleGame::SavedBattleGame(Mod *rule) :
	_battleState(0), _rule(rule), _mapsize_x(0), _mapsize_y(0), _mapsize_z(0), _selectedUnit(0),
	_lastSelectedUnit(0), _pathfinding(0), _tileEngine(0), _globalShade(0), _side(FACTION_PLAYER), _turn(1), _bughuntMinTurn(20), _animFrame(0),
	_debugMode(false), _bughuntMode(false), _aborted(false), _itemId(0), _objectiveType(-1), _objectivesDestroyed(0), _objectivesNeeded(0), _unitsFalling(false),
	_cheating(false), _tuReserved(BA_NONE), _kneelReserved(false), _depth(0), _ambience(-1), _ambientVolume(0.5),
	_turnLimit(0), _cheatTurn(20), _chronoTrigger(FORCE_LOSE), _beforeGame(true)
{
	_tileSearch.resize(11*11);
	for (int i = 0; i < 121; ++i)
	{
		_tileSearch[i].x = ((i%11) - 5);
		_tileSearch[i].y = ((i/11) - 5);
	}
	_baseItems = new ItemContainer();
}

/**
 * Deletes the game content from memory.
 */
SavedBattleGame::~SavedBattleGame()
{
	for (std::vector<MapDataSet*>::iterator i = _mapDataSets.begin(); i != _mapDataSets.end(); ++i)
	{
		(*i)->unloadData();
	}

	for (std::vector<Node*>::iterator i = _nodes.begin(); i != _nodes.end(); ++i)
	{
		delete *i;
	}

	for (std::vector<BattleUnit*>::iterator i = _units.begin(); i != _units.end(); ++i)
	{
		delete *i;
	}

	for (std::vector<BattleItem*>::iterator i = _items.begin(); i != _items.end(); ++i)
	{
		delete *i;
	}
	for (std::vector<BattleItem*>::iterator i = _recoverGuaranteed.begin(); i != _recoverGuaranteed.end(); ++i)
	{
		delete *i;
	}
	for (std::vector<BattleItem*>::iterator i = _recoverConditional.begin(); i != _recoverConditional.end(); ++i)
	{
		delete *i;
	}
	for (std::vector<BattleItem*>::iterator i = _deleted.begin(); i != _deleted.end(); ++i)
	{
		delete *i;
	}

	delete _pathfinding;
	delete _tileEngine;
	delete _baseItems;
}

/**
 * Loads the saved battle game from a YAML file.
 * @param node YAML node.
 * @param mod for the saved game.
 * @param savedGame Pointer to saved game.
 */
void SavedBattleGame::load(const YAML::Node &node, Mod *mod, SavedGame* savedGame)
{
	_mapsize_x = node["width"].as<int>(_mapsize_x);
	_mapsize_y = node["length"].as<int>(_mapsize_y);
	_mapsize_z = node["height"].as<int>(_mapsize_z);
	_missionType = node["missionType"].as<std::string>(_missionType);
	_startingConditionType = node["startingConditionType"].as<std::string>(_startingConditionType);
	_alienCustomDeploy = node["alienCustomDeploy"].as<std::string>(_alienCustomDeploy);
	_alienCustomMission = node["alienCustomMission"].as<std::string>(_alienCustomMission);
	_globalShade = node["globalshade"].as<int>(_globalShade);
	_turn = node["turn"].as<int>(_turn);
	_bughuntMinTurn = node["bughuntMinTurn"].as<int>(_bughuntMinTurn);
	_bughuntMode = node["bughuntMode"].as<bool>(_bughuntMode);
	_depth = node["depth"].as<int>(_depth);
	_animFrame = node["animFrame"].as<int>(_animFrame);
	int selectedUnit = node["selectedUnit"].as<int>();

	for (YAML::const_iterator i = node["mapdatasets"].begin(); i != node["mapdatasets"].end(); ++i)
	{
		std::string name = i->as<std::string>();
		MapDataSet *mds = mod->getMapDataSet(name);
		_mapDataSets.push_back(mds);
	}

	initMap(_mapsize_x, _mapsize_y, _mapsize_z);

	if (!node["tileTotalBytesPer"])
	{
		// binary tile data not found, load old-style text tiles :(
		for (YAML::const_iterator i = node["tiles"].begin(); i != node["tiles"].end(); ++i)
		{
			Position pos = (*i)["position"].as<Position>();
			getTile(pos)->load((*i));
		}
	}
	else
	{
		// load key to how the tile data was saved
		Tile::SerializationKey serKey;
		size_t totalTiles = node["totalTiles"].as<size_t>();

		memset(&serKey, 0, sizeof(Tile::SerializationKey));
		serKey.index = node["tileIndexSize"].as<Uint8>(serKey.index);
		serKey.totalBytes = node["tileTotalBytesPer"].as<Uint32>(serKey.totalBytes);
		serKey._fire = node["tileFireSize"].as<Uint8>(serKey._fire);
		serKey._smoke = node["tileSmokeSize"].as<Uint8>(serKey._smoke);
		serKey._mapDataID = node["tileIDSize"].as<Uint8>(serKey._mapDataID);
		serKey._mapDataSetID = node["tileSetIDSize"].as<Uint8>(serKey._mapDataSetID);
		serKey.boolFields = node["tileBoolFieldsSize"].as<Uint8>(1); // boolean flags used to be stored in an unmentioned byte (Uint8) :|

		// load binary tile data!
		YAML::Binary binTiles = node["binTiles"].as<YAML::Binary>();

		Uint8 *r = (Uint8*)binTiles.data();
		Uint8 *dataEnd = r + totalTiles * serKey.totalBytes;

		while (r < dataEnd)
		{
			int index = unserializeInt(&r, serKey.index);
			assert (index >= 0 && index < _mapsize_x * _mapsize_z * _mapsize_y);
			_tiles[index].loadBinary(r, serKey); // loadBinary's privileges to advance *r have been revoked
			r += serKey.totalBytes-serKey.index; // r is now incremented strictly by totalBytes in case there are obsolete fields present in the data
		}
	}
	if (_missionType == "STR_BASE_DEFENSE")
	{
		if (node["moduleMap"])
		{
			_baseModules = node["moduleMap"].as<std::vector< std::vector<std::pair<int, int> > > >();
		}
		else
		{
			// backwards compatibility: imperfect solution, modules that were completely destroyed
			// prior to saving and updating builds will be counted as indestructible.
			calculateModuleMap();
		}
	}
	for (YAML::const_iterator i = node["nodes"].begin(); i != node["nodes"].end(); ++i)
	{
		Node *n = new Node();
		n->load(*i);
		_nodes.push_back(n);
	}

	for (YAML::const_iterator i = node["units"].begin(); i != node["units"].end(); ++i)
	{
		UnitFaction faction = (UnitFaction)(*i)["faction"].as<int>();
		UnitFaction originalFaction = (UnitFaction)(*i)["originalFaction"].as<int>(faction);
		int id = (*i)["id"].as<int>();
		BattleUnit *unit;
		if (id < BattleUnit::MAX_SOLDIER_ID) // Unit is linked to a geoscape soldier
		{
			// look up the matching soldier
			unit = new BattleUnit(savedGame->getSoldier(id), _depth, mod->getMaxViewDistance());
		}
		else
		{
			std::string type = (*i)["genUnitType"].as<std::string>();
			std::string armor = (*i)["genUnitArmor"].as<std::string>();
			// create a new Unit.
			if(!mod->getUnit(type) || !mod->getArmor(armor)) continue;
			unit = new BattleUnit(mod->getUnit(type), originalFaction, id, mod->getArmor(armor), mod->getStatAdjustment(savedGame->getDifficulty()), _depth, mod->getMaxViewDistance());
		}
		unit->load(*i, this->getMod()->getScriptGlobal());
		unit->setSpecialWeapon(this);
		_units.push_back(unit);
		if (faction == FACTION_PLAYER)
		{
			if ((unit->getId() == selectedUnit) || (_selectedUnit == 0 && !unit->isOut()))
				_selectedUnit = unit;
		}
		if (unit->getStatus() != STATUS_DEAD && unit->getStatus() != STATUS_IGNORE_ME)
		{
			if (const YAML::Node &ai = (*i)["AI"])
			{
				AIModule *aiModule;
				if (faction != FACTION_PLAYER)
				{
					aiModule = new AIModule(this, unit, 0);
				}
				else
				{
					continue;
				}
				aiModule->load(ai);
				unit->setAIModule(aiModule);
			}
		}
	}
	// matches up tiles and units
	resetUnitTiles();

	std::string fromContainer[3] = { "items", "recoverConditional", "recoverGuaranteed" };
	std::vector<BattleItem*> *toContainer[3] = {&_items, &_recoverConditional, &_recoverGuaranteed};
	for (int pass = 0; pass != 3; ++pass)
	{
		for (YAML::const_iterator i = node[fromContainer[pass]].begin(); i != node[fromContainer[pass]].end(); ++i)
		{
			std::string type = (*i)["type"].as<std::string>();
			_itemId = (*i)["id"].as<int>(_itemId);
			if (mod->getItem(type))
			{
				BattleItem *item = new BattleItem(mod->getItem(type), &_itemId);
				item->load(*i, this->getMod()->getScriptGlobal());
				type = (*i)["inventoryslot"].as<std::string>();
				if (type != "NULL")
				{
					if (mod->getInventory(type))
					{
						item->setSlot(mod->getInventory(type));

					}
					else
					{
						item->setSlot(mod->getInventory("STR_GROUND"));
					}
				}
				int owner = (*i)["owner"].as<int>();
				int prevOwner = (*i)["previousOwner"].as<int>(-1);
				int unit = (*i)["unit"].as<int>();

				// match up items and units
				for (std::vector<BattleUnit*>::iterator bu = _units.begin(); bu != _units.end(); ++bu)
				{
					if ((*bu)->getId() == owner)
					{
						item->moveToOwner(*bu);
					}
					if ((*bu)->getId() == unit)
					{
						item->setUnit(*bu);
					}
				}
				for (std::vector<BattleUnit*>::iterator bu = _units.begin(); bu != _units.end(); ++bu)
				{
					if ((*bu)->getId() == prevOwner)
					{
						item->setPreviousOwner(*bu);
					}
				}

				// match up items and tiles
				if (item->getSlot() && item->getSlot()->getType() == INV_GROUND)
				{
					Position pos = (*i)["position"].as<Position>();
					if (pos.x != -1)
						getTile(pos)->addItem(item, mod->getInventory("STR_GROUND", true));
				}
				toContainer[pass]->push_back(item);
			}
			else
			{
				Log(LOG_ERROR) << "Failed to load item " << type;
			}
		}
	}

	// tie ammo items to their weapons, running through the items again
	std::vector<BattleItem*>::iterator weaponi = _items.begin();
	for (YAML::const_iterator i = node["items"].begin(); i != node["items"].end(); ++i)
	{
		if (mod->getItem((*i)["type"].as<std::string>()))
		{
			int ammo = (*i)["ammoItem"].as<int>();
			if (ammo != -1)
			{
				for (std::vector<BattleItem*>::iterator ammoi = _items.begin(); ammoi != _items.end(); ++ammoi)
				{
					if ((*ammoi)->getId() == ammo)
					{
						(*weaponi)->setAmmoItem((*ammoi));
						break;
					}
				}
			}
			 ++weaponi;
		}
	}
	_objectiveType = node["objectiveType"].as<int>(_objectiveType);
	_objectivesDestroyed = node["objectivesDestroyed"].as<int>(_objectivesDestroyed);
	_objectivesNeeded = node["objectivesNeeded"].as<int>(_objectivesNeeded);
	_tuReserved = (BattleActionType)node["tuReserved"].as<int>(_tuReserved);
	_kneelReserved = node["kneelReserved"].as<bool>(_kneelReserved);
	_ambience = node["ambience"].as<int>(_ambience);
	_ambientVolume = node["ambientVolume"].as<double>(_ambientVolume);
	_music = node["music"].as<std::string>(_music);
	_baseItems->load(node["baseItems"]);
	_turnLimit = node["turnLimit"].as<int>(_turnLimit);
	_chronoTrigger = ChronoTrigger(node["chronoTrigger"].as<int>(_chronoTrigger));
	_cheatTurn = node["cheatTurn"].as<int>(_cheatTurn);
	_scriptValues.load(node, _rule->getScriptGlobal());
}

/**
 * Loads the resources required by the map in the battle save.
 * @param mod Pointer to the mod.
 */
void SavedBattleGame::loadMapResources(Mod *mod)
{
	for (std::vector<MapDataSet*>::const_iterator i = _mapDataSets.begin(); i != _mapDataSets.end(); ++i)
	{
		(*i)->loadData();
		if (mod->getMCDPatch((*i)->getName()))
		{
			mod->getMCDPatch((*i)->getName())->modifyData(*i);
		}
	}

	int mdsID, mdID;

	for (int i = 0; i < _mapsize_z * _mapsize_y * _mapsize_x; ++i)
	{
		for (int part = 0; part < 4; ++part)
		{
			_tiles[i].getMapData(&mdID, &mdsID, part);
			if (mdID != -1 && mdsID != -1)
			{
				_tiles[i].setMapData(_mapDataSets[mdsID]->getObjects()->at(mdID), mdID, mdsID, part);
			}
		}
	}

	initUtilities(mod);
	getTileEngine()->calculateLighting(LL_AMBIENT, TileEngine::invalid, 0, true);
	getTileEngine()->recalculateFOV();
}

/**
 * Saves the saved battle game to a YAML file.
 * @return YAML node.
 */
YAML::Node SavedBattleGame::save() const
{
	YAML::Node node;
	if (_objectivesNeeded)
	{
		node["objectivesDestroyed"] = _objectivesDestroyed;
		node["objectivesNeeded"] = _objectivesNeeded;
		node["objectiveType"] = _objectiveType;
	}
	node["width"] = _mapsize_x;
	node["length"] = _mapsize_y;
	node["height"] = _mapsize_z;
	node["missionType"] = _missionType;
	node["startingConditionType"] = _startingConditionType;
	node["alienCustomDeploy"] = _alienCustomDeploy;
	node["alienCustomMission"] = _alienCustomMission;
	node["globalshade"] = _globalShade;
	node["turn"] = _turn;
	node["bughuntMinTurn"] = _bughuntMinTurn;
	node["animFrame"] = _animFrame;
	node["bughuntMode"] = _bughuntMode;
	node["selectedUnit"] = (_selectedUnit?_selectedUnit->getId():-1);
	for (std::vector<MapDataSet*>::const_iterator i = _mapDataSets.begin(); i != _mapDataSets.end(); ++i)
	{
		node["mapdatasets"].push_back((*i)->getName());
	}
#if 0
	for (int i = 0; i < _mapsize_z * _mapsize_y * _mapsize_x; ++i)
	{
		if (!_tiles[i].isVoid())
		{
			node["tiles"].push_back(_tiles[i].save());
		}
	}
#else
	// first, write out the field sizes we're going to use to write the tile data
	node["tileIndexSize"] = Tile::serializationKey.index;
	node["tileTotalBytesPer"] = Tile::serializationKey.totalBytes;
	node["tileFireSize"] = Tile::serializationKey._fire;
	node["tileSmokeSize"] = Tile::serializationKey._smoke;
	node["tileIDSize"] = Tile::serializationKey._mapDataID;
	node["tileSetIDSize"] = Tile::serializationKey._mapDataSetID;
	node["tileBoolFieldsSize"] = Tile::serializationKey.boolFields;

	size_t tileDataSize = Tile::serializationKey.totalBytes * _mapsize_z * _mapsize_y * _mapsize_x;
	Uint8* tileData = (Uint8*) calloc(tileDataSize, 1);
	Uint8* w = tileData;

	for (int i = 0; i < _mapsize_z * _mapsize_y * _mapsize_x; ++i)
	{
		if (!_tiles[i].isVoid())
		{
			serializeInt(&w, Tile::serializationKey.index, i);
			_tiles[i].saveBinary(&w);
		}
		else
		{
			tileDataSize -= Tile::serializationKey.totalBytes;
		}
	}
	node["totalTiles"] = tileDataSize / Tile::serializationKey.totalBytes; // not strictly necessary, just convenient
	node["binTiles"] = YAML::Binary(tileData, tileDataSize);
	free(tileData);
#endif
	for (std::vector<Node*>::const_iterator i = _nodes.begin(); i != _nodes.end(); ++i)
	{
		node["nodes"].push_back((*i)->save());
	}
	if (_missionType == "STR_BASE_DEFENSE")
	{
		node["moduleMap"] = _baseModules;
	}
	for (std::vector<BattleUnit*>::const_iterator i = _units.begin(); i != _units.end(); ++i)
	{
		node["units"].push_back((*i)->save(this->getMod()->getScriptGlobal()));
	}
	for (std::vector<BattleItem*>::const_iterator i = _items.begin(); i != _items.end(); ++i)
	{
		node["items"].push_back((*i)->save(this->getMod()->getScriptGlobal()));
	}
	node["tuReserved"] = (int)_tuReserved;
	node["kneelReserved"] = _kneelReserved;
	node["depth"] = _depth;
	node["ambience"] = _ambience;
	node["ambientVolume"] = _ambientVolume;
	for (std::vector<BattleItem*>::const_iterator i = _recoverGuaranteed.begin(); i != _recoverGuaranteed.end(); ++i)
	{
		node["recoverGuaranteed"].push_back((*i)->save(this->getMod()->getScriptGlobal()));
	}
	for (std::vector<BattleItem*>::const_iterator i = _recoverConditional.begin(); i != _recoverConditional.end(); ++i)
	{
		node["recoverConditional"].push_back((*i)->save(this->getMod()->getScriptGlobal()));
	}
	node["music"] = _music;
	node["baseItems"] = _baseItems->save();
	node["turnLimit"] = _turnLimit;
	node["chronoTrigger"] = int(_chronoTrigger);
	node["cheatTurn"] = _cheatTurn;
	_scriptValues.save(node, _rule->getScriptGlobal());

	return node;
}

/**
 * Initializes the array of tiles and creates a pathfinding object.
 * @param mapsize_x
 * @param mapsize_y
 * @param mapsize_z
 */
void SavedBattleGame::initMap(int mapsize_x, int mapsize_y, int mapsize_z)
{
	if (!_nodes.empty())
	{
		for (std::vector<Node*>::iterator i = _nodes.begin(); i != _nodes.end(); ++i)
		{
			delete *i;
		}

		_nodes.clear();
		_mapDataSets.clear();
	}
	_mapsize_x = mapsize_x;
	_mapsize_y = mapsize_y;
	_mapsize_z = mapsize_z;

	_tiles.clear();
	_tiles.reserve(_mapsize_z * _mapsize_y * _mapsize_x);
	/* create tile objects */
	for (int i = 0; i < _mapsize_z * _mapsize_y * _mapsize_x; ++i)
	{
		Position pos;
		getTileCoords(i, &pos.x, &pos.y, &pos.z);
		_tiles.push_back(Tile(pos));
	}

}

/**
 * Initializes the map utilities.
 * @param mod Pointer to mod.
 */
void SavedBattleGame::initUtilities(Mod *mod)
{
	delete _pathfinding;
	delete _tileEngine;
	_pathfinding = new Pathfinding(this);
	_tileEngine = new TileEngine(this, mod);
}

/**
 * Sets the mission type.
 * @param missionType The mission type.
 */
void SavedBattleGame::setMissionType(const std::string &missionType)
{
	_missionType = missionType;
}

/**
 * Gets the mission type.
 * @return The mission type.
 */
const std::string &SavedBattleGame::getMissionType() const
{
	return _missionType;
}

/**
* Returns the list of items in the base storage rooms BEFORE the mission.
* Does NOT return items assigned to craft or in transfer.
* @return Pointer to the item list.
*/
ItemContainer *SavedBattleGame::getBaseStorageItems()
{
	return _baseItems;
}

/**
 * Sets the starting condition type.
 * @param startingConditionType The starting condition type.
 */
void SavedBattleGame::setStartingConditionType(const std::string &startingConditionType)
{
	_startingConditionType = startingConditionType;
}

/**
 * Gets the starting condition type.
 * @return The starting condition type.
 */
const std::string &SavedBattleGame::getStartingConditionType() const
{
	return _startingConditionType;
}

/**
 *  Sets the custom alien data.
 */
void SavedBattleGame::setAlienCustom(const std::string &deploy, const std::string &mission)
{
	_alienCustomDeploy = deploy;
	_alienCustomMission = mission;
}

/**
 *  Gets the custom alien deploy.
 */
const std::string &SavedBattleGame::getAlienCustomDeploy() const
{
	return _alienCustomDeploy;
}

/**
 *  Gets the custom mission definition
 */
const std::string &SavedBattleGame::getAlienCustomMission() const
{
	return _alienCustomMission;
}

/**
 * Sets the global shade.
 * @param shade The global shade.
 */
void SavedBattleGame::setGlobalShade(int shade)
{
	_globalShade = shade;
}

/**
 * Gets the global shade.
 * @return The global shade.
 */
int SavedBattleGame::getGlobalShade() const
{
	return _globalShade;
}

/**
 * Gets the map width.
 * @return The map width (Size X) in tiles.
 */
int SavedBattleGame::getMapSizeX() const
{
	return _mapsize_x;
}

/**
 * Gets the map length.
 * @return The map length (Size Y) in tiles.
 */
int SavedBattleGame::getMapSizeY() const
{
	return _mapsize_y;
}

/**
 * Gets the map height.
 * @return The map height (Size Z) in layers.
 */
int SavedBattleGame::getMapSizeZ() const
{
	return _mapsize_z;
}

/**
 * Gets the map size in tiles.
 * @return The map size.
 */
int SavedBattleGame::getMapSizeXYZ() const
{
	return _mapsize_x * _mapsize_y * _mapsize_z;
}

/**
 * Converts a tile index to coordinates.
 * @param index The (unique) tileindex.
 * @param x Pointer to the X coordinate.
 * @param y Pointer to the Y coordinate.
 * @param z Pointer to the Z coordinate.
 */
void SavedBattleGame::getTileCoords(int index, int *x, int *y, int *z) const
{
	*z = index / (_mapsize_y * _mapsize_x);
	*y = (index % (_mapsize_y * _mapsize_x)) / _mapsize_x;
	*x = (index % (_mapsize_y * _mapsize_x)) % _mapsize_x;
}

/**
 * Gets the currently selected unit
 * @return Pointer to BattleUnit.
 */
BattleUnit *SavedBattleGame::getSelectedUnit() const
{
	return _selectedUnit;
}

/**
 * Sets the currently selected unit.
 * @param unit Pointer to BattleUnit.
 */
void SavedBattleGame::setSelectedUnit(BattleUnit *unit)
{
	_selectedUnit = unit;
}

/**
 * Selects the previous player unit.
 * @param checkReselect Whether to check if we should reselect a unit.
 * @param setReselect Don't reselect a unit.
 * @param checkInventory Whether to check if the unit has an inventory.
 * @return Pointer to new selected BattleUnit, NULL if none can be selected.
 * @sa selectPlayerUnit
 */
BattleUnit *SavedBattleGame::selectPreviousPlayerUnit(bool checkReselect, bool setReselect, bool checkInventory)
{
	return selectPlayerUnit(-1, checkReselect, setReselect, checkInventory);
}

/**
 * Selects the next player unit.
 * @param checkReselect Whether to check if we should reselect a unit.
 * @param setReselect Don't reselect a unit.
 * @param checkInventory Whether to check if the unit has an inventory.
 * @return Pointer to new selected BattleUnit, NULL if none can be selected.
 * @sa selectPlayerUnit
 */
BattleUnit *SavedBattleGame::selectNextPlayerUnit(bool checkReselect, bool setReselect, bool checkInventory)
{
	return selectPlayerUnit(+1, checkReselect, setReselect, checkInventory);
}

/**
 * Selects the next player unit in a certain direction.
 * @param dir Direction to select, eg. -1 for previous and 1 for next.
 * @param checkReselect Whether to check if we should reselect a unit.
 * @param setReselect Don't reselect a unit.
 * @param checkInventory Whether to check if the unit has an inventory.
 * @return Pointer to new selected BattleUnit, NULL if none can be selected.
 */
BattleUnit *SavedBattleGame::selectPlayerUnit(int dir, bool checkReselect, bool setReselect, bool checkInventory)
{
	if (_selectedUnit != 0 && setReselect)
	{
		_selectedUnit->dontReselect();
	}
	if (_units.empty())
	{
		return 0;
	}

	std::vector<BattleUnit*>::iterator begin, end;
	if (dir > 0)
	{
		begin = _units.begin();
		end = _units.end()-1;
	}
	else if (dir < 0)
	{
		begin = _units.end()-1;
		end = _units.begin();
	}

	std::vector<BattleUnit*>::iterator i = std::find(_units.begin(), _units.end(), _selectedUnit);
	do
	{
		// no unit selected
		if (i == _units.end())
		{
			i = begin;
			continue;
		}
		if (i != end)
		{
			i += dir;
		}
		// reached the end, wrap-around
		else
		{
			i = begin;
		}
		// back to where we started... no more units found
		if (*i == _selectedUnit)
		{
			if (checkReselect && !_selectedUnit->reselectAllowed())
				_selectedUnit = 0;
			return _selectedUnit;
		}
		else if (_selectedUnit == 0 && i == begin)
		{
			return _selectedUnit;
		}
	}
	while (!(*i)->isSelectable(_side, checkReselect, checkInventory));

	_selectedUnit = (*i);
	return _selectedUnit;
}

/**
 * Selects the unit at the given position on the map.
 * @param pos Position.
 * @return Pointer to a BattleUnit, or 0 when none is found.
 */
BattleUnit *SavedBattleGame::selectUnit(Position pos)
{
	BattleUnit *bu = getTile(pos)->getUnit();

	if (bu && bu->isOut())
	{
		return 0;
	}
	else
	{
		return bu;
	}
}

/**
 * Gets the list of nodes.
 * @return Pointer to the list of nodes.
 */
std::vector<Node*> *SavedBattleGame::getNodes()
{
	return &_nodes;
}

/**
 * Gets the list of units.
 * @return Pointer to the list of units.
 */
std::vector<BattleUnit*> *SavedBattleGame::getUnits()
{
	return &_units;
}

/**
 * Gets the list of items.
 * @return Pointer to the list of items.
 */
std::vector<BattleItem*> *SavedBattleGame::getItems()
{
	return &_items;
}

/**
 * Gets the pathfinding object.
 * @return Pointer to the pathfinding object.
 */
Pathfinding *SavedBattleGame::getPathfinding() const
{
	return _pathfinding;
}

/**
 * Gets the terrain modifier object.
 * @return Pointer to the terrain modifier object.
 */
TileEngine *SavedBattleGame::getTileEngine() const
{
	return _tileEngine;
}

/**
 * Gets the array of mapblocks.
 * @return Pointer to the array of mapblocks.
 */
std::vector<MapDataSet*> *SavedBattleGame::getMapDataSets()
{
	return &_mapDataSets;
}

/**
 * Gets the side currently playing.
 * @return The unit faction currently playing.
 */
UnitFaction SavedBattleGame::getSide() const
{
	return _side;
}

/**
 * Test if weapon is usable by unit.
 * @param weapon
 * @param unit
 * @return Unit can shoot/use it.
 */
bool SavedBattleGame::canUseWeapon(const BattleItem* weapon, const BattleUnit* unit, bool isBerserking) const
{
	if (!weapon || !unit) return false;

	const RuleItem *rule = weapon->getRules();

	if (unit->getOriginalFaction() == FACTION_HOSTILE && getTurn() < rule->getAIUseDelay(getMod()))
	{
		return false;
	}
	if (unit->getOriginalFaction() == FACTION_PLAYER && !_battleState->getGame()->getSavedGame()->isResearched(rule->getRequirements()))
	{
		return false;
	}
	if (rule->isPsiRequired() && unit->getBaseStats()->psiSkill <= 0)
	{
		return false;
	}
	if (getDepth() == 0 && rule->isWaterOnly())
	{
		return false;
	}
	if (rule->isBlockingBothHands() && unit->getFaction() == FACTION_PLAYER && !isBerserking && unit->getLeftHandWeapon() != 0 && unit->getRightHandWeapon() != 0)
	{
		return false;
	}
	return true;
}

/**
 * Gets the current turn number.
 * @return The current turn.
 */
int SavedBattleGame::getTurn() const
{
	return _turn;
}

/**
* Sets the bug hunt turn number.
*/
void SavedBattleGame::setBughuntMinTurn(int bughuntMinTurn)
{
	_bughuntMinTurn = bughuntMinTurn;
}

/**
* Gets the bug hunt turn number.
* @return The bug hunt turn.
*/
int SavedBattleGame::getBughuntMinTurn() const
{
	return _bughuntMinTurn;
}

/**
 * Ends the current turn and progresses to the next one.
 */
void SavedBattleGame::endTurn()
{
	if (_side == FACTION_PLAYER)
	{
		if (_selectedUnit && _selectedUnit->getOriginalFaction() == FACTION_PLAYER)
			_lastSelectedUnit = _selectedUnit;
		_selectedUnit =  0;
		_side = FACTION_HOSTILE;
	}
	else if (_side == FACTION_HOSTILE)
	{
		_side = FACTION_NEUTRAL;
		// if there is no neutral team, we skip this and instantly prepare the new turn for the player
		if (selectNextPlayerUnit() == 0)
		{
			prepareNewTurn();
			_turn++;
			_side = FACTION_PLAYER;
			if (_lastSelectedUnit && _lastSelectedUnit->isSelectable(FACTION_PLAYER, false, false))
				_selectedUnit = _lastSelectedUnit;
			else
				selectNextPlayerUnit();
			while (_selectedUnit && _selectedUnit->getFaction() != FACTION_PLAYER)
				selectNextPlayerUnit();
		}
	}
	else if (_side == FACTION_NEUTRAL)
	{
		prepareNewTurn();
		_turn++;
		_side = FACTION_PLAYER;
		if (_lastSelectedUnit && _lastSelectedUnit->isSelectable(FACTION_PLAYER, false, false))
			_selectedUnit = _lastSelectedUnit;
		else
			selectNextPlayerUnit();
		while (_selectedUnit && _selectedUnit->getFaction() != FACTION_PLAYER)
			selectNextPlayerUnit();
	}
	int liveSoldiers, liveAliens;

	_battleState->getBattleGame()->tallyUnits(liveAliens, liveSoldiers);

	if ((_turn > _cheatTurn / 2 && liveAliens <= 2) || _turn > _cheatTurn)
	{
		_cheating = true;
	}

	if (_side == FACTION_PLAYER)
	{
		// update the "number of turns since last spotted"
		for (std::vector<BattleUnit*>::iterator i = _units.begin(); i != _units.end(); ++i)
		{
			if ((*i)->getTurnsSinceSpotted() < 255)
			{
				(*i)->setTurnsSinceSpotted((*i)->getTurnsSinceSpotted() +	1);
			}
			if (_cheating && (*i)->getFaction() == FACTION_PLAYER && !(*i)->isOut())
			{
				(*i)->setTurnsSinceSpotted(0);
			}
		}
	}
	// hide all aliens (VOF calculations below will turn them visible again)
	for (std::vector<BattleUnit*>::iterator i = _units.begin(); i != _units.end(); ++i)
	{
		if ((*i)->getFaction() == _side)
		{
			(*i)->prepareNewTurn();
		}
		else if ((*i)->getOriginalFaction() == _side)
		{
			(*i)->updateUnitStats(false, true);
		}
		if ((*i)->getFaction() != FACTION_PLAYER)
		{
			(*i)->setVisible(false);
		}

		ModScript::NewTurnUnitParser::Output arg{};
		ModScript::NewTurnUnitParser::Worker work{ (*i), this, this->getTurn(), _side };

		work.execute((*i)->getArmor()->getEventUnitTurnScript(), arg);
	}

	for (auto& item : _items)
	{
		ModScript::NewTurnItemParser::Output arg{};
		ModScript::NewTurnItemParser::Worker work{ item, this, this->getTurn(), _side };

		work.execute(item->getRules()->getEventItemTurnScript(), arg);
	}

	// re-run calculateFOV() *after* all aliens have been set not-visible
	_tileEngine->recalculateFOV();

	if (_side != FACTION_PLAYER)
		selectNextPlayerUnit();
}

/**
 * Get current animation frame number.
 * @return Numer of frame.
 */
int SavedBattleGame::getAnimFrame() const
{
	return _animFrame;
}

/**
 * Increase animation frame with warparound 705600.
 */
void SavedBattleGame::nextAnimFrame()
{
	_animFrame = (_animFrame + 1) % (64 * 3*3 * 5*5 * 7*7);
}

/**
 * Turns on debug mode.
 */
void SavedBattleGame::setDebugMode()
{
	for (int i = 0; i < _mapsize_z * _mapsize_y * _mapsize_x; ++i)
	{
		_tiles[i].setDiscovered(true, 2);
	}

	_debugMode = true;
}

/**
 * Gets the current debug mode.
 * @return Debug mode.
 */
bool SavedBattleGame::getDebugMode() const
{
	return _debugMode;
}

/**
* Sets the bug hunt mode.
*/
void SavedBattleGame::setBughuntMode(bool bughuntMode)
{
	_bughuntMode = bughuntMode;
}

/**
* Gets the current bug hunt mode.
* @return Bug hunt mode.
*/
bool SavedBattleGame::getBughuntMode() const
{
	return _bughuntMode;
}

/**
 * Gets the BattlescapeState.
 * @return Pointer to the BattlescapeState.
 */
BattlescapeState *SavedBattleGame::getBattleState()
{
	return _battleState;
}

/**
 * Gets the BattlescapeState.
 * @return Pointer to the BattlescapeState.
 */
BattlescapeGame *SavedBattleGame::getBattleGame()
{
	return _battleState->getBattleGame();
}

/**
 * Sets the BattlescapeState.
 * @param bs A Pointer to a BattlescapeState.
 */
void SavedBattleGame::setBattleState(BattlescapeState *bs)
{
	_battleState = bs;
}

/**
 * Resets all the units to their current standing tile(s).
 */
void SavedBattleGame::resetUnitTiles()
{
	for (std::vector<BattleUnit*>::iterator i = _units.begin(); i != _units.end(); ++i)
	{
		if (!(*i)->isOut())
		{
			int size = (*i)->getArmor()->getSize() - 1;
			if ((*i)->getTile() && (*i)->getTile()->getUnit() == (*i))
			{
				for (int x = size; x >= 0; x--)
				{
					for (int y = size; y >= 0; y--)
					{
						getTile((*i)->getTile()->getPosition() + Position(x,y,0))->setUnit(0);
					}
				}
			}
			for (int x = size; x >= 0; x--)
			{
				for (int y = size; y >= 0; y--)
				{
					Tile *t = getTile((*i)->getPosition() + Position(x,y,0));
					t->setUnit((*i), getTile(t->getPosition() + Position(0,0,-1)));
				}
			}

		}
		if ((*i)->getFaction() == FACTION_PLAYER)
		{
			(*i)->setVisible(true);
		}
	}
	_beforeGame = false;
}

/**
 * Gives access to the "storage space" vector, for distribution of items in base defense missions.
 * @return Vector of storage positions.
 */
std::vector<Position> &SavedBattleGame::getStorageSpace()
{
	return _storageSpace;
}

/**
 * Move all the leftover items in base defense missions to random locations in the storage facilities
 * @param t the tile where all our goodies are initially stored.
 */
void SavedBattleGame::randomizeItemLocations(Tile *t)
{
	if (!_storageSpace.empty())
	{
		for (std::vector<BattleItem*>::iterator it = t->getInventory()->begin(); it != t->getInventory()->end();)
		{
			if ((*it)->getSlot()->getId() == "STR_GROUND")
			{
				getTile(_storageSpace.at(RNG::generate(0, _storageSpace.size() -1)))->addItem(*it, (*it)->getSlot());
				it = t->getInventory()->erase(it);
			}
			else
			{
				++it;
			}
		}
	}
}

/**
 * Add item to delete list, usually when removing item form game or build in weapons
 * @param item Item to delete after game end.
 */
void SavedBattleGame::deleteList(BattleItem* item)
{
	_deleted.push_back(item);
}

/**
 * Removes an item from the game. Eg. when ammo item is depleted.
 * @param item The Item to remove.
 */
void SavedBattleGame::removeItem(BattleItem *item)
{
	bool find = false;
	for (std::vector<BattleItem*>::iterator i = _items.begin(); i != _items.end(); ++i)
	{
		if (*i == item)
		{
			find = true;
			_items.erase(i);
			break;
		}
	}
	if (!find)
	{
		return;
	}

	// due to strange design, the item has to be removed from the tile it is on too (if it is on a tile)
	Tile *t = item->getTile();
	BattleUnit *b = item->getOwner();
	if (t)
	{
		for (std::vector<BattleItem*>::iterator it = t->getInventory()->begin(); it != t->getInventory()->end(); ++it)
		{
			if ((*it) == item)
			{
				t->getInventory()->erase(it);
				break;
			}
		}
	}
	if (b)
	{
		for (std::vector<BattleItem*>::iterator it = b->getInventory()->begin(); it != b->getInventory()->end(); ++it)
		{
			if ((*it) == item)
			{
				b->getInventory()->erase(it);
				break;
			}
		}
	}

	deleteList(item);
}

/**
<<<<<<< HEAD
 * Adds an item to an XCom soldier (auto-equip).
 * @param item Pointer to the Item.
 * @param unit Pointer to the Unit.
 * @param allowSecondClip allow the unit to take a second clip or not. (only applies to xcom soldiers, aliens are allowed regardless of this flag)
 * @param allowAutoLoadout allow auto equip of weapons for solders.
 * @param allowUnloadedWeapons allow equip of weapons without ammo.
 * @return if the item was placed or not.
 */
bool SavedBattleGame::addItem(BattleItem *item, BattleUnit *unit, bool allowSecondClip, bool allowAutoLoadout, bool allowUnloadedWeapons)
{
	RuleInventory *rightHand = _rule->getInventory("STR_RIGHT_HAND");
	RuleInventory *leftHand = _rule->getInventory("STR_LEFT_HAND");
	bool placed = false;
	bool loaded = false;
	BattleItem *rightWeapon = unit->getRightHandWeapon();
	BattleItem *leftWeapon = unit->getLeftHandWeapon();
	int weight = 0;

	// tanks and aliens don't care about weight or multiple items,
	// their loadouts are defined in the rulesets and more or less set in stone.
	if (unit->getFaction() == FACTION_PLAYER && unit->hasInventory())
	{
		weight = unit->getCarriedWeight() + item->getRules()->getWeight();
		if (item->getAmmoItem() && item->getAmmoItem() != item)
		{
			weight += item->getAmmoItem()->getRules()->getWeight();
		}
		// allow all weapons to be loaded by avoiding this check,
		// they'll return false later anyway if the unit has something in his hand.
		if (item->getRules()->getCompatibleAmmo()->empty())
		{
			int tally = 0;
			for (std::vector<BattleItem*>::iterator i = unit->getInventory()->begin(); i != unit->getInventory()->end(); ++i)
			{
				if (item->getRules()->getType() == (*i)->getRules()->getType())
				{
					if (allowSecondClip && item->getRules()->getBattleType() == BT_AMMO)
					{
						tally++;
						if (tally == 2)
						{
							return false;
						}
					}
					else
					{
						// we already have one, thanks.
						return false;
					}
				}
			}
		}
	}

	// place fixed weapon
	if (item->getRules()->isFixed())
	{
		// either in the default slot provided in the ruleset
		if (!item->getRules()->getDefaultInventorySlot().empty())
		{
			RuleInventory *defaultSlot = _rule->getInventory(item->getRules()->getDefaultInventorySlot());
			BattleItem *defaultSlotWeapon = unit->getItem(item->getRules()->getDefaultInventorySlot());
			if (!defaultSlotWeapon)
			{
				item->moveToOwner(unit);
				item->setSlot(defaultSlot);
				placed = true;
				_items.push_back(item);
				item->setXCOMProperty(unit->getFaction() == FACTION_PLAYER);
				if (item->getRules()->getTurretType() > -1)
				{
					unit->setTurretType(item->getRules()->getTurretType());
				}
			}
		}
		// or in the left/right hand
		if (!placed && (!rightWeapon || !leftWeapon))
		{
			item->moveToOwner(unit);
			item->setSlot(!rightWeapon ? rightHand : leftHand);
			placed = true;
			_items.push_back(item);
			item->setXCOMProperty(unit->getFaction() == FACTION_PLAYER);
			if (item->getRules()->getTurretType() > -1)
			{
				unit->setTurretType(item->getRules()->getTurretType());
			}
		}
		return placed;
	}

	// we equip item only if we have skill to use it.
	if (unit->getBaseStats()->psiSkill <= 0 && item->getRules()->isPsiRequired())
	{
		return false;
	}

	bool keep = true;
	switch (item->getRules()->getBattleType())
	{
	case BT_FIREARM:
	case BT_MELEE:
		if (item->getAmmoItem() || unit->getFaction() != FACTION_PLAYER || !unit->hasInventory() || allowUnloadedWeapons)
		{
			loaded = true;
		}

		if (loaded && (unit->getGeoscapeSoldier() == 0 || allowAutoLoadout))
		{
			if (!rightWeapon && unit->getBaseStats()->strength * 0.66 >= weight) // weight is always considered 0 for aliens
			{
				item->moveToOwner(unit);
				item->setSlot(rightHand);
				placed = true;
			}
			if (!placed && !leftWeapon && (unit->getFaction() != FACTION_PLAYER || item->getRules()->isFixed()))
			{
				item->moveToOwner(unit);
				item->setSlot(leftHand);
				placed = true;
			}
		}
		break;
	case BT_AMMO:
		// xcom weapons will already be loaded, aliens and tanks, however, get their ammo added afterwards.
		// so let's try to load them here.
		if (rightWeapon && (rightWeapon->getRules()->isFixed() || unit->getFaction() != FACTION_PLAYER || allowUnloadedWeapons) &&
			!rightWeapon->getRules()->getCompatibleAmmo()->empty() &&
			!rightWeapon->getAmmoItem() &&
			rightWeapon->setAmmoItem(item) == 0)
		{
			item->setSlot(rightHand);
			placed = true;
			break;
		}
		if (leftWeapon && (leftWeapon->getRules()->isFixed() || unit->getFaction() != FACTION_PLAYER || allowUnloadedWeapons) &&
			!leftWeapon->getRules()->getCompatibleAmmo()->empty() &&
			!leftWeapon->getAmmoItem() &&
			leftWeapon->setAmmoItem(item) == 0)
		{
			item->setSlot(leftHand);
			placed = true;
			break;
		}
		// don't take ammo for weapons we don't have.
		keep = (unit->getFaction() != FACTION_PLAYER);
		if (rightWeapon)
		{
			for (const std::string &s : *rightWeapon->getRules()->getCompatibleAmmo())
			{
				if (s == item->getRules()->getType())
				{
					keep = true;
					break;
				}
			}
		}
		if (leftWeapon)
		{
			for (const std::string &s : *leftWeapon->getRules()->getCompatibleAmmo())
			{
				if (s == item->getRules()->getType())
				{
					keep = true;
					break;
				}
			}
		}
		if (!keep)
		{
			break;
		}
	default:
		if (item->getRules()->getBattleType() == BT_PSIAMP && unit->getFaction() == FACTION_HOSTILE)
		{
			if (!rightWeapon)
			{
				item->moveToOwner(unit);
				item->setSlot(rightHand);
				placed = true;
			}
			if (!placed && !leftWeapon)
			{
				item->moveToOwner(unit);
				item->setSlot(leftHand);
				placed = true;
			}
		}
		else if ((unit->getGeoscapeSoldier() == 0 || allowAutoLoadout))
		{
			if (unit->getBaseStats()->strength >= weight) // weight is always considered 0 for aliens
			{
				for (std::vector<std::string>::const_iterator i = _rule->getInvsList().begin(); i != _rule->getInvsList().end() && !placed; ++i)
				{
					RuleInventory *slot = _rule->getInventory(*i);
					if (slot->getType() == INV_SLOT)
					{
						for (std::vector<RuleSlot>::iterator j = slot->getSlots()->begin(); j != slot->getSlots()->end() && !placed; ++j)
						{
							if (!Inventory::overlapItems(unit, item, slot, j->x, j->y) && slot->fitItemInSlot(item->getRules(), j->x, j->y))
							{
								item->moveToOwner(unit);
								item->setSlot(slot);
								item->setSlotX(j->x);
								item->setSlotY(j->y);
								placed = true;
								break;
							}
						}
					}
				}
			}
		}
	break;
	}

	if (placed)
	{
		_items.push_back(item);
	}
	item->setXCOMProperty(unit->getFaction() == FACTION_PLAYER);

	return placed;
}

/**
=======
>>>>>>> 2068fa6e
 * Add buildin items from list to unit.
 * @param unit Unit that should get weapon.
 * @param fixed List of buildin items.
 */
void SavedBattleGame::addFixedItems(BattleUnit *unit, const std::vector<std::string> &fixed)
{
	if (!fixed.empty())
	{
		std::vector<RuleItem*> ammo;
		for (std::vector<std::string>::const_iterator j = fixed.begin(); j != fixed.end(); ++j)
		{
			RuleItem *ruleItem = _rule->getItem(*j);
			if (ruleItem)
			{
				if (ruleItem->getBattleType() == BT_AMMO)
				{
					ammo.push_back(ruleItem);
					continue;
				}
				createItemForUnit(ruleItem, unit, true);
			}
		}
		for (std::vector<RuleItem*>::const_iterator j = ammo.begin(); j != ammo.end(); ++j)
		{
			createItemForUnit(*j, unit, true);
		}
	}
}

/**
 * Create all fixed items for new created unit.
 * @param unit Unit to equip.
 */
void SavedBattleGame::initUnit(BattleUnit *unit, size_t itemLevel)
{
	unit->setSpecialWeapon(this);
	Unit* rule = unit->getUnitRules();
	const Armor* armor = unit->getArmor();
	// Built in weapons: the unit has this weapon regardless of loadout or what have you.
	addFixedItems(unit, armor->getBuiltInWeapons());

	// For aliens and HWP
	if (rule)
	{
		auto &buildin = rule->getBuiltInWeapons();
		if (!buildin.empty())
		{
			if (itemLevel >= buildin.size())
			{
				itemLevel = buildin.size() -1;
			}
			// Built in weapons: the unit has this weapon regardless of loadout or what have you.
			addFixedItems(unit, buildin.at(itemLevel));
		}

		// terrorist alien's equipment is a special case - they are fitted with a weapon which is the alien's name with suffix _WEAPON
		if (rule->isLivingWeapon())
		{
			std::string terroristWeapon = rule->getRace().substr(4);
			terroristWeapon += "_WEAPON";
			RuleItem *ruleItem = _rule->getItem(terroristWeapon);
			if (ruleItem)
			{
				BattleItem *item = createItemForUnit(ruleItem, unit);
				if (item)
				{
					unit->setTurretType(item->getRules()->getTurretType());
				}
			}
		}
	}

	ModScript::CreateUnitParser::Output arg{};
	ModScript::CreateUnitParser::Worker work{ unit, this, this->getTurn(), };

	work.execute(armor->getEventUnitCreateScript(), arg);
}

/**
 * Init new created item.
 * @param item
 */
void SavedBattleGame::initItem(BattleItem *item)
{
	ModScript::CreateItemParser::Output arg{};
	ModScript::CreateItemParser::Worker work{ item, this, this->getTurn(), };

	work.execute(item->getRules()->getEventCreateItemScript(), arg);
}

/**
 * Create new item for unit.
 */
BattleItem *SavedBattleGame::createItemForUnit(const std::string& type, BattleUnit *unit, bool fixedWeapon)
{
	return createItemForUnit(_rule->getItem(type, true), unit, fixedWeapon);
}

/**
 * Create new item for unit.
 */
BattleItem *SavedBattleGame::createItemForUnit(RuleItem *rule, BattleUnit *unit, bool fixedWeapon)
{
	BattleItem *item = new BattleItem(rule, getCurrentItemId());
	if (!unit->addItem(item, _rule, false, fixedWeapon, fixedWeapon))
	{
		delete item;
		item = nullptr;
	}
	else
	{
		_items.push_back(item);
		initItem(item);
	}
	return item;
}

/**
 * Create new buildin item for unit.
 */
BattleItem *SavedBattleGame::createItemForUnitBuildin(RuleItem *rule, BattleUnit *unit)
{
	BattleItem *item = new BattleItem(rule, getCurrentItemId());
	item->setOwner(unit);
	deleteList(item);
	return item;
}
/**
 * Create new item for tile.
 */
BattleItem *SavedBattleGame::createItemForTile(const std::string& type, Tile *tile)
{
	return createItemForTile(_rule->getItem(type, true), tile);
}

/**
 * Create new item for tile;
 */
BattleItem *SavedBattleGame::createItemForTile(RuleItem *rule, Tile *tile)
{
	BattleItem *item = new BattleItem(rule, getCurrentItemId());
	if (tile)
	{
		RuleInventory *ground = _rule->getInventory("STR_GROUND", true);
		tile->addItem(item, ground);
	}
	_items.push_back(item);
	initItem(item);
	return item;
}

/**
 * Sets whether the mission was aborted or successful.
 * @param flag True, if the mission was aborted, or false, if the mission was successful.
 */
void SavedBattleGame::setAborted(bool flag)
{
	_aborted = flag;
}

/**
 * Returns whether the mission was aborted or successful.
 * @return True, if the mission was aborted, or false, if the mission was successful.
 */
bool SavedBattleGame::isAborted() const
{
	return _aborted;
}

/**
 * increments the number of objectives to be destroyed.
 */
void SavedBattleGame::setObjectiveCount(int counter)
{
	_objectivesNeeded = counter;
	_objectivesDestroyed = 0;
}

/**
 * Sets whether the objective is destroyed.
 */
void SavedBattleGame::addDestroyedObjective()
{
	if (!allObjectivesDestroyed())
	{
		_objectivesDestroyed++;
		if (allObjectivesDestroyed())
		{
			if (getObjectiveType() == MUST_DESTROY)
			{
				if (Options::battleAutoEnd)
				{
					setSelectedUnit(0);
					_battleState->getBattleGame()->cancelCurrentAction(true);
					_battleState->getBattleGame()->requestEndTurn(false);
				}
			}
			else
			{
				_battleState->getBattleGame()->missionComplete();
			}
		}
	}
}

/**
 * Returns whether the objectives are destroyed.
 * @return True if the objectives are destroyed.
 */
bool SavedBattleGame::allObjectivesDestroyed() const
{
	return (_objectivesNeeded > 0 && _objectivesDestroyed == _objectivesNeeded);
}

/**
 * Gets the current item ID.
 * @return Current item ID pointer.
 */
int *SavedBattleGame::getCurrentItemId()
{
	return &_itemId;
}

/**
 * Finds a fitting node where a unit can spawn.
 * @param nodeRank Rank of the node (this is not the rank of the alien!).
 * @param unit Pointer to the unit (to get its position).
 * @return Pointer to the chosen node.
 */
Node *SavedBattleGame::getSpawnNode(int nodeRank, BattleUnit *unit)
{
	int highestPriority = -1;
	std::vector<Node*> compliantNodes;

	for (std::vector<Node*>::iterator i = getNodes()->begin(); i != getNodes()->end(); ++i)
	{
		if ((*i)->isDummy())
		{
			continue;
		}
		if ((*i)->getRank() == nodeRank								// ranks must match
			&& (!((*i)->getType() & Node::TYPE_SMALL)
				|| unit->getArmor()->getSize() == 1)				// the small unit bit is not set or the unit is small
			&& (!((*i)->getType() & Node::TYPE_FLYING)
				|| unit->getMovementType() == MT_FLY)				// the flying unit bit is not set or the unit can fly
			&& (*i)->getPriority() > 0								// priority 0 is no spawnplace
			&& setUnitPosition(unit, (*i)->getPosition(), true))	// check if not already occupied
		{
			if ((*i)->getPriority() > highestPriority)
			{
				highestPriority = (*i)->getPriority();
				compliantNodes.clear(); // drop the last nodes, as we found a higher priority now
			}
			if ((*i)->getPriority() == highestPriority)
			{
				compliantNodes.push_back((*i));
			}
		}
	}

	if (compliantNodes.empty()) return 0;

	int n = RNG::generate(0, compliantNodes.size() - 1);

	return compliantNodes[n];
}

/**
 * Finds a fitting node where a unit can patrol to.
 * @param scout Is the unit scouting?
 * @param unit Pointer to the unit (to get its position).
 * @param fromNode Pointer to the node the unit is at.
 * @return Pointer to the chosen node.
 */
Node *SavedBattleGame::getPatrolNode(bool scout, BattleUnit *unit, Node *fromNode)
{
	std::vector<Node *> compliantNodes;
	Node *preferred = 0;

	if (fromNode == 0)
	{
		if (Options::traceAI) { Log(LOG_INFO) << "This alien got lost. :("; }
		fromNode = getNodes()->at(RNG::generate(0, getNodes()->size() - 1));
		while (fromNode->isDummy())
		{
			fromNode = getNodes()->at(RNG::generate(0, getNodes()->size() - 1));
		}
	}

	// scouts roam all over while all others shuffle around to adjacent nodes at most:
	const int end = scout ? getNodes()->size() : fromNode->getNodeLinks()->size();

	for (int i = 0; i < end; ++i)
	{
		if (!scout && fromNode->getNodeLinks()->at(i) < 1) continue;

		Node *n = getNodes()->at(scout ? i : fromNode->getNodeLinks()->at(i));
		if ( !n->isDummy()																				// don't consider dummy nodes.
			&& (n->getFlags() > 0 || n->getRank() > 0 || scout)											// for non-scouts we find a node with a desirability above 0
			&& (!(n->getType() & Node::TYPE_SMALL) || unit->getArmor()->getSize() == 1)					// the small unit bit is not set or the unit is small
			&& (!(n->getType() & Node::TYPE_FLYING) || unit->getMovementType() == MT_FLY)	// the flying unit bit is not set or the unit can fly
			&& !n->isAllocated()																		// check if not allocated
			&& !(n->getType() & Node::TYPE_DANGEROUS)													// don't go there if an alien got shot there; stupid behavior like that
			&& setUnitPosition(unit, n->getPosition(), true)											// check if not already occupied
			&& getTile(n->getPosition()) && !getTile(n->getPosition())->getFire()						// you are not a firefighter; do not patrol into fire
			&& (unit->getFaction() != FACTION_HOSTILE || !getTile(n->getPosition())->getDangerous())	// aliens don't run into a grenade blast
			&& (!scout || n != fromNode)																// scouts push forward
			&& n->getPosition().x > 0 && n->getPosition().y > 0)
		{
			if (!preferred
				|| (unit->getRankInt() >=0 &&
					preferred->getRank() == Node::nodeRank[unit->getRankInt()][0] &&
					preferred->getFlags() < n->getFlags())
				|| preferred->getFlags() < n->getFlags())
			{
				preferred = n;
			}
			compliantNodes.push_back(n);
		}
	}

	if (compliantNodes.empty())
	{
		if (Options::traceAI) { Log(LOG_INFO) << (scout ? "Scout " : "Guard") << " found on patrol node! XXX XXX XXX"; }
		if (unit->getArmor()->getSize() > 1 && !scout)
		{
			return getPatrolNode(true, unit, fromNode); // move dammit
		}
		else
			return 0;
	}

	if (scout)
	{
		// scout picks a random destination:
		return compliantNodes[RNG::generate(0, compliantNodes.size() - 1)];
	}
	else
	{
		if (!preferred) return 0;

		// non-scout patrols to highest value unoccupied node that's not fromNode
		if (Options::traceAI) { Log(LOG_INFO) << "Choosing node flagged " << preferred->getFlags(); }
		return preferred;
	}
}

/**
 * Carries out new turn preparations such as fire and smoke spreading.
 */
void SavedBattleGame::prepareNewTurn()
{
	std::vector<Tile*> tilesOnFire;
	std::vector<Tile*> tilesOnSmoke;

	// prepare a list of tiles on fire
	for (int i = 0; i < _mapsize_x * _mapsize_y * _mapsize_z; ++i)
	{
		if (getTile(i)->getFire() > 0)
		{
			tilesOnFire.push_back(getTile(i));
		}
	}

	// first: fires spread
	for (std::vector<Tile*>::iterator i = tilesOnFire.begin(); i != tilesOnFire.end(); ++i)
	{
		// if we haven't added fire here this turn
		if ((*i)->getOverlaps() == 0)
		{
			// reduce the fire timer
			(*i)->setFire((*i)->getFire() -1);

			// if we're still burning
			if ((*i)->getFire())
			{
				// propagate in four cardinal directions (0, 2, 4, 6)
				for (int dir = 0; dir <= 6; dir += 2)
				{
					Position pos;
					Pathfinding::directionToVector(dir, &pos);
					Tile *t = getTile((*i)->getPosition() + pos);
					// if there's no wall blocking the path of the flames...
					if (t && getTileEngine()->horizontalBlockage((*i), t, DT_IN) == 0)
					{
						// attempt to set this tile on fire
						t->ignite((*i)->getSmoke());
					}
				}
			}
			// fire has burnt out
			else
			{
				(*i)->setSmoke(0);
				// burn this tile, and any object in it, if it's not fireproof/indestructible.
				if ((*i)->getMapData(O_OBJECT))
				{
					if ((*i)->getMapData(O_OBJECT)->getFlammable() != 255 && (*i)->getMapData(O_OBJECT)->getArmor() != 255)
					{
						if ((*i)->destroy(O_OBJECT, getObjectiveType()))
						{
							addDestroyedObjective();
						}
						if ((*i)->destroy(O_FLOOR, getObjectiveType()))
						{
							addDestroyedObjective();
						}
					}
				}
				else if ((*i)->getMapData(O_FLOOR))
				{
					if ((*i)->getMapData(O_FLOOR)->getFlammable() != 255 && (*i)->getMapData(O_FLOOR)->getArmor() != 255)
					{
						if ((*i)->destroy(O_FLOOR, getObjectiveType()))
						{
							addDestroyedObjective();
						}
					}
				}
				getTileEngine()->applyGravity(*i);
			}
		}
	}

	// prepare a list of tiles on fire/with smoke in them (smoke acts as fire intensity)
	for (int i = 0; i < _mapsize_x * _mapsize_y * _mapsize_z; ++i)
	{
		if (getTile(i)->getSmoke() > 0)
		{
			tilesOnSmoke.push_back(getTile(i));
		}
	}

	// now make the smoke spread.
	for (std::vector<Tile*>::iterator i = tilesOnSmoke.begin(); i != tilesOnSmoke.end(); ++i)
	{
		// smoke and fire follow slightly different rules.
		if ((*i)->getFire() == 0)
		{
			// reduce the smoke counter
			(*i)->setSmoke((*i)->getSmoke() - 1);
			// if we're still smoking
			if ((*i)->getSmoke())
			{
				// spread in four cardinal directions
				for (int dir = 0; dir <= 6; dir += 2)
				{
					Position pos;
					Pathfinding::directionToVector(dir, &pos);
					Tile *t = getTile((*i)->getPosition() + pos);
					// as long as there are no walls blocking us
					if (t && getTileEngine()->horizontalBlockage((*i), t, DT_SMOKE) == 0)
					{
						// only add smoke to empty tiles, or tiles with no fire, and smoke that was added this turn
						if (t->getSmoke() == 0 || (t->getFire() == 0 && t->getOverlaps() != 0))
						{
							t->addSmoke((*i)->getSmoke());
						}
					}
				}
			}
		}
		else
		{
			// smoke from fire spreads upwards one level if there's no floor blocking it.
			Position pos = Position(0,0,1);
			Tile *t = getTile((*i)->getPosition() + pos);
			if (t && t->hasNoFloor(*i))
			{
				// only add smoke equal to half the intensity of the fire
				t->addSmoke((*i)->getSmoke()/2);
			}
			// then it spreads in the four cardinal directions.
			for (int dir = 0; dir <= 6; dir += 2)
			{
				Pathfinding::directionToVector(dir, &pos);
				t = getTile((*i)->getPosition() + pos);
				if (t && getTileEngine()->horizontalBlockage((*i), t, DT_SMOKE) == 0)
				{
					t->addSmoke((*i)->getSmoke()/2);
				}
			}
		}
	}

	if (!tilesOnFire.empty() || !tilesOnSmoke.empty())
	{
		// do damage to units, average out the smoke, etc.
		for (int i = 0; i < _mapsize_x * _mapsize_y * _mapsize_z; ++i)
		{
			if (getTile(i)->getSmoke() != 0)
				getTile(i)->prepareNewTurn();
		}
	}

	Mod *mod = getBattleState()->getGame()->getMod();
	for (std::vector<BattleUnit*>::iterator i = getUnits()->begin(); i != getUnits()->end(); ++i)
	{
		(*i)->calculateEnviDamage(mod, this);
	}

	reviveUnconsciousUnits();

	// fires could have been started, stopped or smoke could reveal/conceal units.
	getTileEngine()->calculateLighting(LL_FIRE);
	getTileEngine()->recalculateFOV();
}

/**
 * Checks for units that are unconscious and revives them if they shouldn't be.
 *
 * Revived units need a tile to stand on. If the unit's current position is occupied, then
 * all directions around the tile are searched for a free tile to place the unit in.
 * If no free tile is found the unit stays unconscious.
 */
void SavedBattleGame::reviveUnconsciousUnits(bool noTU)
{
	for (std::vector<BattleUnit*>::iterator i = getUnits()->begin(); i != getUnits()->end(); ++i)
	{
		if ((*i)->getArmor()->getSize() == 1)
		{
			Position originalPosition = (*i)->getPosition();
			if (originalPosition == Position(-1, -1, -1))
			{
				for (std::vector<BattleItem*>::iterator j = _items.begin(); j != _items.end(); ++j)
				{
					if ((*j)->getUnit() && (*j)->getUnit() == *i && (*j)->getOwner())
					{
						originalPosition = (*j)->getOwner()->getPosition();
					}
				}
			}
			if ((*i)->getStatus() == STATUS_UNCONSCIOUS && (*i)->getStunlevel() < (*i)->getHealth() && (*i)->getHealth() > 0)
			{
				Tile *targetTile = getTile(originalPosition);
				bool largeUnit =  targetTile && targetTile->getUnit() && targetTile->getUnit() != *i && targetTile->getUnit()->getArmor()->getSize() != 1;
				if (placeUnitNearPosition((*i), originalPosition, largeUnit))
				{
					// recover from unconscious
					(*i)->turn(false); // makes the unit stand up again
					(*i)->kneel(false);
					if (noTU) (*i)->setTimeUnits(0);
					removeUnconsciousBodyItem((*i));
				}
			}
		}
	}
}

/**
 * Removes the body item that corresponds to the unit.
 */
void SavedBattleGame::removeUnconsciousBodyItem(BattleUnit *bu)
{
	int size = bu->getArmor()->getSize();
	size *= size;
	// remove the unconscious body item corresponding to this unit
	for (std::vector<BattleItem*>::iterator it = getItems()->begin(); it != getItems()->end(); )
	{
		if ((*it)->getUnit() == bu)
		{
			removeItem((*it));
			if (--size == 0) break;
		}
		else
		{
			++it;
		}
	}
}

/**
 * Places units on the map. Handles large units that are placed on multiple tiles.
 * @param bu The unit to be placed.
 * @param position The position to place the unit.
 * @param testOnly If true then just checks if the unit can be placed at the position.
 * @return True if the unit could be successfully placed.
 */
bool SavedBattleGame::setUnitPosition(BattleUnit *bu, Position position, bool testOnly)
{
	int size = bu->getArmor()->getSize() - 1;
	Position zOffset (0,0,0);
	// first check if the tiles are occupied
	for (int x = size; x >= 0; x--)
	{
		for (int y = size; y >= 0; y--)
		{
			Tile *t = getTile(position + Position(x,y,0) + zOffset);
			Tile *tb = getTile(position + Position(x,y,-1) + zOffset);
			if (t == 0 ||
				(t->getUnit() != 0 && t->getUnit() != bu) ||
				t->getTUCost(O_OBJECT, bu->getMovementType()) == 255 ||
				(t->hasNoFloor(tb) && bu->getMovementType() != MT_FLY) ||
				(t->getMapData(O_OBJECT) && t->getMapData(O_OBJECT)->getBigWall() && t->getMapData(O_OBJECT)->getBigWall() <= 3))
			{
				return false;
			}
			// move the unit up to the next level (desert and seabed terrains)
			if (t && t->getTerrainLevel() == -24)
			{
				zOffset.z += 1;
				x = size;
				y = size + 1;
			}
		}
	}

	if (size > 0)
	{
		getPathfinding()->setUnit(bu);
		for (int dir = 2; dir <= 4; ++dir)
		{
			if (getPathfinding()->isBlocked(getTile(position + zOffset), 0, dir, 0))
				return false;
		}
	}

	if (testOnly) return true;

	for (int x = size; x >= 0; x--)
	{
		for (int y = size; y >= 0; y--)
		{
			if (x==0 && y==0)
			{
				bu->setPosition(position + zOffset);
			}
			getTile(position + Position(x,y,0) + zOffset)->setUnit(bu, getTile(position + Position(x,y,-1) + zOffset));
		}
	}

	return true;
}

/**
 * @brief Checks whether anyone on a particular faction is looking at the unit.
 *
 * Similar to getSpottingUnits() but returns a bool and stops searching if one positive hit is found.
 *
 * @param faction Faction to check through.
 * @param unit Whom to spot.
 * @return True when the unit can be seen
 */
bool SavedBattleGame::eyesOnTarget(UnitFaction faction, BattleUnit* unit)
{
	for (std::vector<BattleUnit*>::iterator i = getUnits()->begin(); i != getUnits()->end(); ++i)
	{
		if ((*i)->getFaction() != faction) continue;

		std::vector<BattleUnit*> *vis = (*i)->getVisibleUnits();
		if (std::find(vis->begin(), vis->end(), unit) != vis->end()) return true;
		// aliens know the location of all XCom agents sighted by all other aliens due to sharing locations over their space-walkie-talkies
	}

	return false;
}

/**
 * Adds this unit to the vector of falling units,
 * if it doesn't already exist.
 * @param unit The unit.
 * @return Was the unit added?
 */
bool SavedBattleGame::addFallingUnit(BattleUnit* unit)
{
	bool add = true;
	for (std::list<BattleUnit*>::iterator i = _fallingUnits.begin(); i != _fallingUnits.end(); ++i)
	{
		if (unit == *i)
		{
			add = false;
			break;
		}
	}
	if (add)
	{
		_fallingUnits.push_front(unit);
		_unitsFalling = true;
	}
	return add;
}

/**
 * Gets all units in the battlescape that are falling.
 * @return The falling units in the battlescape.
 */
std::list<BattleUnit*> *SavedBattleGame::getFallingUnits()
{
	return &_fallingUnits;
}

/**
 * Toggles the switch that says "there are units falling, start the fall state".
 * @param fall True if there are any units falling in the battlescape.
 */
void SavedBattleGame::setUnitsFalling(bool fall)
{
	_unitsFalling = fall;
}

/**
 * Returns whether there are any units falling in the battlescape.
 * @return True if there are any units falling in the battlescape.
 */
bool SavedBattleGame::getUnitsFalling() const
{
	return _unitsFalling;
}

/**
 * Gets the highest ranked, living XCom unit.
 * @return The highest ranked, living XCom unit.
 */
BattleUnit* SavedBattleGame::getHighestRankedXCom()
{
	BattleUnit* highest = 0;
	for (std::vector<BattleUnit*>::iterator j = _units.begin(); j != _units.end(); ++j)
	{
		if ((*j)->getOriginalFaction() == FACTION_PLAYER && !(*j)->isOut())
		{
			if (highest == 0 || (*j)->getRankInt() > highest->getRankInt())
			{
				highest = *j;
			}
		}
	}
	return highest;
}

/**
 * Gets morale modifier of unit.
 * @param unit
 * @return Morale modifier.
 */
int SavedBattleGame::getUnitMoraleModifier(BattleUnit* unit)
{
	int result = 100;

	if (unit->getOriginalFaction() == FACTION_PLAYER)
	{
		switch (unit->getRankInt())
		{
		case 5:
			result += 25;
		case 4:
			result += 20;
		case 3:
			result += 10;
		case 2:
			result += 20;
		default:
			break;
		}
	}

	return result;
}

/**
 * Gets the morale modifier for XCom based on the highest ranked, living XCom unit,
 * or Alien modifier based on they number.
 * @param hostile modifier for player or hostile?
 * @return The morale modifier.
 */
int SavedBattleGame::getFactionMoraleModifier(bool player)
{
	if (player)
	{
		BattleUnit *leader = getHighestRankedXCom();
		int result = 100;
		if (leader)
		{
			switch (leader->getRankInt())
			{
			case 5:
				result += 25;
			case 4:
				result += 10;
			case 3:
				result += 5;
			case 2:
				result += 10;
			default:
				break;
			}
		}
		return result;
	}
	else
	{
		int number = 0;
		for (std::vector<BattleUnit*>::iterator j = _units.begin(); j != _units.end(); ++j)
		{
			if ((*j)->getOriginalFaction() == FACTION_HOSTILE && !(*j)->isOut())
			{
				++number;
			}
		}
		return std::max(6 * number, 100);
	}
}

/**
 * Places a unit on or near a position.
 * @param unit The unit to place.
 * @param entryPoint The position around which to attempt to place the unit.
 * @return True if the unit was successfully placed.
 */
bool SavedBattleGame::placeUnitNearPosition(BattleUnit *unit, const Position& entryPoint, bool largeFriend)
{
	if (setUnitPosition(unit, entryPoint))
	{
		return true;
	}

	int me = 0 - unit->getArmor()->getSize();
	int you = largeFriend ? 2 : 1;
	int xArray[8] = {0, you, you, you, 0, me, me, me};
	int yArray[8] = {me, me, 0, you, you, you, 0, me};
	for (int dir = 0; dir <= 7; ++dir)
	{
		Position offset = Position (xArray[dir], yArray[dir], 0);
		Tile *t = getTile(entryPoint + offset);
		if (t && !getPathfinding()->isBlocked(getTile(entryPoint + (offset / 2)), t, dir, 0)
			&& setUnitPosition(unit, entryPoint + offset))
		{
			return true;
		}
	}

	if (unit->getMovementType() == MT_FLY)
	{
		Tile *t = getTile(entryPoint + Position(0, 0, 1));
		if (t && t->hasNoFloor(getTile(entryPoint)) && setUnitPosition(unit, entryPoint + Position(0, 0, 1)))
		{
			return true;
		}
	}
	return false;
}

/**
 * Resets the turn counter.
 */
void SavedBattleGame::resetTurnCounter()
{
	_turn = 1;
	_cheating = false;
	_side = FACTION_PLAYER;
	_beforeGame = true;
}

/**
 * Resets visibility of all the tiles on the map.
 */
void SavedBattleGame::resetTiles()
{
	for (int i = 0; i != getMapSizeXYZ(); ++i)
	{
		_tiles[i].setDiscovered(false, 0);
		_tiles[i].setDiscovered(false, 1);
		_tiles[i].setDiscovered(false, 2);
	}
}

/**
 * @return the tilesearch vector for use in AI functions.
 */
const std::vector<Position> &SavedBattleGame::getTileSearch() const
{
	return _tileSearch;
}

/**
 * is the AI allowed to cheat?
 * @return true if cheating.
 */
bool SavedBattleGame::isCheating() const
{
	return _cheating;
}

/**
 * Gets the TU reserved type.
 * @return A battleactiontype.
 */
BattleActionType SavedBattleGame::getTUReserved() const
{
	return _tuReserved;
}

/**
 * Sets the TU reserved type.
 * @param reserved A battleactiontype.
 */
void SavedBattleGame::setTUReserved(BattleActionType reserved)
{
	_tuReserved = reserved;
}

/**
 * Gets the kneel reservation setting.
 * @return Should we reserve an extra 4 TUs to kneel?
 */
bool SavedBattleGame::getKneelReserved() const
{
	return _kneelReserved;
}

/**
 * Sets the kneel reservation setting.
 * @param reserved Should we reserve an extra 4 TUs to kneel?
 */
void SavedBattleGame::setKneelReserved(bool reserved)
{
	_kneelReserved = reserved;
}

/**
 * Return a reference to the base module destruction map
 * this map contains information on how many destructible base modules
 * remain at any given grid reference in the basescape, using [x][y] format.
 * -1 for "no items" 0 for "destroyed" and any actual number represents how many left.
 * @return the base module damage map.
 */
std::vector< std::vector<std::pair<int, int> > > &SavedBattleGame::getModuleMap()
{
	return _baseModules;
}

/**
 * calculate the number of map modules remaining by counting the map objects
 * on the top floor who have the baseModule flag set. we store this data in the grid
 * as outlined in the comments above, in pairs representing initial and current values.
 */
void SavedBattleGame::calculateModuleMap()
{
	_baseModules.resize((_mapsize_x / 10), std::vector<std::pair<int, int> >((_mapsize_y / 10), std::make_pair(-1, -1)));

	for (int x = 0; x != _mapsize_x; ++x)
	{
		for (int y = 0; y != _mapsize_y; ++y)
		{
			for (int z = 0; z != _mapsize_z; ++z)
			{
				Tile *tile = getTile(Position(x,y,z));
				if (tile && tile->getMapData(O_OBJECT) && tile->getMapData(O_OBJECT)->isBaseModule())
				{
					_baseModules[x/10][y/10].first += _baseModules[x/10][y/10].first > 0 ? 1 : 2;
					_baseModules[x/10][y/10].second = _baseModules[x/10][y/10].first;
				}
			}
		}
	}
}

/**
 * get a pointer to the geoscape save
 * @return a pointer to the geoscape save.
 */
SavedGame *SavedBattleGame::getGeoscapeSave()
{
	return _battleState->getGame()->getSavedGame();
}

/**
 * check the depth of the battlescape.
 * @return depth.
 */
int SavedBattleGame::getDepth() const
{
	return _depth;
}

/**
 * set the depth of the battlescape game.
 * @param depth the intended depth 0-3.
 */
void SavedBattleGame::setDepth(int depth)
{
	_depth = depth;
}

/**
 * uses the depth variable to choose a palette.
 * @param state the state to set the palette for.
 */
void SavedBattleGame::setPaletteByDepth(State *state)
{
	if (_depth == 0)
	{
		state->setPalette("PAL_BATTLESCAPE");
	}
	else
	{
		std::ostringstream ss;
		ss << "PAL_BATTLESCAPE_" << _depth;
		state->setPalette(ss.str());
	}
}

/**
 * set the ambient battlescape sound effect.
 * @param sound the intended sound.
 */
void SavedBattleGame::setAmbientSound(int sound)
{
	_ambience = sound;
}

/**
 * get the ambient battlescape sound effect.
 * @return the intended sound.
 */
int SavedBattleGame::getAmbientSound() const
{
	return _ambience;
}

/**
 * get ruleset.
 * @return the ruleset of game.
 */
const Mod *SavedBattleGame::getMod() const
{
	return _rule;
}

/**
 * get the list of items we're guaranteed to take with us (ie: items that were in the skyranger)
 * @return the list of items we're garaunteed.
 */
std::vector<BattleItem*> *SavedBattleGame::getGuaranteedRecoveredItems()
{
	return &_recoverGuaranteed;
}

/**
 * get the list of items we're not guaranteed to take with us (ie: items that were NOT in the skyranger)
 * @return the list of items we might get.
 */
std::vector<BattleItem*> *SavedBattleGame::getConditionalRecoveredItems()
{
	return &_recoverConditional;
}

/**
 * Get the music track for the current battle.
 * @return the name of the music track.
 */
const std::string &SavedBattleGame::getMusic() const
{
	return _music;
}

/**
 * Set the music track for this battle.
 * @param track the track name.
 */
void SavedBattleGame::setMusic(const std::string &track)
{
	_music = track;
}

/**
 * Set the objective type for the current battle.
 * @param the objective type.
 */
void SavedBattleGame::setObjectiveType(int type)
{
	_objectiveType = type;
}

/**
 * Get the objective type for the current battle.
 * @return the objective type.
 */
SpecialTileType SavedBattleGame::getObjectiveType() const
{
	return (SpecialTileType)(_objectiveType);
}



/**
 * Sets the ambient sound effect volume.
 * @param volume the ambient volume.
 */
void SavedBattleGame::setAmbientVolume(double volume)
{
	_ambientVolume = volume;
}

/**
 * Gets the ambient sound effect volume.
 * @return the ambient sound volume.
 */
double SavedBattleGame::getAmbientVolume() const
{
	return _ambientVolume;
}

/**
 * Gets the maximum number of turns we have before this mission ends.
 * @return the turn limit.
 */
int SavedBattleGame::getTurnLimit() const
{
	return _turnLimit;
}

/**
 * Gets the action type to perform when the timer expires.
 * @return the action type to perform.
 */
ChronoTrigger SavedBattleGame::getChronoTrigger() const
{
	return _chronoTrigger;
}

/**
 * Sets the turn limit for this mission.
 * @param limit the turn limit.
 */
void SavedBattleGame::setTurnLimit(int limit)
{
	_turnLimit = limit;
}

/**
 * Sets the action type to occur when the timer runs out.
 * @param trigger the action type to perform.
 */
void SavedBattleGame::setChronoTrigger(ChronoTrigger trigger)
{
	_chronoTrigger = trigger;
}

/**
 * Sets the turn at which the players become exposed to the AI.
 * @param turn the turn to start cheating.
 */
void SavedBattleGame::setCheatTurn(int turn)
{
	_cheatTurn = turn;
}

bool SavedBattleGame::isBeforeGame() const
{
	return _beforeGame;
}

/**
 * Register Armor in script parser.
 * @param parser Script parser.
 */
void SavedBattleGame::ScriptRegister(ScriptParserBase* parser)
{
	Bind<SavedBattleGame> sbg = { parser };

	sbg.add<&SavedBattleGame::getTurn>("getTurn");
	sbg.add<&SavedBattleGame::getAnimFrame>("getAnimFrame");

	sbg.addScriptValue<&SavedBattleGame::_scriptValues>(true);
}

}<|MERGE_RESOLUTION|>--- conflicted
+++ resolved
@@ -1241,235 +1241,6 @@
 }
 
 /**
-<<<<<<< HEAD
- * Adds an item to an XCom soldier (auto-equip).
- * @param item Pointer to the Item.
- * @param unit Pointer to the Unit.
- * @param allowSecondClip allow the unit to take a second clip or not. (only applies to xcom soldiers, aliens are allowed regardless of this flag)
- * @param allowAutoLoadout allow auto equip of weapons for solders.
- * @param allowUnloadedWeapons allow equip of weapons without ammo.
- * @return if the item was placed or not.
- */
-bool SavedBattleGame::addItem(BattleItem *item, BattleUnit *unit, bool allowSecondClip, bool allowAutoLoadout, bool allowUnloadedWeapons)
-{
-	RuleInventory *rightHand = _rule->getInventory("STR_RIGHT_HAND");
-	RuleInventory *leftHand = _rule->getInventory("STR_LEFT_HAND");
-	bool placed = false;
-	bool loaded = false;
-	BattleItem *rightWeapon = unit->getRightHandWeapon();
-	BattleItem *leftWeapon = unit->getLeftHandWeapon();
-	int weight = 0;
-
-	// tanks and aliens don't care about weight or multiple items,
-	// their loadouts are defined in the rulesets and more or less set in stone.
-	if (unit->getFaction() == FACTION_PLAYER && unit->hasInventory())
-	{
-		weight = unit->getCarriedWeight() + item->getRules()->getWeight();
-		if (item->getAmmoItem() && item->getAmmoItem() != item)
-		{
-			weight += item->getAmmoItem()->getRules()->getWeight();
-		}
-		// allow all weapons to be loaded by avoiding this check,
-		// they'll return false later anyway if the unit has something in his hand.
-		if (item->getRules()->getCompatibleAmmo()->empty())
-		{
-			int tally = 0;
-			for (std::vector<BattleItem*>::iterator i = unit->getInventory()->begin(); i != unit->getInventory()->end(); ++i)
-			{
-				if (item->getRules()->getType() == (*i)->getRules()->getType())
-				{
-					if (allowSecondClip && item->getRules()->getBattleType() == BT_AMMO)
-					{
-						tally++;
-						if (tally == 2)
-						{
-							return false;
-						}
-					}
-					else
-					{
-						// we already have one, thanks.
-						return false;
-					}
-				}
-			}
-		}
-	}
-
-	// place fixed weapon
-	if (item->getRules()->isFixed())
-	{
-		// either in the default slot provided in the ruleset
-		if (!item->getRules()->getDefaultInventorySlot().empty())
-		{
-			RuleInventory *defaultSlot = _rule->getInventory(item->getRules()->getDefaultInventorySlot());
-			BattleItem *defaultSlotWeapon = unit->getItem(item->getRules()->getDefaultInventorySlot());
-			if (!defaultSlotWeapon)
-			{
-				item->moveToOwner(unit);
-				item->setSlot(defaultSlot);
-				placed = true;
-				_items.push_back(item);
-				item->setXCOMProperty(unit->getFaction() == FACTION_PLAYER);
-				if (item->getRules()->getTurretType() > -1)
-				{
-					unit->setTurretType(item->getRules()->getTurretType());
-				}
-			}
-		}
-		// or in the left/right hand
-		if (!placed && (!rightWeapon || !leftWeapon))
-		{
-			item->moveToOwner(unit);
-			item->setSlot(!rightWeapon ? rightHand : leftHand);
-			placed = true;
-			_items.push_back(item);
-			item->setXCOMProperty(unit->getFaction() == FACTION_PLAYER);
-			if (item->getRules()->getTurretType() > -1)
-			{
-				unit->setTurretType(item->getRules()->getTurretType());
-			}
-		}
-		return placed;
-	}
-
-	// we equip item only if we have skill to use it.
-	if (unit->getBaseStats()->psiSkill <= 0 && item->getRules()->isPsiRequired())
-	{
-		return false;
-	}
-
-	bool keep = true;
-	switch (item->getRules()->getBattleType())
-	{
-	case BT_FIREARM:
-	case BT_MELEE:
-		if (item->getAmmoItem() || unit->getFaction() != FACTION_PLAYER || !unit->hasInventory() || allowUnloadedWeapons)
-		{
-			loaded = true;
-		}
-
-		if (loaded && (unit->getGeoscapeSoldier() == 0 || allowAutoLoadout))
-		{
-			if (!rightWeapon && unit->getBaseStats()->strength * 0.66 >= weight) // weight is always considered 0 for aliens
-			{
-				item->moveToOwner(unit);
-				item->setSlot(rightHand);
-				placed = true;
-			}
-			if (!placed && !leftWeapon && (unit->getFaction() != FACTION_PLAYER || item->getRules()->isFixed()))
-			{
-				item->moveToOwner(unit);
-				item->setSlot(leftHand);
-				placed = true;
-			}
-		}
-		break;
-	case BT_AMMO:
-		// xcom weapons will already be loaded, aliens and tanks, however, get their ammo added afterwards.
-		// so let's try to load them here.
-		if (rightWeapon && (rightWeapon->getRules()->isFixed() || unit->getFaction() != FACTION_PLAYER || allowUnloadedWeapons) &&
-			!rightWeapon->getRules()->getCompatibleAmmo()->empty() &&
-			!rightWeapon->getAmmoItem() &&
-			rightWeapon->setAmmoItem(item) == 0)
-		{
-			item->setSlot(rightHand);
-			placed = true;
-			break;
-		}
-		if (leftWeapon && (leftWeapon->getRules()->isFixed() || unit->getFaction() != FACTION_PLAYER || allowUnloadedWeapons) &&
-			!leftWeapon->getRules()->getCompatibleAmmo()->empty() &&
-			!leftWeapon->getAmmoItem() &&
-			leftWeapon->setAmmoItem(item) == 0)
-		{
-			item->setSlot(leftHand);
-			placed = true;
-			break;
-		}
-		// don't take ammo for weapons we don't have.
-		keep = (unit->getFaction() != FACTION_PLAYER);
-		if (rightWeapon)
-		{
-			for (const std::string &s : *rightWeapon->getRules()->getCompatibleAmmo())
-			{
-				if (s == item->getRules()->getType())
-				{
-					keep = true;
-					break;
-				}
-			}
-		}
-		if (leftWeapon)
-		{
-			for (const std::string &s : *leftWeapon->getRules()->getCompatibleAmmo())
-			{
-				if (s == item->getRules()->getType())
-				{
-					keep = true;
-					break;
-				}
-			}
-		}
-		if (!keep)
-		{
-			break;
-		}
-	default:
-		if (item->getRules()->getBattleType() == BT_PSIAMP && unit->getFaction() == FACTION_HOSTILE)
-		{
-			if (!rightWeapon)
-			{
-				item->moveToOwner(unit);
-				item->setSlot(rightHand);
-				placed = true;
-			}
-			if (!placed && !leftWeapon)
-			{
-				item->moveToOwner(unit);
-				item->setSlot(leftHand);
-				placed = true;
-			}
-		}
-		else if ((unit->getGeoscapeSoldier() == 0 || allowAutoLoadout))
-		{
-			if (unit->getBaseStats()->strength >= weight) // weight is always considered 0 for aliens
-			{
-				for (std::vector<std::string>::const_iterator i = _rule->getInvsList().begin(); i != _rule->getInvsList().end() && !placed; ++i)
-				{
-					RuleInventory *slot = _rule->getInventory(*i);
-					if (slot->getType() == INV_SLOT)
-					{
-						for (std::vector<RuleSlot>::iterator j = slot->getSlots()->begin(); j != slot->getSlots()->end() && !placed; ++j)
-						{
-							if (!Inventory::overlapItems(unit, item, slot, j->x, j->y) && slot->fitItemInSlot(item->getRules(), j->x, j->y))
-							{
-								item->moveToOwner(unit);
-								item->setSlot(slot);
-								item->setSlotX(j->x);
-								item->setSlotY(j->y);
-								placed = true;
-								break;
-							}
-						}
-					}
-				}
-			}
-		}
-	break;
-	}
-
-	if (placed)
-	{
-		_items.push_back(item);
-	}
-	item->setXCOMProperty(unit->getFaction() == FACTION_PLAYER);
-
-	return placed;
-}
-
-/**
-=======
->>>>>>> 2068fa6e
  * Add buildin items from list to unit.
  * @param unit Unit that should get weapon.
  * @param fixed List of buildin items.
