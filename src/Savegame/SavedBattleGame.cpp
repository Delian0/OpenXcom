--- conflicted
+++ resolved
@@ -833,15 +833,11 @@
 	{
 		return false;
 	}
-<<<<<<< HEAD
+	if (rule->isBlockingBothHands() && unit->getFaction() == FACTION_PLAYER && !isBerserking && unit->getItem("STR_LEFT_HAND") != 0 && unit->getItem("STR_RIGHT_HAND") != 0)
+	{
+		return false;
+	}
 	return true;
-=======
-	if (rule->isBlockingBothHands() && unit->getFaction() == FACTION_PLAYER && !isBerserking && unit->getItem("STR_LEFT_HAND") != 0 && unit->getItem("STR_RIGHT_HAND") != 0)
-	{
-		return false;
-	}
-	return x;
->>>>>>> a937131a
 }
 
 /**
