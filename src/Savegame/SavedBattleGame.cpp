/*
 * Copyright 2010-2015 OpenXcom Developers.
 *
 * This file is part of OpenXcom.
 *
 * OpenXcom is free software: you can redistribute it and/or modify
 * it under the terms of the GNU General Public License as published by
 * the Free Software Foundation, either version 3 of the License, or
 * (at your option) any later version.
 *
 * OpenXcom is distributed in the hope that it will be useful,
 * but WITHOUT ANY WARRANTY; without even the implied warranty of
 * MERCHANTABILITY or FITNESS FOR A PARTICULAR PURPOSE.  See the
 * GNU General Public License for more details.
 *
 * You should have received a copy of the GNU General Public License
 * along with OpenXcom.  If not, see <http://www.gnu.org/licenses/>.
 */
#include <assert.h>
#include <vector>
#include "BattleItem.h"
#include "SavedBattleGame.h"
#include "SavedGame.h"
#include "Tile.h"
#include "Node.h"
#include "../Mod/MapDataSet.h"
#include "../Mod/MCDPatch.h"
#include "../Battlescape/Pathfinding.h"
#include "../Battlescape/TileEngine.h"
#include "../Battlescape/BattlescapeState.h"
#include "../Battlescape/BattlescapeGame.h"
#include "../Battlescape/Position.h"
#include "../Battlescape/Inventory.h"
#include "../Mod/Mod.h"
#include "../Mod/Armor.h"
#include "../Engine/Game.h"
#include "../Mod/RuleInventory.h"
#include "../Battlescape/CivilianBAIState.h"
#include "../Battlescape/AlienBAIState.h"
#include "../Engine/RNG.h"
#include "../Engine/Options.h"
#include "../Engine/Logger.h"
#include "SerializationHelper.h"

namespace OpenXcom
{

/**
 * Initializes a brand new battlescape saved game.
 */
SavedBattleGame::SavedBattleGame(Mod *rule) :
	_battleState(0), _rule(rule), _mapsize_x(0), _mapsize_y(0), _mapsize_z(0), _selectedUnit(0),
	_lastSelectedUnit(0), _pathfinding(0), _tileEngine(0), _globalShade(0), _side(FACTION_PLAYER), _turn(1),
    _debugMode(false), _aborted(false), _itemId(0), _objectiveType(-1), _objectivesDestroyed(0), _objectivesNeeded(0), _unitsFalling(false),
	_cheating(false), _tuReserved(BA_NONE), _kneelReserved(false), _depth(0), _ambience(-1), _ambientVolume(0.5)
{
	_tileSearch.resize(11*11);
	for (int i = 0; i < 121; ++i)
	{
		_tileSearch[i].x = ((i%11) - 5);
		_tileSearch[i].y = ((i/11) - 5);
	}
}

/**
 * Deletes the game content from memory.
 */
SavedBattleGame::~SavedBattleGame()
{
	for (std::vector<MapDataSet*>::iterator i = _mapDataSets.begin(); i != _mapDataSets.end(); ++i)
	{
		(*i)->unloadData();
	}

	for (std::vector<Node*>::iterator i = _nodes.begin(); i != _nodes.end(); ++i)
	{
		delete *i;
	}

	for (std::vector<BattleUnit*>::iterator i = _units.begin(); i != _units.end(); ++i)
	{
		delete *i;
	}

	for (std::vector<BattleItem*>::iterator i = _items.begin(); i != _items.end(); ++i)
	{
		delete *i;
	}
	for (std::vector<BattleItem*>::iterator i = _recoverGuaranteed.begin(); i != _recoverGuaranteed.end(); ++i)
	{
		delete *i;
	}
	for (std::vector<BattleItem*>::iterator i = _recoverConditional.begin(); i != _recoverConditional.end(); ++i)
	{
		delete *i;
	}
	for (std::vector<BattleItem*>::iterator i = _deleted.begin(); i != _deleted.end(); ++i)
	{
		delete *i;
	}

	delete _pathfinding;
	delete _tileEngine;
}

/**
 * Loads the saved battle game from a YAML file.
 * @param node YAML node.
 * @param mod for the saved game.
 * @param savedGame Pointer to saved game.
 */
void SavedBattleGame::load(const YAML::Node &node, Mod *mod, SavedGame* savedGame)
{
	_mapsize_x = node["width"].as<int>(_mapsize_x);
	_mapsize_y = node["length"].as<int>(_mapsize_y);
	_mapsize_z = node["height"].as<int>(_mapsize_z);
	_missionType = node["missionType"].as<std::string>(_missionType);
	_startingConditionType = node["startingConditionType"].as<std::string>(_startingConditionType);
	_alienCustomDeploy = node["alienCustomDeploy"].as<std::string>(_alienCustomDeploy);
	_alienCustomMission = node["alienCustomMission"].as<std::string>(_alienCustomMission);
	_globalShade = node["globalshade"].as<int>(_globalShade);
	_turn = node["turn"].as<int>(_turn);
	_depth = node["depth"].as<int>(_depth);
	int selectedUnit = node["selectedUnit"].as<int>();

	for (YAML::const_iterator i = node["mapdatasets"].begin(); i != node["mapdatasets"].end(); ++i)
	{
		std::string name = i->as<std::string>();
		MapDataSet *mds = mod->getMapDataSet(name);
		_mapDataSets.push_back(mds);
	}

	initMap(_mapsize_x, _mapsize_y, _mapsize_z);

	if (!node["tileTotalBytesPer"])
	{
		// binary tile data not found, load old-style text tiles :(
		for (YAML::const_iterator i = node["tiles"].begin(); i != node["tiles"].end(); ++i)
		{
			Position pos = (*i)["position"].as<Position>();
			getTile(pos)->load((*i));
		}
	}
	else
	{
		// load key to how the tile data was saved
		Tile::SerializationKey serKey;
		size_t totalTiles = node["totalTiles"].as<size_t>();

        memset(&serKey, 0, sizeof(Tile::SerializationKey));
		serKey.index = node["tileIndexSize"].as<Uint8>(serKey.index);
		serKey.totalBytes = node["tileTotalBytesPer"].as<Uint32>(serKey.totalBytes);
		serKey._fire = node["tileFireSize"].as<Uint8>(serKey._fire);
		serKey._smoke = node["tileSmokeSize"].as<Uint8>(serKey._smoke);
		serKey._mapDataID = node["tileIDSize"].as<Uint8>(serKey._mapDataID);
		serKey._mapDataSetID = node["tileSetIDSize"].as<Uint8>(serKey._mapDataSetID);
		serKey.boolFields = node["tileBoolFieldsSize"].as<Uint8>(1); // boolean flags used to be stored in an unmentioned byte (Uint8) :|

		// load binary tile data!
		YAML::Binary binTiles = node["binTiles"].as<YAML::Binary>();

		Uint8 *r = (Uint8*)binTiles.data();
		Uint8 *dataEnd = r + totalTiles * serKey.totalBytes;

		while (r < dataEnd)
		{
			int index = unserializeInt(&r, serKey.index);
			assert (index >= 0 && index < _mapsize_x * _mapsize_z * _mapsize_y);
			_tiles[index].loadBinary(r, serKey); // loadBinary's privileges to advance *r have been revoked
			r += serKey.totalBytes-serKey.index; // r is now incremented strictly by totalBytes in case there are obsolete fields present in the data
		}
	}
	if (_missionType == "STR_BASE_DEFENSE")
	{
		if (node["moduleMap"])
		{
			_baseModules = node["moduleMap"].as<std::vector< std::vector<std::pair<int, int> > > >();
		}
		else
		{
			// backwards compatibility: imperfect solution, modules that were completely destroyed
			// prior to saving and updating builds will be counted as indestructible.
			calculateModuleMap();
		}
	}
	for (YAML::const_iterator i = node["nodes"].begin(); i != node["nodes"].end(); ++i)
	{
		Node *n = new Node();
		n->load(*i);
		_nodes.push_back(n);
	}

	for (YAML::const_iterator i = node["units"].begin(); i != node["units"].end(); ++i)
	{
		UnitFaction faction = (UnitFaction)(*i)["faction"].as<int>();
		UnitFaction originalFaction = (UnitFaction)(*i)["originalFaction"].as<int>(faction);
		int id = (*i)["id"].as<int>();
		BattleUnit *unit;
		if (id < BattleUnit::MAX_SOLDIER_ID) // Unit is linked to a geoscape soldier
		{
			// look up the matching soldier
			unit = new BattleUnit(savedGame->getSoldier(id), _depth, mod->getMaxViewDistance());
		}
		else
		{
			std::string type = (*i)["genUnitType"].as<std::string>();
			std::string armor = (*i)["genUnitArmor"].as<std::string>();
			// create a new Unit.
			if(!mod->getUnit(type) || !mod->getArmor(armor)) continue;
<<<<<<< HEAD
			unit = new BattleUnit(mod->getUnit(type), originalFaction, id, mod->getArmor(armor), mod->getStatAdjustment(savedGame->getDifficulty()), _depth, mod->getMaxViewDistance());
=======
			unit = new BattleUnit(mod->getUnit(type), originalFaction, id, mod->getArmor(armor), savedGame->getDifficultyCoefficient(), _depth, mod->getMaxViewDistance());
>>>>>>> f8964521
		}
		unit->load(*i);
		unit->setSpecialWeapon(this);
		_units.push_back(unit);
		if (faction == FACTION_PLAYER)
		{
			if ((unit->getId() == selectedUnit) || (_selectedUnit == 0 && !unit->isOut()))
				_selectedUnit = unit;
		}
		if (unit->getStatus() != STATUS_DEAD)
		{
			if (const YAML::Node &ai = (*i)["AI"])
			{
				BattleAIState *aiState;
				if (faction == FACTION_NEUTRAL)
				{
					aiState = new CivilianBAIState(this, unit, 0);
				}
				else if (faction == FACTION_HOSTILE)
				{
					aiState = new AlienBAIState(this, unit, 0);
				}
				else
				{
					continue;
				}
				aiState->load(ai);
				unit->setAIState(aiState);
			}
		}
	}
	// matches up tiles and units
	resetUnitTiles();

	std::string fromContainer[3] = { "items", "recoverConditional", "recoverGuaranteed" };
	std::vector<BattleItem*> *toContainer[3] = {&_items, &_recoverConditional, &_recoverGuaranteed};
	for (int pass = 0; pass != 3; ++pass)
	{
		for (YAML::const_iterator i = node[fromContainer[pass]].begin(); i != node[fromContainer[pass]].end(); ++i)
		{
			std::string type = (*i)["type"].as<std::string>();
			_itemId = (*i)["id"].as<int>(_itemId);
			if (mod->getItem(type))
			{
				BattleItem *item = new BattleItem(mod->getItem(type), &_itemId);
				item->load(*i);
				type = (*i)["inventoryslot"].as<std::string>();
				if (type != "NULL")
					item->setSlot(mod->getInventory(type));
				int owner = (*i)["owner"].as<int>();
				int prevOwner = (*i)["previousOwner"].as<int>(-1);
				int unit = (*i)["unit"].as<int>();

				// match up items and units
				for (std::vector<BattleUnit*>::iterator bu = _units.begin(); bu != _units.end(); ++bu)
				{
					if ((*bu)->getId() == owner)
					{
						item->moveToOwner(*bu);
					}
					if ((*bu)->getId() == unit)
					{
						item->setUnit(*bu);
					}
				}
				for (std::vector<BattleUnit*>::iterator bu = _units.begin(); bu != _units.end(); ++bu)
				{
					if ((*bu)->getId() == prevOwner)
					{
						item->setPreviousOwner(*bu);
					}
				}

				// match up items and tiles
				if (item->getSlot() && item->getSlot()->getType() == INV_GROUND)
				{
					Position pos = (*i)["position"].as<Position>();
					if (pos.x != -1)
						getTile(pos)->addItem(item, mod->getInventory("STR_GROUND"));
				}
				toContainer[pass]->push_back(item);
			}
		}
	}

	// tie ammo items to their weapons, running through the items again
	std::vector<BattleItem*>::iterator weaponi = _items.begin();
	for (YAML::const_iterator i = node["items"].begin(); i != node["items"].end(); ++i)
	{
		if (mod->getItem((*i)["type"].as<std::string>()))
		{
			int ammo = (*i)["ammoItem"].as<int>();
			if (ammo != -1)
			{
				for (std::vector<BattleItem*>::iterator ammoi = _items.begin(); ammoi != _items.end(); ++ammoi)
				{
					if ((*ammoi)->getId() == ammo)
					{
						(*weaponi)->setAmmoItem((*ammoi));
						break;
					}
				}
			}
			 ++weaponi;
		}
	}
	_objectiveType = node["objectiveType"].as<int>(_objectiveType);
	_objectivesDestroyed = node["objectivesDestroyed"].as<int>(_objectivesDestroyed);
	_objectivesNeeded = node["objectivesNeeded"].as<int>(_objectivesNeeded);
	_tuReserved = (BattleActionType)node["tuReserved"].as<int>(_tuReserved);
	_kneelReserved = node["kneelReserved"].as<bool>(_kneelReserved);
	_ambience = node["ambience"].as<int>(_ambience);
	_ambientVolume = node["ambientVolume"].as<double>(_ambientVolume);
	_music = node["music"].as<std::string>(_music);
}

/**
 * Loads the resources required by the map in the battle save.
 * @param mod Pointer to the mod.
 */
void SavedBattleGame::loadMapResources(Mod *mod)
{
	for (std::vector<MapDataSet*>::const_iterator i = _mapDataSets.begin(); i != _mapDataSets.end(); ++i)
	{
		(*i)->loadData();
		if (mod->getMCDPatch((*i)->getName()))
		{
			mod->getMCDPatch((*i)->getName())->modifyData(*i);
		}
	}

	int mdsID, mdID;

	for (int i = 0; i < _mapsize_z * _mapsize_y * _mapsize_x; ++i)
	{
		for (int part = 0; part < 4; ++part)
		{
			_tiles[i].getMapData(&mdID, &mdsID, part);
			if (mdID != -1 && mdsID != -1)
			{
				_tiles[i].setMapData(_mapDataSets[mdsID]->getObjects()->at(mdID), mdID, mdsID, part);
			}
		}
	}

	initUtilities(mod);
	getTileEngine()->calculateSunShading();
	getTileEngine()->calculateTerrainLighting();
	getTileEngine()->calculateUnitLighting();
	getTileEngine()->recalculateFOV();
}

/**
 * Saves the saved battle game to a YAML file.
 * @return YAML node.
 */
YAML::Node SavedBattleGame::save() const
{
	YAML::Node node;
	if (_objectivesNeeded)
	{
		node["objectivesDestroyed"] = _objectivesDestroyed;
		node["objectivesNeeded"] = _objectivesNeeded;
		node["objectiveType"] = _objectiveType;
	}
	node["width"] = _mapsize_x;
	node["length"] = _mapsize_y;
	node["height"] = _mapsize_z;
	node["missionType"] = _missionType;
	node["startingConditionType"] = _startingConditionType;
	node["globalshade"] = _globalShade;
	node["turn"] = _turn;
	node["selectedUnit"] = (_selectedUnit?_selectedUnit->getId():-1);
	for (std::vector<MapDataSet*>::const_iterator i = _mapDataSets.begin(); i != _mapDataSets.end(); ++i)
	{
		node["mapdatasets"].push_back((*i)->getName());
	}
#if 0
	for (int i = 0; i < _mapsize_z * _mapsize_y * _mapsize_x; ++i)
	{
		if (!_tiles[i].isVoid())
		{
			node["tiles"].push_back(_tiles[i].save());
		}
	}
#else
	// first, write out the field sizes we're going to use to write the tile data
	node["tileIndexSize"] = Tile::serializationKey.index;
	node["tileTotalBytesPer"] = Tile::serializationKey.totalBytes;
	node["tileFireSize"] = Tile::serializationKey._fire;
	node["tileSmokeSize"] = Tile::serializationKey._smoke;
	node["tileIDSize"] = Tile::serializationKey._mapDataID;
	node["tileSetIDSize"] = Tile::serializationKey._mapDataSetID;
    node["tileBoolFieldsSize"] = Tile::serializationKey.boolFields;

	size_t tileDataSize = Tile::serializationKey.totalBytes * _mapsize_z * _mapsize_y * _mapsize_x;
	Uint8* tileData = (Uint8*) calloc(tileDataSize, 1);
	Uint8* w = tileData;

	for (int i = 0; i < _mapsize_z * _mapsize_y * _mapsize_x; ++i)
	{
		if (!_tiles[i].isVoid())
		{
			serializeInt(&w, Tile::serializationKey.index, i);
			_tiles[i].saveBinary(&w);
		}
		else
		{
			tileDataSize -= Tile::serializationKey.totalBytes;
		}
	}
	node["totalTiles"] = tileDataSize / Tile::serializationKey.totalBytes; // not strictly necessary, just convenient
	node["binTiles"] = YAML::Binary(tileData, tileDataSize);
    free(tileData);
#endif
	for (std::vector<Node*>::const_iterator i = _nodes.begin(); i != _nodes.end(); ++i)
	{
		node["nodes"].push_back((*i)->save());
	}
	if (_missionType == "STR_BASE_DEFENSE")
	{
		node["moduleMap"] = _baseModules;
	}
	for (std::vector<BattleUnit*>::const_iterator i = _units.begin(); i != _units.end(); ++i)
	{
		node["units"].push_back((*i)->save());
	}
	for (std::vector<BattleItem*>::const_iterator i = _items.begin(); i != _items.end(); ++i)
	{
		node["items"].push_back((*i)->save());
	}
	node["tuReserved"] = (int)_tuReserved;
    node["kneelReserved"] = _kneelReserved;
    node["depth"] = _depth;
	node["ambience"] = _ambience;
	node["ambientVolume"] = _ambientVolume;
	for (std::vector<BattleItem*>::const_iterator i = _recoverGuaranteed.begin(); i != _recoverGuaranteed.end(); ++i)
	{
		node["recoverGuaranteed"].push_back((*i)->save());
	}
	for (std::vector<BattleItem*>::const_iterator i = _recoverConditional.begin(); i != _recoverConditional.end(); ++i)
	{
		node["recoverConditional"].push_back((*i)->save());
	}
	node["music"] = _music;

	return node;
}

/**
 * Initializes the array of tiles and creates a pathfinding object.
 * @param mapsize_x
 * @param mapsize_y
 * @param mapsize_z
 */
void SavedBattleGame::initMap(int mapsize_x, int mapsize_y, int mapsize_z)
{
	if (!_nodes.empty())
	{
		_tiles.clear();

		for (std::vector<Node*>::iterator i = _nodes.begin(); i != _nodes.end(); ++i)
		{
			delete *i;
		}

		_nodes.clear();
		_mapDataSets.clear();
	}
	_mapsize_x = mapsize_x;
	_mapsize_y = mapsize_y;
	_mapsize_z = mapsize_z;
	_tiles.reserve(_mapsize_z * _mapsize_y * _mapsize_x);
	/* create tile objects */
	for (int i = 0; i < _mapsize_z * _mapsize_y * _mapsize_x; ++i)
	{
		Position pos;
		getTileCoords(i, &pos.x, &pos.y, &pos.z);
		_tiles.push_back(Tile(pos));
	}

}

/**
 * Initializes the map utilities.
 * @param mod Pointer to mod.
 */
void SavedBattleGame::initUtilities(Mod *mod)
{
	delete _pathfinding;
	delete _tileEngine;
	_pathfinding = new Pathfinding(this);
	_tileEngine = new TileEngine(this, mod->getVoxelData(), mod->getMaxViewDistance(), mod->getMaxDarknessToSeeUnits());
}

/**
 * Sets the mission type.
 * @param missionType The mission type.
 */
void SavedBattleGame::setMissionType(const std::string &missionType)
{
	_missionType = missionType;
}

/**
 * Gets the mission type.
 * @return The mission type.
 */
const std::string &SavedBattleGame::getMissionType() const
{
	return _missionType;
}

/**
 * Sets the starting condition type.
 * @param startingConditionType The starting condition type.
 */
void SavedBattleGame::setStartingConditionType(const std::string &startingConditionType)
{
	_startingConditionType = startingConditionType;
}

/**
 * Gets the starting condition type.
 * @return The starting condition type.
 */
const std::string &SavedBattleGame::getStartingConditionType() const
{
	return _startingConditionType;
}

/**
 *  Sets the custom alien data.
 */
void SavedBattleGame::setAlienCustom(const std::string &deploy, const std::string &mission)
{
	_alienCustomDeploy = deploy;
	_alienCustomMission = mission;
}

/**
 *  Gets the custom alien deploy.
 */
const std::string &SavedBattleGame::getAlienCustomDeploy() const
{
	return _alienCustomDeploy;
}

/**
 *  Gets the custom mission definition
 */
const std::string &SavedBattleGame::getAlienCustomMission() const
{
	return _alienCustomMission;
}

/**
 * Sets the global shade.
 * @param shade The global shade.
 */
void SavedBattleGame::setGlobalShade(int shade)
{
	_globalShade = shade;
}

/**
 * Gets the global shade.
 * @return The global shade.
 */
int SavedBattleGame::getGlobalShade() const
{
	return _globalShade;
}

/**
 * Gets the map width.
 * @return The map width (Size X) in tiles.
 */
int SavedBattleGame::getMapSizeX() const
{
	return _mapsize_x;
}

/**
 * Gets the map length.
 * @return The map length (Size Y) in tiles.
 */
int SavedBattleGame::getMapSizeY() const
{
	return _mapsize_y;
}

/**
 * Gets the map height.
 * @return The map height (Size Z) in layers.
 */
int SavedBattleGame::getMapSizeZ() const
{
	return _mapsize_z;
}

/**
 * Gets the map size in tiles.
 * @return The map size.
 */
int SavedBattleGame::getMapSizeXYZ() const
{
	return _mapsize_x * _mapsize_y * _mapsize_z;
}

/**
 * Converts a tile index to coordinates.
 * @param index The (unique) tileindex.
 * @param x Pointer to the X coordinate.
 * @param y Pointer to the Y coordinate.
 * @param z Pointer to the Z coordinate.
 */
void SavedBattleGame::getTileCoords(int index, int *x, int *y, int *z) const
{
	*z = index / (_mapsize_y * _mapsize_x);
	*y = (index % (_mapsize_y * _mapsize_x)) / _mapsize_x;
	*x = (index % (_mapsize_y * _mapsize_x)) % _mapsize_x;
}

/**
 * Gets the currently selected unit
 * @return Pointer to BattleUnit.
 */
BattleUnit *SavedBattleGame::getSelectedUnit() const
{
	return _selectedUnit;
}

/**
 * Sets the currently selected unit.
 * @param unit Pointer to BattleUnit.
 */
void SavedBattleGame::setSelectedUnit(BattleUnit *unit)
{
	_selectedUnit = unit;
}

/**
 * Selects the previous player unit.
 * @param checkReselect Whether to check if we should reselect a unit.
 * @param setReselect Don't reselect a unit.
 * @param checkInventory Whether to check if the unit has an inventory.
 * @return Pointer to new selected BattleUnit, NULL if none can be selected.
 * @sa selectPlayerUnit
 */
BattleUnit *SavedBattleGame::selectPreviousPlayerUnit(bool checkReselect, bool setReselect, bool checkInventory)
{
	return selectPlayerUnit(-1, checkReselect, setReselect, checkInventory);
}

/**
 * Selects the next player unit.
 * @param checkReselect Whether to check if we should reselect a unit.
 * @param setReselect Don't reselect a unit.
 * @param checkInventory Whether to check if the unit has an inventory.
 * @return Pointer to new selected BattleUnit, NULL if none can be selected.
 * @sa selectPlayerUnit
 */
BattleUnit *SavedBattleGame::selectNextPlayerUnit(bool checkReselect, bool setReselect, bool checkInventory)
{
	return selectPlayerUnit(+1, checkReselect, setReselect, checkInventory);
}

/**
 * Selects the next player unit in a certain direction.
 * @param dir Direction to select, eg. -1 for previous and 1 for next.
 * @param checkReselect Whether to check if we should reselect a unit.
 * @param setReselect Don't reselect a unit.
 * @param checkInventory Whether to check if the unit has an inventory.
 * @return Pointer to new selected BattleUnit, NULL if none can be selected.
 */
BattleUnit *SavedBattleGame::selectPlayerUnit(int dir, bool checkReselect, bool setReselect, bool checkInventory)
{
	if (_selectedUnit != 0 && setReselect)
	{
		_selectedUnit->dontReselect();
	}
	if (_units.empty())
	{
		return 0;
	}

	std::vector<BattleUnit*>::iterator begin, end;
	if (dir > 0)
	{
		begin = _units.begin();
		end = _units.end()-1;
	}
	else if (dir < 0)
	{
		begin = _units.end()-1;
		end = _units.begin();
	}

	std::vector<BattleUnit*>::iterator i = std::find(_units.begin(), _units.end(), _selectedUnit);
	do
	{
		// no unit selected
		if (i == _units.end())
		{
			i = begin;
			continue;
		}
		if (i != end)
		{
			i += dir;
		}
		// reached the end, wrap-around
		else
		{
			i = begin;
		}
		// back to where we started... no more units found
		if (*i == _selectedUnit)
		{
			if (checkReselect && !_selectedUnit->reselectAllowed())
				_selectedUnit = 0;
			return _selectedUnit;
		}
		else if (_selectedUnit == 0 && i == begin)
		{
			return _selectedUnit;
		}
	}
	while (!(*i)->isSelectable(_side, checkReselect, checkInventory));

	_selectedUnit = (*i);
	return _selectedUnit;
}

/**
 * Selects the unit at the given position on the map.
 * @param pos Position.
 * @return Pointer to a BattleUnit, or 0 when none is found.
 */
BattleUnit *SavedBattleGame::selectUnit(const Position& pos)
{
	BattleUnit *bu = getTile(pos)->getUnit();

	if (bu && bu->isOut())
	{
		return 0;
	}
	else
	{
		return bu;
	}
}

/**
 * Gets the list of nodes.
 * @return Pointer to the list of nodes.
 */
std::vector<Node*> *SavedBattleGame::getNodes()
{
	return &_nodes;
}

/**
 * Gets the list of units.
 * @return Pointer to the list of units.
 */
std::vector<BattleUnit*> *SavedBattleGame::getUnits()
{
	return &_units;
}

/**
 * Gets the list of items.
 * @return Pointer to the list of items.
 */
std::vector<BattleItem*> *SavedBattleGame::getItems()
{
	return &_items;
}

/**
 * Gets the pathfinding object.
 * @return Pointer to the pathfinding object.
 */
Pathfinding *SavedBattleGame::getPathfinding() const
{
	return _pathfinding;
}

/**
 * Gets the terrain modifier object.
 * @return Pointer to the terrain modifier object.
 */
TileEngine *SavedBattleGame::getTileEngine() const
{
	return _tileEngine;
}

/**
 * Gets the array of mapblocks.
 * @return Pointer to the array of mapblocks.
 */
std::vector<MapDataSet*> *SavedBattleGame::getMapDataSets()
{
	return &_mapDataSets;
}

/**
 * Gets the side currently playing.
 * @return The unit faction currently playing.
 */
UnitFaction SavedBattleGame::getSide() const
{
	return _side;
}

/**
 * Test if weapon is usable by unit.
 * @param weapon
 * @param unit
 * @return Unit can shoot/use it.
 */
bool SavedBattleGame::canUseWeapon(const BattleItem* weapon, const BattleUnit* unit, bool isBerserking) const
{
	if (!weapon || !unit) return false;

	const RuleItem *rule = weapon->getRules();

	if (unit->getOriginalFaction() == FACTION_HOSTILE && getTurn() < rule->getAIUseDelay(getMod()))
	{
		return false;
	}
	if (unit->getOriginalFaction() == FACTION_PLAYER && !_battleState->getGame()->getSavedGame()->isResearched(rule->getRequirements()))
	{
		return false;
	}
	if (rule->isPsiRequired() && unit->getBaseStats()->psiSkill <= 0)
	{
		return false;
	}
	if (getDepth() == 0 && rule->isWaterOnly())
	{
		return false;
	}
<<<<<<< HEAD
	if (rule->isBlockingBothHands() && unit->getFaction() == FACTION_PLAYER && !isBerserking && unit->getLeftHandWeapon() != 0 && unit->getRightHandWeapon() != 0)
=======
	if (rule->isBlockingBothHands() && unit->getFaction() == FACTION_PLAYER && !isBerserking && unit->getItem("STR_LEFT_HAND") != 0 && unit->getItem("STR_RIGHT_HAND") != 0)
>>>>>>> f8964521
	{
		return false;
	}
	return true;
}

/**
 * Gets the current turn number.
 * @return The current turn.
 */
int SavedBattleGame::getTurn() const
{
	return _turn;
}

/**
 * Ends the current turn and progresses to the next one.
 */
void SavedBattleGame::endTurn()
{
	if (_side == FACTION_PLAYER)
	{
		if (_selectedUnit && _selectedUnit->getOriginalFaction() == FACTION_PLAYER)
			_lastSelectedUnit = _selectedUnit;
		_selectedUnit =  0;
		_side = FACTION_HOSTILE;
	}
	else if (_side == FACTION_HOSTILE)
	{
		_side = FACTION_NEUTRAL;
		// if there is no neutral team, we skip this and instantly prepare the new turn for the player
		if (selectNextPlayerUnit() == 0)
		{
			prepareNewTurn();
			_turn++;
			_side = FACTION_PLAYER;
			if (_lastSelectedUnit && _lastSelectedUnit->isSelectable(FACTION_PLAYER, false, false))
				_selectedUnit = _lastSelectedUnit;
			else
				selectNextPlayerUnit();
			while (_selectedUnit && _selectedUnit->getFaction() != FACTION_PLAYER)
				selectNextPlayerUnit();
		}
	}
	else if (_side == FACTION_NEUTRAL)
	{
		prepareNewTurn();
		_turn++;
		_side = FACTION_PLAYER;
		if (_lastSelectedUnit && _lastSelectedUnit->isSelectable(FACTION_PLAYER, false, false))
			_selectedUnit = _lastSelectedUnit;
		else
			selectNextPlayerUnit();
		while (_selectedUnit && _selectedUnit->getFaction() != FACTION_PLAYER)
			selectNextPlayerUnit();
	}
	int liveSoldiers, liveAliens;

	_battleState->getBattleGame()->tallyUnits(liveAliens, liveSoldiers);

	if ((_turn > 10 && liveAliens <= 2) || _turn > 20)
	{
		_cheating = true;
	}

	if (_side == FACTION_PLAYER)
	{
		// update the "number of turns since last spotted"
		for (std::vector<BattleUnit*>::iterator i = _units.begin(); i != _units.end(); ++i)
		{
			if ((*i)->getTurnsSinceSpotted() < 255)
			{
				(*i)->setTurnsSinceSpotted((*i)->getTurnsSinceSpotted() +	1);
			}
			if (_cheating && (*i)->getFaction() == FACTION_PLAYER && !(*i)->isOut())
			{
				(*i)->setTurnsSinceSpotted(0);
			}
		}
	}
	// hide all aliens (VOF calculations below will turn them visible again)
	for (std::vector<BattleUnit*>::iterator i = _units.begin(); i != _units.end(); ++i)
	{
		if ((*i)->getFaction() == _side)
		{
			(*i)->prepareNewTurn();
		}
		if ((*i)->getFaction() != FACTION_PLAYER)
		{
			(*i)->setVisible(false);
		}
	}

	// re-run calculateFOV() *after* all aliens have been set not-visible
	_tileEngine->recalculateFOV();

	if (_side != FACTION_PLAYER)
		selectNextPlayerUnit();
}

/**
 * Turns on debug mode.
 */
void SavedBattleGame::setDebugMode()
{
	for (int i = 0; i < _mapsize_z * _mapsize_y * _mapsize_x; ++i)
	{
		_tiles[i].setDiscovered(true, 2);
	}

	_debugMode = true;
}

/**
 * Gets the current debug mode.
 * @return Debug mode.
 */
bool SavedBattleGame::getDebugMode() const
{
	return _debugMode;
}

/**
 * Gets the BattlescapeState.
 * @return Pointer to the BattlescapeState.
 */
BattlescapeState *SavedBattleGame::getBattleState()
{
	return _battleState;
}

/**
 * Gets the BattlescapeState.
 * @return Pointer to the BattlescapeState.
 */
BattlescapeGame *SavedBattleGame::getBattleGame()
{
	return _battleState->getBattleGame();
}

/**
 * Sets the BattlescapeState.
 * @param bs A Pointer to a BattlescapeState.
 */
void SavedBattleGame::setBattleState(BattlescapeState *bs)
{
	_battleState = bs;
}

/**
 * Resets all the units to their current standing tile(s).
 */
void SavedBattleGame::resetUnitTiles()
{
	for (std::vector<BattleUnit*>::iterator i = _units.begin(); i != _units.end(); ++i)
	{
		if (!(*i)->isOut())
		{
			int size = (*i)->getArmor()->getSize() - 1;
			if ((*i)->getTile() && (*i)->getTile()->getUnit() == (*i))
			{
				for (int x = size; x >= 0; x--)
				{
					for (int y = size; y >= 0; y--)
					{
						getTile((*i)->getTile()->getPosition() + Position(x,y,0))->setUnit(0);
					}
				}
			}
			for (int x = size; x >= 0; x--)
			{
				for (int y = size; y >= 0; y--)
				{
					Tile *t = getTile((*i)->getPosition() + Position(x,y,0));
					t->setUnit((*i), getTile(t->getPosition() + Position(0,0,-1)));
				}
			}

		}
		if ((*i)->getFaction() == FACTION_PLAYER)
		{
			(*i)->setVisible(true);
		}
	}
}

/**
 * Gives access to the "storage space" vector, for distribution of items in base defense missions.
 * @return Vector of storage positions.
 */
std::vector<Position> &SavedBattleGame::getStorageSpace()
{
	return _storageSpace;
}

/**
 * Move all the leftover items in base defense missions to random locations in the storage facilities
 * @param t the tile where all our goodies are initially stored.
 */
void SavedBattleGame::randomizeItemLocations(Tile *t)
{
	if (!_storageSpace.empty())
	{
		for (std::vector<BattleItem*>::iterator it = t->getInventory()->begin(); it != t->getInventory()->end();)
		{
			if ((*it)->getSlot()->getId() == "STR_GROUND")
			{
				getTile(_storageSpace.at(RNG::generate(0, _storageSpace.size() -1)))->addItem(*it, (*it)->getSlot());
				it = t->getInventory()->erase(it);
			}
			else
			{
				++it;
			}
		}
	}
}

/**
 * Add item to delete list, usually when removing item form game or build in weapons
 * @param item Item to delete after game end.
 */
void SavedBattleGame::deleteList(BattleItem* item)
{
	_deleted.push_back(item);
}

/**
 * Removes an item from the game. Eg. when ammo item is depleted.
 * @param item The Item to remove.
 */
void SavedBattleGame::removeItem(BattleItem *item)
{
	bool find = false;
	for (std::vector<BattleItem*>::iterator i = _items.begin(); i != _items.end(); ++i)
	{
		if (*i == item)
		{
			find = true;
			_items.erase(i);
			break;
		}
	}
	if (!find)
	{
		return;
	}

	// due to strange design, the item has to be removed from the tile it is on too (if it is on a tile)
	Tile *t = item->getTile();
	BattleUnit *b = item->getOwner();
	if (t)
	{
		for (std::vector<BattleItem*>::iterator it = t->getInventory()->begin(); it != t->getInventory()->end(); ++it)
		{
			if ((*it) == item)
			{
				t->getInventory()->erase(it);
				break;
			}
		}
	}
	if (b)
	{
		for (std::vector<BattleItem*>::iterator it = b->getInventory()->begin(); it != b->getInventory()->end(); ++it)
		{
			if ((*it) == item)
			{
				b->getInventory()->erase(it);
				break;
			}
		}
	}

	deleteList(item);
}

/**
 * Adds an item to an XCom soldier (auto-equip).
 * @param item Pointer to the Item.
 * @param unit Pointer to the Unit.
 * @param allowSecondClip allow the unit to take a second clip or not. (only applies to xcom soldiers, aliens are allowed regardless of this flag)
 * @param allowAutoLoadout allow auto equip of weapons for solders.
 * @param allowUnloadedWeapons allow equip of weapons without ammo.
 * @return if the item was placed or not.
 */
bool SavedBattleGame::addItem(BattleItem *item, BattleUnit *unit, bool allowSecondClip, bool allowAutoLoadout, bool allowUnloadedWeapons)
{
	RuleInventory *rightHand = _rule->getInventory("STR_RIGHT_HAND");
	RuleInventory *leftHand = _rule->getInventory("STR_LEFT_HAND");
	bool placed = false;
	bool loaded = false;
	BattleItem *rightWeapon = unit->getRightHandWeapon();
	BattleItem *leftWeapon = unit->getLeftHandWeapon();
	int weight = 0;

	// tanks and aliens don't care about weight or multiple items,
	// their loadouts are defined in the rulesets and more or less set in stone.
	if (unit->getFaction() == FACTION_PLAYER && unit->hasInventory())
	{
		weight = unit->getCarriedWeight() + item->getRules()->getWeight();
		if (item->getAmmoItem() && item->getAmmoItem() != item)
		{
			weight += item->getAmmoItem()->getRules()->getWeight();
		}
		// allow all weapons to be loaded by avoiding this check,
		// they'll return false later anyway if the unit has something in his hand.
		if (item->getRules()->getCompatibleAmmo()->empty())
		{
			int tally = 0;
			for (std::vector<BattleItem*>::iterator i = unit->getInventory()->begin(); i != unit->getInventory()->end(); ++i)
			{
				if (item->getRules()->getType() == (*i)->getRules()->getType())
				{
					if (allowSecondClip && item->getRules()->getBattleType() == BT_AMMO)
					{
						tally++;
						if (tally == 2)
						{
							return false;
						}
					}
					else
					{
						// we already have one, thanks.
						return false;
					}
				}
			}
		}
	}

	// place fixed weapon
	if (item->getRules()->isFixed())
	{
		// either in the default slot provided in the ruleset
		if (!item->getRules()->getDefaultInventorySlot().empty())
		{
			RuleInventory *defaultSlot = _rule->getInventory(item->getRules()->getDefaultInventorySlot());
			BattleItem *defaultSlotWeapon = unit->getItem(item->getRules()->getDefaultInventorySlot());
			if (!defaultSlotWeapon)
			{
				item->moveToOwner(unit);
				item->setSlot(defaultSlot);
				placed = true;
				_items.push_back(item);
				item->setXCOMProperty(unit->getFaction() == FACTION_PLAYER);
			}
		}
		// or in the left/right hand
		if (!placed && (!rightWeapon || !leftWeapon))
		{
			item->moveToOwner(unit);
			item->setSlot(!rightWeapon ? rightHand : leftHand);
			placed = true;
			_items.push_back(item);
			item->setXCOMProperty(unit->getFaction() == FACTION_PLAYER);
		}
		return placed;
	}

	// we equip item only if we have skill to use it.
	if (unit->getBaseStats()->psiSkill <= 0 && item->getRules()->isPsiRequired())
	{
		return false;
	}

	bool keep = true;
	switch (item->getRules()->getBattleType())
	{
	case BT_FIREARM:
	case BT_MELEE:
		if (item->getAmmoItem() || unit->getFaction() != FACTION_PLAYER || !unit->hasInventory() || allowUnloadedWeapons)
		{
			loaded = true;
		}

		if (loaded && (unit->getGeoscapeSoldier() == 0 || allowAutoLoadout))
		{
			if (!rightWeapon && unit->getBaseStats()->strength * 0.66 >= weight) // weight is always considered 0 for aliens
			{
				item->moveToOwner(unit);
				item->setSlot(rightHand);
				placed = true;
			}
			if (!placed && !leftWeapon && (unit->getFaction() != FACTION_PLAYER || item->getRules()->isFixed()))
			{
				item->moveToOwner(unit);
				item->setSlot(leftHand);
				placed = true;
			}
		}
		break;
	case BT_AMMO:
		// xcom weapons will already be loaded, aliens and tanks, however, get their ammo added afterwards.
		// so let's try to load them here.
		if (rightWeapon && (rightWeapon->getRules()->isFixed() || unit->getFaction() != FACTION_PLAYER || allowUnloadedWeapons) &&
			!rightWeapon->getRules()->getCompatibleAmmo()->empty() &&
			!rightWeapon->getAmmoItem() &&
			rightWeapon->setAmmoItem(item) == 0)
		{
			item->setSlot(rightHand);
			placed = true;
			break;
		}
		if (leftWeapon && (leftWeapon->getRules()->isFixed() || unit->getFaction() != FACTION_PLAYER || allowUnloadedWeapons) &&
			!leftWeapon->getRules()->getCompatibleAmmo()->empty() &&
			!leftWeapon->getAmmoItem() &&
			leftWeapon->setAmmoItem(item) == 0)
		{
			item->setSlot(leftHand);
			placed = true;
			break;
		}
		// don't take ammo for weapons we don't have.
		keep = (unit->getFaction() != FACTION_PLAYER);
		if (rightWeapon)
		{
			for (std::vector<std::string>::iterator i = rightWeapon->getRules()->getCompatibleAmmo()->begin(); i != rightWeapon->getRules()->getCompatibleAmmo()->end(); ++i)
			{
				if (*i == item->getRules()->getType())
				{
					keep = true;
					break;
				}
			}
		}
		if (leftWeapon)
		{
			for (std::vector<std::string>::iterator i = leftWeapon->getRules()->getCompatibleAmmo()->begin(); i != leftWeapon->getRules()->getCompatibleAmmo()->end(); ++i)
			{
				if (*i == item->getRules()->getType())
				{
					keep = true;
					break;
				}
			}
		}
		if (!keep)
		{
			break;
		}
	default:
		if (item->getRules()->getBattleType() == BT_PSIAMP && unit->getFaction() == FACTION_HOSTILE)
		{
			if (!rightWeapon)
			{
				item->moveToOwner(unit);
				item->setSlot(rightHand);
				placed = true;
			}
			if (!placed && !leftWeapon)
			{
				item->moveToOwner(unit);
				item->setSlot(leftHand);
				placed = true;
			}
		}
		else if ((unit->getGeoscapeSoldier() == 0 || allowAutoLoadout))
		{
			if (unit->getBaseStats()->strength >= weight) // weight is always considered 0 for aliens
			{
				for (std::vector<std::string>::const_iterator i = _rule->getInvsList().begin(); i != _rule->getInvsList().end() && !placed; ++i)
				{
					RuleInventory *slot = _rule->getInventory(*i);
					if (slot->getType() == INV_SLOT)
					{
						for (std::vector<RuleSlot>::iterator j = slot->getSlots()->begin(); j != slot->getSlots()->end() && !placed; ++j)
						{
							if (!Inventory::overlapItems(unit, item, slot, j->x, j->y) && slot->fitItemInSlot(item->getRules(), j->x, j->y))
							{
								item->moveToOwner(unit);
								item->setSlot(slot);
								item->setSlotX(j->x);
								item->setSlotY(j->y);
								placed = true;
								break;
							}
						}
					}
				}
			}
		}
	break;
	}

	if (placed)
	{
		_items.push_back(item);
	}
	item->setXCOMProperty(unit->getFaction() == FACTION_PLAYER);

	return placed;
}

/**
 * Add buildin items from list to unit.
 * @param unit Unit that should get weapon.
 * @param fixed List of buildin items.
 */
void SavedBattleGame::addFixedItems(BattleUnit *unit, const std::vector<std::string> &fixed)
{
	if (!fixed.empty())
	{
		std::vector<RuleItem*> ammo;
		for (std::vector<std::string>::const_iterator j = fixed.begin(); j != fixed.end(); ++j)
		{
			RuleItem *ruleItem = _rule->getItem(*j);
			if (ruleItem)
			{
				if (ruleItem->getBattleType() == BT_AMMO)
				{
					ammo.push_back(ruleItem);
					continue;
				}
				BattleItem *item = new BattleItem(ruleItem, getCurrentItemId());
				if (!addItem(item, unit, false, true, true))
				{
					delete item;
				}
			}
		}
		for (std::vector<RuleItem*>::const_iterator j = ammo.begin(); j != ammo.end(); ++j)
		{
			BattleItem *item = new BattleItem(*j, getCurrentItemId());
			if (!addItem(item, unit, false, true, true))
			{
				delete item;
			}
		}
	}
}

/**
 * Create all fixed items for new created unit.
 * @param unit Unit to equip.
 */
void SavedBattleGame::initFixedItems(BattleUnit *unit)
{
	unit->setSpecialWeapon(this);
	Unit* rule = unit->getUnitRules();
	// Built in weapons: the unit has this weapon regardless of loadout or what have you.
	addFixedItems(unit, unit->getArmor()->getBuiltInWeapons());

	// For aliens and HWP
	if (rule)
	{
		// Built in weapons: the unit has this weapon regardless of loadout or what have you.
		addFixedItems(unit, rule->getBuiltInWeapons());

		// terrorist alien's equipment is a special case - they are fitted with a weapon which is the alien's name with suffix _WEAPON
		if (rule->isLivingWeapon())
		{
			std::string terroristWeapon = rule->getRace().substr(4);
			terroristWeapon += "_WEAPON";
			RuleItem *ruleItem = _rule->getItem(terroristWeapon);
			if (ruleItem)
			{
				BattleItem *item = new BattleItem(ruleItem, getCurrentItemId());
				if (!addItem(item, unit))
				{
					delete item;
				}
				else
				{
					unit->setTurretType(item->getRules()->getTurretType());
				}
			}
		}
	}
}

/**
 * Sets whether the mission was aborted or successful.
 * @param flag True, if the mission was aborted, or false, if the mission was successful.
 */
void SavedBattleGame::setAborted(bool flag)
{
	_aborted = flag;
}

/**
 * Returns whether the mission was aborted or successful.
 * @return True, if the mission was aborted, or false, if the mission was successful.
 */
bool SavedBattleGame::isAborted() const
{
	return _aborted;
}

/**
 * increments the number of objectives to be destroyed.
 */
void SavedBattleGame::setObjectiveCount(int counter)
{
	_objectivesNeeded = counter;
	_objectivesDestroyed = 0;
}

/**
 * Sets whether the objective is destroyed.
 */
void SavedBattleGame::addDestroyedObjective()
{
	if (!allObjectivesDestroyed())
	{
		_objectivesDestroyed++;
		if (allObjectivesDestroyed())
		{
			if (getObjectiveType() == MUST_DESTROY)
			{
				if (Options::battleAutoEnd)
				{
					setSelectedUnit(0);
					_battleState->getBattleGame()->cancelCurrentAction(true);
					_battleState->getBattleGame()->requestEndTurn(false);
				}
			}
			else
			{
				_battleState->getBattleGame()->missionComplete();
			}
		}
	}
}

/**
 * Returns whether the objectives are destroyed.
 * @return True if the objectives are destroyed.
 */
bool SavedBattleGame::allObjectivesDestroyed()
{
	return (_objectivesNeeded > 0 && _objectivesDestroyed == _objectivesNeeded);
}

/**
 * Gets the current item ID.
 * @return Current item ID pointer.
 */
int *SavedBattleGame::getCurrentItemId()
{
	return &_itemId;
}

/**
 * Finds a fitting node where a unit can spawn.
 * @param nodeRank Rank of the node (this is not the rank of the alien!).
 * @param unit Pointer to the unit (to get its position).
 * @return Pointer to the chosen node.
 */
Node *SavedBattleGame::getSpawnNode(int nodeRank, BattleUnit *unit)
{
	int highestPriority = -1;
	std::vector<Node*> compliantNodes;

	for (std::vector<Node*>::iterator i = getNodes()->begin(); i != getNodes()->end(); ++i)
	{
		if ((*i)->getRank() == nodeRank								// ranks must match
			&& (!((*i)->getType() & Node::TYPE_SMALL)
				|| unit->getArmor()->getSize() == 1)				// the small unit bit is not set or the unit is small
			&& (!((*i)->getType() & Node::TYPE_FLYING)
				|| unit->getMovementType() == MT_FLY)				// the flying unit bit is not set or the unit can fly
			&& (*i)->getPriority() > 0								// priority 0 is no spawnplace
			&& setUnitPosition(unit, (*i)->getPosition(), true))	// check if not already occupied
		{
			if ((*i)->getPriority() > highestPriority)
			{
				highestPriority = (*i)->getPriority();
				compliantNodes.clear(); // drop the last nodes, as we found a higher priority now
			}
			if ((*i)->getPriority() == highestPriority)
			{
				compliantNodes.push_back((*i));
			}
		}
	}

	if (compliantNodes.empty()) return 0;

	int n = RNG::generate(0, compliantNodes.size() - 1);

	return compliantNodes[n];
}

/**
 * Finds a fitting node where a unit can patrol to.
 * @param scout Is the unit scouting?
 * @param unit Pointer to the unit (to get its position).
 * @param fromNode Pointer to the node the unit is at.
 * @return Pointer to the chosen node.
 */
Node *SavedBattleGame::getPatrolNode(bool scout, BattleUnit *unit, Node *fromNode)
{
	std::vector<Node *> compliantNodes;
	Node *preferred = 0;

	if (fromNode == 0)
	{
		if (Options::traceAI) { Log(LOG_INFO) << "This alien got lost. :("; }
		fromNode = getNodes()->at(RNG::generate(0, getNodes()->size() - 1));
	}

	// scouts roam all over while all others shuffle around to adjacent nodes at most:
	const int end = scout ? getNodes()->size() : fromNode->getNodeLinks()->size();

	for (int i = 0; i < end; ++i)
	{
		if (!scout && fromNode->getNodeLinks()->at(i) < 1) continue;

		Node *n = getNodes()->at(scout ? i : fromNode->getNodeLinks()->at(i));
		if ((n->getFlags() > 0 || n->getRank() > 0 || scout)											// for non-scouts we find a node with a desirability above 0
			&& (!(n->getType() & Node::TYPE_SMALL) || unit->getArmor()->getSize() == 1)					// the small unit bit is not set or the unit is small
			&& (!(n->getType() & Node::TYPE_FLYING) || unit->getMovementType() == MT_FLY)	// the flying unit bit is not set or the unit can fly
			&& !n->isAllocated()																		// check if not allocated
			&& !(n->getType() & Node::TYPE_DANGEROUS)													// don't go there if an alien got shot there; stupid behavior like that
			&& setUnitPosition(unit, n->getPosition(), true)											// check if not already occupied
			&& getTile(n->getPosition()) && !getTile(n->getPosition())->getFire()						// you are not a firefighter; do not patrol into fire
			&& (unit->getFaction() != FACTION_HOSTILE || !getTile(n->getPosition())->getDangerous())	// aliens don't run into a grenade blast
			&& (!scout || n != fromNode)																// scouts push forward
			&& n->getPosition().x > 0 && n->getPosition().y > 0)
		{
			if (!preferred
				|| (preferred->getRank() == Node::nodeRank[unit->getRankInt()][0] && preferred->getFlags() < n->getFlags())
				|| preferred->getFlags() < n->getFlags())
			{
				preferred = n;
			}
			compliantNodes.push_back(n);
		}
	}

	if (compliantNodes.empty())
	{
		if (Options::traceAI) { Log(LOG_INFO) << (scout ? "Scout " : "Guard") << " found on patrol node! XXX XXX XXX"; }
		if (unit->getArmor()->getSize() > 1 && !scout)
		{
			return getPatrolNode(true, unit, fromNode); // move dammit
		}
		else
			return 0;
	}

	if (scout)
	{
		// scout picks a random destination:
		return compliantNodes[RNG::generate(0, compliantNodes.size() - 1)];
	}
	else
	{
		if (!preferred) return 0;

		// non-scout patrols to highest value unoccupied node that's not fromNode
		if (Options::traceAI) { Log(LOG_INFO) << "Choosing node flagged " << preferred->getFlags(); }
		return preferred;
	}
}

/**
 * Carries out new turn preparations such as fire and smoke spreading.
 */
void SavedBattleGame::prepareNewTurn()
{
	std::vector<Tile*> tilesOnFire;
	std::vector<Tile*> tilesOnSmoke;

	// prepare a list of tiles on fire
	for (int i = 0; i < _mapsize_x * _mapsize_y * _mapsize_z; ++i)
	{
		if (getTile(i)->getFire() > 0)
		{
			tilesOnFire.push_back(getTile(i));
		}
	}

	// first: fires spread
	for (std::vector<Tile*>::iterator i = tilesOnFire.begin(); i != tilesOnFire.end(); ++i)
	{
		// if we haven't added fire here this turn
		if ((*i)->getOverlaps() == 0)
		{
			// reduce the fire timer
			(*i)->setFire((*i)->getFire() -1);

			// if we're still burning
			if ((*i)->getFire())
			{
				// propagate in four cardinal directions (0, 2, 4, 6)
				for (int dir = 0; dir <= 6; dir += 2)
				{
					Position pos;
					Pathfinding::directionToVector(dir, &pos);
					Tile *t = getTile((*i)->getPosition() + pos);
					// if there's no wall blocking the path of the flames...
					if (t && getTileEngine()->horizontalBlockage((*i), t, DT_IN) == 0)
					{
						// attempt to set this tile on fire
						t->ignite((*i)->getSmoke());
					}
				}
			}
			// fire has burnt out
			else
			{
				(*i)->setSmoke(0);
				// burn this tile, and any object in it, if it's not fireproof/indestructible.
				if ((*i)->getMapData(O_OBJECT))
				{
					if ((*i)->getMapData(O_OBJECT)->getFlammable() != 255 && (*i)->getMapData(O_OBJECT)->getArmor() != 255)
					{
						if ((*i)->destroy(O_OBJECT, getObjectiveType()))
						{
							addDestroyedObjective();
						}
						if ((*i)->destroy(O_FLOOR, getObjectiveType()))
						{
							addDestroyedObjective();
						}
					}
				}
				else if ((*i)->getMapData(O_FLOOR))
				{
					if ((*i)->getMapData(O_FLOOR)->getFlammable() != 255 && (*i)->getMapData(O_FLOOR)->getArmor() != 255)
					{
						if ((*i)->destroy(O_FLOOR, getObjectiveType()))
						{
							addDestroyedObjective();
						}
					}
				}
				getTileEngine()->applyGravity(*i);
			}
		}
	}

	// prepare a list of tiles on fire/with smoke in them (smoke acts as fire intensity)
	for (int i = 0; i < _mapsize_x * _mapsize_y * _mapsize_z; ++i)
	{
		if (getTile(i)->getSmoke() > 0)
		{
			tilesOnSmoke.push_back(getTile(i));
		}
	}

	// now make the smoke spread.
	for (std::vector<Tile*>::iterator i = tilesOnSmoke.begin(); i != tilesOnSmoke.end(); ++i)
	{
		// smoke and fire follow slightly different rules.
		if ((*i)->getFire() == 0)
		{
			// reduce the smoke counter
			(*i)->setSmoke((*i)->getSmoke() - 1);
			// if we're still smoking
			if ((*i)->getSmoke())
			{
				// spread in four cardinal directions
				for (int dir = 0; dir <= 6; dir += 2)
				{
					Position pos;
					Pathfinding::directionToVector(dir, &pos);
					Tile *t = getTile((*i)->getPosition() + pos);
					// as long as there are no walls blocking us
					if (t && getTileEngine()->horizontalBlockage((*i), t, DT_SMOKE) == 0)
					{
						// only add smoke to empty tiles, or tiles with no fire, and smoke that was added this turn
						if (t->getSmoke() == 0 || (t->getFire() == 0 && t->getOverlaps() != 0))
						{
							t->addSmoke((*i)->getSmoke());
						}
					}
				}
			}
		}
		else
		{
			// smoke from fire spreads upwards one level if there's no floor blocking it.
			Position pos = Position(0,0,1);
			Tile *t = getTile((*i)->getPosition() + pos);
			if (t && t->hasNoFloor(*i))
			{
				// only add smoke equal to half the intensity of the fire
				t->addSmoke((*i)->getSmoke()/2);
			}
			// then it spreads in the four cardinal directions.
			for (int dir = 0; dir <= 6; dir += 2)
			{
				Pathfinding::directionToVector(dir, &pos);
				t = getTile((*i)->getPosition() + pos);
				if (t && getTileEngine()->horizontalBlockage((*i), t, DT_SMOKE) == 0)
				{
					t->addSmoke((*i)->getSmoke()/2);
				}
			}
		}
	}

	if (!tilesOnFire.empty() || !tilesOnSmoke.empty())
	{
		// do damage to units, average out the smoke, etc.
		for (int i = 0; i < _mapsize_x * _mapsize_y * _mapsize_z; ++i)
		{
			if (getTile(i)->getSmoke() != 0)
				getTile(i)->prepareNewTurn();
		}
		// fires could have been started, stopped or smoke could reveal/conceal units.
		getTileEngine()->calculateTerrainLighting();
	}

	Mod *mod = getBattleState()->getGame()->getMod();
	for (std::vector<BattleUnit*>::iterator i = getUnits()->begin(); i != getUnits()->end(); ++i)
	{
		(*i)->calculateEnviDamage(mod);
	}

	reviveUnconsciousUnits();
}

/**
 * Checks for units that are unconscious and revives them if they shouldn't be.
 *
 * Revived units need a tile to stand on. If the unit's current position is occupied, then
 * all directions around the tile are searched for a free tile to place the unit in.
 * If no free tile is found the unit stays unconscious.
 */
void SavedBattleGame::reviveUnconsciousUnits(bool noTU)
{
	for (std::vector<BattleUnit*>::iterator i = getUnits()->begin(); i != getUnits()->end(); ++i)
	{
		if ((*i)->getArmor()->getSize() == 1)
		{
			Position originalPosition = (*i)->getPosition();
			if (originalPosition == Position(-1, -1, -1))
			{
				for (std::vector<BattleItem*>::iterator j = _items.begin(); j != _items.end(); ++j)
				{
					if ((*j)->getUnit() && (*j)->getUnit() == *i && (*j)->getOwner())
					{
						originalPosition = (*j)->getOwner()->getPosition();
					}
				}
			}
			if ((*i)->getStatus() == STATUS_UNCONSCIOUS && (*i)->getStunlevel() < (*i)->getHealth() && (*i)->getHealth() > 0)
			{
				Tile *targetTile = getTile(originalPosition);
				bool largeUnit =  targetTile && targetTile->getUnit() && targetTile->getUnit() != *i && targetTile->getUnit()->getArmor()->getSize() != 1;
				if (placeUnitNearPosition((*i), originalPosition, largeUnit))
				{
					// recover from unconscious
					(*i)->turn(false); // makes the unit stand up again
					(*i)->kneel(false);
					if (noTU) (*i)->setTimeUnits(0);
					getTileEngine()->calculateFOV((*i)->getPosition(), 1, false); //Let everyone see this unit and update potentially blocked visibility caused by its revival.
					getTileEngine()->calculateFOV((*i), true, false); //Update tile visibility for this unit. A full unit check should've been triggered by the above call.
					getTileEngine()->calculateUnitLighting();
					removeUnconsciousBodyItem((*i));
				}
			}
		}
	}
}

/**
 * Removes the body item that corresponds to the unit.
 */
void SavedBattleGame::removeUnconsciousBodyItem(BattleUnit *bu)
{
	// remove the unconscious body item corresponding to this unit
	for (std::vector<BattleItem*>::iterator it = getItems()->begin(); it != getItems()->end(); )
	{
		if ((*it)->getUnit() == bu)
		{
			removeItem((*it));
			break;
		}
		++it;
	}
}

/**
 * Places units on the map. Handles large units that are placed on multiple tiles.
 * @param bu The unit to be placed.
 * @param position The position to place the unit.
 * @param testOnly If true then just checks if the unit can be placed at the position.
 * @return True if the unit could be successfully placed.
 */
bool SavedBattleGame::setUnitPosition(BattleUnit *bu, const Position &position, bool testOnly)
{
	int size = bu->getArmor()->getSize() - 1;
	Position zOffset (0,0,0);
	// first check if the tiles are occupied
	for (int x = size; x >= 0; x--)
	{
		for (int y = size; y >= 0; y--)
		{
			Tile *t = getTile(position + Position(x,y,0) + zOffset);
			Tile *tb = getTile(position + Position(x,y,-1) + zOffset);
			if (t == 0 ||
				(t->getUnit() != 0 && t->getUnit() != bu) ||
				t->getTUCost(O_OBJECT, bu->getMovementType()) == 255 ||
				(t->hasNoFloor(tb) && bu->getMovementType() != MT_FLY) ||
				(t->getMapData(O_OBJECT) && t->getMapData(O_OBJECT)->getBigWall() && t->getMapData(O_OBJECT)->getBigWall() <= 3))
			{
				return false;
			}
			// move the unit up to the next level (desert and seabed terrains)
			if (t && t->getTerrainLevel() == -24)
			{
				zOffset.z += 1;
				x = size;
				y = size + 1;
			}
		}
	}

	if (size > 0)
	{
		getPathfinding()->setUnit(bu);
		for (int dir = 2; dir <= 4; ++dir)
		{
			if (getPathfinding()->isBlocked(getTile(position + zOffset), 0, dir, 0))
				return false;
		}
	}

	if (testOnly) return true;

	for (int x = size; x >= 0; x--)
	{
		for (int y = size; y >= 0; y--)
		{
			if (x==0 && y==0)
			{
				bu->setPosition(position + zOffset);
			}
			getTile(position + Position(x,y,0) + zOffset)->setUnit(bu, getTile(position + Position(x,y,-1) + zOffset));
		}
	}

	return true;
}

/**
 * @brief Checks whether anyone on a particular faction is looking at the unit.
 *
 * Similar to getSpottingUnits() but returns a bool and stops searching if one positive hit is found.
 *
 * @param faction Faction to check through.
 * @param unit Whom to spot.
 * @return True when the unit can be seen
 */
bool SavedBattleGame::eyesOnTarget(UnitFaction faction, BattleUnit* unit)
{
	for (std::vector<BattleUnit*>::iterator i = getUnits()->begin(); i != getUnits()->end(); ++i)
	{
		if ((*i)->getFaction() != faction) continue;

		std::vector<BattleUnit*> *vis = (*i)->getVisibleUnits();
		if (std::find(vis->begin(), vis->end(), unit) != vis->end()) return true;
		// aliens know the location of all XCom agents sighted by all other aliens due to sharing locations over their space-walkie-talkies
	}

	return false;
}

/**
 * Adds this unit to the vector of falling units,
 * if it doesn't already exist.
 * @param unit The unit.
 * @return Was the unit added?
 */
bool SavedBattleGame::addFallingUnit(BattleUnit* unit)
{
	bool add = true;
	for (std::list<BattleUnit*>::iterator i = _fallingUnits.begin(); i != _fallingUnits.end(); ++i)
	{
		if (unit == *i)
		{
			add = false;
			break;
		}
	}
	if (add)
	{
		_fallingUnits.push_front(unit);
		_unitsFalling = true;
	}
	return add;
}

/**
 * Gets all units in the battlescape that are falling.
 * @return The falling units in the battlescape.
 */
std::list<BattleUnit*> *SavedBattleGame::getFallingUnits()
{
	return &_fallingUnits;
}

/**
 * Toggles the switch that says "there are units falling, start the fall state".
 * @param fall True if there are any units falling in the battlescape.
 */
void SavedBattleGame::setUnitsFalling(bool fall)
{
	_unitsFalling = fall;
}

/**
 * Returns whether there are any units falling in the battlescape.
 * @return True if there are any units falling in the battlescape.
 */
bool SavedBattleGame::getUnitsFalling() const
{
	return _unitsFalling;
}

/**
 * Gets the highest ranked, living XCom unit.
 * @return The highest ranked, living XCom unit.
 */
BattleUnit* SavedBattleGame::getHighestRankedXCom()
{
	BattleUnit* highest = 0;
	for (std::vector<BattleUnit*>::iterator j = _units.begin(); j != _units.end(); ++j)
	{
		if ((*j)->getOriginalFaction() == FACTION_PLAYER && !(*j)->isOut())
		{
			if (highest == 0 || (*j)->getRankInt() > highest->getRankInt())
			{
				highest = *j;
			}
		}
	}
	return highest;
}

/**
 * Gets morale modifier of unit.
 * @param unit
 * @return Morale modifier.
 */
int SavedBattleGame::getUnitMoraleModifier(BattleUnit* unit)
{
	int result = 100;

	if (unit->getOriginalFaction() == FACTION_PLAYER)
	{
		switch (unit->getRankInt())
		{
		case 5:
			result += 25;
		case 4:
			result += 20;
		case 3:
			result += 10;
		case 2:
			result += 20;
		default:
			break;
		}
	}

	return result;
}

/**
 * Gets the morale modifier for XCom based on the highest ranked, living XCom unit,
 * or Alien modifier based on they number.
 * @param hostile modifier for player or hostile?
 * @return The morale modifier.
 */
int SavedBattleGame::getFactionMoraleModifier(bool player)
{
	if (player)
	{
		BattleUnit *leader = getHighestRankedXCom();
		int result = 100;
		if (leader)
		{
			switch (leader->getRankInt())
			{
			case 5:
				result += 25;
			case 4:
				result += 10;
			case 3:
				result += 5;
			case 2:
				result += 10;
			default:
				break;
			}
		}
		return result;
	}
	else
	{
		int number = 0;
		for (std::vector<BattleUnit*>::iterator j = _units.begin(); j != _units.end(); ++j)
		{
			if ((*j)->getOriginalFaction() == FACTION_HOSTILE && !(*j)->isOut())
			{
				++number;
			}
		}
		return std::max(6 * number, 100);
	}
}

/**
 * Places a unit on or near a position.
 * @param unit The unit to place.
 * @param entryPoint The position around which to attempt to place the unit.
 * @return True if the unit was successfully placed.
 */
bool SavedBattleGame::placeUnitNearPosition(BattleUnit *unit, Position entryPoint, bool largeFriend)
{
	if (setUnitPosition(unit, entryPoint))
	{
		return true;
	}

	int me = 0 - unit->getArmor()->getSize();
	int you = largeFriend ? 2 : 1;
	int xArray[8] = {0, you, you, you, 0, me, me, me};
	int yArray[8] = {me, me, 0, you, you, you, 0, me};
	for (int dir = 0; dir <= 7; ++dir)
	{
		Position offset = Position (xArray[dir], yArray[dir], 0);
		Tile *t = getTile(entryPoint + offset);
		if (t && !getPathfinding()->isBlocked(getTile(entryPoint + (offset / 2)), t, dir, 0)
			&& setUnitPosition(unit, entryPoint + offset))
		{
			return true;
		}
	}

	if (unit->getMovementType() == MT_FLY)
	{
		Tile *t = getTile(entryPoint + Position(0, 0, 1));
		if (t && t->hasNoFloor(getTile(entryPoint)) && setUnitPosition(unit, entryPoint + Position(0, 0, 1)))
		{
			return true;
		}
	}
	return false;
}

/**
 * Resets the turn counter.
 */
void SavedBattleGame::resetTurnCounter()
{
	_turn = 1;
	_cheating = false;
	_side = FACTION_PLAYER;
}

/**
 * Resets visibility of all the tiles on the map.
 */
void SavedBattleGame::resetTiles()
{
	for (int i = 0; i != getMapSizeXYZ(); ++i)
	{
		_tiles[i].setDiscovered(false, 0);
		_tiles[i].setDiscovered(false, 1);
		_tiles[i].setDiscovered(false, 2);
	}
}

/**
 * @return the tilesearch vector for use in AI functions.
 */
const std::vector<Position> &SavedBattleGame::getTileSearch()
{
	return _tileSearch;
}

/**
 * is the AI allowed to cheat?
 * @return true if cheating.
 */
bool SavedBattleGame::isCheating()
{
	return _cheating;
}

/**
 * Gets the TU reserved type.
 * @return A battleactiontype.
 */
BattleActionType SavedBattleGame::getTUReserved() const
{
	return _tuReserved;
}

/**
 * Sets the TU reserved type.
 * @param reserved A battleactiontype.
 */
void SavedBattleGame::setTUReserved(BattleActionType reserved)
{
	_tuReserved = reserved;
}

/**
 * Gets the kneel reservation setting.
 * @return Should we reserve an extra 4 TUs to kneel?
 */
bool SavedBattleGame::getKneelReserved() const
{
	return _kneelReserved;
}

/**
 * Sets the kneel reservation setting.
 * @param reserved Should we reserve an extra 4 TUs to kneel?
 */
void SavedBattleGame::setKneelReserved(bool reserved)
{
	_kneelReserved = reserved;
}

/**
 * Return a reference to the base module destruction map
 * this map contains information on how many destructible base modules
 * remain at any given grid reference in the basescape, using [x][y] format.
 * -1 for "no items" 0 for "destroyed" and any actual number represents how many left.
 * @return the base module damage map.
 */
std::vector< std::vector<std::pair<int, int> > > &SavedBattleGame::getModuleMap()
{
	return _baseModules;
}

/**
 * calculate the number of map modules remaining by counting the map objects
 * on the top floor who have the baseModule flag set. we store this data in the grid
 * as outlined in the comments above, in pairs representing initial and current values.
 */
void SavedBattleGame::calculateModuleMap()
{
	_baseModules.resize((_mapsize_x / 10), std::vector<std::pair<int, int> >((_mapsize_y / 10), std::make_pair(-1, -1)));

	for (int x = 0; x != _mapsize_x; ++x)
	{
		for (int y = 0; y != _mapsize_y; ++y)
		{
			for (int z = 0; z != _mapsize_z; ++z)
			{
				Tile *tile = getTile(Position(x,y,z));
				if (tile && tile->getMapData(O_OBJECT) && tile->getMapData(O_OBJECT)->isBaseModule())
				{
					_baseModules[x/10][y/10].first += _baseModules[x/10][y/10].first > 0 ? 1 : 2;
					_baseModules[x/10][y/10].second = _baseModules[x/10][y/10].first;
				}
			}
		}
	}
}

/**
 * get a pointer to the geoscape save
 * @return a pointer to the geoscape save.
 */
SavedGame *SavedBattleGame::getGeoscapeSave()
{
	return _battleState->getGame()->getSavedGame();
}

/**
 * check the depth of the battlescape.
 * @return depth.
 */
int SavedBattleGame::getDepth() const
{
	return _depth;
}

/**
 * set the depth of the battlescape game.
 * @param depth the intended depth 0-3.
 */
void SavedBattleGame::setDepth(int depth)
{
	_depth = depth;
}

/**
 * uses the depth variable to choose a palette.
 * @param state the state to set the palette for.
 */
void SavedBattleGame::setPaletteByDepth(State *state)
{
	if (_depth == 0)
	{
		state->setPalette("PAL_BATTLESCAPE");
	}
	else
	{
		std::ostringstream ss;
		ss << "PAL_BATTLESCAPE_" << _depth;
		state->setPalette(ss.str());
	}
}

/**
 * set the ambient battlescape sound effect.
 * @param sound the intended sound.
 */
void SavedBattleGame::setAmbientSound(int sound)
{
	_ambience = sound;
}

/**
 * get the ambient battlescape sound effect.
 * @return the intended sound.
 */
int SavedBattleGame::getAmbientSound() const
{
	return _ambience;
}

/**
 * get ruleset.
 * @return the ruleset of game.
 */
const Mod *SavedBattleGame::getMod() const
{
	return _rule;
}

/**
 * get the list of items we're guaranteed to take with us (ie: items that were in the skyranger)
 * @return the list of items we're garaunteed.
 */
std::vector<BattleItem*> *SavedBattleGame::getGuaranteedRecoveredItems()
{
	return &_recoverGuaranteed;
}

/**
 * get the list of items we're not guaranteed to take with us (ie: items that were NOT in the skyranger)
 * @return the list of items we might get.
 */
std::vector<BattleItem*> *SavedBattleGame::getConditionalRecoveredItems()
{
	return &_recoverConditional;
}

/**
 * Get the music track for the current battle.
 * @return the name of the music track.
 */
const std::string &SavedBattleGame::getMusic() const
{
	return _music;
}

/**
 * Set the music track for this battle.
 * @param track the track name.
 */
void SavedBattleGame::setMusic(const std::string &track)
{
	_music = track;
}

/**
 * Set the objective type for the current battle.
 * @param the objective type.
 */
void SavedBattleGame::setObjectiveType(int type)
{
	_objectiveType = type;
}

/**
 * Get the objective type for the current battle.
 * @return the objective type.
 */
SpecialTileType SavedBattleGame::getObjectiveType()
{
	return (SpecialTileType)(_objectiveType);
}



/// sets the ambient sound effect;
void SavedBattleGame::setAmbientVolume(double volume)
{
	_ambientVolume = volume;
}
/// gets the ambient sound effect;
double SavedBattleGame::getAmbientVolume() const
{
	return _ambientVolume;
}
}<|MERGE_RESOLUTION|>--- conflicted
+++ resolved
@@ -207,11 +207,7 @@
 			std::string armor = (*i)["genUnitArmor"].as<std::string>();
 			// create a new Unit.
 			if(!mod->getUnit(type) || !mod->getArmor(armor)) continue;
-<<<<<<< HEAD
 			unit = new BattleUnit(mod->getUnit(type), originalFaction, id, mod->getArmor(armor), mod->getStatAdjustment(savedGame->getDifficulty()), _depth, mod->getMaxViewDistance());
-=======
-			unit = new BattleUnit(mod->getUnit(type), originalFaction, id, mod->getArmor(armor), savedGame->getDifficultyCoefficient(), _depth, mod->getMaxViewDistance());
->>>>>>> f8964521
 		}
 		unit->load(*i);
 		unit->setSpecialWeapon(this);
@@ -857,11 +853,7 @@
 	{
 		return false;
 	}
-<<<<<<< HEAD
 	if (rule->isBlockingBothHands() && unit->getFaction() == FACTION_PLAYER && !isBerserking && unit->getLeftHandWeapon() != 0 && unit->getRightHandWeapon() != 0)
-=======
-	if (rule->isBlockingBothHands() && unit->getFaction() == FACTION_PLAYER && !isBerserking && unit->getItem("STR_LEFT_HAND") != 0 && unit->getItem("STR_RIGHT_HAND") != 0)
->>>>>>> f8964521
 	{
 		return false;
 	}
