#pragma once
/*
 * Copyright 2010-2016 OpenXcom Developers.
 *
 * This file is part of OpenXcom.
 *
 * OpenXcom is free software: you can redistribute it and/or modify
 * it under the terms of the GNU General Public License as published by
 * the Free Software Foundation, either version 3 of the License, or
 * (at your option) any later version.
 *
 * OpenXcom is distributed in the hope that it will be useful,
 * but WITHOUT ANY WARRANTY; without even the implied warranty of
 * MERCHANTABILITY or FITNESS FOR A PARTICULAR PURPOSE.  See the
 * GNU General Public License for more details.
 *
 * You should have received a copy of the GNU General Public License
 * along with OpenXcom.  If not, see <http://www.gnu.org/licenses/>.
 */
#include "MovingTarget.h"
#include <utility>
#include <vector>
#include <string>
#include "../Mod/RuleCraft.h"

namespace OpenXcom
{

typedef std::pair<std::string, int> CraftId;

class RuleCraft;
class Base;
class Soldier;
class CraftWeapon;
class ItemContainer;
class Mod;
class SavedGame;
class Vehicle;

/**
 * Represents a craft stored in a base.
 * Contains variable info about a craft like
 * position, fuel, damage, etc.
 * @sa RuleCraft
 */
class Craft : public MovingTarget
{
private:
	RuleCraft *_rules;
	Base *_base;
	int _id, _fuel, _damage, _interceptionOrder, _takeoff;
	std::vector<CraftWeapon*> _weapons;
	ItemContainer *_items;
	std::vector<Vehicle*> _vehicles;
	std::string _status;
	bool _lowFuel, _mission, _inBattlescape, _inDogfight;
<<<<<<< HEAD
	std::wstring _name;
	RuleCraftStats _stats;
=======
>>>>>>> 2e8f569f
public:
	/// Creates a craft of the specified type.
	Craft(RuleCraft *rules, Base *base, int id = 0);
	/// Cleans up the craft.
	~Craft();
	/// Loads the craft from YAML.
	void load(const YAML::Node& node, const Mod *mod, SavedGame *save);
	/// Saves the craft to YAML.
	YAML::Node save() const;
	/// Saves the craft's ID to YAML.
	YAML::Node saveId() const;
	/// Loads a craft ID from YAML.
	static CraftId loadId(const YAML::Node &node);
	/// Gets the craft's ruleset.
	RuleCraft *getRules() const;
	/// Sets the craft's ruleset.
	void changeRules(RuleCraft *rules);
	/// Gets the craft's ID.
	int getId() const;
	/// Gets the craft's default name.
	std::wstring getDefaultName(Language *lang) const;
	/// Gets the craft's marker.
	int getMarker() const;
	/// Gets the craft's base.
	Base *getBase() const;
	/// Sets the craft's base.
	void setBase(Base *base, bool move = true);
	/// Gets the craft's status.
	std::string getStatus() const;
	/// Sets the craft's status.
	void setStatus(const std::string &status);
	/// Gets the craft's altitude.
	std::string getAltitude() const;
	/// Sets the craft's destination.
	void setDestination(Target *dest);
	/// Gets the craft's amount of weapons.
	int getNumWeapons() const;
	/// Gets the craft's amount of soldiers.
	int getNumSoldiers() const;
	/// Gets the craft's amount of equipment.
	int getNumEquipment() const;
	/// Gets the craft's amount of vehicles.
	int getNumVehicles() const;
	/// Gets the craft's weapons.
	std::vector<CraftWeapon*> *getWeapons();
	/// Gets the craft's items.
	ItemContainer *getItems();
	/// Gets the craft's vehicles.
	std::vector<Vehicle*> *getVehicles();
	/// Update the craft's stats.
	void addCraftStats(const RuleCraftStats& s);
	/// Gets the craft's stats.
	const RuleCraftStats& getCraftStats() const;
	/// Gets the craft's max amount of fuel.
	int getFuelMax() const;
	/// Gets the craft's amount of fuel.
	int getFuel() const;
	/// Sets the craft's amount of fuel.
	void setFuel(int fuel);
	/// Gets the craft's percentage of fuel.
	int getFuelPercentage() const;
	/// Gets the craft's max amount of damage.
	int getDamageMax() const;
	/// Gets the craft's amount of damage.
	int getDamage() const;
	/// Sets the craft's amount of damage.
	void setDamage(int damage);
	/// Gets the craft's percentage of damage.
	int getDamagePercentage() const;
	/// Gets whether the craft is running out of fuel.
	bool getLowFuel() const;
	/// Sets whether the craft is running out of fuel.
	void setLowFuel(bool low);
	/// Gets whether the craft has just finished a mission.
	bool getMissionComplete() const;
	/// Sets whether the craft has just finished a mission.
	void setMissionComplete(bool mission);
	/// Gets the craft's distance from its base.
	double getDistanceFromBase() const;
	/// Gets the craft's fuel consumption.
	int getFuelConsumption() const;
	/// Gets the craft's minimum fuel limit.
	int getFuelLimit() const;
	/// Gets the craft's minimum fuel limit to go to a base.
	int getFuelLimit(Base *base) const;
	/// Returns the craft to its base.
	void returnToBase();
	/// Checks if a target is detected by the craft's radar.
	bool detect(Target *target) const;
	/// Checks if a target is inside the craft's radar range.
	bool insideRadarRange(Target *target) const;
	/// Handles craft logic.
	void think();
	/// Does a craft full checkup.
	void checkup();
	/// Consumes the craft's fuel.
	void consumeFuel();
	/// Repairs the craft.
	void repair();
	/// Refuels the craft.
	void refuel();
	/// Rearms the craft.
	std::string rearm(const Mod *mod);
	/// Sets the craft's battlescape status.
	void setInBattlescape(bool inbattle);
	/// Gets if the craft is in battlescape.
	bool isInBattlescape() const;
	/// Gets if craft is destroyed during dogfights.
	bool isDestroyed() const;
	/// Gets the amount of space available inside a craft.
	int getSpaceAvailable() const;
	/// Gets the amount of space used inside a craft.
	int getSpaceUsed() const;
	/// Gets the craft's vehicles of a certain type.
	int getVehicleCount(const std::string &vehicle) const;
	/// Sets the craft's dogfight status.
	void setInDogfight(const bool inDogfight);
	/// Gets if the craft is in dogfight.
	bool isInDogfight() const;
	/// Sets interception order (first craft to leave the base gets 1, second 2, etc.).
	void setInterceptionOrder(const int order);
	/// Gets interception number.
	int getInterceptionOrder() const;
	/// Gets the craft's unique id.
	CraftId getUniqueId() const;
	/// Unloads the craft.
	void unload(const Mod *mod);
};

}<|MERGE_RESOLUTION|>--- conflicted
+++ resolved
@@ -54,11 +54,7 @@
 	std::vector<Vehicle*> _vehicles;
 	std::string _status;
 	bool _lowFuel, _mission, _inBattlescape, _inDogfight;
-<<<<<<< HEAD
-	std::wstring _name;
 	RuleCraftStats _stats;
-=======
->>>>>>> 2e8f569f
 public:
 	/// Creates a craft of the specified type.
 	Craft(RuleCraft *rules, Base *base, int id = 0);
