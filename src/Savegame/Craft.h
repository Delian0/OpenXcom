--- conflicted
+++ resolved
@@ -1,370 +1,189 @@
-<<<<<<< HEAD
-/*
- * Copyright 2010-2015 OpenXcom Developers.
- *
- * This file is part of OpenXcom.
- *
- * OpenXcom is free software: you can redistribute it and/or modify
- * it under the terms of the GNU General Public License as published by
- * the Free Software Foundation, either version 3 of the License, or
- * (at your option) any later version.
- *
- * OpenXcom is distributed in the hope that it will be useful,
- * but WITHOUT ANY WARRANTY; without even the implied warranty of
- * MERCHANTABILITY or FITNESS FOR A PARTICULAR PURPOSE.  See the
- * GNU General Public License for more details.
- *
- * You should have received a copy of the GNU General Public License
- * along with OpenXcom.  If not, see <http://www.gnu.org/licenses/>.
- */
-#ifndef OPENXCOM_CRAFT_H
-#define OPENXCOM_CRAFT_H
-
-#include "MovingTarget.h"
-#include <vector>
-#include <string>
-#include "CraftId.h"
-#include "../Mod/RuleCraft.h"
-
-namespace OpenXcom
-{
-
-class Base;
-class Soldier;
-class CraftWeapon;
-class ItemContainer;
-class Ruleset;
-class SavedGame;
-class Vehicle;
-
-/**
- * Represents a craft stored in a base.
- * Contains variable info about a craft like
- * position, fuel, damage, etc.
- * @sa RuleCraft
- */
-class Craft : public MovingTarget
-{
-private:
-	RuleCraft *_rules;
-	Base *_base;
-	int _id, _fuel, _damage, _interceptionOrder, _takeoff;
-	std::vector<CraftWeapon*> _weapons;
-	ItemContainer *_items;
-	std::vector<Vehicle*> _vehicles;
-	std::string _status;
-	bool _lowFuel, _mission, _inBattlescape, _inDogfight;
-	std::wstring _name;
-	RuleCraftStats _stats;
-public:
-	/// Creates a craft of the specified type.
-	Craft(RuleCraft *rules, Base *base, int id = 0);
-	/// Cleans up the craft.
-	~Craft();
-	/// Loads the craft from YAML.
-	void load(const YAML::Node& node, const Ruleset *rule, SavedGame *save);
-	/// Saves the craft to YAML.
-	YAML::Node save() const;
-	/// Saves the craft's ID to YAML.
-	YAML::Node saveId() const;
-	/// Loads a craft ID from YAML.
-	static CraftId loadId(const YAML::Node &node);
-	/// Gets the craft's ruleset.
-	RuleCraft *getRules() const;
-	/// Sets the craft's ruleset.
-	void changeRules(RuleCraft *rules);
-	/// Gets the craft's ID.
-	int getId() const;
-	/// Gets the craft's name.
-	std::wstring getName(Language *lang) const;
-	/// Sets the craft's name.
-	void setName(const std::wstring &newName);
-	/// Gets the craft's marker.
-	int getMarker() const;
-	/// Gets the craft's base.
-	Base *getBase() const;
-	/// Sets the craft's base.
-	void setBase(Base *base, bool move = true);
-	/// Gets the craft's status.
-	std::string getStatus() const;
-	/// Sets the craft's status.
-	void setStatus(const std::string &status);
-	/// Gets the craft's altitude.
-	std::string getAltitude() const;
-	/// Sets the craft's destination.
-	void setDestination(Target *dest);
-	/// Gets the craft's amount of weapons.
-	int getNumWeapons() const;
-	/// Gets the craft's amount of soldiers.
-	int getNumSoldiers() const;
-	/// Gets the craft's amount of equipment.
-	int getNumEquipment() const;
-	/// Gets the craft's amount of vehicles.
-	int getNumVehicles() const;
-	/// Gets the craft's weapons.
-	std::vector<CraftWeapon*> *getWeapons();
-	/// Gets the craft's items.
-	ItemContainer *getItems();
-	/// Gets the craft's vehicles.
-	std::vector<Vehicle*> *getVehicles();
-	/// Update the craft's stats.
-	void addCraftStats(const RuleCraftStats& s);
-	/// Gets the craft's stats.
-	const RuleCraftStats& getCraftStats() const;
-	/// Gets the craft's max amount of fuel.
-	int getFuelMax() const;
-	/// Gets the craft's amount of fuel.
-	int getFuel() const;
-	/// Sets the craft's amount of fuel.
-	void setFuel(int fuel);
-	/// Gets the craft's percentage of fuel.
-	int getFuelPercentage() const;
-	/// Gets the craft's max amount of damage.
-	int getDamageMax() const;
-	/// Gets the craft's amount of damage.
-	int getDamage() const;
-	/// Sets the craft's amount of damage.
-	void setDamage(int damage);
-	/// Gets the craft's percentage of damage.
-	int getDamagePercentage() const;
-	/// Gets whether the craft is running out of fuel.
-	bool getLowFuel() const;
-	/// Sets whether the craft is running out of fuel.
-	void setLowFuel(bool low);
-	/// Gets whether the craft has just finished a mission.
-	bool getMissionComplete() const;
-	/// Sets whether the craft has just finished a mission.
-	void setMissionComplete(bool mission);
-	/// Gets the craft's distance from its base.
-	double getDistanceFromBase() const;
-	/// Gets the craft's fuel consumption.
-	int getFuelConsumption() const;
-	/// Gets the craft's minimum fuel limit.
-	int getFuelLimit() const;
-	/// Gets the craft's minimum fuel limit to go to a base.
-	int getFuelLimit(Base *base) const;
-	/// Returns the craft to its base.
-	void returnToBase();
-	/// Checks if a target is detected by the craft's radar.
-	bool detect(Target *target) const;
-	/// Checks if a target is inside the craft's radar range.
-	bool insideRadarRange(Target *target) const;
-	/// Handles craft logic.
-	void think();
-	/// Does a craft full checkup.
-	void checkup();
-	/// Consumes the craft's fuel.
-	void consumeFuel();
-	/// Repairs the craft.
-	void repair();
-	/// Refuels the craft.
-	void refuel();
-	/// Rearms the craft.
-	std::string rearm(Ruleset *rules);
-	/// Sets the craft's battlescape status.
-	void setInBattlescape(bool inbattle);
-	/// Gets if the craft is in battlescape.
-	bool isInBattlescape() const;
-	/// Gets if craft is destroyed during dogfights.
-	bool isDestroyed() const;
-	/// Gets the amount of space available inside a craft.
-	int getSpaceAvailable() const;
-	/// Gets the amount of space used inside a craft.
-	int getSpaceUsed() const;
-	/// Gets the craft's vehicles of a certain type.
-	int getVehicleCount(const std::string &vehicle) const;
-	/// Sets the craft's dogfight status.
-	void setInDogfight(const bool inDogfight);
-	/// Gets if the craft is in dogfight.
-	bool isInDogfight() const;
-	/// Sets interception order (first craft to leave the base gets 1, second 2, etc.).
-	void setInterceptionOrder(const int order);
-	/// Gets interception number.
-	int getInterceptionOrder() const;
-	/// Gets the craft's unique id.
-	CraftId getUniqueId() const;
-};
-
-}
-
-#endif
-=======
-/*
- * Copyright 2010-2015 OpenXcom Developers.
- *
- * This file is part of OpenXcom.
- *
- * OpenXcom is free software: you can redistribute it and/or modify
- * it under the terms of the GNU General Public License as published by
- * the Free Software Foundation, either version 3 of the License, or
- * (at your option) any later version.
- *
- * OpenXcom is distributed in the hope that it will be useful,
- * but WITHOUT ANY WARRANTY; without even the implied warranty of
- * MERCHANTABILITY or FITNESS FOR A PARTICULAR PURPOSE.  See the
- * GNU General Public License for more details.
- *
- * You should have received a copy of the GNU General Public License
- * along with OpenXcom.  If not, see <http://www.gnu.org/licenses/>.
- */
-#ifndef OPENXCOM_CRAFT_H
-#define OPENXCOM_CRAFT_H
-
-#include "MovingTarget.h"
-#include <vector>
-#include <string>
-#include "CraftId.h"
-
-namespace OpenXcom
-{
-
-class RuleCraft;
-class Base;
-class Soldier;
-class CraftWeapon;
-class ItemContainer;
-class Mod;
-class SavedGame;
-class Vehicle;
-
-/**
- * Represents a craft stored in a base.
- * Contains variable info about a craft like
- * position, fuel, damage, etc.
- * @sa RuleCraft
- */
-class Craft : public MovingTarget
-{
-private:
-	RuleCraft *_rules;
-	Base *_base;
-	int _id, _fuel, _damage, _interceptionOrder, _takeoff;
-	std::vector<CraftWeapon*> _weapons;
-	ItemContainer *_items;
-	std::vector<Vehicle*> _vehicles;
-	std::string _status;
-	bool _lowFuel, _mission, _inBattlescape, _inDogfight;
-	std::wstring _name;
-public:
-	/// Creates a craft of the specified type.
-	Craft(RuleCraft *rules, Base *base, int id = 0);
-	/// Cleans up the craft.
-	~Craft();
-	/// Loads the craft from YAML.
-	void load(const YAML::Node& node, const Mod *mod, SavedGame *save);
-	/// Saves the craft to YAML.
-	YAML::Node save() const;
-	/// Saves the craft's ID to YAML.
-	YAML::Node saveId() const;
-	/// Loads a craft ID from YAML.
-	static CraftId loadId(const YAML::Node &node);
-	/// Gets the craft's ruleset.
-	RuleCraft *getRules() const;
-	/// Sets the craft's ruleset.
-	void changeRules(RuleCraft *rules);
-	/// Gets the craft's ID.
-	int getId() const;
-	/// Gets the craft's name.
-	std::wstring getName(Language *lang) const;
-	/// Sets the craft's name.
-	void setName(const std::wstring &newName);
-	/// Gets the craft's marker.
-	int getMarker() const;
-	/// Gets the craft's base.
-	Base *getBase() const;
-	/// Sets the craft's base.
-	void setBase(Base *base, bool move = true);
-	/// Gets the craft's status.
-	std::string getStatus() const;
-	/// Sets the craft's status.
-	void setStatus(const std::string &status);
-	/// Gets the craft's altitude.
-	std::string getAltitude() const;
-	/// Sets the craft's destination.
-	void setDestination(Target *dest);
-	/// Gets the craft's amount of weapons.
-	int getNumWeapons() const;
-	/// Gets the craft's amount of soldiers.
-	int getNumSoldiers() const;
-	/// Gets the craft's amount of equipment.
-	int getNumEquipment() const;
-	/// Gets the craft's amount of vehicles.
-	int getNumVehicles() const;
-	/// Gets the craft's weapons.
-	std::vector<CraftWeapon*> *getWeapons();
-	/// Gets the craft's items.
-	ItemContainer *getItems();
-	/// Gets the craft's vehicles.
-	std::vector<Vehicle*> *getVehicles();
-	/// Gets the craft's amount of fuel.
-	int getFuel() const;
-	/// Sets the craft's amount of fuel.
-	void setFuel(int fuel);
-	/// Gets the craft's percentage of fuel.
-	int getFuelPercentage() const;
-	/// Gets the craft's amount of damage.
-	int getDamage() const;
-	/// Sets the craft's amount of damage.
-	void setDamage(int damage);
-	/// Gets the craft's percentage of damage.
-	int getDamagePercentage() const;
-	/// Gets whether the craft is running out of fuel.
-	bool getLowFuel() const;
-	/// Sets whether the craft is running out of fuel.
-	void setLowFuel(bool low);
-	/// Gets whether the craft has just finished a mission.
-	bool getMissionComplete() const;
-	/// Sets whether the craft has just finished a mission.
-	void setMissionComplete(bool mission);
-	/// Gets the craft's distance from its base.
-	double getDistanceFromBase() const;
-	/// Gets the craft's fuel consumption.
-	int getFuelConsumption() const;
-	/// Gets the craft's minimum fuel limit.
-	int getFuelLimit() const;
-	/// Gets the craft's minimum fuel limit to go to a base.
-	int getFuelLimit(Base *base) const;
-	/// Returns the craft to its base.
-	void returnToBase();
-	/// Checks if a target is detected by the craft's radar.
-	bool detect(Target *target) const;
-	/// Handles craft logic.
-	void think();
-	/// Does a craft full checkup.
-	void checkup();
-	/// Consumes the craft's fuel.
-	void consumeFuel();
-	/// Repairs the craft.
-	void repair();
-	/// Refuels the craft.
-	void refuel();
-	/// Rearms the craft.
-	std::string rearm(Mod *mod);
-	/// Sets the craft's battlescape status.
-	void setInBattlescape(bool inbattle);
-	/// Gets if the craft is in battlescape.
-	bool isInBattlescape() const;
-	/// Gets if craft is destroyed during dogfights.
-	bool isDestroyed() const;
-	/// Gets the amount of space available inside a craft.
-	int getSpaceAvailable() const;
-	/// Gets the amount of space used inside a craft.
-	int getSpaceUsed() const;
-	/// Gets the craft's vehicles of a certain type.
-	int getVehicleCount(const std::string &vehicle) const;
-	/// Sets the craft's dogfight status.
-	void setInDogfight(const bool inDogfight);
-	/// Gets if the craft is in dogfight.
-	bool isInDogfight() const;
-	/// Sets interception order (first craft to leave the base gets 1, second 2, etc.).
-	void setInterceptionOrder(const int order);
-	/// Gets interception number.
-	int getInterceptionOrder() const;
-	/// Gets the craft's unique id.
-	CraftId getUniqueId() const;
-};
-
-}
-
-#endif
->>>>>>> 773fd047
+/*
+ * Copyright 2010-2015 OpenXcom Developers.
+ *
+ * This file is part of OpenXcom.
+ *
+ * OpenXcom is free software: you can redistribute it and/or modify
+ * it under the terms of the GNU General Public License as published by
+ * the Free Software Foundation, either version 3 of the License, or
+ * (at your option) any later version.
+ *
+ * OpenXcom is distributed in the hope that it will be useful,
+ * but WITHOUT ANY WARRANTY; without even the implied warranty of
+ * MERCHANTABILITY or FITNESS FOR A PARTICULAR PURPOSE.  See the
+ * GNU General Public License for more details.
+ *
+ * You should have received a copy of the GNU General Public License
+ * along with OpenXcom.  If not, see <http://www.gnu.org/licenses/>.
+ */
+#ifndef OPENXCOM_CRAFT_H
+#define OPENXCOM_CRAFT_H
+
+#include "MovingTarget.h"
+#include <vector>
+#include <string>
+#include "CraftId.h"
+#include "../Mod/RuleCraft.h"
+
+namespace OpenXcom
+{
+
+class Base;
+class Soldier;
+class CraftWeapon;
+class ItemContainer;
+class Mod;
+class SavedGame;
+class Vehicle;
+
+/**
+ * Represents a craft stored in a base.
+ * Contains variable info about a craft like
+ * position, fuel, damage, etc.
+ * @sa RuleCraft
+ */
+class Craft : public MovingTarget
+{
+private:
+	RuleCraft *_rules;
+	Base *_base;
+	int _id, _fuel, _damage, _interceptionOrder, _takeoff;
+	std::vector<CraftWeapon*> _weapons;
+	ItemContainer *_items;
+	std::vector<Vehicle*> _vehicles;
+	std::string _status;
+	bool _lowFuel, _mission, _inBattlescape, _inDogfight;
+	std::wstring _name;
+	RuleCraftStats _stats;
+public:
+	/// Creates a craft of the specified type.
+	Craft(RuleCraft *rules, Base *base, int id = 0);
+	/// Cleans up the craft.
+	~Craft();
+	/// Loads the craft from YAML.
+	void load(const YAML::Node& node, const Mod *mod, SavedGame *save);
+	/// Saves the craft to YAML.
+	YAML::Node save() const;
+	/// Saves the craft's ID to YAML.
+	YAML::Node saveId() const;
+	/// Loads a craft ID from YAML.
+	static CraftId loadId(const YAML::Node &node);
+	/// Gets the craft's ruleset.
+	RuleCraft *getRules() const;
+	/// Sets the craft's ruleset.
+	void changeRules(RuleCraft *rules);
+	/// Gets the craft's ID.
+	int getId() const;
+	/// Gets the craft's name.
+	std::wstring getName(Language *lang) const;
+	/// Sets the craft's name.
+	void setName(const std::wstring &newName);
+	/// Gets the craft's marker.
+	int getMarker() const;
+	/// Gets the craft's base.
+	Base *getBase() const;
+	/// Sets the craft's base.
+	void setBase(Base *base, bool move = true);
+	/// Gets the craft's status.
+	std::string getStatus() const;
+	/// Sets the craft's status.
+	void setStatus(const std::string &status);
+	/// Gets the craft's altitude.
+	std::string getAltitude() const;
+	/// Sets the craft's destination.
+	void setDestination(Target *dest);
+	/// Gets the craft's amount of weapons.
+	int getNumWeapons() const;
+	/// Gets the craft's amount of soldiers.
+	int getNumSoldiers() const;
+	/// Gets the craft's amount of equipment.
+	int getNumEquipment() const;
+	/// Gets the craft's amount of vehicles.
+	int getNumVehicles() const;
+	/// Gets the craft's weapons.
+	std::vector<CraftWeapon*> *getWeapons();
+	/// Gets the craft's items.
+	ItemContainer *getItems();
+	/// Gets the craft's vehicles.
+	std::vector<Vehicle*> *getVehicles();
+	/// Update the craft's stats.
+	void addCraftStats(const RuleCraftStats& s);
+	/// Gets the craft's stats.
+	const RuleCraftStats& getCraftStats() const;
+	/// Gets the craft's max amount of fuel.
+	int getFuelMax() const;
+	/// Gets the craft's amount of fuel.
+	int getFuel() const;
+	/// Sets the craft's amount of fuel.
+	void setFuel(int fuel);
+	/// Gets the craft's percentage of fuel.
+	int getFuelPercentage() const;
+	/// Gets the craft's max amount of damage.
+	int getDamageMax() const;
+	/// Gets the craft's amount of damage.
+	int getDamage() const;
+	/// Sets the craft's amount of damage.
+	void setDamage(int damage);
+	/// Gets the craft's percentage of damage.
+	int getDamagePercentage() const;
+	/// Gets whether the craft is running out of fuel.
+	bool getLowFuel() const;
+	/// Sets whether the craft is running out of fuel.
+	void setLowFuel(bool low);
+	/// Gets whether the craft has just finished a mission.
+	bool getMissionComplete() const;
+	/// Sets whether the craft has just finished a mission.
+	void setMissionComplete(bool mission);
+	/// Gets the craft's distance from its base.
+	double getDistanceFromBase() const;
+	/// Gets the craft's fuel consumption.
+	int getFuelConsumption() const;
+	/// Gets the craft's minimum fuel limit.
+	int getFuelLimit() const;
+	/// Gets the craft's minimum fuel limit to go to a base.
+	int getFuelLimit(Base *base) const;
+	/// Returns the craft to its base.
+	void returnToBase();
+	/// Checks if a target is detected by the craft's radar.
+	bool detect(Target *target) const;
+	/// Checks if a target is inside the craft's radar range.
+	bool insideRadarRange(Target *target) const;
+	/// Handles craft logic.
+	void think();
+	/// Does a craft full checkup.
+	void checkup();
+	/// Consumes the craft's fuel.
+	void consumeFuel();
+	/// Repairs the craft.
+	void repair();
+	/// Refuels the craft.
+	void refuel();
+	/// Rearms the craft.
+	std::string rearm(Mod *mod);
+	/// Sets the craft's battlescape status.
+	void setInBattlescape(bool inbattle);
+	/// Gets if the craft is in battlescape.
+	bool isInBattlescape() const;
+	/// Gets if craft is destroyed during dogfights.
+	bool isDestroyed() const;
+	/// Gets the amount of space available inside a craft.
+	int getSpaceAvailable() const;
+	/// Gets the amount of space used inside a craft.
+	int getSpaceUsed() const;
+	/// Gets the craft's vehicles of a certain type.
+	int getVehicleCount(const std::string &vehicle) const;
+	/// Sets the craft's dogfight status.
+	void setInDogfight(const bool inDogfight);
+	/// Gets if the craft is in dogfight.
+	bool isInDogfight() const;
+	/// Sets interception order (first craft to leave the base gets 1, second 2, etc.).
+	void setInterceptionOrder(const int order);
+	/// Gets interception number.
+	int getInterceptionOrder() const;
+	/// Gets the craft's unique id.
+	CraftId getUniqueId() const;
+};
+
+}
+
+#endif