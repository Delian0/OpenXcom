/*
 * Copyright 2010-2012 OpenXcom Developers.
 *
 * This file is part of OpenXcom.
 *
 * OpenXcom is free software: you can redistribute it and/or modify
 * it under the terms of the GNU General Public License as published by
 * the Free Software Foundation, either version 3 of the License, or
 * (at your option) any later version.
 *
 * OpenXcom is distributed in the hope that it will be useful,
 * but WITHOUT ANY WARRANTY; without even the implied warranty of
 * MERCHANTABILITY or FITNESS FOR A PARTICULAR PURPOSE.  See the
 * GNU General Public License for more details.
 *
 * You should have received a copy of the GNU General Public License
 * along with OpenXcom.  If not, see <http://www.gnu.org/licenses/>.
 */
#ifndef OPENXCOM_CRAFT_H
#define OPENXCOM_CRAFT_H

#include "MovingTarget.h"
#include <vector>
#include <string>

namespace OpenXcom
{

class RuleCraft;
class Base;
class Soldier;
class CraftWeapon;
class ItemContainer;
class Ruleset;
class SavedGame;
class Vehicle;

/**
 * Represents a craft stored in a base.
 * Contains variable info about a craft like
 * position, fuel, damage, etc.
 * @sa RuleCraft
 */
class Craft : public MovingTarget
{
private:
	RuleCraft *_rules;
	Base *_base;
<<<<<<< HEAD
	int _id, _fuel, _damage, _patrolTime;
=======
	int _id, _fuel, _damage, _interceptionOrder;
>>>>>>> 5a57f87d
	std::vector<CraftWeapon*> _weapons;
	ItemContainer *_items;
	std::vector<Vehicle*> _vehicles;
	std::string _status;
	bool _lowFuel;
	bool _inBattlescape;
	bool _inDogfight;
public:
	/// Creates a craft of the specified type.
	Craft(RuleCraft *rules, Base *base, int id = 0);
	/// Cleans up the craft.
	~Craft();
	/// Loads the craft from YAML.
	void load(const YAML::Node& node, const Ruleset *rule, SavedGame *save);
	/// Saves the craft to YAML.
	void save(YAML::Emitter& out) const;
	/// Saves the craft's ID to YAML.
	void saveId(YAML::Emitter& out) const;
	/// Gets the craft's ruleset.
	RuleCraft *const getRules() const;
	/// Sets the craft's ruleset.
	void setRules(RuleCraft *rules);
	/// Gets the craft's ID.
	int getId() const;
	/// Gets the craft's name.
	std::wstring getName(Language *lang) const;
	/// Gets the craft's base.
	Base *const getBase() const;
	/// Sets the craft's base.
	void setBase(Base *base);
	/// Gets the craft's status.
	std::string getStatus() const;
	/// Sets the craft's status.
	void setStatus(const std::string &status);
	/// Gets the craft's altitude.
	std::string getAltitude() const;
	/// Sets the craft's destination.
	void setDestination(Target *dest);
	/// Gets the craft's amount of weapons.
	int getNumWeapons() const;
	/// Gets the craft's amount of soldiers.
	int getNumSoldiers() const;
	/// Gets the craft's amount of equipment.
	int getNumEquipment() const;
	/// Gets the craft's amount of vehicles.
	int getNumVehicles() const;
	/// Gets the craft's weapons.
	std::vector<CraftWeapon*> *const getWeapons();
	/// Gets the craft's items.
	ItemContainer *const getItems();
	/// Gets the craft's vehicles.
	std::vector<Vehicle*> *const getVehicles();
	/// Gets the craft's amount of fuel.
	int getFuel() const;
	/// Sets the craft's amount of fuel.
	void setFuel(int fuel);
	/// Gets the craft's percentage of fuel.
	int getFuelPercentage() const;
	/// Gets the craft's amount of damage.
	int getDamage() const;
	/// Sets the craft's amount of damage.
	void setDamage(int damage);
	/// Gets the craft's percentage of damage.
	int getDamagePercentage() const;
	/// Gets whether the craft is running out of fuel.
	bool getLowFuel() const;
	/// Sets whether the craft is running out of fuel.
	void setLowFuel(bool low);
	/// Gets the craft's distance from its base.
	double getDistanceFromBase() const;
	/// Gets the craft's fuel consumption.
	int getFuelConsumption() const;
	/// Gets the craft's minimum fuel limit.
	int getFuelLimit() const;
	/// Returns the craft to its base.
	void returnToBase();
	/// Checks if a target is detected by the craft's radar.
	bool detect(Target *target) const;
	/// Handles craft logic.
	void think();
	/// Does a craft full checkup.
	void checkup();
	/// Consumes the craft's fuel.
	void consumeFuel();
	/// Repairs the craft.
	void repair();
	/// Refuels the craft.
	void refuel();
	/// Rearms the craft.
	std::string rearm();
	/// Sets the craft's battlescape status.
	void setInBattlescape(bool inbattle);
	/// Gets if the craft is in battlescape.
	bool isInBattlescape() const;
	/// Gets if craft is destroyed during dogfights.
	bool isDestroyed() const;
	/// Gets the amount of space available inside a craft.
	int getSpaceAvailable() const;
	/// Gets the amount of space used inside a craft.
	int getSpaceUsed() const;
	/// Gets the craft's vehicles of a certain type.
	int getVehicleCount(const std::string &vehicle) const;
<<<<<<< HEAD
	/// Gets how long this craft has been patrolling
	int getPatrolTime() const;
	/// Sets how long this craft has been patrolling
	void setPatrolTime(int time);
=======
	/// Sets the craft's dogfight status.
	void setInDogfight(const bool inDogfight);
	/// Gets if the craft is in dogfight.
	bool isInDogfight() const;
	/// Sets interception order (first craft to leave the base gets 1, second 2, etc.).
	void setInterceptionOrder(const int order);
	/// Gets interception number.
	int getInterceptionOrder() const;
>>>>>>> 5a57f87d
};

}

#endif<|MERGE_RESOLUTION|>--- conflicted
+++ resolved
@@ -46,11 +46,7 @@
 private:
 	RuleCraft *_rules;
 	Base *_base;
-<<<<<<< HEAD
-	int _id, _fuel, _damage, _patrolTime;
-=======
-	int _id, _fuel, _damage, _interceptionOrder;
->>>>>>> 5a57f87d
+	int _id, _fuel, _damage, _patrolTime, _interceptionOrder;
 	std::vector<CraftWeapon*> _weapons;
 	ItemContainer *_items;
 	std::vector<Vehicle*> _vehicles;
@@ -153,12 +149,10 @@
 	int getSpaceUsed() const;
 	/// Gets the craft's vehicles of a certain type.
 	int getVehicleCount(const std::string &vehicle) const;
-<<<<<<< HEAD
 	/// Gets how long this craft has been patrolling
 	int getPatrolTime() const;
 	/// Sets how long this craft has been patrolling
 	void setPatrolTime(int time);
-=======
 	/// Sets the craft's dogfight status.
 	void setInDogfight(const bool inDogfight);
 	/// Gets if the craft is in dogfight.
@@ -167,7 +161,6 @@
 	void setInterceptionOrder(const int order);
 	/// Gets interception number.
 	int getInterceptionOrder() const;
->>>>>>> 5a57f87d
 };
 
 }
