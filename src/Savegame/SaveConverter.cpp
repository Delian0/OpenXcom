--- conflicted
+++ resolved
@@ -18,11 +18,7 @@
  */
 #define _USE_MATH_DEFINES
 #include "SaveConverter.h"
-<<<<<<< HEAD
-#include "SaveConverterXcom1.h"
 #include <algorithm>
-=======
->>>>>>> 25edd7b9
 #include <yaml-cpp/yaml.h>
 #include <SDL_endian.h>
 #include <cmath>
@@ -514,7 +510,7 @@
 	std::vector<char> buffer;
 	char *data = binaryBuffer("ACTS.DAT", buffer);
 
-	std::map< std::string, std::map<std::string, int> > chances;
+	std::map < std::string, std::map<std::string, int> > chances;
 	const size_t REGIONS = 12;
 	const size_t MISSIONS = 7;
 	for (size_t i = 0; i < REGIONS * MISSIONS; ++i)
@@ -526,7 +522,7 @@
 	}
 
 	YAML::Node node;
-	for (std::map< std::string, std::map<std::string, int> >::iterator i = chances.begin(); i != chances.end(); ++i)
+	for (std::map < std::string, std::map<std::string, int> >::iterator i = chances.begin(); i != chances.end(); ++i)
 	{
 		YAML::Node subnode;
 		subnode["region"] = i->first;
