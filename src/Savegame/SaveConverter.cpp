<<<<<<< HEAD
/*
 * Copyright 2010-2016 OpenXcom Developers.
 *
 * This file is part of OpenXcom.
 *
 * OpenXcom is free software: you can redistribute it and/or modify
 * it under the terms of the GNU General Public License as published by
 * the Free Software Foundation, either version 3 of the License, or
 * (at your option) any later version.
 *
 * OpenXcom is distributed in the hope that it will be useful,
 * but WITHOUT ANY WARRANTY; without even the implied warranty of
 * MERCHANTABILITY or FITNESS FOR A PARTICULAR PURPOSE.  See the
 * GNU General Public License for more details.
 *
 * You should have received a copy of the GNU General Public License
 * along with OpenXcom.  If not, see <http://www.gnu.org/licenses/>.
 */
#include "SaveConverter.h"
#include <algorithm>
#include <yaml-cpp/yaml.h>
#include <SDL_endian.h>
#include <fstream>
#include <sstream>
#include <iomanip>
#include <bitset>
#include "../Engine/Options.h"
#include "../Engine/CrossPlatform.h"
#include "../Engine/Exception.h"
#include "../Engine/Language.h"
#include "../Mod/Mod.h"
#include "../Mod/RuleItem.h"
#include "SavedGame.h"
#include "GameTime.h"
#include "Country.h"
#include "Region.h"
#include "Base.h"
#include "BaseFacility.h"
#include "ItemContainer.h"
#include "Ufo.h"
#include "Craft.h"
#include "AlienBase.h"
#include "Waypoint.h"
#include "MissionSite.h"
#include "CraftWeapon.h"
#include "Transfer.h"
#include "Vehicle.h"
#include "AlienStrategy.h"
#include "AlienMission.h"
#include "../Mod/RuleResearch.h"
#include "../Mod/RuleRegion.h"
#include "../Mod/ArticleDefinition.h"
#include "ResearchProject.h"
#include "../Mod/RuleManufacture.h"
#include "Production.h"
#include "../Mod/UfoTrajectory.h"
#include "../Engine/RNG.h"
#include "../Mod/RuleConverter.h"
#include "../Ufopaedia/Ufopaedia.h"
#include "../fmath.h"

namespace OpenXcom
{

enum TargetType { TARGET_NONE, TARGET_UFO, TARGET_CRAFT, TARGET_XBASE, TARGET_ABASE, TARGET_CRASH, TARGET_LANDED, TARGET_WAYPOINT, TARGET_TERROR, TARGET_PORT = 0x51, TARGET_ISLAND = 0x52, TARGET_SHIP = 0x53, TARGET_ARTEFACT = 0x54 };
const char *xcomAltitudes[] = { "STR_GROUND", "STR_VERY_LOW", "STR_LOW_UC", "STR_HIGH_UC", "STR_VERY_HIGH" };
const char *xcomStatus[] = { "STR_READY", "STR_OUT", "STR_REPAIRS", "STR_REFUELLING", "STR_REARMING" };

// Helper functions
template <typename T> T load(char* data) { return *(T*)data; }
template <> Uint16 load(char* data) { return SDL_SwapLE16(*(Uint16*)data); }
template <> Sint16 load(char* data) { return SDL_SwapLE16(*(Sint16*)data); }
template <> int load(char* data) { return SDL_SwapLE32(*(int*)data); }
template <> unsigned int load(char* data) { return SDL_SwapLE32(*(unsigned int*)data); }
template <> std::string load(char* data) { return data; }
template <> std::wstring load(char* data) { return Language::utf8ToWstr(data); }

char *SaveConverter::binaryBuffer(const std::string &filename, std::vector<char> &buffer) const
{
	std::string s = _savePath + "/" + filename;
	std::ifstream datFile(s.c_str(), std::ios::in | std::ios::binary);
	if (!datFile)
	{
		throw Exception(filename + " not found");
	}
	buffer = std::vector<char>((std::istreambuf_iterator<char>(datFile)), (std::istreambuf_iterator<char>()));
	datFile.close();
	return &buffer[0];
}

/**
 * Creates a new converter for the given save folder.
 * @param save Number of the save folder GAME_#
 * @param mod Mod to associate with this save.
 */
SaveConverter::SaveConverter(int save, Mod *mod) : _save(0), _mod(mod), _rules(mod->getConverter()), _year(0), _funds(0)
{
	std::ostringstream ssFolder, ssPath;
	ssFolder << "GAME_" << save;
	ssPath << Options::getMasterUserFolder() << "/" << ssFolder.str();
	_saveName = ssFolder.str();
	_savePath = ssPath.str();
	ssPath << "/SAVEINFO.DAT";
	if (!CrossPlatform::fileExists(ssPath.str()))
	{
		throw Exception(_saveName + " is not a valid save folder");
	}
}

SaveConverter::~SaveConverter()
{
}

/**
 * Gets all the info of the saves found in the user folder.
 * @param lang Loaded language.
 * @param info Returned list of saves info.
 */
void SaveConverter::getList(Language *lang, SaveOriginal info[NUM_SAVES])
{
	for (int i = 0; i < NUM_SAVES; ++i)
	{
		SaveOriginal save;
		save.id = 0;

		int id = i + 1;
		std::ostringstream ss;
		ss << Options::getMasterUserFolder() << "/GAME_" << id << "/SAVEINFO.DAT";
		std::ifstream datFile(ss.str().c_str(), std::ios::in | std::ios::binary);
		if (datFile)
		{
			std::vector<char> buffer((std::istreambuf_iterator<char>(datFile)), (std::istreambuf_iterator<char>()));
			char *data = &buffer[0];

			std::wstring name = load<std::wstring>(data + 0x02);
			int year = load<Uint16>(data + 0x1C);
			int month = load<Uint16>(data + 0x1E);
			int day = load<Uint16>(data + 0x20);
			int hour = load<Uint16>(data + 0x22);
			int minute = load<Uint16>(data + 0x24);
			bool tactical = load<char>(data + 0x26) != 0;

			GameTime time = GameTime(0, day, month + 1, year, hour, minute, 0);

			std::wostringstream ssDate, ssTime;
			ssDate << time.getDayString(lang) << L"  " << lang->getString(time.getMonthString()) << L"  " << time.getYear();
			ssTime << time.getHour() << L":" << std::setfill(L'0') << std::setw(2) << time.getMinute();

			save.id = id;
			save.name = name;
			save.date = ssDate.str();
			save.time = ssTime.str();
			save.tactical = tactical;

			datFile.close();
		}
		info[i] = save;
	}
}

/**
 * Converts an original X-COM save into an OpenXcom save.
 * @return New OpenXcom save.
 */
SavedGame *SaveConverter::loadOriginal()
{
	_save = new SavedGame();

	// Load globe data
	_save->getIncomes().clear();
	for (size_t i = 0; i < _rules->getCountries().size(); ++i)
	{
		Country *country = new Country(_mod->getCountry(_rules->getCountries()[i], true));
		country->getActivityAlien().clear();
		country->getActivityXcom().clear();
		country->getFunding().clear();
		_save->getCountries()->push_back(country);
	}
	for (size_t i = 0; i < _rules->getRegions().size(); ++i)
	{
		Region *region = new Region(_mod->getRegion(_rules->getRegions()[i], true));
		region->getActivityAlien().clear();
		region->getActivityXcom().clear();
		_save->getRegions()->push_back(region);
	}
	loadDatXcom();
	loadDatAlien();
	loadDatDiplom();
	loadDatLease();

	// Load graph data
	_save->getExpenditures().clear();
	_save->getMaintenances().clear();
	_save->getFundsList().clear();
	_save->getResearchScores().clear();
	loadDatLIGlob();
	loadDatUIGlob();
	loadDatIGlob();

	// Load alien data
	loadDatZonal();
	loadDatActs();
	loadDatMissions();

	// Load player data
	loadDatLoc();
	loadDatBase();
	loadDatAStore();
	loadDatCraft();
	loadDatSoldier();
	loadDatTransfer();
	loadDatResearch();
	loadDatUp();
	loadDatProject();
	loadDatBProd();
	loadDatXBases();

	return _save;
}

/**
 * Corrects vectors of graph data.
 * Original X-COM uses months as array indexes,
 * while OpenXcom stores month data in a linear fashion.
 * @param vector Vector of graph data.
 * @param month Current month.
 * @param year Has game gone longer than a year?
 */
template <typename T>
void SaveConverter::graphVector(std::vector<T> &vector, int month, bool year)
{
	if (year)
	{
		std::vector<T> newVector;
		int i = month;
		do
		{
			newVector.push_back(vector[i]);
			i = (i + 1) % vector.size();
		}
		while (i != month);
		vector = newVector;
	}
	else
	{
		vector.resize(month);
	}
}

/**
 * Loads the IGLOB.DAT file.
 * Contains game date, time and difficulty.
 */
void SaveConverter::loadDatIGlob()
{
	std::vector<char> buffer;
	char *data = binaryBuffer("IGLOB.DAT", buffer);

	int month = load<int>(data + 0x00) + 1;
	int weekday = load<int>(data + 0x04) + 1;
	int day = load<int>(data + 0x08);
	int hour = load<int>(data + 0x0C);
	int minute = load<int>(data + 0x10);
	int second = load<int>(data + 0x14);
	_save->setTime(GameTime(weekday, day, month, _year, hour, minute, second));

	// account for difficulty bug
	if (buffer.size() > 0x3C)
	{
		int coefficient = load<int>(data + 0x3C);
		for (size_t i = DIFF_BEGINNER; i <= DIFF_SUPERHUMAN; ++i)
		{
			if (coefficient == Mod::DIFFICULTY_COEFFICIENT[i])
			{
				_save->setDifficulty((GameDifficulty)i);
				break;
			}
		}
	}

	// Fix up the months
	size_t monthsPassed = month + (_year - _mod->getStartingTime().getYear()) * 12;
	for (size_t i = 0; i < monthsPassed; ++i)
	{
		_save->addMonth();
	}
	graphVector(_save->getIncomes(), month, _year != _mod->getStartingTime().getYear());
	graphVector(_save->getExpenditures(), month, _year != _mod->getStartingTime().getYear());
	graphVector(_save->getMaintenances(), month, _year != _mod->getStartingTime().getYear());
	graphVector(_save->getFundsList(), month, _year != _mod->getStartingTime().getYear());
	graphVector(_save->getResearchScores(), month, _year != _mod->getStartingTime().getYear());
	for (size_t i = 0; i < _rules->getCountries().size(); ++i)
	{
		Country *country = _save->getCountries()->at(i);
		graphVector(country->getActivityAlien(), month, _year != _mod->getStartingTime().getYear());
		graphVector(country->getActivityXcom(), month, _year != _mod->getStartingTime().getYear());
		graphVector(country->getFunding(), month, _year != _mod->getStartingTime().getYear());
	}
	for (size_t i = 0; i < _rules->getRegions().size(); ++i)
	{
		Region *region = _save->getRegions()->at(i);
		graphVector(region->getActivityAlien(), month, _year != _mod->getStartingTime().getYear());
		graphVector(region->getActivityXcom(), month, _year != _mod->getStartingTime().getYear());
	}
	_save->getFundsList().back() = _funds;
}

/**
 * Loads the LIGLOB.DAT file.
 * Contains financial data.
 */
void SaveConverter::loadDatLIGlob()
{
	std::vector<char> buffer;
	char *data = binaryBuffer("LIGLOB.DAT", buffer);

	const size_t MONTHS = 12;
	for (size_t i = 0; i < MONTHS; ++i)
	{
		int expenditure = load<int>(data + 0x04 + i * sizeof(int));
		int maintenance = load<int>(data + 0x34 + i * sizeof(int));
		int balance = load<int>(data + 0x64 + i * sizeof(int));
		_save->getExpenditures().push_back(expenditure);
		_save->getMaintenances().push_back(maintenance);
		_save->getFundsList().push_back(balance);
	}

	_funds = load<int>(data);
}

/**
 * Loads the UIGLOB.DAT file.
 * Contains Geoscape number IDs and scores.
 */
void SaveConverter::loadDatUIGlob()
{
	std::vector<char> buffer;
	char *data = binaryBuffer("UIGLOB.DAT", buffer);

	std::map<std::string, int> ids;
	for (size_t i = 0; i < _rules->getMarkers().size(); ++i)
	{
		ids[_rules->getMarkers()[i]] = load<Uint16>(data + i * sizeof(Uint16));
	}
	ids["STR_CRASH_SITE"] = ids["STR_LANDING_SITE"] = ids["STR_UFO"];
	_save->setAllIds(ids);

	_year = load<Uint16>(data + 0x16);

	const size_t MONTHS = 12;
	for (size_t i = 0; i < MONTHS; ++i)
	{
		int score = load<Sint16>(data + 0x18 + i * sizeof(Sint16));
		_save->getResearchScores().push_back(score);
	}
}

/**
 * Loads the LEASE.DAT file.
 * Contains globe camera settings.
 */
void SaveConverter::loadDatLease()
{
	std::vector<char> buffer;
	char *data = binaryBuffer("LEASE.DAT", buffer);

	double lat = -load<Sint16>(data + 0x00) * 0.125 * M_PI / 180;
	double lon = -load<Sint16>(data + 0x06) * 0.125 * M_PI / 180;
	_save->setGlobeLongitude(lon);
	_save->setGlobeLatitude(lat);

	int zoom = load<Sint16>(data + 0x0C);
	const int DISTANCE[] = { 90, 120, 180, 360, 450, 720 };
	for (size_t i = 0; i < 6; ++i)
	{
		if (zoom == DISTANCE[i])
		{
			_save->setGlobeZoom(i);
			break;
		}
	}
}

/**
 * Loads the XCOM.DAT file.
 * Contains X-COM graph info.
 */
void SaveConverter::loadDatXcom()
{
	std::vector<char> buffer;
	char *data = binaryBuffer("XCOM.DAT", buffer);

	const size_t ENTRIES = _rules->getCountries().size() + _rules->getRegions().size();
	const size_t MONTHS = 12;
	for (size_t i = 0; i < ENTRIES * MONTHS; ++i)
	{
		int score = load<int>(data + i * sizeof(int));
		size_t j = i % ENTRIES;
		// country
		if (j < _rules->getCountries().size())
		{
			_save->getCountries()->at(j)->getActivityXcom().push_back(score);
		}
		// region
		else
		{
			j -= _rules->getCountries().size();
			_save->getRegions()->at(j)->getActivityXcom().push_back(score);
		}
	}
}

/**
 * Loads the ALIEN.DAT file.
 * Contains Alien graph info.
 */
void SaveConverter::loadDatAlien()
{
	std::vector<char> buffer;
	char *data = binaryBuffer("ALIEN.DAT", buffer);

	const size_t ENTRIES = _rules->getCountries().size() + _rules->getRegions().size();
	const size_t MONTHS = 12;
	for (size_t i = 0; i < ENTRIES * MONTHS; ++i)
	{
		int score = load<int>(data + i * sizeof(int));
		size_t j = i % ENTRIES;
		// country
		if (j < _rules->getCountries().size())
		{
			_save->getCountries()->at(j)->getActivityAlien().push_back(score);
		}
		// region
		else
		{
			j -= _rules->getCountries().size();
			_save->getRegions()->at(j)->getActivityAlien().push_back(score);
		}
	}
}

/**
 * Loads the DIPLOM.DAT file.
 * Contains country status.
 */
void SaveConverter::loadDatDiplom()
{
	std::vector<char> buffer;
	char *data = binaryBuffer("DIPLOM.DAT", buffer);

	const size_t MONTHS = 12;
	std::vector<int64_t> income;
	for (size_t i = 0; i < MONTHS; ++i)
	{
		income.push_back(0);
	}

	const size_t ENTRY_SIZE = 36;
	for (size_t i = 0; i < _rules->getCountries().size(); ++i)
	{
		char *cdata = (data + i * ENTRY_SIZE);
		Country *country = _save->getCountries()->at(i);

		int satisfaction = load<Sint16>(cdata + 0x02);
		for (size_t j = 0; j < MONTHS; ++j)
		{
			int funding = load<Sint16>(cdata + 0x04 + j * sizeof(Sint16));
			funding *= 1000;
			income[j] += funding;
			country->getFunding().push_back(funding);
		}
		bool pact = satisfaction == 0;
		bool newPact = load<Sint16>(cdata + 0x1E) != 0;

		if (pact)
			country->setPact();
		if (newPact)
			country->setNewPact();
	}
	_save->getIncomes() = income;
}

/**
 * Loads the ZONAL.DAT file.
 * Contains alien region chances.
 */
void SaveConverter::loadDatZonal()
{
	std::vector<char> buffer;
	char *data = binaryBuffer("ZONAL.DAT", buffer);

	std::map<std::string, int> chances;
	const size_t REGIONS = 12;
	for (size_t i = 0; i < REGIONS; ++i)
	{
		chances[_rules->getRegions()[i]] = load<Uint8>(data + i);
	}
	YAML::Node node;
	node["regions"] = chances;
	_save->getAlienStrategy().load(node);
}

/**
 * Loads the ACTS.DAT file.
 * Contains alien mission chances.
 */
void SaveConverter::loadDatActs()
{
	std::vector<char> buffer;
	char *data = binaryBuffer("ACTS.DAT", buffer);

	std::map < std::string, std::map<std::string, int> > chances;
	const size_t REGIONS = 12;
	const size_t MISSIONS = 7;
	for (size_t i = 0; i < REGIONS * MISSIONS; ++i)
	{
		size_t mission = i % MISSIONS;
		size_t region = i / MISSIONS;

		chances[_rules->getRegions()[region]][_rules->getMissions()[mission]] = load<Uint8>(data + i);
	}

	YAML::Node node;
	for (std::map < std::string, std::map<std::string, int> >::iterator i = chances.begin(); i != chances.end(); ++i)
	{
		YAML::Node subnode;
		subnode["region"] = i->first;
		subnode["missions"] = i->second;
		node["possibleMissions"].push_back(subnode);
	}
	_save->getAlienStrategy().load(node);
}

/**
 * Loads the MISSIONS.DAT file.
 * Contains ongoing alien missions.
 */
void SaveConverter::loadDatMissions()
{
	std::vector<char> buffer;
	char *data = binaryBuffer("MISSIONS.DAT", buffer);

	const size_t REGIONS = 12;
	const size_t MISSIONS = 7;
	const size_t ENTRY_SIZE = 8;
	for (size_t i = 0; i < REGIONS * MISSIONS; ++i)
	{
		char *mdata = (data + i * ENTRY_SIZE);
		int wave = load<Uint16>(mdata + 0x00);
		if (wave != 0xFFFF)
		{
			int ufoCounter = load<Uint16>(mdata + 0x02);
			int spawn = load<Uint16>(mdata + 0x04);
			int race = load<Uint16>(mdata + 0x06);
			int mission = i % MISSIONS;
			int region = i / MISSIONS;

			YAML::Node node;
			AlienMission *m = new AlienMission(*_mod->getAlienMission(_rules->getMissions()[mission], true));
			node["region"] = _rules->getRegions()[region];
			node["race"] = _rules->getCrews()[race];
			node["nextWave"] = wave * 30;
			node["nextUfoCounter"] = ufoCounter;
			node["spawnCountdown"] = spawn;
			node["uniqueID"] = _save->getId("ALIEN_MISSIONS");
			if (m->getRules().getObjective() == OBJECTIVE_SITE)
			{
				if (_mod->getRegion(_rules->getRegions()[region], true)->getMissionZones().size() >= 3)
				{
					// pick a city for terror missions
					node["missionSiteZone"] = RNG::generate(0, _mod->getRegion(_rules->getRegions()[region], true)->getMissionZones().at(3).areas.size() - 1);
				}
				else
				{
					// try to account for TFTD's artefacts and such
					node["missionSiteZone"] = RNG::generate(0, _mod->getRegion(_rules->getRegions()[region], true)->getMissionZones().at(0).areas.size() - 1);
				}
			}
			m->load(node, *_save);
			_save->getAlienMissions().push_back(m);
			_missions[std::make_pair(mission, region)] = m;
		}
	}
}

/**
 * Loads the LOC.DAT file.
 * Contains globe markers.
 */
void SaveConverter::loadDatLoc()
{
	std::vector<char> buffer;
	char *data = binaryBuffer("LOC.DAT", buffer);

	const size_t ENTRIES = 50;
	const size_t ENTRY_SIZE = buffer.size() / ENTRIES;
	for (size_t i = 0; i < ENTRIES; ++i)
	{
		char *tdata = (data + i * ENTRY_SIZE);
		TargetType type = (TargetType)load<Uint8>(tdata);

		int dat = load<Uint8>(tdata + 0x01);
		double lon = load<Sint16>(tdata + 0x02) * 0.125 * M_PI / 180;
		double lat = load<Sint16>(tdata + 0x04) * 0.125 * M_PI / 180;
		int timer = load<Sint16>(tdata + 0x06);
		int id = load<Sint16>(tdata + 0x0A);
		std::bitset<3> visibility(load<int>(tdata + 0x10));

		// can't declare variables in switches :(
		Target *target = 0;
		Ufo *ufo = 0;
		Craft *craft = 0;
		Base *xbase = 0;
		AlienBase *abase = 0;
		Waypoint *waypoint = 0;
		MissionSite *mission = 0;
		switch (type)
		{
		case TARGET_NONE:
			target = 0;
			break;
		case TARGET_UFO:
		case TARGET_CRASH:
		case TARGET_LANDED:
			ufo = new Ufo(_mod->getUfo(_rules->getUfos()[0], true));
			ufo->setId(id);
			ufo->setCrashId(id);
			ufo->setLandId(id);
			ufo->setSecondsRemaining(timer);
			ufo->setDetected(!visibility.test(0));
			target = ufo;
			break;
		case TARGET_CRAFT:
			craft = new Craft(_mod->getCraft(_rules->getCrafts()[0], true), 0, id);
			target = craft;
			break;
		case TARGET_XBASE:
			xbase = new Base(_mod);
			target = xbase;
			break;
		case TARGET_ABASE:
			abase = new AlienBase(_mod->getDeployment("STR_ALIEN_BASE_ASSAULT", true));
			abase->setId(id);
			abase->setAlienRace(_rules->getCrews()[dat]);
			abase->setDiscovered(!visibility.test(0));
			_save->getAlienBases()->push_back(abase);
			target = abase;
			break;
		case TARGET_WAYPOINT:
			waypoint = new Waypoint();
			waypoint->setId(id);
			_save->getWaypoints()->push_back(waypoint);
			target = waypoint;
			break;
		case TARGET_TERROR:
			mission = new MissionSite(_mod->getAlienMission("STR_ALIEN_TERROR", true), _mod->getDeployment("STR_TERROR_MISSION", true));
			break;
		case TARGET_PORT:
			mission = new MissionSite(_mod->getAlienMission("STR_ALIEN_TERROR", true), _mod->getDeployment("STR_PORT_TERROR", true));
			break;
		case TARGET_ISLAND:
			mission = new MissionSite(_mod->getAlienMission("STR_ALIEN_TERROR", true), _mod->getDeployment("STR_ISLAND_TERROR", true));
			break;
		case TARGET_SHIP:
			mission = new MissionSite(_mod->getAlienMission("STR_ALIEN_TERROR", true), _mod->getDeployment("STR_CARGO_SHIP_P1", true));
			break;
		case TARGET_ARTEFACT:
			mission = new MissionSite(_mod->getAlienMission("STR_ALIEN_TERROR", true), _mod->getDeployment("STR_ARTIFACT_SITE_P1", true));
			break;
		}
		if (mission != 0)
		{
			mission->setId(id);
			mission->setAlienRace(_rules->getCrews()[dat]);
			mission->setSecondsRemaining(timer * 3600);
			_save->getMissionSites()->push_back(mission);
			target = mission;
		}
		if (target != 0)
		{
			target->setLongitude(lon);
			target->setLatitude(lat);
		}
		_targets.push_back(target);
		_targetDat.push_back(dat);
	}
}

/**
 * Loads the BASE.DAT file.
 * Contains X-COM base contents.
 */
void SaveConverter::loadDatBase()
{
	std::vector<char> buffer;
	char *data = binaryBuffer("BASE.DAT", buffer);

	const size_t BASES = 8;
	const size_t BASE_SIZE = 6;
	const size_t FACILITIES = BASE_SIZE * BASE_SIZE;
	const size_t ENTRY_SIZE = buffer.size() / BASES;
	std::vector<Base*> bases(BASES, 0);
	for (size_t i = 0; i < _targets.size(); ++i)
	{
		Base *base = dynamic_cast<Base*>(_targets[i]);
		if (base != 0)
		{
			int j = _targetDat[i];
			char *bdata = (data + j * ENTRY_SIZE);
			std::wstring name = load<std::wstring>(bdata);
			// facilities
			for (size_t k = 0; k < FACILITIES; ++k)
			{
				size_t facilityType = load<Uint8>(bdata + _rules->getOffset("BASE.DAT_FACILITIES") + k);
				if (facilityType < _rules->getFacilities().size())
				{
					BaseFacility *facility = new BaseFacility(_mod->getBaseFacility(_rules->getFacilities()[facilityType], true), base);
					int x = k % BASE_SIZE;
					int y = k / BASE_SIZE;
					int days = load<Uint8>(bdata + _rules->getOffset("BASE.DAT_FACILITIES") + FACILITIES + k);
					facility->setX(x);
					facility->setY(y);
					facility->setBuildTime(days);
					base->getFacilities()->push_back(facility);
				}
			}
			int engineers = load<Uint8>(bdata + _rules->getOffset("BASE.DAT_ENGINEERS"));
			int scientists = load<Uint8>(bdata + _rules->getOffset("BASE.DAT_SCIENTISTS"));
			// items
			for (size_t k = 0; k < _rules->getItems().size(); ++k)
			{
				int qty = load<Uint16>(bdata + _rules->getOffset("BASE.DAT_ITEMS") + k * 2);
				if (qty != 0 && !_rules->getItems()[k].empty())
				{
					base->getStorageItems()->addItem(_rules->getItems()[k], qty);
				}
			}
			base->setEngineers(engineers);
			base->setScientists(scientists);
			base->setName(name);
			bases[j] = base;
		}
	}

	for (std::vector<Base*>::iterator i = bases.begin(); i != bases.end(); ++i)
	{
		if (*i != 0)
		{
			_save->getBases()->push_back(*i);
		}
	}
}

/**
 * Loads the ASTORE.DAT file.
 * Contains X-COM alien containment.
 */
void SaveConverter::loadDatAStore()
{
	std::vector<char> buffer;
	char *data = binaryBuffer("ASTORE.DAT", buffer);

	const size_t ENTRY_SIZE = 12;
	const size_t ENTRIES = buffer.size() / ENTRY_SIZE;
	for (size_t i = 0; i < ENTRIES; ++i)
	{
		char *adata = (data + i * ENTRY_SIZE);
		int race = load<Uint8>(adata + 0x00);
		std::string liveAlien;
		if (race != 0)
		{
			int rank = load<Uint8>(adata + 0x01);
			int base = load<Uint8>(adata + 0x02);
			liveAlien = _rules->getAlienRaces()[race];
			liveAlien += _rules->getAlienRanks()[rank];
			if (base != 0xFF)
			{
				Base *b = dynamic_cast<Base*>(_targets[base]);
				b->getStorageItems()->addItem(liveAlien);
			}
		}
		_aliens.push_back(liveAlien);
	}
}

/**
 * Loads the TRANSFER.DAT file.
 * Contains transfers to X-COM bases.
 */
void SaveConverter::loadDatTransfer()
{
	std::vector<char> buffer;
	char *data = binaryBuffer("TRANSFER.DAT", buffer);

	const size_t ENTRY_SIZE = 8;
	const size_t ENTRIES = buffer.size() / ENTRY_SIZE;
	for (size_t i = 0; i < ENTRIES; ++i)
	{
		char *tdata = (data + i * ENTRY_SIZE);
		int qty = load<Uint8>(tdata + 0x06);
		if (qty != 0)
		{
			int baseSrc = load<Uint8>(tdata + 0x00);
			int baseDest = load<Uint8>(tdata + 0x01);
			Base *b = dynamic_cast<Base*>(_targets[baseDest]);
			int hours = load<Uint8>(tdata + 0x02);
			TransferType type = (TransferType)load<Uint8>(tdata + 0x03);
			int dat = load<Uint8>(tdata + 0x04);

			Transfer *transfer = new Transfer(hours);
			switch (type)
			{
			case TRANSFER_CRAFT:
				if (baseSrc == 255)
				{
					std::string newCraft = _rules->getCrafts()[dat];
					transfer->setCraft(new Craft(_mod->getCraft(newCraft, true), b, _save->getId(newCraft)));
				}
				else
				{
					transfer->setCraft(dynamic_cast<Craft*>(_targets[dat]));
				}
				break;
			case TRANSFER_SOLDIER:
				transfer->setSoldier(_soldiers[dat]);
				break;
			case TRANSFER_SCIENTIST:
				transfer->setScientists(qty);
				break;
			case TRANSFER_ENGINEER:
				transfer->setEngineers(qty);
				break;
			default:
				if (type == TRANSFER_ITEM)
					transfer->setItems(_rules->getItems()[dat], qty);
				else
					transfer->setItems(_aliens[dat]);
				break;
			}

			b->getTransfers()->push_back(transfer);
		}
	}
}


/**
 * Loads the CRAFT.DAT file.
 * Contains X-COM craft and Alien UFOs.
 */
void SaveConverter::loadDatCraft()
{
	std::vector<char> buffer;
	char *data = binaryBuffer("CRAFT.DAT", buffer);

	const size_t ENTRY_SIZE = buffer.size() / _targets.size();
	for (size_t i = 0; i < _targets.size(); ++i)
	{
		int j = _targetDat[i];
		char *cdata = (data + j * ENTRY_SIZE);
		int type = load<Uint8>(cdata);
		if (type != 0xFF)
		{
			YAML::Node node;
			Craft *craft = dynamic_cast<Craft*>(_targets[i]);
			if (craft != 0)
			{
				craft->changeRules(_mod->getCraft(_rules->getCrafts()[type], true));

				int lweapon = load<Uint8>(cdata + _rules->getOffset("CRAFT.DAT_LEFT_WEAPON"));
				int lammo = load<Uint16>(cdata + _rules->getOffset("CRAFT.DAT_LEFT_AMMO"));
				if (lweapon != 0xFF)
				{
					CraftWeapon *cw = new CraftWeapon(_mod->getCraftWeapon(_rules->getCraftWeapons()[lweapon], true), lammo);
					craft->getWeapons()->at(0) = cw;
				}
				int flight = load<Uint8>(cdata + _rules->getOffset("CRAFT.DAT_FLIGHT"));
				int rweapon = load<Uint8>(cdata + _rules->getOffset("CRAFT.DAT_RIGHT_WEAPON"));
				int rammo = load<Uint8>(cdata + _rules->getOffset("CRAFT.DAT_RIGHT_AMMO"));
				if (rweapon != 0xFF)
				{
					CraftWeapon *cw = new CraftWeapon(_mod->getCraftWeapon(_rules->getCraftWeapons()[rweapon], true), rammo);
					craft->getWeapons()->at(1) = cw;
				}

				node["damage"] = (int)load<Uint16>(cdata + _rules->getOffset("CRAFT.DAT_DAMAGE"));
				node["speed"] = (int)load<Uint16>(cdata + _rules->getOffset("CRAFT.DAT_SPEED"));
				int dest = load<Uint16>(cdata + _rules->getOffset("CRAFT.DAT_DESTINATION"));
				node["fuel"] = (int)load<Uint16>(cdata + _rules->getOffset("CRAFT.DAT_FUEL"));
				int base = load<Uint16>(cdata + _rules->getOffset("CRAFT.DAT_BASE"));
				node["status"] = xcomStatus[load<Uint16>(cdata + _rules->getOffset("CRAFT.DAT_STATUS"))];

				// vehicles
				const size_t VEHICLES = 5;
				for (size_t k = 0; k < VEHICLES; ++k)
				{
					int qty = load<Uint8>(cdata + _rules->getOffset("CRAFT.DAT_ITEMS") + k);
					for (int v = 0; v < qty; ++v)
					{
						RuleItem *rule = _mod->getItem(_rules->getItems()[k + 10], true);
						craft->getVehicles()->push_back(new Vehicle(rule, rule->getClipSize(), 4));
					}
				}
				// items
				const size_t ITEMS = 50;
				for (size_t k = VEHICLES; k < VEHICLES + ITEMS; ++k)
				{
					int qty = load<Uint8>(cdata + _rules->getOffset("CRAFT.DAT_ITEMS") + k);
					if (qty != 0 && !_rules->getItems()[k + 10].empty())
					{
						craft->getItems()->addItem(_rules->getItems()[k + 10], qty);
					}
				}

				std::bitset<7> state(load<int>(cdata + _rules->getOffset("CRAFT.DAT_STATE")));
				node["lowFuel"] = state.test(1);

				craft->load(node, _mod, _save);

				if (flight != 0 && dest != 0xFF)
				{
					Target *t = _targets[dest];
					craft->setDestination(t);
				}
				if (base != 0xFF)
				{
					Base *b = dynamic_cast<Base*>(_targets[base]);
					craft->setBase(b, false);
					b->getCrafts()->push_back(craft);
				}
			}
			Ufo *ufo = dynamic_cast<Ufo*>(_targets[i]);
			if (ufo != 0)
			{
				ufo->changeRules(_mod->getUfo(_rules->getUfos()[type - 5], true));
				node["damage"] = (int)load<Uint16>(cdata + _rules->getOffset("CRAFT.DAT_DAMAGE"));
				node["altitude"] = xcomAltitudes[load<Uint16>(cdata + _rules->getOffset("CRAFT.DAT_ALTITUDE"))];
				node["speed"] = (int)load<Uint16>(cdata + _rules->getOffset("CRAFT.DAT_SPEED"));
				node["dest"]["lon"] = load<Sint16>(cdata + _rules->getOffset("CRAFT.DAT_DEST_LON")) * 0.125 * M_PI / 180;
				node["dest"]["lat"] = load<Sint16>(cdata + _rules->getOffset("CRAFT.DAT_DEST_LAT")) * 0.125 * M_PI / 180;

				int mission = load<Uint16>(cdata + _rules->getOffset("CRAFT.DAT_MISSION"));
				int region = load<Uint16>(cdata + _rules->getOffset("CRAFT.DAT_REGION"));
				std::ostringstream trajectory;
				AlienMission *m = _missions[std::make_pair(mission, region)];
				if (m == 0)
				{
					YAML::Node subnode;
					m = new AlienMission(*_mod->getAlienMission(_rules->getMissions()[mission], true));
					subnode["region"] = _rules->getRegions()[region];
					subnode["race"] = _rules->getCrews()[load<Uint16>(cdata + _rules->getOffset("CRAFT.DAT_RACE"))];
					subnode["nextWave"] = 1;
					subnode["nextUfoCounter"] = 0;
					subnode["spawnCountdown"] = 1000;
					subnode["uniqueID"] = _save->getId("ALIEN_MISSIONS");
					m->load(subnode, *_save);
					_save->getAlienMissions().push_back(m);
					_missions[std::make_pair(mission, region)] = m;
					if (mission == 6)
					{
						trajectory << UfoTrajectory::RETALIATION_ASSAULT_RUN;
					}
				}
				node["mission"] = m->getId();
				m->increaseLiveUfos();
				if (trajectory.str().empty())
				{
					trajectory << "P" << load<Uint16>(cdata + _rules->getOffset("CRAFT.DAT_TRAJECTORY"));
				}
				node["trajectory"] = trajectory.str();
				node["trajectoryPoint"] = (int)load<Uint16>(cdata + _rules->getOffset("CRAFT.DAT_TRAJECTORY_POINT"));
				std::bitset<7> state(load<int>(cdata + _rules->getOffset("CRAFT.DAT_STATE")));
				node["hyperDetected"] = state.test(6);

				ufo->load(node, *_mod, *_save);
				ufo->setSpeed(ufo->getSpeed());
				if (ufo->getStatus() == Ufo::CRASHED)
				{
					ufo->setSecondsRemaining(ufo->getSecondsRemaining() * 3600);
				}
				else if (ufo->getStatus() == Ufo::LANDED)
				{
					ufo->setSecondsRemaining(ufo->getSecondsRemaining() * 5);
				}
				else
				{
					ufo->setSecondsRemaining(0);
				}

				_save->getUfos()->push_back(ufo);
			}
		}
	}
}

/**
 * Loads the SOLDIER.DAT file.
 * Contains X-COM soldiers.
 */
void SaveConverter::loadDatSoldier()
{
	std::vector<char> buffer;
	char *data = binaryBuffer("SOLDIER.DAT", buffer);

	const size_t SOLDIERS = 250;
	const size_t ENTRY_SIZE = buffer.size() / SOLDIERS;
	for (size_t i = 0; i < SOLDIERS; ++i)
	{
		char *sdata = (data + i * ENTRY_SIZE);
		int rank = load<Uint16>(sdata + _rules->getOffset("SOLDIER.DAT_RANK"));
		if (rank != 0xFFFF)
		{
			YAML::Node node;
			int base = load<Uint16>(sdata + _rules->getOffset("SOLDIER.DAT_BASE"));
			int craft = load<Uint16>(sdata + _rules->getOffset("SOLDIER.DAT_CRAFT"));
			node["missions"] = (int)load<Sint16>(sdata + _rules->getOffset("SOLDIER.DAT_MISSIONS"));
			node["kills"] = (int)load<Sint16>(sdata + _rules->getOffset("SOLDIER.DAT_KILLS"));
			node["recovery"] = (int)load<Sint16>(sdata + _rules->getOffset("SOLDIER.DAT_RECOVERY"));
			node["name"] = load<std::string>(sdata + _rules->getOffset("SOLDIER.DAT_NAME"));
			node["rank"] = rank;

			UnitStats initial;
			initial.tu = load<Uint8>(sdata + _rules->getOffset("SOLDIER.DAT_INITIAL_TU"));
			initial.health = load<Uint8>(sdata + _rules->getOffset("SOLDIER.DAT_INITIAL_HE"));
			initial.stamina = load<Uint8>(sdata + _rules->getOffset("SOLDIER.DAT_INITIAL_STA"));
			initial.reactions = load<Uint8>(sdata + _rules->getOffset("SOLDIER.DAT_INITIAL_RE"));
			initial.strength = load<Uint8>(sdata + _rules->getOffset("SOLDIER.DAT_INITIAL_STR"));
			initial.firing = load<Uint8>(sdata + _rules->getOffset("SOLDIER.DAT_INITIAL_FA"));
			initial.throwing = load<Uint8>(sdata + _rules->getOffset("SOLDIER.DAT_INITIAL_TA"));
			initial.melee = load<Uint8>(sdata + _rules->getOffset("SOLDIER.DAT_INITIAL_ME"));
			initial.psiStrength = load<Uint8>(sdata + _rules->getOffset("SOLDIER.DAT_INITIAL_PST"));
			initial.psiSkill = load<Uint8>(sdata + _rules->getOffset("SOLDIER.DAT_INITIAL_PSK"));
			initial.bravery = 110 - (10 * load<Uint8>(sdata + _rules->getOffset("SOLDIER.DAT_INITIAL_BR")));
			node["initialStats"] = initial;

			UnitStats current;
			current.tu = load<Uint8>(sdata + _rules->getOffset("SOLDIER.DAT_IMPROVED_TU"));
			current.health = load<Uint8>(sdata + _rules->getOffset("SOLDIER.DAT_IMPROVED_HE"));
			current.stamina = load<Uint8>(sdata + _rules->getOffset("SOLDIER.DAT_IMPROVED_STA"));
			current.reactions = load<Uint8>(sdata + _rules->getOffset("SOLDIER.DAT_IMPROVED_RE"));
			current.strength = load<Uint8>(sdata + _rules->getOffset("SOLDIER.DAT_IMPROVED_STR"));
			current.firing = load<Uint8>(sdata + _rules->getOffset("SOLDIER.DAT_IMPROVED_FA"));
			current.throwing = load<Uint8>(sdata + _rules->getOffset("SOLDIER.DAT_IMPROVED_TA"));
			current.melee = load<Uint8>(sdata + _rules->getOffset("SOLDIER.DAT_IMPROVED_ME"));
			current.psiStrength = 0;
			current.psiSkill = 0;
			current.bravery = 10 * load<Uint8>(sdata + _rules->getOffset("SOLDIER.DAT_IMPROVED_BR"));
			current += initial;
			node["currentStats"] = current;

			int armor = load<Uint8>(sdata + _rules->getOffset("SOLDIER.DAT_ARMOR"));
			node["armor"] = _rules->getArmor()[armor];
			node["improvement"] = (int)load<Uint8>(sdata + _rules->getOffset("SOLDIER.DAT_PSI"));
			node["psiTraining"] = (int)load<char>(sdata + _rules->getOffset("SOLDIER.DAT_PSILAB")) != 0;
			node["gender"] = (int)load<Uint8>(sdata + _rules->getOffset("SOLDIER.DAT_GENDER"));
			node["look"] = (int)load<Uint8>(sdata + _rules->getOffset("SOLDIER.DAT_LOOK"));
			node["id"] = _save->getId("STR_SOLDIER");

			Soldier *soldier = new Soldier(_mod->getSoldier(_mod->getSoldiersList().front(), true), 0);
			soldier->load(node, _mod, _save);
			if (base != 0xFFFF)
			{
				Base *b = dynamic_cast<Base*>(_targets[base]);
				b->getSoldiers()->push_back(soldier);
			}
			if (craft != 0xFFFF)
			{
				Craft *c = dynamic_cast<Craft*>(_targets[craft]);
				soldier->setCraft(c);
			}
			_soldiers.push_back(soldier);
		}
		else
		{
			_soldiers.push_back(0);
		}
	}
}

/**
 * Loads the RESEARCH.DAT file.
 * Contains X-COM research progress.
 */
void SaveConverter::loadDatResearch()
{
	std::vector<char> buffer;
	char *data = binaryBuffer("RESEARCH.DAT", buffer);

	const size_t ENTRY_SIZE = buffer.size() / _rules->getResearch().size();
	for (size_t i = 0; i < _rules->getResearch().size(); ++i)
	{
		char *rdata = (data + i * ENTRY_SIZE);
		if (!_rules->getResearch()[i].empty())
		{
			RuleResearch *research = _mod->getResearch(_rules->getResearch()[i]);
			if (research != 0 && research->getCost() != 0)
			{
				bool discovered = load<Uint8>(rdata + 0x0A) != 0;
				bool popped = load<Uint8>(rdata + 0x12) != 0;
				if (discovered)
				{
					_save->addFinishedResearch(research, _mod, false);
				}
				else if (popped)
				{
					_save->addPoppedResearch(research);
				}
			}
		}
	}
}

/**
 * Loads the UP.DAT file.
 * Contains X-COM Ufopaedia progress.
 */
void SaveConverter::loadDatUp()
{
	std::vector<char> buffer;
	char *data = binaryBuffer("UP.DAT", buffer);

	const size_t ENTRY_SIZE = buffer.size() / _rules->getUfopaedia().size();
	for (size_t i = 0; i < _rules->getUfopaedia().size(); ++i)
	{
		char *rdata = (data + i * ENTRY_SIZE);
		ArticleDefinition *article = _mod->getUfopaediaArticle(_rules->getUfopaedia()[i]);
		if (article != 0 && article->section != UFOPAEDIA_NOT_AVAILABLE)
		{
			bool discovered = load<Uint8>(rdata + 0x08) == 2;
			if (discovered)
			{
				std::vector<std::string> requires = article->requires;
				for (std::vector<std::string>::const_iterator r = requires.begin(); r != requires.end(); ++r)
				{
					RuleResearch *research = _mod->getResearch(*r);
					if (research && research->getCost() == 0)
					{
						_save->addFinishedResearch(research, _mod);
					}
				}
			}
		}
	}
}

/**
 * Loads the PROJECT.DAT file.
 * Contains X-COM research projects.
 */
void SaveConverter::loadDatProject()
{
	std::vector<char> buffer;
	char *data = binaryBuffer("PROJECT.DAT", buffer);

	const size_t ENTRIES = _rules->getResearch().size();
	// days (Uint16) | scientists (Uint8)
	const size_t ENTRY_SIZE = ENTRIES * (sizeof(Uint16) + sizeof(Uint8));
	for (size_t i = 0; i < _save->getBases()->size(); ++i)
	{
		Base *base = _save->getBases()->at(i);
		char *pdata = (data + i * ENTRY_SIZE);
		Uint16 *arrRemaining = (Uint16*)pdata;
		Uint8 *arrScientists = (Uint8*)(&arrRemaining[ENTRIES]);
		for (size_t j = 0; j < _rules->getResearch().size(); ++j)
		{
			int remaining = load<Uint16>((char*)&arrRemaining[j]);
			int scientists = load<Uint8>((char*)&arrScientists[j]);
			if (remaining != 0 && !_rules->getResearch()[j].empty())
			{
				RuleResearch *research = _mod->getResearch(_rules->getResearch()[j]);
				if (research != 0 && research->getCost() != 0)
				{
					ResearchProject *project = new ResearchProject(research, research->getCost());
					project->setAssigned(scientists);
					project->setSpent(project->getCost() - remaining);
					base->addResearch(project);
					base->setScientists(base->getScientists() - scientists);
				}
			}
		}
	}
}

/**
 * Loads the BPROD.DAT file.
 * Contains X-COM manufacture projects.
 */
void SaveConverter::loadDatBProd()
{
	std::vector<char> buffer;
	char *data = binaryBuffer("BPROD.DAT", buffer);

	const size_t ENTRIES = _rules->getManufacture().size();
	// hours (int) | engineers (Uint16) | quantity (Uint16)| produced (Uint16)
	const size_t ENTRY_SIZE = ENTRIES * (sizeof(int) + 3 * sizeof(Uint16));
	for (size_t i = 0; i < _save->getBases()->size(); ++i)
	{
		Base *base = _save->getBases()->at(i);
		char *pdata = (data + i * ENTRY_SIZE);
		int *arrRemaining = (int*)pdata;
		Uint16 *arrEngineers = (Uint16*)(&arrRemaining[ENTRIES]);
		Uint16 *arrTotal = (Uint16*)(&arrEngineers[ENTRIES]);
		Uint16 *arrProduced = (Uint16*)(&arrTotal[ENTRIES]);
		for (size_t j = 0; j < _rules->getManufacture().size(); ++j)
		{
			int remaining = load<int>((char*)&arrRemaining[j]);
			int engineers = load<Uint16>((char*)&arrEngineers[j]);
			int total = load<Uint16>((char*)&arrTotal[j]);
			int produced = load<Uint16>((char*)&arrProduced[j]);
			if (remaining != 0 && !_rules->getManufacture()[j].empty())
			{
				RuleManufacture *manufacture = _mod->getManufacture(_rules->getManufacture()[j]);
				if (manufacture != 0)
				{
					Production *project = new Production(manufacture, total);
					project->setAssignedEngineers(engineers);
					project->setTimeSpent(produced * manufacture->getManufactureTime() + manufacture->getManufactureTime() - remaining);
					base->addProduction(project);
					base->setEngineers(base->getEngineers() - engineers);
				}
			}
		}
	}
}

/**
 * Loads the XBASES.DAT file.
 * Contains targeted X-COM bases.
 */
void SaveConverter::loadDatXBases()
{
	std::vector<char> buffer;
	char *data = binaryBuffer("XBASES.DAT", buffer);
	const size_t REGIONS = 12;
	for (size_t i = 0; i < REGIONS; ++i)
	{
		char *bdata = (data + i * 4);
		bool detected = load<Uint16>(bdata + 0x00) != 0;
		if (detected)
		{
			int loc = load<Uint16>(bdata + 0x02);
			Base *base = dynamic_cast<Base*>(_targets[loc]);
			if (base != 0)
			{
				base->setRetaliationTarget(true);
			}
		}
	}

}

}
=======
/*
 * Copyright 2010-2016 OpenXcom Developers.
 *
 * This file is part of OpenXcom.
 *
 * OpenXcom is free software: you can redistribute it and/or modify
 * it under the terms of the GNU General Public License as published by
 * the Free Software Foundation, either version 3 of the License, or
 * (at your option) any later version.
 *
 * OpenXcom is distributed in the hope that it will be useful,
 * but WITHOUT ANY WARRANTY; without even the implied warranty of
 * MERCHANTABILITY or FITNESS FOR A PARTICULAR PURPOSE.  See the
 * GNU General Public License for more details.
 *
 * You should have received a copy of the GNU General Public License
 * along with OpenXcom.  If not, see <http://www.gnu.org/licenses/>.
 */
#include "SaveConverter.h"
#include <yaml-cpp/yaml.h>
#include <SDL_endian.h>
#include <fstream>
#include <sstream>
#include <iomanip>
#include <bitset>
#include "../Engine/Options.h"
#include "../Engine/CrossPlatform.h"
#include "../Engine/Exception.h"
#include "../Engine/Language.h"
#include "../Mod/Mod.h"
#include "../Mod/RuleItem.h"
#include "SavedGame.h"
#include "GameTime.h"
#include "Country.h"
#include "Region.h"
#include "Base.h"
#include "BaseFacility.h"
#include "ItemContainer.h"
#include "Ufo.h"
#include "Craft.h"
#include "AlienBase.h"
#include "Waypoint.h"
#include "MissionSite.h"
#include "CraftWeapon.h"
#include "Transfer.h"
#include "Vehicle.h"
#include "AlienStrategy.h"
#include "AlienMission.h"
#include "../Mod/RuleResearch.h"
#include "../Mod/RuleRegion.h"
#include "../Mod/ArticleDefinition.h"
#include "ResearchProject.h"
#include "../Mod/RuleManufacture.h"
#include "Production.h"
#include "../Mod/UfoTrajectory.h"
#include "../Engine/RNG.h"
#include "../Mod/RuleConverter.h"
#include "../Ufopaedia/Ufopaedia.h"
#include "../fmath.h"

namespace OpenXcom
{

enum TargetType { TARGET_NONE, TARGET_UFO, TARGET_CRAFT, TARGET_XBASE, TARGET_ABASE, TARGET_CRASH, TARGET_LANDED, TARGET_WAYPOINT, TARGET_TERROR, TARGET_PORT = 0x51, TARGET_ISLAND = 0x52, TARGET_SHIP = 0x53, TARGET_ARTEFACT = 0x54 };
const char *xcomAltitudes[] = { "STR_GROUND", "STR_VERY_LOW", "STR_LOW_UC", "STR_HIGH_UC", "STR_VERY_HIGH" };
const char *xcomStatus[] = { "STR_READY", "STR_OUT", "STR_REPAIRS", "STR_REFUELLING", "STR_REARMING" };

// Helper functions
template <typename T> T load(char* data) { return *(T*)data; }
template <> Uint16 load(char* data) { return SDL_SwapLE16(*(Uint16*)data); }
template <> Sint16 load(char* data) { return SDL_SwapLE16(*(Sint16*)data); }
template <> int load(char* data) { return SDL_SwapLE32(*(int*)data); }
template <> unsigned int load(char* data) { return SDL_SwapLE32(*(unsigned int*)data); }
template <> std::string load(char* data) { return data; }
template <> std::wstring load(char* data) { return Language::utf8ToWstr(data); }

char *SaveConverter::binaryBuffer(const std::string &filename, std::vector<char> &buffer) const
{
	std::string s = _savePath + CrossPlatform::PATH_SEPARATOR + filename;
	std::ifstream datFile(s.c_str(), std::ios::in | std::ios::binary);
	if (!datFile)
	{
		throw Exception(filename + " not found");
	}
	buffer = std::vector<char>((std::istreambuf_iterator<char>(datFile)), (std::istreambuf_iterator<char>()));
	datFile.close();
	return &buffer[0];
}

/**
 * Creates a new converter for the given save folder.
 * @param save Number of the save folder GAME_#
 * @param mod Mod to associate with this save.
 */
SaveConverter::SaveConverter(int save, Mod *mod) : _save(0), _mod(mod), _rules(mod->getConverter()), _year(0), _funds(0)
{
	std::ostringstream ssFolder, ssPath;
	ssFolder << "GAME_" << save;
	ssPath << Options::getMasterUserFolder() << ssFolder.str();
	_saveName = ssFolder.str();
	_savePath = ssPath.str();
	ssPath << "/SAVEINFO.DAT";
	if (!CrossPlatform::fileExists(ssPath.str()))
	{
		throw Exception(_saveName + " is not a valid save folder");
	}
}

SaveConverter::~SaveConverter()
{
}

/**
 * Gets all the info of the saves found in the user folder.
 * @param lang Loaded language.
 * @param info Returned list of saves info.
 */
void SaveConverter::getList(Language *lang, SaveOriginal info[NUM_SAVES])
{
	for (int i = 0; i < NUM_SAVES; ++i)
	{
		SaveOriginal save;
		save.id = 0;

		int id = i + 1;
		std::ostringstream ss;
		ss << Options::getMasterUserFolder() << "GAME_" << id << CrossPlatform::PATH_SEPARATOR << "SAVEINFO.DAT";
		std::ifstream datFile(ss.str().c_str(), std::ios::in | std::ios::binary);
		if (datFile)
		{
			std::vector<char> buffer((std::istreambuf_iterator<char>(datFile)), (std::istreambuf_iterator<char>()));
			char *data = &buffer[0];

			std::wstring name = load<std::wstring>(data + 0x02);
			int year = load<Uint16>(data + 0x1C);
			int month = load<Uint16>(data + 0x1E);
			int day = load<Uint16>(data + 0x20);
			int hour = load<Uint16>(data + 0x22);
			int minute = load<Uint16>(data + 0x24);
			bool tactical = load<char>(data + 0x26) != 0;

			GameTime time = GameTime(0, day, month + 1, year, hour, minute, 0);

			std::wostringstream ssDate, ssTime;
			ssDate << time.getDayString(lang) << L"  " << lang->getString(time.getMonthString()) << L"  " << time.getYear();
			ssTime << time.getHour() << L":" << std::setfill(L'0') << std::setw(2) << time.getMinute();

			save.id = id;
			save.name = name;
			save.date = ssDate.str();
			save.time = ssTime.str();
			save.tactical = tactical;

			datFile.close();
		}
		info[i] = save;
	}
}

/**
 * Converts an original X-COM save into an OpenXcom save.
 * @return New OpenXcom save.
 */
SavedGame *SaveConverter::loadOriginal()
{
	_save = new SavedGame();

	// Load globe data
	_save->getIncomes().clear();
	for (size_t i = 0; i < _rules->getCountries().size(); ++i)
	{
		Country *country = new Country(_mod->getCountry(_rules->getCountries()[i], true));
		country->getActivityAlien().clear();
		country->getActivityXcom().clear();
		country->getFunding().clear();
		_save->getCountries()->push_back(country);
	}
	for (size_t i = 0; i < _rules->getRegions().size(); ++i)
	{
		Region *region = new Region(_mod->getRegion(_rules->getRegions()[i], true));
		region->getActivityAlien().clear();
		region->getActivityXcom().clear();
		_save->getRegions()->push_back(region);
	}
	loadDatXcom();
	loadDatAlien();
	loadDatDiplom();
	loadDatLease();

	// Load graph data
	_save->getExpenditures().clear();
	_save->getMaintenances().clear();
	_save->getFundsList().clear();
	_save->getResearchScores().clear();
	loadDatLIGlob();
	loadDatUIGlob();
	loadDatIGlob();

	// Load alien data
	loadDatZonal();
	loadDatActs();
	loadDatMissions();

	// Load player data
	loadDatLoc();
	loadDatBase();
	loadDatAStore();
	loadDatCraft();
	loadDatSoldier();
	loadDatTransfer();
	loadDatResearch();
	loadDatUp();
	loadDatProject();
	loadDatBProd();
	loadDatXBases();

	return _save;
}

/**
 * Corrects vectors of graph data.
 * Original X-COM uses months as array indexes,
 * while OpenXcom stores month data in a linear fashion.
 * @param vector Vector of graph data.
 * @param month Current month.
 * @param year Has game gone longer than a year?
 */
template <typename T>
void SaveConverter::graphVector(std::vector<T> &vector, int month, bool year)
{
	if (year)
	{
		std::vector<T> newVector;
		int i = month;
		do
		{
			newVector.push_back(vector[i]);
			i = (i + 1) % vector.size();
		}
		while (i != month);
		vector = newVector;
	}
	else
	{
		vector.resize(month);
	}
}

/**
 * Loads the IGLOB.DAT file.
 * Contains game date, time and difficulty.
 */
void SaveConverter::loadDatIGlob()
{
	std::vector<char> buffer;
	char *data = binaryBuffer("IGLOB.DAT", buffer);

	int month = load<int>(data + 0x00) + 1;
	int weekday = load<int>(data + 0x04) + 1;
	int day = load<int>(data + 0x08);
	int hour = load<int>(data + 0x0C);
	int minute = load<int>(data + 0x10);
	int second = load<int>(data + 0x14);
	_save->setTime(GameTime(weekday, day, month, _year, hour, minute, second));

	// account for difficulty bug
	if (buffer.size() > 0x3C)
	{
		int coefficient = load<int>(data + 0x3C);
		for (size_t i = DIFF_BEGINNER; i <= DIFF_SUPERHUMAN; ++i)
		{
			if (coefficient == Mod::DIFFICULTY_COEFFICIENT[i])
			{
				_save->setDifficulty((GameDifficulty)i);
				break;
			}
		}
	}

	// Fix up the months
	size_t monthsPassed = month + (_year - _mod->getStartingTime().getYear()) * 12;
	for (size_t i = 0; i < monthsPassed; ++i)
	{
		_save->addMonth();
	}
	graphVector(_save->getIncomes(), month, _year != _mod->getStartingTime().getYear());
	graphVector(_save->getExpenditures(), month, _year != _mod->getStartingTime().getYear());
	graphVector(_save->getMaintenances(), month, _year != _mod->getStartingTime().getYear());
	graphVector(_save->getFundsList(), month, _year != _mod->getStartingTime().getYear());
	graphVector(_save->getResearchScores(), month, _year != _mod->getStartingTime().getYear());
	for (size_t i = 0; i < _rules->getCountries().size(); ++i)
	{
		Country *country = _save->getCountries()->at(i);
		graphVector(country->getActivityAlien(), month, _year != _mod->getStartingTime().getYear());
		graphVector(country->getActivityXcom(), month, _year != _mod->getStartingTime().getYear());
		graphVector(country->getFunding(), month, _year != _mod->getStartingTime().getYear());
	}
	for (size_t i = 0; i < _rules->getRegions().size(); ++i)
	{
		Region *region = _save->getRegions()->at(i);
		graphVector(region->getActivityAlien(), month, _year != _mod->getStartingTime().getYear());
		graphVector(region->getActivityXcom(), month, _year != _mod->getStartingTime().getYear());
	}
	_save->getFundsList().back() = _funds;
}

/**
 * Loads the LIGLOB.DAT file.
 * Contains financial data.
 */
void SaveConverter::loadDatLIGlob()
{
	std::vector<char> buffer;
	char *data = binaryBuffer("LIGLOB.DAT", buffer);

	const size_t MONTHS = 12;
	for (size_t i = 0; i < MONTHS; ++i)
	{
		int expenditure = load<int>(data + 0x04 + i * sizeof(int));
		int maintenance = load<int>(data + 0x34 + i * sizeof(int));
		int balance = load<int>(data + 0x64 + i * sizeof(int));
		_save->getExpenditures().push_back(expenditure);
		_save->getMaintenances().push_back(maintenance);
		_save->getFundsList().push_back(balance);
	}

	_funds = load<int>(data);
}

/**
 * Loads the UIGLOB.DAT file.
 * Contains Geoscape number IDs and scores.
 */
void SaveConverter::loadDatUIGlob()
{
	std::vector<char> buffer;
	char *data = binaryBuffer("UIGLOB.DAT", buffer);

	std::map<std::string, int> ids;
	for (size_t i = 0; i < _rules->getMarkers().size(); ++i)
	{
		ids[_rules->getMarkers()[i]] = load<Uint16>(data + i * sizeof(Uint16));
	}
	ids["STR_CRASH_SITE"] = ids["STR_LANDING_SITE"] = ids["STR_UFO"];
	_save->setAllIds(ids);

	_year = load<Uint16>(data + 0x16);

	const size_t MONTHS = 12;
	for (size_t i = 0; i < MONTHS; ++i)
	{
		int score = load<Sint16>(data + 0x18 + i * sizeof(Sint16));
		_save->getResearchScores().push_back(score);
	}
}

/**
 * Loads the LEASE.DAT file.
 * Contains globe camera settings.
 */
void SaveConverter::loadDatLease()
{
	std::vector<char> buffer;
	char *data = binaryBuffer("LEASE.DAT", buffer);

	double lat = -load<Sint16>(data + 0x00) * 0.125 * M_PI / 180;
	double lon = -load<Sint16>(data + 0x06) * 0.125 * M_PI / 180;
	_save->setGlobeLongitude(lon);
	_save->setGlobeLatitude(lat);
	
	int zoom = load<Sint16>(data + 0x0C);
	const int DISTANCE[] = { 90, 120, 180, 360, 450, 720 };
	for (size_t i = 0; i < 6; ++i)
	{
		if (zoom == DISTANCE[i])
		{
			_save->setGlobeZoom(i);
			break;
		}
	}
}

/**
 * Loads the XCOM.DAT file.
 * Contains X-COM graph info.
 */
void SaveConverter::loadDatXcom()
{
	std::vector<char> buffer;
	char *data = binaryBuffer("XCOM.DAT", buffer);

	const size_t ENTRIES = _rules->getCountries().size() + _rules->getRegions().size();
	const size_t MONTHS = 12;
	for (size_t i = 0; i < ENTRIES * MONTHS; ++i)
	{
		int score = load<int>(data + i * sizeof(int));
		size_t j = i % ENTRIES;
		// country
		if (j < _rules->getCountries().size())
		{
			_save->getCountries()->at(j)->getActivityXcom().push_back(score);
		}
		// region
		else
		{
			j -= _rules->getCountries().size();
			_save->getRegions()->at(j)->getActivityXcom().push_back(score);
		}
	}
}

/**
 * Loads the ALIEN.DAT file.
 * Contains Alien graph info.
 */
void SaveConverter::loadDatAlien()
{
	std::vector<char> buffer;
	char *data = binaryBuffer("ALIEN.DAT", buffer);

	const size_t ENTRIES = _rules->getCountries().size() + _rules->getRegions().size();
	const size_t MONTHS = 12;
	for (size_t i = 0; i < ENTRIES * MONTHS; ++i)
	{
		int score = load<int>(data + i * sizeof(int));
		size_t j = i % ENTRIES;
		// country
		if (j < _rules->getCountries().size())
		{
			_save->getCountries()->at(j)->getActivityAlien().push_back(score);
		}
		// region
		else
		{
			j -= _rules->getCountries().size();
			_save->getRegions()->at(j)->getActivityAlien().push_back(score);
		}
	}
}

/**
 * Loads the DIPLOM.DAT file.
 * Contains country status.
 */
void SaveConverter::loadDatDiplom()
{
	std::vector<char> buffer;
	char *data = binaryBuffer("DIPLOM.DAT", buffer);

	const size_t MONTHS = 12;
	std::vector<int64_t> income;
	for (size_t i = 0; i < MONTHS; ++i)
	{
		income.push_back(0);
	}

	const size_t ENTRY_SIZE = 36;
	for (size_t i = 0; i < _rules->getCountries().size(); ++i)
	{
		char *cdata = (data + i * ENTRY_SIZE);
		Country *country = _save->getCountries()->at(i);

		int satisfaction = load<Sint16>(cdata + 0x02);
		for (size_t j = 0; j < MONTHS; ++j)
		{
			int funding = load<Sint16>(cdata + 0x04 + j * sizeof(Sint16));
			funding *= 1000;
			income[j] += funding;
			country->getFunding().push_back(funding);
		}
		bool pact = satisfaction == 0;
		bool newPact = load<Sint16>(cdata + 0x1E) != 0;

		if (pact)
			country->setPact();
		if (newPact)
			country->setNewPact();
	}
	_save->getIncomes() = income;
}

/**
 * Loads the ZONAL.DAT file.
 * Contains alien region chances.
 */
void SaveConverter::loadDatZonal()
{
	std::vector<char> buffer;
	char *data = binaryBuffer("ZONAL.DAT", buffer);

	std::map<std::string, int> chances;
	const size_t REGIONS = 12;
	for (size_t i = 0; i < REGIONS; ++i)
	{
		chances[_rules->getRegions()[i]] = load<Uint8>(data + i);
	}
	YAML::Node node;
	node["regions"] = chances;
	_save->getAlienStrategy().load(node);
}

/**
 * Loads the ACTS.DAT file.
 * Contains alien mission chances.
 */
void SaveConverter::loadDatActs()
{
	std::vector<char> buffer;
	char *data = binaryBuffer("ACTS.DAT", buffer);

	std::map< std::string, std::map<std::string, int> > chances;
	const size_t REGIONS = 12;
	const size_t MISSIONS = 7;
	for (size_t i = 0; i < REGIONS * MISSIONS; ++i)
	{
		size_t mission = i % MISSIONS;
		size_t region = i / MISSIONS;

		chances[_rules->getRegions()[region]][_rules->getMissions()[mission]] = load<Uint8>(data + i);
	}

	YAML::Node node;
	for (std::map< std::string, std::map<std::string, int> >::iterator i = chances.begin(); i != chances.end(); ++i)
	{
		YAML::Node subnode;
		subnode["region"] = i->first;
		subnode["missions"] = i->second;
		node["possibleMissions"].push_back(subnode);
	}
	_save->getAlienStrategy().load(node);
}

/**
 * Loads the MISSIONS.DAT file.
 * Contains ongoing alien missions.
 */
void SaveConverter::loadDatMissions()
{
	std::vector<char> buffer;
	char *data = binaryBuffer("MISSIONS.DAT", buffer);

	const size_t REGIONS = 12;
	const size_t MISSIONS = 7;
	const size_t ENTRY_SIZE = 8;
	for (size_t i = 0; i < REGIONS * MISSIONS; ++i)
	{
		char *mdata = (data + i * ENTRY_SIZE);
		int wave = load<Uint16>(mdata + 0x00);
		if (wave != 0xFFFF)
		{
			int ufoCounter = load<Uint16>(mdata + 0x02);
			int spawn = load<Uint16>(mdata + 0x04);
			int race = load<Uint16>(mdata + 0x06);
			int mission = i % MISSIONS;
			int region = i / MISSIONS;

			YAML::Node node;
			AlienMission *m = new AlienMission(*_mod->getAlienMission(_rules->getMissions()[mission], true));
			node["region"] = _rules->getRegions()[region];
			node["race"] = _rules->getCrews()[race];
			node["nextWave"] = wave * 30;
			node["nextUfoCounter"] = ufoCounter;
			node["spawnCountdown"] = spawn;
			node["uniqueID"] = _save->getId("ALIEN_MISSIONS");
			if (m->getRules().getObjective() == OBJECTIVE_SITE)
			{
				if (_mod->getRegion(_rules->getRegions()[region], true)->getMissionZones().size() >= 3)
				{
					// pick a city for terror missions
					node["missionSiteZone"] = RNG::generate(0, _mod->getRegion(_rules->getRegions()[region], true)->getMissionZones().at(3).areas.size() - 1);
				}
				else
				{
					// try to account for TFTD's artefacts and such
					node["missionSiteZone"] = RNG::generate(0, _mod->getRegion(_rules->getRegions()[region], true)->getMissionZones().at(0).areas.size() - 1);
				}
			}
			m->load(node, *_save);
			_save->getAlienMissions().push_back(m);
			_missions[std::make_pair(mission, region)] = m;
		}
	}
}

/**
 * Loads the LOC.DAT file.
 * Contains globe markers.
 */
void SaveConverter::loadDatLoc()
{
	std::vector<char> buffer;
	char *data = binaryBuffer("LOC.DAT", buffer);

	const size_t ENTRIES = 50;
	const size_t ENTRY_SIZE = buffer.size() / ENTRIES;
	for (size_t i = 0; i < ENTRIES; ++i)
	{
		char *tdata = (data + i * ENTRY_SIZE);
		TargetType type = (TargetType)load<Uint8>(tdata);

		int dat = load<Uint8>(tdata + 0x01);
		double lon = load<Sint16>(tdata + 0x02) * 0.125 * M_PI / 180;
		double lat = load<Sint16>(tdata + 0x04) * 0.125 * M_PI / 180;
		int timer = load<Sint16>(tdata + 0x06);
		int id = load<Sint16>(tdata + 0x0A);
		std::bitset<3> visibility(load<int>(tdata + 0x10));

		// can't declare variables in switches :(
		Target *target = 0;
		Ufo *ufo = 0;
		Craft *craft = 0;
		Base *xbase = 0;
		AlienBase *abase = 0;
		Waypoint *waypoint = 0;
		MissionSite *mission = 0;
		switch (type)
		{
		case TARGET_NONE:
			target = 0;
			break;
		case TARGET_UFO:
		case TARGET_CRASH:
		case TARGET_LANDED:
			ufo = new Ufo(_mod->getUfo(_rules->getUfos()[0], true));
			ufo->setId(id);
			ufo->setCrashId(id);
			ufo->setLandId(id);
			ufo->setSecondsRemaining(timer);
			ufo->setDetected(!visibility.test(0));
			target = ufo;
			break;
		case TARGET_CRAFT:
			craft = new Craft(_mod->getCraft(_rules->getCrafts()[0], true), 0, id);
			target = craft;
			break;
		case TARGET_XBASE:
			xbase = new Base(_mod);
			target = xbase;
			break;
		case TARGET_ABASE:
			abase = new AlienBase(_mod->getDeployment("STR_ALIEN_BASE_ASSAULT", true));
			abase->setId(id);
			abase->setAlienRace(_rules->getCrews()[dat]);
			abase->setDiscovered(!visibility.test(0));
			_save->getAlienBases()->push_back(abase);
			target = abase;
			break;
		case TARGET_WAYPOINT:
			waypoint = new Waypoint();
			waypoint->setId(id);
			_save->getWaypoints()->push_back(waypoint);
			target = waypoint;
			break;
		case TARGET_TERROR:
			mission = new MissionSite(_mod->getAlienMission("STR_ALIEN_TERROR", true), _mod->getDeployment("STR_TERROR_MISSION", true));
			break;
		case TARGET_PORT:
			mission = new MissionSite(_mod->getAlienMission("STR_ALIEN_TERROR", true), _mod->getDeployment("STR_PORT_TERROR", true));
			break;
		case TARGET_ISLAND:
			mission = new MissionSite(_mod->getAlienMission("STR_ALIEN_TERROR", true), _mod->getDeployment("STR_ISLAND_TERROR", true));
			break;
		case TARGET_SHIP:
			mission = new MissionSite(_mod->getAlienMission("STR_ALIEN_TERROR", true), _mod->getDeployment("STR_CARGO_SHIP_P1", true));
			break;
		case TARGET_ARTEFACT:
			mission = new MissionSite(_mod->getAlienMission("STR_ALIEN_TERROR", true), _mod->getDeployment("STR_ARTIFACT_SITE_P1", true));
			break;
		}
		if (mission != 0)
		{
			mission->setId(id);
			mission->setAlienRace(_rules->getCrews()[dat]);
			mission->setSecondsRemaining(timer * 3600);
			_save->getMissionSites()->push_back(mission);
			target = mission;
		}
		if (target != 0)
		{
			target->setLongitude(lon);
			target->setLatitude(lat);
		}
		_targets.push_back(target);
		_targetDat.push_back(dat);
	}
}

/**
 * Loads the BASE.DAT file.
 * Contains X-COM base contents.
 */
void SaveConverter::loadDatBase()
{
	std::vector<char> buffer;
	char *data = binaryBuffer("BASE.DAT", buffer);

	const size_t BASES = 8;
	const size_t BASE_SIZE = 6;
	const size_t FACILITIES = BASE_SIZE * BASE_SIZE;
	const size_t ENTRY_SIZE = buffer.size() / BASES;
	std::vector<Base*> bases(BASES, 0);
	for (size_t i = 0; i < _targets.size(); ++i)
	{
		Base *base = dynamic_cast<Base*>(_targets[i]);
		if (base != 0)
		{
			int j = _targetDat[i];
			char *bdata = (data + j * ENTRY_SIZE);
			std::wstring name = load<std::wstring>(bdata);
			// facilities
			for (size_t k = 0; k < FACILITIES; ++k)
			{
				size_t facilityType = load<Uint8>(bdata + _rules->getOffset("BASE.DAT_FACILITIES") + k);
				if (facilityType < _rules->getFacilities().size())
				{
					BaseFacility *facility = new BaseFacility(_mod->getBaseFacility(_rules->getFacilities()[facilityType], true), base);
					int x = k % BASE_SIZE;
					int y = k / BASE_SIZE;
					int days = load<Uint8>(bdata + _rules->getOffset("BASE.DAT_FACILITIES") + FACILITIES + k);
					facility->setX(x);
					facility->setY(y);
					facility->setBuildTime(days);
					base->getFacilities()->push_back(facility);
				}
			}
			int engineers = load<Uint8>(bdata + _rules->getOffset("BASE.DAT_ENGINEERS"));
			int scientists = load<Uint8>(bdata + _rules->getOffset("BASE.DAT_SCIENTISTS"));
			// items
			for (size_t k = 0; k < _rules->getItems().size(); ++k)
			{
				int qty = load<Uint16>(bdata + _rules->getOffset("BASE.DAT_ITEMS") + k * 2);
				if (qty != 0 && !_rules->getItems()[k].empty())
				{
					base->getStorageItems()->addItem(_rules->getItems()[k], qty);
				}
			}
			base->setEngineers(engineers);
			base->setScientists(scientists);
			base->setName(name);
			bases[j] = base;
		}
	}

	for (std::vector<Base*>::iterator i = bases.begin(); i != bases.end(); ++i)
	{
		if (*i != 0)
		{
			_save->getBases()->push_back(*i);
		}
	}
}

/**
 * Loads the ASTORE.DAT file.
 * Contains X-COM alien containment.
 */
void SaveConverter::loadDatAStore()
{
	std::vector<char> buffer;
	char *data = binaryBuffer("ASTORE.DAT", buffer);

	const size_t ENTRY_SIZE = 12;
	const size_t ENTRIES = buffer.size() / ENTRY_SIZE;
	for (size_t i = 0; i < ENTRIES; ++i)
	{
		char *adata = (data + i * ENTRY_SIZE);
		int race = load<Uint8>(adata + 0x00);
		std::string liveAlien;
		if (race != 0)
		{
			int rank = load<Uint8>(adata + 0x01);
			int base = load<Uint8>(adata + 0x02);
			liveAlien = _rules->getAlienRaces()[race];
			liveAlien += _rules->getAlienRanks()[rank];
			if (base != 0xFF)
			{
				Base *b = dynamic_cast<Base*>(_targets[base]);
				b->getStorageItems()->addItem(liveAlien);
			}
		}
		_aliens.push_back(liveAlien);
	}
}

/**
 * Loads the TRANSFER.DAT file.
 * Contains transfers to X-COM bases.
 */
void SaveConverter::loadDatTransfer()
{
	std::vector<char> buffer;
	char *data = binaryBuffer("TRANSFER.DAT", buffer);

	const size_t ENTRY_SIZE = 8;
	const size_t ENTRIES = buffer.size() / ENTRY_SIZE;
	for (size_t i = 0; i < ENTRIES; ++i)
	{
		char *tdata = (data + i * ENTRY_SIZE);
		int qty = load<Uint8>(tdata + 0x06);
		if (qty != 0)
		{
			int baseSrc = load<Uint8>(tdata + 0x00);
			int baseDest = load<Uint8>(tdata + 0x01);
			Base *b = dynamic_cast<Base*>(_targets[baseDest]);
			int hours = load<Uint8>(tdata + 0x02);
			TransferType type = (TransferType)load<Uint8>(tdata + 0x03);
			int dat = load<Uint8>(tdata + 0x04);

			Transfer *transfer = new Transfer(hours);
			switch (type)
			{
			case TRANSFER_CRAFT:
				if (baseSrc == 255)
				{
					std::string newCraft = _rules->getCrafts()[dat];
					transfer->setCraft(new Craft(_mod->getCraft(newCraft, true), b, _save->getId(newCraft)));
				}
				else
				{
					transfer->setCraft(dynamic_cast<Craft*>(_targets[dat]));
				}
				break;
			case TRANSFER_SOLDIER:
				transfer->setSoldier(_soldiers[dat]);
				break;
			case TRANSFER_SCIENTIST:
				transfer->setScientists(qty);
				break;
			case TRANSFER_ENGINEER:
				transfer->setEngineers(qty);
				break;
			default:
				if (type == TRANSFER_ITEM)
					transfer->setItems(_rules->getItems()[dat], qty);
				else
					transfer->setItems(_aliens[dat]);
				break;
			}

			b->getTransfers()->push_back(transfer);
		}
	}
}


/**
 * Loads the CRAFT.DAT file.
 * Contains X-COM craft and Alien UFOs.
 */
void SaveConverter::loadDatCraft()
{
	std::vector<char> buffer;
	char *data = binaryBuffer("CRAFT.DAT", buffer);

	const size_t ENTRY_SIZE = buffer.size() / _targets.size();
	for (size_t i = 0; i < _targets.size(); ++i)
	{
		int j = _targetDat[i];
		char *cdata = (data + j * ENTRY_SIZE);
		int type = load<Uint8>(cdata);
		if (type != 0xFF)
		{
			YAML::Node node;
			Craft *craft = dynamic_cast<Craft*>(_targets[i]);
			if (craft != 0)
			{
				craft->changeRules(_mod->getCraft(_rules->getCrafts()[type], true));

				int lweapon = load<Uint8>(cdata + _rules->getOffset("CRAFT.DAT_LEFT_WEAPON"));
				int lammo = load<Uint16>(cdata + _rules->getOffset("CRAFT.DAT_LEFT_AMMO"));
				if (lweapon != 0xFF)
				{
					CraftWeapon *cw = new CraftWeapon(_mod->getCraftWeapon(_rules->getCraftWeapons()[lweapon], true), lammo);
					craft->getWeapons()->at(0) = cw;
				}
				int flight = load<Uint8>(cdata + _rules->getOffset("CRAFT.DAT_FLIGHT"));
				int rweapon = load<Uint8>(cdata + _rules->getOffset("CRAFT.DAT_RIGHT_WEAPON"));
				int rammo = load<Uint8>(cdata + _rules->getOffset("CRAFT.DAT_RIGHT_AMMO"));
				if (rweapon != 0xFF)
				{
					CraftWeapon *cw = new CraftWeapon(_mod->getCraftWeapon(_rules->getCraftWeapons()[rweapon], true), rammo);
					craft->getWeapons()->at(1) = cw;
				}

				node["damage"] = (int)load<Uint16>(cdata + _rules->getOffset("CRAFT.DAT_DAMAGE"));
				node["speed"] = (int)load<Uint16>(cdata + _rules->getOffset("CRAFT.DAT_SPEED"));
				int dest = load<Uint16>(cdata + _rules->getOffset("CRAFT.DAT_DESTINATION"));
				node["fuel"] = (int)load<Uint16>(cdata + _rules->getOffset("CRAFT.DAT_FUEL"));
				int base = load<Uint16>(cdata + _rules->getOffset("CRAFT.DAT_BASE"));
				node["status"] = xcomStatus[load<Uint16>(cdata + _rules->getOffset("CRAFT.DAT_STATUS"))];

				// vehicles
				const size_t VEHICLES = 5;
				for (size_t k = 0; k < VEHICLES; ++k)
				{
					int qty = load<Uint8>(cdata + _rules->getOffset("CRAFT.DAT_ITEMS") + k);
					for (int v = 0; v < qty; ++v)
					{
						RuleItem *rule = _mod->getItem(_rules->getItems()[k + 10], true);
						craft->getVehicles()->push_back(new Vehicle(rule, rule->getClipSize(), 4));
					}
				}
				// items
				const size_t ITEMS = 50;
				for (size_t k = VEHICLES; k < VEHICLES + ITEMS; ++k)
				{
					int qty = load<Uint8>(cdata + _rules->getOffset("CRAFT.DAT_ITEMS") + k);
					if (qty != 0 && !_rules->getItems()[k + 10].empty())
					{
						craft->getItems()->addItem(_rules->getItems()[k + 10], qty);
					}
				}

				std::bitset<7> state(load<int>(cdata + _rules->getOffset("CRAFT.DAT_STATE")));
				node["lowFuel"] = state.test(1);

				craft->load(node, _mod, _save);

				if (flight != 0 && dest != 0xFF)
				{
					Target *t = _targets[dest];
					craft->setDestination(t);
				}
				if (base != 0xFF)
				{
					Base *b = dynamic_cast<Base*>(_targets[base]);
					craft->setBase(b, false);
					b->getCrafts()->push_back(craft);
				}
			}
			Ufo *ufo = dynamic_cast<Ufo*>(_targets[i]);
			if (ufo != 0)
			{
				ufo->changeRules(_mod->getUfo(_rules->getUfos()[type - 5], true));
				node["damage"] = (int)load<Uint16>(cdata + _rules->getOffset("CRAFT.DAT_DAMAGE"));
				node["altitude"] = xcomAltitudes[load<Uint16>(cdata + _rules->getOffset("CRAFT.DAT_ALTITUDE"))];
				node["speed"] = (int)load<Uint16>(cdata + _rules->getOffset("CRAFT.DAT_SPEED"));
				node["dest"]["lon"] = load<Sint16>(cdata + _rules->getOffset("CRAFT.DAT_DEST_LON")) * 0.125 * M_PI / 180;
				node["dest"]["lat"] = load<Sint16>(cdata + _rules->getOffset("CRAFT.DAT_DEST_LAT")) * 0.125 * M_PI / 180;

				int mission = load<Uint16>(cdata + _rules->getOffset("CRAFT.DAT_MISSION"));
				int region = load<Uint16>(cdata + _rules->getOffset("CRAFT.DAT_REGION"));
				std::ostringstream trajectory;
				AlienMission *m = _missions[std::make_pair(mission, region)];
				if (m == 0)
				{
					YAML::Node subnode;
					m = new AlienMission(*_mod->getAlienMission(_rules->getMissions()[mission], true));
					subnode["region"] = _rules->getRegions()[region];
					subnode["race"] = _rules->getCrews()[load<Uint16>(cdata + _rules->getOffset("CRAFT.DAT_RACE"))];
					subnode["nextWave"] = 1;
					subnode["nextUfoCounter"] = 0;
					subnode["spawnCountdown"] = 1000;
					subnode["uniqueID"] = _save->getId("ALIEN_MISSIONS");
					m->load(subnode, *_save);
					_save->getAlienMissions().push_back(m);
					_missions[std::make_pair(mission, region)] = m;
					if (mission == 6)
					{
						trajectory << UfoTrajectory::RETALIATION_ASSAULT_RUN;
					}
				}
				node["mission"] = m->getId();
				m->increaseLiveUfos();
				if (trajectory.str().empty())
				{
					trajectory << "P" << load<Uint16>(cdata + _rules->getOffset("CRAFT.DAT_TRAJECTORY"));
				}
				node["trajectory"] = trajectory.str();
				node["trajectoryPoint"] = (int)load<Uint16>(cdata + _rules->getOffset("CRAFT.DAT_TRAJECTORY_POINT"));
				std::bitset<7> state(load<int>(cdata + _rules->getOffset("CRAFT.DAT_STATE")));
				node["hyperDetected"] = state.test(6);

				ufo->load(node, *_mod, *_save);
				ufo->setSpeed(ufo->getSpeed());
				if (ufo->getStatus() == Ufo::CRASHED)
				{
					ufo->setSecondsRemaining(ufo->getSecondsRemaining() * 3600);
				}
				else if (ufo->getStatus() == Ufo::LANDED)
				{
					ufo->setSecondsRemaining(ufo->getSecondsRemaining() * 5);
				}
				else
				{
					ufo->setSecondsRemaining(0);
				}

				_save->getUfos()->push_back(ufo);
			}
		}
	}
}

/**
 * Loads the SOLDIER.DAT file.
 * Contains X-COM soldiers.
 */
void SaveConverter::loadDatSoldier()
{
	std::vector<char> buffer;
	char *data = binaryBuffer("SOLDIER.DAT", buffer);

	const size_t SOLDIERS = 250;
	const size_t ENTRY_SIZE = buffer.size() / SOLDIERS;
	for (size_t i = 0; i < SOLDIERS; ++i)
	{
		char *sdata = (data + i * ENTRY_SIZE);
		int rank = load<Uint16>(sdata + _rules->getOffset("SOLDIER.DAT_RANK"));
		if (rank != 0xFFFF)
		{
			YAML::Node node;
			int base = load<Uint16>(sdata + _rules->getOffset("SOLDIER.DAT_BASE"));
			int craft = load<Uint16>(sdata + _rules->getOffset("SOLDIER.DAT_CRAFT"));
			node["missions"] = (int)load<Sint16>(sdata + _rules->getOffset("SOLDIER.DAT_MISSIONS"));
			node["kills"] = (int)load<Sint16>(sdata + _rules->getOffset("SOLDIER.DAT_KILLS"));
			node["recovery"] = (int)load<Sint16>(sdata + _rules->getOffset("SOLDIER.DAT_RECOVERY"));
			node["name"] = load<std::string>(sdata + _rules->getOffset("SOLDIER.DAT_NAME"));
			node["rank"] = rank;

			UnitStats initial;
			initial.tu = load<Uint8>(sdata + _rules->getOffset("SOLDIER.DAT_INITIAL_TU"));
			initial.health = load<Uint8>(sdata + _rules->getOffset("SOLDIER.DAT_INITIAL_HE"));
			initial.stamina = load<Uint8>(sdata + _rules->getOffset("SOLDIER.DAT_INITIAL_STA"));
			initial.reactions = load<Uint8>(sdata + _rules->getOffset("SOLDIER.DAT_INITIAL_RE"));
			initial.strength = load<Uint8>(sdata + _rules->getOffset("SOLDIER.DAT_INITIAL_STR"));
			initial.firing = load<Uint8>(sdata + _rules->getOffset("SOLDIER.DAT_INITIAL_FA"));
			initial.throwing = load<Uint8>(sdata + _rules->getOffset("SOLDIER.DAT_INITIAL_TA"));
			initial.melee = load<Uint8>(sdata + _rules->getOffset("SOLDIER.DAT_INITIAL_ME"));
			initial.psiStrength = load<Uint8>(sdata + _rules->getOffset("SOLDIER.DAT_INITIAL_PST"));
			initial.psiSkill = load<Uint8>(sdata + _rules->getOffset("SOLDIER.DAT_INITIAL_PSK"));
			initial.bravery = 110 - (10 * load<Uint8>(sdata + _rules->getOffset("SOLDIER.DAT_INITIAL_BR")));
			node["initialStats"] = initial;

			UnitStats current;
			current.tu = load<Uint8>(sdata + _rules->getOffset("SOLDIER.DAT_IMPROVED_TU"));
			current.health = load<Uint8>(sdata + _rules->getOffset("SOLDIER.DAT_IMPROVED_HE"));
			current.stamina = load<Uint8>(sdata + _rules->getOffset("SOLDIER.DAT_IMPROVED_STA"));
			current.reactions = load<Uint8>(sdata + _rules->getOffset("SOLDIER.DAT_IMPROVED_RE"));
			current.strength = load<Uint8>(sdata + _rules->getOffset("SOLDIER.DAT_IMPROVED_STR"));
			current.firing = load<Uint8>(sdata + _rules->getOffset("SOLDIER.DAT_IMPROVED_FA"));
			current.throwing = load<Uint8>(sdata + _rules->getOffset("SOLDIER.DAT_IMPROVED_TA"));
			current.melee = load<Uint8>(sdata + _rules->getOffset("SOLDIER.DAT_IMPROVED_ME"));
			current.psiStrength = 0;
			current.psiSkill = 0;
			current.bravery = 10 * load<Uint8>(sdata + _rules->getOffset("SOLDIER.DAT_IMPROVED_BR"));
			current += initial;
			node["currentStats"] = current;

			int armor = load<Uint8>(sdata + _rules->getOffset("SOLDIER.DAT_ARMOR"));
			node["armor"] = _rules->getArmor()[armor];
			node["improvement"] = (int)load<Uint8>(sdata + _rules->getOffset("SOLDIER.DAT_PSI"));
			node["psiTraining"] = (int)load<char>(sdata + _rules->getOffset("SOLDIER.DAT_PSILAB")) != 0;
			node["gender"] = (int)load<Uint8>(sdata + _rules->getOffset("SOLDIER.DAT_GENDER"));
			node["look"] = (int)load<Uint8>(sdata + _rules->getOffset("SOLDIER.DAT_LOOK"));
			node["id"] = _save->getId("STR_SOLDIER");

			Soldier *soldier = new Soldier(_mod->getSoldier(_mod->getSoldiersList().front(), true), 0);
			soldier->load(node, _mod, _save);
			if (base != 0xFFFF)
			{
				Base *b = dynamic_cast<Base*>(_targets[base]);
				b->getSoldiers()->push_back(soldier);
			}
			if (craft != 0xFFFF)
			{
				Craft *c = dynamic_cast<Craft*>(_targets[craft]);
				soldier->setCraft(c);
			}
			_soldiers.push_back(soldier);
		}
		else
		{
			_soldiers.push_back(0);
		}
	}
}

/**
 * Loads the RESEARCH.DAT file.
 * Contains X-COM research progress.
 */
void SaveConverter::loadDatResearch()
{
	std::vector<char> buffer;
	char *data = binaryBuffer("RESEARCH.DAT", buffer);

	const size_t ENTRY_SIZE = buffer.size() / _rules->getResearch().size();
	for (size_t i = 0; i < _rules->getResearch().size(); ++i)
	{
		char *rdata = (data + i * ENTRY_SIZE);
		if (!_rules->getResearch()[i].empty())
		{
			RuleResearch *research = _mod->getResearch(_rules->getResearch()[i]);
			if (research != 0 && research->getCost() != 0)
			{
				bool discovered = load<Uint8>(rdata + 0x0A) != 0;
				bool popped = load<Uint8>(rdata + 0x12) != 0;
				if (discovered)
				{
					_save->addFinishedResearch(research, _mod, false);
				}
				else if (popped)
				{
					_save->addPoppedResearch(research);
				}
			}
		}
	}
}

/**
 * Loads the UP.DAT file.
 * Contains X-COM Ufopaedia progress.
 */
void SaveConverter::loadDatUp()
{
	std::vector<char> buffer;
	char *data = binaryBuffer("UP.DAT", buffer);

	const size_t ENTRY_SIZE = buffer.size() / _rules->getUfopaedia().size();
	for (size_t i = 0; i < _rules->getUfopaedia().size(); ++i)
	{
		char *rdata = (data + i * ENTRY_SIZE);
		ArticleDefinition *article = _mod->getUfopaediaArticle(_rules->getUfopaedia()[i]);
		if (article != 0 && article->section != UFOPAEDIA_NOT_AVAILABLE)
		{
			bool discovered = load<Uint8>(rdata + 0x08) == 2;
			if (discovered)
			{
				std::vector<std::string> requires = article->requires;
				for (std::vector<std::string>::const_iterator r = requires.begin(); r != requires.end(); ++r)
				{
					RuleResearch *research = _mod->getResearch(*r);
					if (research && research->getCost() == 0)
					{
						_save->addFinishedResearch(research, _mod);
					}
				}
			}
		}
	}
}

/**
 * Loads the PROJECT.DAT file.
 * Contains X-COM research projects.
 */
void SaveConverter::loadDatProject()
{
	std::vector<char> buffer;
	char *data = binaryBuffer("PROJECT.DAT", buffer);

	const size_t ENTRIES = _rules->getResearch().size();
	// days (Uint16) | scientists (Uint8)
	const size_t ENTRY_SIZE = ENTRIES * (sizeof(Uint16) + sizeof(Uint8));
	for (size_t i = 0; i < _save->getBases()->size(); ++i)
	{
		Base *base = _save->getBases()->at(i);
		char *pdata = (data + i * ENTRY_SIZE);
		Uint16 *arrRemaining = (Uint16*)pdata;
		Uint8 *arrScientists = (Uint8*)(&arrRemaining[ENTRIES]);
		for (size_t j = 0; j < _rules->getResearch().size(); ++j)
		{
			int remaining = load<Uint16>((char*)&arrRemaining[j]);
			int scientists = load<Uint8>((char*)&arrScientists[j]);
			if (remaining != 0 && !_rules->getResearch()[j].empty())
			{
				RuleResearch *research = _mod->getResearch(_rules->getResearch()[j]);
				if (research != 0 && research->getCost() != 0)
				{
					ResearchProject *project = new ResearchProject(research, research->getCost());
					project->setAssigned(scientists);
					project->setSpent(project->getCost() - remaining);
					base->addResearch(project);
					base->setScientists(base->getScientists() - scientists);
				}
			}
		}
	}
}

/**
 * Loads the BPROD.DAT file.
 * Contains X-COM manufacture projects.
 */
void SaveConverter::loadDatBProd()
{
	std::vector<char> buffer;
	char *data = binaryBuffer("BPROD.DAT", buffer);

	const size_t ENTRIES = _rules->getManufacture().size();
	// hours (int) | engineers (Uint16) | quantity (Uint16)| produced (Uint16)
	const size_t ENTRY_SIZE = ENTRIES * (sizeof(int) + 3 * sizeof(Uint16));
	for (size_t i = 0; i < _save->getBases()->size(); ++i)
	{
		Base *base = _save->getBases()->at(i);
		char *pdata = (data + i * ENTRY_SIZE);
		int *arrRemaining = (int*)pdata;
		Uint16 *arrEngineers = (Uint16*)(&arrRemaining[ENTRIES]);
		Uint16 *arrTotal = (Uint16*)(&arrEngineers[ENTRIES]);
		Uint16 *arrProduced = (Uint16*)(&arrTotal[ENTRIES]);
		for (size_t j = 0; j < _rules->getManufacture().size(); ++j)
		{
			int remaining = load<int>((char*)&arrRemaining[j]);
			int engineers = load<Uint16>((char*)&arrEngineers[j]);
			int total = load<Uint16>((char*)&arrTotal[j]);
			int produced = load<Uint16>((char*)&arrProduced[j]);
			if (remaining != 0 && !_rules->getManufacture()[j].empty())
			{
				RuleManufacture *manufacture = _mod->getManufacture(_rules->getManufacture()[j]);
				if (manufacture != 0)
				{
					Production *project = new Production(manufacture, total);
					project->setAssignedEngineers(engineers);
					project->setTimeSpent(produced * manufacture->getManufactureTime() + manufacture->getManufactureTime() - remaining);
					base->addProduction(project);
					base->setEngineers(base->getEngineers() - engineers);
				}
			}
		}
	}
}

/**
 * Loads the XBASES.DAT file.
 * Contains targeted X-COM bases.
 */
void SaveConverter::loadDatXBases()
{
	std::vector<char> buffer;
	char *data = binaryBuffer("XBASES.DAT", buffer);
	const size_t REGIONS = 12;
	for (size_t i = 0; i < REGIONS; ++i)
	{
		char *bdata = (data + i * 4);
		bool detected = load<Uint16>(bdata + 0x00) != 0;
		if (detected)
		{
			int loc = load<Uint16>(bdata + 0x02);
			Base *base = dynamic_cast<Base*>(_targets[loc]);
			if (base != 0)
			{
				base->setRetaliationTarget(true);
			}
		}
	}

}

}
>>>>>>> 9e810c5c
<|MERGE_RESOLUTION|>--- conflicted
+++ resolved
@@ -1,4 +1,3 @@
-<<<<<<< HEAD
 /*
  * Copyright 2010-2016 OpenXcom Developers.
  *
@@ -78,7 +77,7 @@
 
 char *SaveConverter::binaryBuffer(const std::string &filename, std::vector<char> &buffer) const
 {
-	std::string s = _savePath + "/" + filename;
+	std::string s = _savePath + CrossPlatform::PATH_SEPARATOR + filename;
 	std::ifstream datFile(s.c_str(), std::ios::in | std::ios::binary);
 	if (!datFile)
 	{
@@ -98,7 +97,7 @@
 {
 	std::ostringstream ssFolder, ssPath;
 	ssFolder << "GAME_" << save;
-	ssPath << Options::getMasterUserFolder() << "/" << ssFolder.str();
+	ssPath << Options::getMasterUserFolder() << ssFolder.str();
 	_saveName = ssFolder.str();
 	_savePath = ssPath.str();
 	ssPath << "/SAVEINFO.DAT";
@@ -126,7 +125,7 @@
 
 		int id = i + 1;
 		std::ostringstream ss;
-		ss << Options::getMasterUserFolder() << "/GAME_" << id << "/SAVEINFO.DAT";
+		ss << Options::getMasterUserFolder() << "GAME_" << id << CrossPlatform::PATH_SEPARATOR << "SAVEINFO.DAT";
 		std::ifstream datFile(ss.str().c_str(), std::ios::in | std::ios::binary);
 		if (datFile)
 		{
@@ -1250,1257 +1249,4 @@
 
 }
 
-}
-=======
-/*
- * Copyright 2010-2016 OpenXcom Developers.
- *
- * This file is part of OpenXcom.
- *
- * OpenXcom is free software: you can redistribute it and/or modify
- * it under the terms of the GNU General Public License as published by
- * the Free Software Foundation, either version 3 of the License, or
- * (at your option) any later version.
- *
- * OpenXcom is distributed in the hope that it will be useful,
- * but WITHOUT ANY WARRANTY; without even the implied warranty of
- * MERCHANTABILITY or FITNESS FOR A PARTICULAR PURPOSE.  See the
- * GNU General Public License for more details.
- *
- * You should have received a copy of the GNU General Public License
- * along with OpenXcom.  If not, see <http://www.gnu.org/licenses/>.
- */
-#include "SaveConverter.h"
-#include <yaml-cpp/yaml.h>
-#include <SDL_endian.h>
-#include <fstream>
-#include <sstream>
-#include <iomanip>
-#include <bitset>
-#include "../Engine/Options.h"
-#include "../Engine/CrossPlatform.h"
-#include "../Engine/Exception.h"
-#include "../Engine/Language.h"
-#include "../Mod/Mod.h"
-#include "../Mod/RuleItem.h"
-#include "SavedGame.h"
-#include "GameTime.h"
-#include "Country.h"
-#include "Region.h"
-#include "Base.h"
-#include "BaseFacility.h"
-#include "ItemContainer.h"
-#include "Ufo.h"
-#include "Craft.h"
-#include "AlienBase.h"
-#include "Waypoint.h"
-#include "MissionSite.h"
-#include "CraftWeapon.h"
-#include "Transfer.h"
-#include "Vehicle.h"
-#include "AlienStrategy.h"
-#include "AlienMission.h"
-#include "../Mod/RuleResearch.h"
-#include "../Mod/RuleRegion.h"
-#include "../Mod/ArticleDefinition.h"
-#include "ResearchProject.h"
-#include "../Mod/RuleManufacture.h"
-#include "Production.h"
-#include "../Mod/UfoTrajectory.h"
-#include "../Engine/RNG.h"
-#include "../Mod/RuleConverter.h"
-#include "../Ufopaedia/Ufopaedia.h"
-#include "../fmath.h"
-
-namespace OpenXcom
-{
-
-enum TargetType { TARGET_NONE, TARGET_UFO, TARGET_CRAFT, TARGET_XBASE, TARGET_ABASE, TARGET_CRASH, TARGET_LANDED, TARGET_WAYPOINT, TARGET_TERROR, TARGET_PORT = 0x51, TARGET_ISLAND = 0x52, TARGET_SHIP = 0x53, TARGET_ARTEFACT = 0x54 };
-const char *xcomAltitudes[] = { "STR_GROUND", "STR_VERY_LOW", "STR_LOW_UC", "STR_HIGH_UC", "STR_VERY_HIGH" };
-const char *xcomStatus[] = { "STR_READY", "STR_OUT", "STR_REPAIRS", "STR_REFUELLING", "STR_REARMING" };
-
-// Helper functions
-template <typename T> T load(char* data) { return *(T*)data; }
-template <> Uint16 load(char* data) { return SDL_SwapLE16(*(Uint16*)data); }
-template <> Sint16 load(char* data) { return SDL_SwapLE16(*(Sint16*)data); }
-template <> int load(char* data) { return SDL_SwapLE32(*(int*)data); }
-template <> unsigned int load(char* data) { return SDL_SwapLE32(*(unsigned int*)data); }
-template <> std::string load(char* data) { return data; }
-template <> std::wstring load(char* data) { return Language::utf8ToWstr(data); }
-
-char *SaveConverter::binaryBuffer(const std::string &filename, std::vector<char> &buffer) const
-{
-	std::string s = _savePath + CrossPlatform::PATH_SEPARATOR + filename;
-	std::ifstream datFile(s.c_str(), std::ios::in | std::ios::binary);
-	if (!datFile)
-	{
-		throw Exception(filename + " not found");
-	}
-	buffer = std::vector<char>((std::istreambuf_iterator<char>(datFile)), (std::istreambuf_iterator<char>()));
-	datFile.close();
-	return &buffer[0];
-}
-
-/**
- * Creates a new converter for the given save folder.
- * @param save Number of the save folder GAME_#
- * @param mod Mod to associate with this save.
- */
-SaveConverter::SaveConverter(int save, Mod *mod) : _save(0), _mod(mod), _rules(mod->getConverter()), _year(0), _funds(0)
-{
-	std::ostringstream ssFolder, ssPath;
-	ssFolder << "GAME_" << save;
-	ssPath << Options::getMasterUserFolder() << ssFolder.str();
-	_saveName = ssFolder.str();
-	_savePath = ssPath.str();
-	ssPath << "/SAVEINFO.DAT";
-	if (!CrossPlatform::fileExists(ssPath.str()))
-	{
-		throw Exception(_saveName + " is not a valid save folder");
-	}
-}
-
-SaveConverter::~SaveConverter()
-{
-}
-
-/**
- * Gets all the info of the saves found in the user folder.
- * @param lang Loaded language.
- * @param info Returned list of saves info.
- */
-void SaveConverter::getList(Language *lang, SaveOriginal info[NUM_SAVES])
-{
-	for (int i = 0; i < NUM_SAVES; ++i)
-	{
-		SaveOriginal save;
-		save.id = 0;
-
-		int id = i + 1;
-		std::ostringstream ss;
-		ss << Options::getMasterUserFolder() << "GAME_" << id << CrossPlatform::PATH_SEPARATOR << "SAVEINFO.DAT";
-		std::ifstream datFile(ss.str().c_str(), std::ios::in | std::ios::binary);
-		if (datFile)
-		{
-			std::vector<char> buffer((std::istreambuf_iterator<char>(datFile)), (std::istreambuf_iterator<char>()));
-			char *data = &buffer[0];
-
-			std::wstring name = load<std::wstring>(data + 0x02);
-			int year = load<Uint16>(data + 0x1C);
-			int month = load<Uint16>(data + 0x1E);
-			int day = load<Uint16>(data + 0x20);
-			int hour = load<Uint16>(data + 0x22);
-			int minute = load<Uint16>(data + 0x24);
-			bool tactical = load<char>(data + 0x26) != 0;
-
-			GameTime time = GameTime(0, day, month + 1, year, hour, minute, 0);
-
-			std::wostringstream ssDate, ssTime;
-			ssDate << time.getDayString(lang) << L"  " << lang->getString(time.getMonthString()) << L"  " << time.getYear();
-			ssTime << time.getHour() << L":" << std::setfill(L'0') << std::setw(2) << time.getMinute();
-
-			save.id = id;
-			save.name = name;
-			save.date = ssDate.str();
-			save.time = ssTime.str();
-			save.tactical = tactical;
-
-			datFile.close();
-		}
-		info[i] = save;
-	}
-}
-
-/**
- * Converts an original X-COM save into an OpenXcom save.
- * @return New OpenXcom save.
- */
-SavedGame *SaveConverter::loadOriginal()
-{
-	_save = new SavedGame();
-
-	// Load globe data
-	_save->getIncomes().clear();
-	for (size_t i = 0; i < _rules->getCountries().size(); ++i)
-	{
-		Country *country = new Country(_mod->getCountry(_rules->getCountries()[i], true));
-		country->getActivityAlien().clear();
-		country->getActivityXcom().clear();
-		country->getFunding().clear();
-		_save->getCountries()->push_back(country);
-	}
-	for (size_t i = 0; i < _rules->getRegions().size(); ++i)
-	{
-		Region *region = new Region(_mod->getRegion(_rules->getRegions()[i], true));
-		region->getActivityAlien().clear();
-		region->getActivityXcom().clear();
-		_save->getRegions()->push_back(region);
-	}
-	loadDatXcom();
-	loadDatAlien();
-	loadDatDiplom();
-	loadDatLease();
-
-	// Load graph data
-	_save->getExpenditures().clear();
-	_save->getMaintenances().clear();
-	_save->getFundsList().clear();
-	_save->getResearchScores().clear();
-	loadDatLIGlob();
-	loadDatUIGlob();
-	loadDatIGlob();
-
-	// Load alien data
-	loadDatZonal();
-	loadDatActs();
-	loadDatMissions();
-
-	// Load player data
-	loadDatLoc();
-	loadDatBase();
-	loadDatAStore();
-	loadDatCraft();
-	loadDatSoldier();
-	loadDatTransfer();
-	loadDatResearch();
-	loadDatUp();
-	loadDatProject();
-	loadDatBProd();
-	loadDatXBases();
-
-	return _save;
-}
-
-/**
- * Corrects vectors of graph data.
- * Original X-COM uses months as array indexes,
- * while OpenXcom stores month data in a linear fashion.
- * @param vector Vector of graph data.
- * @param month Current month.
- * @param year Has game gone longer than a year?
- */
-template <typename T>
-void SaveConverter::graphVector(std::vector<T> &vector, int month, bool year)
-{
-	if (year)
-	{
-		std::vector<T> newVector;
-		int i = month;
-		do
-		{
-			newVector.push_back(vector[i]);
-			i = (i + 1) % vector.size();
-		}
-		while (i != month);
-		vector = newVector;
-	}
-	else
-	{
-		vector.resize(month);
-	}
-}
-
-/**
- * Loads the IGLOB.DAT file.
- * Contains game date, time and difficulty.
- */
-void SaveConverter::loadDatIGlob()
-{
-	std::vector<char> buffer;
-	char *data = binaryBuffer("IGLOB.DAT", buffer);
-
-	int month = load<int>(data + 0x00) + 1;
-	int weekday = load<int>(data + 0x04) + 1;
-	int day = load<int>(data + 0x08);
-	int hour = load<int>(data + 0x0C);
-	int minute = load<int>(data + 0x10);
-	int second = load<int>(data + 0x14);
-	_save->setTime(GameTime(weekday, day, month, _year, hour, minute, second));
-
-	// account for difficulty bug
-	if (buffer.size() > 0x3C)
-	{
-		int coefficient = load<int>(data + 0x3C);
-		for (size_t i = DIFF_BEGINNER; i <= DIFF_SUPERHUMAN; ++i)
-		{
-			if (coefficient == Mod::DIFFICULTY_COEFFICIENT[i])
-			{
-				_save->setDifficulty((GameDifficulty)i);
-				break;
-			}
-		}
-	}
-
-	// Fix up the months
-	size_t monthsPassed = month + (_year - _mod->getStartingTime().getYear()) * 12;
-	for (size_t i = 0; i < monthsPassed; ++i)
-	{
-		_save->addMonth();
-	}
-	graphVector(_save->getIncomes(), month, _year != _mod->getStartingTime().getYear());
-	graphVector(_save->getExpenditures(), month, _year != _mod->getStartingTime().getYear());
-	graphVector(_save->getMaintenances(), month, _year != _mod->getStartingTime().getYear());
-	graphVector(_save->getFundsList(), month, _year != _mod->getStartingTime().getYear());
-	graphVector(_save->getResearchScores(), month, _year != _mod->getStartingTime().getYear());
-	for (size_t i = 0; i < _rules->getCountries().size(); ++i)
-	{
-		Country *country = _save->getCountries()->at(i);
-		graphVector(country->getActivityAlien(), month, _year != _mod->getStartingTime().getYear());
-		graphVector(country->getActivityXcom(), month, _year != _mod->getStartingTime().getYear());
-		graphVector(country->getFunding(), month, _year != _mod->getStartingTime().getYear());
-	}
-	for (size_t i = 0; i < _rules->getRegions().size(); ++i)
-	{
-		Region *region = _save->getRegions()->at(i);
-		graphVector(region->getActivityAlien(), month, _year != _mod->getStartingTime().getYear());
-		graphVector(region->getActivityXcom(), month, _year != _mod->getStartingTime().getYear());
-	}
-	_save->getFundsList().back() = _funds;
-}
-
-/**
- * Loads the LIGLOB.DAT file.
- * Contains financial data.
- */
-void SaveConverter::loadDatLIGlob()
-{
-	std::vector<char> buffer;
-	char *data = binaryBuffer("LIGLOB.DAT", buffer);
-
-	const size_t MONTHS = 12;
-	for (size_t i = 0; i < MONTHS; ++i)
-	{
-		int expenditure = load<int>(data + 0x04 + i * sizeof(int));
-		int maintenance = load<int>(data + 0x34 + i * sizeof(int));
-		int balance = load<int>(data + 0x64 + i * sizeof(int));
-		_save->getExpenditures().push_back(expenditure);
-		_save->getMaintenances().push_back(maintenance);
-		_save->getFundsList().push_back(balance);
-	}
-
-	_funds = load<int>(data);
-}
-
-/**
- * Loads the UIGLOB.DAT file.
- * Contains Geoscape number IDs and scores.
- */
-void SaveConverter::loadDatUIGlob()
-{
-	std::vector<char> buffer;
-	char *data = binaryBuffer("UIGLOB.DAT", buffer);
-
-	std::map<std::string, int> ids;
-	for (size_t i = 0; i < _rules->getMarkers().size(); ++i)
-	{
-		ids[_rules->getMarkers()[i]] = load<Uint16>(data + i * sizeof(Uint16));
-	}
-	ids["STR_CRASH_SITE"] = ids["STR_LANDING_SITE"] = ids["STR_UFO"];
-	_save->setAllIds(ids);
-
-	_year = load<Uint16>(data + 0x16);
-
-	const size_t MONTHS = 12;
-	for (size_t i = 0; i < MONTHS; ++i)
-	{
-		int score = load<Sint16>(data + 0x18 + i * sizeof(Sint16));
-		_save->getResearchScores().push_back(score);
-	}
-}
-
-/**
- * Loads the LEASE.DAT file.
- * Contains globe camera settings.
- */
-void SaveConverter::loadDatLease()
-{
-	std::vector<char> buffer;
-	char *data = binaryBuffer("LEASE.DAT", buffer);
-
-	double lat = -load<Sint16>(data + 0x00) * 0.125 * M_PI / 180;
-	double lon = -load<Sint16>(data + 0x06) * 0.125 * M_PI / 180;
-	_save->setGlobeLongitude(lon);
-	_save->setGlobeLatitude(lat);
-	
-	int zoom = load<Sint16>(data + 0x0C);
-	const int DISTANCE[] = { 90, 120, 180, 360, 450, 720 };
-	for (size_t i = 0; i < 6; ++i)
-	{
-		if (zoom == DISTANCE[i])
-		{
-			_save->setGlobeZoom(i);
-			break;
-		}
-	}
-}
-
-/**
- * Loads the XCOM.DAT file.
- * Contains X-COM graph info.
- */
-void SaveConverter::loadDatXcom()
-{
-	std::vector<char> buffer;
-	char *data = binaryBuffer("XCOM.DAT", buffer);
-
-	const size_t ENTRIES = _rules->getCountries().size() + _rules->getRegions().size();
-	const size_t MONTHS = 12;
-	for (size_t i = 0; i < ENTRIES * MONTHS; ++i)
-	{
-		int score = load<int>(data + i * sizeof(int));
-		size_t j = i % ENTRIES;
-		// country
-		if (j < _rules->getCountries().size())
-		{
-			_save->getCountries()->at(j)->getActivityXcom().push_back(score);
-		}
-		// region
-		else
-		{
-			j -= _rules->getCountries().size();
-			_save->getRegions()->at(j)->getActivityXcom().push_back(score);
-		}
-	}
-}
-
-/**
- * Loads the ALIEN.DAT file.
- * Contains Alien graph info.
- */
-void SaveConverter::loadDatAlien()
-{
-	std::vector<char> buffer;
-	char *data = binaryBuffer("ALIEN.DAT", buffer);
-
-	const size_t ENTRIES = _rules->getCountries().size() + _rules->getRegions().size();
-	const size_t MONTHS = 12;
-	for (size_t i = 0; i < ENTRIES * MONTHS; ++i)
-	{
-		int score = load<int>(data + i * sizeof(int));
-		size_t j = i % ENTRIES;
-		// country
-		if (j < _rules->getCountries().size())
-		{
-			_save->getCountries()->at(j)->getActivityAlien().push_back(score);
-		}
-		// region
-		else
-		{
-			j -= _rules->getCountries().size();
-			_save->getRegions()->at(j)->getActivityAlien().push_back(score);
-		}
-	}
-}
-
-/**
- * Loads the DIPLOM.DAT file.
- * Contains country status.
- */
-void SaveConverter::loadDatDiplom()
-{
-	std::vector<char> buffer;
-	char *data = binaryBuffer("DIPLOM.DAT", buffer);
-
-	const size_t MONTHS = 12;
-	std::vector<int64_t> income;
-	for (size_t i = 0; i < MONTHS; ++i)
-	{
-		income.push_back(0);
-	}
-
-	const size_t ENTRY_SIZE = 36;
-	for (size_t i = 0; i < _rules->getCountries().size(); ++i)
-	{
-		char *cdata = (data + i * ENTRY_SIZE);
-		Country *country = _save->getCountries()->at(i);
-
-		int satisfaction = load<Sint16>(cdata + 0x02);
-		for (size_t j = 0; j < MONTHS; ++j)
-		{
-			int funding = load<Sint16>(cdata + 0x04 + j * sizeof(Sint16));
-			funding *= 1000;
-			income[j] += funding;
-			country->getFunding().push_back(funding);
-		}
-		bool pact = satisfaction == 0;
-		bool newPact = load<Sint16>(cdata + 0x1E) != 0;
-
-		if (pact)
-			country->setPact();
-		if (newPact)
-			country->setNewPact();
-	}
-	_save->getIncomes() = income;
-}
-
-/**
- * Loads the ZONAL.DAT file.
- * Contains alien region chances.
- */
-void SaveConverter::loadDatZonal()
-{
-	std::vector<char> buffer;
-	char *data = binaryBuffer("ZONAL.DAT", buffer);
-
-	std::map<std::string, int> chances;
-	const size_t REGIONS = 12;
-	for (size_t i = 0; i < REGIONS; ++i)
-	{
-		chances[_rules->getRegions()[i]] = load<Uint8>(data + i);
-	}
-	YAML::Node node;
-	node["regions"] = chances;
-	_save->getAlienStrategy().load(node);
-}
-
-/**
- * Loads the ACTS.DAT file.
- * Contains alien mission chances.
- */
-void SaveConverter::loadDatActs()
-{
-	std::vector<char> buffer;
-	char *data = binaryBuffer("ACTS.DAT", buffer);
-
-	std::map< std::string, std::map<std::string, int> > chances;
-	const size_t REGIONS = 12;
-	const size_t MISSIONS = 7;
-	for (size_t i = 0; i < REGIONS * MISSIONS; ++i)
-	{
-		size_t mission = i % MISSIONS;
-		size_t region = i / MISSIONS;
-
-		chances[_rules->getRegions()[region]][_rules->getMissions()[mission]] = load<Uint8>(data + i);
-	}
-
-	YAML::Node node;
-	for (std::map< std::string, std::map<std::string, int> >::iterator i = chances.begin(); i != chances.end(); ++i)
-	{
-		YAML::Node subnode;
-		subnode["region"] = i->first;
-		subnode["missions"] = i->second;
-		node["possibleMissions"].push_back(subnode);
-	}
-	_save->getAlienStrategy().load(node);
-}
-
-/**
- * Loads the MISSIONS.DAT file.
- * Contains ongoing alien missions.
- */
-void SaveConverter::loadDatMissions()
-{
-	std::vector<char> buffer;
-	char *data = binaryBuffer("MISSIONS.DAT", buffer);
-
-	const size_t REGIONS = 12;
-	const size_t MISSIONS = 7;
-	const size_t ENTRY_SIZE = 8;
-	for (size_t i = 0; i < REGIONS * MISSIONS; ++i)
-	{
-		char *mdata = (data + i * ENTRY_SIZE);
-		int wave = load<Uint16>(mdata + 0x00);
-		if (wave != 0xFFFF)
-		{
-			int ufoCounter = load<Uint16>(mdata + 0x02);
-			int spawn = load<Uint16>(mdata + 0x04);
-			int race = load<Uint16>(mdata + 0x06);
-			int mission = i % MISSIONS;
-			int region = i / MISSIONS;
-
-			YAML::Node node;
-			AlienMission *m = new AlienMission(*_mod->getAlienMission(_rules->getMissions()[mission], true));
-			node["region"] = _rules->getRegions()[region];
-			node["race"] = _rules->getCrews()[race];
-			node["nextWave"] = wave * 30;
-			node["nextUfoCounter"] = ufoCounter;
-			node["spawnCountdown"] = spawn;
-			node["uniqueID"] = _save->getId("ALIEN_MISSIONS");
-			if (m->getRules().getObjective() == OBJECTIVE_SITE)
-			{
-				if (_mod->getRegion(_rules->getRegions()[region], true)->getMissionZones().size() >= 3)
-				{
-					// pick a city for terror missions
-					node["missionSiteZone"] = RNG::generate(0, _mod->getRegion(_rules->getRegions()[region], true)->getMissionZones().at(3).areas.size() - 1);
-				}
-				else
-				{
-					// try to account for TFTD's artefacts and such
-					node["missionSiteZone"] = RNG::generate(0, _mod->getRegion(_rules->getRegions()[region], true)->getMissionZones().at(0).areas.size() - 1);
-				}
-			}
-			m->load(node, *_save);
-			_save->getAlienMissions().push_back(m);
-			_missions[std::make_pair(mission, region)] = m;
-		}
-	}
-}
-
-/**
- * Loads the LOC.DAT file.
- * Contains globe markers.
- */
-void SaveConverter::loadDatLoc()
-{
-	std::vector<char> buffer;
-	char *data = binaryBuffer("LOC.DAT", buffer);
-
-	const size_t ENTRIES = 50;
-	const size_t ENTRY_SIZE = buffer.size() / ENTRIES;
-	for (size_t i = 0; i < ENTRIES; ++i)
-	{
-		char *tdata = (data + i * ENTRY_SIZE);
-		TargetType type = (TargetType)load<Uint8>(tdata);
-
-		int dat = load<Uint8>(tdata + 0x01);
-		double lon = load<Sint16>(tdata + 0x02) * 0.125 * M_PI / 180;
-		double lat = load<Sint16>(tdata + 0x04) * 0.125 * M_PI / 180;
-		int timer = load<Sint16>(tdata + 0x06);
-		int id = load<Sint16>(tdata + 0x0A);
-		std::bitset<3> visibility(load<int>(tdata + 0x10));
-
-		// can't declare variables in switches :(
-		Target *target = 0;
-		Ufo *ufo = 0;
-		Craft *craft = 0;
-		Base *xbase = 0;
-		AlienBase *abase = 0;
-		Waypoint *waypoint = 0;
-		MissionSite *mission = 0;
-		switch (type)
-		{
-		case TARGET_NONE:
-			target = 0;
-			break;
-		case TARGET_UFO:
-		case TARGET_CRASH:
-		case TARGET_LANDED:
-			ufo = new Ufo(_mod->getUfo(_rules->getUfos()[0], true));
-			ufo->setId(id);
-			ufo->setCrashId(id);
-			ufo->setLandId(id);
-			ufo->setSecondsRemaining(timer);
-			ufo->setDetected(!visibility.test(0));
-			target = ufo;
-			break;
-		case TARGET_CRAFT:
-			craft = new Craft(_mod->getCraft(_rules->getCrafts()[0], true), 0, id);
-			target = craft;
-			break;
-		case TARGET_XBASE:
-			xbase = new Base(_mod);
-			target = xbase;
-			break;
-		case TARGET_ABASE:
-			abase = new AlienBase(_mod->getDeployment("STR_ALIEN_BASE_ASSAULT", true));
-			abase->setId(id);
-			abase->setAlienRace(_rules->getCrews()[dat]);
-			abase->setDiscovered(!visibility.test(0));
-			_save->getAlienBases()->push_back(abase);
-			target = abase;
-			break;
-		case TARGET_WAYPOINT:
-			waypoint = new Waypoint();
-			waypoint->setId(id);
-			_save->getWaypoints()->push_back(waypoint);
-			target = waypoint;
-			break;
-		case TARGET_TERROR:
-			mission = new MissionSite(_mod->getAlienMission("STR_ALIEN_TERROR", true), _mod->getDeployment("STR_TERROR_MISSION", true));
-			break;
-		case TARGET_PORT:
-			mission = new MissionSite(_mod->getAlienMission("STR_ALIEN_TERROR", true), _mod->getDeployment("STR_PORT_TERROR", true));
-			break;
-		case TARGET_ISLAND:
-			mission = new MissionSite(_mod->getAlienMission("STR_ALIEN_TERROR", true), _mod->getDeployment("STR_ISLAND_TERROR", true));
-			break;
-		case TARGET_SHIP:
-			mission = new MissionSite(_mod->getAlienMission("STR_ALIEN_TERROR", true), _mod->getDeployment("STR_CARGO_SHIP_P1", true));
-			break;
-		case TARGET_ARTEFACT:
-			mission = new MissionSite(_mod->getAlienMission("STR_ALIEN_TERROR", true), _mod->getDeployment("STR_ARTIFACT_SITE_P1", true));
-			break;
-		}
-		if (mission != 0)
-		{
-			mission->setId(id);
-			mission->setAlienRace(_rules->getCrews()[dat]);
-			mission->setSecondsRemaining(timer * 3600);
-			_save->getMissionSites()->push_back(mission);
-			target = mission;
-		}
-		if (target != 0)
-		{
-			target->setLongitude(lon);
-			target->setLatitude(lat);
-		}
-		_targets.push_back(target);
-		_targetDat.push_back(dat);
-	}
-}
-
-/**
- * Loads the BASE.DAT file.
- * Contains X-COM base contents.
- */
-void SaveConverter::loadDatBase()
-{
-	std::vector<char> buffer;
-	char *data = binaryBuffer("BASE.DAT", buffer);
-
-	const size_t BASES = 8;
-	const size_t BASE_SIZE = 6;
-	const size_t FACILITIES = BASE_SIZE * BASE_SIZE;
-	const size_t ENTRY_SIZE = buffer.size() / BASES;
-	std::vector<Base*> bases(BASES, 0);
-	for (size_t i = 0; i < _targets.size(); ++i)
-	{
-		Base *base = dynamic_cast<Base*>(_targets[i]);
-		if (base != 0)
-		{
-			int j = _targetDat[i];
-			char *bdata = (data + j * ENTRY_SIZE);
-			std::wstring name = load<std::wstring>(bdata);
-			// facilities
-			for (size_t k = 0; k < FACILITIES; ++k)
-			{
-				size_t facilityType = load<Uint8>(bdata + _rules->getOffset("BASE.DAT_FACILITIES") + k);
-				if (facilityType < _rules->getFacilities().size())
-				{
-					BaseFacility *facility = new BaseFacility(_mod->getBaseFacility(_rules->getFacilities()[facilityType], true), base);
-					int x = k % BASE_SIZE;
-					int y = k / BASE_SIZE;
-					int days = load<Uint8>(bdata + _rules->getOffset("BASE.DAT_FACILITIES") + FACILITIES + k);
-					facility->setX(x);
-					facility->setY(y);
-					facility->setBuildTime(days);
-					base->getFacilities()->push_back(facility);
-				}
-			}
-			int engineers = load<Uint8>(bdata + _rules->getOffset("BASE.DAT_ENGINEERS"));
-			int scientists = load<Uint8>(bdata + _rules->getOffset("BASE.DAT_SCIENTISTS"));
-			// items
-			for (size_t k = 0; k < _rules->getItems().size(); ++k)
-			{
-				int qty = load<Uint16>(bdata + _rules->getOffset("BASE.DAT_ITEMS") + k * 2);
-				if (qty != 0 && !_rules->getItems()[k].empty())
-				{
-					base->getStorageItems()->addItem(_rules->getItems()[k], qty);
-				}
-			}
-			base->setEngineers(engineers);
-			base->setScientists(scientists);
-			base->setName(name);
-			bases[j] = base;
-		}
-	}
-
-	for (std::vector<Base*>::iterator i = bases.begin(); i != bases.end(); ++i)
-	{
-		if (*i != 0)
-		{
-			_save->getBases()->push_back(*i);
-		}
-	}
-}
-
-/**
- * Loads the ASTORE.DAT file.
- * Contains X-COM alien containment.
- */
-void SaveConverter::loadDatAStore()
-{
-	std::vector<char> buffer;
-	char *data = binaryBuffer("ASTORE.DAT", buffer);
-
-	const size_t ENTRY_SIZE = 12;
-	const size_t ENTRIES = buffer.size() / ENTRY_SIZE;
-	for (size_t i = 0; i < ENTRIES; ++i)
-	{
-		char *adata = (data + i * ENTRY_SIZE);
-		int race = load<Uint8>(adata + 0x00);
-		std::string liveAlien;
-		if (race != 0)
-		{
-			int rank = load<Uint8>(adata + 0x01);
-			int base = load<Uint8>(adata + 0x02);
-			liveAlien = _rules->getAlienRaces()[race];
-			liveAlien += _rules->getAlienRanks()[rank];
-			if (base != 0xFF)
-			{
-				Base *b = dynamic_cast<Base*>(_targets[base]);
-				b->getStorageItems()->addItem(liveAlien);
-			}
-		}
-		_aliens.push_back(liveAlien);
-	}
-}
-
-/**
- * Loads the TRANSFER.DAT file.
- * Contains transfers to X-COM bases.
- */
-void SaveConverter::loadDatTransfer()
-{
-	std::vector<char> buffer;
-	char *data = binaryBuffer("TRANSFER.DAT", buffer);
-
-	const size_t ENTRY_SIZE = 8;
-	const size_t ENTRIES = buffer.size() / ENTRY_SIZE;
-	for (size_t i = 0; i < ENTRIES; ++i)
-	{
-		char *tdata = (data + i * ENTRY_SIZE);
-		int qty = load<Uint8>(tdata + 0x06);
-		if (qty != 0)
-		{
-			int baseSrc = load<Uint8>(tdata + 0x00);
-			int baseDest = load<Uint8>(tdata + 0x01);
-			Base *b = dynamic_cast<Base*>(_targets[baseDest]);
-			int hours = load<Uint8>(tdata + 0x02);
-			TransferType type = (TransferType)load<Uint8>(tdata + 0x03);
-			int dat = load<Uint8>(tdata + 0x04);
-
-			Transfer *transfer = new Transfer(hours);
-			switch (type)
-			{
-			case TRANSFER_CRAFT:
-				if (baseSrc == 255)
-				{
-					std::string newCraft = _rules->getCrafts()[dat];
-					transfer->setCraft(new Craft(_mod->getCraft(newCraft, true), b, _save->getId(newCraft)));
-				}
-				else
-				{
-					transfer->setCraft(dynamic_cast<Craft*>(_targets[dat]));
-				}
-				break;
-			case TRANSFER_SOLDIER:
-				transfer->setSoldier(_soldiers[dat]);
-				break;
-			case TRANSFER_SCIENTIST:
-				transfer->setScientists(qty);
-				break;
-			case TRANSFER_ENGINEER:
-				transfer->setEngineers(qty);
-				break;
-			default:
-				if (type == TRANSFER_ITEM)
-					transfer->setItems(_rules->getItems()[dat], qty);
-				else
-					transfer->setItems(_aliens[dat]);
-				break;
-			}
-
-			b->getTransfers()->push_back(transfer);
-		}
-	}
-}
-
-
-/**
- * Loads the CRAFT.DAT file.
- * Contains X-COM craft and Alien UFOs.
- */
-void SaveConverter::loadDatCraft()
-{
-	std::vector<char> buffer;
-	char *data = binaryBuffer("CRAFT.DAT", buffer);
-
-	const size_t ENTRY_SIZE = buffer.size() / _targets.size();
-	for (size_t i = 0; i < _targets.size(); ++i)
-	{
-		int j = _targetDat[i];
-		char *cdata = (data + j * ENTRY_SIZE);
-		int type = load<Uint8>(cdata);
-		if (type != 0xFF)
-		{
-			YAML::Node node;
-			Craft *craft = dynamic_cast<Craft*>(_targets[i]);
-			if (craft != 0)
-			{
-				craft->changeRules(_mod->getCraft(_rules->getCrafts()[type], true));
-
-				int lweapon = load<Uint8>(cdata + _rules->getOffset("CRAFT.DAT_LEFT_WEAPON"));
-				int lammo = load<Uint16>(cdata + _rules->getOffset("CRAFT.DAT_LEFT_AMMO"));
-				if (lweapon != 0xFF)
-				{
-					CraftWeapon *cw = new CraftWeapon(_mod->getCraftWeapon(_rules->getCraftWeapons()[lweapon], true), lammo);
-					craft->getWeapons()->at(0) = cw;
-				}
-				int flight = load<Uint8>(cdata + _rules->getOffset("CRAFT.DAT_FLIGHT"));
-				int rweapon = load<Uint8>(cdata + _rules->getOffset("CRAFT.DAT_RIGHT_WEAPON"));
-				int rammo = load<Uint8>(cdata + _rules->getOffset("CRAFT.DAT_RIGHT_AMMO"));
-				if (rweapon != 0xFF)
-				{
-					CraftWeapon *cw = new CraftWeapon(_mod->getCraftWeapon(_rules->getCraftWeapons()[rweapon], true), rammo);
-					craft->getWeapons()->at(1) = cw;
-				}
-
-				node["damage"] = (int)load<Uint16>(cdata + _rules->getOffset("CRAFT.DAT_DAMAGE"));
-				node["speed"] = (int)load<Uint16>(cdata + _rules->getOffset("CRAFT.DAT_SPEED"));
-				int dest = load<Uint16>(cdata + _rules->getOffset("CRAFT.DAT_DESTINATION"));
-				node["fuel"] = (int)load<Uint16>(cdata + _rules->getOffset("CRAFT.DAT_FUEL"));
-				int base = load<Uint16>(cdata + _rules->getOffset("CRAFT.DAT_BASE"));
-				node["status"] = xcomStatus[load<Uint16>(cdata + _rules->getOffset("CRAFT.DAT_STATUS"))];
-
-				// vehicles
-				const size_t VEHICLES = 5;
-				for (size_t k = 0; k < VEHICLES; ++k)
-				{
-					int qty = load<Uint8>(cdata + _rules->getOffset("CRAFT.DAT_ITEMS") + k);
-					for (int v = 0; v < qty; ++v)
-					{
-						RuleItem *rule = _mod->getItem(_rules->getItems()[k + 10], true);
-						craft->getVehicles()->push_back(new Vehicle(rule, rule->getClipSize(), 4));
-					}
-				}
-				// items
-				const size_t ITEMS = 50;
-				for (size_t k = VEHICLES; k < VEHICLES + ITEMS; ++k)
-				{
-					int qty = load<Uint8>(cdata + _rules->getOffset("CRAFT.DAT_ITEMS") + k);
-					if (qty != 0 && !_rules->getItems()[k + 10].empty())
-					{
-						craft->getItems()->addItem(_rules->getItems()[k + 10], qty);
-					}
-				}
-
-				std::bitset<7> state(load<int>(cdata + _rules->getOffset("CRAFT.DAT_STATE")));
-				node["lowFuel"] = state.test(1);
-
-				craft->load(node, _mod, _save);
-
-				if (flight != 0 && dest != 0xFF)
-				{
-					Target *t = _targets[dest];
-					craft->setDestination(t);
-				}
-				if (base != 0xFF)
-				{
-					Base *b = dynamic_cast<Base*>(_targets[base]);
-					craft->setBase(b, false);
-					b->getCrafts()->push_back(craft);
-				}
-			}
-			Ufo *ufo = dynamic_cast<Ufo*>(_targets[i]);
-			if (ufo != 0)
-			{
-				ufo->changeRules(_mod->getUfo(_rules->getUfos()[type - 5], true));
-				node["damage"] = (int)load<Uint16>(cdata + _rules->getOffset("CRAFT.DAT_DAMAGE"));
-				node["altitude"] = xcomAltitudes[load<Uint16>(cdata + _rules->getOffset("CRAFT.DAT_ALTITUDE"))];
-				node["speed"] = (int)load<Uint16>(cdata + _rules->getOffset("CRAFT.DAT_SPEED"));
-				node["dest"]["lon"] = load<Sint16>(cdata + _rules->getOffset("CRAFT.DAT_DEST_LON")) * 0.125 * M_PI / 180;
-				node["dest"]["lat"] = load<Sint16>(cdata + _rules->getOffset("CRAFT.DAT_DEST_LAT")) * 0.125 * M_PI / 180;
-
-				int mission = load<Uint16>(cdata + _rules->getOffset("CRAFT.DAT_MISSION"));
-				int region = load<Uint16>(cdata + _rules->getOffset("CRAFT.DAT_REGION"));
-				std::ostringstream trajectory;
-				AlienMission *m = _missions[std::make_pair(mission, region)];
-				if (m == 0)
-				{
-					YAML::Node subnode;
-					m = new AlienMission(*_mod->getAlienMission(_rules->getMissions()[mission], true));
-					subnode["region"] = _rules->getRegions()[region];
-					subnode["race"] = _rules->getCrews()[load<Uint16>(cdata + _rules->getOffset("CRAFT.DAT_RACE"))];
-					subnode["nextWave"] = 1;
-					subnode["nextUfoCounter"] = 0;
-					subnode["spawnCountdown"] = 1000;
-					subnode["uniqueID"] = _save->getId("ALIEN_MISSIONS");
-					m->load(subnode, *_save);
-					_save->getAlienMissions().push_back(m);
-					_missions[std::make_pair(mission, region)] = m;
-					if (mission == 6)
-					{
-						trajectory << UfoTrajectory::RETALIATION_ASSAULT_RUN;
-					}
-				}
-				node["mission"] = m->getId();
-				m->increaseLiveUfos();
-				if (trajectory.str().empty())
-				{
-					trajectory << "P" << load<Uint16>(cdata + _rules->getOffset("CRAFT.DAT_TRAJECTORY"));
-				}
-				node["trajectory"] = trajectory.str();
-				node["trajectoryPoint"] = (int)load<Uint16>(cdata + _rules->getOffset("CRAFT.DAT_TRAJECTORY_POINT"));
-				std::bitset<7> state(load<int>(cdata + _rules->getOffset("CRAFT.DAT_STATE")));
-				node["hyperDetected"] = state.test(6);
-
-				ufo->load(node, *_mod, *_save);
-				ufo->setSpeed(ufo->getSpeed());
-				if (ufo->getStatus() == Ufo::CRASHED)
-				{
-					ufo->setSecondsRemaining(ufo->getSecondsRemaining() * 3600);
-				}
-				else if (ufo->getStatus() == Ufo::LANDED)
-				{
-					ufo->setSecondsRemaining(ufo->getSecondsRemaining() * 5);
-				}
-				else
-				{
-					ufo->setSecondsRemaining(0);
-				}
-
-				_save->getUfos()->push_back(ufo);
-			}
-		}
-	}
-}
-
-/**
- * Loads the SOLDIER.DAT file.
- * Contains X-COM soldiers.
- */
-void SaveConverter::loadDatSoldier()
-{
-	std::vector<char> buffer;
-	char *data = binaryBuffer("SOLDIER.DAT", buffer);
-
-	const size_t SOLDIERS = 250;
-	const size_t ENTRY_SIZE = buffer.size() / SOLDIERS;
-	for (size_t i = 0; i < SOLDIERS; ++i)
-	{
-		char *sdata = (data + i * ENTRY_SIZE);
-		int rank = load<Uint16>(sdata + _rules->getOffset("SOLDIER.DAT_RANK"));
-		if (rank != 0xFFFF)
-		{
-			YAML::Node node;
-			int base = load<Uint16>(sdata + _rules->getOffset("SOLDIER.DAT_BASE"));
-			int craft = load<Uint16>(sdata + _rules->getOffset("SOLDIER.DAT_CRAFT"));
-			node["missions"] = (int)load<Sint16>(sdata + _rules->getOffset("SOLDIER.DAT_MISSIONS"));
-			node["kills"] = (int)load<Sint16>(sdata + _rules->getOffset("SOLDIER.DAT_KILLS"));
-			node["recovery"] = (int)load<Sint16>(sdata + _rules->getOffset("SOLDIER.DAT_RECOVERY"));
-			node["name"] = load<std::string>(sdata + _rules->getOffset("SOLDIER.DAT_NAME"));
-			node["rank"] = rank;
-
-			UnitStats initial;
-			initial.tu = load<Uint8>(sdata + _rules->getOffset("SOLDIER.DAT_INITIAL_TU"));
-			initial.health = load<Uint8>(sdata + _rules->getOffset("SOLDIER.DAT_INITIAL_HE"));
-			initial.stamina = load<Uint8>(sdata + _rules->getOffset("SOLDIER.DAT_INITIAL_STA"));
-			initial.reactions = load<Uint8>(sdata + _rules->getOffset("SOLDIER.DAT_INITIAL_RE"));
-			initial.strength = load<Uint8>(sdata + _rules->getOffset("SOLDIER.DAT_INITIAL_STR"));
-			initial.firing = load<Uint8>(sdata + _rules->getOffset("SOLDIER.DAT_INITIAL_FA"));
-			initial.throwing = load<Uint8>(sdata + _rules->getOffset("SOLDIER.DAT_INITIAL_TA"));
-			initial.melee = load<Uint8>(sdata + _rules->getOffset("SOLDIER.DAT_INITIAL_ME"));
-			initial.psiStrength = load<Uint8>(sdata + _rules->getOffset("SOLDIER.DAT_INITIAL_PST"));
-			initial.psiSkill = load<Uint8>(sdata + _rules->getOffset("SOLDIER.DAT_INITIAL_PSK"));
-			initial.bravery = 110 - (10 * load<Uint8>(sdata + _rules->getOffset("SOLDIER.DAT_INITIAL_BR")));
-			node["initialStats"] = initial;
-
-			UnitStats current;
-			current.tu = load<Uint8>(sdata + _rules->getOffset("SOLDIER.DAT_IMPROVED_TU"));
-			current.health = load<Uint8>(sdata + _rules->getOffset("SOLDIER.DAT_IMPROVED_HE"));
-			current.stamina = load<Uint8>(sdata + _rules->getOffset("SOLDIER.DAT_IMPROVED_STA"));
-			current.reactions = load<Uint8>(sdata + _rules->getOffset("SOLDIER.DAT_IMPROVED_RE"));
-			current.strength = load<Uint8>(sdata + _rules->getOffset("SOLDIER.DAT_IMPROVED_STR"));
-			current.firing = load<Uint8>(sdata + _rules->getOffset("SOLDIER.DAT_IMPROVED_FA"));
-			current.throwing = load<Uint8>(sdata + _rules->getOffset("SOLDIER.DAT_IMPROVED_TA"));
-			current.melee = load<Uint8>(sdata + _rules->getOffset("SOLDIER.DAT_IMPROVED_ME"));
-			current.psiStrength = 0;
-			current.psiSkill = 0;
-			current.bravery = 10 * load<Uint8>(sdata + _rules->getOffset("SOLDIER.DAT_IMPROVED_BR"));
-			current += initial;
-			node["currentStats"] = current;
-
-			int armor = load<Uint8>(sdata + _rules->getOffset("SOLDIER.DAT_ARMOR"));
-			node["armor"] = _rules->getArmor()[armor];
-			node["improvement"] = (int)load<Uint8>(sdata + _rules->getOffset("SOLDIER.DAT_PSI"));
-			node["psiTraining"] = (int)load<char>(sdata + _rules->getOffset("SOLDIER.DAT_PSILAB")) != 0;
-			node["gender"] = (int)load<Uint8>(sdata + _rules->getOffset("SOLDIER.DAT_GENDER"));
-			node["look"] = (int)load<Uint8>(sdata + _rules->getOffset("SOLDIER.DAT_LOOK"));
-			node["id"] = _save->getId("STR_SOLDIER");
-
-			Soldier *soldier = new Soldier(_mod->getSoldier(_mod->getSoldiersList().front(), true), 0);
-			soldier->load(node, _mod, _save);
-			if (base != 0xFFFF)
-			{
-				Base *b = dynamic_cast<Base*>(_targets[base]);
-				b->getSoldiers()->push_back(soldier);
-			}
-			if (craft != 0xFFFF)
-			{
-				Craft *c = dynamic_cast<Craft*>(_targets[craft]);
-				soldier->setCraft(c);
-			}
-			_soldiers.push_back(soldier);
-		}
-		else
-		{
-			_soldiers.push_back(0);
-		}
-	}
-}
-
-/**
- * Loads the RESEARCH.DAT file.
- * Contains X-COM research progress.
- */
-void SaveConverter::loadDatResearch()
-{
-	std::vector<char> buffer;
-	char *data = binaryBuffer("RESEARCH.DAT", buffer);
-
-	const size_t ENTRY_SIZE = buffer.size() / _rules->getResearch().size();
-	for (size_t i = 0; i < _rules->getResearch().size(); ++i)
-	{
-		char *rdata = (data + i * ENTRY_SIZE);
-		if (!_rules->getResearch()[i].empty())
-		{
-			RuleResearch *research = _mod->getResearch(_rules->getResearch()[i]);
-			if (research != 0 && research->getCost() != 0)
-			{
-				bool discovered = load<Uint8>(rdata + 0x0A) != 0;
-				bool popped = load<Uint8>(rdata + 0x12) != 0;
-				if (discovered)
-				{
-					_save->addFinishedResearch(research, _mod, false);
-				}
-				else if (popped)
-				{
-					_save->addPoppedResearch(research);
-				}
-			}
-		}
-	}
-}
-
-/**
- * Loads the UP.DAT file.
- * Contains X-COM Ufopaedia progress.
- */
-void SaveConverter::loadDatUp()
-{
-	std::vector<char> buffer;
-	char *data = binaryBuffer("UP.DAT", buffer);
-
-	const size_t ENTRY_SIZE = buffer.size() / _rules->getUfopaedia().size();
-	for (size_t i = 0; i < _rules->getUfopaedia().size(); ++i)
-	{
-		char *rdata = (data + i * ENTRY_SIZE);
-		ArticleDefinition *article = _mod->getUfopaediaArticle(_rules->getUfopaedia()[i]);
-		if (article != 0 && article->section != UFOPAEDIA_NOT_AVAILABLE)
-		{
-			bool discovered = load<Uint8>(rdata + 0x08) == 2;
-			if (discovered)
-			{
-				std::vector<std::string> requires = article->requires;
-				for (std::vector<std::string>::const_iterator r = requires.begin(); r != requires.end(); ++r)
-				{
-					RuleResearch *research = _mod->getResearch(*r);
-					if (research && research->getCost() == 0)
-					{
-						_save->addFinishedResearch(research, _mod);
-					}
-				}
-			}
-		}
-	}
-}
-
-/**
- * Loads the PROJECT.DAT file.
- * Contains X-COM research projects.
- */
-void SaveConverter::loadDatProject()
-{
-	std::vector<char> buffer;
-	char *data = binaryBuffer("PROJECT.DAT", buffer);
-
-	const size_t ENTRIES = _rules->getResearch().size();
-	// days (Uint16) | scientists (Uint8)
-	const size_t ENTRY_SIZE = ENTRIES * (sizeof(Uint16) + sizeof(Uint8));
-	for (size_t i = 0; i < _save->getBases()->size(); ++i)
-	{
-		Base *base = _save->getBases()->at(i);
-		char *pdata = (data + i * ENTRY_SIZE);
-		Uint16 *arrRemaining = (Uint16*)pdata;
-		Uint8 *arrScientists = (Uint8*)(&arrRemaining[ENTRIES]);
-		for (size_t j = 0; j < _rules->getResearch().size(); ++j)
-		{
-			int remaining = load<Uint16>((char*)&arrRemaining[j]);
-			int scientists = load<Uint8>((char*)&arrScientists[j]);
-			if (remaining != 0 && !_rules->getResearch()[j].empty())
-			{
-				RuleResearch *research = _mod->getResearch(_rules->getResearch()[j]);
-				if (research != 0 && research->getCost() != 0)
-				{
-					ResearchProject *project = new ResearchProject(research, research->getCost());
-					project->setAssigned(scientists);
-					project->setSpent(project->getCost() - remaining);
-					base->addResearch(project);
-					base->setScientists(base->getScientists() - scientists);
-				}
-			}
-		}
-	}
-}
-
-/**
- * Loads the BPROD.DAT file.
- * Contains X-COM manufacture projects.
- */
-void SaveConverter::loadDatBProd()
-{
-	std::vector<char> buffer;
-	char *data = binaryBuffer("BPROD.DAT", buffer);
-
-	const size_t ENTRIES = _rules->getManufacture().size();
-	// hours (int) | engineers (Uint16) | quantity (Uint16)| produced (Uint16)
-	const size_t ENTRY_SIZE = ENTRIES * (sizeof(int) + 3 * sizeof(Uint16));
-	for (size_t i = 0; i < _save->getBases()->size(); ++i)
-	{
-		Base *base = _save->getBases()->at(i);
-		char *pdata = (data + i * ENTRY_SIZE);
-		int *arrRemaining = (int*)pdata;
-		Uint16 *arrEngineers = (Uint16*)(&arrRemaining[ENTRIES]);
-		Uint16 *arrTotal = (Uint16*)(&arrEngineers[ENTRIES]);
-		Uint16 *arrProduced = (Uint16*)(&arrTotal[ENTRIES]);
-		for (size_t j = 0; j < _rules->getManufacture().size(); ++j)
-		{
-			int remaining = load<int>((char*)&arrRemaining[j]);
-			int engineers = load<Uint16>((char*)&arrEngineers[j]);
-			int total = load<Uint16>((char*)&arrTotal[j]);
-			int produced = load<Uint16>((char*)&arrProduced[j]);
-			if (remaining != 0 && !_rules->getManufacture()[j].empty())
-			{
-				RuleManufacture *manufacture = _mod->getManufacture(_rules->getManufacture()[j]);
-				if (manufacture != 0)
-				{
-					Production *project = new Production(manufacture, total);
-					project->setAssignedEngineers(engineers);
-					project->setTimeSpent(produced * manufacture->getManufactureTime() + manufacture->getManufactureTime() - remaining);
-					base->addProduction(project);
-					base->setEngineers(base->getEngineers() - engineers);
-				}
-			}
-		}
-	}
-}
-
-/**
- * Loads the XBASES.DAT file.
- * Contains targeted X-COM bases.
- */
-void SaveConverter::loadDatXBases()
-{
-	std::vector<char> buffer;
-	char *data = binaryBuffer("XBASES.DAT", buffer);
-	const size_t REGIONS = 12;
-	for (size_t i = 0; i < REGIONS; ++i)
-	{
-		char *bdata = (data + i * 4);
-		bool detected = load<Uint16>(bdata + 0x00) != 0;
-		if (detected)
-		{
-			int loc = load<Uint16>(bdata + 0x02);
-			Base *base = dynamic_cast<Base*>(_targets[loc]);
-			if (base != 0)
-			{
-				base->setRetaliationTarget(true);
-			}
-		}
-	}
-
-}
-
-}
->>>>>>> 9e810c5c
+}