#pragma once
/*
 * Copyright 2010-2016 OpenXcom Developers.
 *
 * This file is part of OpenXcom.
 *
 * OpenXcom is free software: you can redistribute it and/or modify
 * it under the terms of the GNU General Public License as published by
 * the Free Software Foundation, either version 3 of the License, or
 * (at your option) any later version.
 *
 * OpenXcom is distributed in the hope that it will be useful,
 * but WITHOUT ANY WARRANTY; without even the implied warranty of
 * MERCHANTABILITY or FITNESS FOR A PARTICULAR PURPOSE.  See the
 * GNU General Public License for more details.
 *
 * You should have received a copy of the GNU General Public License
 * along with OpenXcom.  If not, see <http://www.gnu.org/licenses/>.
 */
#include <yaml-cpp/yaml.h>

namespace OpenXcom
{

class RuleBaseFacility;
class Base;
class Mod;
class Craft;

/**
 * Represents a base facility placed in a base.
 * Contains variable info about a facility like
 * position and build time.
 * @sa RuleBaseFacility
 */
class BaseFacility
{
private:
	RuleBaseFacility *_rules;
	Base *_base;
	int _x, _y, _buildTime;
	bool _disabled;
	Craft *_craftForDrawing;	// craft, used for drawing facility
	bool _hadPreviousFacility;
public:
	/// Creates a base facility of the specified type.
	BaseFacility(RuleBaseFacility *rules, Base *base);
	/// Cleans up the base facility.
	~BaseFacility();
	/// Loads the base facility from YAML.
	void load(const YAML::Node& node);
	/// Saves the base facility to YAML.
	YAML::Node save() const;
	/// Gets the facility's ruleset.
	RuleBaseFacility *getRules() const;
	/// Gets the facility's X position.
	int getX() const;
	/// Sets the facility's X position.
	void setX(int x);
	/// Gets the facility's Y position.
	int getY() const;
	/// Sets the facility's Y position.
	void setY(int y);
	/// Gets the facility's construction time.
	int getBuildTime() const;
	/// Sets the facility's construction time.
	void setBuildTime(int time);
	/// Builds up the facility.
	void build();
	/// Checks if the facility is currently in use.
	bool inUse() const;
	/// Checks if the facility is disabled.
	bool getDisabled() const;
	/// Sets the facility's disabled flag.
	void setDisabled(bool disabled);
	/// Gets craft, used for drawing facility.
	Craft *getCraftForDrawing() const;
	/// Sets craft, used for drawing facility.
<<<<<<< HEAD
	void setCraft(Craft *craft);
	/// Gets whether this facility was placed over another or was placed by removing another
	bool getIfHadPreviousFacility() const;
	/// Sets whether this facility was placed over another or was placed by removing another
	void setIfHadPreviousFacility(bool hadPreviousFacility);
=======
	void setCraftForDrawing(Craft *craft);
>>>>>>> 110ec46c
};

}<|MERGE_RESOLUTION|>--- conflicted
+++ resolved
@@ -76,15 +76,11 @@
 	/// Gets craft, used for drawing facility.
 	Craft *getCraftForDrawing() const;
 	/// Sets craft, used for drawing facility.
-<<<<<<< HEAD
-	void setCraft(Craft *craft);
+	void setCraftForDrawing(Craft *craft);
 	/// Gets whether this facility was placed over another or was placed by removing another
 	bool getIfHadPreviousFacility() const;
 	/// Sets whether this facility was placed over another or was placed by removing another
 	void setIfHadPreviousFacility(bool hadPreviousFacility);
-=======
-	void setCraftForDrawing(Craft *craft);
->>>>>>> 110ec46c
 };
 
 }