/*
 * Copyright 2010-2016 OpenXcom Developers.
 *
 * This file is part of OpenXcom.
 *
 * OpenXcom is free software: you can redistribute it and/or modify
 * it under the terms of the GNU General Public License as published by
 * the Free Software Foundation, either version 3 of the License, or
 * (at your option) any later version.
 *
 * OpenXcom is distributed in the hope that it will be useful,
 * but WITHOUT ANY WARRANTY; without even the implied warranty of
 * MERCHANTABILITY or FITNESS FOR A PARTICULAR PURPOSE.  See the
 * GNU General Public License for more details.
 *
 * You should have received a copy of the GNU General Public License
 * along with OpenXcom.  If not, see <http://www.gnu.org/licenses/>.
 */
#include "BattleUnit.h"
#include "BattleItem.h"
#include <sstream>
#include "../Engine/Surface.h"
#include "../Engine/Script.h"
#include "../Engine/ScriptBind.h"
#include "../Engine/Language.h"
#include "../Engine/Options.h"
#include "../Engine/RNG.h"
#include "../Battlescape/Pathfinding.h"
#include "../Battlescape/BattlescapeGame.h"
#include "../Battlescape/AIModule.h"
#include "../Mod/Mod.h"
#include "../Mod/Armor.h"
#include "../Mod/Unit.h"
#include "../Mod/RuleInventory.h"
#include "../Mod/RuleSoldier.h"
#include "../Mod/Mod.h"
#include "Soldier.h"
#include "Tile.h"
#include "SavedGame.h"
#include "SavedBattleGame.h"
#include "../Engine/ShaderDraw.h"
#include "../Engine/ShaderMove.h"
#include "../Engine/Options.h"
#include "BattleUnitStatistics.h"
#include "../fmath.h"

namespace OpenXcom
{

/**
 * Initializes a BattleUnit from a Soldier
 * @param soldier Pointer to the Soldier.
 * @param depth the depth of the battlefield (used to determine movement type in case of MT_FLOAT).
 */
BattleUnit::BattleUnit(Soldier *soldier, int depth, int maxViewDistance) :
<<<<<<< HEAD
	_faction(FACTION_PLAYER), _originalFaction(FACTION_PLAYER), _killedBy(FACTION_PLAYER), _id(0), _pos(Position()),
	_tile(0), _lastPos(Position()), _direction(0), _toDirection(0), _directionTurret(0), _toDirectionTurret(0),
	_verticalDirection(0), _status(STATUS_STANDING), _wantsToSurrender(false), _walkPhase(0), _fallPhase(0), _kneeled(false), _floating(false),
=======
	_faction(FACTION_PLAYER), _originalFaction(FACTION_PLAYER), _killedBy(FACTION_PLAYER), _id(0), _tile(0),
	_lastPos(Position()), _direction(0), _toDirection(0), _directionTurret(0), _toDirectionTurret(0),
	_verticalDirection(0), _status(STATUS_STANDING), _walkPhase(0), _fallPhase(0), _kneeled(false), _floating(false),
>>>>>>> 090565d7
	_dontReselect(false), _fire(0), _currentAIState(0), _visible(false),
	_expBravery(0), _expReactions(0), _expFiring(0), _expThrowing(0), _expPsiSkill(0), _expPsiStrength(0), _expMelee(0),
	_motionPoints(0), _kills(0), _hitByFire(false), _fireMaxHit(0), _smokeMaxHit(0), _moraleRestored(0), _coverReserve(0), _charging(0), _turnsSinceSpotted(255),
	_statistics(), _murdererId(0), _mindControllerID(0), _fatalShotSide(SIDE_FRONT), _fatalShotBodyPart(BODYPART_HEAD), _armor(0),
	_geoscapeSoldier(soldier), _unitRules(0), _rankInt(0), _turretType(-1), _hidingForTurn(false), _floorAbove(false), _respawn(false)
{
	_name = soldier->getName(true);
	_id = soldier->getId();
	_type = "SOLDIER";
	_rank = soldier->getRankString();
	_stats = *soldier->getCurrentStats();
	_standHeight = soldier->getRules()->getStandHeight();
	_kneelHeight = soldier->getRules()->getKneelHeight();
	_floatHeight = soldier->getRules()->getFloatHeight();
	_deathSound = std::vector<int>(); // this one is hardcoded
	_aggroSound = -1;
	_moveSound = -1;  // this one is hardcoded
	_intelligence = 2;
	_aggression = 1;
	_specab = SPECAB_NONE;
	_armor = soldier->getArmor();
	_movementType = _armor->getMovementType();
	if (_movementType == MT_FLOAT)
	{
		if (depth > 0)
		{
			_movementType = MT_FLY;
		}
		else
		{
			_movementType = MT_WALK;
		}
	}
	else if (_movementType == MT_SINK)
	{
		if (depth == 0)
		{
			_movementType = MT_FLY;
		}
		else
		{
			_movementType = MT_WALK;
		}
	}
	_stats += *_armor->getStats();	// armors may modify effective stats
	_maxViewDistanceAtDark = _armor->getVisibilityAtDark() ? _armor->getVisibilityAtDark() : 9;
	_maxViewDistanceAtDay = _armor->getVisibilityAtDay() ? _armor->getVisibilityAtDay() : maxViewDistance;
	_loftempsSet = _armor->getLoftempsSet();
	_gender = soldier->getGender();
	_faceDirection = -1;
	_breathFrame = 0;
	_floorAbove = false;
	_breathing = false;

	int rankbonus = 0;

	switch (soldier->getRank())
	{
	case RANK_SERGEANT:  rankbonus =  1; break;
	case RANK_CAPTAIN:   rankbonus =  3; break;
	case RANK_COLONEL:   rankbonus =  6; break;
	case RANK_COMMANDER: rankbonus = 10; break;
	default:             rankbonus =  0; break;
	}

	_value = 20 + soldier->getMissions() + rankbonus;

	_tu = _stats.tu;
	_energy = _stats.stamina;
	_health = _stats.health;
	_morale = 100;
	if (Options::everyoneFightsNobodyQuits)
	{
		// wounded soldiers start with half the energy and lowered morale
		if (soldier->isWounded())
		{
			_energy = _stats.stamina / 2;
			_morale = 75;
		}
		// statistically worse than average
		_health = _health - ((soldier->getWoundRecovery(0.0f, 0.0f) * 3) / 2);
		if (_health < 1)
		{
			// this is actually a punishment, strategically it is better to leave them behind :)
			_health = 1;
		}
	}
	_stunlevel = 0;
	_maxArmor[SIDE_FRONT] = _armor->getFrontArmor();
	_maxArmor[SIDE_LEFT] = _armor->getSideArmor();
	_maxArmor[SIDE_RIGHT] = _armor->getSideArmor();
	_maxArmor[SIDE_REAR] = _armor->getRearArmor();
	_maxArmor[SIDE_UNDER] = _armor->getUnderArmor();
	_currentArmor[SIDE_FRONT] = _maxArmor[SIDE_FRONT];
	_currentArmor[SIDE_LEFT] = _maxArmor[SIDE_LEFT];
	_currentArmor[SIDE_RIGHT] = _maxArmor[SIDE_RIGHT];
	_currentArmor[SIDE_REAR] = _maxArmor[SIDE_REAR];
	_currentArmor[SIDE_UNDER] = _maxArmor[SIDE_UNDER];
	for (int i = 0; i < BODYPART_MAX; ++i)
		_fatalWounds[i] = 0;
	for (int i = 0; i < SPEC_WEAPON_MAX; ++i)
		_specWeapon[i] = 0;

	_activeHand = "STR_RIGHT_HAND";

	lastCover = Position(-1, -1, -1);

	_statistics = new BattleUnitStatistics();

	deriveRank();

	int look = soldier->getGender() + 2 * soldier->getLook() + 8 * soldier->getLookVariant();
	setRecolor(look, look, _rankInt);
}

/**
 * Updates a BattleUnit from a Soldier (after a change of armor)
 * @param soldier Pointer to the Soldier.
 * @param depth the depth of the battlefield (used to determine movement type in case of MT_FLOAT).
 */
void BattleUnit::updateArmorFromSoldier(Soldier *soldier, int depth, int maxViewDistance)
{
	_stats = *soldier->getCurrentStats();
	_armor = soldier->getArmor();

	_movementType = _armor->getMovementType();
	if (_movementType == MT_FLOAT) {
		if (depth > 0) { _movementType = MT_FLY; } else { _movementType = MT_WALK; }
	} else if (_movementType == MT_SINK) {
		if (depth == 0) { _movementType = MT_FLY; } else { _movementType = MT_WALK; }
	}

	_stats += *_armor->getStats();	// armors may modify effective stats
	_maxViewDistanceAtDark = _armor->getVisibilityAtDark() ? _armor->getVisibilityAtDark() : 9;
	_maxViewDistanceAtDay = _armor->getVisibilityAtDay() ? _armor->getVisibilityAtDay() : maxViewDistance;
	_loftempsSet = _armor->getLoftempsSet();

	_tu = _stats.tu;
	_energy = _stats.stamina;
	_health = _stats.health;
	_currentArmor[SIDE_FRONT] = _armor->getFrontArmor();
	_currentArmor[SIDE_LEFT] = _armor->getSideArmor();
	_currentArmor[SIDE_RIGHT] = _armor->getSideArmor();
	_currentArmor[SIDE_REAR] = _armor->getRearArmor();
	_currentArmor[SIDE_UNDER] = _armor->getUnderArmor();
}

/**
 * Initializes a BattleUnit from a Unit (non-player) object.
 * @param unit Pointer to Unit object.
 * @param faction Which faction the units belongs to.
 * @param id Unique unit ID.
 * @param armor Pointer to unit Armor.
 * @param diff difficulty level (for stat adjustment).
 * @param depth the depth of the battlefield (used to determine movement type in case of MT_FLOAT).
 */
BattleUnit::BattleUnit(Unit *unit, UnitFaction faction, int id, Armor *armor, StatAdjustment *adjustment, int depth, int maxViewDistance) :
	_faction(faction), _originalFaction(faction), _killedBy(faction), _id(id),
	_tile(0), _lastPos(Position()), _direction(0), _toDirection(0), _directionTurret(0),
	_toDirectionTurret(0), _verticalDirection(0), _status(STATUS_STANDING), _wantsToSurrender(false), _walkPhase(0),
	_fallPhase(0), _kneeled(false), _floating(false), _dontReselect(false), _fire(0), _currentAIState(0),
	_visible(false), _expBravery(0), _expReactions(0), _expFiring(0),
	_expThrowing(0), _expPsiSkill(0), _expPsiStrength(0), _expMelee(0), _motionPoints(0), _kills(0), _hitByFire(false), _fireMaxHit(0), _smokeMaxHit(0),
	_moraleRestored(0), _coverReserve(0), _charging(0), _turnsSinceSpotted(255),
	_statistics(), _murdererId(0), _mindControllerID(0), _fatalShotSide(SIDE_FRONT),
	_fatalShotBodyPart(BODYPART_HEAD), _armor(armor), _geoscapeSoldier(0),  _unitRules(unit),
	_rankInt(0), _turretType(-1), _hidingForTurn(false), _respawn(false)
{
	_type = unit->getType();
	_rank = unit->getRank();
	_race = unit->getRace();
	_stats = *unit->getStats();
	_standHeight = unit->getStandHeight();
	_kneelHeight = unit->getKneelHeight();
	_floatHeight = unit->getFloatHeight();
	_loftempsSet = _armor->getLoftempsSet();
	_deathSound = unit->getDeathSounds();
	_aggroSound = unit->getAggroSound();
	_moveSound = unit->getMoveSound();
	_intelligence = unit->getIntelligence();
	_aggression = unit->getAggression();
	_specab = (SpecialAbility) unit->getSpecialAbility();
	_spawnUnit = unit->getSpawnUnit();
	_value = unit->getValue();
	_faceDirection = -1;

	_movementType = _armor->getMovementType();
	if (_movementType == MT_FLOAT)
	{
		if (depth > 0)
		{
			_movementType = MT_FLY;
		}
		else
		{
			_movementType = MT_WALK;
		}
	}
	else if (_movementType == MT_SINK)
	{
		if (depth == 0)
		{
			_movementType = MT_FLY;
		}
		else
		{
			_movementType = MT_WALK;
		}
	}

	_stats += *_armor->getStats();	// armors may modify effective stats
	_maxViewDistanceAtDark = _armor->getVisibilityAtDark() ? _armor->getVisibilityAtDark() : faction==FACTION_HOSTILE ? maxViewDistance : 9;
	_maxViewDistanceAtDay = _armor->getVisibilityAtDay() ? _armor->getVisibilityAtDay() : maxViewDistance;

	_breathFrame = -1; // most aliens don't breathe per-se, that's exclusive to humanoids
	if (armor->getDrawingRoutine() == 14)
	{
		_breathFrame = 0;
	}
	_floorAbove = false;
	_breathing = false;

	_maxArmor[SIDE_FRONT] = _armor->getFrontArmor();
	_maxArmor[SIDE_LEFT] = _armor->getSideArmor();
	_maxArmor[SIDE_RIGHT] = _armor->getSideArmor();
	_maxArmor[SIDE_REAR] = _armor->getRearArmor();
	_maxArmor[SIDE_UNDER] = _armor->getUnderArmor();

	if (faction == FACTION_HOSTILE)
	{
		adjustStats(*adjustment);
	}

	_tu = _stats.tu;
	_energy = _stats.stamina;
	_health = _stats.health;
	_morale = 100;
	_stunlevel = 0;
	_currentArmor[SIDE_FRONT] = _maxArmor[SIDE_FRONT];
	_currentArmor[SIDE_LEFT] = _maxArmor[SIDE_LEFT];
	_currentArmor[SIDE_RIGHT] = _maxArmor[SIDE_RIGHT];
	_currentArmor[SIDE_REAR] = _maxArmor[SIDE_REAR];
	_currentArmor[SIDE_UNDER] = _maxArmor[SIDE_UNDER];
	for (int i = 0; i < BODYPART_MAX; ++i)
		_fatalWounds[i] = 0;
	for (int i = 0; i < SPEC_WEAPON_MAX; ++i)
		_specWeapon[i] = 0;

	_activeHand = "STR_RIGHT_HAND";
	_gender = GENDER_MALE;

	lastCover = Position(-1, -1, -1);

	_statistics = new BattleUnitStatistics();

	int generalRank = 0;
	if (faction == FACTION_HOSTILE)
	{
		const int max = 7;
		const char* rankList[max] =
		{
			"STR_LIVE_SOLDIER",
			"STR_LIVE_ENGINEER",
			"STR_LIVE_MEDIC",
			"STR_LIVE_NAVIGATOR",
			"STR_LIVE_LEADER",
			"STR_LIVE_COMMANDER",
			"STR_LIVE_TERRORIST",
		};
		for (int i = 0; i < max; ++i)
		{
			if (_rank.compare(rankList[i]) == 0)
			{
				generalRank = i;
				break;
			}
		}
	}
	else if (faction == FACTION_NEUTRAL)
	{
		generalRank = RNG::seedless(0, 7);
	}

	setRecolor(RNG::seedless(0, 127), RNG::seedless(0, 127), generalRank);
}


/**
 *
 */
BattleUnit::~BattleUnit()
{
	if (!getGeoscapeSoldier())
	{
		for (std::vector<BattleUnitKills*>::const_iterator i = _statistics->kills.begin(); i != _statistics->kills.end(); ++i)
		{
			delete *i;
		}
	}
	delete _statistics;
	delete _currentAIState;
}

/**
 * Loads the unit from a YAML file.
 * @param node YAML node.
 */
void BattleUnit::load(const YAML::Node &node)
{
	_id = node["id"].as<int>(_id);
	_faction = (UnitFaction)node["faction"].as<int>(_faction);
	_status = (UnitStatus)node["status"].as<int>(_status);
	_wantsToSurrender = node["wantsToSurrender"].as<bool>(_wantsToSurrender);
	_pos = node["position"].as<Position>(_pos);
	_direction = _toDirection = node["direction"].as<int>(_direction);
	_directionTurret = _toDirectionTurret = node["directionTurret"].as<int>(_directionTurret);
	_tu = node["tu"].as<int>(_tu);
	_health = node["health"].as<int>(_health);
	_stunlevel = node["stunlevel"].as<int>(_stunlevel);
	_energy = node["energy"].as<int>(_energy);
	_morale = node["morale"].as<int>(_morale);
	_kneeled = node["kneeled"].as<bool>(_kneeled);
	_floating = node["floating"].as<bool>(_floating);
	for (int i=0; i < SIDE_MAX; i++)
		_currentArmor[i] = node["armor"][i].as<int>(_currentArmor[i]);
	for (int i=0; i < BODYPART_MAX; i++)
		_fatalWounds[i] = node["fatalWounds"][i].as<int>(_fatalWounds[i]);
	_fire = node["fire"].as<int>(_fire);
	_expBravery = node["expBravery"].as<int>(_expBravery);
	_expReactions = node["expReactions"].as<int>(_expReactions);
	_expFiring = node["expFiring"].as<int>(_expFiring);
	_expThrowing = node["expThrowing"].as<int>(_expThrowing);
	_expPsiSkill = node["expPsiSkill"].as<int>(_expPsiSkill);
	_expPsiStrength = node["expPsiStrength"].as<int>(_expPsiStrength);
	_expMelee = node["expMelee"].as<int>(_expMelee);
	_turretType = node["turretType"].as<int>(_turretType);
	_visible = node["visible"].as<bool>(_visible);
	_turnsSinceSpotted = node["turnsSinceSpotted"].as<int>(_turnsSinceSpotted);
	_killedBy = (UnitFaction)node["killedBy"].as<int>(_killedBy);
	_moraleRestored = node["moraleRestored"].as<int>(_moraleRestored);
	_rankInt = node["rankInt"].as<int>(_rankInt);
	_kills = node["kills"].as<int>(_kills);
	_dontReselect = node["dontReselect"].as<bool>(_dontReselect);
	_charging = 0;
	_spawnUnit = node["spawnUnit"].as<std::string>(_spawnUnit);
	_motionPoints = node["motionPoints"].as<int>(0);
	_respawn = node["respawn"].as<bool>(_respawn);
	_activeHand = node["activeHand"].as<std::string>(_activeHand);
	if (node["tempUnitStatistics"])
	{
	_statistics->load(node["tempUnitStatistics"]);
	}
	_murdererId = node["murdererId"].as<int>(_murdererId);
	_fatalShotSide = (UnitSide)node["fatalShotSide"].as<int>(_fatalShotSide);
	_fatalShotBodyPart = (UnitBodyPart)node["fatalShotBodyPart"].as<int>(_fatalShotBodyPart);
	_murdererWeapon = node["murdererWeapon"].as<std::string>(_murdererWeapon);
	_murdererWeaponAmmo = node["murdererWeaponAmmo"].as<std::string>(_murdererWeaponAmmo);

	if (const YAML::Node& p = node["recolor"])
	{
		_recolor.clear();
		for (size_t i = 0; i < p.size(); ++i)
		{
			_recolor.push_back(std::make_pair(p[i][0].as<int>(), p[i][1].as<int>()));
		}
	}
	_mindControllerID = node["mindControllerID"].as<int>(_mindControllerID);
}

/**
 * Saves the soldier to a YAML file.
 * @return YAML node.
 */
YAML::Node BattleUnit::save() const
{
	YAML::Node node;

	node["id"] = _id;
	node["genUnitType"] = _type;
	node["genUnitArmor"] = _armor->getType();
	node["faction"] = (int)_faction;
	node["status"] = (int)_status;
	node["wantsToSurrender"] = _wantsToSurrender;
	node["position"] = _pos;
	node["direction"] = _direction;
	node["directionTurret"] = _directionTurret;
	node["tu"] = _tu;
	node["health"] = _health;
	node["stunlevel"] = _stunlevel;
	node["energy"] = _energy;
	node["morale"] = _morale;
	node["kneeled"] = _kneeled;
	node["floating"] = _floating;
	for (int i=0; i < SIDE_MAX; i++) node["armor"].push_back(_currentArmor[i]);
	for (int i=0; i < BODYPART_MAX; i++) node["fatalWounds"].push_back(_fatalWounds[i]);
	node["fire"] = _fire;
	node["expBravery"] = _expBravery;
	node["expReactions"] = _expReactions;
	node["expFiring"] = _expFiring;
	node["expThrowing"] = _expThrowing;
	node["expPsiSkill"] = _expPsiSkill;
	node["expPsiStrength"] = _expPsiStrength;
	node["expMelee"] = _expMelee;
	node["turretType"] = _turretType;
	node["visible"] = _visible;
	node["turnsSinceSpotted"] = _turnsSinceSpotted;
	node["rankInt"] = _rankInt;
	node["moraleRestored"] = _moraleRestored;
	if (getAIModule())
	{
		node["AI"] = getAIModule()->save();
	}
	node["killedBy"] = (int)_killedBy;
	if (_originalFaction != _faction)
		node["originalFaction"] = (int)_originalFaction;
	if (_kills)
		node["kills"] = _kills;
	if (_faction == FACTION_PLAYER && _dontReselect)
		node["dontReselect"] = _dontReselect;
	if (!_spawnUnit.empty())
		node["spawnUnit"] = _spawnUnit;
	node["motionPoints"] = _motionPoints;
	node["respawn"] = _respawn;
	node["activeHand"] = _activeHand;
	node["tempUnitStatistics"] = _statistics->save();
	node["murdererId"] = _murdererId;
	node["fatalShotSide"] = (int)_fatalShotSide;
	node["fatalShotBodyPart"] = (int)_fatalShotBodyPart;
	node["murdererWeapon"] = _murdererWeapon;
	node["murdererWeaponAmmo"] = _murdererWeaponAmmo;

	for (size_t i = 0; i < _recolor.size(); ++i)
	{
		YAML::Node p;
		p.push_back((int)_recolor[i].first);
		p.push_back((int)_recolor[i].second);
		node["recolor"].push_back(p);
	}
	node["mindControllerID"] = _mindControllerID;

	return node;
}

/**
 * Prepare vector values for recolor.
 * @param basicLook select index for hair and face color.
 * @param utileLook select index for utile color.
 * @param rankLook select index for rank color.
 */
void BattleUnit::setRecolor(int basicLook, int utileLook, int rankLook)
{
	const int colorsMax = 4;
	std::pair<int, int> colors[colorsMax] =
	{
		std::make_pair(_armor->getFaceColorGroup(), _armor->getFaceColor(basicLook)),
		std::make_pair(_armor->getHairColorGroup(), _armor->getHairColor(basicLook)),
		std::make_pair(_armor->getUtileColorGroup(), _armor->getUtileColor(utileLook)),
		std::make_pair(_armor->getRankColorGroup(), _armor->getRankColor(rankLook)),
	};

	for (int i = 0; i < colorsMax; ++i)
	{
		if (colors[i].first > 0 && colors[i].second > 0)
		{
			_recolor.push_back(std::make_pair(colors[i].first << 4, colors[i].second));
		}
	}
}

/**
 * Returns the BattleUnit's unique ID.
 * @return Unique ID.
 */
int BattleUnit::getId() const
{
	return _id;
}

/**
 * Changes the BattleUnit's position.
 * @param pos position
 * @param updateLastPos refresh last stored position
 */
void BattleUnit::setPosition(const Position& pos, bool updateLastPos)
{
	if (updateLastPos) { _lastPos = _pos; }
	_pos = pos;
}

/**
 * Gets the BattleUnit's position.
 * @return position
 */
const Position& BattleUnit::getPosition() const
{
	return _pos;
}

/**
 * Gets the BattleUnit's position.
 * @return position
 */
const Position& BattleUnit::getLastPosition() const
{
	return _lastPos;
}

/**
 * Gets position of unit center in vexels.
 * @return position in vexels
 */
Position BattleUnit::getPositionVexels() const
{
	Position center = _pos.toVexel();
	center += Position(8, 8, 0) * _armor->getSize();
	return center;
}

/**
 * Gets the BattleUnit's destination.
 * @return destination
 */
const Position& BattleUnit::getDestination() const
{
	return _destination;
}

/**
 * Changes the BattleUnit's (horizontal) direction.
 * Only used for initial unit placement.
 * @param direction new horizontal direction
 */
void BattleUnit::setDirection(int direction)
{
	_direction = direction;
	_toDirection = direction;
	_directionTurret = direction;
}

/**
 * Changes the BattleUnit's (horizontal) face direction.
 * Only used for strafing moves.
 * @param direction new face direction
 */
void BattleUnit::setFaceDirection(int direction)
{
	_faceDirection = direction;
}

/**
 * Gets the BattleUnit's (horizontal) direction.
 * @return horizontal direction
 */
int BattleUnit::getDirection() const
{
	return _direction;
}

/**
 * Gets the BattleUnit's (horizontal) face direction.
 * Used only during strafing moves.
 * @return face direction
 */
int BattleUnit::getFaceDirection() const
{
	return _faceDirection;
}

/**
 * Gets the BattleUnit's turret direction.
 * @return direction
 */
int BattleUnit::getTurretDirection() const
{
	return _directionTurret;
}

/**
 * Gets the BattleUnit's turret To direction.
 * @return toDirectionTurret
 */
int BattleUnit::getTurretToDirection() const
{
	return _toDirectionTurret;
}

/**
 * Gets the BattleUnit's vertical direction. This is when going up or down.
 * @return direction
 */
int BattleUnit::getVerticalDirection() const
{
	return _verticalDirection;
}

/**
 * Gets the unit's status.
 * @return the unit's status
 */
UnitStatus BattleUnit::getStatus() const
{
	return _status;
}

/**
* Does the unit want to surrender?
* @return True if the unit wants to surrender
*/
bool BattleUnit::wantsToSurrender() const
{
	return _wantsToSurrender;
}

/**
 * Initialises variables to start walking.
 * @param direction Which way to walk.
 * @param destination The position we should end up on.
 * @param tileBelowMe Which tile is currently below the unit.
 * @param cache Update cache?
 */
void BattleUnit::startWalking(int direction, const Position &destination, Tile *tileBelowMe, bool cache)
{
	if (direction >= Pathfinding::DIR_UP)
	{
		_verticalDirection = direction;
		_status = STATUS_FLYING;
	}
	else
	{
		_direction = direction;
		_status = STATUS_WALKING;
	}
	bool floorFound = false;
	if (!_tile->hasNoFloor(tileBelowMe))
	{
		floorFound = true;
	}
	if (!floorFound || direction >= Pathfinding::DIR_UP)
	{
		_status = STATUS_FLYING;
		_floating = true;
	}
	else
	{
		_floating = false;
	}

	_walkPhase = 0;
	_destination = destination;
	_lastPos = _pos;
	_kneeled = false;
	if (_breathFrame >= 0)
	{
		_breathing = false;
		_breathFrame = 0;
	}
}

/**
 * This will increment the walking phase.
 * @param tileBelowMe Pointer to tile currently below the unit.
 * @param cache Refresh the unit cache.
 */
void BattleUnit::keepWalking(Tile *tileBelowMe, bool cache)
{
	int middle, end;
	if (_verticalDirection)
	{
		middle = 4;
		end = 8;
	}
	else
	{
		// diagonal walking takes double the steps
		middle = 4 + 4 * (_direction % 2);
		end = 8 + 8 * (_direction % 2);
		if (_armor->getSize() > 1)
		{
			if (_direction < 1 || _direction > 5)
				middle = end;
			else if (_direction == 5)
				middle = 12;
			else if (_direction == 1)
				middle = 5;
			else
				middle = 1;
		}
	}
	if (!cache)
	{
		_pos = _destination;
		end = 2;
	}

	_walkPhase++;

	if (_walkPhase == middle)
	{
		// we assume we reached our destination tile
		// this is actually a drawing hack, so soldiers are not overlapped by floortiles
		_pos = _destination;
	}

	if (_walkPhase >= end)
	{
		if (_floating && !_tile->hasNoFloor(tileBelowMe))
		{
			_floating = false;
		}
		// we officially reached our destination tile
		_status = STATUS_STANDING;
		_walkPhase = 0;
		_verticalDirection = 0;
		if (_faceDirection >= 0) {
			// Finish strafing move facing the correct way.
			_direction = _faceDirection;
			_faceDirection = -1;
		}

		// motion points calculation for the motion scanner blips
		if (_armor->getSize() > 1)
		{
			_motionPoints += 30;
		}
		else
		{
			// sectoids actually have less motion points
			// but instead of create yet another variable,
			// I used the height of the unit instead (logical)
			if (getStandHeight() > 16)
				_motionPoints += 4;
			else
				_motionPoints += 3;
		}
	}
}

/**
 * Gets the walking phase for animation and sound.
 * @return phase will always go from 0-7
 */
int BattleUnit::getWalkingPhase() const
{
	return _walkPhase % 8;
}

/**
 * Gets the walking phase for diagonal walking.
 * @return phase this will be 0 or 8
 */
int BattleUnit::getDiagonalWalkingPhase() const
{
	return (_walkPhase / 8) * 8;
}

/**
 * Look at a point.
 * @param point Position to look at.
 * @param turret True to turn the turret, false to turn the unit.
 */
void BattleUnit::lookAt(const Position &point, bool turret)
{
	int dir = directionTo (point);

	if (turret)
	{
		_toDirectionTurret = dir;
		if (_toDirectionTurret != _directionTurret)
		{
			_status = STATUS_TURNING;
		}
	}
	else
	{
		_toDirection = dir;
		if (_toDirection != _direction
			&& _toDirection < 8
			&& _toDirection > -1)
		{
			_status = STATUS_TURNING;
		}
	}
}

/**
 * Look at a direction.
 * @param direction Direction to look at.
 * @param force True to reset the direction, false to animate to it.
 */
void BattleUnit::lookAt(int direction, bool force)
{
	if (!force)
	{
		if (direction < 0 || direction >= 8) return;
		_toDirection = direction;
		if (_toDirection != _direction)
		{
			_status = STATUS_TURNING;
		}
	}
	else
	{
		_toDirection = direction;
		_direction = direction;
	}
}

/**
 * Advances the turning towards the target direction.
 * @param turret True to turn the turret, false to turn the unit.
 */
void BattleUnit::turn(bool turret)
{
	int a = 0;

	if (turret)
	{
		if (_directionTurret == _toDirectionTurret)
		{
			abortTurn();
			return;
		}
		a = _toDirectionTurret - _directionTurret;
	}
	else
	{
		if (_direction == _toDirection)
		{
			abortTurn();
			return;
		}
		a = _toDirection - _direction;
	}

	if (a != 0) {
		if (a > 0) {
			if (a <= 4) {
				if (!turret) {
					if (_turretType > -1)
						_directionTurret++;
					_direction++;
				} else _directionTurret++;
			} else {
				if (!turret) {
					if (_turretType > -1)
						_directionTurret--;
					_direction--;
				} else _directionTurret--;
			}
		} else {
			if (a > -4) {
				if (!turret) {
					if (_turretType > -1)
						_directionTurret--;
					_direction--;
				} else _directionTurret--;
			} else {
				if (!turret) {
					if (_turretType > -1)
						_directionTurret++;
					_direction++;
				} else _directionTurret++;
			}
		}
		if (_direction < 0) _direction = 7;
		if (_direction > 7) _direction = 0;
		if (_directionTurret < 0) _directionTurret = 7;
		if (_directionTurret > 7) _directionTurret = 0;
	}

	if (turret)
	{
		 if (_toDirectionTurret == _directionTurret)
		 {
			// we officially reached our destination
			_status = STATUS_STANDING;
		 }
	}
	else if (_toDirection == _direction || _status == STATUS_UNCONSCIOUS)
	{
		// we officially reached our destination
		_status = STATUS_STANDING;
	}
}

/**
 * Stops the turning towards the target direction.
 */
void BattleUnit::abortTurn()
{
	_status = STATUS_STANDING;
}


/**
 * Gets the soldier's gender.
 */
SoldierGender BattleUnit::getGender() const
{
	return _gender;
}

/**
 * Returns the unit's faction.
 * @return Faction. (player, hostile or neutral)
 */
UnitFaction BattleUnit::getFaction() const
{
	return _faction;
}

/**
 * Gets values used for recoloring sprites.
 * @param i what value choose.
 * @return Pairs of value, where first is color group to replace and second is new color group with shade.
 */
const std::vector<std::pair<Uint8, Uint8> > &BattleUnit::getRecolor() const
{
	return _recolor;
}

/**
 * Kneel down.
 * @param kneeled to kneel or to stand up
 */
void BattleUnit::kneel(bool kneeled)
{
	_kneeled = kneeled;
}

/**
 * Is kneeled down?
 * @return true/false
 */
bool BattleUnit::isKneeled() const
{
	return _kneeled;
}

/**
 * Is floating? A unit is floating when there is no ground under him/her.
 * @return true/false
 */
bool BattleUnit::isFloating() const
{
	return _floating;
}

/**
 * Aim. (shows the right hand sprite and weapon holding)
 * @param aiming true/false
 */
void BattleUnit::aim(bool aiming)
{
	if (aiming)
		_status = STATUS_AIMING;
	else
		_status = STATUS_STANDING;
}

/**
 * Returns the direction from this unit to a given point.
 * @param point given position.
 * @return direction.
 */
int BattleUnit::directionTo(const Position &point) const
{
	double ox = point.x - _pos.x;
	double oy = point.y - _pos.y;
	double angle = atan2(ox, -oy);
	// divide the pie in 4 angles each at 1/8th before each quarter
	double pie[4] = {(M_PI_4 * 4.0) - M_PI_4 / 2.0, (M_PI_4 * 3.0) - M_PI_4 / 2.0, (M_PI_4 * 2.0) - M_PI_4 / 2.0, (M_PI_4 * 1.0) - M_PI_4 / 2.0};
	int dir = 0;

	if (angle > pie[0] || angle < -pie[0])
	{
		dir = 4;
	}
	else if (angle > pie[1])
	{
		dir = 3;
	}
	else if (angle > pie[2])
	{
		dir = 2;
	}
	else if (angle > pie[3])
	{
		dir = 1;
	}
	else if (angle < -pie[1])
	{
		dir = 5;
	}
	else if (angle < -pie[2])
	{
		dir = 6;
	}
	else if (angle < -pie[3])
	{
		dir = 7;
	}
	else if (angle < pie[0])
	{
		dir = 0;
	}
	return dir;
}

/**
 * Returns the soldier's amount of time units.
 * @return Time units.
 */
int BattleUnit::getTimeUnits() const
{
	return _tu;
}

/**
 * Returns the soldier's amount of energy.
 * @return Energy.
 */
int BattleUnit::getEnergy() const
{
	return _energy;
}

/**
 * Returns the soldier's amount of health.
 * @return Health.
 */
int BattleUnit::getHealth() const
{
	return _health;
}

/**
 * Returns the soldier's amount of morale.
 * @return Morale.
 */
int BattleUnit::getMorale() const
{
	return _morale;
}

/**
 * Get overkill damage to unit.
 * @return Damage over normal health.
 */
int BattleUnit::getOverKillDamage() const
{
	return std::max(-_health - (int)(_stats.health * _armor->getOverKill()), 0);
}

/**
 * Helper function for setting value with max bound.
 * @param value
 * @param max
 * @param diff
 */
static inline void setValueMax(int& value, int diff, int min, int max)
{
	value += diff;
	if (value < min)
		value = min;
	else if (value > max)
		value = max;
}

/**
 * Do an amount of damage.
 * @param relative The relative position of which part of armor and/or bodypart is hit.
 * @param power The amount of damage to inflict.
 * @param type The type of damage being inflicted.
 * @return damage done after adjustment
 */
int BattleUnit::damage(const Position &relative, int power, const RuleDamageType *type, UnitSide sideOverride, UnitBodyPart bodypartOverride)
{
	UnitSide side = SIDE_FRONT;
	UnitBodyPart bodypart = BODYPART_TORSO;

	if (power <= 0 || _health <= 0)
	{
		return 0;
	}

	power = (int)floor(power * _armor->getDamageModifier(type->ResistType));

	if (!type->IgnoreDirection)
	{
		if (relative == Position(0, 0, 0))
		{
			side = SIDE_UNDER;
		}
		else
		{
			int relativeDirection;
			const int abs_x = abs(relative.x);
			const int abs_y = abs(relative.y);
			if (abs_y > abs_x * 2)
				relativeDirection = 8 + 4 * (relative.y > 0);
			else if (abs_x > abs_y * 2)
				relativeDirection = 10 + 4 * (relative.x < 0);
			else
			{
				if (relative.x < 0)
				{
					if (relative.y > 0)
						relativeDirection = 13;
					else
						relativeDirection = 15;
				}
				else
				{
					if (relative.y > 0)
						relativeDirection = 11;
					else
						relativeDirection = 9;
				}
			}

			switch((relativeDirection - _direction) % 8)
			{
			case 0:	side = SIDE_FRONT; 										break;
			case 1:	side = RNG::generate(0,2) < 2 ? SIDE_FRONT:SIDE_RIGHT; 	break;
			case 2:	side = SIDE_RIGHT; 										break;
			case 3:	side = RNG::generate(0,2) < 2 ? SIDE_REAR:SIDE_RIGHT; 	break;
			case 4:	side = SIDE_REAR; 										break;
			case 5:	side = RNG::generate(0,2) < 2 ? SIDE_REAR:SIDE_LEFT; 	break;
			case 6:	side = SIDE_LEFT; 										break;
			case 7:	side = RNG::generate(0,2) < 2 ? SIDE_FRONT:SIDE_LEFT; 	break;
			}
			if (relative.z > getHeight())
			{
				bodypart = BODYPART_HEAD;
			}
			else if (relative.z > 4)
			{
				switch(side)
				{
				case SIDE_LEFT:		bodypart = BODYPART_LEFTARM; break;
				case SIDE_RIGHT:	bodypart = BODYPART_RIGHTARM; break;
				default:			bodypart = BODYPART_TORSO;
				}
			}
			else
			{
				switch(side)
				{
				case SIDE_LEFT: 	bodypart = BODYPART_LEFTLEG; 	break;
				case SIDE_RIGHT:	bodypart = BODYPART_RIGHTLEG; 	break;
				default:
					bodypart = (UnitBodyPart) RNG::generate(BODYPART_RIGHTLEG,BODYPART_LEFTLEG);
				}
			}
		}
	}

	// side and bodypart overrides (used by environmental conditions only)
	if (sideOverride != SIDE_MAX)
	{
		side = sideOverride;
	}
	if (bodypartOverride != BODYPART_MAX)
	{
		bodypart = bodypartOverride;
	}

	int toHealth = 0;
	int toArmorPre = type->getArmorPreDamage(power);

	if (type->ArmorEffectiveness > 0.0f)
	{
		power -= getArmor(side) * type->ArmorEffectiveness;
	}

	setValueMax(_currentArmor[side], - toArmorPre, 0, _armor->getArmor(side));

	if (power > 0)
	{
		// stun level change
		if (!_armor->getPainImmune() || type->IgnorePainImmunity)
		{
			setValueMax(_stunlevel, type->getStunDamage(power), 0, 4 * _stats.health);
		}

		// morale change
		moraleChange(-(110 - _stats.bravery) * type->getMoraleDamage(power) / 100);

		// time units change
		setValueMax(_tu, - type->getTimeDamage(power), 0, _stats.tu);

		// health change
		int overKillMinimum = type->IgnoreOverKill ? 0 : -4 * _stats.health;
		toHealth = type->getHealthDamage(power);
		setValueMax(_health, - toHealth, overKillMinimum, _stats.health);

		// energy change
		setValueMax(_energy, - type->getEnergyDamage(power), 0, _stats.stamina);

		// fatal wounds change
		if (isWoundable())
		{
			const int wound = type->getWoundDamage(power);
			_fatalWounds[bodypart] += wound;
			moraleChange(-wound);
		}

		// armor value change
		setValueMax(_currentArmor[side], - type->getArmorDamage(power), 0, _armor->getArmor(side));
	}

	setFatalShotInfo(side, bodypart);
	return toHealth;
}

/**
 * Do an amount of stun recovery.
 * @param power
 */
void BattleUnit::healStun(int power)
{
	_stunlevel -= power;
	if (_stunlevel < 0) _stunlevel = 0;
}

int BattleUnit::getStunlevel() const
{
	return _stunlevel;
}

/**
 * Raises a unit's stun level sufficiently so that the unit is ready to become unconscious.
 * Used when another unit falls on top of this unit.
 * Zombified units first convert to their spawn unit.
 * @param battle Pointer to the battlescape game.
 */
void BattleUnit::knockOut(BattlescapeGame *battle)
{
	if (!_spawnUnit.empty())
	{
		setRespawn(false);
		BattleUnit *newUnit = battle->convertUnit(this);
		newUnit->knockOut(battle);
	}
	else
	{
		_stunlevel = _health;
	}
}

/**
 * Initialises the falling sequence. Occurs after death or stunned.
 */
void BattleUnit::startFalling()
{
	_status = STATUS_COLLAPSING;
	_fallPhase = 0;
}

/**
 * Advances the phase of falling sequence.
 */
void BattleUnit::keepFalling()
{
	_fallPhase++;
	if (_fallPhase == _armor->getDeathFrames())
	{
		_fallPhase--;
		if (_health <= 0)
		{
			_status = STATUS_DEAD;
		}
		else
			_status = STATUS_UNCONSCIOUS;
	}
}


/**
 * Returns the phase of the falling sequence.
 * @return phase
 */
int BattleUnit::getFallingPhase() const
{
	return _fallPhase;
}

/**
 * Returns whether the soldier is out of combat, dead or unconscious.
 * A soldier that is out, cannot perform any actions, cannot be selected, but it's still a unit.
 * @return flag if out or not.
 */
bool BattleUnit::isOut() const
{
	return _status == STATUS_DEAD || _status == STATUS_UNCONSCIOUS || _status == STATUS_IGNORE_ME;
}

/**
 * Get the number of time units a certain action takes.
 * @param actionType
 * @param item
 * @return TUs
 */
RuleItemUseCost BattleUnit::getActionTUs(BattleActionType actionType, const BattleItem *item) const
{
	if (item == 0)
	{
		return 0;
	}
	return getActionTUs(actionType, item->getRules());
}

RuleItemUseCost BattleUnit::getActionTUs(BattleActionType actionType, const RuleItem *item) const
{
	RuleItemUseCost cost;
	if (item != 0)
	{
		RuleItemUseCost flat = item->getFlatUse();
		switch (actionType)
		{
			case BA_PRIME:
				flat = item->getFlatPrime();
				cost = item->getCostPrime();
				break;
			case BA_THROW:
				flat = item->getFlatThrow();
				cost = item->getCostThrow();
				break;
			case BA_AUTOSHOT:
				cost = item->getCostAuto();
				break;
			case BA_SNAPSHOT:
				cost = item->getCostSnap();
				break;
			case BA_HIT:
			case BA_EXECUTE:
				flat = item->getFlatMelee();
				cost = item->getCostMelee();
				break;
			case BA_LAUNCH:
			case BA_AIMEDSHOT:
				cost = item->getCostAimed();
				break;
			case BA_USE:
				cost = item->getCostUse();
				break;
			case BA_MINDCONTROL:
				cost = item->getCostMind();
				break;
			case BA_PANIC:
				cost = item->getCostPanic();
				break;
			default:
				break;
		}

		// if it's a percentage, apply it to unit TUs
		if (!flat.Time && cost.Time)
		{
			cost.Time = std::max(1, (int)floor(getBaseStats()->tu * cost.Time / 100.0f));
		}
		// if it's a percentage, apply it to unit Energy
		if (!flat.Energy && cost.Energy)
		{
			cost.Energy = std::max(1, (int)floor(getBaseStats()->stamina * cost.Energy / 100.0f));
		}
		// if it's a percentage, apply it to unit Morale
		if (!flat.Morale && cost.Morale)
		{
			cost.Morale = std::max(1, (int)floor((110 - getBaseStats()->bravery) * cost.Morale / 100.0f));
		}
		// if it's a percentage, apply it to unit Health
		if (!flat.Health && cost.Health)
		{
			cost.Health = std::max(1, (int)floor(getBaseStats()->health * cost.Health / 100.0f));
		}
		// if it's a percentage, apply it to unit Health
		if (!flat.Stun && cost.Stun)
		{
			cost.Stun = std::max(1, (int)floor(getBaseStats()->health * cost.Stun / 100.0f));
		}
	}
	return cost;
}

/**
 * Spend time units if it can. Return false if it can't.
 * @param tu
 * @return flag if it could spend the time units or not.
 */
bool BattleUnit::spendTimeUnits(int tu)
{
	if (tu <= _tu)
	{
		_tu -= tu;
		return true;
	}
	else
	{
		return false;
	}
}

/**
 * Spend energy  if it can. Return false if it can't.
 * @param energy
 * @return flag if it could spend the time units or not.
 */
bool BattleUnit::spendEnergy(int energy)
{
	if (energy <= _energy)
	{
		_energy -= energy;
		return true;
	}
	else
	{
		return false;
	}
}

/**
 * Spend resources cost without checking.
 * @param cost
 */
void BattleUnit::spendCost(const RuleItemUseCost& cost)
{
	_tu -= cost.Time;
	_energy -= cost.Energy;
	_morale -= cost.Morale;
	_health -= cost.Health;
	_stunlevel += cost.Stun;
}

/**
 * Set a specific number of timeunits.
 * @param tu
 */
void BattleUnit::setTimeUnits(int tu)
{
	_tu = tu;
}

/**
 * Add this unit to the list of visible units. Returns true if this is a new one.
 * @param unit
 * @return
 */
bool BattleUnit::addToVisibleUnits(BattleUnit *unit)
{
	bool add = true;
	for (std::vector<BattleUnit*>::iterator i = _unitsSpottedThisTurn.begin(); i != _unitsSpottedThisTurn.end();++i)
	{
		if ((BattleUnit*)(*i) == unit)
		{
			add = false;
			break;
		}
	}
	if (add)
	{
		_unitsSpottedThisTurn.push_back(unit);
	}
	for (std::vector<BattleUnit*>::iterator i = _visibleUnits.begin(); i != _visibleUnits.end(); ++i)
	{
		if ((BattleUnit*)(*i) == unit)
		{
			return false;
		}
	}
	_visibleUnits.push_back(unit);
	return true;
}

/**
* Removes the given unit from the list of visible units.
* @param unit The unit to add to our visibility cache.
* @return true if unit found and removed
*/
bool BattleUnit::removeFromVisibleUnits(BattleUnit *unit)
{
	if (!_visibleUnits.size()) {
		return false;
	}
	std::vector<BattleUnit*>::iterator i = std::find(_visibleUnits.begin(), _visibleUnits.end(), unit);
	if (i == _visibleUnits.end())
	{
		return false;
	}
	//Slow to remove stuff from vector as it shuffles all the following items. Swap in rearmost element before removal.
	(*i) = *(_visibleUnits.end() - 1);
	_visibleUnits.pop_back();
	return true;
}

/**
* Checks if the given unit is on the list of visible units.
* @param unit The unit to check whether we have in our visibility cache.
* @return true if on the visible list or of the same faction
*/
bool BattleUnit::hasVisibleUnit(BattleUnit *unit)
{
	if (getFaction() == unit->getFaction())
	{
		//Units of same faction are always visible, but not stored in the visible unit list
		return true;
	}
	return std::find(_visibleUnits.begin(), _visibleUnits.end(), unit) != _visibleUnits.end();
}

/**
 * Get the pointer to the vector of visible units.
 * @return pointer to vector.
 */
std::vector<BattleUnit*> *BattleUnit::getVisibleUnits()
{
	return &_visibleUnits;
}

/**
 * Clear visible units.
 */
void BattleUnit::clearVisibleUnits()
{
	_visibleUnits.clear();
}

/**
 * Add this unit to the list of visible tiles.
 * @param tile that we're now able to see.
 * @return true if a new tile.
 */
bool BattleUnit::addToVisibleTiles(Tile *tile)
{
	//Only add once, otherwise we're going to mess up the visibility value and make trouble for the AI (if sneaky).
	if (_visibleTilesLookup.insert(tile).second)
	{
		tile->setVisible(1);
		_visibleTiles.push_back(tile);
		return true;
	}
	return false;
}

bool BattleUnit::hasVisibleTile(Tile *tile) const
{
	return _visibleTilesLookup.find(tile) != _visibleTilesLookup.end(); //find?
}

/**
 * Get the pointer to the vector of visible tiles.
 * @return pointer to vector.
 */
const std::vector<Tile*> *BattleUnit::getVisibleTiles()
{
	return &_visibleTiles;
}

/**
 * Clears visible tiles. Also reduces the associated visibility counter used by the AI.
 */
void BattleUnit::clearVisibleTiles()
{
	for (std::vector<Tile*>::iterator j = _visibleTiles.begin(); j != _visibleTiles.end(); ++j)
	{
		(*j)->setVisible(-1);
	}
	_visibleTilesLookup.clear();
	_visibleTiles.clear();
}

/**
 * Get accuracy of different types of psi attack.
 * @param actionType Psi attack type.
 * @param item Psi-Amp.
 * @return Attack bonus.
 */
int BattleUnit::getPsiAccuracy(BattleActionType actionType, BattleItem *item)
{
	int psiAcc = 0;
	if (actionType == BA_MINDCONTROL)
	{
		psiAcc = item->getRules()->getAccuracyMind();
	}
	else if (actionType == BA_PANIC)
	{
		psiAcc = item->getRules()->getAccuracyPanic();
	}
	else if (actionType == BA_USE)
	{
		psiAcc = item->getRules()->getAccuracyUse();
	}

	psiAcc += item->getRules()->getAccuracyMultiplier(this);

	return psiAcc;
}

/**
 * Calculate firing accuracy.
 * Formula = accuracyStat * weaponAccuracy * kneelingbonus(1.15) * one-handPenalty(0.8) * woundsPenalty(% health) * critWoundsPenalty (-10%/wound)
 * @param actionType
 * @param item
 * @return firing Accuracy
 */
int BattleUnit::getFiringAccuracy(BattleActionType actionType, BattleItem *item, Mod *mod)
{
	const int modifier = getAccuracyModifier(item);
	int result = 0;
	bool kneeled = _kneeled;
	if (actionType == BA_SNAPSHOT)
	{
		result = item->getRules()->getAccuracyMultiplier(this) * item->getRules()->getAccuracySnap() / 100;
	}
	else if (actionType == BA_AIMEDSHOT || actionType == BA_LAUNCH)
	{
		result = item->getRules()->getAccuracyMultiplier(this) * item->getRules()->getAccuracyAimed() / 100;
	}
	else if (actionType == BA_AUTOSHOT)
	{
		result = item->getRules()->getAccuracyMultiplier(this) * item->getRules()->getAccuracyAuto() / 100;
	}
	else if (actionType == BA_HIT)
	{
		kneeled = false;
		result = item->getRules()->getMeleeMultiplier(this) * item->getRules()->getAccuracyMelee() / 100;
	}
	else if (actionType == BA_THROW)
	{
		kneeled = false;
		result = item->getRules()->getThrowMultiplier(this) * item->getRules()->getAccuracyThrow() / 100;
	}

	if (kneeled)
	{
		result = result * item->getRules()->getKneelBonus(mod) / 100;
	}

	if (item->getRules()->isTwoHanded())
	{
		// two handed weapon, means one hand should be empty
		if (getRightHandWeapon() != 0 && getLeftHandWeapon() != 0)
		{
			result = result * item->getRules()->getOneHandedPenalty(mod) / 100;
		}
	}

	return result * modifier / 100;
}

/**
 * To calculate firing accuracy. Takes health and fatal wounds into account.
 * Formula = accuracyStat * woundsPenalty(% health) * critWoundsPenalty (-10%/wound)
 * @param item the item we are shooting right now.
 * @return modifier
 */
int BattleUnit::getAccuracyModifier(BattleItem *item)
{
	int wounds = _fatalWounds[BODYPART_HEAD];

	if (item)
	{
		if (item->getRules()->isTwoHanded())
		{
			wounds += _fatalWounds[BODYPART_RIGHTARM] + _fatalWounds[BODYPART_LEFTARM];
		}
		else
		{
			if (getRightHandWeapon() == item)
			{
				wounds += _fatalWounds[BODYPART_RIGHTARM];
			}
			else
			{
				wounds += _fatalWounds[BODYPART_LEFTARM];
			}
		}
	}
	return std::max(10, 25 * _health / getBaseStats()->health + 75 + -10 * wounds);
}

/**
 * Set the armor value of a certain armor side.
 * @param armor Amount of armor.
 * @param side The side of the armor.
 */
void BattleUnit::setArmor(int armor, UnitSide side)
{
	if (armor < 0)
	{
		armor = 0;
	}
	_currentArmor[side] = armor;
}

/**
 * Get the armor value of a certain armor side.
 * @param side The side of the armor.
 * @return Amount of armor.
 */
int BattleUnit::getArmor(UnitSide side) const
{
	return _currentArmor[side];
}

/**
 * Get the max armor value of a certain armor side.
 * @param side The side of the armor.
 * @return Amount of armor.
 */
int BattleUnit::getMaxArmor(UnitSide side) const
{
	return _maxArmor[side];
}

/**
 * Get total amount of fatal wounds this unit has.
 * @return Number of fatal wounds.
 */
int BattleUnit::getFatalWounds() const
{
	int sum = 0;
	for (int i = 0; i < BODYPART_MAX; ++i)
		sum += _fatalWounds[i];
	return sum;
}


/**
 * Little formula to calculate reaction score.
 * @return Reaction score.
 */
double BattleUnit::getReactionScore() const
{
	//(Reactions Stat) x (Current Time Units / Max TUs)
	double score = ((double)getBaseStats()->reactions * (double)getTimeUnits()) / (double)getBaseStats()->tu;
	return score;
}

/**
 * Helper function preparing Time Units recovery at beginning of turn.
 * @param tu New time units for this turn.
 */
void BattleUnit::prepareTimeUnits(int tu)
{
	float encumbrance = (float)getBaseStats()->strength / (float)getCarriedWeight();
	if (encumbrance < 1)
	{
	  tu = int(encumbrance * tu);
	}
	// Each fatal wound to the left or right leg reduces the soldier's TUs by 10%.
	tu -= (tu * (_fatalWounds[BODYPART_LEFTLEG]+_fatalWounds[BODYPART_RIGHTLEG] * 10))/100;
	setTimeUnits(tu);
}

/**
 * Helper function preparing Energy recovery at beginning of turn.
 * @param energy Energy grain this turn.
 */
void BattleUnit::prepareEnergy(int energy)
{
	if (!isOut())
	{
		// Each fatal wound to the body reduces the soldier's energy recovery by 10%.
		energy -= (_energy * (_fatalWounds[BODYPART_TORSO] * 10))/100;
		_energy += energy;
		if (_energy > getBaseStats()->stamina)
			_energy = getBaseStats()->stamina;
		else if (_energy < 0)
			_energy = 0;
	}
}

/**
 * Helper function preparing Health recovery at beginning of turn.
 * @param health Health grain this turn.
 */
void BattleUnit::prepareHealth(int health)
{
	// suffer from fatal wounds
	health -= getFatalWounds();

	// suffer from fire
	if (!_hitByFire && _fire > 0)
	{
		health -= _armor->getDamageModifier(DT_IN) * RNG::generate(Mod::FIRE_DAMAGE_RANGE[0], Mod::FIRE_DAMAGE_RANGE[1]);
		_fire--;
	}

	setValueMax(_health, health, -4 * _stats.health, _stats.health);

	// if unit is dead, AI state should be gone
	if (_health <= 0 && _currentAIState)
	{
		delete _currentAIState;
		_currentAIState = 0;
	}
}

/**
 * Helper function preparing Stun recovery at beginning of turn.
 * @param stun Stun damage reduction this turn.
 */
void BattleUnit::prepareStun(int stun)
{
	if (_armor->getSize() == 1 || !isOut())
	{
		healStun(stun);
	}
}

/**
 * Helper function preparing Morale recovery at beginning of turn.
 * @param morale Morale grain this turn.
 */
void BattleUnit::prepareMorale(int morale)
{
	if (!isOut())
	{
		moraleChange(morale);
		int chance = 100 - (2 * getMorale());
		if (RNG::generate(1,100) <= chance)
		{
			int type = RNG::generate(0,100);
			_status = (type<=33?STATUS_BERSERK:STATUS_PANICKING); // 33% chance of berserk, panic can mean freeze or flee, but that is determined later
			_wantsToSurrender = true;
		}
		else
		{
			// successfully avoided panic
			// increase bravery experience counter
			if (chance > 1)
				addBraveryExp();
		}
	}
	else
	{
		// knocked out units are willing to surrender if they wake up
		if (_status == STATUS_UNCONSCIOUS)
			_wantsToSurrender = true;
	}
}
/**
 * Prepare for a new turn.
 */
void BattleUnit::prepareNewTurn(bool fullProcess)
{
	if (_status == STATUS_IGNORE_ME)
	{
		return;
	}

	_unitsSpottedThisTurn.clear();

	_hitByFire = false;
	_dontReselect = false;
	_motionPoints = 0;

	// don't give it back its TUs or anything this round
	// because it's no longer a unit of the team getting TUs back
	if (_faction != _originalFaction)
	{
		_faction = _originalFaction;
		return;
	}

	// transition between stages, don't do damage or panic
	if (!fullProcess)
	{
		return;
	}

	// snapshot of current stats
	int TURecovery = _armor->getTimeRecovery(this);
	int ENRecovery = _armor->getEnergyRecovery(this);
	int HPRecovery = _armor->getHealthRecovery(this);
	int MRRecovery = _armor->getMoraleRecovery(this);
	int STRecovery = _armor->getStunRegeneration(this);

	// update stats
	prepareTimeUnits(TURecovery);
	prepareEnergy(ENRecovery);
	prepareHealth(HPRecovery);
	prepareStun(STRecovery);
	prepareMorale(MRRecovery);
}


/**
 * Morale change with bounds check.
 * @param change can be positive or negative
 */
void BattleUnit::moraleChange(int change)
{
	if (!isFearable()) return;

	_morale += change;
	if (_morale > 100)
		_morale = 100;
	if (_morale < 0)
		_morale = 0;
}

/**
 * Mark this unit as not reselectable.
 */
void BattleUnit::dontReselect()
{
	_dontReselect = true;
}

/**
 * Mark this unit as reselectable.
 */
void BattleUnit::allowReselect()
{
	_dontReselect = false;
}


/**
 * Check whether reselecting this unit is allowed.
 * @return bool
 */
bool BattleUnit::reselectAllowed() const
{
	return !_dontReselect;
}

/**
 * Set the amount of turns this unit is on fire. 0 = no fire.
 * @param fire : amount of turns this tile is on fire.
 */
void BattleUnit::setFire(int fire)
{
	if (_specab != SPECAB_BURNFLOOR && _specab != SPECAB_BURN_AND_EXPLODE)
		_fire = fire;
}

/**
 * Get the amount of turns this unit is on fire. 0 = no fire.
 * @return fire : amount of turns this tile is on fire.
 */
int BattleUnit::getFire() const
{
	return _fire;
}

/**
 * Get the pointer to the vector of inventory items.
 * @return pointer to vector.
 */
std::vector<BattleItem*> *BattleUnit::getInventory()
{
	return &_inventory;
}

/**
 * Let AI do their thing.
 * @param action AI action.
 */
void BattleUnit::think(BattleAction *action)
{
	checkAmmo();
	_currentAIState->think(action);
}

/**
 * Changes the current AI state.
 * @param aiState Pointer to AI state.
 */
void BattleUnit::setAIModule(AIModule *ai)
{
	if (_currentAIState)
	{
		delete _currentAIState;
	}
	_currentAIState = ai;
}

/**
 * Returns the current AI state.
 * @return Pointer to AI state.
 */
AIModule *BattleUnit::getAIModule() const
{
	return _currentAIState;
}

/**
 * Set whether this unit is visible.
 * @param flag
 */
void BattleUnit::setVisible(bool flag)
{
	_visible = flag;
}


/**
 * Get whether this unit is visible.
 * @return flag
 */
bool BattleUnit::getVisible() const
{
	if (getFaction() == FACTION_PLAYER)
	{
		return true;
	}
	else
	{
		return _visible;
	}
}

/**
 * Sets the unit's tile it's standing on
 * @param tile Pointer to tile.
 * @param tileBelow Pointer to tile below.
 */
void BattleUnit::setTile(Tile *tile, Tile *tileBelow)
{
	_tile = tile;
	if (!_tile)
	{
		_floating = false;
		return;
	}
	// unit could have changed from flying to walking or vice versa
	if (_status == STATUS_WALKING && _tile->hasNoFloor(tileBelow) && _movementType == MT_FLY)
	{
		_status = STATUS_FLYING;
		_floating = true;
	}
	else if (_status == STATUS_FLYING && !_tile->hasNoFloor(tileBelow) && _verticalDirection == 0)
	{
		_status = STATUS_WALKING;
		_floating = false;
	}
	else if (_status == STATUS_UNCONSCIOUS)
	{
		_floating = _movementType == MT_FLY && _tile->hasNoFloor(tileBelow);
	}
}

/**
 * Gets the unit's tile.
 * @return Tile
 */
Tile *BattleUnit::getTile() const
{
	return _tile;
}

/**
 * Checks if there's an inventory item in
 * the specified inventory position.
 * @param slot Inventory slot.
 * @param x X position in slot.
 * @param y Y position in slot.
 * @return Item in the slot, or NULL if none.
 */
BattleItem *BattleUnit::getItem(RuleInventory *slot, int x, int y) const
{
	// Soldier items
	if (slot->getType() != INV_GROUND)
	{
		for (std::vector<BattleItem*>::const_iterator i = _inventory.begin(); i != _inventory.end(); ++i)
		{
			if ((*i)->getSlot() == slot && (*i)->occupiesSlot(x, y))
			{
				return *i;
			}
		}
	}
	// Ground items
	else if (_tile != 0)
	{
		for (std::vector<BattleItem*>::const_iterator i = _tile->getInventory()->begin(); i != _tile->getInventory()->end(); ++i)
		{
			if ((*i)->occupiesSlot(x, y))
			{
				return *i;
			}
		}
	}
	return 0;
}

/**
 * Checks if there's an inventory item in
 * the specified inventory position.
 * @param slot Inventory slot.
 * @param x X position in slot.
 * @param y Y position in slot.
 * @return Item in the slot, or NULL if none.
 */
BattleItem *BattleUnit::getItem(const std::string &slot, int x, int y) const
{
	// Soldier items
	if (slot != "STR_GROUND")
	{
		for (std::vector<BattleItem*>::const_iterator i = _inventory.begin(); i != _inventory.end(); ++i)
		{
			if ((*i)->getSlot() != 0 && (*i)->getSlot()->getId() == slot && (*i)->occupiesSlot(x, y))
			{
				return *i;
			}
		}
	}
	// Ground items
	else if (_tile != 0)
	{
		for (std::vector<BattleItem*>::const_iterator i = _tile->getInventory()->begin(); i != _tile->getInventory()->end(); ++i)
		{
			if ((*i)->getSlot() != 0 && (*i)->occupiesSlot(x, y))
			{
				return *i;
			}
		}
	}
	return 0;
}

/**
 * Get the "main hand weapon" from the unit.
 * @param quickest Whether to get the quickest weapon, default true
 * @return Pointer to item.
 */
BattleItem *BattleUnit::getMainHandWeapon(bool quickest) const
{
	BattleItem *weaponRightHand = getRightHandWeapon();
	BattleItem *weaponLeftHand = getLeftHandWeapon();

	// ignore weapons without ammo (rules out grenades)
	if (!weaponRightHand || !weaponRightHand->getAmmoItem() || !weaponRightHand->getAmmoItem()->getAmmoQuantity())
		weaponRightHand = 0;
	if (!weaponLeftHand || !weaponLeftHand->getAmmoItem() || !weaponLeftHand->getAmmoItem()->getAmmoQuantity())
		weaponLeftHand = 0;

	// if there is only one weapon, it's easy:
	if (weaponRightHand && !weaponLeftHand)
		return weaponRightHand;
	else if (!weaponRightHand && weaponLeftHand)
		return weaponLeftHand;
	else if (!weaponRightHand && !weaponLeftHand)
		return 0;

	// otherwise pick the one with the least snapshot TUs
	int tuRightHand = getActionTUs(BA_SNAPSHOT, weaponRightHand).Time;
	int tuLeftHand = getActionTUs(BA_SNAPSHOT, weaponLeftHand).Time;
	BattleItem *weaponCurrentHand = getItem(getActiveHand());
	//prioritize blaster
	if (!quickest && _faction != FACTION_PLAYER)
	{
		if (weaponRightHand->getRules()->getWaypoints() != 0 || weaponRightHand->getAmmoItem()->getRules()->getWaypoints() != 0)
		{
			return weaponRightHand;
		}
		if (weaponLeftHand->getRules()->getWaypoints() != 0 || weaponLeftHand->getAmmoItem()->getRules()->getWaypoints() != 0)
		{
			return weaponLeftHand;
		}
	}
	// if only one weapon has snapshot, pick that one
	if (tuLeftHand <= 0 && tuRightHand > 0)
		return weaponRightHand;
	else if (tuRightHand <= 0 && tuLeftHand > 0)
		return weaponLeftHand;
	// else pick the better one
	else
	{
		if (tuLeftHand >= tuRightHand)
		{
			if (quickest)
			{
				return weaponRightHand;
			}
			else if (_faction == FACTION_PLAYER)
			{
				return weaponCurrentHand;
			}
			else
			{
				return weaponLeftHand;
			}
		}
		else
		{
			if (quickest)
			{
				return weaponLeftHand;
			}
			else if (_faction == FACTION_PLAYER)
			{
				return weaponCurrentHand;
			}
			else
			{
				return weaponRightHand;
			}
		}
	}
}

/**
 * Get a grenade from the belt (used for AI)
 * @return Pointer to item.
 */
BattleItem *BattleUnit::getGrenadeFromBelt() const
{
	for (std::vector<BattleItem*>::const_iterator i = _inventory.begin(); i != _inventory.end(); ++i)
	{
		if ((*i)->getRules()->getBattleType() == BT_GRENADE)
		{
			return *i;
		}
	}
	return 0;
}

/**
 * Gets the item from right hand.
 * @return Item in right hand.
 */
BattleItem *BattleUnit::getRightHandWeapon() const
{
	for (auto i : _inventory)
	{
		auto slot = i->getSlot();
		if (slot && slot->isRightHand())
		{
			return i;
		}
	}
	return nullptr;
}

/**
 *  Gets the item from left hand.
 * @return Item in left hand.
 */
BattleItem *BattleUnit::getLeftHandWeapon() const
{
	for (auto i : _inventory)
	{
		auto slot = i->getSlot();
		if (slot && slot->isLeftHand())
		{
			return i;
		}
	}
	return nullptr;
}

/**
 * Check if we have ammo and reload if needed (used for AI).
 * @return Do we have ammo?
 */
bool BattleUnit::checkAmmo()
{
	BattleItem *list[2] =
	{
		getRightHandWeapon(),
		getLeftHandWeapon(),
	};

	for (int i = 0; i < 2; ++i)
	{
		BattleItem *weapon = list[i];
		if (!weapon || weapon->getAmmoItem() != 0 || weapon->getRules()->getBattleType() == BT_MELEE)
		{
			continue;
		}

		// we have a non-melee weapon with no ammo and 15 or more TUs - we might need to look for ammo then
		BattleItem *ammo = 0;
		int tuCost = weapon->getRules()->getTULoad();
		int tuMove = getTimeUnits() - tuCost;

		if (tuMove < 0)
		{
			continue;
		}

		for (std::vector<BattleItem*>::iterator i = getInventory()->begin(); i != getInventory()->end(); ++i)
		{
			for (const std::string &s : *weapon->getRules()->getCompatibleAmmo())
			{
				if (s == (*i)->getRules()->getType())
				{
					int tuTemp = (*i)->getSlot()->getType() != INV_HAND ? (*i)->getSlot()->getCost(weapon->getSlot()) : 0;
					if (tuTemp < tuMove)
					{
						tuMove = tuTemp;
						ammo = (*i);
					}
					continue;
				}
			}
		}

		if (ammo && spendTimeUnits(tuCost + tuMove))
		{
			weapon->setAmmoItem(ammo);
			ammo->moveToOwner(0);

			return true;
		}
	}
	return false;
}

/**
 * Check if this unit is in the exit area.
 * @param stt Type of exit tile to check for.
 * @return Is in the exit area?
 */
bool BattleUnit::isInExitArea(SpecialTileType stt) const
{
	return _tile && _tile->getMapData(O_FLOOR) && (_tile->getMapData(O_FLOOR)->getSpecialType() == stt);
}

/**
 * Gets the unit height taking into account kneeling/standing.
 * @return Unit's height.
 */
int BattleUnit::getHeight() const
{
	return isKneeled()?getKneelHeight():getStandHeight();
}

/**
 * Adds one to the bravery exp counter.
 */
void BattleUnit::addBraveryExp()
{
	_expBravery++;
}

/**
 * Adds one to the reaction exp counter.
 */
void BattleUnit::addReactionExp()
{
	_expReactions++;
}

/**
 * Adds one to the firing exp counter.
 */
void BattleUnit::addFiringExp()
{
	_expFiring++;
}

/**
 * Adds one to the throwing exp counter.
 */
void BattleUnit::addThrowingExp()
{
	_expThrowing++;
}

/**
 * Adds one to the psi skill exp counter.
 */
void BattleUnit::addPsiSkillExp()
{
	_expPsiSkill++;
}

/**
 * Adds one to the psi strength exp counter.
 */
void BattleUnit::addPsiStrengthExp()
{
	_expPsiStrength++;
}

/**
 * Adds one to the melee exp counter.
 */
void BattleUnit::addMeleeExp()
{
	_expMelee++;
}

void BattleUnit::updateGeoscapeStats(Soldier *soldier) const
{
	soldier->addMissionCount();
	soldier->addKillCount(_kills);
}

/**
 * Check if unit eligible for squaddie promotion. If yes, promote the unit.
 * Increase the mission counter. Calculate the experience increases.
 * @param geoscape Pointer to geoscape save.
 * @param statsDiff (out) The passed UnitStats struct will be filled with the stats differences.
 * @return True if the soldier was eligible for squaddie promotion.
 */
bool BattleUnit::postMissionProcedures(SavedGame *geoscape, UnitStats &statsDiff)
{
	Soldier *s = geoscape->getSoldier(_id);
	if (s == 0)
	{
		return false;
	}

	updateGeoscapeStats(s);

	UnitStats *stats = s->getCurrentStats();
	statsDiff -= *stats;        // subtract old stats
	const UnitStats caps = s->getRules()->getStatCaps();
	int healthLoss = _stats.health - _health;

	if (healthLoss < 0)
	{
		healthLoss = 0;
	}
	s->setWoundRecovery(RNG::generate((healthLoss*0.5),(healthLoss*1.5)));

	if (_expBravery && stats->bravery < caps.bravery)
	{
		if (_expBravery > RNG::generate(0,10)) stats->bravery += 10;
	}
	if (_expReactions && stats->reactions < caps.reactions)
	{
		stats->reactions += improveStat(_expReactions);
	}
	if (_expFiring && stats->firing < caps.firing)
	{
		stats->firing += improveStat(_expFiring);
	}
	if (_expMelee && stats->melee < caps.melee)
	{
		stats->melee += improveStat(_expMelee);
	}
	if (_expThrowing && stats->throwing < caps.throwing)
	{
		stats->throwing += improveStat(_expThrowing);
	}
	if (_expPsiSkill && stats->psiSkill < caps.psiSkill)
	{
		stats->psiSkill += improveStat(_expPsiSkill);
	}
	if (_expPsiStrength && stats->psiStrength < caps.psiStrength)
	{
		stats->psiStrength += improveStat(_expPsiStrength);
	}

	bool hasImproved = false;
	if (_expBravery || _expReactions || _expFiring || _expPsiSkill || _expPsiStrength || _expMelee || _expThrowing)
	{
		hasImproved = true;
		if (s->getRank() == RANK_ROOKIE)
			s->promoteRank();
		int v;
		v = caps.tu - stats->tu;
		if (v > 0) stats->tu += RNG::generate(0, v/10 + 2);
		v = caps.health - stats->health;
		if (v > 0) stats->health += RNG::generate(0, v/10 + 2);
		v = caps.strength - stats->strength;
		if (v > 0) stats->strength += RNG::generate(0, v/10 + 2);
		v = caps.stamina - stats->stamina;
		if (v > 0) stats->stamina += RNG::generate(0, v/10 + 2);
	}

	statsDiff += *stats; // add new stats

	return hasImproved;
}

/**
 * Converts the number of experience to the stat increase.
 * @param Experience counter.
 * @return Stat increase.
 */
int BattleUnit::improveStat(int exp) const
{
	if      (exp > 10) return RNG::generate(2, 6);
	else if (exp > 5)  return RNG::generate(1, 4);
	else if (exp > 2)  return RNG::generate(1, 3);
	else if (exp > 0)  return RNG::generate(0, 1);
	else               return 0;
}

/**
 * Get the unit's minimap sprite index. Used to display the unit on the minimap
 * @return the unit minimap index
 */
int BattleUnit::getMiniMapSpriteIndex() const
{
	//minimap sprite index:
	// * 0-2   : Xcom soldier
	// * 3-5   : Alien
	// * 6-8   : Civilian
	// * 9-11  : Item
	// * 12-23 : Xcom HWP
	// * 24-35 : Alien big terror unit(cyberdisk, ...)
	if (isOut())
	{
		return 9;
	}
	switch (getFaction())
	{
	case FACTION_HOSTILE:
		if (_armor->getSize() == 1)
			return 3;
		else
			return 24;
	case FACTION_NEUTRAL:
		return 6;
	default:
		if (_armor->getSize() == 1)
			return 0;
		else
			return 12;
	}
}

/**
  * Set the turret type. -1 is no turret.
  * @param turretType
  */
void BattleUnit::setTurretType(int turretType)
{
	_turretType = turretType;
}

/**
  * Get the turret type. -1 is no turret.
  * @return type
  */
int BattleUnit::getTurretType() const
{
	return _turretType;
}

/**
 * Get the amount of fatal wound for a body part
 * @param part The body part (in the range 0-5)
 * @return The amount of fatal wound of a body part
 */
int BattleUnit::getFatalWound(int part) const
{
	if (part < 0 || part > 5)
		return 0;
	return _fatalWounds[part];
}

/**
 * Heal a fatal wound of the soldier
 * @param part the body part to heal
 * @param woundAmount the amount of fatal wound healed
 * @param healthAmount The amount of health to add to soldier health
 */
void BattleUnit::heal(int part, int woundAmount, int healthAmount)
{
	if (part < 0 || part > 5)
		return;
	if (!_fatalWounds[part])
		return;

	setValueMax(_fatalWounds[part], -woundAmount, 0, 100);
	setValueMax(_health, healthAmount, 1, getBaseStats()->health); //Hippocratic Oath: First do no harm

}

/**
 * Restore soldier morale
 * @param moraleAmount additional morale boost.
 * @param painKillersStrength how much of damage convert to morale.
 */
void BattleUnit::painKillers(int moraleAmount, float painKillersStrength)
{
	int lostHealth = (getBaseStats()->health - _health) * painKillersStrength;
	if (lostHealth > _moraleRestored)
	{
		_morale = std::min(100, (lostHealth - _moraleRestored + _morale));
		_moraleRestored = lostHealth;
	}
	moraleChange(moraleAmount);
}

/**
 * Restore soldier energy and reduce stun level
 * @param energy The amount of energy to add
 * @param s The amount of stun level to reduce
 */
void BattleUnit::stimulant (int energy, int s)
{
	_energy += energy;
	if (_energy > getBaseStats()->stamina)
		_energy = getBaseStats()->stamina;
	healStun (s);
}


/**
 * Get motion points for the motion scanner. More points
 * is a larger blip on the scanner.
 * @return points.
 */
int BattleUnit::getMotionPoints() const
{
	return _motionPoints;
}

/**
 * Gets the unit's armor.
 * @return Pointer to armor.
 */
const Armor *BattleUnit::getArmor() const
{
	return _armor;
}

/**
 * Set the unit's name.
 * @param name Name
 */
void BattleUnit::setName(const std::wstring &name)
{
	_name = name;
}

/**
 * Get unit's name.
 * An aliens name is the translation of it's race and rank.
 * hence the language pointer needed.
 * @param lang Pointer to language.
 * @param debugAppendId Append unit ID to name for debug purposes.
 * @return name Widecharstring of the unit's name.
 */
std::wstring BattleUnit::getName(Language *lang, bool debugAppendId) const
{
	if (_type != "SOLDIER" && lang != 0)
	{
		std::wstring ret;

		if (_type.find("STR_") != std::string::npos)
			ret = lang->getString(_type);
		else
			ret = lang->getString(_race);

		if (debugAppendId)
		{
			std::wostringstream ss;
			ss << ret << L" " << _id;
			ret = ss.str();
		}
		return ret;
	}

	return _name;
}

/**
  * Gets pointer to the unit's stats.
  * @return stats Pointer to the unit's stats.
  */
UnitStats *BattleUnit::getBaseStats()
{
	return &_stats;
}

/**
  * Gets pointer to the unit's stats.
  * @return stats Pointer to the unit's stats.
  */
const UnitStats *BattleUnit::getBaseStats() const
{
	return &_stats;
}

/**
  * Get the unit's stand height.
  * @return The unit's height in voxels, when standing up.
  */
int BattleUnit::getStandHeight() const
{
	return _standHeight;
}

/**
  * Get the unit's kneel height.
  * @return The unit's height in voxels, when kneeling.
  */
int BattleUnit::getKneelHeight() const
{
	return _kneelHeight;
}

/**
  * Get the unit's floating elevation.
  * @return The unit's elevation over the ground in voxels, when flying.
  */
int BattleUnit::getFloatHeight() const
{
	return _floatHeight;
}

/**
  * Get the unit's loft ID, one per unit tile.
  * Each tile only has one loft, as it is repeated over the entire height of the unit.
  * @param entry Unit tile
  * @return The unit's line of fire template ID.
  */
int BattleUnit::getLoftemps(int entry) const
{
	return _loftempsSet.at(entry);
}

/**
  * Get the unit's value. Used for score at debriefing.
  * @return value score
  */
int BattleUnit::getValue() const
{
	return _value;
}

/**
 * Get the unit's death sounds.
 * @return List of sound IDs.
 */
const std::vector<int> &BattleUnit::getDeathSounds() const
{
	if (_deathSound.empty() && _geoscapeSoldier != 0)
	{
		if (_gender == GENDER_MALE)
			return _geoscapeSoldier->getRules()->getMaleDeathSounds();
		else
			return _geoscapeSoldier->getRules()->getFemaleDeathSounds();
	}
	return _deathSound;
}

/**
 * Get the unit's move sound.
 * @return id.
 */
int BattleUnit::getMoveSound() const
{
	return _moveSound;
}


/**
 * Get whether the unit is affected by fatal wounds.
 * Normally only soldiers are affected by fatal wounds.
 * @return Is the unit affected by wounds?
 */
bool BattleUnit::isWoundable() const
{
	return !_armor->getBleedImmune(!(_type=="SOLDIER" || (Options::alienBleeding && _faction != FACTION_PLAYER)));
}

/**
 * Get whether the unit is affected by morale loss.
 * Normally only small units are affected by morale loss.
 * @return Is the unit affected by morale?
 */
bool BattleUnit::isFearable() const
{
	return !_armor->getFearImmune();
}

/**
 * Get the number of turns an AI unit remembers a soldier's position.
 * @return intelligence.
 */
int BattleUnit::getIntelligence() const
{
	return _intelligence;
}

/**
 * Get the unit's aggression.
 * @return aggression.
 */
int BattleUnit::getAggression() const
{
	return _aggression;
}

int BattleUnit::getMaxViewDistance(int baseVisibility, int nerf, int buff) const
{
	int result = baseVisibility;
	if (nerf > 0)
	{
		result = nerf; // fixed distance nerf
	}
	else
	{
		result += nerf; // relative distance nerf
	}
	if (result < 1)
	{
		result = 1;  // can't go under melee distance
	}
	result += buff; // relative distance buff
	if (result > baseVisibility)
	{
		result = baseVisibility; // don't overbuff (buff is only supposed to counter the nerf)
	}
	return result;
}

int BattleUnit::getMaxViewDistanceAtDark(const Armor *otherUnitArmor) const
{
	return getMaxViewDistance(_maxViewDistanceAtDark, otherUnitArmor->getCamouflageAtDark(), _armor->getAntiCamouflageAtDark());
}

int BattleUnit::getMaxViewDistanceAtDay(const Armor *otherUnitArmor) const
{
	return getMaxViewDistance(_maxViewDistanceAtDay, otherUnitArmor->getCamouflageAtDay(), _armor->getAntiCamouflageAtDay());
}

/**
 * Returns the unit's special ability.
 * @return special ability.
 */
int BattleUnit::getSpecialAbility() const
{
	return _specab;
}

/**
 * Sets this unit to respawn (or not).
 * @param respawn whether it should respawn.
 */
void BattleUnit::setRespawn(bool respawn)
{
	_respawn = respawn;
}

/**
 * Gets this unit's respawn flag.
 */
bool BattleUnit::getRespawn() const
{
	return _respawn;
}

/**
 * Get the unit that is spawned when this one dies.
 * @return unit.
 */
std::string BattleUnit::getSpawnUnit() const
{
	return _spawnUnit;
}

/**
 * Set the unit that is spawned when this one dies.
 * @param spawnUnit unit.
 */
void BattleUnit::setSpawnUnit(const std::string &spawnUnit)
{
	_spawnUnit = spawnUnit;
}

/**
 * Get the units's rank string.
 * @return rank.
 */
std::string BattleUnit::getRankString() const
{
	return _rank;
}

/**
 * Get the geoscape-soldier object.
 * @return soldier.
 */
Soldier *BattleUnit::getGeoscapeSoldier() const
{
	return _geoscapeSoldier;
}

/**
 * Add a kill to the counter.
 */
void BattleUnit::addKillCount()
{
	_kills++;
}

/**
 * Get unit type.
 * @return unit type.
 */
std::string BattleUnit::getType() const
{
	return _type;
}

/**
 * Set unit's active hand.
 * @param hand active hand.
 */
void BattleUnit::setActiveHand(const std::string &hand)
{
	_activeHand = hand;
}

/**
 * Get unit's active hand.
 * @return active hand.
 */
std::string BattleUnit::getActiveHand() const
{
	if (getItem(_activeHand)) return _activeHand;
	if (getLeftHandWeapon()) return "STR_LEFT_HAND";
	return "STR_RIGHT_HAND";
}

/**
 * Converts unit to another faction (original faction is still stored).
 * @param f faction.
 */
void BattleUnit::convertToFaction(UnitFaction f)
{
	_faction = f;
}

/**
* Set health to 0 - used when getting killed unconscious.
*/
void BattleUnit::kill()
{
	_health = 0;
}

/**
 * Set health to 0 and set status dead - used when getting zombified.
 */
void BattleUnit::instaKill()
{
	_health = 0;
	_status = STATUS_DEAD;
}

/**
 * Get sound to play when unit aggros.
 * @return sound
 */
int BattleUnit::getAggroSound() const
{
	return _aggroSound;
}

/**
 * Set a specific number of energy.
 * @param energy energy.
 */
void BattleUnit::setEnergy(int energy)
{
	_energy = energy;
}

/**
 * Get the faction the unit was killed by.
 * @return faction
 */
UnitFaction BattleUnit::killedBy() const
{
	return _killedBy;
}

/**
 * Set the faction the unit was killed by.
 * @param f faction
 */
void BattleUnit::killedBy(UnitFaction f)
{
	_killedBy = f;
}

/**
 * Set the units we are charging towards.
 * @param chargeTarget Charge Target
 */
void BattleUnit::setCharging(BattleUnit *chargeTarget)
{
	_charging = chargeTarget;
}

/**
 * Get the units we are charging towards.
 * @return Charge Target
 */
BattleUnit *BattleUnit::getCharging()
{
	return _charging;
}

/**
 * Get the units carried weight in strength units.
 * @param draggingItem item to ignore
 * @return weight
 */
int BattleUnit::getCarriedWeight(BattleItem *draggingItem) const
{
	int weight = _armor->getWeight();
	for (std::vector<BattleItem*>::const_iterator i = _inventory.begin(); i != _inventory.end(); ++i)
	{
		if ((*i) == draggingItem) continue;
		weight += (*i)->getRules()->getWeight();
		if ((*i)->getAmmoItem() != (*i) && (*i)->getAmmoItem()) weight += (*i)->getAmmoItem()->getRules()->getWeight();
	}
	return std::max(0,weight);
}

/**
 * Set how long since this unit was last exposed.
 * @param turns number of turns
 */
void BattleUnit::setTurnsSinceSpotted (int turns)
{
	_turnsSinceSpotted = turns;
}

/**
 * Get how long since this unit was exposed.
 * @return number of turns
 */
int BattleUnit::getTurnsSinceSpotted() const
{
	return _turnsSinceSpotted;
}

/**
 * Get this unit's original Faction.
 * @return original faction
 */
UnitFaction BattleUnit::getOriginalFaction() const
{
	return _originalFaction;
}

/**
 * Get the list of units spotted this turn.
 * @return List of units.
 */
std::vector<BattleUnit *> &BattleUnit::getUnitsSpottedThisTurn()
{
	return _unitsSpottedThisTurn;
}

/**
 * Change the numeric version of the unit's rank.
 * @param rank unit rank, 0 = lowest
 */
void BattleUnit::setRankInt(int rank)
{
	_rankInt = rank;
}

/**
 * Return the numeric version of the unit's rank.
 * @return unit rank, 0 = lowest
 */
int BattleUnit::getRankInt() const
{
	return _rankInt;
}

/**
 * Derive the numeric unit rank from the string rank
 * (for soldier units).
 */
void BattleUnit::deriveRank()
{
	if (_geoscapeSoldier)
	{
<<<<<<< HEAD
		if (_rank == "STR_COMMANDER")
			_rankInt = 5;
		else if (_rank == "STR_COLONEL")
			_rankInt = 4;
		else if (_rank == "STR_CAPTAIN")
			_rankInt = 3;
		else if (_rank == "STR_SERGEANT")
			_rankInt = 2;
		else if (_rank == "STR_SQUADDIE")
			_rankInt = 1;
		else if (_rank == "STR_ROOKIE")
			_rankInt = 0;
		else // e.g. STR_RANK_NONE
			_rankInt = 0;
=======
		switch (_geoscapeSoldier->getRank())
		{
		case RANK_ROOKIE:    _rankInt = 0; break;
		case RANK_SQUADDIE:  _rankInt = 1; break;
		case RANK_SERGEANT:  _rankInt = 2; break;
		case RANK_CAPTAIN:   _rankInt = 3; break;
		case RANK_COLONEL:   _rankInt = 4; break;
		case RANK_COMMANDER: _rankInt = 5; break;
		default:             _rankInt = 0; break;
		}
>>>>>>> 090565d7
	}
}

/**
* this function checks if a tile is visible from either of the unit's tiles, using maths.
* @param pos the position to check against
* @param useTurretDirection use turret facing (true) or body facing (false) for sector calculation
* @return what the maths decide
*/
bool BattleUnit::checkViewSector (Position pos, bool useTurretDirection /* = false */) const
{
	int unitSize = getArmor()->getSize();
	//Check view cone from each of the unit's tiles
	for (int x = 0; x < unitSize; ++x)
	{
		for (int y = 0; y < unitSize; ++y)
		{
			int deltaX = pos.x + x - _pos.x;
			int deltaY = _pos.y - pos.y - y;
			switch (useTurretDirection ? _directionTurret : _direction)
			{
			case 0:
				if ((deltaX + deltaY >= 0) && (deltaY - deltaX >= 0))
					return true;
				break;
			case 1:
				if ((deltaX >= 0) && (deltaY >= 0))
					return true;
				break;
			case 2:
				if ((deltaX + deltaY >= 0) && (deltaY - deltaX <= 0))
					return true;
				break;
			case 3:
				if ((deltaY <= 0) && (deltaX >= 0))
					return true;
				break;
			case 4:
				if ((deltaX + deltaY <= 0) && (deltaY - deltaX <= 0))
					return true;
				break;
			case 5:
				if ((deltaX <= 0) && (deltaY <= 0))
					return true;
				break;
			case 6:
				if ((deltaX + deltaY <= 0) && (deltaY - deltaX >= 0))
					return true;
				break;
			case 7:
				if ((deltaY >= 0) && (deltaX <= 0))
					return true;
				break;
			default:
				break;
			}
		}
	}
	return false;
}

/**
 * common function to adjust a unit's stats according to difficulty setting.
 * @param statAdjustment the stat adjustment variables coefficient value.
 */
void BattleUnit::adjustStats(const StatAdjustment &adjustment)
{
	_stats.tu += adjustment.statGrowth.tu * adjustment.growthMultiplier * _stats.tu / 100;
	_stats.stamina += adjustment.statGrowth.stamina * adjustment.growthMultiplier * _stats.stamina / 100;
	_stats.health += adjustment.statGrowth.health * adjustment.growthMultiplier * _stats.health / 100;
	_stats.bravery += adjustment.statGrowth.bravery * adjustment.growthMultiplier * _stats.bravery / 100;
	_stats.reactions += adjustment.statGrowth.reactions * adjustment.growthMultiplier * _stats.reactions / 100;
	_stats.firing += adjustment.statGrowth.firing * adjustment.growthMultiplier * _stats.firing / 100;
	_stats.throwing += adjustment.statGrowth.throwing * adjustment.growthMultiplier * _stats.throwing / 100;
	_stats.strength += adjustment.statGrowth.strength * adjustment.growthMultiplier * _stats.strength / 100;
	_stats.psiStrength += adjustment.statGrowth.psiStrength * adjustment.growthMultiplier * _stats.psiStrength / 100;
	_stats.psiSkill += adjustment.statGrowth.psiSkill * adjustment.growthMultiplier * _stats.psiSkill / 100;
	_stats.melee += adjustment.statGrowth.melee * adjustment.growthMultiplier * _stats.melee / 100;

	_stats.firing *= adjustment.aimAndArmorMultiplier;
	_maxArmor[0] *= adjustment.aimAndArmorMultiplier;
	_maxArmor[1] *= adjustment.aimAndArmorMultiplier;
	_maxArmor[2] *= adjustment.aimAndArmorMultiplier;
	_maxArmor[3] *= adjustment.aimAndArmorMultiplier;
	_maxArmor[4] *= adjustment.aimAndArmorMultiplier;
}

/**
 * did this unit already take fire damage this turn?
 * (used to avoid damaging large units multiple times.)
 * @return ow it burns
 */
bool BattleUnit::tookFireDamage() const
{
	return _hitByFire;
}

/**
 * toggle the state of the fire damage tracking boolean.
 */
void BattleUnit::toggleFireDamage()
{
	_hitByFire = !_hitByFire;
}

/**
 * Changes the amount of TUs reserved for cover.
 * @param reserve time units.
 */
void BattleUnit::setCoverReserve(int reserve)
{
	_coverReserve = reserve;
}

/**
 * Returns the amount of TUs reserved for cover.
 * @return time units.
 */
int BattleUnit::getCoverReserve() const
{
	return _coverReserve;
}

/**
 * Checks if this unit can be selected. Only alive units
 * belonging to the faction can be selected.
 * @param faction The faction to compare with.
 * @param checkReselect Check if the unit is reselectable.
 * @param checkInventory Check if the unit has an inventory.
 * @return True if the unit can be selected, false otherwise.
 */
bool BattleUnit::isSelectable(UnitFaction faction, bool checkReselect, bool checkInventory) const
{
	return (_faction == faction && !isOut() && (!checkReselect || reselectAllowed()) && (!checkInventory || hasInventory()));
}

/**
 * Checks if this unit has an inventory. Large units and/or
 * terror units generally don't have inventories.
 * @return True if an inventory is available, false otherwise.
 */
bool BattleUnit::hasInventory() const
{
	return (_armor->hasInventory());
}

/**
 * If this unit is breathing, what frame should be displayed?
 * @return frame number.
 */
int BattleUnit::getBreathFrame() const
{
	if (_floorAbove)
		return 0;
	return _breathFrame;
}

/**
 * Decides if we should start producing bubbles, and/or updates which bubble frame we are on.
 */
void BattleUnit::breathe()
{
	// _breathFrame of -1 means this unit doesn't produce bubbles
	if (_breathFrame < 0 || isOut())
	{
		_breathing = false;
		return;
	}

	if (!_breathing || _status == STATUS_WALKING)
	{
		// deviation from original: TFTD used a static 10% chance for every animation frame,
		// instead let's use 5%, but allow morale to affect it.
		_breathing = (_status != STATUS_WALKING && RNG::seedless(0, 99) < (105 - _morale));
		_breathFrame = 0;
	}

	if (_breathing)
	{
		// advance the bubble frame
		_breathFrame++;

		// we've reached the end of the cycle, get rid of the bubbles
		if (_breathFrame >= 17)
		{
			_breathFrame = 0;
			_breathing = false;
		}
	}
}

/**
 * Sets the flag for "this unit is under cover" meaning don't draw bubbles.
 * @param floor is there a floor.
 */
void BattleUnit::setFloorAbove(bool floor)
{
	_floorAbove = floor;
}

/**
 * Checks if the floor above flag has been set.
 * @return if we're under cover.
 */
bool BattleUnit::getFloorAbove() const
{
	return _floorAbove;
}

/**
 * Get the name of any utility weapon we may be carrying, or a built in one.
 * @return the name .
 */
BattleItem *BattleUnit::getUtilityWeapon(BattleType type)
{
	BattleItem *melee = getRightHandWeapon();
	if (melee && melee->getRules()->getBattleType() == type)
	{
		return melee;
	}
	melee = getLeftHandWeapon();
	if (melee && melee->getRules()->getBattleType() == type)
	{
		return melee;
	}
	melee = getSpecialWeapon(type);
	if (melee)
	{
		return melee;
	}
	return 0;
}

/**
 * Set fire damage form environment.
 * @param damage
 */
void BattleUnit::setEnviFire(int damage)
{
	if (_fireMaxHit < damage) _fireMaxHit = damage;
}

/**
 * Set smoke damage form environment.
 * @param damage
 */
void BattleUnit::setEnviSmoke(int damage)
{
	if (_smokeMaxHit < damage) _smokeMaxHit = damage;
}

/**
 * Calculate smoke and fire damage form environment.
 */
void BattleUnit::calculateEnviDamage(Mod *mod)
{
	if (_fireMaxHit)
	{
		_hitByFire = true;
		damage(Position(0, 0, 0), _fireMaxHit, mod->getDamageType(DT_IN));
		// try to set the unit on fire.
		if (RNG::percent(40 * getArmor()->getDamageModifier(DT_IN)))
		{
			int burnTime = RNG::generate(0, int(5.0f * getArmor()->getDamageModifier(DT_IN)));
			if (getFire() < burnTime)
			{
				setFire(burnTime);
			}
		}
	}

	if (_smokeMaxHit)
	{
		damage(Position(0,0,0), _smokeMaxHit, mod->getDamageType(DT_SMOKE));
	}

	_fireMaxHit = 0;
	_smokeMaxHit = 0;
}

/**
 * use this instead of checking the rules of the armor.
 */
MovementType BattleUnit::getMovementType() const
{
	return _movementType;
}

/**
 * Elevates the unit to grand galactic inquisitor status,
 * meaning they will NOT take part in the current battle.
 */
void BattleUnit::goToTimeOut()
{
	_status = STATUS_IGNORE_ME;
}

/**
 * Helper function used by `BattleUnit::setSpecialWeapon`
 */
static inline BattleItem *createItem(SavedBattleGame *save, BattleUnit *unit, RuleItem *rule)
{
	BattleItem *item = new BattleItem(rule, save->getCurrentItemId());
	item->setOwner(unit);
	save->deleteList(item);
	return item;
}

/**
 * Set special weapon that is handled outside inventory.
 * @param save
 */
void BattleUnit::setSpecialWeapon(SavedBattleGame *save)
{
	const Mod *mod = save->getMod();
	RuleItem *item = 0;
	int i = 0;

	if (getUnitRules())
	{
		item = mod->getItem(getUnitRules()->getMeleeWeapon());
		if (item && i < SPEC_WEAPON_MAX)
		{
			_specWeapon[i++] = createItem(save, this, item);
		}
	}
	item = mod->getItem(getArmor()->getSpecialWeapon());
	if (item && i < SPEC_WEAPON_MAX)
	{
		_specWeapon[i++] = createItem(save, this, item);
	}
	if (getBaseStats()->psiSkill > 0 && getOriginalFaction() == FACTION_HOSTILE)
	{
		item = mod->getItem(getUnitRules()->getPsiWeapon());
		if (item && i < SPEC_WEAPON_MAX)
		{
			_specWeapon[i++] = createItem(save, this, item);
		}
	}
}

/**
 * Get special weapon.
 */
BattleItem *BattleUnit::getSpecialWeapon(BattleType type) const
{
	for (int i = 0; i < SPEC_WEAPON_MAX; ++i)
	{
		if (!_specWeapon[i])
		{
			break;
		}
		if (_specWeapon[i]->getRules()->getBattleType() == type)
		{
			return _specWeapon[i];
		}
	}
	return 0;
}

/**
 * Recovers a unit's TUs and energy, taking a number of factors into consideration.
 */
void BattleUnit::recoverTimeUnits()
{
	int TURecovery = _armor->getTimeRecovery(this);
	int ENRecovery = _armor->getEnergyRecovery(this);

	prepareTimeUnits(TURecovery);
	prepareEnergy(ENRecovery);
}

/**
 * Get the unit's statistics.
 * @return BattleUnitStatistics statistics.
 */
BattleUnitStatistics* BattleUnit::getStatistics()
{
	return _statistics;
}

/**
 * Sets the unit murderer's id.
 * @param int murderer id.
 */
void BattleUnit::setMurdererId(int id)
{
	_murdererId = id;
}

/**
 * Gets the unit murderer's id.
 * @return int murderer id.
 */
int BattleUnit::getMurdererId() const
{
	return _murdererId;
}

/**
 * Set information on the unit's fatal blow.
 * @param UnitSide unit's side that was shot.
 * @param UnitBodyPart unit's body part that was shot.
 */
void BattleUnit::setFatalShotInfo(UnitSide side, UnitBodyPart bodypart)
{
	_fatalShotSide = side;
	_fatalShotBodyPart = bodypart;
}

/**
 * Get information on the unit's fatal shot's side.
 * @return UnitSide fatal shot's side.
 */
UnitSide BattleUnit::getFatalShotSide() const
{
	return _fatalShotSide;
}

/**
 * Get information on the unit's fatal shot's body part.
 * @return UnitBodyPart fatal shot's body part.
 */
UnitBodyPart BattleUnit::getFatalShotBodyPart() const
{
	return _fatalShotBodyPart;
}

/**
 * Gets the unit murderer's weapon.
 * @return int murderer weapon.
 */
std::string BattleUnit::getMurdererWeapon() const
{
	return _murdererWeapon;
}

/**
 * Set the murderer's weapon.
 * @param string murderer's weapon.
 */
void BattleUnit::setMurdererWeapon(std::string weapon)
{
	_murdererWeapon = weapon;
}

/**
 * Gets the unit murderer's weapon's ammo.
 * @return int murderer weapon ammo.
 */
std::string BattleUnit::getMurdererWeaponAmmo() const
{
	return _murdererWeaponAmmo;
}

/**
 * Set the murderer's weapon's ammo.
 * @param string murderer weapon ammo.
 */
void BattleUnit::setMurdererWeaponAmmo(std::string weaponAmmo)
{
	_murdererWeaponAmmo = weaponAmmo;
}

/**
 * Sets the unit mind controller's id.
 * @param int mind controller id.
 */
void BattleUnit::setMindControllerId(int id)
{
	_mindControllerID = id;
}

/**
 * Gets the unit mind controller's id.
 * @return int mind controller id.
 */
int BattleUnit::getMindControllerId() const
{
	return _mindControllerID;
}


namespace
{

void getArmorValueScript(const BattleUnit *bu, int &ret, int side)
{
	if (bu && 0 <= side && side < SIDE_MAX)
	{
		ret = bu->getArmor((UnitSide)side);
		return;
	}
	ret = 0;
}
void getArmorMaxScript(const BattleUnit *bu, int &ret, int side)
{
	if (bu && 0 <= side && side < SIDE_MAX)
	{
		ret = bu->getMaxArmor((UnitSide)side);
		return;
	}
	ret = 0;
}
void getGenderScript(const BattleUnit *bu, int &ret)
{
	if (bu)
	{
		ret = bu->getGender();
		return;
	}
	ret = 0;
}
void getLookScript(const BattleUnit *bu, int &ret)
{
	if (bu)
	{
		auto g = bu->getGeoscapeSoldier();
		if (g)
		{
			ret = g->getLook();
			return;
		}
	}
	ret = 0;
}
void getLookVariantScript(const BattleUnit *bu, int &ret)
{
	if (bu)
	{
		auto g = bu->getGeoscapeSoldier();
		if (g)
		{
			ret = g->getLookVariant();
			return;
		}
	}
	ret = 0;
}
void geReactionScoreScript(const BattleUnit *bu, int &ret)
{
	if (bu)
	{
		ret = (int)bu->getReactionScore();
	}
	ret = 0;
}
void getRecolorScript(const BattleUnit *bu, int &pixel)
{
	if (bu)
	{
		const auto& vec = bu->getRecolor();
		const int g = pixel & helper::ColorGroup;
		const int s = pixel & helper::ColorShade;
		for(auto& p : vec)
		{
			if (g == p.first)
			{
				pixel = s + p.second;
				return;
			}
		}
	}
}
void getTileShade(const BattleUnit *bu, int &shade)
{
	if (bu)
	{
		auto tile = bu->getTile();
		if (tile)
		{
			shade = tile->getShade();
			return;
		}
	}
	shade = 0;
}

struct getRightHandWeaponScript
{
	static RetEnum func(BattleUnit *bu, BattleItem *&bi)
	{
		if (bu)
		{
			bi = bu->getRightHandWeapon();
		}
		else
		{
			bi = nullptr;
		}
		return RetContinue;
	}
};
struct getRightHandWeaponConstScript
{
	static RetEnum func(const BattleUnit *bu, const BattleItem *&bi)
	{
		if (bu)
		{
			bi = bu->getRightHandWeapon();
		}
		else
		{
			bi = nullptr;
		}
		return RetContinue;
	}
};
struct getLeftHandWeaponScript
{
	static RetEnum func(BattleUnit *bu, BattleItem *&bi)
	{
		if (bu)
		{
			bi = bu->getLeftHandWeapon();
		}
		else
		{
			bi = nullptr;
		}
		return RetContinue;
	}
};
struct getLeftHandWeaponConstScript
{
	static RetEnum func(const BattleUnit *bu, const BattleItem *&bi)
	{
		if (bu)
		{
			bi = bu->getLeftHandWeapon();
		}
		else
		{
			bi = nullptr;
		}
		return RetContinue;
	}
};

void isWalkingScript(const BattleUnit *bu, int &ret)
{
	if (bu)
	{
		ret = bu->getStatus() == STATUS_WALKING;
		return;
	}
	ret = 0;
}
void isFlyingScript(const BattleUnit *bu, int &ret)
{
	if (bu)
	{
		ret = bu->getStatus() == STATUS_FLYING;
		return;
	}
	ret = 0;
}
void isCollapsingScript(const BattleUnit *bu, int &ret)
{
	if (bu)
	{
		ret = bu->getStatus() == STATUS_COLLAPSING;
		return;
	}
	ret = 0;
}
void isStandingScript(const BattleUnit *bu, int &ret)
{
	if (bu)
	{
		ret = bu->getStatus() == STATUS_STANDING;
		return;
	}
	ret = 0;
}

struct burnShadeScript
{
	static RetEnum func(int &curr, int burn, int shade)
	{
		Uint8 d = curr;
		Uint8 s = curr;
		helper::BurnShade::func(d, s, burn, shade);
		curr = d;
		return RetContinue;
	}
};

} // namespace

/**
 * Register BattleUnit in script parser.
 * @param parser Script parser.
 */
void BattleUnit::ScriptRegister(ScriptParserBase* parser)
{
	parser->registerPointerType<Mod>();
	parser->registerPointerType<Armor>();
	parser->registerPointerType<BattleItem>();

	Bind<BattleUnit> bu = { parser };
	BindNested<BattleUnit, UnitStats, &BattleUnit::_stats> us = { bu };

	bu.addField<&BattleUnit::_id>("getId");
	bu.addField<&BattleUnit::_rankInt>("getRank");
	bu.add<&getGenderScript>("getGender");
	bu.add<&getLookScript>("getLook");
	bu.add<&getLookVariantScript>("getLookVariant");
	bu.add<&getRecolorScript>("getRecolor");
	bu.add<&BattleUnit::isFloating>("isFloating");
	bu.add<&BattleUnit::isKneeled>("isKneeled");
	bu.add<&isStandingScript>("isStanding");
	bu.add<&isWalkingScript>("isWalking");
	bu.add<&isFlyingScript>("isFlying");
	bu.add<&isCollapsingScript>("isCollapsing");
	bu.add<&geReactionScoreScript>("geReactionScore");
	bu.add<&BattleUnit::getDirection>("getDirection");
	bu.add<&BattleUnit::getTurretDirection>("getTurretDirection");
	bu.add<&BattleUnit::getWalkingPhase>("getWalkingPhase");

	bu.addField<&BattleUnit::_tu>("getTimeUnits");
	us.addField<&UnitStats::tu>("getTimeUnitsMax");

	bu.addField<&BattleUnit::_health>("getHealth");
	us.addField<&UnitStats::health>("getHealthMax");

	bu.addField<&BattleUnit::_energy>("getEnergy");
	us.addField<&UnitStats::stamina>("getEnergyMax");

	bu.addField<&BattleUnit::_stunlevel>("getStun");
	bu.addField<&BattleUnit::_health>("getStunMax");

	bu.addField<&BattleUnit::_morale>("getMorale");
	bu.addFake<100>("getMoraleMax");

	bu.add<&getArmorValueScript>("getArmor");
	bu.add<&getArmorMaxScript>("getArmorMax");

	us.addField<&UnitStats::tu>("Stats.getTimeUnits");
	us.addField<&UnitStats::stamina>("Stats.getStamina");
	us.addField<&UnitStats::health>("Stats.getHealth");
	us.addField<&UnitStats::bravery>("Stats.getBravery");
	us.addField<&UnitStats::reactions>("Stats.getReactions");
	us.addField<&UnitStats::firing>("Stats.getFiring");
	us.addField<&UnitStats::throwing>("Stats.getThrowing");
	us.addField<&UnitStats::strength>("Stats.getStrength");
	us.addField<&UnitStats::psiStrength>("Stats.getPsiStrength");
	us.addField<&UnitStats::psiSkill>("Stats.getPsiSkill");
	us.addField<&UnitStats::melee>("Stats.getMelee");

	bu.add<&BattleUnit::getFatalWounds>("getFatalwoundsTotal");
	bu.add<&BattleUnit::getFatalWound>("getFatalwounds");
	bu.add<&BattleUnit::getOverKillDamage>("getOverKillDamage");
	bu.addRules<Armor, &BattleUnit::getArmor>("getRuleArmor");
	bu.addFunc<getRightHandWeaponScript>("getRightHandWeapon");
	bu.addFunc<getRightHandWeaponConstScript>("getRightHandWeapon");
	bu.addFunc<getLeftHandWeaponScript>("getLeftHandWeapon");
	bu.addFunc<getLeftHandWeaponConstScript>("getLeftHandWeapon");

	bu.add<&getTileShade>("getTileShade");

	bu.addCustomConst("BODYPART_HEAD", BODYPART_HEAD);
	bu.addCustomConst("BODYPART_TORSO", BODYPART_TORSO);
	bu.addCustomConst("BODYPART_LEFTARM", BODYPART_LEFTARM);
	bu.addCustomConst("BODYPART_RIGHTARM", BODYPART_RIGHTARM);
	bu.addCustomConst("BODYPART_LEFTLEG", BODYPART_LEFTLEG);
	bu.addCustomConst("BODYPART_RIGHTLEG", BODYPART_RIGHTLEG);

	bu.addCustomConst("UNIT_RANK_ROOKIE", 0);
	bu.addCustomConst("UNIT_RANK_SQUADDIE", 1);
	bu.addCustomConst("UNIT_RANK_SERGEANT", 2);
	bu.addCustomConst("UNIT_RANK_CAPTAIN", 3);
	bu.addCustomConst("UNIT_RANK_COLONEL", 4);
	bu.addCustomConst("UNIT_RANK_COMMANDER", 5);

	bu.addCustomConst("COLOR_X1_HAIR", 6);
	bu.addCustomConst("COLOR_X1_FACE", 9);

	bu.addCustomConst("COLOR_X1_NULL", 0);
	bu.addCustomConst("COLOR_X1_YELLOW", 1);
	bu.addCustomConst("COLOR_X1_RED", 2);
	bu.addCustomConst("COLOR_X1_GREEN0", 3);
	bu.addCustomConst("COLOR_X1_GREEN1", 4);
	bu.addCustomConst("COLOR_X1_GRAY", 5);
	bu.addCustomConst("COLOR_X1_BROWN0", 6);
	bu.addCustomConst("COLOR_X1_BLUE0", 7);
	bu.addCustomConst("COLOR_X1_BLUE1", 8);
	bu.addCustomConst("COLOR_X1_BROWN1", 9);
	bu.addCustomConst("COLOR_X1_BROWN2", 10);
	bu.addCustomConst("COLOR_X1_PURPLE0", 11);
	bu.addCustomConst("COLOR_X1_PURPLE1", 12);
	bu.addCustomConst("COLOR_X1_BLUE2", 13);
	bu.addCustomConst("COLOR_X1_SILVER", 14);
	bu.addCustomConst("COLOR_X1_SPECIAL", 15);


	bu.addCustomConst("LOOK_BLONDE", LOOK_BLONDE);
	bu.addCustomConst("LOOK_BROWNHAIR", LOOK_BROWNHAIR);
	bu.addCustomConst("LOOK_ORIENTAL", LOOK_ORIENTAL);
	bu.addCustomConst("LOOK_AFRICAN", LOOK_AFRICAN);

	bu.addCustomConst("GENDER_MALE", GENDER_MALE);
	bu.addCustomConst("GENDER_FEMALE", GENDER_FEMALE);
}

/**
 * Register BattleUnitVisibility in script parser.
 * @param parser Script parser.
 */
void BattleUnitVisibility::ScriptRegister(ScriptParserBase* parser)
{
	Bind<BattleUnitVisibility> uv = { parser };

	uv.addScriptTag();
}


namespace
{

void commonImpl(BindBase& b, Mod* mod)
{
	b.addCustomPtr<const Mod>("rules", mod);

	b.addCustomConst("blit_torso", BODYPART_TORSO);
	b.addCustomConst("blit_leftarm", BODYPART_LEFTARM);
	b.addCustomConst("blit_rightarm", BODYPART_RIGHTARM);
	b.addCustomConst("blit_legs", BODYPART_LEGS);
	b.addCustomConst("blit_collapse", BODYPART_COLLAPSING);

	b.addCustomConst("blit_large_torso_0", BODYPART_LARGE_TORSO + 0);
	b.addCustomConst("blit_large_torso_1", BODYPART_LARGE_TORSO + 1);
	b.addCustomConst("blit_large_torso_2", BODYPART_LARGE_TORSO + 2);
	b.addCustomConst("blit_large_torso_3", BODYPART_LARGE_TORSO + 3);
	b.addCustomConst("blit_large_propulsion_0", BODYPART_LARGE_PROPULSION + 0);
	b.addCustomConst("blit_large_propulsion_1", BODYPART_LARGE_PROPULSION + 1);
	b.addCustomConst("blit_large_propulsion_2", BODYPART_LARGE_PROPULSION + 2);
	b.addCustomConst("blit_large_propulsion_3", BODYPART_LARGE_PROPULSION + 3);
	b.addCustomConst("blit_large_turret", BODYPART_LARGE_TURRET);
}

}

/**
 * Constructor of recolor script parser.
 */
ModScript::RecolorUnitParser::RecolorUnitParser(ScriptGlobal* shared, const std::string& name, Mod* mod) : ScriptParser{ shared, name, "new_pixel", "old_pixel", "unit", "blit_part", "anim_frame", "shade", "burn" }
{
	BindBase b { this };

	b.addCustomFunc<burnShadeScript>("add_burn_shade");

	commonImpl(b, mod);

	b.addCustomConst("blit_item_righthand", BODYPART_ITEM_RIGHTHAND);
	b.addCustomConst("blit_item_lefthand", BODYPART_ITEM_LEFTHAND);
	b.addCustomConst("blit_item_floor", BODYPART_ITEM_FLOOR);
	b.addCustomConst("blit_item_big", BODYPART_ITEM_INVENTORY);

	setDefault("unit.getRecolor new_pixel; add_burn_shade new_pixel burn shade; return new_pixel;");
}

/**
 * Constructor of select sprite script parser.
 */
ModScript::SelectUnitParser::SelectUnitParser(ScriptGlobal* shared, const std::string& name, Mod* mod) : ScriptParserEvents{ shared, name, "sprite_index", "sprite_offset", "unit", "blit_part", "anim_frame", "shade" }
{
	BindBase b { this };

	commonImpl(b, mod);

	setDefault("add sprite_index sprite_offset; return sprite_index;");
}

/**
 * Constructor of reaction chance script parser.
 */
ModScript::ReactionUnitParser::ReactionUnitParser(ScriptGlobal* shared, const std::string& name, Mod* mod) : ScriptParserEvents{ shared, name, "reaction_chance", "distance", "action_unit", "reaction_unit", "weapon", "action", "action_target", "move" }
{
	BindBase b { this };

	b.addCustomPtr<const Mod>("rules", mod);

	b.addCustomConst("action_aimshoot", BA_AIMEDSHOT);
	b.addCustomConst("action_autoshoot", BA_AUTOSHOT);
	b.addCustomConst("action_snapshot", BA_SNAPSHOT);
	b.addCustomConst("action_walk", BA_WALK);
	b.addCustomConst("action_hit", BA_HIT);
	b.addCustomConst("action_throw", BA_THROW);

	b.addCustomConst("move_normal", BAM_NORMAL);
	b.addCustomConst("move_run", BAM_RUN);
	b.addCustomConst("move_strafe", BAM_STRAFE);
}

/**
 * Constructor of visibility script parser.
 */
ModScript::VisibilityUnitParser::VisibilityUnitParser(ScriptGlobal* shared, const std::string& name, Mod* mod) : ScriptParserEvents{ shared, name, "current_visibility", "default_visibility", "visibility_mode", "observer_unit", "target_unit", "distance", "distance_max", "smoke_density", "fire_density", }
{
	BindBase b { this };

	b.addCustomPtr<const Mod>("rules", mod);
}

/**
 * Init all required data in script using object data.
 */
void BattleUnit::ScriptFill(ScriptWorkerBlit* w, BattleUnit* unit, int body_part, int anim_frame, int shade, int burn)
{
	w->clear();
	if(unit)
	{
		w->update(unit->getArmor()->getRecolorScript(), unit, body_part, anim_frame, shade, burn);
	}
}


} //namespace OpenXcom<|MERGE_RESOLUTION|>--- conflicted
+++ resolved
@@ -53,15 +53,9 @@
  * @param depth the depth of the battlefield (used to determine movement type in case of MT_FLOAT).
  */
 BattleUnit::BattleUnit(Soldier *soldier, int depth, int maxViewDistance) :
-<<<<<<< HEAD
-	_faction(FACTION_PLAYER), _originalFaction(FACTION_PLAYER), _killedBy(FACTION_PLAYER), _id(0), _pos(Position()),
-	_tile(0), _lastPos(Position()), _direction(0), _toDirection(0), _directionTurret(0), _toDirectionTurret(0),
-	_verticalDirection(0), _status(STATUS_STANDING), _wantsToSurrender(false), _walkPhase(0), _fallPhase(0), _kneeled(false), _floating(false),
-=======
 	_faction(FACTION_PLAYER), _originalFaction(FACTION_PLAYER), _killedBy(FACTION_PLAYER), _id(0), _tile(0),
 	_lastPos(Position()), _direction(0), _toDirection(0), _directionTurret(0), _toDirectionTurret(0),
-	_verticalDirection(0), _status(STATUS_STANDING), _walkPhase(0), _fallPhase(0), _kneeled(false), _floating(false),
->>>>>>> 090565d7
+	_verticalDirection(0), _status(STATUS_STANDING), _wantsToSurrender(false), _walkPhase(0), _fallPhase(0), _kneeled(false), _floating(false),
 	_dontReselect(false), _fire(0), _currentAIState(0), _visible(false),
 	_expBravery(0), _expReactions(0), _expFiring(0), _expThrowing(0), _expPsiSkill(0), _expPsiStrength(0), _expMelee(0),
 	_motionPoints(0), _kills(0), _hitByFire(false), _fireMaxHit(0), _smokeMaxHit(0), _moraleRestored(0), _coverReserve(0), _charging(0), _turnsSinceSpotted(255),
@@ -3141,22 +3135,6 @@
 {
 	if (_geoscapeSoldier)
 	{
-<<<<<<< HEAD
-		if (_rank == "STR_COMMANDER")
-			_rankInt = 5;
-		else if (_rank == "STR_COLONEL")
-			_rankInt = 4;
-		else if (_rank == "STR_CAPTAIN")
-			_rankInt = 3;
-		else if (_rank == "STR_SERGEANT")
-			_rankInt = 2;
-		else if (_rank == "STR_SQUADDIE")
-			_rankInt = 1;
-		else if (_rank == "STR_ROOKIE")
-			_rankInt = 0;
-		else // e.g. STR_RANK_NONE
-			_rankInt = 0;
-=======
 		switch (_geoscapeSoldier->getRank())
 		{
 		case RANK_ROOKIE:    _rankInt = 0; break;
@@ -3167,7 +3145,6 @@
 		case RANK_COMMANDER: _rankInt = 5; break;
 		default:             _rankInt = 0; break;
 		}
->>>>>>> 090565d7
 	}
 }
 
