--- conflicted
+++ resolved
@@ -49,16 +49,6 @@
  * @param soldier Pointer to the Soldier.
  * @param depth the depth of the battlefield (used to determine movement type in case of MT_FLOAT).
  */
-<<<<<<< HEAD
-BattleUnit::BattleUnit(Soldier *soldier, UnitFaction faction) : _faction(faction), _originalFaction(faction), _killedBy(faction), _id(0), _pos(Position()), _tile(0),
-																_lastPos(Position()), _direction(0), _toDirection(0), _directionTurret(0), _toDirectionTurret(0),
-																_verticalDirection(0), _status(STATUS_STANDING), _walkPhase(0), _fallPhase(0), _kneeled(false), _floating(false),
-																_dontReselect(false), _fire(0), _currentAIState(0), _visible(false), _cacheInvalid(true),
-																_expBravery(0), _expReactions(0), _expFiring(0), _expThrowing(0), _expPsiSkill(0), _expPsiStrength(0), _expMelee(0),
-																_motionPoints(0), _kills(0), _hitByFire(false), _moraleRestored(0), _coverReserve(0), _charging(0),
-																_turnsSinceSpotted(255), _geoscapeSoldier(soldier), _unitRules(0), _rankInt(-1), _turretType(-1), _hidingForTurn(false),
-																_statistics(), _murdererId(0)
-=======
 BattleUnit::BattleUnit(Soldier *soldier, int depth) :
 	_faction(FACTION_PLAYER), _originalFaction(FACTION_PLAYER), _killedBy(FACTION_PLAYER), _id(0), _pos(Position()), _tile(0),
 	_lastPos(Position()), _direction(0), _toDirection(0), _directionTurret(0), _toDirectionTurret(0),
@@ -66,8 +56,8 @@
 	_dontReselect(false), _fire(0), _currentAIState(0), _visible(false), _cacheInvalid(true),
 	_expBravery(0), _expReactions(0), _expFiring(0), _expThrowing(0), _expPsiSkill(0), _expPsiStrength(0), _expMelee(0),
 	_motionPoints(0), _kills(0), _hitByFire(false), _moraleRestored(0), _coverReserve(0), _charging(0),
-	_turnsSinceSpotted(255), _geoscapeSoldier(soldier), _unitRules(0), _rankInt(-1), _turretType(-1), _hidingForTurn(false), _respawn(false)
->>>>>>> bf17710a
+	_turnsSinceSpotted(255), _geoscapeSoldier(soldier), _unitRules(0), _rankInt(-1), _turretType(-1), _hidingForTurn(false), _respawn(false),
+    _statistics(), _murdererId(0)
 {
 	_name = soldier->getName(true);
 	_id = soldier->getId();
@@ -148,18 +138,6 @@
  * @param id Unique unit ID.
  * @param armor Pointer to unit Armor.
  * @param diff difficulty level (for stat adjustement).
-<<<<<<< HEAD
- */
-BattleUnit::BattleUnit(Unit *unit, UnitFaction faction, int id, Armor *armor, int diff) : _faction(faction), _originalFaction(faction), _killedBy(faction), _id(id), _pos(Position()),
-																						_tile(0), _lastPos(Position()), _direction(0), _toDirection(0), _directionTurret(0),
-																						_toDirectionTurret(0),  _verticalDirection(0), _status(STATUS_STANDING), _walkPhase(0),
-																						_fallPhase(0), _kneeled(false), _floating(false), _dontReselect(false), _fire(0), _currentAIState(0),
-																						_visible(false), _cacheInvalid(true), _expBravery(0), _expReactions(0), _expFiring(0),
-																						_expThrowing(0), _expPsiSkill(0), _expPsiStrength(0), _expMelee(0), _motionPoints(0), _kills(0), _hitByFire(false),
-																						_moraleRestored(0), _coverReserve(0), _charging(0), _turnsSinceSpotted(255),
-																						_armor(armor), _geoscapeSoldier(0),  _unitRules(unit), _rankInt(-1),
-																						_turretType(-1), _hidingForTurn(false), _statistics(), _murdererId(0)
-=======
  * @param depth the depth of the battlefield (used to determine movement type in case of MT_FLOAT).
  */
 BattleUnit::BattleUnit(Unit *unit, UnitFaction faction, int id, Armor *armor, int diff, int depth) :
@@ -171,8 +149,7 @@
 	_expThrowing(0), _expPsiSkill(0), _expPsiStrength(0), _expMelee(0), _motionPoints(0), _kills(0), _hitByFire(false),
 	_moraleRestored(0), _coverReserve(0), _charging(0), _turnsSinceSpotted(255),
 	_armor(armor), _geoscapeSoldier(0),  _unitRules(unit), _rankInt(-1),
-	_turretType(-1), _hidingForTurn(false), _respawn(false)
->>>>>>> bf17710a
+	_turretType(-1), _hidingForTurn(false), _respawn(false), _statistics(), _murdererId(0)
 {
 	_type = unit->getType();
 	_rank = unit->getRank();
@@ -248,12 +225,8 @@
 	_activeHand = "STR_RIGHT_HAND";
 
 	lastCover = Position(-1, -1, -1);
-<<<<<<< HEAD
 
 	_statistics = new BattleUnitStatistics();
-	
-=======
->>>>>>> bf17710a
 }
 
 
@@ -318,12 +291,9 @@
 	_charging = 0;
 	_spawnUnit = node["spawnUnit"].as<std::string>(_spawnUnit);
 	_motionPoints = node["motionPoints"].as<int>(0);
-<<<<<<< HEAD
-	_statistics->load(node["tempUnitStatistics"]);
-=======
 	_respawn = node["respawn"].as<bool>(_respawn);
 	_activeHand = node["activeHand"].as<std::string>(_activeHand);
->>>>>>> bf17710a
+	_statistics->load(node["tempUnitStatistics"]);
 }
 
 /**
@@ -380,12 +350,9 @@
 	if (!_spawnUnit.empty())
 		node["spawnUnit"] = _spawnUnit;
 	node["motionPoints"] = _motionPoints;
-<<<<<<< HEAD
-	node["tempUnitStatistics"] = _statistics->save();
-=======
 	node["respawn"] = _respawn;
 	node["activeHand"] = _activeHand;
->>>>>>> bf17710a
+	node["tempUnitStatistics"] = _statistics->save();
 
 	return node;
 }
