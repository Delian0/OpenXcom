/*
 * Copyright 2010-2015 OpenXcom Developers.
 *
 * This file is part of OpenXcom.
 *
 * OpenXcom is free software: you can redistribute it and/or modify
 * it under the terms of the GNU General Public License as published by
 * the Free Software Foundation, either version 3 of the License, or
 * (at your option) any later version.
 *
 * OpenXcom is distributed in the hope that it will be useful,
 * but WITHOUT ANY WARRANTY; without even the implied warranty of
 * MERCHANTABILITY or FITNESS FOR A PARTICULAR PURPOSE.  See the
 * GNU General Public License for more details.
 *
 * You should have received a copy of the GNU General Public License
 * along with OpenXcom.  If not, see <http://www.gnu.org/licenses/>.
 */
#define _USE_MATH_DEFINES
#include "BattleUnit.h"
#include "BattleItem.h"
#include <cmath>
#include <sstream>
#include "../Engine/Surface.h"
#include "../Engine/Script.h"
#include "../Engine/ScriptBind.h"
#include "../Engine/Language.h"
#include "../Engine/Logger.h"
#include "../Engine/Options.h"
#include "../Engine/RNG.h"
#include "../Battlescape/Pathfinding.h"
#include "../Battlescape/BattlescapeGame.h"
#include "../Battlescape/BattleAIState.h"
#include "../Mod/Mod.h"
#include "../Mod/Armor.h"
#include "../Mod/Unit.h"
#include "../Mod/RuleInventory.h"
#include "../Mod/RuleSoldier.h"
#include "../Mod/Mod.h"
#include "Soldier.h"
#include "Tile.h"
#include "SavedGame.h"
#include "SavedBattleGame.h"
#include "../Engine/ShaderDraw.h"
#include "../Engine/ShaderMove.h"
#include "../Engine/Options.h"

namespace OpenXcom
{

/**
 * Initializes a BattleUnit from a Soldier
 * @param soldier Pointer to the Soldier.
 * @param depth the depth of the battlefield (used to determine movement type in case of MT_FLOAT).
 */
BattleUnit::BattleUnit(Soldier *soldier, int depth) :
	_faction(FACTION_PLAYER), _originalFaction(FACTION_PLAYER), _killedBy(FACTION_PLAYER), _id(0), _pos(Position()), _tile(0),
	_lastPos(Position()), _direction(0), _toDirection(0), _directionTurret(0), _toDirectionTurret(0),
	_verticalDirection(0), _status(STATUS_STANDING), _walkPhase(0), _fallPhase(0), _kneeled(false), _floating(false),
	_dontReselect(false), _fire(0), _currentAIState(0), _visible(false),
	_expBravery(0), _expReactions(0), _expFiring(0), _expThrowing(0), _expPsiSkill(0), _expPsiStrength(0), _expMelee(0),
	_motionPoints(0), _kills(0), _hitByFire(false), _fireMaxHit(0), _smokeMaxHit(0), _moraleRestored(0), _coverReserve(0), _charging(0),
	_turnsSinceSpotted(255), _geoscapeSoldier(soldier), _unitRules(0), _rankInt(-1), _turretType(-1), _hidingForTurn(false), _respawn(false)
{
	_name = soldier->getName(true);
	_id = soldier->getId();
	_type = "SOLDIER";
	_rank = soldier->getRankString();
	_stats = *soldier->getCurrentStats();
	_standHeight = soldier->getRules()->getStandHeight();
	_kneelHeight = soldier->getRules()->getKneelHeight();
	_floatHeight = soldier->getRules()->getFloatHeight();
	_deathSound = std::vector<int>(); // this one is hardcoded
	_aggroSound = -1;
	_moveSound = -1;  // this one is hardcoded
	_intelligence = 2;
	_aggression = 1;
	_specab = SPECAB_NONE;
	_armor = soldier->getArmor();
	_movementType = _armor->getMovementType();
	if (_movementType == MT_FLOAT)
	{
		if (depth > 0)
		{
			_movementType = MT_FLY;
		}
		else
		{
			_movementType = MT_WALK;
		}
	}
	else if (_movementType == MT_SINK)
	{
		if (depth == 0)
		{
			_movementType = MT_FLY;
		}
		else
		{
			_movementType = MT_WALK;
		}
	}
	_stats += *_armor->getStats();	// armors may modify effective stats
	_maxViewDistanceAtDarkSq = _armor->getVisibilityAtDark() ? _armor->getVisibilityAtDark() : 9;
	_maxViewDistanceAtDarkSq *= _maxViewDistanceAtDarkSq;
	_loftempsSet = _armor->getLoftempsSet();
	_gender = soldier->getGender();
	_faceDirection = -1;
	_breathFrame = 0;
	_floorAbove = false;
	_breathing = false;

	int rankbonus = 0;

	switch (soldier->getRank())
	{
	case RANK_SERGEANT:  rankbonus =  1; break;
	case RANK_CAPTAIN:   rankbonus =  3; break;
	case RANK_COLONEL:   rankbonus =  6; break;
	case RANK_COMMANDER: rankbonus = 10; break;
	default:             rankbonus =  0; break;
	}

	_value = 20 + soldier->getMissions() + rankbonus;

	_tu = _stats.tu;
	_energy = _stats.stamina;
	_health = _stats.health;
	_morale = 100;
	if (Options::everyoneFightsNobodyQuits)
	{
		// wounded soldiers start with half the energy and lowered morale
		if (soldier->getWoundRecovery() > 0)
		{
			_energy = _stats.stamina / 2;
			_morale = 75;
		}
		// statistically worse than average
		_health = _health - ((soldier->getWoundRecovery() * 3) / 2);
		if (_health < 1)
		{
			// this is actually a punishment, strategically it is better to leave them behind :)
			_health = 1;
		}
	}
	_stunlevel = 0;
	_currentArmor[SIDE_FRONT] = _armor->getFrontArmor();
	_currentArmor[SIDE_LEFT] = _armor->getSideArmor();
	_currentArmor[SIDE_RIGHT] = _armor->getSideArmor();
	_currentArmor[SIDE_REAR] = _armor->getRearArmor();
	_currentArmor[SIDE_UNDER] = _armor->getUnderArmor();
	for (int i = 0; i < BODYPART_MAX; ++i)
		_fatalWounds[i] = 0;
	for (int i = 0; i < SPEC_WEAPON_MAX; ++i)
		_specWeapon[i] = 0;

	_activeHand = "STR_RIGHT_HAND";

	lastCover = Position(-1, -1, -1);

	deriveRank();

	int look = soldier->getGender() + 2 * soldier->getLook() + 8 * soldier->getLookVariant();
	setRecolor(look, look, _rankInt);
}

/**
 * Updates a BattleUnit from a Soldier (after a change of armor)
 * @param soldier Pointer to the Soldier.
 * @param depth the depth of the battlefield (used to determine movement type in case of MT_FLOAT).
 */
void BattleUnit::updateArmorFromSoldier(Soldier *soldier, int depth)
{
	_stats = *soldier->getCurrentStats();
	_armor = soldier->getArmor();

	_movementType = _armor->getMovementType();
	if (_movementType == MT_FLOAT) {
		if (depth > 0) { _movementType = MT_FLY; } else { _movementType = MT_WALK; }
	} else if (_movementType == MT_SINK) {
		if (depth == 0) { _movementType = MT_FLY; } else { _movementType = MT_WALK; }
	}

	_stats += *_armor->getStats();	// armors may modify effective stats
	_maxViewDistanceAtDarkSq = _armor->getVisibilityAtDark() ? _armor->getVisibilityAtDark() : 9;
	_maxViewDistanceAtDarkSq *= _maxViewDistanceAtDarkSq;
	_loftempsSet = _armor->getLoftempsSet();

	_tu = _stats.tu;
	_energy = _stats.stamina;
	_health = _stats.health;
	_currentArmor[SIDE_FRONT] = _armor->getFrontArmor();
	_currentArmor[SIDE_LEFT] = _armor->getSideArmor();
	_currentArmor[SIDE_RIGHT] = _armor->getSideArmor();
	_currentArmor[SIDE_REAR] = _armor->getRearArmor();
	_currentArmor[SIDE_UNDER] = _armor->getUnderArmor();
}

/**
 * Initializes a BattleUnit from a Unit (non-player) object.
 * @param unit Pointer to Unit object.
 * @param faction Which faction the units belongs to.
 * @param id Unique unit ID.
 * @param armor Pointer to unit Armor.
 * @param diff difficulty level (for stat adjustment).
 * @param depth the depth of the battlefield (used to determine movement type in case of MT_FLOAT).
 */
BattleUnit::BattleUnit(Unit *unit, UnitFaction faction, int id, Armor *armor, int diff, int depth) :
	_faction(faction), _originalFaction(faction), _killedBy(faction), _id(id), _pos(Position()),
	_tile(0), _lastPos(Position()), _direction(0), _toDirection(0), _directionTurret(0),
	_toDirectionTurret(0),  _verticalDirection(0), _status(STATUS_STANDING), _walkPhase(0),
	_fallPhase(0), _kneeled(false), _floating(false), _dontReselect(false), _fire(0), _currentAIState(0),
	_visible(false), _expBravery(0), _expReactions(0), _expFiring(0),
	_expThrowing(0), _expPsiSkill(0), _expPsiStrength(0), _expMelee(0), _motionPoints(0), _kills(0), _hitByFire(false), _fireMaxHit(0), _smokeMaxHit(0),
	_moraleRestored(0), _coverReserve(0), _charging(0), _turnsSinceSpotted(255),
	_armor(armor), _geoscapeSoldier(0),  _unitRules(unit), _rankInt(-1),
	_turretType(-1), _hidingForTurn(false), _respawn(false)
{
	_type = unit->getType();
	_rank = unit->getRank();
	_race = unit->getRace();
	_stats = *unit->getStats();
	_standHeight = unit->getStandHeight();
	_kneelHeight = unit->getKneelHeight();
	_floatHeight = unit->getFloatHeight();
	_loftempsSet = _armor->getLoftempsSet();
	_deathSound = unit->getDeathSounds();
	_aggroSound = unit->getAggroSound();
	_moveSound = unit->getMoveSound();
	_intelligence = unit->getIntelligence();
	_aggression = unit->getAggression();
	_specab = (SpecialAbility) unit->getSpecialAbility();
	_spawnUnit = unit->getSpawnUnit();
	_value = unit->getValue();
	_faceDirection = -1;

	_movementType = _armor->getMovementType();
	if (_movementType == MT_FLOAT)
	{
		if (depth > 0)
		{
			_movementType = MT_FLY;
		}
		else
		{
			_movementType = MT_WALK;
		}
	}
	else if (_movementType == MT_SINK)
	{
		if (depth == 0)
		{
			_movementType = MT_FLY;
		}
		else
		{
			_movementType = MT_WALK;
		}
	}

	_stats += *_armor->getStats();	// armors may modify effective stats
	_maxViewDistanceAtDarkSq = _armor->getVisibilityAtDark() ? _armor->getVisibilityAtDark() : faction==FACTION_HOSTILE ? 20 : 9;
	_maxViewDistanceAtDarkSq *= _maxViewDistanceAtDarkSq;

	_breathFrame = -1; // most aliens don't breathe per-se, that's exclusive to humanoids
	if (armor->getDrawingRoutine() == 14)
	{
		_breathFrame = 0;
	}
	_floorAbove = false;
	_breathing = false;

	if (faction == FACTION_HOSTILE)
	{
		adjustStats(diff);
	}

	_tu = _stats.tu;
	_energy = _stats.stamina;
	_health = _stats.health;
	_morale = 100;
	_stunlevel = 0;
	_currentArmor[SIDE_FRONT] = _armor->getFrontArmor();
	_currentArmor[SIDE_LEFT] = _armor->getSideArmor();
	_currentArmor[SIDE_RIGHT] = _armor->getSideArmor();
	_currentArmor[SIDE_REAR] = _armor->getRearArmor();
	_currentArmor[SIDE_UNDER] = _armor->getUnderArmor();
	for (int i = 0; i < BODYPART_MAX; ++i)
		_fatalWounds[i] = 0;
	for (int i = 0; i < SPEC_WEAPON_MAX; ++i)
		_specWeapon[i] = 0;

	_activeHand = "STR_RIGHT_HAND";
	_gender = GENDER_MALE;

	lastCover = Position(-1, -1, -1);

	int generalRank = 0;
	if (faction == FACTION_HOSTILE)
	{
		const int max = 7;
		const char* rankList[max] =
		{
			"STR_LIVE_SOLDIER",
			"STR_LIVE_ENGINEER",
			"STR_LIVE_MEDIC",
			"STR_LIVE_NAVIGATOR",
			"STR_LIVE_LEADER",
			"STR_LIVE_COMMANDER",
			"STR_LIVE_TERRORIST",
		};
		for (int i = 0; i < max; ++i)
		{
			if (_rank.compare(rankList[i]) == 0)
			{
				generalRank = i;
				break;
			}
		}
	}
	else if (faction == FACTION_NEUTRAL)
	{
		generalRank = RNG::seedless(0, 7);
	}

	setRecolor(RNG::seedless(0, 127), RNG::seedless(0, 127), generalRank);
}


/**
 *
 */
BattleUnit::~BattleUnit()
{

}

/**
 * Loads the unit from a YAML file.
 * @param node YAML node.
 */
void BattleUnit::load(const YAML::Node &node)
{
	_id = node["id"].as<int>(_id);
	_faction = (UnitFaction)node["faction"].as<int>(_faction);
	_status = (UnitStatus)node["status"].as<int>(_status);
	_pos = node["position"].as<Position>(_pos);
	_direction = _toDirection = node["direction"].as<int>(_direction);
	_directionTurret = _toDirectionTurret = node["directionTurret"].as<int>(_directionTurret);
	_tu = node["tu"].as<int>(_tu);
	_health = node["health"].as<int>(_health);
	_stunlevel = node["stunlevel"].as<int>(_stunlevel);
	_energy = node["energy"].as<int>(_energy);
	_morale = node["morale"].as<int>(_morale);
	_kneeled = node["kneeled"].as<bool>(_kneeled);
	_floating = node["floating"].as<bool>(_floating);
	for (int i=0; i < SIDE_MAX; i++)
		_currentArmor[i] = node["armor"][i].as<int>(_currentArmor[i]);
	for (int i=0; i < BODYPART_MAX; i++)
		_fatalWounds[i] = node["fatalWounds"][i].as<int>(_fatalWounds[i]);
	_fire = node["fire"].as<int>(_fire);
	_expBravery = node["expBravery"].as<int>(_expBravery);
	_expReactions = node["expReactions"].as<int>(_expReactions);
	_expFiring = node["expFiring"].as<int>(_expFiring);
	_expThrowing = node["expThrowing"].as<int>(_expThrowing);
	_expPsiSkill = node["expPsiSkill"].as<int>(_expPsiSkill);
	_expMelee = node["expMelee"].as<int>(_expMelee);
	_turretType = node["turretType"].as<int>(_turretType);
	_visible = node["visible"].as<bool>(_visible);
	_turnsSinceSpotted = node["turnsSinceSpotted"].as<int>(_turnsSinceSpotted);
	_killedBy = (UnitFaction)node["killedBy"].as<int>(_killedBy);
	_moraleRestored = node["moraleRestored"].as<int>(_moraleRestored);
	_rankInt = node["rankInt"].as<int>(_rankInt);
	_kills = node["kills"].as<int>(_kills);
	_dontReselect = node["dontReselect"].as<bool>(_dontReselect);
	_charging = 0;
	_spawnUnit = node["spawnUnit"].as<std::string>(_spawnUnit);
	_motionPoints = node["motionPoints"].as<int>(0);
	_respawn = node["respawn"].as<bool>(_respawn);
	_activeHand = node["activeHand"].as<std::string>(_activeHand);

	if (const YAML::Node& p = node["recolor"])
	{
		_recolor.clear();
		for (size_t i = 0; i < p.size(); ++i)
		{
			_recolor.push_back(std::make_pair(p[i][0].as<int>(), p[i][1].as<int>()));
		}
	}
}

/**
 * Saves the soldier to a YAML file.
 * @return YAML node.
 */
YAML::Node BattleUnit::save() const
{
	YAML::Node node;

	node["id"] = _id;
	node["faction"] = (int)_faction;
	node["soldierId"] = _id;
	node["genUnitType"] = _type;
	node["genUnitArmor"] = _armor->getType();
	node["name"] = Language::wstrToUtf8(getName(0));
	node["status"] = (int)_status;
	node["position"] = _pos;
	node["direction"] = _direction;
	node["directionTurret"] = _directionTurret;
	node["tu"] = _tu;
	node["health"] = _health;
	node["stunlevel"] = _stunlevel;
	node["energy"] = _energy;
	node["morale"] = _morale;
	node["kneeled"] = _kneeled;
	node["floating"] = _floating;
	for (int i=0; i < SIDE_MAX; i++) node["armor"].push_back(_currentArmor[i]);
	for (int i=0; i < BODYPART_MAX; i++) node["fatalWounds"].push_back(_fatalWounds[i]);
	node["fire"] = _fire;
	node["expBravery"] = _expBravery;
	node["expReactions"] = _expReactions;
	node["expFiring"] = _expFiring;
	node["expThrowing"] = _expThrowing;
	node["expPsiSkill"] = _expPsiSkill;
	node["expMelee"] = _expMelee;
	node["turretType"] = _turretType;
	node["visible"] = _visible;
	node["turnsSinceSpotted"] = _turnsSinceSpotted;
	node["rankInt"] = _rankInt;
	node["moraleRestored"] = _moraleRestored;
	if (getCurrentAIState())
	{
		node["AI"] = getCurrentAIState()->save();
	}
	node["killedBy"] = (int)_killedBy;
	if (_originalFaction != _faction)
		node["originalFaction"] = (int)_originalFaction;
	if (_kills)
		node["kills"] = _kills;
	if (_faction == FACTION_PLAYER && _dontReselect)
		node["dontReselect"] = _dontReselect;
	if (!_spawnUnit.empty())
		node["spawnUnit"] = _spawnUnit;
	node["motionPoints"] = _motionPoints;
	node["respawn"] = _respawn;
	node["activeHand"] = _activeHand;

	for (size_t i = 0; i < _recolor.size(); ++i)
	{
		YAML::Node p;
		p.push_back((int)_recolor[i].first);
		p.push_back((int)_recolor[i].second);
		node["recolor"].push_back(p);
	}

	return node;
}

/**
 * Prepare vector values for recolor.
 * @param basicLook select index for hair and face color.
 * @param utileLook select index for utile color.
 * @param rankLook select index for rank color.
 */
void BattleUnit::setRecolor(int basicLook, int utileLook, int rankLook)
{
	const int colorsMax = 4;
	std::pair<int, int> colors[colorsMax] =
	{
		std::make_pair(_armor->getFaceColorGroup(), _armor->getFaceColor(basicLook)),
		std::make_pair(_armor->getHairColorGroup(), _armor->getHairColor(basicLook)),
		std::make_pair(_armor->getUtileColorGroup(), _armor->getUtileColor(utileLook)),
		std::make_pair(_armor->getRankColorGroup(), _armor->getRankColor(rankLook)),
	};

	for (int i = 0; i < colorsMax; ++i)
	{
		if (colors[i].first > 0 && colors[i].second > 0)
		{
			_recolor.push_back(std::make_pair(colors[i].first << 4, colors[i].second));
		}
	}
}

/**
 * Returns the BattleUnit's unique ID.
 * @return Unique ID.
 */
int BattleUnit::getId() const
{
	return _id;
}

/**
 * Changes the BattleUnit's position.
 * @param pos position
 * @param updateLastPos refresh last stored position
 */
void BattleUnit::setPosition(const Position& pos, bool updateLastPos)
{
	if (updateLastPos) { _lastPos = _pos; }
	_pos = pos;
}

/**
 * Gets the BattleUnit's position.
 * @return position
 */
const Position& BattleUnit::getPosition() const
{
	return _pos;
}

/**
 * Gets the BattleUnit's position.
 * @return position
 */
const Position& BattleUnit::getLastPosition() const
{
	return _lastPos;
}

/**
 * Gets position of unit center in vexels.
 * @return position in vexels
 */
Position BattleUnit::getPositionVexels() const
{
	Position center = _pos.toVexel();
	center += Position(8, 8, 0) * _armor->getSize();
	return center;
}

/**
 * Gets the BattleUnit's destination.
 * @return destination
 */
const Position& BattleUnit::getDestination() const
{
	return _destination;
}

/**
 * Changes the BattleUnit's (horizontal) direction.
 * Only used for initial unit placement.
 * @param direction new horizontal direction
 */
void BattleUnit::setDirection(int direction)
{
	_direction = direction;
	_toDirection = direction;
	_directionTurret = direction;
}

/**
 * Changes the BattleUnit's (horizontal) face direction.
 * Only used for strafing moves.
 * @param direction new face direction
 */
void BattleUnit::setFaceDirection(int direction)
{
	_faceDirection = direction;
}

/**
 * Gets the BattleUnit's (horizontal) direction.
 * @return horizontal direction
 */
int BattleUnit::getDirection() const
{
	return _direction;
}

/**
 * Gets the BattleUnit's (horizontal) face direction.
 * Used only during strafing moves.
 * @return face direction
 */
int BattleUnit::getFaceDirection() const
{
	return _faceDirection;
}

/**
 * Gets the BattleUnit's turret direction.
 * @return direction
 */
int BattleUnit::getTurretDirection() const
{
	return _directionTurret;
}

/**
 * Gets the BattleUnit's turret To direction.
 * @return toDirectionTurret
 */
int BattleUnit::getTurretToDirection() const
{
	return _toDirectionTurret;
}

/**
 * Gets the BattleUnit's vertical direction. This is when going up or down.
 * @return direction
 */
int BattleUnit::getVerticalDirection() const
{
	return _verticalDirection;
}

/**
 * Gets the unit's status.
 * @return the unit's status
 */
UnitStatus BattleUnit::getStatus() const
{
	return _status;
}

/**
 * Initialises variables to start walking.
 * @param direction Which way to walk.
 * @param destination The position we should end up on.
 * @param tileBelowMe Which tile is currently below the unit.
 * @param cache Update cache?
 */
void BattleUnit::startWalking(int direction, const Position &destination, Tile *tileBelowMe, bool cache)
{
	if (direction >= Pathfinding::DIR_UP)
	{
		_verticalDirection = direction;
		_status = STATUS_FLYING;
	}
	else
	{
		_direction = direction;
		_status = STATUS_WALKING;
	}
	bool floorFound = false;
	if (!_tile->hasNoFloor(tileBelowMe))
	{
		floorFound = true;
	}
	if (!floorFound || direction >= Pathfinding::DIR_UP)
	{
		_status = STATUS_FLYING;
		_floating = true;
	}
	else
	{
		_floating = false;
	}

	_walkPhase = 0;
	_destination = destination;
	_lastPos = _pos;
	_kneeled = false;
	if (_breathFrame >= 0)
	{
		_breathing = false;
		_breathFrame = 0;
	}
}

/**
 * This will increment the walking phase.
 * @param tileBelowMe Pointer to tile currently below the unit.
 * @param cache Refresh the unit cache.
 */
void BattleUnit::keepWalking(Tile *tileBelowMe, bool cache)
{
	int middle, end;
	if (_verticalDirection)
	{
		middle = 4;
		end = 8;
	}
	else
	{
		// diagonal walking takes double the steps
		middle = 4 + 4 * (_direction % 2);
		end = 8 + 8 * (_direction % 2);
		if (_armor->getSize() > 1)
		{
			if (_direction < 1 || _direction > 5)
				middle = end;
			else if (_direction == 5)
				middle = 12;
			else if (_direction == 1)
				middle = 5;
			else
				middle = 1;
		}
	}
	if (!cache)
	{
		_pos = _destination;
		end = 2;
	}

	_walkPhase++;

	if (_walkPhase == middle)
	{
		// we assume we reached our destination tile
		// this is actually a drawing hack, so soldiers are not overlapped by floortiles
		_pos = _destination;
	}

	if (_walkPhase >= end)
	{
		if (_floating && !_tile->hasNoFloor(tileBelowMe))
		{
			_floating = false;
		}
		// we officially reached our destination tile
		_status = STATUS_STANDING;
		_walkPhase = 0;
		_verticalDirection = 0;
		if (_faceDirection >= 0) {
			// Finish strafing move facing the correct way.
			_direction = _faceDirection;
			_faceDirection = -1;
		}

		// motion points calculation for the motion scanner blips
		if (_armor->getSize() > 1)
		{
			_motionPoints += 30;
		}
		else
		{
			// sectoids actually have less motion points
			// but instead of create yet another variable,
			// I used the height of the unit instead (logical)
			if (getStandHeight() > 16)
				_motionPoints += 4;
			else
				_motionPoints += 3;
		}
	}
}

/**
 * Gets the walking phase for animation and sound.
 * @return phase will always go from 0-7
 */
int BattleUnit::getWalkingPhase() const
{
	return _walkPhase % 8;
}

/**
 * Gets the walking phase for diagonal walking.
 * @return phase this will be 0 or 8
 */
int BattleUnit::getDiagonalWalkingPhase() const
{
	return (_walkPhase / 8) * 8;
}

/**
 * Look at a point.
 * @param point Position to look at.
 * @param turret True to turn the turret, false to turn the unit.
 */
void BattleUnit::lookAt(const Position &point, bool turret)
{
	int dir = directionTo (point);

	if (turret)
	{
		_toDirectionTurret = dir;
		if (_toDirectionTurret != _directionTurret)
		{
			_status = STATUS_TURNING;
		}
	}
	else
	{
		_toDirection = dir;
		if (_toDirection != _direction
			&& _toDirection < 8
			&& _toDirection > -1)
		{
			_status = STATUS_TURNING;
		}
	}
}

/**
 * Look at a direction.
 * @param direction Direction to look at.
 * @param force True to reset the direction, false to animate to it.
 */
void BattleUnit::lookAt(int direction, bool force)
{
	if (!force)
	{
		if (direction < 0 || direction >= 8) return;
		_toDirection = direction;
		if (_toDirection != _direction)
		{
			_status = STATUS_TURNING;
		}
	}
	else
	{
		_toDirection = direction;
		_direction = direction;
	}
}

/**
 * Advances the turning towards the target direction.
 * @param turret True to turn the turret, false to turn the unit.
 */
void BattleUnit::turn(bool turret)
{
	int a = 0;

	if (turret)
	{
		if (_directionTurret == _toDirectionTurret)
		{
			abortTurn();
			return;
		}
		a = _toDirectionTurret - _directionTurret;
	}
	else
	{
		if (_direction == _toDirection)
		{
			abortTurn();
			return;
		}
		a = _toDirection - _direction;
	}

	if (a != 0) {
		if (a > 0) {
			if (a <= 4) {
				if (!turret) {
					if (_turretType > -1)
						_directionTurret++;
					_direction++;
				} else _directionTurret++;
			} else {
				if (!turret) {
					if (_turretType > -1)
						_directionTurret--;
					_direction--;
				} else _directionTurret--;
			}
		} else {
			if (a > -4) {
				if (!turret) {
					if (_turretType > -1)
						_directionTurret--;
					_direction--;
				} else _directionTurret--;
			} else {
				if (!turret) {
					if (_turretType > -1)
						_directionTurret++;
					_direction++;
				} else _directionTurret++;
			}
		}
		if (_direction < 0) _direction = 7;
		if (_direction > 7) _direction = 0;
		if (_directionTurret < 0) _directionTurret = 7;
		if (_directionTurret > 7) _directionTurret = 0;
	}

	if (turret)
	{
		 if (_toDirectionTurret == _directionTurret)
		 {
			// we officially reached our destination
			_status = STATUS_STANDING;
		 }
	}
	else if (_toDirection == _direction || _status == STATUS_UNCONSCIOUS)
	{
		// we officially reached our destination
		_status = STATUS_STANDING;
	}
}

/**
 * Stops the turning towards the target direction.
 */
void BattleUnit::abortTurn()
{
	_status = STATUS_STANDING;
}


/**
 * Gets the soldier's gender.
 */
SoldierGender BattleUnit::getGender() const
{
	return _gender;
}

/**
 * Returns the unit's faction.
 * @return Faction. (player, hostile or neutral)
 */
UnitFaction BattleUnit::getFaction() const
{
	return _faction;
}

/**
 * Gets values used for recoloring sprites.
 * @param i what value choose.
 * @return Pairs of value, where first is color group to replace and second is new color group with shade.
 */
const std::vector<std::pair<Uint8, Uint8> > &BattleUnit::getRecolor() const
{
	return _recolor;
}

/**
 * Kneel down.
 * @param kneeled to kneel or to stand up
 */
void BattleUnit::kneel(bool kneeled)
{
	_kneeled = kneeled;
}

/**
 * Is kneeled down?
 * @return true/false
 */
bool BattleUnit::isKneeled() const
{
	return _kneeled;
}

/**
 * Is floating? A unit is floating when there is no ground under him/her.
 * @return true/false
 */
bool BattleUnit::isFloating() const
{
	return _floating;
}

/**
 * Aim. (shows the right hand sprite and weapon holding)
 * @param aiming true/false
 */
void BattleUnit::aim(bool aiming)
{
	if (aiming)
		_status = STATUS_AIMING;
	else
		_status = STATUS_STANDING;
}

/**
 * Returns the direction from this unit to a given point.
 * @param point given position.
 * @return direction.
 */
int BattleUnit::directionTo(const Position &point) const
{
	double ox = point.x - _pos.x;
	double oy = point.y - _pos.y;
	double angle = atan2(ox, -oy);
	// divide the pie in 4 angles each at 1/8th before each quarter
	double pie[4] = {(M_PI_4 * 4.0) - M_PI_4 / 2.0, (M_PI_4 * 3.0) - M_PI_4 / 2.0, (M_PI_4 * 2.0) - M_PI_4 / 2.0, (M_PI_4 * 1.0) - M_PI_4 / 2.0};
	int dir = 0;

	if (angle > pie[0] || angle < -pie[0])
	{
		dir = 4;
	}
	else if (angle > pie[1])
	{
		dir = 3;
	}
	else if (angle > pie[2])
	{
		dir = 2;
	}
	else if (angle > pie[3])
	{
		dir = 1;
	}
	else if (angle < -pie[1])
	{
		dir = 5;
	}
	else if (angle < -pie[2])
	{
		dir = 6;
	}
	else if (angle < -pie[3])
	{
		dir = 7;
	}
	else if (angle < pie[0])
	{
		dir = 0;
	}
	return dir;
}

/**
 * Returns the soldier's amount of time units.
 * @return Time units.
 */
int BattleUnit::getTimeUnits() const
{
	return _tu;
}

/**
 * Returns the soldier's amount of energy.
 * @return Energy.
 */
int BattleUnit::getEnergy() const
{
	return _energy;
}

/**
 * Returns the soldier's amount of health.
 * @return Health.
 */
int BattleUnit::getHealth() const
{
	return _health;
}

/**
 * Returns the soldier's amount of morale.
 * @return Morale.
 */
int BattleUnit::getMorale() const
{
	return _morale;
}

/**
 * Get overkill damage to unit.
 * @return Damage over normal health.
 */
int BattleUnit::getOverKillDamage() const
{
	return std::max(-_health - (int)(_stats.health * _armor->getOverKill()), 0);
}

/**
 * Helper function for setting value with max bound.
 * @param value
 * @param max
 * @param diff
 */
static inline void setValueMax(int& value, int diff, int min, int max)
{
	value += diff;
	if (value < min)
		value = min;
	else if (value > max)
		value = max;
}

/**
 * Do an amount of damage.
 * @param relative The relative position of which part of armor and/or bodypart is hit.
 * @param power The amount of damage to inflict.
 * @param type The type of damage being inflicted.
 * @return damage done after adjustment
 */
int BattleUnit::damage(const Position &relative, int power, const RuleDamageType *type)
{
	UnitSide side = SIDE_FRONT;
	UnitBodyPart bodypart = BODYPART_TORSO;

	if (power <= 0 || _health <= 0)
	{
		return 0;
	}

	power = (int)floor(power * _armor->getDamageModifier(type->ResistType));

	if (!type->IgnoreDirection)
	{
		if (relative == Position(0, 0, 0))
		{
			side = SIDE_UNDER;
		}
		else
		{
			int relativeDirection;
			const int abs_x = abs(relative.x);
			const int abs_y = abs(relative.y);
			if (abs_y > abs_x * 2)
				relativeDirection = 8 + 4 * (relative.y > 0);
			else if (abs_x > abs_y * 2)
				relativeDirection = 10 + 4 * (relative.x < 0);
			else
			{
				if (relative.x < 0)
				{
					if (relative.y > 0)
						relativeDirection = 13;
					else
						relativeDirection = 15;
				}
				else
				{
					if (relative.y > 0)
						relativeDirection = 11;
					else
						relativeDirection = 9;
				}
			}

			switch((relativeDirection - _direction) % 8)
			{
			case 0:	side = SIDE_FRONT; 										break;
			case 1:	side = RNG::generate(0,2) < 2 ? SIDE_FRONT:SIDE_RIGHT; 	break;
			case 2:	side = SIDE_RIGHT; 										break;
			case 3:	side = RNG::generate(0,2) < 2 ? SIDE_REAR:SIDE_RIGHT; 	break;
			case 4:	side = SIDE_REAR; 										break;
			case 5:	side = RNG::generate(0,2) < 2 ? SIDE_REAR:SIDE_LEFT; 	break;
			case 6:	side = SIDE_LEFT; 										break;
			case 7:	side = RNG::generate(0,2) < 2 ? SIDE_FRONT:SIDE_LEFT; 	break;
			}
			if (relative.z > getHeight())
			{
				bodypart = BODYPART_HEAD;
			}
			else if (relative.z > 4)
			{
				switch(side)
				{
				case SIDE_LEFT:		bodypart = BODYPART_LEFTARM; break;
				case SIDE_RIGHT:	bodypart = BODYPART_RIGHTARM; break;
				default:			bodypart = BODYPART_TORSO;
				}
			}
			else
			{
				switch(side)
				{
				case SIDE_LEFT: 	bodypart = BODYPART_LEFTLEG; 	break;
				case SIDE_RIGHT:	bodypart = BODYPART_RIGHTLEG; 	break;
				default:
					bodypart = (UnitBodyPart) RNG::generate(BODYPART_RIGHTLEG,BODYPART_LEFTLEG);
				}
			}
		}
	}

	int toArmorPre = power * type->ToArmorPre;

	if (type->ArmorEffectiveness > 0.0f)
	{
		power -= getArmor(side) * type->ArmorEffectiveness;
	}

	setValueMax(_currentArmor[side], - toArmorPre, 0, _armor->getArmor(side));

	if (power > 0)
	{
		if (!_armor->getPainImmune() || type->IgnorePainImmunity)
		{
			// conventional weapons can cause additional stun damage
			_stunlevel += int(RNG::generate(0, power) * type->ToStun);
			if (_stunlevel < 0)
			{
				_stunlevel = 0;
			}
		}

		moraleChange(-(110 - _stats.bravery) * power * type->ToMorale / 100);

		setValueMax(_tu, - power * type->ToTime, 0, _stats.tu);
		setValueMax(_health, - power * type->ToHealth, -4 * _stats.health, _stats.health);
		setValueMax(_energy, - power * type->ToEnergy, 0, _stats.stamina);

		if (_health < 0 && type->IgnoreOverKill)
		{
			_health = 0;
		}

		// fatal wounds
		if (isWoundable())
		{
			if (RNG::generate(0, 10) < int(power * type->ToWound))
			{
				const int wound = RNG::generate(1,3);
				_fatalWounds[bodypart] += wound;
				moraleChange(-wound);
			}
		}
		// armor damage
		if (type->ToArmor > 0.0f)
		{
			setValueMax(_currentArmor[side], - int(power * type->ToArmor) - 1, 0, _armor->getArmor(side));
		}
	}

	return power < 0 ? 0 : power * type->ToHealth;
}

/**
 * Do an amount of stun recovery.
 * @param power
 */
void BattleUnit::healStun(int power)
{
	_stunlevel -= power;
	if (_stunlevel < 0) _stunlevel = 0;
}

int BattleUnit::getStunlevel() const
{
	return _stunlevel;
}

/**
 * Raises a unit's stun level sufficiently so that the unit is ready to become unconscious.
 * Used when another unit falls on top of this unit.
 * Zombified units first convert to their spawn unit.
 * @param battle Pointer to the battlescape game.
 */
void BattleUnit::knockOut(BattlescapeGame *battle)
{
	if (!_spawnUnit.empty())
	{
		setRespawn(false);
		BattleUnit *newUnit = battle->convertUnit(this);
		newUnit->knockOut(battle);
	}
	else
	{
		_stunlevel = _health;
	}
}

/**
 * Initialises the falling sequence. Occurs after death or stunned.
 */
void BattleUnit::startFalling()
{
	_status = STATUS_COLLAPSING;
	_fallPhase = 0;
}

/**
 * Advances the phase of falling sequence.
 */
void BattleUnit::keepFalling()
{
	_fallPhase++;
	if (_fallPhase == _armor->getDeathFrames())
	{
		_fallPhase--;
		if (_health <= 0)
		{
			_status = STATUS_DEAD;
		}
		else
			_status = STATUS_UNCONSCIOUS;
	}
}


/**
 * Returns the phase of the falling sequence.
 * @return phase
 */
int BattleUnit::getFallingPhase() const
{
	return _fallPhase;
}

/**
 * Returns whether the soldier is out of combat, dead or unconscious.
 * A soldier that is out, cannot perform any actions, cannot be selected, but it's still a unit.
 * @return flag if out or not.
 */
bool BattleUnit::isOut() const
{
	return _status == STATUS_DEAD || _status == STATUS_UNCONSCIOUS || _status == STATUS_IGNORE_ME;
}

/**
 * Get the number of time units a certain action takes.
 * @param actionType
 * @param item
 * @return TUs
 */
RuleItemUseCost BattleUnit::getActionTUs(BattleActionType actionType, BattleItem *item) const
{
	if (item == 0)
	{
		return 0;
	}
	return getActionTUs(actionType, item->getRules());
}

RuleItemUseCost BattleUnit::getActionTUs(BattleActionType actionType, RuleItem *item) const
{
	RuleItemUseCost cost;
	if (item != 0)
	{
		RuleItemUseCost flat = item->getFlatUse();
		switch (actionType)
		{
			case BA_PRIME:
				flat = item->getFlatPrime();
				cost = item->getCostPrime();
				break;
			case BA_THROW:
				flat = item->getFlatThrow();
				cost = item->getCostThrow();
				break;
			case BA_AUTOSHOT:
				cost = item->getCostAuto();
				break;
			case BA_SNAPSHOT:
				cost = item->getCostSnap();
				break;
			case BA_HIT:
			case BA_EXECUTE:
				flat = item->getFlatMelee();
				cost = item->getCostMelee();
				break;
			case BA_LAUNCH:
			case BA_AIMEDSHOT:
				cost = item->getCostAimed();
				break;
			case BA_USE:
				cost = item->getCostUse();
				break;
			case BA_MINDCONTROL:
				cost = item->getCostMind();
				break;
			case BA_PANIC:
				cost = item->getCostPanic();
				break;
			default:
				break;
		}

		// if it's a percentage, apply it to unit TUs
		if (!flat.Time && cost.Time)
		{
			cost.Time = std::max(1, (int)floor(getBaseStats()->tu * cost.Time / 100.0f));
		}
		// if it's a percentage, apply it to unit Energy
		if (!flat.Energy && cost.Energy)
		{
			cost.Energy = std::max(1, (int)floor(getBaseStats()->stamina * cost.Energy / 100.0f));
		}
		// if it's a percentage, apply it to unit Morale
		if (!flat.Morale && cost.Morale)
		{
			cost.Morale = std::max(1, (int)floor((110 - getBaseStats()->bravery) * cost.Morale / 100.0f));
		}
		// if it's a percentage, apply it to unit Health
		if (!flat.Health && cost.Health)
		{
			cost.Health = std::max(1, (int)floor(getBaseStats()->health * cost.Health / 100.0f));
		}
		// if it's a percentage, apply it to unit Health
		if (!flat.Stun && cost.Stun)
		{
			cost.Stun = std::max(1, (int)floor(getBaseStats()->health * cost.Stun / 100.0f));
		}
	}
	return cost;
}

/**
 * Spend time units if it can. Return false if it can't.
 * @param tu
 * @return flag if it could spend the time units or not.
 */
bool BattleUnit::spendTimeUnits(int tu)
{
	if (tu <= _tu)
	{
		_tu -= tu;
		return true;
	}
	else
	{
		return false;
	}
}

/**
 * Spend energy  if it can. Return false if it can't.
 * @param energy
 * @return flag if it could spend the time units or not.
 */
bool BattleUnit::spendEnergy(int energy)
{
	if (energy <= _energy)
	{
		_energy -= energy;
		return true;
	}
	else
	{
		return false;
	}
}

/**
 * Spend resources cost without checking.
 * @param cost
 */
void BattleUnit::spendCost(const RuleItemUseCost& cost)
{
	_tu -= cost.Time;
	_energy -= cost.Energy;
	_morale -= cost.Morale;
	_health -= cost.Health;
	_stunlevel += cost.Stun;
}

/**
 * Set a specific number of timeunits.
 * @param tu
 */
void BattleUnit::setTimeUnits(int tu)
{
	_tu = tu;
}

/**
 * Add this unit to the list of visible units. Returns true if this is a new one.
 * @param unit
 * @return
 */
bool BattleUnit::addToVisibleUnits(BattleUnit *unit)
{
	bool add = true;
	for (std::vector<BattleUnit*>::iterator i = _unitsSpottedThisTurn.begin(); i != _unitsSpottedThisTurn.end();++i)
	{
		if ((BattleUnit*)(*i) == unit)
		{
			add = false;
			break;
		}
	}
	if (add)
	{
		_unitsSpottedThisTurn.push_back(unit);
	}
	for (std::vector<BattleUnit*>::iterator i = _visibleUnits.begin(); i != _visibleUnits.end(); ++i)
	{
		if ((BattleUnit*)(*i) == unit)
		{
			return false;
		}
	}
	_visibleUnits.push_back(unit);
	return true;
}

/**
 * Get the pointer to the vector of visible units.
 * @return pointer to vector.
 */
std::vector<BattleUnit*> *BattleUnit::getVisibleUnits()
{
	return &_visibleUnits;
}

/**
 * Clear visible units.
 */
void BattleUnit::clearVisibleUnits()
{
	_visibleUnits.clear();
}

/**
 * Add this unit to the list of visible tiles. Returns true if this is a new one.
 * @param tile
 * @return
 */
bool BattleUnit::addToVisibleTiles(Tile *tile)
{
	_visibleTiles.push_back(tile);
	return true;
}

/**
 * Get the pointer to the vector of visible tiles.
 * @return pointer to vector.
 */
std::vector<Tile*> *BattleUnit::getVisibleTiles()
{
	return &_visibleTiles;
}

/**
 * Clear visible tiles.
 */
void BattleUnit::clearVisibleTiles()
{
	for (std::vector<Tile*>::iterator j = _visibleTiles.begin(); j != _visibleTiles.end(); ++j)
	{
		(*j)->setVisible(-1);
	}

	_visibleTiles.clear();
}

/**
 * Get accuracy of different types of psi attack.
 * @param actionType Psi attack type.
 * @param item Psi-Amp.
 * @return Attack bonus.
 */
int BattleUnit::getPsiAccuracy(BattleActionType actionType, BattleItem *item)
{
	int psiAcc = 0;
	if (actionType == BA_MINDCONTROL)
	{
		psiAcc = item->getRules()->getAccuracyMind();
	}
	else if (actionType == BA_PANIC)
	{
		psiAcc = item->getRules()->getAccuracyPanic();
	}
	else if (actionType == BA_USE)
	{
		psiAcc = item->getRules()->getAccuracyUse();
	}

	psiAcc += item->getRules()->getAccuracyMultiplier(this);

	return psiAcc;
}

/**
 * Calculate firing accuracy.
 * Formula = accuracyStat * weaponAccuracy * kneelingbonus(1.15) * one-handPenalty(0.8) * woundsPenalty(% health) * critWoundsPenalty (-10%/wound)
 * @param actionType
 * @param item
 * @return firing Accuracy
 */
int BattleUnit::getFiringAccuracy(BattleActionType actionType, BattleItem *item)
{
	const int modifier = getAccuracyModifier(item);
	int result = 0;
	bool kneeled = _kneeled;
	if (actionType == BA_SNAPSHOT)
	{
		result = item->getRules()->getAccuracyMultiplier(this) * item->getRules()->getAccuracySnap() / 100;
	}
	else if (actionType == BA_AIMEDSHOT || actionType == BA_LAUNCH)
	{
		result = item->getRules()->getAccuracyMultiplier(this) * item->getRules()->getAccuracyAimed() / 100;
	}
	else if (actionType == BA_AUTOSHOT)
	{
		result = item->getRules()->getAccuracyMultiplier(this) * item->getRules()->getAccuracyAuto() / 100;
	}
	else if (actionType == BA_HIT)
	{
		kneeled = false;
		result = item->getRules()->getMeleeMultiplier(this) * item->getRules()->getAccuracyMelee() / 100;
	}
	else if (actionType == BA_THROW)
	{
		kneeled = false;
		result = item->getRules()->getThrowMultiplier(this) * item->getRules()->getAccuracyThrow() / 100;
	}

	if (kneeled)
	{
		result = result * 115 / 100;
	}

	if (item->getRules()->isTwoHanded())
	{
		// two handed weapon, means one hand should be empty
		if (getItem("STR_RIGHT_HAND") != 0 && getItem("STR_LEFT_HAND") != 0)
		{
			result = result * 80 / 100;
		}
	}

	return result * modifier / 100;
}

/**
 * To calculate firing accuracy. Takes health and fatal wounds into account.
 * Formula = accuracyStat * woundsPenalty(% health) * critWoundsPenalty (-10%/wound)
 * @param item the item we are shooting right now.
 * @return modifier
 */
int BattleUnit::getAccuracyModifier(BattleItem *item)
{
	int wounds = _fatalWounds[BODYPART_HEAD];

	if (item)
	{
		if (item->getRules()->isTwoHanded())
		{
			wounds += _fatalWounds[BODYPART_RIGHTARM] + _fatalWounds[BODYPART_LEFTARM];
		}
		else
		{
			if (getItem("STR_RIGHT_HAND") == item)
			{
				wounds += _fatalWounds[BODYPART_RIGHTARM];
			}
			else
			{
				wounds += _fatalWounds[BODYPART_LEFTARM];
			}
		}
	}
	return std::max(10, 25 * _health / getBaseStats()->health + 75 + -10 * wounds);
}

/**
 * Set the armor value of a certain armor side.
 * @param armor Amount of armor.
 * @param side The side of the armor.
 */
void BattleUnit::setArmor(int armor, UnitSide side)
{
	if (armor < 0)
	{
		armor = 0;
	}
	_currentArmor[side] = armor;
}

/**
 * Get the armor value of a certain armor side.
 * @param side The side of the armor.
 * @return Amount of armor.
 */
int BattleUnit::getArmor(UnitSide side) const
{
	return _currentArmor[side];
}

/**
 * Get total amount of fatal wounds this unit has.
 * @return Number of fatal wounds.
 */
int BattleUnit::getFatalWounds() const
{
	int sum = 0;
	for (int i = 0; i < BODYPART_MAX; ++i)
		sum += _fatalWounds[i];
	return sum;
}


/**
 * Little formula to calculate reaction score.
 * @return Reaction score.
 */
double BattleUnit::getReactionScore()
{
	//(Reactions Stat) x (Current Time Units / Max TUs)
	double score = ((double)getBaseStats()->reactions * (double)getTimeUnits()) / (double)getBaseStats()->tu;
	return score;
}

/**
 * Helper function preparing Time Units recovery at beginning of turn.
 * @param tu New time units for this turn.
 */
void BattleUnit::prepareTimeUnits(int tu)
{
	float encumbrance = (float)getBaseStats()->strength / (float)getCarriedWeight();
	if (encumbrance < 1)
	{
	  tu = int(encumbrance * tu);
	}
	// Each fatal wound to the left or right leg reduces the soldier's TUs by 10%.
	tu -= (tu * (_fatalWounds[BODYPART_LEFTLEG]+_fatalWounds[BODYPART_RIGHTLEG] * 10))/100;
	setTimeUnits(tu);
}

/**
 * Helper function preparing Energy recovery at beginning of turn.
 * @param energy Energy grain this turn.
 */
void BattleUnit::prepareEnergy(int energy)
{
	if (!isOut())
	{
		// Each fatal wound to the body reduces the soldier's energy recovery by 10%.
		energy -= (_energy * (_fatalWounds[BODYPART_TORSO] * 10))/100;
		_energy += energy;
		if (_energy > getBaseStats()->stamina)
			_energy = getBaseStats()->stamina;
		else if (_energy < 0)
			_energy = 0;
	}
}

/**
 * Helper function preparing Health recovery at beginning of turn.
 * @param health Health grain this turn.
 */
void BattleUnit::prepareHealth(int health)
{
	// suffer from fatal wounds
	health -= getFatalWounds();

	// suffer from fire
	if (!_hitByFire && _fire > 0)
	{
		health -= _armor->getDamageModifier(DT_IN) * RNG::generate(5, 10);
		_fire--;
	}

	setValueMax(_health, health, -4 * _stats.health, _stats.health);

	// if unit is dead, AI state should be gone
	if (_health <= 0 && _currentAIState)
	{
		_currentAIState->exit();
		delete _currentAIState;
		_currentAIState = 0;
	}
}

/**
 * Helper function preparing Stun recovery at beginning of turn.
 * @param stun Stun damage reduction this turn.
 */
void BattleUnit::prepareStun(int stun)
{
	if (_armor->getSize() == 1 || !isOut())
	{
		healStun(stun);
	}
}

/**
 * Helper function preparing Morale recovery at beginning of turn.
 * @param morale Morale grain this turn.
 */
void BattleUnit::prepareMorale(int morale)
{
	if (!isOut())
	{
		moraleChange(morale);
		int chance = 100 - (2 * getMorale());
		if (RNG::generate(1,100) <= chance)
		{
			int type = RNG::generate(0,100);
			_status = (type<=33?STATUS_BERSERK:STATUS_PANICKING); // 33% chance of berserk, panic can mean freeze or flee, but that is determined later
		}
		else
		{
			// successfully avoided panic
			// increase bravery experience counter
			if (chance > 1)
				addBraveryExp();
		}
	}
}
/**
 * Prepare for a new turn.
 */
void BattleUnit::prepareNewTurn(bool fullProcess)
{
	if (_status == STATUS_IGNORE_ME)
	{
		return;
	}

	_unitsSpottedThisTurn.clear();

	_hitByFire = false;
	_dontReselect = false;
	_motionPoints = 0;

	// don't give it back its TUs or anything this round
	// because it's no longer a unit of the team getting TUs back
	if (_faction != _originalFaction)
	{
		_faction = _originalFaction;
		return;
	}

	// transition between stages, don't do damage or panic
	if (!fullProcess)
	{
		return;
	}

	// snapshot of current stats
	int TURecovery = _armor->getTimeRecovery(this);
	int ENRecovery = _armor->getEnergyRecovery(this);
	int HPRecovery = _armor->getHealthRecovery(this);
	int MRRecovery = _armor->getMoraleRecovery(this);
	int STRecovery = _armor->getStunRegeneration(this);

	// update stats
	prepareTimeUnits(TURecovery);
	prepareEnergy(ENRecovery);
	prepareHealth(HPRecovery);
	prepareStun(STRecovery);
	prepareMorale(MRRecovery);
}


/**
 * Morale change with bounds check.
 * @param change can be positive or negative
 */
void BattleUnit::moraleChange(int change)
{
	if (!isFearable()) return;

	_morale += change;
	if (_morale > 100)
		_morale = 100;
	if (_morale < 0)
		_morale = 0;
}

/**
 * Mark this unit as not reselectable.
 */
void BattleUnit::dontReselect()
{
	_dontReselect = true;
}

/**
 * Mark this unit as reselectable.
 */
void BattleUnit::allowReselect()
{
	_dontReselect = false;
}


/**
 * Check whether reselecting this unit is allowed.
 * @return bool
 */
bool BattleUnit::reselectAllowed() const
{
	return !_dontReselect;
}

/**
 * Set the amount of turns this unit is on fire. 0 = no fire.
 * @param fire : amount of turns this tile is on fire.
 */
void BattleUnit::setFire(int fire)
{
	if (_specab != SPECAB_BURNFLOOR && _specab != SPECAB_BURN_AND_EXPLODE)
		_fire = fire;
}

/**
 * Get the amount of turns this unit is on fire. 0 = no fire.
 * @return fire : amount of turns this tile is on fire.
 */
int BattleUnit::getFire() const
{
	return _fire;
}

/**
 * Get the pointer to the vector of inventory items.
 * @return pointer to vector.
 */
std::vector<BattleItem*> *BattleUnit::getInventory()
{
	return &_inventory;
}

/**
 * Let AI do their thing.
 * @param action AI action.
 */
void BattleUnit::think(BattleAction *action)
{
	checkAmmo();
	_currentAIState->think(action);
}

/**
 * Changes the current AI state.
 * @param aiState Pointer to AI state.
 */
void BattleUnit::setAIState(BattleAIState *aiState)
{
	if (_currentAIState)
	{
		_currentAIState->exit();
		delete _currentAIState;
	}
	_currentAIState = aiState;
	_currentAIState->enter();
}

/**
 * Returns the current AI state.
 * @return Pointer to AI state.
 */
BattleAIState *BattleUnit::getCurrentAIState() const
{
	return _currentAIState;
}

/**
 * Set whether this unit is visible.
 * @param flag
 */
void BattleUnit::setVisible(bool flag)
{
	_visible = flag;
}


/**
 * Get whether this unit is visible.
 * @return flag
 */
bool BattleUnit::getVisible() const
{
	if (getFaction() == FACTION_PLAYER)
	{
		return true;
	}
	else
	{
		return _visible;
	}
}

/**
 * Sets the unit's tile it's standing on
 * @param tile Pointer to tile.
 * @param tileBelow Pointer to tile below.
 */
void BattleUnit::setTile(Tile *tile, Tile *tileBelow)
{
	_tile = tile;
	if (!_tile)
	{
		_floating = false;
		return;
	}
	// unit could have changed from flying to walking or vice versa
	if (_status == STATUS_WALKING && _tile->hasNoFloor(tileBelow) && _movementType == MT_FLY)
	{
		_status = STATUS_FLYING;
		_floating = true;
	}
	else if (_status == STATUS_FLYING && !_tile->hasNoFloor(tileBelow) && _verticalDirection == 0)
	{
		_status = STATUS_WALKING;
		_floating = false;
	}
	else if (_status == STATUS_UNCONSCIOUS)
	{
		_floating = _movementType == MT_FLY && _tile->hasNoFloor(tileBelow);
	}
}

/**
 * Gets the unit's tile.
 * @return Tile
 */
Tile *BattleUnit::getTile() const
{
	return _tile;
}

/**
 * Checks if there's an inventory item in
 * the specified inventory position.
 * @param slot Inventory slot.
 * @param x X position in slot.
 * @param y Y position in slot.
 * @return Item in the slot, or NULL if none.
 */
BattleItem *BattleUnit::getItem(RuleInventory *slot, int x, int y) const
{
	// Soldier items
	if (slot->getType() != INV_GROUND)
	{
		for (std::vector<BattleItem*>::const_iterator i = _inventory.begin(); i != _inventory.end(); ++i)
		{
			if ((*i)->getSlot() == slot && (*i)->occupiesSlot(x, y))
			{
				return *i;
			}
		}
	}
	// Ground items
	else if (_tile != 0)
	{
		for (std::vector<BattleItem*>::const_iterator i = _tile->getInventory()->begin(); i != _tile->getInventory()->end(); ++i)
		{
			if ((*i)->occupiesSlot(x, y))
			{
				return *i;
			}
		}
	}
	return 0;
}

/**
 * Checks if there's an inventory item in
 * the specified inventory position.
 * @param slot Inventory slot.
 * @param x X position in slot.
 * @param y Y position in slot.
 * @return Item in the slot, or NULL if none.
 */
BattleItem *BattleUnit::getItem(const std::string &slot, int x, int y) const
{
	// Soldier items
	if (slot != "STR_GROUND")
	{
		for (std::vector<BattleItem*>::const_iterator i = _inventory.begin(); i != _inventory.end(); ++i)
		{
			if ((*i)->getSlot() != 0 && (*i)->getSlot()->getId() == slot && (*i)->occupiesSlot(x, y))
			{
				return *i;
			}
		}
	}
	// Ground items
	else if (_tile != 0)
	{
		for (std::vector<BattleItem*>::const_iterator i = _tile->getInventory()->begin(); i != _tile->getInventory()->end(); ++i)
		{
			if ((*i)->getSlot() != 0 && (*i)->occupiesSlot(x, y))
			{
				return *i;
			}
		}
	}
	return 0;
}

/**
 * Get the "main hand weapon" from the unit.
 * @param quickest Whether to get the quickest weapon, default true
 * @return Pointer to item.
 */
BattleItem *BattleUnit::getMainHandWeapon(bool quickest) const
{
	BattleItem *weaponRightHand = getItem("STR_RIGHT_HAND");
	BattleItem *weaponLeftHand = getItem("STR_LEFT_HAND");

	// ignore weapons without ammo (rules out grenades)
	if (!weaponRightHand || !weaponRightHand->getAmmoItem() || !weaponRightHand->getAmmoItem()->getAmmoQuantity())
		weaponRightHand = 0;
	if (!weaponLeftHand || !weaponLeftHand->getAmmoItem() || !weaponLeftHand->getAmmoItem()->getAmmoQuantity())
		weaponLeftHand = 0;

	// if there is only one weapon, it's easy:
	if (weaponRightHand && !weaponLeftHand)
		return weaponRightHand;
	else if (!weaponRightHand && weaponLeftHand)
		return weaponLeftHand;
	else if (!weaponRightHand && !weaponLeftHand)
		return 0;

	// otherwise pick the one with the least snapshot TUs
	int tuRightHand = getActionTUs(BA_SNAPSHOT, weaponRightHand).Time;
	int tuLeftHand = getActionTUs(BA_SNAPSHOT, weaponLeftHand).Time;
	BattleItem *weaponCurrentHand = getItem(getActiveHand());
	// if only one weapon has snapshot, pick that one
	if (tuLeftHand <= 0 && tuRightHand > 0)
		return weaponRightHand;
	else if (tuRightHand <= 0 && tuLeftHand > 0)
		return weaponLeftHand;
	// else pick the better one
	else
	{
		if (tuLeftHand >= tuRightHand)
		{
			if (quickest)
			{
				return weaponRightHand;
			}
			else if (_faction == FACTION_PLAYER)
			{
				return weaponCurrentHand;
			}
			else
			{
				return weaponLeftHand;
			}
		}
		else
		{
			if (quickest)
			{
				return weaponLeftHand;
			}
			else if (_faction == FACTION_PLAYER)
			{
				return weaponCurrentHand;
			}
			else
			{
				return weaponRightHand;
			}
		}
	}
}

/**
 * Get a grenade from the belt (used for AI)
 * @return Pointer to item.
 */
BattleItem *BattleUnit::getGrenadeFromBelt() const
{
	for (std::vector<BattleItem*>::const_iterator i = _inventory.begin(); i != _inventory.end(); ++i)
	{
		if ((*i)->getRules()->getBattleType() == BT_GRENADE)
		{
			return *i;
		}
	}
	return 0;
}

/**
 * Check if we have ammo and reload if needed (used for AI).
 * @return Do we have ammo?
 */
bool BattleUnit::checkAmmo()
{
	BattleItem *list[2] =
	{
		getItem("STR_RIGHT_HAND"),
		getItem("STR_LEFT_HAND"),
	};

	for (int i = 0; i < 2; ++i)
	{
		BattleItem *weapon = list[i];
		if (!weapon || weapon->getAmmoItem() != 0 || weapon->getRules()->getBattleType() == BT_MELEE)
		{
			continue;
		}

		// we have a non-melee weapon with no ammo and 15 or more TUs - we might need to look for ammo then
		BattleItem *ammo = 0;
		int tuCost = weapon->getRules()->getTULoad();
		int tuMove = getTimeUnits() - tuCost;

		if (tuMove < 0)
		{
			continue;
		}

		for (std::vector<BattleItem*>::iterator i = getInventory()->begin(); i != getInventory()->end(); ++i)
		{
			for (std::vector<std::string>::iterator c = weapon->getRules()->getCompatibleAmmo()->begin(); c != weapon->getRules()->getCompatibleAmmo()->end(); ++c)
			{
				if ((*c) == (*i)->getRules()->getType())
				{
					int tuTemp = (*i)->getSlot()->getType() != INV_HAND ? (*i)->getSlot()->getCost(weapon->getSlot()) : 0;
					if (tuTemp < tuMove)
					{
						tuMove = tuTemp;
						ammo = (*i);
					}
					continue;
				}
			}
		}

		if (ammo && spendTimeUnits(tuCost + tuMove))
		{
			weapon->setAmmoItem(ammo);
			ammo->moveToOwner(0);

			return true;
		}
	}
	return false;
}

/**
 * Check if this unit is in the exit area.
 * @param stt Type of exit tile to check for.
 * @return Is in the exit area?
 */
bool BattleUnit::isInExitArea(SpecialTileType stt) const
{
	return _tile && _tile->getMapData(O_FLOOR) && (_tile->getMapData(O_FLOOR)->getSpecialType() == stt);
}

/**
 * Gets the unit height taking into account kneeling/standing.
 * @return Unit's height.
 */
int BattleUnit::getHeight() const
{
	return isKneeled()?getKneelHeight():getStandHeight();
}

/**
 * Adds one to the bravery exp counter.
 */
void BattleUnit::addBraveryExp()
{
	_expBravery++;
}

/**
 * Adds one to the reaction exp counter.
 */
void BattleUnit::addReactionExp()
{
	_expReactions++;
}

/**
 * Adds one to the firing exp counter.
 */
void BattleUnit::addFiringExp()
{
	_expFiring++;
}

/**
 * Adds one to the firing exp counter.
 */
void BattleUnit::addThrowingExp()
{
	_expThrowing++;
}

/**
 * Adds one to the firing exp counter.
 */
void BattleUnit::addPsiSkillExp()
{
	_expPsiSkill++;
}

/**
 * Adds one to the firing exp counter.
 */
void BattleUnit::addPsiStrengthExp()
{
	_expPsiStrength++;
}

/**
 * Adds one to the firing exp counter.
 */
void BattleUnit::addMeleeExp()
{
	_expMelee++;
}

void BattleUnit::updateGeoscapeStats(Soldier *soldier)
{
	soldier->addMissionCount();
	soldier->addKillCount(_kills);
}

/**
 * Check if unit eligible for squaddie promotion. If yes, promote the unit.
 * Increase the mission counter. Calculate the experience increases.
 * @param geoscape Pointer to geoscape save.
 * @param statsDiff (out) The passed UnitStats struct will be filled with the stats differences.
 * @return True if the soldier was eligible for squaddie promotion.
 */
bool BattleUnit::postMissionProcedures(SavedGame *geoscape, UnitStats &statsDiff)
{
	Soldier *s = geoscape->getSoldier(_id);
	if (s == 0)
	{
		return false;
	}

	updateGeoscapeStats(s);

	UnitStats *stats = s->getCurrentStats();
	statsDiff -= *stats;        // subtract old stats
	const UnitStats caps = s->getRules()->getStatCaps();
	int healthLoss = _stats.health - _health;

	if (healthLoss < 0)
	{
		healthLoss = 0;
	}
	s->setWoundRecovery(RNG::generate((healthLoss*0.5),(healthLoss*1.5)));

	if (_expBravery && stats->bravery < caps.bravery)
	{
		if (_expBravery > RNG::generate(0,10)) stats->bravery += 10;
	}
	if (_expReactions && stats->reactions < caps.reactions)
	{
		stats->reactions += improveStat(_expReactions);
	}
	if (_expFiring && stats->firing < caps.firing)
	{
		stats->firing += improveStat(_expFiring);
	}
	if (_expMelee && stats->melee < caps.melee)
	{
		stats->melee += improveStat(_expMelee);
	}
	if (_expThrowing && stats->throwing < caps.throwing)
	{
		stats->throwing += improveStat(_expThrowing);
	}
	if (_expPsiSkill && stats->psiSkill < caps.psiSkill)
	{
		stats->psiSkill += improveStat(_expPsiSkill);
	}

<<<<<<< HEAD
	if (_expBravery || _expReactions || _expFiring || _expPsiSkill || _expMelee)
=======
	bool hasImproved = false;
	if (_expBravery || _expReactions || _expFiring || _expPsiSkill || _expPsiStrength || _expMelee || _expThrowing)
>>>>>>> a937131a
	{
		hasImproved = true;
		if (s->getRank() == RANK_ROOKIE)
			s->promoteRank();
		int v;
		v = caps.tu - stats->tu;
		if (v > 0) stats->tu += RNG::generate(0, v/10 + 2);
		v = caps.health - stats->health;
		if (v > 0) stats->health += RNG::generate(0, v/10 + 2);
		v = caps.strength - stats->strength;
		if (v > 0) stats->strength += RNG::generate(0, v/10 + 2);
		v = caps.stamina - stats->stamina;
		if (v > 0) stats->stamina += RNG::generate(0, v/10 + 2);
	}

	statsDiff += *stats; // add new stats

	return hasImproved;
}

/**
 * Converts the number of experience to the stat increase.
 * @param Experience counter.
 * @return Stat increase.
 */
int BattleUnit::improveStat(int exp)
{
	if      (exp > 10) return RNG::generate(2, 6);
	else if (exp > 5)  return RNG::generate(1, 4);
	else if (exp > 2)  return RNG::generate(1, 3);
	else if (exp > 0)  return RNG::generate(0, 1);
	else               return 0;
}

/**
 * Get the unit's minimap sprite index. Used to display the unit on the minimap
 * @return the unit minimap index
 */
int BattleUnit::getMiniMapSpriteIndex() const
{
	//minimap sprite index:
	// * 0-2   : Xcom soldier
	// * 3-5   : Alien
	// * 6-8   : Civilian
	// * 9-11  : Item
	// * 12-23 : Xcom HWP
	// * 24-35 : Alien big terror unit(cyberdisk, ...)
	if (isOut())
	{
		return 9;
	}
	switch (getFaction())
	{
	case FACTION_HOSTILE:
		if (_armor->getSize() == 1)
			return 3;
		else
			return 24;
	case FACTION_NEUTRAL:
		return 6;
	default:
		if (_armor->getSize() == 1)
			return 0;
		else
			return 12;
	}
}

/**
  * Set the turret type. -1 is no turret.
  * @param turretType
  */
void BattleUnit::setTurretType(int turretType)
{
	_turretType = turretType;
}

/**
  * Get the turret type. -1 is no turret.
  * @return type
  */
int BattleUnit::getTurretType() const
{
	return _turretType;
}

/**
 * Get the amount of fatal wound for a body part
 * @param part The body part (in the range 0-5)
 * @return The amount of fatal wound of a body part
 */
int BattleUnit::getFatalWound(int part) const
{
	if (part < 0 || part > 5)
		return 0;
	return _fatalWounds[part];
}

/**
 * Heal a fatal wound of the soldier
 * @param part the body part to heal
 * @param woundAmount the amount of fatal wound healed
 * @param healthAmount The amount of health to add to soldier health
 */
void BattleUnit::heal(int part, int woundAmount, int healthAmount)
{
	if (part < 0 || part > 5)
		return;
	if (!_fatalWounds[part])
		return;

	setValueMax(_fatalWounds[part], -woundAmount, 0, 100);
	setValueMax(_health, healthAmount, 1, getBaseStats()->health); //Hippocratic Oath: First do no harm

}

/**
 * Restore soldier morale
 * @param moraleAmount additional morale boost.
 * @param painKillersStrength how much of damage convert to morale.
 */
void BattleUnit::painKillers(int moraleAmount, float painKillersStrength)
{
	int lostHealth = (getBaseStats()->health - _health) * painKillersStrength;
	if (lostHealth > _moraleRestored)
	{
        _morale = std::min(100, (lostHealth - _moraleRestored + _morale));
		_moraleRestored = lostHealth;
	}
	moraleChange(moraleAmount);
}

/**
 * Restore soldier energy and reduce stun level
 * @param energy The amount of energy to add
 * @param s The amount of stun level to reduce
 */
void BattleUnit::stimulant (int energy, int s)
{
	_energy += energy;
	if (_energy > getBaseStats()->stamina)
		_energy = getBaseStats()->stamina;
	healStun (s);
}


/**
 * Get motion points for the motion scanner. More points
 * is a larger blip on the scanner.
 * @return points.
 */
int BattleUnit::getMotionPoints() const
{
	return _motionPoints;
}

/**
 * Gets the unit's armor.
 * @return Pointer to armor.
 */
Armor *BattleUnit::getArmor()
{
	return _armor;
}

/**
 * Gets the unit's armor.
 * @return Pointer to armor.
 */
const Armor *BattleUnit::getArmor() const
{
	return _armor;
}

<<<<<<< HEAD
=======
/**
 * Set the unit's name.
 * @param name Name
 */
void BattleUnit::setName(const std::wstring &name)
{
	_name = name;
}

>>>>>>> a937131a
/**
 * Get unit's name.
 * An aliens name is the translation of it's race and rank.
 * hence the language pointer needed.
 * @param lang Pointer to language.
 * @param debugAppendId Append unit ID to name for debug purposes.
 * @return name Widecharstring of the unit's name.
 */
std::wstring BattleUnit::getName(Language *lang, bool debugAppendId) const
{
	if (_type != "SOLDIER" && lang != 0)
	{
		std::wstring ret;

		if (_type.find("STR_") != std::string::npos)
			ret = lang->getString(_type);
		else
			ret = lang->getString(_race);

		if (debugAppendId)
		{
			std::wostringstream ss;
			ss << ret << L" " << _id;
			ret = ss.str();
		}
		return ret;
	}

	return _name;
}

/**
  * Gets pointer to the unit's stats.
  * @return stats Pointer to the unit's stats.
  */
UnitStats *BattleUnit::getBaseStats()
{
	return &_stats;
}

/**
  * Gets pointer to the unit's stats.
  * @return stats Pointer to the unit's stats.
  */
const UnitStats *BattleUnit::getBaseStats() const
{
	return &_stats;
}

/**
  * Get the unit's stand height.
  * @return The unit's height in voxels, when standing up.
  */
int BattleUnit::getStandHeight() const
{
	return _standHeight;
}

/**
  * Get the unit's kneel height.
  * @return The unit's height in voxels, when kneeling.
  */
int BattleUnit::getKneelHeight() const
{
	return _kneelHeight;
}

/**
  * Get the unit's floating elevation.
  * @return The unit's elevation over the ground in voxels, when flying.
  */
int BattleUnit::getFloatHeight() const
{
	return _floatHeight;
}

/**
  * Get the unit's loft ID, one per unit tile.
  * Each tile only has one loft, as it is repeated over the entire height of the unit.
  * @param entry Unit tile
  * @return The unit's line of fire template ID.
  */
int BattleUnit::getLoftemps(int entry) const
{
	return _loftempsSet.at(entry);
}

/**
  * Get the unit's value. Used for score at debriefing.
  * @return value score
  */
int BattleUnit::getValue() const
{
	return _value;
}

/**
 * Get the unit's death sounds.
 * @return List of sound IDs.
 */
const std::vector<int> &BattleUnit::getDeathSounds() const
{
	if (_deathSound.empty() && _geoscapeSoldier != 0)
	{
		if (_gender == GENDER_MALE)
			return _geoscapeSoldier->getRules()->getMaleDeathSounds();
		else
			return _geoscapeSoldier->getRules()->getFemaleDeathSounds();
	}
	return _deathSound;
}

/**
 * Get the unit's move sound.
 * @return id.
 */
int BattleUnit::getMoveSound() const
{
	return _moveSound;
}


/**
 * Get whether the unit is affected by fatal wounds.
 * Normally only soldiers are affected by fatal wounds.
 * @return Is the unit affected by wounds?
 */
bool BattleUnit::isWoundable() const
{
	return !_armor->getBleedImmune(!(_type=="SOLDIER" || (Options::alienBleeding && _faction != FACTION_PLAYER)));
}
/**
 * Get whether the unit is affected by morale loss.
 * Normally only small units are affected by morale loss.
 * @return Is the unit affected by morale?
 */
bool BattleUnit::isFearable() const
{
	return !_armor->getFearImmune();
}

/**
 * Get the number of turns an AI unit remembers a soldier's position.
 * @return intelligence.
 */
int BattleUnit::getIntelligence() const
{
	return _intelligence;
}

/**
 * Get the unit's aggression.
 * @return aggression.
 */
int BattleUnit::getAggression() const
{
	return _aggression;
}

/**
 * Returns the unit's special ability.
 * @return special ability.
 */
int BattleUnit::getSpecialAbility() const
{
	return _specab;
}

/**
 * Sets this unit to respawn (or not).
 * @param respawn whether it should respawn.
 */
void BattleUnit::setRespawn(bool respawn)
{
	_respawn = respawn;
}

/**
 * Gets this unit's respawn flag.
 */
bool BattleUnit::getRespawn()
{
	return _respawn;
}

/**
 * Get the unit that is spawned when this one dies.
 * @return unit.
 */
std::string BattleUnit::getSpawnUnit() const
{
	return _spawnUnit;
}

/**
 * Set the unit that is spawned when this one dies.
 * @param spawnUnit unit.
 */
void BattleUnit::setSpawnUnit(const std::string &spawnUnit)
{
	_spawnUnit = spawnUnit;
}

/**
 * Get the units's rank string.
 * @return rank.
 */
std::string BattleUnit::getRankString() const
{
	return _rank;
}

/**
 * Get the geoscape-soldier object.
 * @return soldier.
 */
Soldier *BattleUnit::getGeoscapeSoldier() const
{
	return _geoscapeSoldier;
}

/**
 * Add a kill to the counter.
 */
void BattleUnit::addKillCount()
{
	_kills++;
}

/**
 * Get unit type.
 * @return unit type.
 */
std::string BattleUnit::getType() const
{
	return _type;
}

/**
 * Set unit's active hand.
 * @param hand active hand.
 */
void BattleUnit::setActiveHand(const std::string &hand)
{
	_activeHand = hand;
}
/**
 * Get unit's active hand.
 * @return active hand.
 */
std::string BattleUnit::getActiveHand() const
{
	if (getItem(_activeHand)) return _activeHand;
	if (getItem("STR_LEFT_HAND")) return "STR_LEFT_HAND";
	return "STR_RIGHT_HAND";
}

/**
 * Converts unit to another faction (original faction is still stored).
 * @param f faction.
 */
void BattleUnit::convertToFaction(UnitFaction f)
{
	_faction = f;
}

/**
 * Set health to 0 and set status dead - used when getting zombified.
 */
void BattleUnit::instaKill()
{
	_health = 0;
	_status = STATUS_DEAD;
}

/**
 * Get sound to play when unit aggros.
 * @return sound
 */
int BattleUnit::getAggroSound() const
{
	return _aggroSound;
}

/**
 * Set a specific number of energy.
 * @param energy energy.
 */
void BattleUnit::setEnergy(int energy)
{
	_energy = energy;
}

/**
 * Halve this unit's armor values (for beginner mode)
 */
void BattleUnit::halveArmor()
{
	_currentArmor[0] /= 2;
	_currentArmor[1] /= 2;
	_currentArmor[2] /= 2;
	_currentArmor[3] /= 2;
	_currentArmor[4] /= 2;
}

/**
 * Get the faction the unit was killed by.
 * @return faction
 */
UnitFaction BattleUnit::killedBy() const
{
	return _killedBy;
}

/**
 * Set the faction the unit was killed by.
 * @param f faction
 */
void BattleUnit::killedBy(UnitFaction f)
{
	_killedBy = f;
}

/**
 * Set the units we are charging towards.
 * @param chargeTarget Charge Target
 */
void BattleUnit::setCharging(BattleUnit *chargeTarget)
{
	_charging = chargeTarget;
}

/**
 * Get the units we are charging towards.
 * @return Charge Target
 */
BattleUnit *BattleUnit::getCharging()
{
	return _charging;
}

/**
 * Get the units carried weight in strength units.
 * @param draggingItem item to ignore
 * @return weight
 */
int BattleUnit::getCarriedWeight(BattleItem *draggingItem) const
{
	int weight = _armor->getWeight();
	for (std::vector<BattleItem*>::const_iterator i = _inventory.begin(); i != _inventory.end(); ++i)
	{
		if ((*i) == draggingItem) continue;
		weight += (*i)->getRules()->getWeight();
		if ((*i)->getAmmoItem() != (*i) && (*i)->getAmmoItem()) weight += (*i)->getAmmoItem()->getRules()->getWeight();
	}
	return std::max(0,weight);
}

/**
 * Set how long since this unit was last exposed.
 * @param turns number of turns
 */
void BattleUnit::setTurnsSinceSpotted (int turns)
{
	_turnsSinceSpotted = turns;
}

/**
 * Get how long since this unit was exposed.
 * @return number of turns
 */
int BattleUnit::getTurnsSinceSpotted() const
{
	return _turnsSinceSpotted;
}

/**
 * Get this unit's original Faction.
 * @return original faction
 */
UnitFaction BattleUnit::getOriginalFaction() const
{
	return _originalFaction;
}

/**
 * Get the list of units spotted this turn.
 * @return List of units.
 */
std::vector<BattleUnit *> &BattleUnit::getUnitsSpottedThisTurn()
{
	return _unitsSpottedThisTurn;
}

/**
 * Change the numeric version of the unit's rank.
 * @param rank unit rank, 0 = lowest
 */
void BattleUnit::setRankInt(int rank)
{
	_rankInt = rank;
}

/**
 * Return the numeric version of the unit's rank.
 * @return unit rank, 0 = lowest
 */
int BattleUnit::getRankInt() const
{
	return _rankInt;
}

/**
 * Derive the numeric unit rank from the string rank
 * (for soldier units).
 */
void BattleUnit::deriveRank()
{
	if (_faction == FACTION_PLAYER)
	{
		if (_rank == "STR_COMMANDER")
			_rankInt = 5;
		else if (_rank == "STR_COLONEL")
			_rankInt = 4;
		else if (_rank == "STR_CAPTAIN")
			_rankInt = 3;
		else if (_rank == "STR_SERGEANT")
			_rankInt = 2;
		else if (_rank == "STR_SQUADDIE")
			_rankInt = 1;
		else if (_rank == "STR_ROOKIE")
			_rankInt = 0;
	}
}

/**
 * this function checks if a tile is visible, using maths.
 * @param pos the position to check against
 * @return what the maths decide
 */
bool BattleUnit::checkViewSector (Position pos) const
{
	int deltaX = pos.x - _pos.x;
	int deltaY = _pos.y - pos.y;

	switch (_direction)
	{
		case 0:
			if ( (deltaX + deltaY >= 0) && (deltaY - deltaX >= 0) )
				return true;
			break;
		case 1:
			if ( (deltaX >= 0) && (deltaY >= 0) )
				return true;
			break;
		case 2:
			if ( (deltaX + deltaY >= 0) && (deltaY - deltaX <= 0) )
				return true;
			break;
		case 3:
			if ( (deltaY <= 0) && (deltaX >= 0) )
				return true;
			break;
		case 4:
			if ( (deltaX + deltaY <= 0) && (deltaY - deltaX <= 0) )
				return true;
			break;
		case 5:
			if ( (deltaX <= 0) && (deltaY <= 0) )
				return true;
			break;
		case 6:
			if ( (deltaX + deltaY <= 0) && (deltaY - deltaX >= 0) )
				return true;
			break;
		case 7:
			if ( (deltaY >= 0) && (deltaX <= 0) )
				return true;
			break;
		default:
			return false;
	}
	return false;
}

/**
 * common function to adjust a unit's stats according to difficulty setting.
 * @param diff difficulty level (for stat adjustment).
 */
void BattleUnit::adjustStats(const int diff)
{
	// adjust the unit's stats according to the difficulty level.
	_stats.tu += 4 * diff * _stats.tu / 100;
	_stats.stamina += 4 * diff * _stats.stamina / 100;
	_stats.reactions += 6 * diff * _stats.reactions / 100;
	_stats.firing = (_stats.firing + 6 * diff * _stats.firing / 100) / (diff > 0 ? 1 : 2);
	_stats.strength += 2 * diff * _stats.strength / 100;
	_stats.melee += 4 * diff * _stats.melee / 100;
	_stats.psiSkill += 4 * diff * _stats.psiSkill / 100;
	_stats.psiStrength += 4 * diff * _stats.psiStrength / 100;
}

/**
 * did this unit already take fire damage this turn?
 * (used to avoid damaging large units multiple times.)
 * @return ow it burns
 */
bool BattleUnit::tookFireDamage() const
{
	return _hitByFire;
}

/**
 * toggle the state of the fire damage tracking boolean.
 */
void BattleUnit::toggleFireDamage()
{
	_hitByFire = !_hitByFire;
}

/**
 * Changes the amount of TUs reserved for cover.
 * @param reserve time units.
 */
void BattleUnit::setCoverReserve(int reserve)
{
	_coverReserve = reserve;
}

/**
 * Returns the amount of TUs reserved for cover.
 * @return time units.
 */
int BattleUnit::getCoverReserve() const
{
	return _coverReserve;
}

/**
 * Checks if this unit can be selected. Only alive units
 * belonging to the faction can be selected.
 * @param faction The faction to compare with.
 * @param checkReselect Check if the unit is reselectable.
 * @param checkInventory Check if the unit has an inventory.
 * @return True if the unit can be selected, false otherwise.
 */
bool BattleUnit::isSelectable(UnitFaction faction, bool checkReselect, bool checkInventory) const
{
	return (_faction == faction && !isOut() && (!checkReselect || reselectAllowed()) && (!checkInventory || hasInventory()));
}

/**
 * Checks if this unit has an inventory. Large units and/or
 * terror units generally don't have inventories.
 * @return True if an inventory is available, false otherwise.
 */
bool BattleUnit::hasInventory() const
{
	return (_armor->hasInventory());
}

/**
 * If this unit is breathing, what frame should be displayed?
 * @return frame number.
 */
int BattleUnit::getBreathFrame() const
{
	if (_floorAbove)
		return 0;
	return _breathFrame;
}

/**
 * Decides if we should start producing bubbles, and/or updates which bubble frame we are on.
 */
void BattleUnit::breathe()
{
	// _breathFrame of -1 means this unit doesn't produce bubbles
	if (_breathFrame < 0 || isOut())
	{
		_breathing = false;
		return;
	}

	if (!_breathing || _status == STATUS_WALKING)
	{
		// deviation from original: TFTD used a static 10% chance for every animation frame,
		// instead let's use 5%, but allow morale to affect it.
		_breathing = (_status != STATUS_WALKING && RNG::percent(105 - _morale));
		_breathFrame = 0;
	}

	if (_breathing)
	{
		// advance the bubble frame
		_breathFrame++;

		// we've reached the end of the cycle, get rid of the bubbles
		if (_breathFrame >= 17)
		{
			_breathFrame = 0;
			_breathing = false;
		}
	}
}

/**
 * Sets the flag for "this unit is under cover" meaning don't draw bubbles.
 * @param floor is there a floor.
 */
void BattleUnit::setFloorAbove(bool floor)
{
	_floorAbove = floor;
}

/**
 * Checks if the floor above flag has been set.
 * @return if we're under cover.
 */
bool BattleUnit::getFloorAbove()
{
	return _floorAbove;
}

/**
 * Get the name of any utility weapon we may be carrying, or a built in one.
 * @return the name .
 */
BattleItem *BattleUnit::getUtilityWeapon(BattleType type)
{
	BattleItem *melee = getItem("STR_RIGHT_HAND");
	if (melee && melee->getRules()->getBattleType() == type)
	{
		return melee;
	}
	melee = getItem("STR_LEFT_HAND");
	if (melee && melee->getRules()->getBattleType() == type)
	{
		return melee;
	}
	melee = getSpecialWeapon(type);
	if (melee)
	{
		return melee;
	}
	return 0;
}

/**
 * Set fire damage form environment.
 * @param damage
 */
void BattleUnit::setEnviFire(int damage)
{
	if (_fireMaxHit < damage) _fireMaxHit = damage;
}

/**
 * Set smoke damage form environment.
 * @param damage
 */
void BattleUnit::setEnviSmoke(int damage)
{
	if (_smokeMaxHit < damage) _smokeMaxHit = damage;
}

/**
 * Calculate smoke and fire damage form environment.
 */
void BattleUnit::calculateEnviDamage(Mod *mod)
{
	if (_fireMaxHit)
	{
		_hitByFire = true;
		damage(Position(0, 0, 0), _fireMaxHit, mod->getDamageType(DT_IN));
		// try to set the unit on fire.
		if (RNG::percent(40 * getArmor()->getDamageModifier(DT_IN)))
		{
			int burnTime = RNG::generate(0, int(5.0f * getArmor()->getDamageModifier(DT_IN)));
			if (getFire() < burnTime)
			{
				setFire(burnTime);
			}
		}
	}

	if (_smokeMaxHit)
	{
		damage(Position(0,0,0), _smokeMaxHit, mod->getDamageType(DT_SMOKE));
	}

	_fireMaxHit = 0;
	_smokeMaxHit = 0;
}

/**
 * use this instead of checking the rules of the armor.
 */
MovementType BattleUnit::getMovementType() const
{
	return _movementType;
}

/**
 * Elevates the unit to grand galactic inquisitor status,
 * meaning they will NOT take part in the current battle.
 */
void BattleUnit::goToTimeOut()
{
	_status = STATUS_IGNORE_ME;
}

/**
 * Helper function used by `BattleUnit::setSpecialWeapon`
 */
static inline BattleItem *createItem(SavedBattleGame *save, BattleUnit *unit, RuleItem *rule)
{
	BattleItem *item = new BattleItem(rule, save->getCurrentItemId());
	item->setOwner(unit);
	save->deleteList(item);
	return item;
}

/**
 * Set special weapon that is handled outside inventory.
 * @param save
 */
void BattleUnit::setSpecialWeapon(SavedBattleGame *save)
{
	const Mod *mod = save->getMod();
	RuleItem *item = 0;
	int i = 0;

	if (getUnitRules())
	{
		item = mod->getItem(getUnitRules()->getMeleeWeapon());
		if (item && i < SPEC_WEAPON_MAX)
		{
			_specWeapon[i++] = createItem(save, this, item);
		}
	}
	item = mod->getItem(getArmor()->getSpecialWeapon());
	if (item && i < SPEC_WEAPON_MAX)
	{
		_specWeapon[i++] = createItem(save, this, item);
	}
	if (getBaseStats()->psiSkill > 0 && getOriginalFaction() == FACTION_HOSTILE)
	{
		item = mod->getItem("ALIEN_PSI_WEAPON");
		if (item && i < SPEC_WEAPON_MAX)
		{
			_specWeapon[i++] = createItem(save, this, item);
		}
	}
}

/**
 * Get special weapon.
 */
BattleItem *BattleUnit::getSpecialWeapon(BattleType type) const
{
	for (int i = 0; i < SPEC_WEAPON_MAX; ++i)
	{
		if (!_specWeapon[i])
		{
			break;
		}
		if (_specWeapon[i]->getRules()->getBattleType() == type)
		{
			return _specWeapon[i];
		}
	}
	return 0;
}

/**
 * Recovers a unit's TUs and energy, taking a number of factors into consideration.
 */
void BattleUnit::recoverTimeUnits()
{
	int TURecovery = _armor->getTimeRecovery(this);
	int ENRecovery = _armor->getEnergyRecovery(this);

	prepareTimeUnits(TURecovery);
	prepareEnergy(ENRecovery);
}

namespace
{

void getArmorScript(BattleUnit *bu, int &ret, int side)
{
	if (bu && 0 <= side && side < SIDE_MAX)
	{
		ret = bu->getArmor((UnitSide)side);
		return;
	}
	ret = 0;
}
void getGenderScript(BattleUnit *bu, int &ret)
{
	if (bu)
	{
		ret = bu->getGender();
		return;
	}
	ret = 0;
}
void getLookScript(BattleUnit *bu, int &ret)
{
	if (bu)
	{
		auto g = bu->getGeoscapeSoldier();
		if (g)
		{
			ret = g->getLook();
			return;
		}
	}
	ret = 0;
}
void getLookVariantScript(BattleUnit *bu, int &ret)
{
	if (bu)
	{
		auto g = bu->getGeoscapeSoldier();
		if (g)
		{
			ret = g->getLookVariant();
			return;
		}
	}
	ret = 0;
}
void getRecolorScript(BattleUnit *bu, int &pixel)
{
	if (bu)
	{
		const auto& vec = bu->getRecolor();
		const int g = pixel & helper::ColorGroup;
		const int s = pixel & helper::ColorShade;
		for(auto& p : vec)
		{
			if (g == p.first)
			{
				pixel = s + p.second;
				return;
			}
		}
	}
}
void isWalkingScript(BattleUnit *bu, int &ret)
{
	if (bu)
	{
		ret = bu->getStatus() == STATUS_WALKING;
		return;
	}
	ret = 0;
}
void isCollapsingScript(BattleUnit *bu, int &ret)
{
	if (bu)
	{
		ret = bu->getStatus() == STATUS_COLLAPSING;
		return;
	}
	ret = 0;
}

struct burnShadeScript
{
	static RetEnum func(int &curr, int burn, int shade)
	{
		Uint8 d = curr;
		Uint8 s = curr;
		helper::BurnShade::func(d, s, burn, shade);
		curr = d;
		return RetContinue;
	}
};

} // namespace
void BattleUnit::ScriptRegister(ScriptParserBase* parser)
{
	using namespace helper;
	typedef BattleUnit BU;
	typedef UnitStats US;

	Bind<BattleUnit> bu = { parser, "BattleUnit" };
	BindNested<BattleUnit, UnitStats, &BattleUnit::_stats> us = { bu };

	parser->addParser<FuncGroup<burnShadeScript>>("add_burn_shade");
	parser->addConst("blit_torso", BODYPART_TORSO);
	parser->addConst("blit_leftarm", BODYPART_LEFTARM);
	parser->addConst("blit_rightarm", BODYPART_RIGHTARM);
	parser->addConst("blit_legs", BODYPART_LEGS);
	parser->addConst("blit_collapse", BODYPART_COLLAPSING);
	parser->addConst("blit_inventory", BODYPART_ITEM);

	bu.addField<&BU::_id>("getId");
	bu.addField<&BU::_rankInt>("getRank");
	bu.add<&getGenderScript>("getGender");
	bu.add<&getLookScript>("getLook");
	bu.add<&getLookVariantScript>("getLookVariant");
	bu.add<&getRecolorScript>("getRecolor");
	bu.add<&BU::isFloating>("isFloating");
	bu.add<&BU::isKneeled>("isKneeled");
	bu.add<&isWalkingScript>("isWalking");
	bu.add<&isCollapsingScript>("isCollapsing");
	bu.add<&BU::getDirection>("getDirection");
	bu.add<&BU::getTurretDirection>("getTurretDirection");
	bu.add<&BU::getWalkingPhase>("getWalkingPhase");

	bu.addField<&BU::_tu>("getTimeUnits");
	us.addField<&US::tu>("getTimeUnitsMax");

	bu.addField<&BU::_health>("getHealth");
	us.addField<&US::health>("getHealthMax");

	bu.addField<&BU::_energy>("getEnergy");
	us.addField<&US::stamina>("getEnergyMax");

	bu.addField<&BU::_stunlevel>("getStun");
	bu.addField<&BU::_health>("getStunMax");

	bu.addField<&BU::_morale>("getMorale");
	bu.addFake<100>("getMoraleMax");

	us.addField<&US::tu>("Stats.getTimeUnits");
	us.addField<&US::stamina>("Stats.getStamina");
	us.addField<&US::health>("Stats.getHealth");
	us.addField<&US::bravery>("Stats.getBravery");
	us.addField<&US::reactions>("Stats.getReactions");
	us.addField<&US::firing>("Stats.getFiring");
	us.addField<&US::throwing>("Stats.getThrowing");
	us.addField<&US::strength>("Stats.getStrength");
	us.addField<&US::psiStrength>("Stats.getPsiStrength");
	us.addField<&US::psiSkill>("Stats.getPsiSkill");
	us.addField<&US::melee>("Stats.getMelee");

	bu.add<&BU::getFatalWounds>("getFatalwoundsTotal");
	bu.add<&BU::getFatalWound>("getFatalwounds");
	bu.add<&getArmorScript>("getArmor");
	bu.add<&BU::getOverKillDamage>("getOverKillDamage");

	parser->addConst("BODYPART_HEAD", BODYPART_HEAD);
	parser->addConst("BODYPART_TORSO", BODYPART_TORSO);
	parser->addConst("BODYPART_LEFTARM", BODYPART_LEFTARM);
	parser->addConst("BODYPART_RIGHTARM", BODYPART_RIGHTARM);
	parser->addConst("BODYPART_LEFTLEG", BODYPART_LEFTLEG);
	parser->addConst("BODYPART_RIGHTLEG", BODYPART_RIGHTLEG);
	parser->addConst("BODYPART_BIG_TORSO_0", BODYPART_BIG_TORSO + 0);
	parser->addConst("BODYPART_BIG_TORSO_1", BODYPART_BIG_TORSO + 1);
	parser->addConst("BODYPART_BIG_TORSO_2", BODYPART_BIG_TORSO + 2);
	parser->addConst("BODYPART_BIG_TORSO_3", BODYPART_BIG_TORSO + 3);
	parser->addConst("BODYPART_BIG_PROPULSION_0", BODYPART_BIG_PROPULSION + 0);
	parser->addConst("BODYPART_BIG_PROPULSION_1", BODYPART_BIG_PROPULSION + 1);
	parser->addConst("BODYPART_BIG_PROPULSION_2", BODYPART_BIG_PROPULSION + 2);
	parser->addConst("BODYPART_BIG_PROPULSION_3", BODYPART_BIG_PROPULSION + 3);
	parser->addConst("BODYPART_BIG_TURRET", BODYPART_BIG_TURRET);

	parser->addConst("SIDE_FRONT", SIDE_FRONT);
	parser->addConst("SIDE_LEFT", SIDE_LEFT);
	parser->addConst("SIDE_RIGHT", SIDE_RIGHT);
	parser->addConst("SIDE_REAR", SIDE_REAR);
	parser->addConst("SIDE_UNDER", SIDE_UNDER);

	parser->addConst("UNIT_RANK_ROOKIE", 0);
	parser->addConst("UNIT_RANK_SQUADDIE", 1);
	parser->addConst("UNIT_RANK_SERGEANT", 2);
	parser->addConst("UNIT_RANK_CAPTAIN", 3);
	parser->addConst("UNIT_RANK_COLONEL", 4);
	parser->addConst("UNIT_RANK_COMMANDER", 5);

	parser->addConst("COLOR_X1_HAIR", 6);
	parser->addConst("COLOR_X1_FACE", 9);

	parser->addConst("COLOR_X1_NULL", 0);
	parser->addConst("COLOR_X1_YELLOW", 1);
	parser->addConst("COLOR_X1_RED", 2);
	parser->addConst("COLOR_X1_GREEN0", 3);
	parser->addConst("COLOR_X1_GREEN1", 4);
	parser->addConst("COLOR_X1_GRAY", 5);
	parser->addConst("COLOR_X1_BROWN0", 6);
	parser->addConst("COLOR_X1_BLUE0", 7);
	parser->addConst("COLOR_X1_BLUE1", 8);
	parser->addConst("COLOR_X1_BROWN1", 9);
	parser->addConst("COLOR_X1_BROWN2", 10);
	parser->addConst("COLOR_X1_PURPLE0", 11);
	parser->addConst("COLOR_X1_PURPLE1", 12);
	parser->addConst("COLOR_X1_BLUE2", 13);
	parser->addConst("COLOR_X1_SILVER", 14);
	parser->addConst("COLOR_X1_SPECIAL", 15);


	parser->addConst("LOOK_BLONDE", LOOK_BLONDE);
	parser->addConst("LOOK_BROWNHAIR", LOOK_BROWNHAIR);
	parser->addConst("LOOK_ORIENTAL", LOOK_ORIENTAL);
	parser->addConst("LOOK_AFRICAN", LOOK_AFRICAN);

	parser->addConst("GENDER_MALE", GENDER_MALE);
	parser->addConst("GENDER_FEMALE", GENDER_FEMALE);
}

const Armor::RecolorParser BattleUnit::Parser("BattleUnit", "unit", "blit_part", "anim_frame", "shade", "burn");

void BattleUnit::ScriptFill(ScriptWorker* w, BattleUnit* unit, int body_part, int anim_frame, int shade, int burn)
{
	w->proc = 0;
	if(unit)
	{
		const auto &scr = unit->getArmor()->getRecolorScript();
		scr.update(w, unit, body_part, anim_frame, shade, burn);
		w->shade = shade;
	}
}

} //namespace OpenXcom<|MERGE_RESOLUTION|>--- conflicted
+++ resolved
@@ -364,6 +364,7 @@
 	_expFiring = node["expFiring"].as<int>(_expFiring);
 	_expThrowing = node["expThrowing"].as<int>(_expThrowing);
 	_expPsiSkill = node["expPsiSkill"].as<int>(_expPsiSkill);
+	_expPsiStrength = node["expPsiStrength"].as<int>(_expPsiStrength);
 	_expMelee = node["expMelee"].as<int>(_expMelee);
 	_turretType = node["turretType"].as<int>(_turretType);
 	_visible = node["visible"].as<bool>(_visible);
@@ -422,6 +423,7 @@
 	node["expFiring"] = _expFiring;
 	node["expThrowing"] = _expThrowing;
 	node["expPsiSkill"] = _expPsiSkill;
+	node["expPsiStrength"] = _expPsiStrength;
 	node["expMelee"] = _expMelee;
 	node["turretType"] = _turretType;
 	node["visible"] = _visible;
@@ -2249,7 +2251,7 @@
 }
 
 /**
- * Adds one to the firing exp counter.
+ * Adds one to the throwing exp counter.
  */
 void BattleUnit::addThrowingExp()
 {
@@ -2257,7 +2259,7 @@
 }
 
 /**
- * Adds one to the firing exp counter.
+ * Adds one to the psi skill exp counter.
  */
 void BattleUnit::addPsiSkillExp()
 {
@@ -2265,7 +2267,7 @@
 }
 
 /**
- * Adds one to the firing exp counter.
+ * Adds one to the psi strength exp counter.
  */
 void BattleUnit::addPsiStrengthExp()
 {
@@ -2273,7 +2275,7 @@
 }
 
 /**
- * Adds one to the firing exp counter.
+ * Adds one to the melee exp counter.
  */
 void BattleUnit::addMeleeExp()
 {
@@ -2338,13 +2340,13 @@
 	{
 		stats->psiSkill += improveStat(_expPsiSkill);
 	}
-
-<<<<<<< HEAD
-	if (_expBravery || _expReactions || _expFiring || _expPsiSkill || _expMelee)
-=======
+	if (_expPsiStrength && stats->psiStrength < caps.psiStrength)
+	{
+		stats->psiStrength += improveStat(_expPsiStrength);
+	}
+
 	bool hasImproved = false;
 	if (_expBravery || _expReactions || _expFiring || _expPsiSkill || _expPsiStrength || _expMelee || _expThrowing)
->>>>>>> a937131a
 	{
 		hasImproved = true;
 		if (s->getRank() == RANK_ROOKIE)
@@ -2505,22 +2507,11 @@
  * Gets the unit's armor.
  * @return Pointer to armor.
  */
-Armor *BattleUnit::getArmor()
+Armor *BattleUnit::getArmor() const
 {
 	return _armor;
 }
 
-/**
- * Gets the unit's armor.
- * @return Pointer to armor.
- */
-const Armor *BattleUnit::getArmor() const
-{
-	return _armor;
-}
-
-<<<<<<< HEAD
-=======
 /**
  * Set the unit's name.
  * @param name Name
@@ -2530,7 +2521,6 @@
 	_name = name;
 }
 
->>>>>>> a937131a
 /**
  * Get unit's name.
  * An aliens name is the translation of it's race and rank.
