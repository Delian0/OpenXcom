--- conflicted
+++ resolved
@@ -62,22 +62,13 @@
 BattleUnit::BattleUnit(const Mod *mod, Soldier *soldier, int depth) :
 	_faction(FACTION_PLAYER), _originalFaction(FACTION_PLAYER), _killedBy(FACTION_PLAYER), _id(0), _tile(0),
 	_lastPos(Position()), _direction(0), _toDirection(0), _directionTurret(0), _toDirectionTurret(0),
-<<<<<<< HEAD
 	_verticalDirection(0), _status(STATUS_STANDING), _wantsToSurrender(false), _isSurrendering(false), _walkPhase(0), _fallPhase(0), _kneeled(false), _floating(false),
 	_dontReselect(false), _fire(0), _currentAIState(0), _visible(false),
 	_exp{ }, _expTmp{ },
-	_motionPoints(0), _scannedTurn(-1), _kills(0), _hitByFire(false), _hitByAnything(false), _alreadyExploded(false), _fireMaxHit(0), _smokeMaxHit(0), _moraleRestored(0), _coverReserve(0), _charging(0), _turnsSinceSpotted(255), _turnsLeftSpottedForSnipers(0),
+	_motionPoints(0), _scannedTurn(-1), _kills(0), _hitByFire(false), _hitByAnything(false), _alreadyExploded(false), _fireMaxHit(0), _smokeMaxHit(0), _moraleRestored(0), _charging(0), _turnsSinceSpotted(255), _turnsLeftSpottedForSnipers(0),
 	_statistics(), _murdererId(0), _mindControllerID(0), _fatalShotSide(SIDE_FRONT), _fatalShotBodyPart(BODYPART_HEAD), _armor(0),
 	_geoscapeSoldier(soldier), _unitRules(0), _rankInt(0), _turretType(-1), _hidingForTurn(false), _floorAbove(false), _respawn(false), _alreadyRespawned(false),
 	_isLeeroyJenkins(false), _summonedPlayerUnit(false), _resummonedFakeCivilian(false), _pickUpWeaponsMoreActively(false), _disableIndicators(false), _capturable(true), _vip(false)
-=======
-	_verticalDirection(0), _status(STATUS_STANDING), _walkPhase(0), _fallPhase(0), _kneeled(false), _floating(false),
-	_dontReselect(false), _fire(0), _currentAIState(0), _visible(false), _cacheInvalid(true),
-	_expBravery(0), _expReactions(0), _expFiring(0), _expThrowing(0), _expPsiSkill(0), _expPsiStrength(0), _expMelee(0),
-	_motionPoints(0), _kills(0), _hitByFire(false), _hitByAnything(false), _moraleRestored(0), _charging(0), _turnsSinceSpotted(255),
-	_statistics(), _murdererId(0), _mindControllerID(0), _fatalShotSide(SIDE_FRONT), _fatalShotBodyPart(BODYPART_HEAD),
-	_geoscapeSoldier(soldier), _unitRules(0), _rankInt(0), _turretType(-1), _hidingForTurn(false), _respawn(false), _capturable(true)
->>>>>>> 7aae3f45
 {
 	_name = soldier->getName(true);
 	_id = soldier->getId();
@@ -405,15 +396,9 @@
 	_tile(0), _lastPos(Position()), _direction(0), _toDirection(0), _directionTurret(0),
 	_toDirectionTurret(0), _verticalDirection(0), _status(STATUS_STANDING), _wantsToSurrender(false), _isSurrendering(false), _walkPhase(0),
 	_fallPhase(0), _kneeled(false), _floating(false), _dontReselect(false), _fire(0), _currentAIState(0),
-<<<<<<< HEAD
 	_visible(false), _exp{ }, _expTmp{ },
 	_motionPoints(0), _scannedTurn(-1), _kills(0), _hitByFire(false), _hitByAnything(false), _alreadyExploded(false), _fireMaxHit(0), _smokeMaxHit(0),
-	_moraleRestored(0), _coverReserve(0), _charging(0), _turnsSinceSpotted(255), _turnsLeftSpottedForSnipers(0),
-=======
-	_visible(false), _cacheInvalid(true), _expBravery(0), _expReactions(0), _expFiring(0),
-	_expThrowing(0), _expPsiSkill(0), _expPsiStrength(0), _expMelee(0), _motionPoints(0), _kills(0), _hitByFire(false), _hitByAnything(false),
-	_moraleRestored(0), _charging(0), _turnsSinceSpotted(255),
->>>>>>> 7aae3f45
+	_moraleRestored(0), _charging(0), _turnsSinceSpotted(255), _turnsLeftSpottedForSnipers(0),
 	_statistics(), _murdererId(0), _mindControllerID(0), _fatalShotSide(SIDE_FRONT),
 	_fatalShotBodyPart(BODYPART_HEAD), _armor(armor), _geoscapeSoldier(0),  _unitRules(unit),
 	_rankInt(0), _turretType(-1), _hidingForTurn(false), _respawn(false), _alreadyRespawned(false),
@@ -1254,49 +1239,6 @@
 }
 
 /**
-<<<<<<< HEAD
-=======
- * Sets the unit's cache flag.
- * @param cache Pointer to cache surface to use, NULL to redraw from scratch.
- * @param part Unit part to cache.
- */
-void BattleUnit::setCache(Surface *cache, int part)
-{
-	if (cache == 0)
-	{
-		_cacheInvalid = true;
-	}
-	else
-	{
-		_cache[part] = cache;
-		_cacheInvalid = false;
-	}
-}
-
-/**
- * Returns the current cache surface.
- * When the unit changes it needs to be re-cached.
- * @param part Unit part to check.
- * @return Pointer to cache surface used.
- */
-Surface *BattleUnit::getCache(int part) const
-{
-	if (part < 0) part = 0;
-	return _cache[part];
-}
-
-/**
- * Check if the unit is still cached in the Map cache.
- * When the unit changes it needs to be re-cached.
- * @return True if it needs to be re-cached.
- */
-bool BattleUnit::isCacheInvalid() const
-{
-	return _cacheInvalid;
-}
-
-/**
->>>>>>> 7aae3f45
  * Gets values used for recoloring sprites.
  * @param i what value choose.
  * @return Pairs of value, where first is color group to replace and second is new color group with shade.
@@ -4143,7 +4085,6 @@
 }
 
 /**
-<<<<<<< HEAD
  * Set a specific amount of time units.
  * @param tu time units.
  */
@@ -4162,8 +4103,6 @@
 }
 
 /**
-=======
->>>>>>> 7aae3f45
  * Get the faction the unit was killed by.
  * @return faction
  */
