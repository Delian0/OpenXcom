/*
 * Copyright 2010-2015 OpenXcom Developers.
 *
 * This file is part of OpenXcom.
 *
 * OpenXcom is free software: you can redistribute it and/or modify
 * it under the terms of the GNU General Public License as published by
 * the Free Software Foundation, either version 3 of the License, or
 * (at your option) any later version.
 *
 * OpenXcom is distributed in the hope that it will be useful,
 * but WITHOUT ANY WARRANTY; without even the implied warranty of
 * MERCHANTABILITY or FITNESS FOR A PARTICULAR PURPOSE.  See the
 * GNU General Public License for more details.
 *
 * You should have received a copy of the GNU General Public License
 * along with OpenXcom.  If not, see <http://www.gnu.org/licenses/>.
 */
#define _USE_MATH_DEFINES
#include "BattleUnit.h"
#include "BattleItem.h"
#include <cmath>
#include <sstream>
#include "../Engine/Surface.h"
#include "../Engine/Script.h"
#include "../Engine/ScriptBind.h"
#include "../Engine/Language.h"
#include "../Engine/Logger.h"
#include "../Engine/Options.h"
#include "../Engine/RNG.h"
#include "../Battlescape/Pathfinding.h"
#include "../Battlescape/BattlescapeGame.h"
#include "../Battlescape/BattleAIState.h"
#include "../Mod/Mod.h"
#include "../Mod/Armor.h"
#include "../Mod/Unit.h"
#include "../Mod/RuleInventory.h"
#include "../Mod/RuleSoldier.h"
#include "../Mod/Mod.h"
#include "Soldier.h"
#include "Tile.h"
#include "SavedGame.h"
#include "SavedBattleGame.h"
#include "../Engine/ShaderDraw.h"
#include "../Engine/ShaderMove.h"
#include "../Engine/Options.h"
#include "BattleUnitStatistics.h"

namespace OpenXcom
{

/**
 * Initializes a BattleUnit from a Soldier
 * @param soldier Pointer to the Soldier.
 * @param depth the depth of the battlefield (used to determine movement type in case of MT_FLOAT).
 */
BattleUnit::BattleUnit(Soldier *soldier, int depth, int maxViewDistance) :
<<<<<<< HEAD
	_faction(FACTION_PLAYER), _originalFaction(FACTION_PLAYER), _killedBy(FACTION_PLAYER), _id(0), _pos(Position()),
	_tile(0), _lastPos(Position()), _direction(0), _toDirection(0), _directionTurret(0), _toDirectionTurret(0),
=======
	_faction(FACTION_PLAYER), _originalFaction(FACTION_PLAYER), _killedBy(FACTION_PLAYER), _id(0), _pos(Position()), _tile(0),
	_lastPos(Position()), _direction(0), _toDirection(0), _directionTurret(0), _toDirectionTurret(0),
>>>>>>> f8964521
	_verticalDirection(0), _status(STATUS_STANDING), _walkPhase(0), _fallPhase(0), _kneeled(false), _floating(false),
	_dontReselect(false), _fire(0), _currentAIState(0), _visible(false),
	_expBravery(0), _expReactions(0), _expFiring(0), _expThrowing(0), _expPsiSkill(0), _expPsiStrength(0), _expMelee(0),
	_motionPoints(0), _kills(0), _hitByFire(false), _fireMaxHit(0), _smokeMaxHit(0), _moraleRestored(0), _coverReserve(0), _charging(0), _turnsSinceSpotted(255),
	_statistics(), _murdererId(0), _fatalShotSide(SIDE_FRONT), _fatalShotBodyPart(BODYPART_HEAD),
	_armor(0), _geoscapeSoldier(soldier), _unitRules(0), _rankInt(-1), _turretType(-1), _hidingForTurn(false), _floorAbove(false), _respawn(false)
{
	_name = soldier->getName(true);
	_id = soldier->getId();
	_type = "SOLDIER";
	_rank = soldier->getRankString();
	_stats = *soldier->getCurrentStats();
	_standHeight = soldier->getRules()->getStandHeight();
	_kneelHeight = soldier->getRules()->getKneelHeight();
	_floatHeight = soldier->getRules()->getFloatHeight();
	_deathSound = std::vector<int>(); // this one is hardcoded
	_aggroSound = -1;
	_moveSound = -1;  // this one is hardcoded
	_intelligence = 2;
	_aggression = 1;
	_specab = SPECAB_NONE;
	_armor = soldier->getArmor();
	_movementType = _armor->getMovementType();
	if (_movementType == MT_FLOAT)
	{
		if (depth > 0)
		{
			_movementType = MT_FLY;
		}
		else
		{
			_movementType = MT_WALK;
		}
	}
	else if (_movementType == MT_SINK)
	{
		if (depth == 0)
		{
			_movementType = MT_FLY;
		}
		else
		{
			_movementType = MT_WALK;
		}
	}
	_stats += *_armor->getStats();	// armors may modify effective stats
	_maxViewDistanceAtDarkSq = _armor->getVisibilityAtDark() ? _armor->getVisibilityAtDark() : 9;
	_maxViewDistanceAtDarkSq *= _maxViewDistanceAtDarkSq;
	_maxViewDistanceAtDaySq = _armor->getVisibilityAtDay() ? _armor->getVisibilityAtDay() : maxViewDistance;
	_maxViewDistanceAtDaySq *= _maxViewDistanceAtDaySq;
	_loftempsSet = _armor->getLoftempsSet();
	_gender = soldier->getGender();
	_faceDirection = -1;
	_breathFrame = 0;
	_floorAbove = false;
	_breathing = false;

	int rankbonus = 0;

	switch (soldier->getRank())
	{
	case RANK_SERGEANT:  rankbonus =  1; break;
	case RANK_CAPTAIN:   rankbonus =  3; break;
	case RANK_COLONEL:   rankbonus =  6; break;
	case RANK_COMMANDER: rankbonus = 10; break;
	default:             rankbonus =  0; break;
	}

	_value = 20 + soldier->getMissions() + rankbonus;

	_tu = _stats.tu;
	_energy = _stats.stamina;
	_health = _stats.health;
	_morale = 100;
	if (Options::everyoneFightsNobodyQuits)
	{
		// wounded soldiers start with half the energy and lowered morale
		if (soldier->getWoundRecovery() > 0)
		{
			_energy = _stats.stamina / 2;
			_morale = 75;
		}
		// statistically worse than average
		_health = _health - ((soldier->getWoundRecovery() * 3) / 2);
		if (_health < 1)
		{
			// this is actually a punishment, strategically it is better to leave them behind :)
			_health = 1;
		}
	}
	_stunlevel = 0;
	_maxArmor[SIDE_FRONT] = _armor->getFrontArmor();
	_maxArmor[SIDE_LEFT] = _armor->getSideArmor();
	_maxArmor[SIDE_RIGHT] = _armor->getSideArmor();
	_maxArmor[SIDE_REAR] = _armor->getRearArmor();
	_maxArmor[SIDE_UNDER] = _armor->getUnderArmor();
	_currentArmor[SIDE_FRONT] = _maxArmor[SIDE_FRONT];
	_currentArmor[SIDE_LEFT] = _maxArmor[SIDE_LEFT];
	_currentArmor[SIDE_RIGHT] = _maxArmor[SIDE_RIGHT];
	_currentArmor[SIDE_REAR] = _maxArmor[SIDE_REAR];
	_currentArmor[SIDE_UNDER] = _maxArmor[SIDE_UNDER];
	for (int i = 0; i < BODYPART_MAX; ++i)
		_fatalWounds[i] = 0;
	for (int i = 0; i < SPEC_WEAPON_MAX; ++i)
		_specWeapon[i] = 0;

	_activeHand = "STR_RIGHT_HAND";

	lastCover = Position(-1, -1, -1);

	_statistics = new BattleUnitStatistics();

	deriveRank();

	int look = soldier->getGender() + 2 * soldier->getLook() + 8 * soldier->getLookVariant();
	setRecolor(look, look, _rankInt);
}

/**
 * Updates a BattleUnit from a Soldier (after a change of armor)
 * @param soldier Pointer to the Soldier.
 * @param depth the depth of the battlefield (used to determine movement type in case of MT_FLOAT).
 */
void BattleUnit::updateArmorFromSoldier(Soldier *soldier, int depth, int maxViewDistance)
{
	_stats = *soldier->getCurrentStats();
	_armor = soldier->getArmor();

	_movementType = _armor->getMovementType();
	if (_movementType == MT_FLOAT) {
		if (depth > 0) { _movementType = MT_FLY; } else { _movementType = MT_WALK; }
	} else if (_movementType == MT_SINK) {
		if (depth == 0) { _movementType = MT_FLY; } else { _movementType = MT_WALK; }
	}

	_stats += *_armor->getStats();	// armors may modify effective stats
	_maxViewDistanceAtDarkSq = _armor->getVisibilityAtDark() ? _armor->getVisibilityAtDark() : 9;
	_maxViewDistanceAtDarkSq *= _maxViewDistanceAtDarkSq;
	_maxViewDistanceAtDaySq = _armor->getVisibilityAtDay() ? _armor->getVisibilityAtDay() : maxViewDistance;
	_maxViewDistanceAtDaySq *= _maxViewDistanceAtDaySq;
	_loftempsSet = _armor->getLoftempsSet();

	_tu = _stats.tu;
	_energy = _stats.stamina;
	_health = _stats.health;
	_currentArmor[SIDE_FRONT] = _armor->getFrontArmor();
	_currentArmor[SIDE_LEFT] = _armor->getSideArmor();
	_currentArmor[SIDE_RIGHT] = _armor->getSideArmor();
	_currentArmor[SIDE_REAR] = _armor->getRearArmor();
	_currentArmor[SIDE_UNDER] = _armor->getUnderArmor();
}

/**
 * Initializes a BattleUnit from a Unit (non-player) object.
 * @param unit Pointer to Unit object.
 * @param faction Which faction the units belongs to.
 * @param id Unique unit ID.
 * @param armor Pointer to unit Armor.
 * @param diff difficulty level (for stat adjustment).
 * @param depth the depth of the battlefield (used to determine movement type in case of MT_FLOAT).
 */
<<<<<<< HEAD
BattleUnit::BattleUnit(Unit *unit, UnitFaction faction, int id, Armor *armor, StatAdjustment *adjustment, int depth, int maxViewDistance) :
=======
BattleUnit::BattleUnit(Unit *unit, UnitFaction faction, int id, Armor *armor, int diff, int depth, int maxViewDistance) :
>>>>>>> f8964521
	_faction(faction), _originalFaction(faction), _killedBy(faction), _id(id), _pos(Position()),
	_tile(0), _lastPos(Position()), _direction(0), _toDirection(0), _directionTurret(0),
	_toDirectionTurret(0), _verticalDirection(0), _status(STATUS_STANDING), _walkPhase(0),
	_fallPhase(0), _kneeled(false), _floating(false), _dontReselect(false), _fire(0), _currentAIState(0),
	_visible(false), _expBravery(0), _expReactions(0), _expFiring(0),
	_expThrowing(0), _expPsiSkill(0), _expPsiStrength(0), _expMelee(0), _motionPoints(0), _kills(0), _hitByFire(false), _fireMaxHit(0), _smokeMaxHit(0),
	_moraleRestored(0), _coverReserve(0), _charging(0), _turnsSinceSpotted(255),
	_statistics(), _murdererId(0), _fatalShotSide(SIDE_FRONT), _fatalShotBodyPart(BODYPART_HEAD),
	_armor(armor), _geoscapeSoldier(0),  _unitRules(unit), _rankInt(-1),
	_turretType(-1), _hidingForTurn(false), _floorAbove(false), _respawn(false)
{
	_type = unit->getType();
	_rank = unit->getRank();
	_race = unit->getRace();
	_stats = *unit->getStats();
	_standHeight = unit->getStandHeight();
	_kneelHeight = unit->getKneelHeight();
	_floatHeight = unit->getFloatHeight();
	_loftempsSet = _armor->getLoftempsSet();
	_deathSound = unit->getDeathSounds();
	_aggroSound = unit->getAggroSound();
	_moveSound = unit->getMoveSound();
	_intelligence = unit->getIntelligence();
	_aggression = unit->getAggression();
	_specab = (SpecialAbility) unit->getSpecialAbility();
	_spawnUnit = unit->getSpawnUnit();
	_value = unit->getValue();
	_faceDirection = -1;

	_movementType = _armor->getMovementType();
	if (_movementType == MT_FLOAT)
	{
		if (depth > 0)
		{
			_movementType = MT_FLY;
		}
		else
		{
			_movementType = MT_WALK;
		}
	}
	else if (_movementType == MT_SINK)
	{
		if (depth == 0)
		{
			_movementType = MT_FLY;
		}
		else
		{
			_movementType = MT_WALK;
		}
	}

	_stats += *_armor->getStats();	// armors may modify effective stats
	_maxViewDistanceAtDarkSq = _armor->getVisibilityAtDark() ? _armor->getVisibilityAtDark() : faction==FACTION_HOSTILE ? maxViewDistance : 9;
	_maxViewDistanceAtDarkSq *= _maxViewDistanceAtDarkSq;
	_maxViewDistanceAtDaySq = _armor->getVisibilityAtDay() ? _armor->getVisibilityAtDay() : maxViewDistance;
	_maxViewDistanceAtDaySq *= _maxViewDistanceAtDaySq;

	_breathFrame = -1; // most aliens don't breathe per-se, that's exclusive to humanoids
	if (armor->getDrawingRoutine() == 14)
	{
		_breathFrame = 0;
	}
	_floorAbove = false;
	_breathing = false;

	_maxArmor[SIDE_FRONT] = _armor->getFrontArmor();
	_maxArmor[SIDE_LEFT] = _armor->getSideArmor();
	_maxArmor[SIDE_RIGHT] = _armor->getSideArmor();
	_maxArmor[SIDE_REAR] = _armor->getRearArmor();
	_maxArmor[SIDE_UNDER] = _armor->getUnderArmor();

	if (faction == FACTION_HOSTILE)
	{
		adjustStats(*adjustment);
	}

	_tu = _stats.tu;
	_energy = _stats.stamina;
	_health = _stats.health;
	_morale = 100;
	_stunlevel = 0;
	_currentArmor[SIDE_FRONT] = _maxArmor[SIDE_FRONT];
	_currentArmor[SIDE_LEFT] = _maxArmor[SIDE_LEFT];
	_currentArmor[SIDE_RIGHT] = _maxArmor[SIDE_RIGHT];
	_currentArmor[SIDE_REAR] = _maxArmor[SIDE_REAR];
	_currentArmor[SIDE_UNDER] = _maxArmor[SIDE_UNDER];
	for (int i = 0; i < BODYPART_MAX; ++i)
		_fatalWounds[i] = 0;
	for (int i = 0; i < SPEC_WEAPON_MAX; ++i)
		_specWeapon[i] = 0;

	_activeHand = "STR_RIGHT_HAND";
	_gender = GENDER_MALE;

	lastCover = Position(-1, -1, -1);

	_statistics = new BattleUnitStatistics();

	int generalRank = 0;
	if (faction == FACTION_HOSTILE)
	{
		const int max = 7;
		const char* rankList[max] =
		{
			"STR_LIVE_SOLDIER",
			"STR_LIVE_ENGINEER",
			"STR_LIVE_MEDIC",
			"STR_LIVE_NAVIGATOR",
			"STR_LIVE_LEADER",
			"STR_LIVE_COMMANDER",
			"STR_LIVE_TERRORIST",
		};
		for (int i = 0; i < max; ++i)
		{
			if (_rank.compare(rankList[i]) == 0)
			{
				generalRank = i;
				break;
			}
		}
	}
	else if (faction == FACTION_NEUTRAL)
	{
		generalRank = RNG::seedless(0, 7);
	}

	setRecolor(RNG::seedless(0, 127), RNG::seedless(0, 127), generalRank);
}


/**
 *
 */
BattleUnit::~BattleUnit()
{
	if (!getGeoscapeSoldier())
	{
		for (std::vector<BattleUnitKills*>::const_iterator i = _statistics->kills.begin(); i != _statistics->kills.end(); ++i)
		{
			delete *i;
		}
	}
	delete _statistics;
	delete _currentAIState;
}

/**
 * Loads the unit from a YAML file.
 * @param node YAML node.
 */
void BattleUnit::load(const YAML::Node &node)
{
	_id = node["id"].as<int>(_id);
	_faction = (UnitFaction)node["faction"].as<int>(_faction);
	_status = (UnitStatus)node["status"].as<int>(_status);
	_pos = node["position"].as<Position>(_pos);
	_direction = _toDirection = node["direction"].as<int>(_direction);
	_directionTurret = _toDirectionTurret = node["directionTurret"].as<int>(_directionTurret);
	_tu = node["tu"].as<int>(_tu);
	_health = node["health"].as<int>(_health);
	_stunlevel = node["stunlevel"].as<int>(_stunlevel);
	_energy = node["energy"].as<int>(_energy);
	_morale = node["morale"].as<int>(_morale);
	_kneeled = node["kneeled"].as<bool>(_kneeled);
	_floating = node["floating"].as<bool>(_floating);
	for (int i=0; i < SIDE_MAX; i++)
		_currentArmor[i] = node["armor"][i].as<int>(_currentArmor[i]);
	for (int i=0; i < BODYPART_MAX; i++)
		_fatalWounds[i] = node["fatalWounds"][i].as<int>(_fatalWounds[i]);
	_fire = node["fire"].as<int>(_fire);
	_expBravery = node["expBravery"].as<int>(_expBravery);
	_expReactions = node["expReactions"].as<int>(_expReactions);
	_expFiring = node["expFiring"].as<int>(_expFiring);
	_expThrowing = node["expThrowing"].as<int>(_expThrowing);
	_expPsiSkill = node["expPsiSkill"].as<int>(_expPsiSkill);
	_expPsiStrength = node["expPsiStrength"].as<int>(_expPsiStrength);
	_expMelee = node["expMelee"].as<int>(_expMelee);
	_turretType = node["turretType"].as<int>(_turretType);
	_visible = node["visible"].as<bool>(_visible);
	_turnsSinceSpotted = node["turnsSinceSpotted"].as<int>(_turnsSinceSpotted);
	_killedBy = (UnitFaction)node["killedBy"].as<int>(_killedBy);
	_moraleRestored = node["moraleRestored"].as<int>(_moraleRestored);
	_rankInt = node["rankInt"].as<int>(_rankInt);
	_kills = node["kills"].as<int>(_kills);
	_dontReselect = node["dontReselect"].as<bool>(_dontReselect);
	_charging = 0;
	_spawnUnit = node["spawnUnit"].as<std::string>(_spawnUnit);
	_motionPoints = node["motionPoints"].as<int>(0);
	_respawn = node["respawn"].as<bool>(_respawn);
	_activeHand = node["activeHand"].as<std::string>(_activeHand);
	if (node["tempUnitStatistics"])
	{
	_statistics->load(node["tempUnitStatistics"]);
	}
	_murdererId = node["murdererId"].as<int>(_murdererId);
	_fatalShotSide = (UnitSide)node["fatalShotSide"].as<int>(_fatalShotSide);
	_fatalShotBodyPart = (UnitBodyPart)node["fatalShotBodyPart"].as<int>(_fatalShotBodyPart);
	_murdererWeapon = node["murdererWeapon"].as<std::string>(_murdererWeapon);
	_murdererWeaponAmmo = node["murdererWeaponAmmo"].as<std::string>(_murdererWeaponAmmo);

	if (const YAML::Node& p = node["recolor"])
	{
		_recolor.clear();
		for (size_t i = 0; i < p.size(); ++i)
		{
			_recolor.push_back(std::make_pair(p[i][0].as<int>(), p[i][1].as<int>()));
		}
	}
}

/**
 * Saves the soldier to a YAML file.
 * @return YAML node.
 */
YAML::Node BattleUnit::save() const
{
	YAML::Node node;

	node["id"] = _id;
	node["genUnitType"] = _type;
	node["genUnitArmor"] = _armor->getType();
	node["faction"] = (int)_faction;
	node["status"] = (int)_status;
	node["position"] = _pos;
	node["direction"] = _direction;
	node["directionTurret"] = _directionTurret;
	node["tu"] = _tu;
	node["health"] = _health;
	node["stunlevel"] = _stunlevel;
	node["energy"] = _energy;
	node["morale"] = _morale;
	node["kneeled"] = _kneeled;
	node["floating"] = _floating;
	for (int i=0; i < SIDE_MAX; i++) node["armor"].push_back(_currentArmor[i]);
	for (int i=0; i < BODYPART_MAX; i++) node["fatalWounds"].push_back(_fatalWounds[i]);
	node["fire"] = _fire;
	node["expBravery"] = _expBravery;
	node["expReactions"] = _expReactions;
	node["expFiring"] = _expFiring;
	node["expThrowing"] = _expThrowing;
	node["expPsiSkill"] = _expPsiSkill;
	node["expPsiStrength"] = _expPsiStrength;
	node["expMelee"] = _expMelee;
	node["turretType"] = _turretType;
	node["visible"] = _visible;
	node["turnsSinceSpotted"] = _turnsSinceSpotted;
	node["rankInt"] = _rankInt;
	node["moraleRestored"] = _moraleRestored;
	if (getCurrentAIState())
	{
		node["AI"] = getCurrentAIState()->save();
	}
	node["killedBy"] = (int)_killedBy;
	if (_originalFaction != _faction)
		node["originalFaction"] = (int)_originalFaction;
	if (_kills)
		node["kills"] = _kills;
	if (_faction == FACTION_PLAYER && _dontReselect)
		node["dontReselect"] = _dontReselect;
	if (!_spawnUnit.empty())
		node["spawnUnit"] = _spawnUnit;
	node["motionPoints"] = _motionPoints;
	node["respawn"] = _respawn;
	node["activeHand"] = _activeHand;
	node["tempUnitStatistics"] = _statistics->save();
	node["murdererId"] = _murdererId;
	node["fatalShotSide"] = (int)_fatalShotSide;
	node["fatalShotBodyPart"] = (int)_fatalShotBodyPart;
	node["murdererWeapon"] = _murdererWeapon;
	node["murdererWeaponAmmo"] = _murdererWeaponAmmo;

	for (size_t i = 0; i < _recolor.size(); ++i)
	{
		YAML::Node p;
		p.push_back((int)_recolor[i].first);
		p.push_back((int)_recolor[i].second);
		node["recolor"].push_back(p);
	}

	return node;
}

/**
 * Prepare vector values for recolor.
 * @param basicLook select index for hair and face color.
 * @param utileLook select index for utile color.
 * @param rankLook select index for rank color.
 */
void BattleUnit::setRecolor(int basicLook, int utileLook, int rankLook)
{
	const int colorsMax = 4;
	std::pair<int, int> colors[colorsMax] =
	{
		std::make_pair(_armor->getFaceColorGroup(), _armor->getFaceColor(basicLook)),
		std::make_pair(_armor->getHairColorGroup(), _armor->getHairColor(basicLook)),
		std::make_pair(_armor->getUtileColorGroup(), _armor->getUtileColor(utileLook)),
		std::make_pair(_armor->getRankColorGroup(), _armor->getRankColor(rankLook)),
	};

	for (int i = 0; i < colorsMax; ++i)
	{
		if (colors[i].first > 0 && colors[i].second > 0)
		{
			_recolor.push_back(std::make_pair(colors[i].first << 4, colors[i].second));
		}
	}
}

/**
 * Returns the BattleUnit's unique ID.
 * @return Unique ID.
 */
int BattleUnit::getId() const
{
	return _id;
}

/**
 * Changes the BattleUnit's position.
 * @param pos position
 * @param updateLastPos refresh last stored position
 */
void BattleUnit::setPosition(const Position& pos, bool updateLastPos)
{
	if (updateLastPos) { _lastPos = _pos; }
	_pos = pos;
}

/**
 * Gets the BattleUnit's position.
 * @return position
 */
const Position& BattleUnit::getPosition() const
{
	return _pos;
}

/**
 * Gets the BattleUnit's position.
 * @return position
 */
const Position& BattleUnit::getLastPosition() const
{
	return _lastPos;
}

/**
 * Gets position of unit center in vexels.
 * @return position in vexels
 */
Position BattleUnit::getPositionVexels() const
{
	Position center = _pos.toVexel();
	center += Position(8, 8, 0) * _armor->getSize();
	return center;
}

/**
 * Gets the BattleUnit's destination.
 * @return destination
 */
const Position& BattleUnit::getDestination() const
{
	return _destination;
}

/**
 * Changes the BattleUnit's (horizontal) direction.
 * Only used for initial unit placement.
 * @param direction new horizontal direction
 */
void BattleUnit::setDirection(int direction)
{
	_direction = direction;
	_toDirection = direction;
	_directionTurret = direction;
}

/**
 * Changes the BattleUnit's (horizontal) face direction.
 * Only used for strafing moves.
 * @param direction new face direction
 */
void BattleUnit::setFaceDirection(int direction)
{
	_faceDirection = direction;
}

/**
 * Gets the BattleUnit's (horizontal) direction.
 * @return horizontal direction
 */
int BattleUnit::getDirection() const
{
	return _direction;
}

/**
 * Gets the BattleUnit's (horizontal) face direction.
 * Used only during strafing moves.
 * @return face direction
 */
int BattleUnit::getFaceDirection() const
{
	return _faceDirection;
}

/**
 * Gets the BattleUnit's turret direction.
 * @return direction
 */
int BattleUnit::getTurretDirection() const
{
	return _directionTurret;
}

/**
 * Gets the BattleUnit's turret To direction.
 * @return toDirectionTurret
 */
int BattleUnit::getTurretToDirection() const
{
	return _toDirectionTurret;
}

/**
 * Gets the BattleUnit's vertical direction. This is when going up or down.
 * @return direction
 */
int BattleUnit::getVerticalDirection() const
{
	return _verticalDirection;
}

/**
 * Gets the unit's status.
 * @return the unit's status
 */
UnitStatus BattleUnit::getStatus() const
{
	return _status;
}

/**
 * Initialises variables to start walking.
 * @param direction Which way to walk.
 * @param destination The position we should end up on.
 * @param tileBelowMe Which tile is currently below the unit.
 * @param cache Update cache?
 */
void BattleUnit::startWalking(int direction, const Position &destination, Tile *tileBelowMe, bool cache)
{
	if (direction >= Pathfinding::DIR_UP)
	{
		_verticalDirection = direction;
		_status = STATUS_FLYING;
	}
	else
	{
		_direction = direction;
		_status = STATUS_WALKING;
	}
	bool floorFound = false;
	if (!_tile->hasNoFloor(tileBelowMe))
	{
		floorFound = true;
	}
	if (!floorFound || direction >= Pathfinding::DIR_UP)
	{
		_status = STATUS_FLYING;
		_floating = true;
	}
	else
	{
		_floating = false;
	}

	_walkPhase = 0;
	_destination = destination;
	_lastPos = _pos;
	_kneeled = false;
	if (_breathFrame >= 0)
	{
		_breathing = false;
		_breathFrame = 0;
	}
}

/**
 * This will increment the walking phase.
 * @param tileBelowMe Pointer to tile currently below the unit.
 * @param cache Refresh the unit cache.
 */
void BattleUnit::keepWalking(Tile *tileBelowMe, bool cache)
{
	int middle, end;
	if (_verticalDirection)
	{
		middle = 4;
		end = 8;
	}
	else
	{
		// diagonal walking takes double the steps
		middle = 4 + 4 * (_direction % 2);
		end = 8 + 8 * (_direction % 2);
		if (_armor->getSize() > 1)
		{
			if (_direction < 1 || _direction > 5)
				middle = end;
			else if (_direction == 5)
				middle = 12;
			else if (_direction == 1)
				middle = 5;
			else
				middle = 1;
		}
	}
	if (!cache)
	{
		_pos = _destination;
		end = 2;
	}

	_walkPhase++;

	if (_walkPhase == middle)
	{
		// we assume we reached our destination tile
		// this is actually a drawing hack, so soldiers are not overlapped by floortiles
		_pos = _destination;
	}

	if (_walkPhase >= end)
	{
		if (_floating && !_tile->hasNoFloor(tileBelowMe))
		{
			_floating = false;
		}
		// we officially reached our destination tile
		_status = STATUS_STANDING;
		_walkPhase = 0;
		_verticalDirection = 0;
		if (_faceDirection >= 0) {
			// Finish strafing move facing the correct way.
			_direction = _faceDirection;
			_faceDirection = -1;
		}

		// motion points calculation for the motion scanner blips
		if (_armor->getSize() > 1)
		{
			_motionPoints += 30;
		}
		else
		{
			// sectoids actually have less motion points
			// but instead of create yet another variable,
			// I used the height of the unit instead (logical)
			if (getStandHeight() > 16)
				_motionPoints += 4;
			else
				_motionPoints += 3;
		}
	}
}

/**
 * Gets the walking phase for animation and sound.
 * @return phase will always go from 0-7
 */
int BattleUnit::getWalkingPhase() const
{
	return _walkPhase % 8;
}

/**
 * Gets the walking phase for diagonal walking.
 * @return phase this will be 0 or 8
 */
int BattleUnit::getDiagonalWalkingPhase() const
{
	return (_walkPhase / 8) * 8;
}

/**
 * Look at a point.
 * @param point Position to look at.
 * @param turret True to turn the turret, false to turn the unit.
 */
void BattleUnit::lookAt(const Position &point, bool turret)
{
	int dir = directionTo (point);

	if (turret)
	{
		_toDirectionTurret = dir;
		if (_toDirectionTurret != _directionTurret)
		{
			_status = STATUS_TURNING;
		}
	}
	else
	{
		_toDirection = dir;
		if (_toDirection != _direction
			&& _toDirection < 8
			&& _toDirection > -1)
		{
			_status = STATUS_TURNING;
		}
	}
}

/**
 * Look at a direction.
 * @param direction Direction to look at.
 * @param force True to reset the direction, false to animate to it.
 */
void BattleUnit::lookAt(int direction, bool force)
{
	if (!force)
	{
		if (direction < 0 || direction >= 8) return;
		_toDirection = direction;
		if (_toDirection != _direction)
		{
			_status = STATUS_TURNING;
		}
	}
	else
	{
		_toDirection = direction;
		_direction = direction;
	}
}

/**
 * Advances the turning towards the target direction.
 * @param turret True to turn the turret, false to turn the unit.
 */
void BattleUnit::turn(bool turret)
{
	int a = 0;

	if (turret)
	{
		if (_directionTurret == _toDirectionTurret)
		{
			abortTurn();
			return;
		}
		a = _toDirectionTurret - _directionTurret;
	}
	else
	{
		if (_direction == _toDirection)
		{
			abortTurn();
			return;
		}
		a = _toDirection - _direction;
	}

	if (a != 0) {
		if (a > 0) {
			if (a <= 4) {
				if (!turret) {
					if (_turretType > -1)
						_directionTurret++;
					_direction++;
				} else _directionTurret++;
			} else {
				if (!turret) {
					if (_turretType > -1)
						_directionTurret--;
					_direction--;
				} else _directionTurret--;
			}
		} else {
			if (a > -4) {
				if (!turret) {
					if (_turretType > -1)
						_directionTurret--;
					_direction--;
				} else _directionTurret--;
			} else {
				if (!turret) {
					if (_turretType > -1)
						_directionTurret++;
					_direction++;
				} else _directionTurret++;
			}
		}
		if (_direction < 0) _direction = 7;
		if (_direction > 7) _direction = 0;
		if (_directionTurret < 0) _directionTurret = 7;
		if (_directionTurret > 7) _directionTurret = 0;
	}

	if (turret)
	{
		 if (_toDirectionTurret == _directionTurret)
		 {
			// we officially reached our destination
			_status = STATUS_STANDING;
		 }
	}
	else if (_toDirection == _direction || _status == STATUS_UNCONSCIOUS)
	{
		// we officially reached our destination
		_status = STATUS_STANDING;
	}
}

/**
 * Stops the turning towards the target direction.
 */
void BattleUnit::abortTurn()
{
	_status = STATUS_STANDING;
}


/**
 * Gets the soldier's gender.
 */
SoldierGender BattleUnit::getGender() const
{
	return _gender;
}

/**
 * Returns the unit's faction.
 * @return Faction. (player, hostile or neutral)
 */
UnitFaction BattleUnit::getFaction() const
{
	return _faction;
}

/**
 * Gets values used for recoloring sprites.
 * @param i what value choose.
 * @return Pairs of value, where first is color group to replace and second is new color group with shade.
 */
const std::vector<std::pair<Uint8, Uint8> > &BattleUnit::getRecolor() const
{
	return _recolor;
}

/**
 * Kneel down.
 * @param kneeled to kneel or to stand up
 */
void BattleUnit::kneel(bool kneeled)
{
	_kneeled = kneeled;
}

/**
 * Is kneeled down?
 * @return true/false
 */
bool BattleUnit::isKneeled() const
{
	return _kneeled;
}

/**
 * Is floating? A unit is floating when there is no ground under him/her.
 * @return true/false
 */
bool BattleUnit::isFloating() const
{
	return _floating;
}

/**
 * Aim. (shows the right hand sprite and weapon holding)
 * @param aiming true/false
 */
void BattleUnit::aim(bool aiming)
{
	if (aiming)
		_status = STATUS_AIMING;
	else
		_status = STATUS_STANDING;
}

/**
 * Returns the direction from this unit to a given point.
 * @param point given position.
 * @return direction.
 */
int BattleUnit::directionTo(const Position &point) const
{
	double ox = point.x - _pos.x;
	double oy = point.y - _pos.y;
	double angle = atan2(ox, -oy);
	// divide the pie in 4 angles each at 1/8th before each quarter
	double pie[4] = {(M_PI_4 * 4.0) - M_PI_4 / 2.0, (M_PI_4 * 3.0) - M_PI_4 / 2.0, (M_PI_4 * 2.0) - M_PI_4 / 2.0, (M_PI_4 * 1.0) - M_PI_4 / 2.0};
	int dir = 0;

	if (angle > pie[0] || angle < -pie[0])
	{
		dir = 4;
	}
	else if (angle > pie[1])
	{
		dir = 3;
	}
	else if (angle > pie[2])
	{
		dir = 2;
	}
	else if (angle > pie[3])
	{
		dir = 1;
	}
	else if (angle < -pie[1])
	{
		dir = 5;
	}
	else if (angle < -pie[2])
	{
		dir = 6;
	}
	else if (angle < -pie[3])
	{
		dir = 7;
	}
	else if (angle < pie[0])
	{
		dir = 0;
	}
	return dir;
}

/**
 * Returns the soldier's amount of time units.
 * @return Time units.
 */
int BattleUnit::getTimeUnits() const
{
	return _tu;
}

/**
 * Returns the soldier's amount of energy.
 * @return Energy.
 */
int BattleUnit::getEnergy() const
{
	return _energy;
}

/**
 * Returns the soldier's amount of health.
 * @return Health.
 */
int BattleUnit::getHealth() const
{
	return _health;
}

/**
 * Returns the soldier's amount of morale.
 * @return Morale.
 */
int BattleUnit::getMorale() const
{
	return _morale;
}

/**
 * Get overkill damage to unit.
 * @return Damage over normal health.
 */
int BattleUnit::getOverKillDamage() const
{
	return std::max(-_health - (int)(_stats.health * _armor->getOverKill()), 0);
}

/**
 * Helper function for setting value with max bound.
 * @param value
 * @param max
 * @param diff
 */
static inline void setValueMax(int& value, int diff, int min, int max)
{
	value += diff;
	if (value < min)
		value = min;
	else if (value > max)
		value = max;
}

/**
 * Do an amount of damage.
 * @param relative The relative position of which part of armor and/or bodypart is hit.
 * @param power The amount of damage to inflict.
 * @param type The type of damage being inflicted.
 * @return damage done after adjustment
 */
int BattleUnit::damage(const Position &relative, int power, const RuleDamageType *type)
{
	UnitSide side = SIDE_FRONT;
	UnitBodyPart bodypart = BODYPART_TORSO;

	if (power <= 0 || _health <= 0)
	{
		return 0;
	}

	power = (int)floor(power * _armor->getDamageModifier(type->ResistType));

	if (!type->IgnoreDirection)
	{
		if (relative == Position(0, 0, 0))
		{
			side = SIDE_UNDER;
		}
		else
		{
			int relativeDirection;
			const int abs_x = abs(relative.x);
			const int abs_y = abs(relative.y);
			if (abs_y > abs_x * 2)
				relativeDirection = 8 + 4 * (relative.y > 0);
			else if (abs_x > abs_y * 2)
				relativeDirection = 10 + 4 * (relative.x < 0);
			else
			{
				if (relative.x < 0)
				{
					if (relative.y > 0)
						relativeDirection = 13;
					else
						relativeDirection = 15;
				}
				else
				{
					if (relative.y > 0)
						relativeDirection = 11;
					else
						relativeDirection = 9;
				}
			}

			switch((relativeDirection - _direction) % 8)
			{
			case 0:	side = SIDE_FRONT; 										break;
			case 1:	side = RNG::generate(0,2) < 2 ? SIDE_FRONT:SIDE_RIGHT; 	break;
			case 2:	side = SIDE_RIGHT; 										break;
			case 3:	side = RNG::generate(0,2) < 2 ? SIDE_REAR:SIDE_RIGHT; 	break;
			case 4:	side = SIDE_REAR; 										break;
			case 5:	side = RNG::generate(0,2) < 2 ? SIDE_REAR:SIDE_LEFT; 	break;
			case 6:	side = SIDE_LEFT; 										break;
			case 7:	side = RNG::generate(0,2) < 2 ? SIDE_FRONT:SIDE_LEFT; 	break;
			}
			if (relative.z > getHeight())
			{
				bodypart = BODYPART_HEAD;
			}
			else if (relative.z > 4)
			{
				switch(side)
				{
				case SIDE_LEFT:		bodypart = BODYPART_LEFTARM; break;
				case SIDE_RIGHT:	bodypart = BODYPART_RIGHTARM; break;
				default:			bodypart = BODYPART_TORSO;
				}
			}
			else
			{
				switch(side)
				{
				case SIDE_LEFT: 	bodypart = BODYPART_LEFTLEG; 	break;
				case SIDE_RIGHT:	bodypart = BODYPART_RIGHTLEG; 	break;
				default:
					bodypart = (UnitBodyPart) RNG::generate(BODYPART_RIGHTLEG,BODYPART_LEFTLEG);
				}
			}
		}
	}

	int toHealth = 0;
	int toArmorPre = type->getArmorPreDamage(power);

	if (type->ArmorEffectiveness > 0.0f)
	{
		power -= getArmor(side) * type->ArmorEffectiveness;
	}

	setValueMax(_currentArmor[side], - toArmorPre, 0, _armor->getArmor(side));

	if (power > 0)
	{
		// stun level change
		if (!_armor->getPainImmune() || type->IgnorePainImmunity)
		{
			setValueMax(_stunlevel, type->getStunDamage(power), 0, 4 * _stats.health);
		}

		// morale change
		moraleChange(-(110 - _stats.bravery) * type->getMoraleDamage(power) / 100);

		// time units change
		setValueMax(_tu, - type->getTimeDamage(power), 0, _stats.tu);

		// health change
		int overKillMinimum = type->IgnoreOverKill ? 0 : -4 * _stats.health;
		toHealth = type->getHealthDamage(power);
		setValueMax(_health, - toHealth, overKillMinimum, _stats.health);

		// energy change
		setValueMax(_energy, - type->getEnergyDamage(power), 0, _stats.stamina);

		// fatal wounds change
		if (isWoundable())
		{
			const int wound = type->getWoundDamage(power);
			_fatalWounds[bodypart] += wound;
			moraleChange(-wound);
		}

		// armor value change
		setValueMax(_currentArmor[side], - type->getArmorDamage(power), 0, _armor->getArmor(side));
	}

	setFatalShotInfo(side, bodypart);
	return toHealth;
}

/**
 * Do an amount of stun recovery.
 * @param power
 */
void BattleUnit::healStun(int power)
{
	_stunlevel -= power;
	if (_stunlevel < 0) _stunlevel = 0;
}

int BattleUnit::getStunlevel() const
{
	return _stunlevel;
}

/**
 * Raises a unit's stun level sufficiently so that the unit is ready to become unconscious.
 * Used when another unit falls on top of this unit.
 * Zombified units first convert to their spawn unit.
 * @param battle Pointer to the battlescape game.
 */
void BattleUnit::knockOut(BattlescapeGame *battle)
{
	if (!_spawnUnit.empty())
	{
		setRespawn(false);
		BattleUnit *newUnit = battle->convertUnit(this);
		newUnit->knockOut(battle);
	}
	else
	{
		_stunlevel = _health;
	}
}

/**
 * Initialises the falling sequence. Occurs after death or stunned.
 */
void BattleUnit::startFalling()
{
	_status = STATUS_COLLAPSING;
	_fallPhase = 0;
}

/**
 * Advances the phase of falling sequence.
 */
void BattleUnit::keepFalling()
{
	_fallPhase++;
	if (_fallPhase == _armor->getDeathFrames())
	{
		_fallPhase--;
		if (_health <= 0)
		{
			_status = STATUS_DEAD;
		}
		else
			_status = STATUS_UNCONSCIOUS;
	}
}


/**
 * Returns the phase of the falling sequence.
 * @return phase
 */
int BattleUnit::getFallingPhase() const
{
	return _fallPhase;
}

/**
 * Returns whether the soldier is out of combat, dead or unconscious.
 * A soldier that is out, cannot perform any actions, cannot be selected, but it's still a unit.
 * @return flag if out or not.
 */
bool BattleUnit::isOut() const
{
	return _status == STATUS_DEAD || _status == STATUS_UNCONSCIOUS || _status == STATUS_IGNORE_ME;
}

/**
 * Get the number of time units a certain action takes.
 * @param actionType
 * @param item
 * @return TUs
 */
RuleItemUseCost BattleUnit::getActionTUs(BattleActionType actionType, BattleItem *item) const
{
	if (item == 0)
	{
		return 0;
	}
	return getActionTUs(actionType, item->getRules());
}

RuleItemUseCost BattleUnit::getActionTUs(BattleActionType actionType, RuleItem *item) const
{
	RuleItemUseCost cost;
	if (item != 0)
	{
		RuleItemUseCost flat = item->getFlatUse();
		switch (actionType)
		{
			case BA_PRIME:
				flat = item->getFlatPrime();
				cost = item->getCostPrime();
				break;
			case BA_THROW:
				flat = item->getFlatThrow();
				cost = item->getCostThrow();
				break;
			case BA_AUTOSHOT:
				cost = item->getCostAuto();
				break;
			case BA_SNAPSHOT:
				cost = item->getCostSnap();
				break;
			case BA_HIT:
			case BA_EXECUTE:
				flat = item->getFlatMelee();
				cost = item->getCostMelee();
				break;
			case BA_LAUNCH:
			case BA_AIMEDSHOT:
				cost = item->getCostAimed();
				break;
			case BA_USE:
				cost = item->getCostUse();
				break;
			case BA_MINDCONTROL:
				cost = item->getCostMind();
				break;
			case BA_PANIC:
				cost = item->getCostPanic();
				break;
			default:
				break;
		}

		// if it's a percentage, apply it to unit TUs
		if (!flat.Time && cost.Time)
		{
			cost.Time = std::max(1, (int)floor(getBaseStats()->tu * cost.Time / 100.0f));
		}
		// if it's a percentage, apply it to unit Energy
		if (!flat.Energy && cost.Energy)
		{
			cost.Energy = std::max(1, (int)floor(getBaseStats()->stamina * cost.Energy / 100.0f));
		}
		// if it's a percentage, apply it to unit Morale
		if (!flat.Morale && cost.Morale)
		{
			cost.Morale = std::max(1, (int)floor((110 - getBaseStats()->bravery) * cost.Morale / 100.0f));
		}
		// if it's a percentage, apply it to unit Health
		if (!flat.Health && cost.Health)
		{
			cost.Health = std::max(1, (int)floor(getBaseStats()->health * cost.Health / 100.0f));
		}
		// if it's a percentage, apply it to unit Health
		if (!flat.Stun && cost.Stun)
		{
			cost.Stun = std::max(1, (int)floor(getBaseStats()->health * cost.Stun / 100.0f));
		}
	}
	return cost;
}

/**
 * Spend time units if it can. Return false if it can't.
 * @param tu
 * @return flag if it could spend the time units or not.
 */
bool BattleUnit::spendTimeUnits(int tu)
{
	if (tu <= _tu)
	{
		_tu -= tu;
		return true;
	}
	else
	{
		return false;
	}
}

/**
 * Spend energy  if it can. Return false if it can't.
 * @param energy
 * @return flag if it could spend the time units or not.
 */
bool BattleUnit::spendEnergy(int energy)
{
	if (energy <= _energy)
	{
		_energy -= energy;
		return true;
	}
	else
	{
		return false;
	}
}

/**
 * Spend resources cost without checking.
 * @param cost
 */
void BattleUnit::spendCost(const RuleItemUseCost& cost)
{
	_tu -= cost.Time;
	_energy -= cost.Energy;
	_morale -= cost.Morale;
	_health -= cost.Health;
	_stunlevel += cost.Stun;
}

/**
 * Set a specific number of timeunits.
 * @param tu
 */
void BattleUnit::setTimeUnits(int tu)
{
	_tu = tu;
}

/**
 * Add this unit to the list of visible units. Returns true if this is a new one.
 * @param unit
 * @return
 */
bool BattleUnit::addToVisibleUnits(BattleUnit *unit)
{
	bool add = true;
	for (std::vector<BattleUnit*>::iterator i = _unitsSpottedThisTurn.begin(); i != _unitsSpottedThisTurn.end();++i)
	{
		if ((BattleUnit*)(*i) == unit)
		{
			add = false;
			break;
		}
	}
	if (add)
	{
		_unitsSpottedThisTurn.push_back(unit);
	}
	for (std::vector<BattleUnit*>::iterator i = _visibleUnits.begin(); i != _visibleUnits.end(); ++i)
	{
		if ((BattleUnit*)(*i) == unit)
		{
			return false;
		}
	}
	_visibleUnits.push_back(unit);
	return true;
}

/**
* Removes the given unit from the list of visible units.
* @param unit The unit to add to our visibility cache.
* @return true if unit found and removed
*/
bool BattleUnit::removeFromVisibleUnits(BattleUnit *unit)
{
	if (!_visibleUnits.size()) {
		return false;
	}
<<<<<<< HEAD
	std::vector<BattleUnit*>::iterator i = std::find(_visibleUnits.begin(), _visibleUnits.end(), unit);
=======
	std::vector<BattleUnit*>::iterator i = find(_visibleUnits.begin(), _visibleUnits.end(), unit);
>>>>>>> f8964521
	if (i == _visibleUnits.end())
	{
		return false;
	}
	//Slow to remove stuff from vector as it shuffles all the following items. Swap in rearmost element before removal.
	(*i) = *(_visibleUnits.end() - 1);
	_visibleUnits.pop_back();
	return true;
}

/**
* Checks if the given unit is on the list of visible units.
* @param unit The unit to check whether we have in our visibility cache.
* @return true if on the visible list or of the same faction
*/
bool BattleUnit::hasVisibleUnit(BattleUnit *unit)
{
	if (getFaction() == unit->getFaction())
	{
		//Units of same faction are always visible, but not stored in the visible unit list
		return true;
	}
<<<<<<< HEAD
	return std::find(_visibleUnits.begin(), _visibleUnits.end(), unit) != _visibleUnits.end();
=======
	return find(_visibleUnits.begin(), _visibleUnits.end(), unit) != _visibleUnits.end();
>>>>>>> f8964521
}

/**
 * Get the pointer to the vector of visible units.
 * @return pointer to vector.
 */
std::vector<BattleUnit*> *BattleUnit::getVisibleUnits()
{
	return &_visibleUnits;
}

/**
 * Clear visible units.
 */
void BattleUnit::clearVisibleUnits()
{
	_visibleUnits.clear();
}

/**
 * Add this unit to the list of visible tiles.
 * @param tile that we're now able to see.
 * @return true if a new tile.
 */
bool BattleUnit::addToVisibleTiles(Tile *tile)
{
	//Only add once, otherwise we're going to mess up the visibility value and make trouble for the AI (if sneaky).
	if (_visibleTilesLookup.insert(tile).second)
	{
		tile->setVisible(1);
		_visibleTiles.push_back(tile);
		return true;
	}
	return false;
}

bool BattleUnit::hasVisibleTile(Tile *tile) const
{
	return _visibleTilesLookup.find(tile) != _visibleTilesLookup.end(); //find?
}

/**
 * Get the pointer to the vector of visible tiles.
 * @return pointer to vector.
 */
const std::vector<Tile*> *BattleUnit::getVisibleTiles()
{
	return &_visibleTiles;
}

/**
 * Clears visible tiles. Also reduces the associated visibility counter used by the AI.
 */
void BattleUnit::clearVisibleTiles()
{
	for (std::vector<Tile*>::iterator j = _visibleTiles.begin(); j != _visibleTiles.end(); ++j)
	{
		(*j)->setVisible(-1);
	}
	_visibleTilesLookup.clear();
	_visibleTiles.clear();
}

/**
 * Get accuracy of different types of psi attack.
 * @param actionType Psi attack type.
 * @param item Psi-Amp.
 * @return Attack bonus.
 */
int BattleUnit::getPsiAccuracy(BattleActionType actionType, BattleItem *item)
{
	int psiAcc = 0;
	if (actionType == BA_MINDCONTROL)
	{
		psiAcc = item->getRules()->getAccuracyMind();
	}
	else if (actionType == BA_PANIC)
	{
		psiAcc = item->getRules()->getAccuracyPanic();
	}
	else if (actionType == BA_USE)
	{
		psiAcc = item->getRules()->getAccuracyUse();
	}

	psiAcc += item->getRules()->getAccuracyMultiplier(this);

	return psiAcc;
}

/**
 * Calculate firing accuracy.
 * Formula = accuracyStat * weaponAccuracy * kneelingbonus(1.15) * one-handPenalty(0.8) * woundsPenalty(% health) * critWoundsPenalty (-10%/wound)
 * @param actionType
 * @param item
 * @return firing Accuracy
 */
int BattleUnit::getFiringAccuracy(BattleActionType actionType, BattleItem *item, Mod *mod)
{
	const int modifier = getAccuracyModifier(item);
	int result = 0;
	bool kneeled = _kneeled;
	if (actionType == BA_SNAPSHOT)
	{
		result = item->getRules()->getAccuracyMultiplier(this) * item->getRules()->getAccuracySnap() / 100;
	}
	else if (actionType == BA_AIMEDSHOT || actionType == BA_LAUNCH)
	{
		result = item->getRules()->getAccuracyMultiplier(this) * item->getRules()->getAccuracyAimed() / 100;
	}
	else if (actionType == BA_AUTOSHOT)
	{
		result = item->getRules()->getAccuracyMultiplier(this) * item->getRules()->getAccuracyAuto() / 100;
	}
	else if (actionType == BA_HIT)
	{
		kneeled = false;
		result = item->getRules()->getMeleeMultiplier(this) * item->getRules()->getAccuracyMelee() / 100;
	}
	else if (actionType == BA_THROW)
	{
		kneeled = false;
		result = item->getRules()->getThrowMultiplier(this) * item->getRules()->getAccuracyThrow() / 100;
	}

	if (kneeled)
	{
		result = result * item->getRules()->getKneelBonus(mod) / 100;
	}

	if (item->getRules()->isTwoHanded())
	{
		// two handed weapon, means one hand should be empty
		if (getRightHandWeapon() != 0 && getLeftHandWeapon() != 0)
		{
			result = result * item->getRules()->getOneHandedPenalty(mod) / 100;
		}
	}

	return result * modifier / 100;
}

/**
 * To calculate firing accuracy. Takes health and fatal wounds into account.
 * Formula = accuracyStat * woundsPenalty(% health) * critWoundsPenalty (-10%/wound)
 * @param item the item we are shooting right now.
 * @return modifier
 */
int BattleUnit::getAccuracyModifier(BattleItem *item)
{
	int wounds = _fatalWounds[BODYPART_HEAD];

	if (item)
	{
		if (item->getRules()->isTwoHanded())
		{
			wounds += _fatalWounds[BODYPART_RIGHTARM] + _fatalWounds[BODYPART_LEFTARM];
		}
		else
		{
			if (getRightHandWeapon() == item)
			{
				wounds += _fatalWounds[BODYPART_RIGHTARM];
			}
			else
			{
				wounds += _fatalWounds[BODYPART_LEFTARM];
			}
		}
	}
	return std::max(10, 25 * _health / getBaseStats()->health + 75 + -10 * wounds);
}

/**
 * Set the armor value of a certain armor side.
 * @param armor Amount of armor.
 * @param side The side of the armor.
 */
void BattleUnit::setArmor(int armor, UnitSide side)
{
	if (armor < 0)
	{
		armor = 0;
	}
	_currentArmor[side] = armor;
}

/**
 * Get the armor value of a certain armor side.
 * @param side The side of the armor.
 * @return Amount of armor.
 */
int BattleUnit::getArmor(UnitSide side) const
{
	return _currentArmor[side];
}

/**
 * Get the max armor value of a certain armor side.
 * @param side The side of the armor.
 * @return Amount of armor.
 */
int BattleUnit::getMaxArmor(UnitSide side) const
{
	return _maxArmor[side];
}

/**
 * Get total amount of fatal wounds this unit has.
 * @return Number of fatal wounds.
 */
int BattleUnit::getFatalWounds() const
{
	int sum = 0;
	for (int i = 0; i < BODYPART_MAX; ++i)
		sum += _fatalWounds[i];
	return sum;
}


/**
 * Little formula to calculate reaction score.
 * @return Reaction score.
 */
double BattleUnit::getReactionScore()
{
	//(Reactions Stat) x (Current Time Units / Max TUs)
	double score = ((double)getBaseStats()->reactions * (double)getTimeUnits()) / (double)getBaseStats()->tu;
	return score;
}

/**
 * Helper function preparing Time Units recovery at beginning of turn.
 * @param tu New time units for this turn.
 */
void BattleUnit::prepareTimeUnits(int tu)
{
	float encumbrance = (float)getBaseStats()->strength / (float)getCarriedWeight();
	if (encumbrance < 1)
	{
	  tu = int(encumbrance * tu);
	}
	// Each fatal wound to the left or right leg reduces the soldier's TUs by 10%.
	tu -= (tu * (_fatalWounds[BODYPART_LEFTLEG]+_fatalWounds[BODYPART_RIGHTLEG] * 10))/100;
	setTimeUnits(tu);
}

/**
 * Helper function preparing Energy recovery at beginning of turn.
 * @param energy Energy grain this turn.
 */
void BattleUnit::prepareEnergy(int energy)
{
	if (!isOut())
	{
		// Each fatal wound to the body reduces the soldier's energy recovery by 10%.
		energy -= (_energy * (_fatalWounds[BODYPART_TORSO] * 10))/100;
		_energy += energy;
		if (_energy > getBaseStats()->stamina)
			_energy = getBaseStats()->stamina;
		else if (_energy < 0)
			_energy = 0;
	}
}

/**
 * Helper function preparing Health recovery at beginning of turn.
 * @param health Health grain this turn.
 */
void BattleUnit::prepareHealth(int health)
{
	// suffer from fatal wounds
	health -= getFatalWounds();

	// suffer from fire
	if (!_hitByFire && _fire > 0)
	{
		health -= _armor->getDamageModifier(DT_IN) * RNG::generate(Mod::FIRE_DAMAGE_RANGE[0], Mod::FIRE_DAMAGE_RANGE[1]);
		_fire--;
	}

	setValueMax(_health, health, -4 * _stats.health, _stats.health);

	// if unit is dead, AI state should be gone
	if (_health <= 0 && _currentAIState)
	{
		_currentAIState->exit();
		delete _currentAIState;
		_currentAIState = 0;
	}
}

/**
 * Helper function preparing Stun recovery at beginning of turn.
 * @param stun Stun damage reduction this turn.
 */
void BattleUnit::prepareStun(int stun)
{
	if (_armor->getSize() == 1 || !isOut())
	{
		healStun(stun);
	}
}

/**
 * Helper function preparing Morale recovery at beginning of turn.
 * @param morale Morale grain this turn.
 */
void BattleUnit::prepareMorale(int morale)
{
	if (!isOut())
	{
		moraleChange(morale);
		int chance = 100 - (2 * getMorale());
		if (RNG::generate(1,100) <= chance)
		{
			int type = RNG::generate(0,100);
			_status = (type<=33?STATUS_BERSERK:STATUS_PANICKING); // 33% chance of berserk, panic can mean freeze or flee, but that is determined later
		}
		else
		{
			// successfully avoided panic
			// increase bravery experience counter
			if (chance > 1)
				addBraveryExp();
		}
	}
}
/**
 * Prepare for a new turn.
 */
void BattleUnit::prepareNewTurn(bool fullProcess)
{
	if (_status == STATUS_IGNORE_ME)
	{
		return;
	}

	_unitsSpottedThisTurn.clear();

	_hitByFire = false;
	_dontReselect = false;
	_motionPoints = 0;

	// don't give it back its TUs or anything this round
	// because it's no longer a unit of the team getting TUs back
	if (_faction != _originalFaction)
	{
		_faction = _originalFaction;
		return;
	}

	// transition between stages, don't do damage or panic
	if (!fullProcess)
	{
		return;
	}

	// snapshot of current stats
	int TURecovery = _armor->getTimeRecovery(this);
	int ENRecovery = _armor->getEnergyRecovery(this);
	int HPRecovery = _armor->getHealthRecovery(this);
	int MRRecovery = _armor->getMoraleRecovery(this);
	int STRecovery = _armor->getStunRegeneration(this);

	// update stats
	prepareTimeUnits(TURecovery);
	prepareEnergy(ENRecovery);
	prepareHealth(HPRecovery);
	prepareStun(STRecovery);
	prepareMorale(MRRecovery);
}


/**
 * Morale change with bounds check.
 * @param change can be positive or negative
 */
void BattleUnit::moraleChange(int change)
{
	if (!isFearable()) return;

	_morale += change;
	if (_morale > 100)
		_morale = 100;
	if (_morale < 0)
		_morale = 0;
}

/**
 * Mark this unit as not reselectable.
 */
void BattleUnit::dontReselect()
{
	_dontReselect = true;
}

/**
 * Mark this unit as reselectable.
 */
void BattleUnit::allowReselect()
{
	_dontReselect = false;
}


/**
 * Check whether reselecting this unit is allowed.
 * @return bool
 */
bool BattleUnit::reselectAllowed() const
{
	return !_dontReselect;
}

/**
 * Set the amount of turns this unit is on fire. 0 = no fire.
 * @param fire : amount of turns this tile is on fire.
 */
void BattleUnit::setFire(int fire)
{
	if (_specab != SPECAB_BURNFLOOR && _specab != SPECAB_BURN_AND_EXPLODE)
		_fire = fire;
}

/**
 * Get the amount of turns this unit is on fire. 0 = no fire.
 * @return fire : amount of turns this tile is on fire.
 */
int BattleUnit::getFire() const
{
	return _fire;
}

/**
 * Get the pointer to the vector of inventory items.
 * @return pointer to vector.
 */
std::vector<BattleItem*> *BattleUnit::getInventory()
{
	return &_inventory;
}

/**
 * Let AI do their thing.
 * @param action AI action.
 */
void BattleUnit::think(BattleAction *action)
{
	checkAmmo();
	_currentAIState->think(action);
}

/**
 * Changes the current AI state.
 * @param aiState Pointer to AI state.
 */
void BattleUnit::setAIState(BattleAIState *aiState)
{
	if (_currentAIState)
	{
		_currentAIState->exit();
		delete _currentAIState;
	}
	_currentAIState = aiState;
	_currentAIState->enter();
}

/**
 * Returns the current AI state.
 * @return Pointer to AI state.
 */
BattleAIState *BattleUnit::getCurrentAIState() const
{
	return _currentAIState;
}

/**
 * Set whether this unit is visible.
 * @param flag
 */
void BattleUnit::setVisible(bool flag)
{
	_visible = flag;
}


/**
 * Get whether this unit is visible.
 * @return flag
 */
bool BattleUnit::getVisible() const
{
	if (getFaction() == FACTION_PLAYER)
	{
		return true;
	}
	else
	{
		return _visible;
	}
}

/**
 * Sets the unit's tile it's standing on
 * @param tile Pointer to tile.
 * @param tileBelow Pointer to tile below.
 */
void BattleUnit::setTile(Tile *tile, Tile *tileBelow)
{
	_tile = tile;
	if (!_tile)
	{
		_floating = false;
		return;
	}
	// unit could have changed from flying to walking or vice versa
	if (_status == STATUS_WALKING && _tile->hasNoFloor(tileBelow) && _movementType == MT_FLY)
	{
		_status = STATUS_FLYING;
		_floating = true;
	}
	else if (_status == STATUS_FLYING && !_tile->hasNoFloor(tileBelow) && _verticalDirection == 0)
	{
		_status = STATUS_WALKING;
		_floating = false;
	}
	else if (_status == STATUS_UNCONSCIOUS)
	{
		_floating = _movementType == MT_FLY && _tile->hasNoFloor(tileBelow);
	}
}

/**
 * Gets the unit's tile.
 * @return Tile
 */
Tile *BattleUnit::getTile() const
{
	return _tile;
}

/**
 * Checks if there's an inventory item in
 * the specified inventory position.
 * @param slot Inventory slot.
 * @param x X position in slot.
 * @param y Y position in slot.
 * @return Item in the slot, or NULL if none.
 */
BattleItem *BattleUnit::getItem(RuleInventory *slot, int x, int y) const
{
	// Soldier items
	if (slot->getType() != INV_GROUND)
	{
		for (std::vector<BattleItem*>::const_iterator i = _inventory.begin(); i != _inventory.end(); ++i)
		{
			if ((*i)->getSlot() == slot && (*i)->occupiesSlot(x, y))
			{
				return *i;
			}
		}
	}
	// Ground items
	else if (_tile != 0)
	{
		for (std::vector<BattleItem*>::const_iterator i = _tile->getInventory()->begin(); i != _tile->getInventory()->end(); ++i)
		{
			if ((*i)->occupiesSlot(x, y))
			{
				return *i;
			}
		}
	}
	return 0;
}

/**
 * Checks if there's an inventory item in
 * the specified inventory position.
 * @param slot Inventory slot.
 * @param x X position in slot.
 * @param y Y position in slot.
 * @return Item in the slot, or NULL if none.
 */
BattleItem *BattleUnit::getItem(const std::string &slot, int x, int y) const
{
	// Soldier items
	if (slot != "STR_GROUND")
	{
		for (std::vector<BattleItem*>::const_iterator i = _inventory.begin(); i != _inventory.end(); ++i)
		{
			if ((*i)->getSlot() != 0 && (*i)->getSlot()->getId() == slot && (*i)->occupiesSlot(x, y))
			{
				return *i;
			}
		}
	}
	// Ground items
	else if (_tile != 0)
	{
		for (std::vector<BattleItem*>::const_iterator i = _tile->getInventory()->begin(); i != _tile->getInventory()->end(); ++i)
		{
			if ((*i)->getSlot() != 0 && (*i)->occupiesSlot(x, y))
			{
				return *i;
			}
		}
	}
	return 0;
}

/**
 * Get the "main hand weapon" from the unit.
 * @param quickest Whether to get the quickest weapon, default true
 * @return Pointer to item.
 */
BattleItem *BattleUnit::getMainHandWeapon(bool quickest) const
{
	BattleItem *weaponRightHand = getRightHandWeapon();
	BattleItem *weaponLeftHand = getLeftHandWeapon();

	// ignore weapons without ammo (rules out grenades)
	if (!weaponRightHand || !weaponRightHand->getAmmoItem() || !weaponRightHand->getAmmoItem()->getAmmoQuantity())
		weaponRightHand = 0;
	if (!weaponLeftHand || !weaponLeftHand->getAmmoItem() || !weaponLeftHand->getAmmoItem()->getAmmoQuantity())
		weaponLeftHand = 0;

	// if there is only one weapon, it's easy:
	if (weaponRightHand && !weaponLeftHand)
		return weaponRightHand;
	else if (!weaponRightHand && weaponLeftHand)
		return weaponLeftHand;
	else if (!weaponRightHand && !weaponLeftHand)
		return 0;

	// otherwise pick the one with the least snapshot TUs
	int tuRightHand = getActionTUs(BA_SNAPSHOT, weaponRightHand).Time;
	int tuLeftHand = getActionTUs(BA_SNAPSHOT, weaponLeftHand).Time;
	BattleItem *weaponCurrentHand = getItem(getActiveHand());
	// if only one weapon has snapshot, pick that one
	if (tuLeftHand <= 0 && tuRightHand > 0)
		return weaponRightHand;
	else if (tuRightHand <= 0 && tuLeftHand > 0)
		return weaponLeftHand;
	// else pick the better one
	else
	{
		if (tuLeftHand >= tuRightHand)
		{
			if (quickest)
			{
				return weaponRightHand;
			}
			else if (_faction == FACTION_PLAYER)
			{
				return weaponCurrentHand;
			}
			else
			{
				return weaponLeftHand;
			}
		}
		else
		{
			if (quickest)
			{
				return weaponLeftHand;
			}
			else if (_faction == FACTION_PLAYER)
			{
				return weaponCurrentHand;
			}
			else
			{
				return weaponRightHand;
			}
		}
	}
}

/**
 * Get a grenade from the belt (used for AI)
 * @return Pointer to item.
 */
BattleItem *BattleUnit::getGrenadeFromBelt() const
{
	for (std::vector<BattleItem*>::const_iterator i = _inventory.begin(); i != _inventory.end(); ++i)
	{
		if ((*i)->getRules()->getBattleType() == BT_GRENADE)
		{
			return *i;
		}
	}
	return 0;
}

/**
 * Gets the item from right hand.
 * @return Item in right hand.
 */
BattleItem *BattleUnit::getRightHandWeapon() const
{
	for (auto i : _inventory)
	{
		auto slot = i->getSlot();
		if (slot && slot->isRightHand())
		{
			return i;
		}
	}
	return nullptr;
}

/**
 *  Gets the item from left hand.
 * @return Item in left hand.
 */
BattleItem *BattleUnit::getLeftHandWeapon() const
{
	for (auto i : _inventory)
	{
		auto slot = i->getSlot();
		if (slot && slot->isLeftHand())
		{
			return i;
		}
	}
	return nullptr;
}

/**
 * Check if we have ammo and reload if needed (used for AI).
 * @return Do we have ammo?
 */
bool BattleUnit::checkAmmo()
{
	BattleItem *list[2] =
	{
		getRightHandWeapon(),
		getLeftHandWeapon(),
	};

	for (int i = 0; i < 2; ++i)
	{
		BattleItem *weapon = list[i];
		if (!weapon || weapon->getAmmoItem() != 0 || weapon->getRules()->getBattleType() == BT_MELEE)
		{
			continue;
		}

		// we have a non-melee weapon with no ammo and 15 or more TUs - we might need to look for ammo then
		BattleItem *ammo = 0;
		int tuCost = weapon->getRules()->getTULoad();
		int tuMove = getTimeUnits() - tuCost;

		if (tuMove < 0)
		{
			continue;
		}

		for (std::vector<BattleItem*>::iterator i = getInventory()->begin(); i != getInventory()->end(); ++i)
		{
			for (std::vector<std::string>::iterator c = weapon->getRules()->getCompatibleAmmo()->begin(); c != weapon->getRules()->getCompatibleAmmo()->end(); ++c)
			{
				if ((*c) == (*i)->getRules()->getType())
				{
					int tuTemp = (*i)->getSlot()->getType() != INV_HAND ? (*i)->getSlot()->getCost(weapon->getSlot()) : 0;
					if (tuTemp < tuMove)
					{
						tuMove = tuTemp;
						ammo = (*i);
					}
					continue;
				}
			}
		}

		if (ammo && spendTimeUnits(tuCost + tuMove))
		{
			weapon->setAmmoItem(ammo);
			ammo->moveToOwner(0);

			return true;
		}
	}
	return false;
}

/**
 * Check if this unit is in the exit area.
 * @param stt Type of exit tile to check for.
 * @return Is in the exit area?
 */
bool BattleUnit::isInExitArea(SpecialTileType stt) const
{
	return _tile && _tile->getMapData(O_FLOOR) && (_tile->getMapData(O_FLOOR)->getSpecialType() == stt);
}

/**
 * Gets the unit height taking into account kneeling/standing.
 * @return Unit's height.
 */
int BattleUnit::getHeight() const
{
	return isKneeled()?getKneelHeight():getStandHeight();
}

/**
 * Adds one to the bravery exp counter.
 */
void BattleUnit::addBraveryExp()
{
	_expBravery++;
}

/**
 * Adds one to the reaction exp counter.
 */
void BattleUnit::addReactionExp()
{
	_expReactions++;
}

/**
 * Adds one to the firing exp counter.
 */
void BattleUnit::addFiringExp()
{
	_expFiring++;
}

/**
 * Adds one to the throwing exp counter.
 */
void BattleUnit::addThrowingExp()
{
	_expThrowing++;
}

/**
 * Adds one to the psi skill exp counter.
 */
void BattleUnit::addPsiSkillExp()
{
	_expPsiSkill++;
}

/**
 * Adds one to the psi strength exp counter.
 */
void BattleUnit::addPsiStrengthExp()
{
	_expPsiStrength++;
}

/**
 * Adds one to the melee exp counter.
 */
void BattleUnit::addMeleeExp()
{
	_expMelee++;
}

void BattleUnit::updateGeoscapeStats(Soldier *soldier)
{
	soldier->addMissionCount();
	soldier->addKillCount(_kills);
}

/**
 * Check if unit eligible for squaddie promotion. If yes, promote the unit.
 * Increase the mission counter. Calculate the experience increases.
 * @param geoscape Pointer to geoscape save.
 * @param statsDiff (out) The passed UnitStats struct will be filled with the stats differences.
 * @return True if the soldier was eligible for squaddie promotion.
 */
bool BattleUnit::postMissionProcedures(SavedGame *geoscape, UnitStats &statsDiff)
{
	Soldier *s = geoscape->getSoldier(_id);
	if (s == 0)
	{
		return false;
	}

	updateGeoscapeStats(s);

	UnitStats *stats = s->getCurrentStats();
	statsDiff -= *stats;        // subtract old stats
	const UnitStats caps = s->getRules()->getStatCaps();
	int healthLoss = _stats.health - _health;

	if (healthLoss < 0)
	{
		healthLoss = 0;
	}
	s->setWoundRecovery(RNG::generate((healthLoss*0.5),(healthLoss*1.5)));

	if (_expBravery && stats->bravery < caps.bravery)
	{
		if (_expBravery > RNG::generate(0,10)) stats->bravery += 10;
	}
	if (_expReactions && stats->reactions < caps.reactions)
	{
		stats->reactions += improveStat(_expReactions);
	}
	if (_expFiring && stats->firing < caps.firing)
	{
		stats->firing += improveStat(_expFiring);
	}
	if (_expMelee && stats->melee < caps.melee)
	{
		stats->melee += improveStat(_expMelee);
	}
	if (_expThrowing && stats->throwing < caps.throwing)
	{
		stats->throwing += improveStat(_expThrowing);
	}
	if (_expPsiSkill && stats->psiSkill < caps.psiSkill)
	{
		stats->psiSkill += improveStat(_expPsiSkill);
	}
	if (_expPsiStrength && stats->psiStrength < caps.psiStrength)
	{
		stats->psiStrength += improveStat(_expPsiStrength);
	}

	bool hasImproved = false;
	if (_expBravery || _expReactions || _expFiring || _expPsiSkill || _expPsiStrength || _expMelee || _expThrowing)
	{
		hasImproved = true;
		if (s->getRank() == RANK_ROOKIE)
			s->promoteRank();
		int v;
		v = caps.tu - stats->tu;
		if (v > 0) stats->tu += RNG::generate(0, v/10 + 2);
		v = caps.health - stats->health;
		if (v > 0) stats->health += RNG::generate(0, v/10 + 2);
		v = caps.strength - stats->strength;
		if (v > 0) stats->strength += RNG::generate(0, v/10 + 2);
		v = caps.stamina - stats->stamina;
		if (v > 0) stats->stamina += RNG::generate(0, v/10 + 2);
	}

<<<<<<< HEAD
=======
	statsDiff += *stats; // add new stats

>>>>>>> f8964521
	return hasImproved;
}

/**
 * Converts the number of experience to the stat increase.
 * @param Experience counter.
 * @return Stat increase.
 */
int BattleUnit::improveStat(int exp)
{
	if      (exp > 10) return RNG::generate(2, 6);
	else if (exp > 5)  return RNG::generate(1, 4);
	else if (exp > 2)  return RNG::generate(1, 3);
	else if (exp > 0)  return RNG::generate(0, 1);
	else               return 0;
}

/**
 * Get the unit's minimap sprite index. Used to display the unit on the minimap
 * @return the unit minimap index
 */
int BattleUnit::getMiniMapSpriteIndex() const
{
	//minimap sprite index:
	// * 0-2   : Xcom soldier
	// * 3-5   : Alien
	// * 6-8   : Civilian
	// * 9-11  : Item
	// * 12-23 : Xcom HWP
	// * 24-35 : Alien big terror unit(cyberdisk, ...)
	if (isOut())
	{
		return 9;
	}
	switch (getFaction())
	{
	case FACTION_HOSTILE:
		if (_armor->getSize() == 1)
			return 3;
		else
			return 24;
	case FACTION_NEUTRAL:
		return 6;
	default:
		if (_armor->getSize() == 1)
			return 0;
		else
			return 12;
	}
}

/**
  * Set the turret type. -1 is no turret.
  * @param turretType
  */
void BattleUnit::setTurretType(int turretType)
{
	_turretType = turretType;
}

/**
  * Get the turret type. -1 is no turret.
  * @return type
  */
int BattleUnit::getTurretType() const
{
	return _turretType;
}

/**
 * Get the amount of fatal wound for a body part
 * @param part The body part (in the range 0-5)
 * @return The amount of fatal wound of a body part
 */
int BattleUnit::getFatalWound(int part) const
{
	if (part < 0 || part > 5)
		return 0;
	return _fatalWounds[part];
}

/**
 * Heal a fatal wound of the soldier
 * @param part the body part to heal
 * @param woundAmount the amount of fatal wound healed
 * @param healthAmount The amount of health to add to soldier health
 */
void BattleUnit::heal(int part, int woundAmount, int healthAmount)
{
	if (part < 0 || part > 5)
		return;
	if (!_fatalWounds[part])
		return;

	setValueMax(_fatalWounds[part], -woundAmount, 0, 100);
	setValueMax(_health, healthAmount, 1, getBaseStats()->health); //Hippocratic Oath: First do no harm

}

/**
 * Restore soldier morale
 * @param moraleAmount additional morale boost.
 * @param painKillersStrength how much of damage convert to morale.
 */
void BattleUnit::painKillers(int moraleAmount, float painKillersStrength)
{
	int lostHealth = (getBaseStats()->health - _health) * painKillersStrength;
	if (lostHealth > _moraleRestored)
	{
        _morale = std::min(100, (lostHealth - _moraleRestored + _morale));
		_moraleRestored = lostHealth;
	}
	moraleChange(moraleAmount);
}

/**
 * Restore soldier energy and reduce stun level
 * @param energy The amount of energy to add
 * @param s The amount of stun level to reduce
 */
void BattleUnit::stimulant (int energy, int s)
{
	_energy += energy;
	if (_energy > getBaseStats()->stamina)
		_energy = getBaseStats()->stamina;
	healStun (s);
}


/**
 * Get motion points for the motion scanner. More points
 * is a larger blip on the scanner.
 * @return points.
 */
int BattleUnit::getMotionPoints() const
{
	return _motionPoints;
}

/**
 * Gets the unit's armor.
 * @return Pointer to armor.
 */
Armor *BattleUnit::getArmor() const
{
	return _armor;
}

/**
 * Set the unit's name.
 * @param name Name
 */
void BattleUnit::setName(const std::wstring &name)
{
	_name = name;
}

/**
 * Get unit's name.
 * An aliens name is the translation of it's race and rank.
 * hence the language pointer needed.
 * @param lang Pointer to language.
 * @param debugAppendId Append unit ID to name for debug purposes.
 * @return name Widecharstring of the unit's name.
 */
std::wstring BattleUnit::getName(Language *lang, bool debugAppendId) const
{
	if (_type != "SOLDIER" && lang != 0)
	{
		std::wstring ret;

		if (_type.find("STR_") != std::string::npos)
			ret = lang->getString(_type);
		else
			ret = lang->getString(_race);

		if (debugAppendId)
		{
			std::wostringstream ss;
			ss << ret << L" " << _id;
			ret = ss.str();
		}
		return ret;
	}

	return _name;
}

/**
  * Gets pointer to the unit's stats.
  * @return stats Pointer to the unit's stats.
  */
UnitStats *BattleUnit::getBaseStats()
{
	return &_stats;
}

/**
  * Gets pointer to the unit's stats.
  * @return stats Pointer to the unit's stats.
  */
const UnitStats *BattleUnit::getBaseStats() const
{
	return &_stats;
}

/**
  * Get the unit's stand height.
  * @return The unit's height in voxels, when standing up.
  */
int BattleUnit::getStandHeight() const
{
	return _standHeight;
}

/**
  * Get the unit's kneel height.
  * @return The unit's height in voxels, when kneeling.
  */
int BattleUnit::getKneelHeight() const
{
	return _kneelHeight;
}

/**
  * Get the unit's floating elevation.
  * @return The unit's elevation over the ground in voxels, when flying.
  */
int BattleUnit::getFloatHeight() const
{
	return _floatHeight;
}

/**
  * Get the unit's loft ID, one per unit tile.
  * Each tile only has one loft, as it is repeated over the entire height of the unit.
  * @param entry Unit tile
  * @return The unit's line of fire template ID.
  */
int BattleUnit::getLoftemps(int entry) const
{
	return _loftempsSet.at(entry);
}

/**
  * Get the unit's value. Used for score at debriefing.
  * @return value score
  */
int BattleUnit::getValue() const
{
	return _value;
}

/**
 * Get the unit's death sounds.
 * @return List of sound IDs.
 */
const std::vector<int> &BattleUnit::getDeathSounds() const
{
	if (_deathSound.empty() && _geoscapeSoldier != 0)
	{
		if (_gender == GENDER_MALE)
			return _geoscapeSoldier->getRules()->getMaleDeathSounds();
		else
			return _geoscapeSoldier->getRules()->getFemaleDeathSounds();
	}
	return _deathSound;
}

/**
 * Get the unit's move sound.
 * @return id.
 */
int BattleUnit::getMoveSound() const
{
	return _moveSound;
}


/**
 * Get whether the unit is affected by fatal wounds.
 * Normally only soldiers are affected by fatal wounds.
 * @return Is the unit affected by wounds?
 */
bool BattleUnit::isWoundable() const
{
	return !_armor->getBleedImmune(!(_type=="SOLDIER" || (Options::alienBleeding && _faction != FACTION_PLAYER)));
}

/**
 * Get whether the unit is affected by morale loss.
 * Normally only small units are affected by morale loss.
 * @return Is the unit affected by morale?
 */
bool BattleUnit::isFearable() const
{
	return !_armor->getFearImmune();
}

/**
 * Get the number of turns an AI unit remembers a soldier's position.
 * @return intelligence.
 */
int BattleUnit::getIntelligence() const
{
	return _intelligence;
}

/**
 * Get the unit's aggression.
 * @return aggression.
 */
int BattleUnit::getAggression() const
{
	return _aggression;
}

/**
 * Returns the unit's special ability.
 * @return special ability.
 */
int BattleUnit::getSpecialAbility() const
{
	return _specab;
}

/**
 * Sets this unit to respawn (or not).
 * @param respawn whether it should respawn.
 */
void BattleUnit::setRespawn(bool respawn)
{
	_respawn = respawn;
}

/**
 * Gets this unit's respawn flag.
 */
bool BattleUnit::getRespawn()
{
	return _respawn;
}

/**
 * Get the unit that is spawned when this one dies.
 * @return unit.
 */
std::string BattleUnit::getSpawnUnit() const
{
	return _spawnUnit;
}

/**
 * Set the unit that is spawned when this one dies.
 * @param spawnUnit unit.
 */
void BattleUnit::setSpawnUnit(const std::string &spawnUnit)
{
	_spawnUnit = spawnUnit;
}

/**
 * Get the units's rank string.
 * @return rank.
 */
std::string BattleUnit::getRankString() const
{
	return _rank;
}

/**
 * Get the geoscape-soldier object.
 * @return soldier.
 */
Soldier *BattleUnit::getGeoscapeSoldier() const
{
	return _geoscapeSoldier;
}

/**
 * Add a kill to the counter.
 */
void BattleUnit::addKillCount()
{
	_kills++;
}

/**
 * Get unit type.
 * @return unit type.
 */
std::string BattleUnit::getType() const
{
	return _type;
}

/**
 * Set unit's active hand.
 * @param hand active hand.
 */
void BattleUnit::setActiveHand(const std::string &hand)
{
	_activeHand = hand;
}

/**
 * Get unit's active hand.
 * @return active hand.
 */
std::string BattleUnit::getActiveHand() const
{
	if (getItem(_activeHand)) return _activeHand;
	if (getLeftHandWeapon()) return "STR_LEFT_HAND";
	return "STR_RIGHT_HAND";
}

/**
 * Converts unit to another faction (original faction is still stored).
 * @param f faction.
 */
void BattleUnit::convertToFaction(UnitFaction f)
{
	_faction = f;
}

/**
 * Set health to 0 and set status dead - used when getting zombified.
 */
void BattleUnit::instaKill()
{
	_health = 0;
	_status = STATUS_DEAD;
}

/**
 * Get sound to play when unit aggros.
 * @return sound
 */
int BattleUnit::getAggroSound() const
{
	return _aggroSound;
}

/**
 * Set a specific number of energy.
 * @param energy energy.
 */
void BattleUnit::setEnergy(int energy)
{
	_energy = energy;
}

/**
 * Get the faction the unit was killed by.
 * @return faction
 */
UnitFaction BattleUnit::killedBy() const
{
	return _killedBy;
}

/**
 * Set the faction the unit was killed by.
 * @param f faction
 */
void BattleUnit::killedBy(UnitFaction f)
{
	_killedBy = f;
}

/**
 * Set the units we are charging towards.
 * @param chargeTarget Charge Target
 */
void BattleUnit::setCharging(BattleUnit *chargeTarget)
{
	_charging = chargeTarget;
}

/**
 * Get the units we are charging towards.
 * @return Charge Target
 */
BattleUnit *BattleUnit::getCharging()
{
	return _charging;
}

/**
 * Get the units carried weight in strength units.
 * @param draggingItem item to ignore
 * @return weight
 */
int BattleUnit::getCarriedWeight(BattleItem *draggingItem) const
{
	int weight = _armor->getWeight();
	for (std::vector<BattleItem*>::const_iterator i = _inventory.begin(); i != _inventory.end(); ++i)
	{
		if ((*i) == draggingItem) continue;
		weight += (*i)->getRules()->getWeight();
		if ((*i)->getAmmoItem() != (*i) && (*i)->getAmmoItem()) weight += (*i)->getAmmoItem()->getRules()->getWeight();
	}
	return std::max(0,weight);
}

/**
 * Set how long since this unit was last exposed.
 * @param turns number of turns
 */
void BattleUnit::setTurnsSinceSpotted (int turns)
{
	_turnsSinceSpotted = turns;
}

/**
 * Get how long since this unit was exposed.
 * @return number of turns
 */
int BattleUnit::getTurnsSinceSpotted() const
{
	return _turnsSinceSpotted;
}

/**
 * Get this unit's original Faction.
 * @return original faction
 */
UnitFaction BattleUnit::getOriginalFaction() const
{
	return _originalFaction;
}

/**
 * Get the list of units spotted this turn.
 * @return List of units.
 */
std::vector<BattleUnit *> &BattleUnit::getUnitsSpottedThisTurn()
{
	return _unitsSpottedThisTurn;
}

/**
 * Change the numeric version of the unit's rank.
 * @param rank unit rank, 0 = lowest
 */
void BattleUnit::setRankInt(int rank)
{
	_rankInt = rank;
}

/**
 * Return the numeric version of the unit's rank.
 * @return unit rank, 0 = lowest
 */
int BattleUnit::getRankInt() const
{
	return _rankInt;
}

/**
 * Derive the numeric unit rank from the string rank
 * (for soldier units).
 */
void BattleUnit::deriveRank()
{
	if (_faction == FACTION_PLAYER)
	{
		if (_rank == "STR_COMMANDER")
			_rankInt = 5;
		else if (_rank == "STR_COLONEL")
			_rankInt = 4;
		else if (_rank == "STR_CAPTAIN")
			_rankInt = 3;
		else if (_rank == "STR_SERGEANT")
			_rankInt = 2;
		else if (_rank == "STR_SQUADDIE")
			_rankInt = 1;
		else if (_rank == "STR_ROOKIE")
			_rankInt = 0;
	}
}

/**
* this function checks if a tile is visible from either of the unit's tiles, using maths.
* @param pos the position to check against
* @param useTurretDirection use turret facing (true) or body facing (false) for sector calculation
* @return what the maths decide
*/
bool BattleUnit::checkViewSector (Position pos, bool useTurretDirection /* = false */) const
{
	int unitSize = getArmor()->getSize();
	//Check view cone from each of the unit's tiles
	for (int x = 0; x < unitSize; ++x)
	{
		for (int y = 0; y < unitSize; ++y)
		{
			int deltaX = pos.x + x - _pos.x;
			int deltaY = _pos.y - pos.y - y;
			switch (useTurretDirection ? _directionTurret : _direction)
			{
			case 0:
				if ((deltaX + deltaY >= 0) && (deltaY - deltaX >= 0))
					return true;
				break;
			case 1:
				if ((deltaX >= 0) && (deltaY >= 0))
					return true;
				break;
			case 2:
				if ((deltaX + deltaY >= 0) && (deltaY - deltaX <= 0))
					return true;
				break;
			case 3:
				if ((deltaY <= 0) && (deltaX >= 0))
					return true;
				break;
			case 4:
				if ((deltaX + deltaY <= 0) && (deltaY - deltaX <= 0))
					return true;
				break;
			case 5:
				if ((deltaX <= 0) && (deltaY <= 0))
					return true;
				break;
			case 6:
				if ((deltaX + deltaY <= 0) && (deltaY - deltaX >= 0))
					return true;
				break;
			case 7:
				if ((deltaY >= 0) && (deltaX <= 0))
					return true;
				break;
			default:
				break;
			}
		}
	}
	return false;
}

/**
 * common function to adjust a unit's stats according to difficulty setting.
 * @param statAdjustment the stat adjustment variables coefficient value.
 */
void BattleUnit::adjustStats(const StatAdjustment &adjustment)
{
	_stats.tu += adjustment.statGrowth.tu * adjustment.growthMultiplier * _stats.tu / 100;
	_stats.stamina += adjustment.statGrowth.stamina * adjustment.growthMultiplier * _stats.stamina / 100;
	_stats.health += adjustment.statGrowth.health * adjustment.growthMultiplier * _stats.health / 100;
	_stats.bravery += adjustment.statGrowth.bravery * adjustment.growthMultiplier * _stats.bravery / 100;
	_stats.reactions += adjustment.statGrowth.reactions * adjustment.growthMultiplier * _stats.reactions / 100;
	_stats.firing += adjustment.statGrowth.firing * adjustment.growthMultiplier * _stats.firing / 100;
	_stats.throwing += adjustment.statGrowth.throwing * adjustment.growthMultiplier * _stats.throwing / 100;
	_stats.strength += adjustment.statGrowth.strength * adjustment.growthMultiplier * _stats.strength / 100;
	_stats.psiStrength += adjustment.statGrowth.psiStrength * adjustment.growthMultiplier * _stats.psiStrength / 100;
	_stats.psiSkill += adjustment.statGrowth.psiSkill * adjustment.growthMultiplier * _stats.psiSkill / 100;
	_stats.melee += adjustment.statGrowth.melee * adjustment.growthMultiplier * _stats.melee / 100;

	_stats.firing *= adjustment.aimAndArmorMultiplier;
	_maxArmor[0] *= adjustment.aimAndArmorMultiplier;
	_maxArmor[1] *= adjustment.aimAndArmorMultiplier;
	_maxArmor[2] *= adjustment.aimAndArmorMultiplier;
	_maxArmor[3] *= adjustment.aimAndArmorMultiplier;
	_maxArmor[4] *= adjustment.aimAndArmorMultiplier;
}

/**
 * did this unit already take fire damage this turn?
 * (used to avoid damaging large units multiple times.)
 * @return ow it burns
 */
bool BattleUnit::tookFireDamage() const
{
	return _hitByFire;
}

/**
 * toggle the state of the fire damage tracking boolean.
 */
void BattleUnit::toggleFireDamage()
{
	_hitByFire = !_hitByFire;
}

/**
 * Changes the amount of TUs reserved for cover.
 * @param reserve time units.
 */
void BattleUnit::setCoverReserve(int reserve)
{
	_coverReserve = reserve;
}

/**
 * Returns the amount of TUs reserved for cover.
 * @return time units.
 */
int BattleUnit::getCoverReserve() const
{
	return _coverReserve;
}

/**
 * Checks if this unit can be selected. Only alive units
 * belonging to the faction can be selected.
 * @param faction The faction to compare with.
 * @param checkReselect Check if the unit is reselectable.
 * @param checkInventory Check if the unit has an inventory.
 * @return True if the unit can be selected, false otherwise.
 */
bool BattleUnit::isSelectable(UnitFaction faction, bool checkReselect, bool checkInventory) const
{
	return (_faction == faction && !isOut() && (!checkReselect || reselectAllowed()) && (!checkInventory || hasInventory()));
}

/**
 * Checks if this unit has an inventory. Large units and/or
 * terror units generally don't have inventories.
 * @return True if an inventory is available, false otherwise.
 */
bool BattleUnit::hasInventory() const
{
	return (_armor->hasInventory());
}

/**
 * If this unit is breathing, what frame should be displayed?
 * @return frame number.
 */
int BattleUnit::getBreathFrame() const
{
	if (_floorAbove)
		return 0;
	return _breathFrame;
}

/**
 * Decides if we should start producing bubbles, and/or updates which bubble frame we are on.
 */
void BattleUnit::breathe()
{
	// _breathFrame of -1 means this unit doesn't produce bubbles
	if (_breathFrame < 0 || isOut())
	{
		_breathing = false;
		return;
	}

	if (!_breathing || _status == STATUS_WALKING)
	{
		// deviation from original: TFTD used a static 10% chance for every animation frame,
		// instead let's use 5%, but allow morale to affect it.
		_breathing = (_status != STATUS_WALKING && RNG::percent(105 - _morale));
		_breathFrame = 0;
	}

	if (_breathing)
	{
		// advance the bubble frame
		_breathFrame++;

		// we've reached the end of the cycle, get rid of the bubbles
		if (_breathFrame >= 17)
		{
			_breathFrame = 0;
			_breathing = false;
		}
	}
}

/**
 * Sets the flag for "this unit is under cover" meaning don't draw bubbles.
 * @param floor is there a floor.
 */
void BattleUnit::setFloorAbove(bool floor)
{
	_floorAbove = floor;
}

/**
 * Checks if the floor above flag has been set.
 * @return if we're under cover.
 */
bool BattleUnit::getFloorAbove()
{
	return _floorAbove;
}

/**
 * Get the name of any utility weapon we may be carrying, or a built in one.
 * @return the name .
 */
BattleItem *BattleUnit::getUtilityWeapon(BattleType type)
{
	BattleItem *melee = getRightHandWeapon();
	if (melee && melee->getRules()->getBattleType() == type)
	{
		return melee;
	}
	melee = getLeftHandWeapon();
	if (melee && melee->getRules()->getBattleType() == type)
	{
		return melee;
	}
	melee = getSpecialWeapon(type);
	if (melee)
	{
		return melee;
	}
	return 0;
}

/**
 * Set fire damage form environment.
 * @param damage
 */
void BattleUnit::setEnviFire(int damage)
{
	if (_fireMaxHit < damage) _fireMaxHit = damage;
}

/**
 * Set smoke damage form environment.
 * @param damage
 */
void BattleUnit::setEnviSmoke(int damage)
{
	if (_smokeMaxHit < damage) _smokeMaxHit = damage;
}

/**
 * Calculate smoke and fire damage form environment.
 */
void BattleUnit::calculateEnviDamage(Mod *mod)
{
	if (_fireMaxHit)
	{
		_hitByFire = true;
		damage(Position(0, 0, 0), _fireMaxHit, mod->getDamageType(DT_IN));
		// try to set the unit on fire.
		if (RNG::percent(40 * getArmor()->getDamageModifier(DT_IN)))
		{
			int burnTime = RNG::generate(0, int(5.0f * getArmor()->getDamageModifier(DT_IN)));
			if (getFire() < burnTime)
			{
				setFire(burnTime);
			}
		}
	}

	if (_smokeMaxHit)
	{
		damage(Position(0,0,0), _smokeMaxHit, mod->getDamageType(DT_SMOKE));
	}

	_fireMaxHit = 0;
	_smokeMaxHit = 0;
}

/**
 * use this instead of checking the rules of the armor.
 */
MovementType BattleUnit::getMovementType() const
{
	return _movementType;
}

/**
 * Elevates the unit to grand galactic inquisitor status,
 * meaning they will NOT take part in the current battle.
 */
void BattleUnit::goToTimeOut()
{
	_status = STATUS_IGNORE_ME;
}

/**
 * Helper function used by `BattleUnit::setSpecialWeapon`
 */
static inline BattleItem *createItem(SavedBattleGame *save, BattleUnit *unit, RuleItem *rule)
{
	BattleItem *item = new BattleItem(rule, save->getCurrentItemId());
	item->setOwner(unit);
	save->deleteList(item);
	return item;
}

/**
 * Set special weapon that is handled outside inventory.
 * @param save
 */
void BattleUnit::setSpecialWeapon(SavedBattleGame *save)
{
	const Mod *mod = save->getMod();
	RuleItem *item = 0;
	int i = 0;

	if (getUnitRules())
	{
		item = mod->getItem(getUnitRules()->getMeleeWeapon());
		if (item && i < SPEC_WEAPON_MAX)
		{
			_specWeapon[i++] = createItem(save, this, item);
		}
	}
	item = mod->getItem(getArmor()->getSpecialWeapon());
	if (item && i < SPEC_WEAPON_MAX)
	{
		_specWeapon[i++] = createItem(save, this, item);
	}
	if (getBaseStats()->psiSkill > 0 && getOriginalFaction() == FACTION_HOSTILE)
	{
		item = mod->getItem("ALIEN_PSI_WEAPON");
		if (item && i < SPEC_WEAPON_MAX)
		{
			_specWeapon[i++] = createItem(save, this, item);
		}
	}
}

/**
 * Get special weapon.
 */
BattleItem *BattleUnit::getSpecialWeapon(BattleType type) const
{
	for (int i = 0; i < SPEC_WEAPON_MAX; ++i)
	{
		if (!_specWeapon[i])
		{
			break;
		}
		if (_specWeapon[i]->getRules()->getBattleType() == type)
		{
			return _specWeapon[i];
		}
	}
	return 0;
}

/**
 * Recovers a unit's TUs and energy, taking a number of factors into consideration.
 */
void BattleUnit::recoverTimeUnits()
{
	int TURecovery = _armor->getTimeRecovery(this);
	int ENRecovery = _armor->getEnergyRecovery(this);

	prepareTimeUnits(TURecovery);
	prepareEnergy(ENRecovery);
}

/**
 * Get the unit's statistics.
 * @return BattleUnitStatistics statistics.
 */
BattleUnitStatistics* BattleUnit::getStatistics()
{
	return _statistics;
}

/**
 * Sets the unit murderer's id.
 * @param int murderer id.
 */
void BattleUnit::setMurdererId(int id)
{
	_murdererId = id;
}

/**
 * Gets the unit murderer's id.
 * @return int murderer id.
 */
int BattleUnit::getMurdererId() const
{
	return _murdererId;
}

/**
 * Set information on the unit's fatal blow.
 * @param UnitSide unit's side that was shot.
 * @param UnitBodyPart unit's body part that was shot.
 */
void BattleUnit::setFatalShotInfo(UnitSide side, UnitBodyPart bodypart)
{
    _fatalShotSide = side;
    _fatalShotBodyPart = bodypart;
}

/**
 * Get information on the unit's fatal shot's side.
 * @return UnitSide fatal shot's side.
 */
UnitSide BattleUnit::getFatalShotSide() const
{
    return _fatalShotSide;
}

/**
 * Get information on the unit's fatal shot's body part.
 * @return UnitBodyPart fatal shot's body part.
 */
UnitBodyPart BattleUnit::getFatalShotBodyPart() const
{
    return _fatalShotBodyPart;
}

/**
 * Gets the unit murderer's weapon.
 * @return int murderer weapon.
 */
std::string BattleUnit::getMurdererWeapon() const
{
	return _murdererWeapon;
}

/**
 * Set the murderer's weapon.
 * @param string murderer's weapon.
 */
void BattleUnit::setMurdererWeapon(std::string weapon)
{
    _murdererWeapon = weapon;
}

/**
 * Gets the unit murderer's weapon's ammo.
 * @return int murderer weapon ammo.
 */
std::string BattleUnit::getMurdererWeaponAmmo() const
{
	return _murdererWeaponAmmo;
}

/**
 * Set the murderer's weapon's ammo.
 * @param string murderer weapon ammo.
 */
void BattleUnit::setMurdererWeaponAmmo(std::string weaponAmmo)
{
    _murdererWeaponAmmo = weaponAmmo;
}


namespace
{

void getArmorValueScript(const BattleUnit *bu, int &ret, int side)
{
	if (bu && 0 <= side && side < SIDE_MAX)
	{
		ret = bu->getArmor((UnitSide)side);
		return;
	}
	ret = 0;
}
void getArmorMaxScript(const BattleUnit *bu, int &ret, int side)
{
	if (bu && 0 <= side && side < SIDE_MAX)
	{
		ret = bu->getMaxArmor((UnitSide)side);
		return;
	}
	ret = 0;
}
void getGenderScript(const BattleUnit *bu, int &ret)
{
	if (bu)
	{
		ret = bu->getGender();
		return;
	}
	ret = 0;
}
void getLookScript(const BattleUnit *bu, int &ret)
{
	if (bu)
	{
		auto g = bu->getGeoscapeSoldier();
		if (g)
		{
			ret = g->getLook();
			return;
		}
	}
	ret = 0;
}
void getLookVariantScript(const BattleUnit *bu, int &ret)
{
	if (bu)
	{
		auto g = bu->getGeoscapeSoldier();
		if (g)
		{
			ret = g->getLookVariant();
			return;
		}
	}
	ret = 0;
}
void getRecolorScript(const BattleUnit *bu, int &pixel)
{
	if (bu)
	{
		const auto& vec = bu->getRecolor();
		const int g = pixel & helper::ColorGroup;
		const int s = pixel & helper::ColorShade;
		for(auto& p : vec)
		{
			if (g == p.first)
			{
				pixel = s + p.second;
				return;
			}
		}
	}
}
void getTileShade(const BattleUnit *bu, int &shade)
{
	if (bu)
	{
		auto tile = bu->getTile();
		if (tile)
		{
			shade = tile->getShade();
			return;
		}
	}
	shade = 0;
}

struct getRightHandWeaponScript
{
	static RetEnum func(BattleUnit *bu, BattleItem *&bi)
	{
		if (bu)
		{
			bi = bu->getRightHandWeapon();
		}
		else
		{
			bi = nullptr;
		}
		return RetContinue;
	}
};
struct getRightHandWeaponConstScript
{
	static RetEnum func(const BattleUnit *bu, const BattleItem *&bi)
	{
		if (bu)
		{
			bi = bu->getRightHandWeapon();
		}
		else
		{
			bi = nullptr;
		}
		return RetContinue;
	}
};
struct getLeftHandWeaponScript
{
	static RetEnum func(BattleUnit *bu, BattleItem *&bi)
	{
		if (bu)
		{
			bi = bu->getLeftHandWeapon();
		}
		else
		{
			bi = nullptr;
		}
		return RetContinue;
	}
};
struct getLeftHandWeaponConstScript
{
	static RetEnum func(const BattleUnit *bu, const BattleItem *&bi)
	{
		if (bu)
		{
			bi = bu->getLeftHandWeapon();
		}
		else
		{
			bi = nullptr;
		}
		return RetContinue;
	}
};

void isWalkingScript(const BattleUnit *bu, int &ret)
{
	if (bu)
	{
		ret = bu->getStatus() == STATUS_WALKING;
		return;
	}
	ret = 0;
}
void isCollapsingScript(const BattleUnit *bu, int &ret)
{
	if (bu)
	{
		ret = bu->getStatus() == STATUS_COLLAPSING;
		return;
	}
	ret = 0;
}

struct burnShadeScript
{
	static RetEnum func(int &curr, int burn, int shade)
	{
		Uint8 d = curr;
		Uint8 s = curr;
		helper::BurnShade::func(d, s, burn, shade);
		curr = d;
		return RetContinue;
	}
};

} // namespace

/**
 * Register BattleUnit in script parser.
 * @param parser Script parser.
 */
void BattleUnit::ScriptRegister(ScriptParserBase* parser)
{
	parser->registerPointerType<Mod>();
	parser->registerPointerType<Armor>();
	parser->registerPointerType<BattleItem>();

	Bind<BattleUnit> bu = { parser };
	BindNested<BattleUnit, UnitStats, &BattleUnit::_stats> us = { bu };

	bu.addField<&BattleUnit::_id>("getId");
	bu.addField<&BattleUnit::_rankInt>("getRank");
	bu.add<&getGenderScript>("getGender");
	bu.add<&getLookScript>("getLook");
	bu.add<&getLookVariantScript>("getLookVariant");
	bu.add<&getRecolorScript>("getRecolor");
	bu.add<&BattleUnit::isFloating>("isFloating");
	bu.add<&BattleUnit::isKneeled>("isKneeled");
	bu.add<&isWalkingScript>("isWalking");
	bu.add<&isCollapsingScript>("isCollapsing");
	bu.add<&BattleUnit::getDirection>("getDirection");
	bu.add<&BattleUnit::getTurretDirection>("getTurretDirection");
	bu.add<&BattleUnit::getWalkingPhase>("getWalkingPhase");

	bu.addField<&BattleUnit::_tu>("getTimeUnits");
	us.addField<&UnitStats::tu>("getTimeUnitsMax");

	bu.addField<&BattleUnit::_health>("getHealth");
	us.addField<&UnitStats::health>("getHealthMax");

	bu.addField<&BattleUnit::_energy>("getEnergy");
	us.addField<&UnitStats::stamina>("getEnergyMax");

	bu.addField<&BattleUnit::_stunlevel>("getStun");
	bu.addField<&BattleUnit::_health>("getStunMax");

	bu.addField<&BattleUnit::_morale>("getMorale");
	bu.addFake<100>("getMoraleMax");

	bu.add<&getArmorValueScript>("getArmor");
	bu.add<&getArmorMaxScript>("getArmorMax");

	us.addField<&UnitStats::tu>("Stats.getTimeUnits");
	us.addField<&UnitStats::stamina>("Stats.getStamina");
	us.addField<&UnitStats::health>("Stats.getHealth");
	us.addField<&UnitStats::bravery>("Stats.getBravery");
	us.addField<&UnitStats::reactions>("Stats.getReactions");
	us.addField<&UnitStats::firing>("Stats.getFiring");
	us.addField<&UnitStats::throwing>("Stats.getThrowing");
	us.addField<&UnitStats::strength>("Stats.getStrength");
	us.addField<&UnitStats::psiStrength>("Stats.getPsiStrength");
	us.addField<&UnitStats::psiSkill>("Stats.getPsiSkill");
	us.addField<&UnitStats::melee>("Stats.getMelee");

	bu.add<&BattleUnit::getFatalWounds>("getFatalwoundsTotal");
	bu.add<&BattleUnit::getFatalWound>("getFatalwounds");
	bu.add<&BattleUnit::getOverKillDamage>("getOverKillDamage");
	bu.add<const Armor, &BattleUnit::getArmor>("getRuleArmor");
	bu.addFunc<getRightHandWeaponScript>("getRightHandWeapon");
	bu.addFunc<getRightHandWeaponConstScript>("getRightHandWeapon");
	bu.addFunc<getLeftHandWeaponScript>("getLeftHandWeapon");
	bu.addFunc<getLeftHandWeaponConstScript>("getLeftHandWeapon");

	bu.add<&getTileShade>("getTileShade");

	bu.addCustomConst("BODYPART_HEAD", BODYPART_HEAD);
	bu.addCustomConst("BODYPART_TORSO", BODYPART_TORSO);
	bu.addCustomConst("BODYPART_LEFTARM", BODYPART_LEFTARM);
	bu.addCustomConst("BODYPART_RIGHTARM", BODYPART_RIGHTARM);
	bu.addCustomConst("BODYPART_LEFTLEG", BODYPART_LEFTLEG);
	bu.addCustomConst("BODYPART_RIGHTLEG", BODYPART_RIGHTLEG);

	bu.addCustomConst("UNIT_RANK_ROOKIE", 0);
	bu.addCustomConst("UNIT_RANK_SQUADDIE", 1);
	bu.addCustomConst("UNIT_RANK_SERGEANT", 2);
	bu.addCustomConst("UNIT_RANK_CAPTAIN", 3);
	bu.addCustomConst("UNIT_RANK_COLONEL", 4);
	bu.addCustomConst("UNIT_RANK_COMMANDER", 5);

	bu.addCustomConst("COLOR_X1_HAIR", 6);
	bu.addCustomConst("COLOR_X1_FACE", 9);

	bu.addCustomConst("COLOR_X1_NULL", 0);
	bu.addCustomConst("COLOR_X1_YELLOW", 1);
	bu.addCustomConst("COLOR_X1_RED", 2);
	bu.addCustomConst("COLOR_X1_GREEN0", 3);
	bu.addCustomConst("COLOR_X1_GREEN1", 4);
	bu.addCustomConst("COLOR_X1_GRAY", 5);
	bu.addCustomConst("COLOR_X1_BROWN0", 6);
	bu.addCustomConst("COLOR_X1_BLUE0", 7);
	bu.addCustomConst("COLOR_X1_BLUE1", 8);
	bu.addCustomConst("COLOR_X1_BROWN1", 9);
	bu.addCustomConst("COLOR_X1_BROWN2", 10);
	bu.addCustomConst("COLOR_X1_PURPLE0", 11);
	bu.addCustomConst("COLOR_X1_PURPLE1", 12);
	bu.addCustomConst("COLOR_X1_BLUE2", 13);
	bu.addCustomConst("COLOR_X1_SILVER", 14);
	bu.addCustomConst("COLOR_X1_SPECIAL", 15);


	bu.addCustomConst("LOOK_BLONDE", LOOK_BLONDE);
	bu.addCustomConst("LOOK_BROWNHAIR", LOOK_BROWNHAIR);
	bu.addCustomConst("LOOK_ORIENTAL", LOOK_ORIENTAL);
	bu.addCustomConst("LOOK_AFRICAN", LOOK_AFRICAN);

	bu.addCustomConst("GENDER_MALE", GENDER_MALE);
	bu.addCustomConst("GENDER_FEMALE", GENDER_FEMALE);
}

namespace
{

void commonImpl(BindBase& b, Mod* mod)
{
	b.addCustomPtr<const Mod>("rules", mod);

	b.addCustomConst("blit_torso", BODYPART_TORSO);
	b.addCustomConst("blit_leftarm", BODYPART_LEFTARM);
	b.addCustomConst("blit_rightarm", BODYPART_RIGHTARM);
	b.addCustomConst("blit_legs", BODYPART_LEGS);
	b.addCustomConst("blit_collapse", BODYPART_COLLAPSING);

	b.addCustomConst("blit_item_righthand", BODYPART_ITEM_RIGHTHAND);
	b.addCustomConst("blit_item_lefthand", BODYPART_ITEM_LEFTHAND);
	b.addCustomConst("blit_item_floor", BODYPART_ITEM_FLOOR);
	b.addCustomConst("blit_item_big", BODYPART_ITEM_INVENTORY);

	b.addCustomConst("blit_large_torso_0", BODYPART_LARGE_TORSO + 0);
	b.addCustomConst("blit_large_torso_1", BODYPART_LARGE_TORSO + 1);
	b.addCustomConst("blit_large_torso_2", BODYPART_LARGE_TORSO + 2);
	b.addCustomConst("blit_large_torso_3", BODYPART_LARGE_TORSO + 3);
	b.addCustomConst("blit_large_propulsion_0", BODYPART_LARGE_PROPULSION + 0);
	b.addCustomConst("blit_large_propulsion_1", BODYPART_LARGE_PROPULSION + 1);
	b.addCustomConst("blit_large_propulsion_2", BODYPART_LARGE_PROPULSION + 2);
	b.addCustomConst("blit_large_propulsion_3", BODYPART_LARGE_PROPULSION + 3);
	b.addCustomConst("blit_large_turret", BODYPART_LARGE_TURRET);
}

}

/**
 * Constructor of recolor script parser.
 */
ModScript::RecolorUnitParser::RecolorUnitParser(ScriptGlobal* shared, const std::string& name, Mod* mod) : ScriptParser{ shared, name, "new_pixel", "old_pixel", "unit", "blit_part", "anim_frame", "shade", "burn" }
{
	BindBase b { this };

	b.addCustomFunc<burnShadeScript>("add_burn_shade");

	commonImpl(b, mod);

	setDefault("unit.getRecolor new_pixel; add_burn_shade new_pixel burn shade; return new_pixel;");
}

/**
 * Constructor of select sprite script parser.
 */
ModScript::SelectUnitParser::SelectUnitParser(ScriptGlobal* shared, const std::string& name, Mod* mod) : ScriptParser{ shared, name, "sprite_index", "sprite_offset", "unit", "blit_part", "anim_frame", "shade" }
{
	BindBase b { this };

	commonImpl(b, mod);

	setDefault("add sprite_index sprite_offset; return sprite_index;");
}

/**
 * Constructor of reaction chance script parser.
 */
ModScript::ReactionUnitParser::ReactionUnitParser(ScriptGlobal* shared, const std::string& name, Mod* mod) : ScriptParserEvents{ shared, name, "reaction_chance", "distance", "action_unit", "reaction_unit", "weapon", "action", "action_target" }
{
	BindBase b { this };

	b.addCustomPtr<const Mod>("rules", mod);

	b.addCustomConst("action_aimshoot", BA_AIMEDSHOT);
	b.addCustomConst("action_autoshoot", BA_AUTOSHOT);
	b.addCustomConst("action_snapshot", BA_SNAPSHOT);
	b.addCustomConst("action_walk", BA_WALK);
	b.addCustomConst("action_hit", BA_HIT);
	b.addCustomConst("action_throw", BA_THROW);
}

/**
 * Init all required data in script using object data.
 */
void BattleUnit::ScriptFill(ScriptWorkerBlit* w, BattleUnit* unit, int body_part, int anim_frame, int shade, int burn)
{
	w->clear();
	if(unit)
	{
		w->update(unit->getArmor()->getRecolorScript(), unit, body_part, anim_frame, shade, burn);
	}
}

} //namespace OpenXcom<|MERGE_RESOLUTION|>--- conflicted
+++ resolved
@@ -55,13 +55,8 @@
  * @param depth the depth of the battlefield (used to determine movement type in case of MT_FLOAT).
  */
 BattleUnit::BattleUnit(Soldier *soldier, int depth, int maxViewDistance) :
-<<<<<<< HEAD
 	_faction(FACTION_PLAYER), _originalFaction(FACTION_PLAYER), _killedBy(FACTION_PLAYER), _id(0), _pos(Position()),
 	_tile(0), _lastPos(Position()), _direction(0), _toDirection(0), _directionTurret(0), _toDirectionTurret(0),
-=======
-	_faction(FACTION_PLAYER), _originalFaction(FACTION_PLAYER), _killedBy(FACTION_PLAYER), _id(0), _pos(Position()), _tile(0),
-	_lastPos(Position()), _direction(0), _toDirection(0), _directionTurret(0), _toDirectionTurret(0),
->>>>>>> f8964521
 	_verticalDirection(0), _status(STATUS_STANDING), _walkPhase(0), _fallPhase(0), _kneeled(false), _floating(false),
 	_dontReselect(false), _fire(0), _currentAIState(0), _visible(false),
 	_expBravery(0), _expReactions(0), _expFiring(0), _expThrowing(0), _expPsiSkill(0), _expPsiStrength(0), _expMelee(0),
@@ -223,11 +218,7 @@
  * @param diff difficulty level (for stat adjustment).
  * @param depth the depth of the battlefield (used to determine movement type in case of MT_FLOAT).
  */
-<<<<<<< HEAD
 BattleUnit::BattleUnit(Unit *unit, UnitFaction faction, int id, Armor *armor, StatAdjustment *adjustment, int depth, int maxViewDistance) :
-=======
-BattleUnit::BattleUnit(Unit *unit, UnitFaction faction, int id, Armor *armor, int diff, int depth, int maxViewDistance) :
->>>>>>> f8964521
 	_faction(faction), _originalFaction(faction), _killedBy(faction), _id(id), _pos(Position()),
 	_tile(0), _lastPos(Position()), _direction(0), _toDirection(0), _directionTurret(0),
 	_toDirectionTurret(0), _verticalDirection(0), _status(STATUS_STANDING), _walkPhase(0),
@@ -1535,11 +1526,7 @@
 	if (!_visibleUnits.size()) {
 		return false;
 	}
-<<<<<<< HEAD
 	std::vector<BattleUnit*>::iterator i = std::find(_visibleUnits.begin(), _visibleUnits.end(), unit);
-=======
-	std::vector<BattleUnit*>::iterator i = find(_visibleUnits.begin(), _visibleUnits.end(), unit);
->>>>>>> f8964521
 	if (i == _visibleUnits.end())
 	{
 		return false;
@@ -1562,11 +1549,7 @@
 		//Units of same faction are always visible, but not stored in the visible unit list
 		return true;
 	}
-<<<<<<< HEAD
 	return std::find(_visibleUnits.begin(), _visibleUnits.end(), unit) != _visibleUnits.end();
-=======
-	return find(_visibleUnits.begin(), _visibleUnits.end(), unit) != _visibleUnits.end();
->>>>>>> f8964521
 }
 
 /**
@@ -2511,11 +2494,8 @@
 		if (v > 0) stats->stamina += RNG::generate(0, v/10 + 2);
 	}
 
-<<<<<<< HEAD
-=======
 	statsDiff += *stats; // add new stats
 
->>>>>>> f8964521
 	return hasImproved;
 }
 
