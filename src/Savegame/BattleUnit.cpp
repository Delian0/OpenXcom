/*
 * Copyright 2010-2016 OpenXcom Developers.
 *
 * This file is part of OpenXcom.
 *
 * OpenXcom is free software: you can redistribute it and/or modify
 * it under the terms of the GNU General Public License as published by
 * the Free Software Foundation, either version 3 of the License, or
 * (at your option) any later version.
 *
 * OpenXcom is distributed in the hope that it will be useful,
 * but WITHOUT ANY WARRANTY; without even the implied warranty of
 * MERCHANTABILITY or FITNESS FOR A PARTICULAR PURPOSE.  See the
 * GNU General Public License for more details.
 *
 * You should have received a copy of the GNU General Public License
 * along with OpenXcom.  If not, see <http://www.gnu.org/licenses/>.
 */
#include "BattleUnit.h"
#include "BattleItem.h"
#include <sstream>
#include <algorithm>
#include "../Engine/Surface.h"
#include "../Engine/Script.h"
#include "../Engine/ScriptBind.h"
#include "../Engine/Language.h"
#include "../Engine/Exception.h"
#include "../Engine/Options.h"
#include "../Engine/RNG.h"
#include "../Battlescape/Pathfinding.h"
#include "../Battlescape/BattlescapeGame.h"
#include "../Battlescape/AIModule.h"
#include "../Battlescape/Inventory.h"
#include "../Battlescape/TileEngine.h"
#include "../Mod/Mod.h"
#include "../Mod/Armor.h"
#include "../Mod/Unit.h"
#include "../Mod/RuleEnviroEffects.h"
#include "../Mod/RuleInventory.h"
#include "../Mod/RuleSkill.h"
#include "../Mod/RuleSoldier.h"
#include "../Mod/RuleSoldierBonus.h"
#include "Soldier.h"
#include "Tile.h"
#include "SavedGame.h"
#include "SavedBattleGame.h"
#include "../Engine/ShaderDraw.h"
#include "../Engine/ShaderMove.h"
#include "../Engine/Options.h"
#include "BattleUnitStatistics.h"
#include "../fmath.h"
#include "../fallthrough.h"

namespace OpenXcom
{

/**
 * Initializes a BattleUnit from a Soldier
 * @param soldier Pointer to the Soldier.
 * @param depth the depth of the battlefield (used to determine movement type in case of MT_FLOAT).
 */
BattleUnit::BattleUnit(const Mod *mod, Soldier *soldier, int depth) :
	_faction(FACTION_PLAYER), _originalFaction(FACTION_PLAYER), _killedBy(FACTION_PLAYER), _id(0), _tile(0),
	_lastPos(Position()), _direction(0), _toDirection(0), _directionTurret(0), _toDirectionTurret(0),
	_verticalDirection(0), _status(STATUS_STANDING), _wantsToSurrender(false), _isSurrendering(false), _walkPhase(0), _fallPhase(0), _kneeled(false), _floating(false),
	_dontReselect(false), _fire(0), _currentAIState(0), _visible(false),
	_exp{ }, _expTmp{ },
	_motionPoints(0), _scannedTurn(-1), _kills(0), _hitByFire(false), _hitByAnything(false), _alreadyExploded(false), _fireMaxHit(0), _smokeMaxHit(0), _moraleRestored(0), _charging(0), _turnsSinceSpotted(255), _turnsLeftSpottedForSnipers(0),
	_statistics(), _murdererId(0), _mindControllerID(0), _fatalShotSide(SIDE_FRONT), _fatalShotBodyPart(BODYPART_HEAD), _armor(0),
	_geoscapeSoldier(soldier), _unitRules(0), _rankInt(0), _turretType(-1), _hidingForTurn(false), _floorAbove(false), _respawn(false), _alreadyRespawned(false),
	_isLeeroyJenkins(false), _summonedPlayerUnit(false), _resummonedFakeCivilian(false), _pickUpWeaponsMoreActively(false), _disableIndicators(false), _capturable(true), _vip(false)
{
	_name = soldier->getName(true);
	_id = soldier->getId();
	_type = "SOLDIER";
	_rank = soldier->getRankString();
	_stats = *soldier->getCurrentStats();
	_armor = soldier->getArmor();
	_standHeight = _armor->getStandHeight() == -1 ? soldier->getRules()->getStandHeight() : _armor->getStandHeight();
	_kneelHeight = _armor->getKneelHeight() == -1 ? soldier->getRules()->getKneelHeight() : _armor->getKneelHeight();
	_floatHeight = _armor->getFloatHeight() == -1 ? soldier->getRules()->getFloatHeight() : _armor->getFloatHeight();
	_intelligence = 2;
	_aggression = 1;
	_specab = SPECAB_NONE;
	_movementType = _armor->getMovementType();
	if (_movementType == MT_FLOAT)
	{
		if (depth > 0)
		{
			_movementType = MT_FLY;
		}
		else
		{
			_movementType = MT_WALK;
		}
	}
	else if (_movementType == MT_SINK)
	{
		if (depth == 0)
		{
			_movementType = MT_FLY;
		}
		else
		{
			_movementType = MT_WALK;
		}
	}
	// armor and soldier bonuses may modify effective stats
	{
		soldier->prepareStatsWithBonuses(mod); // refresh all bonuses
		_stats = *soldier->getStatsWithAllBonuses();
	}
	int visibilityBonus = 0;
	for (auto bonusRule : *soldier->getBonuses(nullptr))
	{
		visibilityBonus += bonusRule->getVisibilityAtDark();
	}
	_maxViewDistanceAtDark = _armor->getVisibilityAtDark() ? _armor->getVisibilityAtDark() : 9;
	_maxViewDistanceAtDark += visibilityBonus;
	_maxViewDistanceAtDark = Clamp(_maxViewDistanceAtDark, 1, mod->getMaxViewDistance());
	_maxViewDistanceAtDarkSquared = _maxViewDistanceAtDark * _maxViewDistanceAtDark;
	_maxViewDistanceAtDay = _armor->getVisibilityAtDay() ? _armor->getVisibilityAtDay() : mod->getMaxViewDistance();
	_loftempsSet = _armor->getLoftempsSet();
	_gender = soldier->getGender();
	_faceDirection = -1;
	_breathFrame = -1;
	if (_armor->drawBubbles())
	{
		_breathFrame = 0;
	}
	_floorAbove = false;
	_breathing = false;

	int rankbonus = 0;

	switch (soldier->getRank())
	{
	case RANK_SERGEANT:  rankbonus =  1; break;
	case RANK_CAPTAIN:   rankbonus =  3; break;
	case RANK_COLONEL:   rankbonus =  6; break;
	case RANK_COMMANDER: rankbonus = 10; break;
	default:             rankbonus =  0; break;
	}

	_value = soldier->getRules()->getValue() + soldier->getMissions() + rankbonus;

	_tu = _stats.tu;
	_energy = _stats.stamina;
	_health = std::max(1, _stats.health - soldier->getHealthMissing());
	_mana = std::max(0, _stats.mana - soldier->getManaMissing());
	_morale = 100;
	// wounded soldiers (defending the base) start with lowered morale
	{
		if (soldier->isWounded())
		{
			_morale = 75;
			_health = std::max(1, _health - soldier->getWoundRecoveryInt());
		}
	}
	_stunlevel = 0;
	_maxArmor[SIDE_FRONT] = _armor->getFrontArmor();
	_maxArmor[SIDE_LEFT] = _armor->getLeftSideArmor();
	_maxArmor[SIDE_RIGHT] = _armor->getRightSideArmor();
	_maxArmor[SIDE_REAR] = _armor->getRearArmor();
	_maxArmor[SIDE_UNDER] = _armor->getUnderArmor();
	_currentArmor[SIDE_FRONT] = _maxArmor[SIDE_FRONT];
	_currentArmor[SIDE_LEFT] = _maxArmor[SIDE_LEFT];
	_currentArmor[SIDE_RIGHT] = _maxArmor[SIDE_RIGHT];
	_currentArmor[SIDE_REAR] = _maxArmor[SIDE_REAR];
	_currentArmor[SIDE_UNDER] = _maxArmor[SIDE_UNDER];
	for (int i = 0; i < BODYPART_MAX; ++i)
		_fatalWounds[i] = 0;
	for (int i = 0; i < SPEC_WEAPON_MAX; ++i)
		_specWeapon[i] = 0;

	_activeHand = "STR_RIGHT_HAND";
	_preferredHandForReactions = "";

	lastCover = TileEngine::invalid;

	_statistics = new BattleUnitStatistics();

	deriveRank();

	int look = soldier->getGender() + 2 * soldier->getLook() + 8 * soldier->getLookVariant();
	setRecolor(look, look, _rankInt);

	prepareUnitSounds();
	prepareUnitResponseSounds(mod);
}

/**
 * Updates BattleUnit's armor and related attributes (after a change/transformation of armor).
 * @param soldier Pointer to the Geoscape Soldier.
 * @param ruleArmor Pointer to the new Armor ruleset.
 * @param depth The depth of the battlefield.
 */
void BattleUnit::updateArmorFromSoldier(const Mod *mod, Soldier *soldier, Armor *ruleArmor, int depth)
{
	_stats = *soldier->getCurrentStats();
	_armor = ruleArmor;

	_standHeight = _armor->getStandHeight() == -1 ? soldier->getRules()->getStandHeight() : _armor->getStandHeight();
	_kneelHeight = _armor->getKneelHeight() == -1 ? soldier->getRules()->getKneelHeight() : _armor->getKneelHeight();
	_floatHeight = _armor->getFloatHeight() == -1 ? soldier->getRules()->getFloatHeight() : _armor->getFloatHeight();

	_movementType = _armor->getMovementType();
	if (_movementType == MT_FLOAT) {
		if (depth > 0) { _movementType = MT_FLY; } else { _movementType = MT_WALK; }
	} else if (_movementType == MT_SINK) {
		if (depth == 0) { _movementType = MT_FLY; } else { _movementType = MT_WALK; }
	}

	// armor and soldier bonuses may modify effective stats
	{
		soldier->prepareStatsWithBonuses(mod); // refresh needed, because of armor stats
		_stats = *soldier->getStatsWithAllBonuses();
	}
	int visibilityBonus = 0;
	for (auto bonusRule : *soldier->getBonuses(nullptr))
	{
		visibilityBonus += bonusRule->getVisibilityAtDark();
	}
	_maxViewDistanceAtDark = _armor->getVisibilityAtDark() ? _armor->getVisibilityAtDark() : 9;
	_maxViewDistanceAtDark += visibilityBonus;
	_maxViewDistanceAtDark = Clamp(_maxViewDistanceAtDark, 1, mod->getMaxViewDistance());
	_maxViewDistanceAtDarkSquared = _maxViewDistanceAtDark * _maxViewDistanceAtDark;
	_maxViewDistanceAtDay = _armor->getVisibilityAtDay() ? _armor->getVisibilityAtDay() : mod->getMaxViewDistance();
	_loftempsSet = _armor->getLoftempsSet();

	_tu = _stats.tu;
	_energy = _stats.stamina;
	_health = std::max(1, _stats.health - soldier->getHealthMissing());
	_mana = std::max(0, _stats.mana - soldier->getManaMissing());
	_maxArmor[SIDE_FRONT] = _armor->getFrontArmor();
	_maxArmor[SIDE_LEFT] = _armor->getLeftSideArmor();
	_maxArmor[SIDE_RIGHT] = _armor->getRightSideArmor();
	_maxArmor[SIDE_REAR] = _armor->getRearArmor();
	_maxArmor[SIDE_UNDER] = _armor->getUnderArmor();
	_currentArmor[SIDE_FRONT] = _maxArmor[SIDE_FRONT];
	_currentArmor[SIDE_LEFT] = _maxArmor[SIDE_LEFT];
	_currentArmor[SIDE_RIGHT] = _maxArmor[SIDE_RIGHT];
	_currentArmor[SIDE_REAR] = _maxArmor[SIDE_REAR];
	_currentArmor[SIDE_UNDER] = _maxArmor[SIDE_UNDER];

	int look = soldier->getGender() + 2 * soldier->getLook() + 8 * soldier->getLookVariant();
	setRecolor(look, look, _rankInt);

	prepareUnitSounds();
	prepareUnitResponseSounds(mod);
}

/**
 * Helper function preparing unit sounds.
 */
void BattleUnit::prepareUnitSounds()
{
	_lastReloadSound = Mod::ITEM_RELOAD;

	if (_geoscapeSoldier)
	{
		_aggroSound = Mod::NO_SOUND;
		_moveSound = _armor->getMoveSound() != Mod::NO_SOUND ? _armor->getMoveSound() : Mod::NO_SOUND; // there's no soldier move sound, thus hardcoded -1
	}
	else if (_unitRules)
	{
		_aggroSound = _unitRules->getAggroSound();
		_moveSound = _armor->getMoveSound() != Mod::NO_SOUND ? _armor->getMoveSound() : _unitRules->getMoveSound();
	}

	// lower priority: soldier type / unit type
	if (_geoscapeSoldier)
	{
		auto soldierRules = _geoscapeSoldier->getRules();
		if (_gender == GENDER_MALE)
			_deathSound = soldierRules->getMaleDeathSounds();
		else
			_deathSound = soldierRules->getFemaleDeathSounds();
	}
	else if (_unitRules)
	{
		_deathSound = _unitRules->getDeathSounds();
	}

	// higher priority: armor
	if (_gender == GENDER_MALE)
	{
		if (!_armor->getMaleDeathSounds().empty())
			_deathSound = _armor->getMaleDeathSounds();
	}
	else
	{
		if (!_armor->getFemaleDeathSounds().empty())
			_deathSound = _armor->getFemaleDeathSounds();
	}
}

/**
 * Helper function preparing unit response sounds.
 */
void BattleUnit::prepareUnitResponseSounds(const Mod *mod)
{
	if (!mod->getEnableUnitResponseSounds())
		return;

	// custom sounds by soldier name
	bool custom = false;
	if (mod->getSelectUnitSounds().find(_name) != mod->getSelectUnitSounds().end())
	{
		custom = true;
		_selectUnitSound = mod->getSelectUnitSounds().find(_name)->second;
	}
	if (mod->getStartMovingSounds().find(_name) != mod->getStartMovingSounds().end())
	{
		custom = true;
		_startMovingSound = mod->getStartMovingSounds().find(_name)->second;
	}
	if (mod->getSelectWeaponSounds().find(_name) != mod->getSelectWeaponSounds().end())
	{
		custom = true;
		_selectWeaponSound = mod->getSelectWeaponSounds().find(_name)->second;
	}
	if (mod->getAnnoyedSounds().find(_name) != mod->getAnnoyedSounds().end())
	{
		custom = true;
		_annoyedSound = mod->getAnnoyedSounds().find(_name)->second;
	}

	if (custom)
		return;

	// lower priority: soldier type / unit type
	if (_geoscapeSoldier)
	{
		auto soldierRules = _geoscapeSoldier->getRules();
		if (_gender == GENDER_MALE)
		{
			_selectUnitSound = soldierRules->getMaleSelectUnitSounds();
			_startMovingSound = soldierRules->getMaleStartMovingSounds();
			_selectWeaponSound = soldierRules->getMaleSelectWeaponSounds();
			_annoyedSound = soldierRules->getMaleAnnoyedSounds();
		}
		else
		{
			_selectUnitSound = soldierRules->getFemaleSelectUnitSounds();
			_startMovingSound = soldierRules->getFemaleStartMovingSounds();
			_selectWeaponSound = soldierRules->getFemaleSelectWeaponSounds();
			_annoyedSound = soldierRules->getFemaleAnnoyedSounds();
		}
	}
	else if (_unitRules)
	{
		_selectUnitSound = _unitRules->getSelectUnitSounds();
		_startMovingSound = _unitRules->getStartMovingSounds();
		_selectWeaponSound = _unitRules->getSelectWeaponSounds();
		_annoyedSound = _unitRules->getAnnoyedSounds();
	}

	// higher priority: armor
	if (_gender == GENDER_MALE)
	{
		if (!_armor->getMaleSelectUnitSounds().empty())
			_selectUnitSound = _armor->getMaleSelectUnitSounds();
		if (!_armor->getMaleStartMovingSounds().empty())
			_startMovingSound = _armor->getMaleStartMovingSounds();
		if (!_armor->getMaleSelectWeaponSounds().empty())
			_selectWeaponSound = _armor->getMaleSelectWeaponSounds();
		if (!_armor->getMaleAnnoyedSounds().empty())
			_annoyedSound = _armor->getMaleAnnoyedSounds();
	}
	else
	{
		if (!_armor->getFemaleSelectUnitSounds().empty())
			_selectUnitSound = _armor->getFemaleSelectUnitSounds();
		if (!_armor->getFemaleStartMovingSounds().empty())
			_startMovingSound = _armor->getFemaleStartMovingSounds();
		if (!_armor->getFemaleSelectWeaponSounds().empty())
			_selectWeaponSound = _armor->getFemaleSelectWeaponSounds();
		if (!_armor->getFemaleAnnoyedSounds().empty())
			_annoyedSound = _armor->getFemaleAnnoyedSounds();
	}
}

/**
 * Initializes a BattleUnit from a Unit (non-player) object.
 * @param unit Pointer to Unit object.
 * @param faction Which faction the units belongs to.
 * @param id Unique unit ID.
 * @param enviro Pointer to battle enviro effects.
 * @param armor Pointer to unit Armor.
 * @param diff difficulty level (for stat adjustment).
 * @param depth the depth of the battlefield (used to determine movement type in case of MT_FLOAT).
 */
BattleUnit::BattleUnit(const Mod *mod, Unit *unit, UnitFaction faction, int id, const RuleEnviroEffects* enviro, Armor *armor, StatAdjustment *adjustment, int depth) :
	_faction(faction), _originalFaction(faction), _killedBy(faction), _id(id),
	_tile(0), _lastPos(Position()), _direction(0), _toDirection(0), _directionTurret(0),
	_toDirectionTurret(0), _verticalDirection(0), _status(STATUS_STANDING), _wantsToSurrender(false), _isSurrendering(false), _walkPhase(0),
	_fallPhase(0), _kneeled(false), _floating(false), _dontReselect(false), _fire(0), _currentAIState(0),
	_visible(false), _exp{ }, _expTmp{ },
	_motionPoints(0), _scannedTurn(-1), _kills(0), _hitByFire(false), _hitByAnything(false), _alreadyExploded(false), _fireMaxHit(0), _smokeMaxHit(0),
	_moraleRestored(0), _charging(0), _turnsSinceSpotted(255), _turnsLeftSpottedForSnipers(0),
	_statistics(), _murdererId(0), _mindControllerID(0), _fatalShotSide(SIDE_FRONT),
	_fatalShotBodyPart(BODYPART_HEAD), _armor(armor), _geoscapeSoldier(0),  _unitRules(unit),
	_rankInt(0), _turretType(-1), _hidingForTurn(false), _respawn(false), _alreadyRespawned(false),
	_isLeeroyJenkins(false), _summonedPlayerUnit(false), _resummonedFakeCivilian(false), _pickUpWeaponsMoreActively(false), _disableIndicators(false), _vip(false)
{
	if (enviro)
	{
		auto newArmor = enviro->getArmorTransformation(_armor);
		if (newArmor)
		{
			_armor = newArmor;
		}
	}
	_type = unit->getType();
	_rank = unit->getRank();
	_race = unit->getRace();
	_stats = *unit->getStats();
	_standHeight = _armor->getStandHeight() == -1 ? unit->getStandHeight() : _armor->getStandHeight();
	_kneelHeight = _armor->getKneelHeight() == -1 ? unit->getKneelHeight() : _armor->getKneelHeight();
	_floatHeight = _armor->getFloatHeight() == -1 ? unit->getFloatHeight() : _armor->getFloatHeight();
	_loftempsSet = _armor->getLoftempsSet();
	_intelligence = unit->getIntelligence();
	_aggression = unit->getAggression();
	_specab = (SpecialAbility) unit->getSpecialAbility();
	_spawnUnit = unit->getSpawnUnit();
	_value = unit->getValue();
	_faceDirection = -1;
	_capturable = unit->getCapturable();
	_isLeeroyJenkins = unit->isLeeroyJenkins();
	if (unit->getPickUpWeaponsMoreActively() != -1)
	{
		_pickUpWeaponsMoreActively = (unit->getPickUpWeaponsMoreActively() != 0);
	}
	else
	{
		if (faction == FACTION_HOSTILE)
			_pickUpWeaponsMoreActively = mod->getAIPickUpWeaponsMoreActively();
		else
			_pickUpWeaponsMoreActively = mod->getAIPickUpWeaponsMoreActivelyCiv();
	}
	if (_unitRules && _unitRules->isVIP())
	{
		_vip = true;
	}

	_movementType = _armor->getMovementType();
	if (_movementType == MT_FLOAT)
	{
		if (depth > 0)
		{
			_movementType = MT_FLY;
		}
		else
		{
			_movementType = MT_WALK;
		}
	}
	else if (_movementType == MT_SINK)
	{
		if (depth == 0)
		{
			_movementType = MT_FLY;
		}
		else
		{
			_movementType = MT_WALK;
		}
	}

	_stats += *_armor->getStats();	// armors may modify effective stats
	_stats = UnitStats::obeyFixedMinimum(_stats); // don't allow to go into minus!
	_maxViewDistanceAtDark = _armor->getVisibilityAtDark() ? _armor->getVisibilityAtDark() : faction==FACTION_HOSTILE ? mod->getMaxViewDistance() : 9;
	_maxViewDistanceAtDarkSquared = _maxViewDistanceAtDark * _maxViewDistanceAtDark;
	_maxViewDistanceAtDay = _armor->getVisibilityAtDay() ? _armor->getVisibilityAtDay() : mod->getMaxViewDistance();

	_breathFrame = -1; // most aliens don't breathe per-se, that's exclusive to humanoids
	if (_armor->drawBubbles())
	{
		_breathFrame = 0;
	}
	_floorAbove = false;
	_breathing = false;

	_maxArmor[SIDE_FRONT] = _armor->getFrontArmor();
	_maxArmor[SIDE_LEFT] = _armor->getLeftSideArmor();
	_maxArmor[SIDE_RIGHT] = _armor->getRightSideArmor();
	_maxArmor[SIDE_REAR] = _armor->getRearArmor();
	_maxArmor[SIDE_UNDER] = _armor->getUnderArmor();

	if (faction == FACTION_HOSTILE)
	{
		adjustStats(*adjustment);
	}

	_tu = _stats.tu;
	_energy = _stats.stamina;
	_health = _stats.health;
	_mana = _stats.mana;
	_morale = 100;
	_stunlevel = 0;
	_currentArmor[SIDE_FRONT] = _maxArmor[SIDE_FRONT];
	_currentArmor[SIDE_LEFT] = _maxArmor[SIDE_LEFT];
	_currentArmor[SIDE_RIGHT] = _maxArmor[SIDE_RIGHT];
	_currentArmor[SIDE_REAR] = _maxArmor[SIDE_REAR];
	_currentArmor[SIDE_UNDER] = _maxArmor[SIDE_UNDER];
	for (int i = 0; i < BODYPART_MAX; ++i)
		_fatalWounds[i] = 0;
	for (int i = 0; i < SPEC_WEAPON_MAX; ++i)
		_specWeapon[i] = 0;

	_activeHand = "STR_RIGHT_HAND";
	_preferredHandForReactions = "";
	_gender = GENDER_MALE;

	lastCover = TileEngine::invalid;

	_statistics = new BattleUnitStatistics();

	int generalRank = 0;
	if (faction == FACTION_HOSTILE)
	{
		const int max = 7;
		const char* rankList[max] =
		{
			"STR_LIVE_SOLDIER",
			"STR_LIVE_ENGINEER",
			"STR_LIVE_MEDIC",
			"STR_LIVE_NAVIGATOR",
			"STR_LIVE_LEADER",
			"STR_LIVE_COMMANDER",
			"STR_LIVE_TERRORIST",
		};
		for (int i = 0; i < max; ++i)
		{
			if (_rank.compare(rankList[i]) == 0)
			{
				generalRank = i;
				break;
			}
		}
	}
	else if (faction == FACTION_NEUTRAL)
	{
		generalRank = RNG::seedless(0, 7);
	}

	setRecolor(RNG::seedless(0, 127), RNG::seedless(0, 127), generalRank);

	prepareUnitSounds();
	prepareUnitResponseSounds(mod);
}


/**
 *
 */
BattleUnit::~BattleUnit()
{
	for (std::vector<BattleUnitKills*>::const_iterator i = _statistics->kills.begin(); i != _statistics->kills.end(); ++i)
	{
		delete *i;
	}
	delete _statistics;
	delete _currentAIState;
}

/**
 * Loads the unit from a YAML file.
 * @param node YAML node.
 */
void BattleUnit::load(const YAML::Node &node, const Mod *mod, const ScriptGlobal *shared)
{
	_id = node["id"].as<int>(_id);
	_faction = (UnitFaction)node["faction"].as<int>(_faction);
	_status = (UnitStatus)node["status"].as<int>(_status);
	_wantsToSurrender = node["wantsToSurrender"].as<bool>(_wantsToSurrender);
	_isSurrendering = node["isSurrendering"].as<bool>(_isSurrendering);
	_pos = node["position"].as<Position>(_pos);
	_direction = _toDirection = node["direction"].as<int>(_direction);
	_directionTurret = _toDirectionTurret = node["directionTurret"].as<int>(_directionTurret);
	_tu = node["tu"].as<int>(_tu);
	_health = node["health"].as<int>(_health);
	_mana = node["mana"].as<int>(_mana);
	_stunlevel = node["stunlevel"].as<int>(_stunlevel);
	_energy = node["energy"].as<int>(_energy);
	_morale = node["morale"].as<int>(_morale);
	_kneeled = node["kneeled"].as<bool>(_kneeled);
	_floating = node["floating"].as<bool>(_floating);
	for (int i=0; i < SIDE_MAX; i++)
		_currentArmor[i] = node["armor"][i].as<int>(_currentArmor[i]);
	for (int i=0; i < BODYPART_MAX; i++)
		_fatalWounds[i] = node["fatalWounds"][i].as<int>(_fatalWounds[i]);
	_fire = node["fire"].as<int>(_fire);
	_exp.bravery = node["expBravery"].as<int>(_exp.bravery);
	_exp.reactions = node["expReactions"].as<int>(_exp.reactions);
	_exp.firing = node["expFiring"].as<int>(_exp.firing);
	_exp.throwing = node["expThrowing"].as<int>(_exp.throwing);
	_exp.psiSkill = node["expPsiSkill"].as<int>(_exp.psiSkill);
	_exp.psiStrength = node["expPsiStrength"].as<int>(_exp.psiStrength);
	_exp.mana = node["expMana"].as<int>(_exp.mana);
	_exp.melee = node["expMelee"].as<int>(_exp.melee);
	_stats = node["currStats"].as<UnitStats>(_stats);
	_turretType = node["turretType"].as<int>(_turretType);
	_visible = node["visible"].as<bool>(_visible);
	_turnsSinceSpotted = node["turnsSinceSpotted"].as<int>(_turnsSinceSpotted);
	_turnsLeftSpottedForSnipers = node["turnsLeftSpottedForSnipers"].as<int>(_turnsLeftSpottedForSnipers);
	_turnsSinceStunned = node["turnsSinceStunned"].as<int>(_turnsSinceStunned);
	_killedBy = (UnitFaction)node["killedBy"].as<int>(_killedBy);
	_moraleRestored = node["moraleRestored"].as<int>(_moraleRestored);
	_rankInt = node["rankInt"].as<int>(_rankInt);
	_kills = node["kills"].as<int>(_kills);
	_dontReselect = node["dontReselect"].as<bool>(_dontReselect);
	_charging = 0;

	if (const YAML::Node& spawn = node["spawnUnit"])
	{
		_spawnUnit = mod->getUnit(spawn.as<std::string>(), false); //ignored bugged types
		if (_spawnUnit)
		{
			_respawn = node["respawn"].as<bool>(_respawn);
			_spawnUnitFaction = (UnitFaction)node["spawnUnitFaction"].as<int>(_spawnUnitFaction);
		}
	}

	_motionPoints = node["motionPoints"].as<int>(0);
	_alreadyRespawned = node["alreadyRespawned"].as<bool>(_alreadyRespawned);
	_activeHand = node["activeHand"].as<std::string>(_activeHand);
	_preferredHandForReactions = node["preferredHandForReactions"].as<std::string>(_preferredHandForReactions);
	if (node["tempUnitStatistics"])
	{
		_statistics->load(node["tempUnitStatistics"]);
	}
	_murdererId = node["murdererId"].as<int>(_murdererId);
	_fatalShotSide = (UnitSide)node["fatalShotSide"].as<int>(_fatalShotSide);
	_fatalShotBodyPart = (UnitBodyPart)node["fatalShotBodyPart"].as<int>(_fatalShotBodyPart);
	_murdererWeapon = node["murdererWeapon"].as<std::string>(_murdererWeapon);
	_murdererWeaponAmmo = node["murdererWeaponAmmo"].as<std::string>(_murdererWeaponAmmo);

	if (const YAML::Node& p = node["recolor"])
	{
		_recolor.clear();
		for (size_t i = 0; i < p.size(); ++i)
		{
			_recolor.push_back(std::make_pair(p[i][0].as<int>(), p[i][1].as<int>()));
		}
	}
	_mindControllerID = node["mindControllerID"].as<int>(_mindControllerID);
	_summonedPlayerUnit = node["summonedPlayerUnit"].as<bool>(_summonedPlayerUnit);
	_resummonedFakeCivilian = node["resummonedFakeCivilian"].as<bool>(_resummonedFakeCivilian);
	_pickUpWeaponsMoreActively = node["pickUpWeaponsMoreActively"].as<bool>(_pickUpWeaponsMoreActively);
	_disableIndicators = node["disableIndicators"].as<bool>(_disableIndicators);
	_vip = node["vip"].as<bool>(_vip);
	_meleeAttackedBy = node["meleeAttackedBy"].as<std::vector<int> >(_meleeAttackedBy);

	_scriptValues.load(node, shared);
}

/**
 * Saves the soldier to a YAML file.
 * @return YAML node.
 */
YAML::Node BattleUnit::save(const ScriptGlobal *shared) const
{
	YAML::Node node;

	node["id"] = _id;
	node["genUnitType"] = _type;
	node["genUnitArmor"] = _armor->getType();
	node["faction"] = (int)_faction;
	node["status"] = (int)_status;
	node["wantsToSurrender"] = _wantsToSurrender;
	node["isSurrendering"] = _isSurrendering;
	node["position"] = _pos;
	node["direction"] = _direction;
	node["directionTurret"] = _directionTurret;
	node["tu"] = _tu;
	node["health"] = _health;
	node["mana"] = _mana;
	node["stunlevel"] = _stunlevel;
	node["energy"] = _energy;
	node["morale"] = _morale;
	node["kneeled"] = _kneeled;
	node["floating"] = _floating;
	for (int i=0; i < SIDE_MAX; i++) node["armor"].push_back(_currentArmor[i]);
	for (int i=0; i < BODYPART_MAX; i++) node["fatalWounds"].push_back(_fatalWounds[i]);
	node["fire"] = _fire;
	node["expBravery"] = _exp.bravery;
	node["expReactions"] = _exp.reactions;
	node["expFiring"] = _exp.firing;
	node["expThrowing"] = _exp.throwing;
	node["expPsiSkill"] = _exp.psiSkill;
	node["expPsiStrength"] = _exp.psiStrength;
	node["expMana"] = _exp.mana;
	node["expMelee"] = _exp.melee;
	node["currStats"] = _stats;
	node["turretType"] = _turretType;
	node["visible"] = _visible;
	node["turnsSinceSpotted"] = _turnsSinceSpotted;
	node["turnsLeftSpottedForSnipers"] = _turnsLeftSpottedForSnipers;
	node["turnsSinceStunned"] = _turnsSinceStunned;
	node["rankInt"] = _rankInt;
	node["moraleRestored"] = _moraleRestored;
	if (getAIModule())
	{
		node["AI"] = getAIModule()->save();
	}
	node["killedBy"] = (int)_killedBy;
	if (_originalFaction != _faction)
		node["originalFaction"] = (int)_originalFaction;
	if (_kills)
		node["kills"] = _kills;
	if (_faction == FACTION_PLAYER && _dontReselect)
		node["dontReselect"] = _dontReselect;

	if (_spawnUnit)
	{
		node["spawnUnit"] = _spawnUnit->getType();
		node["respawn"] = _respawn;
		node["spawnUnitFaction"] = (int)_spawnUnitFaction;
	}

	node["motionPoints"] = _motionPoints;
	node["alreadyRespawned"] = _alreadyRespawned;
	node["activeHand"] = _activeHand;
	if (!_preferredHandForReactions.empty())
		node["preferredHandForReactions"] = _preferredHandForReactions;
	node["tempUnitStatistics"] = _statistics->save();
	node["murdererId"] = _murdererId;
	node["fatalShotSide"] = (int)_fatalShotSide;
	node["fatalShotBodyPart"] = (int)_fatalShotBodyPart;
	node["murdererWeapon"] = _murdererWeapon;
	node["murdererWeaponAmmo"] = _murdererWeaponAmmo;

	for (size_t i = 0; i < _recolor.size(); ++i)
	{
		YAML::Node p;
		p.push_back((int)_recolor[i].first);
		p.push_back((int)_recolor[i].second);
		node["recolor"].push_back(p);
	}
	node["mindControllerID"] = _mindControllerID;
	node["summonedPlayerUnit"] = _summonedPlayerUnit;
	if (_resummonedFakeCivilian)
		node["resummonedFakeCivilian"] = _resummonedFakeCivilian;
	if (_pickUpWeaponsMoreActively)
		node["pickUpWeaponsMoreActively"] = _pickUpWeaponsMoreActively;
	if (_disableIndicators)
		node["disableIndicators"] = _disableIndicators;
	if (_vip)
		node["vip"] = _vip;
	if (!_meleeAttackedBy.empty())
	{
		node["meleeAttackedBy"] = _meleeAttackedBy;
	}

	_scriptValues.save(node, shared);

	return node;
}

/**
 * Prepare vector values for recolor.
 * @param basicLook select index for hair and face color.
 * @param utileLook select index for utile color.
 * @param rankLook select index for rank color.
 */
void BattleUnit::setRecolor(int basicLook, int utileLook, int rankLook)
{
	_recolor.clear(); // reset in case of OXCE on-the-fly armor changes/transformations
	const int colorsMax = 4;
	std::pair<int, int> colors[colorsMax] =
	{
		std::make_pair(_armor->getFaceColorGroup(), _armor->getFaceColor(basicLook)),
		std::make_pair(_armor->getHairColorGroup(), _armor->getHairColor(basicLook)),
		std::make_pair(_armor->getUtileColorGroup(), _armor->getUtileColor(utileLook)),
		std::make_pair(_armor->getRankColorGroup(), _armor->getRankColor(rankLook)),
	};

	for (int i = 0; i < colorsMax; ++i)
	{
		if (colors[i].first > 0 && colors[i].second > 0)
		{
			_recolor.push_back(std::make_pair(colors[i].first << 4, colors[i].second));
		}
	}
}

/**
 * Returns the BattleUnit's unique ID.
 * @return Unique ID.
 */
int BattleUnit::getId() const
{
	return _id;
}

/**
 * Calculates the distance squared between the unit and a given position.
 * @param pos The position.
 * @return Distance squared.
 */
int BattleUnit::distance3dToPositionSq(const Position& pos) const
{
	int x = _pos.x - pos.x;
	int y = _pos.y - pos.y;
	int z = _pos.z - pos.z;
	if (_armor->getSize() > 1)
	{
		if (_pos.x < pos.x)
			x++;
		if (_pos.y < pos.y)
			y++;
	}
	return x*x + y*y + z*z;
}

/**
 * Calculates the distance squared between the unit and a given other unit.
 * @param otherUnit The other unit.
 * @param considerZ Whether to consider the z coordinate.
 * @return Distance squared.
 */
int BattleUnit::distance3dToUnitSq(BattleUnit* otherUnit) const
{
	// TODO?: distance calculation isn't precise for 2x2 units here
	// and even though improving just the distance calculation would be easy
	// it would also require changes on other places:
	// - we would need to improve AI targeting involving 2x2 units
	// - we would need to improve reaction fire targeting involving 2x2 units
	// and that is NOT trivial and currently not worth the effort
	// PS: targeting involving a player-controlled 2x2 unit/actor was fixed recently, OXC PR #1307 commit dd7f938

	return Position::distanceSq(_pos, otherUnit->getPosition());
}

/**
 * Changes the BattleUnit's position.
 * @param pos position
 * @param updateLastPos refresh last stored position
 */
void BattleUnit::setPosition(Position pos, bool updateLastPos)
{
	if (updateLastPos) { _lastPos = _pos; }
	_pos = pos;
}

/**
 * Gets the BattleUnit's position.
 * @return position
 */
Position BattleUnit::getPosition() const
{
	return _pos;
}

/**
 * Gets the BattleUnit's position.
 * @return position
 */
Position BattleUnit::getLastPosition() const
{
	return _lastPos;
}

/**
 * Gets position of unit center in voxels.
 * @return position in voxels
 */
Position BattleUnit::getPositionVexels() const
{
	Position center = _pos.toVoxel();
	center += Position(8, 8, 0) * _armor->getSize();
	return center;
}

/**
 * Gets the BattleUnit's destination.
 * @return destination
 */
Position BattleUnit::getDestination() const
{
	return _destination;
}

/**
 * Changes the BattleUnit's (horizontal) direction.
 * Only used for initial unit placement.
 * @param direction new horizontal direction
 */
void BattleUnit::setDirection(int direction)
{
	_direction = direction;
	_toDirection = direction;
	_directionTurret = direction;
	_toDirectionTurret = direction;
}

/**
 * Changes the BattleUnit's (horizontal) face direction.
 * Only used for strafing moves.
 * @param direction new face direction
 */
void BattleUnit::setFaceDirection(int direction)
{
	_faceDirection = direction;
}

/**
 * Gets the BattleUnit's (horizontal) direction.
 * @return horizontal direction
 */
int BattleUnit::getDirection() const
{
	return _direction;
}

/**
 * Gets the BattleUnit's (horizontal) face direction.
 * Used only during strafing moves.
 * @return face direction
 */
int BattleUnit::getFaceDirection() const
{
	return _faceDirection;
}

/**
 * Gets the BattleUnit's turret direction.
 * @return direction
 */
int BattleUnit::getTurretDirection() const
{
	return _directionTurret;
}

/**
 * Gets the BattleUnit's turret To direction.
 * @return toDirectionTurret
 */
int BattleUnit::getTurretToDirection() const
{
	return _toDirectionTurret;
}

/**
 * Gets the BattleUnit's vertical direction. This is when going up or down.
 * @return direction
 */
int BattleUnit::getVerticalDirection() const
{
	return _verticalDirection;
}

/**
 * Gets the unit's status.
 * @return the unit's status
 */
UnitStatus BattleUnit::getStatus() const
{
	return _status;
}

/**
* Does the unit want to surrender?
* @return True if the unit wants to surrender
*/
bool BattleUnit::wantsToSurrender() const
{
	return _wantsToSurrender;
}

/**
 * Is the unit surrendering this turn?
 * @return True if the unit is surrendering (on this turn)
 */
bool BattleUnit::isSurrendering() const
{
	return _isSurrendering;
}

/**
 * Mark the unit as surrendering this turn.
 * @param isSurrendering
 */
void BattleUnit::setSurrendering(bool isSurrendering)
{
	_isSurrendering = isSurrendering;
}

/**
 * Initialises variables to start walking.
 * @param direction Which way to walk.
 * @param destination The position we should end up on.
 * @param savedBattleGame Which is used to get tile is currently below the unit.
 */
void BattleUnit::startWalking(int direction, Position destination, SavedBattleGame *savedBattleGame)
{
	if (direction >= Pathfinding::DIR_UP)
	{
		_verticalDirection = direction;
		_status = STATUS_FLYING;
	}
	else
	{
		_direction = direction;
		_status = STATUS_WALKING;
	}
	if (_haveNoFloorBelow || direction >= Pathfinding::DIR_UP)
	{
		_status = STATUS_FLYING;
		_floating = true;
	}
	else
	{
		_floating = false;
	}

	_walkPhase = 0;
	_destination = destination;
	_lastPos = _pos;
	_kneeled = false;
	if (_breathFrame >= 0)
	{
		_breathing = false;
		_breathFrame = 0;
	}
}

/**
 * This will increment the walking phase.
 * @param savedBattleGame Pointer to save to get tile currently below the unit.
 * @param fullWalkCycle Do full walk cycle or short one when unit is off screen.
 */
void BattleUnit::keepWalking(SavedBattleGame *savedBattleGame, bool fullWalkCycle)
{
	int middle, end;
	if (_verticalDirection)
	{
		middle = 4;
		end = 8;
	}
	else
	{
		// diagonal walking takes double the steps
		middle = 4 + 4 * (_direction % 2);
		end = 8 + 8 * (_direction % 2);
		if (_armor->getSize() > 1)
		{
			if (_direction < 1 || _direction > 5)
				middle = end;
			else if (_direction == 5)
				middle = 12;
			else if (_direction == 1)
				middle = 5;
			else
				middle = 1;
		}
	}

	if (!fullWalkCycle)
	{
		_pos = _destination;
		end = 2;
	}

	_walkPhase++;

	if (_walkPhase == middle)
	{
		// we assume we reached our destination tile
		// this is actually a drawing hack, so soldiers are not overlapped by floor tiles
		_pos = _destination;
	}

	if (!fullWalkCycle || (_walkPhase == middle))
	{
		setTile(savedBattleGame->getTile(_destination), savedBattleGame);
	}

	if (_walkPhase >= end)
	{
		if (_floating && !_haveNoFloorBelow)
		{
			_floating = false;
		}
		// we officially reached our destination tile
		_status = STATUS_STANDING;
		_walkPhase = 0;
		_verticalDirection = 0;
		if (_faceDirection >= 0) {
			// Finish strafing move facing the correct way.
			_direction = _faceDirection;
			_faceDirection = -1;
		}

		// motion points calculation for the motion scanner blips
		if (_armor->getSize() > 1)
		{
			_motionPoints += 30;
		}
		else
		{
			// sectoids actually have less motion points
			// but instead of create yet another variable,
			// I used the height of the unit instead (logical)
			if (getStandHeight() > 16)
				_motionPoints += 4;
			else
				_motionPoints += 3;
		}
	}
}

/**
 * Gets the walking phase for animation and sound.
 * @return phase will always go from 0-7
 */
int BattleUnit::getWalkingPhase() const
{
	return _walkPhase % 8;
}

/**
 * Gets the walking phase for diagonal walking.
 * @return phase this will be 0 or 8
 */
int BattleUnit::getDiagonalWalkingPhase() const
{
	return (_walkPhase / 8) * 8;
}

/**
 * Look at a point.
 * @param point Position to look at.
 * @param turret True to turn the turret, false to turn the unit.
 */
void BattleUnit::lookAt(Position point, bool turret)
{
	int dir = directionTo (point);

	if (turret)
	{
		_toDirectionTurret = dir;
		if (_toDirectionTurret != _directionTurret)
		{
			_status = STATUS_TURNING;
		}
	}
	else
	{
		_toDirection = dir;
		if (_toDirection != _direction
			&& _toDirection < 8
			&& _toDirection > -1)
		{
			_status = STATUS_TURNING;
		}
	}
}

/**
 * Look at a direction.
 * @param direction Direction to look at.
 * @param force True to reset the direction, false to animate to it.
 */
void BattleUnit::lookAt(int direction, bool force)
{
	if (!force)
	{
		if (direction < 0 || direction >= 8) return;
		_toDirection = direction;
		if (_toDirection != _direction)
		{
			_status = STATUS_TURNING;
		}
	}
	else
	{
		_toDirection = direction;
		_direction = direction;
	}
}

/**
 * Advances the turning towards the target direction.
 * @param turret True to turn the turret, false to turn the unit.
 */
void BattleUnit::turn(bool turret)
{
	int a = 0;

	if (turret)
	{
		if (_directionTurret == _toDirectionTurret)
		{
			abortTurn();
			return;
		}
		a = _toDirectionTurret - _directionTurret;
	}
	else
	{
		if (_direction == _toDirection)
		{
			abortTurn();
			return;
		}
		a = _toDirection - _direction;
	}

	if (a != 0) {
		if (a > 0) {
			if (a <= 4) {
				if (!turret) {
					if (_turretType > -1)
						_directionTurret++;
					_direction++;
				} else _directionTurret++;
			} else {
				if (!turret) {
					if (_turretType > -1)
						_directionTurret--;
					_direction--;
				} else _directionTurret--;
			}
		} else {
			if (a > -4) {
				if (!turret) {
					if (_turretType > -1)
						_directionTurret--;
					_direction--;
				} else _directionTurret--;
			} else {
				if (!turret) {
					if (_turretType > -1)
						_directionTurret++;
					_direction++;
				} else _directionTurret++;
			}
		}
		if (_direction < 0) _direction = 7;
		if (_direction > 7) _direction = 0;
		if (_directionTurret < 0) _directionTurret = 7;
		if (_directionTurret > 7) _directionTurret = 0;
	}

	if (turret)
	{
		 if (_toDirectionTurret == _directionTurret)
		 {
			// we officially reached our destination
			_status = STATUS_STANDING;
		 }
	}
	else if (_toDirection == _direction || _status == STATUS_UNCONSCIOUS)
	{
		// we officially reached our destination
		_status = STATUS_STANDING;
	}
}

/**
 * Stops the turning towards the target direction.
 */
void BattleUnit::abortTurn()
{
	_status = STATUS_STANDING;
}


/**
 * Gets the soldier's gender.
 */
SoldierGender BattleUnit::getGender() const
{
	return _gender;
}

/**
 * Returns the unit's faction.
 * @return Faction. (player, hostile or neutral)
 */
UnitFaction BattleUnit::getFaction() const
{
	return _faction;
}

/**
 * Gets values used for recoloring sprites.
 * @param i what value choose.
 * @return Pairs of value, where first is color group to replace and second is new color group with shade.
 */
const std::vector<std::pair<Uint8, Uint8> > &BattleUnit::getRecolor() const
{
	return _recolor;
}

/**
 * Kneel down.
 * @param kneeled to kneel or to stand up
 */
void BattleUnit::kneel(bool kneeled)
{
	_kneeled = kneeled;
}

/**
 * Is kneeled down?
 * @return true/false
 */
bool BattleUnit::isKneeled() const
{
	return _kneeled;
}

/**
 * Is floating? A unit is floating when there is no ground under him/her.
 * @return true/false
 */
bool BattleUnit::isFloating() const
{
	return _floating;
}

/**
 * Aim. (shows the right hand sprite and weapon holding)
 * @param aiming true/false
 */
void BattleUnit::aim(bool aiming)
{
	if (aiming)
		_status = STATUS_AIMING;
	else
		_status = STATUS_STANDING;
}

/**
 * Returns the direction from this unit to a given point.
 * 0 <-> y = -1, x = 0
 * 1 <-> y = -1, x = 1
 * 3 <-> y = 1, x = 1
 * 5 <-> y = 1, x = -1
 * 7 <-> y = -1, x = -1
 * @param point given position.
 * @return direction.
 */
int BattleUnit::directionTo(Position point) const
{
	double ox = point.x - _pos.x;
	double oy = point.y - _pos.y;
	double angle = atan2(ox, -oy);
	// divide the pie in 4 angles each at 1/8th before each quarter
	double pie[4] = {(M_PI_4 * 4.0) - M_PI_4 / 2.0, (M_PI_4 * 3.0) - M_PI_4 / 2.0, (M_PI_4 * 2.0) - M_PI_4 / 2.0, (M_PI_4 * 1.0) - M_PI_4 / 2.0};
	int dir = 0;

	if (angle > pie[0] || angle < -pie[0])
	{
		dir = 4;
	}
	else if (angle > pie[1])
	{
		dir = 3;
	}
	else if (angle > pie[2])
	{
		dir = 2;
	}
	else if (angle > pie[3])
	{
		dir = 1;
	}
	else if (angle < -pie[1])
	{
		dir = 5;
	}
	else if (angle < -pie[2])
	{
		dir = 6;
	}
	else if (angle < -pie[3])
	{
		dir = 7;
	}
	else if (angle < pie[0])
	{
		dir = 0;
	}
	return dir;
}

/**
 * Returns the soldier's amount of time units.
 * @return Time units.
 */
int BattleUnit::getTimeUnits() const
{
	return _tu;
}

/**
 * Returns the soldier's amount of energy.
 * @return Energy.
 */
int BattleUnit::getEnergy() const
{
	return _energy;
}

/**
 * Returns the soldier's amount of health.
 * @return Health.
 */
int BattleUnit::getHealth() const
{
	return _health;
}

/**
 * Returns the soldier's amount of mana.
 * @return Mana.
 */
int BattleUnit::getMana() const
{
	return _mana;
}

/**
 * Returns the soldier's amount of morale.
 * @return Morale.
 */
int BattleUnit::getMorale() const
{
	return _morale;
}

/**
 * Get overkill damage to unit.
 * @return Damage over normal health.
 */
int BattleUnit::getOverKillDamage() const
{
	return std::max(-_health - (int)(_stats.health * _armor->getOverKill()), 0);
}

/**
 * Helper function for setting value with max bound.
 */
static inline void setValueMax(int& value, int diff, int min, int max)
{
	value = Clamp(value + diff, min, max);
}

/**
 * Do an amount of damage.
 * @param relative The relative position of which part of armor and/or bodypart is hit.
 * @param damage The amount of damage to inflict.
 * @param type The type of damage being inflicted.
 * @return damage done after adjustment
 */
int BattleUnit::damage(Position relative, int damage, const RuleDamageType *type, SavedBattleGame *save, BattleActionAttack attack, UnitSide sideOverride, UnitBodyPart bodypartOverride)
{
	UnitSide side = SIDE_FRONT;
	UnitBodyPart bodypart = BODYPART_TORSO;

	_hitByAnything = true;
	if (damage <= 0 || _health <= 0)
	{
		return 0;
	}

	damage = reduceByResistance(damage, type->ResistType);

	if (!type->IgnoreDirection)
	{
		if (relative == Position(0, 0, 0))
		{
			side = SIDE_UNDER;
		}
		else
		{
			int relativeDirection;
			const int abs_x = abs(relative.x);
			const int abs_y = abs(relative.y);
			if (abs_y > abs_x * 2)
				relativeDirection = 8 + 4 * (relative.y > 0);
			else if (abs_x > abs_y * 2)
				relativeDirection = 10 + 4 * (relative.x < 0);
			else
			{
				if (relative.x < 0)
				{
					if (relative.y > 0)
						relativeDirection = 13;
					else
						relativeDirection = 15;
				}
				else
				{
					if (relative.y > 0)
						relativeDirection = 11;
					else
						relativeDirection = 9;
				}
			}

			switch((relativeDirection - _direction) % 8)
			{
			case 0:	side = SIDE_FRONT; 										break;
			case 1:	side = RNG::generate(0,2) < 2 ? SIDE_FRONT:SIDE_RIGHT; 	break;
			case 2:	side = SIDE_RIGHT; 										break;
			case 3:	side = RNG::generate(0,2) < 2 ? SIDE_REAR:SIDE_RIGHT; 	break;
			case 4:	side = SIDE_REAR; 										break;
			case 5:	side = RNG::generate(0,2) < 2 ? SIDE_REAR:SIDE_LEFT; 	break;
			case 6:	side = SIDE_LEFT; 										break;
			case 7:	side = RNG::generate(0,2) < 2 ? SIDE_FRONT:SIDE_LEFT; 	break;
			}
			if (relative.z >= getHeight())
			{
				bodypart = BODYPART_HEAD;
			}
			else if (relative.z > 4)
			{
				switch(side)
				{
				case SIDE_LEFT:		bodypart = BODYPART_LEFTARM; break;
				case SIDE_RIGHT:	bodypart = BODYPART_RIGHTARM; break;
				default:			bodypart = BODYPART_TORSO;
				}
			}
			else
			{
				switch(side)
				{
				case SIDE_LEFT: 	bodypart = BODYPART_LEFTLEG; 	break;
				case SIDE_RIGHT:	bodypart = BODYPART_RIGHTLEG; 	break;
				default:
					bodypart = (UnitBodyPart) RNG::generate(BODYPART_RIGHTLEG,BODYPART_LEFTLEG);
				}
			}
		}
	}

	const int orgDamage = damage;
	const int overKillMinimum = type->IgnoreOverKill ? 0 : -4 * _stats.health;

	{
		ModScript::HitUnit::Output args { damage, bodypart, side, };
		ModScript::HitUnit::Worker work { this, attack.damage_item, attack.weapon_item, attack.attacker, save, attack.skill_rules, orgDamage, type->ResistType, attack.type };

		work.execute(this->getArmor()->getScript<ModScript::HitUnit>(), args);

		damage = args.getFirst();
		bodypart = (UnitBodyPart)args.getSecond();
		side = (UnitSide)args.getThird();
		if (bodypart >= BODYPART_MAX)
		{
			bodypart = {};
		}
		if (side >= SIDE_MAX)
		{
			side = {};
		}
	}

	// side and bodypart overrides (used by environmental conditions only)
	if (sideOverride != SIDE_MAX)
	{
		side = sideOverride;
	}
	if (bodypartOverride != BODYPART_MAX)
	{
		bodypart = bodypartOverride;
	}

	{
		constexpr int toHealth = 0;
		constexpr int toArmor = 1;
		constexpr int toStun = 2;
		constexpr int toTime = 3;
		constexpr int toEnergy = 4;
		constexpr int toMorale = 5;
		constexpr int toWound = 6;
		constexpr int toTransform = 7;
		constexpr int toMana = 8;

		ModScript::DamageUnit::Output args { };

		const RuleItem *specialDamegeTransform = attack.damage_item ? attack.damage_item->getRules() : nullptr;
		if (specialDamegeTransform && !specialDamegeTransform->getZombieUnit(this).empty())
		{
			std::get<toTransform>(args.data) = getOriginalFaction() != FACTION_HOSTILE ? specialDamegeTransform->getSpecialChance() : 0;
		}
		else
		{
			specialDamegeTransform = nullptr;
		}

		std::get<toArmor>(args.data) += type->getArmorPreFinalDamage(damage);

		if (type->ArmorEffectiveness > 0.0f)
		{
			damage -= getArmor(side) * type->ArmorEffectiveness;
		}

		if (damage > 0)
		{
			// stun level change
			std::get<toStun>(args.data) += type->getStunFinalDamage(damage);

			// morale change
			std::get<toMorale>(args.data) += type->getMoraleFinalDamage(damage);

			// time units change
			std::get<toTime>(args.data) += type->getTimeFinalDamage(damage);

			// health change
			std::get<toHealth>(args.data) += type->getHealthFinalDamage(damage);

			// mana change
			std::get<toMana>(args.data) += type->getManaFinalDamage(damage);

			// energy change
			std::get<toEnergy>(args.data) += type->getEnergyFinalDamage(damage);

			// fatal wounds change
			std::get<toWound>(args.data) += type->getWoundFinalDamage(damage);

			// armor value change
			std::get<toArmor>(args.data) += type->getArmorFinalDamage(damage);
		}

		ModScript::DamageUnit::Worker work { this, attack.damage_item, attack.weapon_item, attack.attacker, save, attack.skill_rules, damage, orgDamage, bodypart, side, type->ResistType, attack.type, };

		work.execute(this->getArmor()->getScript<ModScript::DamageUnit>(), args);

		if (!_armor->getPainImmune() || type->IgnorePainImmunity)
		{
			setValueMax(_stunlevel, std::get<toStun>(args.data), 0, 4 * _stats.health);
		}

		moraleChange(- reduceByBravery(std::get<toMorale>(args.data)));

		setValueMax(_tu, - std::get<toTime>(args.data), 0, _stats.tu);

		setValueMax(_health, - std::get<toHealth>(args.data), overKillMinimum, _stats.health);

		setValueMax(_mana, - std::get<toMana>(args.data), 0, _stats.mana);

		setValueMax(_energy, - std::get<toEnergy>(args.data), 0, _stats.stamina);

		if (isWoundable())
		{
			setValueMax(_fatalWounds[bodypart], std::get<toWound>(args.data), 0, 100);
			moraleChange(-std::get<toWound>(args.data));
		}

		setValueMax(_currentArmor[side], - std::get<toArmor>(args.data), 0, _maxArmor[side]);


		// check if this unit turns others into zombies
		if (specialDamegeTransform && RNG::percent(std::get<toTransform>(args.data))
			&& getArmor()->getZombiImmune() == false
			&& !getSpawnUnit())
		{
			// converts the victim to a zombie on death
			setRespawn(true);
			setSpawnUnitFaction(FACTION_HOSTILE);
			setSpawnUnit(save->getMod()->getUnit(specialDamegeTransform->getZombieUnit(this)));
		}

		setFatalShotInfo(side, bodypart);
		return std::get<toHealth>(args.data);
	}
}

/**
 * Do an amount of stun recovery.
 * @param power
 */
void BattleUnit::healStun(int power)
{
	_stunlevel -= power;
	if (_stunlevel < 0) _stunlevel = 0;
}

int BattleUnit::getStunlevel() const
{
	return _stunlevel;
}

bool BattleUnit::hasNegativeHealthRegen() const
{
	if (_health > 0)
	{
		int HPRecovery = 0;

		// apply soldier bonuses
		if (_geoscapeSoldier)
		{
			for (auto bonusRule : *_geoscapeSoldier->getBonuses(nullptr))
			{
				HPRecovery += bonusRule->getHealthRecovery(this);
			}
		}

		return _armor->getHealthRecovery(this, HPRecovery) < 0;
	}
	return false;
}

/**
 * Raises a unit's stun level sufficiently so that the unit is ready to become unconscious.
 * Used when another unit falls on top of this unit.
 * Zombified units first convert to their spawn unit.
 * @param battle Pointer to the battlescape game.
 */
void BattleUnit::knockOut(BattlescapeGame *battle)
{
	if (_spawnUnit)
	{
		setRespawn(false);
		BattleUnit *newUnit = battle->convertUnit(this);

		if (newUnit)
		{
			if (newUnit->getSpawnUnit())
			{
				//scripts or rulesets could make new chryssalid from chryssalid, this meam we could have infinite loop there
				//setting null will break it
				newUnit->clearSpawnUnit();
			}

			newUnit->knockOut(battle);
		}
	}
	else
	{
		_stunlevel = _health;
	}
}

/**
 * Initialises the falling sequence. Occurs after death or stunned.
 */
void BattleUnit::startFalling()
{
	_status = STATUS_COLLAPSING;
	_fallPhase = 0;
	_turnsSinceStunned = 0;
}

/**
 * Advances the phase of falling sequence.
 */
void BattleUnit::keepFalling()
{
	_fallPhase++;
	if (_fallPhase == _armor->getDeathFrames())
	{
		_fallPhase--;
		if (_health <= 0)
		{
			_status = STATUS_DEAD;
		}
		else
			_status = STATUS_UNCONSCIOUS;
	}
}

/**
 * Set final falling state. Skipping animation.
 */
void BattleUnit::instaFalling()
{
	startFalling();
	_fallPhase =  _armor->getDeathFrames() - 1;
	if (_health <= 0)
	{
		_status = STATUS_DEAD;
	}
	else
	{
		_status = STATUS_UNCONSCIOUS;
	}
}


/**
 * Returns the phase of the falling sequence.
 * @return phase
 */
int BattleUnit::getFallingPhase() const
{
	return _fallPhase;
}

/**
 * Returns whether the soldier is out of combat, dead or unconscious.
 * A soldier that is out, cannot perform any actions, cannot be selected, but it's still a unit.
 * @return flag if out or not.
 */
bool BattleUnit::isOut() const
{
	return _status == STATUS_DEAD || _status == STATUS_UNCONSCIOUS || isIgnored();
}

/**
 * Return true when unit stun level is greater that current health or unit have no health.
 * @return true if unit should be knockout.
 */
bool BattleUnit::isOutThresholdExceed() const
{
	return getHealth() <= 0 || getHealth() <= getStunlevel();
}

/**
 * Unit is removed from game.
 */
bool BattleUnit::isIgnored() const
{
	return _status == STATUS_IGNORE_ME;
}

/**
 * Get the number of time units a certain action takes.
 * @param actionType
 * @param item
 * @return TUs
 */
RuleItemUseCost BattleUnit::getActionTUs(BattleActionType actionType, const BattleItem *item) const
{
	if (item == 0)
	{
		return 0;
	}
	return getActionTUs(actionType, item->getRules());
}

/**
 * Get the number of time units a certain skill action takes.
 * @param actionType
 * @param skillRules
 * @return TUs
 */
RuleItemUseCost BattleUnit::getActionTUs(BattleActionType actionType, const RuleSkill *skillRules) const
{
	if (skillRules == 0)
	{
		return 0;
	}
	RuleItemUseCost cost(skillRules->getCost());
	applyPercentages(cost, skillRules->getFlat());

	return cost;
}

/**
 * Get the number of time units a certain action takes.
 * @param actionType
 * @param item
 * @return TUs
 */
RuleItemUseCost BattleUnit::getActionTUs(BattleActionType actionType, const RuleItem *item) const
{
	RuleItemUseCost cost;
	if (item != 0)
	{
		RuleItemUseCost flat = item->getFlatUse();
		switch (actionType)
		{
			case BA_PRIME:
				flat = item->getFlatPrime();
				cost = item->getCostPrime();
				break;
			case BA_UNPRIME:
				flat = item->getFlatUnprime();
				cost = item->getCostUnprime();
				break;
			case BA_THROW:
				flat = item->getFlatThrow();
				cost = item->getCostThrow();
				break;
			case BA_AUTOSHOT:
				flat = item->getFlatAuto();
				cost = item->getCostAuto();
				break;
			case BA_SNAPSHOT:
				flat = item->getFlatSnap();
				cost = item->getCostSnap();
				break;
			case BA_HIT:
				flat = item->getFlatMelee();
				cost = item->getCostMelee();
				break;
			case BA_LAUNCH:
			case BA_AIMEDSHOT:
				flat = item->getFlatAimed();
				cost = item->getCostAimed();
				break;
			case BA_USE:
				cost = item->getCostUse();
				break;
			case BA_MINDCONTROL:
				cost = item->getCostMind();
				break;
			case BA_PANIC:
				cost = item->getCostPanic();
				break;
			default:
				break;
		}

		applyPercentages(cost, flat);
	}
	return cost;
}

void BattleUnit::applyPercentages(RuleItemUseCost &cost, const RuleItemUseCost &flat) const
{
	{
		// if it's a percentage, apply it to unit TUs
		if (!flat.Time && cost.Time)
		{
			cost.Time = std::max(1, (int)floor(getBaseStats()->tu * cost.Time / 100.0f));
		}
		// if it's a percentage, apply it to unit Energy
		if (!flat.Energy && cost.Energy)
		{
			cost.Energy = std::max(1, (int)floor(getBaseStats()->stamina * cost.Energy / 100.0f));
		}
		// if it's a percentage, apply it to unit Morale
		if (!flat.Morale && cost.Morale)
		{
			cost.Morale = std::max(1, (int)floor((110 - getBaseStats()->bravery) * cost.Morale / 100.0f));
		}
		// if it's a percentage, apply it to unit Health
		if (!flat.Health && cost.Health)
		{
			cost.Health = std::max(1, (int)floor(getBaseStats()->health * cost.Health / 100.0f));
		}
		// if it's a percentage, apply it to unit Health
		if (!flat.Stun && cost.Stun)
		{
			cost.Stun = std::max(1, (int)floor(getBaseStats()->health * cost.Stun / 100.0f));
		}
		// if it's a percentage, apply it to unit Mana
		if (!flat.Mana && cost.Mana)
		{
			cost.Mana = std::max(1, (int)floor(getBaseStats()->mana * cost.Mana / 100.0f));
		}
	}
}

/**
 * Spend time units if it can. Return false if it can't.
 * @param tu
 * @return flag if it could spend the time units or not.
 */
bool BattleUnit::spendTimeUnits(int tu)
{
	if (tu <= _tu)
	{
		_tu -= tu;
		return true;
	}
	else
	{
		return false;
	}
}

/**
 * Spend energy  if it can. Return false if it can't.
 * @param energy
 * @return flag if it could spend the time units or not.
 */
bool BattleUnit::spendEnergy(int energy)
{
	if (energy <= _energy)
	{
		_energy -= energy;
		return true;
	}
	else
	{
		return false;
	}
}

/**
 * Spend resources cost without checking.
 * @param cost
 */
void BattleUnit::spendCost(const RuleItemUseCost& cost)
{
	_tu -= cost.Time;
	_energy -= cost.Energy;
	_morale -= cost.Morale;
	_health -= cost.Health;
	_stunlevel += cost.Stun;
	_mana -= cost.Mana;
}

/**
 * Clear number of time units.
 */
void BattleUnit::clearTimeUnits()
{
	_tu = 0;
}

/**
 * Add this unit to the list of visible units. Returns true if this is a new one.
 * @param unit
 * @return
 */
bool BattleUnit::addToVisibleUnits(BattleUnit *unit)
{
	bool add = true;
	for (std::vector<BattleUnit*>::iterator i = _unitsSpottedThisTurn.begin(); i != _unitsSpottedThisTurn.end();++i)
	{
		if ((BattleUnit*)(*i) == unit)
		{
			add = false;
			break;
		}
	}
	if (add)
	{
		_unitsSpottedThisTurn.push_back(unit);
	}
	for (std::vector<BattleUnit*>::iterator i = _visibleUnits.begin(); i != _visibleUnits.end(); ++i)
	{
		if ((BattleUnit*)(*i) == unit)
		{
			return false;
		}
	}
	_visibleUnits.push_back(unit);
	return true;
}

/**
* Removes the given unit from the list of visible units.
* @param unit The unit to add to our visibility cache.
* @return true if unit found and removed
*/
bool BattleUnit::removeFromVisibleUnits(BattleUnit *unit)
{
	if (!_visibleUnits.size()) {
		return false;
	}
	std::vector<BattleUnit*>::iterator i = std::find(_visibleUnits.begin(), _visibleUnits.end(), unit);
	if (i == _visibleUnits.end())
	{
		return false;
	}
	//Slow to remove stuff from vector as it shuffles all the following items. Swap in rearmost element before removal.
	(*i) = *(_visibleUnits.end() - 1);
	_visibleUnits.pop_back();
	return true;
}

/**
* Checks if the given unit is on the list of visible units.
* @param unit The unit to check whether we have in our visibility cache.
* @return true if on the visible list or of the same faction
*/
bool BattleUnit::hasVisibleUnit(BattleUnit *unit)
{
	if (getFaction() == unit->getFaction())
	{
		//Units of same faction are always visible, but not stored in the visible unit list
		return true;
	}
	return std::find(_visibleUnits.begin(), _visibleUnits.end(), unit) != _visibleUnits.end();
}

/**
 * Get the pointer to the vector of visible units.
 * @return pointer to vector.
 */
std::vector<BattleUnit*> *BattleUnit::getVisibleUnits()
{
	return &_visibleUnits;
}

/**
 * Clear visible units.
 */
void BattleUnit::clearVisibleUnits()
{
	_visibleUnits.clear();
}

/**
 * Add this unit to the list of visible tiles.
 * @param tile that we're now able to see.
 * @return true if a new tile.
 */
bool BattleUnit::addToVisibleTiles(Tile *tile)
{
	//Only add once, otherwise we're going to mess up the visibility value and make trouble for the AI (if sneaky).
	if (_visibleTilesLookup.insert(tile).second)
	{
		tile->setVisible(1);
		_visibleTiles.push_back(tile);
		return true;
	}
	return false;
}

/**
 * Get the pointer to the vector of visible tiles.
 * @return pointer to vector.
 */
const std::vector<Tile*> *BattleUnit::getVisibleTiles()
{
	return &_visibleTiles;
}

/**
 * Clears visible tiles. Also reduces the associated visibility counter used by the AI.
 */
void BattleUnit::clearVisibleTiles()
{
	for (std::vector<Tile*>::iterator j = _visibleTiles.begin(); j != _visibleTiles.end(); ++j)
	{
		(*j)->setVisible(-1);
	}
	_visibleTilesLookup.clear();
	_visibleTiles.clear();
}

/**
 * Get accuracy of different types of psi attack.
 * @param actionType Psi attack type.
 * @param item Psi-Amp.
 * @return Attack bonus.
 */
int BattleUnit::getPsiAccuracy(BattleActionAttack::ReadOnly attack)
{
	auto actionType = attack.type;
	auto item = attack.weapon_item;

	int psiAcc = 0;
	if (actionType == BA_MINDCONTROL)
	{
		psiAcc = item->getRules()->getAccuracyMind();
	}
	else if (actionType == BA_PANIC)
	{
		psiAcc = item->getRules()->getAccuracyPanic();
	}
	else if (actionType == BA_USE)
	{
		psiAcc = item->getRules()->getAccuracyUse();
	}

	psiAcc += item->getRules()->getAccuracyMultiplier(attack);

	return psiAcc;
}

/**
 * Calculate firing accuracy.
 * Formula = accuracyStat * weaponAccuracy * kneeling bonus(1.15) * one-handPenalty(0.8) * woundsPenalty(% health) * critWoundsPenalty (-10%/wound)
 * @param actionType
 * @param item
 * @return firing Accuracy
 */
int BattleUnit::getFiringAccuracy(BattleActionAttack::ReadOnly attack, Mod *mod)
{
	auto actionType = attack.type;
	auto item = attack.weapon_item;
	const int modifier = attack.attacker->getAccuracyModifier(item);
	int result = 0;
	bool kneeled = attack.attacker->_kneeled;

	if (actionType == BA_SNAPSHOT)
	{
		result = item->getRules()->getAccuracyMultiplier(attack) * item->getRules()->getAccuracySnap() / 100;
	}
	else if (actionType == BA_AIMEDSHOT || actionType == BA_LAUNCH)
	{
		result = item->getRules()->getAccuracyMultiplier(attack) * item->getRules()->getAccuracyAimed() / 100;
	}
	else if (actionType == BA_AUTOSHOT)
	{
		result = item->getRules()->getAccuracyMultiplier(attack) * item->getRules()->getAccuracyAuto() / 100;
	}
	else if (actionType == BA_HIT)
	{
		kneeled = false;
		result = item->getRules()->getMeleeMultiplier(attack) * item->getRules()->getAccuracyMelee() / 100;
	}
	else if (actionType == BA_THROW)
	{
		kneeled = false;
		result = item->getRules()->getThrowMultiplier(attack) * item->getRules()->getAccuracyThrow() / 100;
	}
	else if (actionType == BA_CQB)
	{
		kneeled = false;
		result = item->getRules()->getCloseQuartersMultiplier(attack) * item->getRules()->getAccuracyCloseQuarters(mod) / 100;
	}

	if (kneeled)
	{
		result = result * item->getRules()->getKneelBonus(mod) / 100;
	}

	if (item->getRules()->isTwoHanded())
	{
		// two handed weapon, means one hand should be empty
		if (attack.attacker->getRightHandWeapon() != 0 && attack.attacker->getLeftHandWeapon() != 0)
		{
			result = result * item->getRules()->getOneHandedPenalty(mod) / 100;
		}
		else if (item->getRules()->isSpecialUsingEmptyHand())
		{
			// for special weapons that use an empty hand... already one hand with an item is enough for the penalty to apply
			if (attack.attacker->getRightHandWeapon() != 0 || attack.attacker->getLeftHandWeapon() != 0)
			{
				result = result * item->getRules()->getOneHandedPenalty(mod) / 100;
			}
		}
	}

	return result * modifier / 100;
}

/**
 * To calculate firing accuracy. Takes health and fatal wounds into account.
 * Formula = accuracyStat * woundsPenalty(% health) * critWoundsPenalty (-10%/wound)
 * @param item the item we are shooting right now.
 * @return modifier
 */
int BattleUnit::getAccuracyModifier(const BattleItem *item) const
{
	int wounds = _fatalWounds[BODYPART_HEAD];

	if (item)
	{
		if (item->getRules()->isTwoHanded())
		{
			wounds += _fatalWounds[BODYPART_RIGHTARM] + _fatalWounds[BODYPART_LEFTARM];
		}
		else
		{
			auto slot = item->getSlot();
			if (slot)
			{
				// why broken hands should affect your aim if you shoot not using them?
				if (slot->isRightHand())
				{
					wounds += _fatalWounds[BODYPART_RIGHTARM];
				}
				if (slot->isLeftHand())
				{
					wounds += _fatalWounds[BODYPART_LEFTARM];
				}
			}
		}
	}
	return std::max(10, 25 * _health / getBaseStats()->health + 75 + -10 * wounds);
}

/**
 * Set the armor value of a certain armor side.
 * @param armor Amount of armor.
 * @param side The side of the armor.
 */
void BattleUnit::setArmor(int armor, UnitSide side)
{
	_currentArmor[side] = Clamp(armor, 0, _maxArmor[side]);
}

/**
 * Get the armor value of a certain armor side.
 * @param side The side of the armor.
 * @return Amount of armor.
 */
int BattleUnit::getArmor(UnitSide side) const
{
	return _currentArmor[side];
}

/**
 * Get the max armor value of a certain armor side.
 * @param side The side of the armor.
 * @return Amount of armor.
 */
int BattleUnit::getMaxArmor(UnitSide side) const
{
	return _maxArmor[side];
}

/**
 * Get total amount of fatal wounds this unit has.
 * @return Number of fatal wounds.
 */
int BattleUnit::getFatalWounds() const
{
	int sum = 0;
	for (int i = 0; i < BODYPART_MAX; ++i)
		sum += _fatalWounds[i];
	return sum;
}


/**
 * Little formula to calculate reaction score.
 * @return Reaction score.
 */
double BattleUnit::getReactionScore() const
{
	//(Reactions Stat) x (Current Time Units / Max TUs)
	double score = ((double)getBaseStats()->reactions * (double)getTimeUnits()) / (double)getBaseStats()->tu;
	return score;
}

/**
 * Helper function preparing Time Units recovery at beginning of turn.
 * @param tu New time units for this turn.
 */
void BattleUnit::prepareTimeUnits(int tu)
{
	if (!isOut())
	{
		// Add to previous turn TU, if regen is less than normal unit need couple of turns to regen full bar
		setValueMax(_tu, tu, 0, getBaseStats()->tu);

		// Apply reductions, if new TU == 0 then it could make not spend TU decay
		float encumbrance = (float)getBaseStats()->strength / (float)getCarriedWeight();
		if (encumbrance < 1)
		{
		  _tu = int(encumbrance * _tu);
		}
		// Each fatal wound to the left or right leg reduces the soldier's TUs by 10%.
		_tu -= (_tu * ((_fatalWounds[BODYPART_LEFTLEG]+_fatalWounds[BODYPART_RIGHTLEG]) * 10))/100;
	}
}

/**
 * Helper function preparing Energy recovery at beginning of turn.
 * @param energy Energy grain this turn.
 */
void BattleUnit::prepareEnergy(int energy)
{
	if (!isOut())
	{
		// Each fatal wound to the body reduces the soldier's energy recovery by 10%.
		energy -= (_energy * (_fatalWounds[BODYPART_TORSO] * 10))/100;

		setValueMax(_energy, energy, 0, getBaseStats()->stamina);
	}
}

/**
 * Helper function preparing Health recovery at beginning of turn.
 * @param health Health grain this turn.
 */
void BattleUnit::prepareHealth(int health)
{
	// suffer from fatal wounds
	health -= getFatalWounds();

	// suffer from fire
	if (!_hitByFire && _fire > 0)
	{
		health -= reduceByResistance(RNG::generate(Mod::FIRE_DAMAGE_RANGE[0], Mod::FIRE_DAMAGE_RANGE[1]), DT_IN);
		_fire--;
	}

	setValueMax(_health, health, -4 * _stats.health, _stats.health);

	// if unit is dead, AI state should be gone
	if (_health <= 0 && _currentAIState)
	{
		delete _currentAIState;
		_currentAIState = 0;
	}
}

/**
 * Helper function preparing Mana recovery at beginning of turn.
 * @param mana Mana gain this turn.
 */
void BattleUnit::prepareMana(int mana)
{
	if (!isOut())
	{
		setValueMax(_mana, mana, 0, getBaseStats()->mana);
	}
}

/**
 * Helper function preparing Stun recovery at beginning of turn.
 * @param stun Stun damage reduction this turn.
 */
void BattleUnit::prepareStun(int stun)
{
	if (_armor->getSize() == 1 || !isOut())
	{
		healStun(stun);
	}
}

/**
 * Helper function preparing Morale recovery at beginning of turn.
 * @param morale Morale grain this turn.
 */
void BattleUnit::prepareMorale(int morale)
{
	if (!isOut())
	{
		moraleChange(morale);
		int chance = 100 - (2 * getMorale());
		if (RNG::generate(1,100) <= chance)
		{
			int type = RNG::generate(0,100);
			int berserkChance = _unitRules ? _unitRules->getBerserkChance() : 33;
			_status = (type <= berserkChance ? STATUS_BERSERK : STATUS_PANICKING); // 33% chance of berserk, panic can mean freeze or flee, but that is determined later
			_wantsToSurrender = true;
		}
		else
		{
			// successfully avoided panic
			// increase bravery experience counter
			if (chance > 1)
				addBraveryExp();
		}
	}
	else
	{
		// knocked out units are willing to surrender if they wake up
		if (_status == STATUS_UNCONSCIOUS)
			_wantsToSurrender = true;
	}
}
/**
 * Prepare for a new turn.
 */
void BattleUnit::prepareNewTurn(bool fullProcess)
{
	if (isIgnored())
	{
		return;
	}

	_isSurrendering = false;
	_unitsSpottedThisTurn.clear();
	_meleeAttackedBy.clear();

	_hitByFire = false;
	_dontReselect = false;
	_motionPoints = 0;

	if (!isOut())
	{
		incTurnsSinceStunned();
	}

	// don't give it back its TUs or anything this round
	// because it's no longer a unit of the team getting TUs back
	if (_faction != _originalFaction)
	{
		_faction = _originalFaction;
		if (_faction == FACTION_PLAYER && _currentAIState)
		{
			delete _currentAIState;
			_currentAIState = 0;
		}
		return;
	}
	else
	{
		updateUnitStats(true, false);
	}

	// transition between stages, don't do damage or panic
	if (!fullProcess)
	{
		if (_kneeled)
		{
			// stand up if kneeling
			_kneeled = false;
		}
		return;
	}

	updateUnitStats(false, true);
}

/**
 * Update stats of unit.
 * @param tuAndEnergy
 * @param rest
 */
void BattleUnit::updateUnitStats(bool tuAndEnergy, bool rest)
{
	// snapshot of current stats
	int TURecovery = 0;
	int ENRecovery = 0;

	if (tuAndEnergy)
	{
		// apply soldier bonuses
		if (_geoscapeSoldier)
		{
			for (auto bonusRule : *_geoscapeSoldier->getBonuses(nullptr))
			{
				TURecovery += bonusRule->getTimeRecovery(this);
				ENRecovery += bonusRule->getEnergyRecovery(this);
			}
		}

		//unit update will be done after other stats are calculated and updated
	}

	if (rest)
	{
		// snapshot of current stats
		int HPRecovery = 0;
		int MNRecovery = 0;
		int MRRecovery = 0;
		int STRecovery = 0;

		// apply soldier bonuses
		if (_geoscapeSoldier)
		{
			for (auto bonusRule : *_geoscapeSoldier->getBonuses(nullptr))
			{
				HPRecovery += bonusRule->getHealthRecovery(this);
				MNRecovery += bonusRule->getManaRecovery(this);
				MRRecovery += bonusRule->getMoraleRecovery(this);
				STRecovery += bonusRule->getStunRegeneration(this);
			}
		}

		// update stats
		prepareHealth(_armor->getHealthRecovery(this, HPRecovery));
		prepareMana(_armor->getManaRecovery(this, MNRecovery));
		prepareMorale(_armor->getMoraleRecovery(this, MRRecovery));
		prepareStun(_armor->getStunRegeneration(this, STRecovery));
	}

	if (tuAndEnergy)
	{
		// update stats
		prepareTimeUnits(_armor->getTimeRecovery(this, TURecovery));
		prepareEnergy(_armor->getEnergyRecovery(this, ENRecovery));
	}
}

/**
 * Morale change with bounds check.
 * @param change can be positive or negative
 */
void BattleUnit::moraleChange(int change)
{
	if (!isFearable()) return;

	_morale += change;
	if (_morale > 100)
		_morale = 100;
	if (_morale < 0)
		_morale = 0;
}

/**
 * Get reduced morale change value by bravery.
 */
int BattleUnit::reduceByBravery(int moraleChange) const
{
	return (110 - _stats.bravery) * moraleChange / 100;
}

/**
 * Calculate power reduction by resistances.
 */
int BattleUnit::reduceByResistance(int power, ItemDamageType resistType) const
{
	return (int)floor(power * _armor->getDamageModifier(resistType));
}

/**
 * Mark this unit as not reselectable.
 */
void BattleUnit::dontReselect()
{
	_dontReselect = true;
}

/**
 * Mark this unit as reselectable.
 */
void BattleUnit::allowReselect()
{
	_dontReselect = false;
}


/**
 * Check whether reselecting this unit is allowed.
 * @return bool
 */
bool BattleUnit::reselectAllowed() const
{
	return !_dontReselect;
}

/**
 * Set the amount of turns this unit is on fire. 0 = no fire.
 * @param fire : amount of turns this tile is on fire.
 */
void BattleUnit::setFire(int fire)
{
	if (_specab != SPECAB_BURNFLOOR && _specab != SPECAB_BURN_AND_EXPLODE)
		_fire = fire;
}

/**
 * Get the amount of turns this unit is on fire. 0 = no fire.
 * @return fire : amount of turns this tile is on fire.
 */
int BattleUnit::getFire() const
{
	return _fire;
}

/**
 * Get the pointer to the vector of inventory items.
 * @return pointer to vector.
 */
std::vector<BattleItem*> *BattleUnit::getInventory()
{
	return &_inventory;
}

/**
 * Fit item into inventory slot.
 * @param slot Slot to fit.
 * @param item Item to fit.
 * @return True if succeeded, false otherwise.
 */
bool BattleUnit::fitItemToInventory(RuleInventory *slot, BattleItem *item)
{
	auto rule = item->getRules();
	if (rule->canBePlacedIntoInventorySection(slot) == false)
	{
		return false;
	}
	if (slot->getType() == INV_HAND)
	{
		if (!Inventory::overlapItems(this, item, slot))
		{
			item->moveToOwner(this);
			item->setSlot(slot);
			return true;
		}
	}
	else if (slot->getType() == INV_SLOT)
	{
		for (const RuleSlot &rs : *slot->getSlots())
		{
			if (!Inventory::overlapItems(this, item, slot, rs.x, rs.y) && slot->fitItemInSlot(rule, rs.x, rs.y))
			{
				item->moveToOwner(this);
				item->setSlot(slot);
				item->setSlotX(rs.x);
				item->setSlotY(rs.y);
				return true;
			}
		}
	}
	return false;
}

/**
 * Adds an item to an XCom soldier (auto-equip).
 * @param item Pointer to the Item.
 * @param mod Pointer to the Mod.
 * @param save Pointer to the saved battle game for storing items.
 * @param allowSecondClip allow the unit to take a second clip or not. (only applies to xcom soldiers, aliens are allowed regardless of this flag)
 * @param allowAutoLoadout allow auto equip of weapons for solders.
 * @param allowUnloadedWeapons allow equip of weapons without ammo.
 * @return if the item was placed or not.
 */
bool BattleUnit::addItem(BattleItem *item, const Mod *mod, bool allowSecondClip, bool allowAutoLoadout, bool allowUnloadedWeapons)
{
	RuleInventory *rightHand = mod->getInventoryRightHand();
	RuleInventory *leftHand = mod->getInventoryLeftHand();
	bool placed = false;
	bool loaded = false;
	const RuleItem *rule = item->getRules();
	int weight = 0;

	// tanks and aliens don't care about weight or multiple items,
	// their loadouts are defined in the rulesets and more or less set in stone.
	if (getFaction() == FACTION_PLAYER && hasInventory() && !isSummonedPlayerUnit())
	{
		weight = getCarriedWeight() + item->getTotalWeight();
		// allow all weapons to be loaded by avoiding this check,
		// they'll return false later anyway if the unit has something in his hand.
		if (rule->getBattleType() != BT_FIREARM && rule->getBattleType() != BT_MELEE)
		{
			int tally = 0;
			for (BattleItem *i : *getInventory())
			{
				if (rule->getType() == i->getRules()->getType())
				{
					if (allowSecondClip && rule->getBattleType() == BT_AMMO)
					{
						tally++;
						if (tally == 2)
						{
							return false;
						}
					}
					else
					{
						// we already have one, thanks.
						return false;
					}
				}
			}
		}
	}

	// place fixed weapon
	if (rule->isFixed())
	{
		// either in the default slot provided in the ruleset
		if (rule->getDefaultInventorySlot())
		{
			RuleInventory *defaultSlot = const_cast<RuleInventory *>(rule->getDefaultInventorySlot());
			BattleItem *defaultSlotWeapon = getItem(defaultSlot);
			if (!defaultSlotWeapon)
			{
				item->moveToOwner(this);
				item->setSlot(defaultSlot);
				item->setSlotX(rule->getDefaultInventorySlotX());
				item->setSlotY(rule->getDefaultInventorySlotY());
				placed = true;
				item->setXCOMProperty(getFaction() == FACTION_PLAYER && !isSummonedPlayerUnit());
				if (item->getRules()->getTurretType() > -1)
				{
					setTurretType(item->getRules()->getTurretType());
				}
			}
		}
		// or in the left/right hand
		if (!placed && (fitItemToInventory(rightHand, item) || fitItemToInventory(leftHand, item)))
		{
			placed = true;
			item->setXCOMProperty(getFaction() == FACTION_PLAYER && !isSummonedPlayerUnit());
			if (item->getRules()->getTurretType() > -1)
			{
				setTurretType(item->getRules()->getTurretType());
			}
		}
		return placed;
	}

	// we equip item only if we have skill to use it.
	if (getBaseStats()->psiSkill <= 0 && rule->isPsiRequired())
	{
		return false;
	}

	if (rule->isManaRequired() && getOriginalFaction() == FACTION_PLAYER)
	{
		// don't auto-equip items that require mana for now, maybe reconsider in the future
		return false;
	}

	bool keep = true;
	switch (rule->getBattleType())
	{
	case BT_FIREARM:
	case BT_MELEE:
		if (item->haveAnyAmmo() || getFaction() != FACTION_PLAYER || !hasInventory() || allowUnloadedWeapons)
		{
			loaded = true;
		}

		if (loaded && (getGeoscapeSoldier() == 0 || allowAutoLoadout))
		{
			if (getBaseStats()->strength * 0.66 >= weight) // weight is always considered 0 for aliens
			{
				if (fitItemToInventory(rightHand, item))
				{
					placed = true;
				}
				bool allowTwoMainWeapons = (getFaction() != FACTION_PLAYER) || _armor->getAllowTwoMainWeapons();
				if (!placed && allowTwoMainWeapons && fitItemToInventory(leftHand, item))
				{
					placed = true;
				}
			}
		}
		break;
	case BT_AMMO:
		{
			BattleItem *rightWeapon = getRightHandWeapon();
			BattleItem *leftWeapon = getLeftHandWeapon();
			// xcom weapons will already be loaded, aliens and tanks, however, get their ammo added afterwards.
			// so let's try to load them here.
			if (rightWeapon && (rightWeapon->getRules()->isFixed() || getFaction() != FACTION_PLAYER || allowUnloadedWeapons) &&
				rightWeapon->isWeaponWithAmmo() && rightWeapon->setAmmoPreMission(item))
			{
				placed = true;
				break;
			}
			if (leftWeapon && (leftWeapon->getRules()->isFixed() || getFaction() != FACTION_PLAYER || allowUnloadedWeapons) &&
				leftWeapon->isWeaponWithAmmo() && leftWeapon->setAmmoPreMission(item))
			{
				placed = true;
				break;
			}
			// don't take ammo for weapons we don't have.
			keep = (getFaction() != FACTION_PLAYER);
			if (rightWeapon)
			{
				if (rightWeapon->getRules()->getSlotForAmmo(rule) != -1)
				{
					keep = true;
				}
			}
			if (leftWeapon)
			{
				if (leftWeapon->getRules()->getSlotForAmmo(rule) != -1)
				{
					keep = true;
				}
			}
			if (!keep)
			{
				break;
			}
			FALLTHROUGH;
		}
	default:
		if (rule->getBattleType() == BT_PSIAMP && getFaction() == FACTION_HOSTILE)
		{
			if (fitItemToInventory(rightHand, item) || fitItemToInventory(leftHand, item))
			{
				placed = true;
			}
		}
		else if ((getGeoscapeSoldier() == 0 || allowAutoLoadout))
		{
			if (getBaseStats()->strength >= weight) // weight is always considered 0 for aliens
			{
				// this is `n*(log(n) + log(n))` code, it could be `n` but we would lose predefined order, as `RuleItem` have them in effective in random order (depending on global memory allocations)
				for (const std::string &s : mod->getInvsList())
				{
					RuleInventory *slot = mod->getInventory(s);
					if (slot->getType() == INV_SLOT)
					{
						placed = fitItemToInventory(slot, item);
						if (placed)
						{
							break;
						}
					}
				}
			}
		}
		break;
	}

	item->setXCOMProperty(getFaction() == FACTION_PLAYER && !isSummonedPlayerUnit());

	return placed;
}

/**
 * Let AI do their thing.
 * @param action AI action.
 */
void BattleUnit::think(BattleAction *action)
{
	reloadAmmo();
	_currentAIState->think(action);
}

/**
 * Changes the current AI state.
 * @param aiState Pointer to AI state.
 */
void BattleUnit::setAIModule(AIModule *ai)
{
	if (_currentAIState)
	{
		delete _currentAIState;
	}
	_currentAIState = ai;
}

/**
 * Returns the current AI state.
 * @return Pointer to AI state.
 */
AIModule *BattleUnit::getAIModule() const
{
	return _currentAIState;
}

/**
 * Set whether this unit is visible.
 * @param flag
 */
void BattleUnit::setVisible(bool flag)
{
	_visible = flag;
}


/**
 * Get whether this unit is visible.
 * @return flag
 */
bool BattleUnit::getVisible() const
{
	if (getFaction() == FACTION_PLAYER)
	{
		return true;
	}
	else
	{
		return _visible;
	}
}

/**
 * Check if unit can fall down.
 * @param saveBattleGame
 */
void BattleUnit::updateTileFloorState(SavedBattleGame *saveBattleGame)
{
	if (_tile)
	{
		auto armorSize = _armor->getSize() - 1;
		auto newPos = _tile->getPosition();
		_haveNoFloorBelow = true;
		for (int x = armorSize; x >= 0; --x)
		{
			for (int y = armorSize; y >= 0; --y)
			{
				auto t = saveBattleGame->getTile(newPos + Position(x, y, 0));
				if (t)
				{
					if (!t->hasNoFloor(saveBattleGame))
					{
						_haveNoFloorBelow = false;
						return;
					}
				}
			}
		}
	}
	else
	{
		_haveNoFloorBelow = false;
	}
}
/**
 * Sets the unit's tile it's standing on
 * @param tile Pointer to tile.
 * @param saveBattleGame Pointer to save to get tile below.
 */
void BattleUnit::setTile(Tile *tile, SavedBattleGame *saveBattleGame)
{
	if (_tile == tile)
	{
		return;
	}

	auto armorSize = _armor->getSize() - 1;
	// Reset tiles moved from.
	if (_tile)
	{
		auto prevPos = _tile->getPosition();
		for (int x = armorSize; x >= 0; --x)
		{
			for (int y = armorSize; y >= 0; --y)
			{
				auto t = saveBattleGame->getTile(prevPos + Position(x,y, 0));
				if (t && t->getUnit() == this)
				{
					t->setUnit(nullptr);
				}
			}
		}
	}

	_tile = tile;
	if (!_tile)
	{
		_floating = false;
		_haveNoFloorBelow = false;
		return;
	}

	// Update tiles moved to.
	auto newPos = _tile->getPosition();
	_haveNoFloorBelow = true;
	for (int x = armorSize; x >= 0; --x)
	{
		for (int y = armorSize; y >= 0; --y)
		{
			auto t = saveBattleGame->getTile(newPos + Position(x, y, 0));
			if (t)
			{
				_haveNoFloorBelow &= t->hasNoFloor(saveBattleGame);
				t->setUnit(this);
			}
		}
	}

	// unit could have changed from flying to walking or vice versa
	if (_status == STATUS_WALKING && _haveNoFloorBelow && _movementType == MT_FLY)
	{
		_status = STATUS_FLYING;
		_floating = true;
	}
	else if (_status == STATUS_FLYING && !_haveNoFloorBelow && _verticalDirection == 0)
	{
		_status = STATUS_WALKING;
		_floating = false;
	}
	else if (_status == STATUS_UNCONSCIOUS)
	{
		_floating = _movementType == MT_FLY && _haveNoFloorBelow;
	}
}

/**
 * Set only unit tile without any additional logic.
 * Used only in before battle, other wise will break game.
 * Need call setTile after to fix links
 * @param tile
 */
void BattleUnit::setInventoryTile(Tile *tile)
{
	_tile = tile;
}

/**
 * Gets the unit's tile.
 * @return Tile
 */
Tile *BattleUnit::getTile() const
{
	return _tile;
}

/**
 * Checks if there's an inventory item in
 * the specified inventory position.
 * @param slot Inventory slot.
 * @param x X position in slot.
 * @param y Y position in slot.
 * @return Item in the slot, or NULL if none.
 */
BattleItem *BattleUnit::getItem(RuleInventory *slot, int x, int y) const
{
	// Soldier items
	if (slot->getType() != INV_GROUND)
	{
		for (std::vector<BattleItem*>::const_iterator i = _inventory.begin(); i != _inventory.end(); ++i)
		{
			if ((*i)->getSlot() == slot && (*i)->occupiesSlot(x, y))
			{
				return *i;
			}
		}
	}
	// Ground items
	else if (_tile != 0)
	{
		for (std::vector<BattleItem*>::const_iterator i = _tile->getInventory()->begin(); i != _tile->getInventory()->end(); ++i)
		{
			if ((*i)->occupiesSlot(x, y))
			{
				return *i;
			}
		}
	}
	return 0;
}

/**
 * Get the "main hand weapon" from the unit.
 * @param quickest Whether to get the quickest weapon, default true
 * @return Pointer to item.
 */
BattleItem *BattleUnit::getMainHandWeapon(bool quickest) const
{
	BattleItem *weaponRightHand = getRightHandWeapon();
	BattleItem *weaponLeftHand = getLeftHandWeapon();

	// ignore weapons without ammo (rules out grenades)
	if (!weaponRightHand || !weaponRightHand->haveAnyAmmo())
		weaponRightHand = 0;
	if (!weaponLeftHand || !weaponLeftHand->haveAnyAmmo())
		weaponLeftHand = 0;

	// if there is only one weapon, it's easy:
	if (weaponRightHand && !weaponLeftHand)
		return weaponRightHand;
	else if (!weaponRightHand && weaponLeftHand)
		return weaponLeftHand;
	else if (!weaponRightHand && !weaponLeftHand)
	{
		// Allow *AI* to use also a special weapon, but only when both hands are empty
		// Only need to check for firearms since melee/psi is handled elsewhere
		BattleItem* specialWeapon = getSpecialWeapon(BT_FIREARM);
		if (specialWeapon)
		{
			return specialWeapon;
		}

		return 0;
	}

	// otherwise pick the one with the least snapshot TUs
	int tuRightHand = getActionTUs(BA_SNAPSHOT, weaponRightHand).Time;
	int tuLeftHand = getActionTUs(BA_SNAPSHOT, weaponLeftHand).Time;
	BattleItem *weaponCurrentHand = getActiveHand(weaponLeftHand, weaponRightHand);
	//prioritize blaster
	if (!quickest && _faction != FACTION_PLAYER)
	{
		if (weaponRightHand->getCurrentWaypoints() != 0)
		{
			return weaponRightHand;
		}
		if (weaponLeftHand->getCurrentWaypoints() != 0)
		{
			return weaponLeftHand;
		}
	}
	// if only one weapon has snapshot, pick that one
	if (tuLeftHand <= 0 && tuRightHand > 0)
		return weaponRightHand;
	else if (tuRightHand <= 0 && tuLeftHand > 0)
		return weaponLeftHand;
	// else pick the better one
	else
	{
		if (tuLeftHand >= tuRightHand)
		{
			if (quickest)
			{
				return weaponRightHand;
			}
			else if (_faction == FACTION_PLAYER)
			{
				return weaponCurrentHand;
			}
			else
			{
				return weaponLeftHand;
			}
		}
		else
		{
			if (quickest)
			{
				return weaponLeftHand;
			}
			else if (_faction == FACTION_PLAYER)
			{
				return weaponCurrentHand;
			}
			else
			{
				return weaponRightHand;
			}
		}
	}
}

/**
 * Get a grenade from the belt (used for AI)
 * @return Pointer to item.
 */
BattleItem *BattleUnit::getGrenadeFromBelt() const
{
	for (std::vector<BattleItem*>::const_iterator i = _inventory.begin(); i != _inventory.end(); ++i)
	{
		if ((*i)->getRules()->getBattleType() == BT_GRENADE)
		{
			return *i;
		}
	}
	return 0;
}

/**
 * Gets the item from right hand.
 * @return Item in right hand.
 */
BattleItem *BattleUnit::getRightHandWeapon() const
{
	for (auto i : _inventory)
	{
		auto slot = i->getSlot();
		if (slot && slot->isRightHand())
		{
			return i;
		}
	}
	return nullptr;
}

/**
 *  Gets the item from left hand.
 * @return Item in left hand.
 */
BattleItem *BattleUnit::getLeftHandWeapon() const
{
	for (auto i : _inventory)
	{
		auto slot = i->getSlot();
		if (slot && slot->isLeftHand())
		{
			return i;
		}
	}
	return nullptr;
}

/**
 * Set the right hand as main active hand.
 */
void BattleUnit::setActiveRightHand()
{
	_activeHand = "STR_RIGHT_HAND";
}

/**
 * Set the left hand as main active hand.
 */
void BattleUnit::setActiveLeftHand()
{
	_activeHand = "STR_LEFT_HAND";
}

/**
 * Choose what weapon was last use by unit.
 */
BattleItem *BattleUnit::getActiveHand(BattleItem *left, BattleItem *right) const
{
	if (_activeHand == "STR_RIGHT_HAND" && right) return right;
	if (_activeHand == "STR_LEFT_HAND" && left) return left;
	return left ? left : right;
}

/**
 * Check if we have ammo and reload if needed (used for AI).
 * @return Do we have ammo?
 */
bool BattleUnit::reloadAmmo()
{
	BattleItem *list[2] =
	{
		getRightHandWeapon(),
		getLeftHandWeapon(),
	};

	for (int i = 0; i < 2; ++i)
	{
		BattleItem *weapon = list[i];
		if (!weapon || !weapon->isWeaponWithAmmo() || weapon->haveAllAmmo())
		{
			continue;
		}

		// we have a non-melee weapon with no ammo and 15 or more TUs - we might need to look for ammo then
		BattleItem *ammo = 0;
		auto ruleWeapon = weapon->getRules();
		auto tuCost = getTimeUnits() + 1;
		auto slotAmmo = 0;

		for (BattleItem* bi : *getInventory())
		{
			int slot = ruleWeapon->getSlotForAmmo(bi->getRules());
			if (slot != -1 && !weapon->getAmmoForSlot(slot))
			{
				int tuTemp = (Mod::EXTENDED_ITEM_RELOAD_COST && bi->getSlot()->getType() != INV_HAND) ? bi->getSlot()->getCost(weapon->getSlot()) : 0;
				tuTemp += ruleWeapon->getTULoad(slot);
				if (tuTemp < tuCost)
				{
					tuCost = tuTemp;
					ammo = bi;
					slotAmmo = slot;
				}
			}
		}

		if (ammo && spendTimeUnits(tuCost))
		{
			weapon->setAmmoForSlot(slotAmmo, ammo);

			auto sound = ammo->getRules()->getReloadSound();
			if (sound == Mod::NO_SOUND)
			{
				sound = ruleWeapon->getReloadSound();
			}
			if (sound == Mod::NO_SOUND)
			{
				sound = Mod::ITEM_RELOAD;
			}

			_lastReloadSound = sound;
			return true;
		}
	}
	return false;
}

/**
 * Toggle the right hand as main hand for reactions.
 */
void BattleUnit::toggleRightHandForReactions()
{
	if (isRightHandPreferredForReactions())
		_preferredHandForReactions = "";
	else
		_preferredHandForReactions = "STR_RIGHT_HAND";
}

/**
 * Toggle the left hand as main hand for reactions.
 */
void BattleUnit::toggleLeftHandForReactions()
{
	if (isLeftHandPreferredForReactions())
		_preferredHandForReactions = "";
	else
		_preferredHandForReactions = "STR_LEFT_HAND";
}

/**
 * Is right hand preferred for reactions?
 */
bool BattleUnit::isRightHandPreferredForReactions() const
{
	return _preferredHandForReactions == "STR_RIGHT_HAND";
}

/**
 * Is left hand preferred for reactions?
 */
bool BattleUnit::isLeftHandPreferredForReactions() const
{
	return _preferredHandForReactions == "STR_LEFT_HAND";
}

/**
 * Get preferred weapon for reactions, if applicable.
 */
BattleItem *BattleUnit::getWeaponForReactions(bool meleeOnly) const
{
	if (_preferredHandForReactions.empty())
		return nullptr;

	BattleItem* weapon = nullptr;
	if (isRightHandPreferredForReactions())
		weapon = getRightHandWeapon();
	else
		weapon = getLeftHandWeapon();

	if (!weapon && meleeOnly)
	{
		// try also empty hands melee
		weapon = getSpecialWeapon(BT_MELEE);
		if (weapon && !weapon->getRules()->isSpecialUsingEmptyHand())
		{
			weapon = nullptr;
		}
	}

	if (!weapon)
		return nullptr;

	if (meleeOnly)
	{
		if (weapon->getRules()->getBattleType() == BT_MELEE)
			return weapon;
	}
	else
	{
		// ignore weapons without ammo (rules out grenades)
		if (!weapon->haveAnyAmmo())
			return nullptr;

		int tu = getActionTUs(BA_SNAPSHOT, weapon).Time;
		if (tu > 0)
			return weapon;

	}

	return nullptr;
}

/**
 * Check if this unit is in the exit area.
 * @param stt Type of exit tile to check for.
 * @return Is in the exit area?
 */
bool BattleUnit::isInExitArea(SpecialTileType stt) const
{
	return liesInExitArea(_tile, stt);
}

/**
 * Check if this unit lies (e.g. unconscious) in the exit area.
 * @param tile Unit's location.
 * @param stt Type of exit tile to check for.
 * @return Is in the exit area?
 */
bool BattleUnit::liesInExitArea(Tile *tile, SpecialTileType stt) const
{
	return tile && tile->getFloorSpecialTileType() == stt;
}

/**
 * Gets the unit height taking into account kneeling/standing.
 * @return Unit's height.
 */
int BattleUnit::getHeight() const
{
	return isKneeled()?getKneelHeight():getStandHeight();
}

/**
 * Adds one to the bravery exp counter.
 */
void BattleUnit::addBraveryExp()
{
	_exp.bravery++;
}

/**
 * Adds one to the reaction exp counter.
 */
void BattleUnit::addReactionExp()
{
	_exp.reactions++;
}

/**
 * Adds one to the firing exp counter.
 */
void BattleUnit::addFiringExp()
{
	_exp.firing++;
}

/**
 * Adds one to the throwing exp counter.
 */
void BattleUnit::addThrowingExp()
{
	_exp.throwing++;
}

/**
 * Adds one to the psi skill exp counter.
 */
void BattleUnit::addPsiSkillExp()
{
	_exp.psiSkill++;
}

/**
 * Adds one to the psi strength exp counter.
 */
void BattleUnit::addPsiStrengthExp()
{
	_exp.psiStrength++;
}

/**
 * Adds to the mana exp counter.
 */
void BattleUnit::addManaExp(int weaponStat)
{
	if (weaponStat > 0)
	{
		_exp.mana += weaponStat / 100;
		if (RNG::percent(weaponStat % 100))
		{
			_exp.mana++;
		}
	}
}

/**
 * Adds one to the melee exp counter.
 */
void BattleUnit::addMeleeExp()
{
	_exp.melee++;
}

/**
 * Did the unit gain any experience yet?
 */
bool BattleUnit::hasGainedAnyExperience()
{
	return _exp.bravery || _exp.reactions || _exp.firing || _exp.psiSkill || _exp.psiStrength || _exp.melee || _exp.throwing || _exp.mana;
}

void BattleUnit::updateGeoscapeStats(Soldier *soldier) const
{
	soldier->addMissionCount();
	soldier->addKillCount(_kills);
}

/**
 * Check if unit eligible for squaddie promotion. If yes, promote the unit.
 * Increase the mission counter. Calculate the experience increases.
 * @param geoscape Pointer to geoscape save.
 * @param statsDiff (out) The passed UnitStats struct will be filled with the stats differences.
 * @return True if the soldier was eligible for squaddie promotion.
 */
bool BattleUnit::postMissionProcedures(const Mod *mod, SavedGame *geoscape, SavedBattleGame *battle, StatAdjustment &statsDiff)
{
	Soldier *s = geoscape->getSoldier(_id);
	if (s == 0)
	{
		return false;
	}

	updateGeoscapeStats(s);

	UnitStats *stats = s->getCurrentStats();
	StatAdjustment statsOld = { };
	statsOld.statGrowth = (*stats);
	statsDiff.statGrowth = -(*stats);        // subtract old stat
	const UnitStats caps = s->getRules()->getStatCaps();
	int manaLossOriginal = _stats.mana - _mana;
	int healthLossOriginal = _stats.health - _health;
	int manaLoss = mod->getReplenishManaAfterMission() ? 0 : manaLossOriginal;
	int healthLoss = mod->getReplenishHealthAfterMission() ? 0 : healthLossOriginal;

	auto recovery = (int)RNG::generate((healthLossOriginal*0.5),(healthLossOriginal*1.5));

	if (_exp.bravery && stats->bravery < caps.bravery)
	{
		if (_exp.bravery > RNG::generate(0,10)) stats->bravery += 10;
	}
	if (_exp.reactions && stats->reactions < caps.reactions)
	{
		stats->reactions += improveStat(_exp.reactions);
	}
	if (_exp.firing && stats->firing < caps.firing)
	{
		stats->firing += improveStat(_exp.firing);
	}
	if (_exp.melee && stats->melee < caps.melee)
	{
		stats->melee += improveStat(_exp.melee);
	}
	if (_exp.throwing && stats->throwing < caps.throwing)
	{
		stats->throwing += improveStat(_exp.throwing);
	}
	if (_exp.psiSkill && stats->psiSkill < caps.psiSkill)
	{
		stats->psiSkill += improveStat(_exp.psiSkill);
	}
	if (_exp.psiStrength && stats->psiStrength < caps.psiStrength)
	{
		stats->psiStrength += improveStat(_exp.psiStrength);
	}
	if (mod->isManaTrainingPrimary())
	{
		if (_exp.mana && stats->mana < caps.mana)
		{
			stats->mana += improveStat(_exp.mana);
		}
	}

	bool hasImproved = false;
	if (hasGainedAnyExperience())
	{
		hasImproved = true;
		if (s->getRank() == RANK_ROOKIE)
			s->promoteRank();
		int v;
		v = caps.tu - stats->tu;
		if (v > 0) stats->tu += RNG::generate(0, v/10 + 2);
		v = caps.health - stats->health;
		if (v > 0) stats->health += RNG::generate(0, v/10 + 2);
		if (mod->isManaTrainingSecondary())
		{
			v = caps.mana - stats->mana;
			if (v > 0) stats->mana += RNG::generate(0, v/10 + 2);
		}
		v = caps.strength - stats->strength;
		if (v > 0) stats->strength += RNG::generate(0, v/10 + 2);
		v = caps.stamina - stats->stamina;
		if (v > 0) stats->stamina += RNG::generate(0, v/10 + 2);
	}

	statsDiff.statGrowth += *stats; // add new stat

	if (_armor->getInstantWoundRecovery())
	{
		recovery = 0;
	}

	{
		ModScript::ReturnFromMissionUnit::Output arg { };
		ModScript::ReturnFromMissionUnit::Worker work{ this, battle, s, &statsDiff, &statsOld };

		auto ref = std::tie(recovery, manaLossOriginal, healthLossOriginal, manaLoss, healthLoss);

		arg.data = ref;

		work.execute(getArmor()->getScript<ModScript::ReturnFromMissionUnit>(), arg);

		ref = arg.data;
	}

	//after mod execution this value could change
	statsDiff.statGrowth = *stats - statsOld.statGrowth;

	s->setWoundRecovery(recovery);
	s->setManaMissing(manaLoss);
	s->setHealthMissing(healthLoss);

	if (s->isWounded())
	{
		// remove from craft
		s->setCraft(nullptr);

		// remove from training, but remember to return to training when healed
		{
			if (s->isInTraining())
			{
				s->setReturnToTrainingWhenHealed(true);
			}
			s->setTraining(false);
		}
	}

	return hasImproved;
}

/**
 * Converts the number of experience to the stat increase.
 * @param Experience counter.
 * @return Stat increase.
 */
int BattleUnit::improveStat(int exp) const
{
	if      (exp > 10) return RNG::generate(2, 6);
	else if (exp > 5)  return RNG::generate(1, 4);
	else if (exp > 2)  return RNG::generate(1, 3);
	else if (exp > 0)  return RNG::generate(0, 1);
	else               return 0;
}

/**
 * Get the unit's minimap sprite index. Used to display the unit on the minimap
 * @return the unit minimap index
 */
int BattleUnit::getMiniMapSpriteIndex() const
{
	//minimap sprite index:
	// * 0-2   : Xcom soldier
	// * 3-5   : Alien
	// * 6-8   : Civilian
	// * 9-11  : Item
	// * 12-23 : Xcom HWP
	// * 24-35 : Alien big terror unit(cyberdisk, ...)
	if (isOut())
	{
		return 9;
	}
	switch (getFaction())
	{
	case FACTION_HOSTILE:
		if (_armor->getSize() == 1)
			return 3;
		else
			return 24;
	case FACTION_NEUTRAL:
		if (_armor->getSize() == 1)
			return 6;
		else
			return 12;
	default:
		if (_armor->getSize() == 1)
			return 0;
		else
			return 12;
	}
}

/**
  * Set the turret type. -1 is no turret.
  * @param turretType
  */
void BattleUnit::setTurretType(int turretType)
{
	_turretType = turretType;
}

/**
  * Get the turret type. -1 is no turret.
  * @return type
  */
int BattleUnit::getTurretType() const
{
	return _turretType;
}

/**
 * Get the amount of fatal wound for a body part
 * @param part The body part (in the range 0-5)
 * @return The amount of fatal wound of a body part
 */
int BattleUnit::getFatalWound(UnitBodyPart part) const
{
	if (part < 0 || part >= BODYPART_MAX)
		return 0;
	return _fatalWounds[part];
}
/**
 * Set fatal wound amount of a body part
 * @param wound The amount of fatal wound of a body part shoud have
 * @param part The body part (in the range 0-5)
 */
void BattleUnit::setFatalWound(int wound, UnitBodyPart part)
{
	if (part < 0 || part >= BODYPART_MAX)
		return;
	_fatalWounds[part] = Clamp(wound, 0, 100);
}

/**
 * Heal a fatal wound of the soldier
 * @param part the body part to heal
 * @param woundAmount the amount of fatal wound healed
 * @param healthAmount The amount of health to add to soldier health
 */
void BattleUnit::heal(UnitBodyPart part, int woundAmount, int healthAmount)
{
	if (part < 0 || part >= BODYPART_MAX || !_fatalWounds[part])
	{
		return;
	}

	setValueMax(_fatalWounds[part], -woundAmount, 0, 100);
	setValueMax(_health, healthAmount, 1, getBaseStats()->health); //Hippocratic Oath: First do no harm

}

/**
 * Restore soldier morale
 * @param moraleAmount additional morale boost.
 * @param painKillersStrength how much of damage convert to morale.
 */
void BattleUnit::painKillers(int moraleAmount, float painKillersStrength)
{
	int lostHealth = (getBaseStats()->health - _health) * painKillersStrength;
	if (lostHealth > _moraleRestored)
	{
		_morale = std::min(100, (lostHealth - _moraleRestored + _morale));
		_moraleRestored = lostHealth;
	}
	moraleChange(moraleAmount);
}

/**
 * Restore soldier energy and reduce stun level, can restore mana too
 * @param energy The amount of energy to add
 * @param stun The amount of stun level to reduce
 * @param mana The amount of mana to add
 */
void BattleUnit::stimulant(int energy, int stun, int mana)
{
	_energy += energy;
	if (_energy > getBaseStats()->stamina)
		_energy = getBaseStats()->stamina;
	healStun(stun);
	setValueMax(_mana, mana, 0, getBaseStats()->mana);
}


/**
 * Get motion points for the motion scanner. More points
 * is a larger blip on the scanner.
 * @return points.
 */
int BattleUnit::getMotionPoints() const
{
	return _motionPoints;
}

/**
 * Gets the unit's armor.
 * @return Pointer to armor.
 */
const Armor *BattleUnit::getArmor() const
{
	return _armor;
}

/**
 * Set the unit's name.
 * @param name Name
 */
void BattleUnit::setName(const std::string &name)
{
	_name = name;
}

/**
 * Get unit's name.
 * An aliens name is the translation of it's race and rank.
 * hence the language pointer needed.
 * @param lang Pointer to language.
 * @param debugAppendId Append unit ID to name for debug purposes.
 * @return name String of the unit's name.
 */
std::string BattleUnit::getName(Language *lang, bool debugAppendId) const
{
	if (_type != "SOLDIER" && lang != 0)
	{
		std::string ret;

		if (_type.find("STR_") != std::string::npos)
			ret = lang->getString(_type);
		else
			ret = lang->getString(_race);

		if (debugAppendId)
		{
			std::ostringstream ss;
			ss << ret << " " << _id;
			ret = ss.str();
		}
		return ret;
	}

	return _name;
}

/**
  * Gets pointer to the unit's stats.
  * @return stats Pointer to the unit's stats.
  */
UnitStats *BattleUnit::getBaseStats()
{
	return &_stats;
}

/**
  * Gets pointer to the unit's stats.
  * @return stats Pointer to the unit's stats.
  */
const UnitStats *BattleUnit::getBaseStats() const
{
	return &_stats;
}

/**
  * Get the unit's stand height.
  * @return The unit's height in voxels, when standing up.
  */
int BattleUnit::getStandHeight() const
{
	return _standHeight;
}

/**
  * Get the unit's kneel height.
  * @return The unit's height in voxels, when kneeling.
  */
int BattleUnit::getKneelHeight() const
{
	return _kneelHeight;
}

/**
  * Get the unit's floating elevation.
  * @return The unit's elevation over the ground in voxels, when flying.
  */
int BattleUnit::getFloatHeight() const
{
	return _floatHeight;
}

/**
  * Get the unit's loft ID, one per unit tile.
  * Each tile only has one loft, as it is repeated over the entire height of the unit.
  * @param entry Unit tile
  * @return The unit's line of fire template ID.
  */
int BattleUnit::getLoftemps(int entry) const
{
	return _loftempsSet.at(entry);
}

/**
  * Get the unit's value. Used for score at debriefing.
  * @return value score
  */
int BattleUnit::getValue() const
{
	return _value;
}

/**
 * Get the unit's death sounds.
 * @return List of sound IDs.
 */
const std::vector<int> &BattleUnit::getDeathSounds() const
{
	return _deathSound;
}

/**
 * Get the unit's move sound.
 * @return id.
 */
int BattleUnit::getMoveSound() const
{
	return _moveSound;
}


/**
 * Get whether the unit is affected by fatal wounds.
 * Normally only soldiers are affected by fatal wounds.
 * @return Is the unit affected by wounds?
 */
bool BattleUnit::isWoundable() const
{
	return !_armor->getBleedImmune(!(_type=="SOLDIER" || (Options::alienBleeding && _originalFaction != FACTION_PLAYER)));
}

/**
 * Get whether the unit is affected by morale loss.
 * Normally only small units are affected by morale loss.
 * @return Is the unit affected by morale?
 */
bool BattleUnit::isFearable() const
{
	return !_armor->getFearImmune();
}

/**
 * Get the number of turns an AI unit remembers a soldier's position.
 * @return intelligence.
 */
int BattleUnit::getIntelligence() const
{
	return _intelligence;
}

/**
 * Get the unit's aggression.
 * @return aggression.
 */
int BattleUnit::getAggression() const
{
	return _aggression;
}

int BattleUnit::getMaxViewDistance(int baseVisibility, int nerf, int buff) const
{
	int result = baseVisibility;
	if (nerf > 0)
	{
		result = nerf; // fixed distance nerf
	}
	else
	{
		result += nerf; // relative distance nerf
	}
	if (result < 1)
	{
		result = 1;  // can't go under melee distance
	}
	result += buff; // relative distance buff
	if (result > baseVisibility)
	{
		result = baseVisibility; // don't overbuff (buff is only supposed to counter the nerf)
	}
	return result;
}

int BattleUnit::getMaxViewDistanceAtDark(const Armor *otherUnitArmor) const
{
	if (otherUnitArmor)
	{
		return getMaxViewDistance(_maxViewDistanceAtDark, otherUnitArmor->getCamouflageAtDark(), _armor->getAntiCamouflageAtDark());
	}
	else
	{
		return _maxViewDistanceAtDark;
	}
}

int BattleUnit::getMaxViewDistanceAtDarkSquared() const
{
	return _maxViewDistanceAtDarkSquared;
}

int BattleUnit::getMaxViewDistanceAtDay(const Armor *otherUnitArmor) const
{
	if (otherUnitArmor)
	{
		return getMaxViewDistance(_maxViewDistanceAtDay, otherUnitArmor->getCamouflageAtDay(), _armor->getAntiCamouflageAtDay());
	}
	else
	{
		return _maxViewDistanceAtDay;
	}
}

/**
 * Returns the unit's special ability.
 * @return special ability.
 */
int BattleUnit::getSpecialAbility() const
{
	return _specab;
}

/**
 * Sets this unit to respawn (or not).
 * @param respawn whether it should respawn.
 */
void BattleUnit::setRespawn(bool respawn)
{
	_respawn = respawn;
}

/**
 * Gets this unit's respawn flag.
 */
bool BattleUnit::getRespawn() const
{
	return _respawn;
}

/**
 * Marks this unit as already respawned (or not).
 * @param alreadyRespawned whether it already respawned.
 */
void BattleUnit::setAlreadyRespawned(bool alreadyRespawned)
{
	_alreadyRespawned = alreadyRespawned;
}

/**
 * Gets this unit's alreadyRespawned flag.
 */
bool BattleUnit::getAlreadyRespawned() const
{
	return _alreadyRespawned;
}

/**
 * Get the unit that is spawned when this one dies.
 * @return unit.
 */
const Unit *BattleUnit::getSpawnUnit() const
{
	return _spawnUnit;
}

/**
 * Set the unit that is spawned when this one dies.
 * @param spawnUnit unit.
 */
void BattleUnit::setSpawnUnit(const Unit *spawnUnit)
{
	_spawnUnit = spawnUnit;
}

/**
 * Clear all information for spawn unit.
 */
void BattleUnit::clearSpawnUnit()
{
	setSpawnUnit(nullptr);
	setSpawnUnitFaction(FACTION_HOSTILE);
	setRespawn(false);
}



/**
 * Get the units's rank string.
 * @return rank.
 */
const std::string& BattleUnit::getRankString() const
{
	return _rank;
}

/**
 * Get the geoscape-soldier object.
 * @return soldier.
 */
Soldier *BattleUnit::getGeoscapeSoldier() const
{
	return _geoscapeSoldier;
}

/**
 * Add a kill to the counter.
 */
void BattleUnit::addKillCount()
{
	_kills++;
}

/**
 * Get unit type.
 * @return unit type.
 */
const std::string& BattleUnit::getType() const
{
	return _type;
}

/**
 * Converts unit to another faction (original faction is still stored).
 * @param f faction.
 */
void BattleUnit::convertToFaction(UnitFaction f)
{
	_faction = f;
}

/**
* Set health to 0 - used when getting killed unconscious.
*/
void BattleUnit::kill()
{
	_health = 0;
}

/**
 * Set health to 0 and set status dead - used when getting zombified.
 */
void BattleUnit::instaKill()
{
	_health = 0;
	_status = STATUS_DEAD;
	_turnsSinceStunned = 0;
}

/**
 * Get sound to play when unit aggros.
 * @return sound
 */
int BattleUnit::getAggroSound() const
{
	return _aggroSound;
}

/**
 * Set a specific amount of time units.
 * @param tu time units.
 */
void BattleUnit::setTimeUnits(int tu)
{
	_tu = Clamp(tu, 0, (int)_stats.tu);
}

/**
 * Get the faction the unit was killed by.
 * @return faction
 */
UnitFaction BattleUnit::killedBy() const
{
	return _killedBy;
}

/**
 * Set the faction the unit was killed by.
 * @param f faction
 */
void BattleUnit::killedBy(UnitFaction f)
{
	_killedBy = f;
}

/**
 * Set the units we are charging towards.
 * @param chargeTarget Charge Target
 */
void BattleUnit::setCharging(BattleUnit *chargeTarget)
{
	_charging = chargeTarget;
}

/**
 * Get the units we are charging towards.
 * @return Charge Target
 */
BattleUnit *BattleUnit::getCharging()
{
	return _charging;
}

/**
 * Get the units carried weight in strength units.
 * @param draggingItem item to ignore
 * @return weight
 */
int BattleUnit::getCarriedWeight(BattleItem *draggingItem) const
{
	int weight = _armor->getWeight();
	for (std::vector<BattleItem*>::const_iterator i = _inventory.begin(); i != _inventory.end(); ++i)
	{
		if ((*i) == draggingItem) continue;
		weight += (*i)->getTotalWeight();
	}
	return std::max(0,weight);
}

/**
 * Set how long since this unit was last exposed.
 * @param turns number of turns
 */
void BattleUnit::setTurnsSinceSpotted (int turns)
{
	_turnsSinceSpotted = turns;
}

/**
 * Get how long since this unit was exposed.
 * @return number of turns
 */
int BattleUnit::getTurnsSinceSpotted() const
{
	return _turnsSinceSpotted;
}

/**
 * Set how many turns left snipers will know about this unit.
 * @param turns number of turns
 */
void BattleUnit::setTurnsLeftSpottedForSnipers (int turns)
{
	_turnsLeftSpottedForSnipers = turns;
}

/**
 * Get how many turns left snipers can fire on this unit.
 * @return number of turns
 */
int BattleUnit::getTurnsLeftSpottedForSnipers() const
{
	return _turnsLeftSpottedForSnipers;
}

/**
 * Get this unit's original Faction.
 * @return original faction
 */
UnitFaction BattleUnit::getOriginalFaction() const
{
	return _originalFaction;
}

/**
 * Get the list of units spotted this turn.
 * @return List of units.
 */
std::vector<BattleUnit *> &BattleUnit::getUnitsSpottedThisTurn()
{
	return _unitsSpottedThisTurn;
}

/**
 * Change the numeric version of the unit's rank.
 * @param rank unit rank, 0 = lowest
 */
void BattleUnit::setRankInt(int rank)
{
	_rankInt = rank;
}

/**
 * Return the numeric version of the unit's rank.
 * @return unit rank, 0 = lowest
 */
int BattleUnit::getRankInt() const
{
	return _rankInt;
}

/**
 * Derive the numeric unit rank from the string rank
 * (for soldier units).
 */
void BattleUnit::deriveRank()
{
	if (_geoscapeSoldier)
	{
		switch (_geoscapeSoldier->getRank())
		{
		case RANK_ROOKIE:    _rankInt = 0; break;
		case RANK_SQUADDIE:  _rankInt = 1; break;
		case RANK_SERGEANT:  _rankInt = 2; break;
		case RANK_CAPTAIN:   _rankInt = 3; break;
		case RANK_COLONEL:   _rankInt = 4; break;
		case RANK_COMMANDER: _rankInt = 5; break;
		default:             _rankInt = 0; break;
		}
	}
}

/**
* this function checks if a tile is visible from either of the unit's tiles, using maths.
* @param pos the position to check against
* @param useTurretDirection use turret facing (true) or body facing (false) for sector calculation
* @return what the maths decide
*/
bool BattleUnit::checkViewSector (Position pos, bool useTurretDirection /* = false */) const
{
	int unitSize = getArmor()->getSize();
	//Check view cone from each of the unit's tiles
	for (int x = 0; x < unitSize; ++x)
	{
		for (int y = 0; y < unitSize; ++y)
		{
			int deltaX = pos.x + x - _pos.x;
			int deltaY = _pos.y - pos.y - y;
			switch (useTurretDirection ? _directionTurret : _direction)
			{
			case 0:
				if ((deltaX + deltaY >= 0) && (deltaY - deltaX >= 0))
					return true;
				break;
			case 1:
				if ((deltaX >= 0) && (deltaY >= 0))
					return true;
				break;
			case 2:
				if ((deltaX + deltaY >= 0) && (deltaY - deltaX <= 0))
					return true;
				break;
			case 3:
				if ((deltaY <= 0) && (deltaX >= 0))
					return true;
				break;
			case 4:
				if ((deltaX + deltaY <= 0) && (deltaY - deltaX <= 0))
					return true;
				break;
			case 5:
				if ((deltaX <= 0) && (deltaY <= 0))
					return true;
				break;
			case 6:
				if ((deltaX + deltaY <= 0) && (deltaY - deltaX >= 0))
					return true;
				break;
			case 7:
				if ((deltaY >= 0) && (deltaX <= 0))
					return true;
				break;
			default:
				break;
			}
		}
	}
	return false;
}

/**
 * common function to adjust a unit's stats according to difficulty setting.
 * @param statAdjustment the stat adjustment variables coefficient value.
 */
void BattleUnit::adjustStats(const StatAdjustment &adjustment)
{
	_stats += UnitStats::percent(_stats, adjustment.statGrowth, adjustment.growthMultiplier);

	_stats.firing *= adjustment.aimAndArmorMultiplier;
	_maxArmor[0] *= adjustment.aimAndArmorMultiplier;
	_maxArmor[1] *= adjustment.aimAndArmorMultiplier;
	_maxArmor[2] *= adjustment.aimAndArmorMultiplier;
	_maxArmor[3] *= adjustment.aimAndArmorMultiplier;
	_maxArmor[4] *= adjustment.aimAndArmorMultiplier;
}

/**
 * did this unit already take fire damage this turn?
 * (used to avoid damaging large units multiple times.)
 * @return ow it burns
 */
bool BattleUnit::tookFireDamage() const
{
	return _hitByFire;
}

/**
 * toggle the state of the fire damage tracking boolean.
 */
void BattleUnit::toggleFireDamage()
{
	_hitByFire = !_hitByFire;
}

/**
 * Checks if this unit can be selected. Only alive units
 * belonging to the faction can be selected.
 * @param faction The faction to compare with.
 * @param checkReselect Check if the unit is reselectable.
 * @param checkInventory Check if the unit has an inventory.
 * @return True if the unit can be selected, false otherwise.
 */
bool BattleUnit::isSelectable(UnitFaction faction, bool checkReselect, bool checkInventory) const
{
	return (_faction == faction && !isOut() && (!checkReselect || reselectAllowed()) && (!checkInventory || hasInventory()));
}

/**
 * Checks if this unit has an inventory. Large units and/or
 * terror units generally don't have inventories.
 * @return True if an inventory is available, false otherwise.
 */
bool BattleUnit::hasInventory() const
{
	return (_armor->hasInventory());
}

/**
 * If this unit is breathing, what frame should be displayed?
 * @return frame number.
 */
int BattleUnit::getBreathFrame() const
{
	if (_floorAbove)
		return 0;
	return _breathFrame;
}

/**
 * Decides if we should start producing bubbles, and/or updates which bubble frame we are on.
 */
void BattleUnit::breathe()
{
	// _breathFrame of -1 means this unit doesn't produce bubbles
	if (_breathFrame < 0 || isOut())
	{
		_breathing = false;
		return;
	}

	if (!_breathing || _status == STATUS_WALKING)
	{
		// deviation from original: TFTD used a static 10% chance for every animation frame,
		// instead let's use 5%, but allow morale to affect it.
		_breathing = (_status != STATUS_WALKING && RNG::seedless(0, 99) < (105 - _morale));
		_breathFrame = 0;
	}

	if (_breathing)
	{
		// advance the bubble frame
		_breathFrame++;

		// we've reached the end of the cycle, get rid of the bubbles
		if (_breathFrame >= 17)
		{
			_breathFrame = 0;
			_breathing = false;
		}
	}
}

/**
 * Sets the flag for "this unit is under cover" meaning don't draw bubbles.
 * @param floor is there a floor.
 */
void BattleUnit::setFloorAbove(bool floor)
{
	_floorAbove = floor;
}

/**
 * Checks if the floor above flag has been set.
 * @return if we're under cover.
 */
bool BattleUnit::getFloorAbove() const
{
	return _floorAbove;
}

/**
 * Get the name of any utility weapon we may be carrying, or a built in one.
 * @return the name .
 */
BattleItem *BattleUnit::getUtilityWeapon(BattleType type)
{
	BattleItem *melee = getRightHandWeapon();
	if (melee && melee->getRules()->getBattleType() == type)
	{
		return melee;
	}
	melee = getLeftHandWeapon();
	if (melee && melee->getRules()->getBattleType() == type)
	{
		return melee;
	}
	melee = getSpecialWeapon(type);
	if (melee)
	{
		return melee;
	}
	return 0;
}

/**
 * Set fire damage from environment.
 * @param damage
 */
void BattleUnit::setEnviFire(int damage)
{
	if (_fireMaxHit < damage) _fireMaxHit = damage;
}

/**
 * Set smoke damage from environment.
 * @param damage
 */
void BattleUnit::setEnviSmoke(int damage)
{
	if (_smokeMaxHit < damage) _smokeMaxHit = damage;
}

/**
 * Calculate smoke and fire damage from environment.
 */
void BattleUnit::calculateEnviDamage(Mod *mod, SavedBattleGame *save)
{
	if (_fireMaxHit)
	{
		_hitByFire = true;
		damage(Position(0, 0, 0), _fireMaxHit, mod->getDamageType(DT_IN), save, { });
		// try to set the unit on fire.
		if (RNG::percent(40 * getArmor()->getDamageModifier(DT_IN)))
		{
			int burnTime = RNG::generate(0, int(5.0f * getArmor()->getDamageModifier(DT_IN)));
			if (getFire() < burnTime)
			{
				setFire(burnTime);
			}
		}
	}

	if (_smokeMaxHit)
	{
		damage(Position(0,0,0), _smokeMaxHit, mod->getDamageType(DT_SMOKE), save, { });
	}

	_fireMaxHit = 0;
	_smokeMaxHit = 0;
}

/**
 * use this instead of checking the rules of the armor.
 */
MovementType BattleUnit::getMovementType() const
{
	return _movementType;
}

/**
 * Gets the turn cost.
 */
int BattleUnit::getTurnCost() const
{
	return _armor->getTurnCost();
}

/**
 * Elevates the unit to grand galactic inquisitor status,
 * meaning they will NOT take part in the current battle.
 */
void BattleUnit::goToTimeOut()
{
	_status = STATUS_IGNORE_ME;

	// 1. Problem:
	// Take 2 rookies to an alien colony, leave 1 behind, and teleport the other to the exit and abort.
	// Then let the aliens kill the rookie in the second stage.
	// The mission will be a success, alien colony destroyed and everything recovered! (which is unquestionably wrong)
	// ------------
	// 2. Solution:
	// Proper solution would be to fix this in the Debriefing, but (as far as I can say)
	// that would require a lot of changes, Debriefing simply is not prepared for this scenario.
	// ------------
	// 3. Workaround:
	// Knock out all the player units left behind in the earlier stages
	// so that they don't count as survivors when all player units in the later stage are killed.
	if (_originalFaction == FACTION_PLAYER)
	{
		_stunlevel = _health;
	}
}

/**
 * Set special weapon that is handled outside inventory.
 * @param save
 */
void BattleUnit::setSpecialWeapon(SavedBattleGame *save, bool updateFromSave)
{
	const Mod *mod = save->getMod();
	int i = 0;

	if (_specWeapon[0] && updateFromSave)
	{
		// new saves already contain special built-in weapons, we can stop here
		return;
		// old saves still need the below functionality to work properly
	}

	auto addItem = [&](const RuleItem *item)
	{
		if (item && i < SPEC_WEAPON_MAX)
		{
			//TODO: move this check to load of ruleset
			if ((item->getBattleType() == BT_FIREARM || item->getBattleType() == BT_MELEE) && !item->getClipSize())
			{
				throw Exception("Weapon " + item->getType() + " is used as a special built-in weapon on unit " + getUnitRules()->getType() + " but doesn't have it's own ammo - give it a clipSize!");
			}

			// we already have an item of this type, skip it
			for (auto* w : _specWeapon)
			{
				if (w && w->getRules() == item)
				{
					return;
				}
			}

			_specWeapon[i++] = save->createItemForUnitSpecialBuiltin(item, this);
		}
	};

	if (getUnitRules())
	{
		addItem(mod->getItem(getUnitRules()->getMeleeWeapon()));
	}

	addItem(getArmor()->getSpecialWeapon());

	if (getBaseStats()->psiSkill > 0 && getOriginalFaction() == FACTION_HOSTILE)
	{
		addItem(mod->getItem(getUnitRules()->getPsiWeapon()));
	}
	if (getGeoscapeSoldier())
	{
		addItem(getGeoscapeSoldier()->getRules()->getSpecialWeapon());
	}
}

/**
 * Add/assign a special weapon loaded from a save.
 */
void BattleUnit::addLoadedSpecialWeapon(BattleItem* item)
{
	for (auto*& s : _specWeapon)
	{
		if (s == nullptr)
		{
			s = item;
			return;
		}
	}
	Log(LOG_ERROR) << "Failed to add special built-in item '" << item->getRules()->getType() << "' (id " << item->getId() << ") to unit '" << getType() << "' (id " << getId() << ")";
}

/**
 * Remove all special weapons.
 */
void BattleUnit::removeSpecialWeapons(SavedBattleGame *save)
{
	for (auto*& s : _specWeapon)
	{
		if (s)
		{
			s->setOwner(nullptr); // stops being a special weapon, so that `removeItem` can remove it
			save->removeItem(s);
			s = nullptr;
		}
	}
}

/**
 * Get special weapon by battletype.
 */
BattleItem *BattleUnit::getSpecialWeapon(BattleType type) const
{
	for (int i = 0; i < SPEC_WEAPON_MAX; ++i)
	{
		if (!_specWeapon[i])
		{
			break;
		}
		if (_specWeapon[i]->getRules()->getBattleType() == type)
		{
			return _specWeapon[i];
		}
	}
	return 0;
}


/**
 * Get special weapon by name.
 */
BattleItem *BattleUnit::getSpecialWeapon(const RuleItem *weaponRule) const
{
	for (int i = 0; i < SPEC_WEAPON_MAX; ++i)
	{
		if (!_specWeapon[i])
		{
			break;
		}
		if (_specWeapon[i]->getRules() == weaponRule)
		{
			return _specWeapon[i];
		}
	}
	return 0;
}

/**
 * Gets the special weapon that uses an icon
 * @param type Parameter passed to get back the type of the weapon
 * @return Pointer the the weapon, null if not found
 */
BattleItem *BattleUnit::getSpecialIconWeapon(BattleType &type) const
{
	for (int i = 0; i < SPEC_WEAPON_MAX; ++i)
	{
		if (!_specWeapon[i])
		{
			break;
		}

		if (_specWeapon[i]->getRules()->getSpecialIconSprite() != -1)
		{
			type = _specWeapon[i]->getRules()->getBattleType();
			return _specWeapon[i];
		}
	}
	return 0;
}

/**
 * Recovers a unit's TUs and energy, taking a number of factors into consideration.
 */
void BattleUnit::recoverTimeUnits()
{
	updateUnitStats(true, false);
}

/**
 * Get the unit's statistics.
 * @return BattleUnitStatistics statistics.
 */
BattleUnitStatistics* BattleUnit::getStatistics()
{
	return _statistics;
}

/**
 * Sets the unit murderer's id.
 * @param int murderer id.
 */
void BattleUnit::setMurdererId(int id)
{
	_murdererId = id;
}

/**
 * Gets the unit murderer's id.
 * @return int murderer id.
 */
int BattleUnit::getMurdererId() const
{
	return _murdererId;
}

/**
 * Set information on the unit's fatal blow.
 * @param UnitSide unit's side that was shot.
 * @param UnitBodyPart unit's body part that was shot.
 */
void BattleUnit::setFatalShotInfo(UnitSide side, UnitBodyPart bodypart)
{
	_fatalShotSide = side;
	_fatalShotBodyPart = bodypart;
}

/**
 * Get information on the unit's fatal shot's side.
 * @return UnitSide fatal shot's side.
 */
UnitSide BattleUnit::getFatalShotSide() const
{
	return _fatalShotSide;
}

/**
 * Get information on the unit's fatal shot's body part.
 * @return UnitBodyPart fatal shot's body part.
 */
UnitBodyPart BattleUnit::getFatalShotBodyPart() const
{
	return _fatalShotBodyPart;
}

/**
 * Gets the unit murderer's weapon.
 * @return int murderer weapon.
 */
std::string BattleUnit::getMurdererWeapon() const
{
	return _murdererWeapon;
}

/**
 * Set the murderer's weapon.
 * @param string murderer's weapon.
 */
void BattleUnit::setMurdererWeapon(const std::string& weapon)
{
	_murdererWeapon = weapon;
}

/**
 * Gets the unit murderer's weapon's ammo.
 * @return int murderer weapon ammo.
 */
std::string BattleUnit::getMurdererWeaponAmmo() const
{
	return _murdererWeaponAmmo;
}

/**
 * Set the murderer's weapon's ammo.
 * @param string murderer weapon ammo.
 */
void BattleUnit::setMurdererWeaponAmmo(const std::string& weaponAmmo)
{
	_murdererWeaponAmmo = weaponAmmo;
}

/**
 * Sets the unit mind controller's id.
 * @param int mind controller id.
 */
void BattleUnit::setMindControllerId(int id)
{
	_mindControllerID = id;
}

/**
 * Gets the unit mind controller's id.
 * @return int mind controller id.
 */
int BattleUnit::getMindControllerId() const
{
	return _mindControllerID;
}

/**
 * Gets the spotter score. Determines how many turns sniper AI units can act on this unit seeing your troops.
 * @return The unit's spotter value.
 */
int BattleUnit::getSpotterDuration() const
{
	if (_unitRules)
	{
		return _unitRules->getSpotterDuration();
	}
	return 0;
}

/**
 * Is this unit capable of shooting beyond max. visual range?
 * @return True, if unit is capable of shooting beyond max. visual range.
 */
bool BattleUnit::isSniper() const
{
	if (_unitRules && _unitRules->getSniperPercentage() > 0)
	{
		return true;
	}
	return false;
}

/**
 * Remembers the unit's XP (used for shotguns).
 */
void BattleUnit::rememberXP()
{
	_expTmp = _exp;
}

/**
 * Artificially alter a unit's XP (used for shotguns).
 */
void BattleUnit::nerfXP()
{
	_exp = UnitStats::min(_exp, _expTmp + UnitStats::scalar(1));
}

/**
 * Was this unit just hit?
 */
bool BattleUnit::getHitState()
{
	return _hitByAnything;
}

/**
 * reset the unit hit state.
 */
void BattleUnit::resetHitState()
{
	_hitByAnything = false;
}

/**
 * Was this unit melee attacked by a given attacker this turn (both hit and miss count)?
 */
bool BattleUnit::wasMeleeAttackedBy(int attackerId) const
{
	return std::find(_meleeAttackedBy.begin(), _meleeAttackedBy.end(), attackerId) != _meleeAttackedBy.end();
}

/**
 * Set the "melee attacked by" flag.
 */
void BattleUnit::setMeleeAttackedBy(int attackerId)
{
	if (!wasMeleeAttackedBy(attackerId))
	{
		_meleeAttackedBy.push_back(attackerId);
	}
}

/**
 * Gets whether this unit can be captured alive (applies to aliens).
 */
bool BattleUnit::getCapturable() const
{
	return _capturable;
}

<<<<<<< HEAD
/**
 * Marks this unit as summoned by an item or not.
 * @param summonedPlayerUnit summoned?
 */
void BattleUnit::setSummonedPlayerUnit(bool summonedPlayerUnit)
{
	_summonedPlayerUnit = summonedPlayerUnit;
}

/**
 * Was this unit summoned by an item?
 * @return True, if this unit was summoned by an item and therefore won't count for recovery or total player units left.
 */
bool BattleUnit::isSummonedPlayerUnit() const
{
	return _summonedPlayerUnit;
}

/**
 * Disable showing indicators for this unit.
 */
void BattleUnit::disableIndicators()
{
	_disableIndicators = true;
}


////////////////////////////////////////////////////////////
//					Script binding
////////////////////////////////////////////////////////////

namespace
{

void setArmorValueScript(BattleUnit *bu, int side, int value)
{
	if (bu && 0 <= side && side < SIDE_MAX)
	{
		bu->setArmor(value, (UnitSide)side);
	}
}
void addArmorValueScript(BattleUnit *bu, int side, int value)
{
	if (bu && 0 <= side && side < SIDE_MAX)
	{
		//limit range to prevent overflow
		value = Clamp(value, -1000, 1000);
		bu->setArmor(value + bu->getArmor((UnitSide)side), (UnitSide)side);
	}
}
void getArmorValueScript(const BattleUnit *bu, int &ret, int side)
{
	if (bu && 0 <= side && side < SIDE_MAX)
	{
		ret = bu->getArmor((UnitSide)side);
		return;
	}
	ret = 0;
}
void getArmorValueMaxScript(const BattleUnit *bu, int &ret, int side)
{
	if (bu && 0 <= side && side < SIDE_MAX)
	{
		ret = bu->getMaxArmor((UnitSide)side);
		return;
	}
	ret = 0;
}

void setFatalWoundScript(BattleUnit *bu, int part, int val)
{
	if (bu && 0 <= part && part < BODYPART_MAX)
	{
		bu->setFatalWound(val, (UnitBodyPart)part);
	}
}
void addFatalWoundScript(BattleUnit *bu, int part, int val)
{
	if (bu && 0 <= part && part < BODYPART_MAX)
	{
		//limit range to prevent overflow
		val = Clamp(val, -1000, 1000);
		bu->setFatalWound(val + bu->getFatalWound((UnitBodyPart)part), (UnitBodyPart)part);
	}
}
void getFatalWoundScript(const BattleUnit *bu, int &ret, int part)
{
	if (bu && 0 <= part && part < BODYPART_MAX)
	{
		ret = bu->getFatalWound((UnitBodyPart)part);
		return;
	}
	ret = 0;
}
void getFatalWoundMaxScript(const BattleUnit *bu, int &ret, int part)
{
	if (bu && 0 <= part && part < BODYPART_MAX)
	{
		ret = 100;
		return;
	}
	ret = 0;
}


void getGenderScript(const BattleUnit *bu, int &ret)
{
	if (bu)
	{
		ret = bu->getGender();
		return;
	}
	ret = 0;
}
void getLookScript(const BattleUnit *bu, int &ret)
{
	if (bu)
	{
		auto g = bu->getGeoscapeSoldier();
		if (g)
		{
			ret = g->getLook();
			return;
		}
	}
	ret = 0;
}
void getLookVariantScript(const BattleUnit *bu, int &ret)
{
	if (bu)
	{
		auto g = bu->getGeoscapeSoldier();
		if (g)
		{
			ret = g->getLookVariant();
			return;
		}
	}
	ret = 0;
}

struct getRuleSoldierScript
{
	static RetEnum func(const BattleUnit *bu, const RuleSoldier* &ret)
	{
		if (bu)
		{
			auto g = bu->getGeoscapeSoldier();
			if (g)
			{
				ret = g->getRules();
			}
			else
			{
				ret = nullptr;
			}
		}
		else
		{
			ret = nullptr;
		}
		return RetContinue;
	}
};
struct getGeoscapeSoldierScript
{
	static RetEnum func(BattleUnit *bu, Soldier* &ret)
	{
		if (bu)
		{
			ret = bu->getGeoscapeSoldier();
		}
		else
		{
			ret = nullptr;
		}
		return RetContinue;
	}
};
struct getGeoscapeSoldierConstScript
{
	static RetEnum func(const BattleUnit *bu, const Soldier* &ret)
	{
		if (bu)
		{
			ret = bu->getGeoscapeSoldier();
		}
		else
		{
			ret = nullptr;
		}
		return RetContinue;
	}
};

void getReactionScoreScript(const BattleUnit *bu, int &ret)
{
	if (bu)
	{
		ret = (int)bu->getReactionScore();
	}
	ret = 0;
}
void getRecolorScript(const BattleUnit *bu, int &pixel)
{
	if (bu)
	{
		const auto& vec = bu->getRecolor();
		const int g = pixel & helper::ColorGroup;
		const int s = pixel & helper::ColorShade;
		for(auto& p : vec)
		{
			if (g == p.first)
			{
				pixel = s + p.second;
				return;
			}
		}
	}
}
void getTileShade(const BattleUnit *bu, int &shade)
{
	if (bu)
	{
		auto tile = bu->getTile();
		if (tile)
		{
			shade = tile->getShade();
			return;
		}
	}
	shade = 0;
}

void getStunMaxScript(const BattleUnit *bu, int &maxStun)
{
	if (bu)
	{
		maxStun = bu->getBaseStats()->health * 4;
		return;
	}
	maxStun = 0;
}

struct getRightHandWeaponScript
{
	static RetEnum func(BattleUnit *bu, BattleItem *&bi)
	{
		if (bu)
		{
			bi = bu->getRightHandWeapon();
		}
		else
		{
			bi = nullptr;
		}
		return RetContinue;
	}
};
struct getRightHandWeaponConstScript
{
	static RetEnum func(const BattleUnit *bu, const BattleItem *&bi)
	{
		if (bu)
		{
			bi = bu->getRightHandWeapon();
		}
		else
		{
			bi = nullptr;
		}
		return RetContinue;
	}
};
struct getLeftHandWeaponScript
{
	static RetEnum func(BattleUnit *bu, BattleItem *&bi)
	{
		if (bu)
		{
			bi = bu->getLeftHandWeapon();
		}
		else
		{
			bi = nullptr;
		}
		return RetContinue;
	}
};
struct getLeftHandWeaponConstScript
{
	static RetEnum func(const BattleUnit *bu, const BattleItem *&bi)
	{
		if (bu)
		{
			bi = bu->getLeftHandWeapon();
		}
		else
		{
			bi = nullptr;
		}
		return RetContinue;
	}
};

struct reduceByBraveryScript
{
	static RetEnum func(const BattleUnit *bu, int &ret)
	{
		if (bu)
		{
			ret = bu->reduceByBravery(ret);
		}
		return RetContinue;
	}
};

struct reduceByResistanceScript
{
	static RetEnum func(const BattleUnit *bu, int &ret, int resistType)
	{
		if (bu)
		{
			if (resistType >= 0 && resistType < DAMAGE_TYPES)
			{
				ret = bu->reduceByResistance(ret, (ItemDamageType)resistType);
			}
		}
		return RetContinue;
	}
};

void isWalkingScript(const BattleUnit *bu, int &ret)
{
	if (bu)
	{
		ret = bu->getStatus() == STATUS_WALKING;
		return;
	}
	ret = 0;
}
void isFlyingScript(const BattleUnit *bu, int &ret)
{
	if (bu)
	{
		ret = bu->getStatus() == STATUS_FLYING;
		return;
	}
	ret = 0;
}
void isCollapsingScript(const BattleUnit *bu, int &ret)
{
	if (bu)
	{
		ret = bu->getStatus() == STATUS_COLLAPSING;
		return;
	}
	ret = 0;
}
void isStandingScript(const BattleUnit *bu, int &ret)
{
	if (bu)
	{
		ret = bu->getStatus() == STATUS_STANDING;
		return;
	}
	ret = 0;
}
void isAimingScript(const BattleUnit *bu, int &ret)
{
	if (bu)
	{
		ret = bu->getStatus() == STATUS_AIMING;
		return;
	}
	ret = 0;
}

struct burnShadeScript
{
	static RetEnum func(int &curr, int burn, int shade)
	{
		Uint8 d = curr;
		Uint8 s = curr;
		helper::BurnShade::func(d, s, burn, shade);
		curr = d;
		return RetContinue;
	}
};

template<int BattleUnit::*StatCurr, UnitStats::Ptr StatMax>
void setBaseStatScript(BattleUnit *bu, int val)
{
	if (bu)
	{
		(bu->*StatCurr) = Clamp(val, 0, +(bu->getBaseStats()->*StatMax));
	}
}
template<int BattleUnit::*StatCurr, UnitStats::Ptr StatMax>
void addBaseStatScript(BattleUnit *bu, int val)
{
	if (bu)
	{
		//limit range to prevent overflow
		val = Clamp(val, -1000, 1000);
		setBaseStatScript<StatCurr, StatMax>(bu, val + (bu->*StatCurr));
	}
}

template<int BattleUnit::*StatCurr>
void setStunScript(BattleUnit *bu, int val)
{
	if (bu)
	{
		(bu->*StatCurr) = Clamp(val, 0, (bu->getBaseStats()->health) * 4);
	}
}

template<int BattleUnit::*StatCurr>
void addStunScript(BattleUnit *bu, int val)
{
	if (bu)
	{
		//limit range to prevent overflow, 4 time bigger than normal as stun can be 4 time bigger than health
		val = Clamp(val, -4000, 4000);
		setStunScript<StatCurr>(bu, val + (bu->*StatCurr));
	}
}

template<int BattleUnit::*StatCurr, int Min, int Max>
void setBaseStatRangeScript(BattleUnit *bu, int val)
{
	if (bu)
	{
		(bu->*StatCurr) = Clamp(val, Min, Max);
	}
}

template<int BattleUnit::*StatCurr, int Min, int Max>
void addBaseStatRangeScript(BattleUnit *bu, int val)
{
	if (bu)
	{
		//limit range to prevent overflow
		val = Clamp(val, -1000, 1000);
		setBaseStatRangeScript<StatCurr, Min, Max>(bu, val + (bu->*StatCurr));
	}
}

void getVisibleUnitsCountScript(BattleUnit *bu, int &ret)
{
	if (bu)
	{

		auto visibleUnits = bu->getVisibleUnits();
		ret = visibleUnits->size();
	}
}

/**
 * Get the X part of the tile coordinate of this unit.
 * @return X Position.
 */
void getPositionXScript(const BattleUnit *bu, int &ret)
{
	if (bu)
	{
		ret = bu->getPosition().x;
		return;
	}
	ret = 0;
}

/**
 * Get the Y part of the tile coordinate of this unit.
 * @return Y Position.
 */
void getPositionYScript(const BattleUnit *bu, int &ret)
{
	if (bu)
	{
		ret = bu->getPosition().y;
		return;
	}
	ret = 0;
}
/**
 * Get the Z part of the tile coordinate of this unit.
 * @return Z Position.
 */
void getPositionZScript(const BattleUnit *bu, int &ret)
{
	if (bu)
	{
		ret = bu->getPosition().z;
		return;
	}
	ret = 0;
}

void getFactionScript(const BattleUnit *bu, int &faction)
{
	if (bu)
	{
		faction = (int)bu->getFaction();
		return;
	}
	faction = 0;
}


void setSpawnUnitScript(BattleUnit *bu, const Unit* unitType)
{
	if (bu && unitType && bu->getArmor()->getSize() >= unitType->getArmor()->getSize())
	{
		bu->setSpawnUnit(unitType);
		bu->setRespawn(true);
		bu->setSpawnUnitFaction(FACTION_HOSTILE);
	}
	else if (bu)
	{
		bu->clearSpawnUnit();
	}
}

void getSpawnUnitScript(BattleUnit *bu, const Unit*& unitType)
{
	unitType = bu ? bu->getSpawnUnit() : nullptr;
}

void setSpawnUnitInstantRespawnScript(BattleUnit *bu, int respawn)
{
	if (bu && bu->getSpawnUnit())
	{
		bu->setRespawn(respawn);
	}
}

void getSpawnUnitInstantRespawnScript(BattleUnit *bu, int& respawn)
{
	respawn = bu ? bu->getRespawn() : 0;
}

void setSpawnUnitFactionScript(BattleUnit *bu, int faction)
{
	if (bu && bu->getSpawnUnit())
	{
		if (faction >= FACTION_PLAYER && faction <= FACTION_NEUTRAL)
		{
			bu->setSpawnUnitFaction((UnitFaction)faction);
		}
	}
}

void getSpawnUnitFactionScript(BattleUnit *bu, int& faction)
{
	faction = bu ? bu->getSpawnUnitFaction() : 0;
}


void getInventoryItemScript(BattleUnit* bu, BattleItem *&foundItem, const RuleItem *itemRules)
{
	foundItem = nullptr;
	if (bu)
	{
		for (auto* i : *bu->getInventory())
		{
			if (i->getRules() == itemRules)
			{
				foundItem = i;
				break;
			}
		}
	}
}

void getInventoryItemScript1(BattleUnit* bu, BattleItem *&foundItem, const RuleInventory *inv, const RuleItem *itemRules)
{
	foundItem = nullptr;
	if (bu)
	{
		for (auto* i : *bu->getInventory())
		{
			if (i->getSlot() == inv && i->getRules() == itemRules)
			{
				foundItem = i;
				break;
			}
		}
	}
}

void getInventoryItemScript2(BattleUnit* bu, BattleItem *&foundItem, const RuleInventory *inv)
{
	foundItem = nullptr;
	if (bu)
	{
		for (auto* i : *bu->getInventory())
		{
			if (i->getSlot() == inv)
			{
				foundItem = i;
				break;
			}
		}
	}
}

//TODO: move it to script bindings
template<auto Member>
void getListScript(BattleUnit* bu, BattleItem *&foundItem, int i)
{
	foundItem = nullptr;
	if (bu)
	{
		auto& ptr = (bu->*Member);
		if ((size_t)i < std::size(ptr))
		{
			foundItem = ptr[i];
		}
	}
}

//TODO: move it to script bindings
template<auto Member>
void getListSizeScript(BattleUnit* bu, int& i)
{
	i = 0;
	if (bu)
	{
		auto& ptr = (bu->*Member);
		i = (int)std::size(ptr);
	}
}

template<auto Member>
void getListSizeHackScript(BattleUnit* bu, int& i)
{
	i = 0;
	if (bu)
	{
		auto& ptr = (bu->*Member);
		//count number of elemets unitl null, and inteprted this as size of array
		i = std::distance(
			std::begin(ptr),
			std::find(std::begin(ptr), std::end(ptr), nullptr)
		);
	}
}


std::string debugDisplayScript(const BattleUnit* bu)
{
	if (bu)
	{
		std::string s;
		s += BattleUnit::ScriptName;
		s += "(type: \"";
		s += bu->getType();
		auto unit = bu->getUnitRules();
		if (unit)
		{
			s += "\" race: \"";
			s += unit->getRace();
		}
		auto soldier = bu->getGeoscapeSoldier();
		if (soldier)
		{
			s += "\" name: \"";
			s += soldier->getName();
		}
		s += "\" id: ";
		s += std::to_string(bu->getId());
		s += " faction: ";
		switch (bu->getFaction())
		{
		case FACTION_HOSTILE: s += "Hostile"; break;
		case FACTION_NEUTRAL: s += "Neutral"; break;
		case FACTION_PLAYER: s += "Player"; break;
		}
		s += " hp: ";
		s += std::to_string(bu->getHealth());
		s += "/";
		s += std::to_string(bu->getBaseStats()->health);
		s += ")";
		return s;
	}
	else
	{
		return "null";
	}
}

} // namespace

/**
 * Register BattleUnit in script parser.
 * @param parser Script parser.
 */
void BattleUnit::ScriptRegister(ScriptParserBase* parser)
{
	parser->registerPointerType<Mod>();
	parser->registerPointerType<Armor>();
	parser->registerPointerType<RuleSoldier>();
	parser->registerPointerType<BattleItem>();
	parser->registerPointerType<Soldier>();
	parser->registerPointerType<RuleSkill>();
	parser->registerPointerType<Unit>();
	parser->registerPointerType<RuleInventory>();

	Bind<BattleUnit> bu = { parser };

	bu.addField<&BattleUnit::_id>("getId");
	bu.addField<&BattleUnit::_rankInt>("getRank");
	bu.add<&getGenderScript>("getGender");
	bu.add<&getLookScript>("getLook");
	bu.add<&getLookVariantScript>("getLookVariant");
	bu.add<&getRecolorScript>("getRecolor");
	bu.add<&BattleUnit::isFloating>("isFloating");
	bu.add<&BattleUnit::isKneeled>("isKneeled");
	bu.add<&isStandingScript>("isStanding");
	bu.add<&isWalkingScript>("isWalking");
	bu.add<&isFlyingScript>("isFlying");
	bu.add<&isCollapsingScript>("isCollapsing");
	bu.add<&isAimingScript>("isAiming");
	bu.add<&getReactionScoreScript>("getReactionScore");
	bu.add<&BattleUnit::getDirection>("getDirection");
	bu.add<&BattleUnit::getTurretDirection>("getTurretDirection");
	bu.add<&BattleUnit::getWalkingPhase>("getWalkingPhase");
	bu.add<&BattleUnit::disableIndicators>("disableIndicators");


	bu.add<&setSpawnUnitScript>("setSpawnUnit", "set type of zombie will be spawn from curret unit, it will reset every thing to default (hostile & instant)");
	bu.add<&getSpawnUnitScript>("getSpawnUnit", "get type of zombie will be spawn from curret unit");
	bu.add<&setSpawnUnitInstantRespawnScript>("setSpawnUnitInstantRespawn", "set 1 to make unit instalty change to spawn zombie unit, other wise it will transform on death");
	bu.add<&getSpawnUnitInstantRespawnScript>("getSpawnUnitInstantRespawn", "get state of instant respawn");
	bu.add<&setSpawnUnitFactionScript>("setSpawnUnitFaction", "set faction of unit that will span");
	bu.add<&getSpawnUnitFactionScript>("getSpawnUnitFaction", "get faction of unit that will span");


	bu.addField<&BattleUnit::_tu>("getTimeUnits");
	bu.add<&UnitStats::getMaxStatScript<BattleUnit, &BattleUnit::_stats, &UnitStats::tu>>("getTimeUnitsMax");
	bu.add<&setBaseStatScript<&BattleUnit::_tu, &UnitStats::tu>>("setTimeUnits");
	bu.add<&addBaseStatScript<&BattleUnit::_tu, &UnitStats::tu>>("addTimeUnits");

	bu.addField<&BattleUnit::_health>("getHealth");
	bu.add<UnitStats::getMaxStatScript<BattleUnit, &BattleUnit::_stats, &UnitStats::health>>("getHealthMax");
	bu.add<&setBaseStatScript<&BattleUnit::_health, &UnitStats::health>>("setHealth");
	bu.add<&addBaseStatScript<&BattleUnit::_health, &UnitStats::health>>("addHealth");

	bu.addField<&BattleUnit::_mana>("getMana");
	bu.add<&UnitStats::getMaxStatScript<BattleUnit, &BattleUnit::_stats, &UnitStats::mana>>("getManaMax");
	bu.add<&setBaseStatScript<&BattleUnit::_mana, &UnitStats::mana>>("setMana");
	bu.add<&addBaseStatScript<&BattleUnit::_mana, &UnitStats::mana>>("addMana");

	bu.addField<&BattleUnit::_energy>("getEnergy");
	bu.add<&UnitStats::getMaxStatScript<BattleUnit, &BattleUnit::_stats, &UnitStats::stamina>>("getEnergyMax");
	bu.add<&setBaseStatScript<&BattleUnit::_energy, &UnitStats::stamina>>("setEnergy");
	bu.add<&addBaseStatScript<&BattleUnit::_energy, &UnitStats::stamina>>("addEnergy");

	bu.addField<&BattleUnit::_stunlevel>("getStun");
	bu.add<&getStunMaxScript>("getStunMax");
	bu.add<&setStunScript<&BattleUnit::_stunlevel>>("setStun");
	bu.add<&addStunScript<&BattleUnit::_stunlevel>>("addStun");

	bu.addField<&BattleUnit::_morale>("getMorale");
	bu.addFake<100>("getMoraleMax");
	bu.add<&setBaseStatRangeScript<&BattleUnit::_morale, 0, 100>>("setMorale");
	bu.add<&addBaseStatRangeScript<&BattleUnit::_morale, 0, 100>>("addMorale");


	bu.add<&setArmorValueScript>("setArmor", "first arg is side, second one is new value of armor");
	bu.add<&addArmorValueScript>("addArmor", "first arg is side, second one is value to add to armor");
	bu.add<&getArmorValueScript>("getArmor", "first arg return armor value, second arg is side");
	bu.add<&getArmorValueMaxScript>("getArmorMax", "first arg return max armor value, second arg is side");

	bu.add<&BattleUnit::getFatalWounds>("getFatalwoundsTotal", "sum for every body part");
	bu.add<&setFatalWoundScript>("setFatalwounds", "first arg is body part, second one is new value of wounds");
	bu.add<&addFatalWoundScript>("addFatalwounds", "first arg is body part, second one is value to add to wounds");
	bu.add<&getFatalWoundScript>("getFatalwounds", "first arg return wounds number, second arg is body part");
	bu.add<&getFatalWoundMaxScript>("getFatalwoundsMax", "first arg return max wounds number, second arg is body part");

	UnitStats::addGetStatsScript<&BattleUnit::_stats>(bu, "Stats.");
	UnitStats::addSetStatsWithCurrScript<&BattleUnit::_stats, &BattleUnit::_tu, &BattleUnit::_energy, &BattleUnit::_health, &BattleUnit::_mana>(bu, "Stats.");

	UnitStats::addGetStatsScript<&BattleUnit::_exp>(bu, "Exp.", true);

	bu.add<&getVisibleUnitsCountScript>("getVisibleUnitsCount");
	bu.add<&getFactionScript>("getFaction");

	bu.add<&BattleUnit::getOverKillDamage>("getOverKillDamage");
	bu.addRules<Armor, &BattleUnit::getArmor>("getRuleArmor");
	bu.addFunc<getRuleSoldierScript>("getRuleSoldier");
	bu.addFunc<getGeoscapeSoldierScript>("getGeoscapeSoldier");
	bu.addFunc<getGeoscapeSoldierConstScript>("getGeoscapeSoldier");
	bu.addFunc<reduceByBraveryScript>("reduceByBravery", "change first arg1 to `(110 - bravery) * arg1 / 100`");
	bu.addFunc<reduceByResistanceScript>("reduceByResistance", "change first arg1 to `arg1 * resist[arg2]`");

	bu.addFunc<getRightHandWeaponScript>("getRightHandWeapon");
	bu.addFunc<getRightHandWeaponConstScript>("getRightHandWeapon");
	bu.addFunc<getLeftHandWeaponScript>("getLeftHandWeapon");
	bu.addFunc<getLeftHandWeaponConstScript>("getLeftHandWeapon");
	bu.add<&getInventoryItemScript>("getInventoryItem");
	bu.add<&getInventoryItemScript1>("getInventoryItem");
	bu.add<&getInventoryItemScript2>("getInventoryItem");
	bu.add<&getListSizeScript<&BattleUnit::_inventory>>("getInventoryItem.size");
	bu.add<&getListScript<&BattleUnit::_inventory>>("getInventoryItem");
	bu.add<&getListSizeHackScript<&BattleUnit::_specWeapon>>("getSpecialItem.size");
	bu.add<&getListScript<&BattleUnit::_specWeapon>>("getSpecialItem");

	bu.add<&getPositionXScript>("getPosition.getX");
	bu.add<&getPositionYScript>("getPosition.getY");
	bu.add<&getPositionZScript>("getPosition.getZ");
	bu.add<&BattleUnit::getTurnsSinceSpotted>("getTurnsSinceSpotted");
	bu.add<&setBaseStatRangeScript<&BattleUnit::_turnsSinceSpotted, 0, 255>>("setTurnsSinceSpotted");
	bu.addField<&BattleUnit::_turnsSinceStunned>("getTurnsSinceStunned");
	bu.add<&setBaseStatRangeScript<&BattleUnit::_turnsSinceStunned, 0, 255>>("setTurnsSinceStunned");

	bu.addScriptValue<BindBase::OnlyGet, &BattleUnit::_armor, &Armor::getScriptValuesRaw>();
	bu.addScriptValue<&BattleUnit::_scriptValues>();
	bu.addDebugDisplay<&debugDisplayScript>();


	bu.add<&getTileShade>("getTileShade");


	bu.addCustomConst("BODYPART_HEAD", BODYPART_HEAD);
	bu.addCustomConst("BODYPART_TORSO", BODYPART_TORSO);
	bu.addCustomConst("BODYPART_LEFTARM", BODYPART_LEFTARM);
	bu.addCustomConst("BODYPART_RIGHTARM", BODYPART_RIGHTARM);
	bu.addCustomConst("BODYPART_LEFTLEG", BODYPART_LEFTLEG);
	bu.addCustomConst("BODYPART_RIGHTLEG", BODYPART_RIGHTLEG);

	bu.addCustomConst("UNIT_RANK_ROOKIE", 0);
	bu.addCustomConst("UNIT_RANK_SQUADDIE", 1);
	bu.addCustomConst("UNIT_RANK_SERGEANT", 2);
	bu.addCustomConst("UNIT_RANK_CAPTAIN", 3);
	bu.addCustomConst("UNIT_RANK_COLONEL", 4);
	bu.addCustomConst("UNIT_RANK_COMMANDER", 5);

	bu.addCustomConst("COLOR_X1_HAIR", 6);
	bu.addCustomConst("COLOR_X1_FACE", 9);

	bu.addCustomConst("COLOR_X1_NULL", 0);
	bu.addCustomConst("COLOR_X1_YELLOW", 1);
	bu.addCustomConst("COLOR_X1_RED", 2);
	bu.addCustomConst("COLOR_X1_GREEN0", 3);
	bu.addCustomConst("COLOR_X1_GREEN1", 4);
	bu.addCustomConst("COLOR_X1_GRAY", 5);
	bu.addCustomConst("COLOR_X1_BROWN0", 6);
	bu.addCustomConst("COLOR_X1_BLUE0", 7);
	bu.addCustomConst("COLOR_X1_BLUE1", 8);
	bu.addCustomConst("COLOR_X1_BROWN1", 9);
	bu.addCustomConst("COLOR_X1_BROWN2", 10);
	bu.addCustomConst("COLOR_X1_PURPLE0", 11);
	bu.addCustomConst("COLOR_X1_PURPLE1", 12);
	bu.addCustomConst("COLOR_X1_BLUE2", 13);
	bu.addCustomConst("COLOR_X1_SILVER", 14);
	bu.addCustomConst("COLOR_X1_SPECIAL", 15);


	bu.addCustomConst("LOOK_BLONDE", LOOK_BLONDE);
	bu.addCustomConst("LOOK_BROWNHAIR", LOOK_BROWNHAIR);
	bu.addCustomConst("LOOK_ORIENTAL", LOOK_ORIENTAL);
	bu.addCustomConst("LOOK_AFRICAN", LOOK_AFRICAN);

	bu.addCustomConst("GENDER_MALE", GENDER_MALE);
	bu.addCustomConst("GENDER_FEMALE", GENDER_FEMALE);
}

/**
 * Register BattleUnitVisibility in script parser.
 * @param parser Script parser.
 */
void BattleUnitVisibility::ScriptRegister(ScriptParserBase* parser)
{
	Bind<BattleUnitVisibility> uv = { parser };

	uv.addScriptTag();
}


namespace
{

void commonImpl(BindBase& b, Mod* mod)
{
	b.addCustomPtr<const Mod>("rules", mod);

	b.addCustomConst("blit_torso", BODYPART_TORSO);
	b.addCustomConst("blit_leftarm", BODYPART_LEFTARM);
	b.addCustomConst("blit_rightarm", BODYPART_RIGHTARM);
	b.addCustomConst("blit_legs", BODYPART_LEGS);
	b.addCustomConst("blit_collapse", BODYPART_COLLAPSING);

	b.addCustomConst("blit_large_torso_0", BODYPART_LARGE_TORSO + 0);
	b.addCustomConst("blit_large_torso_1", BODYPART_LARGE_TORSO + 1);
	b.addCustomConst("blit_large_torso_2", BODYPART_LARGE_TORSO + 2);
	b.addCustomConst("blit_large_torso_3", BODYPART_LARGE_TORSO + 3);
	b.addCustomConst("blit_large_propulsion_0", BODYPART_LARGE_PROPULSION + 0);
	b.addCustomConst("blit_large_propulsion_1", BODYPART_LARGE_PROPULSION + 1);
	b.addCustomConst("blit_large_propulsion_2", BODYPART_LARGE_PROPULSION + 2);
	b.addCustomConst("blit_large_propulsion_3", BODYPART_LARGE_PROPULSION + 3);
	b.addCustomConst("blit_large_turret", BODYPART_LARGE_TURRET);
}

void battleActionImpl(BindBase& b)
{
	b.addCustomConst("battle_action_aimshoot", BA_AIMEDSHOT);
	b.addCustomConst("battle_action_autoshoot", BA_AUTOSHOT);
	b.addCustomConst("battle_action_snapshot", BA_SNAPSHOT);
	b.addCustomConst("battle_action_walk", BA_WALK);
	b.addCustomConst("battle_action_hit", BA_HIT);
	b.addCustomConst("battle_action_throw", BA_THROW);
	b.addCustomConst("battle_action_use", BA_USE);
	b.addCustomConst("battle_action_mindcontrol", BA_MINDCONTROL);
	b.addCustomConst("battle_action_panic", BA_PANIC);
	b.addCustomConst("battle_action_cqb", BA_CQB);
}

void moveTypesImpl(BindBase& b)
{
	b.addCustomConst("move_normal", BAM_NORMAL);
	b.addCustomConst("move_run", BAM_RUN);
	b.addCustomConst("move_strafe", BAM_STRAFE);
}

void medikitBattleActionImpl(BindBase& b)
{
	b.addCustomConst("medikit_action_heal", BMA_HEAL);
	b.addCustomConst("medikit_action_stimulant", BMA_STIMULANT);
	b.addCustomConst("medikit_action_painkiller", BMA_PAINKILLER);
}

}

/**
 * Constructor of recolor script parser.
 */
ModScript::RecolorUnitParser::RecolorUnitParser(ScriptGlobal* shared, const std::string& name, Mod* mod) : ScriptParserEvents{ shared, name, "new_pixel", "old_pixel", "unit", "blit_part", "anim_frame", "shade", "burn" }
{
	BindBase b { this };

	b.addCustomFunc<burnShadeScript>("add_burn_shade");

	commonImpl(b, mod);

	b.addCustomConst("blit_item_righthand", BODYPART_ITEM_RIGHTHAND);
	b.addCustomConst("blit_item_lefthand", BODYPART_ITEM_LEFTHAND);
	b.addCustomConst("blit_item_floor", BODYPART_ITEM_FLOOR);
	b.addCustomConst("blit_item_big", BODYPART_ITEM_INVENTORY);

	setDefault("unit.getRecolor new_pixel; add_burn_shade new_pixel burn shade; return new_pixel;");
}

/**
 * Constructor of select sprite script parser.
 */
ModScript::SelectUnitParser::SelectUnitParser(ScriptGlobal* shared, const std::string& name, Mod* mod) : ScriptParserEvents{ shared, name, "sprite_index", "sprite_offset", "unit", "blit_part", "anim_frame", "shade" }
{
	BindBase b { this };

	commonImpl(b, mod);

	setDefault("add sprite_index sprite_offset; return sprite_index;");
}

/**
 * Constructor of select sound script parser.
 */
ModScript::SelectMoveSoundUnitParser::SelectMoveSoundUnitParser(ScriptGlobal* shared, const std::string& name, Mod* mod) : ScriptParserEvents{ shared, name,
	"sound_index",
	"unit", "walking_phase", "unit_sound_index", "tile_sound_index",
	"base_tile_sound_index", "base_tile_sound_offset", "base_fly_sound_index",
	"move", }
{
	BindBase b { this };

	commonImpl(b, mod);

	moveTypesImpl(b);
}

/**
 * Constructor of reaction chance script parser.
 */
ModScript::ReactionUnitParser::ReactionUnitParser(ScriptGlobal* shared, const std::string& name, Mod* mod) : ScriptParserEvents{ shared, name,
	"reaction_chance",
	"distance",

	"action_unit",
	"reaction_unit", "reaction_weapon", "reaction_battle_action",
	"weapon", "skill", "battle_action", "action_target",
	"move", "arc_to_action_unit", "battle_game" }
{
	BindBase b { this };

	b.addCustomPtr<const Mod>("rules", mod);

	battleActionImpl(b);

	moveTypesImpl(b);
}

/**
 * Constructor of visibility script parser.
 */
ModScript::VisibilityUnitParser::VisibilityUnitParser(ScriptGlobal* shared, const std::string& name, Mod* mod) : ScriptParserEvents{ shared, name, "current_visibility", "default_visibility", "visibility_mode", "observer_unit", "target_unit", "distance", "distance_max", "smoke_density", "fire_density", }
{
	BindBase b { this };

	b.addCustomPtr<const Mod>("rules", mod);
}

/**
 * Init all required data in script using object data.
 */
void BattleUnit::ScriptFill(ScriptWorkerBlit* w, BattleUnit* unit, int body_part, int anim_frame, int shade, int burn)
{
	w->clear();
	if(unit)
	{
		w->update(unit->getArmor()->getScript<ModScript::RecolorUnitSprite>(), unit, body_part, anim_frame, shade, burn);
	}
}

ModScript::DamageUnitParser::DamageUnitParser(ScriptGlobal* shared, const std::string& name, Mod* mod) : ScriptParserEvents{ shared, name,
	"to_health",
	"to_armor",
	"to_stun",
	"to_time",
	"to_energy",
	"to_morale",
	"to_wound",
	"to_transform",
	"to_mana",
	"unit", "damaging_item", "weapon_item", "attacker",
	"battle_game", "skill", "currPower", "orig_power", "part", "side", "damaging_type", "battle_action", }
{
	BindBase b { this };

	b.addCustomPtr<const Mod>("rules", mod);

	battleActionImpl(b);

	setEmptyReturn();
}

ModScript::TryPsiAttackUnitParser::TryPsiAttackUnitParser(ScriptGlobal* shared, const std::string& name, Mod* mod) : ScriptParserEvents{ shared, name,
	"psi_attack_success",

	"item",
	"attacker",
	"victim",
	"skill",
	"attack_strength",
	"defense_strength",
	"battle_action",
	"battle_game",
}
{
	BindBase b { this };

	b.addCustomPtr<const Mod>("rules", mod);

	battleActionImpl(b);
}

ModScript::TryMeleeAttackUnitParser::TryMeleeAttackUnitParser(ScriptGlobal* shared, const std::string& name, Mod* mod) : ScriptParserEvents{ shared, name,
	"melee_attack_success",

	"item",
	"attacker",
	"victim",
	"skill",
	"attack_strength",
	"defense_strength",
	"battle_action",
	"battle_game",
}
{
	BindBase b { this };

	b.addCustomPtr<const Mod>("rules", mod);

	battleActionImpl(b);
}

ModScript::HitUnitParser::HitUnitParser(ScriptGlobal* shared, const std::string& name, Mod* mod) : ScriptParserEvents{ shared, name,
	"power",
	"part",
	"side",
	"unit", "damaging_item", "weapon_item", "attacker",
	"battle_game", "skill", "orig_power", "damaging_type", "battle_action" }
{
	BindBase b { this };

	b.addCustomPtr<const Mod>("rules", mod);

	battleActionImpl(b);
}

ModScript::SkillUseUnitParser::SkillUseUnitParser(ScriptGlobal* shared, const std::string& name, Mod* mod) : ScriptParserEvents { shared, name,
	"continue_action",
	"spend_tu",
	"actor",
	"item",
	"battle_game",
	"skill",
	"battle_action",
	"have_tu"
}
{
	BindBase b { this };

	b.addCustomPtr<const Mod>("rules", mod);

	battleActionImpl(b);

	setEmptyReturn();
}

ModScript::HealUnitParser::HealUnitParser(ScriptGlobal* shared, const std::string& name, Mod* mod) : ScriptParserEvents{ shared, name,
	"medikit_action_type",
	"body_part",
	"wound_recovery",
	"health_recovery",
	"energy_recovery",
	"stun_recovery",
	"mana_recovery",
	"morale_recovery",
	"painkiller_recovery",
	"actor",
	"item",
	"battle_game",
	"target", "battle_action"}
{
	BindBase b { this };

	b.addCustomPtr<const Mod>("rules", mod);

	battleActionImpl(b);

	medikitBattleActionImpl(b);

	setEmptyReturn();
}

ModScript::CreateUnitParser::CreateUnitParser(ScriptGlobal* shared, const std::string& name, Mod* mod) : ScriptParserEvents{ shared, name, "unit", "battle_game", "turn", }
{
	BindBase b { this };

	b.addCustomPtr<const Mod>("rules", mod);

	battleActionImpl(b);
}

ModScript::NewTurnUnitParser::NewTurnUnitParser(ScriptGlobal* shared, const std::string& name, Mod* mod) : ScriptParserEvents{ shared, name, "unit", "battle_game", "turn", "side", }
{
	BindBase b { this };

	b.addCustomPtr<const Mod>("rules", mod);
}

ModScript::ReturnFromMissionUnitParser::ReturnFromMissionUnitParser(ScriptGlobal* shared, const std::string& name, Mod* mod) : ScriptParserEvents{ shared, name,
	"recovery_time",
	"mana_loss",
	"health_loss",
	"final_mana_loss",
	"final_health_loss",
	"unit", "battle_game", "soldier", "statChange", "statPrevious" }
{
	BindBase b { this };

	b.addCustomPtr<const Mod>("rules", mod);

	setEmptyReturn();
}

ModScript::AwardExperienceParser::AwardExperienceParser(ScriptGlobal* shared, const std::string& name, Mod* mod) : ScriptParserEvents{ shared, name,
	"experience_multipler",
	"experience_type",
	"attacker", "unit", "weapon", "battle_action", }
{
	BindBase b { this };

	b.addCustomPtr<const Mod>("rules", mod);

	battleActionImpl(b);
}


} //namespace OpenXcom
=======
void BattleUnit::freePatrolTarget()
{
	if (_currentAIState)
	{
		_currentAIState->freePatrolTarget();
	}
}
}
>>>>>>> 6ad621da
<|MERGE_RESOLUTION|>--- conflicted
+++ resolved
@@ -4973,7 +4973,14 @@
 	return _capturable;
 }
 
-<<<<<<< HEAD
+void BattleUnit::freePatrolTarget()
+{
+	if (_currentAIState)
+	{
+		_currentAIState->freePatrolTarget();
+	}
+}
+
 /**
  * Marks this unit as summoned by an item or not.
  * @param summonedPlayerUnit summoned?
@@ -6166,14 +6173,4 @@
 }
 
 
-} //namespace OpenXcom
-=======
-void BattleUnit::freePatrolTarget()
-{
-	if (_currentAIState)
-	{
-		_currentAIState->freePatrolTarget();
-	}
-}
-}
->>>>>>> 6ad621da
+} //namespace OpenXcom