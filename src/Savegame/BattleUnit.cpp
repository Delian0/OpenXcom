--- conflicted
+++ resolved
@@ -62,11 +62,7 @@
 	_expBravery(0), _expReactions(0), _expFiring(0), _expThrowing(0), _expPsiSkill(0), _expPsiStrength(0), _expMelee(0),
 	_motionPoints(0), _scannedTurn(-1), _kills(0), _hitByFire(false), _hitByAnything(false), _alreadyExploded(false), _fireMaxHit(0), _smokeMaxHit(0), _moraleRestored(0), _coverReserve(0), _charging(0), _turnsSinceSpotted(255), _turnsLeftSpottedForSnipers(0),
 	_statistics(), _murdererId(0), _mindControllerID(0), _fatalShotSide(SIDE_FRONT), _fatalShotBodyPart(BODYPART_HEAD), _armor(0),
-<<<<<<< HEAD
 	_geoscapeSoldier(soldier), _unitRules(0), _rankInt(0), _turretType(-1), _hidingForTurn(false), _floorAbove(false), _respawn(false), _capturable(true), _alreadyRespawned(false), _isLeeroyJenkins(false), _summonedPlayerUnit(false)
-=======
-	_geoscapeSoldier(soldier), _unitRules(0), _rankInt(0), _turretType(-1), _hidingForTurn(false), _floorAbove(false), _respawn(false), _capturable(true)
->>>>>>> 110ec46c
 {
 	_name = soldier->getName(true);
 	_id = soldier->getId();
@@ -266,10 +262,7 @@
 	_value = unit->getValue();
 	_faceDirection = -1;
 	_capturable = unit->getCapturable();
-<<<<<<< HEAD
 	_isLeeroyJenkins = unit->isLeeroyJenkins();
-=======
->>>>>>> 110ec46c
 
 	_movementType = _armor->getMovementType();
 	if (_movementType == MT_FLOAT)
@@ -1186,11 +1179,7 @@
  * @param type The type of damage being inflicted.
  * @return damage done after adjustment
  */
-<<<<<<< HEAD
-int BattleUnit::damage(Position relative, int power, const RuleDamageType *type, SavedBattleGame *save, BattleActionAttack attack, UnitSide sideOverride, UnitBodyPart bodypartOverride)
-=======
-int BattleUnit::damage(Position relative, int damage, const RuleDamageType *type, SavedBattleGame *save, BattleActionAttack attack)
->>>>>>> 110ec46c
+int BattleUnit::damage(Position relative, int damage, const RuleDamageType *type, SavedBattleGame *save, BattleActionAttack attack, UnitSide sideOverride, UnitBodyPart bodypartOverride)
 {
 	UnitSide side = SIDE_FRONT;
 	UnitBodyPart bodypart = BODYPART_TORSO;
@@ -1382,8 +1371,6 @@
 		}
 
 		setValueMax(_currentArmor[side], - std::get<toArmor>(args.data), 0, _maxArmor[side]);
-<<<<<<< HEAD
-=======
 
 
 		// check if this unit turns others into zombies
@@ -1395,7 +1382,6 @@
 			setRespawn(true);
 			setSpawnUnit(specialDamegeTransform->getZombieUnit());
 		}
->>>>>>> 110ec46c
 
 		setFatalShotInfo(side, bodypart);
 		return std::get<toHealth>(args.data);
@@ -2924,15 +2910,10 @@
 
 		recovery = arg.getFirst();
 	}
-<<<<<<< HEAD
 	if (!_armor->getInstantWoundRecovery())
 	{
-		s->setWoundRecovery(RNG::generate((healthLoss*0.5),(healthLoss*1.5)));
-	}
-=======
-
-	s->setWoundRecovery(recovery);
->>>>>>> 110ec46c
+		s->setWoundRecovery(recovery);
+	}
 
 	if (_expBravery && stats->bravery < caps.bravery)
 	{
@@ -2982,7 +2963,7 @@
 
 	statsDiff += *stats; // add new stat
 
-	if (s->getWoundRecovery() > 0)
+	if (s->getWoundRecoveryInt() > 0)
 	{
 		s->setCraft(nullptr);
 	}
@@ -4234,7 +4215,6 @@
 	return _capturable;
 }
 
-<<<<<<< HEAD
 /**
  * Marks this unit as summoned by an item or not.
  * @param summonedPlayerUnit summoned?
@@ -4252,12 +4232,10 @@
 {
 	return _summonedPlayerUnit;
 }
-=======
 
 ////////////////////////////////////////////////////////////
 //					Script binding
 ////////////////////////////////////////////////////////////
->>>>>>> 110ec46c
 
 namespace
 {
@@ -4416,14 +4394,7 @@
 		maxStun = bu->getBaseStats()->health * 4;
 		return;
 	}
-<<<<<<< HEAD
-	else
-	{
-		maxStun = 0;
-	}
-=======
 	maxStun = 0;
->>>>>>> 110ec46c
 }
 
 struct getRightHandWeaponScript
@@ -4578,15 +4549,6 @@
 	if (bu)
 	{
 		(bu->*StatCurr) = Clamp(val, 0, (bu->getBaseStats()->*StatMax));
-	}
-}
-
-template<int BattleUnit::*StatCurr>
-void setStunScript(BattleUnit *bu, int val)
-{
-	if (bu)
-	{
-		(bu->*StatCurr) = Clamp(val, 0, (bu->getBaseStats()->health) * 4);
 	}
 }
 
@@ -4903,15 +4865,6 @@
 }
 
 ModScript::DamageUnitParser::DamageUnitParser(ScriptGlobal* shared, const std::string& name, Mod* mod) : ScriptParserEvents{ shared, name,
-<<<<<<< HEAD
-		"to_health",
-		"to_armor",
-		"to_stun",
-		"to_time",
-		"to_energy",
-		"to_morale",
-		"to_wound",
-=======
 	"to_health",
 	"to_armor",
 	"to_stun",
@@ -4920,7 +4873,6 @@
 	"to_morale",
 	"to_wound",
 	"to_transform",
->>>>>>> 110ec46c
 	"unit", "damaging_item", "weapon_item", "attacker",
 	"battle_game", "currPower", "orig_power", "part", "side", "damaging_type", "battle_action", }
 {
