--- conflicted
+++ resolved
@@ -1125,11 +1125,7 @@
  * @param type The type of damage being inflicted.
  * @return damage done after adjustment
  */
-<<<<<<< HEAD
-int BattleUnit::damage(Position relative, int power, const RuleDamageType *type, SavedBattleGame *save, BattleItem *item, UnitSide sideOverride, UnitBodyPart bodypartOverride)
-=======
-int BattleUnit::damage(Position relative, int power, const RuleDamageType *type, SavedBattleGame *save, BattleActionAttack attack)
->>>>>>> 5f252156
+int BattleUnit::damage(Position relative, int power, const RuleDamageType *type, SavedBattleGame *save, BattleActionAttack attack, UnitSide sideOverride, UnitBodyPart bodypartOverride)
 {
 	UnitSide side = SIDE_FRONT;
 	UnitBodyPart bodypart = BODYPART_TORSO;
@@ -1231,7 +1227,6 @@
 		{
 			side = {};
 		}
-<<<<<<< HEAD
 	}
 
 	// side and bodypart overrides (used by environmental conditions only)
@@ -1242,8 +1237,6 @@
 	if (bodypartOverride != BODYPART_MAX)
 	{
 		bodypart = bodypartOverride;
-=======
->>>>>>> 5f252156
 	}
 
 	{
@@ -4517,13 +4510,13 @@
 }
 
 ModScript::DamageUnitParser::DamageUnitParser(ScriptGlobal* shared, const std::string& name, Mod* mod) : ScriptParserEvents{ shared, name,
-	"to_health",
-	"to_armor",
-	"to_stun",
-	"to_time",
-	"to_energy",
-	"to_morale",
-	"to_wound",
+		"to_health",
+		"to_armor",
+		"to_stun",
+		"to_time",
+		"to_energy",
+		"to_morale",
+		"to_wound",
 	"unit", "damaging_item", "weapon_item", "attacker",
 	"battle_game", "currPower", "orig_power", "part", "side", "damaging_type", }
 {
