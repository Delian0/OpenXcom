<<<<<<< HEAD
/*
 * Copyright 2010-2016 OpenXcom Developers.
 *
 * This file is part of OpenXcom.
 *
 * OpenXcom is free software: you can redistribute it and/or modify
 * it under the terms of the GNU General Public License as published by
 * the Free Software Foundation, either version 3 of the License, or
 * (at your option) any later version.
 *
 * OpenXcom is distributed in the hope that it will be useful,
 * but WITHOUT ANY WARRANTY; without even the implied warranty of
 * MERCHANTABILITY or FITNESS FOR A PARTICULAR PURPOSE.  See the
 * GNU General Public License for more details.
 *
 * You should have received a copy of the GNU General Public License
 * along with OpenXcom.  If not, see <http://www.gnu.org/licenses/>.
 */
#define _USE_MATH_DEFINES
#include "BattleUnit.h"
#include "BattleItem.h"
#include <cmath>
#include <sstream>
#include "../Engine/Surface.h"
#include "../Engine/Script.h"
#include "../Engine/ScriptBind.h"
#include "../Engine/Language.h"
#include "../Engine/Options.h"
#include "../Engine/RNG.h"
#include "../Battlescape/Pathfinding.h"
#include "../Battlescape/BattlescapeGame.h"
#include "../Battlescape/BattleAIState.h"
#include "../Mod/Mod.h"
#include "../Mod/Armor.h"
#include "../Mod/Unit.h"
#include "../Mod/RuleInventory.h"
#include "../Mod/RuleSoldier.h"
#include "../Mod/Mod.h"
#include "Soldier.h"
#include "Tile.h"
#include "SavedGame.h"
#include "SavedBattleGame.h"
#include "../Engine/ShaderDraw.h"
#include "../Engine/ShaderMove.h"
#include "../Engine/Options.h"
#include "BattleUnitStatistics.h"

namespace OpenXcom
{

/**
 * Initializes a BattleUnit from a Soldier
 * @param soldier Pointer to the Soldier.
 * @param depth the depth of the battlefield (used to determine movement type in case of MT_FLOAT).
 */
BattleUnit::BattleUnit(Soldier *soldier, int depth, int maxViewDistance) :
	_faction(FACTION_PLAYER), _originalFaction(FACTION_PLAYER), _killedBy(FACTION_PLAYER), _id(0), _pos(Position()),
	_tile(0), _lastPos(Position()), _direction(0), _toDirection(0), _directionTurret(0), _toDirectionTurret(0),
	_verticalDirection(0), _status(STATUS_STANDING), _walkPhase(0), _fallPhase(0), _kneeled(false), _floating(false),
	_dontReselect(false), _fire(0), _currentAIState(0), _visible(false),
	_expBravery(0), _expReactions(0), _expFiring(0), _expThrowing(0), _expPsiSkill(0), _expPsiStrength(0), _expMelee(0),
	_motionPoints(0), _kills(0), _hitByFire(false), _fireMaxHit(0), _smokeMaxHit(0), _moraleRestored(0), _coverReserve(0), _charging(0), _turnsSinceSpotted(255),
	_statistics(), _murdererId(0), _fatalShotSide(SIDE_FRONT), _fatalShotBodyPart(BODYPART_HEAD),
	_armor(0), _geoscapeSoldier(soldier), _unitRules(0), _rankInt(0), _turretType(-1), _hidingForTurn(false), _floorAbove(false), _respawn(false), _mindControllerID(0)
{
	_name = soldier->getName(true);
	_id = soldier->getId();
	_type = "SOLDIER";
	_rank = soldier->getRankString();
	_stats = *soldier->getCurrentStats();
	_standHeight = soldier->getRules()->getStandHeight();
	_kneelHeight = soldier->getRules()->getKneelHeight();
	_floatHeight = soldier->getRules()->getFloatHeight();
	_deathSound = std::vector<int>(); // this one is hardcoded
	_aggroSound = -1;
	_moveSound = -1;  // this one is hardcoded
	_intelligence = 2;
	_aggression = 1;
	_specab = SPECAB_NONE;
	_armor = soldier->getArmor();
	_movementType = _armor->getMovementType();
	if (_movementType == MT_FLOAT)
	{
		if (depth > 0)
		{
			_movementType = MT_FLY;
		}
		else
		{
			_movementType = MT_WALK;
		}
	}
	else if (_movementType == MT_SINK)
	{
		if (depth == 0)
		{
			_movementType = MT_FLY;
		}
		else
		{
			_movementType = MT_WALK;
		}
	}
	_stats += *_armor->getStats();	// armors may modify effective stats
	_maxViewDistanceAtDarkSq = _armor->getVisibilityAtDark() ? _armor->getVisibilityAtDark() : 9;
	_maxViewDistanceAtDarkSq *= _maxViewDistanceAtDarkSq;
	_maxViewDistanceAtDaySq = _armor->getVisibilityAtDay() ? _armor->getVisibilityAtDay() : maxViewDistance;
	_maxViewDistanceAtDaySq *= _maxViewDistanceAtDaySq;
	_loftempsSet = _armor->getLoftempsSet();
	_gender = soldier->getGender();
	_faceDirection = -1;
	_breathFrame = 0;
	_floorAbove = false;
	_breathing = false;

	int rankbonus = 0;

	switch (soldier->getRank())
	{
	case RANK_SERGEANT:  rankbonus =  1; break;
	case RANK_CAPTAIN:   rankbonus =  3; break;
	case RANK_COLONEL:   rankbonus =  6; break;
	case RANK_COMMANDER: rankbonus = 10; break;
	default:             rankbonus =  0; break;
	}

	_value = 20 + soldier->getMissions() + rankbonus;

	_tu = _stats.tu;
	_energy = _stats.stamina;
	_health = _stats.health;
	_morale = 100;
	_stunlevel = 0;
	_maxArmor[SIDE_FRONT] = _armor->getFrontArmor();
	_maxArmor[SIDE_LEFT] = _armor->getSideArmor();
	_maxArmor[SIDE_RIGHT] = _armor->getSideArmor();
	_maxArmor[SIDE_REAR] = _armor->getRearArmor();
	_maxArmor[SIDE_UNDER] = _armor->getUnderArmor();
	_currentArmor[SIDE_FRONT] = _maxArmor[SIDE_FRONT];
	_currentArmor[SIDE_LEFT] = _maxArmor[SIDE_LEFT];
	_currentArmor[SIDE_RIGHT] = _maxArmor[SIDE_RIGHT];
	_currentArmor[SIDE_REAR] = _maxArmor[SIDE_REAR];
	_currentArmor[SIDE_UNDER] = _maxArmor[SIDE_UNDER];
	for (int i = 0; i < BODYPART_MAX; ++i)
		_fatalWounds[i] = 0;
	for (int i = 0; i < SPEC_WEAPON_MAX; ++i)
		_specWeapon[i] = 0;

	_activeHand = "STR_RIGHT_HAND";

	lastCover = Position(-1, -1, -1);

	_statistics = new BattleUnitStatistics();

	deriveRank();

	int look = soldier->getGender() + 2 * soldier->getLook() + 8 * soldier->getLookVariant();
	setRecolor(look, look, _rankInt);
}

/**
 * Initializes a BattleUnit from a Unit (non-player) object.
 * @param unit Pointer to Unit object.
 * @param faction Which faction the units belongs to.
 * @param id Unique unit ID.
 * @param armor Pointer to unit Armor.
 * @param diff difficulty level (for stat adjustment).
 * @param depth the depth of the battlefield (used to determine movement type in case of MT_FLOAT).
 */
BattleUnit::BattleUnit(Unit *unit, UnitFaction faction, int id, Armor *armor, StatAdjustment *adjustment, int depth, int maxViewDistance) :
	_faction(faction), _originalFaction(faction), _killedBy(faction), _id(id), _pos(Position()),
	_tile(0), _lastPos(Position()), _direction(0), _toDirection(0), _directionTurret(0),
	_toDirectionTurret(0), _verticalDirection(0), _status(STATUS_STANDING), _walkPhase(0),
	_fallPhase(0), _kneeled(false), _floating(false), _dontReselect(false), _fire(0), _currentAIState(0),
	_visible(false), _expBravery(0), _expReactions(0), _expFiring(0),
	_expThrowing(0), _expPsiSkill(0), _expPsiStrength(0), _expMelee(0), _motionPoints(0), _kills(0), _hitByFire(false), _fireMaxHit(0), _smokeMaxHit(0),
	_moraleRestored(0), _coverReserve(0), _charging(0), _turnsSinceSpotted(255),
	_statistics(), _murdererId(0), _fatalShotSide(SIDE_FRONT), _fatalShotBodyPart(BODYPART_HEAD),
	_armor(armor), _geoscapeSoldier(0),  _unitRules(unit), _rankInt(0),
	_turretType(-1), _hidingForTurn(false), _floorAbove(false), _respawn(false), _mindControllerID(0)
{
	_type = unit->getType();
	_rank = unit->getRank();
	_race = unit->getRace();
	_stats = *unit->getStats();
	_standHeight = unit->getStandHeight();
	_kneelHeight = unit->getKneelHeight();
	_floatHeight = unit->getFloatHeight();
	_loftempsSet = _armor->getLoftempsSet();
	_deathSound = unit->getDeathSounds();
	_aggroSound = unit->getAggroSound();
	_moveSound = unit->getMoveSound();
	_intelligence = unit->getIntelligence();
	_aggression = unit->getAggression();
	_specab = (SpecialAbility) unit->getSpecialAbility();
	_spawnUnit = unit->getSpawnUnit();
	_value = unit->getValue();
	_faceDirection = -1;

	_movementType = _armor->getMovementType();
	if (_movementType == MT_FLOAT)
	{
		if (depth > 0)
		{
			_movementType = MT_FLY;
		}
		else
		{
			_movementType = MT_WALK;
		}
	}
	else if (_movementType == MT_SINK)
	{
		if (depth == 0)
		{
			_movementType = MT_FLY;
		}
		else
		{
			_movementType = MT_WALK;
		}
	}

	_stats += *_armor->getStats();	// armors may modify effective stats
	_maxViewDistanceAtDarkSq = _armor->getVisibilityAtDark() ? _armor->getVisibilityAtDark() : faction==FACTION_HOSTILE ? maxViewDistance : 9;
	_maxViewDistanceAtDarkSq *= _maxViewDistanceAtDarkSq;
	_maxViewDistanceAtDaySq = _armor->getVisibilityAtDay() ? _armor->getVisibilityAtDay() : maxViewDistance;
	_maxViewDistanceAtDaySq *= _maxViewDistanceAtDaySq;

	_breathFrame = -1; // most aliens don't breathe per-se, that's exclusive to humanoids
	if (armor->getDrawingRoutine() == 14)
	{
		_breathFrame = 0;
	}
	_floorAbove = false;
	_breathing = false;

	_maxArmor[SIDE_FRONT] = _armor->getFrontArmor();
	_maxArmor[SIDE_LEFT] = _armor->getSideArmor();
	_maxArmor[SIDE_RIGHT] = _armor->getSideArmor();
	_maxArmor[SIDE_REAR] = _armor->getRearArmor();
	_maxArmor[SIDE_UNDER] = _armor->getUnderArmor();

	if (faction == FACTION_HOSTILE)
	{
		adjustStats(*adjustment);
	}

	_tu = _stats.tu;
	_energy = _stats.stamina;
	_health = _stats.health;
	_morale = 100;
	_stunlevel = 0;
	_currentArmor[SIDE_FRONT] = _maxArmor[SIDE_FRONT];
	_currentArmor[SIDE_LEFT] = _maxArmor[SIDE_LEFT];
	_currentArmor[SIDE_RIGHT] = _maxArmor[SIDE_RIGHT];
	_currentArmor[SIDE_REAR] = _maxArmor[SIDE_REAR];
	_currentArmor[SIDE_UNDER] = _maxArmor[SIDE_UNDER];
	for (int i = 0; i < BODYPART_MAX; ++i)
		_fatalWounds[i] = 0;
	for (int i = 0; i < SPEC_WEAPON_MAX; ++i)
		_specWeapon[i] = 0;

	_activeHand = "STR_RIGHT_HAND";
	_gender = GENDER_MALE;

	lastCover = Position(-1, -1, -1);

	_statistics = new BattleUnitStatistics();

	int generalRank = 0;
	if (faction == FACTION_HOSTILE)
	{
		const int max = 7;
		const char* rankList[max] =
		{
			"STR_LIVE_SOLDIER",
			"STR_LIVE_ENGINEER",
			"STR_LIVE_MEDIC",
			"STR_LIVE_NAVIGATOR",
			"STR_LIVE_LEADER",
			"STR_LIVE_COMMANDER",
			"STR_LIVE_TERRORIST",
		};
		for (int i = 0; i < max; ++i)
		{
			if (_rank.compare(rankList[i]) == 0)
			{
				generalRank = i;
				break;
			}
		}
	}
	else if (faction == FACTION_NEUTRAL)
	{
		generalRank = RNG::seedless(0, 7);
	}

	setRecolor(RNG::seedless(0, 127), RNG::seedless(0, 127), generalRank);
}


/**
 *
 */
BattleUnit::~BattleUnit()
{
	if (!getGeoscapeSoldier())
	{
		for (std::vector<BattleUnitKills*>::const_iterator i = _statistics->kills.begin(); i != _statistics->kills.end(); ++i)
		{
			delete *i;
		}
	}
	delete _statistics;
	delete _currentAIState;
}

/**
 * Loads the unit from a YAML file.
 * @param node YAML node.
 */
void BattleUnit::load(const YAML::Node &node)
{
	_id = node["id"].as<int>(_id);
	_faction = (UnitFaction)node["faction"].as<int>(_faction);
	_status = (UnitStatus)node["status"].as<int>(_status);
	_pos = node["position"].as<Position>(_pos);
	_direction = _toDirection = node["direction"].as<int>(_direction);
	_directionTurret = _toDirectionTurret = node["directionTurret"].as<int>(_directionTurret);
	_tu = node["tu"].as<int>(_tu);
	_health = node["health"].as<int>(_health);
	_stunlevel = node["stunlevel"].as<int>(_stunlevel);
	_energy = node["energy"].as<int>(_energy);
	_morale = node["morale"].as<int>(_morale);
	_kneeled = node["kneeled"].as<bool>(_kneeled);
	_floating = node["floating"].as<bool>(_floating);
	for (int i=0; i < SIDE_MAX; i++)
		_currentArmor[i] = node["armor"][i].as<int>(_currentArmor[i]);
	for (int i=0; i < BODYPART_MAX; i++)
		_fatalWounds[i] = node["fatalWounds"][i].as<int>(_fatalWounds[i]);
	_fire = node["fire"].as<int>(_fire);
	_expBravery = node["expBravery"].as<int>(_expBravery);
	_expReactions = node["expReactions"].as<int>(_expReactions);
	_expFiring = node["expFiring"].as<int>(_expFiring);
	_expThrowing = node["expThrowing"].as<int>(_expThrowing);
	_expPsiSkill = node["expPsiSkill"].as<int>(_expPsiSkill);
	_expMelee = node["expMelee"].as<int>(_expMelee);
	_turretType = node["turretType"].as<int>(_turretType);
	_visible = node["visible"].as<bool>(_visible);
	_turnsSinceSpotted = node["turnsSinceSpotted"].as<int>(_turnsSinceSpotted);
	_killedBy = (UnitFaction)node["killedBy"].as<int>(_killedBy);
	_moraleRestored = node["moraleRestored"].as<int>(_moraleRestored);
	_rankInt = node["rankInt"].as<int>(_rankInt);
	_kills = node["kills"].as<int>(_kills);
	_dontReselect = node["dontReselect"].as<bool>(_dontReselect);
	_charging = 0;
	_spawnUnit = node["spawnUnit"].as<std::string>(_spawnUnit);
	_motionPoints = node["motionPoints"].as<int>(0);
	_respawn = node["respawn"].as<bool>(_respawn);
	_activeHand = node["activeHand"].as<std::string>(_activeHand);
	if (node["tempUnitStatistics"])
	{
	_statistics->load(node["tempUnitStatistics"]);
	}
	_murdererId = node["murdererId"].as<int>(_murdererId);
	_fatalShotSide = (UnitSide)node["fatalShotSide"].as<int>(_fatalShotSide);
	_fatalShotBodyPart = (UnitBodyPart)node["fatalShotBodyPart"].as<int>(_fatalShotBodyPart);
	_murdererWeapon = node["murdererWeapon"].as<std::string>(_murdererWeapon);
	_murdererWeaponAmmo = node["murdererWeaponAmmo"].as<std::string>(_murdererWeaponAmmo);

	if (const YAML::Node& p = node["recolor"])
	{
		_recolor.clear();
		for (size_t i = 0; i < p.size(); ++i)
		{
			_recolor.push_back(std::make_pair(p[i][0].as<int>(), p[i][1].as<int>()));
		}
	}
	_mindControllerID = node["mincControllerID"].as<int>(_mindControllerID);
}

/**
 * Saves the soldier to a YAML file.
 * @return YAML node.
 */
YAML::Node BattleUnit::save() const
{
	YAML::Node node;

	node["id"] = _id;
	node["genUnitType"] = _type;
	node["genUnitArmor"] = _armor->getType();
	node["faction"] = (int)_faction;
	node["status"] = (int)_status;
	node["position"] = _pos;
	node["direction"] = _direction;
	node["directionTurret"] = _directionTurret;
	node["tu"] = _tu;
	node["health"] = _health;
	node["stunlevel"] = _stunlevel;
	node["energy"] = _energy;
	node["morale"] = _morale;
	node["kneeled"] = _kneeled;
	node["floating"] = _floating;
	for (int i=0; i < SIDE_MAX; i++) node["armor"].push_back(_currentArmor[i]);
	for (int i=0; i < BODYPART_MAX; i++) node["fatalWounds"].push_back(_fatalWounds[i]);
	node["fire"] = _fire;
	node["expBravery"] = _expBravery;
	node["expReactions"] = _expReactions;
	node["expFiring"] = _expFiring;
	node["expThrowing"] = _expThrowing;
	node["expPsiSkill"] = _expPsiSkill;
	node["expMelee"] = _expMelee;
	node["turretType"] = _turretType;
	node["visible"] = _visible;
	node["turnsSinceSpotted"] = _turnsSinceSpotted;
	node["rankInt"] = _rankInt;
	node["moraleRestored"] = _moraleRestored;
	if (getCurrentAIState())
	{
		node["AI"] = getCurrentAIState()->save();
	}
	node["killedBy"] = (int)_killedBy;
	if (_originalFaction != _faction)
		node["originalFaction"] = (int)_originalFaction;
	if (_kills)
		node["kills"] = _kills;
	if (_faction == FACTION_PLAYER && _dontReselect)
		node["dontReselect"] = _dontReselect;
	if (!_spawnUnit.empty())
		node["spawnUnit"] = _spawnUnit;
	node["motionPoints"] = _motionPoints;
	node["respawn"] = _respawn;
	node["activeHand"] = _activeHand;
	node["tempUnitStatistics"] = _statistics->save();
	node["murdererId"] = _murdererId;
	node["fatalShotSide"] = (int)_fatalShotSide;
	node["fatalShotBodyPart"] = (int)_fatalShotBodyPart;
	node["murdererWeapon"] = _murdererWeapon;
	node["murdererWeaponAmmo"] = _murdererWeaponAmmo;

	for (size_t i = 0; i < _recolor.size(); ++i)
	{
		YAML::Node p;
		p.push_back((int)_recolor[i].first);
		p.push_back((int)_recolor[i].second);
		node["recolor"].push_back(p);
	}
	node["mindControllerID"] = _mindControllerID;

	return node;
}

/**
 * Prepare vector values for recolor.
 * @param basicLook select index for hair and face color.
 * @param utileLook select index for utile color.
 * @param rankLook select index for rank color.
 */
void BattleUnit::setRecolor(int basicLook, int utileLook, int rankLook)
{
	const int colorsMax = 4;
	std::pair<int, int> colors[colorsMax] =
	{
		std::make_pair(_armor->getFaceColorGroup(), _armor->getFaceColor(basicLook)),
		std::make_pair(_armor->getHairColorGroup(), _armor->getHairColor(basicLook)),
		std::make_pair(_armor->getUtileColorGroup(), _armor->getUtileColor(utileLook)),
		std::make_pair(_armor->getRankColorGroup(), _armor->getRankColor(rankLook)),
	};

	for (int i = 0; i < colorsMax; ++i)
	{
		if (colors[i].first > 0 && colors[i].second > 0)
		{
			_recolor.push_back(std::make_pair(colors[i].first << 4, colors[i].second));
		}
	}
}

/**
 * Returns the BattleUnit's unique ID.
 * @return Unique ID.
 */
int BattleUnit::getId() const
{
	return _id;
}

/**
 * Changes the BattleUnit's position.
 * @param pos position
 * @param updateLastPos refresh last stored position
 */
void BattleUnit::setPosition(const Position& pos, bool updateLastPos)
{
	if (updateLastPos) { _lastPos = _pos; }
	_pos = pos;
}

/**
 * Gets the BattleUnit's position.
 * @return position
 */
const Position& BattleUnit::getPosition() const
{
	return _pos;
}

/**
 * Gets the BattleUnit's position.
 * @return position
 */
const Position& BattleUnit::getLastPosition() const
{
	return _lastPos;
}

/**
 * Gets position of unit center in vexels.
 * @return position in vexels
 */
Position BattleUnit::getPositionVexels() const
{
	Position center = _pos.toVexel();
	center += Position(8, 8, 0) * _armor->getSize();
	return center;
}

/**
 * Gets the BattleUnit's destination.
 * @return destination
 */
const Position& BattleUnit::getDestination() const
{
	return _destination;
}

/**
 * Changes the BattleUnit's (horizontal) direction.
 * Only used for initial unit placement.
 * @param direction new horizontal direction
 */
void BattleUnit::setDirection(int direction)
{
	_direction = direction;
	_toDirection = direction;
	_directionTurret = direction;
}

/**
 * Changes the BattleUnit's (horizontal) face direction.
 * Only used for strafing moves.
 * @param direction new face direction
 */
void BattleUnit::setFaceDirection(int direction)
{
	_faceDirection = direction;
}

/**
 * Gets the BattleUnit's (horizontal) direction.
 * @return horizontal direction
 */
int BattleUnit::getDirection() const
{
	return _direction;
}

/**
 * Gets the BattleUnit's (horizontal) face direction.
 * Used only during strafing moves.
 * @return face direction
 */
int BattleUnit::getFaceDirection() const
{
	return _faceDirection;
}

/**
 * Gets the BattleUnit's turret direction.
 * @return direction
 */
int BattleUnit::getTurretDirection() const
{
	return _directionTurret;
}

/**
 * Gets the BattleUnit's turret To direction.
 * @return toDirectionTurret
 */
int BattleUnit::getTurretToDirection() const
{
	return _toDirectionTurret;
}

/**
 * Gets the BattleUnit's vertical direction. This is when going up or down.
 * @return direction
 */
int BattleUnit::getVerticalDirection() const
{
	return _verticalDirection;
}

/**
 * Gets the unit's status.
 * @return the unit's status
 */
UnitStatus BattleUnit::getStatus() const
{
	return _status;
}

/**
 * Initialises variables to start walking.
 * @param direction Which way to walk.
 * @param destination The position we should end up on.
 * @param tileBelowMe Which tile is currently below the unit.
 * @param cache Update cache?
 */
void BattleUnit::startWalking(int direction, const Position &destination, Tile *tileBelowMe, bool cache)
{
	if (direction >= Pathfinding::DIR_UP)
	{
		_verticalDirection = direction;
		_status = STATUS_FLYING;
	}
	else
	{
		_direction = direction;
		_status = STATUS_WALKING;
	}
	bool floorFound = false;
	if (!_tile->hasNoFloor(tileBelowMe))
	{
		floorFound = true;
	}
	if (!floorFound || direction >= Pathfinding::DIR_UP)
	{
		_status = STATUS_FLYING;
		_floating = true;
	}
	else
	{
		_floating = false;
	}

	_walkPhase = 0;
	_destination = destination;
	_lastPos = _pos;
	_kneeled = false;
	if (_breathFrame >= 0)
	{
		_breathing = false;
		_breathFrame = 0;
	}
}

/**
 * This will increment the walking phase.
 * @param tileBelowMe Pointer to tile currently below the unit.
 * @param cache Refresh the unit cache.
 */
void BattleUnit::keepWalking(Tile *tileBelowMe, bool cache)
{
	int middle, end;
	if (_verticalDirection)
	{
		middle = 4;
		end = 8;
	}
	else
	{
		// diagonal walking takes double the steps
		middle = 4 + 4 * (_direction % 2);
		end = 8 + 8 * (_direction % 2);
		if (_armor->getSize() > 1)
		{
			if (_direction < 1 || _direction > 5)
				middle = end;
			else if (_direction == 5)
				middle = 12;
			else if (_direction == 1)
				middle = 5;
			else
				middle = 1;
		}
	}
	if (!cache)
	{
		_pos = _destination;
		end = 2;
	}

	_walkPhase++;

	if (_walkPhase == middle)
	{
		// we assume we reached our destination tile
		// this is actually a drawing hack, so soldiers are not overlapped by floortiles
		_pos = _destination;
	}

	if (_walkPhase >= end)
	{
		if (_floating && !_tile->hasNoFloor(tileBelowMe))
		{
			_floating = false;
		}
		// we officially reached our destination tile
		_status = STATUS_STANDING;
		_walkPhase = 0;
		_verticalDirection = 0;
		if (_faceDirection >= 0) {
			// Finish strafing move facing the correct way.
			_direction = _faceDirection;
			_faceDirection = -1;
		}

		// motion points calculation for the motion scanner blips
		if (_armor->getSize() > 1)
		{
			_motionPoints += 30;
		}
		else
		{
			// sectoids actually have less motion points
			// but instead of create yet another variable,
			// I used the height of the unit instead (logical)
			if (getStandHeight() > 16)
				_motionPoints += 4;
			else
				_motionPoints += 3;
		}
	}
}

/**
 * Gets the walking phase for animation and sound.
 * @return phase will always go from 0-7
 */
int BattleUnit::getWalkingPhase() const
{
	return _walkPhase % 8;
}

/**
 * Gets the walking phase for diagonal walking.
 * @return phase this will be 0 or 8
 */
int BattleUnit::getDiagonalWalkingPhase() const
{
	return (_walkPhase / 8) * 8;
}

/**
 * Look at a point.
 * @param point Position to look at.
 * @param turret True to turn the turret, false to turn the unit.
 */
void BattleUnit::lookAt(const Position &point, bool turret)
{
	int dir = directionTo (point);

	if (turret)
	{
		_toDirectionTurret = dir;
		if (_toDirectionTurret != _directionTurret)
		{
			_status = STATUS_TURNING;
		}
	}
	else
	{
		_toDirection = dir;
		if (_toDirection != _direction
			&& _toDirection < 8
			&& _toDirection > -1)
		{
			_status = STATUS_TURNING;
		}
	}
}

/**
 * Look at a direction.
 * @param direction Direction to look at.
 * @param force True to reset the direction, false to animate to it.
 */
void BattleUnit::lookAt(int direction, bool force)
{
	if (!force)
	{
		if (direction < 0 || direction >= 8) return;
		_toDirection = direction;
		if (_toDirection != _direction)
		{
			_status = STATUS_TURNING;
		}
	}
	else
	{
		_toDirection = direction;
		_direction = direction;
	}
}

/**
 * Advances the turning towards the target direction.
 * @param turret True to turn the turret, false to turn the unit.
 */
void BattleUnit::turn(bool turret)
{
	int a = 0;

	if (turret)
	{
		if (_directionTurret == _toDirectionTurret)
		{
			abortTurn();
			return;
		}
		a = _toDirectionTurret - _directionTurret;
	}
	else
	{
		if (_direction == _toDirection)
		{
			abortTurn();
			return;
		}
		a = _toDirection - _direction;
	}

	if (a != 0) {
		if (a > 0) {
			if (a <= 4) {
				if (!turret) {
					if (_turretType > -1)
						_directionTurret++;
					_direction++;
				} else _directionTurret++;
			} else {
				if (!turret) {
					if (_turretType > -1)
						_directionTurret--;
					_direction--;
				} else _directionTurret--;
			}
		} else {
			if (a > -4) {
				if (!turret) {
					if (_turretType > -1)
						_directionTurret--;
					_direction--;
				} else _directionTurret--;
			} else {
				if (!turret) {
					if (_turretType > -1)
						_directionTurret++;
					_direction++;
				} else _directionTurret++;
			}
		}
		if (_direction < 0) _direction = 7;
		if (_direction > 7) _direction = 0;
		if (_directionTurret < 0) _directionTurret = 7;
		if (_directionTurret > 7) _directionTurret = 0;
	}

	if (turret)
	{
		 if (_toDirectionTurret == _directionTurret)
		 {
			// we officially reached our destination
			_status = STATUS_STANDING;
		 }
	}
	else if (_toDirection == _direction || _status == STATUS_UNCONSCIOUS)
	{
		// we officially reached our destination
		_status = STATUS_STANDING;
	}
}

/**
 * Stops the turning towards the target direction.
 */
void BattleUnit::abortTurn()
{
	_status = STATUS_STANDING;
}


/**
 * Gets the soldier's gender.
 */
SoldierGender BattleUnit::getGender() const
{
	return _gender;
}

/**
 * Returns the unit's faction.
 * @return Faction. (player, hostile or neutral)
 */
UnitFaction BattleUnit::getFaction() const
{
	return _faction;
}

/**
 * Gets values used for recoloring sprites.
 * @param i what value choose.
 * @return Pairs of value, where first is color group to replace and second is new color group with shade.
 */
const std::vector<std::pair<Uint8, Uint8> > &BattleUnit::getRecolor() const
{
	return _recolor;
}

/**
 * Kneel down.
 * @param kneeled to kneel or to stand up
 */
void BattleUnit::kneel(bool kneeled)
{
	_kneeled = kneeled;
}

/**
 * Is kneeled down?
 * @return true/false
 */
bool BattleUnit::isKneeled() const
{
	return _kneeled;
}

/**
 * Is floating? A unit is floating when there is no ground under him/her.
 * @return true/false
 */
bool BattleUnit::isFloating() const
{
	return _floating;
}

/**
 * Aim. (shows the right hand sprite and weapon holding)
 * @param aiming true/false
 */
void BattleUnit::aim(bool aiming)
{
	if (aiming)
		_status = STATUS_AIMING;
	else
		_status = STATUS_STANDING;
}

/**
 * Returns the direction from this unit to a given point.
 * @param point given position.
 * @return direction.
 */
int BattleUnit::directionTo(const Position &point) const
{
	double ox = point.x - _pos.x;
	double oy = point.y - _pos.y;
	double angle = atan2(ox, -oy);
	// divide the pie in 4 angles each at 1/8th before each quarter
	double pie[4] = {(M_PI_4 * 4.0) - M_PI_4 / 2.0, (M_PI_4 * 3.0) - M_PI_4 / 2.0, (M_PI_4 * 2.0) - M_PI_4 / 2.0, (M_PI_4 * 1.0) - M_PI_4 / 2.0};
	int dir = 0;

	if (angle > pie[0] || angle < -pie[0])
	{
		dir = 4;
	}
	else if (angle > pie[1])
	{
		dir = 3;
	}
	else if (angle > pie[2])
	{
		dir = 2;
	}
	else if (angle > pie[3])
	{
		dir = 1;
	}
	else if (angle < -pie[1])
	{
		dir = 5;
	}
	else if (angle < -pie[2])
	{
		dir = 6;
	}
	else if (angle < -pie[3])
	{
		dir = 7;
	}
	else if (angle < pie[0])
	{
		dir = 0;
	}
	return dir;
}

/**
 * Returns the soldier's amount of time units.
 * @return Time units.
 */
int BattleUnit::getTimeUnits() const
{
	return _tu;
}

/**
 * Returns the soldier's amount of energy.
 * @return Energy.
 */
int BattleUnit::getEnergy() const
{
	return _energy;
}

/**
 * Returns the soldier's amount of health.
 * @return Health.
 */
int BattleUnit::getHealth() const
{
	return _health;
}

/**
 * Returns the soldier's amount of morale.
 * @return Morale.
 */
int BattleUnit::getMorale() const
{
	return _morale;
}

/**
 * Get overkill damage to unit.
 * @return Damage over normal health.
 */
int BattleUnit::getOverKillDamage() const
{
	return std::max(-_health - (int)(_stats.health * _armor->getOverKill()), 0);
}

/**
 * Helper function for setting value with max bound.
 * @param value
 * @param max
 * @param diff
 */
static inline void setValueMax(int& value, int diff, int min, int max)
{
	value += diff;
	if (value < min)
		value = min;
	else if (value > max)
		value = max;
}

/**
 * Do an amount of damage.
 * @param relative The relative position of which part of armor and/or bodypart is hit.
 * @param power The amount of damage to inflict.
 * @param type The type of damage being inflicted.
 * @return damage done after adjustment
 */
int BattleUnit::damage(const Position &relative, int power, const RuleDamageType *type)
{
	UnitSide side = SIDE_FRONT;
	UnitBodyPart bodypart = BODYPART_TORSO;

	if (power <= 0 || _health <= 0)
	{
		return 0;
	}

	power = (int)floor(power * _armor->getDamageModifier(type->ResistType));

	if (!type->IgnoreDirection)
	{
		if (relative == Position(0, 0, 0))
		{
			side = SIDE_UNDER;
		}
		else
		{
			int relativeDirection;
			const int abs_x = abs(relative.x);
			const int abs_y = abs(relative.y);
			if (abs_y > abs_x * 2)
				relativeDirection = 8 + 4 * (relative.y > 0);
			else if (abs_x > abs_y * 2)
				relativeDirection = 10 + 4 * (relative.x < 0);
			else
			{
				if (relative.x < 0)
				{
					if (relative.y > 0)
						relativeDirection = 13;
					else
						relativeDirection = 15;
				}
				else
				{
					if (relative.y > 0)
						relativeDirection = 11;
					else
						relativeDirection = 9;
				}
			}

			switch((relativeDirection - _direction) % 8)
			{
			case 0:	side = SIDE_FRONT; 										break;
			case 1:	side = RNG::generate(0,2) < 2 ? SIDE_FRONT:SIDE_RIGHT; 	break;
			case 2:	side = SIDE_RIGHT; 										break;
			case 3:	side = RNG::generate(0,2) < 2 ? SIDE_REAR:SIDE_RIGHT; 	break;
			case 4:	side = SIDE_REAR; 										break;
			case 5:	side = RNG::generate(0,2) < 2 ? SIDE_REAR:SIDE_LEFT; 	break;
			case 6:	side = SIDE_LEFT; 										break;
			case 7:	side = RNG::generate(0,2) < 2 ? SIDE_FRONT:SIDE_LEFT; 	break;
			}
			if (relative.z > getHeight())
			{
				bodypart = BODYPART_HEAD;
			}
			else if (relative.z > 4)
			{
				switch(side)
				{
				case SIDE_LEFT:		bodypart = BODYPART_LEFTARM; break;
				case SIDE_RIGHT:	bodypart = BODYPART_RIGHTARM; break;
				default:			bodypart = BODYPART_TORSO;
				}
			}
			else
			{
				switch(side)
				{
				case SIDE_LEFT: 	bodypart = BODYPART_LEFTLEG; 	break;
				case SIDE_RIGHT:	bodypart = BODYPART_RIGHTLEG; 	break;
				default:
					bodypart = (UnitBodyPart) RNG::generate(BODYPART_RIGHTLEG,BODYPART_LEFTLEG);
				}
			}
		}
	}

	int toHealth = 0;
	int toArmorPre = type->getArmorPreDamage(power);

	if (type->ArmorEffectiveness > 0.0f)
	{
		power -= getArmor(side) * type->ArmorEffectiveness;
	}

	setValueMax(_currentArmor[side], - toArmorPre, 0, _armor->getArmor(side));

	if (power > 0)
	{
		// stun level change
		if (!_armor->getPainImmune() || type->IgnorePainImmunity)
		{
			setValueMax(_stunlevel, type->getStunDamage(power), 0, 4 * _stats.health);
		}

		// morale change
		moraleChange(-(110 - _stats.bravery) * type->getMoraleDamage(power) / 100);

		// time units change
		setValueMax(_tu, - type->getTimeDamage(power), 0, _stats.tu);

		// health change
		int overKillMinimum = type->IgnoreOverKill ? 0 : -4 * _stats.health;
		toHealth = type->getHealthDamage(power);
		setValueMax(_health, - toHealth, overKillMinimum, _stats.health);

		// energy change
		setValueMax(_energy, - type->getEnergyDamage(power), 0, _stats.stamina);

		// fatal wounds change
		if (isWoundable())
		{
			const int wound = type->getWoundDamage(power);
			_fatalWounds[bodypart] += wound;
			moraleChange(-wound);
		}

		// armor value change
		setValueMax(_currentArmor[side], - type->getArmorDamage(power), 0, _armor->getArmor(side));
	}

	setFatalShotInfo(side, bodypart);
	return toHealth;
}

/**
 * Do an amount of stun recovery.
 * @param power
 */
void BattleUnit::healStun(int power)
{
	_stunlevel -= power;
	if (_stunlevel < 0) _stunlevel = 0;
}

int BattleUnit::getStunlevel() const
{
	return _stunlevel;
}

/**
 * Raises a unit's stun level sufficiently so that the unit is ready to become unconscious.
 * Used when another unit falls on top of this unit.
 * Zombified units first convert to their spawn unit.
 * @param battle Pointer to the battlescape game.
 */
void BattleUnit::knockOut(BattlescapeGame *battle)
{
	if (!_spawnUnit.empty())
	{
		setRespawn(false);
		BattleUnit *newUnit = battle->convertUnit(this);
		newUnit->knockOut(battle);
	}
	else
	{
		_stunlevel = _health;
	}
}

/**
 * Initialises the falling sequence. Occurs after death or stunned.
 */
void BattleUnit::startFalling()
{
	_status = STATUS_COLLAPSING;
	_fallPhase = 0;
}

/**
 * Advances the phase of falling sequence.
 */
void BattleUnit::keepFalling()
{
	_fallPhase++;
	if (_fallPhase == _armor->getDeathFrames())
	{
		_fallPhase--;
		if (_health <= 0)
		{
			_status = STATUS_DEAD;
		}
		else
			_status = STATUS_UNCONSCIOUS;
	}
}


/**
 * Returns the phase of the falling sequence.
 * @return phase
 */
int BattleUnit::getFallingPhase() const
{
	return _fallPhase;
}

/**
 * Returns whether the soldier is out of combat, dead or unconscious.
 * A soldier that is out, cannot perform any actions, cannot be selected, but it's still a unit.
 * @return flag if out or not.
 */
bool BattleUnit::isOut() const
{
	return _status == STATUS_DEAD || _status == STATUS_UNCONSCIOUS || _status == STATUS_IGNORE_ME;
}

/**
 * Get the number of time units a certain action takes.
 * @param actionType
 * @param item
 * @return TUs
 */
RuleItemUseCost BattleUnit::getActionTUs(BattleActionType actionType, const BattleItem *item) const
{
	if (item == 0)
	{
		return 0;
	}
	return getActionTUs(actionType, item->getRules());
}

RuleItemUseCost BattleUnit::getActionTUs(BattleActionType actionType, const RuleItem *item) const
{
	RuleItemUseCost cost;
	if (item != 0)
	{
		RuleItemUseCost flat = item->getFlatUse();
		switch (actionType)
		{
			case BA_PRIME:
				flat = item->getFlatPrime();
				cost = item->getCostPrime();
				break;
			case BA_THROW:
				flat = item->getFlatThrow();
				cost = item->getCostThrow();
				break;
			case BA_AUTOSHOT:
				cost = item->getCostAuto();
				break;
			case BA_SNAPSHOT:
				cost = item->getCostSnap();
				break;
			case BA_HIT:
				flat = item->getFlatMelee();
				cost = item->getCostMelee();
				break;
			case BA_LAUNCH:
			case BA_AIMEDSHOT:
				cost = item->getCostAimed();
				break;
			case BA_USE:
				cost = item->getCostUse();
				break;
			case BA_MINDCONTROL:
				cost = item->getCostMind();
				break;
			case BA_PANIC:
				cost = item->getCostPanic();
				break;
			default:
				break;
		}

		// if it's a percentage, apply it to unit TUs
		if (!flat.Time && cost.Time)
		{
			cost.Time = std::max(1, (int)floor(getBaseStats()->tu * cost.Time / 100.0f));
		}
		// if it's a percentage, apply it to unit Energy
		if (!flat.Energy && cost.Energy)
		{
			cost.Energy = std::max(1, (int)floor(getBaseStats()->stamina * cost.Energy / 100.0f));
		}
		// if it's a percentage, apply it to unit Morale
		if (!flat.Morale && cost.Morale)
		{
			cost.Morale = std::max(1, (int)floor((110 - getBaseStats()->bravery) * cost.Morale / 100.0f));
		}
		// if it's a percentage, apply it to unit Health
		if (!flat.Health && cost.Health)
		{
			cost.Health = std::max(1, (int)floor(getBaseStats()->health * cost.Health / 100.0f));
		}
		// if it's a percentage, apply it to unit Health
		if (!flat.Stun && cost.Stun)
		{
			cost.Stun = std::max(1, (int)floor(getBaseStats()->health * cost.Stun / 100.0f));
		}
	}
	return cost;
}

/**
 * Spend time units if it can. Return false if it can't.
 * @param tu
 * @return flag if it could spend the time units or not.
 */
bool BattleUnit::spendTimeUnits(int tu)
{
	if (tu <= _tu)
	{
		_tu -= tu;
		return true;
	}
	else
	{
		return false;
	}
}

/**
 * Spend energy  if it can. Return false if it can't.
 * @param energy
 * @return flag if it could spend the time units or not.
 */
bool BattleUnit::spendEnergy(int energy)
{
	if (energy <= _energy)
	{
		_energy -= energy;
		return true;
	}
	else
	{
		return false;
	}
}

/**
 * Spend resources cost without checking.
 * @param cost
 */
void BattleUnit::spendCost(const RuleItemUseCost& cost)
{
	_tu -= cost.Time;
	_energy -= cost.Energy;
	_morale -= cost.Morale;
	_health -= cost.Health;
	_stunlevel += cost.Stun;
}

/**
 * Set a specific number of timeunits.
 * @param tu
 */
void BattleUnit::setTimeUnits(int tu)
{
	_tu = tu;
}

/**
 * Add this unit to the list of visible units. Returns true if this is a new one.
 * @param unit
 * @return
 */
bool BattleUnit::addToVisibleUnits(BattleUnit *unit)
{
	bool add = true;
	for (std::vector<BattleUnit*>::iterator i = _unitsSpottedThisTurn.begin(); i != _unitsSpottedThisTurn.end();++i)
	{
		if ((BattleUnit*)(*i) == unit)
		{
			add = false;
			break;
		}
	}
	if (add)
	{
		_unitsSpottedThisTurn.push_back(unit);
	}
	for (std::vector<BattleUnit*>::iterator i = _visibleUnits.begin(); i != _visibleUnits.end(); ++i)
	{
		if ((BattleUnit*)(*i) == unit)
		{
			return false;
		}
	}
	_visibleUnits.push_back(unit);
	return true;
}

/**
* Removes the given unit from the list of visible units.
* @param unit The unit to add to our visibility cache.
* @return true if unit found and removed
*/
bool BattleUnit::removeFromVisibleUnits(BattleUnit *unit)
{
	if (!_visibleUnits.size()) {
		return false;
	}
	std::vector<BattleUnit*>::iterator i = std::find(_visibleUnits.begin(), _visibleUnits.end(), unit);
	if (i == _visibleUnits.end())
	{
		return false;
	}
	//Slow to remove stuff from vector as it shuffles all the following items. Swap in rearmost element before removal.
	(*i) = *(_visibleUnits.end() - 1);
	_visibleUnits.pop_back();
	return true;
}

/**
* Checks if the given unit is on the list of visible units.
* @param unit The unit to check whether we have in our visibility cache.
* @return true if on the visible list or of the same faction
*/
bool BattleUnit::hasVisibleUnit(BattleUnit *unit)
{
	if (getFaction() == unit->getFaction())
	{
		//Units of same faction are always visible, but not stored in the visible unit list
		return true;
	}
	return std::find(_visibleUnits.begin(), _visibleUnits.end(), unit) != _visibleUnits.end();
}

/**
 * Get the pointer to the vector of visible units.
 * @return pointer to vector.
 */
std::vector<BattleUnit*> *BattleUnit::getVisibleUnits()
{
	return &_visibleUnits;
}

/**
 * Clear visible units.
 */
void BattleUnit::clearVisibleUnits()
{
	_visibleUnits.clear();
}

/**
 * Add this unit to the list of visible tiles.
 * @param tile that we're now able to see.
 * @return true if a new tile.
 */
bool BattleUnit::addToVisibleTiles(Tile *tile)
{
	//Only add once, otherwise we're going to mess up the visibility value and make trouble for the AI (if sneaky).
	if (_visibleTilesLookup.insert(tile).second)
	{
		tile->setVisible(1);
		_visibleTiles.push_back(tile);
		return true;
	}
	return false;
}

bool BattleUnit::hasVisibleTile(Tile *tile) const
{
	return _visibleTilesLookup.find(tile) != _visibleTilesLookup.end(); //find?
}

/**
 * Get the pointer to the vector of visible tiles.
 * @return pointer to vector.
 */
const std::vector<Tile*> *BattleUnit::getVisibleTiles()
{
	return &_visibleTiles;
}

/**
 * Clears visible tiles. Also reduces the associated visibility counter used by the AI.
 */
void BattleUnit::clearVisibleTiles()
{
	for (std::vector<Tile*>::iterator j = _visibleTiles.begin(); j != _visibleTiles.end(); ++j)
	{
		(*j)->setVisible(-1);
	}
	_visibleTilesLookup.clear();
	_visibleTiles.clear();
}

/**
 * Get accuracy of different types of psi attack.
 * @param actionType Psi attack type.
 * @param item Psi-Amp.
 * @return Attack bonus.
 */
int BattleUnit::getPsiAccuracy(BattleActionType actionType, BattleItem *item)
{
	int psiAcc = 0;
	if (actionType == BA_MINDCONTROL)
	{
		psiAcc = item->getRules()->getAccuracyMind();
	}
	else if (actionType == BA_PANIC)
	{
		psiAcc = item->getRules()->getAccuracyPanic();
	}
	else if (actionType == BA_USE)
	{
		psiAcc = item->getRules()->getAccuracyUse();
	}

	psiAcc += item->getRules()->getAccuracyMultiplier(this);

	return psiAcc;
}

/**
 * Calculate firing accuracy.
 * Formula = accuracyStat * weaponAccuracy * kneelingbonus(1.15) * one-handPenalty(0.8) * woundsPenalty(% health) * critWoundsPenalty (-10%/wound)
 * @param actionType
 * @param item
 * @return firing Accuracy
 */
int BattleUnit::getFiringAccuracy(BattleActionType actionType, BattleItem *item, Mod *mod)
{
	const int modifier = getAccuracyModifier(item);
	int result = 0;
	bool kneeled = _kneeled;
	if (actionType == BA_SNAPSHOT)
	{
		result = item->getRules()->getAccuracyMultiplier(this) * item->getRules()->getAccuracySnap() / 100;
	}
	else if (actionType == BA_AIMEDSHOT || actionType == BA_LAUNCH)
	{
		result = item->getRules()->getAccuracyMultiplier(this) * item->getRules()->getAccuracyAimed() / 100;
	}
	else if (actionType == BA_AUTOSHOT)
	{
		result = item->getRules()->getAccuracyMultiplier(this) * item->getRules()->getAccuracyAuto() / 100;
	}
	else if (actionType == BA_HIT)
	{
		kneeled = false;
		result = item->getRules()->getMeleeMultiplier(this) * item->getRules()->getAccuracyMelee() / 100;
	}
	else if (actionType == BA_THROW)
	{
		kneeled = false;
		result = item->getRules()->getThrowMultiplier(this) * item->getRules()->getAccuracyThrow() / 100;
	}

	if (kneeled)
	{
		result = result * item->getRules()->getKneelBonus(mod) / 100;
	}

	if (item->getRules()->isTwoHanded())
	{
		// two handed weapon, means one hand should be empty
		if (getRightHandWeapon() != 0 && getLeftHandWeapon() != 0)
		{
			result = result * item->getRules()->getOneHandedPenalty(mod) / 100;
		}
	}

	return result * modifier / 100;
}

/**
 * To calculate firing accuracy. Takes health and fatal wounds into account.
 * Formula = accuracyStat * woundsPenalty(% health) * critWoundsPenalty (-10%/wound)
 * @param item the item we are shooting right now.
 * @return modifier
 */
int BattleUnit::getAccuracyModifier(BattleItem *item)
{
	int wounds = _fatalWounds[BODYPART_HEAD];

	if (item)
	{
		if (item->getRules()->isTwoHanded())
		{
			wounds += _fatalWounds[BODYPART_RIGHTARM] + _fatalWounds[BODYPART_LEFTARM];
		}
		else
		{
			if (getRightHandWeapon() == item)
			{
				wounds += _fatalWounds[BODYPART_RIGHTARM];
			}
			else
			{
				wounds += _fatalWounds[BODYPART_LEFTARM];
			}
		}
	}
	return std::max(10, 25 * _health / getBaseStats()->health + 75 + -10 * wounds);
}

/**
 * Set the armor value of a certain armor side.
 * @param armor Amount of armor.
 * @param side The side of the armor.
 */
void BattleUnit::setArmor(int armor, UnitSide side)
{
	if (armor < 0)
	{
		armor = 0;
	}
	_currentArmor[side] = armor;
}

/**
 * Get the armor value of a certain armor side.
 * @param side The side of the armor.
 * @return Amount of armor.
 */
int BattleUnit::getArmor(UnitSide side) const
{
	return _currentArmor[side];
}

/**
 * Get the max armor value of a certain armor side.
 * @param side The side of the armor.
 * @return Amount of armor.
 */
int BattleUnit::getMaxArmor(UnitSide side) const
{
	return _maxArmor[side];
}

/**
 * Get total amount of fatal wounds this unit has.
 * @return Number of fatal wounds.
 */
int BattleUnit::getFatalWounds() const
{
	int sum = 0;
	for (int i = 0; i < BODYPART_MAX; ++i)
		sum += _fatalWounds[i];
	return sum;
}


/**
 * Little formula to calculate reaction score.
 * @return Reaction score.
 */
double BattleUnit::getReactionScore() const
{
	//(Reactions Stat) x (Current Time Units / Max TUs)
	double score = ((double)getBaseStats()->reactions * (double)getTimeUnits()) / (double)getBaseStats()->tu;
	return score;
}

/**
 * Helper function preparing Time Units recovery at beginning of turn.
 * @param tu New time units for this turn.
 */
void BattleUnit::prepareTimeUnits(int tu)
{
	float encumbrance = (float)getBaseStats()->strength / (float)getCarriedWeight();
	if (encumbrance < 1)
	{
	  tu = int(encumbrance * tu);
	}
	// Each fatal wound to the left or right leg reduces the soldier's TUs by 10%.
	tu -= (tu * (_fatalWounds[BODYPART_LEFTLEG]+_fatalWounds[BODYPART_RIGHTLEG] * 10))/100;
	setTimeUnits(tu);
}

/**
 * Helper function preparing Energy recovery at beginning of turn.
 * @param energy Energy grain this turn.
 */
void BattleUnit::prepareEnergy(int energy)
{
	if (!isOut())
	{
		// Each fatal wound to the body reduces the soldier's energy recovery by 10%.
		energy -= (_energy * (_fatalWounds[BODYPART_TORSO] * 10))/100;
		_energy += energy;
		if (_energy > getBaseStats()->stamina)
			_energy = getBaseStats()->stamina;
		else if (_energy < 0)
			_energy = 0;
	}
}

/**
 * Helper function preparing Health recovery at beginning of turn.
 * @param health Health grain this turn.
 */
void BattleUnit::prepareHealth(int health)
{
	// suffer from fatal wounds
	health -= getFatalWounds();

	// suffer from fire
	if (!_hitByFire && _fire > 0)
	{
		health -= _armor->getDamageModifier(DT_IN) * RNG::generate(Mod::FIRE_DAMAGE_RANGE[0], Mod::FIRE_DAMAGE_RANGE[1]);
		_fire--;
	}

	setValueMax(_health, health, -4 * _stats.health, _stats.health);

	// if unit is dead, AI state should be gone
	if (_health <= 0 && _currentAIState)
	{
		_currentAIState->exit();
		delete _currentAIState;
		_currentAIState = 0;
	}
}

/**
 * Helper function preparing Stun recovery at beginning of turn.
 * @param stun Stun damage reduction this turn.
 */
void BattleUnit::prepareStun(int stun)
{
	if (_armor->getSize() == 1 || !isOut())
	{
		healStun(stun);
	}
}

/**
 * Helper function preparing Morale recovery at beginning of turn.
 * @param morale Morale grain this turn.
 */
void BattleUnit::prepareMorale(int morale)
{
	if (!isOut())
	{
		moraleChange(morale);
		int chance = 100 - (2 * getMorale());
		if (RNG::generate(1,100) <= chance)
		{
			int type = RNG::generate(0,100);
			_status = (type<=33?STATUS_BERSERK:STATUS_PANICKING); // 33% chance of berserk, panic can mean freeze or flee, but that is determined later
		}
		else
		{
			// successfully avoided panic
			// increase bravery experience counter
			if (chance > 1)
				addBraveryExp();
		}
	}
}
/**
 * Prepare for a new turn.
 */
void BattleUnit::prepareNewTurn(bool fullProcess)
{
	if (_status == STATUS_IGNORE_ME)
	{
		return;
	}

	_unitsSpottedThisTurn.clear();

	_hitByFire = false;
	_dontReselect = false;
	_motionPoints = 0;

	// don't give it back its TUs or anything this round
	// because it's no longer a unit of the team getting TUs back
	if (_faction != _originalFaction)
	{
		_faction = _originalFaction;
		return;
	}

	// transition between stages, don't do damage or panic
	if (!fullProcess)
	{
		return;
	}

	// snapshot of current stats
	int TURecovery = _armor->getTimeRecovery(this);
	int ENRecovery = _armor->getEnergyRecovery(this);
	int HPRecovery = _armor->getHealthRecovery(this);
	int MRRecovery = _armor->getMoraleRecovery(this);
	int STRecovery = _armor->getStunRegeneration(this);

	// update stats
	prepareTimeUnits(TURecovery);
	prepareEnergy(ENRecovery);
	prepareHealth(HPRecovery);
	prepareStun(STRecovery);
	prepareMorale(MRRecovery);
}


/**
 * Morale change with bounds check.
 * @param change can be positive or negative
 */
void BattleUnit::moraleChange(int change)
{
	if (!isFearable()) return;

	_morale += change;
	if (_morale > 100)
		_morale = 100;
	if (_morale < 0)
		_morale = 0;
}

/**
 * Mark this unit as not reselectable.
 */
void BattleUnit::dontReselect()
{
	_dontReselect = true;
}

/**
 * Mark this unit as reselectable.
 */
void BattleUnit::allowReselect()
{
	_dontReselect = false;
}


/**
 * Check whether reselecting this unit is allowed.
 * @return bool
 */
bool BattleUnit::reselectAllowed() const
{
	return !_dontReselect;
}

/**
 * Set the amount of turns this unit is on fire. 0 = no fire.
 * @param fire : amount of turns this tile is on fire.
 */
void BattleUnit::setFire(int fire)
{
	if (_specab != SPECAB_BURNFLOOR && _specab != SPECAB_BURN_AND_EXPLODE)
		_fire = fire;
}

/**
 * Get the amount of turns this unit is on fire. 0 = no fire.
 * @return fire : amount of turns this tile is on fire.
 */
int BattleUnit::getFire() const
{
	return _fire;
}

/**
 * Get the pointer to the vector of inventory items.
 * @return pointer to vector.
 */
std::vector<BattleItem*> *BattleUnit::getInventory()
{
	return &_inventory;
}

/**
 * Let AI do their thing.
 * @param action AI action.
 */
void BattleUnit::think(BattleAction *action)
{
	checkAmmo();
	_currentAIState->think(action);
}

/**
 * Changes the current AI state.
 * @param aiState Pointer to AI state.
 */
void BattleUnit::setAIState(BattleAIState *aiState)
{
	if (_currentAIState)
	{
		_currentAIState->exit();
		delete _currentAIState;
	}
	_currentAIState = aiState;
	_currentAIState->enter();
}

/**
 * Returns the current AI state.
 * @return Pointer to AI state.
 */
BattleAIState *BattleUnit::getCurrentAIState() const
{
	return _currentAIState;
}

/**
 * Set whether this unit is visible.
 * @param flag
 */
void BattleUnit::setVisible(bool flag)
{
	_visible = flag;
}


/**
 * Get whether this unit is visible.
 * @return flag
 */
bool BattleUnit::getVisible() const
{
	if (getFaction() == FACTION_PLAYER)
	{
		return true;
	}
	else
	{
		return _visible;
	}
}

/**
 * Sets the unit's tile it's standing on
 * @param tile Pointer to tile.
 * @param tileBelow Pointer to tile below.
 */
void BattleUnit::setTile(Tile *tile, Tile *tileBelow)
{
	_tile = tile;
	if (!_tile)
	{
		_floating = false;
		return;
	}
	// unit could have changed from flying to walking or vice versa
	if (_status == STATUS_WALKING && _tile->hasNoFloor(tileBelow) && _movementType == MT_FLY)
	{
		_status = STATUS_FLYING;
		_floating = true;
	}
	else if (_status == STATUS_FLYING && !_tile->hasNoFloor(tileBelow) && _verticalDirection == 0)
	{
		_status = STATUS_WALKING;
		_floating = false;
	}
	else if (_status == STATUS_UNCONSCIOUS)
	{
		_floating = _movementType == MT_FLY && _tile->hasNoFloor(tileBelow);
	}
}

/**
 * Gets the unit's tile.
 * @return Tile
 */
Tile *BattleUnit::getTile() const
{
	return _tile;
}

/**
 * Checks if there's an inventory item in
 * the specified inventory position.
 * @param slot Inventory slot.
 * @param x X position in slot.
 * @param y Y position in slot.
 * @return Item in the slot, or NULL if none.
 */
BattleItem *BattleUnit::getItem(RuleInventory *slot, int x, int y) const
{
	// Soldier items
	if (slot->getType() != INV_GROUND)
	{
		for (std::vector<BattleItem*>::const_iterator i = _inventory.begin(); i != _inventory.end(); ++i)
		{
			if ((*i)->getSlot() == slot && (*i)->occupiesSlot(x, y))
			{
				return *i;
			}
		}
	}
	// Ground items
	else if (_tile != 0)
	{
		for (std::vector<BattleItem*>::const_iterator i = _tile->getInventory()->begin(); i != _tile->getInventory()->end(); ++i)
		{
			if ((*i)->occupiesSlot(x, y))
			{
				return *i;
			}
		}
	}
	return 0;
}

/**
 * Checks if there's an inventory item in
 * the specified inventory position.
 * @param slot Inventory slot.
 * @param x X position in slot.
 * @param y Y position in slot.
 * @return Item in the slot, or NULL if none.
 */
BattleItem *BattleUnit::getItem(const std::string &slot, int x, int y) const
{
	// Soldier items
	if (slot != "STR_GROUND")
	{
		for (std::vector<BattleItem*>::const_iterator i = _inventory.begin(); i != _inventory.end(); ++i)
		{
			if ((*i)->getSlot() != 0 && (*i)->getSlot()->getId() == slot && (*i)->occupiesSlot(x, y))
			{
				return *i;
			}
		}
	}
	// Ground items
	else if (_tile != 0)
	{
		for (std::vector<BattleItem*>::const_iterator i = _tile->getInventory()->begin(); i != _tile->getInventory()->end(); ++i)
		{
			if ((*i)->getSlot() != 0 && (*i)->occupiesSlot(x, y))
			{
				return *i;
			}
		}
	}
	return 0;
}

/**
 * Get the "main hand weapon" from the unit.
 * @param quickest Whether to get the quickest weapon, default true
 * @return Pointer to item.
 */
BattleItem *BattleUnit::getMainHandWeapon(bool quickest) const
{
	BattleItem *weaponRightHand = getRightHandWeapon();
	BattleItem *weaponLeftHand = getLeftHandWeapon();

	// ignore weapons without ammo (rules out grenades)
	if (!weaponRightHand || !weaponRightHand->getAmmoItem() || !weaponRightHand->getAmmoItem()->getAmmoQuantity())
		weaponRightHand = 0;
	if (!weaponLeftHand || !weaponLeftHand->getAmmoItem() || !weaponLeftHand->getAmmoItem()->getAmmoQuantity())
		weaponLeftHand = 0;

	// if there is only one weapon, it's easy:
	if (weaponRightHand && !weaponLeftHand)
		return weaponRightHand;
	else if (!weaponRightHand && weaponLeftHand)
		return weaponLeftHand;
	else if (!weaponRightHand && !weaponLeftHand)
		return 0;

	// otherwise pick the one with the least snapshot TUs
	int tuRightHand = getActionTUs(BA_SNAPSHOT, weaponRightHand).Time;
	int tuLeftHand = getActionTUs(BA_SNAPSHOT, weaponLeftHand).Time;
	BattleItem *weaponCurrentHand = getItem(getActiveHand());
	//prioritize blaster
	if (!quickest && _faction != FACTION_PLAYER)
	{
		if (weaponRightHand->getRules()->getWaypoints() != 0 || weaponRightHand->getAmmoItem()->getRules()->getWaypoints() != 0)
		{
			return weaponRightHand;
		}
		if (weaponLeftHand->getRules()->getWaypoints() != 0 || weaponLeftHand->getAmmoItem()->getRules()->getWaypoints() != 0)
		{
			return weaponLeftHand;
		}
	}
	// if only one weapon has snapshot, pick that one
	if (tuLeftHand <= 0 && tuRightHand > 0)
		return weaponRightHand;
	else if (tuRightHand <= 0 && tuLeftHand > 0)
		return weaponLeftHand;
	// else pick the better one
	else
	{
		if (tuLeftHand >= tuRightHand)
		{
			if (quickest)
			{
				return weaponRightHand;
			}
			else if (_faction == FACTION_PLAYER)
			{
				return weaponCurrentHand;
			}
			else
			{
				return weaponLeftHand;
			}
		}
		else
		{
			if (quickest)
			{
				return weaponLeftHand;
			}
			else if (_faction == FACTION_PLAYER)
			{
				return weaponCurrentHand;
			}
			else
			{
				return weaponRightHand;
			}
		}
	}
}

/**
 * Get a grenade from the belt (used for AI)
 * @return Pointer to item.
 */
BattleItem *BattleUnit::getGrenadeFromBelt() const
{
	for (std::vector<BattleItem*>::const_iterator i = _inventory.begin(); i != _inventory.end(); ++i)
	{
		if ((*i)->getRules()->getBattleType() == BT_GRENADE)
		{
			return *i;
		}
	}
	return 0;
}

/**
 * Gets the item from right hand.
 * @return Item in right hand.
 */
BattleItem *BattleUnit::getRightHandWeapon() const
{
	for (auto i : _inventory)
	{
		auto slot = i->getSlot();
		if (slot && slot->isRightHand())
		{
			return i;
		}
	}
	return nullptr;
}

/**
 *  Gets the item from left hand.
 * @return Item in left hand.
 */
BattleItem *BattleUnit::getLeftHandWeapon() const
{
	for (auto i : _inventory)
	{
		auto slot = i->getSlot();
		if (slot && slot->isLeftHand())
		{
			return i;
		}
	}
	return nullptr;
}

/**
 * Check if we have ammo and reload if needed (used for AI).
 * @return Do we have ammo?
 */
bool BattleUnit::checkAmmo()
{
	BattleItem *list[2] =
	{
		getRightHandWeapon(),
		getLeftHandWeapon(),
	};

	for (int i = 0; i < 2; ++i)
	{
		BattleItem *weapon = list[i];
		if (!weapon || weapon->getAmmoItem() != 0 || weapon->getRules()->getBattleType() == BT_MELEE)
		{
			continue;
		}

		// we have a non-melee weapon with no ammo and 15 or more TUs - we might need to look for ammo then
		BattleItem *ammo = 0;
		int tuCost = weapon->getRules()->getTULoad();
		int tuMove = getTimeUnits() - tuCost;

		if (tuMove < 0)
		{
			continue;
		}

		for (std::vector<BattleItem*>::iterator i = getInventory()->begin(); i != getInventory()->end(); ++i)
		{
			for (const std::string &s : *weapon->getRules()->getCompatibleAmmo())
			{
				if (s == (*i)->getRules()->getType())
				{
					int tuTemp = (*i)->getSlot()->getType() != INV_HAND ? (*i)->getSlot()->getCost(weapon->getSlot()) : 0;
					if (tuTemp < tuMove)
					{
						tuMove = tuTemp;
						ammo = (*i);
					}
					continue;
				}
			}
		}

		if (ammo && spendTimeUnits(tuCost + tuMove))
		{
			weapon->setAmmoItem(ammo);
			ammo->moveToOwner(0);

			return true;
		}
	}
	return false;
}

/**
 * Check if this unit is in the exit area.
 * @param stt Type of exit tile to check for.
 * @return Is in the exit area?
 */
bool BattleUnit::isInExitArea(SpecialTileType stt) const
{
	return _tile && _tile->getMapData(O_FLOOR) && (_tile->getMapData(O_FLOOR)->getSpecialType() == stt);
}

/**
 * Gets the unit height taking into account kneeling/standing.
 * @return Unit's height.
 */
int BattleUnit::getHeight() const
{
	return isKneeled()?getKneelHeight():getStandHeight();
}

/**
 * Adds one to the bravery exp counter.
 */
void BattleUnit::addBraveryExp()
{
	_expBravery++;
}

/**
 * Adds one to the reaction exp counter.
 */
void BattleUnit::addReactionExp()
{
	_expReactions++;
}

/**
 * Adds one to the firing exp counter.
 */
void BattleUnit::addFiringExp()
{
	_expFiring++;
}

/**
 * Adds one to the throwing exp counter.
 */
void BattleUnit::addThrowingExp()
{
	_expThrowing++;
}

/**
 * Adds one to the psi skill exp counter.
 */
void BattleUnit::addPsiSkillExp()
{
	_expPsiSkill++;
}

/**
 * Adds one to the psi strength exp counter.
 */
void BattleUnit::addPsiStrengthExp()
{
	_expPsiStrength++;
}

/**
 * Adds one to the melee exp counter.
 */
void BattleUnit::addMeleeExp()
{
	_expMelee++;
}

void BattleUnit::updateGeoscapeStats(Soldier *soldier)
{
	soldier->addMissionCount();
	soldier->addKillCount(_kills);
}

/**
 * Check if unit eligible for squaddie promotion. If yes, promote the unit.
 * Increase the mission counter. Calculate the experience increases.
 * @param geoscape Pointer to geoscape save.
 * @return True if the soldier was eligible for squaddie promotion.
 */
bool BattleUnit::postMissionProcedures(SavedGame *geoscape)
{
	Soldier *s = geoscape->getSoldier(_id);
	if (s == 0)
	{
		return false;
	}

	updateGeoscapeStats(s);

	UnitStats *stats = s->getCurrentStats();
	const UnitStats caps = s->getRules()->getStatCaps();
	int healthLoss = _stats.health - _health;

	if (healthLoss < 0)
	{
		healthLoss = 0;
	}
	s->setWoundRecovery(RNG::generate((healthLoss*0.5),(healthLoss*1.5)));

	if (_expBravery && stats->bravery < caps.bravery)
	{
		if (_expBravery > RNG::generate(0,10)) stats->bravery += 10;
	}
	if (_expReactions && stats->reactions < caps.reactions)
	{
		stats->reactions += improveStat(_expReactions);
	}
	if (_expFiring && stats->firing < caps.firing)
	{
		stats->firing += improveStat(_expFiring);
	}
	if (_expMelee && stats->melee < caps.melee)
	{
		stats->melee += improveStat(_expMelee);
	}
	if (_expThrowing && stats->throwing < caps.throwing)
	{
		stats->throwing += improveStat(_expThrowing);
	}
	if (_expPsiSkill && stats->psiSkill < caps.psiSkill)
	{
		stats->psiSkill += improveStat(_expPsiSkill);
	}
	if (_expPsiStrength && stats->psiStrength < caps.psiStrength)
	{
		stats->psiStrength += improveStat(_expPsiStrength);
	}

	bool hasImproved = false;
	if (_expBravery || _expReactions || _expFiring || _expPsiSkill || _expPsiStrength || _expMelee || _expThrowing)
	{
		hasImproved = true;
		if (s->getRank() == RANK_ROOKIE)
			s->promoteRank();
		int v;
		v = caps.tu - stats->tu;
		if (v > 0) stats->tu += RNG::generate(0, v/10 + 2);
		v = caps.health - stats->health;
		if (v > 0) stats->health += RNG::generate(0, v/10 + 2);
		v = caps.strength - stats->strength;
		if (v > 0) stats->strength += RNG::generate(0, v/10 + 2);
		v = caps.stamina - stats->stamina;
		if (v > 0) stats->stamina += RNG::generate(0, v/10 + 2);
	}

	return hasImproved;
}

/**
 * Converts the number of experience to the stat increase.
 * @param Experience counter.
 * @return Stat increase.
 */
int BattleUnit::improveStat(int exp)
{
	if      (exp > 10) return RNG::generate(2, 6);
	else if (exp > 5)  return RNG::generate(1, 4);
	else if (exp > 2)  return RNG::generate(1, 3);
	else if (exp > 0)  return RNG::generate(0, 1);
	else               return 0;
}

/**
 * Get the unit's minimap sprite index. Used to display the unit on the minimap
 * @return the unit minimap index
 */
int BattleUnit::getMiniMapSpriteIndex() const
{
	//minimap sprite index:
	// * 0-2   : Xcom soldier
	// * 3-5   : Alien
	// * 6-8   : Civilian
	// * 9-11  : Item
	// * 12-23 : Xcom HWP
	// * 24-35 : Alien big terror unit(cyberdisk, ...)
	if (isOut())
	{
		return 9;
	}
	switch (getFaction())
	{
	case FACTION_HOSTILE:
		if (_armor->getSize() == 1)
			return 3;
		else
			return 24;
	case FACTION_NEUTRAL:
		return 6;
	default:
		if (_armor->getSize() == 1)
			return 0;
		else
			return 12;
	}
}

/**
  * Set the turret type. -1 is no turret.
  * @param turretType
  */
void BattleUnit::setTurretType(int turretType)
{
	_turretType = turretType;
}

/**
  * Get the turret type. -1 is no turret.
  * @return type
  */
int BattleUnit::getTurretType() const
{
	return _turretType;
}

/**
 * Get the amount of fatal wound for a body part
 * @param part The body part (in the range 0-5)
 * @return The amount of fatal wound of a body part
 */
int BattleUnit::getFatalWound(int part) const
{
	if (part < 0 || part > 5)
		return 0;
	return _fatalWounds[part];
}

/**
 * Heal a fatal wound of the soldier
 * @param part the body part to heal
 * @param woundAmount the amount of fatal wound healed
 * @param healthAmount The amount of health to add to soldier health
 */
void BattleUnit::heal(int part, int woundAmount, int healthAmount)
{
	if (part < 0 || part > 5)
		return;
	if (!_fatalWounds[part])
		return;

	setValueMax(_fatalWounds[part], -woundAmount, 0, 100);
	setValueMax(_health, healthAmount, 1, getBaseStats()->health); //Hippocratic Oath: First do no harm

}

/**
 * Restore soldier morale
 * @param moraleAmount additional morale boost.
 * @param painKillersStrength how much of damage convert to morale.
 */
void BattleUnit::painKillers(int moraleAmount, float painKillersStrength)
{
	int lostHealth = (getBaseStats()->health - _health) * painKillersStrength;
	if (lostHealth > _moraleRestored)
	{
        _morale = std::min(100, (lostHealth - _moraleRestored + _morale));
		_moraleRestored = lostHealth;
	}
	moraleChange(moraleAmount);
}

/**
 * Restore soldier energy and reduce stun level
 * @param energy The amount of energy to add
 * @param s The amount of stun level to reduce
 */
void BattleUnit::stimulant (int energy, int s)
{
	_energy += energy;
	if (_energy > getBaseStats()->stamina)
		_energy = getBaseStats()->stamina;
	healStun (s);
}


/**
 * Get motion points for the motion scanner. More points
 * is a larger blip on the scanner.
 * @return points.
 */
int BattleUnit::getMotionPoints() const
{
	return _motionPoints;
}

/**
 * Gets the unit's armor.
 * @return Pointer to armor.
 */
const Armor *BattleUnit::getArmor() const
{
	return _armor;
}

/**
 * Get unit's name.
 * An aliens name is the translation of it's race and rank.
 * hence the language pointer needed.
 * @param lang Pointer to language.
 * @param debugAppendId Append unit ID to name for debug purposes.
 * @return name Widecharstring of the unit's name.
 */
std::wstring BattleUnit::getName(Language *lang, bool debugAppendId) const
{
	if (_type != "SOLDIER" && lang != 0)
	{
		std::wstring ret;

		if (_type.find("STR_") != std::string::npos)
			ret = lang->getString(_type);
		else
			ret = lang->getString(_race);

		if (debugAppendId)
		{
			std::wostringstream ss;
			ss << ret << L" " << _id;
			ret = ss.str();
		}
		return ret;
	}

	return _name;
}

/**
  * Gets pointer to the unit's stats.
  * @return stats Pointer to the unit's stats.
  */
UnitStats *BattleUnit::getBaseStats()
{
	return &_stats;
}

/**
  * Gets pointer to the unit's stats.
  * @return stats Pointer to the unit's stats.
  */
const UnitStats *BattleUnit::getBaseStats() const
{
	return &_stats;
}

/**
  * Get the unit's stand height.
  * @return The unit's height in voxels, when standing up.
  */
int BattleUnit::getStandHeight() const
{
	return _standHeight;
}

/**
  * Get the unit's kneel height.
  * @return The unit's height in voxels, when kneeling.
  */
int BattleUnit::getKneelHeight() const
{
	return _kneelHeight;
}

/**
  * Get the unit's floating elevation.
  * @return The unit's elevation over the ground in voxels, when flying.
  */
int BattleUnit::getFloatHeight() const
{
	return _floatHeight;
}

/**
  * Get the unit's loft ID, one per unit tile.
  * Each tile only has one loft, as it is repeated over the entire height of the unit.
  * @param entry Unit tile
  * @return The unit's line of fire template ID.
  */
int BattleUnit::getLoftemps(int entry) const
{
	return _loftempsSet.at(entry);
}

/**
  * Get the unit's value. Used for score at debriefing.
  * @return value score
  */
int BattleUnit::getValue() const
{
	return _value;
}

/**
 * Get the unit's death sounds.
 * @return List of sound IDs.
 */
const std::vector<int> &BattleUnit::getDeathSounds() const
{
	if (_deathSound.empty() && _geoscapeSoldier != 0)
	{
		if (_gender == GENDER_MALE)
			return _geoscapeSoldier->getRules()->getMaleDeathSounds();
		else
			return _geoscapeSoldier->getRules()->getFemaleDeathSounds();
	}
	return _deathSound;
}

/**
 * Get the unit's move sound.
 * @return id.
 */
int BattleUnit::getMoveSound() const
{
	return _moveSound;
}


/**
 * Get whether the unit is affected by fatal wounds.
 * Normally only soldiers are affected by fatal wounds.
 * @return Is the unit affected by wounds?
 */
bool BattleUnit::isWoundable() const
{
	return !_armor->getBleedImmune(!(_type=="SOLDIER" || (Options::alienBleeding && _faction != FACTION_PLAYER)));
}

/**
 * Get whether the unit is affected by morale loss.
 * Normally only small units are affected by morale loss.
 * @return Is the unit affected by morale?
 */
bool BattleUnit::isFearable() const
{
	return !_armor->getFearImmune();
}

/**
 * Get the number of turns an AI unit remembers a soldier's position.
 * @return intelligence.
 */
int BattleUnit::getIntelligence() const
{
	return _intelligence;
}

/**
 * Get the unit's aggression.
 * @return aggression.
 */
int BattleUnit::getAggression() const
{
	return _aggression;
}

/**
 * Returns the unit's special ability.
 * @return special ability.
 */
int BattleUnit::getSpecialAbility() const
{
	return _specab;
}

/**
 * Sets this unit to respawn (or not).
 * @param respawn whether it should respawn.
 */
void BattleUnit::setRespawn(bool respawn)
{
	_respawn = respawn;
}

/**
 * Gets this unit's respawn flag.
 */
bool BattleUnit::getRespawn()
{
	return _respawn;
}

/**
 * Get the unit that is spawned when this one dies.
 * @return unit.
 */
std::string BattleUnit::getSpawnUnit() const
{
	return _spawnUnit;
}

/**
 * Set the unit that is spawned when this one dies.
 * @param spawnUnit unit.
 */
void BattleUnit::setSpawnUnit(const std::string &spawnUnit)
{
	_spawnUnit = spawnUnit;
}

/**
 * Get the units's rank string.
 * @return rank.
 */
std::string BattleUnit::getRankString() const
{
	return _rank;
}

/**
 * Get the geoscape-soldier object.
 * @return soldier.
 */
Soldier *BattleUnit::getGeoscapeSoldier() const
{
	return _geoscapeSoldier;
}

/**
 * Add a kill to the counter.
 */
void BattleUnit::addKillCount()
{
	_kills++;
}

/**
 * Get unit type.
 * @return unit type.
 */
std::string BattleUnit::getType() const
{
	return _type;
}

/**
 * Set unit's active hand.
 * @param hand active hand.
 */
void BattleUnit::setActiveHand(const std::string &hand)
{
	_activeHand = hand;
}

/**
 * Get unit's active hand.
 * @return active hand.
 */
std::string BattleUnit::getActiveHand() const
{
	if (getItem(_activeHand)) return _activeHand;
	if (getLeftHandWeapon()) return "STR_LEFT_HAND";
	return "STR_RIGHT_HAND";
}

/**
 * Converts unit to another faction (original faction is still stored).
 * @param f faction.
 */
void BattleUnit::convertToFaction(UnitFaction f)
{
	_faction = f;
}

/**
* Set health to 0 - used when getting killed unconscious.
*/
void BattleUnit::kill()
{
	_health = 0;
}

/**
 * Set health to 0 and set status dead - used when getting zombified.
 */
void BattleUnit::instaKill()
{
	_health = 0;
	_status = STATUS_DEAD;
}

/**
 * Get sound to play when unit aggros.
 * @return sound
 */
int BattleUnit::getAggroSound() const
{
	return _aggroSound;
}

/**
 * Set a specific number of energy.
 * @param energy energy.
 */
void BattleUnit::setEnergy(int energy)
{
	_energy = energy;
}

/**
 * Get the faction the unit was killed by.
 * @return faction
 */
UnitFaction BattleUnit::killedBy() const
{
	return _killedBy;
}

/**
 * Set the faction the unit was killed by.
 * @param f faction
 */
void BattleUnit::killedBy(UnitFaction f)
{
	_killedBy = f;
}

/**
 * Set the units we are charging towards.
 * @param chargeTarget Charge Target
 */
void BattleUnit::setCharging(BattleUnit *chargeTarget)
{
	_charging = chargeTarget;
}

/**
 * Get the units we are charging towards.
 * @return Charge Target
 */
BattleUnit *BattleUnit::getCharging()
{
	return _charging;
}

/**
 * Get the units carried weight in strength units.
 * @param draggingItem item to ignore
 * @return weight
 */
int BattleUnit::getCarriedWeight(BattleItem *draggingItem) const
{
	int weight = _armor->getWeight();
	for (std::vector<BattleItem*>::const_iterator i = _inventory.begin(); i != _inventory.end(); ++i)
	{
		if ((*i) == draggingItem) continue;
		weight += (*i)->getRules()->getWeight();
		if ((*i)->getAmmoItem() != (*i) && (*i)->getAmmoItem()) weight += (*i)->getAmmoItem()->getRules()->getWeight();
	}
	return std::max(0,weight);
}

/**
 * Set how long since this unit was last exposed.
 * @param turns number of turns
 */
void BattleUnit::setTurnsSinceSpotted (int turns)
{
	_turnsSinceSpotted = turns;
}

/**
 * Get how long since this unit was exposed.
 * @return number of turns
 */
int BattleUnit::getTurnsSinceSpotted() const
{
	return _turnsSinceSpotted;
}

/**
 * Get this unit's original Faction.
 * @return original faction
 */
UnitFaction BattleUnit::getOriginalFaction() const
{
	return _originalFaction;
}

/**
 * Get the list of units spotted this turn.
 * @return List of units.
 */
std::vector<BattleUnit *> &BattleUnit::getUnitsSpottedThisTurn()
{
	return _unitsSpottedThisTurn;
}

/**
 * Change the numeric version of the unit's rank.
 * @param rank unit rank, 0 = lowest
 */
void BattleUnit::setRankInt(int rank)
{
	_rankInt = rank;
}

/**
 * Return the numeric version of the unit's rank.
 * @return unit rank, 0 = lowest
 */
int BattleUnit::getRankInt() const
{
	return _rankInt;
}

/**
 * Derive the numeric unit rank from the string rank
 * (for soldier units).
 */
void BattleUnit::deriveRank()
{
	if (_geoscapeSoldier)
	{
		switch (_geoscapeSoldier->getRank())
		{
		case RANK_ROOKIE:    _rankInt = 0; break;
		case RANK_SQUADDIE:  _rankInt = 1; break;
		case RANK_SERGEANT:  _rankInt = 2; break;
		case RANK_CAPTAIN:   _rankInt = 3; break;
		case RANK_COLONEL:   _rankInt = 4; break;
		case RANK_COMMANDER: _rankInt = 5; break;
		default:             _rankInt = 0; break;
		}
	}
}

/**
* this function checks if a tile is visible from either of the unit's tiles, using maths.
* @param pos the position to check against
* @param useTurretDirection use turret facing (true) or body facing (false) for sector calculation
* @return what the maths decide
*/
bool BattleUnit::checkViewSector (Position pos, bool useTurretDirection /* = false */) const
{
	int unitSize = getArmor()->getSize();
	//Check view cone from each of the unit's tiles
	for (int x = 0; x < unitSize; ++x)
	{
		for (int y = 0; y < unitSize; ++y)
		{
			int deltaX = pos.x + x - _pos.x;
			int deltaY = _pos.y - pos.y - y;
			switch (useTurretDirection ? _directionTurret : _direction)
			{
			case 0:
				if ((deltaX + deltaY >= 0) && (deltaY - deltaX >= 0))
					return true;
				break;
			case 1:
				if ((deltaX >= 0) && (deltaY >= 0))
					return true;
				break;
			case 2:
				if ((deltaX + deltaY >= 0) && (deltaY - deltaX <= 0))
					return true;
				break;
			case 3:
				if ((deltaY <= 0) && (deltaX >= 0))
					return true;
				break;
			case 4:
				if ((deltaX + deltaY <= 0) && (deltaY - deltaX <= 0))
					return true;
				break;
			case 5:
				if ((deltaX <= 0) && (deltaY <= 0))
					return true;
				break;
			case 6:
				if ((deltaX + deltaY <= 0) && (deltaY - deltaX >= 0))
					return true;
				break;
			case 7:
				if ((deltaY >= 0) && (deltaX <= 0))
					return true;
				break;
			default:
				break;
			}
		}
	}
	return false;
}

/**
 * common function to adjust a unit's stats according to difficulty setting.
 * @param statAdjustment the stat adjustment variables coefficient value.
 */
void BattleUnit::adjustStats(const StatAdjustment &adjustment)
{
	_stats.tu += adjustment.statGrowth.tu * adjustment.growthMultiplier * _stats.tu / 100;
	_stats.stamina += adjustment.statGrowth.stamina * adjustment.growthMultiplier * _stats.stamina / 100;
	_stats.health += adjustment.statGrowth.health * adjustment.growthMultiplier * _stats.health / 100;
	_stats.bravery += adjustment.statGrowth.bravery * adjustment.growthMultiplier * _stats.bravery / 100;
	_stats.reactions += adjustment.statGrowth.reactions * adjustment.growthMultiplier * _stats.reactions / 100;
	_stats.firing += adjustment.statGrowth.firing * adjustment.growthMultiplier * _stats.firing / 100;
	_stats.throwing += adjustment.statGrowth.throwing * adjustment.growthMultiplier * _stats.throwing / 100;
	_stats.strength += adjustment.statGrowth.strength * adjustment.growthMultiplier * _stats.strength / 100;
	_stats.psiStrength += adjustment.statGrowth.psiStrength * adjustment.growthMultiplier * _stats.psiStrength / 100;
	_stats.psiSkill += adjustment.statGrowth.psiSkill * adjustment.growthMultiplier * _stats.psiSkill / 100;
	_stats.melee += adjustment.statGrowth.melee * adjustment.growthMultiplier * _stats.melee / 100;

	_stats.firing *= adjustment.aimAndArmorMultiplier;
	_maxArmor[0] *= adjustment.aimAndArmorMultiplier;
	_maxArmor[1] *= adjustment.aimAndArmorMultiplier;
	_maxArmor[2] *= adjustment.aimAndArmorMultiplier;
	_maxArmor[3] *= adjustment.aimAndArmorMultiplier;
	_maxArmor[4] *= adjustment.aimAndArmorMultiplier;
}

/**
 * did this unit already take fire damage this turn?
 * (used to avoid damaging large units multiple times.)
 * @return ow it burns
 */
bool BattleUnit::tookFireDamage() const
{
	return _hitByFire;
}

/**
 * toggle the state of the fire damage tracking boolean.
 */
void BattleUnit::toggleFireDamage()
{
	_hitByFire = !_hitByFire;
}

/**
 * Changes the amount of TUs reserved for cover.
 * @param reserve time units.
 */
void BattleUnit::setCoverReserve(int reserve)
{
	_coverReserve = reserve;
}

/**
 * Returns the amount of TUs reserved for cover.
 * @return time units.
 */
int BattleUnit::getCoverReserve() const
{
	return _coverReserve;
}

/**
 * Checks if this unit can be selected. Only alive units
 * belonging to the faction can be selected.
 * @param faction The faction to compare with.
 * @param checkReselect Check if the unit is reselectable.
 * @param checkInventory Check if the unit has an inventory.
 * @return True if the unit can be selected, false otherwise.
 */
bool BattleUnit::isSelectable(UnitFaction faction, bool checkReselect, bool checkInventory) const
{
	return (_faction == faction && !isOut() && (!checkReselect || reselectAllowed()) && (!checkInventory || hasInventory()));
}

/**
 * Checks if this unit has an inventory. Large units and/or
 * terror units generally don't have inventories.
 * @return True if an inventory is available, false otherwise.
 */
bool BattleUnit::hasInventory() const
{
	return (_armor->hasInventory());
}

/**
 * If this unit is breathing, what frame should be displayed?
 * @return frame number.
 */
int BattleUnit::getBreathFrame() const
{
	if (_floorAbove)
		return 0;
	return _breathFrame;
}

/**
 * Decides if we should start producing bubbles, and/or updates which bubble frame we are on.
 */
void BattleUnit::breathe()
{
	// _breathFrame of -1 means this unit doesn't produce bubbles
	if (_breathFrame < 0 || isOut())
	{
		_breathing = false;
		return;
	}

	if (!_breathing || _status == STATUS_WALKING)
	{
		// deviation from original: TFTD used a static 10% chance for every animation frame,
		// instead let's use 5%, but allow morale to affect it.
		_breathing = (_status != STATUS_WALKING && RNG::percent(105 - _morale));
		_breathFrame = 0;
	}

	if (_breathing)
	{
		// advance the bubble frame
		_breathFrame++;

		// we've reached the end of the cycle, get rid of the bubbles
		if (_breathFrame >= 17)
		{
			_breathFrame = 0;
			_breathing = false;
		}
	}
}

/**
 * Sets the flag for "this unit is under cover" meaning don't draw bubbles.
 * @param floor is there a floor.
 */
void BattleUnit::setFloorAbove(bool floor)
{
	_floorAbove = floor;
}

/**
 * Checks if the floor above flag has been set.
 * @return if we're under cover.
 */
bool BattleUnit::getFloorAbove()
{
	return _floorAbove;
}

/**
 * Get the name of any utility weapon we may be carrying, or a built in one.
 * @return the name .
 */
BattleItem *BattleUnit::getUtilityWeapon(BattleType type)
{
	BattleItem *melee = getRightHandWeapon();
	if (melee && melee->getRules()->getBattleType() == type)
	{
		return melee;
	}
	melee = getLeftHandWeapon();
	if (melee && melee->getRules()->getBattleType() == type)
	{
		return melee;
	}
	melee = getSpecialWeapon(type);
	if (melee)
	{
		return melee;
	}
	return 0;
}

/**
 * Set fire damage form environment.
 * @param damage
 */
void BattleUnit::setEnviFire(int damage)
{
	if (_fireMaxHit < damage) _fireMaxHit = damage;
}

/**
 * Set smoke damage form environment.
 * @param damage
 */
void BattleUnit::setEnviSmoke(int damage)
{
	if (_smokeMaxHit < damage) _smokeMaxHit = damage;
}

/**
 * Calculate smoke and fire damage form environment.
 */
void BattleUnit::calculateEnviDamage(Mod *mod)
{
	if (_fireMaxHit)
	{
		_hitByFire = true;
		damage(Position(0, 0, 0), _fireMaxHit, mod->getDamageType(DT_IN));
		// try to set the unit on fire.
		if (RNG::percent(40 * getArmor()->getDamageModifier(DT_IN)))
		{
			int burnTime = RNG::generate(0, int(5.0f * getArmor()->getDamageModifier(DT_IN)));
			if (getFire() < burnTime)
			{
				setFire(burnTime);
			}
		}
	}

	if (_smokeMaxHit)
	{
		damage(Position(0,0,0), _smokeMaxHit, mod->getDamageType(DT_SMOKE));
	}

	_fireMaxHit = 0;
	_smokeMaxHit = 0;
}

/**
 * use this instead of checking the rules of the armor.
 */
MovementType BattleUnit::getMovementType() const
{
	return _movementType;
}

/**
 * Elevates the unit to grand galactic inquisitor status,
 * meaning they will NOT take part in the current battle.
 */
void BattleUnit::goToTimeOut()
{
	_status = STATUS_IGNORE_ME;
}

/**
 * Helper function used by `BattleUnit::setSpecialWeapon`
 */
static inline BattleItem *createItem(SavedBattleGame *save, BattleUnit *unit, RuleItem *rule)
{
	BattleItem *item = new BattleItem(rule, save->getCurrentItemId());
	item->setOwner(unit);
	save->deleteList(item);
	return item;
}

/**
 * Set special weapon that is handled outside inventory.
 * @param save
 */
void BattleUnit::setSpecialWeapon(SavedBattleGame *save)
{
	const Mod *mod = save->getMod();
	RuleItem *item = 0;
	int i = 0;

	if (getUnitRules())
	{
		item = mod->getItem(getUnitRules()->getMeleeWeapon());
		if (item && i < SPEC_WEAPON_MAX)
		{
			_specWeapon[i++] = createItem(save, this, item);
		}
	}
	item = mod->getItem(getArmor()->getSpecialWeapon());
	if (item && i < SPEC_WEAPON_MAX)
	{
		_specWeapon[i++] = createItem(save, this, item);
	}
	if (getBaseStats()->psiSkill > 0 && getOriginalFaction() == FACTION_HOSTILE)
	{
		item = mod->getItem(getUnitRules()->getPsiWeapon());
		if (item && i < SPEC_WEAPON_MAX)
		{
			_specWeapon[i++] = createItem(save, this, item);
		}
	}
}

/**
 * Get special weapon.
 */
BattleItem *BattleUnit::getSpecialWeapon(BattleType type) const
{
	for (int i = 0; i < SPEC_WEAPON_MAX; ++i)
	{
		if (!_specWeapon[i])
		{
			break;
		}
		if (_specWeapon[i]->getRules()->getBattleType() == type)
		{
			return _specWeapon[i];
		}
	}
	return 0;
}

/**
 * Recovers a unit's TUs and energy, taking a number of factors into consideration.
 */
void BattleUnit::recoverTimeUnits()
{
	int TURecovery = _armor->getTimeRecovery(this);
	int ENRecovery = _armor->getEnergyRecovery(this);

	prepareTimeUnits(TURecovery);
	prepareEnergy(ENRecovery);
}

/**
 * Get the unit's statistics.
 * @return BattleUnitStatistics statistics.
 */
BattleUnitStatistics* BattleUnit::getStatistics()
{
	return _statistics;
}

/**
 * Sets the unit murderer's id.
 * @param int murderer id.
 */
void BattleUnit::setMurdererId(int id)
{
	_murdererId = id;
}

/**
 * Gets the unit murderer's id.
 * @return int murderer id.
 */
int BattleUnit::getMurdererId() const
{
	return _murdererId;
}

/**
 * Set information on the unit's fatal blow.
 * @param UnitSide unit's side that was shot.
 * @param UnitBodyPart unit's body part that was shot.
 */
void BattleUnit::setFatalShotInfo(UnitSide side, UnitBodyPart bodypart)
{
    _fatalShotSide = side;
    _fatalShotBodyPart = bodypart;
}

/**
 * Get information on the unit's fatal shot's side.
 * @return UnitSide fatal shot's side.
 */
UnitSide BattleUnit::getFatalShotSide() const
{
    return _fatalShotSide;
}

/**
 * Get information on the unit's fatal shot's body part.
 * @return UnitBodyPart fatal shot's body part.
 */
UnitBodyPart BattleUnit::getFatalShotBodyPart() const
{
    return _fatalShotBodyPart;
}

/**
 * Gets the unit murderer's weapon.
 * @return int murderer weapon.
 */
std::string BattleUnit::getMurdererWeapon() const
{
	return _murdererWeapon;
}

/**
 * Set the murderer's weapon.
 * @param string murderer's weapon.
 */
void BattleUnit::setMurdererWeapon(std::string weapon)
{
    _murdererWeapon = weapon;
}

/**
 * Gets the unit murderer's weapon's ammo.
 * @return int murderer weapon ammo.
 */
std::string BattleUnit::getMurdererWeaponAmmo() const
{
	return _murdererWeaponAmmo;
}

/**
 * Set the murderer's weapon's ammo.
 * @param string murderer weapon ammo.
 */
void BattleUnit::setMurdererWeaponAmmo(std::string weaponAmmo)
{
    _murdererWeaponAmmo = weaponAmmo;
}

/**
 * Sets the unit mind controller's id.
 * @param int mind controller id.
 */
void BattleUnit::setMindControllerId(int id)
{
	_mindControllerID = id;
}

/**
 * Gets the unit mind controller's id.
 * @return int mind controller id.
 */
int BattleUnit::getMindControllerId() const
{
	return _mindControllerID;
}


namespace
{

void getArmorValueScript(const BattleUnit *bu, int &ret, int side)
{
	if (bu && 0 <= side && side < SIDE_MAX)
	{
		ret = bu->getArmor((UnitSide)side);
		return;
	}
	ret = 0;
}
void getArmorMaxScript(const BattleUnit *bu, int &ret, int side)
{
	if (bu && 0 <= side && side < SIDE_MAX)
	{
		ret = bu->getMaxArmor((UnitSide)side);
		return;
	}
	ret = 0;
}
void getGenderScript(const BattleUnit *bu, int &ret)
{
	if (bu)
	{
		ret = bu->getGender();
		return;
	}
	ret = 0;
}
void getLookScript(const BattleUnit *bu, int &ret)
{
	if (bu)
	{
		auto g = bu->getGeoscapeSoldier();
		if (g)
		{
			ret = g->getLook();
			return;
		}
	}
	ret = 0;
}
void getLookVariantScript(const BattleUnit *bu, int &ret)
{
	if (bu)
	{
		auto g = bu->getGeoscapeSoldier();
		if (g)
		{
			ret = g->getLookVariant();
			return;
		}
	}
	ret = 0;
}
void geReactionScoreScript(const BattleUnit *bu, int &ret)
{
	if (bu)
	{
		ret = (int)bu->getReactionScore();
	}
	ret = 0;
}
void getRecolorScript(const BattleUnit *bu, int &pixel)
{
	if (bu)
	{
		const auto& vec = bu->getRecolor();
		const int g = pixel & helper::ColorGroup;
		const int s = pixel & helper::ColorShade;
		for(auto& p : vec)
		{
			if (g == p.first)
			{
				pixel = s + p.second;
				return;
			}
		}
	}
}
void getTileShade(const BattleUnit *bu, int &shade)
{
	if (bu)
	{
		auto tile = bu->getTile();
		if (tile)
		{
			shade = tile->getShade();
			return;
		}
	}
	shade = 0;
}

struct getRightHandWeaponScript
{
	static RetEnum func(BattleUnit *bu, BattleItem *&bi)
	{
		if (bu)
		{
			bi = bu->getRightHandWeapon();
		}
		else
		{
			bi = nullptr;
		}
		return RetContinue;
	}
};
struct getRightHandWeaponConstScript
{
	static RetEnum func(const BattleUnit *bu, const BattleItem *&bi)
	{
		if (bu)
		{
			bi = bu->getRightHandWeapon();
		}
		else
		{
			bi = nullptr;
		}
		return RetContinue;
	}
};
struct getLeftHandWeaponScript
{
	static RetEnum func(BattleUnit *bu, BattleItem *&bi)
	{
		if (bu)
		{
			bi = bu->getLeftHandWeapon();
		}
		else
		{
			bi = nullptr;
		}
		return RetContinue;
	}
};
struct getLeftHandWeaponConstScript
{
	static RetEnum func(const BattleUnit *bu, const BattleItem *&bi)
	{
		if (bu)
		{
			bi = bu->getLeftHandWeapon();
		}
		else
		{
			bi = nullptr;
		}
		return RetContinue;
	}
};

void isWalkingScript(const BattleUnit *bu, int &ret)
{
	if (bu)
	{
		ret = bu->getStatus() == STATUS_WALKING;
		return;
	}
	ret = 0;
}
void isFlyingScript(const BattleUnit *bu, int &ret)
{
	if (bu)
	{
		ret = bu->getStatus() == STATUS_FLYING;
		return;
	}
	ret = 0;
}
void isCollapsingScript(const BattleUnit *bu, int &ret)
{
	if (bu)
	{
		ret = bu->getStatus() == STATUS_COLLAPSING;
		return;
	}
	ret = 0;
}
void isStandingScript(const BattleUnit *bu, int &ret)
{
	if (bu)
	{
		ret = bu->getStatus() == STATUS_STANDING;
		return;
	}
	ret = 0;
}

struct burnShadeScript
{
	static RetEnum func(int &curr, int burn, int shade)
	{
		Uint8 d = curr;
		Uint8 s = curr;
		helper::BurnShade::func(d, s, burn, shade);
		curr = d;
		return RetContinue;
	}
};

} // namespace

/**
 * Register BattleUnit in script parser.
 * @param parser Script parser.
 */
void BattleUnit::ScriptRegister(ScriptParserBase* parser)
{
	parser->registerPointerType<Mod>();
	parser->registerPointerType<Armor>();
	parser->registerPointerType<BattleItem>();

	Bind<BattleUnit> bu = { parser };
	BindNested<BattleUnit, UnitStats, &BattleUnit::_stats> us = { bu };

	bu.addField<&BattleUnit::_id>("getId");
	bu.addField<&BattleUnit::_rankInt>("getRank");
	bu.add<&getGenderScript>("getGender");
	bu.add<&getLookScript>("getLook");
	bu.add<&getLookVariantScript>("getLookVariant");
	bu.add<&getRecolorScript>("getRecolor");
	bu.add<&BattleUnit::isFloating>("isFloating");
	bu.add<&BattleUnit::isKneeled>("isKneeled");
	bu.add<&isStandingScript>("isStanding");
	bu.add<&isWalkingScript>("isWalking");
	bu.add<&isFlyingScript>("isFlying");
	bu.add<&isCollapsingScript>("isCollapsing");
	bu.add<&geReactionScoreScript>("geReactionScore");
	bu.add<&BattleUnit::getDirection>("getDirection");
	bu.add<&BattleUnit::getTurretDirection>("getTurretDirection");
	bu.add<&BattleUnit::getWalkingPhase>("getWalkingPhase");

	bu.addField<&BattleUnit::_tu>("getTimeUnits");
	us.addField<&UnitStats::tu>("getTimeUnitsMax");

	bu.addField<&BattleUnit::_health>("getHealth");
	us.addField<&UnitStats::health>("getHealthMax");

	bu.addField<&BattleUnit::_energy>("getEnergy");
	us.addField<&UnitStats::stamina>("getEnergyMax");

	bu.addField<&BattleUnit::_stunlevel>("getStun");
	bu.addField<&BattleUnit::_health>("getStunMax");

	bu.addField<&BattleUnit::_morale>("getMorale");
	bu.addFake<100>("getMoraleMax");

	bu.add<&getArmorValueScript>("getArmor");
	bu.add<&getArmorMaxScript>("getArmorMax");

	us.addField<&UnitStats::tu>("Stats.getTimeUnits");
	us.addField<&UnitStats::stamina>("Stats.getStamina");
	us.addField<&UnitStats::health>("Stats.getHealth");
	us.addField<&UnitStats::bravery>("Stats.getBravery");
	us.addField<&UnitStats::reactions>("Stats.getReactions");
	us.addField<&UnitStats::firing>("Stats.getFiring");
	us.addField<&UnitStats::throwing>("Stats.getThrowing");
	us.addField<&UnitStats::strength>("Stats.getStrength");
	us.addField<&UnitStats::psiStrength>("Stats.getPsiStrength");
	us.addField<&UnitStats::psiSkill>("Stats.getPsiSkill");
	us.addField<&UnitStats::melee>("Stats.getMelee");

	bu.add<&BattleUnit::getFatalWounds>("getFatalwoundsTotal");
	bu.add<&BattleUnit::getFatalWound>("getFatalwounds");
	bu.add<&BattleUnit::getOverKillDamage>("getOverKillDamage");
	bu.addRules<Armor, &BattleUnit::getArmor>("getRuleArmor");
	bu.addFunc<getRightHandWeaponScript>("getRightHandWeapon");
	bu.addFunc<getRightHandWeaponConstScript>("getRightHandWeapon");
	bu.addFunc<getLeftHandWeaponScript>("getLeftHandWeapon");
	bu.addFunc<getLeftHandWeaponConstScript>("getLeftHandWeapon");

	bu.add<&getTileShade>("getTileShade");

	bu.addCustomConst("BODYPART_HEAD", BODYPART_HEAD);
	bu.addCustomConst("BODYPART_TORSO", BODYPART_TORSO);
	bu.addCustomConst("BODYPART_LEFTARM", BODYPART_LEFTARM);
	bu.addCustomConst("BODYPART_RIGHTARM", BODYPART_RIGHTARM);
	bu.addCustomConst("BODYPART_LEFTLEG", BODYPART_LEFTLEG);
	bu.addCustomConst("BODYPART_RIGHTLEG", BODYPART_RIGHTLEG);

	bu.addCustomConst("UNIT_RANK_ROOKIE", 0);
	bu.addCustomConst("UNIT_RANK_SQUADDIE", 1);
	bu.addCustomConst("UNIT_RANK_SERGEANT", 2);
	bu.addCustomConst("UNIT_RANK_CAPTAIN", 3);
	bu.addCustomConst("UNIT_RANK_COLONEL", 4);
	bu.addCustomConst("UNIT_RANK_COMMANDER", 5);

	bu.addCustomConst("COLOR_X1_HAIR", 6);
	bu.addCustomConst("COLOR_X1_FACE", 9);

	bu.addCustomConst("COLOR_X1_NULL", 0);
	bu.addCustomConst("COLOR_X1_YELLOW", 1);
	bu.addCustomConst("COLOR_X1_RED", 2);
	bu.addCustomConst("COLOR_X1_GREEN0", 3);
	bu.addCustomConst("COLOR_X1_GREEN1", 4);
	bu.addCustomConst("COLOR_X1_GRAY", 5);
	bu.addCustomConst("COLOR_X1_BROWN0", 6);
	bu.addCustomConst("COLOR_X1_BLUE0", 7);
	bu.addCustomConst("COLOR_X1_BLUE1", 8);
	bu.addCustomConst("COLOR_X1_BROWN1", 9);
	bu.addCustomConst("COLOR_X1_BROWN2", 10);
	bu.addCustomConst("COLOR_X1_PURPLE0", 11);
	bu.addCustomConst("COLOR_X1_PURPLE1", 12);
	bu.addCustomConst("COLOR_X1_BLUE2", 13);
	bu.addCustomConst("COLOR_X1_SILVER", 14);
	bu.addCustomConst("COLOR_X1_SPECIAL", 15);


	bu.addCustomConst("LOOK_BLONDE", LOOK_BLONDE);
	bu.addCustomConst("LOOK_BROWNHAIR", LOOK_BROWNHAIR);
	bu.addCustomConst("LOOK_ORIENTAL", LOOK_ORIENTAL);
	bu.addCustomConst("LOOK_AFRICAN", LOOK_AFRICAN);

	bu.addCustomConst("GENDER_MALE", GENDER_MALE);
	bu.addCustomConst("GENDER_FEMALE", GENDER_FEMALE);
}

/**
 * Register BattleUnitVisibility in script parser.
 * @param parser Script parser.
 */
void BattleUnitVisibility::ScriptRegister(ScriptParserBase* parser)
{
	Bind<BattleUnitVisibility> uv = { parser };

	uv.addScriptTag();
}


namespace
{

void commonImpl(BindBase& b, Mod* mod)
{
	b.addCustomPtr<const Mod>("rules", mod);

	b.addCustomConst("blit_torso", BODYPART_TORSO);
	b.addCustomConst("blit_leftarm", BODYPART_LEFTARM);
	b.addCustomConst("blit_rightarm", BODYPART_RIGHTARM);
	b.addCustomConst("blit_legs", BODYPART_LEGS);
	b.addCustomConst("blit_collapse", BODYPART_COLLAPSING);

	b.addCustomConst("blit_large_torso_0", BODYPART_LARGE_TORSO + 0);
	b.addCustomConst("blit_large_torso_1", BODYPART_LARGE_TORSO + 1);
	b.addCustomConst("blit_large_torso_2", BODYPART_LARGE_TORSO + 2);
	b.addCustomConst("blit_large_torso_3", BODYPART_LARGE_TORSO + 3);
	b.addCustomConst("blit_large_propulsion_0", BODYPART_LARGE_PROPULSION + 0);
	b.addCustomConst("blit_large_propulsion_1", BODYPART_LARGE_PROPULSION + 1);
	b.addCustomConst("blit_large_propulsion_2", BODYPART_LARGE_PROPULSION + 2);
	b.addCustomConst("blit_large_propulsion_3", BODYPART_LARGE_PROPULSION + 3);
	b.addCustomConst("blit_large_turret", BODYPART_LARGE_TURRET);
}

}

/**
 * Constructor of recolor script parser.
 */
ModScript::RecolorUnitParser::RecolorUnitParser(ScriptGlobal* shared, const std::string& name, Mod* mod) : ScriptParser{ shared, name, "new_pixel", "old_pixel", "unit", "blit_part", "anim_frame", "shade", "burn" }
{
	BindBase b { this };

	b.addCustomFunc<burnShadeScript>("add_burn_shade");

	commonImpl(b, mod);

	b.addCustomConst("blit_item_righthand", BODYPART_ITEM_RIGHTHAND);
	b.addCustomConst("blit_item_lefthand", BODYPART_ITEM_LEFTHAND);
	b.addCustomConst("blit_item_floor", BODYPART_ITEM_FLOOR);
	b.addCustomConst("blit_item_big", BODYPART_ITEM_INVENTORY);

	setDefault("unit.getRecolor new_pixel; add_burn_shade new_pixel burn shade; return new_pixel;");
}

/**
 * Constructor of select sprite script parser.
 */
ModScript::SelectUnitParser::SelectUnitParser(ScriptGlobal* shared, const std::string& name, Mod* mod) : ScriptParserEvents{ shared, name, "sprite_index", "sprite_offset", "unit", "blit_part", "anim_frame", "shade" }
{
	BindBase b { this };

	commonImpl(b, mod);

	setDefault("add sprite_index sprite_offset; return sprite_index;");
}

/**
 * Constructor of reaction chance script parser.
 */
ModScript::ReactionUnitParser::ReactionUnitParser(ScriptGlobal* shared, const std::string& name, Mod* mod) : ScriptParserEvents{ shared, name, "reaction_chance", "distance", "action_unit", "reaction_unit", "weapon", "action", "action_target", "move" }
{
	BindBase b { this };

	b.addCustomPtr<const Mod>("rules", mod);

	b.addCustomConst("action_aimshoot", BA_AIMEDSHOT);
	b.addCustomConst("action_autoshoot", BA_AUTOSHOT);
	b.addCustomConst("action_snapshot", BA_SNAPSHOT);
	b.addCustomConst("action_walk", BA_WALK);
	b.addCustomConst("action_hit", BA_HIT);
	b.addCustomConst("action_throw", BA_THROW);

	b.addCustomConst("move_normal", BAM_NORMAL);
	b.addCustomConst("move_run", BAM_RUN);
	b.addCustomConst("move_strafe", BAM_STRAFE);
}

/**
 * Constructor of visibility script parser.
 */
ModScript::VisibilityUnitParser::VisibilityUnitParser(ScriptGlobal* shared, const std::string& name, Mod* mod) : ScriptParserEvents{ shared, name, "current_visibility", "default_visibility", "visibility_mode", "observer_unit", "target_unit", "distance", "distance_max", "smoke_density", "fire_density", }
{
	BindBase b { this };

	b.addCustomPtr<const Mod>("rules", mod);
}

/**
 * Init all required data in script using object data.
 */
void BattleUnit::ScriptFill(ScriptWorkerBlit* w, BattleUnit* unit, int body_part, int anim_frame, int shade, int burn)
{
	w->clear();
	if(unit)
	{
		w->update(unit->getArmor()->getRecolorScript(), unit, body_part, anim_frame, shade, burn);
	}
}


} //namespace OpenXcom
=======
/*
 * Copyright 2010-2016 OpenXcom Developers.
 *
 * This file is part of OpenXcom.
 *
 * OpenXcom is free software: you can redistribute it and/or modify
 * it under the terms of the GNU General Public License as published by
 * the Free Software Foundation, either version 3 of the License, or
 * (at your option) any later version.
 *
 * OpenXcom is distributed in the hope that it will be useful,
 * but WITHOUT ANY WARRANTY; without even the implied warranty of
 * MERCHANTABILITY or FITNESS FOR A PARTICULAR PURPOSE.  See the
 * GNU General Public License for more details.
 *
 * You should have received a copy of the GNU General Public License
 * along with OpenXcom.  If not, see <http://www.gnu.org/licenses/>.
 */
#include "BattleUnit.h"
#include "BattleItem.h"
#include <sstream>
#include "../Engine/Surface.h"
#include "../Engine/Language.h"
#include "../Engine/Options.h"
#include "../Battlescape/Pathfinding.h"
#include "../Battlescape/BattlescapeGame.h"
#include "../Battlescape/AIModule.h"
#include "Soldier.h"
#include "../Mod/Armor.h"
#include "../Mod/Unit.h"
#include "../Engine/RNG.h"
#include "../Mod/RuleInventory.h"
#include "../Mod/RuleSoldier.h"
#include "../Mod/Mod.h"
#include "Tile.h"
#include "SavedGame.h"
#include "SavedBattleGame.h"
#include "BattleUnitStatistics.h"
#include "../fmath.h"

namespace OpenXcom
{

/**
 * Initializes a BattleUnit from a Soldier
 * @param soldier Pointer to the Soldier.
 * @param depth the depth of the battlefield (used to determine movement type in case of MT_FLOAT).
 */
BattleUnit::BattleUnit(Soldier *soldier, int depth) :
	_faction(FACTION_PLAYER), _originalFaction(FACTION_PLAYER), _killedBy(FACTION_PLAYER), _id(0), _tile(0),
	_lastPos(Position()), _direction(0), _toDirection(0), _directionTurret(0), _toDirectionTurret(0),
	_verticalDirection(0), _status(STATUS_STANDING), _walkPhase(0), _fallPhase(0), _kneeled(false), _floating(false),
	_dontReselect(false), _fire(0), _currentAIState(0), _visible(false), _cacheInvalid(true),
	_expBravery(0), _expReactions(0), _expFiring(0), _expThrowing(0), _expPsiSkill(0), _expPsiStrength(0), _expMelee(0),
	_motionPoints(0), _kills(0), _hitByFire(false), _moraleRestored(0), _coverReserve(0), _charging(0), _turnsSinceSpotted(255),
	_statistics(), _murdererId(0), _mindControllerID(0), _fatalShotSide(SIDE_FRONT), _fatalShotBodyPart(BODYPART_HEAD),
	_geoscapeSoldier(soldier), _unitRules(0), _rankInt(0), _turretType(-1), _hidingForTurn(false), _respawn(false)
{
	_name = soldier->getName(true);
	_id = soldier->getId();
	_type = "SOLDIER";
	_rank = soldier->getRankString();
	_stats = *soldier->getCurrentStats();
	_standHeight = soldier->getRules()->getStandHeight();
	_kneelHeight = soldier->getRules()->getKneelHeight();
	_floatHeight = soldier->getRules()->getFloatHeight();
	_deathSound = std::vector<int>(); // this one is hardcoded
	_aggroSound = -1;
	_moveSound = -1;  // this one is hardcoded
	_intelligence = 2;
	_aggression = 1;
	_specab = SPECAB_NONE;
	_armor = soldier->getArmor();
	_movementType = _armor->getMovementType();
	if (_movementType == MT_FLOAT)
	{
		if (depth > 0)
		{
			_movementType = MT_FLY;
		}
		else
		{
			_movementType = MT_WALK;
		}
	}
	else if (_movementType == MT_SINK)
	{
		if (depth == 0)
		{
			_movementType = MT_FLY;
		}
		else
		{
			_movementType = MT_WALK;
		}
	}
	_stats += *_armor->getStats();	// armors may modify effective stats
	_loftempsSet = _armor->getLoftempsSet();
	_gender = soldier->getGender();
	_faceDirection = -1;
	_breathFrame = 0;
	_floorAbove = false;
	_breathing = false;

	int rankbonus = 0;

	switch (soldier->getRank())
	{
	case RANK_SERGEANT:  rankbonus =  1; break;
	case RANK_CAPTAIN:   rankbonus =  3; break;
	case RANK_COLONEL:   rankbonus =  6; break;
	case RANK_COMMANDER: rankbonus = 10; break;
	default:             rankbonus =  0; break;
	}

	_value = 20 + soldier->getMissions() + rankbonus;

	_tu = _stats.tu;
	_energy = _stats.stamina;
	_health = _stats.health;
	_morale = 100;
	_stunlevel = 0;
	_maxArmor[SIDE_FRONT] = _armor->getFrontArmor();
	_maxArmor[SIDE_LEFT] = _armor->getSideArmor();
	_maxArmor[SIDE_RIGHT] = _armor->getSideArmor();
	_maxArmor[SIDE_REAR] = _armor->getRearArmor();
	_maxArmor[SIDE_UNDER] = _armor->getUnderArmor();
	_currentArmor[SIDE_FRONT] = _maxArmor[SIDE_FRONT];
	_currentArmor[SIDE_LEFT] = _maxArmor[SIDE_LEFT];
	_currentArmor[SIDE_RIGHT] = _maxArmor[SIDE_RIGHT];
	_currentArmor[SIDE_REAR] = _maxArmor[SIDE_REAR];
	_currentArmor[SIDE_UNDER] = _maxArmor[SIDE_UNDER];
	for (int i = 0; i < 6; ++i)
		_fatalWounds[i] = 0;
	for (int i = 0; i < 5; ++i)
		_cache[i] = 0;
	for (int i = 0; i < SPEC_WEAPON_MAX; ++i)
		_specWeapon[i] = 0;

	_activeHand = "STR_RIGHT_HAND";

	lastCover = Position(-1, -1, -1);

	_statistics = new BattleUnitStatistics();

	deriveRank();

	int look = soldier->getGender() + 2 * soldier->getLook();
	setRecolor(look, look, _rankInt);
}

/**
 * Initializes a BattleUnit from a Unit (non-player) object.
 * @param unit Pointer to Unit object.
 * @param faction Which faction the units belongs to.
 * @param id Unique unit ID.
 * @param armor Pointer to unit Armor.
 * @param diff difficulty level (for stat adjustment).
 * @param depth the depth of the battlefield (used to determine movement type in case of MT_FLOAT).
 */
BattleUnit::BattleUnit(Unit *unit, UnitFaction faction, int id, Armor *armor, StatAdjustment *adjustment, int depth) :
	_faction(faction), _originalFaction(faction), _killedBy(faction), _id(id),
	_tile(0), _lastPos(Position()), _direction(0), _toDirection(0), _directionTurret(0),
	_toDirectionTurret(0),  _verticalDirection(0), _status(STATUS_STANDING), _walkPhase(0),
	_fallPhase(0), _kneeled(false), _floating(false), _dontReselect(false), _fire(0), _currentAIState(0),
	_visible(false), _cacheInvalid(true), _expBravery(0), _expReactions(0), _expFiring(0),
	_expThrowing(0), _expPsiSkill(0), _expPsiStrength(0), _expMelee(0), _motionPoints(0), _kills(0), _hitByFire(false),
	_moraleRestored(0), _coverReserve(0), _charging(0), _turnsSinceSpotted(255),
	_statistics(), _murdererId(0), _mindControllerID(0), _fatalShotSide(SIDE_FRONT),
	_fatalShotBodyPart(BODYPART_HEAD), _armor(armor),  _geoscapeSoldier(0), _unitRules(unit),
	_rankInt(0), _turretType(-1), _hidingForTurn(false), _respawn(false)
{
	_type = unit->getType();
	_rank = unit->getRank();
	_race = unit->getRace();
	_stats = *unit->getStats();
	_standHeight = unit->getStandHeight();
	_kneelHeight = unit->getKneelHeight();
	_floatHeight = unit->getFloatHeight();
	_loftempsSet = _armor->getLoftempsSet();
	_deathSound = unit->getDeathSounds();
	_aggroSound = unit->getAggroSound();
	_moveSound = unit->getMoveSound();
	_intelligence = unit->getIntelligence();
	_aggression = unit->getAggression();
	_specab = (SpecialAbility) unit->getSpecialAbility();
	_spawnUnit = unit->getSpawnUnit();
	_value = unit->getValue();
	_faceDirection = -1;

	_movementType = _armor->getMovementType();
	if (_movementType == MT_FLOAT)
	{
		if (depth > 0)
		{
			_movementType = MT_FLY;
		}
		else
		{
			_movementType = MT_WALK;
		}
	}
	else if (_movementType == MT_SINK)
	{
		if (depth == 0)
		{
			_movementType = MT_FLY;
		}
		else
		{
			_movementType = MT_WALK;
		}
	}

	_stats += *_armor->getStats();	// armors may modify effective stats

	_breathFrame = -1; // most aliens don't breathe per-se, that's exclusive to humanoids
	if (armor->getDrawingRoutine() == 14)
	{
		_breathFrame = 0;
	}
	_floorAbove = false;
	_breathing = false;

	_maxArmor[SIDE_FRONT] = _armor->getFrontArmor();
	_maxArmor[SIDE_LEFT] = _armor->getSideArmor();
	_maxArmor[SIDE_RIGHT] = _armor->getSideArmor();
	_maxArmor[SIDE_REAR] = _armor->getRearArmor();
	_maxArmor[SIDE_UNDER] = _armor->getUnderArmor();

	if (faction == FACTION_HOSTILE)
	{
		adjustStats(*adjustment);
	}

	_tu = _stats.tu;
	_energy = _stats.stamina;
	_health = _stats.health;
	_morale = 100;
	_stunlevel = 0;
	_currentArmor[SIDE_FRONT] = _maxArmor[SIDE_FRONT];
	_currentArmor[SIDE_LEFT] = _maxArmor[SIDE_LEFT];
	_currentArmor[SIDE_RIGHT] = _maxArmor[SIDE_RIGHT];
	_currentArmor[SIDE_REAR] = _maxArmor[SIDE_REAR];
	_currentArmor[SIDE_UNDER] = _maxArmor[SIDE_UNDER];
	for (int i = 0; i < 6; ++i)
		_fatalWounds[i] = 0;
	for (int i = 0; i < 5; ++i)
		_cache[i] = 0;
	for (int i = 0; i < SPEC_WEAPON_MAX; ++i)
		_specWeapon[i] = 0;

	_activeHand = "STR_RIGHT_HAND";
	_gender = GENDER_MALE;

	lastCover = Position(-1, -1, -1);

	_statistics = new BattleUnitStatistics();

	int generalRank = 0;
	if (faction == FACTION_HOSTILE)
	{
		const int max = 7;
		const char* rankList[max] =
		{
			"STR_LIVE_SOLDIER",
			"STR_LIVE_ENGINEER",
			"STR_LIVE_MEDIC",
			"STR_LIVE_NAVIGATOR",
			"STR_LIVE_LEADER",
			"STR_LIVE_COMMANDER",
			"STR_LIVE_TERRORIST",
		};
		for (int i = 0; i < max; ++i)
		{
			if (_rank.compare(rankList[i]) == 0)
			{
				generalRank = i;
				break;
			}
		}
	}
	else if (faction == FACTION_NEUTRAL)
	{
		generalRank = std::rand() % 8;
	}

	setRecolor(std::rand() % 8, std::rand() % 8, generalRank);
}


/**
 *
 */
BattleUnit::~BattleUnit()
{
	for (int i = 0; i < 5; ++i)
		if (_cache[i]) delete _cache[i];
	if (!getGeoscapeSoldier())
	{
		for (std::vector<BattleUnitKills*>::const_iterator i = _statistics->kills.begin(); i != _statistics->kills.end(); ++i)
		{
			delete *i;
		}
	}
	delete _statistics;
	delete _currentAIState;
}

/**
 * Loads the unit from a YAML file.
 * @param node YAML node.
 */
void BattleUnit::load(const YAML::Node &node)
{
	_id = node["id"].as<int>(_id);
	_faction = _originalFaction = (UnitFaction)node["faction"].as<int>(_faction);
	_status = (UnitStatus)node["status"].as<int>(_status);
	_pos = node["position"].as<Position>(_pos);
	_direction = _toDirection = node["direction"].as<int>(_direction);
	_directionTurret = _toDirectionTurret = node["directionTurret"].as<int>(_directionTurret);
	_tu = node["tu"].as<int>(_tu);
	_health = node["health"].as<int>(_health);
	_stunlevel = node["stunlevel"].as<int>(_stunlevel);
	_energy = node["energy"].as<int>(_energy);
	_morale = node["morale"].as<int>(_morale);
	_kneeled = node["kneeled"].as<bool>(_kneeled);
	_floating = node["floating"].as<bool>(_floating);
	for (int i=0; i < 5; i++)
		_currentArmor[i] = node["armor"][i].as<int>(_currentArmor[i]);
	for (int i=0; i < 6; i++)
		_fatalWounds[i] = node["fatalWounds"][i].as<int>(_fatalWounds[i]);
	_fire = node["fire"].as<int>(_fire);
	_expBravery = node["expBravery"].as<int>(_expBravery);
	_expReactions = node["expReactions"].as<int>(_expReactions);
	_expFiring = node["expFiring"].as<int>(_expFiring);
	_expThrowing = node["expThrowing"].as<int>(_expThrowing);
	_expPsiSkill = node["expPsiSkill"].as<int>(_expPsiSkill);
	_expPsiStrength = node["expPsiStrength"].as<int>(_expPsiStrength);
	_expMelee = node["expMelee"].as<int>(_expMelee);
	_turretType = node["turretType"].as<int>(_turretType);
	_visible = node["visible"].as<bool>(_visible);
	_turnsSinceSpotted = node["turnsSinceSpotted"].as<int>(_turnsSinceSpotted);
	_killedBy = (UnitFaction)node["killedBy"].as<int>(_killedBy);
	_moraleRestored = node["moraleRestored"].as<int>(_moraleRestored);
	_rankInt = node["rankInt"].as<int>(_rankInt);
	_originalFaction = (UnitFaction)node["originalFaction"].as<int>(_originalFaction);
	_kills = node["kills"].as<int>(_kills);
	_dontReselect = node["dontReselect"].as<bool>(_dontReselect);
	_charging = 0;
	_spawnUnit = node["spawnUnit"].as<std::string>(_spawnUnit);
	_motionPoints = node["motionPoints"].as<int>(0);
	_respawn = node["respawn"].as<bool>(_respawn);
	_activeHand = node["activeHand"].as<std::string>(_activeHand);
	if (node["tempUnitStatistics"])
	{
		_statistics->load(node["tempUnitStatistics"]);
	}
	_murdererId = node["murdererId"].as<int>(_murdererId);
	_fatalShotSide = (UnitSide)node["fatalShotSide"].as<int>(_fatalShotSide);
	_fatalShotBodyPart = (UnitBodyPart)node["fatalShotBodyPart"].as<int>(_fatalShotBodyPart);
	_murdererWeapon = node["murdererWeapon"].as<std::string>(_murdererWeapon);
	_murdererWeaponAmmo = node["murdererWeaponAmmo"].as<std::string>(_murdererWeaponAmmo);

	if (const YAML::Node& p = node["recolor"])
	{
		_recolor.clear();
		for (size_t i = 0; i < p.size(); ++i)
		{
			_recolor.push_back(std::make_pair(p[i][0].as<int>(), p[i][1].as<int>()));
		}
	}
	_mindControllerID = node["mindControllerID"].as<int>(_mindControllerID);
}

/**
 * Saves the soldier to a YAML file.
 * @return YAML node.
 */
YAML::Node BattleUnit::save() const
{
	YAML::Node node;

	node["id"] = _id;
	node["genUnitType"] = _type;
	node["genUnitArmor"] = _armor->getType();
	node["faction"] = (int)_faction;
	node["status"] = (int)_status;
	node["position"] = _pos;
	node["direction"] = _direction;
	node["directionTurret"] = _directionTurret;
	node["tu"] = _tu;
	node["health"] = _health;
	node["stunlevel"] = _stunlevel;
	node["energy"] = _energy;
	node["morale"] = _morale;
	node["kneeled"] = _kneeled;
	node["floating"] = _floating;
	for (int i=0; i < 5; i++) node["armor"].push_back(_currentArmor[i]);
	for (int i=0; i < 6; i++) node["fatalWounds"].push_back(_fatalWounds[i]);
	node["fire"] = _fire;
	node["expBravery"] = _expBravery;
	node["expReactions"] = _expReactions;
	node["expFiring"] = _expFiring;
	node["expThrowing"] = _expThrowing;
	node["expPsiSkill"] = _expPsiSkill;
	node["expPsiStrength"] = _expPsiStrength;
	node["expMelee"] = _expMelee;
	node["turretType"] = _turretType;
	node["visible"] = _visible;
	node["turnsSinceSpotted"] = _turnsSinceSpotted;
	node["rankInt"] = _rankInt;
	node["moraleRestored"] = _moraleRestored;
	if (getAIModule())
	{
		node["AI"] = getAIModule()->save();
	}
	node["killedBy"] = (int)_killedBy;
	if (_originalFaction != _faction)
		node["originalFaction"] = (int)_originalFaction;
	if (_kills)
		node["kills"] = _kills;
	if (_faction == FACTION_PLAYER && _dontReselect)
		node["dontReselect"] = _dontReselect;
	if (!_spawnUnit.empty())
		node["spawnUnit"] = _spawnUnit;
	node["motionPoints"] = _motionPoints;
	node["respawn"] = _respawn;
	node["activeHand"] = _activeHand;
	node["tempUnitStatistics"] = _statistics->save();
	node["murdererId"] = _murdererId;
	node["fatalShotSide"] = (int)_fatalShotSide;
	node["fatalShotBodyPart"] = (int)_fatalShotBodyPart;
	node["murdererWeapon"] = _murdererWeapon;
	node["murdererWeaponAmmo"] = _murdererWeaponAmmo;

	for (size_t i = 0; i < _recolor.size(); ++i)
	{
		YAML::Node p;
		p.push_back((int)_recolor[i].first);
		p.push_back((int)_recolor[i].second);
		node["recolor"].push_back(p);
	}
	node["mindControllerID"] = _mindControllerID;

	return node;
}

/**
 * Prepare vector values for recolor.
 * @param basicLook select index for hair and face color.
 * @param utileLook select index for utile color.
 * @param rankLook select index for rank color.
 */
void BattleUnit::setRecolor(int basicLook, int utileLook, int rankLook)
{
	const int colorsMax = 4;
	std::pair<int, int> colors[colorsMax] =
	{
		std::make_pair(_armor->getFaceColorGroup(), _armor->getFaceColor(basicLook)),
		std::make_pair(_armor->getHairColorGroup(), _armor->getHairColor(basicLook)),
		std::make_pair(_armor->getUtileColorGroup(), _armor->getUtileColor(utileLook)),
		std::make_pair(_armor->getRankColorGroup(), _armor->getRankColor(rankLook)),
	};

	for (int i = 0; i < colorsMax; ++i)
	{
		if (colors[i].first > 0 && colors[i].second > 0)
		{
			_recolor.push_back(std::make_pair(colors[i].first << 4, colors[i].second));
		}
	}
}

/**
 * Returns the BattleUnit's unique ID.
 * @return Unique ID.
 */
int BattleUnit::getId() const
{
	return _id;
}

/**
 * Changes the BattleUnit's position.
 * @param pos position
 * @param updateLastPos refresh last stored position
 */
void BattleUnit::setPosition(const Position& pos, bool updateLastPos)
{
	if (updateLastPos) { _lastPos = _pos; }
	_pos = pos;
}

/**
 * Gets the BattleUnit's position.
 * @return position
 */
const Position& BattleUnit::getPosition() const
{
	return _pos;
}

/**
 * Gets the BattleUnit's position.
 * @return position
 */
const Position& BattleUnit::getLastPosition() const
{
	return _lastPos;
}

/**
 * Gets the BattleUnit's destination.
 * @return destination
 */
const Position& BattleUnit::getDestination() const
{
	return _destination;
}

/**
 * Changes the BattleUnit's (horizontal) direction.
 * Only used for initial unit placement.
 * @param direction new horizontal direction
 */
void BattleUnit::setDirection(int direction)
{
	_direction = direction;
	_toDirection = direction;
	_directionTurret = direction;
}

/**
 * Changes the BattleUnit's (horizontal) face direction.
 * Only used for strafing moves.
 * @param direction new face direction
 */
void BattleUnit::setFaceDirection(int direction)
{
	_faceDirection = direction;
}

/**
 * Gets the BattleUnit's (horizontal) direction.
 * @return horizontal direction
 */
int BattleUnit::getDirection() const
{
	return _direction;
}

/**
 * Gets the BattleUnit's (horizontal) face direction.
 * Used only during strafing moves.
 * @return face direction
 */
int BattleUnit::getFaceDirection() const
{
	return _faceDirection;
}

/**
 * Gets the BattleUnit's turret direction.
 * @return direction
 */
int BattleUnit::getTurretDirection() const
{
	return _directionTurret;
}

/**
 * Gets the BattleUnit's turret To direction.
 * @return toDirectionTurret
 */
int BattleUnit::getTurretToDirection() const
{
	return _toDirectionTurret;
}

/**
 * Gets the BattleUnit's vertical direction. This is when going up or down.
 * @return direction
 */
int BattleUnit::getVerticalDirection() const
{
	return _verticalDirection;
}

/**
 * Gets the unit's status.
 * @return the unit's status
 */
UnitStatus BattleUnit::getStatus() const
{
	return _status;
}

/**
 * Initialises variables to start walking.
 * @param direction Which way to walk.
 * @param destination The position we should end up on.
 * @param tileBelowMe Which tile is currently below the unit.
 * @param cache Update cache?
 */
void BattleUnit::startWalking(int direction, const Position &destination, Tile *tileBelowMe, bool cache)
{
	if (direction >= Pathfinding::DIR_UP)
	{
		_verticalDirection = direction;
		_status = STATUS_FLYING;
	}
	else
	{
		_direction = direction;
		_status = STATUS_WALKING;
	}
	bool floorFound = false;
	if (!_tile->hasNoFloor(tileBelowMe))
	{
		floorFound = true;
	}
	if (!floorFound || direction >= Pathfinding::DIR_UP)
	{
		_status = STATUS_FLYING;
		_floating = true;
	}
	else
	{
		_floating = false;
	}

	_walkPhase = 0;
	_destination = destination;
	_lastPos = _pos;
	_cacheInvalid = cache;
	_kneeled = false;
	if (_breathFrame >= 0)
	{
		_breathing = false;
		_breathFrame = 0;
	}
}

/**
 * This will increment the walking phase.
 * @param tileBelowMe Pointer to tile currently below the unit.
 * @param cache Refresh the unit cache.
 */
void BattleUnit::keepWalking(Tile *tileBelowMe, bool cache)
{
	int middle, end;
	if (_verticalDirection)
	{
		middle = 4;
		end = 8;
	}
	else
	{
		// diagonal walking takes double the steps
		middle = 4 + 4 * (_direction % 2);
		end = 8 + 8 * (_direction % 2);
		if (_armor->getSize() > 1)
		{
			if (_direction < 1 || _direction > 5)
				middle = end;
			else if (_direction == 5)
				middle = 12;
			else if (_direction == 1)
				middle = 5;
			else
				middle = 1;
		}
	}
	if (!cache)
	{
		_pos = _destination;
		end = 2;
	}

	_walkPhase++;


	if (_walkPhase == middle)
	{
		// we assume we reached our destination tile
		// this is actually a drawing hack, so soldiers are not overlapped by floortiles
		_pos = _destination;
	}

	if (_walkPhase >= end)
	{
		if (_floating && !_tile->hasNoFloor(tileBelowMe))
		{
			_floating = false;
		}
		// we officially reached our destination tile
		_status = STATUS_STANDING;
		_walkPhase = 0;
		_verticalDirection = 0;
		if (_faceDirection >= 0) {
			// Finish strafing move facing the correct way.
			_direction = _faceDirection;
			_faceDirection = -1;
		}

		// motion points calculation for the motion scanner blips
		if (_armor->getSize() > 1)
		{
			_motionPoints += 30;
		}
		else
		{
			// sectoids actually have less motion points
			// but instead of create yet another variable,
			// I used the height of the unit instead (logical)
			if (getStandHeight() > 16)
				_motionPoints += 4;
			else
				_motionPoints += 3;
		}
	}

	_cacheInvalid = cache;
}

/**
 * Gets the walking phase for animation and sound.
 * @return phase will always go from 0-7
 */
int BattleUnit::getWalkingPhase() const
{
	return _walkPhase % 8;
}

/**
 * Gets the walking phase for diagonal walking.
 * @return phase this will be 0 or 8
 */
int BattleUnit::getDiagonalWalkingPhase() const
{
	return (_walkPhase / 8) * 8;
}

/**
 * Look at a point.
 * @param point Position to look at.
 * @param turret True to turn the turret, false to turn the unit.
 */
void BattleUnit::lookAt(const Position &point, bool turret)
{
	int dir = directionTo (point);

	if (turret)
	{
		_toDirectionTurret = dir;
		if (_toDirectionTurret != _directionTurret)
		{
			_status = STATUS_TURNING;
		}
	}
	else
	{
		_toDirection = dir;
		if (_toDirection != _direction
			&& _toDirection < 8
			&& _toDirection > -1)
		{
			_status = STATUS_TURNING;
		}
	}
}

/**
 * Look at a direction.
 * @param direction Direction to look at.
 * @param force True to reset the direction, false to animate to it.
 */
void BattleUnit::lookAt(int direction, bool force)
{
	if (!force)
	{
		if (direction < 0 || direction >= 8) return;
		_toDirection = direction;
		if (_toDirection != _direction)
		{
			_status = STATUS_TURNING;
		}
	}
	else
	{
		_toDirection = direction;
		_direction = direction;
	}
}

/**
 * Advances the turning towards the target direction.
 * @param turret True to turn the turret, false to turn the unit.
 */
void BattleUnit::turn(bool turret)
{
	int a = 0;

	if (turret)
	{
		if (_directionTurret == _toDirectionTurret)
		{
			abortTurn();
			return;
		}
		a = _toDirectionTurret - _directionTurret;
	}
	else
	{
		if (_direction == _toDirection)
		{
			abortTurn();
			return;
		}
		a = _toDirection - _direction;
	}

	if (a != 0) {
		if (a > 0) {
			if (a <= 4) {
				if (!turret) {
					if (_turretType > -1)
						_directionTurret++;
					_direction++;
				} else _directionTurret++;
			} else {
				if (!turret) {
					if (_turretType > -1)
						_directionTurret--;
					_direction--;
				} else _directionTurret--;
			}
		} else {
			if (a > -4) {
				if (!turret) {
					if (_turretType > -1)
						_directionTurret--;
					_direction--;
				} else _directionTurret--;
			} else {
				if (!turret) {
					if (_turretType > -1)
						_directionTurret++;
					_direction++;
				} else _directionTurret++;
			}
		}
		if (_direction < 0) _direction = 7;
		if (_direction > 7) _direction = 0;
		if (_directionTurret < 0) _directionTurret = 7;
		if (_directionTurret > 7) _directionTurret = 0;
		if (_visible || _faction == FACTION_PLAYER)
			_cacheInvalid = true;
	}

	if (turret)
	{
		 if (_toDirectionTurret == _directionTurret)
		 {
			// we officially reached our destination
			_status = STATUS_STANDING;
		 }
	}
	else if (_toDirection == _direction || _status == STATUS_UNCONSCIOUS)
	{
		// we officially reached our destination
		_status = STATUS_STANDING;
	}
}

/**
 * Stops the turning towards the target direction.
 */
void BattleUnit::abortTurn()
{
	_status = STATUS_STANDING;
}


/**
 * Gets the soldier's gender.
 */
SoldierGender BattleUnit::getGender() const
{
	return _gender;
}

/**
 * Returns the unit's faction.
 * @return Faction. (player, hostile or neutral)
 */
UnitFaction BattleUnit::getFaction() const
{
	return _faction;
}

/**
 * Sets the unit's cache flag.
 * @param cache Pointer to cache surface to use, NULL to redraw from scratch.
 * @param part Unit part to cache.
 */
void BattleUnit::setCache(Surface *cache, int part)
{
	if (cache == 0)
	{
		_cacheInvalid = true;
	}
	else
	{
		_cache[part] = cache;
		_cacheInvalid = false;
	}
}

/**
 * Check if the unit is still cached in the Map cache.
 * When the unit changes it needs to be re-cached.
 * @param invalid Get if the cache is invalid.
 * @param part Unit part to check.
 * @return Pointer to cache surface used.
 */
Surface *BattleUnit::getCache(bool *invalid, int part) const
{
	if (part < 0) part = 0;
	*invalid = _cacheInvalid;
	return _cache[part];
}

/**
 * Gets values used for recoloring sprites.
 * @param i what value choose.
 * @return Pairs of value, where first is color group to replace and second is new color group with shade.
 */
const std::vector<std::pair<Uint8, Uint8> > &BattleUnit::getRecolor() const
{
	return _recolor;
}

/**
 * Kneel down.
 * @param kneeled to kneel or to stand up
 */
void BattleUnit::kneel(bool kneeled)
{
	_kneeled = kneeled;
	_cacheInvalid = true;
}

/**
 * Is kneeled down?
 * @return true/false
 */
bool BattleUnit::isKneeled() const
{
	return _kneeled;
}

/**
 * Is floating? A unit is floating when there is no ground under him/her.
 * @return true/false
 */
bool BattleUnit::isFloating() const
{
	return _floating;
}

/**
 * Aim. (shows the right hand sprite and weapon holding)
 * @param aiming true/false
 */
void BattleUnit::aim(bool aiming)
{
	if (aiming)
		_status = STATUS_AIMING;
	else
		_status = STATUS_STANDING;

	if (_visible || _faction == FACTION_PLAYER)
		_cacheInvalid = true;
}

/**
 * Returns the direction from this unit to a given point.
 * @param point given position.
 * @return direction.
 */
int BattleUnit::directionTo(const Position &point) const
{
	double ox = point.x - _pos.x;
	double oy = point.y - _pos.y;
	double angle = atan2(ox, -oy);
	// divide the pie in 4 angles each at 1/8th before each quarter
	double pie[4] = {(M_PI_4 * 4.0) - M_PI_4 / 2.0, (M_PI_4 * 3.0) - M_PI_4 / 2.0, (M_PI_4 * 2.0) - M_PI_4 / 2.0, (M_PI_4 * 1.0) - M_PI_4 / 2.0};
	int dir = 0;

	if (angle > pie[0] || angle < -pie[0])
	{
		dir = 4;
	}
	else if (angle > pie[1])
	{
		dir = 3;
	}
	else if (angle > pie[2])
	{
		dir = 2;
	}
	else if (angle > pie[3])
	{
		dir = 1;
	}
	else if (angle < -pie[1])
	{
		dir = 5;
	}
	else if (angle < -pie[2])
	{
		dir = 6;
	}
	else if (angle < -pie[3])
	{
		dir = 7;
	}
	else if (angle < pie[0])
	{
		dir = 0;
	}
	return dir;
}

/**
 * Returns the soldier's amount of time units.
 * @return Time units.
 */
int BattleUnit::getTimeUnits() const
{
	return _tu;
}

/**
 * Returns the soldier's amount of energy.
 * @return Energy.
 */
int BattleUnit::getEnergy() const
{
	return _energy;
}

/**
 * Returns the soldier's amount of health.
 * @return Health.
 */
int BattleUnit::getHealth() const
{
	return _health;
}

/**
 * Returns the soldier's amount of morale.
 * @return Morale.
 */
int BattleUnit::getMorale() const
{
	return _morale;
}

/**
 * Do an amount of damage.
 * @param relative The relative position of which part of armor and/or bodypart is hit.
 * @param power The amount of damage to inflict.
 * @param type The type of damage being inflicted.
 * @param ignoreArmor Should the damage ignore armor resistance?
 * @return damage done after adjustment
 */
int BattleUnit::damage(const Position &relative, int power, ItemDamageType type, bool ignoreArmor)
{
	UnitSide side = SIDE_FRONT;
	UnitBodyPart bodypart = BODYPART_TORSO;

	if (power <= 0)
	{
		return 0;
	}

	power = (int)floor(power * _armor->getDamageModifier(type));

	if (type == DT_SMOKE) type = DT_STUN; // smoke doesn't do real damage, but stun damage

	if (!ignoreArmor)
	{
		if (relative == Position(0, 0, 0))
		{
			side = SIDE_UNDER;
		}
		else
		{
			int relativeDirection;
			const int abs_x = abs(relative.x);
			const int abs_y = abs(relative.y);
			if (abs_y > abs_x * 2)
				relativeDirection = 8 + 4 * (relative.y > 0);
			else if (abs_x > abs_y * 2)
				relativeDirection = 10 + 4 * (relative.x < 0);
			else
			{
				if (relative.x < 0)
				{
					if (relative.y > 0)
						relativeDirection = 13;
					else
						relativeDirection = 15;
				}
				else
				{
					if (relative.y > 0)
						relativeDirection = 11;
					else
						relativeDirection = 9;
				}
			}

			switch((relativeDirection - _direction) % 8)
			{
			case 0:	side = SIDE_FRONT; 										break;
			case 1:	side = RNG::generate(0,2) < 2 ? SIDE_FRONT:SIDE_RIGHT; 	break;
			case 2:	side = SIDE_RIGHT; 										break;
			case 3:	side = RNG::generate(0,2) < 2 ? SIDE_REAR:SIDE_RIGHT; 	break;
			case 4:	side = SIDE_REAR; 										break;
			case 5:	side = RNG::generate(0,2) < 2 ? SIDE_REAR:SIDE_LEFT; 	break;
			case 6:	side = SIDE_LEFT; 										break;
			case 7:	side = RNG::generate(0,2) < 2 ? SIDE_FRONT:SIDE_LEFT; 	break;
			}
			if (relative.z > getHeight())
			{
				bodypart = BODYPART_HEAD;
			}
			else if (relative.z > 4)
			{
				switch(side)
				{
				case SIDE_LEFT:		bodypart = BODYPART_LEFTARM; break;
				case SIDE_RIGHT:	bodypart = BODYPART_RIGHTARM; break;
				default:			bodypart = BODYPART_TORSO;
				}
			}
			else
			{
				switch(side)
				{
				case SIDE_LEFT: 	bodypart = BODYPART_LEFTLEG; 	break;
				case SIDE_RIGHT:	bodypart = BODYPART_RIGHTLEG; 	break;
				default:
					bodypart = (UnitBodyPart) RNG::generate(BODYPART_RIGHTLEG,BODYPART_LEFTLEG);
				}
			}
		}
		power -= getArmor(side);
	}

	if (power > 0)
	{
		if (type == DT_STUN)
		{
			_stunlevel += power;
		}
		else
		{
			// health damage
			_health -= power;
			if (_health < 0)
			{
				_health = 0;
			}

			if (type != DT_IN)
			{
				if (_armor->getDamageModifier(DT_STUN) > 0.0)
				{
					// conventional weapons can cause additional stun damage
					_stunlevel += RNG::generate(0, power / 4);
				}
				// fatal wounds
				if (isWoundable())
				{
					if (RNG::generate(0, 10) < power)
						_fatalWounds[bodypart] += RNG::generate(1,3);

					if (_fatalWounds[bodypart])
						moraleChange(-_fatalWounds[bodypart]);
				}
				// armor damage
				setArmor(getArmor(side) - (power/10) - 1, side);
			}
		}
	}

	setFatalShotInfo(side, bodypart);

	return power < 0 ? 0:power;
}

/**
 * Do an amount of stun recovery.
 * @param power
 */
void BattleUnit::healStun(int power)
{
	_stunlevel -= power;
	if (_stunlevel < 0) _stunlevel = 0;
}

int BattleUnit::getStunlevel() const
{
	return _stunlevel;
}

/**
 * Raises a unit's stun level sufficiently so that the unit is ready to become unconscious.
 * Used when another unit falls on top of this unit.
 * Zombified units first convert to their spawn unit.
 * @param battle Pointer to the battlescape game.
 */
void BattleUnit::knockOut(BattlescapeGame *battle)
{
	if (!_spawnUnit.empty())
	{
		setRespawn(false);
		BattleUnit *newUnit = battle->convertUnit(this);
		newUnit->knockOut(battle);
	}
	else
	{
		_stunlevel = _health;
	}
}

/**
 * Initialises the falling sequence. Occurs after death or stunned.
 */
void BattleUnit::startFalling()
{
	_status = STATUS_COLLAPSING;
	_fallPhase = 0;
	_cacheInvalid = true;
}

/**
 * Advances the phase of falling sequence.
 */
void BattleUnit::keepFalling()
{
	_fallPhase++;
	if (_fallPhase == _armor->getDeathFrames())
	{
		_fallPhase--;
		if (_health == 0)
		{
			_status = STATUS_DEAD;
		}
		else
			_status = STATUS_UNCONSCIOUS;
	}

	_cacheInvalid = true;
}


/**
 * Returns the phase of the falling sequence.
 * @return phase
 */
int BattleUnit::getFallingPhase() const
{
	return _fallPhase;
}

/**
 * Returns whether the soldier is out of combat, dead or unconscious.
 * A soldier that is out, cannot perform any actions, cannot be selected, but it's still a unit.
 * @return flag if out or not.
 */
bool BattleUnit::isOut() const
{
	return _status == STATUS_DEAD || _status == STATUS_UNCONSCIOUS || _status == STATUS_IGNORE_ME;
}

/**
 * Get the number of time units a certain action takes.
 * @param actionType
 * @param item
 * @return TUs
 */
int BattleUnit::getActionTUs(BattleActionType actionType, BattleItem *item)
{
	if (item == 0)
	{
		return 0;
	}
	return getActionTUs(actionType, item->getRules());
}

int BattleUnit::getActionTUs(BattleActionType actionType, RuleItem *item)
{
	if (item == 0)
	{
		return 0;
	}

	int cost = 0;
	switch (actionType)
	{
		case BA_PRIME:
			cost = 50; // maybe this should go in the ruleset
			break;
		case BA_THROW:
			cost = 25;
			break;
		case BA_AUTOSHOT:
			cost = item->getTUAuto();
			break;
		case BA_SNAPSHOT:
			cost = item->getTUSnap();
			break;
		case BA_HIT:
			cost = item->getTUMelee();
			break;
		case BA_LAUNCH:
		case BA_AIMEDSHOT:
			cost = item->getTUAimed();
			break;
		case BA_USE:
		case BA_MINDCONTROL:
		case BA_PANIC:
			cost = item->getTUUse();
			break;
		default:
			cost = 0;
	}

	// if it's a percentage, apply it to unit TUs
	if (!item->getFlatRate() || actionType == BA_THROW || actionType == BA_PRIME)
	{
		cost = (int)floor(getBaseStats()->tu * cost / 100.0f);
	}

	return cost;
}


/**
 * Spend time units if it can. Return false if it can't.
 * @param tu
 * @return flag if it could spend the time units or not.
 */
bool BattleUnit::spendTimeUnits(int tu)
{
	if (tu <= _tu)
	{
		_tu -= tu;
		return true;
	}
	else
	{
		return false;
	}
}

/**
 * Spend energy  if it can. Return false if it can't.
 * @param tu
 * @return flag if it could spend the time units or not.
 */
bool BattleUnit::spendEnergy(int tu)
{
	int eu = tu / 2;

	if (eu <= _energy)
	{
		_energy -= eu;
		return true;
	}
	else
	{
		return false;
	}
}

/**
 * Set a specific number of timeunits.
 * @param tu
 */
void BattleUnit::setTimeUnits(int tu)
{
	_tu = tu;
}

/**
 * Add this unit to the list of visible units. Returns true if this is a new one.
 * @param unit
 * @return
 */
bool BattleUnit::addToVisibleUnits(BattleUnit *unit)
{
	bool add = true;
	for (std::vector<BattleUnit*>::iterator i = _unitsSpottedThisTurn.begin(); i != _unitsSpottedThisTurn.end();++i)
	{
		if ((BattleUnit*)(*i) == unit)
		{
			add = false;
			break;
		}
	}
	if (add)
	{
		_unitsSpottedThisTurn.push_back(unit);
	}
	for (std::vector<BattleUnit*>::iterator i = _visibleUnits.begin(); i != _visibleUnits.end(); ++i)
	{
		if ((BattleUnit*)(*i) == unit)
		{
			return false;
		}
	}
	_visibleUnits.push_back(unit);
	return true;
}

/**
 * Get the pointer to the vector of visible units.
 * @return pointer to vector.
 */
std::vector<BattleUnit*> *BattleUnit::getVisibleUnits()
{
	return &_visibleUnits;
}

/**
 * Clear visible units.
 */
void BattleUnit::clearVisibleUnits()
{
	_visibleUnits.clear();
}

/**
 * Add this unit to the list of visible tiles. Returns true if this is a new one.
 * @param tile
 * @return
 */
bool BattleUnit::addToVisibleTiles(Tile *tile)
{
	_visibleTiles.push_back(tile);
	return true;
}

/**
 * Get the pointer to the vector of visible tiles.
 * @return pointer to vector.
 */
std::vector<Tile*> *BattleUnit::getVisibleTiles()
{
	return &_visibleTiles;
}

/**
 * Clear visible tiles.
 */
void BattleUnit::clearVisibleTiles()
{
	for (std::vector<Tile*>::iterator j = _visibleTiles.begin(); j != _visibleTiles.end(); ++j)
	{
		(*j)->setVisible(-1);
	}

	_visibleTiles.clear();
}

/**
 * Calculate firing accuracy.
 * Formula = accuracyStat * weaponAccuracy * kneelingbonus(1.15) * one-handPenalty(0.8) * woundsPenalty(% health) * critWoundsPenalty (-10%/wound)
 * @param actionType
 * @param item
 * @return firing Accuracy
 */
int BattleUnit::getFiringAccuracy(BattleActionType actionType, BattleItem *item)
{

	int weaponAcc = item->getRules()->getAccuracySnap();
	if (actionType == BA_AIMEDSHOT || actionType == BA_LAUNCH)
		weaponAcc = item->getRules()->getAccuracyAimed();
	else if (actionType == BA_AUTOSHOT)
		weaponAcc = item->getRules()->getAccuracyAuto();
	else if (actionType == BA_HIT)
	{
		if (item->getRules()->isSkillApplied())
		{
			return (getBaseStats()->melee * item->getRules()->getAccuracyMelee() / 100) * getAccuracyModifier(item) / 100;
		}
		return item->getRules()->getAccuracyMelee() * getAccuracyModifier(item) / 100;
	}

	int result = getBaseStats()->firing * weaponAcc / 100;

	if (_kneeled)
	{
		result = result * 115 / 100;
	}

	if (item->getRules()->isTwoHanded())
	{
		// two handed weapon, means one hand should be empty
		if (getItem("STR_RIGHT_HAND") != 0 && getItem("STR_LEFT_HAND") != 0)
		{
			result = result * 80 / 100;
		}
	}

	return result * getAccuracyModifier(item) / 100;
}

/**
 * To calculate firing accuracy. Takes health and fatal wounds into account.
 * Formula = accuracyStat * woundsPenalty(% health) * critWoundsPenalty (-10%/wound)
 * @param item the item we are shooting right now.
 * @return modifier
 */
int BattleUnit::getAccuracyModifier(BattleItem *item)
{
	int wounds = _fatalWounds[BODYPART_HEAD];

	if (item)
	{
		if (item->getRules()->isTwoHanded())
		{
			wounds += _fatalWounds[BODYPART_RIGHTARM] + _fatalWounds[BODYPART_LEFTARM];
		}
		else
		{
			if (getItem("STR_RIGHT_HAND") == item)
			{
				wounds += _fatalWounds[BODYPART_RIGHTARM];
			}
			else
			{
				wounds += _fatalWounds[BODYPART_LEFTARM];
			}
		}
	}
	return std::max(10, 25 * _health / getBaseStats()->health + 75 + -10 * wounds);
}

/**
 * Calculate throwing accuracy.
 * @return throwing Accuracy
 */
double BattleUnit::getThrowingAccuracy()
{
	return (double)(getBaseStats()->throwing * getAccuracyModifier()) / 100.0;
}

/**
 * Set the armor value of a certain armor side.
 * @param armor Amount of armor.
 * @param side The side of the armor.
 */
void BattleUnit::setArmor(int armor, UnitSide side)
{
	if (armor < 0)
	{
		armor = 0;
	}
	_currentArmor[side] = armor;
}

/**
 * Get the armor value of a certain armor side.
 * @param side The side of the armor.
 * @return Amount of armor.
 */
int BattleUnit::getArmor(UnitSide side) const
{
	return _currentArmor[side];
}

/**
 * Get the max armor value of a certain armor side.
 * @param side The side of the armor.
 * @return Amount of armor.
 */
int BattleUnit::getMaxArmor(UnitSide side) const
{
	return _maxArmor[side];
}

/**
 * Get total amount of fatal wounds this unit has.
 * @return Number of fatal wounds.
 */
int BattleUnit::getFatalWounds() const
{
	int sum = 0;
	for (int i = 0; i < 6; ++i)
		sum += _fatalWounds[i];
	return sum;
}


/**
 * Little formula to calculate reaction score.
 * @return Reaction score.
 */
double BattleUnit::getReactionScore()
{
	//(Reactions Stat) x (Current Time Units / Max TUs)
	double score = ((double)getBaseStats()->reactions * (double)getTimeUnits()) / (double)getBaseStats()->tu;
	return score;
}


/**
 * Prepare for a new turn.
 */
void BattleUnit::prepareNewTurn(bool fullProcess)
{
	if (_status == STATUS_IGNORE_ME)
	{
		return;
	}

	// revert to original faction
	// don't give it back its TUs or anything this round
	// because it's no longer a unit of the team getting TUs back
	if (_faction != _originalFaction)
	{
		_faction = _originalFaction;
		return;
	}

	_unitsSpottedThisTurn.clear();

	recoverTimeUnits();

	_dontReselect = false;
	_motionPoints = 0;

	// transition between stages, don't do damage or panic
	if (!fullProcess)
	{
		return;
	}

	// suffer from fatal wounds
	_health -= getFatalWounds();

	// suffer from fire
	if (!_hitByFire && _fire > 0)
	{
		_health -= _armor->getDamageModifier(DT_IN) * RNG::generate(Mod::FIRE_DAMAGE_RANGE[0], Mod::FIRE_DAMAGE_RANGE[1]);
		_fire--;
	}

	if (_health < 0)
		_health = 0;

	// if unit is dead, AI state should be gone
	if (_health == 0 && _currentAIState)
	{
		delete _currentAIState;
		_currentAIState = 0;
	}

	// recover stun 1pt/turn
	if (_stunlevel > 0 &&
		(_armor->getSize() == 1 || !isOut()))
		healStun(1);

	if (!isOut())
	{
		int chance = 100 - (2 * getMorale());
		if (RNG::generate(1,100) <= chance)
		{
			int type = RNG::generate(0,100);
			_status = (type<=33?STATUS_BERSERK:STATUS_PANICKING); // 33% chance of berserk, panic can mean freeze or flee, but that is determined later
		}
		else
		{
			// successfully avoided panic
			// increase bravery experience counter
			if (chance > 1)
				_expBravery++;
		}
	}
	_hitByFire = false;
}


/**
 * Morale change with bounds check.
 * @param change can be positive or negative
 */
void BattleUnit::moraleChange(int change)
{
	if (!isFearable()) return;

	_morale += change;
	if (_morale > 100)
		_morale = 100;
	if (_morale < 0)
		_morale = 0;
}

/**
 * Mark this unit as not reselectable.
 */
void BattleUnit::dontReselect()
{
	_dontReselect = true;
}

/**
 * Mark this unit as reselectable.
 */
void BattleUnit::allowReselect()
{
	_dontReselect = false;
}


/**
 * Check whether reselecting this unit is allowed.
 * @return bool
 */
bool BattleUnit::reselectAllowed() const
{
	return !_dontReselect;
}

/**
 * Set the amount of turns this unit is on fire. 0 = no fire.
 * @param fire : amount of turns this tile is on fire.
 */
void BattleUnit::setFire(int fire)
{
	if (_specab != SPECAB_BURNFLOOR && _specab != SPECAB_BURN_AND_EXPLODE)
		_fire = fire;
}

/**
 * Get the amount of turns this unit is on fire. 0 = no fire.
 * @return fire : amount of turns this tile is on fire.
 */
int BattleUnit::getFire() const
{
	return _fire;
}

/**
 * Get the pointer to the vector of inventory items.
 * @return pointer to vector.
 */
std::vector<BattleItem*> *BattleUnit::getInventory()
{
	return &_inventory;
}

/**
 * Let AI do their thing.
 * @param action AI action.
 */
void BattleUnit::think(BattleAction *action)
{
	checkAmmo();
	_currentAIState->think(action);
}

/**
 * Changes the current AI state.
 * @param aiState Pointer to AI state.
 */
void BattleUnit::setAIModule(AIModule *ai)
{
	if (_currentAIState)
	{
		delete _currentAIState;
	}
	_currentAIState = ai;
}

/**
 * Returns the current AI state.
 * @return Pointer to AI state.
 */
AIModule *BattleUnit::getAIModule() const
{
	return _currentAIState;
}

/**
 * Set whether this unit is visible.
 * @param flag
 */
void BattleUnit::setVisible(bool flag)
{
	_visible = flag;
}


/**
 * Get whether this unit is visible.
 * @return flag
 */
bool BattleUnit::getVisible() const
{
	if (getFaction() == FACTION_PLAYER)
	{
		return true;
	}
	else
	{
		return _visible;
	}
}

/**
 * Sets the unit's tile it's standing on
 * @param tile Pointer to tile.
 * @param tileBelow Pointer to tile below.
 */
void BattleUnit::setTile(Tile *tile, Tile *tileBelow)
{
	_tile = tile;
	if (!_tile)
	{
		_floating = false;
		return;
	}
	// unit could have changed from flying to walking or vice versa
	if (_status == STATUS_WALKING && _tile->hasNoFloor(tileBelow) && _movementType == MT_FLY)
	{
		_status = STATUS_FLYING;
		_floating = true;
	}
	else if (_status == STATUS_FLYING && !_tile->hasNoFloor(tileBelow) && _verticalDirection == 0)
	{
		_status = STATUS_WALKING;
		_floating = false;
	}
	else if (_status == STATUS_UNCONSCIOUS)
	{
		_floating = _movementType == MT_FLY && _tile->hasNoFloor(tileBelow);
	}
}

/**
 * Gets the unit's tile.
 * @return Tile
 */
Tile *BattleUnit::getTile() const
{
	return _tile;
}

/**
 * Checks if there's an inventory item in
 * the specified inventory position.
 * @param slot Inventory slot.
 * @param x X position in slot.
 * @param y Y position in slot.
 * @return Item in the slot, or NULL if none.
 */
BattleItem *BattleUnit::getItem(RuleInventory *slot, int x, int y) const
{
	// Soldier items
	if (slot->getType() != INV_GROUND)
	{
		for (std::vector<BattleItem*>::const_iterator i = _inventory.begin(); i != _inventory.end(); ++i)
		{
			if ((*i)->getSlot() == slot && (*i)->occupiesSlot(x, y))
			{
				return *i;
			}
		}
	}
	// Ground items
	else if (_tile != 0)
	{
		for (std::vector<BattleItem*>::const_iterator i = _tile->getInventory()->begin(); i != _tile->getInventory()->end(); ++i)
		{
			if ((*i)->occupiesSlot(x, y))
			{
				return *i;
			}
		}
	}
	return 0;
}

/**
 * Checks if there's an inventory item in
 * the specified inventory position.
 * @param slot Inventory slot.
 * @param x X position in slot.
 * @param y Y position in slot.
 * @return Item in the slot, or NULL if none.
 */
BattleItem *BattleUnit::getItem(const std::string &slot, int x, int y) const
{
	// Soldier items
	if (slot != "STR_GROUND")
	{
		for (std::vector<BattleItem*>::const_iterator i = _inventory.begin(); i != _inventory.end(); ++i)
		{
			if ((*i)->getSlot() != 0 && (*i)->getSlot()->getId() == slot && (*i)->occupiesSlot(x, y))
			{
				return *i;
			}
		}
	}
	// Ground items
	else if (_tile != 0)
	{
		for (std::vector<BattleItem*>::const_iterator i = _tile->getInventory()->begin(); i != _tile->getInventory()->end(); ++i)
		{
			if ((*i)->getSlot() != 0 && (*i)->occupiesSlot(x, y))
			{
				return *i;
			}
		}
	}
	return 0;
}

/**
 * Get the "main hand weapon" from the unit.
 * @param quickest Whether to get the quickest weapon, default true
 * @return Pointer to item.
 */
BattleItem *BattleUnit::getMainHandWeapon(bool quickest) const
{
	BattleItem *weaponRightHand = getItem("STR_RIGHT_HAND");
	BattleItem *weaponLeftHand = getItem("STR_LEFT_HAND");

	// ignore weapons without ammo (rules out grenades)
	if (!weaponRightHand || !weaponRightHand->getAmmoItem() || !weaponRightHand->getAmmoItem()->getAmmoQuantity())
		weaponRightHand = 0;
	if (!weaponLeftHand || !weaponLeftHand->getAmmoItem() || !weaponLeftHand->getAmmoItem()->getAmmoQuantity())
		weaponLeftHand = 0;

	// if there is only one weapon, it's easy:
	if (weaponRightHand && !weaponLeftHand)
		return weaponRightHand;
	else if (!weaponRightHand && weaponLeftHand)
		return weaponLeftHand;
	else if (!weaponRightHand && !weaponLeftHand)
		return 0;

	// otherwise pick the one with the least snapshot TUs
	int tuRightHand = weaponRightHand->getRules()->getTUSnap();
	int tuLeftHand = weaponLeftHand->getRules()->getTUSnap();
	BattleItem *weaponCurrentHand = getItem(getActiveHand());
	//prioritize blasters
	if (!quickest && _faction != FACTION_PLAYER)
	{
		if (weaponRightHand->getRules()->getWaypoints() != 0 || weaponRightHand->getAmmoItem()->getRules()->getWaypoints() != 0)
		{
			return weaponRightHand;
		}
		if (weaponLeftHand->getRules()->getWaypoints() != 0 || weaponLeftHand->getAmmoItem()->getRules()->getWaypoints() != 0)
		{
			return weaponLeftHand;
		}
	}
	// if only one weapon has snapshot, pick that one
	if (tuLeftHand <= 0 && tuRightHand > 0)
		return weaponRightHand;
	else if (tuRightHand <= 0 && tuLeftHand > 0)
		return weaponLeftHand;
	// else pick the better one
	else
	{
		if (tuLeftHand >= tuRightHand)
		{
			if (quickest)
			{
				return weaponRightHand;
			}
			else if (_faction == FACTION_PLAYER)
			{
				return weaponCurrentHand;
			}
			else
			{
				return weaponLeftHand;
			}
		}
		else
		{
			if (quickest)
			{
				return weaponLeftHand;
			}
			else if (_faction == FACTION_PLAYER)
			{
				return weaponCurrentHand;
			}
			else
			{
				return weaponRightHand;
			}
		}
	}
}

/**
 * Get a grenade from the belt (used for AI)
 * @return Pointer to item.
 */
BattleItem *BattleUnit::getGrenadeFromBelt() const
{
	for (std::vector<BattleItem*>::const_iterator i = _inventory.begin(); i != _inventory.end(); ++i)
	{
		if ((*i)->getRules()->getBattleType() == BT_GRENADE)
		{
			return *i;
		}
	}
	return 0;
}

/**
 * Check if we have ammo and reload if needed (used for AI).
 * @return Do we have ammo?
 */
bool BattleUnit::checkAmmo()
{
	BattleItem *weapon = getItem("STR_RIGHT_HAND");
	if (!weapon || weapon->getAmmoItem() != 0 || weapon->getRules()->getBattleType() == BT_MELEE || getTimeUnits() < 15)
	{
		weapon = getItem("STR_LEFT_HAND");
		if (!weapon || weapon->getAmmoItem() != 0 || weapon->getRules()->getBattleType() == BT_MELEE || getTimeUnits() < 15)
		{
			return false;
		}
	}
	// we have a non-melee weapon with no ammo and 15 or more TUs - we might need to look for ammo then
	BattleItem *ammo = 0;
	bool wrong = true;
	for (std::vector<BattleItem*>::iterator i = getInventory()->begin(); i != getInventory()->end(); ++i)
	{
		ammo = (*i);
		for (std::vector<std::string>::iterator c = weapon->getRules()->getCompatibleAmmo()->begin(); c != weapon->getRules()->getCompatibleAmmo()->end(); ++c)
		{
			if ((*c) == ammo->getRules()->getType())
			{
				wrong = false;
				break;
			}
		}
		if (!wrong) break;
	}

	if (wrong) return false; // didn't find any compatible ammo in inventory

	spendTimeUnits(15);
	weapon->setAmmoItem(ammo);
	ammo->moveToOwner(0);

	return true;
}

/**
 * Check if this unit is in the exit area.
 * @param stt Type of exit tile to check for.
 * @return Is in the exit area?
 */
bool BattleUnit::isInExitArea(SpecialTileType stt) const
{
	return _tile && _tile->getMapData(O_FLOOR) && (_tile->getMapData(O_FLOOR)->getSpecialType() == stt);
}

/**
 * Gets the unit height taking into account kneeling/standing.
 * @return Unit's height.
 */
int BattleUnit::getHeight() const
{
	return isKneeled()?getKneelHeight():getStandHeight();
}

/**
 * Adds one to the reaction exp counter.
 */
void BattleUnit::addReactionExp()
{
	_expReactions++;
}

/**
 * Adds one to the firing exp counter.
 */
void BattleUnit::addFiringExp()
{
	_expFiring++;
}

/**
 * Adds one to the throwing exp counter.
 */
void BattleUnit::addThrowingExp()
{
	_expThrowing++;
}

/**
 * Adds one to the psi skill exp counter.
 */
void BattleUnit::addPsiSkillExp()
{
	_expPsiSkill++;
}

/**
 * Adds one to the psi strength exp counter.
 */
void BattleUnit::addPsiStrengthExp()
{
	_expPsiStrength++;
}

/**
 * Adds one to the melee exp counter.
 */
void BattleUnit::addMeleeExp()
{
	_expMelee++;
}

void BattleUnit::updateGeoscapeStats(Soldier *soldier) const
{
	soldier->addMissionCount();
	soldier->addKillCount(_kills);
}

/**
 * Check if unit eligible for squaddie promotion. If yes, promote the unit.
 * Increase the mission counter. Calculate the experience increases.
 * @param geoscape Pointer to geoscape save.
 * @return True if the soldier was eligible for squaddie promotion.
 */
bool BattleUnit::postMissionProcedures(SavedGame *geoscape)
{
	Soldier *s = geoscape->getSoldier(_id);
	if (s == 0)
	{
		return false;
	}

	updateGeoscapeStats(s);

	UnitStats *stats = s->getCurrentStats();
	const UnitStats caps = s->getRules()->getStatCaps();
	int healthLoss = _stats.health - _health;

	s->setWoundRecovery(RNG::generate((healthLoss*0.5),(healthLoss*1.5)));

	if (_expBravery && stats->bravery < caps.bravery)
	{
		if (_expBravery > RNG::generate(0,10)) stats->bravery += 10;
	}
	if (_expReactions && stats->reactions < caps.reactions)
	{
		stats->reactions += improveStat(_expReactions);
	}
	if (_expFiring && stats->firing < caps.firing)
	{
		stats->firing += improveStat(_expFiring);
	}
	if (_expMelee && stats->melee < caps.melee)
	{
		stats->melee += improveStat(_expMelee);
	}
	if (_expThrowing && stats->throwing < caps.throwing)
	{
		stats->throwing += improveStat(_expThrowing);
	}
	if (_expPsiSkill && stats->psiSkill < caps.psiSkill)
	{
		stats->psiSkill += improveStat(_expPsiSkill);
	}
	if (_expPsiStrength && stats->psiStrength < caps.psiStrength)
	{
		stats->psiStrength += improveStat(_expPsiStrength);
	}

	if (_expBravery || _expReactions || _expFiring || _expPsiSkill || _expPsiStrength || _expMelee)
	{
		if (s->getRank() == RANK_ROOKIE)
			s->promoteRank();
		int v;
		v = caps.tu - stats->tu;
		if (v > 0) stats->tu += RNG::generate(0, v/10 + 2);
		v = caps.health - stats->health;
		if (v > 0) stats->health += RNG::generate(0, v/10 + 2);
		v = caps.strength - stats->strength;
		if (v > 0) stats->strength += RNG::generate(0, v/10 + 2);
		v = caps.stamina - stats->stamina;
		if (v > 0) stats->stamina += RNG::generate(0, v/10 + 2);
		return true;
	}
	else
	{
		return false;
	}
}

/**
 * Converts the number of experience to the stat increase.
 * @param Experience counter.
 * @return Stat increase.
 */
int BattleUnit::improveStat(int exp) const
{
	if      (exp > 10) return RNG::generate(2, 6);
	else if (exp > 5)  return RNG::generate(1, 4);
	else if (exp > 2)  return RNG::generate(1, 3);
	else if (exp > 0)  return RNG::generate(0, 1);
	else               return 0;
}

/**
 * Get the unit's minimap sprite index. Used to display the unit on the minimap
 * @return the unit minimap index
 */
int BattleUnit::getMiniMapSpriteIndex() const
{
	//minimap sprite index:
	// * 0-2   : Xcom soldier
	// * 3-5   : Alien
	// * 6-8   : Civilian
	// * 9-11  : Item
	// * 12-23 : Xcom HWP
	// * 24-35 : Alien big terror unit(cyberdisk, ...)
	if (isOut())
	{
		return 9;
	}
	switch (getFaction())
	{
	case FACTION_HOSTILE:
		if (_armor->getSize() == 1)
			return 3;
		else
			return 24;
	case FACTION_NEUTRAL:
		return 6;
	default:
		if (_armor->getSize() == 1)
			return 0;
		else
			return 12;
	}
}

/**
  * Set the turret type. -1 is no turret.
  * @param turretType
  */
void BattleUnit::setTurretType(int turretType)
{
	_turretType = turretType;
}

/**
  * Get the turret type. -1 is no turret.
  * @return type
  */
int BattleUnit::getTurretType() const
{
	return _turretType;
}

/**
 * Get the amount of fatal wound for a body part
 * @param part The body part (in the range 0-5)
 * @return The amount of fatal wound of a body part
 */
int BattleUnit::getFatalWound(int part) const
{
	if (part < 0 || part > 5)
		return 0;
	return _fatalWounds[part];
}

/**
 * Heal a fatal wound of the soldier
 * @param part the body part to heal
 * @param woundAmount the amount of fatal wound healed
 * @param healthAmount The amount of health to add to soldier health
 */
void BattleUnit::heal(int part, int woundAmount, int healthAmount)
{
	if (part < 0 || part > 5)
		return;
	if (!_fatalWounds[part])
		return;
	_fatalWounds[part] -= woundAmount;
	_health += healthAmount;
	if (_health > getBaseStats()->health)
		_health = getBaseStats()->health;
}

/**
 * Restore soldier morale
 */
void BattleUnit::painKillers()
{
	int lostHealth = getBaseStats()->health - _health;
	if (lostHealth > _moraleRestored)
	{
		_morale = std::min(100, (lostHealth - _moraleRestored + _morale));
		_moraleRestored = lostHealth;
	}
}

/**
 * Restore soldier energy and reduce stun level
 * @param energy The amount of energy to add
 * @param s The amount of stun level to reduce
 */
void BattleUnit::stimulant (int energy, int s)
{
	_energy += energy;
	if (_energy > getBaseStats()->stamina)
		_energy = getBaseStats()->stamina;
	healStun (s);
}


/**
 * Get motion points for the motion scanner. More points
 * is a larger blip on the scanner.
 * @return points.
 */
int BattleUnit::getMotionPoints() const
{
	return _motionPoints;
}


/**
 * Gets the unit's armor.
 * @return Pointer to armor.
 */
Armor *BattleUnit::getArmor() const
{
	return _armor;
}

/**
 * Get unit's name.
 * An aliens name is the translation of it's race and rank.
 * hence the language pointer needed.
 * @param lang Pointer to language.
 * @param debugAppendId Append unit ID to name for debug purposes.
 * @return name Widecharstring of the unit's name.
 */
std::wstring BattleUnit::getName(Language *lang, bool debugAppendId) const
{
	if (_type != "SOLDIER" && lang != 0)
	{
		std::wstring ret;

		if (_type.find("STR_") != std::string::npos)
			ret = lang->getString(_type);
		else
			ret = lang->getString(_race);

		if (debugAppendId)
		{
			std::wostringstream ss;
			ss << ret << L" " << _id;
			ret = ss.str();
		}
		return ret;
	}

	return _name;
}

/**
  * Gets pointer to the unit's stats.
  * @return stats Pointer to the unit's stats.
  */
UnitStats *BattleUnit::getBaseStats()
{
	return &_stats;
}

/**
  * Get the unit's stand height.
  * @return The unit's height in voxels, when standing up.
  */
int BattleUnit::getStandHeight() const
{
	return _standHeight;
}

/**
  * Get the unit's kneel height.
  * @return The unit's height in voxels, when kneeling.
  */
int BattleUnit::getKneelHeight() const
{
	return _kneelHeight;
}

/**
  * Get the unit's floating elevation.
  * @return The unit's elevation over the ground in voxels, when flying.
  */
int BattleUnit::getFloatHeight() const
{
	return _floatHeight;
}

/**
  * Get the unit's loft ID, one per unit tile.
  * Each tile only has one loft, as it is repeated over the entire height of the unit.
  * @param entry Unit tile
  * @return The unit's line of fire template ID.
  */
int BattleUnit::getLoftemps(int entry) const
{
	return _loftempsSet.at(entry);
}

/**
  * Get the unit's value. Used for score at debriefing.
  * @return value score
  */
int BattleUnit::getValue() const
{
	return _value;
}

/**
 * Get the unit's death sounds.
 * @return List of sound IDs.
 */
const std::vector<int> &BattleUnit::getDeathSounds() const
{
	if (_deathSound.empty() && _geoscapeSoldier != 0)
	{
		if (_gender == GENDER_MALE)
			return _geoscapeSoldier->getRules()->getMaleDeathSounds();
		else
			return _geoscapeSoldier->getRules()->getFemaleDeathSounds();
	}
	return _deathSound;
}

/**
 * Get the unit's move sound.
 * @return id.
 */
int BattleUnit::getMoveSound() const
{
	return _moveSound;
}


/**
 * Get whether the unit is affected by fatal wounds.
 * Normally only soldiers are affected by fatal wounds.
 * @return Is the unit affected by wounds?
 */
bool BattleUnit::isWoundable() const
{
	return (_type=="SOLDIER" || (Options::alienBleeding && _faction != FACTION_PLAYER && _armor->getSize() == 1));
}

/**
 * Get whether the unit is affected by morale loss.
 * Normally only small units are affected by morale loss.
 * @return Is the unit affected by morale?
 */
bool BattleUnit::isFearable() const
{
	return (_armor->getSize() == 1);
}

/**
 * Get the number of turns an AI unit remembers a soldier's position.
 * @return intelligence.
 */
int BattleUnit::getIntelligence() const
{
	return _intelligence;
}

/**
 * Get the unit's aggression.
 * @return aggression.
 */
int BattleUnit::getAggression() const
{
	return _aggression;
}

/**
 * Returns the unit's special ability.
 * @return special ability.
 */
int BattleUnit::getSpecialAbility() const
{
	return _specab;
}

/**
 * Sets this unit to respawn (or not).
 * @param respawn whether it should respawn.
 */
void BattleUnit::setRespawn(bool respawn)
{
	_respawn = respawn;
}

/**
 * Gets this unit's respawn flag.
 */
bool BattleUnit::getRespawn() const
{
	return _respawn;
}

/**
 * Get the unit that is spawned when this one dies.
 * @return unit.
 */
std::string BattleUnit::getSpawnUnit() const
{
	return _spawnUnit;
}

/**
 * Set the unit that is spawned when this one dies.
 * @param spawnUnit unit.
 */
void BattleUnit::setSpawnUnit(const std::string &spawnUnit)
{
	_spawnUnit = spawnUnit;
}

/**
 * Get the units's rank string.
 * @return rank.
 */
std::string BattleUnit::getRankString() const
{
	return _rank;
}

/**
 * Get the geoscape-soldier object.
 * @return soldier.
 */
Soldier *BattleUnit::getGeoscapeSoldier() const
{
	return _geoscapeSoldier;
}

/**
 * Add a kill to the counter.
 */
void BattleUnit::addKillCount()
{
	_kills++;
}

/**
 * Get unit type.
 * @return unit type.
 */
std::string BattleUnit::getType() const
{
	return _type;
}

/**
 * Set unit's active hand.
 * @param hand active hand.
 */
void BattleUnit::setActiveHand(const std::string &hand)
{
	if (_activeHand != hand) _cacheInvalid = true;
	_activeHand = hand;
}

/**
 * Get unit's active hand.
 * @return active hand.
 */
std::string BattleUnit::getActiveHand() const
{
	if (getItem(_activeHand)) return _activeHand;
	if (getItem("STR_LEFT_HAND")) return "STR_LEFT_HAND";
	return "STR_RIGHT_HAND";
}

/**
 * Converts unit to another faction (original faction is still stored).
 * @param f faction.
 */
void BattleUnit::convertToFaction(UnitFaction f)
{
	_faction = f;
}

/**
* Set health to 0 - used when getting killed unconscious.
*/
void BattleUnit::kill()
{
	_health = 0;
}

/**
 * Set health to 0 and set status dead - used when getting zombified.
 */
void BattleUnit::instaKill()
{
	_health = 0;
	_status = STATUS_DEAD;
}

/**
 * Get sound to play when unit aggros.
 * @return sound
 */
int BattleUnit::getAggroSound() const
{
	return _aggroSound;
}

/**
 * Set a specific number of energy.
 * @param energy energy.
 */
void BattleUnit::setEnergy(int energy)
{
	_energy = energy;
}

/**
 * Get the faction the unit was killed by.
 * @return faction
 */
UnitFaction BattleUnit::killedBy() const
{
	return _killedBy;
}

/**
 * Set the faction the unit was killed by.
 * @param f faction
 */
void BattleUnit::killedBy(UnitFaction f)
{
	_killedBy = f;
}

/**
 * Set the units we are charging towards.
 * @param chargeTarget Charge Target
 */
void BattleUnit::setCharging(BattleUnit *chargeTarget)
{
	_charging = chargeTarget;
}

/**
 * Get the units we are charging towards.
 * @return Charge Target
 */
BattleUnit *BattleUnit::getCharging()
{
	return _charging;
}

/**
 * Get the units carried weight in strength units.
 * @param draggingItem item to ignore
 * @return weight
 */
int BattleUnit::getCarriedWeight(BattleItem *draggingItem) const
{
	int weight = _armor->getWeight();
	for (std::vector<BattleItem*>::const_iterator i = _inventory.begin(); i != _inventory.end(); ++i)
	{
		if ((*i) == draggingItem) continue;
		weight += (*i)->getRules()->getWeight();
		if ((*i)->getAmmoItem() != (*i) && (*i)->getAmmoItem()) weight += (*i)->getAmmoItem()->getRules()->getWeight();
	}
	return std::max(0,weight);
}

/**
 * Set how long since this unit was last exposed.
 * @param turns number of turns
 */
void BattleUnit::setTurnsSinceSpotted (int turns)
{
	_turnsSinceSpotted = turns;
}

/**
 * Get how long since this unit was exposed.
 * @return number of turns
 */
int BattleUnit::getTurnsSinceSpotted() const
{
	return _turnsSinceSpotted;
}

/**
 * Get this unit's original Faction.
 * @return original faction
 */
UnitFaction BattleUnit::getOriginalFaction() const
{
	return _originalFaction;
}

/**
 * invalidate cache; call after copying object :(
 */
void BattleUnit::invalidateCache()
{
	for (int i = 0; i < 5; ++i) { _cache[i] = 0; }
	_cacheInvalid = true;
}

/**
 * Get the list of units spotted this turn.
 * @return List of units.
 */
std::vector<BattleUnit *> &BattleUnit::getUnitsSpottedThisTurn()
{
	return _unitsSpottedThisTurn;
}

/**
 * Change the numeric version of the unit's rank.
 * @param rank unit rank, 0 = lowest
 */
void BattleUnit::setRankInt(int rank)
{
	_rankInt = rank;
}

/**
 * Return the numeric version of the unit's rank.
 * @return unit rank, 0 = lowest
 */
int BattleUnit::getRankInt() const
{
	return _rankInt;
}

/**
 * Derive the numeric unit rank from the string rank
 * (for soldier units).
 */
void BattleUnit::deriveRank()
{
	if (_geoscapeSoldier)
	{
		switch (_geoscapeSoldier->getRank())
		{
		case RANK_ROOKIE:    _rankInt = 0; break;
		case RANK_SQUADDIE:  _rankInt = 1; break;
		case RANK_SERGEANT:  _rankInt = 2; break;
		case RANK_CAPTAIN:   _rankInt = 3; break;
		case RANK_COLONEL:   _rankInt = 4; break;
		case RANK_COMMANDER: _rankInt = 5; break;
		default:             _rankInt = 0; break;
		}
	}
}

/**
 * this function checks if a tile is visible, using maths.
 * @param pos the position to check against
 * @return what the maths decide
 */
bool BattleUnit::checkViewSector (Position pos) const
{
	int deltaX = pos.x - _pos.x;
	int deltaY = _pos.y - pos.y;

	switch (_direction)
	{
		case 0:
			if ( (deltaX + deltaY >= 0) && (deltaY - deltaX >= 0) )
				return true;
			break;
		case 1:
			if ( (deltaX >= 0) && (deltaY >= 0) )
				return true;
			break;
		case 2:
			if ( (deltaX + deltaY >= 0) && (deltaY - deltaX <= 0) )
				return true;
			break;
		case 3:
			if ( (deltaY <= 0) && (deltaX >= 0) )
				return true;
			break;
		case 4:
			if ( (deltaX + deltaY <= 0) && (deltaY - deltaX <= 0) )
				return true;
			break;
		case 5:
			if ( (deltaX <= 0) && (deltaY <= 0) )
				return true;
			break;
		case 6:
			if ( (deltaX + deltaY <= 0) && (deltaY - deltaX >= 0) )
				return true;
			break;
		case 7:
			if ( (deltaY >= 0) && (deltaX <= 0) )
				return true;
			break;
		default:
			return false;
	}
	return false;
}

/**
 * common function to adjust a unit's stats according to difficulty setting.
 * @param statAdjustment the stat adjustment variables coefficient value.
 */
void BattleUnit::adjustStats(const StatAdjustment &adjustment)
{
	_stats.tu += adjustment.statGrowth.tu * adjustment.growthMultiplier * _stats.tu / 100;
	_stats.stamina += adjustment.statGrowth.stamina * adjustment.growthMultiplier * _stats.stamina / 100;
	_stats.health += adjustment.statGrowth.health * adjustment.growthMultiplier * _stats.health / 100;
	_stats.bravery += adjustment.statGrowth.bravery * adjustment.growthMultiplier * _stats.bravery / 100;
	_stats.reactions += adjustment.statGrowth.reactions * adjustment.growthMultiplier * _stats.reactions / 100;
	_stats.firing += adjustment.statGrowth.firing * adjustment.growthMultiplier * _stats.firing / 100;
	_stats.throwing += adjustment.statGrowth.throwing * adjustment.growthMultiplier * _stats.throwing / 100;
	_stats.strength += adjustment.statGrowth.strength * adjustment.growthMultiplier * _stats.strength / 100;
	_stats.psiStrength += adjustment.statGrowth.psiStrength * adjustment.growthMultiplier * _stats.psiStrength / 100;
	_stats.psiSkill += adjustment.statGrowth.psiSkill * adjustment.growthMultiplier * _stats.psiSkill / 100;
	_stats.melee += adjustment.statGrowth.melee * adjustment.growthMultiplier * _stats.melee / 100;
	
	_stats.firing *= adjustment.aimAndArmorMultiplier;
	_maxArmor[0] *= adjustment.aimAndArmorMultiplier;
	_maxArmor[1] *= adjustment.aimAndArmorMultiplier;
	_maxArmor[2] *= adjustment.aimAndArmorMultiplier;
	_maxArmor[3] *= adjustment.aimAndArmorMultiplier;
	_maxArmor[4] *= adjustment.aimAndArmorMultiplier;
}

/**
 * did this unit already take fire damage this turn?
 * (used to avoid damaging large units multiple times.)
 * @return ow it burns
 */
bool BattleUnit::tookFireDamage() const
{
	return _hitByFire;
}

/**
 * toggle the state of the fire damage tracking boolean.
 */
void BattleUnit::toggleFireDamage()
{
	_hitByFire = !_hitByFire;
}

/**
 * Changes the amount of TUs reserved for cover.
 * @param reserve time units.
 */
void BattleUnit::setCoverReserve(int reserve)
{
	_coverReserve = reserve;
}

/**
 * Returns the amount of TUs reserved for cover.
 * @return time units.
 */
int BattleUnit::getCoverReserve() const
{
	return _coverReserve;
}

/**
 * Checks if this unit can be selected. Only alive units
 * belonging to the faction can be selected.
 * @param faction The faction to compare with.
 * @param checkReselect Check if the unit is reselectable.
 * @param checkInventory Check if the unit has an inventory.
 * @return True if the unit can be selected, false otherwise.
 */
bool BattleUnit::isSelectable(UnitFaction faction, bool checkReselect, bool checkInventory) const
{
	return (_faction == faction && !isOut() && (!checkReselect || reselectAllowed()) && (!checkInventory || hasInventory()));
}

/**
 * Checks if this unit has an inventory. Large units and/or
 * terror units generally don't have inventories.
 * @return True if an inventory is available, false otherwise.
 */
bool BattleUnit::hasInventory() const
{
	return (_armor->hasInventory());
}

/**
 * If this unit is breathing, what frame should be displayed?
 * @return frame number.
 */
int BattleUnit::getBreathFrame() const
{
	if (_floorAbove)
		return 0;
	return _breathFrame;
}

/**
 * Decides if we should start producing bubbles, and/or updates which bubble frame we are on.
 */
void BattleUnit::breathe()
{
	// _breathFrame of -1 means this unit doesn't produce bubbles
	if (_breathFrame < 0 || isOut())
	{
		_breathing = false;
		return;
	}

	if (!_breathing || _status == STATUS_WALKING)
	{
		// deviation from original: TFTD used a static 10% chance for every animation frame,
		// instead let's use 5%, but allow morale to affect it.
		_breathing = (_status != STATUS_WALKING && RNG::seedless(0, 99) < (105 - _morale));
		_breathFrame = 0;
	}

	if (_breathing)
	{
		// advance the bubble frame
		_breathFrame++;

		// we've reached the end of the cycle, get rid of the bubbles
		if (_breathFrame >= 17)
		{
			_breathFrame = 0;
			_breathing = false;
		}
	}
}

/**
 * Sets the flag for "this unit is under cover" meaning don't draw bubbles.
 * @param floor is there a floor.
 */
void BattleUnit::setFloorAbove(bool floor)
{
	_floorAbove = floor;
}

/**
 * Checks if the floor above flag has been set.
 * @return if we're under cover.
 */
bool BattleUnit::getFloorAbove() const
{
	return _floorAbove;
}

/**
 * Get the name of any melee weapon we may be carrying, or a built in one.
 * @return the name .
 */
BattleItem *BattleUnit::getMeleeWeapon()
{
	BattleItem *melee = getItem("STR_RIGHT_HAND");
	if (melee && melee->getRules()->getBattleType() == BT_MELEE)
	{
		return melee;
	}
	melee = getItem("STR_LEFT_HAND");
	if (melee && melee->getRules()->getBattleType() == BT_MELEE)
	{
		return melee;
	}
	melee = getSpecialWeapon(BT_MELEE);
	if (melee)
	{
		return melee;
	}
	return 0;
}

/**
 * use this instead of checking the rules of the armor.
 */
MovementType BattleUnit::getMovementType() const
{
	return _movementType;
}

/**
 * Elevates the unit to grand galactic inquisitor status,
 * meaning they will NOT take part in the current battle.
 */
void BattleUnit::goToTimeOut()
{
	_status = STATUS_IGNORE_ME;
}

/**
 * Helper function used by `BattleUnit::setSpecialWeapon`
 */
static inline BattleItem *createItem(SavedBattleGame *save, BattleUnit *unit, RuleItem *rule)
{
	BattleItem *item = new BattleItem(rule, save->getCurrentItemId());
	item->setOwner(unit);
	save->removeItem(item); //item outside inventory, deleted when game is shutdown.
	return item;
}

/**
 * Set special weapon that is handled outside inventory.
 * @param save
 */
void BattleUnit::setSpecialWeapon(SavedBattleGame *save, const Mod *mod)
{
	RuleItem *item = 0;
	int i = 0;

	if (getUnitRules())
	{
		item = mod->getItem(getUnitRules()->getMeleeWeapon());
		if (item)
		{
			_specWeapon[i++] = createItem(save, this, item);
		}
	}
	item = mod->getItem(getArmor()->getSpecialWeapon());
	if (item)
	{
		_specWeapon[i++] = createItem(save, this, item);
	}
	if (getBaseStats()->psiSkill > 0 && getOriginalFaction() == FACTION_HOSTILE)
	{
		item = mod->getItem(getUnitRules()->getPsiWeapon());
		if (item)
		{
			_specWeapon[i++] = createItem(save, this, item);
		}
	}
}

/**
 * Get special weapon.
 */
BattleItem *BattleUnit::getSpecialWeapon(BattleType type) const
{
	for (int i = 0; i < SPEC_WEAPON_MAX; ++i)
	{
		if (_specWeapon[i] && _specWeapon[i]->getRules()->getBattleType() == type)
		{
			return _specWeapon[i];
		}
	}
	return 0;
}

/**
 * Recovers a unit's TUs and energy, taking a number of factors into consideration.
 */
void BattleUnit::recoverTimeUnits()
{
	// recover TUs
	int TURecovery = getBaseStats()->tu;
	float encumbrance = (float)getBaseStats()->strength / (float)getCarriedWeight();
	if (encumbrance < 1)
	{
		TURecovery = int(encumbrance * TURecovery);
	}
	// Each fatal wound to the left or right leg reduces the soldier's TUs by 10%.
	TURecovery -= (TURecovery * (_fatalWounds[BODYPART_LEFTLEG]+_fatalWounds[BODYPART_RIGHTLEG] * 10))/100;
	setTimeUnits(TURecovery);

	// recover energy
	if (!isOut())
	{
		int ENRecovery;
		if (_geoscapeSoldier != 0)
		{
			ENRecovery = _geoscapeSoldier->getInitStats()->tu / 3;
		}
		else
		{
			ENRecovery = _unitRules->getEnergyRecovery();
		}
		// Each fatal wound to the body reduces the soldier's energy recovery by 10%.
		ENRecovery -= (_energy * (_fatalWounds[BODYPART_TORSO] * 10))/100;
		_energy += ENRecovery;
		if (_energy > getBaseStats()->stamina)
			_energy = getBaseStats()->stamina;
	}
}

/**
 * Get the unit's statistics.
 * @return BattleUnitStatistics statistics.
 */
BattleUnitStatistics* BattleUnit::getStatistics()
{
	return _statistics;
}

/**
 * Sets the unit murderer's id.
 * @param int murderer id.
 */
void BattleUnit::setMurdererId(int id)
{
	_murdererId = id;
}

/**
 * Gets the unit murderer's id.
 * @return int murderer id.
 */
int BattleUnit::getMurdererId() const
{
	return _murdererId;
}

/**
 * Set information on the unit's fatal blow.
 * @param UnitSide unit's side that was shot.
 * @param UnitBodyPart unit's body part that was shot.
 */
void BattleUnit::setFatalShotInfo(UnitSide side, UnitBodyPart bodypart)
{
	_fatalShotSide = side;
	_fatalShotBodyPart = bodypart;
}

/**
 * Get information on the unit's fatal shot's side.
 * @return UnitSide fatal shot's side.
 */
UnitSide BattleUnit::getFatalShotSide() const
{
	return _fatalShotSide;
}

/**
 * Get information on the unit's fatal shot's body part.
 * @return UnitBodyPart fatal shot's body part.
 */
UnitBodyPart BattleUnit::getFatalShotBodyPart() const
{
	return _fatalShotBodyPart;
}

/**
 * Gets the unit murderer's weapon.
 * @return int murderer weapon.
 */
std::string BattleUnit::getMurdererWeapon() const
{
	return _murdererWeapon;
}

/**
 * Set the murderer's weapon.
 * @param string murderer's weapon.
 */
void BattleUnit::setMurdererWeapon(std::string weapon)
{
	_murdererWeapon = weapon;
}

/**
 * Gets the unit murderer's weapon's ammo.
 * @return int murderer weapon ammo.
 */
std::string BattleUnit::getMurdererWeaponAmmo() const
{
	return _murdererWeaponAmmo;
}

/**
 * Set the murderer's weapon's ammo.
 * @param string murderer weapon ammo.
 */
void BattleUnit::setMurdererWeaponAmmo(std::string weaponAmmo)
{
	_murdererWeaponAmmo = weaponAmmo;
}

/**
 * Sets the unit mind controller's id.
 * @param int mind controller id.
 */
void BattleUnit::setMindControllerId(int id)
{
	_mindControllerID = id;
}

/**
 * Gets the unit mind controller's id.
 * @return int mind controller id.
 */
int BattleUnit::getMindControllerId() const
{
	return _mindControllerID;
}

}
>>>>>>> 2e8f569f
<|MERGE_RESOLUTION|>--- conflicted
+++ resolved
@@ -1,4 +1,3 @@
-<<<<<<< HEAD
 /*
  * Copyright 2010-2016 OpenXcom Developers.
  *
@@ -17,10 +16,8 @@
  * You should have received a copy of the GNU General Public License
  * along with OpenXcom.  If not, see <http://www.gnu.org/licenses/>.
  */
-#define _USE_MATH_DEFINES
 #include "BattleUnit.h"
 #include "BattleItem.h"
-#include <cmath>
 #include <sstream>
 #include "../Engine/Surface.h"
 #include "../Engine/Script.h"
@@ -30,7 +27,7 @@
 #include "../Engine/RNG.h"
 #include "../Battlescape/Pathfinding.h"
 #include "../Battlescape/BattlescapeGame.h"
-#include "../Battlescape/BattleAIState.h"
+#include "../Battlescape/AIModule.h"
 #include "../Mod/Mod.h"
 #include "../Mod/Armor.h"
 #include "../Mod/Unit.h"
@@ -45,6 +42,7 @@
 #include "../Engine/ShaderMove.h"
 #include "../Engine/Options.h"
 #include "BattleUnitStatistics.h"
+#include "../fmath.h"
 
 namespace OpenXcom
 {
@@ -55,14 +53,14 @@
  * @param depth the depth of the battlefield (used to determine movement type in case of MT_FLOAT).
  */
 BattleUnit::BattleUnit(Soldier *soldier, int depth, int maxViewDistance) :
-	_faction(FACTION_PLAYER), _originalFaction(FACTION_PLAYER), _killedBy(FACTION_PLAYER), _id(0), _pos(Position()),
-	_tile(0), _lastPos(Position()), _direction(0), _toDirection(0), _directionTurret(0), _toDirectionTurret(0),
+	_faction(FACTION_PLAYER), _originalFaction(FACTION_PLAYER), _killedBy(FACTION_PLAYER), _id(0), _tile(0),
+	_lastPos(Position()), _direction(0), _toDirection(0), _directionTurret(0), _toDirectionTurret(0),
 	_verticalDirection(0), _status(STATUS_STANDING), _walkPhase(0), _fallPhase(0), _kneeled(false), _floating(false),
 	_dontReselect(false), _fire(0), _currentAIState(0), _visible(false),
 	_expBravery(0), _expReactions(0), _expFiring(0), _expThrowing(0), _expPsiSkill(0), _expPsiStrength(0), _expMelee(0),
 	_motionPoints(0), _kills(0), _hitByFire(false), _fireMaxHit(0), _smokeMaxHit(0), _moraleRestored(0), _coverReserve(0), _charging(0), _turnsSinceSpotted(255),
-	_statistics(), _murdererId(0), _fatalShotSide(SIDE_FRONT), _fatalShotBodyPart(BODYPART_HEAD),
-	_armor(0), _geoscapeSoldier(soldier), _unitRules(0), _rankInt(0), _turretType(-1), _hidingForTurn(false), _floorAbove(false), _respawn(false), _mindControllerID(0)
+	_statistics(), _murdererId(0), _mindControllerID(0), _fatalShotSide(SIDE_FRONT), _fatalShotBodyPart(BODYPART_HEAD), _armor(0),
+	_geoscapeSoldier(soldier), _unitRules(0), _rankInt(0), _turretType(-1), _hidingForTurn(false), _floorAbove(false), _respawn(false)
 {
 	_name = soldier->getName(true);
 	_id = soldier->getId();
@@ -169,16 +167,16 @@
  * @param depth the depth of the battlefield (used to determine movement type in case of MT_FLOAT).
  */
 BattleUnit::BattleUnit(Unit *unit, UnitFaction faction, int id, Armor *armor, StatAdjustment *adjustment, int depth, int maxViewDistance) :
-	_faction(faction), _originalFaction(faction), _killedBy(faction), _id(id), _pos(Position()),
+	_faction(faction), _originalFaction(faction), _killedBy(faction), _id(id),
 	_tile(0), _lastPos(Position()), _direction(0), _toDirection(0), _directionTurret(0),
 	_toDirectionTurret(0), _verticalDirection(0), _status(STATUS_STANDING), _walkPhase(0),
 	_fallPhase(0), _kneeled(false), _floating(false), _dontReselect(false), _fire(0), _currentAIState(0),
 	_visible(false), _expBravery(0), _expReactions(0), _expFiring(0),
 	_expThrowing(0), _expPsiSkill(0), _expPsiStrength(0), _expMelee(0), _motionPoints(0), _kills(0), _hitByFire(false), _fireMaxHit(0), _smokeMaxHit(0),
 	_moraleRestored(0), _coverReserve(0), _charging(0), _turnsSinceSpotted(255),
-	_statistics(), _murdererId(0), _fatalShotSide(SIDE_FRONT), _fatalShotBodyPart(BODYPART_HEAD),
-	_armor(armor), _geoscapeSoldier(0),  _unitRules(unit), _rankInt(0),
-	_turretType(-1), _hidingForTurn(false), _floorAbove(false), _respawn(false), _mindControllerID(0)
+	_statistics(), _murdererId(0), _mindControllerID(0), _fatalShotSide(SIDE_FRONT),
+	_fatalShotBodyPart(BODYPART_HEAD), _armor(armor), _geoscapeSoldier(0),  _unitRules(unit),
+	_rankInt(0), _turretType(-1), _hidingForTurn(false), _respawn(false)
 {
 	_type = unit->getType();
 	_rank = unit->getRank();
@@ -378,7 +376,7 @@
 			_recolor.push_back(std::make_pair(p[i][0].as<int>(), p[i][1].as<int>()));
 		}
 	}
-	_mindControllerID = node["mincControllerID"].as<int>(_mindControllerID);
+	_mindControllerID = node["mindControllerID"].as<int>(_mindControllerID);
 }
 
 /**
@@ -418,9 +416,9 @@
 	node["turnsSinceSpotted"] = _turnsSinceSpotted;
 	node["rankInt"] = _rankInt;
 	node["moraleRestored"] = _moraleRestored;
-	if (getCurrentAIState())
-	{
-		node["AI"] = getCurrentAIState()->save();
+	if (getAIModule())
+	{
+		node["AI"] = getAIModule()->save();
 	}
 	node["killedBy"] = (int)_killedBy;
 	if (_originalFaction != _faction)
@@ -1785,7 +1783,6 @@
 	// if unit is dead, AI state should be gone
 	if (_health <= 0 && _currentAIState)
 	{
-		_currentAIState->exit();
 		delete _currentAIState;
 		_currentAIState = 0;
 	}
@@ -1956,22 +1953,20 @@
  * Changes the current AI state.
  * @param aiState Pointer to AI state.
  */
-void BattleUnit::setAIState(BattleAIState *aiState)
+void BattleUnit::setAIModule(AIModule *ai)
 {
 	if (_currentAIState)
 	{
-		_currentAIState->exit();
 		delete _currentAIState;
 	}
-	_currentAIState = aiState;
-	_currentAIState->enter();
+	_currentAIState = ai;
 }
 
 /**
  * Returns the current AI state.
  * @return Pointer to AI state.
  */
-BattleAIState *BattleUnit::getCurrentAIState() const
+AIModule *BattleUnit::getAIModule() const
 {
 	return _currentAIState;
 }
@@ -2375,7 +2370,7 @@
 	_expMelee++;
 }
 
-void BattleUnit::updateGeoscapeStats(Soldier *soldier)
+void BattleUnit::updateGeoscapeStats(Soldier *soldier) const
 {
 	soldier->addMissionCount();
 	soldier->addKillCount(_kills);
@@ -2461,7 +2456,7 @@
  * @param Experience counter.
  * @return Stat increase.
  */
-int BattleUnit::improveStat(int exp)
+int BattleUnit::improveStat(int exp) const
 {
 	if      (exp > 10) return RNG::generate(2, 6);
 	else if (exp > 5)  return RNG::generate(1, 4);
@@ -2562,7 +2557,7 @@
 	int lostHealth = (getBaseStats()->health - _health) * painKillersStrength;
 	if (lostHealth > _moraleRestored)
 	{
-        _morale = std::min(100, (lostHealth - _moraleRestored + _morale));
+		_morale = std::min(100, (lostHealth - _moraleRestored + _morale));
 		_moraleRestored = lostHealth;
 	}
 	moraleChange(moraleAmount);
@@ -2782,7 +2777,7 @@
 /**
  * Gets this unit's respawn flag.
  */
-bool BattleUnit::getRespawn()
+bool BattleUnit::getRespawn() const
 {
 	return _respawn;
 }
@@ -3202,7 +3197,7 @@
 	{
 		// deviation from original: TFTD used a static 10% chance for every animation frame,
 		// instead let's use 5%, but allow morale to affect it.
-		_breathing = (_status != STATUS_WALKING && RNG::percent(105 - _morale));
+		_breathing = (_status != STATUS_WALKING && RNG::seedless(0, 99) < (105 - _morale));
 		_breathFrame = 0;
 	}
 
@@ -3233,7 +3228,7 @@
  * Checks if the floor above flag has been set.
  * @return if we're under cover.
  */
-bool BattleUnit::getFloorAbove()
+bool BattleUnit::getFloorAbove() const
 {
 	return _floorAbove;
 }
@@ -3435,8 +3430,8 @@
  */
 void BattleUnit::setFatalShotInfo(UnitSide side, UnitBodyPart bodypart)
 {
-    _fatalShotSide = side;
-    _fatalShotBodyPart = bodypart;
+	_fatalShotSide = side;
+	_fatalShotBodyPart = bodypart;
 }
 
 /**
@@ -3445,7 +3440,7 @@
  */
 UnitSide BattleUnit::getFatalShotSide() const
 {
-    return _fatalShotSide;
+	return _fatalShotSide;
 }
 
 /**
@@ -3454,7 +3449,7 @@
  */
 UnitBodyPart BattleUnit::getFatalShotBodyPart() const
 {
-    return _fatalShotBodyPart;
+	return _fatalShotBodyPart;
 }
 
 /**
@@ -3472,7 +3467,7 @@
  */
 void BattleUnit::setMurdererWeapon(std::string weapon)
 {
-    _murdererWeapon = weapon;
+	_murdererWeapon = weapon;
 }
 
 /**
@@ -3490,7 +3485,7 @@
  */
 void BattleUnit::setMurdererWeaponAmmo(std::string weaponAmmo)
 {
-    _murdererWeaponAmmo = weaponAmmo;
+	_murdererWeaponAmmo = weaponAmmo;
 }
 
 /**
@@ -3947,3246 +3942,4 @@
 }
 
 
-} //namespace OpenXcom
-=======
-/*
- * Copyright 2010-2016 OpenXcom Developers.
- *
- * This file is part of OpenXcom.
- *
- * OpenXcom is free software: you can redistribute it and/or modify
- * it under the terms of the GNU General Public License as published by
- * the Free Software Foundation, either version 3 of the License, or
- * (at your option) any later version.
- *
- * OpenXcom is distributed in the hope that it will be useful,
- * but WITHOUT ANY WARRANTY; without even the implied warranty of
- * MERCHANTABILITY or FITNESS FOR A PARTICULAR PURPOSE.  See the
- * GNU General Public License for more details.
- *
- * You should have received a copy of the GNU General Public License
- * along with OpenXcom.  If not, see <http://www.gnu.org/licenses/>.
- */
-#include "BattleUnit.h"
-#include "BattleItem.h"
-#include <sstream>
-#include "../Engine/Surface.h"
-#include "../Engine/Language.h"
-#include "../Engine/Options.h"
-#include "../Battlescape/Pathfinding.h"
-#include "../Battlescape/BattlescapeGame.h"
-#include "../Battlescape/AIModule.h"
-#include "Soldier.h"
-#include "../Mod/Armor.h"
-#include "../Mod/Unit.h"
-#include "../Engine/RNG.h"
-#include "../Mod/RuleInventory.h"
-#include "../Mod/RuleSoldier.h"
-#include "../Mod/Mod.h"
-#include "Tile.h"
-#include "SavedGame.h"
-#include "SavedBattleGame.h"
-#include "BattleUnitStatistics.h"
-#include "../fmath.h"
-
-namespace OpenXcom
-{
-
-/**
- * Initializes a BattleUnit from a Soldier
- * @param soldier Pointer to the Soldier.
- * @param depth the depth of the battlefield (used to determine movement type in case of MT_FLOAT).
- */
-BattleUnit::BattleUnit(Soldier *soldier, int depth) :
-	_faction(FACTION_PLAYER), _originalFaction(FACTION_PLAYER), _killedBy(FACTION_PLAYER), _id(0), _tile(0),
-	_lastPos(Position()), _direction(0), _toDirection(0), _directionTurret(0), _toDirectionTurret(0),
-	_verticalDirection(0), _status(STATUS_STANDING), _walkPhase(0), _fallPhase(0), _kneeled(false), _floating(false),
-	_dontReselect(false), _fire(0), _currentAIState(0), _visible(false), _cacheInvalid(true),
-	_expBravery(0), _expReactions(0), _expFiring(0), _expThrowing(0), _expPsiSkill(0), _expPsiStrength(0), _expMelee(0),
-	_motionPoints(0), _kills(0), _hitByFire(false), _moraleRestored(0), _coverReserve(0), _charging(0), _turnsSinceSpotted(255),
-	_statistics(), _murdererId(0), _mindControllerID(0), _fatalShotSide(SIDE_FRONT), _fatalShotBodyPart(BODYPART_HEAD),
-	_geoscapeSoldier(soldier), _unitRules(0), _rankInt(0), _turretType(-1), _hidingForTurn(false), _respawn(false)
-{
-	_name = soldier->getName(true);
-	_id = soldier->getId();
-	_type = "SOLDIER";
-	_rank = soldier->getRankString();
-	_stats = *soldier->getCurrentStats();
-	_standHeight = soldier->getRules()->getStandHeight();
-	_kneelHeight = soldier->getRules()->getKneelHeight();
-	_floatHeight = soldier->getRules()->getFloatHeight();
-	_deathSound = std::vector<int>(); // this one is hardcoded
-	_aggroSound = -1;
-	_moveSound = -1;  // this one is hardcoded
-	_intelligence = 2;
-	_aggression = 1;
-	_specab = SPECAB_NONE;
-	_armor = soldier->getArmor();
-	_movementType = _armor->getMovementType();
-	if (_movementType == MT_FLOAT)
-	{
-		if (depth > 0)
-		{
-			_movementType = MT_FLY;
-		}
-		else
-		{
-			_movementType = MT_WALK;
-		}
-	}
-	else if (_movementType == MT_SINK)
-	{
-		if (depth == 0)
-		{
-			_movementType = MT_FLY;
-		}
-		else
-		{
-			_movementType = MT_WALK;
-		}
-	}
-	_stats += *_armor->getStats();	// armors may modify effective stats
-	_loftempsSet = _armor->getLoftempsSet();
-	_gender = soldier->getGender();
-	_faceDirection = -1;
-	_breathFrame = 0;
-	_floorAbove = false;
-	_breathing = false;
-
-	int rankbonus = 0;
-
-	switch (soldier->getRank())
-	{
-	case RANK_SERGEANT:  rankbonus =  1; break;
-	case RANK_CAPTAIN:   rankbonus =  3; break;
-	case RANK_COLONEL:   rankbonus =  6; break;
-	case RANK_COMMANDER: rankbonus = 10; break;
-	default:             rankbonus =  0; break;
-	}
-
-	_value = 20 + soldier->getMissions() + rankbonus;
-
-	_tu = _stats.tu;
-	_energy = _stats.stamina;
-	_health = _stats.health;
-	_morale = 100;
-	_stunlevel = 0;
-	_maxArmor[SIDE_FRONT] = _armor->getFrontArmor();
-	_maxArmor[SIDE_LEFT] = _armor->getSideArmor();
-	_maxArmor[SIDE_RIGHT] = _armor->getSideArmor();
-	_maxArmor[SIDE_REAR] = _armor->getRearArmor();
-	_maxArmor[SIDE_UNDER] = _armor->getUnderArmor();
-	_currentArmor[SIDE_FRONT] = _maxArmor[SIDE_FRONT];
-	_currentArmor[SIDE_LEFT] = _maxArmor[SIDE_LEFT];
-	_currentArmor[SIDE_RIGHT] = _maxArmor[SIDE_RIGHT];
-	_currentArmor[SIDE_REAR] = _maxArmor[SIDE_REAR];
-	_currentArmor[SIDE_UNDER] = _maxArmor[SIDE_UNDER];
-	for (int i = 0; i < 6; ++i)
-		_fatalWounds[i] = 0;
-	for (int i = 0; i < 5; ++i)
-		_cache[i] = 0;
-	for (int i = 0; i < SPEC_WEAPON_MAX; ++i)
-		_specWeapon[i] = 0;
-
-	_activeHand = "STR_RIGHT_HAND";
-
-	lastCover = Position(-1, -1, -1);
-
-	_statistics = new BattleUnitStatistics();
-
-	deriveRank();
-
-	int look = soldier->getGender() + 2 * soldier->getLook();
-	setRecolor(look, look, _rankInt);
-}
-
-/**
- * Initializes a BattleUnit from a Unit (non-player) object.
- * @param unit Pointer to Unit object.
- * @param faction Which faction the units belongs to.
- * @param id Unique unit ID.
- * @param armor Pointer to unit Armor.
- * @param diff difficulty level (for stat adjustment).
- * @param depth the depth of the battlefield (used to determine movement type in case of MT_FLOAT).
- */
-BattleUnit::BattleUnit(Unit *unit, UnitFaction faction, int id, Armor *armor, StatAdjustment *adjustment, int depth) :
-	_faction(faction), _originalFaction(faction), _killedBy(faction), _id(id),
-	_tile(0), _lastPos(Position()), _direction(0), _toDirection(0), _directionTurret(0),
-	_toDirectionTurret(0),  _verticalDirection(0), _status(STATUS_STANDING), _walkPhase(0),
-	_fallPhase(0), _kneeled(false), _floating(false), _dontReselect(false), _fire(0), _currentAIState(0),
-	_visible(false), _cacheInvalid(true), _expBravery(0), _expReactions(0), _expFiring(0),
-	_expThrowing(0), _expPsiSkill(0), _expPsiStrength(0), _expMelee(0), _motionPoints(0), _kills(0), _hitByFire(false),
-	_moraleRestored(0), _coverReserve(0), _charging(0), _turnsSinceSpotted(255),
-	_statistics(), _murdererId(0), _mindControllerID(0), _fatalShotSide(SIDE_FRONT),
-	_fatalShotBodyPart(BODYPART_HEAD), _armor(armor),  _geoscapeSoldier(0), _unitRules(unit),
-	_rankInt(0), _turretType(-1), _hidingForTurn(false), _respawn(false)
-{
-	_type = unit->getType();
-	_rank = unit->getRank();
-	_race = unit->getRace();
-	_stats = *unit->getStats();
-	_standHeight = unit->getStandHeight();
-	_kneelHeight = unit->getKneelHeight();
-	_floatHeight = unit->getFloatHeight();
-	_loftempsSet = _armor->getLoftempsSet();
-	_deathSound = unit->getDeathSounds();
-	_aggroSound = unit->getAggroSound();
-	_moveSound = unit->getMoveSound();
-	_intelligence = unit->getIntelligence();
-	_aggression = unit->getAggression();
-	_specab = (SpecialAbility) unit->getSpecialAbility();
-	_spawnUnit = unit->getSpawnUnit();
-	_value = unit->getValue();
-	_faceDirection = -1;
-
-	_movementType = _armor->getMovementType();
-	if (_movementType == MT_FLOAT)
-	{
-		if (depth > 0)
-		{
-			_movementType = MT_FLY;
-		}
-		else
-		{
-			_movementType = MT_WALK;
-		}
-	}
-	else if (_movementType == MT_SINK)
-	{
-		if (depth == 0)
-		{
-			_movementType = MT_FLY;
-		}
-		else
-		{
-			_movementType = MT_WALK;
-		}
-	}
-
-	_stats += *_armor->getStats();	// armors may modify effective stats
-
-	_breathFrame = -1; // most aliens don't breathe per-se, that's exclusive to humanoids
-	if (armor->getDrawingRoutine() == 14)
-	{
-		_breathFrame = 0;
-	}
-	_floorAbove = false;
-	_breathing = false;
-
-	_maxArmor[SIDE_FRONT] = _armor->getFrontArmor();
-	_maxArmor[SIDE_LEFT] = _armor->getSideArmor();
-	_maxArmor[SIDE_RIGHT] = _armor->getSideArmor();
-	_maxArmor[SIDE_REAR] = _armor->getRearArmor();
-	_maxArmor[SIDE_UNDER] = _armor->getUnderArmor();
-
-	if (faction == FACTION_HOSTILE)
-	{
-		adjustStats(*adjustment);
-	}
-
-	_tu = _stats.tu;
-	_energy = _stats.stamina;
-	_health = _stats.health;
-	_morale = 100;
-	_stunlevel = 0;
-	_currentArmor[SIDE_FRONT] = _maxArmor[SIDE_FRONT];
-	_currentArmor[SIDE_LEFT] = _maxArmor[SIDE_LEFT];
-	_currentArmor[SIDE_RIGHT] = _maxArmor[SIDE_RIGHT];
-	_currentArmor[SIDE_REAR] = _maxArmor[SIDE_REAR];
-	_currentArmor[SIDE_UNDER] = _maxArmor[SIDE_UNDER];
-	for (int i = 0; i < 6; ++i)
-		_fatalWounds[i] = 0;
-	for (int i = 0; i < 5; ++i)
-		_cache[i] = 0;
-	for (int i = 0; i < SPEC_WEAPON_MAX; ++i)
-		_specWeapon[i] = 0;
-
-	_activeHand = "STR_RIGHT_HAND";
-	_gender = GENDER_MALE;
-
-	lastCover = Position(-1, -1, -1);
-
-	_statistics = new BattleUnitStatistics();
-
-	int generalRank = 0;
-	if (faction == FACTION_HOSTILE)
-	{
-		const int max = 7;
-		const char* rankList[max] =
-		{
-			"STR_LIVE_SOLDIER",
-			"STR_LIVE_ENGINEER",
-			"STR_LIVE_MEDIC",
-			"STR_LIVE_NAVIGATOR",
-			"STR_LIVE_LEADER",
-			"STR_LIVE_COMMANDER",
-			"STR_LIVE_TERRORIST",
-		};
-		for (int i = 0; i < max; ++i)
-		{
-			if (_rank.compare(rankList[i]) == 0)
-			{
-				generalRank = i;
-				break;
-			}
-		}
-	}
-	else if (faction == FACTION_NEUTRAL)
-	{
-		generalRank = std::rand() % 8;
-	}
-
-	setRecolor(std::rand() % 8, std::rand() % 8, generalRank);
-}
-
-
-/**
- *
- */
-BattleUnit::~BattleUnit()
-{
-	for (int i = 0; i < 5; ++i)
-		if (_cache[i]) delete _cache[i];
-	if (!getGeoscapeSoldier())
-	{
-		for (std::vector<BattleUnitKills*>::const_iterator i = _statistics->kills.begin(); i != _statistics->kills.end(); ++i)
-		{
-			delete *i;
-		}
-	}
-	delete _statistics;
-	delete _currentAIState;
-}
-
-/**
- * Loads the unit from a YAML file.
- * @param node YAML node.
- */
-void BattleUnit::load(const YAML::Node &node)
-{
-	_id = node["id"].as<int>(_id);
-	_faction = _originalFaction = (UnitFaction)node["faction"].as<int>(_faction);
-	_status = (UnitStatus)node["status"].as<int>(_status);
-	_pos = node["position"].as<Position>(_pos);
-	_direction = _toDirection = node["direction"].as<int>(_direction);
-	_directionTurret = _toDirectionTurret = node["directionTurret"].as<int>(_directionTurret);
-	_tu = node["tu"].as<int>(_tu);
-	_health = node["health"].as<int>(_health);
-	_stunlevel = node["stunlevel"].as<int>(_stunlevel);
-	_energy = node["energy"].as<int>(_energy);
-	_morale = node["morale"].as<int>(_morale);
-	_kneeled = node["kneeled"].as<bool>(_kneeled);
-	_floating = node["floating"].as<bool>(_floating);
-	for (int i=0; i < 5; i++)
-		_currentArmor[i] = node["armor"][i].as<int>(_currentArmor[i]);
-	for (int i=0; i < 6; i++)
-		_fatalWounds[i] = node["fatalWounds"][i].as<int>(_fatalWounds[i]);
-	_fire = node["fire"].as<int>(_fire);
-	_expBravery = node["expBravery"].as<int>(_expBravery);
-	_expReactions = node["expReactions"].as<int>(_expReactions);
-	_expFiring = node["expFiring"].as<int>(_expFiring);
-	_expThrowing = node["expThrowing"].as<int>(_expThrowing);
-	_expPsiSkill = node["expPsiSkill"].as<int>(_expPsiSkill);
-	_expPsiStrength = node["expPsiStrength"].as<int>(_expPsiStrength);
-	_expMelee = node["expMelee"].as<int>(_expMelee);
-	_turretType = node["turretType"].as<int>(_turretType);
-	_visible = node["visible"].as<bool>(_visible);
-	_turnsSinceSpotted = node["turnsSinceSpotted"].as<int>(_turnsSinceSpotted);
-	_killedBy = (UnitFaction)node["killedBy"].as<int>(_killedBy);
-	_moraleRestored = node["moraleRestored"].as<int>(_moraleRestored);
-	_rankInt = node["rankInt"].as<int>(_rankInt);
-	_originalFaction = (UnitFaction)node["originalFaction"].as<int>(_originalFaction);
-	_kills = node["kills"].as<int>(_kills);
-	_dontReselect = node["dontReselect"].as<bool>(_dontReselect);
-	_charging = 0;
-	_spawnUnit = node["spawnUnit"].as<std::string>(_spawnUnit);
-	_motionPoints = node["motionPoints"].as<int>(0);
-	_respawn = node["respawn"].as<bool>(_respawn);
-	_activeHand = node["activeHand"].as<std::string>(_activeHand);
-	if (node["tempUnitStatistics"])
-	{
-		_statistics->load(node["tempUnitStatistics"]);
-	}
-	_murdererId = node["murdererId"].as<int>(_murdererId);
-	_fatalShotSide = (UnitSide)node["fatalShotSide"].as<int>(_fatalShotSide);
-	_fatalShotBodyPart = (UnitBodyPart)node["fatalShotBodyPart"].as<int>(_fatalShotBodyPart);
-	_murdererWeapon = node["murdererWeapon"].as<std::string>(_murdererWeapon);
-	_murdererWeaponAmmo = node["murdererWeaponAmmo"].as<std::string>(_murdererWeaponAmmo);
-
-	if (const YAML::Node& p = node["recolor"])
-	{
-		_recolor.clear();
-		for (size_t i = 0; i < p.size(); ++i)
-		{
-			_recolor.push_back(std::make_pair(p[i][0].as<int>(), p[i][1].as<int>()));
-		}
-	}
-	_mindControllerID = node["mindControllerID"].as<int>(_mindControllerID);
-}
-
-/**
- * Saves the soldier to a YAML file.
- * @return YAML node.
- */
-YAML::Node BattleUnit::save() const
-{
-	YAML::Node node;
-
-	node["id"] = _id;
-	node["genUnitType"] = _type;
-	node["genUnitArmor"] = _armor->getType();
-	node["faction"] = (int)_faction;
-	node["status"] = (int)_status;
-	node["position"] = _pos;
-	node["direction"] = _direction;
-	node["directionTurret"] = _directionTurret;
-	node["tu"] = _tu;
-	node["health"] = _health;
-	node["stunlevel"] = _stunlevel;
-	node["energy"] = _energy;
-	node["morale"] = _morale;
-	node["kneeled"] = _kneeled;
-	node["floating"] = _floating;
-	for (int i=0; i < 5; i++) node["armor"].push_back(_currentArmor[i]);
-	for (int i=0; i < 6; i++) node["fatalWounds"].push_back(_fatalWounds[i]);
-	node["fire"] = _fire;
-	node["expBravery"] = _expBravery;
-	node["expReactions"] = _expReactions;
-	node["expFiring"] = _expFiring;
-	node["expThrowing"] = _expThrowing;
-	node["expPsiSkill"] = _expPsiSkill;
-	node["expPsiStrength"] = _expPsiStrength;
-	node["expMelee"] = _expMelee;
-	node["turretType"] = _turretType;
-	node["visible"] = _visible;
-	node["turnsSinceSpotted"] = _turnsSinceSpotted;
-	node["rankInt"] = _rankInt;
-	node["moraleRestored"] = _moraleRestored;
-	if (getAIModule())
-	{
-		node["AI"] = getAIModule()->save();
-	}
-	node["killedBy"] = (int)_killedBy;
-	if (_originalFaction != _faction)
-		node["originalFaction"] = (int)_originalFaction;
-	if (_kills)
-		node["kills"] = _kills;
-	if (_faction == FACTION_PLAYER && _dontReselect)
-		node["dontReselect"] = _dontReselect;
-	if (!_spawnUnit.empty())
-		node["spawnUnit"] = _spawnUnit;
-	node["motionPoints"] = _motionPoints;
-	node["respawn"] = _respawn;
-	node["activeHand"] = _activeHand;
-	node["tempUnitStatistics"] = _statistics->save();
-	node["murdererId"] = _murdererId;
-	node["fatalShotSide"] = (int)_fatalShotSide;
-	node["fatalShotBodyPart"] = (int)_fatalShotBodyPart;
-	node["murdererWeapon"] = _murdererWeapon;
-	node["murdererWeaponAmmo"] = _murdererWeaponAmmo;
-
-	for (size_t i = 0; i < _recolor.size(); ++i)
-	{
-		YAML::Node p;
-		p.push_back((int)_recolor[i].first);
-		p.push_back((int)_recolor[i].second);
-		node["recolor"].push_back(p);
-	}
-	node["mindControllerID"] = _mindControllerID;
-
-	return node;
-}
-
-/**
- * Prepare vector values for recolor.
- * @param basicLook select index for hair and face color.
- * @param utileLook select index for utile color.
- * @param rankLook select index for rank color.
- */
-void BattleUnit::setRecolor(int basicLook, int utileLook, int rankLook)
-{
-	const int colorsMax = 4;
-	std::pair<int, int> colors[colorsMax] =
-	{
-		std::make_pair(_armor->getFaceColorGroup(), _armor->getFaceColor(basicLook)),
-		std::make_pair(_armor->getHairColorGroup(), _armor->getHairColor(basicLook)),
-		std::make_pair(_armor->getUtileColorGroup(), _armor->getUtileColor(utileLook)),
-		std::make_pair(_armor->getRankColorGroup(), _armor->getRankColor(rankLook)),
-	};
-
-	for (int i = 0; i < colorsMax; ++i)
-	{
-		if (colors[i].first > 0 && colors[i].second > 0)
-		{
-			_recolor.push_back(std::make_pair(colors[i].first << 4, colors[i].second));
-		}
-	}
-}
-
-/**
- * Returns the BattleUnit's unique ID.
- * @return Unique ID.
- */
-int BattleUnit::getId() const
-{
-	return _id;
-}
-
-/**
- * Changes the BattleUnit's position.
- * @param pos position
- * @param updateLastPos refresh last stored position
- */
-void BattleUnit::setPosition(const Position& pos, bool updateLastPos)
-{
-	if (updateLastPos) { _lastPos = _pos; }
-	_pos = pos;
-}
-
-/**
- * Gets the BattleUnit's position.
- * @return position
- */
-const Position& BattleUnit::getPosition() const
-{
-	return _pos;
-}
-
-/**
- * Gets the BattleUnit's position.
- * @return position
- */
-const Position& BattleUnit::getLastPosition() const
-{
-	return _lastPos;
-}
-
-/**
- * Gets the BattleUnit's destination.
- * @return destination
- */
-const Position& BattleUnit::getDestination() const
-{
-	return _destination;
-}
-
-/**
- * Changes the BattleUnit's (horizontal) direction.
- * Only used for initial unit placement.
- * @param direction new horizontal direction
- */
-void BattleUnit::setDirection(int direction)
-{
-	_direction = direction;
-	_toDirection = direction;
-	_directionTurret = direction;
-}
-
-/**
- * Changes the BattleUnit's (horizontal) face direction.
- * Only used for strafing moves.
- * @param direction new face direction
- */
-void BattleUnit::setFaceDirection(int direction)
-{
-	_faceDirection = direction;
-}
-
-/**
- * Gets the BattleUnit's (horizontal) direction.
- * @return horizontal direction
- */
-int BattleUnit::getDirection() const
-{
-	return _direction;
-}
-
-/**
- * Gets the BattleUnit's (horizontal) face direction.
- * Used only during strafing moves.
- * @return face direction
- */
-int BattleUnit::getFaceDirection() const
-{
-	return _faceDirection;
-}
-
-/**
- * Gets the BattleUnit's turret direction.
- * @return direction
- */
-int BattleUnit::getTurretDirection() const
-{
-	return _directionTurret;
-}
-
-/**
- * Gets the BattleUnit's turret To direction.
- * @return toDirectionTurret
- */
-int BattleUnit::getTurretToDirection() const
-{
-	return _toDirectionTurret;
-}
-
-/**
- * Gets the BattleUnit's vertical direction. This is when going up or down.
- * @return direction
- */
-int BattleUnit::getVerticalDirection() const
-{
-	return _verticalDirection;
-}
-
-/**
- * Gets the unit's status.
- * @return the unit's status
- */
-UnitStatus BattleUnit::getStatus() const
-{
-	return _status;
-}
-
-/**
- * Initialises variables to start walking.
- * @param direction Which way to walk.
- * @param destination The position we should end up on.
- * @param tileBelowMe Which tile is currently below the unit.
- * @param cache Update cache?
- */
-void BattleUnit::startWalking(int direction, const Position &destination, Tile *tileBelowMe, bool cache)
-{
-	if (direction >= Pathfinding::DIR_UP)
-	{
-		_verticalDirection = direction;
-		_status = STATUS_FLYING;
-	}
-	else
-	{
-		_direction = direction;
-		_status = STATUS_WALKING;
-	}
-	bool floorFound = false;
-	if (!_tile->hasNoFloor(tileBelowMe))
-	{
-		floorFound = true;
-	}
-	if (!floorFound || direction >= Pathfinding::DIR_UP)
-	{
-		_status = STATUS_FLYING;
-		_floating = true;
-	}
-	else
-	{
-		_floating = false;
-	}
-
-	_walkPhase = 0;
-	_destination = destination;
-	_lastPos = _pos;
-	_cacheInvalid = cache;
-	_kneeled = false;
-	if (_breathFrame >= 0)
-	{
-		_breathing = false;
-		_breathFrame = 0;
-	}
-}
-
-/**
- * This will increment the walking phase.
- * @param tileBelowMe Pointer to tile currently below the unit.
- * @param cache Refresh the unit cache.
- */
-void BattleUnit::keepWalking(Tile *tileBelowMe, bool cache)
-{
-	int middle, end;
-	if (_verticalDirection)
-	{
-		middle = 4;
-		end = 8;
-	}
-	else
-	{
-		// diagonal walking takes double the steps
-		middle = 4 + 4 * (_direction % 2);
-		end = 8 + 8 * (_direction % 2);
-		if (_armor->getSize() > 1)
-		{
-			if (_direction < 1 || _direction > 5)
-				middle = end;
-			else if (_direction == 5)
-				middle = 12;
-			else if (_direction == 1)
-				middle = 5;
-			else
-				middle = 1;
-		}
-	}
-	if (!cache)
-	{
-		_pos = _destination;
-		end = 2;
-	}
-
-	_walkPhase++;
-
-
-	if (_walkPhase == middle)
-	{
-		// we assume we reached our destination tile
-		// this is actually a drawing hack, so soldiers are not overlapped by floortiles
-		_pos = _destination;
-	}
-
-	if (_walkPhase >= end)
-	{
-		if (_floating && !_tile->hasNoFloor(tileBelowMe))
-		{
-			_floating = false;
-		}
-		// we officially reached our destination tile
-		_status = STATUS_STANDING;
-		_walkPhase = 0;
-		_verticalDirection = 0;
-		if (_faceDirection >= 0) {
-			// Finish strafing move facing the correct way.
-			_direction = _faceDirection;
-			_faceDirection = -1;
-		}
-
-		// motion points calculation for the motion scanner blips
-		if (_armor->getSize() > 1)
-		{
-			_motionPoints += 30;
-		}
-		else
-		{
-			// sectoids actually have less motion points
-			// but instead of create yet another variable,
-			// I used the height of the unit instead (logical)
-			if (getStandHeight() > 16)
-				_motionPoints += 4;
-			else
-				_motionPoints += 3;
-		}
-	}
-
-	_cacheInvalid = cache;
-}
-
-/**
- * Gets the walking phase for animation and sound.
- * @return phase will always go from 0-7
- */
-int BattleUnit::getWalkingPhase() const
-{
-	return _walkPhase % 8;
-}
-
-/**
- * Gets the walking phase for diagonal walking.
- * @return phase this will be 0 or 8
- */
-int BattleUnit::getDiagonalWalkingPhase() const
-{
-	return (_walkPhase / 8) * 8;
-}
-
-/**
- * Look at a point.
- * @param point Position to look at.
- * @param turret True to turn the turret, false to turn the unit.
- */
-void BattleUnit::lookAt(const Position &point, bool turret)
-{
-	int dir = directionTo (point);
-
-	if (turret)
-	{
-		_toDirectionTurret = dir;
-		if (_toDirectionTurret != _directionTurret)
-		{
-			_status = STATUS_TURNING;
-		}
-	}
-	else
-	{
-		_toDirection = dir;
-		if (_toDirection != _direction
-			&& _toDirection < 8
-			&& _toDirection > -1)
-		{
-			_status = STATUS_TURNING;
-		}
-	}
-}
-
-/**
- * Look at a direction.
- * @param direction Direction to look at.
- * @param force True to reset the direction, false to animate to it.
- */
-void BattleUnit::lookAt(int direction, bool force)
-{
-	if (!force)
-	{
-		if (direction < 0 || direction >= 8) return;
-		_toDirection = direction;
-		if (_toDirection != _direction)
-		{
-			_status = STATUS_TURNING;
-		}
-	}
-	else
-	{
-		_toDirection = direction;
-		_direction = direction;
-	}
-}
-
-/**
- * Advances the turning towards the target direction.
- * @param turret True to turn the turret, false to turn the unit.
- */
-void BattleUnit::turn(bool turret)
-{
-	int a = 0;
-
-	if (turret)
-	{
-		if (_directionTurret == _toDirectionTurret)
-		{
-			abortTurn();
-			return;
-		}
-		a = _toDirectionTurret - _directionTurret;
-	}
-	else
-	{
-		if (_direction == _toDirection)
-		{
-			abortTurn();
-			return;
-		}
-		a = _toDirection - _direction;
-	}
-
-	if (a != 0) {
-		if (a > 0) {
-			if (a <= 4) {
-				if (!turret) {
-					if (_turretType > -1)
-						_directionTurret++;
-					_direction++;
-				} else _directionTurret++;
-			} else {
-				if (!turret) {
-					if (_turretType > -1)
-						_directionTurret--;
-					_direction--;
-				} else _directionTurret--;
-			}
-		} else {
-			if (a > -4) {
-				if (!turret) {
-					if (_turretType > -1)
-						_directionTurret--;
-					_direction--;
-				} else _directionTurret--;
-			} else {
-				if (!turret) {
-					if (_turretType > -1)
-						_directionTurret++;
-					_direction++;
-				} else _directionTurret++;
-			}
-		}
-		if (_direction < 0) _direction = 7;
-		if (_direction > 7) _direction = 0;
-		if (_directionTurret < 0) _directionTurret = 7;
-		if (_directionTurret > 7) _directionTurret = 0;
-		if (_visible || _faction == FACTION_PLAYER)
-			_cacheInvalid = true;
-	}
-
-	if (turret)
-	{
-		 if (_toDirectionTurret == _directionTurret)
-		 {
-			// we officially reached our destination
-			_status = STATUS_STANDING;
-		 }
-	}
-	else if (_toDirection == _direction || _status == STATUS_UNCONSCIOUS)
-	{
-		// we officially reached our destination
-		_status = STATUS_STANDING;
-	}
-}
-
-/**
- * Stops the turning towards the target direction.
- */
-void BattleUnit::abortTurn()
-{
-	_status = STATUS_STANDING;
-}
-
-
-/**
- * Gets the soldier's gender.
- */
-SoldierGender BattleUnit::getGender() const
-{
-	return _gender;
-}
-
-/**
- * Returns the unit's faction.
- * @return Faction. (player, hostile or neutral)
- */
-UnitFaction BattleUnit::getFaction() const
-{
-	return _faction;
-}
-
-/**
- * Sets the unit's cache flag.
- * @param cache Pointer to cache surface to use, NULL to redraw from scratch.
- * @param part Unit part to cache.
- */
-void BattleUnit::setCache(Surface *cache, int part)
-{
-	if (cache == 0)
-	{
-		_cacheInvalid = true;
-	}
-	else
-	{
-		_cache[part] = cache;
-		_cacheInvalid = false;
-	}
-}
-
-/**
- * Check if the unit is still cached in the Map cache.
- * When the unit changes it needs to be re-cached.
- * @param invalid Get if the cache is invalid.
- * @param part Unit part to check.
- * @return Pointer to cache surface used.
- */
-Surface *BattleUnit::getCache(bool *invalid, int part) const
-{
-	if (part < 0) part = 0;
-	*invalid = _cacheInvalid;
-	return _cache[part];
-}
-
-/**
- * Gets values used for recoloring sprites.
- * @param i what value choose.
- * @return Pairs of value, where first is color group to replace and second is new color group with shade.
- */
-const std::vector<std::pair<Uint8, Uint8> > &BattleUnit::getRecolor() const
-{
-	return _recolor;
-}
-
-/**
- * Kneel down.
- * @param kneeled to kneel or to stand up
- */
-void BattleUnit::kneel(bool kneeled)
-{
-	_kneeled = kneeled;
-	_cacheInvalid = true;
-}
-
-/**
- * Is kneeled down?
- * @return true/false
- */
-bool BattleUnit::isKneeled() const
-{
-	return _kneeled;
-}
-
-/**
- * Is floating? A unit is floating when there is no ground under him/her.
- * @return true/false
- */
-bool BattleUnit::isFloating() const
-{
-	return _floating;
-}
-
-/**
- * Aim. (shows the right hand sprite and weapon holding)
- * @param aiming true/false
- */
-void BattleUnit::aim(bool aiming)
-{
-	if (aiming)
-		_status = STATUS_AIMING;
-	else
-		_status = STATUS_STANDING;
-
-	if (_visible || _faction == FACTION_PLAYER)
-		_cacheInvalid = true;
-}
-
-/**
- * Returns the direction from this unit to a given point.
- * @param point given position.
- * @return direction.
- */
-int BattleUnit::directionTo(const Position &point) const
-{
-	double ox = point.x - _pos.x;
-	double oy = point.y - _pos.y;
-	double angle = atan2(ox, -oy);
-	// divide the pie in 4 angles each at 1/8th before each quarter
-	double pie[4] = {(M_PI_4 * 4.0) - M_PI_4 / 2.0, (M_PI_4 * 3.0) - M_PI_4 / 2.0, (M_PI_4 * 2.0) - M_PI_4 / 2.0, (M_PI_4 * 1.0) - M_PI_4 / 2.0};
-	int dir = 0;
-
-	if (angle > pie[0] || angle < -pie[0])
-	{
-		dir = 4;
-	}
-	else if (angle > pie[1])
-	{
-		dir = 3;
-	}
-	else if (angle > pie[2])
-	{
-		dir = 2;
-	}
-	else if (angle > pie[3])
-	{
-		dir = 1;
-	}
-	else if (angle < -pie[1])
-	{
-		dir = 5;
-	}
-	else if (angle < -pie[2])
-	{
-		dir = 6;
-	}
-	else if (angle < -pie[3])
-	{
-		dir = 7;
-	}
-	else if (angle < pie[0])
-	{
-		dir = 0;
-	}
-	return dir;
-}
-
-/**
- * Returns the soldier's amount of time units.
- * @return Time units.
- */
-int BattleUnit::getTimeUnits() const
-{
-	return _tu;
-}
-
-/**
- * Returns the soldier's amount of energy.
- * @return Energy.
- */
-int BattleUnit::getEnergy() const
-{
-	return _energy;
-}
-
-/**
- * Returns the soldier's amount of health.
- * @return Health.
- */
-int BattleUnit::getHealth() const
-{
-	return _health;
-}
-
-/**
- * Returns the soldier's amount of morale.
- * @return Morale.
- */
-int BattleUnit::getMorale() const
-{
-	return _morale;
-}
-
-/**
- * Do an amount of damage.
- * @param relative The relative position of which part of armor and/or bodypart is hit.
- * @param power The amount of damage to inflict.
- * @param type The type of damage being inflicted.
- * @param ignoreArmor Should the damage ignore armor resistance?
- * @return damage done after adjustment
- */
-int BattleUnit::damage(const Position &relative, int power, ItemDamageType type, bool ignoreArmor)
-{
-	UnitSide side = SIDE_FRONT;
-	UnitBodyPart bodypart = BODYPART_TORSO;
-
-	if (power <= 0)
-	{
-		return 0;
-	}
-
-	power = (int)floor(power * _armor->getDamageModifier(type));
-
-	if (type == DT_SMOKE) type = DT_STUN; // smoke doesn't do real damage, but stun damage
-
-	if (!ignoreArmor)
-	{
-		if (relative == Position(0, 0, 0))
-		{
-			side = SIDE_UNDER;
-		}
-		else
-		{
-			int relativeDirection;
-			const int abs_x = abs(relative.x);
-			const int abs_y = abs(relative.y);
-			if (abs_y > abs_x * 2)
-				relativeDirection = 8 + 4 * (relative.y > 0);
-			else if (abs_x > abs_y * 2)
-				relativeDirection = 10 + 4 * (relative.x < 0);
-			else
-			{
-				if (relative.x < 0)
-				{
-					if (relative.y > 0)
-						relativeDirection = 13;
-					else
-						relativeDirection = 15;
-				}
-				else
-				{
-					if (relative.y > 0)
-						relativeDirection = 11;
-					else
-						relativeDirection = 9;
-				}
-			}
-
-			switch((relativeDirection - _direction) % 8)
-			{
-			case 0:	side = SIDE_FRONT; 										break;
-			case 1:	side = RNG::generate(0,2) < 2 ? SIDE_FRONT:SIDE_RIGHT; 	break;
-			case 2:	side = SIDE_RIGHT; 										break;
-			case 3:	side = RNG::generate(0,2) < 2 ? SIDE_REAR:SIDE_RIGHT; 	break;
-			case 4:	side = SIDE_REAR; 										break;
-			case 5:	side = RNG::generate(0,2) < 2 ? SIDE_REAR:SIDE_LEFT; 	break;
-			case 6:	side = SIDE_LEFT; 										break;
-			case 7:	side = RNG::generate(0,2) < 2 ? SIDE_FRONT:SIDE_LEFT; 	break;
-			}
-			if (relative.z > getHeight())
-			{
-				bodypart = BODYPART_HEAD;
-			}
-			else if (relative.z > 4)
-			{
-				switch(side)
-				{
-				case SIDE_LEFT:		bodypart = BODYPART_LEFTARM; break;
-				case SIDE_RIGHT:	bodypart = BODYPART_RIGHTARM; break;
-				default:			bodypart = BODYPART_TORSO;
-				}
-			}
-			else
-			{
-				switch(side)
-				{
-				case SIDE_LEFT: 	bodypart = BODYPART_LEFTLEG; 	break;
-				case SIDE_RIGHT:	bodypart = BODYPART_RIGHTLEG; 	break;
-				default:
-					bodypart = (UnitBodyPart) RNG::generate(BODYPART_RIGHTLEG,BODYPART_LEFTLEG);
-				}
-			}
-		}
-		power -= getArmor(side);
-	}
-
-	if (power > 0)
-	{
-		if (type == DT_STUN)
-		{
-			_stunlevel += power;
-		}
-		else
-		{
-			// health damage
-			_health -= power;
-			if (_health < 0)
-			{
-				_health = 0;
-			}
-
-			if (type != DT_IN)
-			{
-				if (_armor->getDamageModifier(DT_STUN) > 0.0)
-				{
-					// conventional weapons can cause additional stun damage
-					_stunlevel += RNG::generate(0, power / 4);
-				}
-				// fatal wounds
-				if (isWoundable())
-				{
-					if (RNG::generate(0, 10) < power)
-						_fatalWounds[bodypart] += RNG::generate(1,3);
-
-					if (_fatalWounds[bodypart])
-						moraleChange(-_fatalWounds[bodypart]);
-				}
-				// armor damage
-				setArmor(getArmor(side) - (power/10) - 1, side);
-			}
-		}
-	}
-
-	setFatalShotInfo(side, bodypart);
-
-	return power < 0 ? 0:power;
-}
-
-/**
- * Do an amount of stun recovery.
- * @param power
- */
-void BattleUnit::healStun(int power)
-{
-	_stunlevel -= power;
-	if (_stunlevel < 0) _stunlevel = 0;
-}
-
-int BattleUnit::getStunlevel() const
-{
-	return _stunlevel;
-}
-
-/**
- * Raises a unit's stun level sufficiently so that the unit is ready to become unconscious.
- * Used when another unit falls on top of this unit.
- * Zombified units first convert to their spawn unit.
- * @param battle Pointer to the battlescape game.
- */
-void BattleUnit::knockOut(BattlescapeGame *battle)
-{
-	if (!_spawnUnit.empty())
-	{
-		setRespawn(false);
-		BattleUnit *newUnit = battle->convertUnit(this);
-		newUnit->knockOut(battle);
-	}
-	else
-	{
-		_stunlevel = _health;
-	}
-}
-
-/**
- * Initialises the falling sequence. Occurs after death or stunned.
- */
-void BattleUnit::startFalling()
-{
-	_status = STATUS_COLLAPSING;
-	_fallPhase = 0;
-	_cacheInvalid = true;
-}
-
-/**
- * Advances the phase of falling sequence.
- */
-void BattleUnit::keepFalling()
-{
-	_fallPhase++;
-	if (_fallPhase == _armor->getDeathFrames())
-	{
-		_fallPhase--;
-		if (_health == 0)
-		{
-			_status = STATUS_DEAD;
-		}
-		else
-			_status = STATUS_UNCONSCIOUS;
-	}
-
-	_cacheInvalid = true;
-}
-
-
-/**
- * Returns the phase of the falling sequence.
- * @return phase
- */
-int BattleUnit::getFallingPhase() const
-{
-	return _fallPhase;
-}
-
-/**
- * Returns whether the soldier is out of combat, dead or unconscious.
- * A soldier that is out, cannot perform any actions, cannot be selected, but it's still a unit.
- * @return flag if out or not.
- */
-bool BattleUnit::isOut() const
-{
-	return _status == STATUS_DEAD || _status == STATUS_UNCONSCIOUS || _status == STATUS_IGNORE_ME;
-}
-
-/**
- * Get the number of time units a certain action takes.
- * @param actionType
- * @param item
- * @return TUs
- */
-int BattleUnit::getActionTUs(BattleActionType actionType, BattleItem *item)
-{
-	if (item == 0)
-	{
-		return 0;
-	}
-	return getActionTUs(actionType, item->getRules());
-}
-
-int BattleUnit::getActionTUs(BattleActionType actionType, RuleItem *item)
-{
-	if (item == 0)
-	{
-		return 0;
-	}
-
-	int cost = 0;
-	switch (actionType)
-	{
-		case BA_PRIME:
-			cost = 50; // maybe this should go in the ruleset
-			break;
-		case BA_THROW:
-			cost = 25;
-			break;
-		case BA_AUTOSHOT:
-			cost = item->getTUAuto();
-			break;
-		case BA_SNAPSHOT:
-			cost = item->getTUSnap();
-			break;
-		case BA_HIT:
-			cost = item->getTUMelee();
-			break;
-		case BA_LAUNCH:
-		case BA_AIMEDSHOT:
-			cost = item->getTUAimed();
-			break;
-		case BA_USE:
-		case BA_MINDCONTROL:
-		case BA_PANIC:
-			cost = item->getTUUse();
-			break;
-		default:
-			cost = 0;
-	}
-
-	// if it's a percentage, apply it to unit TUs
-	if (!item->getFlatRate() || actionType == BA_THROW || actionType == BA_PRIME)
-	{
-		cost = (int)floor(getBaseStats()->tu * cost / 100.0f);
-	}
-
-	return cost;
-}
-
-
-/**
- * Spend time units if it can. Return false if it can't.
- * @param tu
- * @return flag if it could spend the time units or not.
- */
-bool BattleUnit::spendTimeUnits(int tu)
-{
-	if (tu <= _tu)
-	{
-		_tu -= tu;
-		return true;
-	}
-	else
-	{
-		return false;
-	}
-}
-
-/**
- * Spend energy  if it can. Return false if it can't.
- * @param tu
- * @return flag if it could spend the time units or not.
- */
-bool BattleUnit::spendEnergy(int tu)
-{
-	int eu = tu / 2;
-
-	if (eu <= _energy)
-	{
-		_energy -= eu;
-		return true;
-	}
-	else
-	{
-		return false;
-	}
-}
-
-/**
- * Set a specific number of timeunits.
- * @param tu
- */
-void BattleUnit::setTimeUnits(int tu)
-{
-	_tu = tu;
-}
-
-/**
- * Add this unit to the list of visible units. Returns true if this is a new one.
- * @param unit
- * @return
- */
-bool BattleUnit::addToVisibleUnits(BattleUnit *unit)
-{
-	bool add = true;
-	for (std::vector<BattleUnit*>::iterator i = _unitsSpottedThisTurn.begin(); i != _unitsSpottedThisTurn.end();++i)
-	{
-		if ((BattleUnit*)(*i) == unit)
-		{
-			add = false;
-			break;
-		}
-	}
-	if (add)
-	{
-		_unitsSpottedThisTurn.push_back(unit);
-	}
-	for (std::vector<BattleUnit*>::iterator i = _visibleUnits.begin(); i != _visibleUnits.end(); ++i)
-	{
-		if ((BattleUnit*)(*i) == unit)
-		{
-			return false;
-		}
-	}
-	_visibleUnits.push_back(unit);
-	return true;
-}
-
-/**
- * Get the pointer to the vector of visible units.
- * @return pointer to vector.
- */
-std::vector<BattleUnit*> *BattleUnit::getVisibleUnits()
-{
-	return &_visibleUnits;
-}
-
-/**
- * Clear visible units.
- */
-void BattleUnit::clearVisibleUnits()
-{
-	_visibleUnits.clear();
-}
-
-/**
- * Add this unit to the list of visible tiles. Returns true if this is a new one.
- * @param tile
- * @return
- */
-bool BattleUnit::addToVisibleTiles(Tile *tile)
-{
-	_visibleTiles.push_back(tile);
-	return true;
-}
-
-/**
- * Get the pointer to the vector of visible tiles.
- * @return pointer to vector.
- */
-std::vector<Tile*> *BattleUnit::getVisibleTiles()
-{
-	return &_visibleTiles;
-}
-
-/**
- * Clear visible tiles.
- */
-void BattleUnit::clearVisibleTiles()
-{
-	for (std::vector<Tile*>::iterator j = _visibleTiles.begin(); j != _visibleTiles.end(); ++j)
-	{
-		(*j)->setVisible(-1);
-	}
-
-	_visibleTiles.clear();
-}
-
-/**
- * Calculate firing accuracy.
- * Formula = accuracyStat * weaponAccuracy * kneelingbonus(1.15) * one-handPenalty(0.8) * woundsPenalty(% health) * critWoundsPenalty (-10%/wound)
- * @param actionType
- * @param item
- * @return firing Accuracy
- */
-int BattleUnit::getFiringAccuracy(BattleActionType actionType, BattleItem *item)
-{
-
-	int weaponAcc = item->getRules()->getAccuracySnap();
-	if (actionType == BA_AIMEDSHOT || actionType == BA_LAUNCH)
-		weaponAcc = item->getRules()->getAccuracyAimed();
-	else if (actionType == BA_AUTOSHOT)
-		weaponAcc = item->getRules()->getAccuracyAuto();
-	else if (actionType == BA_HIT)
-	{
-		if (item->getRules()->isSkillApplied())
-		{
-			return (getBaseStats()->melee * item->getRules()->getAccuracyMelee() / 100) * getAccuracyModifier(item) / 100;
-		}
-		return item->getRules()->getAccuracyMelee() * getAccuracyModifier(item) / 100;
-	}
-
-	int result = getBaseStats()->firing * weaponAcc / 100;
-
-	if (_kneeled)
-	{
-		result = result * 115 / 100;
-	}
-
-	if (item->getRules()->isTwoHanded())
-	{
-		// two handed weapon, means one hand should be empty
-		if (getItem("STR_RIGHT_HAND") != 0 && getItem("STR_LEFT_HAND") != 0)
-		{
-			result = result * 80 / 100;
-		}
-	}
-
-	return result * getAccuracyModifier(item) / 100;
-}
-
-/**
- * To calculate firing accuracy. Takes health and fatal wounds into account.
- * Formula = accuracyStat * woundsPenalty(% health) * critWoundsPenalty (-10%/wound)
- * @param item the item we are shooting right now.
- * @return modifier
- */
-int BattleUnit::getAccuracyModifier(BattleItem *item)
-{
-	int wounds = _fatalWounds[BODYPART_HEAD];
-
-	if (item)
-	{
-		if (item->getRules()->isTwoHanded())
-		{
-			wounds += _fatalWounds[BODYPART_RIGHTARM] + _fatalWounds[BODYPART_LEFTARM];
-		}
-		else
-		{
-			if (getItem("STR_RIGHT_HAND") == item)
-			{
-				wounds += _fatalWounds[BODYPART_RIGHTARM];
-			}
-			else
-			{
-				wounds += _fatalWounds[BODYPART_LEFTARM];
-			}
-		}
-	}
-	return std::max(10, 25 * _health / getBaseStats()->health + 75 + -10 * wounds);
-}
-
-/**
- * Calculate throwing accuracy.
- * @return throwing Accuracy
- */
-double BattleUnit::getThrowingAccuracy()
-{
-	return (double)(getBaseStats()->throwing * getAccuracyModifier()) / 100.0;
-}
-
-/**
- * Set the armor value of a certain armor side.
- * @param armor Amount of armor.
- * @param side The side of the armor.
- */
-void BattleUnit::setArmor(int armor, UnitSide side)
-{
-	if (armor < 0)
-	{
-		armor = 0;
-	}
-	_currentArmor[side] = armor;
-}
-
-/**
- * Get the armor value of a certain armor side.
- * @param side The side of the armor.
- * @return Amount of armor.
- */
-int BattleUnit::getArmor(UnitSide side) const
-{
-	return _currentArmor[side];
-}
-
-/**
- * Get the max armor value of a certain armor side.
- * @param side The side of the armor.
- * @return Amount of armor.
- */
-int BattleUnit::getMaxArmor(UnitSide side) const
-{
-	return _maxArmor[side];
-}
-
-/**
- * Get total amount of fatal wounds this unit has.
- * @return Number of fatal wounds.
- */
-int BattleUnit::getFatalWounds() const
-{
-	int sum = 0;
-	for (int i = 0; i < 6; ++i)
-		sum += _fatalWounds[i];
-	return sum;
-}
-
-
-/**
- * Little formula to calculate reaction score.
- * @return Reaction score.
- */
-double BattleUnit::getReactionScore()
-{
-	//(Reactions Stat) x (Current Time Units / Max TUs)
-	double score = ((double)getBaseStats()->reactions * (double)getTimeUnits()) / (double)getBaseStats()->tu;
-	return score;
-}
-
-
-/**
- * Prepare for a new turn.
- */
-void BattleUnit::prepareNewTurn(bool fullProcess)
-{
-	if (_status == STATUS_IGNORE_ME)
-	{
-		return;
-	}
-
-	// revert to original faction
-	// don't give it back its TUs or anything this round
-	// because it's no longer a unit of the team getting TUs back
-	if (_faction != _originalFaction)
-	{
-		_faction = _originalFaction;
-		return;
-	}
-
-	_unitsSpottedThisTurn.clear();
-
-	recoverTimeUnits();
-
-	_dontReselect = false;
-	_motionPoints = 0;
-
-	// transition between stages, don't do damage or panic
-	if (!fullProcess)
-	{
-		return;
-	}
-
-	// suffer from fatal wounds
-	_health -= getFatalWounds();
-
-	// suffer from fire
-	if (!_hitByFire && _fire > 0)
-	{
-		_health -= _armor->getDamageModifier(DT_IN) * RNG::generate(Mod::FIRE_DAMAGE_RANGE[0], Mod::FIRE_DAMAGE_RANGE[1]);
-		_fire--;
-	}
-
-	if (_health < 0)
-		_health = 0;
-
-	// if unit is dead, AI state should be gone
-	if (_health == 0 && _currentAIState)
-	{
-		delete _currentAIState;
-		_currentAIState = 0;
-	}
-
-	// recover stun 1pt/turn
-	if (_stunlevel > 0 &&
-		(_armor->getSize() == 1 || !isOut()))
-		healStun(1);
-
-	if (!isOut())
-	{
-		int chance = 100 - (2 * getMorale());
-		if (RNG::generate(1,100) <= chance)
-		{
-			int type = RNG::generate(0,100);
-			_status = (type<=33?STATUS_BERSERK:STATUS_PANICKING); // 33% chance of berserk, panic can mean freeze or flee, but that is determined later
-		}
-		else
-		{
-			// successfully avoided panic
-			// increase bravery experience counter
-			if (chance > 1)
-				_expBravery++;
-		}
-	}
-	_hitByFire = false;
-}
-
-
-/**
- * Morale change with bounds check.
- * @param change can be positive or negative
- */
-void BattleUnit::moraleChange(int change)
-{
-	if (!isFearable()) return;
-
-	_morale += change;
-	if (_morale > 100)
-		_morale = 100;
-	if (_morale < 0)
-		_morale = 0;
-}
-
-/**
- * Mark this unit as not reselectable.
- */
-void BattleUnit::dontReselect()
-{
-	_dontReselect = true;
-}
-
-/**
- * Mark this unit as reselectable.
- */
-void BattleUnit::allowReselect()
-{
-	_dontReselect = false;
-}
-
-
-/**
- * Check whether reselecting this unit is allowed.
- * @return bool
- */
-bool BattleUnit::reselectAllowed() const
-{
-	return !_dontReselect;
-}
-
-/**
- * Set the amount of turns this unit is on fire. 0 = no fire.
- * @param fire : amount of turns this tile is on fire.
- */
-void BattleUnit::setFire(int fire)
-{
-	if (_specab != SPECAB_BURNFLOOR && _specab != SPECAB_BURN_AND_EXPLODE)
-		_fire = fire;
-}
-
-/**
- * Get the amount of turns this unit is on fire. 0 = no fire.
- * @return fire : amount of turns this tile is on fire.
- */
-int BattleUnit::getFire() const
-{
-	return _fire;
-}
-
-/**
- * Get the pointer to the vector of inventory items.
- * @return pointer to vector.
- */
-std::vector<BattleItem*> *BattleUnit::getInventory()
-{
-	return &_inventory;
-}
-
-/**
- * Let AI do their thing.
- * @param action AI action.
- */
-void BattleUnit::think(BattleAction *action)
-{
-	checkAmmo();
-	_currentAIState->think(action);
-}
-
-/**
- * Changes the current AI state.
- * @param aiState Pointer to AI state.
- */
-void BattleUnit::setAIModule(AIModule *ai)
-{
-	if (_currentAIState)
-	{
-		delete _currentAIState;
-	}
-	_currentAIState = ai;
-}
-
-/**
- * Returns the current AI state.
- * @return Pointer to AI state.
- */
-AIModule *BattleUnit::getAIModule() const
-{
-	return _currentAIState;
-}
-
-/**
- * Set whether this unit is visible.
- * @param flag
- */
-void BattleUnit::setVisible(bool flag)
-{
-	_visible = flag;
-}
-
-
-/**
- * Get whether this unit is visible.
- * @return flag
- */
-bool BattleUnit::getVisible() const
-{
-	if (getFaction() == FACTION_PLAYER)
-	{
-		return true;
-	}
-	else
-	{
-		return _visible;
-	}
-}
-
-/**
- * Sets the unit's tile it's standing on
- * @param tile Pointer to tile.
- * @param tileBelow Pointer to tile below.
- */
-void BattleUnit::setTile(Tile *tile, Tile *tileBelow)
-{
-	_tile = tile;
-	if (!_tile)
-	{
-		_floating = false;
-		return;
-	}
-	// unit could have changed from flying to walking or vice versa
-	if (_status == STATUS_WALKING && _tile->hasNoFloor(tileBelow) && _movementType == MT_FLY)
-	{
-		_status = STATUS_FLYING;
-		_floating = true;
-	}
-	else if (_status == STATUS_FLYING && !_tile->hasNoFloor(tileBelow) && _verticalDirection == 0)
-	{
-		_status = STATUS_WALKING;
-		_floating = false;
-	}
-	else if (_status == STATUS_UNCONSCIOUS)
-	{
-		_floating = _movementType == MT_FLY && _tile->hasNoFloor(tileBelow);
-	}
-}
-
-/**
- * Gets the unit's tile.
- * @return Tile
- */
-Tile *BattleUnit::getTile() const
-{
-	return _tile;
-}
-
-/**
- * Checks if there's an inventory item in
- * the specified inventory position.
- * @param slot Inventory slot.
- * @param x X position in slot.
- * @param y Y position in slot.
- * @return Item in the slot, or NULL if none.
- */
-BattleItem *BattleUnit::getItem(RuleInventory *slot, int x, int y) const
-{
-	// Soldier items
-	if (slot->getType() != INV_GROUND)
-	{
-		for (std::vector<BattleItem*>::const_iterator i = _inventory.begin(); i != _inventory.end(); ++i)
-		{
-			if ((*i)->getSlot() == slot && (*i)->occupiesSlot(x, y))
-			{
-				return *i;
-			}
-		}
-	}
-	// Ground items
-	else if (_tile != 0)
-	{
-		for (std::vector<BattleItem*>::const_iterator i = _tile->getInventory()->begin(); i != _tile->getInventory()->end(); ++i)
-		{
-			if ((*i)->occupiesSlot(x, y))
-			{
-				return *i;
-			}
-		}
-	}
-	return 0;
-}
-
-/**
- * Checks if there's an inventory item in
- * the specified inventory position.
- * @param slot Inventory slot.
- * @param x X position in slot.
- * @param y Y position in slot.
- * @return Item in the slot, or NULL if none.
- */
-BattleItem *BattleUnit::getItem(const std::string &slot, int x, int y) const
-{
-	// Soldier items
-	if (slot != "STR_GROUND")
-	{
-		for (std::vector<BattleItem*>::const_iterator i = _inventory.begin(); i != _inventory.end(); ++i)
-		{
-			if ((*i)->getSlot() != 0 && (*i)->getSlot()->getId() == slot && (*i)->occupiesSlot(x, y))
-			{
-				return *i;
-			}
-		}
-	}
-	// Ground items
-	else if (_tile != 0)
-	{
-		for (std::vector<BattleItem*>::const_iterator i = _tile->getInventory()->begin(); i != _tile->getInventory()->end(); ++i)
-		{
-			if ((*i)->getSlot() != 0 && (*i)->occupiesSlot(x, y))
-			{
-				return *i;
-			}
-		}
-	}
-	return 0;
-}
-
-/**
- * Get the "main hand weapon" from the unit.
- * @param quickest Whether to get the quickest weapon, default true
- * @return Pointer to item.
- */
-BattleItem *BattleUnit::getMainHandWeapon(bool quickest) const
-{
-	BattleItem *weaponRightHand = getItem("STR_RIGHT_HAND");
-	BattleItem *weaponLeftHand = getItem("STR_LEFT_HAND");
-
-	// ignore weapons without ammo (rules out grenades)
-	if (!weaponRightHand || !weaponRightHand->getAmmoItem() || !weaponRightHand->getAmmoItem()->getAmmoQuantity())
-		weaponRightHand = 0;
-	if (!weaponLeftHand || !weaponLeftHand->getAmmoItem() || !weaponLeftHand->getAmmoItem()->getAmmoQuantity())
-		weaponLeftHand = 0;
-
-	// if there is only one weapon, it's easy:
-	if (weaponRightHand && !weaponLeftHand)
-		return weaponRightHand;
-	else if (!weaponRightHand && weaponLeftHand)
-		return weaponLeftHand;
-	else if (!weaponRightHand && !weaponLeftHand)
-		return 0;
-
-	// otherwise pick the one with the least snapshot TUs
-	int tuRightHand = weaponRightHand->getRules()->getTUSnap();
-	int tuLeftHand = weaponLeftHand->getRules()->getTUSnap();
-	BattleItem *weaponCurrentHand = getItem(getActiveHand());
-	//prioritize blasters
-	if (!quickest && _faction != FACTION_PLAYER)
-	{
-		if (weaponRightHand->getRules()->getWaypoints() != 0 || weaponRightHand->getAmmoItem()->getRules()->getWaypoints() != 0)
-		{
-			return weaponRightHand;
-		}
-		if (weaponLeftHand->getRules()->getWaypoints() != 0 || weaponLeftHand->getAmmoItem()->getRules()->getWaypoints() != 0)
-		{
-			return weaponLeftHand;
-		}
-	}
-	// if only one weapon has snapshot, pick that one
-	if (tuLeftHand <= 0 && tuRightHand > 0)
-		return weaponRightHand;
-	else if (tuRightHand <= 0 && tuLeftHand > 0)
-		return weaponLeftHand;
-	// else pick the better one
-	else
-	{
-		if (tuLeftHand >= tuRightHand)
-		{
-			if (quickest)
-			{
-				return weaponRightHand;
-			}
-			else if (_faction == FACTION_PLAYER)
-			{
-				return weaponCurrentHand;
-			}
-			else
-			{
-				return weaponLeftHand;
-			}
-		}
-		else
-		{
-			if (quickest)
-			{
-				return weaponLeftHand;
-			}
-			else if (_faction == FACTION_PLAYER)
-			{
-				return weaponCurrentHand;
-			}
-			else
-			{
-				return weaponRightHand;
-			}
-		}
-	}
-}
-
-/**
- * Get a grenade from the belt (used for AI)
- * @return Pointer to item.
- */
-BattleItem *BattleUnit::getGrenadeFromBelt() const
-{
-	for (std::vector<BattleItem*>::const_iterator i = _inventory.begin(); i != _inventory.end(); ++i)
-	{
-		if ((*i)->getRules()->getBattleType() == BT_GRENADE)
-		{
-			return *i;
-		}
-	}
-	return 0;
-}
-
-/**
- * Check if we have ammo and reload if needed (used for AI).
- * @return Do we have ammo?
- */
-bool BattleUnit::checkAmmo()
-{
-	BattleItem *weapon = getItem("STR_RIGHT_HAND");
-	if (!weapon || weapon->getAmmoItem() != 0 || weapon->getRules()->getBattleType() == BT_MELEE || getTimeUnits() < 15)
-	{
-		weapon = getItem("STR_LEFT_HAND");
-		if (!weapon || weapon->getAmmoItem() != 0 || weapon->getRules()->getBattleType() == BT_MELEE || getTimeUnits() < 15)
-		{
-			return false;
-		}
-	}
-	// we have a non-melee weapon with no ammo and 15 or more TUs - we might need to look for ammo then
-	BattleItem *ammo = 0;
-	bool wrong = true;
-	for (std::vector<BattleItem*>::iterator i = getInventory()->begin(); i != getInventory()->end(); ++i)
-	{
-		ammo = (*i);
-		for (std::vector<std::string>::iterator c = weapon->getRules()->getCompatibleAmmo()->begin(); c != weapon->getRules()->getCompatibleAmmo()->end(); ++c)
-		{
-			if ((*c) == ammo->getRules()->getType())
-			{
-				wrong = false;
-				break;
-			}
-		}
-		if (!wrong) break;
-	}
-
-	if (wrong) return false; // didn't find any compatible ammo in inventory
-
-	spendTimeUnits(15);
-	weapon->setAmmoItem(ammo);
-	ammo->moveToOwner(0);
-
-	return true;
-}
-
-/**
- * Check if this unit is in the exit area.
- * @param stt Type of exit tile to check for.
- * @return Is in the exit area?
- */
-bool BattleUnit::isInExitArea(SpecialTileType stt) const
-{
-	return _tile && _tile->getMapData(O_FLOOR) && (_tile->getMapData(O_FLOOR)->getSpecialType() == stt);
-}
-
-/**
- * Gets the unit height taking into account kneeling/standing.
- * @return Unit's height.
- */
-int BattleUnit::getHeight() const
-{
-	return isKneeled()?getKneelHeight():getStandHeight();
-}
-
-/**
- * Adds one to the reaction exp counter.
- */
-void BattleUnit::addReactionExp()
-{
-	_expReactions++;
-}
-
-/**
- * Adds one to the firing exp counter.
- */
-void BattleUnit::addFiringExp()
-{
-	_expFiring++;
-}
-
-/**
- * Adds one to the throwing exp counter.
- */
-void BattleUnit::addThrowingExp()
-{
-	_expThrowing++;
-}
-
-/**
- * Adds one to the psi skill exp counter.
- */
-void BattleUnit::addPsiSkillExp()
-{
-	_expPsiSkill++;
-}
-
-/**
- * Adds one to the psi strength exp counter.
- */
-void BattleUnit::addPsiStrengthExp()
-{
-	_expPsiStrength++;
-}
-
-/**
- * Adds one to the melee exp counter.
- */
-void BattleUnit::addMeleeExp()
-{
-	_expMelee++;
-}
-
-void BattleUnit::updateGeoscapeStats(Soldier *soldier) const
-{
-	soldier->addMissionCount();
-	soldier->addKillCount(_kills);
-}
-
-/**
- * Check if unit eligible for squaddie promotion. If yes, promote the unit.
- * Increase the mission counter. Calculate the experience increases.
- * @param geoscape Pointer to geoscape save.
- * @return True if the soldier was eligible for squaddie promotion.
- */
-bool BattleUnit::postMissionProcedures(SavedGame *geoscape)
-{
-	Soldier *s = geoscape->getSoldier(_id);
-	if (s == 0)
-	{
-		return false;
-	}
-
-	updateGeoscapeStats(s);
-
-	UnitStats *stats = s->getCurrentStats();
-	const UnitStats caps = s->getRules()->getStatCaps();
-	int healthLoss = _stats.health - _health;
-
-	s->setWoundRecovery(RNG::generate((healthLoss*0.5),(healthLoss*1.5)));
-
-	if (_expBravery && stats->bravery < caps.bravery)
-	{
-		if (_expBravery > RNG::generate(0,10)) stats->bravery += 10;
-	}
-	if (_expReactions && stats->reactions < caps.reactions)
-	{
-		stats->reactions += improveStat(_expReactions);
-	}
-	if (_expFiring && stats->firing < caps.firing)
-	{
-		stats->firing += improveStat(_expFiring);
-	}
-	if (_expMelee && stats->melee < caps.melee)
-	{
-		stats->melee += improveStat(_expMelee);
-	}
-	if (_expThrowing && stats->throwing < caps.throwing)
-	{
-		stats->throwing += improveStat(_expThrowing);
-	}
-	if (_expPsiSkill && stats->psiSkill < caps.psiSkill)
-	{
-		stats->psiSkill += improveStat(_expPsiSkill);
-	}
-	if (_expPsiStrength && stats->psiStrength < caps.psiStrength)
-	{
-		stats->psiStrength += improveStat(_expPsiStrength);
-	}
-
-	if (_expBravery || _expReactions || _expFiring || _expPsiSkill || _expPsiStrength || _expMelee)
-	{
-		if (s->getRank() == RANK_ROOKIE)
-			s->promoteRank();
-		int v;
-		v = caps.tu - stats->tu;
-		if (v > 0) stats->tu += RNG::generate(0, v/10 + 2);
-		v = caps.health - stats->health;
-		if (v > 0) stats->health += RNG::generate(0, v/10 + 2);
-		v = caps.strength - stats->strength;
-		if (v > 0) stats->strength += RNG::generate(0, v/10 + 2);
-		v = caps.stamina - stats->stamina;
-		if (v > 0) stats->stamina += RNG::generate(0, v/10 + 2);
-		return true;
-	}
-	else
-	{
-		return false;
-	}
-}
-
-/**
- * Converts the number of experience to the stat increase.
- * @param Experience counter.
- * @return Stat increase.
- */
-int BattleUnit::improveStat(int exp) const
-{
-	if      (exp > 10) return RNG::generate(2, 6);
-	else if (exp > 5)  return RNG::generate(1, 4);
-	else if (exp > 2)  return RNG::generate(1, 3);
-	else if (exp > 0)  return RNG::generate(0, 1);
-	else               return 0;
-}
-
-/**
- * Get the unit's minimap sprite index. Used to display the unit on the minimap
- * @return the unit minimap index
- */
-int BattleUnit::getMiniMapSpriteIndex() const
-{
-	//minimap sprite index:
-	// * 0-2   : Xcom soldier
-	// * 3-5   : Alien
-	// * 6-8   : Civilian
-	// * 9-11  : Item
-	// * 12-23 : Xcom HWP
-	// * 24-35 : Alien big terror unit(cyberdisk, ...)
-	if (isOut())
-	{
-		return 9;
-	}
-	switch (getFaction())
-	{
-	case FACTION_HOSTILE:
-		if (_armor->getSize() == 1)
-			return 3;
-		else
-			return 24;
-	case FACTION_NEUTRAL:
-		return 6;
-	default:
-		if (_armor->getSize() == 1)
-			return 0;
-		else
-			return 12;
-	}
-}
-
-/**
-  * Set the turret type. -1 is no turret.
-  * @param turretType
-  */
-void BattleUnit::setTurretType(int turretType)
-{
-	_turretType = turretType;
-}
-
-/**
-  * Get the turret type. -1 is no turret.
-  * @return type
-  */
-int BattleUnit::getTurretType() const
-{
-	return _turretType;
-}
-
-/**
- * Get the amount of fatal wound for a body part
- * @param part The body part (in the range 0-5)
- * @return The amount of fatal wound of a body part
- */
-int BattleUnit::getFatalWound(int part) const
-{
-	if (part < 0 || part > 5)
-		return 0;
-	return _fatalWounds[part];
-}
-
-/**
- * Heal a fatal wound of the soldier
- * @param part the body part to heal
- * @param woundAmount the amount of fatal wound healed
- * @param healthAmount The amount of health to add to soldier health
- */
-void BattleUnit::heal(int part, int woundAmount, int healthAmount)
-{
-	if (part < 0 || part > 5)
-		return;
-	if (!_fatalWounds[part])
-		return;
-	_fatalWounds[part] -= woundAmount;
-	_health += healthAmount;
-	if (_health > getBaseStats()->health)
-		_health = getBaseStats()->health;
-}
-
-/**
- * Restore soldier morale
- */
-void BattleUnit::painKillers()
-{
-	int lostHealth = getBaseStats()->health - _health;
-	if (lostHealth > _moraleRestored)
-	{
-		_morale = std::min(100, (lostHealth - _moraleRestored + _morale));
-		_moraleRestored = lostHealth;
-	}
-}
-
-/**
- * Restore soldier energy and reduce stun level
- * @param energy The amount of energy to add
- * @param s The amount of stun level to reduce
- */
-void BattleUnit::stimulant (int energy, int s)
-{
-	_energy += energy;
-	if (_energy > getBaseStats()->stamina)
-		_energy = getBaseStats()->stamina;
-	healStun (s);
-}
-
-
-/**
- * Get motion points for the motion scanner. More points
- * is a larger blip on the scanner.
- * @return points.
- */
-int BattleUnit::getMotionPoints() const
-{
-	return _motionPoints;
-}
-
-
-/**
- * Gets the unit's armor.
- * @return Pointer to armor.
- */
-Armor *BattleUnit::getArmor() const
-{
-	return _armor;
-}
-
-/**
- * Get unit's name.
- * An aliens name is the translation of it's race and rank.
- * hence the language pointer needed.
- * @param lang Pointer to language.
- * @param debugAppendId Append unit ID to name for debug purposes.
- * @return name Widecharstring of the unit's name.
- */
-std::wstring BattleUnit::getName(Language *lang, bool debugAppendId) const
-{
-	if (_type != "SOLDIER" && lang != 0)
-	{
-		std::wstring ret;
-
-		if (_type.find("STR_") != std::string::npos)
-			ret = lang->getString(_type);
-		else
-			ret = lang->getString(_race);
-
-		if (debugAppendId)
-		{
-			std::wostringstream ss;
-			ss << ret << L" " << _id;
-			ret = ss.str();
-		}
-		return ret;
-	}
-
-	return _name;
-}
-
-/**
-  * Gets pointer to the unit's stats.
-  * @return stats Pointer to the unit's stats.
-  */
-UnitStats *BattleUnit::getBaseStats()
-{
-	return &_stats;
-}
-
-/**
-  * Get the unit's stand height.
-  * @return The unit's height in voxels, when standing up.
-  */
-int BattleUnit::getStandHeight() const
-{
-	return _standHeight;
-}
-
-/**
-  * Get the unit's kneel height.
-  * @return The unit's height in voxels, when kneeling.
-  */
-int BattleUnit::getKneelHeight() const
-{
-	return _kneelHeight;
-}
-
-/**
-  * Get the unit's floating elevation.
-  * @return The unit's elevation over the ground in voxels, when flying.
-  */
-int BattleUnit::getFloatHeight() const
-{
-	return _floatHeight;
-}
-
-/**
-  * Get the unit's loft ID, one per unit tile.
-  * Each tile only has one loft, as it is repeated over the entire height of the unit.
-  * @param entry Unit tile
-  * @return The unit's line of fire template ID.
-  */
-int BattleUnit::getLoftemps(int entry) const
-{
-	return _loftempsSet.at(entry);
-}
-
-/**
-  * Get the unit's value. Used for score at debriefing.
-  * @return value score
-  */
-int BattleUnit::getValue() const
-{
-	return _value;
-}
-
-/**
- * Get the unit's death sounds.
- * @return List of sound IDs.
- */
-const std::vector<int> &BattleUnit::getDeathSounds() const
-{
-	if (_deathSound.empty() && _geoscapeSoldier != 0)
-	{
-		if (_gender == GENDER_MALE)
-			return _geoscapeSoldier->getRules()->getMaleDeathSounds();
-		else
-			return _geoscapeSoldier->getRules()->getFemaleDeathSounds();
-	}
-	return _deathSound;
-}
-
-/**
- * Get the unit's move sound.
- * @return id.
- */
-int BattleUnit::getMoveSound() const
-{
-	return _moveSound;
-}
-
-
-/**
- * Get whether the unit is affected by fatal wounds.
- * Normally only soldiers are affected by fatal wounds.
- * @return Is the unit affected by wounds?
- */
-bool BattleUnit::isWoundable() const
-{
-	return (_type=="SOLDIER" || (Options::alienBleeding && _faction != FACTION_PLAYER && _armor->getSize() == 1));
-}
-
-/**
- * Get whether the unit is affected by morale loss.
- * Normally only small units are affected by morale loss.
- * @return Is the unit affected by morale?
- */
-bool BattleUnit::isFearable() const
-{
-	return (_armor->getSize() == 1);
-}
-
-/**
- * Get the number of turns an AI unit remembers a soldier's position.
- * @return intelligence.
- */
-int BattleUnit::getIntelligence() const
-{
-	return _intelligence;
-}
-
-/**
- * Get the unit's aggression.
- * @return aggression.
- */
-int BattleUnit::getAggression() const
-{
-	return _aggression;
-}
-
-/**
- * Returns the unit's special ability.
- * @return special ability.
- */
-int BattleUnit::getSpecialAbility() const
-{
-	return _specab;
-}
-
-/**
- * Sets this unit to respawn (or not).
- * @param respawn whether it should respawn.
- */
-void BattleUnit::setRespawn(bool respawn)
-{
-	_respawn = respawn;
-}
-
-/**
- * Gets this unit's respawn flag.
- */
-bool BattleUnit::getRespawn() const
-{
-	return _respawn;
-}
-
-/**
- * Get the unit that is spawned when this one dies.
- * @return unit.
- */
-std::string BattleUnit::getSpawnUnit() const
-{
-	return _spawnUnit;
-}
-
-/**
- * Set the unit that is spawned when this one dies.
- * @param spawnUnit unit.
- */
-void BattleUnit::setSpawnUnit(const std::string &spawnUnit)
-{
-	_spawnUnit = spawnUnit;
-}
-
-/**
- * Get the units's rank string.
- * @return rank.
- */
-std::string BattleUnit::getRankString() const
-{
-	return _rank;
-}
-
-/**
- * Get the geoscape-soldier object.
- * @return soldier.
- */
-Soldier *BattleUnit::getGeoscapeSoldier() const
-{
-	return _geoscapeSoldier;
-}
-
-/**
- * Add a kill to the counter.
- */
-void BattleUnit::addKillCount()
-{
-	_kills++;
-}
-
-/**
- * Get unit type.
- * @return unit type.
- */
-std::string BattleUnit::getType() const
-{
-	return _type;
-}
-
-/**
- * Set unit's active hand.
- * @param hand active hand.
- */
-void BattleUnit::setActiveHand(const std::string &hand)
-{
-	if (_activeHand != hand) _cacheInvalid = true;
-	_activeHand = hand;
-}
-
-/**
- * Get unit's active hand.
- * @return active hand.
- */
-std::string BattleUnit::getActiveHand() const
-{
-	if (getItem(_activeHand)) return _activeHand;
-	if (getItem("STR_LEFT_HAND")) return "STR_LEFT_HAND";
-	return "STR_RIGHT_HAND";
-}
-
-/**
- * Converts unit to another faction (original faction is still stored).
- * @param f faction.
- */
-void BattleUnit::convertToFaction(UnitFaction f)
-{
-	_faction = f;
-}
-
-/**
-* Set health to 0 - used when getting killed unconscious.
-*/
-void BattleUnit::kill()
-{
-	_health = 0;
-}
-
-/**
- * Set health to 0 and set status dead - used when getting zombified.
- */
-void BattleUnit::instaKill()
-{
-	_health = 0;
-	_status = STATUS_DEAD;
-}
-
-/**
- * Get sound to play when unit aggros.
- * @return sound
- */
-int BattleUnit::getAggroSound() const
-{
-	return _aggroSound;
-}
-
-/**
- * Set a specific number of energy.
- * @param energy energy.
- */
-void BattleUnit::setEnergy(int energy)
-{
-	_energy = energy;
-}
-
-/**
- * Get the faction the unit was killed by.
- * @return faction
- */
-UnitFaction BattleUnit::killedBy() const
-{
-	return _killedBy;
-}
-
-/**
- * Set the faction the unit was killed by.
- * @param f faction
- */
-void BattleUnit::killedBy(UnitFaction f)
-{
-	_killedBy = f;
-}
-
-/**
- * Set the units we are charging towards.
- * @param chargeTarget Charge Target
- */
-void BattleUnit::setCharging(BattleUnit *chargeTarget)
-{
-	_charging = chargeTarget;
-}
-
-/**
- * Get the units we are charging towards.
- * @return Charge Target
- */
-BattleUnit *BattleUnit::getCharging()
-{
-	return _charging;
-}
-
-/**
- * Get the units carried weight in strength units.
- * @param draggingItem item to ignore
- * @return weight
- */
-int BattleUnit::getCarriedWeight(BattleItem *draggingItem) const
-{
-	int weight = _armor->getWeight();
-	for (std::vector<BattleItem*>::const_iterator i = _inventory.begin(); i != _inventory.end(); ++i)
-	{
-		if ((*i) == draggingItem) continue;
-		weight += (*i)->getRules()->getWeight();
-		if ((*i)->getAmmoItem() != (*i) && (*i)->getAmmoItem()) weight += (*i)->getAmmoItem()->getRules()->getWeight();
-	}
-	return std::max(0,weight);
-}
-
-/**
- * Set how long since this unit was last exposed.
- * @param turns number of turns
- */
-void BattleUnit::setTurnsSinceSpotted (int turns)
-{
-	_turnsSinceSpotted = turns;
-}
-
-/**
- * Get how long since this unit was exposed.
- * @return number of turns
- */
-int BattleUnit::getTurnsSinceSpotted() const
-{
-	return _turnsSinceSpotted;
-}
-
-/**
- * Get this unit's original Faction.
- * @return original faction
- */
-UnitFaction BattleUnit::getOriginalFaction() const
-{
-	return _originalFaction;
-}
-
-/**
- * invalidate cache; call after copying object :(
- */
-void BattleUnit::invalidateCache()
-{
-	for (int i = 0; i < 5; ++i) { _cache[i] = 0; }
-	_cacheInvalid = true;
-}
-
-/**
- * Get the list of units spotted this turn.
- * @return List of units.
- */
-std::vector<BattleUnit *> &BattleUnit::getUnitsSpottedThisTurn()
-{
-	return _unitsSpottedThisTurn;
-}
-
-/**
- * Change the numeric version of the unit's rank.
- * @param rank unit rank, 0 = lowest
- */
-void BattleUnit::setRankInt(int rank)
-{
-	_rankInt = rank;
-}
-
-/**
- * Return the numeric version of the unit's rank.
- * @return unit rank, 0 = lowest
- */
-int BattleUnit::getRankInt() const
-{
-	return _rankInt;
-}
-
-/**
- * Derive the numeric unit rank from the string rank
- * (for soldier units).
- */
-void BattleUnit::deriveRank()
-{
-	if (_geoscapeSoldier)
-	{
-		switch (_geoscapeSoldier->getRank())
-		{
-		case RANK_ROOKIE:    _rankInt = 0; break;
-		case RANK_SQUADDIE:  _rankInt = 1; break;
-		case RANK_SERGEANT:  _rankInt = 2; break;
-		case RANK_CAPTAIN:   _rankInt = 3; break;
-		case RANK_COLONEL:   _rankInt = 4; break;
-		case RANK_COMMANDER: _rankInt = 5; break;
-		default:             _rankInt = 0; break;
-		}
-	}
-}
-
-/**
- * this function checks if a tile is visible, using maths.
- * @param pos the position to check against
- * @return what the maths decide
- */
-bool BattleUnit::checkViewSector (Position pos) const
-{
-	int deltaX = pos.x - _pos.x;
-	int deltaY = _pos.y - pos.y;
-
-	switch (_direction)
-	{
-		case 0:
-			if ( (deltaX + deltaY >= 0) && (deltaY - deltaX >= 0) )
-				return true;
-			break;
-		case 1:
-			if ( (deltaX >= 0) && (deltaY >= 0) )
-				return true;
-			break;
-		case 2:
-			if ( (deltaX + deltaY >= 0) && (deltaY - deltaX <= 0) )
-				return true;
-			break;
-		case 3:
-			if ( (deltaY <= 0) && (deltaX >= 0) )
-				return true;
-			break;
-		case 4:
-			if ( (deltaX + deltaY <= 0) && (deltaY - deltaX <= 0) )
-				return true;
-			break;
-		case 5:
-			if ( (deltaX <= 0) && (deltaY <= 0) )
-				return true;
-			break;
-		case 6:
-			if ( (deltaX + deltaY <= 0) && (deltaY - deltaX >= 0) )
-				return true;
-			break;
-		case 7:
-			if ( (deltaY >= 0) && (deltaX <= 0) )
-				return true;
-			break;
-		default:
-			return false;
-	}
-	return false;
-}
-
-/**
- * common function to adjust a unit's stats according to difficulty setting.
- * @param statAdjustment the stat adjustment variables coefficient value.
- */
-void BattleUnit::adjustStats(const StatAdjustment &adjustment)
-{
-	_stats.tu += adjustment.statGrowth.tu * adjustment.growthMultiplier * _stats.tu / 100;
-	_stats.stamina += adjustment.statGrowth.stamina * adjustment.growthMultiplier * _stats.stamina / 100;
-	_stats.health += adjustment.statGrowth.health * adjustment.growthMultiplier * _stats.health / 100;
-	_stats.bravery += adjustment.statGrowth.bravery * adjustment.growthMultiplier * _stats.bravery / 100;
-	_stats.reactions += adjustment.statGrowth.reactions * adjustment.growthMultiplier * _stats.reactions / 100;
-	_stats.firing += adjustment.statGrowth.firing * adjustment.growthMultiplier * _stats.firing / 100;
-	_stats.throwing += adjustment.statGrowth.throwing * adjustment.growthMultiplier * _stats.throwing / 100;
-	_stats.strength += adjustment.statGrowth.strength * adjustment.growthMultiplier * _stats.strength / 100;
-	_stats.psiStrength += adjustment.statGrowth.psiStrength * adjustment.growthMultiplier * _stats.psiStrength / 100;
-	_stats.psiSkill += adjustment.statGrowth.psiSkill * adjustment.growthMultiplier * _stats.psiSkill / 100;
-	_stats.melee += adjustment.statGrowth.melee * adjustment.growthMultiplier * _stats.melee / 100;
-	
-	_stats.firing *= adjustment.aimAndArmorMultiplier;
-	_maxArmor[0] *= adjustment.aimAndArmorMultiplier;
-	_maxArmor[1] *= adjustment.aimAndArmorMultiplier;
-	_maxArmor[2] *= adjustment.aimAndArmorMultiplier;
-	_maxArmor[3] *= adjustment.aimAndArmorMultiplier;
-	_maxArmor[4] *= adjustment.aimAndArmorMultiplier;
-}
-
-/**
- * did this unit already take fire damage this turn?
- * (used to avoid damaging large units multiple times.)
- * @return ow it burns
- */
-bool BattleUnit::tookFireDamage() const
-{
-	return _hitByFire;
-}
-
-/**
- * toggle the state of the fire damage tracking boolean.
- */
-void BattleUnit::toggleFireDamage()
-{
-	_hitByFire = !_hitByFire;
-}
-
-/**
- * Changes the amount of TUs reserved for cover.
- * @param reserve time units.
- */
-void BattleUnit::setCoverReserve(int reserve)
-{
-	_coverReserve = reserve;
-}
-
-/**
- * Returns the amount of TUs reserved for cover.
- * @return time units.
- */
-int BattleUnit::getCoverReserve() const
-{
-	return _coverReserve;
-}
-
-/**
- * Checks if this unit can be selected. Only alive units
- * belonging to the faction can be selected.
- * @param faction The faction to compare with.
- * @param checkReselect Check if the unit is reselectable.
- * @param checkInventory Check if the unit has an inventory.
- * @return True if the unit can be selected, false otherwise.
- */
-bool BattleUnit::isSelectable(UnitFaction faction, bool checkReselect, bool checkInventory) const
-{
-	return (_faction == faction && !isOut() && (!checkReselect || reselectAllowed()) && (!checkInventory || hasInventory()));
-}
-
-/**
- * Checks if this unit has an inventory. Large units and/or
- * terror units generally don't have inventories.
- * @return True if an inventory is available, false otherwise.
- */
-bool BattleUnit::hasInventory() const
-{
-	return (_armor->hasInventory());
-}
-
-/**
- * If this unit is breathing, what frame should be displayed?
- * @return frame number.
- */
-int BattleUnit::getBreathFrame() const
-{
-	if (_floorAbove)
-		return 0;
-	return _breathFrame;
-}
-
-/**
- * Decides if we should start producing bubbles, and/or updates which bubble frame we are on.
- */
-void BattleUnit::breathe()
-{
-	// _breathFrame of -1 means this unit doesn't produce bubbles
-	if (_breathFrame < 0 || isOut())
-	{
-		_breathing = false;
-		return;
-	}
-
-	if (!_breathing || _status == STATUS_WALKING)
-	{
-		// deviation from original: TFTD used a static 10% chance for every animation frame,
-		// instead let's use 5%, but allow morale to affect it.
-		_breathing = (_status != STATUS_WALKING && RNG::seedless(0, 99) < (105 - _morale));
-		_breathFrame = 0;
-	}
-
-	if (_breathing)
-	{
-		// advance the bubble frame
-		_breathFrame++;
-
-		// we've reached the end of the cycle, get rid of the bubbles
-		if (_breathFrame >= 17)
-		{
-			_breathFrame = 0;
-			_breathing = false;
-		}
-	}
-}
-
-/**
- * Sets the flag for "this unit is under cover" meaning don't draw bubbles.
- * @param floor is there a floor.
- */
-void BattleUnit::setFloorAbove(bool floor)
-{
-	_floorAbove = floor;
-}
-
-/**
- * Checks if the floor above flag has been set.
- * @return if we're under cover.
- */
-bool BattleUnit::getFloorAbove() const
-{
-	return _floorAbove;
-}
-
-/**
- * Get the name of any melee weapon we may be carrying, or a built in one.
- * @return the name .
- */
-BattleItem *BattleUnit::getMeleeWeapon()
-{
-	BattleItem *melee = getItem("STR_RIGHT_HAND");
-	if (melee && melee->getRules()->getBattleType() == BT_MELEE)
-	{
-		return melee;
-	}
-	melee = getItem("STR_LEFT_HAND");
-	if (melee && melee->getRules()->getBattleType() == BT_MELEE)
-	{
-		return melee;
-	}
-	melee = getSpecialWeapon(BT_MELEE);
-	if (melee)
-	{
-		return melee;
-	}
-	return 0;
-}
-
-/**
- * use this instead of checking the rules of the armor.
- */
-MovementType BattleUnit::getMovementType() const
-{
-	return _movementType;
-}
-
-/**
- * Elevates the unit to grand galactic inquisitor status,
- * meaning they will NOT take part in the current battle.
- */
-void BattleUnit::goToTimeOut()
-{
-	_status = STATUS_IGNORE_ME;
-}
-
-/**
- * Helper function used by `BattleUnit::setSpecialWeapon`
- */
-static inline BattleItem *createItem(SavedBattleGame *save, BattleUnit *unit, RuleItem *rule)
-{
-	BattleItem *item = new BattleItem(rule, save->getCurrentItemId());
-	item->setOwner(unit);
-	save->removeItem(item); //item outside inventory, deleted when game is shutdown.
-	return item;
-}
-
-/**
- * Set special weapon that is handled outside inventory.
- * @param save
- */
-void BattleUnit::setSpecialWeapon(SavedBattleGame *save, const Mod *mod)
-{
-	RuleItem *item = 0;
-	int i = 0;
-
-	if (getUnitRules())
-	{
-		item = mod->getItem(getUnitRules()->getMeleeWeapon());
-		if (item)
-		{
-			_specWeapon[i++] = createItem(save, this, item);
-		}
-	}
-	item = mod->getItem(getArmor()->getSpecialWeapon());
-	if (item)
-	{
-		_specWeapon[i++] = createItem(save, this, item);
-	}
-	if (getBaseStats()->psiSkill > 0 && getOriginalFaction() == FACTION_HOSTILE)
-	{
-		item = mod->getItem(getUnitRules()->getPsiWeapon());
-		if (item)
-		{
-			_specWeapon[i++] = createItem(save, this, item);
-		}
-	}
-}
-
-/**
- * Get special weapon.
- */
-BattleItem *BattleUnit::getSpecialWeapon(BattleType type) const
-{
-	for (int i = 0; i < SPEC_WEAPON_MAX; ++i)
-	{
-		if (_specWeapon[i] && _specWeapon[i]->getRules()->getBattleType() == type)
-		{
-			return _specWeapon[i];
-		}
-	}
-	return 0;
-}
-
-/**
- * Recovers a unit's TUs and energy, taking a number of factors into consideration.
- */
-void BattleUnit::recoverTimeUnits()
-{
-	// recover TUs
-	int TURecovery = getBaseStats()->tu;
-	float encumbrance = (float)getBaseStats()->strength / (float)getCarriedWeight();
-	if (encumbrance < 1)
-	{
-		TURecovery = int(encumbrance * TURecovery);
-	}
-	// Each fatal wound to the left or right leg reduces the soldier's TUs by 10%.
-	TURecovery -= (TURecovery * (_fatalWounds[BODYPART_LEFTLEG]+_fatalWounds[BODYPART_RIGHTLEG] * 10))/100;
-	setTimeUnits(TURecovery);
-
-	// recover energy
-	if (!isOut())
-	{
-		int ENRecovery;
-		if (_geoscapeSoldier != 0)
-		{
-			ENRecovery = _geoscapeSoldier->getInitStats()->tu / 3;
-		}
-		else
-		{
-			ENRecovery = _unitRules->getEnergyRecovery();
-		}
-		// Each fatal wound to the body reduces the soldier's energy recovery by 10%.
-		ENRecovery -= (_energy * (_fatalWounds[BODYPART_TORSO] * 10))/100;
-		_energy += ENRecovery;
-		if (_energy > getBaseStats()->stamina)
-			_energy = getBaseStats()->stamina;
-	}
-}
-
-/**
- * Get the unit's statistics.
- * @return BattleUnitStatistics statistics.
- */
-BattleUnitStatistics* BattleUnit::getStatistics()
-{
-	return _statistics;
-}
-
-/**
- * Sets the unit murderer's id.
- * @param int murderer id.
- */
-void BattleUnit::setMurdererId(int id)
-{
-	_murdererId = id;
-}
-
-/**
- * Gets the unit murderer's id.
- * @return int murderer id.
- */
-int BattleUnit::getMurdererId() const
-{
-	return _murdererId;
-}
-
-/**
- * Set information on the unit's fatal blow.
- * @param UnitSide unit's side that was shot.
- * @param UnitBodyPart unit's body part that was shot.
- */
-void BattleUnit::setFatalShotInfo(UnitSide side, UnitBodyPart bodypart)
-{
-	_fatalShotSide = side;
-	_fatalShotBodyPart = bodypart;
-}
-
-/**
- * Get information on the unit's fatal shot's side.
- * @return UnitSide fatal shot's side.
- */
-UnitSide BattleUnit::getFatalShotSide() const
-{
-	return _fatalShotSide;
-}
-
-/**
- * Get information on the unit's fatal shot's body part.
- * @return UnitBodyPart fatal shot's body part.
- */
-UnitBodyPart BattleUnit::getFatalShotBodyPart() const
-{
-	return _fatalShotBodyPart;
-}
-
-/**
- * Gets the unit murderer's weapon.
- * @return int murderer weapon.
- */
-std::string BattleUnit::getMurdererWeapon() const
-{
-	return _murdererWeapon;
-}
-
-/**
- * Set the murderer's weapon.
- * @param string murderer's weapon.
- */
-void BattleUnit::setMurdererWeapon(std::string weapon)
-{
-	_murdererWeapon = weapon;
-}
-
-/**
- * Gets the unit murderer's weapon's ammo.
- * @return int murderer weapon ammo.
- */
-std::string BattleUnit::getMurdererWeaponAmmo() const
-{
-	return _murdererWeaponAmmo;
-}
-
-/**
- * Set the murderer's weapon's ammo.
- * @param string murderer weapon ammo.
- */
-void BattleUnit::setMurdererWeaponAmmo(std::string weaponAmmo)
-{
-	_murdererWeaponAmmo = weaponAmmo;
-}
-
-/**
- * Sets the unit mind controller's id.
- * @param int mind controller id.
- */
-void BattleUnit::setMindControllerId(int id)
-{
-	_mindControllerID = id;
-}
-
-/**
- * Gets the unit mind controller's id.
- * @return int mind controller id.
- */
-int BattleUnit::getMindControllerId() const
-{
-	return _mindControllerID;
-}
-
-}
->>>>>>> 2e8f569f
+} //namespace OpenXcom