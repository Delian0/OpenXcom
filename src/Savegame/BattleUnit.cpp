--- conflicted
+++ resolved
@@ -2700,34 +2700,6 @@
 }
 
 /**
-<<<<<<< HEAD
- * Get the unit's statistics.
- * @return BattleUnitStatistics statistics.
- */
-BattleUnitStatistics* BattleUnit::getStatistics()
-{
-	return _statistics;
-}
-
-/**
- * Sets the unit murderer's id.
- * @param int murderer id.
- */
-void BattleUnit::setMurdererId(int id)
-{
-	_murdererId = id;
-}
-
-/**
- * Gets the unit murderer's id.
- * @return int murderer id.
- */
-int BattleUnit::getMurdererId() const
-{
-	return _murdererId;
-}
-
-=======
  * If this unit is breathing, what frame should be displayed?
  * @return frame number.
  */
@@ -2810,6 +2782,32 @@
 	}
 	return "";
 }
->>>>>>> 3396c47a
+
+/**
+ * Get the unit's statistics.
+ * @return BattleUnitStatistics statistics.
+ */
+BattleUnitStatistics* BattleUnit::getStatistics()
+{
+	return _statistics;
+}
+
+/**
+ * Sets the unit murderer's id.
+ * @param int murderer id.
+ */
+void BattleUnit::setMurdererId(int id)
+{
+	_murdererId = id;
+}
+
+/**
+ * Gets the unit murderer's id.
+ * @return int murderer id.
+ */
+int BattleUnit::getMurdererId() const
+{
+	return _murdererId;
+}
 
 }