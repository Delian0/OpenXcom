/*
 * Copyright 2010-2015 OpenXcom Developers.
 *
 * This file is part of OpenXcom.
 *
 * OpenXcom is free software: you can redistribute it and/or modify
 * it under the terms of the GNU General Public License as published by
 * the Free Software Foundation, either version 3 of the License, or
 * (at your option) any later version.
 *
 * OpenXcom is distributed in the hope that it will be useful,
 * but WITHOUT ANY WARRANTY; without even the implied warranty of
 * MERCHANTABILITY or FITNESS FOR A PARTICULAR PURPOSE.  See the
 * GNU General Public License for more details.
 *
 * You should have received a copy of the GNU General Public License
 * along with OpenXcom.  If not, see <http://www.gnu.org/licenses/>.
 */
#define _USE_MATH_DEFINES
#include "BattleUnit.h"
#include "BattleItem.h"
#include <cmath>
#include <sstream>
#include "../Engine/Surface.h"
#include "../Engine/Script.h"
#include "../Engine/ScriptBind.h"
#include "../Engine/Language.h"
#include "../Engine/Logger.h"
#include "../Engine/Options.h"
#include "../Engine/RNG.h"
#include "../Battlescape/Pathfinding.h"
#include "../Battlescape/BattlescapeGame.h"
#include "../Battlescape/BattleAIState.h"
#include "../Mod/Mod.h"
#include "../Mod/Armor.h"
#include "../Mod/Unit.h"
#include "../Mod/RuleInventory.h"
#include "../Mod/RuleSoldier.h"
#include "../Mod/Mod.h"
#include "Soldier.h"
#include "Tile.h"
#include "SavedGame.h"
#include "SavedBattleGame.h"
#include "../Engine/ShaderDraw.h"
#include "../Engine/ShaderMove.h"
#include "../Engine/Options.h"
#include "BattleUnitStatistics.h"

namespace OpenXcom
{

/**
 * Initializes a BattleUnit from a Soldier
 * @param soldier Pointer to the Soldier.
 * @param depth the depth of the battlefield (used to determine movement type in case of MT_FLOAT).
 */
BattleUnit::BattleUnit(Soldier *soldier, int depth, int maxViewDistance) :
	_faction(FACTION_PLAYER), _originalFaction(FACTION_PLAYER), _killedBy(FACTION_PLAYER), _id(0), _pos(Position()),
	_tile(0), _lastPos(Position()), _direction(0), _toDirection(0), _directionTurret(0), _toDirectionTurret(0),
	_verticalDirection(0), _status(STATUS_STANDING), _walkPhase(0), _fallPhase(0), _kneeled(false), _floating(false),
	_dontReselect(false), _fire(0), _currentAIState(0), _visible(false),
	_expBravery(0), _expReactions(0), _expFiring(0), _expThrowing(0), _expPsiSkill(0), _expPsiStrength(0), _expMelee(0),
	_motionPoints(0), _kills(0), _hitByFire(false), _fireMaxHit(0), _smokeMaxHit(0), _moraleRestored(0), _coverReserve(0), _charging(0), _turnsSinceSpotted(255),
	_statistics(), _murdererId(0), _fatalShotSide(SIDE_FRONT), _fatalShotBodyPart(BODYPART_HEAD),
	_armor(0), _geoscapeSoldier(soldier), _unitRules(0), _rankInt(-1), _turretType(-1), _hidingForTurn(false), _floorAbove(false), _respawn(false)
{
	_name = soldier->getName(true);
	_id = soldier->getId();
	_type = "SOLDIER";
	_rank = soldier->getRankString();
	_stats = *soldier->getCurrentStats();
	_standHeight = soldier->getRules()->getStandHeight();
	_kneelHeight = soldier->getRules()->getKneelHeight();
	_floatHeight = soldier->getRules()->getFloatHeight();
	_deathSound = std::vector<int>(); // this one is hardcoded
	_aggroSound = -1;
	_moveSound = -1;  // this one is hardcoded
	_intelligence = 2;
	_aggression = 1;
	_specab = SPECAB_NONE;
	_armor = soldier->getArmor();
	_movementType = _armor->getMovementType();
	if (_movementType == MT_FLOAT)
	{
		if (depth > 0)
		{
			_movementType = MT_FLY;
		}
		else
		{
			_movementType = MT_WALK;
		}
	}
	else if (_movementType == MT_SINK)
	{
		if (depth == 0)
		{
			_movementType = MT_FLY;
		}
		else
		{
			_movementType = MT_WALK;
		}
	}
	_stats += *_armor->getStats();	// armors may modify effective stats
	_maxViewDistanceAtDarkSq = _armor->getVisibilityAtDark() ? _armor->getVisibilityAtDark() : 9;
	_maxViewDistanceAtDarkSq *= _maxViewDistanceAtDarkSq;
	_maxViewDistanceAtDaySq = _armor->getVisibilityAtDay() ? _armor->getVisibilityAtDay() : maxViewDistance;
	_maxViewDistanceAtDaySq *= _maxViewDistanceAtDaySq;
	_loftempsSet = _armor->getLoftempsSet();
	_gender = soldier->getGender();
	_faceDirection = -1;
	_breathFrame = 0;
	_floorAbove = false;
	_breathing = false;

	int rankbonus = 0;

	switch (soldier->getRank())
	{
	case RANK_SERGEANT:  rankbonus =  1; break;
	case RANK_CAPTAIN:   rankbonus =  3; break;
	case RANK_COLONEL:   rankbonus =  6; break;
	case RANK_COMMANDER: rankbonus = 10; break;
	default:             rankbonus =  0; break;
	}

	_value = 20 + soldier->getMissions() + rankbonus;

	_tu = _stats.tu;
	_energy = _stats.stamina;
	_health = _stats.health;
	_morale = 100;
	if (Options::everyoneFightsNobodyQuits)
	{
		// wounded soldiers start with half the energy and lowered morale
		if (soldier->getWoundRecovery() > 0)
		{
			_energy = _stats.stamina / 2;
			_morale = 75;
		}
		// statistically worse than average
		_health = _health - ((soldier->getWoundRecovery() * 3) / 2);
		if (_health < 1)
		{
			// this is actually a punishment, strategically it is better to leave them behind :)
			_health = 1;
		}
	}
	_stunlevel = 0;
	_maxArmor[SIDE_FRONT] = _armor->getFrontArmor();
	_maxArmor[SIDE_LEFT] = _armor->getSideArmor();
	_maxArmor[SIDE_RIGHT] = _armor->getSideArmor();
	_maxArmor[SIDE_REAR] = _armor->getRearArmor();
	_maxArmor[SIDE_UNDER] = _armor->getUnderArmor();
	_currentArmor[SIDE_FRONT] = _maxArmor[SIDE_FRONT];
	_currentArmor[SIDE_LEFT] = _maxArmor[SIDE_LEFT];
	_currentArmor[SIDE_RIGHT] = _maxArmor[SIDE_RIGHT];
	_currentArmor[SIDE_REAR] = _maxArmor[SIDE_REAR];
	_currentArmor[SIDE_UNDER] = _maxArmor[SIDE_UNDER];
	for (int i = 0; i < BODYPART_MAX; ++i)
		_fatalWounds[i] = 0;
	for (int i = 0; i < SPEC_WEAPON_MAX; ++i)
		_specWeapon[i] = 0;

	_activeHand = "STR_RIGHT_HAND";

	lastCover = Position(-1, -1, -1);

	_statistics = new BattleUnitStatistics();

	deriveRank();

	int look = soldier->getGender() + 2 * soldier->getLook() + 8 * soldier->getLookVariant();
	setRecolor(look, look, _rankInt);
}

/**
 * Updates a BattleUnit from a Soldier (after a change of armor)
 * @param soldier Pointer to the Soldier.
 * @param depth the depth of the battlefield (used to determine movement type in case of MT_FLOAT).
 */
void BattleUnit::updateArmorFromSoldier(Soldier *soldier, int depth, int maxViewDistance)
{
	_stats = *soldier->getCurrentStats();
	_armor = soldier->getArmor();

	_movementType = _armor->getMovementType();
	if (_movementType == MT_FLOAT) {
		if (depth > 0) { _movementType = MT_FLY; } else { _movementType = MT_WALK; }
	} else if (_movementType == MT_SINK) {
		if (depth == 0) { _movementType = MT_FLY; } else { _movementType = MT_WALK; }
	}

	_stats += *_armor->getStats();	// armors may modify effective stats
	_maxViewDistanceAtDarkSq = _armor->getVisibilityAtDark() ? _armor->getVisibilityAtDark() : 9;
	_maxViewDistanceAtDarkSq *= _maxViewDistanceAtDarkSq;
	_maxViewDistanceAtDaySq = _armor->getVisibilityAtDay() ? _armor->getVisibilityAtDay() : maxViewDistance;
	_maxViewDistanceAtDaySq *= _maxViewDistanceAtDaySq;
	_loftempsSet = _armor->getLoftempsSet();

	_tu = _stats.tu;
	_energy = _stats.stamina;
	_health = _stats.health;
	_currentArmor[SIDE_FRONT] = _armor->getFrontArmor();
	_currentArmor[SIDE_LEFT] = _armor->getSideArmor();
	_currentArmor[SIDE_RIGHT] = _armor->getSideArmor();
	_currentArmor[SIDE_REAR] = _armor->getRearArmor();
	_currentArmor[SIDE_UNDER] = _armor->getUnderArmor();
}

/**
 * Initializes a BattleUnit from a Unit (non-player) object.
 * @param unit Pointer to Unit object.
 * @param faction Which faction the units belongs to.
 * @param id Unique unit ID.
 * @param armor Pointer to unit Armor.
 * @param diff difficulty level (for stat adjustment).
 * @param depth the depth of the battlefield (used to determine movement type in case of MT_FLOAT).
 */
BattleUnit::BattleUnit(Unit *unit, UnitFaction faction, int id, Armor *armor, StatAdjustment *adjustment, int depth, int maxViewDistance) :
	_faction(faction), _originalFaction(faction), _killedBy(faction), _id(id), _pos(Position()),
	_tile(0), _lastPos(Position()), _direction(0), _toDirection(0), _directionTurret(0),
	_toDirectionTurret(0), _verticalDirection(0), _status(STATUS_STANDING), _walkPhase(0),
	_fallPhase(0), _kneeled(false), _floating(false), _dontReselect(false), _fire(0), _currentAIState(0),
	_visible(false), _expBravery(0), _expReactions(0), _expFiring(0),
	_expThrowing(0), _expPsiSkill(0), _expPsiStrength(0), _expMelee(0), _motionPoints(0), _kills(0), _hitByFire(false), _fireMaxHit(0), _smokeMaxHit(0),
	_moraleRestored(0), _coverReserve(0), _charging(0), _turnsSinceSpotted(255),
	_statistics(), _murdererId(0), _fatalShotSide(SIDE_FRONT), _fatalShotBodyPart(BODYPART_HEAD),
	_armor(armor), _geoscapeSoldier(0),  _unitRules(unit), _rankInt(-1),
	_turretType(-1), _hidingForTurn(false), _floorAbove(false), _respawn(false)
{
	_type = unit->getType();
	_rank = unit->getRank();
	_race = unit->getRace();
	_stats = *unit->getStats();
	_standHeight = unit->getStandHeight();
	_kneelHeight = unit->getKneelHeight();
	_floatHeight = unit->getFloatHeight();
	_loftempsSet = _armor->getLoftempsSet();
	_deathSound = unit->getDeathSounds();
	_aggroSound = unit->getAggroSound();
	_moveSound = unit->getMoveSound();
	_intelligence = unit->getIntelligence();
	_aggression = unit->getAggression();
	_specab = (SpecialAbility) unit->getSpecialAbility();
	_spawnUnit = unit->getSpawnUnit();
	_value = unit->getValue();
	_faceDirection = -1;

	_movementType = _armor->getMovementType();
	if (_movementType == MT_FLOAT)
	{
		if (depth > 0)
		{
			_movementType = MT_FLY;
		}
		else
		{
			_movementType = MT_WALK;
		}
	}
	else if (_movementType == MT_SINK)
	{
		if (depth == 0)
		{
			_movementType = MT_FLY;
		}
		else
		{
			_movementType = MT_WALK;
		}
	}

	_stats += *_armor->getStats();	// armors may modify effective stats
	_maxViewDistanceAtDarkSq = _armor->getVisibilityAtDark() ? _armor->getVisibilityAtDark() : faction==FACTION_HOSTILE ? maxViewDistance : 9;
	_maxViewDistanceAtDarkSq *= _maxViewDistanceAtDarkSq;
	_maxViewDistanceAtDaySq = _armor->getVisibilityAtDay() ? _armor->getVisibilityAtDay() : maxViewDistance;
	_maxViewDistanceAtDaySq *= _maxViewDistanceAtDaySq;

	_breathFrame = -1; // most aliens don't breathe per-se, that's exclusive to humanoids
	if (armor->getDrawingRoutine() == 14)
	{
		_breathFrame = 0;
	}
	_floorAbove = false;
	_breathing = false;

	_maxArmor[SIDE_FRONT] = _armor->getFrontArmor();
	_maxArmor[SIDE_LEFT] = _armor->getSideArmor();
	_maxArmor[SIDE_RIGHT] = _armor->getSideArmor();
	_maxArmor[SIDE_REAR] = _armor->getRearArmor();
	_maxArmor[SIDE_UNDER] = _armor->getUnderArmor();

	if (faction == FACTION_HOSTILE)
	{
		adjustStats(*adjustment);
	}

	_tu = _stats.tu;
	_energy = _stats.stamina;
	_health = _stats.health;
	_morale = 100;
	_stunlevel = 0;
	_currentArmor[SIDE_FRONT] = _maxArmor[SIDE_FRONT];
	_currentArmor[SIDE_LEFT] = _maxArmor[SIDE_LEFT];
	_currentArmor[SIDE_RIGHT] = _maxArmor[SIDE_RIGHT];
	_currentArmor[SIDE_REAR] = _maxArmor[SIDE_REAR];
	_currentArmor[SIDE_UNDER] = _maxArmor[SIDE_UNDER];
	for (int i = 0; i < BODYPART_MAX; ++i)
		_fatalWounds[i] = 0;
	for (int i = 0; i < SPEC_WEAPON_MAX; ++i)
		_specWeapon[i] = 0;

	_activeHand = "STR_RIGHT_HAND";
	_gender = GENDER_MALE;

	lastCover = Position(-1, -1, -1);

	_statistics = new BattleUnitStatistics();

	int generalRank = 0;
	if (faction == FACTION_HOSTILE)
	{
		const int max = 7;
		const char* rankList[max] =
		{
			"STR_LIVE_SOLDIER",
			"STR_LIVE_ENGINEER",
			"STR_LIVE_MEDIC",
			"STR_LIVE_NAVIGATOR",
			"STR_LIVE_LEADER",
			"STR_LIVE_COMMANDER",
			"STR_LIVE_TERRORIST",
		};
		for (int i = 0; i < max; ++i)
		{
			if (_rank.compare(rankList[i]) == 0)
			{
				generalRank = i;
				break;
			}
		}
	}
	else if (faction == FACTION_NEUTRAL)
	{
		generalRank = RNG::seedless(0, 7);
	}

	setRecolor(RNG::seedless(0, 127), RNG::seedless(0, 127), generalRank);
}


/**
 *
 */
BattleUnit::~BattleUnit()
{
	if (!getGeoscapeSoldier())
	{
		for (std::vector<BattleUnitKills*>::const_iterator i = _statistics->kills.begin(); i != _statistics->kills.end(); ++i)
		{
			delete *i;
		}
	}
	delete _statistics;
	delete _currentAIState;
}

/**
 * Loads the unit from a YAML file.
 * @param node YAML node.
 */
void BattleUnit::load(const YAML::Node &node)
{
	_id = node["id"].as<int>(_id);
	_faction = (UnitFaction)node["faction"].as<int>(_faction);
	_status = (UnitStatus)node["status"].as<int>(_status);
	_pos = node["position"].as<Position>(_pos);
	_direction = _toDirection = node["direction"].as<int>(_direction);
	_directionTurret = _toDirectionTurret = node["directionTurret"].as<int>(_directionTurret);
	_tu = node["tu"].as<int>(_tu);
	_health = node["health"].as<int>(_health);
	_stunlevel = node["stunlevel"].as<int>(_stunlevel);
	_energy = node["energy"].as<int>(_energy);
	_morale = node["morale"].as<int>(_morale);
	_kneeled = node["kneeled"].as<bool>(_kneeled);
	_floating = node["floating"].as<bool>(_floating);
	for (int i=0; i < SIDE_MAX; i++)
		_currentArmor[i] = node["armor"][i].as<int>(_currentArmor[i]);
	for (int i=0; i < BODYPART_MAX; i++)
		_fatalWounds[i] = node["fatalWounds"][i].as<int>(_fatalWounds[i]);
	_fire = node["fire"].as<int>(_fire);
	_expBravery = node["expBravery"].as<int>(_expBravery);
	_expReactions = node["expReactions"].as<int>(_expReactions);
	_expFiring = node["expFiring"].as<int>(_expFiring);
	_expThrowing = node["expThrowing"].as<int>(_expThrowing);
	_expPsiSkill = node["expPsiSkill"].as<int>(_expPsiSkill);
	_expPsiStrength = node["expPsiStrength"].as<int>(_expPsiStrength);
	_expMelee = node["expMelee"].as<int>(_expMelee);
	_turretType = node["turretType"].as<int>(_turretType);
	_visible = node["visible"].as<bool>(_visible);
	_turnsSinceSpotted = node["turnsSinceSpotted"].as<int>(_turnsSinceSpotted);
	_killedBy = (UnitFaction)node["killedBy"].as<int>(_killedBy);
	_moraleRestored = node["moraleRestored"].as<int>(_moraleRestored);
	_rankInt = node["rankInt"].as<int>(_rankInt);
	_kills = node["kills"].as<int>(_kills);
	_dontReselect = node["dontReselect"].as<bool>(_dontReselect);
	_charging = 0;
	_spawnUnit = node["spawnUnit"].as<std::string>(_spawnUnit);
	_motionPoints = node["motionPoints"].as<int>(0);
	_respawn = node["respawn"].as<bool>(_respawn);
	_activeHand = node["activeHand"].as<std::string>(_activeHand);
	if (node["tempUnitStatistics"])
	{
	_statistics->load(node["tempUnitStatistics"]);
	}
	_murdererId = node["murdererId"].as<int>(_murdererId);
	_fatalShotSide = (UnitSide)node["fatalShotSide"].as<int>(_fatalShotSide);
	_fatalShotBodyPart = (UnitBodyPart)node["fatalShotBodyPart"].as<int>(_fatalShotBodyPart);
	_murdererWeapon = node["murdererWeapon"].as<std::string>(_murdererWeapon);
	_murdererWeaponAmmo = node["murdererWeaponAmmo"].as<std::string>(_murdererWeaponAmmo);

	if (const YAML::Node& p = node["recolor"])
	{
		_recolor.clear();
		for (size_t i = 0; i < p.size(); ++i)
		{
			_recolor.push_back(std::make_pair(p[i][0].as<int>(), p[i][1].as<int>()));
		}
	}
}

/**
 * Saves the soldier to a YAML file.
 * @return YAML node.
 */
YAML::Node BattleUnit::save() const
{
	YAML::Node node;

	node["id"] = _id;
	node["genUnitType"] = _type;
	node["genUnitArmor"] = _armor->getType();
	node["faction"] = (int)_faction;
	node["status"] = (int)_status;
	node["position"] = _pos;
	node["direction"] = _direction;
	node["directionTurret"] = _directionTurret;
	node["tu"] = _tu;
	node["health"] = _health;
	node["stunlevel"] = _stunlevel;
	node["energy"] = _energy;
	node["morale"] = _morale;
	node["kneeled"] = _kneeled;
	node["floating"] = _floating;
	for (int i=0; i < SIDE_MAX; i++) node["armor"].push_back(_currentArmor[i]);
	for (int i=0; i < BODYPART_MAX; i++) node["fatalWounds"].push_back(_fatalWounds[i]);
	node["fire"] = _fire;
	node["expBravery"] = _expBravery;
	node["expReactions"] = _expReactions;
	node["expFiring"] = _expFiring;
	node["expThrowing"] = _expThrowing;
	node["expPsiSkill"] = _expPsiSkill;
	node["expPsiStrength"] = _expPsiStrength;
	node["expMelee"] = _expMelee;
	node["turretType"] = _turretType;
	node["visible"] = _visible;
	node["turnsSinceSpotted"] = _turnsSinceSpotted;
	node["rankInt"] = _rankInt;
	node["moraleRestored"] = _moraleRestored;
	if (getCurrentAIState())
	{
		node["AI"] = getCurrentAIState()->save();
	}
	node["killedBy"] = (int)_killedBy;
	if (_originalFaction != _faction)
		node["originalFaction"] = (int)_originalFaction;
	if (_kills)
		node["kills"] = _kills;
	if (_faction == FACTION_PLAYER && _dontReselect)
		node["dontReselect"] = _dontReselect;
	if (!_spawnUnit.empty())
		node["spawnUnit"] = _spawnUnit;
	node["motionPoints"] = _motionPoints;
	node["respawn"] = _respawn;
	node["activeHand"] = _activeHand;
	node["tempUnitStatistics"] = _statistics->save();
	node["murdererId"] = _murdererId;
	node["fatalShotSide"] = (int)_fatalShotSide;
	node["fatalShotBodyPart"] = (int)_fatalShotBodyPart;
	node["murdererWeapon"] = _murdererWeapon;
	node["murdererWeaponAmmo"] = _murdererWeaponAmmo;

	for (size_t i = 0; i < _recolor.size(); ++i)
	{
		YAML::Node p;
		p.push_back((int)_recolor[i].first);
		p.push_back((int)_recolor[i].second);
		node["recolor"].push_back(p);
	}

	return node;
}

/**
 * Prepare vector values for recolor.
 * @param basicLook select index for hair and face color.
 * @param utileLook select index for utile color.
 * @param rankLook select index for rank color.
 */
void BattleUnit::setRecolor(int basicLook, int utileLook, int rankLook)
{
	const int colorsMax = 4;
	std::pair<int, int> colors[colorsMax] =
	{
		std::make_pair(_armor->getFaceColorGroup(), _armor->getFaceColor(basicLook)),
		std::make_pair(_armor->getHairColorGroup(), _armor->getHairColor(basicLook)),
		std::make_pair(_armor->getUtileColorGroup(), _armor->getUtileColor(utileLook)),
		std::make_pair(_armor->getRankColorGroup(), _armor->getRankColor(rankLook)),
	};

	for (int i = 0; i < colorsMax; ++i)
	{
		if (colors[i].first > 0 && colors[i].second > 0)
		{
			_recolor.push_back(std::make_pair(colors[i].first << 4, colors[i].second));
		}
	}
}

/**
 * Returns the BattleUnit's unique ID.
 * @return Unique ID.
 */
int BattleUnit::getId() const
{
	return _id;
}

/**
 * Changes the BattleUnit's position.
 * @param pos position
 * @param updateLastPos refresh last stored position
 */
void BattleUnit::setPosition(const Position& pos, bool updateLastPos)
{
	if (updateLastPos) { _lastPos = _pos; }
	_pos = pos;
}

/**
 * Gets the BattleUnit's position.
 * @return position
 */
const Position& BattleUnit::getPosition() const
{
	return _pos;
}

/**
 * Gets the BattleUnit's position.
 * @return position
 */
const Position& BattleUnit::getLastPosition() const
{
	return _lastPos;
}

/**
 * Gets position of unit center in vexels.
 * @return position in vexels
 */
Position BattleUnit::getPositionVexels() const
{
	Position center = _pos.toVexel();
	center += Position(8, 8, 0) * _armor->getSize();
	return center;
}

/**
 * Gets the BattleUnit's destination.
 * @return destination
 */
const Position& BattleUnit::getDestination() const
{
	return _destination;
}

/**
 * Changes the BattleUnit's (horizontal) direction.
 * Only used for initial unit placement.
 * @param direction new horizontal direction
 */
void BattleUnit::setDirection(int direction)
{
	_direction = direction;
	_toDirection = direction;
	_directionTurret = direction;
}

/**
 * Changes the BattleUnit's (horizontal) face direction.
 * Only used for strafing moves.
 * @param direction new face direction
 */
void BattleUnit::setFaceDirection(int direction)
{
	_faceDirection = direction;
}

/**
 * Gets the BattleUnit's (horizontal) direction.
 * @return horizontal direction
 */
int BattleUnit::getDirection() const
{
	return _direction;
}

/**
 * Gets the BattleUnit's (horizontal) face direction.
 * Used only during strafing moves.
 * @return face direction
 */
int BattleUnit::getFaceDirection() const
{
	return _faceDirection;
}

/**
 * Gets the BattleUnit's turret direction.
 * @return direction
 */
int BattleUnit::getTurretDirection() const
{
	return _directionTurret;
}

/**
 * Gets the BattleUnit's turret To direction.
 * @return toDirectionTurret
 */
int BattleUnit::getTurretToDirection() const
{
	return _toDirectionTurret;
}

/**
 * Gets the BattleUnit's vertical direction. This is when going up or down.
 * @return direction
 */
int BattleUnit::getVerticalDirection() const
{
	return _verticalDirection;
}

/**
 * Gets the unit's status.
 * @return the unit's status
 */
UnitStatus BattleUnit::getStatus() const
{
	return _status;
}

/**
 * Initialises variables to start walking.
 * @param direction Which way to walk.
 * @param destination The position we should end up on.
 * @param tileBelowMe Which tile is currently below the unit.
 * @param cache Update cache?
 */
void BattleUnit::startWalking(int direction, const Position &destination, Tile *tileBelowMe, bool cache)
{
	if (direction >= Pathfinding::DIR_UP)
	{
		_verticalDirection = direction;
		_status = STATUS_FLYING;
	}
	else
	{
		_direction = direction;
		_status = STATUS_WALKING;
	}
	bool floorFound = false;
	if (!_tile->hasNoFloor(tileBelowMe))
	{
		floorFound = true;
	}
	if (!floorFound || direction >= Pathfinding::DIR_UP)
	{
		_status = STATUS_FLYING;
		_floating = true;
	}
	else
	{
		_floating = false;
	}

	_walkPhase = 0;
	_destination = destination;
	_lastPos = _pos;
	_kneeled = false;
	if (_breathFrame >= 0)
	{
		_breathing = false;
		_breathFrame = 0;
	}
}

/**
 * This will increment the walking phase.
 * @param tileBelowMe Pointer to tile currently below the unit.
 * @param cache Refresh the unit cache.
 */
void BattleUnit::keepWalking(Tile *tileBelowMe, bool cache)
{
	int middle, end;
	if (_verticalDirection)
	{
		middle = 4;
		end = 8;
	}
	else
	{
		// diagonal walking takes double the steps
		middle = 4 + 4 * (_direction % 2);
		end = 8 + 8 * (_direction % 2);
		if (_armor->getSize() > 1)
		{
			if (_direction < 1 || _direction > 5)
				middle = end;
			else if (_direction == 5)
				middle = 12;
			else if (_direction == 1)
				middle = 5;
			else
				middle = 1;
		}
	}
	if (!cache)
	{
		_pos = _destination;
		end = 2;
	}

	_walkPhase++;

	if (_walkPhase == middle)
	{
		// we assume we reached our destination tile
		// this is actually a drawing hack, so soldiers are not overlapped by floortiles
		_pos = _destination;
	}

	if (_walkPhase >= end)
	{
		if (_floating && !_tile->hasNoFloor(tileBelowMe))
		{
			_floating = false;
		}
		// we officially reached our destination tile
		_status = STATUS_STANDING;
		_walkPhase = 0;
		_verticalDirection = 0;
		if (_faceDirection >= 0) {
			// Finish strafing move facing the correct way.
			_direction = _faceDirection;
			_faceDirection = -1;
		}

		// motion points calculation for the motion scanner blips
		if (_armor->getSize() > 1)
		{
			_motionPoints += 30;
		}
		else
		{
			// sectoids actually have less motion points
			// but instead of create yet another variable,
			// I used the height of the unit instead (logical)
			if (getStandHeight() > 16)
				_motionPoints += 4;
			else
				_motionPoints += 3;
		}
	}
}

/**
 * Gets the walking phase for animation and sound.
 * @return phase will always go from 0-7
 */
int BattleUnit::getWalkingPhase() const
{
	return _walkPhase % 8;
}

/**
 * Gets the walking phase for diagonal walking.
 * @return phase this will be 0 or 8
 */
int BattleUnit::getDiagonalWalkingPhase() const
{
	return (_walkPhase / 8) * 8;
}

/**
 * Look at a point.
 * @param point Position to look at.
 * @param turret True to turn the turret, false to turn the unit.
 */
void BattleUnit::lookAt(const Position &point, bool turret)
{
	int dir = directionTo (point);

	if (turret)
	{
		_toDirectionTurret = dir;
		if (_toDirectionTurret != _directionTurret)
		{
			_status = STATUS_TURNING;
		}
	}
	else
	{
		_toDirection = dir;
		if (_toDirection != _direction
			&& _toDirection < 8
			&& _toDirection > -1)
		{
			_status = STATUS_TURNING;
		}
	}
}

/**
 * Look at a direction.
 * @param direction Direction to look at.
 * @param force True to reset the direction, false to animate to it.
 */
void BattleUnit::lookAt(int direction, bool force)
{
	if (!force)
	{
		if (direction < 0 || direction >= 8) return;
		_toDirection = direction;
		if (_toDirection != _direction)
		{
			_status = STATUS_TURNING;
		}
	}
	else
	{
		_toDirection = direction;
		_direction = direction;
	}
}

/**
 * Advances the turning towards the target direction.
 * @param turret True to turn the turret, false to turn the unit.
 */
void BattleUnit::turn(bool turret)
{
	int a = 0;

	if (turret)
	{
		if (_directionTurret == _toDirectionTurret)
		{
			abortTurn();
			return;
		}
		a = _toDirectionTurret - _directionTurret;
	}
	else
	{
		if (_direction == _toDirection)
		{
			abortTurn();
			return;
		}
		a = _toDirection - _direction;
	}

	if (a != 0) {
		if (a > 0) {
			if (a <= 4) {
				if (!turret) {
					if (_turretType > -1)
						_directionTurret++;
					_direction++;
				} else _directionTurret++;
			} else {
				if (!turret) {
					if (_turretType > -1)
						_directionTurret--;
					_direction--;
				} else _directionTurret--;
			}
		} else {
			if (a > -4) {
				if (!turret) {
					if (_turretType > -1)
						_directionTurret--;
					_direction--;
				} else _directionTurret--;
			} else {
				if (!turret) {
					if (_turretType > -1)
						_directionTurret++;
					_direction++;
				} else _directionTurret++;
			}
		}
		if (_direction < 0) _direction = 7;
		if (_direction > 7) _direction = 0;
		if (_directionTurret < 0) _directionTurret = 7;
		if (_directionTurret > 7) _directionTurret = 0;
	}

	if (turret)
	{
		 if (_toDirectionTurret == _directionTurret)
		 {
			// we officially reached our destination
			_status = STATUS_STANDING;
		 }
	}
	else if (_toDirection == _direction || _status == STATUS_UNCONSCIOUS)
	{
		// we officially reached our destination
		_status = STATUS_STANDING;
	}
}

/**
 * Stops the turning towards the target direction.
 */
void BattleUnit::abortTurn()
{
	_status = STATUS_STANDING;
}


/**
 * Gets the soldier's gender.
 */
SoldierGender BattleUnit::getGender() const
{
	return _gender;
}

/**
 * Returns the unit's faction.
 * @return Faction. (player, hostile or neutral)
 */
UnitFaction BattleUnit::getFaction() const
{
	return _faction;
}

/**
 * Gets values used for recoloring sprites.
 * @param i what value choose.
 * @return Pairs of value, where first is color group to replace and second is new color group with shade.
 */
const std::vector<std::pair<Uint8, Uint8> > &BattleUnit::getRecolor() const
{
	return _recolor;
}

/**
 * Kneel down.
 * @param kneeled to kneel or to stand up
 */
void BattleUnit::kneel(bool kneeled)
{
	_kneeled = kneeled;
}

/**
 * Is kneeled down?
 * @return true/false
 */
bool BattleUnit::isKneeled() const
{
	return _kneeled;
}

/**
 * Is floating? A unit is floating when there is no ground under him/her.
 * @return true/false
 */
bool BattleUnit::isFloating() const
{
	return _floating;
}

/**
 * Aim. (shows the right hand sprite and weapon holding)
 * @param aiming true/false
 */
void BattleUnit::aim(bool aiming)
{
	if (aiming)
		_status = STATUS_AIMING;
	else
		_status = STATUS_STANDING;
}

/**
 * Returns the direction from this unit to a given point.
 * @param point given position.
 * @return direction.
 */
int BattleUnit::directionTo(const Position &point) const
{
	double ox = point.x - _pos.x;
	double oy = point.y - _pos.y;
	double angle = atan2(ox, -oy);
	// divide the pie in 4 angles each at 1/8th before each quarter
	double pie[4] = {(M_PI_4 * 4.0) - M_PI_4 / 2.0, (M_PI_4 * 3.0) - M_PI_4 / 2.0, (M_PI_4 * 2.0) - M_PI_4 / 2.0, (M_PI_4 * 1.0) - M_PI_4 / 2.0};
	int dir = 0;

	if (angle > pie[0] || angle < -pie[0])
	{
		dir = 4;
	}
	else if (angle > pie[1])
	{
		dir = 3;
	}
	else if (angle > pie[2])
	{
		dir = 2;
	}
	else if (angle > pie[3])
	{
		dir = 1;
	}
	else if (angle < -pie[1])
	{
		dir = 5;
	}
	else if (angle < -pie[2])
	{
		dir = 6;
	}
	else if (angle < -pie[3])
	{
		dir = 7;
	}
	else if (angle < pie[0])
	{
		dir = 0;
	}
	return dir;
}

/**
 * Returns the soldier's amount of time units.
 * @return Time units.
 */
int BattleUnit::getTimeUnits() const
{
	return _tu;
}

/**
 * Returns the soldier's amount of energy.
 * @return Energy.
 */
int BattleUnit::getEnergy() const
{
	return _energy;
}

/**
 * Returns the soldier's amount of health.
 * @return Health.
 */
int BattleUnit::getHealth() const
{
	return _health;
}

/**
 * Returns the soldier's amount of morale.
 * @return Morale.
 */
int BattleUnit::getMorale() const
{
	return _morale;
}

/**
 * Get overkill damage to unit.
 * @return Damage over normal health.
 */
int BattleUnit::getOverKillDamage() const
{
	return std::max(-_health - (int)(_stats.health * _armor->getOverKill()), 0);
}

/**
 * Helper function for setting value with max bound.
 * @param value
 * @param max
 * @param diff
 */
static inline void setValueMax(int& value, int diff, int min, int max)
{
	value += diff;
	if (value < min)
		value = min;
	else if (value > max)
		value = max;
}

/**
 * Do an amount of damage.
 * @param relative The relative position of which part of armor and/or bodypart is hit.
 * @param power The amount of damage to inflict.
 * @param type The type of damage being inflicted.
 * @return damage done after adjustment
 */
int BattleUnit::damage(const Position &relative, int power, const RuleDamageType *type)
{
	UnitSide side = SIDE_FRONT;
	UnitBodyPart bodypart = BODYPART_TORSO;

	if (power <= 0 || _health <= 0)
	{
		return 0;
	}

	power = (int)floor(power * _armor->getDamageModifier(type->ResistType));

	if (!type->IgnoreDirection)
	{
		if (relative == Position(0, 0, 0))
		{
			side = SIDE_UNDER;
		}
		else
		{
			int relativeDirection;
			const int abs_x = abs(relative.x);
			const int abs_y = abs(relative.y);
			if (abs_y > abs_x * 2)
				relativeDirection = 8 + 4 * (relative.y > 0);
			else if (abs_x > abs_y * 2)
				relativeDirection = 10 + 4 * (relative.x < 0);
			else
			{
				if (relative.x < 0)
				{
					if (relative.y > 0)
						relativeDirection = 13;
					else
						relativeDirection = 15;
				}
				else
				{
					if (relative.y > 0)
						relativeDirection = 11;
					else
						relativeDirection = 9;
				}
			}

			switch((relativeDirection - _direction) % 8)
			{
			case 0:	side = SIDE_FRONT; 										break;
			case 1:	side = RNG::generate(0,2) < 2 ? SIDE_FRONT:SIDE_RIGHT; 	break;
			case 2:	side = SIDE_RIGHT; 										break;
			case 3:	side = RNG::generate(0,2) < 2 ? SIDE_REAR:SIDE_RIGHT; 	break;
			case 4:	side = SIDE_REAR; 										break;
			case 5:	side = RNG::generate(0,2) < 2 ? SIDE_REAR:SIDE_LEFT; 	break;
			case 6:	side = SIDE_LEFT; 										break;
			case 7:	side = RNG::generate(0,2) < 2 ? SIDE_FRONT:SIDE_LEFT; 	break;
			}
			if (relative.z > getHeight())
			{
				bodypart = BODYPART_HEAD;
			}
			else if (relative.z > 4)
			{
				switch(side)
				{
				case SIDE_LEFT:		bodypart = BODYPART_LEFTARM; break;
				case SIDE_RIGHT:	bodypart = BODYPART_RIGHTARM; break;
				default:			bodypart = BODYPART_TORSO;
				}
			}
			else
			{
				switch(side)
				{
				case SIDE_LEFT: 	bodypart = BODYPART_LEFTLEG; 	break;
				case SIDE_RIGHT:	bodypart = BODYPART_RIGHTLEG; 	break;
				default:
					bodypart = (UnitBodyPart) RNG::generate(BODYPART_RIGHTLEG,BODYPART_LEFTLEG);
				}
			}
		}
	}

	int toHealth = 0;
	int toArmorPre = type->getArmorPreDamage(power);

	if (type->ArmorEffectiveness > 0.0f)
	{
		power -= getArmor(side) * type->ArmorEffectiveness;
	}

	setValueMax(_currentArmor[side], - toArmorPre, 0, _armor->getArmor(side));

	if (power > 0)
	{
		// stun level change
		if (!_armor->getPainImmune() || type->IgnorePainImmunity)
		{
			setValueMax(_stunlevel, type->getStunDamage(power), 0, 4 * _stats.health);
		}

		// morale change
		moraleChange(-(110 - _stats.bravery) * type->getMoraleDamage(power) / 100);

		// time units change
		setValueMax(_tu, - type->getTimeDamage(power), 0, _stats.tu);

		// health change
		int overKillMinimum = type->IgnoreOverKill ? 0 : -4 * _stats.health;
		toHealth = type->getHealthDamage(power);
		setValueMax(_health, - toHealth, overKillMinimum, _stats.health);

		// energy change
		setValueMax(_energy, - type->getEnergyDamage(power), 0, _stats.stamina);

		// fatal wounds change
		if (isWoundable())
		{
			const int wound = type->getWoundDamage(power);
			_fatalWounds[bodypart] += wound;
			moraleChange(-wound);
		}

		// armor value change
		setValueMax(_currentArmor[side], - type->getArmorDamage(power), 0, _armor->getArmor(side));
	}

	setFatalShotInfo(side, bodypart);
	return toHealth;
}

/**
 * Do an amount of stun recovery.
 * @param power
 */
void BattleUnit::healStun(int power)
{
	_stunlevel -= power;
	if (_stunlevel < 0) _stunlevel = 0;
}

int BattleUnit::getStunlevel() const
{
	return _stunlevel;
}

/**
 * Raises a unit's stun level sufficiently so that the unit is ready to become unconscious.
 * Used when another unit falls on top of this unit.
 * Zombified units first convert to their spawn unit.
 * @param battle Pointer to the battlescape game.
 */
void BattleUnit::knockOut(BattlescapeGame *battle)
{
	if (!_spawnUnit.empty())
	{
		setRespawn(false);
		BattleUnit *newUnit = battle->convertUnit(this);
		newUnit->knockOut(battle);
	}
	else
	{
		_stunlevel = _health;
	}
}

/**
 * Initialises the falling sequence. Occurs after death or stunned.
 */
void BattleUnit::startFalling()
{
	_status = STATUS_COLLAPSING;
	_fallPhase = 0;
}

/**
 * Advances the phase of falling sequence.
 */
void BattleUnit::keepFalling()
{
	_fallPhase++;
	if (_fallPhase == _armor->getDeathFrames())
	{
		_fallPhase--;
		if (_health <= 0)
		{
			_status = STATUS_DEAD;
		}
		else
			_status = STATUS_UNCONSCIOUS;
	}
}


/**
 * Returns the phase of the falling sequence.
 * @return phase
 */
int BattleUnit::getFallingPhase() const
{
	return _fallPhase;
}

/**
 * Returns whether the soldier is out of combat, dead or unconscious.
 * A soldier that is out, cannot perform any actions, cannot be selected, but it's still a unit.
 * @return flag if out or not.
 */
bool BattleUnit::isOut() const
{
	return _status == STATUS_DEAD || _status == STATUS_UNCONSCIOUS || _status == STATUS_IGNORE_ME;
}

/**
 * Get the number of time units a certain action takes.
 * @param actionType
 * @param item
 * @return TUs
 */
RuleItemUseCost BattleUnit::getActionTUs(BattleActionType actionType, const BattleItem *item) const
{
	if (item == 0)
	{
		return 0;
	}
	return getActionTUs(actionType, item->getRules());
}

RuleItemUseCost BattleUnit::getActionTUs(BattleActionType actionType, const RuleItem *item) const
{
	RuleItemUseCost cost;
	if (item != 0)
	{
		RuleItemUseCost flat = item->getFlatUse();
		switch (actionType)
		{
			case BA_PRIME:
				flat = item->getFlatPrime();
				cost = item->getCostPrime();
				break;
			case BA_THROW:
				flat = item->getFlatThrow();
				cost = item->getCostThrow();
				break;
			case BA_AUTOSHOT:
				cost = item->getCostAuto();
				break;
			case BA_SNAPSHOT:
				cost = item->getCostSnap();
				break;
			case BA_HIT:
			case BA_EXECUTE:
				flat = item->getFlatMelee();
				cost = item->getCostMelee();
				break;
			case BA_LAUNCH:
			case BA_AIMEDSHOT:
				cost = item->getCostAimed();
				break;
			case BA_USE:
				cost = item->getCostUse();
				break;
			case BA_MINDCONTROL:
				cost = item->getCostMind();
				break;
			case BA_PANIC:
				cost = item->getCostPanic();
				break;
			default:
				break;
		}

		// if it's a percentage, apply it to unit TUs
		if (!flat.Time && cost.Time)
		{
			cost.Time = std::max(1, (int)floor(getBaseStats()->tu * cost.Time / 100.0f));
		}
		// if it's a percentage, apply it to unit Energy
		if (!flat.Energy && cost.Energy)
		{
			cost.Energy = std::max(1, (int)floor(getBaseStats()->stamina * cost.Energy / 100.0f));
		}
		// if it's a percentage, apply it to unit Morale
		if (!flat.Morale && cost.Morale)
		{
			cost.Morale = std::max(1, (int)floor((110 - getBaseStats()->bravery) * cost.Morale / 100.0f));
		}
		// if it's a percentage, apply it to unit Health
		if (!flat.Health && cost.Health)
		{
			cost.Health = std::max(1, (int)floor(getBaseStats()->health * cost.Health / 100.0f));
		}
		// if it's a percentage, apply it to unit Health
		if (!flat.Stun && cost.Stun)
		{
			cost.Stun = std::max(1, (int)floor(getBaseStats()->health * cost.Stun / 100.0f));
		}
	}
	return cost;
}

/**
 * Spend time units if it can. Return false if it can't.
 * @param tu
 * @return flag if it could spend the time units or not.
 */
bool BattleUnit::spendTimeUnits(int tu)
{
	if (tu <= _tu)
	{
		_tu -= tu;
		return true;
	}
	else
	{
		return false;
	}
}

/**
 * Spend energy  if it can. Return false if it can't.
 * @param energy
 * @return flag if it could spend the time units or not.
 */
bool BattleUnit::spendEnergy(int energy)
{
	if (energy <= _energy)
	{
		_energy -= energy;
		return true;
	}
	else
	{
		return false;
	}
}

/**
 * Spend resources cost without checking.
 * @param cost
 */
void BattleUnit::spendCost(const RuleItemUseCost& cost)
{
	_tu -= cost.Time;
	_energy -= cost.Energy;
	_morale -= cost.Morale;
	_health -= cost.Health;
	_stunlevel += cost.Stun;
}

/**
 * Set a specific number of timeunits.
 * @param tu
 */
void BattleUnit::setTimeUnits(int tu)
{
	_tu = tu;
}

/**
 * Add this unit to the list of visible units. Returns true if this is a new one.
 * @param unit
 * @return
 */
bool BattleUnit::addToVisibleUnits(BattleUnit *unit)
{
	bool add = true;
	for (std::vector<BattleUnit*>::iterator i = _unitsSpottedThisTurn.begin(); i != _unitsSpottedThisTurn.end();++i)
	{
		if ((BattleUnit*)(*i) == unit)
		{
			add = false;
			break;
		}
	}
	if (add)
	{
		_unitsSpottedThisTurn.push_back(unit);
	}
	for (std::vector<BattleUnit*>::iterator i = _visibleUnits.begin(); i != _visibleUnits.end(); ++i)
	{
		if ((BattleUnit*)(*i) == unit)
		{
			return false;
		}
	}
	_visibleUnits.push_back(unit);
	return true;
}

/**
* Removes the given unit from the list of visible units.
* @param unit The unit to add to our visibility cache.
* @return true if unit found and removed
*/
bool BattleUnit::removeFromVisibleUnits(BattleUnit *unit)
{
	if (!_visibleUnits.size()) {
		return false;
	}
	std::vector<BattleUnit*>::iterator i = std::find(_visibleUnits.begin(), _visibleUnits.end(), unit);
	if (i == _visibleUnits.end())
	{
		return false;
	}
	//Slow to remove stuff from vector as it shuffles all the following items. Swap in rearmost element before removal.
	(*i) = *(_visibleUnits.end() - 1);
	_visibleUnits.pop_back();
	return true;
}

/**
* Checks if the given unit is on the list of visible units.
* @param unit The unit to check whether we have in our visibility cache.
* @return true if on the visible list or of the same faction
*/
bool BattleUnit::hasVisibleUnit(BattleUnit *unit)
{
	if (getFaction() == unit->getFaction())
	{
		//Units of same faction are always visible, but not stored in the visible unit list
		return true;
	}
	return std::find(_visibleUnits.begin(), _visibleUnits.end(), unit) != _visibleUnits.end();
}

/**
 * Get the pointer to the vector of visible units.
 * @return pointer to vector.
 */
std::vector<BattleUnit*> *BattleUnit::getVisibleUnits()
{
	return &_visibleUnits;
}

/**
 * Clear visible units.
 */
void BattleUnit::clearVisibleUnits()
{
	_visibleUnits.clear();
}

/**
 * Add this unit to the list of visible tiles.
 * @param tile that we're now able to see.
 * @return true if a new tile.
 */
bool BattleUnit::addToVisibleTiles(Tile *tile)
{
	//Only add once, otherwise we're going to mess up the visibility value and make trouble for the AI (if sneaky).
	if (_visibleTilesLookup.insert(tile).second)
	{
		tile->setVisible(1);
		_visibleTiles.push_back(tile);
		return true;
	}
	return false;
}

bool BattleUnit::hasVisibleTile(Tile *tile) const
{
	return _visibleTilesLookup.find(tile) != _visibleTilesLookup.end(); //find?
}

/**
 * Get the pointer to the vector of visible tiles.
 * @return pointer to vector.
 */
const std::vector<Tile*> *BattleUnit::getVisibleTiles()
{
	return &_visibleTiles;
}

/**
 * Clears visible tiles. Also reduces the associated visibility counter used by the AI.
 */
void BattleUnit::clearVisibleTiles()
{
	for (std::vector<Tile*>::iterator j = _visibleTiles.begin(); j != _visibleTiles.end(); ++j)
	{
		(*j)->setVisible(-1);
	}
	_visibleTilesLookup.clear();
	_visibleTiles.clear();
}

/**
 * Get accuracy of different types of psi attack.
 * @param actionType Psi attack type.
 * @param item Psi-Amp.
 * @return Attack bonus.
 */
int BattleUnit::getPsiAccuracy(BattleActionType actionType, BattleItem *item)
{
	int psiAcc = 0;
	if (actionType == BA_MINDCONTROL)
	{
		psiAcc = item->getRules()->getAccuracyMind();
	}
	else if (actionType == BA_PANIC)
	{
		psiAcc = item->getRules()->getAccuracyPanic();
	}
	else if (actionType == BA_USE)
	{
		psiAcc = item->getRules()->getAccuracyUse();
	}

	psiAcc += item->getRules()->getAccuracyMultiplier(this);

	return psiAcc;
}

/**
 * Calculate firing accuracy.
 * Formula = accuracyStat * weaponAccuracy * kneelingbonus(1.15) * one-handPenalty(0.8) * woundsPenalty(% health) * critWoundsPenalty (-10%/wound)
 * @param actionType
 * @param item
 * @return firing Accuracy
 */
int BattleUnit::getFiringAccuracy(BattleActionType actionType, BattleItem *item, Mod *mod)
{
	const int modifier = getAccuracyModifier(item);
	int result = 0;
	bool kneeled = _kneeled;
	if (actionType == BA_SNAPSHOT)
	{
		result = item->getRules()->getAccuracyMultiplier(this) * item->getRules()->getAccuracySnap() / 100;
	}
	else if (actionType == BA_AIMEDSHOT || actionType == BA_LAUNCH)
	{
		result = item->getRules()->getAccuracyMultiplier(this) * item->getRules()->getAccuracyAimed() / 100;
	}
	else if (actionType == BA_AUTOSHOT)
	{
		result = item->getRules()->getAccuracyMultiplier(this) * item->getRules()->getAccuracyAuto() / 100;
	}
	else if (actionType == BA_HIT)
	{
		kneeled = false;
		result = item->getRules()->getMeleeMultiplier(this) * item->getRules()->getAccuracyMelee() / 100;
	}
	else if (actionType == BA_THROW)
	{
		kneeled = false;
		result = item->getRules()->getThrowMultiplier(this) * item->getRules()->getAccuracyThrow() / 100;
	}

	if (kneeled)
	{
		result = result * item->getRules()->getKneelBonus(mod) / 100;
	}

	if (item->getRules()->isTwoHanded())
	{
		// two handed weapon, means one hand should be empty
		if (getRightHandWeapon() != 0 && getLeftHandWeapon() != 0)
		{
			result = result * item->getRules()->getOneHandedPenalty(mod) / 100;
		}
	}

	return result * modifier / 100;
}

/**
 * To calculate firing accuracy. Takes health and fatal wounds into account.
 * Formula = accuracyStat * woundsPenalty(% health) * critWoundsPenalty (-10%/wound)
 * @param item the item we are shooting right now.
 * @return modifier
 */
int BattleUnit::getAccuracyModifier(BattleItem *item)
{
	int wounds = _fatalWounds[BODYPART_HEAD];

	if (item)
	{
		if (item->getRules()->isTwoHanded())
		{
			wounds += _fatalWounds[BODYPART_RIGHTARM] + _fatalWounds[BODYPART_LEFTARM];
		}
		else
		{
			if (getRightHandWeapon() == item)
			{
				wounds += _fatalWounds[BODYPART_RIGHTARM];
			}
			else
			{
				wounds += _fatalWounds[BODYPART_LEFTARM];
			}
		}
	}
	return std::max(10, 25 * _health / getBaseStats()->health + 75 + -10 * wounds);
}

/**
 * Set the armor value of a certain armor side.
 * @param armor Amount of armor.
 * @param side The side of the armor.
 */
void BattleUnit::setArmor(int armor, UnitSide side)
{
	if (armor < 0)
	{
		armor = 0;
	}
	_currentArmor[side] = armor;
}

/**
 * Get the armor value of a certain armor side.
 * @param side The side of the armor.
 * @return Amount of armor.
 */
int BattleUnit::getArmor(UnitSide side) const
{
	return _currentArmor[side];
}

/**
 * Get the max armor value of a certain armor side.
 * @param side The side of the armor.
 * @return Amount of armor.
 */
int BattleUnit::getMaxArmor(UnitSide side) const
{
	return _maxArmor[side];
}

/**
 * Get total amount of fatal wounds this unit has.
 * @return Number of fatal wounds.
 */
int BattleUnit::getFatalWounds() const
{
	int sum = 0;
	for (int i = 0; i < BODYPART_MAX; ++i)
		sum += _fatalWounds[i];
	return sum;
}


/**
 * Little formula to calculate reaction score.
 * @return Reaction score.
 */
double BattleUnit::getReactionScore()
{
	//(Reactions Stat) x (Current Time Units / Max TUs)
	double score = ((double)getBaseStats()->reactions * (double)getTimeUnits()) / (double)getBaseStats()->tu;
	return score;
}

/**
 * Helper function preparing Time Units recovery at beginning of turn.
 * @param tu New time units for this turn.
 */
void BattleUnit::prepareTimeUnits(int tu)
{
	float encumbrance = (float)getBaseStats()->strength / (float)getCarriedWeight();
	if (encumbrance < 1)
	{
	  tu = int(encumbrance * tu);
	}
	// Each fatal wound to the left or right leg reduces the soldier's TUs by 10%.
	tu -= (tu * (_fatalWounds[BODYPART_LEFTLEG]+_fatalWounds[BODYPART_RIGHTLEG] * 10))/100;
	setTimeUnits(tu);
}

/**
 * Helper function preparing Energy recovery at beginning of turn.
 * @param energy Energy grain this turn.
 */
void BattleUnit::prepareEnergy(int energy)
{
	if (!isOut())
	{
		// Each fatal wound to the body reduces the soldier's energy recovery by 10%.
		energy -= (_energy * (_fatalWounds[BODYPART_TORSO] * 10))/100;
		_energy += energy;
		if (_energy > getBaseStats()->stamina)
			_energy = getBaseStats()->stamina;
		else if (_energy < 0)
			_energy = 0;
	}
}

/**
 * Helper function preparing Health recovery at beginning of turn.
 * @param health Health grain this turn.
 */
void BattleUnit::prepareHealth(int health)
{
	// suffer from fatal wounds
	health -= getFatalWounds();

	// suffer from fire
	if (!_hitByFire && _fire > 0)
	{
		health -= _armor->getDamageModifier(DT_IN) * RNG::generate(Mod::FIRE_DAMAGE_RANGE[0], Mod::FIRE_DAMAGE_RANGE[1]);
		_fire--;
	}

	setValueMax(_health, health, -4 * _stats.health, _stats.health);

	// if unit is dead, AI state should be gone
	if (_health <= 0 && _currentAIState)
	{
		_currentAIState->exit();
		delete _currentAIState;
		_currentAIState = 0;
	}
}

/**
 * Helper function preparing Stun recovery at beginning of turn.
 * @param stun Stun damage reduction this turn.
 */
void BattleUnit::prepareStun(int stun)
{
	if (_armor->getSize() == 1 || !isOut())
	{
		healStun(stun);
	}
}

/**
 * Helper function preparing Morale recovery at beginning of turn.
 * @param morale Morale grain this turn.
 */
void BattleUnit::prepareMorale(int morale)
{
	if (!isOut())
	{
		moraleChange(morale);
		int chance = 100 - (2 * getMorale());
		if (RNG::generate(1,100) <= chance)
		{
			int type = RNG::generate(0,100);
			_status = (type<=33?STATUS_BERSERK:STATUS_PANICKING); // 33% chance of berserk, panic can mean freeze or flee, but that is determined later
		}
		else
		{
			// successfully avoided panic
			// increase bravery experience counter
			if (chance > 1)
				addBraveryExp();
		}
	}
}
/**
 * Prepare for a new turn.
 */
void BattleUnit::prepareNewTurn(bool fullProcess)
{
	if (_status == STATUS_IGNORE_ME)
	{
		return;
	}

	_unitsSpottedThisTurn.clear();

	_hitByFire = false;
	_dontReselect = false;
	_motionPoints = 0;

	// don't give it back its TUs or anything this round
	// because it's no longer a unit of the team getting TUs back
	if (_faction != _originalFaction)
	{
		_faction = _originalFaction;
		return;
	}

	// transition between stages, don't do damage or panic
	if (!fullProcess)
	{
		return;
	}

	// snapshot of current stats
	int TURecovery = _armor->getTimeRecovery(this);
	int ENRecovery = _armor->getEnergyRecovery(this);
	int HPRecovery = _armor->getHealthRecovery(this);
	int MRRecovery = _armor->getMoraleRecovery(this);
	int STRecovery = _armor->getStunRegeneration(this);

	// update stats
	prepareTimeUnits(TURecovery);
	prepareEnergy(ENRecovery);
	prepareHealth(HPRecovery);
	prepareStun(STRecovery);
	prepareMorale(MRRecovery);
}


/**
 * Morale change with bounds check.
 * @param change can be positive or negative
 */
void BattleUnit::moraleChange(int change)
{
	if (!isFearable()) return;

	_morale += change;
	if (_morale > 100)
		_morale = 100;
	if (_morale < 0)
		_morale = 0;
}

/**
 * Mark this unit as not reselectable.
 */
void BattleUnit::dontReselect()
{
	_dontReselect = true;
}

/**
 * Mark this unit as reselectable.
 */
void BattleUnit::allowReselect()
{
	_dontReselect = false;
}


/**
 * Check whether reselecting this unit is allowed.
 * @return bool
 */
bool BattleUnit::reselectAllowed() const
{
	return !_dontReselect;
}

/**
 * Set the amount of turns this unit is on fire. 0 = no fire.
 * @param fire : amount of turns this tile is on fire.
 */
void BattleUnit::setFire(int fire)
{
	if (_specab != SPECAB_BURNFLOOR && _specab != SPECAB_BURN_AND_EXPLODE)
		_fire = fire;
}

/**
 * Get the amount of turns this unit is on fire. 0 = no fire.
 * @return fire : amount of turns this tile is on fire.
 */
int BattleUnit::getFire() const
{
	return _fire;
}

/**
 * Get the pointer to the vector of inventory items.
 * @return pointer to vector.
 */
std::vector<BattleItem*> *BattleUnit::getInventory()
{
	return &_inventory;
}

/**
 * Let AI do their thing.
 * @param action AI action.
 */
void BattleUnit::think(BattleAction *action)
{
	checkAmmo();
	_currentAIState->think(action);
}

/**
 * Changes the current AI state.
 * @param aiState Pointer to AI state.
 */
void BattleUnit::setAIState(BattleAIState *aiState)
{
	if (_currentAIState)
	{
		_currentAIState->exit();
		delete _currentAIState;
	}
	_currentAIState = aiState;
	_currentAIState->enter();
}

/**
 * Returns the current AI state.
 * @return Pointer to AI state.
 */
BattleAIState *BattleUnit::getCurrentAIState() const
{
	return _currentAIState;
}

/**
 * Set whether this unit is visible.
 * @param flag
 */
void BattleUnit::setVisible(bool flag)
{
	_visible = flag;
}


/**
 * Get whether this unit is visible.
 * @return flag
 */
bool BattleUnit::getVisible() const
{
	if (getFaction() == FACTION_PLAYER)
	{
		return true;
	}
	else
	{
		return _visible;
	}
}

/**
 * Sets the unit's tile it's standing on
 * @param tile Pointer to tile.
 * @param tileBelow Pointer to tile below.
 */
void BattleUnit::setTile(Tile *tile, Tile *tileBelow)
{
	_tile = tile;
	if (!_tile)
	{
		_floating = false;
		return;
	}
	// unit could have changed from flying to walking or vice versa
	if (_status == STATUS_WALKING && _tile->hasNoFloor(tileBelow) && _movementType == MT_FLY)
	{
		_status = STATUS_FLYING;
		_floating = true;
	}
	else if (_status == STATUS_FLYING && !_tile->hasNoFloor(tileBelow) && _verticalDirection == 0)
	{
		_status = STATUS_WALKING;
		_floating = false;
	}
	else if (_status == STATUS_UNCONSCIOUS)
	{
		_floating = _movementType == MT_FLY && _tile->hasNoFloor(tileBelow);
	}
}

/**
 * Gets the unit's tile.
 * @return Tile
 */
Tile *BattleUnit::getTile() const
{
	return _tile;
}

/**
 * Checks if there's an inventory item in
 * the specified inventory position.
 * @param slot Inventory slot.
 * @param x X position in slot.
 * @param y Y position in slot.
 * @return Item in the slot, or NULL if none.
 */
BattleItem *BattleUnit::getItem(RuleInventory *slot, int x, int y) const
{
	// Soldier items
	if (slot->getType() != INV_GROUND)
	{
		for (std::vector<BattleItem*>::const_iterator i = _inventory.begin(); i != _inventory.end(); ++i)
		{
			if ((*i)->getSlot() == slot && (*i)->occupiesSlot(x, y))
			{
				return *i;
			}
		}
	}
	// Ground items
	else if (_tile != 0)
	{
		for (std::vector<BattleItem*>::const_iterator i = _tile->getInventory()->begin(); i != _tile->getInventory()->end(); ++i)
		{
			if ((*i)->occupiesSlot(x, y))
			{
				return *i;
			}
		}
	}
	return 0;
}

/**
 * Checks if there's an inventory item in
 * the specified inventory position.
 * @param slot Inventory slot.
 * @param x X position in slot.
 * @param y Y position in slot.
 * @return Item in the slot, or NULL if none.
 */
BattleItem *BattleUnit::getItem(const std::string &slot, int x, int y) const
{
	// Soldier items
	if (slot != "STR_GROUND")
	{
		for (std::vector<BattleItem*>::const_iterator i = _inventory.begin(); i != _inventory.end(); ++i)
		{
			if ((*i)->getSlot() != 0 && (*i)->getSlot()->getId() == slot && (*i)->occupiesSlot(x, y))
			{
				return *i;
			}
		}
	}
	// Ground items
	else if (_tile != 0)
	{
		for (std::vector<BattleItem*>::const_iterator i = _tile->getInventory()->begin(); i != _tile->getInventory()->end(); ++i)
		{
			if ((*i)->getSlot() != 0 && (*i)->occupiesSlot(x, y))
			{
				return *i;
			}
		}
	}
	return 0;
}

/**
 * Get the "main hand weapon" from the unit.
 * @param quickest Whether to get the quickest weapon, default true
 * @return Pointer to item.
 */
BattleItem *BattleUnit::getMainHandWeapon(bool quickest) const
{
	BattleItem *weaponRightHand = getRightHandWeapon();
	BattleItem *weaponLeftHand = getLeftHandWeapon();

	// ignore weapons without ammo (rules out grenades)
	if (!weaponRightHand || !weaponRightHand->getAmmoItem() || !weaponRightHand->getAmmoItem()->getAmmoQuantity())
		weaponRightHand = 0;
	if (!weaponLeftHand || !weaponLeftHand->getAmmoItem() || !weaponLeftHand->getAmmoItem()->getAmmoQuantity())
		weaponLeftHand = 0;

	// if there is only one weapon, it's easy:
	if (weaponRightHand && !weaponLeftHand)
		return weaponRightHand;
	else if (!weaponRightHand && weaponLeftHand)
		return weaponLeftHand;
	else if (!weaponRightHand && !weaponLeftHand)
		return 0;

	// otherwise pick the one with the least snapshot TUs
	int tuRightHand = getActionTUs(BA_SNAPSHOT, weaponRightHand).Time;
	int tuLeftHand = getActionTUs(BA_SNAPSHOT, weaponLeftHand).Time;
	BattleItem *weaponCurrentHand = getItem(getActiveHand());
	// if only one weapon has snapshot, pick that one
	if (tuLeftHand <= 0 && tuRightHand > 0)
		return weaponRightHand;
	else if (tuRightHand <= 0 && tuLeftHand > 0)
		return weaponLeftHand;
	// else pick the better one
	else
	{
		if (tuLeftHand >= tuRightHand)
		{
			if (quickest)
			{
				return weaponRightHand;
			}
			else if (_faction == FACTION_PLAYER)
			{
				return weaponCurrentHand;
			}
			else
			{
				return weaponLeftHand;
			}
		}
		else
		{
			if (quickest)
			{
				return weaponLeftHand;
			}
			else if (_faction == FACTION_PLAYER)
			{
				return weaponCurrentHand;
			}
			else
			{
				return weaponRightHand;
			}
		}
	}
}

/**
 * Get a grenade from the belt (used for AI)
 * @return Pointer to item.
 */
BattleItem *BattleUnit::getGrenadeFromBelt() const
{
	for (std::vector<BattleItem*>::const_iterator i = _inventory.begin(); i != _inventory.end(); ++i)
	{
		if ((*i)->getRules()->getBattleType() == BT_GRENADE)
		{
			return *i;
		}
	}
	return 0;
}

/**
 * Gets the item from right hand.
 * @return Item in right hand.
 */
BattleItem *BattleUnit::getRightHandWeapon() const
{
	for (auto i : _inventory)
	{
		auto slot = i->getSlot();
		if (slot && slot->isRightHand())
		{
			return i;
		}
	}
	return nullptr;
}

/**
 *  Gets the item from left hand.
 * @return Item in left hand.
 */
BattleItem *BattleUnit::getLeftHandWeapon() const
{
	for (auto i : _inventory)
	{
		auto slot = i->getSlot();
		if (slot && slot->isLeftHand())
		{
			return i;
		}
	}
	return nullptr;
}

/**
 * Check if we have ammo and reload if needed (used for AI).
 * @return Do we have ammo?
 */
bool BattleUnit::checkAmmo()
{
	BattleItem *list[2] =
	{
		getRightHandWeapon(),
		getLeftHandWeapon(),
	};

	for (int i = 0; i < 2; ++i)
	{
		BattleItem *weapon = list[i];
		if (!weapon || weapon->getAmmoItem() != 0 || weapon->getRules()->getBattleType() == BT_MELEE)
		{
			continue;
		}

		// we have a non-melee weapon with no ammo and 15 or more TUs - we might need to look for ammo then
		BattleItem *ammo = 0;
		int tuCost = weapon->getRules()->getTULoad();
		int tuMove = getTimeUnits() - tuCost;

		if (tuMove < 0)
		{
			continue;
		}

		for (std::vector<BattleItem*>::iterator i = getInventory()->begin(); i != getInventory()->end(); ++i)
		{
			for (const std::string &s : *weapon->getRules()->getCompatibleAmmo())
			{
				if (s == (*i)->getRules()->getType())
				{
					int tuTemp = (*i)->getSlot()->getType() != INV_HAND ? (*i)->getSlot()->getCost(weapon->getSlot()) : 0;
					if (tuTemp < tuMove)
					{
						tuMove = tuTemp;
						ammo = (*i);
					}
					continue;
				}
			}
		}

		if (ammo && spendTimeUnits(tuCost + tuMove))
		{
			weapon->setAmmoItem(ammo);
			ammo->moveToOwner(0);

			return true;
		}
	}
	return false;
}

/**
 * Check if this unit is in the exit area.
 * @param stt Type of exit tile to check for.
 * @return Is in the exit area?
 */
bool BattleUnit::isInExitArea(SpecialTileType stt) const
{
	return _tile && _tile->getMapData(O_FLOOR) && (_tile->getMapData(O_FLOOR)->getSpecialType() == stt);
}

/**
 * Gets the unit height taking into account kneeling/standing.
 * @return Unit's height.
 */
int BattleUnit::getHeight() const
{
	return isKneeled()?getKneelHeight():getStandHeight();
}

/**
 * Adds one to the bravery exp counter.
 */
void BattleUnit::addBraveryExp()
{
	_expBravery++;
}

/**
 * Adds one to the reaction exp counter.
 */
void BattleUnit::addReactionExp()
{
	_expReactions++;
}

/**
 * Adds one to the firing exp counter.
 */
void BattleUnit::addFiringExp()
{
	_expFiring++;
}

/**
 * Adds one to the throwing exp counter.
 */
void BattleUnit::addThrowingExp()
{
	_expThrowing++;
}

/**
 * Adds one to the psi skill exp counter.
 */
void BattleUnit::addPsiSkillExp()
{
	_expPsiSkill++;
}

/**
 * Adds one to the psi strength exp counter.
 */
void BattleUnit::addPsiStrengthExp()
{
	_expPsiStrength++;
}

/**
 * Adds one to the melee exp counter.
 */
void BattleUnit::addMeleeExp()
{
	_expMelee++;
}

void BattleUnit::updateGeoscapeStats(Soldier *soldier)
{
	soldier->addMissionCount();
	soldier->addKillCount(_kills);
}

/**
 * Check if unit eligible for squaddie promotion. If yes, promote the unit.
 * Increase the mission counter. Calculate the experience increases.
 * @param geoscape Pointer to geoscape save.
 * @param statsDiff (out) The passed UnitStats struct will be filled with the stats differences.
 * @return True if the soldier was eligible for squaddie promotion.
 */
bool BattleUnit::postMissionProcedures(SavedGame *geoscape, UnitStats &statsDiff)
{
	Soldier *s = geoscape->getSoldier(_id);
	if (s == 0)
	{
		return false;
	}

	updateGeoscapeStats(s);

	UnitStats *stats = s->getCurrentStats();
	statsDiff -= *stats;        // subtract old stats
	const UnitStats caps = s->getRules()->getStatCaps();
	int healthLoss = _stats.health - _health;

	if (healthLoss < 0)
	{
		healthLoss = 0;
	}
	s->setWoundRecovery(RNG::generate((healthLoss*0.5),(healthLoss*1.5)));

	if (_expBravery && stats->bravery < caps.bravery)
	{
		if (_expBravery > RNG::generate(0,10)) stats->bravery += 10;
	}
	if (_expReactions && stats->reactions < caps.reactions)
	{
		stats->reactions += improveStat(_expReactions);
	}
	if (_expFiring && stats->firing < caps.firing)
	{
		stats->firing += improveStat(_expFiring);
	}
	if (_expMelee && stats->melee < caps.melee)
	{
		stats->melee += improveStat(_expMelee);
	}
	if (_expThrowing && stats->throwing < caps.throwing)
	{
		stats->throwing += improveStat(_expThrowing);
	}
	if (_expPsiSkill && stats->psiSkill < caps.psiSkill)
	{
		stats->psiSkill += improveStat(_expPsiSkill);
	}
	if (_expPsiStrength && stats->psiStrength < caps.psiStrength)
	{
		stats->psiStrength += improveStat(_expPsiStrength);
	}

	bool hasImproved = false;
	if (_expBravery || _expReactions || _expFiring || _expPsiSkill || _expPsiStrength || _expMelee || _expThrowing)
	{
		hasImproved = true;
		if (s->getRank() == RANK_ROOKIE)
			s->promoteRank();
		int v;
		v = caps.tu - stats->tu;
		if (v > 0) stats->tu += RNG::generate(0, v/10 + 2);
		v = caps.health - stats->health;
		if (v > 0) stats->health += RNG::generate(0, v/10 + 2);
		v = caps.strength - stats->strength;
		if (v > 0) stats->strength += RNG::generate(0, v/10 + 2);
		v = caps.stamina - stats->stamina;
		if (v > 0) stats->stamina += RNG::generate(0, v/10 + 2);
	}

	statsDiff += *stats; // add new stats

	return hasImproved;
}

/**
 * Converts the number of experience to the stat increase.
 * @param Experience counter.
 * @return Stat increase.
 */
int BattleUnit::improveStat(int exp)
{
	if      (exp > 10) return RNG::generate(2, 6);
	else if (exp > 5)  return RNG::generate(1, 4);
	else if (exp > 2)  return RNG::generate(1, 3);
	else if (exp > 0)  return RNG::generate(0, 1);
	else               return 0;
}

/**
 * Get the unit's minimap sprite index. Used to display the unit on the minimap
 * @return the unit minimap index
 */
int BattleUnit::getMiniMapSpriteIndex() const
{
	//minimap sprite index:
	// * 0-2   : Xcom soldier
	// * 3-5   : Alien
	// * 6-8   : Civilian
	// * 9-11  : Item
	// * 12-23 : Xcom HWP
	// * 24-35 : Alien big terror unit(cyberdisk, ...)
	if (isOut())
	{
		return 9;
	}
	switch (getFaction())
	{
	case FACTION_HOSTILE:
		if (_armor->getSize() == 1)
			return 3;
		else
			return 24;
	case FACTION_NEUTRAL:
		return 6;
	default:
		if (_armor->getSize() == 1)
			return 0;
		else
			return 12;
	}
}

/**
  * Set the turret type. -1 is no turret.
  * @param turretType
  */
void BattleUnit::setTurretType(int turretType)
{
	_turretType = turretType;
}

/**
  * Get the turret type. -1 is no turret.
  * @return type
  */
int BattleUnit::getTurretType() const
{
	return _turretType;
}

/**
 * Get the amount of fatal wound for a body part
 * @param part The body part (in the range 0-5)
 * @return The amount of fatal wound of a body part
 */
int BattleUnit::getFatalWound(int part) const
{
	if (part < 0 || part > 5)
		return 0;
	return _fatalWounds[part];
}

/**
 * Heal a fatal wound of the soldier
 * @param part the body part to heal
 * @param woundAmount the amount of fatal wound healed
 * @param healthAmount The amount of health to add to soldier health
 */
void BattleUnit::heal(int part, int woundAmount, int healthAmount)
{
	if (part < 0 || part > 5)
		return;
	if (!_fatalWounds[part])
		return;

	setValueMax(_fatalWounds[part], -woundAmount, 0, 100);
	setValueMax(_health, healthAmount, 1, getBaseStats()->health); //Hippocratic Oath: First do no harm

}

/**
 * Restore soldier morale
 * @param moraleAmount additional morale boost.
 * @param painKillersStrength how much of damage convert to morale.
 */
void BattleUnit::painKillers(int moraleAmount, float painKillersStrength)
{
	int lostHealth = (getBaseStats()->health - _health) * painKillersStrength;
	if (lostHealth > _moraleRestored)
	{
        _morale = std::min(100, (lostHealth - _moraleRestored + _morale));
		_moraleRestored = lostHealth;
	}
	moraleChange(moraleAmount);
}

/**
 * Restore soldier energy and reduce stun level
 * @param energy The amount of energy to add
 * @param s The amount of stun level to reduce
 */
void BattleUnit::stimulant (int energy, int s)
{
	_energy += energy;
	if (_energy > getBaseStats()->stamina)
		_energy = getBaseStats()->stamina;
	healStun (s);
}


/**
 * Get motion points for the motion scanner. More points
 * is a larger blip on the scanner.
 * @return points.
 */
int BattleUnit::getMotionPoints() const
{
	return _motionPoints;
}

/**
 * Gets the unit's armor.
 * @return Pointer to armor.
 */
const Armor *BattleUnit::getArmor() const
<<<<<<< HEAD
{
	return _armor;
}

/**
 * Set the unit's name.
 * @param name Name
 */
void BattleUnit::setName(const std::wstring &name)
=======
>>>>>>> ce44b947
{
	_name = name;
}

/**
 * Get unit's name.
 * An aliens name is the translation of it's race and rank.
 * hence the language pointer needed.
 * @param lang Pointer to language.
 * @param debugAppendId Append unit ID to name for debug purposes.
 * @return name Widecharstring of the unit's name.
 */
std::wstring BattleUnit::getName(Language *lang, bool debugAppendId) const
{
	if (_type != "SOLDIER" && lang != 0)
	{
		std::wstring ret;

		if (_type.find("STR_") != std::string::npos)
			ret = lang->getString(_type);
		else
			ret = lang->getString(_race);

		if (debugAppendId)
		{
			std::wostringstream ss;
			ss << ret << L" " << _id;
			ret = ss.str();
		}
		return ret;
	}

	return _name;
}

/**
  * Gets pointer to the unit's stats.
  * @return stats Pointer to the unit's stats.
  */
UnitStats *BattleUnit::getBaseStats()
{
	return &_stats;
}

/**
  * Gets pointer to the unit's stats.
  * @return stats Pointer to the unit's stats.
  */
const UnitStats *BattleUnit::getBaseStats() const
{
	return &_stats;
}

/**
  * Get the unit's stand height.
  * @return The unit's height in voxels, when standing up.
  */
int BattleUnit::getStandHeight() const
{
	return _standHeight;
}

/**
  * Get the unit's kneel height.
  * @return The unit's height in voxels, when kneeling.
  */
int BattleUnit::getKneelHeight() const
{
	return _kneelHeight;
}

/**
  * Get the unit's floating elevation.
  * @return The unit's elevation over the ground in voxels, when flying.
  */
int BattleUnit::getFloatHeight() const
{
	return _floatHeight;
}

/**
  * Get the unit's loft ID, one per unit tile.
  * Each tile only has one loft, as it is repeated over the entire height of the unit.
  * @param entry Unit tile
  * @return The unit's line of fire template ID.
  */
int BattleUnit::getLoftemps(int entry) const
{
	return _loftempsSet.at(entry);
}

/**
  * Get the unit's value. Used for score at debriefing.
  * @return value score
  */
int BattleUnit::getValue() const
{
	return _value;
}

/**
 * Get the unit's death sounds.
 * @return List of sound IDs.
 */
const std::vector<int> &BattleUnit::getDeathSounds() const
{
	if (_deathSound.empty() && _geoscapeSoldier != 0)
	{
		if (_gender == GENDER_MALE)
			return _geoscapeSoldier->getRules()->getMaleDeathSounds();
		else
			return _geoscapeSoldier->getRules()->getFemaleDeathSounds();
	}
	return _deathSound;
}

/**
 * Get the unit's move sound.
 * @return id.
 */
int BattleUnit::getMoveSound() const
{
	return _moveSound;
}


/**
 * Get whether the unit is affected by fatal wounds.
 * Normally only soldiers are affected by fatal wounds.
 * @return Is the unit affected by wounds?
 */
bool BattleUnit::isWoundable() const
{
	return !_armor->getBleedImmune(!(_type=="SOLDIER" || (Options::alienBleeding && _faction != FACTION_PLAYER)));
}

/**
 * Get whether the unit is affected by morale loss.
 * Normally only small units are affected by morale loss.
 * @return Is the unit affected by morale?
 */
bool BattleUnit::isFearable() const
{
	return !_armor->getFearImmune();
}

/**
 * Get the number of turns an AI unit remembers a soldier's position.
 * @return intelligence.
 */
int BattleUnit::getIntelligence() const
{
	return _intelligence;
}

/**
 * Get the unit's aggression.
 * @return aggression.
 */
int BattleUnit::getAggression() const
{
	return _aggression;
}

/**
 * Returns the unit's special ability.
 * @return special ability.
 */
int BattleUnit::getSpecialAbility() const
{
	return _specab;
}

/**
 * Sets this unit to respawn (or not).
 * @param respawn whether it should respawn.
 */
void BattleUnit::setRespawn(bool respawn)
{
	_respawn = respawn;
}

/**
 * Gets this unit's respawn flag.
 */
bool BattleUnit::getRespawn()
{
	return _respawn;
}

/**
 * Get the unit that is spawned when this one dies.
 * @return unit.
 */
std::string BattleUnit::getSpawnUnit() const
{
	return _spawnUnit;
}

/**
 * Set the unit that is spawned when this one dies.
 * @param spawnUnit unit.
 */
void BattleUnit::setSpawnUnit(const std::string &spawnUnit)
{
	_spawnUnit = spawnUnit;
}

/**
 * Get the units's rank string.
 * @return rank.
 */
std::string BattleUnit::getRankString() const
{
	return _rank;
}

/**
 * Get the geoscape-soldier object.
 * @return soldier.
 */
Soldier *BattleUnit::getGeoscapeSoldier() const
{
	return _geoscapeSoldier;
}

/**
 * Add a kill to the counter.
 */
void BattleUnit::addKillCount()
{
	_kills++;
}

/**
 * Get unit type.
 * @return unit type.
 */
std::string BattleUnit::getType() const
{
	return _type;
}

/**
 * Set unit's active hand.
 * @param hand active hand.
 */
void BattleUnit::setActiveHand(const std::string &hand)
{
	_activeHand = hand;
}

/**
 * Get unit's active hand.
 * @return active hand.
 */
std::string BattleUnit::getActiveHand() const
{
	if (getItem(_activeHand)) return _activeHand;
	if (getLeftHandWeapon()) return "STR_LEFT_HAND";
	return "STR_RIGHT_HAND";
}

/**
 * Converts unit to another faction (original faction is still stored).
 * @param f faction.
 */
void BattleUnit::convertToFaction(UnitFaction f)
{
	_faction = f;
}

/**
 * Set health to 0 and set status dead - used when getting zombified.
 */
void BattleUnit::instaKill()
{
	_health = 0;
	_status = STATUS_DEAD;
}

/**
 * Get sound to play when unit aggros.
 * @return sound
 */
int BattleUnit::getAggroSound() const
{
	return _aggroSound;
}

/**
 * Set a specific number of energy.
 * @param energy energy.
 */
void BattleUnit::setEnergy(int energy)
{
	_energy = energy;
}

/**
 * Get the faction the unit was killed by.
 * @return faction
 */
UnitFaction BattleUnit::killedBy() const
{
	return _killedBy;
}

/**
 * Set the faction the unit was killed by.
 * @param f faction
 */
void BattleUnit::killedBy(UnitFaction f)
{
	_killedBy = f;
}

/**
 * Set the units we are charging towards.
 * @param chargeTarget Charge Target
 */
void BattleUnit::setCharging(BattleUnit *chargeTarget)
{
	_charging = chargeTarget;
}

/**
 * Get the units we are charging towards.
 * @return Charge Target
 */
BattleUnit *BattleUnit::getCharging()
{
	return _charging;
}

/**
 * Get the units carried weight in strength units.
 * @param draggingItem item to ignore
 * @return weight
 */
int BattleUnit::getCarriedWeight(BattleItem *draggingItem) const
{
	int weight = _armor->getWeight();
	for (std::vector<BattleItem*>::const_iterator i = _inventory.begin(); i != _inventory.end(); ++i)
	{
		if ((*i) == draggingItem) continue;
		weight += (*i)->getRules()->getWeight();
		if ((*i)->getAmmoItem() != (*i) && (*i)->getAmmoItem()) weight += (*i)->getAmmoItem()->getRules()->getWeight();
	}
	return std::max(0,weight);
}

/**
 * Set how long since this unit was last exposed.
 * @param turns number of turns
 */
void BattleUnit::setTurnsSinceSpotted (int turns)
{
	_turnsSinceSpotted = turns;
}

/**
 * Get how long since this unit was exposed.
 * @return number of turns
 */
int BattleUnit::getTurnsSinceSpotted() const
{
	return _turnsSinceSpotted;
}

/**
 * Get this unit's original Faction.
 * @return original faction
 */
UnitFaction BattleUnit::getOriginalFaction() const
{
	return _originalFaction;
}

/**
 * Get the list of units spotted this turn.
 * @return List of units.
 */
std::vector<BattleUnit *> &BattleUnit::getUnitsSpottedThisTurn()
{
	return _unitsSpottedThisTurn;
}

/**
 * Change the numeric version of the unit's rank.
 * @param rank unit rank, 0 = lowest
 */
void BattleUnit::setRankInt(int rank)
{
	_rankInt = rank;
}

/**
 * Return the numeric version of the unit's rank.
 * @return unit rank, 0 = lowest
 */
int BattleUnit::getRankInt() const
{
	return _rankInt;
}

/**
 * Derive the numeric unit rank from the string rank
 * (for soldier units).
 */
void BattleUnit::deriveRank()
{
	if (_faction == FACTION_PLAYER)
	{
		if (_rank == "STR_COMMANDER")
			_rankInt = 5;
		else if (_rank == "STR_COLONEL")
			_rankInt = 4;
		else if (_rank == "STR_CAPTAIN")
			_rankInt = 3;
		else if (_rank == "STR_SERGEANT")
			_rankInt = 2;
		else if (_rank == "STR_SQUADDIE")
			_rankInt = 1;
		else if (_rank == "STR_ROOKIE")
			_rankInt = 0;
	}
}

/**
* this function checks if a tile is visible from either of the unit's tiles, using maths.
* @param pos the position to check against
* @param useTurretDirection use turret facing (true) or body facing (false) for sector calculation
* @return what the maths decide
*/
bool BattleUnit::checkViewSector (Position pos, bool useTurretDirection /* = false */) const
{
	int unitSize = getArmor()->getSize();
	//Check view cone from each of the unit's tiles
	for (int x = 0; x < unitSize; ++x)
	{
		for (int y = 0; y < unitSize; ++y)
		{
			int deltaX = pos.x + x - _pos.x;
			int deltaY = _pos.y - pos.y - y;
			switch (useTurretDirection ? _directionTurret : _direction)
			{
			case 0:
				if ((deltaX + deltaY >= 0) && (deltaY - deltaX >= 0))
					return true;
				break;
			case 1:
				if ((deltaX >= 0) && (deltaY >= 0))
					return true;
				break;
			case 2:
				if ((deltaX + deltaY >= 0) && (deltaY - deltaX <= 0))
					return true;
				break;
			case 3:
				if ((deltaY <= 0) && (deltaX >= 0))
					return true;
				break;
			case 4:
				if ((deltaX + deltaY <= 0) && (deltaY - deltaX <= 0))
					return true;
				break;
			case 5:
				if ((deltaX <= 0) && (deltaY <= 0))
					return true;
				break;
			case 6:
				if ((deltaX + deltaY <= 0) && (deltaY - deltaX >= 0))
					return true;
				break;
			case 7:
				if ((deltaY >= 0) && (deltaX <= 0))
					return true;
				break;
			default:
				break;
			}
		}
	}
	return false;
}

/**
 * common function to adjust a unit's stats according to difficulty setting.
 * @param statAdjustment the stat adjustment variables coefficient value.
 */
void BattleUnit::adjustStats(const StatAdjustment &adjustment)
{
	_stats.tu += adjustment.statGrowth.tu * adjustment.growthMultiplier * _stats.tu / 100;
	_stats.stamina += adjustment.statGrowth.stamina * adjustment.growthMultiplier * _stats.stamina / 100;
	_stats.health += adjustment.statGrowth.health * adjustment.growthMultiplier * _stats.health / 100;
	_stats.bravery += adjustment.statGrowth.bravery * adjustment.growthMultiplier * _stats.bravery / 100;
	_stats.reactions += adjustment.statGrowth.reactions * adjustment.growthMultiplier * _stats.reactions / 100;
	_stats.firing += adjustment.statGrowth.firing * adjustment.growthMultiplier * _stats.firing / 100;
	_stats.throwing += adjustment.statGrowth.throwing * adjustment.growthMultiplier * _stats.throwing / 100;
	_stats.strength += adjustment.statGrowth.strength * adjustment.growthMultiplier * _stats.strength / 100;
	_stats.psiStrength += adjustment.statGrowth.psiStrength * adjustment.growthMultiplier * _stats.psiStrength / 100;
	_stats.psiSkill += adjustment.statGrowth.psiSkill * adjustment.growthMultiplier * _stats.psiSkill / 100;
	_stats.melee += adjustment.statGrowth.melee * adjustment.growthMultiplier * _stats.melee / 100;

	_stats.firing *= adjustment.aimAndArmorMultiplier;
	_maxArmor[0] *= adjustment.aimAndArmorMultiplier;
	_maxArmor[1] *= adjustment.aimAndArmorMultiplier;
	_maxArmor[2] *= adjustment.aimAndArmorMultiplier;
	_maxArmor[3] *= adjustment.aimAndArmorMultiplier;
	_maxArmor[4] *= adjustment.aimAndArmorMultiplier;
}

/**
 * did this unit already take fire damage this turn?
 * (used to avoid damaging large units multiple times.)
 * @return ow it burns
 */
bool BattleUnit::tookFireDamage() const
{
	return _hitByFire;
}

/**
 * toggle the state of the fire damage tracking boolean.
 */
void BattleUnit::toggleFireDamage()
{
	_hitByFire = !_hitByFire;
}

/**
 * Changes the amount of TUs reserved for cover.
 * @param reserve time units.
 */
void BattleUnit::setCoverReserve(int reserve)
{
	_coverReserve = reserve;
}

/**
 * Returns the amount of TUs reserved for cover.
 * @return time units.
 */
int BattleUnit::getCoverReserve() const
{
	return _coverReserve;
}

/**
 * Checks if this unit can be selected. Only alive units
 * belonging to the faction can be selected.
 * @param faction The faction to compare with.
 * @param checkReselect Check if the unit is reselectable.
 * @param checkInventory Check if the unit has an inventory.
 * @return True if the unit can be selected, false otherwise.
 */
bool BattleUnit::isSelectable(UnitFaction faction, bool checkReselect, bool checkInventory) const
{
	return (_faction == faction && !isOut() && (!checkReselect || reselectAllowed()) && (!checkInventory || hasInventory()));
}

/**
 * Checks if this unit has an inventory. Large units and/or
 * terror units generally don't have inventories.
 * @return True if an inventory is available, false otherwise.
 */
bool BattleUnit::hasInventory() const
{
	return (_armor->hasInventory());
}

/**
 * If this unit is breathing, what frame should be displayed?
 * @return frame number.
 */
int BattleUnit::getBreathFrame() const
{
	if (_floorAbove)
		return 0;
	return _breathFrame;
}

/**
 * Decides if we should start producing bubbles, and/or updates which bubble frame we are on.
 */
void BattleUnit::breathe()
{
	// _breathFrame of -1 means this unit doesn't produce bubbles
	if (_breathFrame < 0 || isOut())
	{
		_breathing = false;
		return;
	}

	if (!_breathing || _status == STATUS_WALKING)
	{
		// deviation from original: TFTD used a static 10% chance for every animation frame,
		// instead let's use 5%, but allow morale to affect it.
		_breathing = (_status != STATUS_WALKING && RNG::percent(105 - _morale));
		_breathFrame = 0;
	}

	if (_breathing)
	{
		// advance the bubble frame
		_breathFrame++;

		// we've reached the end of the cycle, get rid of the bubbles
		if (_breathFrame >= 17)
		{
			_breathFrame = 0;
			_breathing = false;
		}
	}
}

/**
 * Sets the flag for "this unit is under cover" meaning don't draw bubbles.
 * @param floor is there a floor.
 */
void BattleUnit::setFloorAbove(bool floor)
{
	_floorAbove = floor;
}

/**
 * Checks if the floor above flag has been set.
 * @return if we're under cover.
 */
bool BattleUnit::getFloorAbove()
{
	return _floorAbove;
}

/**
 * Get the name of any utility weapon we may be carrying, or a built in one.
 * @return the name .
 */
BattleItem *BattleUnit::getUtilityWeapon(BattleType type)
{
	BattleItem *melee = getRightHandWeapon();
	if (melee && melee->getRules()->getBattleType() == type)
	{
		return melee;
	}
	melee = getLeftHandWeapon();
	if (melee && melee->getRules()->getBattleType() == type)
	{
		return melee;
	}
	melee = getSpecialWeapon(type);
	if (melee)
	{
		return melee;
	}
	return 0;
}

/**
 * Set fire damage form environment.
 * @param damage
 */
void BattleUnit::setEnviFire(int damage)
{
	if (_fireMaxHit < damage) _fireMaxHit = damage;
}

/**
 * Set smoke damage form environment.
 * @param damage
 */
void BattleUnit::setEnviSmoke(int damage)
{
	if (_smokeMaxHit < damage) _smokeMaxHit = damage;
}

/**
 * Calculate smoke and fire damage form environment.
 */
void BattleUnit::calculateEnviDamage(Mod *mod)
{
	if (_fireMaxHit)
	{
		_hitByFire = true;
		damage(Position(0, 0, 0), _fireMaxHit, mod->getDamageType(DT_IN));
		// try to set the unit on fire.
		if (RNG::percent(40 * getArmor()->getDamageModifier(DT_IN)))
		{
			int burnTime = RNG::generate(0, int(5.0f * getArmor()->getDamageModifier(DT_IN)));
			if (getFire() < burnTime)
			{
				setFire(burnTime);
			}
		}
	}

	if (_smokeMaxHit)
	{
		damage(Position(0,0,0), _smokeMaxHit, mod->getDamageType(DT_SMOKE));
	}

	_fireMaxHit = 0;
	_smokeMaxHit = 0;
}

/**
 * use this instead of checking the rules of the armor.
 */
MovementType BattleUnit::getMovementType() const
{
	return _movementType;
}

/**
 * Elevates the unit to grand galactic inquisitor status,
 * meaning they will NOT take part in the current battle.
 */
void BattleUnit::goToTimeOut()
{
	_status = STATUS_IGNORE_ME;
}

/**
 * Helper function used by `BattleUnit::setSpecialWeapon`
 */
static inline BattleItem *createItem(SavedBattleGame *save, BattleUnit *unit, RuleItem *rule)
{
	BattleItem *item = new BattleItem(rule, save->getCurrentItemId());
	item->setOwner(unit);
	save->deleteList(item);
	return item;
}

/**
 * Set special weapon that is handled outside inventory.
 * @param save
 */
void BattleUnit::setSpecialWeapon(SavedBattleGame *save)
{
	const Mod *mod = save->getMod();
	RuleItem *item = 0;
	int i = 0;

	if (getUnitRules())
	{
		item = mod->getItem(getUnitRules()->getMeleeWeapon());
		if (item && i < SPEC_WEAPON_MAX)
		{
			_specWeapon[i++] = createItem(save, this, item);
		}
	}
	item = mod->getItem(getArmor()->getSpecialWeapon());
	if (item && i < SPEC_WEAPON_MAX)
	{
		_specWeapon[i++] = createItem(save, this, item);
	}
	if (getBaseStats()->psiSkill > 0 && getOriginalFaction() == FACTION_HOSTILE)
	{
		item = mod->getItem("ALIEN_PSI_WEAPON");
		if (item && i < SPEC_WEAPON_MAX)
		{
			_specWeapon[i++] = createItem(save, this, item);
		}
	}
}

/**
 * Get special weapon.
 */
BattleItem *BattleUnit::getSpecialWeapon(BattleType type) const
{
	for (int i = 0; i < SPEC_WEAPON_MAX; ++i)
	{
		if (!_specWeapon[i])
		{
			break;
		}
		if (_specWeapon[i]->getRules()->getBattleType() == type)
		{
			return _specWeapon[i];
		}
	}
	return 0;
}

/**
 * Recovers a unit's TUs and energy, taking a number of factors into consideration.
 */
void BattleUnit::recoverTimeUnits()
{
	int TURecovery = _armor->getTimeRecovery(this);
	int ENRecovery = _armor->getEnergyRecovery(this);

	prepareTimeUnits(TURecovery);
	prepareEnergy(ENRecovery);
}

/**
 * Get the unit's statistics.
 * @return BattleUnitStatistics statistics.
 */
BattleUnitStatistics* BattleUnit::getStatistics()
{
	return _statistics;
}

/**
 * Sets the unit murderer's id.
 * @param int murderer id.
 */
void BattleUnit::setMurdererId(int id)
{
	_murdererId = id;
}

/**
 * Gets the unit murderer's id.
 * @return int murderer id.
 */
int BattleUnit::getMurdererId() const
{
	return _murdererId;
}

/**
 * Set information on the unit's fatal blow.
 * @param UnitSide unit's side that was shot.
 * @param UnitBodyPart unit's body part that was shot.
 */
void BattleUnit::setFatalShotInfo(UnitSide side, UnitBodyPart bodypart)
{
    _fatalShotSide = side;
    _fatalShotBodyPart = bodypart;
}

/**
 * Get information on the unit's fatal shot's side.
 * @return UnitSide fatal shot's side.
 */
UnitSide BattleUnit::getFatalShotSide() const
{
    return _fatalShotSide;
}

/**
 * Get information on the unit's fatal shot's body part.
 * @return UnitBodyPart fatal shot's body part.
 */
UnitBodyPart BattleUnit::getFatalShotBodyPart() const
{
    return _fatalShotBodyPart;
}

/**
 * Gets the unit murderer's weapon.
 * @return int murderer weapon.
 */
std::string BattleUnit::getMurdererWeapon() const
{
	return _murdererWeapon;
}

/**
 * Set the murderer's weapon.
 * @param string murderer's weapon.
 */
void BattleUnit::setMurdererWeapon(std::string weapon)
{
    _murdererWeapon = weapon;
}

/**
 * Gets the unit murderer's weapon's ammo.
 * @return int murderer weapon ammo.
 */
std::string BattleUnit::getMurdererWeaponAmmo() const
{
	return _murdererWeaponAmmo;
}

/**
 * Set the murderer's weapon's ammo.
 * @param string murderer weapon ammo.
 */
void BattleUnit::setMurdererWeaponAmmo(std::string weaponAmmo)
{
    _murdererWeaponAmmo = weaponAmmo;
}


namespace
{

void getArmorValueScript(const BattleUnit *bu, int &ret, int side)
{
	if (bu && 0 <= side && side < SIDE_MAX)
	{
		ret = bu->getArmor((UnitSide)side);
		return;
	}
	ret = 0;
}
void getArmorMaxScript(const BattleUnit *bu, int &ret, int side)
{
	if (bu && 0 <= side && side < SIDE_MAX)
	{
		ret = bu->getMaxArmor((UnitSide)side);
		return;
	}
	ret = 0;
}
void getGenderScript(const BattleUnit *bu, int &ret)
{
	if (bu)
	{
		ret = bu->getGender();
		return;
	}
	ret = 0;
}
void getLookScript(const BattleUnit *bu, int &ret)
{
	if (bu)
	{
		auto g = bu->getGeoscapeSoldier();
		if (g)
		{
			ret = g->getLook();
			return;
		}
	}
	ret = 0;
}
void getLookVariantScript(const BattleUnit *bu, int &ret)
{
	if (bu)
	{
		auto g = bu->getGeoscapeSoldier();
		if (g)
		{
			ret = g->getLookVariant();
			return;
		}
	}
	ret = 0;
}
void getRecolorScript(const BattleUnit *bu, int &pixel)
{
	if (bu)
	{
		const auto& vec = bu->getRecolor();
		const int g = pixel & helper::ColorGroup;
		const int s = pixel & helper::ColorShade;
		for(auto& p : vec)
		{
			if (g == p.first)
			{
				pixel = s + p.second;
				return;
			}
		}
	}
}
void getTileShade(const BattleUnit *bu, int &shade)
{
	if (bu)
	{
		auto tile = bu->getTile();
		if (tile)
		{
			shade = tile->getShade();
			return;
		}
	}
	shade = 0;
}

struct getRightHandWeaponScript
{
	static RetEnum func(BattleUnit *bu, BattleItem *&bi)
	{
		if (bu)
		{
			bi = bu->getRightHandWeapon();
		}
		else
		{
			bi = nullptr;
		}
		return RetContinue;
	}
};
struct getRightHandWeaponConstScript
{
	static RetEnum func(const BattleUnit *bu, const BattleItem *&bi)
	{
		if (bu)
		{
			bi = bu->getRightHandWeapon();
		}
		else
		{
			bi = nullptr;
		}
		return RetContinue;
	}
};
struct getLeftHandWeaponScript
{
	static RetEnum func(BattleUnit *bu, BattleItem *&bi)
	{
		if (bu)
		{
			bi = bu->getLeftHandWeapon();
		}
		else
		{
			bi = nullptr;
		}
		return RetContinue;
	}
};
struct getLeftHandWeaponConstScript
{
	static RetEnum func(const BattleUnit *bu, const BattleItem *&bi)
	{
		if (bu)
		{
			bi = bu->getLeftHandWeapon();
		}
		else
		{
			bi = nullptr;
		}
		return RetContinue;
	}
};

void isWalkingScript(const BattleUnit *bu, int &ret)
{
	if (bu)
	{
		ret = bu->getStatus() == STATUS_WALKING;
		return;
	}
	ret = 0;
}
void isCollapsingScript(const BattleUnit *bu, int &ret)
{
	if (bu)
	{
		ret = bu->getStatus() == STATUS_COLLAPSING;
		return;
	}
	ret = 0;
}

struct burnShadeScript
{
	static RetEnum func(int &curr, int burn, int shade)
	{
		Uint8 d = curr;
		Uint8 s = curr;
		helper::BurnShade::func(d, s, burn, shade);
		curr = d;
		return RetContinue;
	}
};

} // namespace

/**
 * Register BattleUnit in script parser.
 * @param parser Script parser.
 */
void BattleUnit::ScriptRegister(ScriptParserBase* parser)
{
	parser->registerPointerType<Mod>();
	parser->registerPointerType<Armor>();
	parser->registerPointerType<BattleItem>();

	Bind<BattleUnit> bu = { parser };
	BindNested<BattleUnit, UnitStats, &BattleUnit::_stats> us = { bu };

	bu.addField<&BattleUnit::_id>("getId");
	bu.addField<&BattleUnit::_rankInt>("getRank");
	bu.add<&getGenderScript>("getGender");
	bu.add<&getLookScript>("getLook");
	bu.add<&getLookVariantScript>("getLookVariant");
	bu.add<&getRecolorScript>("getRecolor");
	bu.add<&BattleUnit::isFloating>("isFloating");
	bu.add<&BattleUnit::isKneeled>("isKneeled");
	bu.add<&isWalkingScript>("isWalking");
	bu.add<&isCollapsingScript>("isCollapsing");
	bu.add<&BattleUnit::getDirection>("getDirection");
	bu.add<&BattleUnit::getTurretDirection>("getTurretDirection");
	bu.add<&BattleUnit::getWalkingPhase>("getWalkingPhase");

	bu.addField<&BattleUnit::_tu>("getTimeUnits");
	us.addField<&UnitStats::tu>("getTimeUnitsMax");

	bu.addField<&BattleUnit::_health>("getHealth");
	us.addField<&UnitStats::health>("getHealthMax");

	bu.addField<&BattleUnit::_energy>("getEnergy");
	us.addField<&UnitStats::stamina>("getEnergyMax");

	bu.addField<&BattleUnit::_stunlevel>("getStun");
	bu.addField<&BattleUnit::_health>("getStunMax");

	bu.addField<&BattleUnit::_morale>("getMorale");
	bu.addFake<100>("getMoraleMax");

	bu.add<&getArmorValueScript>("getArmor");
	bu.add<&getArmorMaxScript>("getArmorMax");

	us.addField<&UnitStats::tu>("Stats.getTimeUnits");
	us.addField<&UnitStats::stamina>("Stats.getStamina");
	us.addField<&UnitStats::health>("Stats.getHealth");
	us.addField<&UnitStats::bravery>("Stats.getBravery");
	us.addField<&UnitStats::reactions>("Stats.getReactions");
	us.addField<&UnitStats::firing>("Stats.getFiring");
	us.addField<&UnitStats::throwing>("Stats.getThrowing");
	us.addField<&UnitStats::strength>("Stats.getStrength");
	us.addField<&UnitStats::psiStrength>("Stats.getPsiStrength");
	us.addField<&UnitStats::psiSkill>("Stats.getPsiSkill");
	us.addField<&UnitStats::melee>("Stats.getMelee");

	bu.add<&BattleUnit::getFatalWounds>("getFatalwoundsTotal");
	bu.add<&BattleUnit::getFatalWound>("getFatalwounds");
	bu.add<&BattleUnit::getOverKillDamage>("getOverKillDamage");
	bu.addRules<Armor, &BattleUnit::getArmor>("getRuleArmor");
	bu.addFunc<getRightHandWeaponScript>("getRightHandWeapon");
	bu.addFunc<getRightHandWeaponConstScript>("getRightHandWeapon");
	bu.addFunc<getLeftHandWeaponScript>("getLeftHandWeapon");
	bu.addFunc<getLeftHandWeaponConstScript>("getLeftHandWeapon");

	bu.add<&getTileShade>("getTileShade");

	bu.addCustomConst("BODYPART_HEAD", BODYPART_HEAD);
	bu.addCustomConst("BODYPART_TORSO", BODYPART_TORSO);
	bu.addCustomConst("BODYPART_LEFTARM", BODYPART_LEFTARM);
	bu.addCustomConst("BODYPART_RIGHTARM", BODYPART_RIGHTARM);
	bu.addCustomConst("BODYPART_LEFTLEG", BODYPART_LEFTLEG);
	bu.addCustomConst("BODYPART_RIGHTLEG", BODYPART_RIGHTLEG);

	bu.addCustomConst("UNIT_RANK_ROOKIE", 0);
	bu.addCustomConst("UNIT_RANK_SQUADDIE", 1);
	bu.addCustomConst("UNIT_RANK_SERGEANT", 2);
	bu.addCustomConst("UNIT_RANK_CAPTAIN", 3);
	bu.addCustomConst("UNIT_RANK_COLONEL", 4);
	bu.addCustomConst("UNIT_RANK_COMMANDER", 5);

	bu.addCustomConst("COLOR_X1_HAIR", 6);
	bu.addCustomConst("COLOR_X1_FACE", 9);

	bu.addCustomConst("COLOR_X1_NULL", 0);
	bu.addCustomConst("COLOR_X1_YELLOW", 1);
	bu.addCustomConst("COLOR_X1_RED", 2);
	bu.addCustomConst("COLOR_X1_GREEN0", 3);
	bu.addCustomConst("COLOR_X1_GREEN1", 4);
	bu.addCustomConst("COLOR_X1_GRAY", 5);
	bu.addCustomConst("COLOR_X1_BROWN0", 6);
	bu.addCustomConst("COLOR_X1_BLUE0", 7);
	bu.addCustomConst("COLOR_X1_BLUE1", 8);
	bu.addCustomConst("COLOR_X1_BROWN1", 9);
	bu.addCustomConst("COLOR_X1_BROWN2", 10);
	bu.addCustomConst("COLOR_X1_PURPLE0", 11);
	bu.addCustomConst("COLOR_X1_PURPLE1", 12);
	bu.addCustomConst("COLOR_X1_BLUE2", 13);
	bu.addCustomConst("COLOR_X1_SILVER", 14);
	bu.addCustomConst("COLOR_X1_SPECIAL", 15);


	bu.addCustomConst("LOOK_BLONDE", LOOK_BLONDE);
	bu.addCustomConst("LOOK_BROWNHAIR", LOOK_BROWNHAIR);
	bu.addCustomConst("LOOK_ORIENTAL", LOOK_ORIENTAL);
	bu.addCustomConst("LOOK_AFRICAN", LOOK_AFRICAN);

	bu.addCustomConst("GENDER_MALE", GENDER_MALE);
	bu.addCustomConst("GENDER_FEMALE", GENDER_FEMALE);
}

namespace
{

void commonImpl(BindBase& b, Mod* mod)
{
	b.addCustomPtr<const Mod>("rules", mod);

	b.addCustomConst("blit_torso", BODYPART_TORSO);
	b.addCustomConst("blit_leftarm", BODYPART_LEFTARM);
	b.addCustomConst("blit_rightarm", BODYPART_RIGHTARM);
	b.addCustomConst("blit_legs", BODYPART_LEGS);
	b.addCustomConst("blit_collapse", BODYPART_COLLAPSING);

	b.addCustomConst("blit_large_torso_0", BODYPART_LARGE_TORSO + 0);
	b.addCustomConst("blit_large_torso_1", BODYPART_LARGE_TORSO + 1);
	b.addCustomConst("blit_large_torso_2", BODYPART_LARGE_TORSO + 2);
	b.addCustomConst("blit_large_torso_3", BODYPART_LARGE_TORSO + 3);
	b.addCustomConst("blit_large_propulsion_0", BODYPART_LARGE_PROPULSION + 0);
	b.addCustomConst("blit_large_propulsion_1", BODYPART_LARGE_PROPULSION + 1);
	b.addCustomConst("blit_large_propulsion_2", BODYPART_LARGE_PROPULSION + 2);
	b.addCustomConst("blit_large_propulsion_3", BODYPART_LARGE_PROPULSION + 3);
	b.addCustomConst("blit_large_turret", BODYPART_LARGE_TURRET);
}

}

/**
 * Constructor of recolor script parser.
 */
ModScript::RecolorUnitParser::RecolorUnitParser(ScriptGlobal* shared, const std::string& name, Mod* mod) : ScriptParser{ shared, name, "new_pixel", "old_pixel", "unit", "blit_part", "anim_frame", "shade", "burn" }
{
	BindBase b { this };

	b.addCustomFunc<burnShadeScript>("add_burn_shade");

	commonImpl(b, mod);

	b.addCustomConst("blit_item_righthand", BODYPART_ITEM_RIGHTHAND);
	b.addCustomConst("blit_item_lefthand", BODYPART_ITEM_LEFTHAND);
	b.addCustomConst("blit_item_floor", BODYPART_ITEM_FLOOR);
	b.addCustomConst("blit_item_big", BODYPART_ITEM_INVENTORY);

	setDefault("unit.getRecolor new_pixel; add_burn_shade new_pixel burn shade; return new_pixel;");
}

/**
 * Constructor of select sprite script parser.
 */
ModScript::SelectUnitParser::SelectUnitParser(ScriptGlobal* shared, const std::string& name, Mod* mod) : ScriptParserEvents{ shared, name, "sprite_index", "sprite_offset", "unit", "blit_part", "anim_frame", "shade" }
{
	BindBase b { this };

	commonImpl(b, mod);

	setDefault("add sprite_index sprite_offset; return sprite_index;");
}

/**
 * Constructor of reaction chance script parser.
 */
ModScript::ReactionUnitParser::ReactionUnitParser(ScriptGlobal* shared, const std::string& name, Mod* mod) : ScriptParserEvents{ shared, name, "reaction_chance", "distance", "action_unit", "reaction_unit", "weapon", "action", "action_target", "move" }
{
	BindBase b { this };

	b.addCustomPtr<const Mod>("rules", mod);

	b.addCustomConst("action_aimshoot", BA_AIMEDSHOT);
	b.addCustomConst("action_autoshoot", BA_AUTOSHOT);
	b.addCustomConst("action_snapshot", BA_SNAPSHOT);
	b.addCustomConst("action_walk", BA_WALK);
	b.addCustomConst("action_hit", BA_HIT);
	b.addCustomConst("action_throw", BA_THROW);

	b.addCustomConst("move_normal", BAM_NORMAL);
	b.addCustomConst("move_run", BAM_RUN);
	b.addCustomConst("move_strafe", BAM_STRAFE);
}

/**
 * Init all required data in script using object data.
 */
void BattleUnit::ScriptFill(ScriptWorkerBlit* w, BattleUnit* unit, int body_part, int anim_frame, int shade, int burn)
{
	w->clear();
	if(unit)
	{
		w->update(unit->getArmor()->getRecolorScript(), unit, body_part, anim_frame, shade, burn);
	}
}

} //namespace OpenXcom<|MERGE_RESOLUTION|>--- conflicted
+++ resolved
@@ -2640,7 +2640,6 @@
  * @return Pointer to armor.
  */
 const Armor *BattleUnit::getArmor() const
-<<<<<<< HEAD
 {
 	return _armor;
 }
@@ -2650,8 +2649,6 @@
  * @param name Name
  */
 void BattleUnit::setName(const std::wstring &name)
-=======
->>>>>>> ce44b947
 {
 	_name = name;
 }
