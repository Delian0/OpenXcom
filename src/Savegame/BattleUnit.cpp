/*
 * Copyright 2010-2016 OpenXcom Developers.
 *
 * This file is part of OpenXcom.
 *
 * OpenXcom is free software: you can redistribute it and/or modify
 * it under the terms of the GNU General Public License as published by
 * the Free Software Foundation, either version 3 of the License, or
 * (at your option) any later version.
 *
 * OpenXcom is distributed in the hope that it will be useful,
 * but WITHOUT ANY WARRANTY; without even the implied warranty of
 * MERCHANTABILITY or FITNESS FOR A PARTICULAR PURPOSE.  See the
 * GNU General Public License for more details.
 *
 * You should have received a copy of the GNU General Public License
 * along with OpenXcom.  If not, see <http://www.gnu.org/licenses/>.
 */
#include "BattleUnit.h"
#include "BattleItem.h"
#include <sstream>
#include "../Engine/Surface.h"
#include "../Engine/Script.h"
#include "../Engine/ScriptBind.h"
#include "../Engine/Language.h"
#include "../Engine/Options.h"
#include "../Engine/RNG.h"
#include "../Battlescape/Pathfinding.h"
#include "../Battlescape/BattlescapeGame.h"
#include "../Battlescape/AIModule.h"
#include "../Battlescape/Inventory.h"
#include "../Mod/Mod.h"
#include "../Mod/Armor.h"
#include "../Mod/Unit.h"
#include "../Mod/RuleInventory.h"
#include "../Mod/RuleSoldier.h"
#include "../Mod/Mod.h"
#include "Soldier.h"
#include "Tile.h"
#include "SavedGame.h"
#include "SavedBattleGame.h"
#include "../Engine/ShaderDraw.h"
#include "../Engine/ShaderMove.h"
#include "../Engine/Options.h"
#include "BattleUnitStatistics.h"
#include "../fmath.h"

namespace OpenXcom
{

/**
 * Initializes a BattleUnit from a Soldier
 * @param soldier Pointer to the Soldier.
 * @param depth the depth of the battlefield (used to determine movement type in case of MT_FLOAT).
 */
BattleUnit::BattleUnit(Soldier *soldier, int depth, int maxViewDistance) :
	_faction(FACTION_PLAYER), _originalFaction(FACTION_PLAYER), _killedBy(FACTION_PLAYER), _id(0), _tile(0),
	_lastPos(Position()), _direction(0), _toDirection(0), _directionTurret(0), _toDirectionTurret(0),
	_verticalDirection(0), _status(STATUS_STANDING), _wantsToSurrender(false), _walkPhase(0), _fallPhase(0), _kneeled(false), _floating(false),
	_dontReselect(false), _fire(0), _currentAIState(0), _visible(false),
	_expBravery(0), _expReactions(0), _expFiring(0), _expThrowing(0), _expPsiSkill(0), _expPsiStrength(0), _expMelee(0),
	_motionPoints(0), _kills(0), _hitByFire(false), _fireMaxHit(0), _smokeMaxHit(0), _moraleRestored(0), _coverReserve(0), _charging(0), _turnsSinceSpotted(255),
	_statistics(), _murdererId(0), _mindControllerID(0), _fatalShotSide(SIDE_FRONT), _fatalShotBodyPart(BODYPART_HEAD), _armor(0),
	_geoscapeSoldier(soldier), _unitRules(0), _rankInt(0), _turretType(-1), _hidingForTurn(false), _floorAbove(false), _respawn(false)
{
	_name = soldier->getName(true);
	_id = soldier->getId();
	_type = "SOLDIER";
	_rank = soldier->getRankString();
	_stats = *soldier->getCurrentStats();
	_standHeight = soldier->getRules()->getStandHeight();
	_kneelHeight = soldier->getRules()->getKneelHeight();
	_floatHeight = soldier->getRules()->getFloatHeight();
	_deathSound = std::vector<int>(); // this one is hardcoded
	_aggroSound = -1;
	_armor = soldier->getArmor();
	_moveSound = _armor->getMoveSound() != -1 ? _armor->getMoveSound() : -1; // there's no unit move sound, thus hardcoded -1
	_intelligence = 2;
	_aggression = 1;
	_specab = SPECAB_NONE;
	_movementType = _armor->getMovementType();
	if (_movementType == MT_FLOAT)
	{
		if (depth > 0)
		{
			_movementType = MT_FLY;
		}
		else
		{
			_movementType = MT_WALK;
		}
	}
	else if (_movementType == MT_SINK)
	{
		if (depth == 0)
		{
			_movementType = MT_FLY;
		}
		else
		{
			_movementType = MT_WALK;
		}
	}
	_stats += *_armor->getStats();	// armors may modify effective stats
	_maxViewDistanceAtDark = _armor->getVisibilityAtDark() ? _armor->getVisibilityAtDark() : 9;
	_maxViewDistanceAtDay = _armor->getVisibilityAtDay() ? _armor->getVisibilityAtDay() : maxViewDistance;
	_loftempsSet = _armor->getLoftempsSet();
	_gender = soldier->getGender();
	_faceDirection = -1;
	_breathFrame = 0;
	_floorAbove = false;
	_breathing = false;

	int rankbonus = 0;

	switch (soldier->getRank())
	{
	case RANK_SERGEANT:  rankbonus =  1; break;
	case RANK_CAPTAIN:   rankbonus =  3; break;
	case RANK_COLONEL:   rankbonus =  6; break;
	case RANK_COMMANDER: rankbonus = 10; break;
	default:             rankbonus =  0; break;
	}

	_value = 20 + soldier->getMissions() + rankbonus;

	_tu = _stats.tu;
	_energy = _stats.stamina;
	_health = _stats.health;
	_morale = 100;
	if (Options::everyoneFightsNobodyQuits)
	{
		// wounded soldiers start with half the energy and lowered morale
		if (soldier->isWounded())
		{
			_energy = _stats.stamina / 2;
			_morale = 75;
		}
		// statistically worse than average
		_health = _health - ((soldier->getWoundRecovery(0.0f, 0.0f) * 3) / 2);
		if (_health < 1)
		{
			// this is actually a punishment, strategically it is better to leave them behind :)
			_health = 1;
		}
	}
	_stunlevel = 0;
	_maxArmor[SIDE_FRONT] = _armor->getFrontArmor();
	_maxArmor[SIDE_LEFT] = _armor->getSideArmor();
	_maxArmor[SIDE_RIGHT] = _armor->getSideArmor();
	_maxArmor[SIDE_REAR] = _armor->getRearArmor();
	_maxArmor[SIDE_UNDER] = _armor->getUnderArmor();
	_currentArmor[SIDE_FRONT] = _maxArmor[SIDE_FRONT];
	_currentArmor[SIDE_LEFT] = _maxArmor[SIDE_LEFT];
	_currentArmor[SIDE_RIGHT] = _maxArmor[SIDE_RIGHT];
	_currentArmor[SIDE_REAR] = _maxArmor[SIDE_REAR];
	_currentArmor[SIDE_UNDER] = _maxArmor[SIDE_UNDER];
	for (int i = 0; i < BODYPART_MAX; ++i)
		_fatalWounds[i] = 0;
	for (int i = 0; i < SPEC_WEAPON_MAX; ++i)
		_specWeapon[i] = 0;

	_activeHand = "STR_RIGHT_HAND";

	lastCover = Position(-1, -1, -1);

	_statistics = new BattleUnitStatistics();

	deriveRank();

	int look = soldier->getGender() + 2 * soldier->getLook() + 8 * soldier->getLookVariant();
	setRecolor(look, look, _rankInt);
}

/**
 * Updates a BattleUnit from a Soldier (after a change of armor)
 * @param soldier Pointer to the Soldier.
 * @param depth the depth of the battlefield (used to determine movement type in case of MT_FLOAT).
 */
void BattleUnit::updateArmorFromSoldier(Soldier *soldier, int depth, int maxViewDistance)
{
	_stats = *soldier->getCurrentStats();
	_armor = soldier->getArmor();

	_movementType = _armor->getMovementType();
	if (_movementType == MT_FLOAT) {
		if (depth > 0) { _movementType = MT_FLY; } else { _movementType = MT_WALK; }
	} else if (_movementType == MT_SINK) {
		if (depth == 0) { _movementType = MT_FLY; } else { _movementType = MT_WALK; }
	}

	_stats += *_armor->getStats();	// armors may modify effective stats
	_maxViewDistanceAtDark = _armor->getVisibilityAtDark() ? _armor->getVisibilityAtDark() : 9;
	_maxViewDistanceAtDay = _armor->getVisibilityAtDay() ? _armor->getVisibilityAtDay() : maxViewDistance;
	_loftempsSet = _armor->getLoftempsSet();

	_tu = _stats.tu;
	_energy = _stats.stamina;
	_health = _stats.health;
	_currentArmor[SIDE_FRONT] = _armor->getFrontArmor();
	_currentArmor[SIDE_LEFT] = _armor->getSideArmor();
	_currentArmor[SIDE_RIGHT] = _armor->getSideArmor();
	_currentArmor[SIDE_REAR] = _armor->getRearArmor();
	_currentArmor[SIDE_UNDER] = _armor->getUnderArmor();
}

/**
 * Initializes a BattleUnit from a Unit (non-player) object.
 * @param unit Pointer to Unit object.
 * @param faction Which faction the units belongs to.
 * @param id Unique unit ID.
 * @param armor Pointer to unit Armor.
 * @param diff difficulty level (for stat adjustment).
 * @param depth the depth of the battlefield (used to determine movement type in case of MT_FLOAT).
 */
BattleUnit::BattleUnit(Unit *unit, UnitFaction faction, int id, Armor *armor, StatAdjustment *adjustment, int depth, int maxViewDistance) :
	_faction(faction), _originalFaction(faction), _killedBy(faction), _id(id),
	_tile(0), _lastPos(Position()), _direction(0), _toDirection(0), _directionTurret(0),
	_toDirectionTurret(0), _verticalDirection(0), _status(STATUS_STANDING), _wantsToSurrender(false), _walkPhase(0),
	_fallPhase(0), _kneeled(false), _floating(false), _dontReselect(false), _fire(0), _currentAIState(0),
	_visible(false), _expBravery(0), _expReactions(0), _expFiring(0),
	_expThrowing(0), _expPsiSkill(0), _expPsiStrength(0), _expMelee(0), _motionPoints(0), _kills(0), _hitByFire(false), _fireMaxHit(0), _smokeMaxHit(0),
	_moraleRestored(0), _coverReserve(0), _charging(0), _turnsSinceSpotted(255),
	_statistics(), _murdererId(0), _mindControllerID(0), _fatalShotSide(SIDE_FRONT),
	_fatalShotBodyPart(BODYPART_HEAD), _armor(armor), _geoscapeSoldier(0),  _unitRules(unit),
	_rankInt(0), _turretType(-1), _hidingForTurn(false), _respawn(false)
{
	_type = unit->getType();
	_rank = unit->getRank();
	_race = unit->getRace();
	_stats = *unit->getStats();
	_standHeight = unit->getStandHeight();
	_kneelHeight = unit->getKneelHeight();
	_floatHeight = unit->getFloatHeight();
	_loftempsSet = _armor->getLoftempsSet();
	_deathSound = unit->getDeathSounds();
	_aggroSound = unit->getAggroSound();
	_moveSound = _armor->getMoveSound() != -1 ? _armor->getMoveSound() : unit->getMoveSound();
	_intelligence = unit->getIntelligence();
	_aggression = unit->getAggression();
	_specab = (SpecialAbility) unit->getSpecialAbility();
	_spawnUnit = unit->getSpawnUnit();
	_value = unit->getValue();
	_faceDirection = -1;

	_movementType = _armor->getMovementType();
	if (_movementType == MT_FLOAT)
	{
		if (depth > 0)
		{
			_movementType = MT_FLY;
		}
		else
		{
			_movementType = MT_WALK;
		}
	}
	else if (_movementType == MT_SINK)
	{
		if (depth == 0)
		{
			_movementType = MT_FLY;
		}
		else
		{
			_movementType = MT_WALK;
		}
	}

	_stats += *_armor->getStats();	// armors may modify effective stats
	_maxViewDistanceAtDark = _armor->getVisibilityAtDark() ? _armor->getVisibilityAtDark() : faction==FACTION_HOSTILE ? maxViewDistance : 9;
	_maxViewDistanceAtDay = _armor->getVisibilityAtDay() ? _armor->getVisibilityAtDay() : maxViewDistance;

	_breathFrame = -1; // most aliens don't breathe per-se, that's exclusive to humanoids
	if (armor->getDrawingRoutine() == 14)
	{
		_breathFrame = 0;
	}
	_floorAbove = false;
	_breathing = false;

	_maxArmor[SIDE_FRONT] = _armor->getFrontArmor();
	_maxArmor[SIDE_LEFT] = _armor->getSideArmor();
	_maxArmor[SIDE_RIGHT] = _armor->getSideArmor();
	_maxArmor[SIDE_REAR] = _armor->getRearArmor();
	_maxArmor[SIDE_UNDER] = _armor->getUnderArmor();

	if (faction == FACTION_HOSTILE)
	{
		adjustStats(*adjustment);
	}

	_tu = _stats.tu;
	_energy = _stats.stamina;
	_health = _stats.health;
	_morale = 100;
	_stunlevel = 0;
	_currentArmor[SIDE_FRONT] = _maxArmor[SIDE_FRONT];
	_currentArmor[SIDE_LEFT] = _maxArmor[SIDE_LEFT];
	_currentArmor[SIDE_RIGHT] = _maxArmor[SIDE_RIGHT];
	_currentArmor[SIDE_REAR] = _maxArmor[SIDE_REAR];
	_currentArmor[SIDE_UNDER] = _maxArmor[SIDE_UNDER];
	for (int i = 0; i < BODYPART_MAX; ++i)
		_fatalWounds[i] = 0;
	for (int i = 0; i < SPEC_WEAPON_MAX; ++i)
		_specWeapon[i] = 0;

	_activeHand = "STR_RIGHT_HAND";
	_gender = GENDER_MALE;

	lastCover = Position(-1, -1, -1);

	_statistics = new BattleUnitStatistics();

	int generalRank = 0;
	if (faction == FACTION_HOSTILE)
	{
		const int max = 7;
		const char* rankList[max] =
		{
			"STR_LIVE_SOLDIER",
			"STR_LIVE_ENGINEER",
			"STR_LIVE_MEDIC",
			"STR_LIVE_NAVIGATOR",
			"STR_LIVE_LEADER",
			"STR_LIVE_COMMANDER",
			"STR_LIVE_TERRORIST",
		};
		for (int i = 0; i < max; ++i)
		{
			if (_rank.compare(rankList[i]) == 0)
			{
				generalRank = i;
				break;
			}
		}
	}
	else if (faction == FACTION_NEUTRAL)
	{
		generalRank = RNG::seedless(0, 7);
	}

	setRecolor(RNG::seedless(0, 127), RNG::seedless(0, 127), generalRank);
}


/**
 *
 */
BattleUnit::~BattleUnit()
{
	for (std::vector<BattleUnitKills*>::const_iterator i = _statistics->kills.begin(); i != _statistics->kills.end(); ++i)
	{
		delete *i;
	}
	delete _statistics;
	delete _currentAIState;
}

/**
 * Loads the unit from a YAML file.
 * @param node YAML node.
 */
void BattleUnit::load(const YAML::Node &node, const ScriptGlobal *shared)
{
	_id = node["id"].as<int>(_id);
	_faction = (UnitFaction)node["faction"].as<int>(_faction);
	_status = (UnitStatus)node["status"].as<int>(_status);
	_wantsToSurrender = node["wantsToSurrender"].as<bool>(_wantsToSurrender);
	_pos = node["position"].as<Position>(_pos);
	_direction = _toDirection = node["direction"].as<int>(_direction);
	_directionTurret = _toDirectionTurret = node["directionTurret"].as<int>(_directionTurret);
	_tu = node["tu"].as<int>(_tu);
	_health = node["health"].as<int>(_health);
	_stunlevel = node["stunlevel"].as<int>(_stunlevel);
	_energy = node["energy"].as<int>(_energy);
	_morale = node["morale"].as<int>(_morale);
	_kneeled = node["kneeled"].as<bool>(_kneeled);
	_floating = node["floating"].as<bool>(_floating);
	for (int i=0; i < SIDE_MAX; i++)
		_currentArmor[i] = node["armor"][i].as<int>(_currentArmor[i]);
	for (int i=0; i < BODYPART_MAX; i++)
		_fatalWounds[i] = node["fatalWounds"][i].as<int>(_fatalWounds[i]);
	_fire = node["fire"].as<int>(_fire);
	_expBravery = node["expBravery"].as<int>(_expBravery);
	_expReactions = node["expReactions"].as<int>(_expReactions);
	_expFiring = node["expFiring"].as<int>(_expFiring);
	_expThrowing = node["expThrowing"].as<int>(_expThrowing);
	_expPsiSkill = node["expPsiSkill"].as<int>(_expPsiSkill);
	_expPsiStrength = node["expPsiStrength"].as<int>(_expPsiStrength);
	_expMelee = node["expMelee"].as<int>(_expMelee);
	_turretType = node["turretType"].as<int>(_turretType);
	_visible = node["visible"].as<bool>(_visible);
	_turnsSinceSpotted = node["turnsSinceSpotted"].as<int>(_turnsSinceSpotted);
	_killedBy = (UnitFaction)node["killedBy"].as<int>(_killedBy);
	_moraleRestored = node["moraleRestored"].as<int>(_moraleRestored);
	_rankInt = node["rankInt"].as<int>(_rankInt);
	_kills = node["kills"].as<int>(_kills);
	_dontReselect = node["dontReselect"].as<bool>(_dontReselect);
	_charging = 0;
	_spawnUnit = node["spawnUnit"].as<std::string>(_spawnUnit);
	_motionPoints = node["motionPoints"].as<int>(0);
	_respawn = node["respawn"].as<bool>(_respawn);
	_activeHand = node["activeHand"].as<std::string>(_activeHand);
	if (node["tempUnitStatistics"])
	{
	_statistics->load(node["tempUnitStatistics"]);
	}
	_murdererId = node["murdererId"].as<int>(_murdererId);
	_fatalShotSide = (UnitSide)node["fatalShotSide"].as<int>(_fatalShotSide);
	_fatalShotBodyPart = (UnitBodyPart)node["fatalShotBodyPart"].as<int>(_fatalShotBodyPart);
	_murdererWeapon = node["murdererWeapon"].as<std::string>(_murdererWeapon);
	_murdererWeaponAmmo = node["murdererWeaponAmmo"].as<std::string>(_murdererWeaponAmmo);

	if (const YAML::Node& p = node["recolor"])
	{
		_recolor.clear();
		for (size_t i = 0; i < p.size(); ++i)
		{
			_recolor.push_back(std::make_pair(p[i][0].as<int>(), p[i][1].as<int>()));
		}
	}
	_mindControllerID = node["mindControllerID"].as<int>(_mindControllerID);
	_scriptValues.load(node, shared);
}

/**
 * Saves the soldier to a YAML file.
 * @return YAML node.
 */
YAML::Node BattleUnit::save(const ScriptGlobal *shared) const
{
	YAML::Node node;

	node["id"] = _id;
	node["genUnitType"] = _type;
	node["genUnitArmor"] = _armor->getType();
	node["faction"] = (int)_faction;
	node["status"] = (int)_status;
	node["wantsToSurrender"] = _wantsToSurrender;
	node["position"] = _pos;
	node["direction"] = _direction;
	node["directionTurret"] = _directionTurret;
	node["tu"] = _tu;
	node["health"] = _health;
	node["stunlevel"] = _stunlevel;
	node["energy"] = _energy;
	node["morale"] = _morale;
	node["kneeled"] = _kneeled;
	node["floating"] = _floating;
	for (int i=0; i < SIDE_MAX; i++) node["armor"].push_back(_currentArmor[i]);
	for (int i=0; i < BODYPART_MAX; i++) node["fatalWounds"].push_back(_fatalWounds[i]);
	node["fire"] = _fire;
	node["expBravery"] = _expBravery;
	node["expReactions"] = _expReactions;
	node["expFiring"] = _expFiring;
	node["expThrowing"] = _expThrowing;
	node["expPsiSkill"] = _expPsiSkill;
	node["expPsiStrength"] = _expPsiStrength;
	node["expMelee"] = _expMelee;
	node["turretType"] = _turretType;
	node["visible"] = _visible;
	node["turnsSinceSpotted"] = _turnsSinceSpotted;
	node["rankInt"] = _rankInt;
	node["moraleRestored"] = _moraleRestored;
	if (getAIModule())
	{
		node["AI"] = getAIModule()->save();
	}
	node["killedBy"] = (int)_killedBy;
	if (_originalFaction != _faction)
		node["originalFaction"] = (int)_originalFaction;
	if (_kills)
		node["kills"] = _kills;
	if (_faction == FACTION_PLAYER && _dontReselect)
		node["dontReselect"] = _dontReselect;
	if (!_spawnUnit.empty())
		node["spawnUnit"] = _spawnUnit;
	node["motionPoints"] = _motionPoints;
	node["respawn"] = _respawn;
	node["activeHand"] = _activeHand;
	node["tempUnitStatistics"] = _statistics->save();
	node["murdererId"] = _murdererId;
	node["fatalShotSide"] = (int)_fatalShotSide;
	node["fatalShotBodyPart"] = (int)_fatalShotBodyPart;
	node["murdererWeapon"] = _murdererWeapon;
	node["murdererWeaponAmmo"] = _murdererWeaponAmmo;

	for (size_t i = 0; i < _recolor.size(); ++i)
	{
		YAML::Node p;
		p.push_back((int)_recolor[i].first);
		p.push_back((int)_recolor[i].second);
		node["recolor"].push_back(p);
	}
	node["mindControllerID"] = _mindControllerID;
	_scriptValues.save(node, shared);

	return node;
}

/**
 * Prepare vector values for recolor.
 * @param basicLook select index for hair and face color.
 * @param utileLook select index for utile color.
 * @param rankLook select index for rank color.
 */
void BattleUnit::setRecolor(int basicLook, int utileLook, int rankLook)
{
	const int colorsMax = 4;
	std::pair<int, int> colors[colorsMax] =
	{
		std::make_pair(_armor->getFaceColorGroup(), _armor->getFaceColor(basicLook)),
		std::make_pair(_armor->getHairColorGroup(), _armor->getHairColor(basicLook)),
		std::make_pair(_armor->getUtileColorGroup(), _armor->getUtileColor(utileLook)),
		std::make_pair(_armor->getRankColorGroup(), _armor->getRankColor(rankLook)),
	};

	for (int i = 0; i < colorsMax; ++i)
	{
		if (colors[i].first > 0 && colors[i].second > 0)
		{
			_recolor.push_back(std::make_pair(colors[i].first << 4, colors[i].second));
		}
	}
}

/**
 * Returns the BattleUnit's unique ID.
 * @return Unique ID.
 */
int BattleUnit::getId() const
{
	return _id;
}

/**
 * Changes the BattleUnit's position.
 * @param pos position
 * @param updateLastPos refresh last stored position
 */
void BattleUnit::setPosition(Position pos, bool updateLastPos)
{
	if (updateLastPos) { _lastPos = _pos; }
	_pos = pos;
}

/**
 * Gets the BattleUnit's position.
 * @return position
 */
Position BattleUnit::getPosition() const
{
	return _pos;
}

/**
 * Gets the BattleUnit's position.
 * @return position
 */
Position BattleUnit::getLastPosition() const
{
	return _lastPos;
}

/**
 * Gets position of unit center in vexels.
 * @return position in vexels
 */
Position BattleUnit::getPositionVexels() const
{
	Position center = _pos.toVexel();
	center += Position(8, 8, 0) * _armor->getSize();
	return center;
}

/**
 * Gets the BattleUnit's destination.
 * @return destination
 */
Position BattleUnit::getDestination() const
{
	return _destination;
}

/**
 * Changes the BattleUnit's (horizontal) direction.
 * Only used for initial unit placement.
 * @param direction new horizontal direction
 */
void BattleUnit::setDirection(int direction)
{
	_direction = direction;
	_toDirection = direction;
	_directionTurret = direction;
}

/**
 * Changes the BattleUnit's (horizontal) face direction.
 * Only used for strafing moves.
 * @param direction new face direction
 */
void BattleUnit::setFaceDirection(int direction)
{
	_faceDirection = direction;
}

/**
 * Gets the BattleUnit's (horizontal) direction.
 * @return horizontal direction
 */
int BattleUnit::getDirection() const
{
	return _direction;
}

/**
 * Gets the BattleUnit's (horizontal) face direction.
 * Used only during strafing moves.
 * @return face direction
 */
int BattleUnit::getFaceDirection() const
{
	return _faceDirection;
}

/**
 * Gets the BattleUnit's turret direction.
 * @return direction
 */
int BattleUnit::getTurretDirection() const
{
	return _directionTurret;
}

/**
 * Gets the BattleUnit's turret To direction.
 * @return toDirectionTurret
 */
int BattleUnit::getTurretToDirection() const
{
	return _toDirectionTurret;
}

/**
 * Gets the BattleUnit's vertical direction. This is when going up or down.
 * @return direction
 */
int BattleUnit::getVerticalDirection() const
{
	return _verticalDirection;
}

/**
 * Gets the unit's status.
 * @return the unit's status
 */
UnitStatus BattleUnit::getStatus() const
{
	return _status;
}

/**
* Does the unit want to surrender?
* @return True if the unit wants to surrender
*/
bool BattleUnit::wantsToSurrender() const
{
	return _wantsToSurrender;
}

/**
 * Initialises variables to start walking.
 * @param direction Which way to walk.
 * @param destination The position we should end up on.
 * @param tileBelowMe Which tile is currently below the unit.
 * @param cache Update cache?
 */
void BattleUnit::startWalking(int direction, Position destination, Tile *tileBelowMe, bool cache)
{
	if (direction >= Pathfinding::DIR_UP)
	{
		_verticalDirection = direction;
		_status = STATUS_FLYING;
	}
	else
	{
		_direction = direction;
		_status = STATUS_WALKING;
	}
	bool floorFound = false;
	if (!_tile->hasNoFloor(tileBelowMe))
	{
		floorFound = true;
	}
	if (!floorFound || direction >= Pathfinding::DIR_UP)
	{
		_status = STATUS_FLYING;
		_floating = true;
	}
	else
	{
		_floating = false;
	}

	_walkPhase = 0;
	_destination = destination;
	_lastPos = _pos;
	_kneeled = false;
	if (_breathFrame >= 0)
	{
		_breathing = false;
		_breathFrame = 0;
	}
}

/**
 * This will increment the walking phase.
 * @param tileBelowMe Pointer to tile currently below the unit.
 * @param cache Refresh the unit cache.
 */
void BattleUnit::keepWalking(Tile *tileBelowMe, bool cache)
{
	int middle, end;
	if (_verticalDirection)
	{
		middle = 4;
		end = 8;
	}
	else
	{
		// diagonal walking takes double the steps
		middle = 4 + 4 * (_direction % 2);
		end = 8 + 8 * (_direction % 2);
		if (_armor->getSize() > 1)
		{
			if (_direction < 1 || _direction > 5)
				middle = end;
			else if (_direction == 5)
				middle = 12;
			else if (_direction == 1)
				middle = 5;
			else
				middle = 1;
		}
	}
	if (!cache)
	{
		_pos = _destination;
		end = 2;
	}

	_walkPhase++;

	if (_walkPhase == middle)
	{
		// we assume we reached our destination tile
		// this is actually a drawing hack, so soldiers are not overlapped by floortiles
		_pos = _destination;
	}

	if (_walkPhase >= end)
	{
		if (_floating && !_tile->hasNoFloor(tileBelowMe))
		{
			_floating = false;
		}
		// we officially reached our destination tile
		_status = STATUS_STANDING;
		_walkPhase = 0;
		_verticalDirection = 0;
		if (_faceDirection >= 0) {
			// Finish strafing move facing the correct way.
			_direction = _faceDirection;
			_faceDirection = -1;
		}

		// motion points calculation for the motion scanner blips
		if (_armor->getSize() > 1)
		{
			_motionPoints += 30;
		}
		else
		{
			// sectoids actually have less motion points
			// but instead of create yet another variable,
			// I used the height of the unit instead (logical)
			if (getStandHeight() > 16)
				_motionPoints += 4;
			else
				_motionPoints += 3;
		}
	}
}

/**
 * Gets the walking phase for animation and sound.
 * @return phase will always go from 0-7
 */
int BattleUnit::getWalkingPhase() const
{
	return _walkPhase % 8;
}

/**
 * Gets the walking phase for diagonal walking.
 * @return phase this will be 0 or 8
 */
int BattleUnit::getDiagonalWalkingPhase() const
{
	return (_walkPhase / 8) * 8;
}

/**
 * Look at a point.
 * @param point Position to look at.
 * @param turret True to turn the turret, false to turn the unit.
 */
void BattleUnit::lookAt(Position point, bool turret)
{
	int dir = directionTo (point);

	if (turret)
	{
		_toDirectionTurret = dir;
		if (_toDirectionTurret != _directionTurret)
		{
			_status = STATUS_TURNING;
		}
	}
	else
	{
		_toDirection = dir;
		if (_toDirection != _direction
			&& _toDirection < 8
			&& _toDirection > -1)
		{
			_status = STATUS_TURNING;
		}
	}
}

/**
 * Look at a direction.
 * @param direction Direction to look at.
 * @param force True to reset the direction, false to animate to it.
 */
void BattleUnit::lookAt(int direction, bool force)
{
	if (!force)
	{
		if (direction < 0 || direction >= 8) return;
		_toDirection = direction;
		if (_toDirection != _direction)
		{
			_status = STATUS_TURNING;
		}
	}
	else
	{
		_toDirection = direction;
		_direction = direction;
	}
}

/**
 * Advances the turning towards the target direction.
 * @param turret True to turn the turret, false to turn the unit.
 */
void BattleUnit::turn(bool turret)
{
	int a = 0;

	if (turret)
	{
		if (_directionTurret == _toDirectionTurret)
		{
			abortTurn();
			return;
		}
		a = _toDirectionTurret - _directionTurret;
	}
	else
	{
		if (_direction == _toDirection)
		{
			abortTurn();
			return;
		}
		a = _toDirection - _direction;
	}

	if (a != 0) {
		if (a > 0) {
			if (a <= 4) {
				if (!turret) {
					if (_turretType > -1)
						_directionTurret++;
					_direction++;
				} else _directionTurret++;
			} else {
				if (!turret) {
					if (_turretType > -1)
						_directionTurret--;
					_direction--;
				} else _directionTurret--;
			}
		} else {
			if (a > -4) {
				if (!turret) {
					if (_turretType > -1)
						_directionTurret--;
					_direction--;
				} else _directionTurret--;
			} else {
				if (!turret) {
					if (_turretType > -1)
						_directionTurret++;
					_direction++;
				} else _directionTurret++;
			}
		}
		if (_direction < 0) _direction = 7;
		if (_direction > 7) _direction = 0;
		if (_directionTurret < 0) _directionTurret = 7;
		if (_directionTurret > 7) _directionTurret = 0;
	}

	if (turret)
	{
		 if (_toDirectionTurret == _directionTurret)
		 {
			// we officially reached our destination
			_status = STATUS_STANDING;
		 }
	}
	else if (_toDirection == _direction || _status == STATUS_UNCONSCIOUS)
	{
		// we officially reached our destination
		_status = STATUS_STANDING;
	}
}

/**
 * Stops the turning towards the target direction.
 */
void BattleUnit::abortTurn()
{
	_status = STATUS_STANDING;
}


/**
 * Gets the soldier's gender.
 */
SoldierGender BattleUnit::getGender() const
{
	return _gender;
}

/**
 * Returns the unit's faction.
 * @return Faction. (player, hostile or neutral)
 */
UnitFaction BattleUnit::getFaction() const
{
	return _faction;
}

/**
 * Gets values used for recoloring sprites.
 * @param i what value choose.
 * @return Pairs of value, where first is color group to replace and second is new color group with shade.
 */
const std::vector<std::pair<Uint8, Uint8> > &BattleUnit::getRecolor() const
{
	return _recolor;
}

/**
 * Kneel down.
 * @param kneeled to kneel or to stand up
 */
void BattleUnit::kneel(bool kneeled)
{
	_kneeled = kneeled;
}

/**
 * Is kneeled down?
 * @return true/false
 */
bool BattleUnit::isKneeled() const
{
	return _kneeled;
}

/**
 * Is floating? A unit is floating when there is no ground under him/her.
 * @return true/false
 */
bool BattleUnit::isFloating() const
{
	return _floating;
}

/**
 * Aim. (shows the right hand sprite and weapon holding)
 * @param aiming true/false
 */
void BattleUnit::aim(bool aiming)
{
	if (aiming)
		_status = STATUS_AIMING;
	else
		_status = STATUS_STANDING;
}

/**
 * Returns the direction from this unit to a given point.
 * @param point given position.
 * @return direction.
 */
int BattleUnit::directionTo(Position point) const
{
	double ox = point.x - _pos.x;
	double oy = point.y - _pos.y;
	double angle = atan2(ox, -oy);
	// divide the pie in 4 angles each at 1/8th before each quarter
	double pie[4] = {(M_PI_4 * 4.0) - M_PI_4 / 2.0, (M_PI_4 * 3.0) - M_PI_4 / 2.0, (M_PI_4 * 2.0) - M_PI_4 / 2.0, (M_PI_4 * 1.0) - M_PI_4 / 2.0};
	int dir = 0;

	if (angle > pie[0] || angle < -pie[0])
	{
		dir = 4;
	}
	else if (angle > pie[1])
	{
		dir = 3;
	}
	else if (angle > pie[2])
	{
		dir = 2;
	}
	else if (angle > pie[3])
	{
		dir = 1;
	}
	else if (angle < -pie[1])
	{
		dir = 5;
	}
	else if (angle < -pie[2])
	{
		dir = 6;
	}
	else if (angle < -pie[3])
	{
		dir = 7;
	}
	else if (angle < pie[0])
	{
		dir = 0;
	}
	return dir;
}

/**
 * Returns the soldier's amount of time units.
 * @return Time units.
 */
int BattleUnit::getTimeUnits() const
{
	return _tu;
}

/**
 * Returns the soldier's amount of energy.
 * @return Energy.
 */
int BattleUnit::getEnergy() const
{
	return _energy;
}

/**
 * Returns the soldier's amount of health.
 * @return Health.
 */
int BattleUnit::getHealth() const
{
	return _health;
}

/**
 * Returns the soldier's amount of morale.
 * @return Morale.
 */
int BattleUnit::getMorale() const
{
	return _morale;
}

/**
 * Get overkill damage to unit.
 * @return Damage over normal health.
 */
int BattleUnit::getOverKillDamage() const
{
	return std::max(-_health - (int)(_stats.health * _armor->getOverKill()), 0);
}

/**
 * Helper function for setting value with max bound.
 */
static inline void setValueMax(int& value, int diff, int min, int max)
{
	value = Clamp(value + diff, min, max);
}

/**
 * Do an amount of damage.
 * @param relative The relative position of which part of armor and/or bodypart is hit.
 * @param power The amount of damage to inflict.
 * @param type The type of damage being inflicted.
 * @return damage done after adjustment
 */
<<<<<<< HEAD
int BattleUnit::damage(const Position &relative, int power, const RuleDamageType *type, UnitSide sideOverride, UnitBodyPart bodypartOverride)
=======
int BattleUnit::damage(Position relative, int power, const RuleDamageType *type, SavedBattleGame *save, BattleItem *item)
>>>>>>> f88a2678
{
	UnitSide side = SIDE_FRONT;
	UnitBodyPart bodypart = BODYPART_TORSO;

	if (power <= 0 || _health <= 0)
	{
		return 0;
	}

	power = reduceByResistance(power, type->ResistType);

	if (!type->IgnoreDirection)
	{
		if (relative == Position(0, 0, 0))
		{
			side = SIDE_UNDER;
		}
		else
		{
			int relativeDirection;
			const int abs_x = abs(relative.x);
			const int abs_y = abs(relative.y);
			if (abs_y > abs_x * 2)
				relativeDirection = 8 + 4 * (relative.y > 0);
			else if (abs_x > abs_y * 2)
				relativeDirection = 10 + 4 * (relative.x < 0);
			else
			{
				if (relative.x < 0)
				{
					if (relative.y > 0)
						relativeDirection = 13;
					else
						relativeDirection = 15;
				}
				else
				{
					if (relative.y > 0)
						relativeDirection = 11;
					else
						relativeDirection = 9;
				}
			}

			switch((relativeDirection - _direction) % 8)
			{
			case 0:	side = SIDE_FRONT; 										break;
			case 1:	side = RNG::generate(0,2) < 2 ? SIDE_FRONT:SIDE_RIGHT; 	break;
			case 2:	side = SIDE_RIGHT; 										break;
			case 3:	side = RNG::generate(0,2) < 2 ? SIDE_REAR:SIDE_RIGHT; 	break;
			case 4:	side = SIDE_REAR; 										break;
			case 5:	side = RNG::generate(0,2) < 2 ? SIDE_REAR:SIDE_LEFT; 	break;
			case 6:	side = SIDE_LEFT; 										break;
			case 7:	side = RNG::generate(0,2) < 2 ? SIDE_FRONT:SIDE_LEFT; 	break;
			}
			if (relative.z > getHeight())
			{
				bodypart = BODYPART_HEAD;
			}
			else if (relative.z > 4)
			{
				switch(side)
				{
				case SIDE_LEFT:		bodypart = BODYPART_LEFTARM; break;
				case SIDE_RIGHT:	bodypart = BODYPART_RIGHTARM; break;
				default:			bodypart = BODYPART_TORSO;
				}
			}
			else
			{
				switch(side)
				{
				case SIDE_LEFT: 	bodypart = BODYPART_LEFTLEG; 	break;
				case SIDE_RIGHT:	bodypart = BODYPART_RIGHTLEG; 	break;
				default:
					bodypart = (UnitBodyPart) RNG::generate(BODYPART_RIGHTLEG,BODYPART_LEFTLEG);
				}
			}
		}
	}

<<<<<<< HEAD
	// side and bodypart overrides (used by environmental conditions only)
	if (sideOverride != SIDE_MAX)
	{
		side = sideOverride;
	}
	if (bodypartOverride != BODYPART_MAX)
	{
		bodypart = bodypartOverride;
	}

	int toHealth = 0;
	int toArmorPre = type->getArmorPreDamage(power);
=======
	const int orgPower = power;
	const int overKillMinimum = type->IgnoreOverKill ? 0 : -4 * _stats.health;
>>>>>>> f88a2678

	{
		ModScript::HitUnitParser::Output args { power, bodypart, side, };
		ModScript::HitUnitParser::Worker work { this, item, save, orgPower, };

		work.execute(this->getArmor()->getEventUnitHitScript(), args);

		power = args.getFirst();
		side = (UnitSide)args.getSecond();
		bodypart = (UnitBodyPart)args.getThird();
	}

	{
		constexpr int toHealth = 0;
		constexpr int toArmor = 1;
		constexpr int toStun = 2;
		constexpr int toTime = 3;
		constexpr int toEnergy = 4;
		constexpr int toMorale = 5;
		constexpr int toWound = 6;

		ModScript::DamageUnitParser::Output args { };

		std::get<toArmor>(args.data) += type->getArmorPreDamage(power);

		if (type->ArmorEffectiveness > 0.0f)
		{
			power -= getArmor(side) * type->ArmorEffectiveness;
		}

		if (power > 0)
		{
			// stun level change
			std::get<toStun>(args.data) += type->getStunDamage(power);

			// morale change
			std::get<toMorale>(args.data) += type->getMoraleDamage(power);

			// time units change
			std::get<toTime>(args.data) += type->getTimeDamage(power);

			// health change
			std::get<toHealth>(args.data) += type->getHealthDamage(power);

			// energy change
			std::get<toEnergy>(args.data) += type->getEnergyDamage(power);

			// fatal wounds change
			std::get<toWound>(args.data) += type->getWoundDamage(power);

			// armor value change
			std::get<toArmor>(args.data) += type->getArmorDamage(power);
		}

		ModScript::DamageUnitParser::Worker work { this, item, save, power, orgPower, bodypart, side, };

		work.execute(this->getArmor()->getEventUnitDamageScript(), args);

		if (!_armor->getPainImmune() || type->IgnorePainImmunity)
		{
			setValueMax(_stunlevel, std::get<toStun>(args.data), 0, 4 * _stats.health);
		}

		moraleChange(- reduceByBravery(std::get<toMorale>(args.data)));

		setValueMax(_tu, - std::get<toTime>(args.data), 0, _stats.tu);

		setValueMax(_health, - std::get<toHealth>(args.data), overKillMinimum, _stats.health);

		setValueMax(_energy, - std::get<toEnergy>(args.data), 0, _stats.stamina);

		if (isWoundable())
		{
			_fatalWounds[bodypart] += std::get<toWound>(args.data);
			moraleChange(-std::get<toWound>(args.data));
		}

		setValueMax(_currentArmor[side], - std::get<toArmor>(args.data), 0, _armor->getArmor(side));

		setFatalShotInfo(side, bodypart);
		return std::get<toHealth>(args.data);
	}
}

/**
 * Do an amount of stun recovery.
 * @param power
 */
void BattleUnit::healStun(int power)
{
	_stunlevel -= power;
	if (_stunlevel < 0) _stunlevel = 0;
}

int BattleUnit::getStunlevel() const
{
	return _stunlevel;
}

/**
 * Raises a unit's stun level sufficiently so that the unit is ready to become unconscious.
 * Used when another unit falls on top of this unit.
 * Zombified units first convert to their spawn unit.
 * @param battle Pointer to the battlescape game.
 */
void BattleUnit::knockOut(BattlescapeGame *battle)
{
	if (!_spawnUnit.empty())
	{
		setRespawn(false);
		BattleUnit *newUnit = battle->convertUnit(this);
		newUnit->knockOut(battle);
	}
	else
	{
		_stunlevel = _health;
	}
}

/**
 * Initialises the falling sequence. Occurs after death or stunned.
 */
void BattleUnit::startFalling()
{
	_status = STATUS_COLLAPSING;
	_fallPhase = 0;
}

/**
 * Advances the phase of falling sequence.
 */
void BattleUnit::keepFalling()
{
	_fallPhase++;
	if (_fallPhase == _armor->getDeathFrames())
	{
		_fallPhase--;
		if (_health <= 0)
		{
			_status = STATUS_DEAD;
		}
		else
			_status = STATUS_UNCONSCIOUS;
	}
}


/**
 * Returns the phase of the falling sequence.
 * @return phase
 */
int BattleUnit::getFallingPhase() const
{
	return _fallPhase;
}

/**
 * Returns whether the soldier is out of combat, dead or unconscious.
 * A soldier that is out, cannot perform any actions, cannot be selected, but it's still a unit.
 * @return flag if out or not.
 */
bool BattleUnit::isOut() const
{
	return _status == STATUS_DEAD || _status == STATUS_UNCONSCIOUS || _status == STATUS_IGNORE_ME;
}

/**
 * Get the number of time units a certain action takes.
 * @param actionType
 * @param item
 * @return TUs
 */
RuleItemUseCost BattleUnit::getActionTUs(BattleActionType actionType, const BattleItem *item) const
{
	if (item == 0)
	{
		return 0;
	}
	return getActionTUs(actionType, item->getRules());
}

RuleItemUseCost BattleUnit::getActionTUs(BattleActionType actionType, const RuleItem *item) const
{
	RuleItemUseCost cost;
	if (item != 0)
	{
		RuleItemUseCost flat = item->getFlatUse();
		switch (actionType)
		{
			case BA_PRIME:
				flat = item->getFlatPrime();
				cost = item->getCostPrime();
				break;
			case BA_UNPRIME:
				flat = item->getFlatUnprime();
				cost = item->getCostUnprime();
				break;
			case BA_THROW:
				flat = item->getFlatThrow();
				cost = item->getCostThrow();
				break;
			case BA_AUTOSHOT:
				cost = item->getCostAuto();
				break;
			case BA_SNAPSHOT:
				cost = item->getCostSnap();
				break;
			case BA_HIT:
			case BA_EXECUTE:
				flat = item->getFlatMelee();
				cost = item->getCostMelee();
				break;
			case BA_LAUNCH:
			case BA_AIMEDSHOT:
				cost = item->getCostAimed();
				break;
			case BA_USE:
				cost = item->getCostUse();
				break;
			case BA_MINDCONTROL:
				cost = item->getCostMind();
				break;
			case BA_PANIC:
				cost = item->getCostPanic();
				break;
			default:
				break;
		}

		// if it's a percentage, apply it to unit TUs
		if (!flat.Time && cost.Time)
		{
			cost.Time = std::max(1, (int)floor(getBaseStats()->tu * cost.Time / 100.0f));
		}
		// if it's a percentage, apply it to unit Energy
		if (!flat.Energy && cost.Energy)
		{
			cost.Energy = std::max(1, (int)floor(getBaseStats()->stamina * cost.Energy / 100.0f));
		}
		// if it's a percentage, apply it to unit Morale
		if (!flat.Morale && cost.Morale)
		{
			cost.Morale = std::max(1, (int)floor((110 - getBaseStats()->bravery) * cost.Morale / 100.0f));
		}
		// if it's a percentage, apply it to unit Health
		if (!flat.Health && cost.Health)
		{
			cost.Health = std::max(1, (int)floor(getBaseStats()->health * cost.Health / 100.0f));
		}
		// if it's a percentage, apply it to unit Health
		if (!flat.Stun && cost.Stun)
		{
			cost.Stun = std::max(1, (int)floor(getBaseStats()->health * cost.Stun / 100.0f));
		}
	}
	return cost;
}

/**
 * Spend time units if it can. Return false if it can't.
 * @param tu
 * @return flag if it could spend the time units or not.
 */
bool BattleUnit::spendTimeUnits(int tu)
{
	if (tu <= _tu)
	{
		_tu -= tu;
		return true;
	}
	else
	{
		return false;
	}
}

/**
 * Spend energy  if it can. Return false if it can't.
 * @param energy
 * @return flag if it could spend the time units or not.
 */
bool BattleUnit::spendEnergy(int energy)
{
	if (energy <= _energy)
	{
		_energy -= energy;
		return true;
	}
	else
	{
		return false;
	}
}

/**
 * Spend resources cost without checking.
 * @param cost
 */
void BattleUnit::spendCost(const RuleItemUseCost& cost)
{
	_tu -= cost.Time;
	_energy -= cost.Energy;
	_morale -= cost.Morale;
	_health -= cost.Health;
	_stunlevel += cost.Stun;
}

/**
 * Set a specific number of timeunits.
 * @param tu
 */
void BattleUnit::setTimeUnits(int tu)
{
	_tu = tu;
}

/**
 * Add this unit to the list of visible units. Returns true if this is a new one.
 * @param unit
 * @return
 */
bool BattleUnit::addToVisibleUnits(BattleUnit *unit)
{
	bool add = true;
	for (std::vector<BattleUnit*>::iterator i = _unitsSpottedThisTurn.begin(); i != _unitsSpottedThisTurn.end();++i)
	{
		if ((BattleUnit*)(*i) == unit)
		{
			add = false;
			break;
		}
	}
	if (add)
	{
		_unitsSpottedThisTurn.push_back(unit);
	}
	for (std::vector<BattleUnit*>::iterator i = _visibleUnits.begin(); i != _visibleUnits.end(); ++i)
	{
		if ((BattleUnit*)(*i) == unit)
		{
			return false;
		}
	}
	_visibleUnits.push_back(unit);
	return true;
}

/**
* Removes the given unit from the list of visible units.
* @param unit The unit to add to our visibility cache.
* @return true if unit found and removed
*/
bool BattleUnit::removeFromVisibleUnits(BattleUnit *unit)
{
	if (!_visibleUnits.size()) {
		return false;
	}
	std::vector<BattleUnit*>::iterator i = std::find(_visibleUnits.begin(), _visibleUnits.end(), unit);
	if (i == _visibleUnits.end())
	{
		return false;
	}
	//Slow to remove stuff from vector as it shuffles all the following items. Swap in rearmost element before removal.
	(*i) = *(_visibleUnits.end() - 1);
	_visibleUnits.pop_back();
	return true;
}

/**
* Checks if the given unit is on the list of visible units.
* @param unit The unit to check whether we have in our visibility cache.
* @return true if on the visible list or of the same faction
*/
bool BattleUnit::hasVisibleUnit(BattleUnit *unit)
{
	if (getFaction() == unit->getFaction())
	{
		//Units of same faction are always visible, but not stored in the visible unit list
		return true;
	}
	return std::find(_visibleUnits.begin(), _visibleUnits.end(), unit) != _visibleUnits.end();
}

/**
 * Get the pointer to the vector of visible units.
 * @return pointer to vector.
 */
std::vector<BattleUnit*> *BattleUnit::getVisibleUnits()
{
	return &_visibleUnits;
}

/**
 * Clear visible units.
 */
void BattleUnit::clearVisibleUnits()
{
	_visibleUnits.clear();
}

/**
 * Add this unit to the list of visible tiles.
 * @param tile that we're now able to see.
 * @return true if a new tile.
 */
bool BattleUnit::addToVisibleTiles(Tile *tile)
{
	//Only add once, otherwise we're going to mess up the visibility value and make trouble for the AI (if sneaky).
	if (_visibleTilesLookup.insert(tile).second)
	{
		tile->setVisible(1);
		_visibleTiles.push_back(tile);
		return true;
	}
	return false;
}

bool BattleUnit::hasVisibleTile(Tile *tile) const
{
	return _visibleTilesLookup.find(tile) != _visibleTilesLookup.end(); //find?
}

/**
 * Get the pointer to the vector of visible tiles.
 * @return pointer to vector.
 */
const std::vector<Tile*> *BattleUnit::getVisibleTiles()
{
	return &_visibleTiles;
}

/**
 * Clears visible tiles. Also reduces the associated visibility counter used by the AI.
 */
void BattleUnit::clearVisibleTiles()
{
	for (std::vector<Tile*>::iterator j = _visibleTiles.begin(); j != _visibleTiles.end(); ++j)
	{
		(*j)->setVisible(-1);
	}
	_visibleTilesLookup.clear();
	_visibleTiles.clear();
}

/**
 * Get accuracy of different types of psi attack.
 * @param actionType Psi attack type.
 * @param item Psi-Amp.
 * @return Attack bonus.
 */
int BattleUnit::getPsiAccuracy(BattleActionType actionType, BattleItem *item)
{
	int psiAcc = 0;
	if (actionType == BA_MINDCONTROL)
	{
		psiAcc = item->getRules()->getAccuracyMind();
	}
	else if (actionType == BA_PANIC)
	{
		psiAcc = item->getRules()->getAccuracyPanic();
	}
	else if (actionType == BA_USE)
	{
		psiAcc = item->getRules()->getAccuracyUse();
	}

	psiAcc += item->getRules()->getAccuracyMultiplier(this);

	return psiAcc;
}

/**
 * Calculate firing accuracy.
 * Formula = accuracyStat * weaponAccuracy * kneelingbonus(1.15) * one-handPenalty(0.8) * woundsPenalty(% health) * critWoundsPenalty (-10%/wound)
 * @param actionType
 * @param item
 * @return firing Accuracy
 */
int BattleUnit::getFiringAccuracy(BattleActionType actionType, BattleItem *item, Mod *mod)
{
	const int modifier = getAccuracyModifier(item);
	int result = 0;
	bool kneeled = _kneeled;
	if (actionType == BA_SNAPSHOT)
	{
		result = item->getRules()->getAccuracyMultiplier(this) * item->getRules()->getAccuracySnap() / 100;
	}
	else if (actionType == BA_AIMEDSHOT || actionType == BA_LAUNCH)
	{
		result = item->getRules()->getAccuracyMultiplier(this) * item->getRules()->getAccuracyAimed() / 100;
	}
	else if (actionType == BA_AUTOSHOT)
	{
		result = item->getRules()->getAccuracyMultiplier(this) * item->getRules()->getAccuracyAuto() / 100;
	}
	else if (actionType == BA_HIT)
	{
		kneeled = false;
		result = item->getRules()->getMeleeMultiplier(this) * item->getRules()->getAccuracyMelee() / 100;
	}
	else if (actionType == BA_THROW)
	{
		kneeled = false;
		result = item->getRules()->getThrowMultiplier(this) * item->getRules()->getAccuracyThrow() / 100;
	}

	if (kneeled)
	{
		result = result * item->getRules()->getKneelBonus(mod) / 100;
	}

	if (item->getRules()->isTwoHanded())
	{
		// two handed weapon, means one hand should be empty
		if (getRightHandWeapon() != 0 && getLeftHandWeapon() != 0)
		{
			result = result * item->getRules()->getOneHandedPenalty(mod) / 100;
		}
	}

	return result * modifier / 100;
}

/**
 * To calculate firing accuracy. Takes health and fatal wounds into account.
 * Formula = accuracyStat * woundsPenalty(% health) * critWoundsPenalty (-10%/wound)
 * @param item the item we are shooting right now.
 * @return modifier
 */
int BattleUnit::getAccuracyModifier(BattleItem *item)
{
	int wounds = _fatalWounds[BODYPART_HEAD];

	if (item)
	{
		if (item->getRules()->isTwoHanded())
		{
			wounds += _fatalWounds[BODYPART_RIGHTARM] + _fatalWounds[BODYPART_LEFTARM];
		}
		else
		{
			if (getRightHandWeapon() == item)
			{
				wounds += _fatalWounds[BODYPART_RIGHTARM];
			}
			else
			{
				wounds += _fatalWounds[BODYPART_LEFTARM];
			}
		}
	}
	return std::max(10, 25 * _health / getBaseStats()->health + 75 + -10 * wounds);
}

/**
 * Set the armor value of a certain armor side.
 * @param armor Amount of armor.
 * @param side The side of the armor.
 */
void BattleUnit::setArmor(int armor, UnitSide side)
{
	if (armor < 0)
	{
		armor = 0;
	}
	_currentArmor[side] = armor;
}

/**
 * Get the armor value of a certain armor side.
 * @param side The side of the armor.
 * @return Amount of armor.
 */
int BattleUnit::getArmor(UnitSide side) const
{
	return _currentArmor[side];
}

/**
 * Get the max armor value of a certain armor side.
 * @param side The side of the armor.
 * @return Amount of armor.
 */
int BattleUnit::getMaxArmor(UnitSide side) const
{
	return _maxArmor[side];
}

/**
 * Get total amount of fatal wounds this unit has.
 * @return Number of fatal wounds.
 */
int BattleUnit::getFatalWounds() const
{
	int sum = 0;
	for (int i = 0; i < BODYPART_MAX; ++i)
		sum += _fatalWounds[i];
	return sum;
}


/**
 * Little formula to calculate reaction score.
 * @return Reaction score.
 */
double BattleUnit::getReactionScore() const
{
	//(Reactions Stat) x (Current Time Units / Max TUs)
	double score = ((double)getBaseStats()->reactions * (double)getTimeUnits()) / (double)getBaseStats()->tu;
	return score;
}

/**
 * Helper function preparing Time Units recovery at beginning of turn.
 * @param tu New time units for this turn.
 */
void BattleUnit::prepareTimeUnits(int tu)
{
	float encumbrance = (float)getBaseStats()->strength / (float)getCarriedWeight();
	if (encumbrance < 1)
	{
	  tu = int(encumbrance * tu);
	}
	// Each fatal wound to the left or right leg reduces the soldier's TUs by 10%.
	tu -= (tu * (_fatalWounds[BODYPART_LEFTLEG]+_fatalWounds[BODYPART_RIGHTLEG] * 10))/100;
	setTimeUnits(tu);
}

/**
 * Helper function preparing Energy recovery at beginning of turn.
 * @param energy Energy grain this turn.
 */
void BattleUnit::prepareEnergy(int energy)
{
	if (!isOut())
	{
		// Each fatal wound to the body reduces the soldier's energy recovery by 10%.
		energy -= (_energy * (_fatalWounds[BODYPART_TORSO] * 10))/100;
		_energy += energy;
		if (_energy > getBaseStats()->stamina)
			_energy = getBaseStats()->stamina;
		else if (_energy < 0)
			_energy = 0;
	}
}

/**
 * Helper function preparing Health recovery at beginning of turn.
 * @param health Health grain this turn.
 */
void BattleUnit::prepareHealth(int health)
{
	// suffer from fatal wounds
	health -= getFatalWounds();

	// suffer from fire
	if (!_hitByFire && _fire > 0)
	{
		health -= reduceByResistance(RNG::generate(Mod::FIRE_DAMAGE_RANGE[0], Mod::FIRE_DAMAGE_RANGE[1]), DT_IN);
		_fire--;
	}

	setValueMax(_health, health, -4 * _stats.health, _stats.health);

	// if unit is dead, AI state should be gone
	if (_health <= 0 && _currentAIState)
	{
		delete _currentAIState;
		_currentAIState = 0;
	}
}

/**
 * Helper function preparing Stun recovery at beginning of turn.
 * @param stun Stun damage reduction this turn.
 */
void BattleUnit::prepareStun(int stun)
{
	if (_armor->getSize() == 1 || !isOut())
	{
		healStun(stun);
	}
}

/**
 * Helper function preparing Morale recovery at beginning of turn.
 * @param morale Morale grain this turn.
 */
void BattleUnit::prepareMorale(int morale)
{
	if (!isOut())
	{
		moraleChange(morale);
		int chance = 100 - (2 * getMorale());
		if (RNG::generate(1,100) <= chance)
		{
			int type = RNG::generate(0,100);
			_status = (type<=33?STATUS_BERSERK:STATUS_PANICKING); // 33% chance of berserk, panic can mean freeze or flee, but that is determined later
			_wantsToSurrender = true;
		}
		else
		{
			// successfully avoided panic
			// increase bravery experience counter
			if (chance > 1)
				addBraveryExp();
		}
	}
	else
	{
		// knocked out units are willing to surrender if they wake up
		if (_status == STATUS_UNCONSCIOUS)
			_wantsToSurrender = true;
	}
}
/**
 * Prepare for a new turn.
 */
void BattleUnit::prepareNewTurn(bool fullProcess)
{
	if (_status == STATUS_IGNORE_ME)
	{
		return;
	}

	_unitsSpottedThisTurn.clear();

	_hitByFire = false;
	_dontReselect = false;
	_motionPoints = 0;

	// don't give it back its TUs or anything this round
	// because it's no longer a unit of the team getting TUs back
	if (_faction != _originalFaction)
	{
		_faction = _originalFaction;
		return;
	}

	// transition between stages, don't do damage or panic
	if (!fullProcess)
	{
		return;
	}

	updateUnitStats(true, true);
}

/**
 * Update stats of unit.
 * @param tuAndEnergy
 * @param rest
 */
void BattleUnit::updateUnitStats(bool tuAndEnergy, bool rest)
{
	// snapshot of current stats
	int TURecovery = _armor->getTimeRecovery(this);
	int ENRecovery = _armor->getEnergyRecovery(this);
	int HPRecovery = _armor->getHealthRecovery(this);
	int MRRecovery = _armor->getMoraleRecovery(this);
	int STRecovery = _armor->getStunRegeneration(this);

	// update stats
	if (tuAndEnergy)
	{
		prepareTimeUnits(TURecovery);
		prepareEnergy(ENRecovery);
	}
	if (rest)
	{
		prepareHealth(HPRecovery);
		prepareStun(STRecovery);
		prepareMorale(MRRecovery);
	}
}

/**
 * Morale change with bounds check.
 * @param change can be positive or negative
 */
void BattleUnit::moraleChange(int change)
{
	if (!isFearable()) return;

	_morale += change;
	if (_morale > 100)
		_morale = 100;
	if (_morale < 0)
		_morale = 0;
}

/**
 * Get reduced morale change value by bravery.
 */
int BattleUnit::reduceByBravery(int moraleChange) const
{
	return (110 - _stats.bravery) * moraleChange / 100;
}

/**
 * Calculate power reduction by resistances.
 */
int BattleUnit::reduceByResistance(int power, ItemDamageType resistType) const
{
	return (int)floor(power * _armor->getDamageModifier(resistType));
}

/**
 * Mark this unit as not reselectable.
 */
void BattleUnit::dontReselect()
{
	_dontReselect = true;
}

/**
 * Mark this unit as reselectable.
 */
void BattleUnit::allowReselect()
{
	_dontReselect = false;
}


/**
 * Check whether reselecting this unit is allowed.
 * @return bool
 */
bool BattleUnit::reselectAllowed() const
{
	return !_dontReselect;
}

/**
 * Set the amount of turns this unit is on fire. 0 = no fire.
 * @param fire : amount of turns this tile is on fire.
 */
void BattleUnit::setFire(int fire)
{
	if (_specab != SPECAB_BURNFLOOR && _specab != SPECAB_BURN_AND_EXPLODE)
		_fire = fire;
}

/**
 * Get the amount of turns this unit is on fire. 0 = no fire.
 * @return fire : amount of turns this tile is on fire.
 */
int BattleUnit::getFire() const
{
	return _fire;
}

/**
 * Get the pointer to the vector of inventory items.
 * @return pointer to vector.
 */
std::vector<BattleItem*> *BattleUnit::getInventory()
{
	return &_inventory;
}

/**
 * Adds an item to an XCom soldier (auto-equip).
 * @param item Pointer to the Item.
 * @param mod Pointer to the Mod.
 * @param save Pointer to the saved battle game for storing items.
 * @param allowSecondClip allow the unit to take a second clip or not. (only applies to xcom soldiers, aliens are allowed regardless of this flag)
 * @param allowAutoLoadout allow auto equip of weapons for solders.
 * @param allowUnloadedWeapons allow equip of weapons without ammo.
 * @return if the item was placed or not.
 */
bool BattleUnit::addItem(BattleItem *item, const Mod *mod, SavedBattleGame *save, bool allowSecondClip, bool allowAutoLoadout, bool allowUnloadedWeapons)
{
	RuleInventory *rightHand = mod->getInventory("STR_RIGHT_HAND");
	RuleInventory *leftHand = mod->getInventory("STR_LEFT_HAND");
	bool placed = false;
	bool loaded = false;
	BattleItem *rightWeapon = getRightHandWeapon();
	BattleItem *leftWeapon = getLeftHandWeapon();
	const RuleItem *rule = item->getRules();
	int weight = 0;

	// tanks and aliens don't care about weight or multiple items,
	// their loadouts are defined in the rulesets and more or less set in stone.
	if (getFaction() == FACTION_PLAYER && hasInventory())
	{
		weight = getCarriedWeight() + rule->getWeight();
		if (item->getAmmoItem() && item->getAmmoItem() != item)
		{
			weight += item->getAmmoItem()->getRules()->getWeight();
		}
		// allow all weapons to be loaded by avoiding this check,
		// they'll return false later anyway if the unit has something in his hand.
		if (rule->getCompatibleAmmo()->empty())
		{
			int tally = 0;
			for (BattleItem *i : *getInventory())
			{
				if (rule->getType() == i->getRules()->getType())
				{
					if (allowSecondClip && rule->getBattleType() == BT_AMMO)
					{
						tally++;
						if (tally == 2)
						{
							return false;
						}
					}
					else
					{
						// we already have one, thanks.
						return false;
					}
				}
			}
		}
	}

	// place fixed weapon
	if (rule->isFixed())
	{
		// either in the default slot provided in the ruleset
		if (!rule->getDefaultInventorySlot().empty())
		{
			RuleInventory *defaultSlot = mod->getInventory(rule->getDefaultInventorySlot());
			BattleItem *defaultSlotWeapon = getItem(rule->getDefaultInventorySlot());
			if (!defaultSlotWeapon)
			{
				item->moveToOwner(this);
				item->setSlot(defaultSlot);
				placed = true;
				if (save) save->getItems()->push_back(item);
				item->setXCOMProperty(getFaction() == FACTION_PLAYER);
			}
		}
		// or in the left/right hand
		if (!placed && (!rightWeapon || !leftWeapon))
		{
			item->moveToOwner(this);
			item->setSlot(!rightWeapon ? rightHand : leftHand);
			placed = true;
			if (save) save->getItems()->push_back(item);
			item->setXCOMProperty(getFaction() == FACTION_PLAYER);
		}
		return placed;
	}

	// we equip item only if we have skill to use it.
	if (getBaseStats()->psiSkill <= 0 && rule->isPsiRequired())
	{
		return false;
	}

	bool keep = true;
	switch (rule->getBattleType())
	{
	case BT_FIREARM:
	case BT_MELEE:
		if (item->getAmmoItem() || getFaction() != FACTION_PLAYER || !hasInventory() || allowUnloadedWeapons)
		{
			loaded = true;
		}

		if (loaded && (getGeoscapeSoldier() == 0 || allowAutoLoadout))
		{
			if (!rightWeapon && getBaseStats()->strength * 0.66 >= weight) // weight is always considered 0 for aliens
			{
				item->moveToOwner(this);
				item->setSlot(rightHand);
				placed = true;
			}
			if (!placed && !leftWeapon && (getFaction() != FACTION_PLAYER || rule->isFixed()))
			{
				item->moveToOwner(this);
				item->setSlot(leftHand);
				placed = true;
			}
		}
		break;
	case BT_AMMO:
		// xcom weapons will already be loaded, aliens and tanks, however, get their ammo added afterwards.
		// so let's try to load them here.
		if (rightWeapon && (rightWeapon->getRules()->isFixed() || getFaction() != FACTION_PLAYER || allowUnloadedWeapons) &&
			!rightWeapon->getRules()->getCompatibleAmmo()->empty() &&
			!rightWeapon->getAmmoItem() &&
			rightWeapon->setAmmoItem(item) == 0)
		{
			item->setSlot(rightHand);
			placed = true;
			break;
		}
		if (leftWeapon && (leftWeapon->getRules()->isFixed() || getFaction() != FACTION_PLAYER || allowUnloadedWeapons) &&
			!leftWeapon->getRules()->getCompatibleAmmo()->empty() &&
			!leftWeapon->getAmmoItem() &&
			leftWeapon->setAmmoItem(item) == 0)
		{
			item->setSlot(leftHand);
			placed = true;
			break;
		}
		// don't take ammo for weapons we don't have.
		keep = (getFaction() != FACTION_PLAYER);
		if (rightWeapon)
		{
			for (const std::string &s : *rightWeapon->getRules()->getCompatibleAmmo())
			{
				if (s == rule->getType())
				{
					keep = true;
					break;
				}
			}
		}
		if (leftWeapon)
		{
			for (const std::string &s : *leftWeapon->getRules()->getCompatibleAmmo())
			{
				if (s == rule->getType())
				{
					keep = true;
					break;
				}
			}
		}
		if (!keep)
		{
			break;
		}
	default:
		if (rule->getBattleType() == BT_PSIAMP && getFaction() == FACTION_HOSTILE)
		{
			if (!rightWeapon)
			{
				item->moveToOwner(this);
				item->setSlot(rightHand);
				placed = true;
			}
			if (!placed && !leftWeapon)
			{
				item->moveToOwner(this);
				item->setSlot(leftHand);
				placed = true;
			}
		}
		else if ((getGeoscapeSoldier() == 0 || allowAutoLoadout))
		{
			if (getBaseStats()->strength >= weight) // weight is always considered 0 for aliens
			{
				for (const std::string &s : mod->getInvsList())
				{
					RuleInventory *slot = mod->getInventory(s);
					if (slot->getType() == INV_SLOT)
					{
						for (const RuleSlot &rs : *slot->getSlots())
						{
							if (!Inventory::overlapItems(this, item, slot, rs.x, rs.y) && slot->fitItemInSlot(rule, rs.x, rs.y))
							{
								item->moveToOwner(this);
								item->setSlot(slot);
								item->setSlotX(rs.x);
								item->setSlotY(rs.y);
								placed = true;
								break;
							}
						}
						if (placed)
						{
							break;
						}
					}
				}
			}
		}
	break;
	}

	if (placed && save)
	{
		save->getItems()->push_back(item);
	}
	item->setXCOMProperty(getFaction() == FACTION_PLAYER);

	return placed;
}

/**
 * Let AI do their thing.
 * @param action AI action.
 */
void BattleUnit::think(BattleAction *action)
{
	checkAmmo();
	_currentAIState->think(action);
}

/**
 * Changes the current AI state.
 * @param aiState Pointer to AI state.
 */
void BattleUnit::setAIModule(AIModule *ai)
{
	if (_currentAIState)
	{
		delete _currentAIState;
	}
	_currentAIState = ai;
}

/**
 * Returns the current AI state.
 * @return Pointer to AI state.
 */
AIModule *BattleUnit::getAIModule() const
{
	return _currentAIState;
}

/**
 * Set whether this unit is visible.
 * @param flag
 */
void BattleUnit::setVisible(bool flag)
{
	_visible = flag;
}


/**
 * Get whether this unit is visible.
 * @return flag
 */
bool BattleUnit::getVisible() const
{
	if (getFaction() == FACTION_PLAYER)
	{
		return true;
	}
	else
	{
		return _visible;
	}
}

/**
 * Sets the unit's tile it's standing on
 * @param tile Pointer to tile.
 * @param tileBelow Pointer to tile below.
 */
void BattleUnit::setTile(Tile *tile, Tile *tileBelow)
{
	_tile = tile;
	if (!_tile)
	{
		_floating = false;
		return;
	}
	// unit could have changed from flying to walking or vice versa
	if (_status == STATUS_WALKING && _tile->hasNoFloor(tileBelow) && _movementType == MT_FLY)
	{
		_status = STATUS_FLYING;
		_floating = true;
	}
	else if (_status == STATUS_FLYING && !_tile->hasNoFloor(tileBelow) && _verticalDirection == 0)
	{
		_status = STATUS_WALKING;
		_floating = false;
	}
	else if (_status == STATUS_UNCONSCIOUS)
	{
		_floating = _movementType == MT_FLY && _tile->hasNoFloor(tileBelow);
	}
}

/**
 * Gets the unit's tile.
 * @return Tile
 */
Tile *BattleUnit::getTile() const
{
	return _tile;
}

/**
 * Checks if there's an inventory item in
 * the specified inventory position.
 * @param slot Inventory slot.
 * @param x X position in slot.
 * @param y Y position in slot.
 * @return Item in the slot, or NULL if none.
 */
BattleItem *BattleUnit::getItem(RuleInventory *slot, int x, int y) const
{
	// Soldier items
	if (slot->getType() != INV_GROUND)
	{
		for (std::vector<BattleItem*>::const_iterator i = _inventory.begin(); i != _inventory.end(); ++i)
		{
			if ((*i)->getSlot() == slot && (*i)->occupiesSlot(x, y))
			{
				return *i;
			}
		}
	}
	// Ground items
	else if (_tile != 0)
	{
		for (std::vector<BattleItem*>::const_iterator i = _tile->getInventory()->begin(); i != _tile->getInventory()->end(); ++i)
		{
			if ((*i)->occupiesSlot(x, y))
			{
				return *i;
			}
		}
	}
	return 0;
}

/**
 * Checks if there's an inventory item in
 * the specified inventory position.
 * @param slot Inventory slot.
 * @param x X position in slot.
 * @param y Y position in slot.
 * @return Item in the slot, or NULL if none.
 */
BattleItem *BattleUnit::getItem(const std::string &slot, int x, int y) const
{
	// Soldier items
	if (slot != "STR_GROUND")
	{
		for (std::vector<BattleItem*>::const_iterator i = _inventory.begin(); i != _inventory.end(); ++i)
		{
			if ((*i)->getSlot() != 0 && (*i)->getSlot()->getId() == slot && (*i)->occupiesSlot(x, y))
			{
				return *i;
			}
		}
	}
	// Ground items
	else if (_tile != 0)
	{
		for (std::vector<BattleItem*>::const_iterator i = _tile->getInventory()->begin(); i != _tile->getInventory()->end(); ++i)
		{
			if ((*i)->getSlot() != 0 && (*i)->occupiesSlot(x, y))
			{
				return *i;
			}
		}
	}
	return 0;
}

/**
 * Get the "main hand weapon" from the unit.
 * @param quickest Whether to get the quickest weapon, default true
 * @return Pointer to item.
 */
BattleItem *BattleUnit::getMainHandWeapon(bool quickest) const
{
	BattleItem *weaponRightHand = getRightHandWeapon();
	BattleItem *weaponLeftHand = getLeftHandWeapon();

	// ignore weapons without ammo (rules out grenades)
	if (!weaponRightHand || !weaponRightHand->getAmmoItem() || !weaponRightHand->getAmmoItem()->getAmmoQuantity())
		weaponRightHand = 0;
	if (!weaponLeftHand || !weaponLeftHand->getAmmoItem() || !weaponLeftHand->getAmmoItem()->getAmmoQuantity())
		weaponLeftHand = 0;

	// if there is only one weapon, it's easy:
	if (weaponRightHand && !weaponLeftHand)
		return weaponRightHand;
	else if (!weaponRightHand && weaponLeftHand)
		return weaponLeftHand;
	else if (!weaponRightHand && !weaponLeftHand)
		return 0;

	// otherwise pick the one with the least snapshot TUs
	int tuRightHand = getActionTUs(BA_SNAPSHOT, weaponRightHand).Time;
	int tuLeftHand = getActionTUs(BA_SNAPSHOT, weaponLeftHand).Time;
	BattleItem *weaponCurrentHand = getItem(getActiveHand());
	//prioritize blaster
	if (!quickest && _faction != FACTION_PLAYER)
	{
		if (weaponRightHand->getRules()->getWaypoints() != 0 || weaponRightHand->getAmmoItem()->getRules()->getWaypoints() != 0)
		{
			return weaponRightHand;
		}
		if (weaponLeftHand->getRules()->getWaypoints() != 0 || weaponLeftHand->getAmmoItem()->getRules()->getWaypoints() != 0)
		{
			return weaponLeftHand;
		}
	}
	// if only one weapon has snapshot, pick that one
	if (tuLeftHand <= 0 && tuRightHand > 0)
		return weaponRightHand;
	else if (tuRightHand <= 0 && tuLeftHand > 0)
		return weaponLeftHand;
	// else pick the better one
	else
	{
		if (tuLeftHand >= tuRightHand)
		{
			if (quickest)
			{
				return weaponRightHand;
			}
			else if (_faction == FACTION_PLAYER)
			{
				return weaponCurrentHand;
			}
			else
			{
				return weaponLeftHand;
			}
		}
		else
		{
			if (quickest)
			{
				return weaponLeftHand;
			}
			else if (_faction == FACTION_PLAYER)
			{
				return weaponCurrentHand;
			}
			else
			{
				return weaponRightHand;
			}
		}
	}
}

/**
 * Get a grenade from the belt (used for AI)
 * @return Pointer to item.
 */
BattleItem *BattleUnit::getGrenadeFromBelt() const
{
	for (std::vector<BattleItem*>::const_iterator i = _inventory.begin(); i != _inventory.end(); ++i)
	{
		if ((*i)->getRules()->getBattleType() == BT_GRENADE)
		{
			return *i;
		}
	}
	return 0;
}

/**
 * Gets the item from right hand.
 * @return Item in right hand.
 */
BattleItem *BattleUnit::getRightHandWeapon() const
{
	for (auto i : _inventory)
	{
		auto slot = i->getSlot();
		if (slot && slot->isRightHand())
		{
			return i;
		}
	}
	return nullptr;
}

/**
 *  Gets the item from left hand.
 * @return Item in left hand.
 */
BattleItem *BattleUnit::getLeftHandWeapon() const
{
	for (auto i : _inventory)
	{
		auto slot = i->getSlot();
		if (slot && slot->isLeftHand())
		{
			return i;
		}
	}
	return nullptr;
}

/**
 * Check if we have ammo and reload if needed (used for AI).
 * @return Do we have ammo?
 */
bool BattleUnit::checkAmmo()
{
	BattleItem *list[2] =
	{
		getRightHandWeapon(),
		getLeftHandWeapon(),
	};

	for (int i = 0; i < 2; ++i)
	{
		BattleItem *weapon = list[i];
		if (!weapon || weapon->getAmmoItem() != 0 || weapon->getRules()->getBattleType() == BT_MELEE)
		{
			continue;
		}

		// we have a non-melee weapon with no ammo and 15 or more TUs - we might need to look for ammo then
		BattleItem *ammo = 0;
		int tuCost = weapon->getRules()->getTULoad();
		int tuMove = getTimeUnits() - tuCost;

		if (tuMove < 0)
		{
			continue;
		}

		for (std::vector<BattleItem*>::iterator i = getInventory()->begin(); i != getInventory()->end(); ++i)
		{
			for (const std::string &s : *weapon->getRules()->getCompatibleAmmo())
			{
				if (s == (*i)->getRules()->getType())
				{
					int tuTemp = (*i)->getSlot()->getType() != INV_HAND ? (*i)->getSlot()->getCost(weapon->getSlot()) : 0;
					if (tuTemp < tuMove)
					{
						tuMove = tuTemp;
						ammo = (*i);
					}
					continue;
				}
			}
		}

		if (ammo && spendTimeUnits(tuCost + tuMove))
		{
			weapon->setAmmoItem(ammo);
			ammo->moveToOwner(0);

			return true;
		}
	}
	return false;
}

/**
 * Check if this unit is in the exit area.
 * @param stt Type of exit tile to check for.
 * @return Is in the exit area?
 */
bool BattleUnit::isInExitArea(SpecialTileType stt) const
{
	return _tile && _tile->getMapData(O_FLOOR) && (_tile->getMapData(O_FLOOR)->getSpecialType() == stt);
}

/**
 * Gets the unit height taking into account kneeling/standing.
 * @return Unit's height.
 */
int BattleUnit::getHeight() const
{
	return isKneeled()?getKneelHeight():getStandHeight();
}

/**
 * Adds one to the bravery exp counter.
 */
void BattleUnit::addBraveryExp()
{
	_expBravery++;
}

/**
 * Adds one to the reaction exp counter.
 */
void BattleUnit::addReactionExp()
{
	_expReactions++;
}

/**
 * Adds one to the firing exp counter.
 */
void BattleUnit::addFiringExp()
{
	_expFiring++;
}

/**
 * Adds one to the throwing exp counter.
 */
void BattleUnit::addThrowingExp()
{
	_expThrowing++;
}

/**
 * Adds one to the psi skill exp counter.
 */
void BattleUnit::addPsiSkillExp()
{
	_expPsiSkill++;
}

/**
 * Adds one to the psi strength exp counter.
 */
void BattleUnit::addPsiStrengthExp()
{
	_expPsiStrength++;
}

/**
 * Adds one to the melee exp counter.
 */
void BattleUnit::addMeleeExp()
{
	_expMelee++;
}

void BattleUnit::updateGeoscapeStats(Soldier *soldier) const
{
	soldier->addMissionCount();
	soldier->addKillCount(_kills);
}

/**
 * Check if unit eligible for squaddie promotion. If yes, promote the unit.
 * Increase the mission counter. Calculate the experience increases.
 * @param geoscape Pointer to geoscape save.
 * @param statsDiff (out) The passed UnitStats struct will be filled with the stats differences.
 * @return True if the soldier was eligible for squaddie promotion.
 */
bool BattleUnit::postMissionProcedures(SavedGame *geoscape, UnitStats &statsDiff)
{
	Soldier *s = geoscape->getSoldier(_id);
	if (s == 0)
	{
		return false;
	}

	updateGeoscapeStats(s);

	UnitStats *stats = s->getCurrentStats();
	statsDiff -= *stats;        // subtract old stats
	const UnitStats caps = s->getRules()->getStatCaps();
	int healthLoss = _stats.health - _health;

	if (healthLoss < 0)
	{
		healthLoss = 0;
	}
	s->setWoundRecovery(RNG::generate((healthLoss*0.5),(healthLoss*1.5)));

	if (_expBravery && stats->bravery < caps.bravery)
	{
		if (_expBravery > RNG::generate(0,10)) stats->bravery += 10;
	}
	if (_expReactions && stats->reactions < caps.reactions)
	{
		stats->reactions += improveStat(_expReactions);
	}
	if (_expFiring && stats->firing < caps.firing)
	{
		stats->firing += improveStat(_expFiring);
	}
	if (_expMelee && stats->melee < caps.melee)
	{
		stats->melee += improveStat(_expMelee);
	}
	if (_expThrowing && stats->throwing < caps.throwing)
	{
		stats->throwing += improveStat(_expThrowing);
	}
	if (_expPsiSkill && stats->psiSkill < caps.psiSkill)
	{
		stats->psiSkill += improveStat(_expPsiSkill);
	}
	if (_expPsiStrength && stats->psiStrength < caps.psiStrength)
	{
		stats->psiStrength += improveStat(_expPsiStrength);
	}

	bool hasImproved = false;
	if (_expBravery || _expReactions || _expFiring || _expPsiSkill || _expPsiStrength || _expMelee || _expThrowing)
	{
		hasImproved = true;
		if (s->getRank() == RANK_ROOKIE)
			s->promoteRank();
		int v;
		v = caps.tu - stats->tu;
		if (v > 0) stats->tu += RNG::generate(0, v/10 + 2);
		v = caps.health - stats->health;
		if (v > 0) stats->health += RNG::generate(0, v/10 + 2);
		v = caps.strength - stats->strength;
		if (v > 0) stats->strength += RNG::generate(0, v/10 + 2);
		v = caps.stamina - stats->stamina;
		if (v > 0) stats->stamina += RNG::generate(0, v/10 + 2);
	}

	statsDiff += *stats; // add new stats

	return hasImproved;
}

/**
 * Converts the number of experience to the stat increase.
 * @param Experience counter.
 * @return Stat increase.
 */
int BattleUnit::improveStat(int exp) const
{
	if      (exp > 10) return RNG::generate(2, 6);
	else if (exp > 5)  return RNG::generate(1, 4);
	else if (exp > 2)  return RNG::generate(1, 3);
	else if (exp > 0)  return RNG::generate(0, 1);
	else               return 0;
}

/**
 * Get the unit's minimap sprite index. Used to display the unit on the minimap
 * @return the unit minimap index
 */
int BattleUnit::getMiniMapSpriteIndex() const
{
	//minimap sprite index:
	// * 0-2   : Xcom soldier
	// * 3-5   : Alien
	// * 6-8   : Civilian
	// * 9-11  : Item
	// * 12-23 : Xcom HWP
	// * 24-35 : Alien big terror unit(cyberdisk, ...)
	if (isOut())
	{
		return 9;
	}
	switch (getFaction())
	{
	case FACTION_HOSTILE:
		if (_armor->getSize() == 1)
			return 3;
		else
			return 24;
	case FACTION_NEUTRAL:
		return 6;
	default:
		if (_armor->getSize() == 1)
			return 0;
		else
			return 12;
	}
}

/**
  * Set the turret type. -1 is no turret.
  * @param turretType
  */
void BattleUnit::setTurretType(int turretType)
{
	_turretType = turretType;
}

/**
  * Get the turret type. -1 is no turret.
  * @return type
  */
int BattleUnit::getTurretType() const
{
	return _turretType;
}

/**
 * Get the amount of fatal wound for a body part
 * @param part The body part (in the range 0-5)
 * @return The amount of fatal wound of a body part
 */
int BattleUnit::getFatalWound(int part) const
{
	if (part < 0 || part > 5)
		return 0;
	return _fatalWounds[part];
}

/**
 * Heal a fatal wound of the soldier
 * @param part the body part to heal
 * @param woundAmount the amount of fatal wound healed
 * @param healthAmount The amount of health to add to soldier health
 */
void BattleUnit::heal(int part, int woundAmount, int healthAmount)
{
	if (part < 0 || part > 5)
		return;
	if (!_fatalWounds[part])
		return;

	setValueMax(_fatalWounds[part], -woundAmount, 0, 100);
	setValueMax(_health, healthAmount, 1, getBaseStats()->health); //Hippocratic Oath: First do no harm

}

/**
 * Restore soldier morale
 * @param moraleAmount additional morale boost.
 * @param painKillersStrength how much of damage convert to morale.
 */
void BattleUnit::painKillers(int moraleAmount, float painKillersStrength)
{
	int lostHealth = (getBaseStats()->health - _health) * painKillersStrength;
	if (lostHealth > _moraleRestored)
	{
		_morale = std::min(100, (lostHealth - _moraleRestored + _morale));
		_moraleRestored = lostHealth;
	}
	moraleChange(moraleAmount);
}

/**
 * Restore soldier energy and reduce stun level
 * @param energy The amount of energy to add
 * @param s The amount of stun level to reduce
 */
void BattleUnit::stimulant (int energy, int s)
{
	_energy += energy;
	if (_energy > getBaseStats()->stamina)
		_energy = getBaseStats()->stamina;
	healStun (s);
}


/**
 * Get motion points for the motion scanner. More points
 * is a larger blip on the scanner.
 * @return points.
 */
int BattleUnit::getMotionPoints() const
{
	return _motionPoints;
}

/**
 * Gets the unit's armor.
 * @return Pointer to armor.
 */
const Armor *BattleUnit::getArmor() const
{
	return _armor;
}

/**
 * Set the unit's name.
 * @param name Name
 */
void BattleUnit::setName(const std::wstring &name)
{
	_name = name;
}

/**
 * Get unit's name.
 * An aliens name is the translation of it's race and rank.
 * hence the language pointer needed.
 * @param lang Pointer to language.
 * @param debugAppendId Append unit ID to name for debug purposes.
 * @return name Widecharstring of the unit's name.
 */
std::wstring BattleUnit::getName(Language *lang, bool debugAppendId) const
{
	if (_type != "SOLDIER" && lang != 0)
	{
		std::wstring ret;

		if (_type.find("STR_") != std::string::npos)
			ret = lang->getString(_type);
		else
			ret = lang->getString(_race);

		if (debugAppendId)
		{
			std::wostringstream ss;
			ss << ret << L" " << _id;
			ret = ss.str();
		}
		return ret;
	}

	return _name;
}

/**
  * Gets pointer to the unit's stats.
  * @return stats Pointer to the unit's stats.
  */
UnitStats *BattleUnit::getBaseStats()
{
	return &_stats;
}

/**
  * Gets pointer to the unit's stats.
  * @return stats Pointer to the unit's stats.
  */
const UnitStats *BattleUnit::getBaseStats() const
{
	return &_stats;
}

/**
  * Get the unit's stand height.
  * @return The unit's height in voxels, when standing up.
  */
int BattleUnit::getStandHeight() const
{
	return _standHeight;
}

/**
  * Get the unit's kneel height.
  * @return The unit's height in voxels, when kneeling.
  */
int BattleUnit::getKneelHeight() const
{
	return _kneelHeight;
}

/**
  * Get the unit's floating elevation.
  * @return The unit's elevation over the ground in voxels, when flying.
  */
int BattleUnit::getFloatHeight() const
{
	return _floatHeight;
}

/**
  * Get the unit's loft ID, one per unit tile.
  * Each tile only has one loft, as it is repeated over the entire height of the unit.
  * @param entry Unit tile
  * @return The unit's line of fire template ID.
  */
int BattleUnit::getLoftemps(int entry) const
{
	return _loftempsSet.at(entry);
}

/**
  * Get the unit's value. Used for score at debriefing.
  * @return value score
  */
int BattleUnit::getValue() const
{
	return _value;
}

/**
 * Get the unit's death sounds.
 * @return List of sound IDs.
 */
const std::vector<int> &BattleUnit::getDeathSounds() const
{
	if (_deathSound.empty() && _geoscapeSoldier != 0)
	{
		if (_gender == GENDER_MALE)
			return _geoscapeSoldier->getRules()->getMaleDeathSounds();
		else
			return _geoscapeSoldier->getRules()->getFemaleDeathSounds();
	}
	return _deathSound;
}

/**
 * Get the unit's move sound.
 * @return id.
 */
int BattleUnit::getMoveSound() const
{
	return _moveSound;
}


/**
 * Get whether the unit is affected by fatal wounds.
 * Normally only soldiers are affected by fatal wounds.
 * @return Is the unit affected by wounds?
 */
bool BattleUnit::isWoundable() const
{
	return !_armor->getBleedImmune(!(_type=="SOLDIER" || (Options::alienBleeding && _originalFaction != FACTION_PLAYER)));
}

/**
 * Get whether the unit is affected by morale loss.
 * Normally only small units are affected by morale loss.
 * @return Is the unit affected by morale?
 */
bool BattleUnit::isFearable() const
{
	return !_armor->getFearImmune();
}

/**
 * Get the number of turns an AI unit remembers a soldier's position.
 * @return intelligence.
 */
int BattleUnit::getIntelligence() const
{
	return _intelligence;
}

/**
 * Get the unit's aggression.
 * @return aggression.
 */
int BattleUnit::getAggression() const
{
	return _aggression;
}

int BattleUnit::getMaxViewDistance(int baseVisibility, int nerf, int buff) const
{
	int result = baseVisibility;
	if (nerf > 0)
	{
		result = nerf; // fixed distance nerf
	}
	else
	{
		result += nerf; // relative distance nerf
	}
	if (result < 1)
	{
		result = 1;  // can't go under melee distance
	}
	result += buff; // relative distance buff
	if (result > baseVisibility)
	{
		result = baseVisibility; // don't overbuff (buff is only supposed to counter the nerf)
	}
	return result;
}

int BattleUnit::getMaxViewDistanceAtDark(const Armor *otherUnitArmor) const
{
	return getMaxViewDistance(_maxViewDistanceAtDark, otherUnitArmor->getCamouflageAtDark(), _armor->getAntiCamouflageAtDark());
}

int BattleUnit::getMaxViewDistanceAtDay(const Armor *otherUnitArmor) const
{
	return getMaxViewDistance(_maxViewDistanceAtDay, otherUnitArmor->getCamouflageAtDay(), _armor->getAntiCamouflageAtDay());
}

/**
 * Returns the unit's special ability.
 * @return special ability.
 */
int BattleUnit::getSpecialAbility() const
{
	return _specab;
}

/**
 * Sets this unit to respawn (or not).
 * @param respawn whether it should respawn.
 */
void BattleUnit::setRespawn(bool respawn)
{
	_respawn = respawn;
}

/**
 * Gets this unit's respawn flag.
 */
bool BattleUnit::getRespawn() const
{
	return _respawn;
}

/**
 * Get the unit that is spawned when this one dies.
 * @return unit.
 */
std::string BattleUnit::getSpawnUnit() const
{
	return _spawnUnit;
}

/**
 * Set the unit that is spawned when this one dies.
 * @param spawnUnit unit.
 */
void BattleUnit::setSpawnUnit(const std::string &spawnUnit)
{
	_spawnUnit = spawnUnit;
}

/**
 * Get the units's rank string.
 * @return rank.
 */
std::string BattleUnit::getRankString() const
{
	return _rank;
}

/**
 * Get the geoscape-soldier object.
 * @return soldier.
 */
Soldier *BattleUnit::getGeoscapeSoldier() const
{
	return _geoscapeSoldier;
}

/**
 * Add a kill to the counter.
 */
void BattleUnit::addKillCount()
{
	_kills++;
}

/**
 * Get unit type.
 * @return unit type.
 */
std::string BattleUnit::getType() const
{
	return _type;
}

/**
 * Set unit's active hand.
 * @param hand active hand.
 */
void BattleUnit::setActiveHand(const std::string &hand)
{
	_activeHand = hand;
}

/**
 * Get unit's active hand.
 * @return active hand.
 */
std::string BattleUnit::getActiveHand() const
{
	if (getItem(_activeHand)) return _activeHand;
	if (getLeftHandWeapon()) return "STR_LEFT_HAND";
	return "STR_RIGHT_HAND";
}

/**
 * Converts unit to another faction (original faction is still stored).
 * @param f faction.
 */
void BattleUnit::convertToFaction(UnitFaction f)
{
	_faction = f;
}

/**
* Set health to 0 - used when getting killed unconscious.
*/
void BattleUnit::kill()
{
	_health = 0;
}

/**
 * Set health to 0 and set status dead - used when getting zombified.
 */
void BattleUnit::instaKill()
{
	_health = 0;
	_status = STATUS_DEAD;
}

/**
 * Get sound to play when unit aggros.
 * @return sound
 */
int BattleUnit::getAggroSound() const
{
	return _aggroSound;
}

/**
 * Set a specific number of energy.
 * @param energy energy.
 */
void BattleUnit::setEnergy(int energy)
{
	_energy = energy;
}

/**
 * Get the faction the unit was killed by.
 * @return faction
 */
UnitFaction BattleUnit::killedBy() const
{
	return _killedBy;
}

/**
 * Set the faction the unit was killed by.
 * @param f faction
 */
void BattleUnit::killedBy(UnitFaction f)
{
	_killedBy = f;
}

/**
 * Set the units we are charging towards.
 * @param chargeTarget Charge Target
 */
void BattleUnit::setCharging(BattleUnit *chargeTarget)
{
	_charging = chargeTarget;
}

/**
 * Get the units we are charging towards.
 * @return Charge Target
 */
BattleUnit *BattleUnit::getCharging()
{
	return _charging;
}

/**
 * Get the units carried weight in strength units.
 * @param draggingItem item to ignore
 * @return weight
 */
int BattleUnit::getCarriedWeight(BattleItem *draggingItem) const
{
	int weight = _armor->getWeight();
	for (std::vector<BattleItem*>::const_iterator i = _inventory.begin(); i != _inventory.end(); ++i)
	{
		if ((*i) == draggingItem) continue;
		weight += (*i)->getRules()->getWeight();
		if ((*i)->getAmmoItem() != (*i) && (*i)->getAmmoItem()) weight += (*i)->getAmmoItem()->getRules()->getWeight();
	}
	return std::max(0,weight);
}

/**
 * Set how long since this unit was last exposed.
 * @param turns number of turns
 */
void BattleUnit::setTurnsSinceSpotted (int turns)
{
	_turnsSinceSpotted = turns;
}

/**
 * Get how long since this unit was exposed.
 * @return number of turns
 */
int BattleUnit::getTurnsSinceSpotted() const
{
	return _turnsSinceSpotted;
}

/**
 * Get this unit's original Faction.
 * @return original faction
 */
UnitFaction BattleUnit::getOriginalFaction() const
{
	return _originalFaction;
}

/**
 * Get the list of units spotted this turn.
 * @return List of units.
 */
std::vector<BattleUnit *> &BattleUnit::getUnitsSpottedThisTurn()
{
	return _unitsSpottedThisTurn;
}

/**
 * Change the numeric version of the unit's rank.
 * @param rank unit rank, 0 = lowest
 */
void BattleUnit::setRankInt(int rank)
{
	_rankInt = rank;
}

/**
 * Return the numeric version of the unit's rank.
 * @return unit rank, 0 = lowest
 */
int BattleUnit::getRankInt() const
{
	return _rankInt;
}

/**
 * Derive the numeric unit rank from the string rank
 * (for soldier units).
 */
void BattleUnit::deriveRank()
{
	if (_geoscapeSoldier)
	{
		switch (_geoscapeSoldier->getRank())
		{
		case RANK_ROOKIE:    _rankInt = 0; break;
		case RANK_SQUADDIE:  _rankInt = 1; break;
		case RANK_SERGEANT:  _rankInt = 2; break;
		case RANK_CAPTAIN:   _rankInt = 3; break;
		case RANK_COLONEL:   _rankInt = 4; break;
		case RANK_COMMANDER: _rankInt = 5; break;
		default:             _rankInt = 0; break;
		}
	}
}

/**
* this function checks if a tile is visible from either of the unit's tiles, using maths.
* @param pos the position to check against
* @param useTurretDirection use turret facing (true) or body facing (false) for sector calculation
* @return what the maths decide
*/
bool BattleUnit::checkViewSector (Position pos, bool useTurretDirection /* = false */) const
{
	int unitSize = getArmor()->getSize();
	//Check view cone from each of the unit's tiles
	for (int x = 0; x < unitSize; ++x)
	{
		for (int y = 0; y < unitSize; ++y)
		{
			int deltaX = pos.x + x - _pos.x;
			int deltaY = _pos.y - pos.y - y;
			switch (useTurretDirection ? _directionTurret : _direction)
			{
			case 0:
				if ((deltaX + deltaY >= 0) && (deltaY - deltaX >= 0))
					return true;
				break;
			case 1:
				if ((deltaX >= 0) && (deltaY >= 0))
					return true;
				break;
			case 2:
				if ((deltaX + deltaY >= 0) && (deltaY - deltaX <= 0))
					return true;
				break;
			case 3:
				if ((deltaY <= 0) && (deltaX >= 0))
					return true;
				break;
			case 4:
				if ((deltaX + deltaY <= 0) && (deltaY - deltaX <= 0))
					return true;
				break;
			case 5:
				if ((deltaX <= 0) && (deltaY <= 0))
					return true;
				break;
			case 6:
				if ((deltaX + deltaY <= 0) && (deltaY - deltaX >= 0))
					return true;
				break;
			case 7:
				if ((deltaY >= 0) && (deltaX <= 0))
					return true;
				break;
			default:
				break;
			}
		}
	}
	return false;
}

/**
 * common function to adjust a unit's stats according to difficulty setting.
 * @param statAdjustment the stat adjustment variables coefficient value.
 */
void BattleUnit::adjustStats(const StatAdjustment &adjustment)
{
	_stats.tu += adjustment.statGrowth.tu * adjustment.growthMultiplier * _stats.tu / 100;
	_stats.stamina += adjustment.statGrowth.stamina * adjustment.growthMultiplier * _stats.stamina / 100;
	_stats.health += adjustment.statGrowth.health * adjustment.growthMultiplier * _stats.health / 100;
	_stats.bravery += adjustment.statGrowth.bravery * adjustment.growthMultiplier * _stats.bravery / 100;
	_stats.reactions += adjustment.statGrowth.reactions * adjustment.growthMultiplier * _stats.reactions / 100;
	_stats.firing += adjustment.statGrowth.firing * adjustment.growthMultiplier * _stats.firing / 100;
	_stats.throwing += adjustment.statGrowth.throwing * adjustment.growthMultiplier * _stats.throwing / 100;
	_stats.strength += adjustment.statGrowth.strength * adjustment.growthMultiplier * _stats.strength / 100;
	_stats.psiStrength += adjustment.statGrowth.psiStrength * adjustment.growthMultiplier * _stats.psiStrength / 100;
	_stats.psiSkill += adjustment.statGrowth.psiSkill * adjustment.growthMultiplier * _stats.psiSkill / 100;
	_stats.melee += adjustment.statGrowth.melee * adjustment.growthMultiplier * _stats.melee / 100;

	_stats.firing *= adjustment.aimAndArmorMultiplier;
	_maxArmor[0] *= adjustment.aimAndArmorMultiplier;
	_maxArmor[1] *= adjustment.aimAndArmorMultiplier;
	_maxArmor[2] *= adjustment.aimAndArmorMultiplier;
	_maxArmor[3] *= adjustment.aimAndArmorMultiplier;
	_maxArmor[4] *= adjustment.aimAndArmorMultiplier;
}

/**
 * did this unit already take fire damage this turn?
 * (used to avoid damaging large units multiple times.)
 * @return ow it burns
 */
bool BattleUnit::tookFireDamage() const
{
	return _hitByFire;
}

/**
 * toggle the state of the fire damage tracking boolean.
 */
void BattleUnit::toggleFireDamage()
{
	_hitByFire = !_hitByFire;
}

/**
 * Changes the amount of TUs reserved for cover.
 * @param reserve time units.
 */
void BattleUnit::setCoverReserve(int reserve)
{
	_coverReserve = reserve;
}

/**
 * Returns the amount of TUs reserved for cover.
 * @return time units.
 */
int BattleUnit::getCoverReserve() const
{
	return _coverReserve;
}

/**
 * Checks if this unit can be selected. Only alive units
 * belonging to the faction can be selected.
 * @param faction The faction to compare with.
 * @param checkReselect Check if the unit is reselectable.
 * @param checkInventory Check if the unit has an inventory.
 * @return True if the unit can be selected, false otherwise.
 */
bool BattleUnit::isSelectable(UnitFaction faction, bool checkReselect, bool checkInventory) const
{
	return (_faction == faction && !isOut() && (!checkReselect || reselectAllowed()) && (!checkInventory || hasInventory()));
}

/**
 * Checks if this unit has an inventory. Large units and/or
 * terror units generally don't have inventories.
 * @return True if an inventory is available, false otherwise.
 */
bool BattleUnit::hasInventory() const
{
	return (_armor->hasInventory());
}

/**
 * If this unit is breathing, what frame should be displayed?
 * @return frame number.
 */
int BattleUnit::getBreathFrame() const
{
	if (_floorAbove)
		return 0;
	return _breathFrame;
}

/**
 * Decides if we should start producing bubbles, and/or updates which bubble frame we are on.
 */
void BattleUnit::breathe()
{
	// _breathFrame of -1 means this unit doesn't produce bubbles
	if (_breathFrame < 0 || isOut())
	{
		_breathing = false;
		return;
	}

	if (!_breathing || _status == STATUS_WALKING)
	{
		// deviation from original: TFTD used a static 10% chance for every animation frame,
		// instead let's use 5%, but allow morale to affect it.
		_breathing = (_status != STATUS_WALKING && RNG::seedless(0, 99) < (105 - _morale));
		_breathFrame = 0;
	}

	if (_breathing)
	{
		// advance the bubble frame
		_breathFrame++;

		// we've reached the end of the cycle, get rid of the bubbles
		if (_breathFrame >= 17)
		{
			_breathFrame = 0;
			_breathing = false;
		}
	}
}

/**
 * Sets the flag for "this unit is under cover" meaning don't draw bubbles.
 * @param floor is there a floor.
 */
void BattleUnit::setFloorAbove(bool floor)
{
	_floorAbove = floor;
}

/**
 * Checks if the floor above flag has been set.
 * @return if we're under cover.
 */
bool BattleUnit::getFloorAbove() const
{
	return _floorAbove;
}

/**
 * Get the name of any utility weapon we may be carrying, or a built in one.
 * @return the name .
 */
BattleItem *BattleUnit::getUtilityWeapon(BattleType type)
{
	BattleItem *melee = getRightHandWeapon();
	if (melee && melee->getRules()->getBattleType() == type)
	{
		return melee;
	}
	melee = getLeftHandWeapon();
	if (melee && melee->getRules()->getBattleType() == type)
	{
		return melee;
	}
	melee = getSpecialWeapon(type);
	if (melee)
	{
		return melee;
	}
	return 0;
}

/**
 * Set fire damage form environment.
 * @param damage
 */
void BattleUnit::setEnviFire(int damage)
{
	if (_fireMaxHit < damage) _fireMaxHit = damage;
}

/**
 * Set smoke damage form environment.
 * @param damage
 */
void BattleUnit::setEnviSmoke(int damage)
{
	if (_smokeMaxHit < damage) _smokeMaxHit = damage;
}

/**
 * Calculate smoke and fire damage form environment.
 */
void BattleUnit::calculateEnviDamage(Mod *mod, SavedBattleGame *save)
{
	if (_fireMaxHit)
	{
		_hitByFire = true;
		damage(Position(0, 0, 0), _fireMaxHit, mod->getDamageType(DT_IN), save);
		// try to set the unit on fire.
		if (RNG::percent(40 * getArmor()->getDamageModifier(DT_IN)))
		{
			int burnTime = RNG::generate(0, int(5.0f * getArmor()->getDamageModifier(DT_IN)));
			if (getFire() < burnTime)
			{
				setFire(burnTime);
			}
		}
	}

	if (_smokeMaxHit)
	{
		damage(Position(0,0,0), _smokeMaxHit, mod->getDamageType(DT_SMOKE), save);
	}

	_fireMaxHit = 0;
	_smokeMaxHit = 0;
}

/**
 * use this instead of checking the rules of the armor.
 */
MovementType BattleUnit::getMovementType() const
{
	return _movementType;
}

/**
 * Elevates the unit to grand galactic inquisitor status,
 * meaning they will NOT take part in the current battle.
 */
void BattleUnit::goToTimeOut()
{
	_status = STATUS_IGNORE_ME;
}

/**
 * Helper function used by `BattleUnit::setSpecialWeapon`
 */
static inline BattleItem *createItem(SavedBattleGame *save, BattleUnit *unit, RuleItem *rule)
{
	BattleItem *item = new BattleItem(rule, save->getCurrentItemId());
	item->setOwner(unit);
	save->deleteList(item);
	return item;
}

/**
 * Set special weapon that is handled outside inventory.
 * @param save
 */
void BattleUnit::setSpecialWeapon(SavedBattleGame *save)
{
	const Mod *mod = save->getMod();
	RuleItem *item = 0;
	int i = 0;

	if (getUnitRules())
	{
		item = mod->getItem(getUnitRules()->getMeleeWeapon());
		if (item && i < SPEC_WEAPON_MAX)
		{
			_specWeapon[i++] = createItem(save, this, item);
		}
	}
	item = mod->getItem(getArmor()->getSpecialWeapon());
	if (item && i < SPEC_WEAPON_MAX)
	{
		_specWeapon[i++] = createItem(save, this, item);
	}
	if (getBaseStats()->psiSkill > 0 && getOriginalFaction() == FACTION_HOSTILE)
	{
		item = mod->getItem(getUnitRules()->getPsiWeapon());
		if (item && i < SPEC_WEAPON_MAX)
		{
			_specWeapon[i++] = createItem(save, this, item);
		}
	}
}

/**
 * Get special weapon.
 */
BattleItem *BattleUnit::getSpecialWeapon(BattleType type) const
{
	for (int i = 0; i < SPEC_WEAPON_MAX; ++i)
	{
		if (!_specWeapon[i])
		{
			break;
		}
		if (_specWeapon[i]->getRules()->getBattleType() == type)
		{
			return _specWeapon[i];
		}
	}
	return 0;
}

/**
 * Recovers a unit's TUs and energy, taking a number of factors into consideration.
 */
void BattleUnit::recoverTimeUnits()
{
	updateUnitStats(true, false);
}

/**
 * Get the unit's statistics.
 * @return BattleUnitStatistics statistics.
 */
BattleUnitStatistics* BattleUnit::getStatistics()
{
	return _statistics;
}

/**
 * Sets the unit murderer's id.
 * @param int murderer id.
 */
void BattleUnit::setMurdererId(int id)
{
	_murdererId = id;
}

/**
 * Gets the unit murderer's id.
 * @return int murderer id.
 */
int BattleUnit::getMurdererId() const
{
	return _murdererId;
}

/**
 * Set information on the unit's fatal blow.
 * @param UnitSide unit's side that was shot.
 * @param UnitBodyPart unit's body part that was shot.
 */
void BattleUnit::setFatalShotInfo(UnitSide side, UnitBodyPart bodypart)
{
	_fatalShotSide = side;
	_fatalShotBodyPart = bodypart;
}

/**
 * Get information on the unit's fatal shot's side.
 * @return UnitSide fatal shot's side.
 */
UnitSide BattleUnit::getFatalShotSide() const
{
	return _fatalShotSide;
}

/**
 * Get information on the unit's fatal shot's body part.
 * @return UnitBodyPart fatal shot's body part.
 */
UnitBodyPart BattleUnit::getFatalShotBodyPart() const
{
	return _fatalShotBodyPart;
}

/**
 * Gets the unit murderer's weapon.
 * @return int murderer weapon.
 */
std::string BattleUnit::getMurdererWeapon() const
{
	return _murdererWeapon;
}

/**
 * Set the murderer's weapon.
 * @param string murderer's weapon.
 */
void BattleUnit::setMurdererWeapon(const std::string& weapon)
{
	_murdererWeapon = weapon;
}

/**
 * Gets the unit murderer's weapon's ammo.
 * @return int murderer weapon ammo.
 */
std::string BattleUnit::getMurdererWeaponAmmo() const
{
	return _murdererWeaponAmmo;
}

/**
 * Set the murderer's weapon's ammo.
 * @param string murderer weapon ammo.
 */
void BattleUnit::setMurdererWeaponAmmo(const std::string& weaponAmmo)
{
	_murdererWeaponAmmo = weaponAmmo;
}

/**
 * Sets the unit mind controller's id.
 * @param int mind controller id.
 */
void BattleUnit::setMindControllerId(int id)
{
	_mindControllerID = id;
}

/**
 * Gets the unit mind controller's id.
 * @return int mind controller id.
 */
int BattleUnit::getMindControllerId() const
{
	return _mindControllerID;
}


namespace
{

void getArmorValueScript(const BattleUnit *bu, int &ret, int side)
{
	if (bu && 0 <= side && side < SIDE_MAX)
	{
		ret = bu->getArmor((UnitSide)side);
		return;
	}
	ret = 0;
}
void getArmorMaxScript(const BattleUnit *bu, int &ret, int side)
{
	if (bu && 0 <= side && side < SIDE_MAX)
	{
		ret = bu->getMaxArmor((UnitSide)side);
		return;
	}
	ret = 0;
}
void getGenderScript(const BattleUnit *bu, int &ret)
{
	if (bu)
	{
		ret = bu->getGender();
		return;
	}
	ret = 0;
}
void getLookScript(const BattleUnit *bu, int &ret)
{
	if (bu)
	{
		auto g = bu->getGeoscapeSoldier();
		if (g)
		{
			ret = g->getLook();
			return;
		}
	}
	ret = 0;
}
void getLookVariantScript(const BattleUnit *bu, int &ret)
{
	if (bu)
	{
		auto g = bu->getGeoscapeSoldier();
		if (g)
		{
			ret = g->getLookVariant();
			return;
		}
	}
	ret = 0;
}
void geReactionScoreScript(const BattleUnit *bu, int &ret)
{
	if (bu)
	{
		ret = (int)bu->getReactionScore();
	}
	ret = 0;
}
void getRecolorScript(const BattleUnit *bu, int &pixel)
{
	if (bu)
	{
		const auto& vec = bu->getRecolor();
		const int g = pixel & helper::ColorGroup;
		const int s = pixel & helper::ColorShade;
		for(auto& p : vec)
		{
			if (g == p.first)
			{
				pixel = s + p.second;
				return;
			}
		}
	}
}
void getTileShade(const BattleUnit *bu, int &shade)
{
	if (bu)
	{
		auto tile = bu->getTile();
		if (tile)
		{
			shade = tile->getShade();
			return;
		}
	}
	shade = 0;
}

struct getRightHandWeaponScript
{
	static RetEnum func(BattleUnit *bu, BattleItem *&bi)
	{
		if (bu)
		{
			bi = bu->getRightHandWeapon();
		}
		else
		{
			bi = nullptr;
		}
		return RetContinue;
	}
};
struct getRightHandWeaponConstScript
{
	static RetEnum func(const BattleUnit *bu, const BattleItem *&bi)
	{
		if (bu)
		{
			bi = bu->getRightHandWeapon();
		}
		else
		{
			bi = nullptr;
		}
		return RetContinue;
	}
};
struct getLeftHandWeaponScript
{
	static RetEnum func(BattleUnit *bu, BattleItem *&bi)
	{
		if (bu)
		{
			bi = bu->getLeftHandWeapon();
		}
		else
		{
			bi = nullptr;
		}
		return RetContinue;
	}
};
struct getLeftHandWeaponConstScript
{
	static RetEnum func(const BattleUnit *bu, const BattleItem *&bi)
	{
		if (bu)
		{
			bi = bu->getLeftHandWeapon();
		}
		else
		{
			bi = nullptr;
		}
		return RetContinue;
	}
};

struct reduceByBraveryScript
{
	static RetEnum func(const BattleUnit *bu, int &ret)
	{
		if (bu)
		{
			ret = bu->reduceByBravery(ret);
		}
		return RetContinue;
	}
};

struct reduceByResistanceScript
{
	static RetEnum func(const BattleUnit *bu, int &ret, int resistType)
	{
		if (bu)
		{
			if (resistType >= 0 && resistType < DAMAGE_TYPES)
			{
				ret = bu->reduceByResistance(ret, (ItemDamageType)resistType);
			}
		}
		return RetContinue;
	}
};

void isWalkingScript(const BattleUnit *bu, int &ret)
{
	if (bu)
	{
		ret = bu->getStatus() == STATUS_WALKING;
		return;
	}
	ret = 0;
}
void isFlyingScript(const BattleUnit *bu, int &ret)
{
	if (bu)
	{
		ret = bu->getStatus() == STATUS_FLYING;
		return;
	}
	ret = 0;
}
void isCollapsingScript(const BattleUnit *bu, int &ret)
{
	if (bu)
	{
		ret = bu->getStatus() == STATUS_COLLAPSING;
		return;
	}
	ret = 0;
}
void isStandingScript(const BattleUnit *bu, int &ret)
{
	if (bu)
	{
		ret = bu->getStatus() == STATUS_STANDING;
		return;
	}
	ret = 0;
}

struct burnShadeScript
{
	static RetEnum func(int &curr, int burn, int shade)
	{
		Uint8 d = curr;
		Uint8 s = curr;
		helper::BurnShade::func(d, s, burn, shade);
		curr = d;
		return RetContinue;
	}
};

template<int BattleUnit::*StatCurr, int UnitStats::*StatMax>
void setBaseStatScript(BattleUnit *bu, int val)
{
	if (bu)
	{
		(bu->*StatCurr) = Clamp(val, 0, (bu->getBaseStats()->*StatMax));
	}
}

template<int BattleUnit::*StatCurr, int BattleUnit::*StatMax>
void setBaseStatScript(BattleUnit *bu, int val)
{
	if (bu)
	{
		(bu->*StatCurr) = Clamp(val, 0, (bu->*StatMax));
	}
}

template<int BattleUnit::*StatCurr, int UnitStats::*StatMax>
void setMaxStatScript(BattleUnit *bu, int val)
{
	if (bu)
	{
		val = Clamp(val, 1, 1000);
		(bu->getBaseStats()->*StatMax) = val;
		if ((bu->*StatCurr) > val)
		{
			(bu->*StatCurr) = val;
		}
	}
}

template<int UnitStats::*StatMax>
void setMaxStatScript(BattleUnit *bu, int val)
{
	if (bu)
	{
		val = Clamp(val, 1, 1000);
	}
}

template<int BattleUnit::*StatCurr, int Min, int Max>
void setBaseStatRangeScript(BattleUnit *bu, int val)
{
	if (bu)
	{
		(bu->*StatCurr) = Clamp(val, Min, Max);
	}
}

} // namespace

/**
 * Register BattleUnit in script parser.
 * @param parser Script parser.
 */
void BattleUnit::ScriptRegister(ScriptParserBase* parser)
{
	parser->registerPointerType<Mod>();
	parser->registerPointerType<Armor>();
	parser->registerPointerType<BattleItem>();

	Bind<BattleUnit> bu = { parser };
	BindNested<BattleUnit, UnitStats, &BattleUnit::_stats> us = { bu };


	bu.addField<&BattleUnit::_id>("getId");
	bu.addField<&BattleUnit::_rankInt>("getRank");
	bu.add<&getGenderScript>("getGender");
	bu.add<&getLookScript>("getLook");
	bu.add<&getLookVariantScript>("getLookVariant");
	bu.add<&getRecolorScript>("getRecolor");
	bu.add<&BattleUnit::isFloating>("isFloating");
	bu.add<&BattleUnit::isKneeled>("isKneeled");
	bu.add<&isStandingScript>("isStanding");
	bu.add<&isWalkingScript>("isWalking");
	bu.add<&isFlyingScript>("isFlying");
	bu.add<&isCollapsingScript>("isCollapsing");
	bu.add<&geReactionScoreScript>("geReactionScore");
	bu.add<&BattleUnit::getDirection>("getDirection");
	bu.add<&BattleUnit::getTurretDirection>("getTurretDirection");
	bu.add<&BattleUnit::getWalkingPhase>("getWalkingPhase");


	bu.addField<&BattleUnit::_tu>("getTimeUnits");
	us.addField<&UnitStats::tu>("getTimeUnitsMax");
	bu.add<&setBaseStatScript<&BattleUnit::_tu, &UnitStats::tu>>("setTimeUnits");

	bu.addField<&BattleUnit::_health>("getHealth");
	us.addField<&UnitStats::health>("getHealthMax");
	bu.add<&setBaseStatScript<&BattleUnit::_health, &UnitStats::health>>("setHealth");

	bu.addField<&BattleUnit::_energy>("getEnergy");
	us.addField<&UnitStats::stamina>("getEnergyMax");
	bu.add<&setBaseStatScript<&BattleUnit::_energy, &UnitStats::stamina>>("setEnergy");

	bu.addField<&BattleUnit::_stunlevel>("getStun");
	bu.addField<&BattleUnit::_health>("getStunMax");
	bu.add<&setBaseStatScript<&BattleUnit::_stunlevel, &BattleUnit::_health>>("setStun");

	bu.addField<&BattleUnit::_morale>("getMorale");
	bu.addFake<100>("getMoraleMax");
	bu.add<&setBaseStatRangeScript<&BattleUnit::_morale, 0, 100>>("setMorale");


	bu.add<&getArmorValueScript>("getArmor");
	bu.add<&getArmorMaxScript>("getArmorMax");


	us.addField<&UnitStats::tu>("Stats.getTimeUnits");
	bu.add<&setMaxStatScript<&BattleUnit::_tu, &UnitStats::tu>>("Stats.setTimeUnits");

	us.addField<&UnitStats::stamina>("Stats.getStamina");
	bu.add<&setMaxStatScript<&BattleUnit::_energy, &UnitStats::stamina>>("Stats.setStamina");

	us.addField<&UnitStats::health>("Stats.getHealth");
	bu.add<&setMaxStatScript<&BattleUnit::_health, &UnitStats::health>>("Stats.setHealth");

	us.addField<&UnitStats::bravery>("Stats.getBravery");
	bu.add<&setMaxStatScript<&UnitStats::reactions>>("Stats.setBravery");

	us.addField<&UnitStats::reactions>("Stats.getReactions");
	bu.add<&setMaxStatScript<&UnitStats::reactions>>("Stats.setReactions");

	us.addField<&UnitStats::firing>("Stats.getFiring");
	bu.add<&setMaxStatScript<&UnitStats::firing>>("Stats.setFiring");

	us.addField<&UnitStats::throwing>("Stats.getThrowing");
	bu.add<&setMaxStatScript<&UnitStats::throwing>>("Stats.setThrowing");

	us.addField<&UnitStats::strength>("Stats.getStrength");
	bu.add<&setMaxStatScript<&UnitStats::strength>>("Stats.setStrength");

	us.addField<&UnitStats::psiStrength>("Stats.getPsiStrength");
	bu.add<&setMaxStatScript<&UnitStats::psiStrength>>("Stats.setPsiStrength");

	us.addField<&UnitStats::psiSkill>("Stats.getPsiSkill");
	bu.add<&setMaxStatScript<&UnitStats::psiSkill>>("Stats.setPsiSkill");

	us.addField<&UnitStats::melee>("Stats.getMelee");
	bu.add<&setMaxStatScript<&UnitStats::melee>>("Stats.setMelee");


	bu.add<&BattleUnit::getFatalWounds>("getFatalwoundsTotal");
	bu.add<&BattleUnit::getFatalWound>("getFatalwounds");
	bu.add<&BattleUnit::getOverKillDamage>("getOverKillDamage");
	bu.addRules<Armor, &BattleUnit::getArmor>("getRuleArmor");
	bu.addFunc<getRightHandWeaponScript>("getRightHandWeapon");
	bu.addFunc<getRightHandWeaponConstScript>("getRightHandWeapon");
	bu.addFunc<getLeftHandWeaponScript>("getLeftHandWeapon");
	bu.addFunc<getLeftHandWeaponConstScript>("getLeftHandWeapon");
	bu.addFunc<reduceByBraveryScript>("reduceByBravery");
	bu.addFunc<reduceByResistanceScript>("reduceByResistance");


	bu.addScriptValue<&BattleUnit::_scriptValues>();


	bu.add<&getTileShade>("getTileShade");


	bu.addCustomConst("BODYPART_HEAD", BODYPART_HEAD);
	bu.addCustomConst("BODYPART_TORSO", BODYPART_TORSO);
	bu.addCustomConst("BODYPART_LEFTARM", BODYPART_LEFTARM);
	bu.addCustomConst("BODYPART_RIGHTARM", BODYPART_RIGHTARM);
	bu.addCustomConst("BODYPART_LEFTLEG", BODYPART_LEFTLEG);
	bu.addCustomConst("BODYPART_RIGHTLEG", BODYPART_RIGHTLEG);

	bu.addCustomConst("UNIT_RANK_ROOKIE", 0);
	bu.addCustomConst("UNIT_RANK_SQUADDIE", 1);
	bu.addCustomConst("UNIT_RANK_SERGEANT", 2);
	bu.addCustomConst("UNIT_RANK_CAPTAIN", 3);
	bu.addCustomConst("UNIT_RANK_COLONEL", 4);
	bu.addCustomConst("UNIT_RANK_COMMANDER", 5);

	bu.addCustomConst("COLOR_X1_HAIR", 6);
	bu.addCustomConst("COLOR_X1_FACE", 9);

	bu.addCustomConst("COLOR_X1_NULL", 0);
	bu.addCustomConst("COLOR_X1_YELLOW", 1);
	bu.addCustomConst("COLOR_X1_RED", 2);
	bu.addCustomConst("COLOR_X1_GREEN0", 3);
	bu.addCustomConst("COLOR_X1_GREEN1", 4);
	bu.addCustomConst("COLOR_X1_GRAY", 5);
	bu.addCustomConst("COLOR_X1_BROWN0", 6);
	bu.addCustomConst("COLOR_X1_BLUE0", 7);
	bu.addCustomConst("COLOR_X1_BLUE1", 8);
	bu.addCustomConst("COLOR_X1_BROWN1", 9);
	bu.addCustomConst("COLOR_X1_BROWN2", 10);
	bu.addCustomConst("COLOR_X1_PURPLE0", 11);
	bu.addCustomConst("COLOR_X1_PURPLE1", 12);
	bu.addCustomConst("COLOR_X1_BLUE2", 13);
	bu.addCustomConst("COLOR_X1_SILVER", 14);
	bu.addCustomConst("COLOR_X1_SPECIAL", 15);


	bu.addCustomConst("LOOK_BLONDE", LOOK_BLONDE);
	bu.addCustomConst("LOOK_BROWNHAIR", LOOK_BROWNHAIR);
	bu.addCustomConst("LOOK_ORIENTAL", LOOK_ORIENTAL);
	bu.addCustomConst("LOOK_AFRICAN", LOOK_AFRICAN);

	bu.addCustomConst("GENDER_MALE", GENDER_MALE);
	bu.addCustomConst("GENDER_FEMALE", GENDER_FEMALE);
}

/**
 * Register BattleUnitVisibility in script parser.
 * @param parser Script parser.
 */
void BattleUnitVisibility::ScriptRegister(ScriptParserBase* parser)
{
	Bind<BattleUnitVisibility> uv = { parser };

	uv.addScriptTag();
}


namespace
{

void commonImpl(BindBase& b, Mod* mod)
{
	b.addCustomPtr<const Mod>("rules", mod);

	b.addCustomConst("blit_torso", BODYPART_TORSO);
	b.addCustomConst("blit_leftarm", BODYPART_LEFTARM);
	b.addCustomConst("blit_rightarm", BODYPART_RIGHTARM);
	b.addCustomConst("blit_legs", BODYPART_LEGS);
	b.addCustomConst("blit_collapse", BODYPART_COLLAPSING);

	b.addCustomConst("blit_large_torso_0", BODYPART_LARGE_TORSO + 0);
	b.addCustomConst("blit_large_torso_1", BODYPART_LARGE_TORSO + 1);
	b.addCustomConst("blit_large_torso_2", BODYPART_LARGE_TORSO + 2);
	b.addCustomConst("blit_large_torso_3", BODYPART_LARGE_TORSO + 3);
	b.addCustomConst("blit_large_propulsion_0", BODYPART_LARGE_PROPULSION + 0);
	b.addCustomConst("blit_large_propulsion_1", BODYPART_LARGE_PROPULSION + 1);
	b.addCustomConst("blit_large_propulsion_2", BODYPART_LARGE_PROPULSION + 2);
	b.addCustomConst("blit_large_propulsion_3", BODYPART_LARGE_PROPULSION + 3);
	b.addCustomConst("blit_large_turret", BODYPART_LARGE_TURRET);
}

}

/**
 * Constructor of recolor script parser.
 */
ModScript::RecolorUnitParser::RecolorUnitParser(ScriptGlobal* shared, const std::string& name, Mod* mod) : ScriptParserEvents{ shared, name, "new_pixel", "old_pixel", "unit", "blit_part", "anim_frame", "shade", "burn" }
{
	BindBase b { this };

	b.addCustomFunc<burnShadeScript>("add_burn_shade");

	commonImpl(b, mod);

	b.addCustomConst("blit_item_righthand", BODYPART_ITEM_RIGHTHAND);
	b.addCustomConst("blit_item_lefthand", BODYPART_ITEM_LEFTHAND);
	b.addCustomConst("blit_item_floor", BODYPART_ITEM_FLOOR);
	b.addCustomConst("blit_item_big", BODYPART_ITEM_INVENTORY);

	setDefault("unit.getRecolor new_pixel; add_burn_shade new_pixel burn shade; return new_pixel;");
}

/**
 * Constructor of select sprite script parser.
 */
ModScript::SelectUnitParser::SelectUnitParser(ScriptGlobal* shared, const std::string& name, Mod* mod) : ScriptParserEvents{ shared, name, "sprite_index", "sprite_offset", "unit", "blit_part", "anim_frame", "shade" }
{
	BindBase b { this };

	commonImpl(b, mod);

	setDefault("add sprite_index sprite_offset; return sprite_index;");
}

/**
 * Constructor of reaction chance script parser.
 */
ModScript::ReactionUnitParser::ReactionUnitParser(ScriptGlobal* shared, const std::string& name, Mod* mod) : ScriptParserEvents{ shared, name, "reaction_chance", "distance", "action_unit", "reaction_unit", "weapon", "action", "action_target", "move" }
{
	BindBase b { this };

	b.addCustomPtr<const Mod>("rules", mod);

	b.addCustomConst("action_aimshoot", BA_AIMEDSHOT);
	b.addCustomConst("action_autoshoot", BA_AUTOSHOT);
	b.addCustomConst("action_snapshot", BA_SNAPSHOT);
	b.addCustomConst("action_walk", BA_WALK);
	b.addCustomConst("action_hit", BA_HIT);
	b.addCustomConst("action_throw", BA_THROW);

	b.addCustomConst("move_normal", BAM_NORMAL);
	b.addCustomConst("move_run", BAM_RUN);
	b.addCustomConst("move_strafe", BAM_STRAFE);
}

/**
 * Constructor of visibility script parser.
 */
ModScript::VisibilityUnitParser::VisibilityUnitParser(ScriptGlobal* shared, const std::string& name, Mod* mod) : ScriptParserEvents{ shared, name, "current_visibility", "default_visibility", "visibility_mode", "observer_unit", "target_unit", "distance", "distance_max", "smoke_density", "fire_density", }
{
	BindBase b { this };

	b.addCustomPtr<const Mod>("rules", mod);
}

/**
 * Init all required data in script using object data.
 */
void BattleUnit::ScriptFill(ScriptWorkerBlit* w, BattleUnit* unit, int body_part, int anim_frame, int shade, int burn)
{
	w->clear();
	if(unit)
	{
		w->update(unit->getArmor()->getRecolorScript(), unit, body_part, anim_frame, shade, burn);
	}
}

ModScript::DamageUnitParser::DamageUnitParser(ScriptGlobal* shared, const std::string& name, Mod* mod) : ScriptParserEvents{ shared, name,
		"to_health",
		"to_armor",
		"to_stun",
		"to_time",
		"to_energy",
		"to_morale",
		"to_wound",
		"unit", "damaging_item", "battle_game", "currPower", "orig_power", "part", "side",  }
{
	BindBase b { this };

	b.addCustomPtr<const Mod>("rules", mod);

	setEmptyReturn();
}

ModScript::HitUnitParser::HitUnitParser(ScriptGlobal* shared, const std::string& name, Mod* mod) : ScriptParserEvents{ shared, name, "power", "part", "side", "unit", "damaging_item", "battle_game", "orig_power" }
{
	BindBase b { this };

	b.addCustomPtr<const Mod>("rules", mod);
}

ModScript::CreateUnitParser::CreateUnitParser(ScriptGlobal* shared, const std::string& name, Mod* mod) : ScriptParserEvents{ shared, name, "unit", "battle_game", "turn", }
{
	BindBase b { this };

	b.addCustomPtr<const Mod>("rules", mod);
}

ModScript::NewTurnUnitParser::NewTurnUnitParser(ScriptGlobal* shared, const std::string& name, Mod* mod) : ScriptParserEvents{ shared, name, "unit", "battle_game", "turn", "side", }
{
	BindBase b { this };

	b.addCustomPtr<const Mod>("rules", mod);
}


} //namespace OpenXcom<|MERGE_RESOLUTION|>--- conflicted
+++ resolved
@@ -1125,11 +1125,7 @@
  * @param type The type of damage being inflicted.
  * @return damage done after adjustment
  */
-<<<<<<< HEAD
-int BattleUnit::damage(const Position &relative, int power, const RuleDamageType *type, UnitSide sideOverride, UnitBodyPart bodypartOverride)
-=======
-int BattleUnit::damage(Position relative, int power, const RuleDamageType *type, SavedBattleGame *save, BattleItem *item)
->>>>>>> f88a2678
+int BattleUnit::damage(Position relative, int power, const RuleDamageType *type, SavedBattleGame *save, BattleItem *item, UnitSide sideOverride, UnitBodyPart bodypartOverride)
 {
 	UnitSide side = SIDE_FRONT;
 	UnitBodyPart bodypart = BODYPART_TORSO;
@@ -1211,23 +1207,8 @@
 		}
 	}
 
-<<<<<<< HEAD
-	// side and bodypart overrides (used by environmental conditions only)
-	if (sideOverride != SIDE_MAX)
-	{
-		side = sideOverride;
-	}
-	if (bodypartOverride != BODYPART_MAX)
-	{
-		bodypart = bodypartOverride;
-	}
-
-	int toHealth = 0;
-	int toArmorPre = type->getArmorPreDamage(power);
-=======
 	const int orgPower = power;
 	const int overKillMinimum = type->IgnoreOverKill ? 0 : -4 * _stats.health;
->>>>>>> f88a2678
 
 	{
 		ModScript::HitUnitParser::Output args { power, bodypart, side, };
@@ -1238,6 +1219,16 @@
 		power = args.getFirst();
 		side = (UnitSide)args.getSecond();
 		bodypart = (UnitBodyPart)args.getThird();
+	}
+
+	// side and bodypart overrides (used by environmental conditions only)
+	if (sideOverride != SIDE_MAX)
+	{
+		side = sideOverride;
+	}
+	if (bodypartOverride != BODYPART_MAX)
+	{
+		bodypart = bodypartOverride;
 	}
 
 	{
