--- conflicted
+++ resolved
@@ -140,15 +140,11 @@
 	std::vector<Soldier*> _deadSoldiers;
 	size_t _selectedBase;
 	std::string _lastselectedArmor; //contains the last selected armour
-<<<<<<< HEAD
 	std::wstring _globalEquipmentLayoutName[MAX_EQUIPMENT_LAYOUT_TEMPLATES];
 	std::vector<EquipmentLayoutItem*> _globalEquipmentLayout[MAX_EQUIPMENT_LAYOUT_TEMPLATES];
 	std::vector<MissionStatistics*> _missionStatistics;
 	std::set<int> _ignoredUfos;
 	std::set<const RuleItem *> _autosales;
-=======
-	std::vector<MissionStatistics*> _missionStatistics;
->>>>>>> 090565d7
 
 	void getDependableResearchBasic (std::vector<RuleResearch*> & dependables, const RuleResearch *research, const Mod *mod, Base *base) const;
 	static SaveInfo getSaveInfo(const std::string &file, Language *lang);
@@ -342,7 +338,6 @@
 	std::string getLastSelectedArmor() const;
 	/// Returns the craft corresponding to the specified unique id.
 	Craft *findCraftByUniqueId(const CraftId& craftId) const;
-<<<<<<< HEAD
 	/// Gets the name of a global equipment layout at specified index.
 	const std::wstring &getGlobalEquipmentLayoutName(int index) const;
 	/// Sets the name of a global equipment layout at specified index.
@@ -350,9 +345,6 @@
 	/// Gets the global equipment layout at specified index.
 	std::vector<EquipmentLayoutItem*> *getGlobalEquipmentLayout(int index);
     /// Gets the list of missions statistics
-=======
-	/// Gets the list of missions statistics
->>>>>>> 090565d7
 	std::vector<MissionStatistics*> *getMissionStatistics();
 	/// Adds a UFO to the ignore list.
 	void addUfoToIgnoreList(int ufoId);
