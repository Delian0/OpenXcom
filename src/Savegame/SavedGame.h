#pragma once
/*
 * Copyright 2010-2016 OpenXcom Developers.
 *
 * This file is part of OpenXcom.
 *
 * OpenXcom is free software: you can redistribute it and/or modify
 * it under the terms of the GNU General Public License as published by
 * the Free Software Foundation, either version 3 of the License, or
 * (at your option) any later version.
 *
 * OpenXcom is distributed in the hope that it will be useful,
 * but WITHOUT ANY WARRANTY; without even the implied warranty of
 * MERCHANTABILITY or FITNESS FOR A PARTICULAR PURPOSE.  See the
 * GNU General Public License for more details.
 *
 * You should have received a copy of the GNU General Public License
 * along with OpenXcom.  If not, see <http://www.gnu.org/licenses/>.
 */
#include <map>
#include <vector>
#include <set>
#include <string>
#include <time.h>
#include <stdint.h>
#include "GameTime.h"
#include "../Mod/RuleAlienMission.h"
#include "../Mod/RuleEvent.h"
#include "../Savegame/Craft.h"
#include "../Mod/RuleManufacture.h"
#include "../Mod/RuleBaseFacility.h"
#include "../Engine/Script.h"

namespace OpenXcom
{

class Mod;
class GameTime;
class Country;
class Base;
class Region;
class Ufo;
class Waypoint;
class SavedBattleGame;
class TextList;
class Language;
class RuleResearch;
class ResearchProject;
class Soldier;
class RuleManufacture;
class RuleItem;
class ArticleDefinition;
class MissionSite;
class AlienBase;
class AlienStrategy;
class AlienMission;
class GeoscapeEvent;
class Target;
class Soldier;
class Craft;
class EquipmentLayoutItem;
class ItemContainer;
class RuleSoldierTransformation;
struct MissionStatistics;
struct BattleUnitKills;

/**
 * Enumerator containing all the possible game difficulties.
 */
enum GameDifficulty : int { DIFF_BEGINNER = 0, DIFF_EXPERIENCED, DIFF_VETERAN, DIFF_GENIUS, DIFF_SUPERHUMAN };

/**
 * Enumerator for the various save types.
 */
enum SaveType { SAVE_DEFAULT, SAVE_QUICK, SAVE_AUTO_GEOSCAPE, SAVE_AUTO_BATTLESCAPE, SAVE_IRONMAN, SAVE_IRONMAN_END };

/**
 * Enumerator for the current game ending.
 */
enum GameEnding { END_NONE, END_WIN, END_LOSE };

/**
 * Container for savegame info displayed on listings.
 */
struct SaveInfo
{
	std::string fileName;
	std::string displayName;
	time_t timestamp;
	std::string isoDate, isoTime;
	std::string details;
	std::vector<std::string> mods;
	bool reserved;
};

struct PromotionInfo
{
	int totalSoldiers;
	int totalCommanders;
	int totalColonels;
	int totalCaptains;
	int totalSergeants;
	PromotionInfo(): totalSoldiers(0), totalCommanders(0), totalColonels(0), totalCaptains(0), totalSergeants(0){}
};


/**
 * The game data that gets written to disk when the game is saved.
 * A saved game holds all the variable info in a game like funds,
 * game time, current bases and contents, world activities, score, etc.
 */
class SavedGame
{
public:
	Region *debugRegion = nullptr;
	int debugZone = 0;

	/// Name of class used in script.
	static constexpr const char *ScriptName = "GeoscapeGame";
	/// Register all useful function used by script.
	static void ScriptRegister(ScriptParserBase* parser);


	static const int MAX_EQUIPMENT_LAYOUT_TEMPLATES = 20;
	static const int MAX_CRAFT_LOADOUT_TEMPLATES = 10;

private:
	std::string _name;
	GameDifficulty _difficulty;
	GameEnding _end;
	bool _ironman;
	GameTime *_time;
	std::vector<std::string> _userNotes;
	std::vector<int> _researchScores;
	std::vector<int64_t> _funds, _maintenance, _incomes, _expenditures;
	double _globeLon, _globeLat;
	int _globeZoom;
	std::map<std::string, int> _ids;
	std::vector<Country*> _countries;
	std::vector<Region*> _regions;
	std::vector<Base*> _bases;
	std::vector<Ufo*> _ufos;
	std::vector<Waypoint*> _waypoints;
	std::vector<MissionSite*> _missionSites;
	std::vector<AlienBase*> _alienBases;
	AlienStrategy *_alienStrategy;
	SavedBattleGame *_battleGame;
	std::vector<const RuleResearch*> _discovered;
	std::map<std::string, int> _generatedEvents;
	std::map<std::string, int> _ufopediaRuleStatus;
	std::map<std::string, int> _manufactureRuleStatus;
	std::map<std::string, int> _researchRuleStatus;
	std::map<std::string, bool> _hiddenPurchaseItemsMap;
	std::vector<AlienMission*> _activeMissions;
	std::vector<GeoscapeEvent*> _geoscapeEvents;
	bool _debug, _warned;
	int _monthsPassed;
	std::string _graphRegionToggles;
	std::string _graphCountryToggles;
	std::string _graphFinanceToggles;
	std::vector<const RuleResearch*> _poppedResearch;
	std::vector<Soldier*> _deadSoldiers;
	size_t _selectedBase;
	std::string _lastselectedArmor; //contains the last selected armor
	std::string _globalEquipmentLayoutName[MAX_EQUIPMENT_LAYOUT_TEMPLATES];
	std::string _globalEquipmentLayoutArmor[MAX_EQUIPMENT_LAYOUT_TEMPLATES];
	std::vector<EquipmentLayoutItem*> _globalEquipmentLayout[MAX_EQUIPMENT_LAYOUT_TEMPLATES];
	std::string _globalCraftLoadoutName[MAX_CRAFT_LOADOUT_TEMPLATES];
	ItemContainer *_globalCraftLoadout[MAX_CRAFT_LOADOUT_TEMPLATES];
	std::vector<MissionStatistics*> _missionStatistics;
	std::set<int> _ignoredUfos;
	std::set<const RuleItem *> _autosales;
	bool _disableSoldierEquipment;
	bool _alienContainmentChecked;
	ScriptValues<SavedGame> _scriptValues;

	static SaveInfo getSaveInfo(const std::string &file, Language *lang);
public:
	static const std::string AUTOSAVE_GEOSCAPE, AUTOSAVE_BATTLESCAPE, QUICKSAVE;
	/// Creates a new saved game.
	SavedGame();
	/// Cleans up the saved game.
	~SavedGame();
	/// Sanitizes a mod name in a save.
	static std::string sanitizeModName(const std::string &name);
	/// Gets list of saves in the user directory.
	static std::vector<SaveInfo> getList(Language *lang, bool autoquick);
	/// Loads a saved game from YAML.
	void load(const std::string &filename, Mod *mod, Language *lang);
	/// Saves a saved game to YAML.
	void save(const std::string &filename, Mod *mod) const;
	/// Gets the game name.
	std::string getName() const;
	/// Sets the game name.
	void setName(const std::string &name);
	/// Gets the game difficulty.
	GameDifficulty getDifficulty() const;
	/// Sets the game difficulty.
	void setDifficulty(GameDifficulty difficulty);
	/// Gets the game difficulty coefficient.
	int getDifficultyCoefficient() const;
	/// Gets the game ending.
	GameEnding getEnding() const;
	/// Sets the game ending.
	void setEnding(GameEnding end);
	/// Gets if the game is in ironman mode.
	bool isIronman() const;
	/// Sets if the game is in ironman mode.
	void setIronman(bool ironman);
	/// Gets the current funds.
	int64_t getFunds() const;
	/// Gets the list of funds from previous months.
	std::vector<int64_t> &getFundsList();
	/// Sets new funds.
	void setFunds(int64_t funds);
	/// Gets the current globe longitude.
	double getGlobeLongitude() const;
	/// Sets the new globe longitude.
	void setGlobeLongitude(double lon);
	/// Gets the current globe latitude.
	double getGlobeLatitude() const;
	/// Sets the new globe latitude.
	void setGlobeLatitude(double lat);
	/// Gets the current globe zoom.
	int getGlobeZoom() const;
	/// Sets the new globe zoom.
	void setGlobeZoom(int zoom);
	/// Handles monthly funding.
	void monthlyFunding();
	/// Gets the current game time.
	GameTime *getTime() const;
	/// Sets the current game time.
	void setTime(const GameTime& time);
	/// Gets the current ID for an object.
	int getId(const std::string &name);
	/// Resets the list of object IDs.
	const std::map<std::string, int> &getAllIds() const;
	/// Resets the list of object IDs.
	void setAllIds(const std::map<std::string, int> &ids);
	/// Gets the list of countries.
	std::vector<Country*> *getCountries();
	/// Gets the total country funding.
	int getCountryFunding() const;
	/// Gets the list of regions.
	std::vector<Region*> *getRegions();
	/// Gets the list of bases.
	std::vector<Base*> *getBases();
	/// Gets the list of bases.
	const std::vector<Base*> *getBases() const;
	/// Gets the total base maintenance.
	int getBaseMaintenance() const;
	/// Gets the list of UFOs.
	std::vector<Ufo*> *getUfos();
	/// Gets the list of UFOs.
	const std::vector<Ufo*> *getUfos() const;
	/// Gets the list of waypoints.
	std::vector<Waypoint*> *getWaypoints();
	/// Gets the list of mission sites.
	std::vector<MissionSite*> *getMissionSites();
	/// Gets the current battle game.
	SavedBattleGame *getSavedBattle();
	/// Sets the current battle game.
	void setBattleGame(SavedBattleGame *battleGame);
	/// Sets the status of a ufopedia rule
	void setUfopediaRuleStatus(const std::string &ufopediaRule, int newStatus);
	/// Sets the status of a manufacture rule
	void setManufactureRuleStatus(const std::string &manufactureRule, int newStatus);
	/// Sets the status of a research rule
	void setResearchRuleStatus(const std::string &researchRule, int newStatus);
	/// Sets the item as hidden or unhidden
	void setHiddenPurchaseItemsStatus(const std::string &itemName, bool hidden);
	/// Selects a "getOneFree" topic for the given research rule.
	const RuleResearch* selectGetOneFree(const RuleResearch* research);
	/// Remove a research from the "already discovered" list
	void removeDiscoveredResearch(const RuleResearch *research);
	/// Add a finished ResearchProject
	void addFinishedResearchSimple(const RuleResearch *research);
	/// Add a finished ResearchProject
	void addFinishedResearch(const RuleResearch *research, const Mod *mod, Base *base, bool score = true);
	/// Get the list of already discovered research projects
	const std::vector<const RuleResearch*> & getDiscoveredResearch() const;
	/// Get the list of ResearchProject which can be researched in a Base
	void getAvailableResearchProjects(std::vector<RuleResearch*> & projects, const Mod *mod, Base *base, bool considerDebugMode = false) const;
	/// Get the list of newly available research projects once a research has been completed.
	void getNewlyAvailableResearchProjects(std::vector<RuleResearch*> & before, std::vector<RuleResearch*> & after, std::vector<RuleResearch*> & diff) const;
	/// Get the list of Productions which can be manufactured in a Base
	void getAvailableProductions(std::vector<RuleManufacture*> & productions, const Mod *mod, Base *base, ManufacturingFilterType filter = MANU_FILTER_DEFAULT) const;
	/// Get the list of newly available manufacture projects once a research has been completed.
	void getDependableManufacture(std::vector<RuleManufacture*> & dependables, const RuleResearch *research, const Mod *mod, Base *base) const;
	/// Get the list of Soldier Transformations that can occur at a base
	void getAvailableTransformations(std::vector<RuleSoldierTransformation*> & transformations, const Mod *mod, Base *base) const;
	/// Get the list of newly available items to purchase once a research has been completed.
	void getDependablePurchase(std::vector<RuleItem*> & dependables, const RuleResearch *research, const Mod *mod) const;
	/// Get the list of newly available craft to purchase/rent once a research has been completed.
	void getDependableCraft(std::vector<RuleCraft*> & dependables, const RuleResearch *research, const Mod *mod) const;
	/// Get the list of newly available facilities to build once a research has been completed.
	void getDependableFacilities(std::vector<RuleBaseFacility*> & dependables, const RuleResearch *research, const Mod *mod) const;
	/// Gets the status of a ufopedia rule.
	int getUfopediaRuleStatus(const std::string &ufopediaRule);
	/// Gets the list of hidden items
	const std::map<std::string, bool> &getHiddenPurchaseItems();
	/// Gets the status of a manufacture rule.
	int getManufactureRuleStatus(const std::string &manufactureRule);
	/// Gets all the research rule status info.
	const std::map<std::string, int> &getResearchRuleStatusRaw() const { return _researchRuleStatus; }
	/// Is the research new?
	bool isResearchRuleStatusNew(const std::string &researchRule) const;
	/// Is the research permanently disabled?
	bool isResearchRuleStatusDisabled(const std::string &researchRule) const;
	/// Gets if a research still has undiscovered non-disabled "getOneFree".
	bool hasUndiscoveredGetOneFree(const RuleResearch * r, bool checkOnlyAvailableTopics) const;
	/// Gets if a research still has undiscovered non-disabled "protected unlocks".
	bool hasUndiscoveredProtectedUnlock(const RuleResearch * r, const Mod * mod) const;
	/// Gets if a certain research has been completed.
	bool isResearched(const std::string &research, bool considerDebugMode = true) const;
	/// Gets if a certain research has been completed.
	bool isResearched(const RuleResearch *research, bool considerDebugMode = true) const;
	/// Gets if a certain list of research topics has been completed.
	bool isResearched(const std::vector<std::string> &research, bool considerDebugMode = true) const;
	/// Gets if a certain list of research topics has been completed.
	bool isResearched(const std::vector<const RuleResearch *> &research, bool considerDebugMode = true, bool skipDisabled = false) const;
	/// Gets if a certain item has been obtained.
	bool isItemObtained(const std::string &itemType) const;
	/// Gets if a certain facility has been built.
	bool isFacilityBuilt(const std::string &facilityType) const;
	/// Gets the soldier matching this ID.
	Soldier *getSoldier(int id) const;
	/// Handles the higher promotions.
	bool handlePromotions(std::vector<Soldier*> &participants, const Mod *mod);
	/// Processes a soldier's promotion.
	void processSoldier(Soldier *soldier, PromotionInfo &soldierData);
	/// Checks how many soldiers of a rank exist and which one has the highest score.
	Soldier *inspectSoldiers(std::vector<Soldier*> &soldiers, std::vector<Soldier*> &participants, int rank);
	/// Gets the (approximate) number of idle days since the soldier's last mission.
	int getSoldierIdleDays(Soldier *soldier);
	///  Returns the list of alien bases.
	std::vector<AlienBase*> *getAlienBases();
	/// Sets debug mode.
	void setDebugMode();
	/// Gets debug mode.
	bool getDebugMode() const;
	/// return a list of maintenance costs
	std::vector<int64_t> &getMaintenances();
	/// sets the research score for the month
	void addResearchScore(int score);
	/// gets the list of research scores
	std::vector<int> &getResearchScores();
	/// gets the list of incomes.
	std::vector<int64_t> &getIncomes();
	/// gets the list of expenditures.
	std::vector<int64_t> &getExpenditures();
	/// gets whether or not the player has been warned
	bool getWarned() const;
	/// sets whether or not the player has been warned
	void setWarned(bool warned);
	/// Full access to the alien strategy data.
	AlienStrategy &getAlienStrategy() { return *_alienStrategy; }
	/// Read-only access to the alien strategy data.
	const AlienStrategy &getAlienStrategy() const { return *_alienStrategy; }
	/// Full access to the current alien missions.
	std::vector<AlienMission*> &getAlienMissions() { return _activeMissions; }
	/// Read-only access to the current alien missions.
	const std::vector<AlienMission*> &getAlienMissions() const { return _activeMissions; }
	/// Finds a mission by region and objective.
	AlienMission *findAlienMission(const std::string &region, MissionObjective objective) const;
	/// Full access to the current geoscape events.
	std::vector<GeoscapeEvent*> &getGeoscapeEvents() { return _geoscapeEvents; }
	/// Read-only access to the current geoscape events.
	const std::vector<GeoscapeEvent*> &getGeoscapeEvents() const { return _geoscapeEvents; }
	/// Locate a region containing a position.
	Region *locateRegion(double lon, double lat) const;
	/// Locate a region containing a Target.
	Region *locateRegion(const Target &target) const;
	/// Return the month counter.
	int getMonthsPassed() const;
	/// Return the GraphRegionToggles.
	const std::string &getGraphRegionToggles() const;
	/// Return the GraphCountryToggles.
	const std::string &getGraphCountryToggles() const;
	/// Return the GraphFinanceToggles.
	const std::string &getGraphFinanceToggles() const;
	/// Sets the GraphRegionToggles.
	void setGraphRegionToggles(const std::string &value);
	/// Sets the GraphCountryToggles.
	void setGraphCountryToggles(const std::string &value);
	/// Sets the GraphFinanceToggles.
	void setGraphFinanceToggles(const std::string &value);
	/// Increment the month counter.
	void addMonth();
	/// add a research to the "popped up" array
	void addPoppedResearch(const RuleResearch* research);
	/// check if a research is on the "popped up" array
	bool wasResearchPopped(const RuleResearch* research);
	/// remove a research from the "popped up" array
	void removePoppedResearch(const RuleResearch* research);
	/// remembers that this event has been generated
	void addGeneratedEvent(const RuleEvent* event);
	/// checks if an event has been generated previously
	bool wasEventGenerated(const std::string& eventName);
	/// Gets the list of dead soldiers.
	std::vector<Soldier*> *getDeadSoldiers();
	/// Gets the last selected player base.
	Base *getSelectedBase();
	/// Set the last selected player base.
	void setSelectedBase(size_t base);
	/// Evaluate the score of a soldier based on all of his stats, missions and kills.
	int getSoldierScore(Soldier *soldier);
	/// Sets the last selected armor
	void setLastSelectedArmor(const std::string &value);
	/// Gets the last selected armor
	std::string getLastSelectedArmor() const;
<<<<<<< HEAD
	/// Returns the craft corresponding to the specified unique id.
	Craft *findCraftByUniqueId(const CraftId& craftId) const;
	/// Gets the name of a global equipment layout at specified index.
	const std::string &getGlobalEquipmentLayoutName(int index) const;
	/// Sets the name of a global equipment layout at specified index.
	void setGlobalEquipmentLayoutName(int index, const std::string &name);
	/// Gets the armor type of a global equipment layout at specified index.
	const std::string& getGlobalEquipmentLayoutArmor(int index) const;
	/// Sets the armor type of a global equipment layout at specified index.
	void setGlobalEquipmentLayoutArmor(int index, const std::string& armorType);
	/// Gets the global equipment layout at specified index.
	std::vector<EquipmentLayoutItem*> *getGlobalEquipmentLayout(int index);
	/// Gets the name of a global craft loadout at specified index.
	const std::string &getGlobalCraftLoadoutName(int index) const;
	/// Sets the name of a global craft loadout at specified index.
	void setGlobalCraftLoadoutName(int index, const std::string &name);
	/// Gets the global craft loadout at specified index.
	ItemContainer *getGlobalCraftLoadout(int index);
=======
>>>>>>> 7aae3f45
	/// Gets the list of missions statistics
	std::vector<MissionStatistics*> *getMissionStatistics();
	/// Adds a UFO to the ignore list.
	void addUfoToIgnoreList(int ufoId);
	/// Checks if a UFO is on the ignore list.
	bool isUfoOnIgnoreList(int ufoId);
	/// Handles a soldier's death.
	std::vector<Soldier*>::iterator killSoldier(Soldier *soldier, BattleUnitKills *cause = 0);
	/// enables/disables autosell for an item type
	void setAutosell(const RuleItem *itype, const bool enabled);
	/// get autosell state for an item type
	bool getAutosell(const RuleItem *) const;
	/// Removes all soldiers from a given craft.
	void removeAllSoldiersFromXcomCraft(Craft *craft);
	/// Stop hunting the given xcom craft.
	void stopHuntingXcomCraft(Craft *target);
	/// Stop hunting all xcom craft from a given xcom base.
	void stopHuntingXcomCrafts(Base *base);
	/// Should all xcom soldiers have completely empty starting inventory when doing base equipment?
	bool getDisableSoldierEquipment() const;
	/// Sets the corresponding flag.
	void setDisableSoldierEquipment(bool disableSoldierEquipment);
	/// Is alien containment check finished?
	bool getAlienContainmentChecked() const { return _alienContainmentChecked; }
	/// Sets the corresponding flag.
	void setAlienContainmentChecked(bool alienContainmentChecked) { _alienContainmentChecked = alienContainmentChecked; }
	/// Is the mana feature already unlocked?
	bool isManaUnlocked(Mod *mod) const;
	/// Gets the current score based on research score and xcom/alien activity in regions.
	int getCurrentScore(int monthsPassed) const;
	/// Clear links for the given alien base. Use this before deleting the alien base.
	void clearLinksForAlienBase(AlienBase* alienBase, const Mod* mod);
	/// Gets the list of user notes.
	std::vector<std::string>& getUserNotes() { return _userNotes; }
};

}<|MERGE_RESOLUTION|>--- conflicted
+++ resolved
@@ -409,9 +409,6 @@
 	void setLastSelectedArmor(const std::string &value);
 	/// Gets the last selected armor
 	std::string getLastSelectedArmor() const;
-<<<<<<< HEAD
-	/// Returns the craft corresponding to the specified unique id.
-	Craft *findCraftByUniqueId(const CraftId& craftId) const;
 	/// Gets the name of a global equipment layout at specified index.
 	const std::string &getGlobalEquipmentLayoutName(int index) const;
 	/// Sets the name of a global equipment layout at specified index.
@@ -428,8 +425,6 @@
 	void setGlobalCraftLoadoutName(int index, const std::string &name);
 	/// Gets the global craft loadout at specified index.
 	ItemContainer *getGlobalCraftLoadout(int index);
-=======
->>>>>>> 7aae3f45
 	/// Gets the list of missions statistics
 	std::vector<MissionStatistics*> *getMissionStatistics();
 	/// Adds a UFO to the ignore list.
