--- conflicted
+++ resolved
@@ -55,7 +55,6 @@
 enum GameDifficulty { DIFF_BEGINNER = 0, DIFF_EXPERIENCED, DIFF_VETERAN, DIFF_GENIUS, DIFF_SUPERHUMAN };
 
 /**
-<<<<<<< HEAD
  * Container for mission statistics.
  */
 struct MissionStatistics
@@ -73,11 +72,11 @@
     /// Functions
 	std::string getMissionTypeLowerCase()
 	{
-	if		(type == "STR_UFO_CRASH_RECOVERY")	return "STR_UFO_CRASH_RECOVERY_LC";
-	else if (type == "STR_UFO_GROUND_ASSAULT")	return "STR_UFO_GROUND_ASSAULT_LC";
-	else if (type == "STR_BASE_DEFENSE")		return "STR_BASE_DEFENSE_LC";
-	else if (type == "STR_ALIEN_BASE_ASSAULT")	return "STR_ALIEN_BASE_ASSAULT_LC";
-	else if (type == "STR_TERROR_MISSION")		return "STR_TERROR_MISSION_LC";
+	if		(type == "STR_UFO_CRASH_RECOVERY")	return "STR_UFO_CRASH_RECOVERY_LC";
+	else if (type == "STR_UFO_GROUND_ASSAULT")	return "STR_UFO_GROUND_ASSAULT_LC";
+	else if (type == "STR_BASE_DEFENSE")		return "STR_BASE_DEFENSE_LC";
+	else if (type == "STR_ALIEN_BASE_ASSAULT")	return "STR_ALIEN_BASE_ASSAULT_LC";
+	else if (type == "STR_TERROR_MISSION")		return "STR_TERROR_MISSION_LC";
 	else										return "";
 	}
     // Load
@@ -116,11 +115,11 @@
     MissionStatistics() : id (0), time(0,0,0,0,0,0,0), region("STR_REGION_UNKNOWN"), country("STR_UNKNOWN"), type(), ufo("NO_UFO"), success(false), score(0), rating(), alienRace("STR_UNKNOWN"), daylight(0) { }
     ~MissionStatistics() { }
 };
-=======
+
+ /**
  * Enumerator for the various save types.
  */
 enum SaveType { SAVE_DEFAULT, SAVE_QUICK, SAVE_AUTO_GEOSCAPE, SAVE_AUTO_BATTLESCAPE, SAVE_IRONMAN, SAVE_IRONMAN_END };
->>>>>>> 400debc2
 
 /**
  * Container for savegame info displayed on listings.
