/*
 * Copyright 2010-2013 OpenXcom Developers.
 *
 * This file is part of OpenXcom.
 *
 * OpenXcom is free software: you can redistribute it and/or modify
 * it under the terms of the GNU General Public License as published by
 * the Free Software Foundation, either version 3 of the License, or
 * (at your option) any later version.
 *
 * OpenXcom is distributed in the hope that it will be useful,
 * but WITHOUT ANY WARRANTY; without even the implied warranty of
 * MERCHANTABILITY or FITNESS FOR A PARTICULAR PURPOSE.  See the
 * GNU General Public License for more details.
 *
 * You should have received a copy of the GNU General Public License
 * along with OpenXcom.  If not, see <http://www.gnu.org/licenses/>.
 */
#ifndef OPENXCOM_SAVEDGAME_H
#define OPENXCOM_SAVEDGAME_H

#include <map>
#include <vector>
#include <string>
#include <time.h>
#include "GameTime.h"

namespace OpenXcom
{

class Ruleset;
class GameTime;
class Country;
class Base;
class Region;
class Ufo;
class Waypoint;
class SavedBattleGame;
class TextList;
class Language;
class RuleResearch;
class ResearchProject;
class Soldier;
class RuleManufacture;
class TerrorSite;
class AlienBase;
class AlienStrategy;
class AlienMission;
class Target;
class Soldier;

/**
 * Enumerator containing all the possible game difficulties.
 */
enum GameDifficulty { DIFF_BEGINNER = 0, DIFF_EXPERIENCED, DIFF_VETERAN, DIFF_GENIUS, DIFF_SUPERHUMAN };

/**
 * Container for mission statistics.
 */
struct MissionStatistics
{
    /// Variables
    int id;
	GameTime time;
	std::string region, country, type, ufo;	
	bool success;
	std::string rating;
	int score;
	std::string alienRace;
	int daylight;
	std::map<int, int> injuryList;
    
    /// Functions
	std::string getMissionTypeLowerCase()
	{
	if		(type == "STR_UFO_CRASH_RECOVERY")	return "STR_UFO_CRASH_RECOVERY_LC";
	else if (type == "STR_UFO_GROUND_ASSAULT")	return "STR_UFO_GROUND_ASSAULT_LC";
	else if (type == "STR_BASE_DEFENSE")		return "STR_BASE_DEFENSE_LC";
	else if (type == "STR_ALIEN_BASE_ASSAULT")	return "STR_ALIEN_BASE_ASSAULT_LC";
	else if (type == "STR_TERROR_MISSION")		return "STR_TERROR_MISSION_LC";
<<<<<<< HEAD
	else										return "";
	}
    // Load
    void load(const YAML::Node &node)
    {
        id = node["id"].as<int>(id);
        time.load(node["time"]);
        region = node["region"].as<std::string>(region);
        country = node["country"].as<std::string>(country);
        type = node["type"].as<std::string>(type);
        ufo = node["ufo"].as<std::string>(ufo);
        success = node["success"].as<bool>(success);
        score = node["score"].as<int>(score);
        rating = node["rating"].as<std::string>(rating);
        alienRace = node["alienRace"].as<std::string>(alienRace);
        daylight = node["daylight"].as<int>(daylight);
    }
    // Save
    YAML::Node save() const
    {
        YAML::Node node;
        node["id"] = id;
        node["time"] = time.save();
        node["region"] = region;
        node["country"] = country;
        node["type"] = type;
        node["ufo"] = ufo;
        node["success"] = success;
        node["score"] = score;
        node["rating"] = rating;
        node["alienRace"] = alienRace;
        node["daylight"] = daylight;
        return node;
    }
    MissionStatistics(const YAML::Node& node) : time(0,0,0,0,0,0,0) { load(node); }
    MissionStatistics() : id (0), time(0,0,0,0,0,0,0), region("STR_REGION_UNKNOWN"), country("STR_UNKNOWN"), type(), ufo("NO_UFO"), success(false), score(0), rating(), alienRace("STR_UNKNOWN"), daylight(0) { }
    ~MissionStatistics() { }
};

 /**
 * Enumerator for the various save types.
 */
enum SaveType { SAVE_DEFAULT, SAVE_QUICK, SAVE_AUTO_GEOSCAPE, SAVE_AUTO_BATTLESCAPE, SAVE_IRONMAN, SAVE_IRONMAN_END };

/**
 * Container for savegame info displayed on listings.
 */
struct SaveInfo
{
	std::string fileName;
	std::wstring displayName;
	time_t timestamp;
	std::wstring isoDate, isoTime;
	std::wstring details;
	std::vector<std::string> rulesets;
	bool reserved;
};

/**
 * The game data that gets written to disk when the game is saved.
 * A saved game holds all the variable info in a game like funds,
 * game time, current bases and contents, world activities, score, etc.
 */
class SavedGame
{
private:
	std::wstring _name;
	GameDifficulty _difficulty;
	bool _ironman;
	GameTime *_time;
	std::vector<int> _funds, _maintenance, _researchScores, _incomes, _expenditures;
	double _globeLon, _globeLat;
	int _globeZoom;
	std::map<std::string, int> _ids;
	std::vector<Country*> _countries;
	std::vector<Region*> _regions;
	std::vector<Base*> _bases;
	std::vector<Ufo*> _ufos;
	std::vector<Waypoint*> _waypoints;
	std::vector<TerrorSite*> _terrorSites;
	std::vector<AlienBase*> _alienBases;
	AlienStrategy *_alienStrategy;
	SavedBattleGame *_battleGame;
	std::vector<const RuleResearch *> _discovered;
	std::vector<AlienMission*> _activeMissions;
	bool _debug, _warned;
	int _monthsPassed;
	std::string _graphRegionToggles;
	std::string _graphCountryToggles;
	std::string _graphFinanceToggles;
	std::vector<const RuleResearch *> _poppedResearch;
	std::vector<Soldier*> _deadSoldiers;
	int _selectedBase;
    std::vector<MissionStatistics*> _missionStatistics;

	void getDependableResearchBasic (std::vector<RuleResearch *> & dependables, const RuleResearch *research, const Ruleset * ruleset, Base * base) const;
	static SaveInfo getSaveInfo(const std::string &file, Language *lang);
public:
	static const std::string AUTOSAVE_GEOSCAPE, AUTOSAVE_BATTLESCAPE, QUICKSAVE;

	/// Creates a new saved game.
	SavedGame();
	/// Cleans up the saved game.
	~SavedGame();
	/// Gets list of saves in the user directory.
	static std::vector<SaveInfo> getList(Language *lang, bool autoquick);
	/// Loads a saved game from YAML.
	void load(const std::string &filename, Ruleset *rule);
	/// Saves a saved game to YAML.
	void save(const std::string &filename) const;
	/// Gets the game name.
	std::wstring getName() const;
	/// Sets the game name.
	void setName(const std::wstring &name);
	/// Gets the game difficulty.
	GameDifficulty getDifficulty() const;
	/// Sets the game difficulty.
	void setDifficulty(GameDifficulty difficulty);
	/// Gets if the game is in ironman mode.
	bool isIronman() const;
	/// Sets if the game is in ironman mode.
	void setIronman(bool ironman);
	/// Gets the current funds.
	int getFunds() const;
	/// Gets the list of funds from previous months.
	const std::vector<int> &getFundsList() const;
	/// Sets new funds.
	void setFunds(int funds);
	/// Gets the current globe longitude.
	double getGlobeLongitude() const;
	/// Sets the new globe longitude.
	void setGlobeLongitude(double lon);
	/// Gets the current globe latitude.
	double getGlobeLatitude() const;
	/// Sets the new globe latitude.
	void setGlobeLatitude(double lat);
	/// Gets the current globe zoom.
	int getGlobeZoom() const;
	/// Sets the new globe zoom.
	void setGlobeZoom(int zoom);
	/// Handles monthly funding.
	void monthlyFunding();
	/// Gets the current game time.
	GameTime *getTime() const;
	/// Sets the current game time.
	void setTime(GameTime time);
	/// Gets the current ID for an object.
	int getId(const std::string &name);
	/// Gets the list of countries.
	std::vector<Country*> *getCountries();
	/// Gets the total country funding.
	int getCountryFunding() const;
	/// Gets the list of regions.
	std::vector<Region*> *getRegions();
	/// Gets the list of bases.
	std::vector<Base*> *getBases();
	/// Gets the list of bases.
	const std::vector<Base*> *getBases() const;
	/// Gets the total base maintenance.
	int getBaseMaintenance() const;
	/// Gets the list of UFOs.
	std::vector<Ufo*> *getUfos();
	/// Gets the list of waypoints.
	std::vector<Waypoint*> *getWaypoints();
	/// Gets the list of terror sites.
	std::vector<TerrorSite*> *getTerrorSites();
	/// Gets the current battle game.
	SavedBattleGame *getSavedBattle();
	/// Sets the current battle game.
	void setBattleGame(SavedBattleGame *battleGame);
	/// Add a finished ResearchProject
	void addFinishedResearch (const RuleResearch * r, const Ruleset * ruleset = NULL);
	/// Get the list of already discovered research projects
	const std::vector<const RuleResearch *> & getDiscoveredResearch() const;
	/// Get the list of ResearchProject which can be researched in a Base
	void getAvailableResearchProjects (std::vector<RuleResearch *> & projects, const Ruleset * ruleset, Base * base) const;
	/// Get the list of Productions which can be manufactured in a Base
	void getAvailableProductions (std::vector<RuleManufacture *> & productions, const Ruleset * ruleset, Base * base) const;
	/// Get the list of newly available research projects once a research has been completed.
	void getDependableResearch (std::vector<RuleResearch *> & dependables, const RuleResearch *research, const Ruleset * ruleset, Base * base) const;
	/// Get the list of newly available manufacture projects once a research has been completed.
	void getDependableManufacture (std::vector<RuleManufacture *> & dependables, const RuleResearch *research, const Ruleset * ruleset, Base * base) const;
	/// Check whether a ResearchProject can be researched
	bool isResearchAvailable (RuleResearch * r, const std::vector<const RuleResearch *> & unlocked, const Ruleset * ruleset) const;
	/// Gets if a research has been unlocked.
	bool isResearched(const std::string &research) const;
	/// Gets if a list of research has been unlocked.
	bool isResearched(const std::vector<std::string> &research) const;
	/// Gets the soldier matching this ID.
	Soldier *getSoldier(int id) const;
	/// Handles the higher promotions.
	bool handlePromotions(std::vector<Soldier*> &participants);
	/// Checks how many soldiers of a rank exist and which one has the highest score.
	void inspectSoldiers(Soldier **highestRanked, size_t *total, int rank);
	///  Returns the list of alien bases.
	std::vector<AlienBase*> *getAlienBases();
	/// Sets debug mode.
	void setDebugMode();
	/// Gets debug mode.
	bool getDebugMode() const;
	/// return a list of maintenance costs
	std::vector<int> getMaintenances();
	/// sets the research score for the month
	void addResearchScore(int score);
	/// gets the list of research scores
	std::vector<int> getResearchScores();
	/// gets the list of incomes.
	std::vector<int> getIncomes();
	/// gets the list of expenditures.
	std::vector<int> getExpenditures();
	/// gets whether or not the player has been warned
	bool getWarned() const;
	/// sets whether or not the player has been warned
	void setWarned(bool warned);
	/// Full access to the alien strategy data.
	AlienStrategy &getAlienStrategy() { return *_alienStrategy; }
	/// Read-only access to the alien strategy data.
	const AlienStrategy &getAlienStrategy() const { return *_alienStrategy; }
	/// Full access to the current alien missions.
	std::vector<AlienMission*> &getAlienMissions() { return _activeMissions; }
	/// Read-only access to the current alien missions.
	const std::vector<AlienMission*> &getAlienMissions() const { return _activeMissions; }
	/// Gets a mission matching region and type.
	AlienMission *getAlienMission(const std::string &region, const std::string &type) const;
	/// Locate a region containing a position.
	Region *locateRegion(double lon, double lat) const;
	/// Locate a region containing a Target.
	Region *locateRegion(const Target &target) const;
	/// Return the month counter.
	int getMonthsPassed() const;
	/// Return the GraphRegionToggles.
	const std::string &getGraphRegionToggles() const;
	/// Return the GraphCountryToggles.
	const std::string &getGraphCountryToggles() const;
	/// Return the GraphFinanceToggles.
	const std::string &getGraphFinanceToggles() const;
	/// Sets the GraphRegionToggles.
	void setGraphRegionToggles(const std::string &value);
	/// Sets the GraphCountryToggles.
	void setGraphCountryToggles(const std::string &value);
	/// Sets the GraphFinanceToggles.
	void setGraphFinanceToggles(const std::string &value);
	/// Increment the month counter.
	void addMonth();
	/// add a research to the "popped up" array
	void addPoppedResearch(const RuleResearch* research);
	/// check if a research is on the "popped up" array
	bool wasResearchPopped(const RuleResearch* research);
	/// remove a research from the "popped up" array
	void removePoppedResearch(const RuleResearch* research);
	/// Gets the list of dead soldiers.
	std::vector<Soldier*> *getDeadSoldiers();
    /// Gets the last selected player base.
	Base *getSelectedBase();
	/// Set the last selected player base.
	void setSelectedBase(int base);
	/// Evaluate the score of a soldier based on all of his stats, missions and kills.
	int getSoldierScore(Soldier *soldier);
    /// Gets the list of missions statistics
	std::vector<MissionStatistics*> *getMissionStatistics();

};

}

#endif
=======
	else										return "";
	}
    // Load
    void load(const YAML::Node &node)
    {
        id = node["id"].as<int>(id);
        time.load(node["time"]);
        region = node["region"].as<std::string>(region);
        country = node["country"].as<std::string>(country);
        type = node["type"].as<std::string>(type);
        ufo = node["ufo"].as<std::string>(ufo);
        success = node["success"].as<bool>(success);
        score = node["score"].as<int>(score);
        rating = node["rating"].as<std::string>(rating);
        alienRace = node["alienRace"].as<std::string>(alienRace);
        daylight = node["daylight"].as<int>(daylight);
		injuryList = node["injuryList"].as<std::map<int, int> >(injuryList);
    }
    // Save
    YAML::Node save() const
    {
        YAML::Node node;
        node["id"] = id;
        node["time"] = time.save();
        node["region"] = region;
        node["country"] = country;
        node["type"] = type;
        node["ufo"] = ufo;
        node["success"] = success;
        node["score"] = score;
        node["rating"] = rating;
        node["alienRace"] = alienRace;
        node["daylight"] = daylight;
		node["injuryList"] = injuryList;
        return node;
    }
    MissionStatistics(const YAML::Node& node) : time(0,0,0,0,0,0,0) { load(node); }
    MissionStatistics() : id (0), time(0,0,0,0,0,0,0), region("STR_REGION_UNKNOWN"), country("STR_UNKNOWN"), type(), ufo("NO_UFO"), success(false), score(0), rating(), alienRace("STR_UNKNOWN"), daylight(0), injuryList() { }
    ~MissionStatistics() { }
};

/**
 * Container for savegame info displayed on listings.
 */
struct SaveInfo
{
	std::string fileName;
	std::wstring displayName;
	time_t timestamp;
	std::wstring isoDate, isoTime;
	std::wstring details;
	std::vector<std::string> rulesets;
	bool reserved;
};

/**
 * The game data that gets written to disk when the game is saved.
 * A saved game holds all the variable info in a game like funds,
 * game time, current bases and contents, world activities, score, etc.
 */
class SavedGame
{
private:
	std::wstring _name;
	GameDifficulty _difficulty;
	bool _ironman;
	GameTime *_time;
	std::vector<int> _funds, _maintenance, _researchScores, _incomes, _expenditures;
	double _globeLon, _globeLat;
	int _globeZoom;
	std::map<std::string, int> _ids;
	std::vector<Country*> _countries;
	std::vector<Region*> _regions;
	std::vector<Base*> _bases;
	std::vector<Ufo*> _ufos;
	std::vector<Waypoint*> _waypoints;
	std::vector<TerrorSite*> _terrorSites;
	std::vector<AlienBase*> _alienBases;
	AlienStrategy *_alienStrategy;
	SavedBattleGame *_battleGame;
	std::vector<const RuleResearch *> _discovered;
	std::vector<AlienMission*> _activeMissions;
	bool _debug, _warned;
	int _monthsPassed;
	std::string _graphRegionToggles;
	std::string _graphCountryToggles;
	std::string _graphFinanceToggles;
	std::vector<const RuleResearch *> _poppedResearch;
	std::vector<Soldier*> _deadSoldiers;
	int _selectedBase;
    std::vector<MissionStatistics*> _missionStatistics;

	void getDependableResearchBasic (std::vector<RuleResearch *> & dependables, const RuleResearch *research, const Ruleset * ruleset, Base * base) const;
	static SaveInfo getSaveInfo(const std::string &file, Language *lang);
public:
	static const std::string AUTOSAVE_GEOSCAPE, AUTOSAVE_BATTLESCAPE, QUICKSAVE;

	/// Creates a new saved game.
	SavedGame();
	/// Cleans up the saved game.
	~SavedGame();
	/// Gets list of saves in the user directory.
	static std::vector<SaveInfo> getList(Language *lang, bool autoquick);
	/// Loads a saved game from YAML.
	void load(const std::string &filename, Ruleset *rule);
	/// Saves a saved game to YAML.
	void save(const std::string &filename) const;
	/// Gets the game name.
	std::wstring getName() const;
	/// Sets the game name.
	void setName(const std::wstring &name);
	/// Gets the game difficulty.
	GameDifficulty getDifficulty() const;
	/// Sets the game difficulty.
	void setDifficulty(GameDifficulty difficulty);
	/// Gets if the game is in ironman mode.
	bool isIronman() const;
	/// Sets if the game is in ironman mode.
	void setIronman(bool ironman);
	/// Gets the current funds.
	int getFunds() const;
	/// Gets the list of funds from previous months.
	const std::vector<int> &getFundsList() const;
	/// Sets new funds.
	void setFunds(int funds);
	/// Gets the current globe longitude.
	double getGlobeLongitude() const;
	/// Sets the new globe longitude.
	void setGlobeLongitude(double lon);
	/// Gets the current globe latitude.
	double getGlobeLatitude() const;
	/// Sets the new globe latitude.
	void setGlobeLatitude(double lat);
	/// Gets the current globe zoom.
	int getGlobeZoom() const;
	/// Sets the new globe zoom.
	void setGlobeZoom(int zoom);
	/// Handles monthly funding.
	void monthlyFunding();
	/// Gets the current game time.
	GameTime *getTime() const;
	/// Sets the current game time.
	void setTime(GameTime time);
	/// Gets the current ID for an object.
	int getId(const std::string &name);
	/// Gets the list of countries.
	std::vector<Country*> *getCountries();
	/// Gets the total country funding.
	int getCountryFunding() const;
	/// Gets the list of regions.
	std::vector<Region*> *getRegions();
	/// Gets the list of bases.
	std::vector<Base*> *getBases();
	/// Gets the list of bases.
	const std::vector<Base*> *getBases() const;
	/// Gets the total base maintenance.
	int getBaseMaintenance() const;
	/// Gets the list of UFOs.
	std::vector<Ufo*> *getUfos();
	/// Gets the list of waypoints.
	std::vector<Waypoint*> *getWaypoints();
	/// Gets the list of terror sites.
	std::vector<TerrorSite*> *getTerrorSites();
	/// Gets the current battle game.
	SavedBattleGame *getSavedBattle();
	/// Sets the current battle game.
	void setBattleGame(SavedBattleGame *battleGame);
	/// Add a finished ResearchProject
	void addFinishedResearch (const RuleResearch * r, const Ruleset * ruleset = NULL);
	/// Get the list of already discovered research projects
	const std::vector<const RuleResearch *> & getDiscoveredResearch() const;
	/// Get the list of ResearchProject which can be researched in a Base
	void getAvailableResearchProjects (std::vector<RuleResearch *> & projects, const Ruleset * ruleset, Base * base) const;
	/// Get the list of Productions which can be manufactured in a Base
	void getAvailableProductions (std::vector<RuleManufacture *> & productions, const Ruleset * ruleset, Base * base) const;
	/// Get the list of newly available research projects once a research has been completed.
	void getDependableResearch (std::vector<RuleResearch *> & dependables, const RuleResearch *research, const Ruleset * ruleset, Base * base) const;
	/// Get the list of newly available manufacture projects once a research has been completed.
	void getDependableManufacture (std::vector<RuleManufacture *> & dependables, const RuleResearch *research, const Ruleset * ruleset, Base * base) const;
	/// Check whether a ResearchProject can be researched
	bool isResearchAvailable (RuleResearch * r, const std::vector<const RuleResearch *> & unlocked, const Ruleset * ruleset) const;
	/// Gets if a research has been unlocked.
	bool isResearched(const std::string &research) const;
	/// Gets if a list of research has been unlocked.
	bool isResearched(const std::vector<std::string> &research) const;
	/// Gets the soldier matching this ID.
	Soldier *getSoldier(int id) const;
	/// Handles the higher promotions.
	bool handlePromotions(std::vector<Soldier*> &participants);
	/// Checks how many soldiers of a rank exist and which one has the highest score.
	void inspectSoldiers(Soldier **highestRanked, size_t *total, int rank);
	///  Returns the list of alien bases.
	std::vector<AlienBase*> *getAlienBases();
	/// Sets debug mode.
	void setDebugMode();
	/// Gets debug mode.
	bool getDebugMode() const;
	/// return a list of maintenance costs
	std::vector<int> getMaintenances();
	/// sets the research score for the month
	void addResearchScore(int score);
	/// gets the list of research scores
	std::vector<int> getResearchScores();
	/// gets the list of incomes.
	std::vector<int> getIncomes();
	/// gets the list of expenditures.
	std::vector<int> getExpenditures();
	/// gets whether or not the player has been warned
	bool getWarned() const;
	/// sets whether or not the player has been warned
	void setWarned(bool warned);
	/// Full access to the alien strategy data.
	AlienStrategy &getAlienStrategy() { return *_alienStrategy; }
	/// Read-only access to the alien strategy data.
	const AlienStrategy &getAlienStrategy() const { return *_alienStrategy; }
	/// Full access to the current alien missions.
	std::vector<AlienMission*> &getAlienMissions() { return _activeMissions; }
	/// Read-only access to the current alien missions.
	const std::vector<AlienMission*> &getAlienMissions() const { return _activeMissions; }
	/// Gets a mission matching region and type.
	AlienMission *getAlienMission(const std::string &region, const std::string &type) const;
	/// Locate a region containing a position.
	Region *locateRegion(double lon, double lat) const;
	/// Locate a region containing a Target.
	Region *locateRegion(const Target &target) const;
	/// Return the month counter.
	int getMonthsPassed() const;
	/// Return the GraphRegionToggles.
	const std::string &getGraphRegionToggles() const;
	/// Return the GraphCountryToggles.
	const std::string &getGraphCountryToggles() const;
	/// Return the GraphFinanceToggles.
	const std::string &getGraphFinanceToggles() const;
	/// Sets the GraphRegionToggles.
	void setGraphRegionToggles(const std::string &value);
	/// Sets the GraphCountryToggles.
	void setGraphCountryToggles(const std::string &value);
	/// Sets the GraphFinanceToggles.
	void setGraphFinanceToggles(const std::string &value);
	/// Increment the month counter.
	void addMonth();
	/// add a research to the "popped up" array
	void addPoppedResearch(const RuleResearch* research);
	/// check if a research is on the "popped up" array
	bool wasResearchPopped(const RuleResearch* research);
	/// remove a research from the "popped up" array
	void removePoppedResearch(const RuleResearch* research);
	/// Gets the list of dead soldiers.
	std::vector<Soldier*> *getDeadSoldiers();
    /// Gets the last selected player base.
	Base *getSelectedBase();
	/// Set the last selected player base.
	void setSelectedBase(int base);
	/// Evaluate the score of a soldier based on all of his stats, missions and kills.
	int getSoldierScore(Soldier *soldier);
    /// Gets the list of missions statistics
	std::vector<MissionStatistics*> *getMissionStatistics();

};

}

#endif
>>>>>>> c26aeca3
<|MERGE_RESOLUTION|>--- conflicted
+++ resolved
@@ -1,84 +1,83 @@
-/*
- * Copyright 2010-2013 OpenXcom Developers.
- *
- * This file is part of OpenXcom.
- *
- * OpenXcom is free software: you can redistribute it and/or modify
- * it under the terms of the GNU General Public License as published by
- * the Free Software Foundation, either version 3 of the License, or
- * (at your option) any later version.
- *
- * OpenXcom is distributed in the hope that it will be useful,
- * but WITHOUT ANY WARRANTY; without even the implied warranty of
- * MERCHANTABILITY or FITNESS FOR A PARTICULAR PURPOSE.  See the
- * GNU General Public License for more details.
- *
- * You should have received a copy of the GNU General Public License
- * along with OpenXcom.  If not, see <http://www.gnu.org/licenses/>.
- */
-#ifndef OPENXCOM_SAVEDGAME_H
-#define OPENXCOM_SAVEDGAME_H
-
-#include <map>
-#include <vector>
-#include <string>
-#include <time.h>
-#include "GameTime.h"
-
-namespace OpenXcom
-{
-
-class Ruleset;
-class GameTime;
-class Country;
-class Base;
-class Region;
-class Ufo;
-class Waypoint;
-class SavedBattleGame;
-class TextList;
-class Language;
-class RuleResearch;
-class ResearchProject;
-class Soldier;
-class RuleManufacture;
-class TerrorSite;
-class AlienBase;
-class AlienStrategy;
-class AlienMission;
-class Target;
-class Soldier;
-
-/**
- * Enumerator containing all the possible game difficulties.
- */
-enum GameDifficulty { DIFF_BEGINNER = 0, DIFF_EXPERIENCED, DIFF_VETERAN, DIFF_GENIUS, DIFF_SUPERHUMAN };
-
-/**
- * Container for mission statistics.
- */
-struct MissionStatistics
-{
-    /// Variables
-    int id;
-	GameTime time;
-	std::string region, country, type, ufo;	
-	bool success;
-	std::string rating;
-	int score;
-	std::string alienRace;
-	int daylight;
-	std::map<int, int> injuryList;
-    
-    /// Functions
-	std::string getMissionTypeLowerCase()
-	{
-	if		(type == "STR_UFO_CRASH_RECOVERY")	return "STR_UFO_CRASH_RECOVERY_LC";
-	else if (type == "STR_UFO_GROUND_ASSAULT")	return "STR_UFO_GROUND_ASSAULT_LC";
-	else if (type == "STR_BASE_DEFENSE")		return "STR_BASE_DEFENSE_LC";
-	else if (type == "STR_ALIEN_BASE_ASSAULT")	return "STR_ALIEN_BASE_ASSAULT_LC";
+/*
+ * Copyright 2010-2013 OpenXcom Developers.
+ *
+ * This file is part of OpenXcom.
+ *
+ * OpenXcom is free software: you can redistribute it and/or modify
+ * it under the terms of the GNU General Public License as published by
+ * the Free Software Foundation, either version 3 of the License, or
+ * (at your option) any later version.
+ *
+ * OpenXcom is distributed in the hope that it will be useful,
+ * but WITHOUT ANY WARRANTY; without even the implied warranty of
+ * MERCHANTABILITY or FITNESS FOR A PARTICULAR PURPOSE.  See the
+ * GNU General Public License for more details.
+ *
+ * You should have received a copy of the GNU General Public License
+ * along with OpenXcom.  If not, see <http://www.gnu.org/licenses/>.
+ */
+#ifndef OPENXCOM_SAVEDGAME_H
+#define OPENXCOM_SAVEDGAME_H
+
+#include <map>
+#include <vector>
+#include <string>
+#include <time.h>
+#include "GameTime.h"
+
+namespace OpenXcom
+{
+
+class Ruleset;
+class GameTime;
+class Country;
+class Base;
+class Region;
+class Ufo;
+class Waypoint;
+class SavedBattleGame;
+class TextList;
+class Language;
+class RuleResearch;
+class ResearchProject;
+class Soldier;
+class RuleManufacture;
+class TerrorSite;
+class AlienBase;
+class AlienStrategy;
+class AlienMission;
+class Target;
+class Soldier;
+
+/**
+ * Enumerator containing all the possible game difficulties.
+ */
+enum GameDifficulty { DIFF_BEGINNER = 0, DIFF_EXPERIENCED, DIFF_VETERAN, DIFF_GENIUS, DIFF_SUPERHUMAN };
+
+/**
+ * Container for mission statistics.
+ */
+struct MissionStatistics
+{
+    /// Variables
+    int id;
+	GameTime time;
+	std::string region, country, type, ufo;	
+	bool success;
+	std::string rating;
+	int score;
+	std::string alienRace;
+	int daylight;
+	std::map<int, int> injuryList;
+    
+    /// Functions
+	std::string getMissionTypeLowerCase()
+	{
+	if		(type == "STR_UFO_CRASH_RECOVERY")	return "STR_UFO_CRASH_RECOVERY_LC";
+	else if (type == "STR_UFO_GROUND_ASSAULT")	return "STR_UFO_GROUND_ASSAULT_LC";
+	else if (type == "STR_BASE_DEFENSE")		return "STR_BASE_DEFENSE_LC";
+	else if (type == "STR_ALIEN_BASE_ASSAULT")	return "STR_ALIEN_BASE_ASSAULT_LC";
 	else if (type == "STR_TERROR_MISSION")		return "STR_TERROR_MISSION_LC";
-<<<<<<< HEAD
 	else										return "";
 	}
     // Load
@@ -94,7 +93,8 @@
         score = node["score"].as<int>(score);
         rating = node["rating"].as<std::string>(rating);
         alienRace = node["alienRace"].as<std::string>(alienRace);
-        daylight = node["daylight"].as<int>(daylight);
+        daylight = node["daylight"].as<int>(daylight);
+        injuryList = node["injuryList"].as<std::map<int, int> >(injuryList);
     }
     // Save
     YAML::Node save() const
@@ -110,11 +110,12 @@
         node["score"] = score;
         node["rating"] = rating;
         node["alienRace"] = alienRace;
-        node["daylight"] = daylight;
+        node["daylight"] = daylight;
+        node["injuryList"] = injuryList;
         return node;
     }
     MissionStatistics(const YAML::Node& node) : time(0,0,0,0,0,0,0) { load(node); }
-    MissionStatistics() : id (0), time(0,0,0,0,0,0,0), region("STR_REGION_UNKNOWN"), country("STR_UNKNOWN"), type(), ufo("NO_UFO"), success(false), score(0), rating(), alienRace("STR_UNKNOWN"), daylight(0) { }
+    MissionStatistics() : id (0), time(0,0,0,0,0,0,0), region("STR_REGION_UNKNOWN"), country("STR_UNKNOWN"), type(), ufo("NO_UFO"), success(false), score(0), rating(), alienRace("STR_UNKNOWN"), daylight(0), injuryList() { }
     ~MissionStatistics() { }
 };
 
@@ -344,269 +345,4 @@
 
 }
 
-#endif
-=======
-	else										return "";
-	}
-    // Load
-    void load(const YAML::Node &node)
-    {
-        id = node["id"].as<int>(id);
-        time.load(node["time"]);
-        region = node["region"].as<std::string>(region);
-        country = node["country"].as<std::string>(country);
-        type = node["type"].as<std::string>(type);
-        ufo = node["ufo"].as<std::string>(ufo);
-        success = node["success"].as<bool>(success);
-        score = node["score"].as<int>(score);
-        rating = node["rating"].as<std::string>(rating);
-        alienRace = node["alienRace"].as<std::string>(alienRace);
-        daylight = node["daylight"].as<int>(daylight);
-		injuryList = node["injuryList"].as<std::map<int, int> >(injuryList);
-    }
-    // Save
-    YAML::Node save() const
-    {
-        YAML::Node node;
-        node["id"] = id;
-        node["time"] = time.save();
-        node["region"] = region;
-        node["country"] = country;
-        node["type"] = type;
-        node["ufo"] = ufo;
-        node["success"] = success;
-        node["score"] = score;
-        node["rating"] = rating;
-        node["alienRace"] = alienRace;
-        node["daylight"] = daylight;
-		node["injuryList"] = injuryList;
-        return node;
-    }
-    MissionStatistics(const YAML::Node& node) : time(0,0,0,0,0,0,0) { load(node); }
-    MissionStatistics() : id (0), time(0,0,0,0,0,0,0), region("STR_REGION_UNKNOWN"), country("STR_UNKNOWN"), type(), ufo("NO_UFO"), success(false), score(0), rating(), alienRace("STR_UNKNOWN"), daylight(0), injuryList() { }
-    ~MissionStatistics() { }
-};
-
-/**
- * Container for savegame info displayed on listings.
- */
-struct SaveInfo
-{
-	std::string fileName;
-	std::wstring displayName;
-	time_t timestamp;
-	std::wstring isoDate, isoTime;
-	std::wstring details;
-	std::vector<std::string> rulesets;
-	bool reserved;
-};
-
-/**
- * The game data that gets written to disk when the game is saved.
- * A saved game holds all the variable info in a game like funds,
- * game time, current bases and contents, world activities, score, etc.
- */
-class SavedGame
-{
-private:
-	std::wstring _name;
-	GameDifficulty _difficulty;
-	bool _ironman;
-	GameTime *_time;
-	std::vector<int> _funds, _maintenance, _researchScores, _incomes, _expenditures;
-	double _globeLon, _globeLat;
-	int _globeZoom;
-	std::map<std::string, int> _ids;
-	std::vector<Country*> _countries;
-	std::vector<Region*> _regions;
-	std::vector<Base*> _bases;
-	std::vector<Ufo*> _ufos;
-	std::vector<Waypoint*> _waypoints;
-	std::vector<TerrorSite*> _terrorSites;
-	std::vector<AlienBase*> _alienBases;
-	AlienStrategy *_alienStrategy;
-	SavedBattleGame *_battleGame;
-	std::vector<const RuleResearch *> _discovered;
-	std::vector<AlienMission*> _activeMissions;
-	bool _debug, _warned;
-	int _monthsPassed;
-	std::string _graphRegionToggles;
-	std::string _graphCountryToggles;
-	std::string _graphFinanceToggles;
-	std::vector<const RuleResearch *> _poppedResearch;
-	std::vector<Soldier*> _deadSoldiers;
-	int _selectedBase;
-    std::vector<MissionStatistics*> _missionStatistics;
-
-	void getDependableResearchBasic (std::vector<RuleResearch *> & dependables, const RuleResearch *research, const Ruleset * ruleset, Base * base) const;
-	static SaveInfo getSaveInfo(const std::string &file, Language *lang);
-public:
-	static const std::string AUTOSAVE_GEOSCAPE, AUTOSAVE_BATTLESCAPE, QUICKSAVE;
-
-	/// Creates a new saved game.
-	SavedGame();
-	/// Cleans up the saved game.
-	~SavedGame();
-	/// Gets list of saves in the user directory.
-	static std::vector<SaveInfo> getList(Language *lang, bool autoquick);
-	/// Loads a saved game from YAML.
-	void load(const std::string &filename, Ruleset *rule);
-	/// Saves a saved game to YAML.
-	void save(const std::string &filename) const;
-	/// Gets the game name.
-	std::wstring getName() const;
-	/// Sets the game name.
-	void setName(const std::wstring &name);
-	/// Gets the game difficulty.
-	GameDifficulty getDifficulty() const;
-	/// Sets the game difficulty.
-	void setDifficulty(GameDifficulty difficulty);
-	/// Gets if the game is in ironman mode.
-	bool isIronman() const;
-	/// Sets if the game is in ironman mode.
-	void setIronman(bool ironman);
-	/// Gets the current funds.
-	int getFunds() const;
-	/// Gets the list of funds from previous months.
-	const std::vector<int> &getFundsList() const;
-	/// Sets new funds.
-	void setFunds(int funds);
-	/// Gets the current globe longitude.
-	double getGlobeLongitude() const;
-	/// Sets the new globe longitude.
-	void setGlobeLongitude(double lon);
-	/// Gets the current globe latitude.
-	double getGlobeLatitude() const;
-	/// Sets the new globe latitude.
-	void setGlobeLatitude(double lat);
-	/// Gets the current globe zoom.
-	int getGlobeZoom() const;
-	/// Sets the new globe zoom.
-	void setGlobeZoom(int zoom);
-	/// Handles monthly funding.
-	void monthlyFunding();
-	/// Gets the current game time.
-	GameTime *getTime() const;
-	/// Sets the current game time.
-	void setTime(GameTime time);
-	/// Gets the current ID for an object.
-	int getId(const std::string &name);
-	/// Gets the list of countries.
-	std::vector<Country*> *getCountries();
-	/// Gets the total country funding.
-	int getCountryFunding() const;
-	/// Gets the list of regions.
-	std::vector<Region*> *getRegions();
-	/// Gets the list of bases.
-	std::vector<Base*> *getBases();
-	/// Gets the list of bases.
-	const std::vector<Base*> *getBases() const;
-	/// Gets the total base maintenance.
-	int getBaseMaintenance() const;
-	/// Gets the list of UFOs.
-	std::vector<Ufo*> *getUfos();
-	/// Gets the list of waypoints.
-	std::vector<Waypoint*> *getWaypoints();
-	/// Gets the list of terror sites.
-	std::vector<TerrorSite*> *getTerrorSites();
-	/// Gets the current battle game.
-	SavedBattleGame *getSavedBattle();
-	/// Sets the current battle game.
-	void setBattleGame(SavedBattleGame *battleGame);
-	/// Add a finished ResearchProject
-	void addFinishedResearch (const RuleResearch * r, const Ruleset * ruleset = NULL);
-	/// Get the list of already discovered research projects
-	const std::vector<const RuleResearch *> & getDiscoveredResearch() const;
-	/// Get the list of ResearchProject which can be researched in a Base
-	void getAvailableResearchProjects (std::vector<RuleResearch *> & projects, const Ruleset * ruleset, Base * base) const;
-	/// Get the list of Productions which can be manufactured in a Base
-	void getAvailableProductions (std::vector<RuleManufacture *> & productions, const Ruleset * ruleset, Base * base) const;
-	/// Get the list of newly available research projects once a research has been completed.
-	void getDependableResearch (std::vector<RuleResearch *> & dependables, const RuleResearch *research, const Ruleset * ruleset, Base * base) const;
-	/// Get the list of newly available manufacture projects once a research has been completed.
-	void getDependableManufacture (std::vector<RuleManufacture *> & dependables, const RuleResearch *research, const Ruleset * ruleset, Base * base) const;
-	/// Check whether a ResearchProject can be researched
-	bool isResearchAvailable (RuleResearch * r, const std::vector<const RuleResearch *> & unlocked, const Ruleset * ruleset) const;
-	/// Gets if a research has been unlocked.
-	bool isResearched(const std::string &research) const;
-	/// Gets if a list of research has been unlocked.
-	bool isResearched(const std::vector<std::string> &research) const;
-	/// Gets the soldier matching this ID.
-	Soldier *getSoldier(int id) const;
-	/// Handles the higher promotions.
-	bool handlePromotions(std::vector<Soldier*> &participants);
-	/// Checks how many soldiers of a rank exist and which one has the highest score.
-	void inspectSoldiers(Soldier **highestRanked, size_t *total, int rank);
-	///  Returns the list of alien bases.
-	std::vector<AlienBase*> *getAlienBases();
-	/// Sets debug mode.
-	void setDebugMode();
-	/// Gets debug mode.
-	bool getDebugMode() const;
-	/// return a list of maintenance costs
-	std::vector<int> getMaintenances();
-	/// sets the research score for the month
-	void addResearchScore(int score);
-	/// gets the list of research scores
-	std::vector<int> getResearchScores();
-	/// gets the list of incomes.
-	std::vector<int> getIncomes();
-	/// gets the list of expenditures.
-	std::vector<int> getExpenditures();
-	/// gets whether or not the player has been warned
-	bool getWarned() const;
-	/// sets whether or not the player has been warned
-	void setWarned(bool warned);
-	/// Full access to the alien strategy data.
-	AlienStrategy &getAlienStrategy() { return *_alienStrategy; }
-	/// Read-only access to the alien strategy data.
-	const AlienStrategy &getAlienStrategy() const { return *_alienStrategy; }
-	/// Full access to the current alien missions.
-	std::vector<AlienMission*> &getAlienMissions() { return _activeMissions; }
-	/// Read-only access to the current alien missions.
-	const std::vector<AlienMission*> &getAlienMissions() const { return _activeMissions; }
-	/// Gets a mission matching region and type.
-	AlienMission *getAlienMission(const std::string &region, const std::string &type) const;
-	/// Locate a region containing a position.
-	Region *locateRegion(double lon, double lat) const;
-	/// Locate a region containing a Target.
-	Region *locateRegion(const Target &target) const;
-	/// Return the month counter.
-	int getMonthsPassed() const;
-	/// Return the GraphRegionToggles.
-	const std::string &getGraphRegionToggles() const;
-	/// Return the GraphCountryToggles.
-	const std::string &getGraphCountryToggles() const;
-	/// Return the GraphFinanceToggles.
-	const std::string &getGraphFinanceToggles() const;
-	/// Sets the GraphRegionToggles.
-	void setGraphRegionToggles(const std::string &value);
-	/// Sets the GraphCountryToggles.
-	void setGraphCountryToggles(const std::string &value);
-	/// Sets the GraphFinanceToggles.
-	void setGraphFinanceToggles(const std::string &value);
-	/// Increment the month counter.
-	void addMonth();
-	/// add a research to the "popped up" array
-	void addPoppedResearch(const RuleResearch* research);
-	/// check if a research is on the "popped up" array
-	bool wasResearchPopped(const RuleResearch* research);
-	/// remove a research from the "popped up" array
-	void removePoppedResearch(const RuleResearch* research);
-	/// Gets the list of dead soldiers.
-	std::vector<Soldier*> *getDeadSoldiers();
-    /// Gets the last selected player base.
-	Base *getSelectedBase();
-	/// Set the last selected player base.
-	void setSelectedBase(int base);
-	/// Evaluate the score of a soldier based on all of his stats, missions and kills.
-	int getSoldierScore(Soldier *soldier);
-    /// Gets the list of missions statistics
-	std::vector<MissionStatistics*> *getMissionStatistics();
-
-};
-
-}
-
-#endif
->>>>>>> c26aeca3
+#endif