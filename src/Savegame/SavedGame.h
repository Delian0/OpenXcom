--- conflicted
+++ resolved
@@ -72,11 +72,11 @@
     /// Functions
 	std::string getMissionTypeLowerCase()
 	{
-	if		(type == "STR_UFO_CRASH_RECOVERY")	return "STR_UFO_CRASH_RECOVERY_LC";
-	else if (type == "STR_UFO_GROUND_ASSAULT")	return "STR_UFO_GROUND_ASSAULT_LC";
-	else if (type == "STR_BASE_DEFENSE")		return "STR_BASE_DEFENSE_LC";
-	else if (type == "STR_ALIEN_BASE_ASSAULT")	return "STR_ALIEN_BASE_ASSAULT_LC";
-	else if (type == "STR_TERROR_MISSION")		return "STR_TERROR_MISSION_LC";
+	if		(type == "STR_UFO_CRASH_RECOVERY")	return "STR_UFO_CRASH_RECOVERY_LC";
+	else if (type == "STR_UFO_GROUND_ASSAULT")	return "STR_UFO_GROUND_ASSAULT_LC";
+	else if (type == "STR_BASE_DEFENSE")		return "STR_BASE_DEFENSE_LC";
+	else if (type == "STR_ALIEN_BASE_ASSAULT")	return "STR_ALIEN_BASE_ASSAULT_LC";
+	else if (type == "STR_TERROR_MISSION")		return "STR_TERROR_MISSION_LC";
 	else										return "";
 	}
     // Load
@@ -330,12 +330,9 @@
 	void setSelectedBase(int base);
 	/// Evaluate the score of a soldier based on all of his stats, missions and kills.
 	int getSoldierScore(Soldier *soldier);
-<<<<<<< HEAD
     /// Gets the list of missions statistics
 	std::vector<MissionStatistics*> *getMissionStatistics();
 
-=======
->>>>>>> 8feae2ed
 };
 
 }
