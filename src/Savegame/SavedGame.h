--- conflicted
+++ resolved
@@ -22,13 +22,10 @@
 #include <vector>
 #include <string>
 #include <time.h>
-<<<<<<< HEAD
-#include "GameTime.h"
-=======
 #include <stdint.h>
 #include "CraftId.h"
+#include "GameTime.h"
 
->>>>>>> 3396c47a
 namespace OpenXcom
 {
 class Ruleset;
@@ -51,11 +48,8 @@
 class AlienMission;
 class Target;
 class Soldier;
-<<<<<<< HEAD
-=======
 class Craft;
 
->>>>>>> 3396c47a
 /**
  * Enumerator containing all the possible game difficulties.
  */
@@ -180,11 +174,8 @@
 	std::vector<const RuleResearch *> _poppedResearch;
 	std::vector<Soldier*> _deadSoldiers;
 	size_t _selectedBase;
-<<<<<<< HEAD
+	std::string _lastselectedArmor; //contains the last selected armour
     std::vector<MissionStatistics*> _missionStatistics;
-=======
-	std::string _lastselectedArmor; //contains the last selected armour
->>>>>>> 3396c47a
 
 	void getDependableResearchBasic (std::vector<RuleResearch *> & dependables, const RuleResearch *research, const Ruleset * ruleset, Base * base) const;
 	static SaveInfo getSaveInfo(const std::string &file, Language *lang);
@@ -348,17 +339,14 @@
 	void setSelectedBase(size_t base);
 	/// Evaluate the score of a soldier based on all of his stats, missions and kills.
 	int getSoldierScore(Soldier *soldier);
-<<<<<<< HEAD
-    /// Gets the list of missions statistics
-	std::vector<MissionStatistics*> *getMissionStatistics();
-=======
 	//Sets the the last selected armour
 	void setLastSelectedArmor(const std::string &value);
 	//Gets the the last selected armour
 	std::string getLastSelectedArmor();
 	/// Returns the craft corresponding to the specified unique id.
 	Craft *findCraftByUniqueId(const CraftId& craftId) const;
->>>>>>> 3396c47a
+    /// Gets the list of missions statistics
+	std::vector<MissionStatistics*> *getMissionStatistics();
 };
 }
 #endif