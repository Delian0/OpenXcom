#pragma once
/*
 * Copyright 2010-2016 OpenXcom Developers.
 *
 * This file is part of OpenXcom.
 *
 * OpenXcom is free software: you can redistribute it and/or modify
 * it under the terms of the GNU General Public License as published by
 * the Free Software Foundation, either version 3 of the License, or
 * (at your option) any later version.
 *
 * OpenXcom is distributed in the hope that it will be useful,
 * but WITHOUT ANY WARRANTY; without even the implied warranty of
 * MERCHANTABILITY or FITNESS FOR A PARTICULAR PURPOSE.  See the
 * GNU General Public License for more details.
 *
 * You should have received a copy of the GNU General Public License
 * along with OpenXcom.  If not, see <http://www.gnu.org/licenses/>.
 */
#include <map>
#include <vector>
#include <set>
#include <string>
#include <time.h>
#include <stdint.h>
#include "GameTime.h"
#include "../Mod/RuleAlienMission.h"
#include "../Savegame/Craft.h"
#include "../Mod/RuleManufacture.h"
#include "../Mod/RuleBaseFacility.h"

namespace OpenXcom
{

class Mod;
class GameTime;
class Country;
class Base;
class Region;
class Ufo;
class Waypoint;
class SavedBattleGame;
class TextList;
class Language;
class RuleResearch;
class ResearchProject;
class Soldier;
class RuleManufacture;
class RuleItem;
class ArticleDefinition;
class MissionSite;
class AlienBase;
class AlienStrategy;
class AlienMission;
class Target;
class Soldier;
class Craft;
class EquipmentLayoutItem;
class ItemContainer;
class RuleSoldierTransformation;
struct MissionStatistics;
struct BattleUnitKills;

/**
 * Enumerator containing all the possible game difficulties.
 */
enum GameDifficulty { DIFF_BEGINNER = 0, DIFF_EXPERIENCED, DIFF_VETERAN, DIFF_GENIUS, DIFF_SUPERHUMAN };

/**
 * Enumerator for the various save types.
 */
enum SaveType { SAVE_DEFAULT, SAVE_QUICK, SAVE_AUTO_GEOSCAPE, SAVE_AUTO_BATTLESCAPE, SAVE_IRONMAN, SAVE_IRONMAN_END };

/**
 * Enumerator for the current game ending.
 */
enum GameEnding { END_NONE, END_WIN, END_LOSE };

/**
 * Container for savegame info displayed on listings.
 */
struct SaveInfo
{
	std::string fileName;
	std::wstring displayName;
	time_t timestamp;
	std::wstring isoDate, isoTime;
	std::wstring details;
	std::vector<std::string> mods;
	bool reserved;
};

struct PromotionInfo
{
	int totalSoldiers;
	int totalCommanders;
	int totalColonels;
	int totalCaptains;
	int totalSergeants;
	PromotionInfo(): totalSoldiers(0), totalCommanders(0), totalColonels(0), totalCaptains(0), totalSergeants(0){}
};

/**
 * The game data that gets written to disk when the game is saved.
 * A saved game holds all the variable info in a game like funds,
 * game time, current bases and contents, world activities, score, etc.
 */
class SavedGame
{
public:
	static const int MAX_EQUIPMENT_LAYOUT_TEMPLATES = 20;
	static const int MAX_CRAFT_LOADOUT_TEMPLATES = 10;
private:
	std::wstring _name;
	GameDifficulty _difficulty;
	GameEnding _end;
	bool _ironman;
	GameTime *_time;
	std::vector<int> _researchScores;
	std::vector<int64_t> _funds, _maintenance, _incomes, _expenditures;
	double _globeLon, _globeLat;
	int _globeZoom;
	std::map<std::string, int> _ids;
	std::vector<Country*> _countries;
	std::vector<Region*> _regions;
	std::vector<Base*> _bases;
	std::vector<Ufo*> _ufos;
	std::vector<Waypoint*> _waypoints;
	std::vector<MissionSite*> _missionSites;
	std::vector<AlienBase*> _alienBases;
	AlienStrategy *_alienStrategy;
	SavedBattleGame *_battleGame;
	std::vector<const RuleResearch*> _discovered;
	std::map<std::string, int> _ufopediaRuleStatus;
	std::map<std::string, int> _manufactureRuleStatus;
	std::map<std::string, int> _researchRuleStatus;
	std::map<std::string, bool> _hiddenPurchaseItemsMap;
	std::vector<AlienMission*> _activeMissions;
	bool _debug, _warned;
	int _monthsPassed;
	std::string _graphRegionToggles;
	std::string _graphCountryToggles;
	std::string _graphFinanceToggles;
	std::vector<const RuleResearch*> _poppedResearch;
	std::vector<Soldier*> _deadSoldiers;
	size_t _selectedBase;
	std::string _lastselectedArmor; //contains the last selected armour
	std::wstring _globalEquipmentLayoutName[MAX_EQUIPMENT_LAYOUT_TEMPLATES];
	std::vector<EquipmentLayoutItem*> _globalEquipmentLayout[MAX_EQUIPMENT_LAYOUT_TEMPLATES];
	std::wstring _globalCraftLoadoutName[MAX_CRAFT_LOADOUT_TEMPLATES];
	ItemContainer *_globalCraftLoadout[MAX_CRAFT_LOADOUT_TEMPLATES];
	std::vector<MissionStatistics*> _missionStatistics;
	std::set<int> _ignoredUfos;
	std::set<const RuleItem *> _autosales;

	static SaveInfo getSaveInfo(const std::string &file, Language *lang);
public:
	static const std::string AUTOSAVE_GEOSCAPE, AUTOSAVE_BATTLESCAPE, QUICKSAVE;
	/// Creates a new saved game.
	SavedGame();
	/// Cleans up the saved game.
	~SavedGame();
	/// Sanitizies a mod name in a save.
	static std::string sanitizeModName(const std::string &name);
	/// Gets list of saves in the user directory.
	static std::vector<SaveInfo> getList(Language *lang, bool autoquick);
	/// Loads a saved game from YAML.
	void load(const std::string &filename, Mod *mod);
	/// Saves a saved game to YAML.
	void save(const std::string &filename, Mod *mod) const;
	/// Gets the game name.
	std::wstring getName() const;
	/// Sets the game name.
	void setName(const std::wstring &name);
	/// Gets the game difficulty.
	GameDifficulty getDifficulty() const;
	/// Sets the game difficulty.
	void setDifficulty(GameDifficulty difficulty);
	/// Gets the game difficulty coefficient.
	int getDifficultyCoefficient() const;
	/// Gets the game ending.
	GameEnding getEnding() const;
	/// Sets the game ending.
	void setEnding(GameEnding end);
	/// Gets if the game is in ironman mode.
	bool isIronman() const;
	/// Sets if the game is in ironman mode.
	void setIronman(bool ironman);
	/// Gets the current funds.
	int64_t getFunds() const;
	/// Gets the list of funds from previous months.
	std::vector<int64_t> &getFundsList();
	/// Sets new funds.
	void setFunds(int64_t funds);
	/// Gets the current globe longitude.
	double getGlobeLongitude() const;
	/// Sets the new globe longitude.
	void setGlobeLongitude(double lon);
	/// Gets the current globe latitude.
	double getGlobeLatitude() const;
	/// Sets the new globe latitude.
	void setGlobeLatitude(double lat);
	/// Gets the current globe zoom.
	int getGlobeZoom() const;
	/// Sets the new globe zoom.
	void setGlobeZoom(int zoom);
	/// Handles monthly funding.
	void monthlyFunding();
	/// Gets the current game time.
	GameTime *getTime() const;
	/// Sets the current game time.
	void setTime(const GameTime& time);
	/// Gets the current ID for an object.
	int getId(const std::string &name);
	/// Resets the list of object IDs.
	const std::map<std::string, int> &getAllIds() const;
	/// Resets the list of object IDs.
	void setAllIds(const std::map<std::string, int> &ids);
	/// Gets the list of countries.
	std::vector<Country*> *getCountries();
	/// Gets the total country funding.
	int getCountryFunding() const;
	/// Gets the list of regions.
	std::vector<Region*> *getRegions();
	/// Gets the list of bases.
	std::vector<Base*> *getBases();
	/// Gets the list of bases.
	const std::vector<Base*> *getBases() const;
	/// Gets the total base maintenance.
	int getBaseMaintenance() const;
	/// Gets the list of UFOs.
	std::vector<Ufo*> *getUfos();
	/// Gets the list of UFOs.
	const std::vector<Ufo*> *getUfos() const;
	/// Gets the list of waypoints.
	std::vector<Waypoint*> *getWaypoints();
	/// Gets the list of mission sites.
	std::vector<MissionSite*> *getMissionSites();
	/// Gets the current battle game.
	SavedBattleGame *getSavedBattle();
	/// Sets the current battle game.
	void setBattleGame(SavedBattleGame *battleGame);
	/// Sets the status of a ufopedia rule
	void setUfopediaRuleStatus(const std::string &ufopediaRule, int newStatus);
	/// Sets the status of a manufacture rule
	void setManufactureRuleStatus(const std::string &manufactureRule, int newStatus);
	/// Sets the status of a research rule
	void setResearchRuleStatus(const std::string &researchRule, int newStatus);
    /// Sets the item as hidden or unhidden
    void setHiddenPurchaseItemsStatus(const std::string &itemName, bool hidden);
	/// Remove a research from the "already discovered" list
	void removeDiscoveredResearch(const RuleResearch *research);
	/// Add a finished ResearchProject
	void addFinishedResearchSimple(const RuleResearch *research);
	/// Add a finished ResearchProject
	void addFinishedResearch(const RuleResearch *research, const Mod *mod, Base *base, bool score = true);
	/// Get the list of already discovered research projects
	const std::vector<const RuleResearch*> & getDiscoveredResearch() const;
	/// Get the list of ResearchProject which can be researched in a Base
	void getAvailableResearchProjects(std::vector<RuleResearch*> & projects, const Mod *mod, Base *base, bool considerDebugMode = false) const;
	/// Get the list of newly available research projects once a research has been completed.
	void getNewlyAvailableResearchProjects(std::vector<RuleResearch*> & before, std::vector<RuleResearch*> & after, std::vector<RuleResearch*> & diff) const;
	/// Get the list of Productions which can be manufactured in a Base
	void getAvailableProductions(std::vector<RuleManufacture*> & productions, const Mod *mod, Base *base, ManufacturingFilterType filter = MANU_FILTER_DEFAULT) const;
	/// Get the list of newly available manufacture projects once a research has been completed.
	void getDependableManufacture(std::vector<RuleManufacture*> & dependables, const RuleResearch *research, const Mod *mod, Base *base) const;
	/// Get the list of Soldier Transformations that can occur at a base
	void getAvailableTransformations(std::vector<RuleSoldierTransformation*> & transformations, const Mod *mod, Base *base) const;
	/// Get the list of newly available items to purchase once a research has been completed.
	void getDependablePurchase(std::vector<RuleItem*> & dependables, const RuleResearch *research, const Mod *mod) const;
	/// Get the list of newly available craft to purchase/rent once a research has been completed.
	void getDependableCraft(std::vector<RuleCraft*> & dependables, const RuleResearch *research, const Mod *mod) const;
	/// Get the list of newly available facilities to build once a research has been completed.
	void getDependableFacilities(std::vector<RuleBaseFacility*> & dependables, const RuleResearch *research, const Mod *mod) const;
	/// Gets the status of a ufopedia rule.
	int getUfopediaRuleStatus(const std::string &ufopediaRule);
    /// Gets the list of hidden items
    const std::map<std::string, bool> &getHiddenPurchaseItems();
	/// Gets the status of a manufacture rule.
	int getManufactureRuleStatus(const std::string &manufactureRule);
	/// Is the research new?
	bool isResearchRuleStatusNew(const std::string &researchRule) const;
	/// Is the research permanently disabled?
	bool isResearchRuleStatusDisabled(const std::string &researchRule) const;
	/// Gets if a research still has undiscovered non-disabled "getOneFree".
	bool hasUndiscoveredGetOneFree(const RuleResearch * r, bool checkOnlyAvailableTopics) const;
	/// Gets if a research still has undiscovered non-disabled "protected unlocks".
	bool hasUndiscoveredProtectedUnlock(const RuleResearch * r, const Mod * mod) const;
	/// Gets if a certain research has been completed.
	bool isResearched(const std::string &research, bool considerDebugMode = true) const;
	/// Gets if a certain research has been completed.
	bool isResearched(const RuleResearch *research, bool considerDebugMode = true) const;
	/// Gets if a certain list of research topics has been completed.
	bool isResearched(const std::vector<std::string> &research) const;
	/// Gets if a certain list of research topics has been completed.
<<<<<<< HEAD
	bool isResearched(const std::vector<std::string> &research, bool considerDebugMode = true, bool skipDisabled = false) const;
=======
	bool isResearched(const std::vector<const RuleResearch *> &research, bool considerDebugMode = true) const;
>>>>>>> 110ec46c
	/// Gets the soldier matching this ID.
	Soldier *getSoldier(int id) const;
	/// Handles the higher promotions.
	bool handlePromotions(std::vector<Soldier*> &participants, const Mod *mod);
	/// Processes a soldier's promotion.
	void processSoldier(Soldier *soldier, PromotionInfo &soldierData);
	/// Checks how many soldiers of a rank exist and which one has the highest score.
	Soldier *inspectSoldiers(std::vector<Soldier*> &soldiers, std::vector<Soldier*> &participants, int rank);
	///  Returns the list of alien bases.
	std::vector<AlienBase*> *getAlienBases();
	/// Sets debug mode.
	void setDebugMode();
	/// Gets debug mode.
	bool getDebugMode() const;
	/// return a list of maintenance costs
	std::vector<int64_t> &getMaintenances();
	/// sets the research score for the month
	void addResearchScore(int score);
	/// gets the list of research scores
	std::vector<int> &getResearchScores();
	/// gets the list of incomes.
	std::vector<int64_t> &getIncomes();
	/// gets the list of expenditures.
	std::vector<int64_t> &getExpenditures();
	/// gets whether or not the player has been warned
	bool getWarned() const;
	/// sets whether or not the player has been warned
	void setWarned(bool warned);
	/// Full access to the alien strategy data.
	AlienStrategy &getAlienStrategy() { return *_alienStrategy; }
	/// Read-only access to the alien strategy data.
	const AlienStrategy &getAlienStrategy() const { return *_alienStrategy; }
	/// Full access to the current alien missions.
	std::vector<AlienMission*> &getAlienMissions() { return _activeMissions; }
	/// Read-only access to the current alien missions.
	const std::vector<AlienMission*> &getAlienMissions() const { return _activeMissions; }
	/// Finds a mission by region and objective.
	AlienMission *findAlienMission(const std::string &region, MissionObjective objective) const;
	/// Locate a region containing a position.
	Region *locateRegion(double lon, double lat) const;
	/// Locate a region containing a Target.
	Region *locateRegion(const Target &target) const;
	/// Return the month counter.
	int getMonthsPassed() const;
	/// Return the GraphRegionToggles.
	const std::string &getGraphRegionToggles() const;
	/// Return the GraphCountryToggles.
	const std::string &getGraphCountryToggles() const;
	/// Return the GraphFinanceToggles.
	const std::string &getGraphFinanceToggles() const;
	/// Sets the GraphRegionToggles.
	void setGraphRegionToggles(const std::string &value);
	/// Sets the GraphCountryToggles.
	void setGraphCountryToggles(const std::string &value);
	/// Sets the GraphFinanceToggles.
	void setGraphFinanceToggles(const std::string &value);
	/// Increment the month counter.
	void addMonth();
	/// add a research to the "popped up" array
	void addPoppedResearch(const RuleResearch* research);
	/// check if a research is on the "popped up" array
	bool wasResearchPopped(const RuleResearch* research);
	/// remove a research from the "popped up" array
	void removePoppedResearch(const RuleResearch* research);
	/// Gets the list of dead soldiers.
	std::vector<Soldier*> *getDeadSoldiers();
	/// Gets the last selected player base.
	Base *getSelectedBase();
	/// Set the last selected player base.
	void setSelectedBase(size_t base);
	/// Evaluate the score of a soldier based on all of his stats, missions and kills.
	int getSoldierScore(Soldier *soldier);
	/// Sets the last selected armour
	void setLastSelectedArmor(const std::string &value);
	/// Gets the last selected armour
	std::string getLastSelectedArmor() const;
	/// Returns the craft corresponding to the specified unique id.
	Craft *findCraftByUniqueId(const CraftId& craftId) const;
	/// Gets the name of a global equipment layout at specified index.
	const std::wstring &getGlobalEquipmentLayoutName(int index) const;
	/// Sets the name of a global equipment layout at specified index.
	void setGlobalEquipmentLayoutName(int index, const std::wstring &name);
	/// Gets the global equipment layout at specified index.
	std::vector<EquipmentLayoutItem*> *getGlobalEquipmentLayout(int index);
	/// Gets the name of a global craft loadout at specified index.
	const std::wstring &getGlobalCraftLoadoutName(int index) const;
	/// Sets the name of a global craft loadout at specified index.
	void setGlobalCraftLoadoutName(int index, const std::wstring &name);
	/// Gets the global craft loadout at specified index.
	ItemContainer *getGlobalCraftLoadout(int index);
	/// Gets the list of missions statistics
	std::vector<MissionStatistics*> *getMissionStatistics();
	/// Adds a UFO to the ignore list.
	void addUfoToIgnoreList(int ufoId);
	/// Checks if a UFO is on the ignore list.
	bool isUfoOnIgnoreList(int ufoId);
	/// Handles a soldier's death.
	std::vector<Soldier*>::iterator killSoldier(Soldier *soldier, BattleUnitKills *cause = 0);
	/// enables/disables autosell for an item type
	void setAutosell(const RuleItem *itype, const bool enabled);
	/// get autosell state for an item type
	bool getAutosell(const RuleItem *) const;
	/// Removes all soldiers from a given craft.
	void removeAllSoldiersFromXcomCraft(Craft *craft);
	/// Stop hunting the given xcom craft.
	void stopHuntingXcomCraft(Craft *target);
	/// Stop hunting all xcom craft from a given xcom base.
	void stopHuntingXcomCrafts(Base *base);
};

}<|MERGE_RESOLUTION|>--- conflicted
+++ resolved
@@ -293,11 +293,7 @@
 	/// Gets if a certain list of research topics has been completed.
 	bool isResearched(const std::vector<std::string> &research) const;
 	/// Gets if a certain list of research topics has been completed.
-<<<<<<< HEAD
-	bool isResearched(const std::vector<std::string> &research, bool considerDebugMode = true, bool skipDisabled = false) const;
-=======
-	bool isResearched(const std::vector<const RuleResearch *> &research, bool considerDebugMode = true) const;
->>>>>>> 110ec46c
+	bool isResearched(const std::vector<const RuleResearch *> &research, bool considerDebugMode = true, bool skipDisabled = false) const;
 	/// Gets the soldier matching this ID.
 	Soldier *getSoldier(int id) const;
 	/// Handles the higher promotions.
