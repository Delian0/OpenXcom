/*
 * Copyright 2010-2016 OpenXcom Developers.
 *
 * This file is part of OpenXcom.
 *
 * OpenXcom is free software: you can redistribute it and/or modify
 * it under the terms of the GNU General Public License as published by
 * the Free Software Foundation, either version 3 of the License, or
 * (at your option) any later version.
 *
 * OpenXcom is distributed in the hope that it will be useful,
 * but WITHOUT ANY WARRANTY; without even the implied warranty of
 * MERCHANTABILITY or FITNESS FOR A PARTICULAR PURPOSE.  See the
 * GNU General Public License for more details.
 *
 * You should have received a copy of the GNU General Public License
 * along with OpenXcom.  If not, see <http://www.gnu.org/licenses/>.
 */
<<<<<<< HEAD
=======
#include "CraftWeapon.h"
>>>>>>> 2e8f569f
#include <cmath>
#include <algorithm>
#include "CraftWeapon.h"
#include "../Mod/RuleCraftWeapon.h"
#include "../Mod/Mod.h"
#include "../Mod/RuleItem.h"
#include "CraftWeaponProjectile.h"

namespace OpenXcom
{

/**
 * Initializes a craft weapon of the specified type.
 * @param rules Pointer to ruleset.
 * @param ammo Initial ammo.
 */
CraftWeapon::CraftWeapon(RuleCraftWeapon *rules, int ammo) : _rules(rules), _ammo(ammo), _rearming(false)
{
}

/**
 *
 */
CraftWeapon::~CraftWeapon()
{
}

/**
 * Loads the craft weapon from a YAML file.
 * @param node YAML node.
 */
void CraftWeapon::load(const YAML::Node &node)
{
	_ammo = node["ammo"].as<int>(_ammo);
	_rearming = node["rearming"].as<bool>(_rearming);
}

/**
 * Saves the base to a YAML file.
 * @return YAML node.
 */
YAML::Node CraftWeapon::save() const
{
	YAML::Node node;
	node["type"] = _rules->getType();
	node["ammo"] = _ammo;
	if (_rearming)
		node["rearming"] = _rearming;
	return node;
}

/**
 * Returns the ruleset for the craft weapon's type.
 * @return Pointer to ruleset.
 */
RuleCraftWeapon *CraftWeapon::getRules() const
{
	return _rules;
}

/**
 * Returns the ammo contained in this craft weapon.
 * @return Weapon ammo.
 */
int CraftWeapon::getAmmo() const
{
	return _ammo;
}

/**
 * Changes the ammo contained in this craft weapon.
 * @param ammo Weapon ammo.
 * @return If the weapon ran out of ammo.
 */
bool CraftWeapon::setAmmo(int ammo)
{
	_ammo = ammo;
	if (_ammo < 0)
	{
		_ammo = 0;
		return false;
	}
	if (_ammo > _rules->getAmmoMax())
	{
		_ammo = _rules->getAmmoMax();
	}
	return true;
}

/**
 * Returns whether this craft weapon needs rearming.
 * @return Rearming status.
 */
bool CraftWeapon::isRearming() const
{
	return _rearming;
}

/**
 * Changes whether this craft weapon needs rearming
 * (for example, in case there's no more ammo).
 * @param rearming Rearming status.
 */
void CraftWeapon::setRearming(bool rearming)
{
	_rearming = rearming;
}

/**
 * Rearms this craft weapon's ammo.
 * @param available number of clips available.
 * @param clipSize number of rounds in said clips.
 * @return number of clips used.
 */
int CraftWeapon::rearm(const int available, const int clipSize)
{
	int ammoUsed = _rules->getRearmRate();

	if (clipSize > 0)
	{	// +(clipSize - 1) correction for rounding up
		int needed = std::min(_rules->getRearmRate(), _rules->getAmmoMax() - _ammo + clipSize - 1) / clipSize;
		ammoUsed = ((needed > available)? available : needed) * clipSize;
	}

	setAmmo(_ammo + ammoUsed);

	_rearming = _ammo < _rules->getAmmoMax();

	return (clipSize <= 0)? 0 : ammoUsed / clipSize;
}

/*
 * Fires a projectile from crafts weapon.
 * @return Pointer to the new projectile.
 */
CraftWeaponProjectile* CraftWeapon::fire() const
{
	CraftWeaponProjectile *p = new CraftWeaponProjectile();
	p->setType(this->getRules()->getProjectileType());
	p->setSpeed(this->getRules()->getProjectileSpeed());
	p->setAccuracy(this->getRules()->getAccuracy());
	p->setDamage(this->getRules()->getDamage());
	p->setRange(this->getRules()->getRange());
	return p;
}

/*
 * get how many clips are loaded into this weapon.
 * @param mod a pointer to the core mod.
 * @return number of clips loaded.
 */
int CraftWeapon::getClipsLoaded(const Mod *mod) const
{
	int retVal = (int)floor((double)_ammo / _rules->getRearmRate());
	RuleItem *clip = mod->getItem(_rules->getClipItem());

	if (clip && clip->getClipSize() > 0)
	{
		retVal = (int)floor((double)_ammo / clip->getClipSize());
	}

	return retVal;
}

}<|MERGE_RESOLUTION|>--- conflicted
+++ resolved
@@ -16,10 +16,6 @@
  * You should have received a copy of the GNU General Public License
  * along with OpenXcom.  If not, see <http://www.gnu.org/licenses/>.
  */
-<<<<<<< HEAD
-=======
-#include "CraftWeapon.h"
->>>>>>> 2e8f569f
 #include <cmath>
 #include <algorithm>
 #include "CraftWeapon.h"
