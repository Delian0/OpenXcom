--- conflicted
+++ resolved
@@ -338,7 +338,6 @@
 {
 	if (!_objects[part]) return -1;
 
-<<<<<<< HEAD
 	BattleActionCost cost;
 	if (unit)
 	{
@@ -348,10 +347,7 @@
 		cost.Energy += tuCost / 2;
 	}
 
-	if (_objects[part]->isDoor())
-=======
 	if (_objects[part]->isDoor() && unit->getArmor()->getSize() == 1) // don't allow double-wide units to open swinging doors due to engine limitations
->>>>>>> a096db80
 	{
 		if (unit && !cost.haveTU())
 			return 4;
@@ -847,8 +843,12 @@
 	{
 		if (fire)
 		{
-			// _smoke becomes our damage value
-			unit->setEnviFire(smoke);
+			//and avoid setting fire elementals on fire
+			if (unit->getSpecialAbility() != SPECAB_BURNFLOOR && unit->getSpecialAbility() != SPECAB_BURN_AND_EXPLODE)
+			{
+				// _smoke becomes our damage value
+				unit->setEnviFire(smoke);
+			}
 		}
 		// no fire: must be smoke
 		else
@@ -877,40 +877,7 @@
 		applyEnvi(_unit, _smoke, _fire);
 		for (std::vector<BattleItem*>::iterator i = _inventory.begin(); i != _inventory.end(); ++i)
 		{
-<<<<<<< HEAD
 			applyEnvi((*i)->getUnit(), _smoke, _fire);
-=======
-			if (_fire)
-			{
-				// this is how we avoid hitting the same unit multiple times.
-				if ((_unit->getArmor()->getSize() == 1 || !_unit->tookFireDamage())
-					//and avoid setting fire elementals on fire
-					&& _unit->getSpecialAbility() != SPECAB_BURNFLOOR && _unit->getSpecialAbility() != SPECAB_BURN_AND_EXPLODE)
-				{
-					_unit->toggleFireDamage();
-					// _smoke becomes our damage value
-					_unit->damage(Position(0, 0, 0), _smoke, DT_IN, true);
-					// try to set the unit on fire.
-					if (RNG::percent(40 * _unit->getArmor()->getDamageModifier(DT_IN)))
-					{
-						int burnTime = RNG::generate(0, int(5 * _unit->getArmor()->getDamageModifier(DT_IN)));
-						if (_unit->getFire() < burnTime)
-						{
-							_unit->setFire(burnTime);
-						}
-					}
-				}
-			}
-			// no fire: must be smoke
-			else
-			{
-				// try to knock this guy out.
-				if (_unit->getArmor()->getDamageModifier(DT_SMOKE) > 0.0 && _unit->getArmor()->getSize() == 1)
-				{
-					_unit->damage(Position(0,0,0), (_smoke / 4) + 1, DT_SMOKE, true);
-				}
-			}
->>>>>>> a096db80
 		}
 	}
 	_overlaps = 0;
