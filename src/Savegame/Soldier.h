/*
 * Copyright 2010-2015 OpenXcom Developers.
 *
 * This file is part of OpenXcom.
 *
 * OpenXcom is free software: you can redistribute it and/or modify
 * it under the terms of the GNU General Public License as published by
 * the Free Software Foundation, either version 3 of the License, or
 * (at your option) any later version.
 *
 * OpenXcom is distributed in the hope that it will be useful,
 * but WITHOUT ANY WARRANTY; without even the implied warranty of
 * MERCHANTABILITY or FITNESS FOR A PARTICULAR PURPOSE.  See the
 * GNU General Public License for more details.
 *
 * You should have received a copy of the GNU General Public License
 * along with OpenXcom.  If not, see <http://www.gnu.org/licenses/>.
 */
#ifndef OPENXCOM_SOLDIER_H
#define OPENXCOM_SOLDIER_H

#include <string>
#include <yaml-cpp/yaml.h>
#include "../Mod/Unit.h"
#include "../Mod/StatString.h"

namespace OpenXcom
{

enum SoldierRank { RANK_ROOKIE, RANK_SQUADDIE, RANK_SERGEANT, RANK_CAPTAIN, RANK_COLONEL, RANK_COMMANDER};
enum SoldierGender { GENDER_MALE, GENDER_FEMALE };
enum SoldierLook { LOOK_BLONDE, LOOK_BROWNHAIR, LOOK_ORIENTAL, LOOK_AFRICAN };

class Craft;
class SoldierNamePool;
class Mod;
class RuleSoldier;
class Armor;
class Language;
class EquipmentLayoutItem;
class SoldierDeath;
class SoldierDiary;
class SavedGame;

/**
 * Represents a soldier hired by the player.
 * Soldiers have a wide variety of stats that affect
 * their performance during battles.
 */
class Soldier
{
private:
	std::wstring _name;
<<<<<<< HEAD
	int _id, _nationality, _improvement, _psiStrImprovement;
=======
	int _nationality;
	int _id, _improvement, _psiStrImprovement;
>>>>>>> f8964521
	RuleSoldier *_rules;
	UnitStats _initialStats, _currentStats;
	SoldierRank _rank;
	Craft *_craft;
	SoldierGender _gender;
	SoldierLook _look;
	int _lookVariant;
	int _missions, _kills, _recovery;
	bool _recentlyPromoted, _psiTraining, _training;
	Armor *_armor;
	Armor *_replacedArmor;
	Armor *_transformedArmor;
	std::vector<EquipmentLayoutItem*> _equipmentLayout;
	SoldierDeath *_death;
	SoldierDiary *_diary;
	std::wstring _statString;
public:
	/// Creates a new soldier.
	Soldier(RuleSoldier *rules, Armor *armor, int id = 0);
	/// Cleans up the soldier.
	~Soldier();
	/// Loads the soldier from YAML.
	void load(const YAML::Node& node, const Mod *mod, SavedGame *save);
	/// Saves the soldier to YAML.
	YAML::Node save() const;
	/// Gets the soldier's name.
	std::wstring getName(bool statstring = false, unsigned int maxLength = 20) const;
	/// Sets the soldier's name.
	void setName(const std::wstring &name);
	/// Gets the soldier's nationality.
	int getNationality() const;
	/// Sets the soldier's nationality.
	void setNationality(int nationality);
	/// Gets the soldier's craft.
	Craft *getCraft() const;
	/// Sets the soldier's craft.
	void setCraft(Craft *craft);
	/// Gets the soldier's craft string.
	std::wstring getCraftString(Language *lang) const;
	/// Gets a string version of the soldier's rank.
	std::string getRankString() const;
	/// Gets a sprite version of the soldier's rank.
	int getRankSprite() const;
	/// Gets the soldier's rank.
	SoldierRank getRank() const;
	/// Increase the soldier's military rank.
	void promoteRank();
	/// Gets the soldier's missions.
	int getMissions() const;
	/// Gets the soldier's kills.
	int getKills() const;
	/// Gets the soldier's gender.
	SoldierGender getGender() const;
	/// Sets the soldier's gender.
	void setGender(SoldierGender gender);
	/// Gets the soldier's look.
	SoldierLook getLook() const;
	/// Sets the soldier's look.
	void setLook(SoldierLook look);
	/// Gets the soldier's look sub type.
	int getLookVariant() const;
	/// Sets the soldier's look sub type.
	void setLookVariant(int lookVariant);
	/// Gets soldier rules.
	RuleSoldier *getRules() const;
	/// Gets the soldier's unique ID.
	int getId() const;
	/// Add a mission to the counter.
	void addMissionCount();
	/// Add a kill to the counter.
	void addKillCount(int count);
	/// Get pointer to initial stats.
	UnitStats *getInitStats();
	/// Get pointer to current stats.
	UnitStats *getCurrentStats();
	/// Set initial and current stats.
	void setBothStats(UnitStats *stats);
	/// Get whether the unit was recently promoted.
	bool isPromoted();
	/// Gets the soldier armor.
	Armor *getArmor() const;
	/// Sets the soldier armor.
	void setArmor(Armor *armor);
	/// Gets the soldier's original armor (before replacement).
	Armor *getReplacedArmor() const;
	/// Backs up the soldier's original armor (before replacement).
	void setReplacedArmor(Armor *armor);
	/// Gets the soldier's original armor (before transformation).
	Armor *getTransformedArmor() const;
	/// Backs up the soldier's original armor (before transformation).
	void setTransformedArmor(Armor *armor);
	/// Gets the soldier's wound recovery time.
	int getWoundRecovery() const;
	/// Sets the soldier's wound recovery time.
	void setWoundRecovery(int recovery);
	/// Heals wound recoveries.
	void heal();
	/// Gets the soldier's equipment-layout.
	std::vector<EquipmentLayoutItem*> *getEquipmentLayout();
	/// Trains a soldier's psychic stats
	void trainPsi();
	/// Trains a soldier's psionic abilities (anytimePsiTraining option).
	void trainPsi1Day();
	/// Returns whether the unit is in psi training or not
	bool isInPsiTraining();
	/// set the psi training status
	void setPsiTraining();
	/// returns this soldier's psionic skill improvement score for this month.
	int getImprovement();
	/// returns this soldier's psionic strength improvement score for this month.
	int getPsiStrImprovement();
	/// Gets the soldier death info.
	SoldierDeath *getDeath() const;
	/// Kills the soldier.
	void die(SoldierDeath *death);
	/// Gets the soldier's diary.
	SoldierDiary *getDiary();
	/// Calculate statString.
	void calcStatString(const std::vector<StatString *> &statStrings, bool psiStrengthEval);
	/// Trains a soldier's physical stats
	void trainPhys(int customTrainingFactor);
	/// Returns whether the unit is in training or not
	bool isInTraining();
	/// set the training status
	void setTraining(bool training);
};

}

#endif<|MERGE_RESOLUTION|>--- conflicted
+++ resolved
@@ -51,12 +51,7 @@
 {
 private:
 	std::wstring _name;
-<<<<<<< HEAD
 	int _id, _nationality, _improvement, _psiStrImprovement;
-=======
-	int _nationality;
-	int _id, _improvement, _psiStrImprovement;
->>>>>>> f8964521
 	RuleSoldier *_rules;
 	UnitStats _initialStats, _currentStats;
 	SoldierRank _rank;
