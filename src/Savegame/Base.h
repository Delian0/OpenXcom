/*
 * Copyright 2010 OpenXcom Developers.
 *
 * This file is part of OpenXcom.
 *
 * OpenXcom is free software: you can redistribute it and/or modify
 * it under the terms of the GNU General Public License as published by
 * the Free Software Foundation, either version 3 of the License, or
 * (at your option) any later version.
 *
 * OpenXcom is distributed in the hope that it will be useful,
 * but WITHOUT ANY WARRANTY; without even the implied warranty of
 * MERCHANTABILITY or FITNESS FOR A PARTICULAR PURPOSE.  See the
 * GNU General Public License for more details.
 *
 * You should have received a copy of the GNU General Public License
 * along with OpenXcom.  If not, see <http://www.gnu.org/licenses/>.
 */
#ifndef OPENXCOM_BASE_H
#define OPENXCOM_BASE_H

#include "Target.h"
#include <string>
#include <vector>
#include "yaml.h"

namespace OpenXcom
{

class Ruleset;
class BaseFacility;
class Soldier;
class Craft;
class ItemContainer;
class Transfer;
class Language;
class Ruleset;
class SavedGame;
<<<<<<< HEAD
class ResearchProject;
=======
class Production;
>>>>>>> d633ad1a

/**
 * Represents a player base on the globe.
 * Bases can contain facilities, personnel, crafts and equipment.
 */
class Base : public Target
{
private:
	const Ruleset *_rule;
	std::wstring _name;
	std::vector<BaseFacility*> _facilities;
	std::vector<Soldier*> _soldiers;
	std::vector<Craft*> _crafts;
	std::vector<Transfer*> _transfers;
	ItemContainer *_items;
	int _scientists, _engineers;
<<<<<<< HEAD
	std::vector<ResearchProject *> _research;
=======
	std::vector<Production *> _productions;
>>>>>>> d633ad1a
public:
	/// Creates a new base.
	Base(const Ruleset *rule);
	/// Cleans up the base.
	~Base();
	/// Loads the base from YAML.
	void load(const YAML::Node& node, SavedGame *save);
	/// Saves the base to YAML.
	void save(YAML::Emitter& out) const;
	/// Saves the base's ID to YAML.
	void saveId(YAML::Emitter& out) const;
	/// Gets the base's name.
	std::wstring getName(Language* lang = 0) const;
	/// Sets the base's name.
	void setName(const std::wstring &name);
	/// Gets the base's facilities.
	std::vector<BaseFacility*> *const getFacilities();
	/// Gets the base's soldiers.
	std::vector<Soldier*> *const getSoldiers();
	/// Gets the base's crafts.
	std::vector<Craft*> *const getCrafts();
	/// Gets the base's transfers.
	std::vector<Transfer*> *const getTransfers();
	/// Gets the base's items.
	ItemContainer *const getItems();
	/// Gets the base's scientists.
	int getScientists() const;
	/// Sets the base's scientists.
	void setScientists(int scientists);
	/// Gets the base's engineers.
	int getEngineers() const;
	/// Sets the base's engineers.
	void setEngineers(int engineers);
	/// Gets the base's available soldiers.
	int getAvailableSoldiers() const;
	/// Gets the base's total soldiers.
	int getTotalSoldiers() const;
	/// Gets the base's available scientists.
	int getAvailableScientists() const;
	/// Gets the base's total scientists.
	int getTotalScientists() const;
	/// Gets the base's available engineers.
	int getAvailableEngineers() const;
	/// Gets the base's total engineers.
	int getTotalEngineers() const;
	/// Gets the base's used living quarters.
	int getUsedQuarters() const;
	/// Gets the base's available living quarters.
	int getAvailableQuarters() const;
	/// Gets the base's used storage space.
	int getUsedStores() const;
	/// Gets the base's available storage space.
	int getAvailableStores() const;
	/// Gets the base's used laboratory space.
	int getUsedLaboratories() const;
	/// Gets the base's available laboratory space.
	int getAvailableLaboratories() const;
	/// Gets the base's used workshop space.
	int getUsedWorkshops() const;
	/// Gets the base's available workshop space.
	int getAvailableWorkshops() const;
	/// Gets the base's used hangars.
	int getUsedHangars() const;
	/// Gets the base's available hangars.
	int getAvailableHangars() const;
	/// Gets the base's defence value.
	int getDefenceValue() const;
	/// Gets the base's short range detection.
	int getShortRangeDetection() const;
	/// Gets the base's long range detection.
	int getLongRangeDetection() const;
	/// Gets the base's crafts of a certain type.
	int getCraftCount(const std::string &craft) const;
	/// Gets the base's craft maintenance.
	int getCraftMaintenance() const;
	/// Gets the base's personnel maintenance.
	int getPersonnelMaintenance() const;
	/// Gets the base's facility maintenance.
	int getFacilityMaintenance() const;
	/// Gets the base's total monthly maintenance.
	int getMonthlyMaintenace() const;
<<<<<<< HEAD
	/// Get the list of base's ResearchProject
	const std::vector<ResearchProject *> & getResearch() const;
	/// Add a new ResearchProject to the Base
	void addResearch(ResearchProject *);
	/// Remove a ResearchProject from the Base
	void removeResearch(ResearchProject *);
	/// Get the number of available scientist.
	int getFreeScientist () const;
	/// Get the number of available space lab(not used by a ResearchProject)
	int getFreeLaboratories () const;
=======
	/// Add a new Production to Base
	void addProduction (Production * p);
	/// Remove a Base Production's
	void removeProduction (Production * p);
	/// Get the list of Base Production's
	const std::vector<Production *> & getProductions () const;
	/// Get the count of free engineers
	int getFreeEngineers () const;
>>>>>>> d633ad1a
};

}

#endif<|MERGE_RESOLUTION|>--- conflicted
+++ resolved
@@ -36,11 +36,8 @@
 class Language;
 class Ruleset;
 class SavedGame;
-<<<<<<< HEAD
 class ResearchProject;
-=======
 class Production;
->>>>>>> d633ad1a
 
 /**
  * Represents a player base on the globe.
@@ -57,11 +54,8 @@
 	std::vector<Transfer*> _transfers;
 	ItemContainer *_items;
 	int _scientists, _engineers;
-<<<<<<< HEAD
 	std::vector<ResearchProject *> _research;
-=======
 	std::vector<Production *> _productions;
->>>>>>> d633ad1a
 public:
 	/// Creates a new base.
 	Base(const Ruleset *rule);
@@ -143,7 +137,6 @@
 	int getFacilityMaintenance() const;
 	/// Gets the base's total monthly maintenance.
 	int getMonthlyMaintenace() const;
-<<<<<<< HEAD
 	/// Get the list of base's ResearchProject
 	const std::vector<ResearchProject *> & getResearch() const;
 	/// Add a new ResearchProject to the Base
@@ -154,7 +147,6 @@
 	int getFreeScientist () const;
 	/// Get the number of available space lab(not used by a ResearchProject)
 	int getFreeLaboratories () const;
-=======
 	/// Add a new Production to Base
 	void addProduction (Production * p);
 	/// Remove a Base Production's
@@ -163,7 +155,6 @@
 	const std::vector<Production *> & getProductions () const;
 	/// Get the count of free engineers
 	int getFreeEngineers () const;
->>>>>>> d633ad1a
 };
 
 }
