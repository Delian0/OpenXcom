--- conflicted
+++ resolved
@@ -25,12 +25,7 @@
 namespace OpenXcom
 {
 
-<<<<<<< HEAD
-=======
-class Mod;
 class RuleCraft;
-class BaseFacility;
->>>>>>> 110ec46c
 class Soldier;
 class Craft;
 class ItemContainer;
