--- conflicted
+++ resolved
@@ -236,7 +236,6 @@
 	void destroyFacility(std::vector<BaseFacility*>::iterator facility);
 	/// Cleans up the defenses vector and optionally reclaims the tanks and their ammo.
 	void cleanupDefenses(bool reclaimItems);
-<<<<<<< HEAD
 	/// Gets available base functionality.
 	std::vector<std::string> getProvidedBaseFunc(const BaseFacility *skip = 0) const;
 	/// Gets used base functionality.
@@ -251,10 +250,8 @@
 	float getSickBayAbsoluteBonus() const;
 	/// Gets the amount of additional HP healed in this base due to sick bay facilities (as percentage of max HP per soldier).
 	float getSickBayRelativeBonus() const;
-=======
 	/// Removes a craft from the base.
 	std::vector<Craft*>::iterator removeCraft(Craft *craft, bool unload);
->>>>>>> 724ecbea
 };
 
 }