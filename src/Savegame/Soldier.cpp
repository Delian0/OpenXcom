--- conflicted
+++ resolved
@@ -39,11 +39,7 @@
  * @param names List of name pools for soldier generation.
  * @param id Pointer to unique soldier id for soldier generation.
  */
-<<<<<<< HEAD
-Soldier::Soldier(RuleSoldier *rules, Armor *armor, const std::vector<SoldierNamePool*> *names, int id) : _name(L""), _id(0), _improvement(0), _rules(rules), _initialStats(), _currentStats(), _rank(RANK_ROOKIE), _craft(0), _gender(GENDER_MALE), _look(LOOK_BLONDE), _missions(0), _kills(0), _recovery(0), _recentlyPromoted(false), _psiTraining(false), _armor(armor), _equipmentLayout(), _death(0), _diary()
-=======
-Soldier::Soldier(RuleSoldier *rules, Armor *armor, const std::vector<SoldierNamePool*> *names, int id) : _name(L""), _id(id), _improvement(0), _rules(rules), _initialStats(), _currentStats(), _rank(RANK_ROOKIE), _craft(0), _gender(GENDER_MALE), _look(LOOK_BLONDE), _missions(0), _kills(0), _recovery(0), _recentlyPromoted(false), _psiTraining(false), _armor(armor), _equipmentLayout(), _death(0)
->>>>>>> 8feae2ed
+Soldier::Soldier(RuleSoldier *rules, Armor *armor, const std::vector<SoldierNamePool*> *names, int id) : _name(L""), _id(id), _improvement(0), _rules(rules), _initialStats(), _currentStats(), _rank(RANK_ROOKIE), _craft(0), _gender(GENDER_MALE), _look(LOOK_BLONDE), _missions(0), _kills(0), _recovery(0), _recentlyPromoted(false), _psiTraining(false), _armor(armor), _equipmentLayout(), _death(0), _diary()
 {
 	_diary = new SoldierDiary();
 
@@ -129,15 +125,12 @@
 		_death = new SoldierDeath();
 		_death->load(node["death"]);
 	}
-<<<<<<< HEAD
 	if (node["diary"])
 	{
 		_diary = new SoldierDiary();
 		_diary->load(node["diary"]);
 	}
-=======
 	calcStatString(rule->getStatStrings());
->>>>>>> 8feae2ed
 }
 
 /**
@@ -581,20 +574,20 @@
 }
 
 /**
-<<<<<<< HEAD
  * Returns the soldier's diary.
  * @return Diary.
  */
 SoldierDiary *Soldier::getDiary()
 {
 	return _diary;
-=======
+}
+
+/**
  * Calculates the soldier's statString
  */
 void Soldier::calcStatString(const std::vector<StatString *> &statStrings)
 {
 	_statString = StatString::calcStatString(_currentStats, statStrings);
->>>>>>> 8feae2ed
 }
 
 }