--- conflicted
+++ resolved
@@ -255,68 +255,19 @@
 	do
 	{
 		_meetPointLat += nx*sin(_meetPointLon) - ny*cos(_meetPointLon);
-<<<<<<< HEAD
 		// using std::abs instead of abs since abs can't handle floating point
-		if (std::abs(_meetPointLat) < M_PI/2) _meetPointLon += nz - (nx*cos(_meetPointLon) + ny*sin(_meetPointLon))*tan(_meetPointLat); else _meetPointLon += M_PI;
-=======
-		if (abs(_meetPointLat) < M_PI_2) _meetPointLon += nz - (nx*cos(_meetPointLon) + ny*sin(_meetPointLon))*tan(_meetPointLat); else _meetPointLon += M_PI;
->>>>>>> 09044a8b
+		if (std::abs(_meetPointLat) < M_PI_2) _meetPointLon += nz - (nx*cos(_meetPointLon) + ny*sin(_meetPointLon))*tan(_meetPointLat); else _meetPointLon += M_PI;
 		path += _speedRadian;
 
 		distance = acos(cos(_lat) * cos(_meetPointLat) * cos(_meetPointLon - _lon) + sin(_lat) * sin(_meetPointLat));
 	} while (path < M_PI && distance - path*speedRatio > 0);
 
 	// Correction overflowing angles
-<<<<<<< HEAD
-	while (std::abs(_meetPointLon) > M_PI)
-	{
-		if (_meetPointLon > 0)
-		{
-			_meetPointLon -= 2*M_PI;
-		}
-		else
-		{
-			_meetPointLon += 2*M_PI;
-		}
-	}
-	while (std::abs(_meetPointLat) > M_PI)
-	{
-		if (_meetPointLat > 0)
-		{
-			_meetPointLat -= 2*M_PI;
-		}
-		else
-		{
-			_meetPointLat += 2*M_PI;
-		}
-	}
-	if (std::abs(_meetPointLat) > M_PI/2)
-	{
-		if (_meetPointLat > 0)
-		{
-			_meetPointLat = 2*M_PI - std::abs(_meetPointLat);
-		}
-		else
-		{
-			_meetPointLat = -(2*M_PI - std::abs(_meetPointLat));
-		}
-
-		if (_meetPointLon > 0)
-		{
-			_meetPointLon -= 2*M_PI - std::abs(_meetPointLon);
-		}
-		else
-		{
-			_meetPointLon += 2*M_PI - std::abs(_meetPointLon);
-		}
-	}
-=======
 	double lonSign = Sign(_meetPointLon);
 	double latSign = Sign(_meetPointLat);
-	while (abs(_meetPointLon) > M_PI) _meetPointLon -= lonSign * 2 * M_PI;
-	while (abs(_meetPointLat) > M_PI) _meetPointLat -= latSign * 2 * M_PI;
-	if (abs(_meetPointLat) > M_PI_2) { _meetPointLat = latSign * abs(2 * M_PI - abs(_meetPointLat)); _meetPointLon -= lonSign * M_PI; }
->>>>>>> 09044a8b
+	while (std::abs(_meetPointLon) > M_PI) _meetPointLon -= lonSign * 2 * M_PI;
+	while (std::abs(_meetPointLat) > M_PI) _meetPointLat -= latSign * 2 * M_PI;
+	if (std::abs(_meetPointLat) > M_PI_2) { _meetPointLat = latSign * abs(2 * M_PI - abs(_meetPointLat)); _meetPointLon -= lonSign * M_PI; }
 }
 
 /**
