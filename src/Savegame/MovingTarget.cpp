/*
 * Copyright 2010-2016 OpenXcom Developers.
 *
 * This file is part of OpenXcom.
 *
 * OpenXcom is free software: you can redistribute it and/or modify
 * it under the terms of the GNU General Public License as published by
 * the Free Software Foundation, either version 3 of the License, or
 * (at your option) any later version.
 *
 * OpenXcom is distributed in the hope that it will be useful,
 * but WITHOUT ANY WARRANTY; without even the implied warranty of
 * MERCHANTABILITY or FITNESS FOR A PARTICULAR PURPOSE.  See the
 * GNU General Public License for more details.
 *
 * You should have received a copy of the GNU General Public License
 * along with OpenXcom.  If not, see <http://www.gnu.org/licenses/>.
 */
#include "MovingTarget.h"
#include "../fmath.h"
#include "SerializationHelper.h"
#include "../Engine/Options.h"

namespace OpenXcom
{

/**
 * Initializes a moving target with blank coordinates.
 */
MovingTarget::MovingTarget() : Target(), _dest(0), _speedLon(0.0), _speedLat(0.0), _speedRadian(0.0), _meetPointLon(0.0), _meetPointLat(0.0), _speed(0), _meetCalculated(false)
{
}

/**
 * Make sure to cleanup the target's destination followers.
 */
MovingTarget::~MovingTarget()
{
	setDestination(0);
}

/**
 * Loads the moving target from a YAML file.
 * @param node YAML node.
 */
void MovingTarget::load(const YAML::Node &node)
{
	Target::load(node);
	_speedLon = node["speedLon"].as<double>(_speedLon);
	_speedLat = node["speedLat"].as<double>(_speedLat);
	_speedRadian = node["speedRadian"].as<double>(_speedRadian);
	_speed = node["speed"].as<int>(_speed);
}

/**
 * Saves the moving target to a YAML file.
 * @return YAML node.
 */
YAML::Node MovingTarget::save() const
{
	YAML::Node node = Target::save();
	if (_dest != 0)
	{
		node["dest"] = _dest->saveId();
	}
	node["speedLon"] = serializeDouble(_speedLon);
	node["speedLat"] = serializeDouble(_speedLat);
	node["speedRadian"] = serializeDouble(_speedRadian);
	node["speed"] = _speed;
	return node;
}

/**
 * Returns the destination the moving target is heading to.
 * @return Pointer to destination.
 */
Target *MovingTarget::getDestination() const
{
	return _dest;
}

/**
 * Changes the destination the moving target is heading to.
 * @param dest Pointer to destination.
 */
void MovingTarget::setDestination(Target *dest)
{
	_meetCalculated = false;
	// Remove moving target from old destination's followers
	if (_dest != 0)
	{
		for (std::vector<MovingTarget*>::iterator i = _dest->getFollowers()->begin(); i != _dest->getFollowers()->end(); ++i)
		{
			if ((*i) == this)
			{
				_dest->getFollowers()->erase(i);
				break;
			}
		}
	}
	_dest = dest;
	// Add moving target to new destination's followers
	if (_dest != 0)
	{
		_dest->getFollowers()->push_back(this);
	}
	// Recalculate meeting point for any followers
	for (std::vector<MovingTarget*>::iterator i = getFollowers()->begin(); i != getFollowers()->end(); ++i)
	{
		(*i)->resetMeetPoint();
	}
	calculateSpeed();
}

/**
 * Returns the speed of the moving target.
 * @return Speed in knots.
 */
int MovingTarget::getSpeed() const
{
	return _speed;
}

/**
 * Returns the radial speed of the moving target.
 * @return Speed in 1 / 5 sec.
 */
double MovingTarget::getSpeedRadian() const
{
	return _speedRadian;
}

/**
 * Converts a speed in degrees to a speed in radians.
 * Each nautical mile is 1/60th of a degree.
 * Each hour contains 720 5-seconds.
 * @param speed Speed in degrees.
 * @return Speed in radians.
 */
double MovingTarget::calculateRadianSpeed(int speed)
{
	return Nautical(speed) / 720.0;
}

/**
 * Changes the speed of the moving target
 * and converts it from standard knots (nautical miles per hour)
 * into radians per 5 in-game seconds.
 * @param speed Speed in knots.
 */
void MovingTarget::setSpeed(int speed)
{
	_speed = speed;
	_speedRadian = calculateRadianSpeed(_speed);
	calculateSpeed();
}

/**
 * Calculates the speed vector based on the
 * great circle distance to destination and
 * current raw speed.
 */
void MovingTarget::calculateSpeed()
{
	calculateMeetPoint();
	if (_dest != 0)
	{
		double dLon, dLat, length;
		dLon = sin(_meetPointLon - _lon) * cos(_meetPointLat);
		dLat = cos(_lat) * sin(_meetPointLat) - sin(_lat) * cos(_meetPointLat) * cos(_meetPointLon - _lon);
		length = sqrt(dLon * dLon + dLat * dLat);
		_speedLat = dLat / length * _speedRadian;
		_speedLon = dLon / length * _speedRadian / cos(_lat + _speedLat);

		// Check for invalid speeds when a division by zero occurs due to near-zero values
		if (!(_speedLon == _speedLon) || !(_speedLat == _speedLat))
		{
			_speedLon = 0;
			_speedLat = 0;
		}
	}
	else
	{
		_speedLon = 0;
		_speedLat = 0;
	}
}

/**
 * Checks if the moving target has reached its destination.
 * @return True if it has, False otherwise.
 */
bool MovingTarget::reachedDestination() const
{
	if (_dest == 0)
	{
		return false;
	}
	return ( AreSame(_dest->getLongitude(), _lon) && AreSame(_dest->getLatitude(), _lat) );
}

/**
 * Executes a movement cycle for the moving target.
 */
void MovingTarget::move()
{
	calculateSpeed();
	if (_dest != 0)
	{
		if (getDistance(_meetPointLon, _meetPointLat) > _speedRadian)
		{
			setLongitude(_lon + _speedLon);
			setLatitude(_lat + _speedLat);
		}
		else
		{
			setLongitude(_dest->getLongitude());
			setLatitude(_dest->getLatitude());
			resetMeetPoint();
		}
	}
}

/**
 * Calculate meeting point with the target.
 */
void MovingTarget::calculateMeetPoint()
{
	if (!Options::meetingPoint) _meetCalculated = false;
	if (_meetCalculated) return;

	// Initialize
	if (_dest != 0)
	{
		_meetPointLat = _dest->getLatitude();
		_meetPointLon = _dest->getLongitude();
	}
	else
	{
		_meetPointLat = _lat;
		_meetPointLon = _lon;
	}

<<<<<<< HEAD
	// ***IMPORTANT*** this functionality has been disabled until further notice, most probably forever
#if 0

	if (!_dest || !Options::meetingPoint) return;
=======
	if (!_dest || !Options::meetingPoint || reachedDestination()) return;
>>>>>>> 5ed741f4

	MovingTarget *t = dynamic_cast<MovingTarget*>(_dest);
	if (!t || !t->getDestination()) return;

	// Speed ratio
	if (AreSame(t->getSpeedRadian(), 0.0)) return;
	const double speedRatio = _speedRadian/ t->getSpeedRadian();

	// The direction pseudovector
	double	nx = cos(t->getLatitude())*sin(t->getLongitude())*sin(t->getDestination()->getLatitude()) -
					sin(t->getLatitude())*cos(t->getDestination()->getLatitude())*sin(t->getDestination()->getLongitude()),
			ny = sin(t->getLatitude())*cos(t->getDestination()->getLatitude())*cos(t->getDestination()->getLongitude()) -
					cos(t->getLatitude())*cos(t->getLongitude())*sin(t->getDestination()->getLatitude()),
			nz = cos(t->getLatitude())*cos(t->getDestination()->getLatitude())*sin(t->getDestination()->getLongitude() - t->getLongitude());
	// Normalize and multiplex with radian speed
	double	nk = _speedRadian/sqrt(nx*nx+ny*ny+nz*nz);
	nx *= nk;
	ny *= nk;
	nz *= nk;

	// Finding the meeting point. Don't search further than halfway across the
	// globe (distance from interceptor's current point >= 1), as that may
	// cause the interceptor to go the wrong way later.
	for (double path = 0, distance = 1;
		path < M_PI && distance - path*speedRatio > 0 && path*speedRatio < 1;
		path += _speedRadian)
	{
		_meetPointLat += nx*sin(_meetPointLon) - ny*cos(_meetPointLon);
		if (std::abs(_meetPointLat) < M_PI_2) _meetPointLon += nz - (nx*cos(_meetPointLon) + ny*sin(_meetPointLon))*tan(_meetPointLat); else _meetPointLon += M_PI;

		distance = acos(cos(_lat) * cos(_meetPointLat) * cos(_meetPointLon - _lon) + sin(_lat) * sin(_meetPointLat));
	}

	// Correction overflowing angles
	double lonSign = Sign(_meetPointLon);
	double latSign = Sign(_meetPointLat);
	while (std::abs(_meetPointLon) > M_PI) _meetPointLon -= lonSign * 2 * M_PI;
	while (std::abs(_meetPointLat) > M_PI) _meetPointLat -= latSign * 2 * M_PI;
	if (std::abs(_meetPointLat) > M_PI_2) { _meetPointLat = latSign * std::abs(2 * M_PI - std::abs(_meetPointLat)); _meetPointLon -= lonSign * M_PI; }

	_meetCalculated = true;
#endif
}

/**
 * Returns the latitude of the meeting point.
 * @return Angle in rad.
 */
double MovingTarget::getMeetLatitude() const
{
	return _meetPointLat;
}

/**
 * Returns the longitude of the meeting point.
 * @return Angle in rad.
 */
double MovingTarget::getMeetLongitude() const
{
	return _meetPointLon;
}

/**
 * Forces the meeting point to be recalculated in the event
 * that the target has changed direction.
 */
void MovingTarget::resetMeetPoint()
{
	_meetCalculated = false;
}

bool MovingTarget::isMeetCalculated() const
{
	return _meetCalculated;
}

}<|MERGE_RESOLUTION|>--- conflicted
+++ resolved
@@ -241,14 +241,10 @@
 		_meetPointLon = _lon;
 	}
 
-<<<<<<< HEAD
 	// ***IMPORTANT*** this functionality has been disabled until further notice, most probably forever
 #if 0
 
-	if (!_dest || !Options::meetingPoint) return;
-=======
 	if (!_dest || !Options::meetingPoint || reachedDestination()) return;
->>>>>>> 5ed741f4
 
 	MovingTarget *t = dynamic_cast<MovingTarget*>(_dest);
 	if (!t || !t->getDestination()) return;
