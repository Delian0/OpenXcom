/*
 * Copyright 2010-2016 OpenXcom Developers.
 *
 * This file is part of OpenXcom.
 *
 * OpenXcom is free software: you can redistribute it and/or modify
 * it under the terms of the GNU General Public License as published by
 * the Free Software Foundation, either version 3 of the License, or
 * (at your option) any later version.
 *
 * OpenXcom is distributed in the hope that it will be useful,
 * but WITHOUT ANY WARRANTY; without even the implied warranty of
 * MERCHANTABILITY or FITNESS FOR A PARTICULAR PURPOSE.  See the
 * GNU General Public License for more details.
 *
 * You should have received a copy of the GNU General Public License
 * along with OpenXcom.  If not, see <http://www.gnu.org/licenses/>.
 */

#include "BattleItem.h"
#include "BattleUnit.h"
#include "Tile.h"
#include "SavedGame.h"
#include "SavedBattleGame.h"
#include "../Mod/Mod.h"
#include "../Mod/RuleItem.h"
#include "../Mod/RuleInventory.h"
#include "../Engine/Surface.h"
#include "../Engine/SurfaceSet.h"
#include "../Engine/Script.h"
#include "../Engine/ScriptBind.h"
#include "../Engine/RNG.h"
#include "../fmath.h"

namespace OpenXcom
{

/**
 * Initializes a item of the specified type.
 * @param rules Pointer to ruleset.
 * @param id The id of the item.
 */
BattleItem::BattleItem(RuleItem *rules, int *id) : _id(*id), _rules(rules), _owner(0), _previousOwner(0), _unit(0), _tile(0), _inventorySlot(0), _inventoryX(0), _inventoryY(0), _ammoItem{ }, _fuseTimer(-1), _ammoQuantity(0), _painKiller(0), _heal(0), _stimulant(0), _XCOMProperty(false), _droppedOnAlienTurn(false), _isAmmo(false), _isWeaponWithAmmo(false), _fuseEnabled(false)
{
	(*id)++;
	if (_rules)
	{
		_confMelee = _rules->getConfigMelee();
		setAmmoQuantity(_rules->getClipSize());
		if (_rules->getBattleType() == BT_MEDIKIT)
		{
			setHealQuantity (_rules->getHealQuantity());
			setPainKillerQuantity (_rules->getPainKillerQuantity());
			setStimulantQuantity (_rules->getStimulantQuantity());
		}
		// weapon does not need ammo, ammo item points to weapon
		else if (_rules->getBattleType() == BT_FIREARM || _rules->getBattleType() == BT_MELEE)
		{
			_confAimedOrLaunch = _rules->getConfigAimed();
			_confAuto = _rules->getConfigAuto();
			_confSnap = _rules->getConfigSnap();
			bool showSelfAmmo = _rules->getClipSize() > 0;
			for (int slot = 0; slot < RuleItem::AmmoSlotMax; ++slot)
			{
				bool used = false;
				used |= (_confAimedOrLaunch && _confAimedOrLaunch->ammoSlot == slot);
				used |= (_confAuto && _confAuto->ammoSlot == slot);
				used |= (_confSnap && _confSnap->ammoSlot == slot);
				used |= (_confMelee && _confMelee->ammoSlot == slot);
				if (_rules->getCompatibleAmmoForSlot(slot)->empty())
				{
					if (used && showSelfAmmo)
					{
						_ammoVisibility[slot] = true;
						showSelfAmmo = false;
					}
					_ammoItem[slot] = this;
				}
				else
				{
					_ammoVisibility[slot] = used;
					_isWeaponWithAmmo = true;
				}
			}
		}
	}
}

/**
 *
 */
BattleItem::~BattleItem()
{
}

/**
 * Loads the item from a YAML file.
 * @param node YAML node.
 */
void BattleItem::load(const YAML::Node &node, const ScriptGlobal *shared)
{
	_inventoryX = node["inventoryX"].as<int>(_inventoryX);
	_inventoryY = node["inventoryY"].as<int>(_inventoryY);
	_ammoQuantity = node["ammoqty"].as<int>(_ammoQuantity);
	_painKiller = node["painKiller"].as<int>(_painKiller);
	_heal = node["heal"].as<int>(_heal);
	_stimulant = node["stimulant"].as<int>(_stimulant);
	_fuseTimer = node["fuseTimer"].as<int>(_fuseTimer);
	_fuseEnabled = node["fuseEnabed"].as<bool>(_fuseEnabled);
	_droppedOnAlienTurn = node["droppedOnAlienTurn"].as<bool>(_droppedOnAlienTurn);
<<<<<<< HEAD
	_scriptValues.load(node, shared);
=======
	_XCOMProperty = node["XCOMProperty"].as<bool>(_XCOMProperty);
>>>>>>> 2eaaf484
}

/**
 * Saves the item to a YAML file.
 * @return YAML node.
 */
YAML::Node BattleItem::save(const ScriptGlobal *shared) const
{
	YAML::Node node;
	node["id"] = _id;
	node["type"] = _rules->getType();
	if (_owner)
	{
		node["owner"] = _owner->getId();
	}
	else
	{
		node["owner"] = -1;
	}
	if (_previousOwner)
	{
		node["previousOwner"] = _previousOwner->getId();
	}
	if (_unit)
	{
		node["unit"] = _unit->getId();
	}
	else
	{
		node["unit"] = -1;
	}

	if (_inventorySlot)
	{
		node["inventoryslot"] = _inventorySlot->getId();
	}
	else
	{
		node["inventoryslot"] = "NULL";
	}
	node["inventoryX"] = _inventoryX;
	node["inventoryY"] = _inventoryY;

	if (_tile)
	{
		node["position"] = _tile->getPosition();
	}
	else
	{
		node["position"] = Position(-1, -1, -1);
	}
	node["ammoqty"] = _ammoQuantity;
	if (_ammoItem[0])
	{
		node["ammoItem"] = _ammoItem[0]->getId();
	}
	else
	{
		node["ammoItem"] = -1;
	}
	for (int slot = 0; slot < RuleItem::AmmoSlotMax; ++slot)
	{
		node["ammoItemSlots"].push_back(_ammoItem[slot] ? _ammoItem[slot]->getId() : -1);
	}

	node["painKiller"] = _painKiller;
	node["heal"] = _heal;
	node["stimulant"] = _stimulant;
	node["fuseTimer"] = _fuseTimer;
	node["fuseEnabed"] = _fuseEnabled;
	if (_droppedOnAlienTurn)
		node["droppedOnAlienTurn"] = _droppedOnAlienTurn;
<<<<<<< HEAD
	_scriptValues.save(node, shared);

=======
	if (_XCOMProperty)
	{
		node["XCOMProperty"] = _XCOMProperty;
	}
>>>>>>> 2eaaf484
	return node;
}

/**
 * Gets the ruleset for the item's type.
 * @return Pointer to ruleset.
 */
const RuleItem *BattleItem::getRules() const
{
	return _rules;
}

/**
 * Gets the turns until detonation. -1 = unprimed grenade
 * @return turns until detonation.
 */
int BattleItem::getFuseTimer() const
{
	return _fuseTimer;
}

/**
 * Sets the turn to explode on.
 * @param turns Turns until detonation (player/alien turns, not game turns).
 */
void BattleItem::setFuseTimer(int turns)
{
	auto event = _rules->getFuseTriggerEvent();
	_fuseTimer = turns;
	if (_fuseTimer >= 0)
	{
		if (event->throwTrigger || event->proximityTrigger)
		{
			_fuseEnabled = false;
		}
		else if (event->defaultBehavior)
		{
			_fuseEnabled = true;
		}
		else
		{
			_fuseEnabled = false;
		}
	}
	else
	{
		_fuseEnabled = false;
	}
}

/**
 * Gets if fuse was triggered.
 */
bool BattleItem::isFuseEnabled() const
{
	return _fuseEnabled;
}

/**
 * Called at end of turn.
 */
void BattleItem::fuseTimerEvent()
{
	auto event = _rules->getFuseTriggerEvent();
	if (_fuseEnabled && getFuseTimer() > 0)
	{
		if (event->defaultBehavior)
		{
			if (_rules->getFuseTimerType() != BFT_INSTANT)
			{
				--_fuseTimer;
			}
		}
	}
}

/**
 * Get if item can trigger end of turn effect.
 * @return True if grenade should explode or other item removed
 */
bool BattleItem::fuseEndTurnEffect()
{
	auto event = _rules->getFuseTriggerEvent();
	auto check = [&]
	{
		if (_fuseEnabled && getFuseTimer() == 0)
		{
			if (event->defaultBehavior)
			{
				return _rules->getFuseTimerType() != BFT_INSTANT;
			}
		}
		return false;
	};

	if (check())
	{
		if (RNG::percent(_rules->getSpecialChance()))
		{
			return true;
		}
		else
		{
			//grenade fail to explode or item to get removed.
			if (_rules->getFuseTimerType() == BFT_SET)
			{
				setFuseTimer(1);
			}
			else
			{
				setFuseTimer(-1);
			}
		}
	}
	return false;
}

/**
 * Called when item is throw.
 */
bool BattleItem::fuseThrowEvent()
{
	auto event = _rules->getFuseTriggerEvent();
	auto check = [&]
	{
		if (_fuseEnabled && getFuseTimer() == 0)
		{
			if (event->throwExplode)
			{
				return true;
			}
			else if (event->defaultBehavior)
			{
				return _rules->getBattleType() == BT_GRENADE && (Options::battleInstantGrenade || _rules->getFuseTimerType() == BFT_INSTANT);
			}
		}
		return false;
	};

	if (event->throwTrigger)
	{
		if (_rules->getFuseTimerType() == BFT_NONE)
		{
			_fuseEnabled = true;
			_fuseTimer = 0;
		}
		else if (_fuseTimer >= 0)
		{
			_fuseEnabled = true;
		}
	}

	if (check())
	{
		return RNG::percent(_rules->getSpecialChance());
	}
	return false;
}

/**
 * Called when item is throw.
 */
bool BattleItem::fuseProximityEvent()
{
	auto event = _rules->getFuseTriggerEvent();
	auto check = [&]
	{
		if (_fuseEnabled && getFuseTimer() >= 0)
		{
			if (event->proximityExplode)
			{
				return true;
			}
			else if (event->defaultBehavior)
			{
				return _rules->getBattleType() == BT_PROXIMITYGRENADE;
			}
		}
		return false;
	};

	if (event->proximityTrigger)
	{
		if (_rules->getFuseTimerType() == BFT_NONE)
		{
			_fuseEnabled = true;
			_fuseTimer = 0;
		}
		else if (_fuseTimer >= 0)
		{
			_fuseEnabled = true;
		}
	}

	if (check())
	{
		return RNG::percent(_rules->getSpecialChance());
	}
	return false;
}


/**
 * Gets the quantity of ammo in this item.
 * @return Ammo quantity.
 */
int BattleItem::getAmmoQuantity() const
{
	if (_rules->getClipSize() == -1)
	{
		return 255;
	}
	return _ammoQuantity;
}

/**
 * Changes the quantity of ammo in this item.
 * @param qty Ammo quantity.
 */
void BattleItem::setAmmoQuantity(int qty)
{
	_ammoQuantity = qty;
}

/**
 * Spends a bullet from the ammo in this item.
 * @return True if there are bullets left.
 */
bool BattleItem::spendBullet()
{
	if (_ammoQuantity > 0)
		_ammoQuantity--;

	if (_ammoQuantity == 0)
		return false;
	else
		return true;
}

/**
 * Gets the item's owner.
 * @return Pointer to Battleunit.
 */
BattleUnit *BattleItem::getOwner()
{
	return _owner;
}

/**
 * Gets the item's owner.
 * @return Pointer to Battleunit.
 */
const BattleUnit *BattleItem::getOwner() const
{
	return _owner;
}

/**
 * Gets the item's previous owner.
 * @return Pointer to Battleunit.
 */
BattleUnit *BattleItem::getPreviousOwner()
{
	return _previousOwner;
}

/**
 * Gets the item's previous owner.
 * @return Pointer to Battleunit.
 */
const BattleUnit *BattleItem::getPreviousOwner() const
{
	return _previousOwner;
}

/**
 * Sets the item's owner.
 * @param owner Pointer to Battleunit.
 */
void BattleItem::setOwner(BattleUnit *owner)
{
	_previousOwner = _owner;
	_owner = owner;
}

/**
 * Sets the item's previous owner.
 * @param owner Pointer to Battleunit.
 */
void BattleItem::setPreviousOwner(BattleUnit *owner)
{
	_previousOwner = owner;
}

/**
 * Removes the item from the previous owner and moves it to the new owner.
 * @param owner Pointer to Battleunit.
 */
void BattleItem::moveToOwner(BattleUnit *owner)
{
	_previousOwner = _owner ? _owner:owner;
	_owner = owner;
	_tile = nullptr;
	if (_previousOwner != 0)
	{
		for (std::vector<BattleItem*>::iterator i = _previousOwner->getInventory()->begin(); i != _previousOwner->getInventory()->end(); ++i)
		{
			if ((*i) == this)
			{
				_previousOwner->getInventory()->erase(i);
				break;
			}
		}
	}
	if (_owner != 0)
	{
		_owner->getInventory()->push_back(this);
	}
}

/**
 * Gets the item's inventory slot.
 * @return The slot id.
 */
RuleInventory *BattleItem::getSlot() const
{
	return _inventorySlot;
}

/**
 * Sets the item's inventory slot.
 * @param slot The slot id.
 */
void BattleItem::setSlot(RuleInventory *slot)
{
	_inventorySlot = slot;
}

/**
 * Gets the item's inventory X position.
 * @return X position.
 */
int BattleItem::getSlotX() const
{
	return _inventoryX;
}

/**
 * Sets the item's inventory X position.
 * @param x X position.
 */
void BattleItem::setSlotX(int x)
{
	_inventoryX = x;
}

/**
 * Gets the item's inventory Y position.
 * @return Y position.
 */
int BattleItem::getSlotY() const
{
	return _inventoryY;
}

/**
 * Sets the item's inventory Y position.
 * @param y Y position.
 */
void BattleItem::setSlotY(int y)
{
	_inventoryY = y;
}

/**
 * Checks if the item is covering certain inventory slot(s).
 * @param x Slot X position.
 * @param y Slot Y position.
 * @param item Item to check for overlap, or NULL if none.
 * @return True if it is covering.
 */
bool BattleItem::occupiesSlot(int x, int y, BattleItem *item) const
{
	if (item == this || !_inventorySlot)
		return false;
	if (_inventorySlot->getType() == INV_HAND)
		return true;
	if (item == 0)
	{
		return (x >= _inventoryX && x < _inventoryX + _rules->getInventoryWidth() &&
				y >= _inventoryY && y < _inventoryY + _rules->getInventoryHeight());
	}
	else
	{
		return !(x >= _inventoryX + _rules->getInventoryWidth() ||
				x + item->getRules()->getInventoryWidth() <= _inventoryX ||
				y >= _inventoryY + _rules->getInventoryHeight() ||
				y + item->getRules()->getInventoryHeight() <= _inventoryY);
	}
}

/**
 * Gets the item's floor sprite.
 * @return Return current floor sprite.
 */
Surface *BattleItem::getFloorSprite(SurfaceSet *set) const
{
	int i = _rules->getFloorSprite();
	if (i != -1)
	{
		Surface *surf = set->getFrame(i);
		//enforce compatibility with basic version
		if (surf == nullptr)
		{
			throw Exception("Invlid surface set 'FLOOROB.PCK' for item '" + _rules->getType() + "': not enough frames");
		}

		ModScript::SelectItemSprite::Output arg{ i, 0 };
		ModScript::SelectItemSprite::Worker work{ this, BODYPART_ITEM_FLOOR, 0, 0 };
		work.execute(_rules->getScript<ModScript::SelectItemSprite>(), arg);

		surf = set->getFrame(arg.getFirst());
		if (surf == nullptr)
		{
			throw Exception("Invlid surface set 'FLOOROB.PCK' for item '" + _rules->getType() + "': not enough frames");
		}
		return surf;
	}
	else
	{
		return nullptr;
	}
}

/**
 * Gets the item's inventory sprite.
 * @return Return current inventory sprite.
 */
Surface *BattleItem::getBigSprite(SurfaceSet *set) const
{
	int i = _rules->getBigSprite();
	if (i != -1)
	{
		Surface *surf = set->getFrame(i);
		//enforce compatibility with basic version
		if (surf == nullptr)
		{
			throw Exception("Invlid surface set 'BIGOBS.PCK' for item '" + _rules->getType() + "': not enough frames");
		}

		ModScript::SelectItemSprite::Output arg{ i, 0 };
		ModScript::SelectItemSprite::Worker work{ this, BODYPART_ITEM_INVENTORY, 0, 0 };
		work.execute(_rules->getScript<ModScript::SelectItemSprite>(), arg);

		surf = set->getFrame(arg.getFirst());
		if (surf == nullptr)
		{
			throw Exception("Invlid surface set 'BIGOBS.PCK' for item '" + _rules->getType() + "': not enough frames");
		}
		return surf;
	}
	else
	{
		return nullptr;
	}
}

/**
 * Check if item use any ammo.
 * @return True if item accept ammo.
 */
bool BattleItem::isWeaponWithAmmo() const
{
	return _isWeaponWithAmmo;
}

/**
 * Check if weapon have enought ammo to shoot.
 * @return True if have ammo.
 */
bool BattleItem::haveAnyAmmo() const
{
	if (!_isWeaponWithAmmo)
	{
		return true;
	}
	auto type = _rules->getBattleType();
	if (type == BT_MELEE)
	{
		return getAmmoForAction(BA_HIT);
	}
	else
	{
		return getAmmoForAction(BA_AIMEDSHOT) ||
			getAmmoForAction(BA_AUTOSHOT) ||
			getAmmoForAction(BA_SNAPSHOT);
	}
}

/**
 * Check if weapon have all ammo slot filled.
 * @return True if all ammo slots are fill.
 */
bool BattleItem::haveAllAmmo() const
{
	for (const auto& a : _ammoItem)
	{
		if (a == nullptr)
		{
			return false;
		}
	}
	return true;
}

/**
 * Sets the item's ammo item.
 * @param item The ammo item.
 * @return True if item fit to weapon.
 */
bool BattleItem::setAmmoPreMission(BattleItem *item)
{
	int slot = _rules->getSlotForAmmo(item->getRules()->getType());
	if (slot >= 0)
	{
		if (_ammoItem[slot])
			return false;

		setAmmoForSlot(slot, item);
		return true;
	}

	return false;
}

/**
 * Get configuration of action on that item.
 * @param action Action type.
 * @return Return config of item action or nullptr for wrong action type or item.
 */
const RuleItemAction *BattleItem::getActionConf(BattleActionType action) const
{
	switch (action)
	{
	case BA_LAUNCH:
	case BA_AIMEDSHOT: return _confAimedOrLaunch;
	case BA_AUTOSHOT: return _confAuto;
	case BA_SNAPSHOT: return _confSnap;
	case BA_HIT: return _confMelee;
	default: return nullptr;
	}
}

/**
 * Determines if this item uses ammo.
 */
bool BattleItem::needsAmmoForAction(BattleActionType action) const
{
	auto conf = getActionConf(action);
	if (!conf || conf->ammoSlot == -1)
	{
		return false;
	}

	return needsAmmoForSlot(conf->ammoSlot);
}

/**
 * Get ammo used by action.
 * @param action Battle Action done using this item.
 * @return
 */
const BattleItem *BattleItem::getAmmoForAction(BattleActionType action) const
{
	auto conf = getActionConf(action);
	if (!conf)
	{
		return nullptr;
	}
	if (conf->ammoSlot == -1)
	{
		return this;
	}

	auto ammo = getAmmoForSlot(conf->ammoSlot);
	if (ammo && ammo->getAmmoQuantity() == 0)
	{
		return nullptr;
	}
	return ammo;
}

/**
 * Get ammo used by action.
 * @param action Battle Action done using this item.
 * @param message Error message if weapon don't have ammo.
 * @return
 */
BattleItem *BattleItem::getAmmoForAction(BattleActionType action, std::string* message)
{
	auto conf = getActionConf(action);
	if (!conf)
	{
		return nullptr;
	}
	if (conf->ammoSlot == -1)
	{
		return this;
	}

	auto ammo = getAmmoForSlot(conf->ammoSlot);
	if (ammo == nullptr)
	{
		if (message) *message = "STR_NO_AMMUNITION_LOADED";
		return nullptr;
	}
	if (ammo->getAmmoQuantity() == 0)
	{
		if (message) *message = "STR_NO_ROUNDS_LEFT";
		return nullptr;
	}
	return ammo;
}

/**
 * Spend weapon ammo, if depleded remove clip.
 * @param action Battle Action done using this item.
 * @param save Save game.
 */
void BattleItem::spendAmmoForAction(BattleActionType action, SavedBattleGame* save)
{
	if (save->getDebugMode() || getActionConf(action)->ammoSlot == -1)
	{
		return;
	}

	auto ammo = getAmmoForAction(action);
	if (ammo)
	{
		if (ammo->getRules()->getClipSize() > 0 && ammo->spendBullet() == false)
		{
			save->removeItem(ammo);
			ammo->setIsAmmo(false);
			if (ammo != this)
			{
				for (auto& a : _ammoItem)
				{
					if (a == ammo)
					{
						a = nullptr;
					}
				}
			}
		}
	}
}

/**
 * Check how many shoots attack can perform.
 * @param action Attack type.
 * @param shotCount Current shot count.
 * @return True if still can shoot.
 */
bool BattleItem::haveNextShotsForAction(BattleActionType action, int shotCount) const
{
	auto conf = getActionConf(action);
	if (conf)
	{
		return shotCount < conf->shots;
	}
	return false;
}

/**
 * Determines if the item uses ammo.
 * @return True if ammo is used.
 */
bool BattleItem::needsAmmoForSlot(int slot) const
{
	return (_isWeaponWithAmmo && _ammoItem[slot] != this); // no ammo for this weapon is needed
}

/**
 * Set ammo slot with new ammo
 * @param slot Ammo slot position.
 * @param item Ammo item.
 * @return Old item if was set.
 */
BattleItem *BattleItem::setAmmoForSlot(int slot, BattleItem* item)
{
	if (!needsAmmoForSlot(slot))
	{
		return nullptr;
	}

	BattleItem *oldItem = _ammoItem[slot];
	if (oldItem)
	{
		oldItem->setIsAmmo(false);
	}
	_ammoItem[slot] = item;
	if (item)
	{
		item->setSlot(nullptr);
		item->setIsAmmo(true);
	}
	return oldItem;
}

/**
 * Gets the item's ammo item.
 * @return The ammo item.
 */
BattleItem *BattleItem::getAmmoForSlot(int slot)
{
	return _ammoItem[slot];
}

/**
 * Gets the item's ammo item.
 * @return The ammo item.
 */
const BattleItem *BattleItem::getAmmoForSlot(int slot) const
{
	return _ammoItem[slot];
}

/**
 * Get ammo count visibility for slot.
 */
bool BattleItem::isAmmoVisibleForSlot(int slot) const
{
	return _ammoVisibility[slot];
}

/**
 * Get item weight with ammo weight.
 * @return Weight.
 */
int BattleItem::getTotalWeight() const
{
	int weight = _rules->getWeight();
	for (const auto& a : _ammoItem)
	{
		if (a && a != this)
		{
			weight += a->_rules->getWeight();
		}
	}
	return weight;
}

/**
 * Get wayponts count of weapon or from ammo.
 * @return Maximum waypoints count or -1 if unlimited.
 */
int BattleItem::getCurrentWaypoints() const
{
	int waypoints = _rules->getWaypoints();
	auto ammo = getAmmoForAction(BA_LAUNCH);
	if (waypoints == 0 && ammo && ammo != this)
	{
		waypoints = ammo->_rules->getWaypoints();
	}
	return waypoints;
}

/**
 * Gets the item's tile.
 * @return The tile.
 */
Tile *BattleItem::getTile() const
{
	return _tile;
}

/**
 * Sets the item's tile.
 * @param tile The tile.
 */
void BattleItem::setTile(Tile *tile)
{
	_tile = tile;
}

/**
 * Gets the item's id.
 * @return The item's id.
 */
int BattleItem::getId() const
{
	return _id;
}

/**
 * Gets the corpse's unit.
 * @return Pointer to BattleUnit.
 */
BattleUnit *BattleItem::getUnit()
{
	return _unit;
}

/**
 * Gets the corpse's unit.
 * @return Pointer to BattleUnit.
 */
const BattleUnit *BattleItem::getUnit() const
{
	return _unit;
}

/**
 * Sets the corpse's unit.
 * @param unit Pointer to BattleUnit.
 */
void BattleItem::setUnit(BattleUnit *unit)
{
	_unit = unit;
}

/**
 * Sets the heal quantity of the item.
 * @param heal The new heal quantity.
 */
void BattleItem::setHealQuantity (int heal)
{
	_heal = heal;
}

/**
 * Gets the heal quantity of the item.
 * @return The new heal quantity.
 */
int BattleItem::getHealQuantity() const
{
	return _heal;
}

/**
 * Sets the pain killer quantity of the item.
 * @param pk The new pain killer quantity.
 */
void BattleItem::setPainKillerQuantity (int pk)
{
	_painKiller = pk;
}

/**
 * Gets the pain killer quantity of the item.
 * @return The new pain killer quantity.
 */
int BattleItem::getPainKillerQuantity() const
{
	return _painKiller;
}

/**
 * Sets the stimulant quantity of the item.
 * @param stimulant The new stimulant quantity.
 */
void BattleItem::setStimulantQuantity (int stimulant)
{
	_stimulant = stimulant;
}

/**
 * Gets the stimulant quantity of the item.
 * @return The new stimulant quantity.
 */
int BattleItem::getStimulantQuantity() const
{
	return _stimulant;
}

/**
 * Sets the XCom property flag. This is to determine at debriefing what goes into the base/craft.
 * @param flag True if it's XCom property.
 */
void BattleItem::setXCOMProperty (bool flag)
{
	_XCOMProperty = flag;
}

/**
 * Gets the XCom property flag. This is to determine at debriefing what goes into the base/craft.
 * @return True if it's XCom property.
 */
bool BattleItem::getXCOMProperty() const
{
	return _XCOMProperty;
}

/**
 * Gets the "dropped on non-player turn" flag. This is to determine whether or not
 * aliens should attempt to pick this item up, as items dropped by the player may be "honey traps".
 * @return True if the aliens dropped the item.
 */
bool BattleItem::getTurnFlag() const
{
	return _droppedOnAlienTurn;
}

/**
 * Sets the "dropped on non-player turn" flag. This is set when the item is dropped in the battlescape
 * or picked up in the inventory screen.
 * @param flag True if the aliens dropped the item.
 */
void BattleItem::setTurnFlag(bool flag)
{
	_droppedOnAlienTurn = flag;
}

/**
 * Converts an unconscious body into a dead one.
 * @param rules the rules of the corpse item to convert this item into.
 */
void BattleItem::convertToCorpse(RuleItem *rules)
{
	if (_unit && _rules->getBattleType() == BT_CORPSE && rules->getBattleType() == BT_CORPSE)
	{
		_rules = rules;
	}
}

/**
 * Check if item can glow in darkness.
 * @return True if it glow.
 */
bool BattleItem::getGlow() const
{
	if (_rules->getBattleType() == BT_FLARE)
	{
		return (_rules->getFuseTriggerEvent()->defaultBehavior && _rules->getFuseTimerType() == BFT_NONE) || (_fuseEnabled && getFuseTimer() >= 0);
	}
	else
	{
		return false;
	}
}

/**
 * Gets range of glow in tiles.
 * @return Range.
 */
int BattleItem::getGlowRange() const
{
	auto owner = _unit ? _unit : _previousOwner;
	return owner ? _rules->getPowerBonus(owner) : _rules->getPower();
}

/**
 * Gets update range needed by this item. For simplicity we always update to max range if it can glow.
 * @return Range.
 */
int BattleItem::getVisibilityUpdateRange() const
{
	return _rules->getBattleType() == BT_FLARE ? getGlowRange() : 1;
}

/**
 * Sets the flag on this item indicating whether or not it is a clip used in a weapon.
 * @param ammo set the ammo flag to this.
 */
void BattleItem::setIsAmmo(bool ammo)
{
	_isAmmo = ammo;
}

/**
 * Checks if this item is loaded into a weapon.
 * @return if this is loaded into a weapon or not.
 */
bool BattleItem::isAmmo() const
{
	return _isAmmo;
}


namespace
{

struct getAmmoForSlotScript
{
	static RetEnum func(BattleItem *weapon, BattleItem *&ammo, int slot)
	{
		if (weapon && slot >= 0 && slot < RuleItem::AmmoSlotMax)
		{
			ammo = weapon->getAmmoForSlot(slot);
		}
		else
		{
			ammo = nullptr;
		}
		return RetContinue;
	}
};

struct getAmmoForSlotConstScript
{
	static RetEnum func(const BattleItem *weapon, const BattleItem *&ammo, int slot)
	{
		if (weapon && slot >= 0 && slot < RuleItem::AmmoSlotMax)
		{
			ammo = weapon->getAmmoForSlot(slot);
		}
		else
		{
			ammo = nullptr;
		}
		return RetContinue;
	}
};

struct getAmmoItemScript
{
	static RetEnum func(BattleItem *weapon, BattleItem *&ammo)
	{
		return getAmmoForSlotScript::func(weapon, ammo, 0);
	}
};

struct getAmmoItemConstScript
{
	static RetEnum func(const BattleItem *weapon, const BattleItem *&ammo)
	{
		return getAmmoForSlotConstScript::func(weapon, ammo, 0);
	}
};

struct getAmmoForActionScript
{
	static RetEnum func(BattleItem *weapon, BattleItem *&ammo, int action)
	{
		BattleActionType bat = (BattleActionType)action;
		if (weapon)
		{
			ammo = weapon->getAmmoForAction(bat);
		}
		else
		{
			ammo = nullptr;
		}
		return RetContinue;
	}
};

struct getAmmoForActionConstScript
{
	static RetEnum func(const BattleItem *weapon, const BattleItem *&ammo, int action)
	{
		BattleActionType bat = (BattleActionType)action;
		if (weapon)
		{
			ammo = weapon->getAmmoForAction(bat);
		}
		else
		{
			ammo = nullptr;
		}
		return RetContinue;
	}
};

std::string debugDisplayScript(const BattleItem* bt)
{
	if (bt)
	{
		auto rule = bt->getRules();
		std::string s;
		s += BattleItem::ScriptName;
		s += "(name: \"";
		s += rule->getName();
		s += "\" id: ";
		s += std::to_string(bt->getId());

		auto clipSize = rule->getClipSize();
		if (clipSize > 0)
		{
			s += " ammo: ";
			s += std::to_string(bt->getAmmoQuantity());
			s += "/";
			s += std::to_string(clipSize);
		}
		s += ")";
		return s;
	}
	else
	{
		return "null";
	}
}

void setFuseTimerScript(BattleItem* bt, int i)
{
	if (bt)
	{
		bt->setFuseTimer(Clamp(i, 1, 100));
	}
}

void setAmmoQuantityScript(BattleItem* bt, int i)
{
	if (bt)
	{
		bt->setAmmoQuantity(Clamp(i, 1, bt->getRules()->getClipSize()));
	}
}

void setHealQuantityScript(BattleItem* bt, int i)
{
	if (bt)
	{
		bt->setHealQuantity(Clamp(i, 0, bt->getRules()->getHealQuantity()));
	}
}

void setPainKillerQuantityScript(BattleItem* bt, int i)
{
	if (bt)
	{
		bt->setPainKillerQuantity(Clamp(i, 0, bt->getRules()->getPainKillerQuantity()));
	}
}

void setStimulantQuantityScript(BattleItem* bt, int i)
{
	if (bt)
	{
		bt->setStimulantQuantity(Clamp(i, 0, bt->getRules()->getStimulantQuantity()));
	}
}

}

/**
 * Register BattleItem in script parser.
 * @param parser Script parser.
 */
void BattleItem::ScriptRegister(ScriptParserBase* parser)
{
	parser->registerPointerType<Mod>();
	parser->registerPointerType<RuleItem>();
	parser->registerPointerType<BattleUnit>();

	Bind<BattleItem> bi = { parser };

	bi.addRules<RuleItem, &BattleItem::getRules>("getRuleItem");
	bi.addPair<BattleUnit, &BattleItem::getUnit, &BattleItem::getUnit>("getBattleUnit");
	bi.addFunc<getAmmoItemScript>("getAmmoItem");
	bi.addFunc<getAmmoItemConstScript>("getAmmoItem");
	bi.addFunc<getAmmoForSlotScript>("getAmmoForSlot");
	bi.addFunc<getAmmoForSlotConstScript>("getAmmoForSlot");
	bi.addFunc<getAmmoForActionScript>("getAmmoForAction");
	bi.addFunc<getAmmoForActionConstScript>("getAmmoForAction");
	bi.addPair<BattleUnit, &BattleItem::getPreviousOwner, &BattleItem::getPreviousOwner>("getPreviousOwner");
	bi.addPair<BattleUnit, &BattleItem::getOwner, &BattleItem::getOwner>("getOwner");
	bi.add<&BattleItem::getId>("getId");
	bi.add<&BattleItem::getGlow>("getGlow");
	bi.add<&BattleItem::getTotalWeight>("getTotalWeight");
	bi.add<&BattleItem::isAmmo>("isAmmo");

	bi.add<&BattleItem::getAmmoQuantity>("getAmmoQuantity");
	bi.add<&setAmmoQuantityScript>("setAmmoQuantity");

	bi.add<&BattleItem::getFuseTimer>("getFuseTimer");
	bi.add<&setFuseTimerScript>("setFuseTimer");

	bi.add<&BattleItem::isFuseEnabled>("isFuseEnabled");

	bi.add<&BattleItem::getHealQuantity>("getHealQuantity");
	bi.add<&setHealQuantityScript>("setHealQuantity");

	bi.add<&BattleItem::getPainKillerQuantity>("getPainKillerQuantity");
	bi.add<&setPainKillerQuantityScript>("setPainKillerQuantity");

	bi.add<&BattleItem::getStimulantQuantity>("getStimulantQuantity");
	bi.add<&setStimulantQuantityScript>("setStimulantQuantity");

	bi.addScriptValue<&BattleItem::_scriptValues>();
	bi.addDebugDisplay<&debugDisplayScript>();

	bi.addCustomConst("BA_AUTOSHOT", BA_AUTOSHOT);
	bi.addCustomConst("BA_SNAPSHOT", BA_SNAPSHOT);
	bi.addCustomConst("BA_AIMEDSHOT", BA_AIMEDSHOT);
	bi.addCustomConst("BA_LAUNCH", BA_LAUNCH);
	bi.addCustomConst("BA_HIT", BA_HIT);
	bi.addCustomConst("BA_NONE", BA_NONE);
}

namespace
{

void commonImpl(BindBase& b, Mod* mod)
{
	b.addCustomPtr<const Mod>("rules", mod);

	b.addCustomConst("blit_item_righthand", BODYPART_ITEM_RIGHTHAND);
	b.addCustomConst("blit_item_lefthand", BODYPART_ITEM_LEFTHAND);
	b.addCustomConst("blit_item_floor", BODYPART_ITEM_FLOOR);
	b.addCustomConst("blit_item_big", BODYPART_ITEM_INVENTORY);
}

}

/**
 * Constructor of recolor script parser.
 */
ModScript::RecolorItemParser::RecolorItemParser(ScriptGlobal* shared, const std::string& name, Mod* mod) : ScriptParserEvents{ shared, name, "new_pixel", "old_pixel", "item", "blit_part", "anim_frame", "shade" }
{
	BindBase b { this };

	commonImpl(b, mod);

	setDefault("add_shade new_pixel shade; return new_pixel;");
}

/**
 * Constructor of select sprite script parser.
 */
ModScript::SelectItemParser::SelectItemParser(ScriptGlobal* shared, const std::string& name, Mod* mod) : ScriptParserEvents{ shared, name, "sprite_index", "sprite_offset", "item", "blit_part", "anim_frame", "shade" }
{
	BindBase b { this };

	commonImpl(b, mod);

	setDefault("add sprite_index sprite_offset; return sprite_index;");
}

ModScript::CreateItemParser::CreateItemParser(ScriptGlobal* shared, const std::string& name, Mod* mod) : ScriptParserEvents{ shared, name, "item", "battle_game", "turn", }
{
	BindBase b { this };

	b.addCustomPtr<const Mod>("rules", mod);
}

ModScript::NewTurnItemParser::NewTurnItemParser(ScriptGlobal* shared, const std::string& name, Mod* mod) : ScriptParserEvents{ shared, name, "item", "battle_game", "turn", "side", }
{
	BindBase b { this };

	b.addCustomPtr<const Mod>("rules", mod);
}

/**
 * Init all required data in script using object data.
 */
void BattleItem::ScriptFill(ScriptWorkerBlit* w, BattleItem* item, int part, int anim_frame, int shade)
{
	w->clear();
	if(item)
	{
		const auto &scr = item->getRules()->getScript<ModScript::RecolorItemSprite>();
		if (scr)
		{
			w->update(scr, item, part, anim_frame, shade);
		}
		else
		{
			BattleUnit::ScriptFill(w, item->getUnit(), part, anim_frame, shade, 0);
		}
	}
}

}<|MERGE_RESOLUTION|>--- conflicted
+++ resolved
@@ -108,11 +108,8 @@
 	_fuseTimer = node["fuseTimer"].as<int>(_fuseTimer);
 	_fuseEnabled = node["fuseEnabed"].as<bool>(_fuseEnabled);
 	_droppedOnAlienTurn = node["droppedOnAlienTurn"].as<bool>(_droppedOnAlienTurn);
-<<<<<<< HEAD
+	_XCOMProperty = node["XCOMProperty"].as<bool>(_XCOMProperty);
 	_scriptValues.load(node, shared);
-=======
-	_XCOMProperty = node["XCOMProperty"].as<bool>(_XCOMProperty);
->>>>>>> 2eaaf484
 }
 
 /**
@@ -185,15 +182,12 @@
 	node["fuseEnabed"] = _fuseEnabled;
 	if (_droppedOnAlienTurn)
 		node["droppedOnAlienTurn"] = _droppedOnAlienTurn;
-<<<<<<< HEAD
+	if (_XCOMProperty)
+	{
+		node["XCOMProperty"] = _XCOMProperty;
+	}
 	_scriptValues.save(node, shared);
 
-=======
-	if (_XCOMProperty)
-	{
-		node["XCOMProperty"] = _XCOMProperty;
-	}
->>>>>>> 2eaaf484
 	return node;
 }
 
