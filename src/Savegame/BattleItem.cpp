--- conflicted
+++ resolved
@@ -588,7 +588,6 @@
 }
 
 /**
-<<<<<<< HEAD
  * Check if item can glow in darkness.
  * @return True if it glow.
  */
@@ -597,7 +596,7 @@
 	return _rules->getBattleType() == BT_FLARE && (_rules->getFuseTimerType() == BFT_NONE || _fuseTimer >= 0);
 }
 
-=======
+/**
  * Sets the flag on this item indicating whether or not it is a clip used in a weapon.
  * @param ammo set the ammo flag to this.
  */
@@ -614,5 +613,5 @@
 {
 	return _isAmmo;
 }
->>>>>>> a096db80
+
 }