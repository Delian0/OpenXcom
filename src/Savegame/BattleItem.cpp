--- conflicted
+++ resolved
@@ -32,19 +32,6 @@
  */
 BattleItem::BattleItem(RuleItem *rules, int *id) : _id(*id), _rules(rules), _owner(0), _previousOwner(0), _unit(0), _tile(0), _inventorySlot(0), _inventoryX(0), _inventoryY(0), _ammoItem(0), _fuseTimer(-1), _ammoQuantity(0), _painKiller(0), _heal(0), _stimulant(0), _XCOMProperty(false), _droppedOnAlienTurn(false)
 {
-<<<<<<< HEAD
-	if (_rules && _rules->getBattleType() == BT_AMMO)
-	{
-		setAmmoQuantity(_rules->getClipSize());
-	}
-	else if (_rules && _rules->getBattleType() == BT_MEDIKIT)
-	{
-		setHealQuantity(_rules->getHealQuantity());
-		setPainKillerQuantity(_rules->getPainKillerQuantity());
-		setStimulantQuantity(_rules->getStimulantQuantity());
-	}
-=======
->>>>>>> e167c2cb
 	(*id)++;
 	if (_rules)
 	{
