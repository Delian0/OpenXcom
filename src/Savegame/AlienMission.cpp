--- conflicted
+++ resolved
@@ -182,13 +182,7 @@
 	{
 		std::vector<MissionArea> areas = mod.getRegion(_region, true)->getMissionZones().at((_rule.getSpawnZone() == -1) ? trajectory.getZone(0) : _rule.getSpawnZone()).areas;
 		MissionArea area = areas.at((_missionSiteZone == -1) ? RNG::generate(0, areas.size()-1) : _missionSiteZone);
-<<<<<<< HEAD
-		spawnMissionSite(game, mod, area, 0, mod.getDeployment(wave.ufoType));
-=======
-		Texture *texture = mod.getGlobe()->getTexture(area.texture);
-		AlienDeployment *deployment = mod.getDeployment(wave.ufoType) ? mod.getDeployment(wave.ufoType) : mod.getDeployment(texture->getRandomDeployment(), true);
-		spawnMissionSite(game, deployment, area);
->>>>>>> 8b636dee
+		spawnMissionSite(game, mod, area, 0, mod.getDeployment(wave.ufoType, true));
 	}
 
 	++_nextUfoCounter;
@@ -432,21 +426,7 @@
 			ufo.setStatus(Ufo::DESTROYED);
 
 			MissionArea area = regionRules.getMissionZones().at(trajectory.getZone(curWaypoint)).areas.at(_missionSiteZone);
-<<<<<<< HEAD
 			MissionSite *missionSite = spawnMissionSite(game, mod, area, &ufo);
-=======
-			Texture *texture = mod.getGlobe()->getTexture(area.texture);
-			AlienDeployment *deployment;
-			if (mod.getDeployment(_rule.getSiteType()))
-			{
-				deployment = mod.getDeployment(_rule.getSiteType());
-			}
-			else
-			{
-				deployment = mod.getDeployment(texture->getRandomDeployment(), true);
-			}
-			MissionSite *missionSite = spawnMissionSite(game, deployment, area);
->>>>>>> 8b636dee
 			if (missionSite)
 			{
 				for (std::vector<Target*>::iterator t = ufo.getFollowers()->begin(); t != ufo.getFollowers()->end();)
@@ -774,7 +754,7 @@
 	}
 	else
 	{
-		deployment = mod.getDeployment(texture->getRandomDeployment());
+		deployment = mod.getDeployment(texture->getRandomDeployment(), true);
 	}
 
 	if (deployment)
