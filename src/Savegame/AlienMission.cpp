/*
 * Copyright 2010-2015 OpenXcom Developers.
 *
 * This file is part of OpenXcom.
 *
 * OpenXcom is free software: you can redistribute it and/or modify
 * it under the terms of the GNU General Public License as published by
 * the Free Software Foundation, either version 3 of the License, or
 * (at your option) any later version.
 *
 * OpenXcom is distributed in the hope that it will be useful,
 * but WITHOUT ANY WARRANTY; without even the implied warranty of
 * MERCHANTABILITY or FITNESS FOR A PARTICULAR PURPOSE.  See the
 * GNU General Public License for more details.
 *
 * You should have received a copy of the GNU General Public License
 * along with OpenXcom.  If not, see <http://www.gnu.org/licenses/>.
 */
#define _USE_MATH_DEFINES
#include "AlienMission.h"
#include "AlienBase.h"
#include "Base.h"
#include "../fmath.h"
#include "../Engine/Exception.h"
#include "../Engine/Game.h"
#include "../Engine/Logger.h"
#include "../Engine/RNG.h"
#include "../Geoscape/Globe.h"
#include "../Mod/RuleAlienMission.h"
#include "../Mod/RuleRegion.h"
#include "../Mod/RuleCountry.h"
#include "../Mod/Mod.h"
#include "../Mod/RuleUfo.h"
#include "../Mod/UfoTrajectory.h"
#include "../Mod/RuleGlobe.h"
#include "../Mod/Texture.h"
#include "SavedGame.h"
#include "MissionSite.h"
#include "Ufo.h"
#include "Craft.h"
#include "Region.h"
#include "Country.h"
#include "Waypoint.h"
#include <assert.h>
#include <algorithm>
#include <math.h>
#include "../Mod/AlienDeployment.h"

namespace OpenXcom
{

AlienMission::AlienMission(const RuleAlienMission &rule) : _rule(rule), _nextWave(0), _nextUfoCounter(0), _spawnCountdown(0), _liveUfos(0), _uniqueID(0), _missionSiteZone(-1), _base(0)
{
	// Empty by design.
}

AlienMission::~AlienMission()
{
	// Empty by design.
}

class matchById: public std::unary_function<const AlienBase *, bool>
{
public:
	/// Remember ID.
	matchById(int id) : _id(id) { /* Empty by design. */ }
	/// Match with stored ID.
	bool operator()(const AlienBase *ab) const { return ab->getId() == _id; }
private:
	int _id;
};

/**
 * Loads the alien mission from a YAML file.
 * @param node The YAML node containing the data.
 * @param game The game data, required to locate the alien base.
 */
void AlienMission::load(const YAML::Node& node, SavedGame &game)
{
	_region = node["region"].as<std::string>(_region);
	_race = node["race"].as<std::string>(_race);
	_nextWave = node["nextWave"].as<size_t>(_nextWave);
	_nextUfoCounter = node["nextUfoCounter"].as<size_t>(_nextUfoCounter);
	_spawnCountdown = node["spawnCountdown"].as<size_t>(_spawnCountdown);
	_liveUfos = node["liveUfos"].as<size_t>(_liveUfos);
	_uniqueID = node["uniqueID"].as<int>(_uniqueID);
	if (const YAML::Node &base = node["alienBase"])
	{
		int id = base.as<int>();
		std::vector<AlienBase*>::const_iterator found = std::find_if (game.getAlienBases()->begin(), game.getAlienBases()->end(), matchById(id));
		if (found == game.getAlienBases()->end())
		{
			throw Exception("Corrupted save: Invalid base for mission.");
		}
		_base = *found;
	}
	_missionSiteZone = node["missionSiteZone"].as<int>(_missionSiteZone);
}

/**
 * Saves the alien mission to a YAML file.
 * @return YAML node.
 */
YAML::Node AlienMission::save() const
{
	YAML::Node node;
	node["type"] = _rule.getType();
	node["region"] = _region;
	node["race"] = _race;
	node["nextWave"] = _nextWave;
	node["nextUfoCounter"] = _nextUfoCounter;
	node["spawnCountdown"] = _spawnCountdown;
	node["liveUfos"] = _liveUfos;
	node["uniqueID"] = _uniqueID;
	if (_base)
	{
		node["alienBase"] = _base->getId();
	}
	node["missionSiteZone"] = _missionSiteZone;
	return node;
}

/**
 * Check if a mission is over and can be safely removed from the game.
 * A mission is over if it will spawn no more UFOs and it has no UFOs still in
 * the game.
 * @return If the mission can be safely removed from game.
 */
bool AlienMission::isOver() const
{
	if (_rule.getObjective() == OBJECTIVE_INFILTRATION)
	{
		//Infiltrations continue for ever.
		return false;
	}
	if (_nextWave == _rule.getWaveCount() && !_liveUfos)
	{
		return true;
	}
	return false;
}

/**
 * Find an XCOM base in this region that is marked for retaliation.
 */
class FindMarkedXCOMBase: public std::unary_function<const Base *, bool>
{
public:
	FindMarkedXCOMBase(const RuleRegion &region) : _region(region) { /* Empty by design. */ }
	bool operator()(const Base *base) const { return (_region.insideRegion(base->getLongitude(), base->getLatitude()) && base->getRetaliationTarget()); }
private:
	const RuleRegion &_region;
};

void AlienMission::think(Game &engine, const Globe &globe)
{
	const Mod &mod = *engine.getMod();
	SavedGame &game = *engine.getSavedGame();
	if (_nextWave >= _rule.getWaveCount())
		return;
	if (_spawnCountdown > 30)
	{
		_spawnCountdown -= 30;
		return;
	}
	const MissionWave &wave = _rule.getWave(_nextWave);
	const UfoTrajectory &trajectory = *mod.getUfoTrajectory(wave.trajectory);
	Ufo *ufo = spawnUfo(game, mod, globe, wave, trajectory);
	if (ufo)
	{
		//Some missions may not spawn a UFO!
		game.getUfos()->push_back(ufo);
	}
	else if ((mod.getDeployment(wave.ufoType) && !mod.getUfo(wave.ufoType) && mod.getDeployment(wave.ufoType)->getMarkerName() != "") // a mission site that we want to spawn directly
			|| (_rule.getObjective() == OBJECTIVE_SITE && wave.objective))																		// or we want to spawn one at random according to our terrain
	{
		std::vector<MissionArea> areas = mod.getRegion(_region)->getMissionZones().at((_rule.getSpawnZone() == -1) ? trajectory.getZone(0) : _rule.getSpawnZone()).areas;
		MissionArea area = areas.at((_missionSiteZone == -1) ? RNG::generate(0, areas.size()-1) : _missionSiteZone);
		spawnMissionSite(game, mod, area, 0, mod.getDeployment(wave.ufoType));
	}

	++_nextUfoCounter;
	if (_nextUfoCounter == wave.ufoCount)
	{
		_nextUfoCounter = 0;
		++_nextWave;
	}
	if (_rule.getObjective() == OBJECTIVE_INFILTRATION && _nextWave == _rule.getWaveCount())
	{
		for (std::vector<Country*>::iterator c = game.getCountries()->begin(); c != game.getCountries()->end(); ++c)
		{
			if (!(*c)->getPact() && !(*c)->getNewPact() && mod.getRegion(_region)->insideRegion((*c)->getRules()->getLabelLongitude(), (*c)->getRules()->getLabelLatitude()))
			{
				(*c)->setNewPact();
				spawnAlienBase(globe, engine, _rule.getSpawnZone());
				break;
			}
		}
		// Infiltrations loop for ever.
		_nextWave = 0;
	}
	if (_rule.getObjective() == OBJECTIVE_BASE && _nextWave == _rule.getWaveCount())
	{
		spawnAlienBase(globe, engine, _rule.getSpawnZone());
	}

	if (_nextWave != _rule.getWaveCount())
	{
		size_t spawnTimer = _rule.getWave(_nextWave).spawnTimer / 30;
		_spawnCountdown = (spawnTimer/2 + RNG::generate(0, spawnTimer)) * 30;
	}
}

/**
 * This function will spawn a UFO according the mission rules.
 * Some code is duplicated between cases, that's ok for now. It's on different
 * code paths and the function is MUCH easier to read written this way.
 * @param game The saved game information.
 * @param mod The mod.
 * @param globe The globe, for land checks.
 * @param wave The wave for the desired UFO.
 * @param trajectory The rule for the desired trajectory.
 * @return Pointer to the spawned UFO. If the mission does not desire to spawn a UFO, 0 is returned.
 */
Ufo *AlienMission::spawnUfo(const SavedGame &game, const Mod &mod, const Globe &globe, const MissionWave &wave, const UfoTrajectory &trajectory)
{
	RuleUfo *ufoRule = mod.getUfo(wave.ufoType);
	if (_rule.getObjective() == OBJECTIVE_RETALIATION)
	{
		const RuleRegion &regionRules = *mod.getRegion(_region);
		std::vector<Base *>::const_iterator found =
		    std::find_if (game.getBases()->begin(), game.getBases()->end(),
				 FindMarkedXCOMBase(regionRules));
		if (found != game.getBases()->end())
		{
			// Spawn a battleship straight for the XCOM base.
			const RuleUfo &battleshipRule = *mod.getUfo(_rule.getSpawnUfo());
			const UfoTrajectory &assaultTrajectory = *mod.getUfoTrajectory(UfoTrajectory::RETALIATION_ASSAULT_RUN);
			Ufo *ufo = new Ufo(&battleshipRule);
			ufo->setMissionInfo(this, &assaultTrajectory);
			std::pair<double, double> pos;
			if (trajectory.getAltitude(0) == "STR_GROUND")
			{
				pos = getLandPoint(globe, regionRules, trajectory.getZone(0));
			}
			else
			{
				pos = regionRules.getRandomPoint(trajectory.getZone(0));
			}
			ufo->setAltitude(assaultTrajectory.getAltitude(0));
			ufo->setSpeed(assaultTrajectory.getSpeedPercentage(0) * ufo->getCraftStats().speedMax);
			ufo->setLongitude(pos.first);
			ufo->setLatitude(pos.second);
			Waypoint *wp = new Waypoint();
			wp->setLongitude((*found)->getLongitude());
			wp->setLatitude((*found)->getLatitude());
			ufo->setDestination(wp);
			return ufo;
		}
	}
	else if (_rule.getObjective() == OBJECTIVE_SUPPLY)
	{
		if (ufoRule == 0 || (wave.objective && !_base))
		{
			// No base to supply!
			return 0;
		}
		// Our destination is always an alien base.
		Ufo *ufo = new Ufo(ufoRule);
		ufo->setMissionInfo(this, &trajectory);
		const RuleRegion &regionRules = *mod.getRegion(_region);
		std::pair<double, double> pos;
		if (trajectory.getAltitude(0) == "STR_GROUND")
		{
			pos = getLandPoint(globe, regionRules, trajectory.getZone(0));
		}
		else
		{
			pos = regionRules.getRandomPoint(trajectory.getZone(0));
		}
		ufo->setAltitude(trajectory.getAltitude(0));
		ufo->setSpeed(trajectory.getSpeedPercentage(0) * ufo->getCraftStats().speedMax);
		ufo->setLongitude(pos.first);
		ufo->setLatitude(pos.second);
		Waypoint *wp = new Waypoint();
		if (trajectory.getAltitude(1) == "STR_GROUND")
		{
			if (wave.objective)
			{
				// Supply ships on supply missions land on bases, ignore trajectory zone.
				pos.first = _base->getLongitude();
				pos.second = _base->getLatitude();
			}
			else
			{
				// Other ships can land where they want.
				pos = getLandPoint(globe, regionRules, trajectory.getZone(1));
			}
		}
		else
		{
			pos = regionRules.getRandomPoint(trajectory.getZone(1));
		}
		wp->setLongitude(pos.first);
		wp->setLatitude(pos.second);
		ufo->setDestination(wp);
		return ufo;
	}
	if (ufoRule == 0)
		return 0;
	// Spawn according to sequence.
	Ufo *ufo = new Ufo(ufoRule);
	ufo->setMissionInfo(this, &trajectory);
	const RuleRegion &regionRules = *mod.getRegion(_region);
	std::pair<double, double> pos = getWaypoint(trajectory, 0, globe, regionRules);
	ufo->setAltitude(trajectory.getAltitude(0));
	if (trajectory.getAltitude(0) == "STR_GROUND")
	{
		ufo->setSecondsRemaining(trajectory.groundTimer()*5);
	}
	ufo->setSpeed(trajectory.getSpeedPercentage(0) * ufo->getCraftStats().speedMax);
	ufo->setLongitude(pos.first);
	ufo->setLatitude(pos.second);
	Waypoint *wp = new Waypoint();
	pos = getWaypoint(trajectory, 1, globe, regionRules);
	wp->setLongitude(pos.first);
	wp->setLatitude(pos.second);
	ufo->setDestination(wp);
	return ufo;
}

void AlienMission::start(size_t initialCount)
{
	_nextWave = 0;
	_nextUfoCounter = 0;
	_liveUfos = 0;
	if (initialCount == 0)
	{
		size_t spawnTimer = _rule.getWave(0).spawnTimer / 30;
		_spawnCountdown = (spawnTimer / 2 + RNG::generate(0, spawnTimer)) * 30;
	}
	else
	{
		_spawnCountdown = initialCount;
	}
}

/** @brief Match a base from it's coordinates.
 * This function object uses coordinates to match a base.
 */
class MatchBaseCoordinates: public std::unary_function<const Base *, bool>
{
public:
	/// Remember the query coordinates.
	MatchBaseCoordinates(double lon, double lat) : _lon(lon), _lat(lat) { /* Empty by design. */ }
	/// Match with base's coordinates.
	bool operator()(const Base *base) const { return AreSame(base->getLongitude(), _lon) && AreSame(base->getLatitude(), _lat); }
private:
	double _lon, _lat;
};

/**
 * This function is called when one of the mission's UFOs arrives at it's current destination.
 * It takes care of sending the UFO to the next waypoint, landing UFOs and
 * marking them for removal as required. It must set the game data in a way that the rest of the code
 * understands what to do.
 * @param ufo The UFO that reached it's waypoint.
 * @param engine The game engine, required to get access to game data and game rules.
 * @param globe The earth globe, required to get access to land checks.
 */
void AlienMission::ufoReachedWaypoint(Ufo &ufo, Game &engine, const Globe &globe)
{
	const Mod &rules = *engine.getMod();
	SavedGame &game = *engine.getSavedGame();
	const size_t curWaypoint = ufo.getTrajectoryPoint();
	const size_t nextWaypoint = curWaypoint + 1;
	const UfoTrajectory &trajectory = ufo.getTrajectory();
	int waveNumber = _nextWave - 1;
	if (waveNumber < 0)
	{
		waveNumber = _rule.getWaveCount() - 1;
	}

	const MissionWave &wave = _rule.getWave(waveNumber);
	if (nextWaypoint >= trajectory.getWaypointCount())
	{
		ufo.setDetected(false);
		ufo.setStatus(Ufo::DESTROYED);
		return;
	}
	ufo.setAltitude(trajectory.getAltitude(nextWaypoint));
	ufo.setTrajectoryPoint(nextWaypoint);
	const RuleRegion &regionRules = *rules.getRegion(_region);
	std::pair<double, double> pos = getWaypoint(trajectory, nextWaypoint, globe, regionRules);

	Waypoint *wp = new Waypoint();
	wp->setLongitude(pos.first);
	wp->setLatitude(pos.second);
	ufo.setDestination(wp);
	if (ufo.getAltitude() != "STR_GROUND")
	{
		if (ufo.getLandId() != 0)
		{
			ufo.setLandId(0);
		}
		// Set next waypoint.
		ufo.setSpeed((int)(ufo.getCraftStats().speedMax * trajectory.getSpeedPercentage(nextWaypoint)));
	}
	else
	{
		// UFO landed.
		if (wave.objective && trajectory.getZone(curWaypoint) == (size_t)(_rule.getSpawnZone()))
		{
			// Remove UFO, replace with MissionSite.
			addScore(ufo.getLongitude(), ufo.getLatitude(), game);
			ufo.setStatus(Ufo::DESTROYED);

<<<<<<< HEAD
			MissionArea area = regionRules.getMissionPoint(trajectory.getZone(curWaypoint), &ufo);
			MissionSite *missionSite = spawnMissionSite(game, rules, area, &ufo);
=======
			MissionArea area = regionRules.getMissionZones().at(trajectory.getZone(curWaypoint)).areas.at(_missionSiteZone);
			Texture *texture = rules.getGlobe()->getTexture(area.texture);
			AlienDeployment *deployment = rules.getDeployment(texture->getRandomDeployment());
			MissionSite *missionSite = spawnMissionSite(game, deployment, area);
>>>>>>> d93f5fec
			if (missionSite)
			{
				for (std::vector<Target*>::iterator t = ufo.getFollowers()->begin(); t != ufo.getFollowers()->end();)
				{
					Craft* c = dynamic_cast<Craft*>(*t);
					if (c && c->getNumSoldiers() != 0)
					{
						c->setDestination(missionSite);
						t = ufo.getFollowers()->begin();
					}
					else
					{
						++t;
					}
				}
			}
		}
		else if (trajectory.getID() == UfoTrajectory::RETALIATION_ASSAULT_RUN)
		{
			// Ignore what the trajectory might say, this is a base assault.
			// Remove UFO, replace with Base defense.
			ufo.setDetected(false);
			std::vector<Base *>::const_iterator found =
			    std::find_if (game.getBases()->begin(), game.getBases()->end(),
					 MatchBaseCoordinates(ufo.getLongitude(), ufo.getLatitude()));
			if (found == game.getBases()->end())
			{
				ufo.setStatus(Ufo::DESTROYED);
				// Only spawn mission if the base is still there.
				return;
			}
			ufo.setDestination(*found);
		}
		else
		{
			if (globe.insideLand(ufo.getLongitude(), ufo.getLatitude()))
			{
				// Set timer for UFO on the ground.
				ufo.setSecondsRemaining(trajectory.groundTimer() * 5);
				if (ufo.getDetected() && ufo.getLandId() == 0)
				{
					ufo.setLandId(engine.getSavedGame()->getId("STR_LANDING_SITE"));
				}
			}
			else
			{
				// There's nothing to land on
				ufo.setSecondsRemaining(5);
			}
		}
	}
}

/**
 * This function is called when one of the mission's UFOs is shot down (crashed or destroyed).
 * Currently the only thing that happens is delaying the next UFO in the mission sequence.
 * @param ufo The UFO that was shot down.
 */
void AlienMission::ufoShotDown(Ufo &ufo)
{
	switch (ufo.getStatus())
	{
	case Ufo::FLYING:
	case Ufo::LANDED:
		assert(0 && "Ufo seems ok!");
		break;
	case Ufo::CRASHED:
	case Ufo::DESTROYED:
		if (_nextWave != _rule.getWaveCount())
		{
			// Delay next wave
			_spawnCountdown += 30 * (RNG::generate(0, 48) + 400);
		}
		break;
	}
}

/**
 * This function is called when one of the mission's UFOs has finished it's time on the ground.
 * It takes care of sending the UFO to the next waypoint and marking them for removal as required.
 * It must set the game data in a way that the rest of the code understands what to do.
 * @param ufo The UFO that reached it's waypoint.
 * @param game The saved game information.
 */
void AlienMission::ufoLifting(Ufo &ufo, SavedGame &game)
{
	switch (ufo.getStatus())
	{
	case Ufo::FLYING:
		assert(0 && "Ufo is already on the air!");
		break;
	case Ufo::LANDED:
		{
			// base missions only get points when they are completed.
			if (_rule.getPoints() > 0 && _rule.getObjective() != OBJECTIVE_BASE)
			{
				addScore(ufo.getLongitude(), ufo.getLatitude(), game);
			}
			ufo.setAltitude("STR_VERY_LOW");
			ufo.setSpeed((int)(ufo.getCraftStats().speedMax * ufo.getTrajectory().getSpeedPercentage(ufo.getTrajectoryPoint())));
		}
		break;
	case Ufo::CRASHED:
		// Mission expired
		ufo.setDetected(false);
		ufo.setStatus(Ufo::DESTROYED);
		break;
	case Ufo::DESTROYED:
		assert(0 && "UFO can't fly!");
		break;
	}
}

/**
 * The new time must be a multiple of 30 minutes, and more than 0.
 * Calling this on a finished mission has no effect.
 * @param minutes The minutes until the next UFO wave will spawn.
 */
void AlienMission::setWaveCountdown(size_t minutes)
{
	assert(minutes != 0 && minutes % 30 == 0);
	if (isOver())
	{
		return;
	}
	_spawnCountdown = minutes;
}

/**
 * Assigns a unique ID to this mission.
 * It is an error to assign two IDs to the same mission.
 * @param id The UD to assign.
 */
void AlienMission::setId(int id)
{
	assert(_uniqueID == 0 && "Reassigning ID!");
	_uniqueID = id;
}

/**
 * @return The unique ID assigned to this mission.
 */
int AlienMission::getId() const
{
	assert(_uniqueID != 0 && "Uninitialized mission!");
	return _uniqueID;
}

/**
 * Sets the alien base associated with this mission.
 * Only the alien supply missions care about this.
 * @param base A pointer to an alien base.
 */
void AlienMission::setAlienBase(const AlienBase *base)
{
	_base = base;
}

/**
 * Only alien supply missions ever have a valid pointer.
 * @return A pointer (possibly 0) of the AlienBase for this mission.
 */
const AlienBase *AlienMission::getAlienBase() const
{
	return _base;
}

/**
 * Add alien points to the country and region at the coordinates given.
 * @param lon Longitudinal coordinates to check.
 * @param lat Latitudinal coordinates to check.
 * @param game The saved game information.
 */
void AlienMission::addScore(const double lon, const double lat, SavedGame &game)
{
	for (std::vector<Region *>::iterator region = game.getRegions()->begin(); region != game.getRegions()->end(); ++region)
	{
		if ((*region)->getRules()->insideRegion(lon, lat))
		{
			(*region)->addActivityAlien(_rule.getPoints());
			break;
		}
	}
	for (std::vector<Country *>::iterator country = game.getCountries()->begin(); country != game.getCountries()->end(); ++country)
	{
		if ((*country)->getRules()->insideCountry(lon, lat))
		{
			(*country)->addActivityAlien(_rule.getPoints());
			break;
		}
	}
}

/**
 * Spawn an alien base.
 * @param globe The earth globe, required to get access to land checks.
 * @param engine The game engine, required to get access to game data and game rules.
 * @param zone The mission zone, required for determining the base coordinates.
 */
void AlienMission::spawnAlienBase(const Globe &globe, Game &engine, int zone)
{
	SavedGame &game = *engine.getSavedGame();
	const Mod &ruleset = *engine.getMod();
	// Once the last UFO is spawned, the aliens build their base.
	const RuleRegion &regionRules = *ruleset.getRegion(_region);
	std::pair<double, double> pos = getLandPoint(globe, regionRules, zone);
	AlienBase *ab = new AlienBase();
	ab->setAlienRace(_race);
	ab->setId(game.getId("STR_ALIEN_BASE"));
	ab->setLongitude(pos.first);
	ab->setLatitude(pos.second);
	game.getAlienBases()->push_back(ab);
	addScore(pos.first, pos.second, game);
}

/*
 * Sets the mission's region. if the region is incompatible with
 * actually carrying out an attack, use the "fallback" region as
 * defined in the ruleset.
 * (this is a slight difference from the original, which just
 * defaulted them to zone[0], North America)
 * @param region the region we want to try to set the mission to.
 * @param mod the mod, in case we need to swap out the region.
 */
void AlienMission::setRegion(const std::string &region, const Mod &mod)
{
	if (!mod.getRegion(region)->getMissionRegion().empty())
	{
		_region = mod.getRegion(region)->getMissionRegion();
	}
	else
	{
		_region = region;
	}
}

/**
 * Select a destination based on the criteria of our trajectory and desired waypoint.
 * @param trajectory the trajectory in question.
 * @param nextWaypoint the next logical waypoint in sequence (0 for newly spawned UFOs)
 * @param globe The earth globe, required to get access to land checks.
 * @param region the ruleset for the region of our mission.
 * @return a set of lon and lat coordinates based on the criteria of the trajectory.
 */
std::pair<double, double> AlienMission::getWaypoint(const UfoTrajectory &trajectory, const size_t nextWaypoint, const Globe &globe, const RuleRegion &region)
{
	int waveNumber = _nextWave - 1;
	if (waveNumber < 0)
	{
		waveNumber = _rule.getWaveCount() - 1;
	}

	if (_missionSiteZone != -1 && _rule.getWave(waveNumber).objective && trajectory.getZone(nextWaypoint) == (size_t)(_rule.getSpawnZone()))
	{
		const MissionArea *area = &region.getMissionZones().at(_rule.getObjective()).areas.at(_missionSiteZone);
		return std::make_pair(area->lonMin, area->latMin);
	}

	if (trajectory.getWaypointCount() > nextWaypoint + 1 && trajectory.getAltitude(nextWaypoint + 1) == "STR_GROUND")
	{
		return getLandPoint(globe, region, trajectory.getZone(nextWaypoint));
	}

	return region.getRandomPoint(trajectory.getZone(nextWaypoint));
}

/**
 * Get a random point inside the given region zone.
 * The point will be used to land a UFO, so it HAS to be on land.
 */
std::pair<double, double> AlienMission::getLandPoint(const Globe &globe, const RuleRegion &region, size_t zone)
{
	int tries = 0;
	std::pair<double, double> pos;
	do
	{
		pos = region.getRandomPoint(zone);
		++tries;
	}
	while (!(globe.insideLand(pos.first, pos.second)
		&& region.insideRegion(pos.first, pos.second))
		&& tries < 100);
	if (tries == 100)
	{
		Log(LOG_DEBUG) << "Region: " << region.getType() << " Longitude: " << pos.first << " Latitude: " << pos.second << " invalid zone: " << zone << " ufo forced to land on water!";
	}
	return pos;

}

/**
 * Attempt to spawn a Mission Site at a given location.
 * @param game reference to the saved game.
 * @param rules reference to the game rules.
 * @param area the point on the globe at which to spawn this site.
 * @param ufo ufo that spawn that mission.
 * @return a pointer to the mission site.
 */
MissionSite *AlienMission::spawnMissionSite(SavedGame &game, const Mod &mod, const MissionArea &area, const Ufo *ufo, AlienDeployment *missionOveride)
{
	Texture *texture = mod.getGlobe()->getTexture(area.texture);
	AlienDeployment *deployment = missionOveride ? missionOveride : mod.getDeployment(texture->getRandomDeployment());
	AlienDeployment *alienCustomDeploy = ufo ? mod.getDeployment(ufo->getCraftStats().missionCustomDeploy) : 0;

	if (deployment)
	{
		MissionSite *missionSite = new MissionSite(&_rule, deployment, alienCustomDeploy);
		missionSite->setLongitude(RNG::generate(area.lonMin, area.lonMax));
		missionSite->setLatitude(RNG::generate(area.latMin, area.latMax));
		missionSite->setId(game.getId(deployment->getMarkerName()));
		missionSite->setSecondsRemaining(RNG::generate(deployment->getDurationMin(), deployment->getDurationMax()) * 3600);
		missionSite->setAlienRace(_race);
		missionSite->setTexture(area.texture);
		missionSite->setCity(area.name);
		missionSite->setSiteDepth(RNG::generate(deployment->getMinSiteDepth(), deployment->getMaxSiteDepth()));
		game.getMissionSites()->push_back(missionSite);
		return missionSite;
	}
	return 0;
}

/**
 * Tell the mission which entry in the zone array we're targetting for our missionSite payload.
 * @param zone the number of the zone to target, synonymous with a city.
 */
void AlienMission::setMissionSiteZone(int zone)
{
	_missionSiteZone = zone;
}
}<|MERGE_RESOLUTION|>--- conflicted
+++ resolved
@@ -415,15 +415,8 @@
 			addScore(ufo.getLongitude(), ufo.getLatitude(), game);
 			ufo.setStatus(Ufo::DESTROYED);
 
-<<<<<<< HEAD
-			MissionArea area = regionRules.getMissionPoint(trajectory.getZone(curWaypoint), &ufo);
+			MissionArea area = regionRules.getMissionZones().at(trajectory.getZone(curWaypoint)).areas.at(_missionSiteZone);
 			MissionSite *missionSite = spawnMissionSite(game, rules, area, &ufo);
-=======
-			MissionArea area = regionRules.getMissionZones().at(trajectory.getZone(curWaypoint)).areas.at(_missionSiteZone);
-			Texture *texture = rules.getGlobe()->getTexture(area.texture);
-			AlienDeployment *deployment = rules.getDeployment(texture->getRandomDeployment());
-			MissionSite *missionSite = spawnMissionSite(game, deployment, area);
->>>>>>> d93f5fec
 			if (missionSite)
 			{
 				for (std::vector<Target*>::iterator t = ufo.getFollowers()->begin(); t != ufo.getFollowers()->end();)
