/*
 * Copyright 2010-2014 OpenXcom Developers.
 *
 * This file is part of OpenXcom.
 *
 * OpenXcom is free software: you can redistribute it and/or modify
 * it under the terms of the GNU General Public License as published by
 * the Free Software Foundation, either version 3 of the License, or
 * (at your option) any later version.
 *
 * OpenXcom is distributed in the hope that it will be useful,
 * but WITHOUT ANY WARRANTY; without even the implied warranty of
 * MERCHANTABILITY or FITNESS FOR A PARTICULAR PURPOSE.  See the
 * GNU General Public License for more details.
 *
 * You should have received a copy of the GNU General Public License
 * along with OpenXcom.  If not, see <http://www.gnu.org/licenses/>.
 */
#define _USE_MATH_DEFINES
#include "AlienMission.h"
#include "AlienBase.h"
#include "Base.h"
#include "../fmath.h"
#include "../Engine/Exception.h"
#include "../Engine/Game.h"
#include "../Engine/Logger.h"
#include "../Engine/RNG.h"
#include "../Geoscape/Globe.h"
#include "../Ruleset/RuleAlienMission.h"
#include "../Ruleset/RuleRegion.h"
#include "../Ruleset/RuleCountry.h"
#include "../Ruleset/Ruleset.h"
#include "../Ruleset/RuleUfo.h"
#include "../Ruleset/City.h"
#include "../Ruleset/UfoTrajectory.h"
#include "SavedGame.h"
#include "TerrorSite.h"
#include "Ufo.h"
#include "Craft.h"
#include "Region.h"
#include "Country.h"
#include "Waypoint.h"
#include <assert.h>
#include <algorithm>
#include <functional>
#include <math.h>

namespace OpenXcom
{

AlienMission::AlienMission(const RuleAlienMission &rule) : _rule(rule), _nextWave(0), _nextUfoCounter(0), _spawnCountdown(0), _liveUfos(0), _uniqueID(0), _base(0)
{
	// Empty by design.
}

AlienMission::~AlienMission()
{
	// Empty by design.
}

class matchById: public std::unary_function<const AlienBase *, bool>
{
public:
	/// Remember ID.
	matchById(int id) : _id(id) { /* Empty by design. */ }
	/// Match with stored ID.
	bool operator()(const AlienBase *ab) const { return ab->getId() == _id; }
private:
	int _id;
};

/**
 * @param node The YAML node containing the data.
 * @param game The game data, required to locate the alien base.
 */
void AlienMission::load(const YAML::Node& node, SavedGame &game)
{
	_region = node["region"].as<std::string>(_region);
	_race = node["race"].as<std::string>(_race);
	_nextWave = node["nextWave"].as<size_t>(_nextWave);
	_nextUfoCounter = node["nextUfoCounter"].as<size_t>(_nextUfoCounter);
	_spawnCountdown = node["spawnCountdown"].as<size_t>(_spawnCountdown);
	_liveUfos = node["liveUfos"].as<size_t>(_liveUfos);
	_uniqueID = node["uniqueID"].as<int>(_uniqueID);
	if (const YAML::Node &base = node["alienBase"])
	{
		int id = base.as<int>();
		std::vector<AlienBase*>::const_iterator found = std::find_if (game.getAlienBases()->begin(), game.getAlienBases()->end(), matchById(id));
		if (found == game.getAlienBases()->end())
		{
			throw Exception("Corrupted save: Invalid base for mission.");
		}
		_base = *found;
	}

}

YAML::Node AlienMission::save() const
{
	YAML::Node node;
	node["type"] = _rule.getType();
	node["region"] = _region;
	node["race"] = _race;
	node["nextWave"] = _nextWave;
	node["nextUfoCounter"] = _nextUfoCounter;
	node["spawnCountdown"] = _spawnCountdown;
	node["liveUfos"] = _liveUfos;
	node["uniqueID"] = _uniqueID;
	if (_base)
	{
		node["alienBase"] = _base->getId();
	}
	return node;
}

const std::string &AlienMission::getType() const
{
	return _rule.getType();
}

/**
 * Check if a mission is over and can be safely removed from the game.
 * A mission is over if it will spawn no more UFOs and it has no UFOs still in
 * the game.
 * @return If the mission can be safely removed from game.
 */
bool AlienMission::isOver() const
{
	if (_rule.getType() == "STR_ALIEN_INFILTRATION")
	{
		//Infiltrations continue for ever.
		return false;
	}
	if (_nextWave == _rule.getWaveCount() && !_liveUfos)
	{
		return true;
	}
	return false;
}

/**
 * Find an XCOM base in this region that is marked for retaliation.
 */
class FindMarkedXCOMBase: public std::unary_function<const Base *, bool>
{
public:
	FindMarkedXCOMBase(const RuleRegion &region) : _region(region) { /* Empty by design. */ }
	bool operator()(const Base *base) const { return (_region.insideRegion(base->getLongitude(), base->getLatitude()) && base->getRetaliationTarget()); }
private:
	const RuleRegion &_region;
};

void AlienMission::think(Game &engine, const Globe &globe)
{
	const Ruleset &ruleset = *engine.getRuleset();
	SavedGame &game = *engine.getSavedGame();
	if (_nextWave >= _rule.getWaveCount())
		return;
	if (_spawnCountdown > 30)
	{
		_spawnCountdown -= 30;
		return;
	}
	const MissionWave &wave = _rule.getWave(_nextWave);
	RuleUfo &ufoRule = *ruleset.getUfo(wave.ufoType);
	const UfoTrajectory &trajectory = *ruleset.getUfoTrajectory(wave.trajectory);
	Ufo *ufo = spawnUfo(game, ruleset, globe, ufoRule, trajectory);
	if (ufo)
	{
		//Some missions may not spawn a UFO!
		game.getUfos()->push_back(ufo);
	}
	++_nextUfoCounter;
	if (_nextUfoCounter == wave.ufoCount)
	{
		_nextUfoCounter = 0;
		++_nextWave;
	}
	if (_rule.getType() == "STR_ALIEN_INFILTRATION" && _nextWave == _rule.getWaveCount())
	{
		for (std::vector<Country*>::iterator c = game.getCountries()->begin(); c != game.getCountries()->end(); ++c)
		{
			if (!(*c)->getPact() && !(*c)->getNewPact() && ruleset.getRegion(_region)->insideRegion((*c)->getRules()->getLabelLongitude(), (*c)->getRules()->getLabelLatitude()))
			{
				(*c)->setNewPact();
				spawnAlienBase(globe, engine);
				break;
			}
		}


		// Infiltrations loop for ever.
		_nextWave = 0;
	}
	if (_rule.getType() == "STR_ALIEN_BASE" && _nextWave == _rule.getWaveCount())
	{
		spawnAlienBase(globe, engine);
	}
	if (_nextWave != _rule.getWaveCount())
	{
		size_t spawnTimer = _rule.getWave(_nextWave).spawnTimer / 30;
		_spawnCountdown = (spawnTimer/2 + RNG::generate(0, spawnTimer)) * 30;
	}
}

/**
 * This function will spawn a UFO according the the mission rules.
 * Some code is duplicated between cases, that's ok for now. It's on different
 * code paths and the function is MUCH easier to read written this way.
 * @param game The saved game information.
 * @param ruleset The ruleset.
 * @param globe The globe, for land checks.
 * @param ufoRule The rule for the desired UFO.
 * @param trajectory The rule for the desired trajectory.
 * @return Pointer to the spawned UFO. If the mission does not desire to spawn a UFO, 0 is returned.
 */
Ufo *AlienMission::spawnUfo(const SavedGame &game, const Ruleset &ruleset, const Globe &globe, const RuleUfo &ufoRule, const UfoTrajectory &trajectory)
{
	if (_rule.getType() == "STR_ALIEN_RETALIATION")
	{
		const RuleRegion &regionRules = *ruleset.getRegion(_region);
		std::vector<Base *>::const_iterator found =
		    std::find_if (game.getBases()->begin(), game.getBases()->end(),
				 FindMarkedXCOMBase(regionRules));
		if (found != game.getBases()->end())
		{
			// Spawn a battleship straight for the XCOM base.
			const RuleUfo &battleshipRule = *ruleset.getUfo("STR_BATTLESHIP");
			const UfoTrajectory &assaultTrajectory = *ruleset.getUfoTrajectory("__RETALIATION_ASSAULT_RUN");
			Ufo *ufo = new Ufo(const_cast<RuleUfo*>(&battleshipRule));
			ufo->setMissionInfo(this, &assaultTrajectory);
			std::pair<double, double> pos;
			if (trajectory.getAltitude(0) == "STR_GROUND")
			{
				pos = getLandPoint(globe, regionRules, trajectory.getZone(0));
			}
			else
			{
				pos = regionRules.getRandomPoint(trajectory.getZone(0));
			}
			ufo->setAltitude(assaultTrajectory.getAltitude(0));
<<<<<<< HEAD
			ufo->setSpeed(assaultTrajectory.getSpeedPercentage(0) * ufo->getCraftStats().speedMax);
=======
			ufo->setSpeed(assaultTrajectory.getSpeedPercentage(0) * battleshipRule.getMaxSpeed());
>>>>>>> fe85f68a
			ufo->setLongitude(pos.first);
			ufo->setLatitude(pos.second);
			Waypoint *wp = new Waypoint();
			wp->setLongitude((*found)->getLongitude());
			wp->setLatitude((*found)->getLatitude());
			ufo->setDestination(wp);
			return ufo;
		}
	}
	else if (_rule.getType() == "STR_ALIEN_SUPPLY")
	{
		if (ufoRule.getType() == "STR_SUPPLY_SHIP" && !_base)
		{
			// No base to supply!
			return 0;
		}
		// Our destination is always an alien base.
		Ufo *ufo = new Ufo(const_cast<RuleUfo*>(&ufoRule));
		ufo->setMissionInfo(this, &trajectory);
		const RuleRegion &regionRules = *ruleset.getRegion(_region);
		std::pair<double, double> pos;
		if (trajectory.getAltitude(0) == "STR_GROUND")
		{
			pos = getLandPoint(globe, regionRules, trajectory.getZone(0));
		}
		else
		{
			pos = regionRules.getRandomPoint(trajectory.getZone(0));
		}
		ufo->setAltitude(trajectory.getAltitude(0));
		ufo->setSpeed(trajectory.getSpeedPercentage(0) * ufo->getCraftStats().speedMax);
		ufo->setLongitude(pos.first);
		ufo->setLatitude(pos.second);
		Waypoint *wp = new Waypoint();
		if (trajectory.getAltitude(1) == "STR_GROUND")
		{
			if (ufoRule.getType() == "STR_SUPPLY_SHIP")
			{
				// Supply ships on supply missions land on bases, ignore trajectory zone.
				pos.first = _base->getLongitude();
				pos.second = _base->getLatitude();
			}
			else
			{
				// Other ships can land where they want.
				pos = getLandPoint(globe, regionRules, trajectory.getZone(1));
			}
		}
		else
		{
			pos = regionRules.getRandomPoint(trajectory.getZone(1));
		}
		wp->setLongitude(pos.first);
		wp->setLatitude(pos.second);
		ufo->setDestination(wp);
		return ufo;
	}
	// Spawn according to sequence.
	Ufo *ufo = new Ufo(const_cast<RuleUfo*>(&ufoRule));
	ufo->setMissionInfo(this, &trajectory);
	const RuleRegion &regionRules = *ruleset.getRegion(_region);
	std::pair<double, double> pos = getWaypoint(trajectory, 0, globe, regionRules);
	ufo->setAltitude(trajectory.getAltitude(0));
	if (trajectory.getAltitude(0) == "STR_GROUND")
	{
		ufo->setSecondsRemaining(trajectory.groundTimer());
	}
	ufo->setSpeed(trajectory.getSpeedPercentage(0) * ufo->getCraftStats().speedMax);
	ufo->setLongitude(pos.first);
	ufo->setLatitude(pos.second);
	Waypoint *wp = new Waypoint();
	pos = getWaypoint(trajectory, 1, globe, regionRules);
	wp->setLongitude(pos.first);
	wp->setLatitude(pos.second);
		ufo->setDestination(wp);
	return ufo;
}

void AlienMission::start(size_t initialCount)
{
	_nextWave = 0;
	_nextUfoCounter = 0;
	_liveUfos = 0;
	if (initialCount == 0)
	{
		size_t spawnTimer = _rule.getWave(0).spawnTimer / 30;
		_spawnCountdown = (spawnTimer / 2 + RNG::generate(0, spawnTimer)) * 30;
	}
	else
	{
		_spawnCountdown = initialCount;
	}
}

/** @brief Match a base from it's coordinates.
 * This function object uses coordinates to match a base.
 */
class MatchBaseCoordinates: public std::unary_function<const Base *, bool>
{
public:
	/// Remember the query coordinates.
	MatchBaseCoordinates(double lon, double lat) : _lon(lon), _lat(lat) { /* Empty by design. */ }
	/// Match with base's coordinates.
	bool operator()(const Base *base) const { return AreSame(base->getLongitude(), _lon) && AreSame(base->getLatitude(), _lat); }
private:
	double _lon, _lat;
};

/**
 * This function is called when one of the mission's UFOs arrives at it's current destination.
 * It takes care of sending the UFO to the next waypoint, landing UFOs and
 * marking them for removal as required. It must set the game data in a way that the rest of the code
 * understands what to do.
 * @param ufo The UFO that reached it's waypoint.
 * @param engine The game engine, required to get access to game data and game rules.
 * @param globe The earth globe, required to get access to land checks.
 */
void AlienMission::ufoReachedWaypoint(Ufo &ufo, Game &engine, const Globe &globe)
{
	const Ruleset &rules = *engine.getRuleset();
	SavedGame &game = *engine.getSavedGame();
	const size_t curWaypoint = ufo.getTrajectoryPoint();
	const size_t nextWaypoint = curWaypoint + 1;
	const UfoTrajectory &trajectory = ufo.getTrajectory();
	if (nextWaypoint >= trajectory.getWaypointCount())
	{
		ufo.setDetected(false);
		ufo.setStatus(Ufo::DESTROYED);
		return;
	}
	ufo.setAltitude(trajectory.getAltitude(nextWaypoint));
	ufo.setTrajectoryPoint(nextWaypoint);
	std::pair<double, double> pos = getWaypoint(trajectory, nextWaypoint, globe, *rules.getRegion(_region));

	// screw it, we're not taking any chances, use the city's lon/lat info instead of the region's
	// TODO: find out why there is a discrepency between generated city mission zones and the cities that generated them.
	// honolulu: 3.6141230952747376, -0.37332941766009109
	// UFO: lon: 3.61412 lat: -0.373329
	// Zone: Longitudes: 3.61412 to 3.61412 Lattitudes: -0.373329 to -0.373329
	// http://openxcom.org/bugs/openxcom/issues/615#comment_3292
	if (ufo.getRules()->getType() == "STR_TERROR_SHIP" && _rule.getType() == "STR_ALIEN_TERROR" && trajectory.getZone(nextWaypoint) == RuleRegion::CITY_MISSION_ZONE)
	{
		while (!rules.locateCity(pos.first, pos.second))
		{
			Log(LOG_DEBUG) << "Longitude: " << pos.first << "Lattitude: " << pos.second << " invalid";
			size_t city = RNG::generate(0, rules.getRegion(_region)->getCities()->size() - 1);
			pos.first = rules.getRegion(_region)->getCities()->at(city)->getLongitude();
			pos.second = rules.getRegion(_region)->getCities()->at(city)->getLatitude();
		}
	}

	Waypoint *wp = new Waypoint();
	wp->setLongitude(pos.first);
	wp->setLatitude(pos.second);
	ufo.setDestination(wp);
	if (ufo.getAltitude() != "STR_GROUND")
	{
		if (ufo.getLandId() != 0)
		{
			ufo.setLandId(0);
		}
		// Set next waypoint.
		ufo.setSpeed((int)(ufo.getCraftStats().speedMax * trajectory.getSpeedPercentage(nextWaypoint)));
	}
	else
	{
		// UFO landed.

		if (ufo.getRules()->getType() == "STR_TERROR_SHIP" && _rule.getType() == "STR_ALIEN_TERROR" && trajectory.getZone(curWaypoint) == RuleRegion::CITY_MISSION_ZONE)
		{
			// Specialized: STR_ALIEN_TERROR
			// Remove UFO, replace with TerrorSite.
			addScore(ufo.getLongitude(), ufo.getLatitude(), engine);
			ufo.setStatus(Ufo::DESTROYED);
			TerrorSite *terrorSite = new TerrorSite();
			terrorSite->setLongitude(ufo.getLongitude());
			terrorSite->setLatitude(ufo.getLatitude());
			terrorSite->setId(game.getId("STR_TERROR_SITE"));
			terrorSite->setSecondsRemaining(4 * 3600 + RNG::generate(0, 6) * 3600);
			terrorSite->setAlienRace(_race);
			if (!rules.locateCity(ufo.getLongitude(), ufo.getLatitude()))
			{
				std::ostringstream error;
				error << "Mission number: " << getId() << " in region: " << getRegion() << " trying to land at lon: " << ufo.getLongitude() << " lat: " << ufo.getLatitude() << " ufo is on flightpath: " << ufo.getTrajectory().getID() << " at point: " << ufo.getTrajectoryPoint() << ", no city found.";
				Log(LOG_FATAL) << error.str();
				std::vector<MissionArea> cityZones = rules.getRegion(getRegion())->getMissionZones().at(RuleRegion::CITY_MISSION_ZONE).areas;
				for (unsigned int i = 0; i != cityZones.size(); ++i)
				{
					error.str("");
					error << "Zone " << i  << ": Longitudes: " << cityZones.at(i).lonMin * M_PI / 180 << " to " << cityZones.at(i).lonMax * M_PI / 180 << " Latitudes: " << cityZones.at(i).latMin * M_PI / 180 << " to " << cityZones.at(i).latMax * M_PI / 180;
					Log(LOG_INFO) << error.str();
				}
				for (std::vector<City*>::const_iterator i = rules.getRegion(getRegion())->getCities()->begin(); i != rules.getRegion(getRegion())->getCities()->end(); ++i)
				{
					error.str("");
					error << "City: " << (*i)->getName()  << " Longitude: " << (*i)->getLongitude() << " Latitude: " << (*i)->getLatitude();
					Log(LOG_INFO) << error.str();
				}
				assert(0 && "Terror Mission failed to find a city, please check your log file for more details");
			}
			game.getTerrorSites()->push_back(terrorSite);
			for (std::vector<Target*>::iterator t = ufo.getFollowers()->begin(); t != ufo.getFollowers()->end();)
			{
				Craft* c = dynamic_cast<Craft*>(*t);
				if (c && c->getNumSoldiers() != 0)
				{
					c->setDestination(terrorSite);
					t = ufo.getFollowers()->begin();
				}
				else
				{
					++t;
				}
			}
		}
		else if (_rule.getType() == "STR_ALIEN_RETALIATION" && trajectory.getID() == "__RETALIATION_ASSAULT_RUN")
		{
			// Ignore what the trajectory might say, this is a base assault.
			// Remove UFO, replace with Base defense.
			ufo.setDetected(false);
			std::vector<Base *>::const_iterator found =
			    std::find_if (game.getBases()->begin(), game.getBases()->end(),
					 MatchBaseCoordinates(ufo.getLongitude(), ufo.getLatitude()));
			if (found == game.getBases()->end())
			{
				ufo.setStatus(Ufo::DESTROYED);
				// Only spawn mission if the base is still there.
				return;
			}
			ufo.setDestination(*found);
		}
		else
		{
			// Set timer for UFO on the ground.
			ufo.setSecondsRemaining(trajectory.groundTimer());
			if (ufo.getDetected() && ufo.getLandId() == 0)
			{
				ufo.setLandId(engine.getSavedGame()->getId("STR_LANDING_SITE"));
			}
		}
	}
}

/**
 * This function is called when one of the mission's UFOs is shot down (crashed or destroyed).
 * Currently the only thing that happens is delaying the next UFO in the mission sequence.
 * @param ufo The UFO that was shot down.
 * @param engine The game engine, unused for now.
 * @param globe The earth globe, unused for now.
 */
void AlienMission::ufoShotDown(Ufo &ufo, Game &, const Globe &)
{
	switch (ufo.getStatus())
	{
	case Ufo::FLYING:
	case Ufo::LANDED:
		assert(0 && "Ufo seems ok!");
		break;
	case Ufo::CRASHED:
	case Ufo::DESTROYED:
		if (_nextWave != _rule.getWaveCount())
		{
			// Delay next wave
			_spawnCountdown += 30 * (RNG::generate(0, 48) + 400);
		}
		break;
	}
}

/**
 * This function is called when one of the mission's UFOs has finished it's time on the ground.
 * It takes care of sending the UFO to the next waypoint and marking them for removal as required.
 * It must set the game data in a way that the rest of the code understands what to do.
 * @param ufo The UFO that reached it's waypoint.
 * @param engine The game engine, required to get access to game data and game rules.
 * @param globe The earth globe, required to get access to land checks.
 */
void AlienMission::ufoLifting(Ufo &ufo, Game &engine, const Globe &globe)
{
	switch (ufo.getStatus())
	{
	case Ufo::FLYING:
		assert(0 && "Ufo is already on the air!");
		break;
	case Ufo::LANDED:
		{
			// base missions only get points when they are completed.
			if (_rule.getPoints() > 0 && _rule.getType() != "STR_ALIEN_BASE")
			{
				addScore(ufo.getLongitude(), ufo.getLatitude(), engine);
			}
			ufo.setAltitude("STR_VERY_LOW");
			ufo.setSpeed((int)(ufo.getCraftStats().speedMax * ufo.getTrajectory().getSpeedPercentage(ufo.getTrajectoryPoint())));
		}
		break;
	case Ufo::CRASHED:
		// Mission expired
		ufo.setDetected(false);
		ufo.setStatus(Ufo::DESTROYED);
		break;
	case Ufo::DESTROYED:
		assert(0 && "UFO can't fly!");
		break;
	}
}

/**
 * The new time must be a multiple of 30 minutes, and more than 0.
 * Calling this on a finished mission has no effect.
 * @param minutes The minutes until the next UFO wave will spawn.
 */
void AlienMission::setWaveCountdown(size_t minutes)
{
	assert(minutes != 0 && minutes % 30 == 0);
	if (isOver())
	{
		return;
	}
	_spawnCountdown = minutes;
}

/**
 * Assigns a unique ID to this mission.
 * It is an error to assign two IDs to the same mission.
 * @param id The UD to assign.
 */
void AlienMission::setId(int id)
{
	assert(_uniqueID == 0 && "Reassigning ID!");
	_uniqueID = id;
}

/**
 * @return The unique ID assigned to this mission.
 */
int AlienMission::getId() const
{
	assert(_uniqueID != 0 && "Uninitalized mission!");
	return _uniqueID;
}

/**
 * Sets the alien base associated with this mission.
 * Only the alien supply missions care about this.
 * @param base A pointer to an alien base.
 */
void AlienMission::setAlienBase(const AlienBase *base)
{
	_base = base;
}

/**
 * Only alien supply missions ever have a valid pointer.
 * @return A pointer (possibly 0) of the AlienBase for this mission.
 */
const AlienBase *AlienMission::getAlienBase() const
{
	return _base;
}

/**
 * Add alien points to the country and region at the coordinates given.
 * @param lon Longitudinal coordinates to check.
 * @param lat Latitudinal coordinates to check.
 * @param engine The game engine, required to get access to game data and game rules.
 */
void AlienMission::addScore(const double lon, const double lat, Game &engine)
{
	for (std::vector<Region *>::iterator region = engine.getSavedGame()->getRegions()->begin(); region != engine.getSavedGame()->getRegions()->end(); ++region)
	{
		if ((*region)->getRules()->insideRegion(lon, lat))
		{
			(*region)->addActivityAlien(_rule.getPoints());
			break;
		}
	}
	for (std::vector<Country *>::iterator country = engine.getSavedGame()->getCountries()->begin(); country != engine.getSavedGame()->getCountries()->end(); ++country)
	{
		if ((*country)->getRules()->insideCountry(lon, lat))
		{
			(*country)->addActivityAlien(_rule.getPoints());
			break;
		}
	}
}

/**
 * Spawn an alien base.
 * @param globe The earth globe, required to get access to land checks.
 * @param engine The game engine, required to get access to game data and game rules.
 */
void AlienMission::spawnAlienBase(const Globe &globe, Game &engine)
{
	SavedGame &game = *engine.getSavedGame();
	const Ruleset &ruleset = *engine.getRuleset();
	// Once the last UFO is spawned, the aliens build their base.
	const RuleRegion &regionRules = *ruleset.getRegion(_region);
	std::pair<double, double> pos = getLandPoint(globe, regionRules, RuleRegion::ALIEN_BASE_ZONE);
	AlienBase *ab = new AlienBase();
	ab->setAlienRace(_race);
	ab->setId(game.getId("STR_ALIEN_BASE"));
	ab->setLongitude(pos.first);
	ab->setLatitude(pos.second);
	game.getAlienBases()->push_back(ab);
	addScore(pos.first, pos.second, engine);
}

/*
 * Sets the mission's region. if the region is incompatible with
 * actually carrying out an attack, use the "fallback" region as
 * defined in the ruleset.
 * (this is a slight difference from the original, which just
 * defaulted them to zone[0], North America)
 * @param region the region we want to try to set the mission to.
 * @param rules the ruleset, in case we need to swap out the region.
 */
void AlienMission::setRegion(const std::string &region, const Ruleset &rules)
{
	if (!rules.getRegion(region)->getMissionRegion().empty())
	{
		_region = rules.getRegion(region)->getMissionRegion();
	}
	else
	{
		_region = region;
	}
}

/**
 * Select a destination based on the criteria of our trajectory and desired waypoint.
 * @param trajectory the trajectory in question.
 * @param nextWaypoint the next logical waypoint in sequence (0 for newly spawned UFOs)
 * @param globe The earth globe, required to get access to land checks.
 * @param region the ruleset for the region of our mission.
 * @return a set of lon and lat coordinates based on the criteria of the trajectory.
 */
std::pair<double, double> AlienMission::getWaypoint(const UfoTrajectory &trajectory, const size_t nextWaypoint, const Globe &globe, const RuleRegion &region)
{
	/* LOOK MA! NO HANDS!
	if (trajectory.getAltitude(nextWaypoint) == "STR_GROUND")
	{
		return getLandPoint(globe, region, trajectory.getZone(nextWaypoint));
	}
	else
	*/
		return region.getRandomPoint(trajectory.getZone(nextWaypoint));
}

/**
 * Get a random point inside the given region zone.
 * The point will be used to land a UFO, so it HAS to be on land.
 */
std::pair<double, double> AlienMission::getLandPoint(const Globe &globe, const RuleRegion &region, size_t zone)
{
	int tries = 0;
	std::pair<double, double> pos;
	do
	{
		pos = region.getRandomPoint(zone);
		++tries;
	}
	while (!(globe.insideLand(pos.first, pos.second)
		&& region.insideRegion(pos.first, pos.second))
		&& tries < 100);
	if (tries == 100)
	{
		Log(LOG_DEBUG) << "Region: " << region.getType() << " Longitude: " << pos.first << " Lattitude: " << pos.second << " invalid zone: " << zone << " ufo forced to land on water!";
	}
	return pos;

}

}<|MERGE_RESOLUTION|>--- conflicted
+++ resolved
@@ -227,7 +227,7 @@
 			// Spawn a battleship straight for the XCOM base.
 			const RuleUfo &battleshipRule = *ruleset.getUfo("STR_BATTLESHIP");
 			const UfoTrajectory &assaultTrajectory = *ruleset.getUfoTrajectory("__RETALIATION_ASSAULT_RUN");
-			Ufo *ufo = new Ufo(const_cast<RuleUfo*>(&battleshipRule));
+			Ufo *ufo = new Ufo(&battleshipRule);
 			ufo->setMissionInfo(this, &assaultTrajectory);
 			std::pair<double, double> pos;
 			if (trajectory.getAltitude(0) == "STR_GROUND")
@@ -239,11 +239,7 @@
 				pos = regionRules.getRandomPoint(trajectory.getZone(0));
 			}
 			ufo->setAltitude(assaultTrajectory.getAltitude(0));
-<<<<<<< HEAD
 			ufo->setSpeed(assaultTrajectory.getSpeedPercentage(0) * ufo->getCraftStats().speedMax);
-=======
-			ufo->setSpeed(assaultTrajectory.getSpeedPercentage(0) * battleshipRule.getMaxSpeed());
->>>>>>> fe85f68a
 			ufo->setLongitude(pos.first);
 			ufo->setLatitude(pos.second);
 			Waypoint *wp = new Waypoint();
@@ -261,7 +257,7 @@
 			return 0;
 		}
 		// Our destination is always an alien base.
-		Ufo *ufo = new Ufo(const_cast<RuleUfo*>(&ufoRule));
+		Ufo *ufo = new Ufo(&ufoRule);
 		ufo->setMissionInfo(this, &trajectory);
 		const RuleRegion &regionRules = *ruleset.getRegion(_region);
 		std::pair<double, double> pos;
@@ -302,7 +298,7 @@
 		return ufo;
 	}
 	// Spawn according to sequence.
-	Ufo *ufo = new Ufo(const_cast<RuleUfo*>(&ufoRule));
+	Ufo *ufo = new Ufo(&ufoRule);
 	ufo->setMissionInfo(this, &trajectory);
 	const RuleRegion &regionRules = *ruleset.getRegion(_region);
 	std::pair<double, double> pos = getWaypoint(trajectory, 0, globe, regionRules);
