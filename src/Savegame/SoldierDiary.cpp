--- conflicted
+++ resolved
@@ -517,17 +517,10 @@
 							break;
 						}
 					} /// End of AND loop.
-<<<<<<< HEAD
 					if (andCriteriaMet)
-						break; // Stop looking, becuase we _are_ getting one, regardless of what's in the next OR block.
+						break; // Stop looking, because we _are_ getting one, regardless of what's in the next OR block.
 				} /// End of OR loop. 
 				
-=======
-				  if (andCriteriaMet)
-				    break; // Stop looking, because we _are_ getting one, regardless of what's in the next OR block.
-				} /// End of OR loop.
-
->>>>>>> 339a3c85
 				if (!andCriteriaMet)
 					awardCommendationBool = false;
 
