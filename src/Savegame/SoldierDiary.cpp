/*
 * Copyright 2010-2016 OpenXcom Developers.
 *
 * This file is part of OpenXcom.
 *
 * OpenXcom is free software: you can redistribute it and/or modify
 * it under the terms of the GNU General Public License as published by
 * the Free Software Foundation, either version 3 of the License, or
 * (at your option) any later version.
 *
 * OpenXcom is distributed in the hope that it will be useful,
 * but WITHOUT ANY WARRANTY; without even the implied warranty of
 * MERCHANTABILITY or FITNESS FOR A PARTICULAR PURPOSE.  See the
 * GNU General Public License for more details.
 *
 * You should have received a copy of the GNU General Public License
 * along with OpenXcom.  If not, see <http://www.gnu.org/licenses/>.
 */
#include "SoldierDiary.h"
#include <algorithm>
#include "../Mod/RuleCommendations.h"
#include "../Mod/Mod.h"
#include "BattleUnitStatistics.h"
#include "MissionStatistics.h"
#include <algorithm>

namespace OpenXcom
{
/**
 * Initializes a new diary entry from YAML.
 * @param node YAML node.
 */
SoldierDiary::SoldierDiary(const YAML::Node &node)
{
	load(node);
}

/**
 * Initializes a new blank diary.
 */
SoldierDiary::SoldierDiary() : _daysWoundedTotal(0), _totalShotByFriendlyCounter(0), _totalShotFriendlyCounter(0), _loneSurvivorTotal(0),
	_monthsService(0), _unconciousTotal(0),	_shotAtCounterTotal(0), _hitCounterTotal(0), _ironManTotal(0), _longDistanceHitCounterTotal(0),
	_lowAccuracyHitCounterTotal(0), _shotsFiredCounterTotal(0), _shotsLandedCounterTotal(0), _shotAtCounter10in1Mission(0), _hitCounter5in1Mission(0),
	_timesWoundedTotal(0), _KIA(0), _allAliensKilledTotal(0), _allAliensStunnedTotal(0), _woundsHealedTotal(0), _allUFOs(0), _allMissionTypes(0),
	_statGainTotal(0), _revivedUnitTotal(0), _wholeMedikitTotal(0), _braveryGainTotal(0), _bestOfRank(0),
	_MIA(0), _martyrKillsTotal(0), _postMortemKills(0), _slaveKillsTotal(0), _bestSoldier(false), _globeTrotter(false)
{
}

/**
 *
 */
SoldierDiary::~SoldierDiary()
{
	for (std::vector<SoldierCommendations*>::iterator i = _commendations.begin(); i != _commendations.end(); ++i)
	{
		delete *i;
	}
	for (std::vector<BattleUnitKills*>::iterator i = _killList.begin(); i != _killList.end(); ++i)
	{
		delete *i;
	}
}

/**
 * Loads the diary from a YAML file.
 * @param node YAML node.
 */
void SoldierDiary::load(const YAML::Node& node)
{
	if (const YAML::Node &commendations = node["commendations"])
	{
		for (YAML::const_iterator i = commendations.begin(); i != commendations.end(); ++i)
			_commendations.push_back(new SoldierCommendations(*i));
	}
	if (const YAML::Node &killList = node["killList"])
	{
		for (YAML::const_iterator i = killList.begin(); i != killList.end(); ++i)
			_killList.push_back(new BattleUnitKills(*i));
	}
	_missionIdList = node["missionIdList"].as<std::vector<int> >(_missionIdList);
	_daysWoundedTotal = node["daysWoundedTotal"].as<int>(_daysWoundedTotal);
	_totalShotByFriendlyCounter = node["totalShotByFriendlyCounter"].as<int>(_totalShotByFriendlyCounter);
	_totalShotFriendlyCounter = node["totalShotFriendlyCounter"].as<int>(_totalShotFriendlyCounter);
	_loneSurvivorTotal = node["loneSurvivorTotal"].as<int>(_loneSurvivorTotal);
	_monthsService = node["monthsService"].as<int>(_monthsService);
	_unconciousTotal = node["unconciousTotal"].as<int>(_unconciousTotal);
	_shotAtCounterTotal = node["shotAtCounterTotal"].as<int>(_shotAtCounterTotal);
	_hitCounterTotal = node["hitCounterTotal"].as<int>(_hitCounterTotal);
	_ironManTotal = node["ironManTotal"].as<int>(_ironManTotal);
	_longDistanceHitCounterTotal = node["longDistanceHitCounterTotal"].as<int>(_longDistanceHitCounterTotal);
	_lowAccuracyHitCounterTotal = node["lowAccuracyHitCounterTotal"].as<int>(_lowAccuracyHitCounterTotal);
	_shotsFiredCounterTotal = node["shotsFiredCounterTotal"].as<int>(_shotsFiredCounterTotal);
	_shotsLandedCounterTotal = node["shotsLandedCounterTotal"].as<int>(_shotsLandedCounterTotal);
	_shotAtCounter10in1Mission = node["shotAtCounter10in1Mission"].as<int>(_shotAtCounter10in1Mission);
	_hitCounter5in1Mission = node["hitCounter5in1Mission"].as<int>(_hitCounter5in1Mission);
	_timesWoundedTotal = node["timesWoundedTotal"].as<int>(_timesWoundedTotal);
	_allAliensKilledTotal = node["allAliensKilledTotal"].as<int>(_allAliensKilledTotal);
	_allAliensStunnedTotal = node["allAliensStunnedTotal"].as<int>(_allAliensStunnedTotal);
	_woundsHealedTotal = node["woundsHealedTotal"].as<int>(_woundsHealedTotal);
	_allUFOs = node["allUFOs"].as<int>(_allUFOs);
	_allMissionTypes = node["allMissionTypes"].as<int>(_allMissionTypes);
	_statGainTotal = node["statGainTotal"].as<int>(_statGainTotal);
	_revivedUnitTotal = node["revivedUnitTotal"].as<int>(_revivedUnitTotal);
	_wholeMedikitTotal = node["wholeMedikitTotal"].as<int>(_wholeMedikitTotal);
	_braveryGainTotal = node["braveryGainTotal"].as<int>(_braveryGainTotal);
	_bestOfRank = node["bestOfRank"].as<int>(_bestOfRank);
	_bestSoldier = node["bestSoldier"].as<bool>(_bestSoldier);
	_martyrKillsTotal = node["martyrKillsTotal"].as<int>(_martyrKillsTotal);
	_postMortemKills = node["postMortemKills"].as<int>(_postMortemKills);
	_globeTrotter = node["globeTrotter"].as<bool>(_globeTrotter);
	_slaveKillsTotal = node["slaveKillsTotal"].as<int>(_slaveKillsTotal);
}

/**
 * Saves the diary to a YAML file.
 * @return YAML node.
 */
YAML::Node SoldierDiary::save() const
{
	YAML::Node node;
	for (std::vector<SoldierCommendations*>::const_iterator i = _commendations.begin(); i != _commendations.end(); ++i)
			node["commendations"].push_back((*i)->save());
	for (std::vector<BattleUnitKills*>::const_iterator i = _killList.begin(); i != _killList.end(); ++i)
			node["killList"].push_back((*i)->save());
	if (!_missionIdList.empty()) node["missionIdList"] = _missionIdList;
	if (_daysWoundedTotal) node["daysWoundedTotal"] = _daysWoundedTotal;
	if (_totalShotByFriendlyCounter) node["totalShotByFriendlyCounter"] = _totalShotByFriendlyCounter;
	if (_totalShotFriendlyCounter) node["totalShotFriendlyCounter"] = _totalShotFriendlyCounter;
	if (_loneSurvivorTotal) node["loneSurvivorTotal"] = _loneSurvivorTotal;
	if (_monthsService) node["monthsService"] = _monthsService;
	if (_unconciousTotal) node["unconciousTotal"] = _unconciousTotal;
	if (_shotAtCounterTotal) node["shotAtCounterTotal"] = _shotAtCounterTotal;
	if (_hitCounterTotal) node["hitCounterTotal"] = _hitCounterTotal;
	if (_ironManTotal) node["ironManTotal"] = _ironManTotal;
	if (_longDistanceHitCounterTotal) node["longDistanceHitCounterTotal"] = _longDistanceHitCounterTotal;
	if (_lowAccuracyHitCounterTotal) node["lowAccuracyHitCounterTotal"] = _lowAccuracyHitCounterTotal;
	if (_shotsFiredCounterTotal) node["shotsFiredCounterTotal"] = _shotsFiredCounterTotal;
	if (_shotsLandedCounterTotal) node["shotsLandedCounterTotal"] = _shotsLandedCounterTotal;
	if (_shotAtCounter10in1Mission) node["shotAtCounter10in1Mission"] = _shotAtCounter10in1Mission;
	if (_hitCounter5in1Mission) node["hitCounter5in1Mission"] = _hitCounter5in1Mission;
	if (_timesWoundedTotal) node["timesWoundedTotal"] = _timesWoundedTotal;
	if (_allAliensKilledTotal) node["allAliensKilledTotal"] = _allAliensKilledTotal;
	if (_allAliensStunnedTotal) node["allAliensStunnedTotal"] = _allAliensStunnedTotal;
	if (_woundsHealedTotal) node["woundsHealedTotal"] = _woundsHealedTotal;
	if (_allUFOs) node["allUFOs"] = _allUFOs;
	if (_allMissionTypes) node["allMissionTypes"] = _allMissionTypes;
	if (_statGainTotal) node["statGainTotal"] =_statGainTotal;
	if (_revivedUnitTotal) node["revivedUnitTotal"] = _revivedUnitTotal;
	if (_wholeMedikitTotal) node["wholeMedikitTotal"] = _wholeMedikitTotal;
	if (_braveryGainTotal) node["braveryGainTotal"] = _braveryGainTotal;
	if (_bestOfRank) node["bestOfRank"] = _bestOfRank;
	if (_bestSoldier) node["bestSoldier"] = _bestSoldier;
	if (_martyrKillsTotal) node["martyrKillsTotal"] = _martyrKillsTotal;
	if (_postMortemKills) node["postMortemKills"] = _postMortemKills;
	if (_globeTrotter) node["globeTrotter"] = _globeTrotter;
	if (_slaveKillsTotal) node["slaveKillsTotal"] = _slaveKillsTotal;
	return node;
}

/**
 * Update soldier diary statistics.
 * @param unitStatistics BattleUnitStatistics to get stats from.
 * @param missionStatistics MissionStatistics to get stats from.
 */
void SoldierDiary::updateDiary(BattleUnitStatistics *unitStatistics, std::vector<MissionStatistics*> *allMissionStatistics, Mod *rules)
{
	if (allMissionStatistics->empty()) return;
	MissionStatistics* missionStatistics = allMissionStatistics->back();
	std::vector<BattleUnitKills*> unitKills = unitStatistics->kills;
	for (std::vector<BattleUnitKills*>::const_iterator kill = unitKills.begin() ; kill != unitKills.end() ; ++kill)
	{
		(*kill)->makeTurnUnique();
		_killList.push_back(*kill);
	}
	if (missionStatistics->success)
	{
		if (unitStatistics->loneSurvivor)
			_loneSurvivorTotal++;
		if (unitStatistics->ironMan)
			_ironManTotal++;
		if (unitStatistics->nikeCross)
			_allAliensKilledTotal++;
		if (unitStatistics->mercyCross)
			_allAliensStunnedTotal++;
	}
	_daysWoundedTotal += unitStatistics->daysWounded;
	if (unitStatistics->daysWounded)
		_timesWoundedTotal++;

	if (unitStatistics->wasUnconcious)
		_unconciousTotal++;
	_shotAtCounterTotal += unitStatistics->shotAtCounter;
	_shotAtCounter10in1Mission += (unitStatistics->shotAtCounter)/10;
	_hitCounterTotal += unitStatistics->hitCounter;
	_hitCounter5in1Mission += (unitStatistics->hitCounter)/5;
	_totalShotByFriendlyCounter += unitStatistics->shotByFriendlyCounter;
	_totalShotFriendlyCounter += unitStatistics->shotFriendlyCounter;
	_longDistanceHitCounterTotal += unitStatistics->longDistanceHitCounter;
	_lowAccuracyHitCounterTotal += unitStatistics->lowAccuracyHitCounter;
	_shotsFiredCounterTotal += unitStatistics->shotsFiredCounter;
	_shotsLandedCounterTotal += unitStatistics->shotsLandedCounter;
	if (unitStatistics->KIA)
		_KIA++;
	if (unitStatistics->MIA)
		_MIA++;
	_woundsHealedTotal = unitStatistics->woundsHealed++;
	if (getUFOTotal(allMissionStatistics).size() >= rules->getUfosList().size())
		_allUFOs = 1;
	if ((getUFOTotal(allMissionStatistics).size() + getTypeTotal(allMissionStatistics).size()) == (rules->getUfosList().size() + rules->getDeploymentsList().size() - 2))
		_allMissionTypes = 1;
	if (getCountryTotal(allMissionStatistics).size() == rules->getCountriesList().size())
		_globeTrotter = true;
	_martyrKillsTotal += unitStatistics->martyr;
	_slaveKillsTotal += unitStatistics->slaveKills;

	// Stat change long hand calculation
	_statGainTotal = 0; // Reset.
	_statGainTotal += unitStatistics->delta.tu;
	_statGainTotal += unitStatistics->delta.stamina;
	_statGainTotal += unitStatistics->delta.health;
	_statGainTotal += unitStatistics->delta.bravery / 10; // Normalize
	_statGainTotal += unitStatistics->delta.reactions;
	_statGainTotal += unitStatistics->delta.firing;
	_statGainTotal += unitStatistics->delta.throwing;
	_statGainTotal += unitStatistics->delta.strength;
	_statGainTotal += unitStatistics->delta.psiStrength;
	_statGainTotal += unitStatistics->delta.melee;
	_statGainTotal += unitStatistics->delta.psiSkill;

	_braveryGainTotal = unitStatistics->delta.bravery;
	_revivedUnitTotal += unitStatistics->revivedSoldier;
	_wholeMedikitTotal += std::min( std::min(unitStatistics->woundsHealed, unitStatistics->appliedStimulant), unitStatistics->appliedPainKill);
	_missionIdList.push_back(missionStatistics->id);
}

/**
 * Get soldier commendations.
 * @return SoldierCommendations list of soldier's commendations.
 */
std::vector<SoldierCommendations*> *SoldierDiary::getSoldierCommendations()
{
	return &_commendations;
}

/**
 * Manage the soldier's commendations.
 * Award new ones, if deserved.
 * @return bool Has a commendation been awarded?
 */
bool SoldierDiary::manageCommendations(Mod *mod, std::vector<MissionStatistics*> *missionStatistics)
{
	std::map<std::string, RuleCommendations *> commendationsList = mod->getCommendation();
	bool awardedCommendation = false;                   // This value is returned if at least one commendation was given.
	std::map<std::string, int> nextCommendationLevel;   // Noun, threshold.
	std::vector<std::string> modularCommendations;      // Commendation name.
	bool awardCommendationBool = false;                 // This value determines if a commendation will be given.
	// Loop over all possible commendations
	for (std::map<std::string, RuleCommendations *>::iterator i = commendationsList.begin(); i != commendationsList.end(); )
	{
		awardCommendationBool = true;
		nextCommendationLevel.clear();
		nextCommendationLevel["noNoun"] = 0;
		modularCommendations.clear();
		// Loop over all the soldier's commendations, see if we already have the commendation.
		// If so, get the level and noun.
		for (std::vector<SoldierCommendations*>::const_iterator j = _commendations.begin(); j != _commendations.end(); ++j)
		{
			if ( (*i).first == (*j)->getType() )
			{
				nextCommendationLevel[(*j)->getNoun()] = (*j)->getDecorationLevelInt() + 1;
			}
		}
		// Go through each possible criteria. Assume the medal is awarded, set to false if not.
		// As soon as we find a medal criteria that we FAIL TO achieve, then we are not awarded a medal.
		for (std::map<std::string, std::vector<int> >::const_iterator j = (*i).second->getCriteria()->begin(); j != (*i).second->getCriteria()->end(); ++j)
		{
			// Skip this medal if we have reached its max award level.
			if ((unsigned int)nextCommendationLevel["noNoun"] >= (*j).second.size())
			{
				awardCommendationBool = false;
				break;
			}
			// These criteria have no nouns, so only the nextCommendationLevel["noNoun"] will ever be used.
			else if( nextCommendationLevel.count("noNoun") == 1 &&
				  ( ((*j).first == "totalKills" && (unsigned int)getKillTotal() < (unsigned int)(*j).second.at(nextCommendationLevel["noNoun"])) ||
					((*j).first == "totalMissions" && _missionIdList.size() < (unsigned int)(*j).second.at(nextCommendationLevel["noNoun"])) ||
					((*j).first == "totalWins" && getWinTotal(missionStatistics) < (*j).second.at(nextCommendationLevel["noNoun"])) ||
					((*j).first == "totalScore" && getScoreTotal(missionStatistics) < (*j).second.at(nextCommendationLevel["noNoun"])) ||
					((*j).first == "totalStuns" && getStunTotal() < (*j).second.at(nextCommendationLevel["noNoun"])) ||
					((*j).first == "totalDaysWounded" && _daysWoundedTotal < (*j).second.at(nextCommendationLevel["noNoun"])) ||
					((*j).first == "totalBaseDefenseMissions" && getBaseDefenseMissionTotal(missionStatistics) < (*j).second.at(nextCommendationLevel["noNoun"])) ||
					((*j).first == "totalTerrorMissions" && getTerrorMissionTotal(missionStatistics) < (*j).second.at(nextCommendationLevel["noNoun"])) ||
					((*j).first == "totalNightMissions" && getNightMissionTotal(missionStatistics) < (*j).second.at(nextCommendationLevel["noNoun"])) ||
					((*j).first == "totalNightTerrorMissions" && getNightTerrorMissionTotal(missionStatistics) < (*j).second.at(nextCommendationLevel["noNoun"])) ||
					((*j).first == "totalMonthlyService" && _monthsService < (*j).second.at(nextCommendationLevel["noNoun"])) ||
					((*j).first == "totalFellUnconcious" && _unconciousTotal < (*j).second.at(nextCommendationLevel["noNoun"])) ||
					((*j).first == "totalShotAt10Times" && _shotAtCounter10in1Mission < (*j).second.at(nextCommendationLevel["noNoun"])) ||
					((*j).first == "totalHit5Times" && _hitCounter5in1Mission < (*j).second.at(nextCommendationLevel["noNoun"])) ||
					((*j).first == "totalFriendlyFired" && (_totalShotByFriendlyCounter < (*j).second.at(nextCommendationLevel["noNoun"]) || _KIA || _MIA)) ||
					((*j).first == "total_lone_survivor" && _loneSurvivorTotal < (*j).second.at(nextCommendationLevel["noNoun"])) ||
					((*j).first == "totalIronMan" && _ironManTotal < (*j).second.at(nextCommendationLevel["noNoun"])) ||
					((*j).first == "totalImportantMissions" && getImportantMissionTotal(missionStatistics) < (*j).second.at(nextCommendationLevel["noNoun"])) ||
					((*j).first == "totalLongDistanceHits" && _longDistanceHitCounterTotal < (*j).second.at(nextCommendationLevel["noNoun"])) ||
					((*j).first == "totalLowAccuracyHits" && _lowAccuracyHitCounterTotal < (*j).second.at(nextCommendationLevel["noNoun"])) ||
					((*j).first == "totalReactionFire" && getReactionFireKillTotal(mod) < (*j).second.at(nextCommendationLevel["noNoun"])) ||
					((*j).first == "totalTimesWounded" && _timesWoundedTotal < (*j).second.at(nextCommendationLevel["noNoun"])) ||
					((*j).first == "totalDaysWounded" && _daysWoundedTotal < (*j).second.at(nextCommendationLevel["noNoun"])) ||
					((*j).first == "totalValientCrux" && getValiantCruxTotal(missionStatistics) < (*j).second.at(nextCommendationLevel["noNoun"])) ||
					((*j).first == "isDead" && _KIA < (*j).second.at(nextCommendationLevel["noNoun"])) ||
					((*j).first == "totalTrapKills" && getTrapKillTotal(mod) < (*j).second.at(nextCommendationLevel["noNoun"])) ||
					((*j).first == "totalAlienBaseAssaults" && getAlienBaseAssaultTotal(missionStatistics) < (*j).second.at(nextCommendationLevel["noNoun"])) ||
					((*j).first == "totalAllAliensKilled" && _allAliensKilledTotal < (*j).second.at(nextCommendationLevel["noNoun"])) ||
					((*j).first == "totalAllAliensStunned" && _allAliensStunnedTotal < (*j).second.at(nextCommendationLevel["noNoun"])) ||
					((*j).first == "totalWoundsHealed" && _woundsHealedTotal < (*j).second.at(nextCommendationLevel["noNoun"])) ||
					((*j).first == "totalAllUFOs" && _allUFOs < (*j).second.at(nextCommendationLevel["noNoun"])) ||
					((*j).first == "totalAllMissionTypes" && _allMissionTypes < (*j).second.at(nextCommendationLevel["noNoun"])) ||
					((*j).first == "totalStatGain" && _statGainTotal < (*j).second.at(nextCommendationLevel["noNoun"])) ||
					((*j).first == "totalRevives" && _revivedUnitTotal < (*j).second.at(nextCommendationLevel["noNoun"])) ||
					((*j).first == "totalWholeMedikit" && _wholeMedikitTotal < (*j).second.at(nextCommendationLevel["noNoun"])) ||
					((*j).first == "totalBraveryGain" && _braveryGainTotal < (*j).second.at(nextCommendationLevel["noNoun"])) ||
					((*j).first == "bestOfRank" && _bestOfRank < (*j).second.at(nextCommendationLevel["noNoun"])) ||
					((*j).first == "bestSoldier" && (int)_bestSoldier < (*j).second.at(nextCommendationLevel["noNoun"])) ||
					((*j).first == "isMIA" && _MIA < (*j).second.at(nextCommendationLevel["noNoun"])) ||
					((*j).first == "totalMartyrKills" && _martyrKillsTotal < (*j).second.at(nextCommendationLevel["noNoun"])) ||
					((*j).first == "totalPostMortemKills" && _postMortemKills < (*j).second.at(nextCommendationLevel["noNoun"])) ||
					((*j).first == "globeTrotter" && (int)_globeTrotter < (*j).second.at(nextCommendationLevel["noNoun"])) ||
					((*j).first == "totalSlaveKills" && _slaveKillsTotal < (*j).second.at(nextCommendationLevel["noNoun"])) ) )

			{
				awardCommendationBool = false;
				break;
			}
			// Medals with the following criteria are unique because they need a noun.
			// And because they loop over a map<> (this allows for maximum moddability).
			else if ((*j).first == "totalKillsWithAWeapon" || (*j).first == "totalMissionsInARegion" || (*j).first == "totalKillsByRace" || (*j).first == "totalKillsByRank")
			{
				std::map<std::string, int> tempTotal;
				if ((*j).first == "totalKillsWithAWeapon")
					tempTotal = getWeaponTotal();
				else if ((*j).first == "totalMissionsInARegion")
					tempTotal = getRegionTotal(missionStatistics);
				else if ((*j).first == "totalKillsByRace")
					tempTotal = getAlienRaceTotal();
				else if ((*j).first == "totalKillsByRank")
					tempTotal = getAlienRankTotal();
				// Loop over the temporary map.
				// Match nouns and decoration levels.
				for(std::map<std::string, int>::const_iterator k = tempTotal.begin(); k != tempTotal.end(); ++k)
				{
					int criteria = -1;
									std::string noun = (*k).first;
					// If there is no matching noun, get the first award criteria.
									if (nextCommendationLevel.count(noun) == 0)
						criteria = (*j).second.front();
					// Otherwise, get the criteria that reflects the soldier's commendation level.
									else if ((unsigned int)nextCommendationLevel[noun] != (*j).second.size())
						criteria = (*j).second.at(nextCommendationLevel[noun]);

					// If a criteria was set AND the stat's count exceeds the criteria.
					if (criteria != -1 && (*k).second >= criteria)
					{
						modularCommendations.push_back(noun);
					}
				}
				// If it is still empty, we did not get a commendation.
				if (modularCommendations.empty())
				{
					awardCommendationBool = false;
					break;
				}
				else
				{
					awardCommendationBool = true;
				}
			}
			else if ((*j).first == "killsWithCriteriaCareer" || (*j).first == "killsWithCriteriaMission" || (*j).first == "killsWithCriteriaTurn")
			{
				// Fetch the kill criteria list.
				std::vector<std::map<int, std::vector<std::string> > > *_killCriteriaList = (*i).second->getKillCriteria();
				
				// Loop over the OR vectors.
				for (std::vector<std::map<int, std::vector<std::string> > >::const_iterator orCriteria = _killCriteriaList->begin(); orCriteria != _killCriteriaList->end(); ++orCriteria)
				{
					// Loop over the AND vectors.
					for (std::map<int, std::vector<std::string> >::const_iterator andCriteria = orCriteria->begin(); andCriteria != orCriteria->end(); ++andCriteria)
					{
						int count = 0; // How many AND vectors (list of DETAILs) have been successful.
						if ((*j).first == "killsWithCriteriaTurn" || (*j).first == "killsWithCriteriaMission")
							count++; // Turns and missions start at 1 because of how thisTime and lastTime work.
						int thisTime = -1; // Time being a turn or a mission.
						int lastTime = -1;
						bool goToNextTime = false;
						// Loop over the KILLS.
						for (std::vector<BattleUnitKills*>::const_iterator singleKill = _killList.begin(); singleKill != _killList.end(); ++singleKill)
						{
							if ((*j).first == "killsWithCriteriaMission")
							{
								thisTime = (*singleKill)->mission;
								if (singleKill != _killList.begin())
								{
									--singleKill;
									lastTime = (*singleKill)->mission;
									++singleKill;
								}
							}
							else if ((*j).first == "killsWithCriteriaTurn")
							{
								thisTime = (*singleKill)->turn;
								if (singleKill != _killList.begin())
								{
									--singleKill;
									lastTime = (*singleKill)->turn;
									++singleKill;
								}
							}
							// Skip kill-groups that we already got an award for.
							// Skip kills that are inbetween turns.
							if ( thisTime == lastTime && goToNextTime && (*j).first != "killsWithCriteriaCareer")
							{
								continue;
							}
							else if (thisTime != lastTime && (*j).first != "killsWithCriteriaCareer") 
							{
								count = 1; // Reset.
								goToNextTime = false;
								continue;
							}
							bool foundMatch = true;
							
							// Loop over the DETAILs of the AND vector.
							for (std::vector<std::string>::const_iterator detail = andCriteria->second.begin(); detail != andCriteria->second.end(); ++detail)
							{
								std::string battleTypeArray[] = { "BT_NONE", "BT_FIREARM", "BT_AMMO", "BT_MELEE", "BT_GRENADE",
									"BT_PROXIMITYGRENADE", "BT_MEDIKIT", "BT_SCANNER", "BT_MINDPROBE", "BT_PSIAMP", "BT_FLARE", "BT_CORPSE", "BT_END" };
								int battleType = 0;
								for (; battleType != 13; ++battleType)
								{
									if ((*detail) == battleTypeArray[battleType])
									{
										break;
									}
								}

								std::string damageTypeArray[] = { "DT_NONE", "DT_AP", "DT_IN", "DT_HE", "DT_LASER", "DT_PLASMA",
									"DT_STUN", "DT_MELEE", "DT_ACID", "DT_SMOKE", "DT_END"};
								int damageType = 0;
								for (; damageType != 11; ++damageType)
								{
									if ((*detail) == damageTypeArray[damageType])
									{
										break;
									}
								}

<<<<<<< HEAD
								// FIXME: WORKAROUND for crash issue in PirateZ, NOT a proper fix
								if ((*singleKill)->weapon == "" || (*singleKill)->weaponAmmo == "")
								{
									foundMatch = false;
									break;
								}

                                // See if we find no matches with any criteria. If so, break and try the next kill.
								if ( (*singleKill)->weapon == "STR_WEAPON_UNKNOWN" || (*singleKill)->weaponAmmo == "STR_WEAPON_UNKNOWN" ||
=======
								// See if we find no matches with any criteria. If so, break and try the next kill.
								RuleItem *weapon = mod->getItem((*singleKill)->weaponAmmo);
								RuleItem *weaponAmmo = mod->getItem((*singleKill)->weaponAmmo);
								if (weapon == 0 || weaponAmmo == 0 ||
>>>>>>> 090565d7
									((*singleKill)->rank != (*detail) && (*singleKill)->race != (*detail) &&
									 (*singleKill)->weapon != (*detail) && (*singleKill)->weaponAmmo != (*detail) &&
									 (*singleKill)->getUnitStatusString() != (*detail) && (*singleKill)->getUnitFactionString() != (*detail) &&
									 (*singleKill)->getUnitSideString() != (*detail) && (*singleKill)->getUnitBodyPartString() != (*detail) &&
									 weaponAmmo->getDamageType()->ResistType != damageType && weapon->getBattleType() != battleType))
								{
									foundMatch = false;
									break;
								}
							}
							if (foundMatch) 
							{
								count++;
								if ( count == (*andCriteria).first) 
									goToNextTime = true; // Criteria met, move to next mission/turn.
							}
						}
						int multiCriteria = (*andCriteria).first;
						// If one of the AND criteria fail, stop looking.
						if (multiCriteria == 0 || count / multiCriteria < (*j).second.at(nextCommendationLevel["noNoun"]))
						{
							awardCommendationBool = false;
							break;
						}
						else
						{
							awardCommendationBool = true;
						}
					}
					if (awardCommendationBool) 
						break; // Stop looking because we are getting one regardless.
				}
			}
		}
		if (awardCommendationBool)
		{
			// If we do not have modular medals, but are awarded a different medal,
			// its noun will be "noNoun".
			if (modularCommendations.empty())
			{
				modularCommendations.push_back("noNoun");
			}
			for (std::vector<std::string>::const_iterator j = modularCommendations.begin(); j != modularCommendations.end(); ++j)
			{
				bool newCommendation = true;
				for (std::vector<SoldierCommendations*>::iterator k = _commendations.begin() ; k != _commendations.end() ; ++k)
				{
					if ( (*k)->getType() == (*i).first && (*k)->getNoun() == (*j))
					{
						(*k)->addDecoration();
						newCommendation = false;
						break;
					}
				}
				if (newCommendation)
				{
					_commendations.push_back(new SoldierCommendations((*i).first, (*j)));
				}
			}
			awardedCommendation = true;
		}
		else
		{
			++i;
		}
	}
	return awardedCommendation;
}

/**
 * Manage modular commendations (private)
 * @param nextCommendationLevel map<string, int>
 * @param modularCommendations map<string, int>
 * @param statTotal pair<string, int>
 * @param criteria int
 */
void SoldierDiary::manageModularCommendations(std::map<std::string, int> &nextCommendationLevel, std::map<std::string, int> &modularCommendations, std::pair<std::string, int> statTotal, int criteria)
{
	// If criteria is 0, we don't have this noun OR if we meet the criteria, remember the noun for award purposes
	if ((modularCommendations.count(statTotal.first) == 0 && statTotal.second >= criteria) || (modularCommendations.count(statTotal.first) != 0 && nextCommendationLevel.at(statTotal.first) >= criteria))
	{
		modularCommendations[statTotal.first]++;
	}
}

/**
 * Award commendations to the soldier.
 * @param type string
 * @param noun string
 */
void SoldierDiary::awardCommendation(std::string type, std::string noun)
{
	bool newCommendation = true;
	for (std::vector<SoldierCommendations*>::iterator i = _commendations.begin() ; i != _commendations.end() ; ++i)
	{
		if ( (*i)->getType() == type && (*i)->getNoun() == noun)
		{
			(*i)->addDecoration();
			newCommendation = false;
			break;
		}
	}
	if (newCommendation)
	{
		_commendations.push_back(new SoldierCommendations(type, noun));
	}
}

/**
 * Get vector of mission ids.
 * @return Vector of mission ids.
 */
std::vector<int> &SoldierDiary::getMissionIdList()
{
	return _missionIdList;
}

/**
 * Get vector of kills.
 * @return vector of BattleUnitKills
 */
std::vector<BattleUnitKills*> &SoldierDiary::getKills()
{
	return _killList;
}

/**
 * Get list of kills sorted by rank
 * @return
 */
std::map<std::string, int> SoldierDiary::getAlienRankTotal()
{
	std::map<std::string, int> list;
	for(std::vector<BattleUnitKills*>::const_iterator kill = _killList.begin(); kill != _killList.end(); ++kill)
	{
		list[(*kill)->rank]++;
	}
	return list;
}

/**
 *
 */
std::map<std::string, int> SoldierDiary::getAlienRaceTotal()
{
	std::map<std::string, int> list;
	for(std::vector<BattleUnitKills*>::const_iterator kill = _killList.begin(); kill != _killList.end(); ++kill)
	{
		list[(*kill)->race]++;
	}
	return list;
}

/**
 *
 */
std::map<std::string, int> SoldierDiary::getWeaponTotal()
{
	std::map<std::string, int> list;
	for(std::vector<BattleUnitKills*>::const_iterator kill = _killList.begin(); kill != _killList.end(); ++kill)
	{
		list[(*kill)->weapon]++;
	}
	return list;
}

/**
 *
 */
std::map<std::string, int> SoldierDiary::getWeaponAmmoTotal()
{
	std::map<std::string, int> list;
	for(std::vector<BattleUnitKills*>::const_iterator kill = _killList.begin(); kill != _killList.end(); ++kill)
	{
		list[(*kill)->weaponAmmo]++;
	}
	return list;
}

/**
 *  Get a map of the amount of missions done in each region.
 *  @param MissionStatistics
 */
std::map<std::string, int> SoldierDiary::getRegionTotal(std::vector<MissionStatistics*> *missionStatistics) const
{
	std::map<std::string, int> regionTotal;

	for (std::vector<MissionStatistics*>::const_iterator i = missionStatistics->begin(); i != missionStatistics->end(); ++i)
	{
		for (std::vector<int>::const_iterator j = _missionIdList.begin(); j != _missionIdList.end(); ++j)
		{
			if ((*j) == (*i)->id)
			{
				regionTotal[(*i)->region]++;
			}
		}
	}

	return regionTotal;
}

/**
 *  Get a map of the amount of missions done in each country.
 *  @param MissionStatistics
 */
std::map<std::string, int> SoldierDiary::getCountryTotal(std::vector<MissionStatistics*> *missionStatistics) const
{
	std::map<std::string, int> countryTotal;

	for (std::vector<MissionStatistics*>::const_iterator i = missionStatistics->begin(); i != missionStatistics->end(); ++i)
	{
		for (std::vector<int>::const_iterator j = _missionIdList.begin(); j != _missionIdList.end(); ++j)
		{
			if ((*j) == (*i)->id)
			{
				countryTotal[(*i)->country]++;
			}
		}
	}

	return countryTotal;
}

/**
 *  Get a map of the amount of missions done in each type.
 *  @param MissionStatistics
 */
std::map<std::string, int> SoldierDiary::getTypeTotal(std::vector<MissionStatistics*> *missionStatistics) const
{
	std::map<std::string, int> typeTotal;

	for (std::vector<MissionStatistics*>::const_iterator i = missionStatistics->begin(); i != missionStatistics->end(); ++i)
	{
		for (std::vector<int>::const_iterator j = _missionIdList.begin(); j != _missionIdList.end(); ++j)
		{
			if ((*j) == (*i)->id)
			{
				typeTotal[(*i)->type]++;
			}
		}
	}

	return typeTotal;
}

/**
 *  Get a map of the amount of missions done in each UFO.
 *  @param MissionStatistics
 */
std::map<std::string, int> SoldierDiary::getUFOTotal(std::vector<MissionStatistics*> *missionStatistics) const
{
	std::map<std::string, int> ufoTotal;

	for (std::vector<MissionStatistics*>::const_iterator i = missionStatistics->begin(); i != missionStatistics->end(); ++i)
	{
		for (std::vector<int>::const_iterator j = _missionIdList.begin(); j != _missionIdList.end(); ++j)
		{
			if ((*j) == (*i)->id)
			{
				ufoTotal[(*i)->ufo]++;
			}
		}
	}

	return ufoTotal;
}

/**
 *
 */
int SoldierDiary::getKillTotal() const
{
	int killTotal = 0;
		
	for (std::vector<BattleUnitKills*>::const_iterator i = _killList.begin(); i != _killList.end(); ++i)
	{
		if ((*i)->status == STATUS_DEAD && (*i)->faction == FACTION_HOSTILE)
		{
			killTotal++;
		}
	}
	
	return killTotal;
}

/**
 *
 */
int SoldierDiary::getMissionTotal() const
{
	return _missionIdList.size();
}

/**
 *  Get the total if wins.
 *  @param Mission Statistics
 */
int SoldierDiary::getWinTotal(std::vector<MissionStatistics*> *missionStatistics) const
{
	int winTotal = 0;
	
	for (std::vector<MissionStatistics*>::const_iterator i = missionStatistics->begin(); i != missionStatistics->end(); ++i)
	{
		for (std::vector<int>::const_iterator j = _missionIdList.begin(); j != _missionIdList.end(); ++j)
		{
			if ((*j) == (*i)->id)
			{
				if ((*i)->success)
				{
					winTotal++;
				}
			}
		}
	}
	
	return winTotal;
}

/**
 *
 */
int SoldierDiary::getStunTotal() const
{
	int stunTotal = 0;
	
	for (std::vector<BattleUnitKills*>::const_iterator i = _killList.begin(); i != _killList.end(); ++i)
	{
		if ((*i)->status == STATUS_UNCONSCIOUS && (*i)->faction == FACTION_HOSTILE)
		{
			stunTotal++;
		}
	}
	
	return stunTotal;
}

/**
 *
 */
int SoldierDiary::getPanickTotal() const
{
	int panickTotal = 0;
	
	for (std::vector<BattleUnitKills*>::const_iterator i = _killList.begin(); i != _killList.end(); ++i)
	{
		if ((*i)->status == STATUS_PANICKING && (*i)->faction == FACTION_HOSTILE)
		{
			panickTotal++;
		}
	}
	
	return panickTotal;
}

/**
 *
 */
int SoldierDiary::getControlTotal() const
{
	int controlTotal = 0;
	
	for (std::vector<BattleUnitKills*>::const_iterator i = _killList.begin(); i != _killList.end(); ++i)
	{
		if ((*i)->status == STATUS_TURNING && (*i)->faction == FACTION_HOSTILE)
		{
			controlTotal++;
		}
	}
	
	return controlTotal;
}

/**
 *
 */
int SoldierDiary::getDaysWoundedTotal() const
{
	return _daysWoundedTotal;
}

/**
 * Increment soldier's service time one month
 */
void SoldierDiary::addMonthlyService()
{
	_monthsService++;
}

/**
 * Returns the total months this soldier has been in service.
 */
int SoldierDiary::getMonthsService() const
{
	return _monthsService;
}

/**
 * Award special commendation to the original 8 soldiers.
 */
void SoldierDiary::awardOriginalEightCommendation()
{
	_commendations.push_back(new SoldierCommendations("STR_MEDAL_ORIGINAL8_NAME", "NoNoun"));
}

/**
 * Award post-humous best-of commendation.
 */
void SoldierDiary::awardBestOfRank(SoldierRank rank)
{
	_bestOfRank = (int)rank + 1;
}

/**
 * Award post-humous best-of commendation.
 */
void SoldierDiary::awardBestOverall()
{
	_bestSoldier = true;
}

/**
 * Award post-humous kills commendation.
 */
void SoldierDiary::awardPostMortemKill(int kills)
{
	_postMortemKills = kills;
}

/**
 *
 */
int SoldierDiary::getShotsFiredTotal() const
{
	return _shotsFiredCounterTotal;
}

/**
 *
 */
int SoldierDiary::getShotsLandedTotal() const
{
	return _shotsLandedCounterTotal;
}

/**
 *  Get the soldier's accuracy.
 */
int SoldierDiary::getAccuracy() const
{
	if (_shotsFiredCounterTotal != 0)
		return 100 * _shotsLandedCounterTotal / _shotsFiredCounterTotal;
	return 0;
}

/**
 *  Get trap kills total.
 */
int SoldierDiary::getTrapKillTotal(Mod *mod) const
{
	int trapKillTotal = 0;
		
	for (std::vector<BattleUnitKills*>::const_iterator i = _killList.begin(); i != _killList.end(); ++i)
	{
		RuleItem *item = mod->getItem((*i)->weapon);
		if ((*i)->hostileTurn() && (item == 0 || item->getBattleType() == BT_GRENADE || item->getBattleType() == BT_PROXIMITYGRENADE))
		{
			trapKillTotal++;
		}
	}
	
	return trapKillTotal;
}

/**
 *  Get reaction kill total.
 */
 int SoldierDiary::getReactionFireKillTotal(Mod *mod) const
 {
	int reactionFireKillTotal = 0;
		
	for (std::vector<BattleUnitKills*>::const_iterator i = _killList.begin(); i != _killList.end(); ++i)
	{
		RuleItem *item = mod->getItem((*i)->weapon);
		if ((*i)->hostileTurn() && item != 0 && item->getBattleType() != BT_GRENADE && item->getBattleType() != BT_PROXIMITYGRENADE)
		{
			reactionFireKillTotal++;
		}
	}
	
	return reactionFireKillTotal;
 }

/**
 *  Get the total of terror missions.
 *  @param Mission Statistics
 */
int SoldierDiary::getTerrorMissionTotal(std::vector<MissionStatistics*> *missionStatistics) const
{
	/// Not a UFO, not the base, not the alien base or colony
	int terrorMissionTotal = 0;
	
	for (std::vector<MissionStatistics*>::const_iterator i = missionStatistics->begin(); i != missionStatistics->end(); ++i)
	{
		for (std::vector<int>::const_iterator j = _missionIdList.begin(); j != _missionIdList.end(); ++j)
		{
			if ((*j) == (*i)->id)
			{
				if ((*i)->success && !(*i)->isBaseDefense() && !(*i)->isUfoMission() && !(*i)->isAlienBase())
				{
					terrorMissionTotal++;
				}
			}
		}
	}
	
	return terrorMissionTotal;
}

/**
 *  Get the total of night missions.
 *  @param Mission Statistics
 */
int SoldierDiary::getNightMissionTotal(std::vector<MissionStatistics*> *missionStatistics) const
{
	int nightMissionTotal = 0;
	
	for (std::vector<MissionStatistics*>::const_iterator i = missionStatistics->begin(); i != missionStatistics->end(); ++i)
	{
		for (std::vector<int>::const_iterator j = _missionIdList.begin(); j != _missionIdList.end(); ++j)
		{
			if ((*j) == (*i)->id)
			{
				if ((*i)->success && (*i)->daylight > 5 && !(*i)->isBaseDefense() && !(*i)->isAlienBase())
				{
					nightMissionTotal++;
				}
			}
		}
	}
	
	return nightMissionTotal;
}

/**
 *  Get the total of night terror missions.
 *  @param Mission Statistics
 */
int SoldierDiary::getNightTerrorMissionTotal(std::vector<MissionStatistics*> *missionStatistics) const
{
	int nightTerrorMissionTotal = 0;
	
	for (std::vector<MissionStatistics*>::const_iterator i = missionStatistics->begin(); i != missionStatistics->end(); ++i)
	{
		for (std::vector<int>::const_iterator j = _missionIdList.begin(); j != _missionIdList.end(); ++j)
		{
			if ((*j) == (*i)->id)
			{
				if ((*i)->success && (*i)->daylight > 5 && !(*i)->isBaseDefense() && !(*i)->isUfoMission() && !(*i)->isAlienBase())
				{
					nightTerrorMissionTotal++;
				}
			}
		}
	}
	
	return nightTerrorMissionTotal;
}

/**
 *  Get the total of base defense missions.
 *  @param Mission Statistics
 */
int SoldierDiary::getBaseDefenseMissionTotal(std::vector<MissionStatistics*> *missionStatistics) const
{
	int baseDefenseMissionTotal = 0;
	
	for (std::vector<MissionStatistics*>::const_iterator i = missionStatistics->begin(); i != missionStatistics->end(); ++i)
	{
		for (std::vector<int>::const_iterator j = _missionIdList.begin(); j != _missionIdList.end(); ++j)
		{
			if ((*j) == (*i)->id)
			{
				if ((*i)->success && (*i)->isBaseDefense())
				{
					baseDefenseMissionTotal++;
				}
			}
		}
	}
	
	return baseDefenseMissionTotal;
}

/**
 *  Get the total of alien base assaults.
 *  @param Mission Statistics
 */
int SoldierDiary::getAlienBaseAssaultTotal(std::vector<MissionStatistics*> *missionStatistics) const
{
	int alienBaseAssaultTotal = 0;
	
	for (std::vector<MissionStatistics*>::const_iterator i = missionStatistics->begin(); i != missionStatistics->end(); ++i)
	{
		for (std::vector<int>::const_iterator j = _missionIdList.begin(); j != _missionIdList.end(); ++j)
		{
			if ((*j) == (*i)->id)
			{
				if ((*i)->success && (*i)->isAlienBase())
				{
					alienBaseAssaultTotal++;
				}
			}
		}
	}
	
	return alienBaseAssaultTotal;
}

/**
 *  Get the total of important missions.
 *  @param Mission Statistics
 */
int SoldierDiary::getImportantMissionTotal(std::vector<MissionStatistics*> *missionStatistics) const
{
	int importantMissionTotal = 0;
	
	for (std::vector<MissionStatistics*>::const_iterator i = missionStatistics->begin(); i != missionStatistics->end(); ++i)
	{
		for (std::vector<int>::const_iterator j = _missionIdList.begin(); j != _missionIdList.end(); ++j)
		{
			if ((*j) == (*i)->id)
			{
				if ((*i)->success && (*i)->type != "STR_UFO_CRASH_RECOVERY")
				{
					importantMissionTotal++;
				}
			}
		}
	}
	
	return importantMissionTotal;
}

/**
 *  Get the total score.
 *  @param Mission Statistics
 */
int SoldierDiary::getScoreTotal(std::vector<MissionStatistics*> *missionStatistics) const
{
	int scoreTotal = 0;
	
	for (std::vector<MissionStatistics*>::const_iterator i = missionStatistics->begin(); i != missionStatistics->end(); ++i)
	{
		for (std::vector<int>::const_iterator j = _missionIdList.begin(); j != _missionIdList.end(); ++j)
		{
			if ((*j) == (*i)->id)
			{
				scoreTotal += (*i)->score;
			}
		}
	}
	
	return scoreTotal;
}

/**
 *  Get the Valient Crux total.
 *  @param Mission Statistics
 */
int SoldierDiary::getValiantCruxTotal(std::vector<MissionStatistics*> *missionStatistics) const
{
	int valiantCruxTotal = 0;
	
	for (std::vector<MissionStatistics*>::const_iterator i = missionStatistics->begin(); i != missionStatistics->end(); ++i)
	{
		for (std::vector<int>::const_iterator j = _missionIdList.begin(); j != _missionIdList.end(); ++j)
		{
			if ((*j) == (*i)->id && (*i)->valiantCrux)
			{
				valiantCruxTotal++;
			}
		}
	}
	
	return valiantCruxTotal;
}

/**
 *  Get the loot value total.
 *  @param Mission Statistics
 */
int SoldierDiary::getLootValueTotal(std::vector<MissionStatistics*> *missionStatistics) const
{
	int lootValueTotal = 0;
	
	for (std::vector<MissionStatistics*>::const_iterator i = missionStatistics->begin(); i != missionStatistics->end(); ++i)
	{
		for (std::vector<int>::const_iterator j = _missionIdList.begin(); j != _missionIdList.end(); ++j)
		{
			if ((*j) == (*i)->id)
			{
				lootValueTotal += (*i)->lootValue;
			}
		}
	}
	
	return lootValueTotal;
}

/**
 * Initializes a new commendation entry from YAML.
 * @param node YAML node.
 */
SoldierCommendations::SoldierCommendations(const YAML::Node &node)
{
	load(node);
}

/**
 * Initializes a soldier commendation.
 */
SoldierCommendations::SoldierCommendations(std::string commendationName, std::string noun) : _type(commendationName), _noun(noun), _decorationLevel(0), _isNew(true)
{
}

/**
 *
 */
SoldierCommendations::~SoldierCommendations()
{
}

/**
 * Loads the commendation from a YAML file.
 * @param node YAML node.
 */
void SoldierCommendations::load(const YAML::Node &node)
{
	_type = node["commendationName"].as<std::string>(_type);
	_noun = node["noun"].as<std::string>("noNoun");
	_decorationLevel = node["decorationLevel"].as<int>(_decorationLevel);
	_isNew = node["isNew"].as<bool>(false);
}

/**
 * Saves the commendation to a YAML file.
 * @return YAML node.
 */
YAML::Node SoldierCommendations::save() const
{
	YAML::Node node;
	node["commendationName"] = _type;
	if (_noun != "noNoun") node["noun"] = _noun;
	node["decorationLevel"] = _decorationLevel;
	return node;
}

/**
 * Get the soldier's commendation's name.
 * @return string Commendation name.
 */
std::string SoldierCommendations::getType() const
{
	return _type;
}

/**
 * Get the soldier's commendation's noun.
 * @return string Commendation noun
 */
std::string SoldierCommendations::getNoun() const
{
	return _noun;
}

/**
 * Get the soldier commendation level's name.
 * @return string Commendation level.
 */
std::string SoldierCommendations::getDecorationLevelName(int skipCounter) const
{
	std::ostringstream ss;
	ss << "STR_AWARD_" << _decorationLevel - skipCounter;
	return ss.str();
}

/**
 * Get the soldier commendation level's description.
 * @return string Commendation level description.
 */
std::string SoldierCommendations::getDecorationDescription() const
{
	std::ostringstream ss;
	ss << "STR_AWARD_DECOR_" << _decorationLevel;
	return ss.str();
}

/**
 * Get the soldier commendation level's int.
 * @return int Commendation level.
 */
int SoldierCommendations::getDecorationLevelInt() const
{
	return _decorationLevel;
}

/**
 * Get newness of commendation.
 * @return bool Is the commendation new?
 */
bool SoldierCommendations::isNew() const
{
	return _isNew;
}

/**
 * Set the newness of the commendation to old.
 */
void SoldierCommendations::makeOld()
{
	_isNew = false;
}

/**
 * Add a level of decoration to the commendation.
 * Sets isNew to true.
 */
void SoldierCommendations::addDecoration()
{
	_decorationLevel++;
	_isNew = true;
}

}<|MERGE_RESOLUTION|>--- conflicted
+++ resolved
@@ -453,22 +453,10 @@
 									}
 								}
 
-<<<<<<< HEAD
-								// FIXME: WORKAROUND for crash issue in PirateZ, NOT a proper fix
-								if ((*singleKill)->weapon == "" || (*singleKill)->weaponAmmo == "")
-								{
-									foundMatch = false;
-									break;
-								}
-
-                                // See if we find no matches with any criteria. If so, break and try the next kill.
-								if ( (*singleKill)->weapon == "STR_WEAPON_UNKNOWN" || (*singleKill)->weaponAmmo == "STR_WEAPON_UNKNOWN" ||
-=======
 								// See if we find no matches with any criteria. If so, break and try the next kill.
 								RuleItem *weapon = mod->getItem((*singleKill)->weaponAmmo);
 								RuleItem *weaponAmmo = mod->getItem((*singleKill)->weaponAmmo);
 								if (weapon == 0 || weaponAmmo == 0 ||
->>>>>>> 090565d7
 									((*singleKill)->rank != (*detail) && (*singleKill)->race != (*detail) &&
 									 (*singleKill)->weapon != (*detail) && (*singleKill)->weaponAmmo != (*detail) &&
 									 (*singleKill)->getUnitStatusString() != (*detail) && (*singleKill)->getUnitFactionString() != (*detail) &&
