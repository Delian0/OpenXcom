/*
 * Copyright 2010-2016 OpenXcom Developers.
 *
 * This file is part of OpenXcom.
 *
 * OpenXcom is free software: you can redistribute it and/or modify
 * it under the terms of the GNU General Public License as published by
 * the Free Software Foundation, either version 3 of the License, or
 * (at your option) any later version.
 *
 * OpenXcom is distributed in the hope that it will be useful,
 * but WITHOUT ANY WARRANTY; without even the implied warranty of
 * MERCHANTABILITY or FITNESS FOR A PARTICULAR PURPOSE.  See the
 * GNU General Public License for more details.
 *
 * You should have received a copy of the GNU General Public License
 * along with OpenXcom.  If not, see <http://www.gnu.org/licenses/>.
 */
#include "Base.h"
#include "../fmath.h"
#include <stack>
#include <algorithm>
#include "BaseFacility.h"
#include "../Mod/RuleBaseFacility.h"
#include "Craft.h"
#include "CraftWeapon.h"
#include "../Mod/RuleCraft.h"
#include "../Mod/RuleCraftWeapon.h"
#include "../Mod/Mod.h"
#include "ItemContainer.h"
#include "Soldier.h"
#include "../Engine/Language.h"
#include "../Mod/RuleItem.h"
#include "../Mod/Armor.h"
#include "../Mod/RuleManufacture.h"
#include "../Mod/RuleResearch.h"
#include "Transfer.h"
#include "ResearchProject.h"
#include "Production.h"
#include "Vehicle.h"
#include "Target.h"
#include "Ufo.h"
#include "../Engine/RNG.h"
#include "../Engine/Options.h"
#include "../Mod/RuleSoldier.h"
#include "../Engine/Logger.h"
#include "../Engine/Collections.h"

namespace OpenXcom
{

/**
 * Initializes an empty base.
 * @param mod Pointer to mod.
 */
Base::Base(const Mod *mod) : Target(), _mod(mod), _scientists(0), _engineers(0), _inBattlescape(false), _retaliationTarget(false)
{
	_items = new ItemContainer();
}

/**
 * Deletes the contents of the base from memory.
 */
Base::~Base()
{
	for (std::vector<BaseFacility*>::iterator i = _facilities.begin(); i != _facilities.end(); ++i)
	{
		delete *i;
	}
	for (std::vector<Soldier*>::iterator i = _soldiers.begin(); i != _soldiers.end(); ++i)
	{
		delete *i;
	}
	for (std::vector<Craft*>::iterator i = _crafts.begin(); i != _crafts.end(); ++i)
	{
		delete *i;
	}
	for (std::vector<Transfer*>::iterator i = _transfers.begin(); i != _transfers.end(); ++i)
	{
		delete *i;
	}
	for (std::vector<Production *>::iterator i = _productions.begin(); i != _productions.end(); ++i)
	{
		delete *i;
	}
	delete _items;
	for (std::vector<ResearchProject*>::iterator i = _research.begin(); i != _research.end(); ++i)
	{
		delete *i;
	}
	Collections::deleteAll(_vehiclesFromBase);
}

/**
 * Loads the base from a YAML file.
 * @param node YAML node.
 * @param save Pointer to saved game.
 * @param newGame Is this the first base of a new game?
 * @param newBattleGame Is this the base of a skirmish game?
 */
void Base::load(const YAML::Node &node, SavedGame *save, bool newGame, bool newBattleGame)
{
	Target::load(node);

	if (!newGame || !Options::customInitialBase || newBattleGame)
	{
		for (YAML::const_iterator i = node["facilities"].begin(); i != node["facilities"].end(); ++i)
		{
			std::string type = (*i)["type"].as<std::string>();
			if (_mod->getBaseFacility(type))
			{
				BaseFacility *f = new BaseFacility(_mod->getBaseFacility(type), this);
				f->load(*i);
				_facilities.push_back(f);
			}
			else
			{
				Log(LOG_ERROR) << "Failed to load facility " << type;
			}
		}
	}

	for (YAML::const_iterator i = node["crafts"].begin(); i != node["crafts"].end(); ++i)
	{
		std::string type = (*i)["type"].as<std::string>();
		if (_mod->getCraft(type))
		{
			Craft *c = new Craft(_mod->getCraft(type), this);
			c->load(*i, _mod, save);
			_crafts.push_back(c);
		}
		else
		{
			Log(LOG_ERROR) << "Failed to load craft " << type;
		}
	}

	for (YAML::const_iterator i = node["soldiers"].begin(); i != node["soldiers"].end(); ++i)
	{
		std::string type = (*i)["type"].as<std::string>(_mod->getSoldiersList().front());
		if (_mod->getSoldier(type))
		{
			Soldier *s = new Soldier(_mod->getSoldier(type), 0);
			s->load(*i, _mod, save, _mod->getScriptGlobal());
			s->setCraft(0);
			if (const YAML::Node &craft = (*i)["craft"])
			{
				CraftId craftId = Craft::loadId(craft);
				for (std::vector<Craft*>::iterator j = _crafts.begin(); j != _crafts.end(); ++j)
				{
					if ((*j)->getUniqueId() == craftId)
					{
						s->setCraft(*j);
						break;
					}
				}
			}
			_soldiers.push_back(s);
		}
		else
		{
			Log(LOG_ERROR) << "Failed to load soldier " << type;
		}
	}

	_items->load(node["items"]);
	// Some old saves have bad items, better get rid of them to avoid further bugs
	for (std::map<std::string, int>::iterator i = _items->getContents()->begin(); i != _items->getContents()->end();)
	{
		if (_mod->getItem(i->first) == 0)
		{
			Log(LOG_ERROR) << "Failed to load item " << i->first;
			_items->getContents()->erase(i++);
		}
		else
		{
			++i;
		}
	}

	_scientists = node["scientists"].as<int>(_scientists);
	_engineers = node["engineers"].as<int>(_engineers);
	_inBattlescape = node["inBattlescape"].as<bool>(_inBattlescape);

	for (YAML::const_iterator i = node["transfers"].begin(); i != node["transfers"].end(); ++i)
	{
		int hours = (*i)["hours"].as<int>();
		Transfer *t = new Transfer(hours);
		if (t->load(*i, this, _mod, save))
		{
			_transfers.push_back(t);
		}
	}

	for (YAML::const_iterator i = node["research"].begin(); i != node["research"].end(); ++i)
	{
		std::string research = (*i)["project"].as<std::string>();
		if (_mod->getResearch(research))
		{
			ResearchProject *r = new ResearchProject(_mod->getResearch(research));
			r->load(*i);
			_research.push_back(r);
		}
		else
		{
			_scientists += (*i)["assigned"].as<int>(0);
			Log(LOG_ERROR) << "Failed to load research " << research;
		}
	}

	for (YAML::const_iterator i = node["productions"].begin(); i != node["productions"].end(); ++i)
	{
		std::string item = (*i)["item"].as<std::string>();
		if (_mod->getManufacture(item))
		{
			Production *p = new Production(_mod->getManufacture(item), 0);
			p->load(*i);
			_productions.push_back(p);
		}
		else
		{
			_engineers += (*i)["assigned"].as<int>(0);
			Log(LOG_ERROR) << "Failed to load manufacture " << item;
		}
	}

	_retaliationTarget = node["retaliationTarget"].as<bool>(_retaliationTarget);
}

/**
 * Finishes loading the base (more specifically all craft in the base) from YAML.
 * @param node YAML node.
 * @param save Pointer to saved game.
 */
void Base::finishLoading(const YAML::Node &node, SavedGame *save)
{
	for (YAML::const_iterator i = node["crafts"].begin(); i != node["crafts"].end(); ++i)
	{
		int id = (*i)["id"].as<int>();
		std::string type = (*i)["type"].as<std::string>();
		if (_mod->getCraft(type))
		{
			Craft *craft = 0;
			for (std::vector<Craft*>::iterator c = _crafts.begin(); c != _crafts.end(); ++c)
			{
				if ((*c)->getId() == id && (*c)->getRules()->getType() == type)
				{
					craft = (*c);
					break;
				}
			}
			if (craft)
			{
				craft->finishLoading(*i, save);
			}
		}
		else
		{
			Log(LOG_ERROR) << "Failed to load craft " << type;
		}
	}
}

/**
 * Saves the base to a YAML file.
 * @return YAML node.
 */
YAML::Node Base::save() const
{
	YAML::Node node = Target::save();
	for (std::vector<BaseFacility*>::const_iterator i = _facilities.begin(); i != _facilities.end(); ++i)
	{
		node["facilities"].push_back((*i)->save());
	}
	for (std::vector<Soldier*>::const_iterator i = _soldiers.begin(); i != _soldiers.end(); ++i)
	{
		node["soldiers"].push_back((*i)->save(_mod->getScriptGlobal()));
	}
	for (std::vector<Craft*>::const_iterator i = _crafts.begin(); i != _crafts.end(); ++i)
	{
		node["crafts"].push_back((*i)->save());
	}
	node["items"] = _items->save();
	node["scientists"] = _scientists;
	node["engineers"] = _engineers;
	if (_inBattlescape)
		node["inBattlescape"] = _inBattlescape;
	for (std::vector<Transfer*>::const_iterator i = _transfers.begin(); i != _transfers.end(); ++i)
	{
		node["transfers"].push_back((*i)->save(this, _mod));
	}
	for (std::vector<ResearchProject*>::const_iterator i = _research.begin(); i != _research.end(); ++i)
	{
		node["research"].push_back((*i)->save());
	}
	for (std::vector<Production*>::const_iterator i = _productions.begin(); i != _productions.end(); ++i)
	{
		node["productions"].push_back((*i)->save());
	}
	if (_retaliationTarget)
	node["retaliationTarget"] = _retaliationTarget;
	return node;
}

/**
 * Saves the base's unique identifiers to a YAML file.
 * @return YAML node.
 */
YAML::Node Base::saveId() const
{
	YAML::Node node = Target::saveId();
	node["type"] = "STR_BASE";
	node["id"] = 0;
	return node;
}

/**
 * Returns the custom name for the base.
 * @param lang Language to get strings from.
 * @return Name.
 */
std::wstring Base::getName(Language *) const
{
	return _name;
}

/**
 * Returns the globe marker for the base.
 * @return Marker sprite, -1 if none.
 */
int Base::getMarker() const
{
	// Cheap hack to hide bases when they haven't been placed yet
	if (AreSame(_lon, 0.0) && AreSame(_lat, 0.0))
		return -1;
	return 0;
}

/**
 * Returns the list of facilities in the base.
 * @return Pointer to the facility list.
 */
std::vector<BaseFacility*> *Base::getFacilities()
{
	return &_facilities;
}

/**
 * Returns the list of soldiers in the base.
 * @return Pointer to the soldier list.
 */
std::vector<Soldier*> *Base::getSoldiers()
{
	return &_soldiers;
}

/**
 * Returns the list of crafts in the base.
 * @return Pointer to the craft list.
 */
std::vector<Craft*> *Base::getCrafts()
{
	return &_crafts;
}

/**
 * Returns the list of transfers destined
 * to this base.
 * @return Pointer to the transfer list.
 */
std::vector<Transfer*> *Base::getTransfers()
{
	return &_transfers;
}

/**
 * Returns the list of items in the base storage rooms.
 * Does NOT return items assigned to craft or in transfer.
 * @return Pointer to the item list.
 */
ItemContainer *Base::getStorageItems()
{
	return _items;
}

/**
 * Returns the amount of scientists currently in the base.
 * @return Number of scientists.
 */
int Base::getScientists() const
{
	return _scientists;
}

/**
 * Changes the amount of scientists currently in the base.
 * @param scientists Number of scientists.
 */
void Base::setScientists(int scientists)
{
	 _scientists = scientists;
}

/**
 * Returns the amount of engineers currently in the base.
 * @return Number of engineers.
 */
int Base::getEngineers() const
{
	return _engineers;
}

/**
 * Changes the amount of engineers currently in the base.
 * @param engineers Number of engineers.
 */
void Base::setEngineers(int engineers)
{
	 _engineers = engineers;
}

/**
 * Returns if a certain target is covered by the base's
 * radar range, taking in account the range and chance.
 * @param target Pointer to target to compare.
 * @return 0 - not detected, 1 - detected by conventional radar, 2 - detected by hyper-wave decoder.
 */
int Base::detect(Target *target) const
{
	int chance = 0;
	double distance = getDistance(target) * 60.0 * (180.0 / M_PI);
	for (std::vector<BaseFacility*>::const_iterator i = _facilities.begin(); i != _facilities.end(); ++i)
	{
		if ((*i)->getRules()->getRadarRange() >= distance && (*i)->getBuildTime() == 0)
		{
			int radarChance = (*i)->getRules()->getRadarChance();
			if ((*i)->getRules()->isHyperwave())
			{
				if (radarChance == 100 || RNG::percent(radarChance))
				{
					return 2;
				}
			}
			else
			{
				chance += radarChance;
			}
		}
	}
	if (chance == 0) return 0;

	Ufo *u = dynamic_cast<Ufo*>(target);
	if (u != 0)
	{
		chance = chance * (100 + u->getVisibility()) / 100;
	}

	return RNG::percent(chance)? 1 : 0;
}

/**
 * Returns if a certain target is inside the base's
 * radar range, taking in account the positions of both.
 * @param target Pointer to target to compare.
 * @return 0 - outside radar range, 1 - inside conventional radar range, 2 - inside hyper-wave decoder range.
 */
int Base::insideRadarRange(Target *target) const
{
	bool insideRange = false;
	double distance = getDistance(target) * 60.0 * (180.0 / M_PI);
	for (std::vector<BaseFacility*>::const_iterator i = _facilities.begin(); i != _facilities.end(); ++i)
	{
		if ((*i)->getRules()->getRadarRange() >= distance && (*i)->getBuildTime() == 0)
		{
			if ((*i)->getRules()->isHyperwave())
			{
				return 2;
			}
			insideRange = true;
		}
	}

	return insideRange? 1 : 0;
}

/**
 * Returns the amount of soldiers contained
 * in the base without any assignments.
 * @param checkCombatReadiness does what it says on the tin.
 * @param everyoneFightsNobodyQuits even wounded soldiers can fight in the base defense, if respective option is turned on.
 * @return Number of soldiers.
 */
int Base::getAvailableSoldiers(bool checkCombatReadiness, bool everyoneFightsNobodyQuits) const
{
	int total = 0;
	for (std::vector<Soldier*>::const_iterator i = _soldiers.begin(); i != _soldiers.end(); ++i)
	{
		if (!checkCombatReadiness && (*i)->getCraft() == 0)
		{
			total++;
		}
		else if (checkCombatReadiness && (((*i)->getCraft() != 0 && (*i)->getCraft()->getStatus() != "STR_OUT") ||
			((*i)->getCraft() == 0 && ((*i)->hasFullHealth() || everyoneFightsNobodyQuits))))
		{
			total++;
		}
	}
	return total;
}

/**
 * Returns the total amount of soldiers contained
 * in the base.
 * @return Number of soldiers.
 */
int Base::getTotalSoldiers() const
{
	size_t total = _soldiers.size();
	for (std::vector<Transfer*>::const_iterator i = _transfers.begin(); i != _transfers.end(); ++i)
	{
		if ((*i)->getType() == TRANSFER_SOLDIER)
		{
			total += (*i)->getQuantity();
		}
	}
	return total;
}

/**
 * Returns the amount of scientists contained
 * in the base without any assignments.
 * @return Number of scientists.
 */
int Base::getAvailableScientists() const
{
	return getScientists();
}

/**
 * Returns the total amount of scientists contained
 * in the base.
 * @return Number of scientists.
 */
int Base::getTotalScientists() const
{
	int total = _scientists;
	for (std::vector<Transfer*>::const_iterator i = _transfers.begin(); i != _transfers.end(); ++i)
	{
		if ((*i)->getType() == TRANSFER_SCIENTIST)
		{
			total += (*i)->getQuantity();
		}
	}
	const std::vector<ResearchProject *> & research (getResearch());
	for (std::vector<ResearchProject *>::const_iterator itResearch = research.begin();
		 itResearch != research.end();
		 ++itResearch)
	{
		total += (*itResearch)->getAssigned();
	}
	return total;
}

/**
 * Returns the amount of engineers contained
 * in the base without any assignments.
 * @return Number of engineers.
 */
int Base::getAvailableEngineers() const
{
	return getEngineers();
}

/**
 * Returns the total amount of engineers contained
 * in the base.
 * @return Number of engineers.
 */
int Base::getTotalEngineers() const
{
	int total = _engineers;
	for (std::vector<Transfer*>::const_iterator i = _transfers.begin(); i != _transfers.end(); ++i)
	{
		if ((*i)->getType() == TRANSFER_ENGINEER)
		{
			total += (*i)->getQuantity();
		}
	}
	for (std::vector<Production *>::const_iterator iter = _productions.begin(); iter != _productions.end(); ++iter)
	{
		total += (*iter)->getAssignedEngineers();
	}
	return total;
}

/**
* Returns the total amount of other employees contained in the base.
* @return Number of employees.
*/
int Base::getTotalOtherEmployees() const
{
	int total = 0;
	for (std::vector<Transfer*>::const_iterator i = _transfers.begin(); i != _transfers.end(); ++i)
	{
		if ((*i)->getType() == TRANSFER_ITEM)
		{
			int salary = _mod->getItem((*i)->getItems())->getMonthlySalary();
			if (salary != 0)
			{
				total += (*i)->getQuantity();
			}
		}
	}
	for (std::map<std::string, int>::const_iterator i = _items->getContents()->begin(); i != _items->getContents()->end(); ++i)
	{
		int salary = _mod->getItem(i->first)->getMonthlySalary();
		if (salary != 0)
		{
			total += i->second;
		}
	}
	return total;
}

/**
* Returns the total cost of other employees contained
* in the base.
* @return Cost of employees.
*/
int Base::getTotalOtherEmployeeCost() const
{
	int total = 0;
	for (std::vector<Transfer*>::const_iterator i = _transfers.begin(); i != _transfers.end(); ++i)
	{
		if ((*i)->getType() == TRANSFER_ITEM)
		{
			int salary = _mod->getItem((*i)->getItems())->getMonthlySalary();
			if (salary != 0)
			{
				total += salary * (*i)->getQuantity();
			}
		}
	}
	for (std::map<std::string, int>::const_iterator i = _items->getContents()->begin(); i != _items->getContents()->end(); ++i)
	{
		int salary = _mod->getItem(i->first)->getMonthlySalary();
		if (salary != 0)
		{
			total += salary * i->second;
		}
	}
	return total;
}

/**
 * Returns the amount of living quarters used up
 * by personnel in the base.
 * @return Living space.
 */
int Base::getUsedQuarters() const
{
	int total = getTotalSoldiers() + getTotalScientists() + getTotalEngineers();
	for (std::vector<Production*>::const_iterator i = _productions.begin(); i != _productions.end(); ++i)
	{
		if ((*i)->getRules()->getSpawnedPersonType() != "")
		{
			// reserve one living space for each production project (even if it's on hold)
			total += 1;
		}
	}
	return total;
}

/**
 * Returns the total amount of living quarters
 * available in the base.
 * @return Living space.
 */
int Base::getAvailableQuarters() const
{
	int total = 0;
	for (std::vector<BaseFacility*>::const_iterator i = _facilities.begin(); i != _facilities.end(); ++i)
	{
		if ((*i)->getBuildTime() == 0)
		{
			total += (*i)->getRules()->getPersonnel();
		}
	}
	return total;
}

/**
 * Returns the amount of stores used up by equipment in the base,
 * and equipment about to arrive.
 * @return Storage space.
 */
double Base::getUsedStores()
{
	double total = _items->getTotalSize(_mod);
	for (std::vector<Craft*>::const_iterator i = _crafts.begin(); i != _crafts.end(); ++i)
	{
		total += (*i)->getItems()->getTotalSize(_mod);
		for (std::vector<Vehicle*>::const_iterator j = (*i)->getVehicles()->begin(); j != (*i)->getVehicles()->end(); ++j)
		{
			total += (*j)->getRules()->getSize();
		}
	}
	for (std::vector<Transfer*>::const_iterator i = _transfers.begin(); i != _transfers.end(); ++i)
	{
		if ((*i)->getType() == TRANSFER_ITEM)
		{
			total += (*i)->getQuantity() * _mod->getItem((*i)->getItems(), true)->getSize();
		}
		else if ((*i)->getType() == TRANSFER_CRAFT)
		{
			Craft *craft = (*i)->getCraft();
			total += craft->getItems()->getTotalSize(_mod);
		}
	}
	total -= getIgnoredStores();
	return total;
}

/**
 * Checks if the base's stores are overfull.
 *
 * Supplying an offset will add/subtract to the used capacity before performing the check.
 * A positive offset simulates adding items to the stores, whereas a negative offset
 * can be used to check whether sufficient items have been removed to stop the stores overflowing.
 * @param offset Adjusts the used capacity.
 * @return True if the base's stores are over their limit.
 */
bool Base::storesOverfull(double offset)
{
	int capacity = getAvailableStores() * 100;
	double used = (getUsedStores() + offset) * 100;
	return (int)used > capacity;
}

/**
 * Returns the total amount of stores
 * available in the base.
 * @return Storage space.
 */
int Base::getAvailableStores() const
{
	int total = 0;
	for (std::vector<BaseFacility*>::const_iterator i = _facilities.begin(); i != _facilities.end(); ++i)
	{
		if ((*i)->getBuildTime() == 0)
		{
			total += (*i)->getRules()->getStorage();
		}
	}
	return total;
}

/**
 * Determines space taken up by ammo clips about to rearm craft.
 * @return Ignored storage space.
 */
double Base::getIgnoredStores()
{
	double space = 0;
	for (std::vector<Craft*>::iterator c = getCrafts()->begin(); c != getCrafts()->end(); ++c)
	{
		if ((*c)->getStatus() == "STR_REARMING")
		{
			for (std::vector<CraftWeapon*>::iterator w = (*c)->getWeapons()->begin(); w != (*c)->getWeapons()->end() ; ++w)
			{
				if (*w != 0 && (*w)->isRearming())
				{
					std::string clip = (*w)->getRules()->getClipItem();
					int available = getStorageItems()->getItem(clip);
					if (!clip.empty() && available > 0)
					{
						int clipSize = _mod->getItem(clip, true)->getClipSize();
						int needed = 0;
						if (clipSize > 0)
						{
							needed = ((*w)->getRules()->getAmmoMax() - (*w)->getAmmo()) / clipSize;
						}
						space += std::min(available, needed) * _mod->getItem(clip, true)->getSize();
					}
				}
			}
		}
	}
	return space;
}

/**
 * Returns the amount of laboratories used up
 * by research projects in the base.
 * @return Laboratory space.
 */
int Base::getUsedLaboratories() const
{
	const std::vector<ResearchProject *> & research (getResearch());
	int usedLabSpace = 0;
	for (std::vector<ResearchProject *>::const_iterator itResearch = research.begin();
		 itResearch != research.end();
		 ++itResearch)
	{
		usedLabSpace += (*itResearch)->getAssigned();
	}
	return usedLabSpace;
}

/**
 * Returns the total amount of laboratories
 * available in the base.
 * @return Laboratory space.
 */
int Base::getAvailableLaboratories() const
{
	int total = 0;
	for (std::vector<BaseFacility*>::const_iterator i = _facilities.begin(); i != _facilities.end(); ++i)
	{
		if ((*i)->getBuildTime() == 0)
		{
			total += (*i)->getRules()->getLaboratories();
		}
	}
	return total;
}

/**
 * Returns the amount of workshops used up
 * by manufacturing projects in the base.
 * @return Storage space.
 */
int Base::getUsedWorkshops() const
{
	int usedWorkShop = 0;
	for (std::vector<Production *>::const_iterator iter = _productions.begin(); iter != _productions.end(); ++iter)
	{
		usedWorkShop += ((*iter)->getAssignedEngineers() + (*iter)->getRules()->getRequiredSpace());
	}
	return usedWorkShop;
}

/**
 * Returns the total amount of workshops
 * available in the base.
 * @return Workshop space.
 */
int Base::getAvailableWorkshops() const
{
	int total = 0;
	for (std::vector<BaseFacility*>::const_iterator i = _facilities.begin(); i != _facilities.end(); ++i)
	{
		if ((*i)->getBuildTime() == 0)
		{
			total += (*i)->getRules()->getWorkshops();
		}
	}
	return total;
}

/**
 * Returns the amount of hangars used up
 * by crafts in the base.
 * @return Number of hangars.
 */
int Base::getUsedHangars() const
{
	size_t total = _crafts.size();
	for (std::vector<Transfer*>::const_iterator i = _transfers.begin(); i != _transfers.end(); ++i)
	{
		if ((*i)->getType() == TRANSFER_CRAFT)
		{
			total += (*i)->getQuantity();
		}
	}
	for (std::vector<Production*>::const_iterator i = _productions.begin(); i != _productions.end(); ++i)
	{
		if ((*i)->getRules()->getProducedCraft())
		{
			// This should be fixed on the case when (*i)->getInfiniteAmount() == TRUE
			total += ((*i)->getAmountTotal() - (*i)->getAmountProduced());
		}
	}
	return total;
}

/**
 * Returns the total amount of hangars
 * available in the base.
 * @return Number of hangars.
 */
int Base::getAvailableHangars() const
{
	int total = 0;
	for (std::vector<BaseFacility*>::const_iterator i = _facilities.begin(); i != _facilities.end(); ++i)
	{
		if ((*i)->getBuildTime() == 0)
		{
			total += (*i)->getRules()->getCrafts();
		}
	}
	return total;
}

/**
 * Return laboratories space not used by a ResearchProject
 * @return laboratories space not used by a ResearchProject
 */
int Base::getFreeLaboratories() const
{
	return getAvailableLaboratories() - getUsedLaboratories();
}

/**
 * Return workshop space not used by a Production
 * @return workshop space not used by a Production
 */
int Base::getFreeWorkshops() const
{
	return getAvailableWorkshops() - getUsedWorkshops();
}

/**
 * Return psilab space not in use
 * @return psilab space not in use
 */
int Base::getFreePsiLabs() const
{
	return getAvailablePsiLabs() - getUsedPsiLabs();
}

/**
 * Return containment space not in use
 * @return containment space not in use
 */
int Base::getFreeContainment(int prisonType) const
{
	return getAvailableContainment(prisonType) - getUsedContainment(prisonType);
}

/**
 * Returns the amount of scientists currently in use.
 * @return Amount of scientists.
 */
int Base::getAllocatedScientists() const
{
	int total = 0;
	const std::vector<ResearchProject *> & research (getResearch());
	for (std::vector<ResearchProject *>::const_iterator itResearch = research.begin();
		 itResearch != research.end();
		 ++itResearch)
	{
		total += (*itResearch)->getAssigned();
	}
	return total;
}

/**
 * Returns the amount of engineers currently in use.
 * @return Amount of engineers.
 */
int Base::getAllocatedEngineers() const
{
	int total = 0;
	for (std::vector<Production *>::const_iterator iter = _productions.begin(); iter != _productions.end(); ++iter)
	{
		total += (*iter)->getAssignedEngineers();
	}
	return total;
}

/**
 * Returns the total defense value of all
 * the facilities in the base.
 * @return Defense value.
 */
int Base::getDefenseValue() const
{
	int total = 0;
	for (std::vector<BaseFacility*>::const_iterator i = _facilities.begin(); i != _facilities.end(); ++i)
	{
		if ((*i)->getBuildTime() == 0)
		{
			total += (*i)->getRules()->getDefenseValue();
		}
	}
	return total;
}

/**
 * Returns the total amount of short range
 * detection facilities in the base.
 * @return Defense value.
 */
int Base::getShortRangeDetection() const
{
	int total = 0;
	int minRadarRange = _mod->getShortRadarRange();

	if (minRadarRange == 0) return 0;
	for (std::vector<BaseFacility*>::const_iterator i = _facilities.begin(); i != _facilities.end(); ++i)
	{
		if ((*i)->getRules()->getRadarRange() > 0 && (*i)->getRules()->getRadarRange() <= minRadarRange && (*i)->getBuildTime() == 0)
		{
			total++;
		}
	}
	return total;
}

/**
 * Returns the total amount of long range
 * detection facilities in the base.
 * @return Defense value.
 */
int Base::getLongRangeDetection() const
{
	int total = 0;
	int minRadarRange = _mod->getShortRadarRange();

	for (std::vector<BaseFacility*>::const_iterator i = _facilities.begin(); i != _facilities.end(); ++i)
	{
		if ((*i)->getRules()->getRadarRange() > minRadarRange && (*i)->getBuildTime() == 0)
		{
			total++;
		}
	}
	return total;
}

/**
 * Returns the total amount of craft of
 * a certain type stored in the base.
 * @param craft Craft type.
 * @return Number of craft.
 */
int Base::getCraftCount(const RuleCraft *craft) const
{
	int total = 0;
	for (std::vector<Transfer*>::const_iterator i = _transfers.begin(); i != _transfers.end(); ++i)
	{
		if ((*i)->getType() == TRANSFER_CRAFT && (*i)->getCraft()->getRules() == craft)
		{
			total++;
		}
	}
	for (std::vector<Craft*>::const_iterator i = _crafts.begin(); i != _crafts.end(); ++i)
	{
		if ((*i)->getRules() == craft)
		{
			total++;
		}
	}
	return total;
}

/**
 * Gets the base's crafts of a certain type.
 */
int Base::getCraftCountForProduction(const RuleCraft *craft) const
{
	int total = 0;
	for (std::vector<Craft*>::const_iterator i = _crafts.begin(); i != _crafts.end(); ++i)
	{
		if ((*i)->getRules() == craft && (*i)->getStatus() != "STR_OUT")
		{
			total++;
		}
	}
	return total;
}

/**
 * Returns the total amount of monthly costs
 * for maintaining the craft in the base.
 * @return Maintenance costs.
 */
int Base::getCraftMaintenance() const
{
	int total = 0;
	for (std::vector<Transfer*>::const_iterator i = _transfers.begin(); i != _transfers.end(); ++i)
	{
		if ((*i)->getType() == TRANSFER_CRAFT)
		{
			total += (*i)->getCraft()->getRules()->getRentCost();
		}
	}
	for (std::vector<Craft*>::const_iterator i = _crafts.begin(); i != _crafts.end(); ++i)
	{
		total += (*i)->getRules()->getRentCost();
	}
	return total;
}

/**
 * Returns the total count and total salary of soldiers of
 * a certain type stored in the base.
 * @param soldier Soldier type.
 * @return Number of soldiers and their salary.
 */
std::pair<int, int> Base::getSoldierCountAndSalary(const std::string &soldier) const
{
	int total = 0;
	int totalSalary = 0;
	for (std::vector<Transfer*>::const_iterator i = _transfers.begin(); i != _transfers.end(); ++i)
	{
		if ((*i)->getType() == TRANSFER_SOLDIER && (*i)->getSoldier()->getRules()->getType() == soldier)
		{
			total++;
			totalSalary += (*i)->getSoldier()->getRules()->getSalaryCost((*i)->getSoldier()->getRank());
		}
	}
	for (std::vector<Soldier*>::const_iterator i = _soldiers.begin(); i != _soldiers.end(); ++i)
	{
		if ((*i)->getRules()->getType() == soldier)
		{
			total++;
			totalSalary += (*i)->getRules()->getSalaryCost((*i)->getRank());
		}
	}
	return std::make_pair(total, totalSalary);
}

/**
 * Returns the total amount of monthly costs
 * for maintaining the personnel in the base.
 * @return Maintenance costs.
 */
int Base::getPersonnelMaintenance() const
{
	int total = 0;
	for (std::vector<Transfer*>::const_iterator i = _transfers.begin(); i != _transfers.end(); ++i)
	{
		if ((*i)->getType() == TRANSFER_SOLDIER)
		{
			total += (*i)->getSoldier()->getRules()->getSalaryCost((*i)->getSoldier()->getRank());
		}
	}
	for (std::vector<Soldier*>::const_iterator i = _soldiers.begin(); i != _soldiers.end(); ++i)
	{
		total += (*i)->getRules()->getSalaryCost((*i)->getRank());
	}
	total += getTotalEngineers() * _mod->getEngineerCost();
	total += getTotalScientists() * _mod->getScientistCost();
	total += getTotalOtherEmployeeCost(); // other employees
	return total;
}

/**
* Returns the total amount of monthly costs
* for maintaining the items in the base.
* @return Maintenance costs.
*/
int Base::getItemMaintenance() const
{
	int total = 0;
	for (std::vector<Transfer*>::const_iterator i = _transfers.begin(); i != _transfers.end(); ++i)
	{
		if ((*i)->getType() == TRANSFER_ITEM)
		{
			int maintenance = _mod->getItem((*i)->getItems())->getMonthlyMaintenance();
			if (maintenance != 0)
			{
				total += maintenance * (*i)->getQuantity();
			}
		}
	}
	for (std::map<std::string, int>::const_iterator i = _items->getContents()->begin(); i != _items->getContents()->end(); ++i)
	{
		int maintenance = _mod->getItem(i->first)->getMonthlyMaintenance();
		if (maintenance != 0)
		{
			total += maintenance * i->second;
		}
	}
	return total;
}

/**
 * Returns the total amount of monthly costs
 * for maintaining the facilities in the base.
 * @return Maintenance costs.
 */
int Base::getFacilityMaintenance() const
{
	int total = 0;
	for (std::vector<BaseFacility*>::const_iterator i = _facilities.begin(); i != _facilities.end(); ++i)
	{
		if ((*i)->getBuildTime() == 0)
		{
			total += (*i)->getRules()->getMonthlyCost();
		}
	}
	return total;
}

/**
 * Returns the total amount of all the maintenance
 * monthly costs in the base.
 * @return Maintenance costs.
 */
int Base::getMonthlyMaintenace() const
{
	return getCraftMaintenance() + getPersonnelMaintenance() + getFacilityMaintenance() + getItemMaintenance();
}

/**
 * Returns the list of all base's ResearchProject
 * @return list of base's ResearchProject
 */
const std::vector<ResearchProject *> & Base::getResearch() const
{
	return _research;
}

/**
 * Add a new Production to the Base
 * @param p A pointer to a Production
 */
void Base::addProduction (Production * p)
{
	_productions.push_back(p);
}

/**
 * Add A new ResearchProject to Base
 * @param project The project to add
 */
void Base::addResearch(ResearchProject * project)
{
	_research.push_back(project);
}

/**
 * Remove a ResearchProject from base
 * @param project the project to remove
 */
void Base::removeResearch(ResearchProject * project)
{
	_scientists += project->getAssigned();
	const RuleResearch *ruleResearch = project->getRules();
	if (!project->isFinished())
	{
		if (ruleResearch->needItem() && ruleResearch->destroyItem())
		{
			getStorageItems()->addItem(ruleResearch->getName(), 1);
		}
	}

<<<<<<< HEAD
	const RuleResearch *ruleResearch = project->getRules();
	if (!project->isFinished())
	{
		if (ruleResearch->needItem() && ruleResearch->destroyItem())
		{
			getStorageItems()->addItem(ruleResearch->getName(), 1);
		}
	}
	delete project;
=======
	Collections::deleteIf(_research, 1,
		[&](ResearchProject* r)
		{
			return r == project;
		}
	);
>>>>>>> 110ec46c
}

/**
 * Remove a Production from the Base
 * @param p A pointer to a Production
 */
<<<<<<< HEAD
void Base::removeProduction(Production * p)
{
	_engineers += p->getAssignedEngineers();
	std::vector<Production *>::iterator iter = std::find (_productions.begin(), _productions.end(), p);
	if (iter != _productions.end())
	{
		_productions.erase(iter);
	}
	delete p;
=======
void Base::removeProduction(Production* production)
{
	_engineers += production->getAssignedEngineers();

	Collections::deleteIf(_productions, 1,
		[&](Production* r)
		{
			return r == production;
		}
	);
>>>>>>> 110ec46c
}

/**
 * Get the list of Base Production's
 * @return the list of Base Production's
 */
const std::vector<Production *> & Base::getProductions() const
{
	return _productions;
}


/**
 * Returns whether or not this base
 * is equipped with hyper-wave
 * detection facilities.
 * @return True if the base has hyper-wave detection.
 */
bool Base::getHyperDetection() const
{
	for (std::vector<BaseFacility*>::const_iterator i = _facilities.begin(); i != _facilities.end(); ++i)
	{
		if ((*i)->getRules()->isHyperwave() && (*i)->getBuildTime() == 0)
		{
			return true;
		}
	}
	return false;
}

/**
 * Returns the total amount of Psi Lab Space
 * available in the base.
 * @return Psi Lab space.
 */
int Base::getAvailablePsiLabs() const
{
	int total = 0;
	for (std::vector<BaseFacility*>::const_iterator i = _facilities.begin(); i != _facilities.end(); ++i)
	{
		if ((*i)->getBuildTime() == 0)
		{
			total += (*i)->getRules()->getPsiLaboratories();
		}
	}
	return total;
}

/**
 * Returns the total amount of used
 * Psi Lab Space in the base.
 * @return used Psi Lab space.
 */
int Base::getUsedPsiLabs() const
{
	int total = 0;
	for (std::vector<Soldier*>::const_iterator s = _soldiers.begin(); s != _soldiers.end(); ++s)
	{
		if ((*s)->isInPsiTraining())
		{
			total ++;
		}
	}
	return total;
}

/**
 * Returns the total amount of training space
 * available in the base.
 * @return Training space.
 */
int Base::getAvailableTraining() const
{
	int total = 0;
	for (std::vector<BaseFacility*>::const_iterator i = _facilities.begin(); i != _facilities.end(); ++i)
	{
		if ((*i)->getBuildTime() == 0)
		{
			total += (*i)->getRules()->getTrainingFacilities();
		}
	}
	return total;
}

/**
 * Returns the total amount of used training space
 * available in the base.
 * @return used training space.
 */
int Base::getUsedTraining() const
{
	int total = 0;
	for (std::vector<Soldier*>::const_iterator s = _soldiers.begin(); s != _soldiers.end(); ++s)
	{
		if ((*s)->isInTraining())
		{
			total ++;
		}
	}
	return total;
}

/**
 * Returns the total amount of used
 * Containment Space in the base.
 * @return Containment Lab space.
 */
int Base::getUsedContainment(int prisonType) const
{
	int total = 0;
	RuleItem *rule = 0;
	for (std::map<std::string, int>::iterator i = _items->getContents()->begin(); i != _items->getContents()->end(); ++i)
	{
		rule = _mod->getItem((i)->first, true);
		if (rule->isAlien() && rule->getPrisonType() == prisonType)
		{
			total += (i)->second;
		}
	}
	for (std::vector<Transfer*>::const_iterator i = _transfers.begin(); i != _transfers.end(); ++i)
	{
		if ((*i)->getType() == TRANSFER_ITEM)
		{
			rule = _mod->getItem((*i)->getItems(), true);
			if (rule->isAlien() && rule->getPrisonType() == prisonType)
			{
				total += (*i)->getQuantity();
			}
		}
	}
	for (std::vector<ResearchProject*>::const_iterator i = _research.begin(); i != _research.end(); ++i)
	{
		const RuleResearch *projRules = (*i)->getRules();
		if (projRules->needItem() && _mod->getUnit(projRules->getName()))
		{
			rule = _mod->getItem(projRules->getName());
			if (rule->isAlien() && rule->getPrisonType() == prisonType)
			{
				++total;
			}
		}
	}
	return total;
}

/**
 * Returns the total amount of Containment Space
 * available in the base.
 * @return Containment Lab space.
 */
int Base::getAvailableContainment(int prisonType) const
{
	int total = 0;
	for (std::vector<BaseFacility*>::const_iterator i = _facilities.begin(); i != _facilities.end(); ++i)
	{
		if ((*i)->getBuildTime() == 0 && (*i)->getRules()->getPrisonType() == prisonType)
		{
			total += (*i)->getRules()->getAliens();
		}
	}
	return total;
}

/**
 * Returns the base's battlescape status.
 * @return Is the craft on the battlescape?
 */
bool Base::isInBattlescape() const
{
	return _inBattlescape;
}

/**
 * Changes the base's battlescape status.
 * @param inbattle True if it's in battle, False otherwise.
 */
void Base::setInBattlescape(bool inbattle)
{
	_inBattlescape = inbattle;
}

/**
 * Mark the base as a valid alien retaliation target.
 * @param mark Mark (if @c true) or unmark (if @c false) the base.
 */
void Base::setRetaliationTarget(bool mark)
{
	_retaliationTarget = mark;
}

/**
 * Get the base's retaliation status.
 * @return If the base is a valid target for alien retaliation.
 */
bool Base::getRetaliationTarget() const
{
	return _retaliationTarget;
}

/**
 * Functor to check for mind shield capability.
 */
struct isMindShield: public std::unary_function<BaseFacility*, bool>
{
	/// Check isMindShield() for @a facility.
	bool operator()(const BaseFacility *facility) const;
};

/**
 * Only fully operational facilities are checked.
 * @param facility Pointer to the facility to check.
 * @return If @a facility can act as a mind shield.
 */
bool isMindShield::operator()(const BaseFacility *facility) const
{
	if (facility->getBuildTime() != 0 || facility->getDisabled())
	{
		// Still building this (or is temporarily disabled)
		return false;
	}
	return (facility->getRules()->isMindShield());
}

/**
 * Functor to check for completed facilities.
 */
struct isCompleted: public std::unary_function<BaseFacility*, bool>
{
	/// Check isCompleted() for @a facility.
	bool operator()(const BaseFacility *facility) const;
};

/**
 * Facilities are checked for construction completion.
 * @param facility Pointer to the facility to check.
 * @return If @a facility has completed construction.
 */
bool isCompleted::operator()(const BaseFacility *facility) const
{
	return (facility->getBuildTime() == 0);
}

/**
 * Calculate the detection chance of this base.
 * Big bases without mindshields are easier to detect.
 * @param difficulty The savegame difficulty.
 * @return The detection chance.
 */
size_t Base::getDetectionChance() const
{
	size_t mindShields = std::count_if (_facilities.begin(), _facilities.end(), isMindShield());
	size_t completedFacilities = 0;
	for (std::vector<BaseFacility*>::const_iterator i = _facilities.begin(); i != _facilities.end(); ++i)
	{
		if ((*i)->getBuildTime() == 0)
		{
			completedFacilities += (*i)->getRules()->getSize() * (*i)->getRules()->getSize();
		}
	}
	return ((completedFacilities / 6 + 15) / (mindShields + 1));
}

int Base::getGravShields() const
{
	int total = 0;
	for (std::vector<BaseFacility*>::const_iterator i = _facilities.begin(); i != _facilities.end(); ++i)
	{
		if ((*i)->getBuildTime() == 0 && (*i)->getRules()->isGravShield())
		{
			++total;
		}
	}
	return total;
}

void Base::setupDefenses()
{
	_defenses.clear();
	for (std::vector<BaseFacility*>::const_iterator i = _facilities.begin(); i != _facilities.end(); ++i)
	{
		if ((*i)->getBuildTime() == 0 && (*i)->getRules()->getDefenseValue())
		{
			_defenses.push_back(*i);
		}
	}

	_vehicles.clear();
	Collections::deleteAll(_vehiclesFromBase);

	// add vehicles that are in the crafts of the base, if it's not out
	for (std::vector<Craft*>::iterator c = getCrafts()->begin(); c != getCrafts()->end(); ++c)
	{
		if ((*c)->getStatus() != "STR_OUT")
		{
			for (std::vector<Vehicle*>::iterator i = (*c)->getVehicles()->begin(); i != (*c)->getVehicles()->end(); ++i)
			{
				_vehicles.push_back(*i);
			}
		}
	}

	// add vehicles left on the base
	for (std::map<std::string, int>::iterator i = _items->getContents()->begin(); i != _items->getContents()->end(); )
	{
		std::string itemId = (i)->first;
		int itemQty = (i)->second;
		RuleItem *rule = _mod->getItem(itemId, true);
		if (rule->getVehicleUnit())
		{
			int size = rule->getVehicleUnit()->getArmor()->getTotalSize();
			if (rule->getPrimaryCompatibleAmmo()->empty()) // so this vehicle does not need ammo
			{
				for (int j = 0; j < itemQty; ++j)
				{
					auto vehicle = new Vehicle(rule, rule->getClipSize(), size);
					_vehicles.push_back(vehicle);
					_vehiclesFromBase.push_back(vehicle);
				}
				_items->removeItem(itemId, itemQty);
			}
			else // so this vehicle needs ammo
			{
				RuleItem *ammo = _mod->getItem(rule->getPrimaryCompatibleAmmo()->front(), true);
				int ammoPerVehicle, clipSize;
				if (ammo->getClipSize() > 0 && rule->getClipSize() > 0)
				{
					clipSize = rule->getClipSize();
					ammoPerVehicle = clipSize / ammo->getClipSize();
				}
				else
				{
					clipSize = ammo->getClipSize();
					ammoPerVehicle = clipSize;
				}
				int baseQty = _items->getItem(ammo->getType()) / ammoPerVehicle;
				if (!baseQty)
				{
					++i;
					continue;
				}
				int canBeAdded = std::min(itemQty, baseQty);
				for (int j=0; j<canBeAdded; ++j)
				{
					auto vehicle = new Vehicle(rule, clipSize, size);
					_vehicles.push_back(vehicle);
					_vehiclesFromBase.push_back(vehicle);
					_items->removeItem(ammo->getType(), ammoPerVehicle);
				}
				_items->removeItem(itemId, canBeAdded);
			}

			i = _items->getContents()->begin(); // we have to start over because iterator is broken because of the removeItem
		}
		else ++i;
	}
}

std::vector<BaseFacility*> *Base::getDefenses()
{
	return &_defenses;
}

/**
 * Returns the list of vehicles currently equipped
 * in the base.
 * @return Pointer to vehicle list.
 */
std::vector<Vehicle*> *Base::getVehicles()
{
	return &_vehicles;
}

/**
 * Destroys all disconnected facilities in the base.
 */
void Base::destroyDisconnectedFacilities()
{
	std::list<std::vector<BaseFacility*>::iterator> disFacs = getDisconnectedFacilities(0);
	for (std::list<std::vector<BaseFacility*>::iterator>::reverse_iterator i = disFacs.rbegin(); i != disFacs.rend(); ++i)
	{
		destroyFacility(*i);
	}
}

/**
 * Gets a sorted list of the facilities(=iterators) NOT connected to the Access Lift.
 * @param remove Facility to ignore (in case of facility dismantling).
 * @return a sorted list of iterators pointing to elements in _facilities.
 */
std::list<std::vector<BaseFacility*>::iterator> Base::getDisconnectedFacilities(BaseFacility *remove)
{
	std::list<std::vector<BaseFacility*>::iterator> result;

	if (remove != 0 && remove->getRules()->isLift())
	{ // Theoretically this is impossible, but sanity check is good :)
		for (std::vector<BaseFacility*>::iterator i = _facilities.begin(); i != _facilities.end(); ++i)
		{
			if ((*i) != remove) result.push_back(i);
		}
		return result;
	}

	std::vector<std::pair<std::vector<BaseFacility*>::iterator, bool>*> facilitiesConnStates;
	std::pair<std::vector<BaseFacility*>::iterator, bool> *grid[BASE_SIZE][BASE_SIZE];
	BaseFacility *lift = 0;

	for (int x = 0; x < BASE_SIZE; ++x)
	{
		for (int y = 0; y < BASE_SIZE; ++y)
		{
			grid[x][y] = 0;
		}
	}

	// Ok, fill up the grid(+facilitiesConnStates), and search the lift
	for (std::vector<BaseFacility*>::iterator i = _facilities.begin(); i != _facilities.end(); ++i)
	{
		if ((*i) != remove)
		{
			if ((*i)->getRules()->isLift()) lift = (*i);
			for (int x = 0; x != (*i)->getRules()->getSize(); ++x)
			{
				for (int y = 0; y != (*i)->getRules()->getSize(); ++y)
				{
					std::pair<std::vector<BaseFacility*>::iterator, bool> *p = new std::pair<std::vector<BaseFacility*>::iterator, bool>(i,false);
					facilitiesConnStates.push_back(p);
					grid[(*i)->getX() + x][(*i)->getY() + y] = p;
				}
			}
		}
	}

	// we're in real trouble if this happens...
	if (lift == 0)
	{
		//TODO: something clever.
		return result;
	}

	// Now make the recursion manually using a stack
	std::stack<std::pair<int, int> > stack;
	stack.push(std::make_pair(lift->getX(),lift->getY()));
	while (!stack.empty())
	{
		int x = stack.top().first, y = stack.top().second;
		stack.pop();
		if (x >= 0 && x < BASE_SIZE && y >= 0 && y < BASE_SIZE && grid[x][y] != 0 && !grid[x][y]->second)
		{
			grid[x][y]->second = true;
			BaseFacility *fac = *(grid[x][y]->first);
			BaseFacility *neighborLeft = (x-1 >= 0 && grid[x-1][y] != 0) ? *(grid[x-1][y]->first) : 0;
			BaseFacility *neighborRight = (x+1 < BASE_SIZE && grid[x+1][y] != 0) ? *(grid[x+1][y]->first) : 0;
			BaseFacility *neighborTop = (y-1 >= 0 && grid[x][y-1] != 0) ? *(grid[x][y-1]->first) : 0;
			BaseFacility *neighborBottom= (y+1 < BASE_SIZE && grid[x][y+1] != 0) ? *(grid[x][y+1]->first) : 0;
			if ((fac->getBuildTime() == 0) || (fac->getIfHadPreviousFacility()) || (neighborLeft != 0 && (neighborLeft == fac || neighborLeft->getBuildTime() > neighborLeft->getRules()->getBuildTime()))) stack.push(std::make_pair(x-1,y));
			if ((fac->getBuildTime() == 0) || (fac->getIfHadPreviousFacility()) || (neighborRight != 0 && (neighborRight == fac || neighborRight->getBuildTime() > neighborRight->getRules()->getBuildTime()))) stack.push(std::make_pair(x+1,y));
			if ((fac->getBuildTime() == 0) || (fac->getIfHadPreviousFacility()) || (neighborTop != 0 && (neighborTop == fac || neighborTop->getBuildTime() > neighborTop->getRules()->getBuildTime()))) stack.push(std::make_pair(x,y-1));
			if ((fac->getBuildTime() == 0) || (fac->getIfHadPreviousFacility()) || (neighborBottom != 0 && (neighborBottom == fac || neighborBottom->getBuildTime() > neighborBottom->getRules()->getBuildTime()))) stack.push(std::make_pair(x,y+1));
		}
	}

	BaseFacility *lastFacility = 0;
	for (std::vector<std::pair<std::vector<BaseFacility*>::iterator, bool>*>::iterator i = facilitiesConnStates.begin(); i != facilitiesConnStates.end(); ++i)
	{
		// Not a connected fac.? -> push its iterator into the list!
		// Oh, and we don't want duplicates (facilities with bigger sizes like hangar)
		if (*((*i)->first) != lastFacility && !(*i)->second) result.push_back((*i)->first);
		lastFacility = *((*i)->first);
		delete *i; // We don't need the pair anymore.
	}

	return result;
}

/**
 * Removes a base module, and deals with the ramifications thereof.
 * @param facility An iterator reference to the facility to destroy and remove.
 */
void Base::destroyFacility(std::vector<BaseFacility*>::iterator facility)
{
	if ((*facility)->getRules()->getCrafts() > 0)
	{
		// hangar destruction - destroy crafts and any production of crafts
		// if this will mean there is no hangar to contain it
		if ((*facility)->getCraftForDrawing())
		{
			// remove all soldiers
			for (Soldier *s : _soldiers)
			{
				if (s->getCraft() == (*facility)->getCraftForDrawing())
				{
					s->setCraft(0);
				}
			}

			// remove all items
			while (!(*facility)->getCraftForDrawing()->getItems()->getContents()->empty())
			{
				std::map<std::string, int>::iterator i = (*facility)->getCraftForDrawing()->getItems()->getContents()->begin();
				_items->addItem(i->first, i->second);
				(*facility)->getCraftForDrawing()->getItems()->removeItem(i->first, i->second);
			}
			Collections::deleteIf(_crafts, 1,
				[&](Craft* c)
				{
					return c == (*facility)->getCraftForDrawing();
				}
			);
		}
		else
		{
			auto remove = -(getAvailableHangars() - getUsedHangars() - (*facility)->getRules()->getCrafts());
			remove = Collections::deleteIf(_productions, remove,
				[&](Production* i)
				{
					if (i->getRules()->getProducedCraft())
					{
						_engineers += i->getAssignedEngineers();
						return true;
					}
					else
					{
						return false;
					}
				}
			);
			remove = Collections::deleteIf(_transfers, remove,
				[&](Transfer* i)
				{
					return i->getType() == TRANSFER_CRAFT;
				}
			);
		}
	}
	if ((*facility)->getRules()->getPsiLaboratories() > 0)
	{
		// psi lab destruction: remove any soldiers over the maximum allowable from psi training.
		int toRemove = (*facility)->getRules()->getPsiLaboratories() - getFreePsiLabs();
		for (std::vector<Soldier*>::iterator i = _soldiers.begin(); i != _soldiers.end() && toRemove > 0; ++i)
		{
			if ((*i)->isInPsiTraining())
			{
				(*i)->setPsiTraining();
				--toRemove;
			}
		}
	}
	if ((*facility)->getRules()->getLaboratories())
	{
		// lab destruction: enforce lab space limits. take scientists off projects until
		// it all evens out. research is not cancelled.
		int toRemove = (*facility)->getRules()->getLaboratories() - getFreeLaboratories();
		for (std::vector<ResearchProject*>::iterator i = _research.begin(); i != _research.end() && toRemove > 0;)
		{
			if ((*i)->getAssigned() >= toRemove)
			{
				(*i)->setAssigned((*i)->getAssigned() - toRemove);
				_scientists += toRemove;
				break;
			}
			else
			{
				toRemove -= (*i)->getAssigned();
				_scientists += (*i)->getAssigned();
				(*i)->setAssigned(0);
				++i;
			}
		}
	}
	if ((*facility)->getRules()->getWorkshops())
	{
		// workshop destruction: similar to lab destruction, but we'll lay off engineers instead
		// in this case, however, production IS cancelled, as it takes up space in the workshop.
		int toRemove = (*facility)->getRules()->getWorkshops() - getFreeWorkshops();
		Collections::deleteIf(_productions, _productions.size(),
			[&](Production* p)
			{
				if (p->getAssignedEngineers() > toRemove)
				{
					p->setAssignedEngineers(p->getAssignedEngineers() - toRemove);
					_engineers += toRemove;
					toRemove = 0;
					return false;
				}
				else
				{
					_engineers += p->getAssignedEngineers();
					toRemove -= p->getAssignedEngineers();
					return true;
				}
			}
		);
	}
	if ((*facility)->getRules()->getStorage())
	{
		// we won't destroy the items physically AT the base,
		// but any items in transit will end up at the dead letter office.
		if (storesOverfull((*facility)->getRules()->getStorage()))
		{
			Collections::deleteIf(_transfers, _transfers.size(),
				[&](Transfer* i)
				{
					if (i->getType() == TRANSFER_ITEM)
					{
						return true;
					}
					else
					{
						return false;
					}
				}
			);
		}
	}
	if ((*facility)->getRules()->getPersonnel())
	{
		// as above, we won't actually fire people, but we'll block any new ones coming in.
		if ((getAvailableQuarters() - getUsedQuarters()) - (*facility)->getRules()->getPersonnel() < 0)
		{
			Collections::deleteIf(_transfers, _transfers.size(),
				[&](Transfer* i)
				{
					if (i->getType() == TRANSFER_ENGINEER || i->getType() == TRANSFER_SCIENTIST)
					{
						return true;
					}
					else
					{
						return false;
					}
				}
			);
		}
	}
	delete *facility;
	_facilities.erase(facility);
}

/**
 * Cleans up the defenses vector and optionally reclaims the tanks and their ammo.
 * @param reclaimItems determines whether the HWPs should be returned to storage.
 */
void Base::cleanupDefenses(bool reclaimItems)
{
	Collections::removeAll(_defenses);

	if (reclaimItems)
	{
		for (auto v : _vehiclesFromBase)
		{
			RuleItem *rule = v->getRules();
			std::string type = rule->getType();
			_items->addItem(type);
			if (!rule->getPrimaryCompatibleAmmo()->empty())
			{
				RuleItem *ammo = _mod->getItem(rule->getPrimaryCompatibleAmmo()->front(), true);
				int ammoPerVehicle;
				if (ammo->getClipSize() > 0 && rule->getClipSize() > 0)
				{
					ammoPerVehicle = rule->getClipSize() / ammo->getClipSize();
				}
				else
				{
					ammoPerVehicle = ammo->getClipSize();
				}
				_items->addItem(ammo->getType(), ammoPerVehicle);
			}
		}
	}

	Collections::removeAll(_vehicles);
	Collections::deleteAll(_vehiclesFromBase);
}

namespace
{

/**
 * Store unique values from diffrent vectors.
 * @param result Vector where final data will be send.
 * @param temp Temporaly data container storing working buffer.
 * @param data Data to add.
 */
void aggregateUnique(std::vector<std::string> &result, std::vector<std::string> &temp, const std::vector<std::string> &data)
{
	temp.clear();

	std::set_union(std::make_move_iterator(std::begin(result)), std::make_move_iterator(std::end(result)), std::begin(data), std::end(data), std::back_inserter(temp));

	std::swap(result, temp);
}

}

/**
 * Return list of all provided functionality in base.
 * @param skip Skip functions provide by this facility.
 * @return List of custom IDs.
 */
std::vector<std::string> Base::getProvidedBaseFunc(const BaseFacility *skip) const
{
	std::vector<std::string> ret, temp;

	for (std::vector<BaseFacility*>::const_iterator bf = _facilities.begin(); bf != _facilities.end(); ++bf)
	{
		if (*bf == skip)
		{
			continue;
		}
		if ((*bf)->getBuildTime() > 0)
		{
			continue;
		}
		aggregateUnique(ret, temp, (*bf)->getRules()->getProvidedBaseFunc());
	}

	return ret;
}

/**
 * Return list of all required functionality in base.
 * @param skip Skip functions require by this facility.
 * @return List of custom IDs.
 */
std::vector<std::string> Base::getRequireBaseFunc(const BaseFacility *skip) const
{
	std::vector<std::string> ret, temp;

	for (std::vector<BaseFacility*>::const_iterator bf = _facilities.begin(); bf != _facilities.end(); ++bf)
	{
		if (*bf == skip)
		{
			continue;
		}
		aggregateUnique(ret, temp,  (*bf)->getRules()->getRequireBaseFunc());
	}

	for (std::vector<ResearchProject*>::const_iterator res = _research.begin(); res != _research.end(); ++res)
	{
		aggregateUnique(ret, temp, (*res)->getRules()->getRequireBaseFunc());
	}

	for (std::vector<Production*>::const_iterator prod = _productions.begin(); prod != _productions.end(); ++prod)
	{
		aggregateUnique(ret, temp, (*prod)->getRules()->getRequireBaseFunc());
	}

	return ret;
}

/**
 * Return list of all forbiden functionality in base.
 * @return List of custom IDs.
 */
std::vector<std::string> Base::getForbiddenBaseFunc() const
{
	std::vector<std::string> ret, temp;

	for (std::vector<BaseFacility*>::const_iterator bf = _facilities.begin(); bf != _facilities.end(); ++bf)
	{
		aggregateUnique(ret, temp, (*bf)->getRules()->getForbiddenBaseFunc());
	}

	return ret;
}

/**
 * Return list of all future provided functionality in base.
 * @return List of custom IDs.
 */
std::vector<std::string> Base::getFutureBaseFunc() const
{
	std::vector<std::string> ret, temp;

	for (std::vector<BaseFacility*>::const_iterator bf = _facilities.begin(); bf != _facilities.end(); ++bf)
	{
		aggregateUnique(ret, temp, (*bf)->getRules()->getProvidedBaseFunc());
	}

	return ret;
}

/**
* Checks if it is possible to build another facility of a given type.
* @return True if limit is reached (i.e. can't build anymore).
*/
bool Base::isMaxAllowedLimitReached(RuleBaseFacility *rule) const
{
	if (rule->getMaxAllowedPerBase() == 0)
		return false;

	int total = 0;

	for (std::vector<BaseFacility*>::const_iterator bf = _facilities.begin(); bf != _facilities.end(); ++bf)
	{
		if ((*bf)->getRules()->getType() == rule->getType())
		{
			total++;
		}
	}

	return total >= rule->getMaxAllowedPerBase();
}

/**
* Gets the amount of additional HP healed in this base due to sick bay facilities (in absolute number).
* @return Additional HP healed.
*/
float Base::getSickBayAbsoluteBonus() const
{
	float result = 0.0f;

	for (std::vector<BaseFacility*>::const_iterator bf = _facilities.begin(); bf != _facilities.end(); ++bf)
	{
		if ((*bf)->getBuildTime() == 0)
		{
			result += (*bf)->getRules()->getSickBayAbsoluteBonus();
		}
	}

	return result;
}

/**
* Gets the amount of additional HP healed in this base due to sick bay facilities (as percentage of max HP per soldier).
* @return Additional percentage of max HP healed.
*/
float Base::getSickBayRelativeBonus() const
{
	float result = 0.0f;

	for (std::vector<BaseFacility*>::const_iterator bf = _facilities.begin(); bf != _facilities.end(); ++bf)
	{
		if ((*bf)->getBuildTime() == 0)
		{
			result += (*bf)->getRules()->getSickBayRelativeBonus();
		}
	}

	return result;
}

}<|MERGE_RESOLUTION|>--- conflicted
+++ resolved
@@ -1247,41 +1247,18 @@
 		}
 	}
 
-<<<<<<< HEAD
-	const RuleResearch *ruleResearch = project->getRules();
-	if (!project->isFinished())
-	{
-		if (ruleResearch->needItem() && ruleResearch->destroyItem())
-		{
-			getStorageItems()->addItem(ruleResearch->getName(), 1);
-		}
-	}
-	delete project;
-=======
 	Collections::deleteIf(_research, 1,
 		[&](ResearchProject* r)
 		{
 			return r == project;
 		}
 	);
->>>>>>> 110ec46c
 }
 
 /**
  * Remove a Production from the Base
  * @param p A pointer to a Production
  */
-<<<<<<< HEAD
-void Base::removeProduction(Production * p)
-{
-	_engineers += p->getAssignedEngineers();
-	std::vector<Production *>::iterator iter = std::find (_productions.begin(), _productions.end(), p);
-	if (iter != _productions.end())
-	{
-		_productions.erase(iter);
-	}
-	delete p;
-=======
 void Base::removeProduction(Production* production)
 {
 	_engineers += production->getAssignedEngineers();
@@ -1292,7 +1269,6 @@
 			return r == production;
 		}
 	);
->>>>>>> 110ec46c
 }
 
 /**
