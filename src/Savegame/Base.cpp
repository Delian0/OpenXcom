/*
 * Copyright 2010-2012 OpenXcom Developers.
 *
 * This file is part of OpenXcom.
 *
 * OpenXcom is free software: you can redistribute it and/or modify
 * it under the terms of the GNU General Public License as published by
 * the Free Software Foundation, either version 3 of the License, or
 * (at your option) any later version.
 *
 * OpenXcom is distributed in the hope that it will be useful,
 * but WITHOUT ANY WARRANTY; without even the implied warranty of
 * MERCHANTABILITY or FITNESS FOR A PARTICULAR PURPOSE.  See the
 * GNU General Public License for more details.
 *
 * You should have received a copy of the GNU General Public License
 * along with OpenXcom.  If not, see <http://www.gnu.org/licenses/>.
 */
#define _USE_MATH_DEFINES
#include "Base.h"
#include <cmath>
#include <algorithm>
#include "BaseFacility.h"
#include "../Ruleset/RuleBaseFacility.h"
#include "Craft.h"
#include "../Ruleset/RuleCraft.h"
#include "../Ruleset/Ruleset.h"
#include "ItemContainer.h"
#include "Soldier.h"
#include "../Engine/Language.h"
#include "../Ruleset/RuleItem.h"
#include "../Ruleset/RuleManufacture.h"
#include "Transfer.h"
#include "ResearchProject.h"
#include "Production.h"
#include "Vehicle.h"
#include "Target.h"
#include "Ufo.h"
#include "../Engine/RNG.h"
#include "../Engine/Options.h"

namespace OpenXcom
{

/**
 * Initializes an empty base.
 * @param rule Pointer to ruleset.
 */
Base::Base(const Ruleset *rule) : Target(), _rule(rule), _name(L""), _facilities(), _soldiers(), _crafts(), _scientists(0), _engineers(0)
{
	_items = new ItemContainer();
}

/**
 * Deletes the contents of the base from memory.
 */
Base::~Base()
{
	for (std::vector<BaseFacility*>::iterator i = _facilities.begin(); i != _facilities.end(); ++i)
	{
		delete *i;
	}
	for (std::vector<Soldier*>::iterator i = _soldiers.begin(); i != _soldiers.end(); ++i)
	{
		delete *i;
	}
	for (std::vector<Craft*>::iterator i = _crafts.begin(); i != _crafts.end(); ++i)
	{
		delete *i;
	}
	for (std::vector<Production *>::iterator i = _productions.begin (); i != _productions.end (); ++i)
	{
		delete *i;
	}
	delete _items;
	for (std::vector<ResearchProject*>::iterator i = _research.begin(); i != _research.end(); ++i)
	{
		delete *i;
	}
}

/**
 * Loads the base from a YAML file.
 * @param node YAML node.
 * @param save Pointer to saved game.
 */
void Base::load(const YAML::Node &node, SavedGame *save, bool newGame)
{
	Target::load(node);
	std::string name;
	node["name"] >> name;
	_name = Language::utf8ToWstr(name);

	if (!newGame || !Options::getBool("customInitialBase") )
	{
		for (YAML::Iterator i = node["facilities"].begin(); i != node["facilities"].end(); ++i)
		{
			std::string type;
			(*i)["type"] >> type;
			BaseFacility *f = new BaseFacility(_rule->getBaseFacility(type), this);
			f->load(*i);
			_facilities.push_back(f);
		}
	}

	for (YAML::Iterator i = node["crafts"].begin(); i != node["crafts"].end(); ++i)
	{
		std::string type;
		(*i)["type"] >> type;
		Craft *c = new Craft(_rule->getCraft(type), this);
		c->load(*i, _rule, save);		
		_crafts.push_back(c);
	}

	for (YAML::Iterator i = node["soldiers"].begin(); i != node["soldiers"].end(); ++i)
	{
		Soldier *s = new Soldier(_rule->getSoldier("XCOM"), _rule->getArmor("STR_NONE_UC"));
		s->load(*i, _rule);
		if (const YAML::Node *pName = (*i).FindValue("craft"))
		{
			std::string type;
			int id;
			(*pName)["type"] >> type;
			(*pName)["id"] >> id;
			for (std::vector<Craft*>::iterator j = _crafts.begin(); j != _crafts.end(); ++j)
			{
				if ((*j)->getRules()->getType() == type && (*j)->getId() == id)
				{
					s->setCraft(*j);
					break;
				}
			}
		}
		else
		{
			s->setCraft(0);
		}
		_soldiers.push_back(s);
	}

	_items->load(node["items"]);
	node["scientists"] >> _scientists;
	node["engineers"] >> _engineers;

	for (YAML::Iterator i = node["transfers"].begin(); i != node["transfers"].end(); ++i)
	{
		int hours;
		(*i)["hours"] >> hours;
		Transfer *t = new Transfer(hours);
		t->load(*i, this, _rule);
		_transfers.push_back(t);
	}

	for (YAML::Iterator i = node["research"].begin(); i != node["research"].end(); ++i)
	{
		std::string research;
		(*i)["project"] >> research;
		ResearchProject *r = new ResearchProject(_rule->getResearch(research));
		r->load(*i);
		_research.push_back(r);
	}

	for (YAML::Iterator i = node["productions"].begin(); i != node["productions"].end(); ++i)
	{
		std::string item;
		(*i)["item"] >> item;
		Production *p = new Production(_rule->getManufacture(item), 0);
		p->load(*i);
		_productions.push_back(p);
	}
}

/**
 * Saves the base to a YAML file.
 * @param out YAML emitter.
 */
void Base::save(YAML::Emitter &out) const
{
	Target::save(out);
	out << YAML::Key << "name" << YAML::Value << Language::wstrToUtf8(_name);
	out << YAML::Key << "facilities" << YAML::Value;
	out << YAML::BeginSeq;
	for (std::vector<BaseFacility*>::const_iterator i = _facilities.begin(); i != _facilities.end(); ++i)
	{
		(*i)->save(out);
	}
	out << YAML::EndSeq;
	out << YAML::Key << "soldiers" << YAML::Value;
	out << YAML::BeginSeq;
	for (std::vector<Soldier*>::const_iterator i = _soldiers.begin(); i != _soldiers.end(); ++i)
	{
		(*i)->save(out);
	}
	out << YAML::EndSeq;
	out << YAML::Key << "crafts" << YAML::Value;
	out << YAML::BeginSeq;
	for (std::vector<Craft*>::const_iterator i = _crafts.begin(); i != _crafts.end(); ++i)
	{
		(*i)->save(out);
	}
	out << YAML::EndSeq;
	out << YAML::Key << "items" << YAML::Value;
	_items->save(out);
	out << YAML::Key << "scientists" << YAML::Value << _scientists;
	out << YAML::Key << "engineers" << YAML::Value << _engineers;
	out << YAML::Key << "transfers" << YAML::Value;
	out << YAML::BeginSeq;
	for (std::vector<Transfer*>::const_iterator i = _transfers.begin(); i != _transfers.end(); ++i)
	{
		(*i)->save(out);
	}
	out << YAML::EndSeq;

	out << YAML::Key << "research" << YAML::Value;
	out << YAML::BeginSeq;
	for (std::vector<ResearchProject*>::const_iterator i = _research.begin(); i != _research.end(); ++i)
	{
		(*i)->save(out);
	}
	out << YAML::EndSeq;

	out << YAML::Key << "productions" << YAML::Value;
	out << YAML::BeginSeq;
	for (std::vector<Production*>::const_iterator i = _productions.begin(); i != _productions.end(); ++i)
	{
		(*i)->save(out);
	}
	out << YAML::EndSeq;
	out << YAML::EndMap;
}

/**
 * Saves the base's unique identifiers to a YAML file.
 * @param out YAML emitter.
 */
void Base::saveId(YAML::Emitter &out) const
{
	Target::saveId(out);
	out << YAML::Key << "type" << YAML::Value << "STR_BASE";
	out << YAML::Key << "id" << YAML::Value << 0;
	out << YAML::EndMap;
}

/**
 * Returns the custom name for the base.
 * @param lang Language to get strings from.
 * @return Name.
 */
std::wstring Base::getName(Language *lang) const
{
	return _name;
}

/**
 * Changes the custom name for the base.
 * @param name Name.
 */
void Base::setName(const std::wstring &name)
{
	_name = name;
}

/**
 * Returns the list of facilities in the base.
 * @return Pointer to the facility list.
 */
std::vector<BaseFacility*> *const Base::getFacilities()
{
	return &_facilities;
}

/**
 * Returns the list of soldiers in the base.
 * @return Pointer to the soldier list.
 */
std::vector<Soldier*> *const Base::getSoldiers()
{
	return &_soldiers;
}

/**
 * Returns the list of crafts in the base.
 * @return Pointer to the craft list.
 */
std::vector<Craft*> *const Base::getCrafts()
{
	return &_crafts;
}

/**
 * Returns the list of transfers destined
 * to this base.
 * @return Pointer to the transfer list.
 */
std::vector<Transfer*> *const Base::getTransfers()
{
	return &_transfers;
}

/**
 * Returns the list of items in the base.
 * @return Pointer to the item list.
 */
ItemContainer *const Base::getItems()
{
	return _items;
}

/**
 * Returns the amount of scientists currently in the base.
 * @return Number of scientists.
 */
int Base::getScientists() const
{
	return _scientists;
}

/**
 * Changes the amount of scientists currently in the base.
 * @param scientists Number of scientists.
 */
void Base::setScientists(int scientists)
{
	 _scientists = scientists;
}

/**
 * Returns the amount of engineers currently in the base.
 * @return Number of engineers.
 */
int Base::getEngineers() const
{
	return _engineers;
}

/**
 * Changes the amount of engineers currently in the base.
 * @param engineers Number of engineers.
 */
void Base::setEngineers(int engineers)
{
	 _engineers = engineers;
}

/**
 * Returns if a certain target is covered by the base's
 * radar range, taking in account the range and chance.
 * @param target Pointer to target to compare.
 * @return True if it's within range, False otherwise.
 */
bool Base::detect(Target *target) const
{
	int chance = 0;
	double distance = getDistance(target);
	for (std::vector<BaseFacility*>::const_iterator i = _facilities.begin(); i != _facilities.end(); ++i)
	{
		if ((*i)->getBuildTime() == 0 && (*i)->getRules()->getRadarRange() * (1 / 60.0) * (M_PI / 180) >= distance)
		{
			if ((*i)->getRules()->isHyperwave())
			{
				return true;
			}
			chance += (*i)->getRules()->getRadarChance();
		}
	}
	if (chance == 0)
		return false;

	Ufo *u = dynamic_cast<Ufo*>(target);
	if (u != 0)
	{
		chance = (chance * 100 + u->getVisibility()) / 100;
	}

	int detection = RNG::generate(0, 100);
	return (detection < chance);
}

/**
 * Returns if a certain target is inside the base's
 * radar range, taking in account the positions of both.
 * @param target Pointer to target to compare.
 * @return True if it's inside, False otherwise.
 */
bool Base::insideRadarRange(Target *target) const
{
	double range = 0;
	for (std::vector<BaseFacility*>::const_iterator i = _facilities.begin(); i != _facilities.end(); ++i)
	{
		if ((*i)->getBuildTime() == 0)
		{
			range = std::max(range, (*i)->getRules()->getRadarRange() * (1 / 60.0) * (M_PI / 180));
		}
	}
	
	return (getDistance(target) <= range);
}

/**
 * Returns the amount of soldiers contained
 * in the base without any assignments.
 * @return Number of soldiers.
 */
int Base::getAvailableSoldiers() const
{
	int total = 0;
	for (std::vector<Soldier*>::const_iterator i = _soldiers.begin(); i != _soldiers.end(); ++i)
	{
		if ((*i)->getCraft() == 0)
		{
			total++;
		}
	}
	return total;
}

/**
 * Returns the total amount of soldiers contained
 * in the base.
 * @return Number of soldiers.
 */
int Base::getTotalSoldiers() const
{
	size_t total = _soldiers.size();
	for (std::vector<Transfer*>::const_iterator i = _transfers.begin(); i != _transfers.end(); ++i)
	{
		if ((*i)->getType() == TRANSFER_SOLDIER)
		{
			total += (*i)->getQuantity();
		}
	}
	return total;
}

/**
 * Returns the amount of scientists contained
 * in the base without any assignments.
 * @return Number of scientists.
 */
int Base::getAvailableScientists() const
{
	return getScientists();
}

/**
 * Returns the total amount of scientists contained
 * in the base.
 * @return Number of scientists.
 */
int Base::getTotalScientists() const
{
	int total = _scientists;
	for (std::vector<Transfer*>::const_iterator i = _transfers.begin(); i != _transfers.end(); ++i)
	{
		if ((*i)->getType() == TRANSFER_SCIENTIST)
		{
			total += (*i)->getQuantity();
		}
	}
	const std::vector<ResearchProject *> & research (getResearch());
	for (std::vector<ResearchProject *>::const_iterator itResearch = research.begin ();
		 itResearch != research.end ();
		 ++itResearch)
	{
		total += (*itResearch)->getAssigned ();
	}
	return total;
}

/**
 * Returns the amount of engineers contained
 * in the base without any assignments.
 * @return Number of engineers.
 */
int Base::getAvailableEngineers() const
{
	return getEngineers();
}

/**
 * Returns the total amount of engineers contained
 * in the base.
 * @return Number of engineers.
 */
int Base::getTotalEngineers() const
{
	int total = _engineers;
	for (std::vector<Transfer*>::const_iterator i = _transfers.begin(); i != _transfers.end(); ++i)
	{
		if ((*i)->getType() == TRANSFER_ENGINEER)
		{
			total += (*i)->getQuantity();
		}
	}
	for (std::vector<Production *>::const_iterator iter = _productions.begin (); iter != _productions.end (); ++iter)
	{
		total += (*iter)->getAssignedEngineers();
	}
	return total;
}

/**
 * Returns the amount of living quarters used up
 * by personnel in the base.
 * @return Living space.
 */
int Base::getUsedQuarters() const
{
	return getTotalSoldiers() + getTotalScientists() + getTotalEngineers();
}

/**
 * Returns the total amount of living quarters
 * available in the base.
 * @return Living space.
 */
int Base::getAvailableQuarters() const
{
	int total = 0;
	for (std::vector<BaseFacility*>::const_iterator i = _facilities.begin(); i != _facilities.end(); ++i)
	{
		if ((*i)->getBuildTime() == 0)
		{
			total += (*i)->getRules()->getPersonnel();
		}
	}
	return total;
}

/**
 * Returns the amount of stores used up
 * by equipment in the base.
 * @return Storage space.
 */
int Base::getUsedStores() const
{
	double total = _items->getTotalSize(_rule);
	for (std::vector<Craft*>::const_iterator i = _crafts.begin(); i != _crafts.end(); ++i)
	{
		total += (*i)->getItems()->getTotalSize(_rule);
		for (std::vector<Vehicle*>::const_iterator j = (*i)->getVehicles()->begin(); j != (*i)->getVehicles()->end(); ++j)
		{
			total += (*j)->getRules()->getSize();
		}
	}
	for (std::vector<Transfer*>::const_iterator i = _transfers.begin(); i != _transfers.end(); ++i)
	{
		if ((*i)->getType() == TRANSFER_ITEM)
		{
			total += (*i)->getQuantity() * _rule->getItem((*i)->getItems())->getSize();
		}
	}
	return (int)floor(total);
}

/**
 * Returns the total amount of stores
 * available in the base.
 * @return Storage space.
 */
int Base::getAvailableStores() const
{
	int total = 0;
	for (std::vector<BaseFacility*>::const_iterator i = _facilities.begin(); i != _facilities.end(); ++i)
	{
		if ((*i)->getBuildTime() == 0)
		{
			total += (*i)->getRules()->getStorage();
		}
	}
	return total;
}

/**
 * Returns the amount of laboratories used up
 * by research projects in the base.
 * @return Laboratory space.
 */
int Base::getUsedLaboratories() const
{
	const std::vector<ResearchProject *> & research (getResearch());
	int usedLabSpace = 0;
	for (std::vector<ResearchProject *>::const_iterator itResearch = research.begin ();
		 itResearch != research.end ();
		 ++itResearch)
	{
		usedLabSpace += (*itResearch)->getAssigned ();
	}
	return usedLabSpace;
}

/**
 * Returns the total amount of laboratories
 * available in the base.
 * @return Laboratory space.
 */
int Base::getAvailableLaboratories() const
{
	int total = 0;
	for (std::vector<BaseFacility*>::const_iterator i = _facilities.begin(); i != _facilities.end(); ++i)
	{
		if ((*i)->getBuildTime() == 0)
		{
			total += (*i)->getRules()->getLaboratories();
		}
	}
	return total;
}

/**
 * Returns the amount of workshops used up
 * by manufacturing projects in the base.
 * @return Storage space.
 */
int Base::getUsedWorkshops() const
{
	int usedWorkShop = 0;
	for (std::vector<Production *>::const_iterator iter = _productions.begin (); iter != _productions.end (); ++iter)
	{
		usedWorkShop += ((*iter)->getAssignedEngineers() + (*iter)->getRules()->getRequiredSpace ());
	}
	return usedWorkShop;
}

/**
 * Returns the total amount of workshops
 * available in the base.
 * @return Workshop space.
 */
int Base::getAvailableWorkshops() const
{
	int total = 0;
	for (std::vector<BaseFacility*>::const_iterator i = _facilities.begin(); i != _facilities.end(); ++i)
	{
		if ((*i)->getBuildTime() == 0)
		{
			total += (*i)->getRules()->getWorkshops();
		}
	}
	return total;
}

/**
 * Returns the amount of hangars used up
 * by crafts in the base.
 * @return Storage space.
 */
int Base::getUsedHangars() const
{
	size_t total = _crafts.size();
	for (std::vector<Transfer*>::const_iterator i = _transfers.begin(); i != _transfers.end(); ++i)
	{
		if ((*i)->getType() == TRANSFER_CRAFT)
		{
			total += (*i)->getQuantity();
		}
	}
	for (std::vector<Production*>::const_iterator i = _productions.begin(); i != _productions.end(); ++i)
	{
		if ((*i)->getRules()->getCategory() == "STR_CRAFT")
		{
			total += (*i)->getAmountRemaining();
		}
	}
	return total;
}

/**
 * Returns the total amount of hangars
 * available in the base.
 * @return Number of hangars.
 */
int Base::getAvailableHangars() const
{
	int total = 0;
	for (std::vector<BaseFacility*>::const_iterator i = _facilities.begin(); i != _facilities.end(); ++i)
	{
		if ((*i)->getBuildTime() == 0)
		{
			total += (*i)->getRules()->getCrafts();
		}
	}
	return total;
}

/**
 * Return laboratories space not used by a ResearchProject
 * @return laboratories space not used by a ResearchProject
*/
int Base::getFreeLaboratories () const
{
	return getAvailableLaboratories() - getUsedLaboratories();
}

/**
 * Return workshop space not used by a Production
 * @return workshop space not used by a Production
*/
int Base::getFreeWorkshops () const
{
	return getAvailableWorkshops() - getUsedWorkshops();
}

/**
 * Returns the amount of scientists currently in use.
 * @return Amount of scientists.
*/
int Base::getAllocatedScientists() const
{
	int total = 0;
	const std::vector<ResearchProject *> & research (getResearch());
	for (std::vector<ResearchProject *>::const_iterator itResearch = research.begin ();
		 itResearch != research.end ();
		 ++itResearch)
	{
		total += (*itResearch)->getAssigned ();
	}
	return total;
}

/**
 * Returns the amount of engineers currently in use.
 * @return Amount of engineers.
*/
int Base::getAllocatedEngineers() const
{
	int total = 0;
	for (std::vector<Production *>::const_iterator iter = _productions.begin (); iter != _productions.end (); ++iter)
	{
		total += (*iter)->getAssignedEngineers();
	}
	return total;
}

/**
 * Returns the total defense value of all
 * the facilities in the base.
 * @return Defense value.
 */
int Base::getDefenseValue() const
{
	int total = 0;
	for (std::vector<BaseFacility*>::const_iterator i = _facilities.begin(); i != _facilities.end(); ++i)
	{
		if ((*i)->getBuildTime() == 0)
		{
			total += (*i)->getRules()->getDefenseValue();
		}
	}
	return total;
}

/**
 * Returns the total amount of short range
 * detection facilities in the base.
 * @return Defense value.
 */
int Base::getShortRangeDetection() const
{
	int total = 0;
	for (std::vector<BaseFacility*>::const_iterator i = _facilities.begin(); i != _facilities.end(); ++i)
	{
		if ((*i)->getBuildTime() == 0 && (*i)->getRules()->getRadarRange() == 1500)
		{
			total++;
		}
	}
	return total;
}

/**
 * Returns the total amount of long range
 * detection facilities in the base.
 * @return Defense value.
 */
int Base::getLongRangeDetection() const
{
	int total = 0;
	for (std::vector<BaseFacility*>::const_iterator i = _facilities.begin(); i != _facilities.end(); ++i)
	{
		if ((*i)->getBuildTime() == 0 && (*i)->getRules()->getRadarRange() > 1500)
		{
			total++;
		}
	}
	return total;
}

/**
 * Returns the total amount of craft of
 * a certain type stored in the base.
 * @param craft Craft type.
 * @return Number of craft.
 */
int Base::getCraftCount(const std::string &craft) const
{
	int total = 0;
	for (std::vector<Craft*>::const_iterator i = _crafts.begin(); i != _crafts.end(); ++i)
	{
		if ((*i)->getRules()->getType() == craft)
		{
			total++;
		}
	}
	return total;
}

/**
 * Returns the total amount of monthly costs
 * for maintaining the craft in the base.
 * @return Maintenance costs.
 */
int Base::getCraftMaintenance() const
{
	int total = 0;
	for (std::vector<Craft*>::const_iterator i = _crafts.begin(); i != _crafts.end(); ++i)
	{
		total += (*i)->getRules()->getBuyCost();
	}
	return total;
}

/**
 * Returns the total amount of monthly costs
 * for maintaining the personnel in the base.
 * @return Maintenance costs.
 */
int Base::getPersonnelMaintenance() const
{
	size_t total = 0;
	total += _soldiers.size() * _rule->getSoldierCost();
	total += _engineers * _rule->getEngineerCost();
	total += _scientists * _rule->getScientistCost();
	return total;
}

/**
 * Returns the total amount of monthly costs
 * for maintaining the facilities in the base.
 * @return Maintenance costs.
 */
int Base::getFacilityMaintenance() const
{
	int total = 0;
	for (std::vector<BaseFacility*>::const_iterator i = _facilities.begin(); i != _facilities.end(); ++i)
	{
		if ((*i)->getBuildTime() == 0)
		{
			total += (*i)->getRules()->getMonthlyCost();
		}
	}
	return total;
}

/**
 * Returns the total amount of all the maintenance
 * monthly costs in the base.
 * @return Maintenance costs.
 */
int Base::getMonthlyMaintenace() const
{
	return getCraftMaintenance() + getPersonnelMaintenance() + getFacilityMaintenance();
}

/**
 * Returns the list of all base's ResearchProject
 * @return list of base's ResearchProject
*/
const std::vector<ResearchProject *> & Base::getResearch() const
{
	return _research;
}

/**
 * Add a new Production to the Base
 * @param p A pointer to a Production
*/
void Base::addProduction (Production * p)
{
	_productions.push_back(p);
}

/**
 * Add A new ResearchProject to Base
 * @param project The project to add
*/
void Base::addResearch(ResearchProject * project)
{
	_research.push_back(project);
}

/**
 * Remove a ResearchProject from base
 * @param project the project to remove
*/
void Base::removeResearch(ResearchProject * project)
{
	_scientists += project->getAssigned();
	std::vector<ResearchProject *>::iterator iter = std::find (_research.begin (), _research.end (), project);
	if(iter != _research.end ())
	{
		_research.erase(iter);
	}
}

/**
 * Remove a Production from the Base
 * @param p A pointer to a Production
*/
void Base::removeProduction (Production * p)
{
	_engineers += p->getAssignedEngineers();
	std::vector<Production *>::iterator iter = std::find (_productions.begin (), _productions.end (), p);
	if (iter != _productions.end ())
	{
		_productions.erase(iter);
	}
}

/**
 * Get the list of Base Production's
 * @return the list of Base Production's
 */
const std::vector<Production *> & Base::getProductions () const
{
	return _productions;
}


/**
 * Returns whether or not this base
 * is equipped with hyper-wave
 * detection facilities.
 */
bool Base::getHyperDetection() const
{
	for (std::vector<BaseFacility*>::const_iterator i = _facilities.begin(); i != _facilities.end(); ++i)
	{
		if ((*i)->getBuildTime() == 0 && (*i)->getRules()->isHyperwave())
		{
			return true;
		}		
	}
	return false;
}

/**
<<<<<<< HEAD
 * Returns the total amount of Psi Lab Space
 * available in the base.
 * @return Psi Lab space.
 */
int Base::getAvailablePsiLabs() const
=======
 * Returns the total amount of Containment Space
 * available in the base.
 * @return Containment Lab space.
 */
int Base::getAvailableContainment() const
>>>>>>> 1212ad74
{
	int total = 0;
	for (std::vector<BaseFacility*>::const_iterator i = _facilities.begin(); i != _facilities.end(); ++i)
	{
		if ((*i)->getBuildTime() == 0)
		{
<<<<<<< HEAD
			total += (*i)->getRules()->getPsiLaboratories();
=======
			total += (*i)->getRules()->getAliens();
>>>>>>> 1212ad74
		}
	}
	return total;
}

/**
<<<<<<< HEAD
 * Returns the total amount of used
 * Psi Lab Space in the base.
 * @return used Psi Lab space.
 */
int Base::getUsedPsiLabs() const
{
	int total = 0;
	for (std::vector<Soldier*>::const_iterator s = _soldiers.begin(); s != _soldiers.end(); ++s)
	{
		if ((*s)->isInPsiTraining())
		{
			total ++;
		}
	}
	return total;
}
=======
 * Returns the total amount of used 
 * Containment Space in the base.
 * @return Containment Lab space.
 */
int Base::getUsedContainment() const
{
	int total = 0;
	for (std::map<std::string, int>::iterator i = _items->getContents()->begin(); i != _items->getContents()->end(); ++i)
	{
		if (_rule->getItem((i)->first)->getAlien())
		{
			total += (i)->second;
		}
	}
	for (std::vector<Transfer*>::const_iterator i = _transfers.begin(); i != _transfers.end(); ++i)
	{
		if ((*i)->getType() == TRANSFER_ITEM)
		{
			if(_rule->getItem((*i)->getItems())->getAlien())
			{
				total += (*i)->getQuantity();
			}
		}
	}	
	return total;
}

>>>>>>> 1212ad74
}<|MERGE_RESOLUTION|>--- conflicted
+++ resolved
@@ -945,37 +945,24 @@
 }
 
 /**
-<<<<<<< HEAD
  * Returns the total amount of Psi Lab Space
  * available in the base.
  * @return Psi Lab space.
  */
 int Base::getAvailablePsiLabs() const
-=======
- * Returns the total amount of Containment Space
- * available in the base.
- * @return Containment Lab space.
- */
-int Base::getAvailableContainment() const
->>>>>>> 1212ad74
 {
 	int total = 0;
 	for (std::vector<BaseFacility*>::const_iterator i = _facilities.begin(); i != _facilities.end(); ++i)
 	{
 		if ((*i)->getBuildTime() == 0)
 		{
-<<<<<<< HEAD
 			total += (*i)->getRules()->getPsiLaboratories();
-=======
-			total += (*i)->getRules()->getAliens();
->>>>>>> 1212ad74
-		}
-	}
-	return total;
-}
-
-/**
-<<<<<<< HEAD
+		}
+	}
+	return total;
+}
+
+/**
  * Returns the total amount of used
  * Psi Lab Space in the base.
  * @return used Psi Lab space.
@@ -992,7 +979,8 @@
 	}
 	return total;
 }
-=======
+
+/**
  * Returns the total amount of used 
  * Containment Space in the base.
  * @return Containment Lab space.
@@ -1020,5 +1008,21 @@
 	return total;
 }
 
->>>>>>> 1212ad74
+/**
+ * Returns the total amount of Containment Space
+ * available in the base.
+ * @return Containment Lab space.
+ */
+int Base::getAvailableContainment() const
+{
+	int total = 0;
+	for (std::vector<BaseFacility*>::const_iterator i = _facilities.begin(); i != _facilities.end(); ++i)
+	{
+		if ((*i)->getBuildTime() == 0)
+		{
+			total += (*i)->getRules()->getAliens();
+		}
+	}
+	return total;
+}
 }