--- conflicted
+++ resolved
@@ -32,14 +32,11 @@
 #include "../Ruleset/RuleItem.h"
 #include "../Ruleset/RuleManufactureInfo.h"
 #include "Transfer.h"
-<<<<<<< HEAD
 #include <algorithm>
 #include "ResearchProject.h"
 #include "../Ruleset/RuleResearchProject.h"
-=======
 #include "Production.h"
 #include <algorithm>
->>>>>>> d633ad1a
 
 namespace OpenXcom
 {
@@ -186,7 +183,6 @@
 		_transfers.push_back(t);
 	}
 
-<<<<<<< HEAD
 	for (YAML::Iterator i = node["research"].begin(); i != node["research"].end(); ++i)
 	{
 		std::string research;
@@ -194,7 +190,8 @@
 		ResearchProject *r = new ResearchProject(_rule->getResearchProject(research));
 		r->load(*i);
 		_research.push_back(r);
-=======
+	}
+
 	size = node["productions"].size();
 	const std::map<std::string, RuleItem *> & items(_rule->getItems ());
 	for (unsigned int i = 0; i < size; i++)
@@ -208,7 +205,6 @@
 			p->load(node["productions"][i]);
 			_productions.push_back(p);
 		}
->>>>>>> d633ad1a
 	}
 }
 
@@ -253,15 +249,17 @@
 	}
 	out << YAML::EndSeq;
 
-<<<<<<< HEAD
 	out << YAML::Key << "research" << YAML::Value;
 	out << YAML::BeginSeq;
 	for (std::vector<ResearchProject*>::const_iterator i = _research.begin(); i != _research.end(); ++i)
-=======
+	{
+		(*i)->save(out);
+	}
+	out << YAML::EndSeq;
+
 	out << YAML::Key << "productions" << YAML::Value;
 	out << YAML::BeginSeq;
 	for (std::vector<Production*>::const_iterator i = _productions.begin(); i != _productions.end(); ++i)
->>>>>>> d633ad1a
 	{
 		(*i)->save(out);
 	}
@@ -792,13 +790,19 @@
 }
 
 /**
-<<<<<<< HEAD
  * Returns the list of all base's ResearchProject
  * @return list of base's ResearchProject
 */
 const std::vector<ResearchProject *> & Base::getResearch() const
 {
 	return _research;
+/**
+ * Add a new Production to the Base
+ * @param p A pointer to a Production
+*/
+void Base::addProduction (Production * p)
+{
+	_productions.push_back(p);
 }
 
 /**
@@ -842,13 +846,6 @@
 	return getAvailableLaboratories() - getUsedLaboratories();
 }
 
-=======
- * Add a new Production to the Base
- * @param p A pointer to a Production
-*/
-void Base::addProduction (Production * p)
-{
-	_productions.push_back(p);
 }
 
 /**
@@ -889,5 +886,4 @@
 
 	return freeEngineers;
 }
->>>>>>> d633ad1a
 }