#pragma once
/*
 * Copyright 2010-2016 OpenXcom Developers.
 *
 * This file is part of OpenXcom.
 *
 * OpenXcom is free software: you can redistribute it and/or modify
 * it under the terms of the GNU General Public License as published by
 * the Free Software Foundation, either version 3 of the License, or
 * (at your option) any later version.
 *
 * OpenXcom is distributed in the hope that it will be useful,
 * but WITHOUT ANY WARRANTY; without even the implied warranty of
 * MERCHANTABILITY or FITNESS FOR A PARTICULAR PURPOSE.  See the
 * GNU General Public License for more details.
 *
 * You should have received a copy of the GNU General Public License
 * along with OpenXcom.  If not, see <http://www.gnu.org/licenses/>.
 */
#include <vector>
#include <string>
#include <yaml-cpp/yaml.h>
#include "Tile.h"
#include "BattleUnit.h"
#include "../Mod/AlienDeployment.h"

namespace OpenXcom
{

class Tile;
class SavedGame;
class MapDataSet;
class Node;
class BattlescapeState;
class Position;
class Pathfinding;
class TileEngine;
class BattleItem;
class Mod;
class State;

/**
 * The battlescape data that gets written to disk when the game is saved.
 * A saved game holds all the variable info in a game like mapdata,
 * soldiers, items, etc.
 */
class SavedBattleGame
{
private:
	BattlescapeState *_battleState;
	Mod *_rule;
	int _mapsize_x, _mapsize_y, _mapsize_z;
	std::vector<MapDataSet*> _mapDataSets;
	std::vector<Tile> _tiles;
	BattleUnit *_selectedUnit, *_lastSelectedUnit;
	std::vector<Node*> _nodes;
	std::vector<BattleUnit*> _units;
	std::vector<BattleItem*> _items, _deleted;
	Pathfinding *_pathfinding;
	TileEngine *_tileEngine;
	std::string _missionType, _alienCustomDeploy, _alienCustomMission, _startingConditionType;
	int _globalShade;
	UnitFaction _side;
	int _turn;
	bool _debugMode;
	bool _aborted;
	int _itemId;
	int _objectiveType, _objectivesDestroyed, _objectivesNeeded;
	std::vector<BattleUnit*> _exposedUnits;
	std::list<BattleUnit*> _fallingUnits;
	bool _unitsFalling, _cheating;
	std::vector<Position> _tileSearch, _storageSpace;
	BattleActionType _tuReserved;
	bool _kneelReserved;
	std::vector< std::vector<std::pair<int, int> > > _baseModules;
	int _depth, _ambience;
	double _ambientVolume;
	std::vector<BattleItem*> _recoverGuaranteed, _recoverConditional;
	std::string _music;
	int _turnLimit, _cheatTurn;
	ChronoTrigger _chronoTrigger;
	bool _beforeGame;
	/// Selects a soldier.
	BattleUnit *selectPlayerUnit(int dir, bool checkReselect = false, bool setReselect = false, bool checkInventory = false);
public:
	/// Creates a new battle save, based on the current generic save.
	SavedBattleGame(Mod *rule);
	/// Cleans up the saved game.
	~SavedBattleGame();
	/// Loads a saved battle game from YAML.
	void load(const YAML::Node& node, Mod *mod, SavedGame* savedGame);
	/// Saves a saved battle game to YAML.
	YAML::Node save() const;
	/// Sets the dimensions of the map and initializes it.
	void initMap(int mapsize_x, int mapsize_y, int mapsize_z);
	/// Initialises the pathfinding and tileengine.
	void initUtilities(Mod *mod);
	/// Gets the game's mapdatafiles.
	std::vector<MapDataSet*> *getMapDataSets();
	/// Sets the mission type.
	void setMissionType(const std::string &missionType);
	/// Gets the mission type.
	const std::string &getMissionType() const;
	/// Sets the starting condition type.
	void setStartingConditionType(const std::string &startingConditionType);
	/// Gets the starting condition type.
	const std::string &getStartingConditionType() const;
	/// Sets the custom alien data.
	void setAlienCustom(const std::string &deploy, const std::string &mission);
	/// Gets the custom alien deploy.
	const std::string &getAlienCustomDeploy() const;
	/// Gets the custom mission definition.
	const std::string &getAlienCustomMission() const;
	/// Sets the global shade.
	void setGlobalShade(int shade);
	/// Gets the global shade.
	int getGlobalShade() const;
	/// Gets a pointer to the list of nodes.
	std::vector<Node*> *getNodes();
	/// Gets a pointer to the list of items.
	std::vector<BattleItem*> *getItems();
	/// Gets a pointer to the list of units.
	std::vector<BattleUnit*> *getUnits();
	/// Gets terrain size x.
	int getMapSizeX() const;
	/// Gets terrain size y.
	int getMapSizeY() const;
	/// Gets terrain size z.
	int getMapSizeZ() const;
	/// Gets terrain x*y*z
	int getMapSizeXYZ() const;

	/**
	 * Converts coordinates into a unique index.
	 * getTile() calls this every time, so should be inlined along with it.
	 * @param pos The position to convert.
	 * @return A unique index.
	 */
	inline int getTileIndex(Position pos) const
	{
		return pos.z * _mapsize_y * _mapsize_x + pos.y * _mapsize_x + pos.x;
	}

	/// Converts a tile index to its coordinates.
	void getTileCoords(int index, int *x, int *y, int *z) const;

	/**
	 * Gets the Tile at a given position on the map.
	 * This method is called over 50mil+ times per turn so it seems useful
	 * to inline it.
	 * @param pos Map position.
	 * @return Pointer to the tile at that position.
	 */
<<<<<<< HEAD
	inline Tile *getTile(const Position& pos)
=======
	inline Tile *getTile(Position pos) const
>>>>>>> 70dd14e4
	{
		if (pos.x < 0 || pos.y < 0 || pos.z < 0
			|| pos.x >= _mapsize_x || pos.y >= _mapsize_y || pos.z >= _mapsize_z)
			return 0;

		return &_tiles[getTileIndex(pos)];
	}

	/*
	 * Gets a pointer to the tiles, a tile is the smallest component of battlescape.
	 * @param pos Index position, less than `getMapSizeXYZ()`.
	 * @return Pointer to the tile at that index.
	 */
	Tile* getTile(int i)
	{
		return &_tiles[i];
	}
	/// Gets the currently selected unit.
	BattleUnit *getSelectedUnit() const;
	/// Sets the currently selected unit.
	void setSelectedUnit(BattleUnit *unit);
	/// Selects the previous soldier.
	BattleUnit *selectPreviousPlayerUnit(bool checkReselect = false, bool setReselect = false, bool checkInventory = false);
	/// Selects the next soldier.
	BattleUnit *selectNextPlayerUnit(bool checkReselect = false, bool setReselect = false, bool checkInventory = false);
	/// Selects the unit with position on map.
	BattleUnit *selectUnit(Position pos);
	/// Gets the pathfinding object.
	Pathfinding *getPathfinding() const;
	/// Gets a pointer to the tileengine.
	TileEngine *getTileEngine() const;
	/// Gets the playing side.
	UnitFaction getSide() const;
	/// Can unit use that weapon?
	bool canUseWeapon(const BattleItem *weapon, const BattleUnit *unit, bool isBerserking) const;
	/// Gets the turn number.
	int getTurn() const;
	/// Ends the turn.
	void endTurn();
	/// Sets debug mode.
	void setDebugMode();
	/// Gets debug mode.
	bool getDebugMode() const;
	/// Load map resources.
	void loadMapResources(Mod *mod);
	/// Resets tiles units are standing on
	void resetUnitTiles();
	/// Add item to delete list.
	void deleteList(BattleItem *item);
	/// Removes an item from the game.
	void removeItem(BattleItem *item);
	/// Adds an item to a unit and the game.
	bool addItem(BattleItem *item, BattleUnit *unit, bool allowSecondClip = false, bool allowAutoLoadout = false, bool allowUnloadedWeapons = false);
	/// Add buildIn weapon form list to unit.
	void addFixedItems(BattleUnit *unit, const std::vector<std::string> &fixed);
	/// Create all fixed items for new created unit.
	void initFixedItems(BattleUnit *unit, size_t itemLevel = 0);
	/// Sets whether the mission was aborted.
	void setAborted(bool flag);
	/// Checks if the mission was aborted.
	bool isAborted() const;
	/// Sets how many objectives need to be destroyed.
	void setObjectiveCount(int counter);
	/// increments the objective counter.
	void addDestroyedObjective();
	/// Checks if all the objectives are destroyed.
	bool allObjectivesDestroyed() const;
	/// Gets the current item ID.
	int *getCurrentItemId();
	/// Gets a spawn node.
	Node *getSpawnNode(int nodeRank, BattleUnit *unit);
	/// Gets a patrol node.
	Node *getPatrolNode(bool scout, BattleUnit *unit, Node *fromNode);
	/// Carries out new turn preparations.
	void prepareNewTurn();
	/// Revives unconscious units (healthcheck).
	void reviveUnconsciousUnits(bool noTU = false);
	/// Removes the body item that corresponds to the unit.
	void removeUnconsciousBodyItem(BattleUnit *bu);
	/// Sets or tries to set a unit of a certain size on a certain position of the map.
	bool setUnitPosition(BattleUnit *bu, Position position, bool testOnly = false);
	/// Adds this unit to the vector of falling units.
	bool addFallingUnit(BattleUnit* unit);
	/// Gets the vector of falling units.
	std::list<BattleUnit*> *getFallingUnits();
	/// Toggles the switch that says "there are units falling, start the fall state".
	void setUnitsFalling(bool fall);
	/// Checks the status of the switch that says "there are units falling".
	bool getUnitsFalling() const;
	/// Gets a pointer to the BattlescapeState.
	BattlescapeState *getBattleState();
	/// Gets a pointer to the BattlescapeGame.
	BattlescapeGame *getBattleGame();
	/// Sets the pointer to the BattlescapeState.
	void setBattleState(BattlescapeState *bs);
	/// Gets the highest ranked, living XCom unit.
	BattleUnit* getHighestRankedXCom();
	/// Gets the morale modifier for the unit passed to this function.
	int getUnitMoraleModifier(BattleUnit* unit);
	/// Gets the morale modifier for Aliens based on they number or XCom based on the highest ranked soldier.
	int getFactionMoraleModifier(bool player);
	/// Checks whether a particular faction has eyes on *unit (whether any unit on that faction sees *unit).
	bool eyesOnTarget(UnitFaction faction, BattleUnit* unit);
	/// Attempts to place a unit on or near entryPoint.
	bool placeUnitNearPosition(BattleUnit *unit, const Position& entryPoint, bool largeFriend);
	/// Resets the turn counter.
	void resetTurnCounter();
	/// Resets the visibility of all tiles on the map.
	void resetTiles();
	/// get an 11x11 grid of positions (-10 to +10) to check.
	const std::vector<Position> &getTileSearch() const;
	/// check if the AI has engaged cheat mode.
	bool isCheating() const;
	/// get the reserved fire mode.
	BattleActionType getTUReserved() const;
	/// set the reserved fire mode.
	void setTUReserved(BattleActionType reserved);
	/// get whether we are reserving TUs to kneel.
	bool getKneelReserved() const;
	/// set whether we are reserving TUs to kneel.
	void setKneelReserved(bool reserved);
	/// give me access to the storage tiles vector.
	std::vector<Position> &getStorageSpace();
	/// move all the leftover items to random locations in the storage tiles vector.
	void randomizeItemLocations(Tile *t);
	/// get a reference to the baseModules map.
	std::vector< std::vector<std::pair<int, int> > > &getModuleMap();
	/// calculate the number of map modules remaining
	void calculateModuleMap();
	/// a shortcut to the geoscape save.
	SavedGame *getGeoscapeSave();
	/// get the depth of the battlescape game.
	int getDepth() const;
	/// set the depth of the battlescape game.
	void setDepth(int depth);
	/// uses the depth variable to set a palette.
	void setPaletteByDepth(State *state);
	/// sets the ambient sound effect;
	void setAmbientSound(int sound);
	/// gets the ambient sound effect;
	int getAmbientSound() const;
	// gets ruleset.
	const Mod *getMod() const;
	/// gets the list of items we're guaranteed.
	std::vector<BattleItem*> *getGuaranteedRecoveredItems();
	/// gets the list of items we MIGHT get.
	std::vector<BattleItem*> *getConditionalRecoveredItems();
	/// Get the name of the music track.
	const std::string &getMusic() const;
	/// Set the name of the music track.
<<<<<<< HEAD
	void setMusic(const std::string &track);
=======
	void setMusic(const std::string& track);
>>>>>>> 70dd14e4
	/// Sets the objective type for this mission.
	void setObjectiveType(int type);
	/// Gets the objective type of this mission.
	SpecialTileType getObjectiveType() const;
	/// sets the ambient sound effect;
	void setAmbientVolume(double volume);
	/// gets the ambient sound effect;
	double getAmbientVolume() const;
	/// Gets the turn limit for this mission.
	int getTurnLimit() const;
	/// Gets the action that triggers when the timer runs out.
	ChronoTrigger getChronoTrigger() const;
	/// Sets the turn limit for this mission.
	void setTurnLimit(int limit);
	/// Sets the action that triggers when the timer runs out.
	void setChronoTrigger(ChronoTrigger trigger);
	/// Sets the turn to start the aliens cheating.
	void setCheatTurn(int turn);
	bool isBeforeGame() const;
};

}<|MERGE_RESOLUTION|>--- conflicted
+++ resolved
@@ -151,11 +151,7 @@
 	 * @param pos Map position.
 	 * @return Pointer to the tile at that position.
 	 */
-<<<<<<< HEAD
-	inline Tile *getTile(const Position& pos)
-=======
-	inline Tile *getTile(Position pos) const
->>>>>>> 70dd14e4
+	inline Tile *getTile(Position pos)
 	{
 		if (pos.x < 0 || pos.y < 0 || pos.z < 0
 			|| pos.x >= _mapsize_x || pos.y >= _mapsize_y || pos.z >= _mapsize_z)
@@ -306,11 +302,7 @@
 	/// Get the name of the music track.
 	const std::string &getMusic() const;
 	/// Set the name of the music track.
-<<<<<<< HEAD
 	void setMusic(const std::string &track);
-=======
-	void setMusic(const std::string& track);
->>>>>>> 70dd14e4
 	/// Sets the objective type for this mission.
 	void setObjectiveType(int type);
 	/// Gets the objective type of this mission.
