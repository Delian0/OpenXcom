--- conflicted
+++ resolved
@@ -271,15 +271,12 @@
 	void setAmbientSound(int sound);
 	/// gets the ambient sound effect;
 	int getAmbientSound() const;
-<<<<<<< HEAD
 	// gets ruleset.
 	const Ruleset *getRuleset() const;
-=======
 	/// gets the list of items we're guaranteed.
 	std::vector<BattleItem*> *getGuaranteedRecoveredItems();
 	/// gets the list of items we MIGHT get.
 	std::vector<BattleItem*> *getConditionalRecoveredItems();
->>>>>>> e167c2cb
 };
 
 }
