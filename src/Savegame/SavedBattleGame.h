#pragma once
/*
 * Copyright 2010-2016 OpenXcom Developers.
 *
 * This file is part of OpenXcom.
 *
 * OpenXcom is free software: you can redistribute it and/or modify
 * it under the terms of the GNU General Public License as published by
 * the Free Software Foundation, either version 3 of the License, or
 * (at your option) any later version.
 *
 * OpenXcom is distributed in the hope that it will be useful,
 * but WITHOUT ANY WARRANTY; without even the implied warranty of
 * MERCHANTABILITY or FITNESS FOR A PARTICULAR PURPOSE.  See the
 * GNU General Public License for more details.
 *
 * You should have received a copy of the GNU General Public License
 * along with OpenXcom.  If not, see <http://www.gnu.org/licenses/>.
 */
#include <vector>
#include <string>
#include <yaml-cpp/yaml.h>
#include "Tile.h"
#include "BattleUnit.h"
#include "../Mod/AlienDeployment.h"

namespace OpenXcom
{

class Tile;
class SavedGame;
class MapDataSet;
class Node;
class BattlescapeState;
class Position;
class Pathfinding;
class TileEngine;
class BattleItem;
class Mod;
class State;
class RuleItem;

/**
 * The battlescape data that gets written to disk when the game is saved.
 * A saved game holds all the variable info in a game like mapdata,
 * soldiers, items, etc.
 */
class SavedBattleGame
{
public:
	/// Name of class used in script.
	static constexpr const char *ScriptName = "BattleGame";
	/// Register all useful function used by script.
	static void ScriptRegister(ScriptParserBase* parser);

private:
	BattlescapeState *_battleState;
	Mod *_rule;
	int _mapsize_x, _mapsize_y, _mapsize_z;
	std::vector<MapDataSet*> _mapDataSets;
	std::vector<Tile> _tiles;
	BattleUnit *_selectedUnit, *_lastSelectedUnit;
	std::vector<Node*> _nodes;
	std::vector<BattleUnit*> _units;
	std::vector<BattleItem*> _items, _deleted;
	Pathfinding *_pathfinding;
	TileEngine *_tileEngine;
	std::string _missionType, _alienCustomDeploy, _alienCustomMission, _startingConditionType;
	int _globalShade;
	UnitFaction _side;
	int _turn;
	int _animFrame;
	bool _debugMode;
	bool _aborted;
	int _itemId;
	int _objectiveType, _objectivesDestroyed, _objectivesNeeded;
	std::vector<BattleUnit*> _exposedUnits;
	std::list<BattleUnit*> _fallingUnits;
	bool _unitsFalling, _cheating;
	std::vector<Position> _tileSearch, _storageSpace;
	BattleActionType _tuReserved;
	bool _kneelReserved;
	std::vector< std::vector<std::pair<int, int> > > _baseModules;
	int _depth, _ambience;
	double _ambientVolume;
	std::vector<BattleItem*> _recoverGuaranteed, _recoverConditional;
	std::string _music;
	int _turnLimit, _cheatTurn;
	ChronoTrigger _chronoTrigger;
	bool _beforeGame;
	ScriptValues<SavedBattleGame> _scriptValues;
	/// Selects a soldier.
	BattleUnit *selectPlayerUnit(int dir, bool checkReselect = false, bool setReselect = false, bool checkInventory = false);

public:
	/// Creates a new battle save, based on the current generic save.
	SavedBattleGame(Mod *rule);
	/// Cleans up the saved game.
	~SavedBattleGame();
	/// Loads a saved battle game from YAML.
	void load(const YAML::Node& node, Mod *mod, SavedGame* savedGame);
	/// Saves a saved battle game to YAML.
	YAML::Node save() const;
	/// Sets the dimensions of the map and initializes it.
	void initMap(int mapsize_x, int mapsize_y, int mapsize_z, bool resetTerrain = true);
	/// Initialises the pathfinding and tileengine.
	void initUtilities(Mod *mod);
	/// Gets the game's mapdatafiles.
	std::vector<MapDataSet*> *getMapDataSets();
	/// Sets the mission type.
	void setMissionType(const std::string &missionType);
	/// Gets the mission type.
	const std::string &getMissionType() const;
	/// Sets the starting condition type.
	void setStartingConditionType(const std::string &startingConditionType);
	/// Gets the starting condition type.
	const std::string &getStartingConditionType() const;
	/// Sets the custom alien data.
	void setAlienCustom(const std::string &deploy, const std::string &mission);
	/// Gets the custom alien deploy.
	const std::string &getAlienCustomDeploy() const;
	/// Gets the custom mission definition.
	const std::string &getAlienCustomMission() const;
	/// Sets the global shade.
	void setGlobalShade(int shade);
	/// Gets the global shade.
	int getGlobalShade() const;
	/// Gets a pointer to the list of nodes.
	std::vector<Node*> *getNodes();
	/// Gets a pointer to the list of items.
	std::vector<BattleItem*> *getItems();
	/// Gets a pointer to the list of units.
	std::vector<BattleUnit*> *getUnits();
	/// Gets terrain size x.
	int getMapSizeX() const;
	/// Gets terrain size y.
	int getMapSizeY() const;
	/// Gets terrain size z.
	int getMapSizeZ() const;
	/// Gets terrain x*y*z
	int getMapSizeXYZ() const;

	/**
	 * Converts coordinates into a unique index.
	 * getTile() calls this every time, so should be inlined along with it.
	 * @param pos The position to convert.
	 * @return A unique index.
	 */
	inline int getTileIndex(Position pos) const
	{
		return pos.z * _mapsize_y * _mapsize_x + pos.y * _mapsize_x + pos.x;
	}

	/// Converts a tile index to its coordinates.
	void getTileCoords(int index, int *x, int *y, int *z) const;

	/**
	 * Gets the Tile at a given position on the map.
	 * This method is called over 50mil+ times per turn so it seems useful
	 * to inline it.
	 * @param pos Map position.
	 * @return Pointer to the tile at that position.
	 */
	inline Tile *getTile(Position pos)
	{
		if (pos.x < 0 || pos.y < 0 || pos.z < 0
			|| pos.x >= _mapsize_x || pos.y >= _mapsize_y || pos.z >= _mapsize_z)
			return 0;

		return &_tiles[getTileIndex(pos)];
	}

	/*
	 * Gets a pointer to the tiles, a tile is the smallest component of battlescape.
	 * @param pos Index position, less than `getMapSizeXYZ()`.
	 * @return Pointer to the tile at that index.
	 */
	Tile* getTile(int i)
	{
		return &_tiles[i];
	}
	/// Gets the currently selected unit.
	BattleUnit *getSelectedUnit() const;
	/// Sets the currently selected unit.
	void setSelectedUnit(BattleUnit *unit);
	/// Selects the previous soldier.
	BattleUnit *selectPreviousPlayerUnit(bool checkReselect = false, bool setReselect = false, bool checkInventory = false);
	/// Selects the next soldier.
	BattleUnit *selectNextPlayerUnit(bool checkReselect = false, bool setReselect = false, bool checkInventory = false);
	/// Selects the unit with position on map.
	BattleUnit *selectUnit(Position pos);
	/// Gets the pathfinding object.
	Pathfinding *getPathfinding() const;
	/// Gets a pointer to the tileengine.
	TileEngine *getTileEngine() const;
	/// Gets the playing side.
	UnitFaction getSide() const;
	/// Can unit use that weapon?
	bool canUseWeapon(const BattleItem *weapon, const BattleUnit *unit, bool isBerserking) const;
	/// Gets the turn number.
	int getTurn() const;
	/// Ends the turn.
	void endTurn();
	/// Gets animation frame.
	int getAnimFrame() const;
	/// Increase animation frame.
	void nextAnimFrame();
	/// Sets debug mode.
	void setDebugMode();
	/// Gets debug mode.
	bool getDebugMode() const;
	/// Load map resources.
	void loadMapResources(Mod *mod);
	/// Resets tiles units are standing on
	void resetUnitTiles();
	/// Add item to delete list.
	void deleteList(BattleItem *item);
	/// Removes an item from the game.
	void removeItem(BattleItem *item);
	/// Add buildIn weapon form list to unit.
	void addFixedItems(BattleUnit *unit, const std::vector<std::string> &fixed);
	/// Init new created unit.
	void initUnit(BattleUnit *unit, size_t itemLevel = 0);
	/// Init new created item.
	void initItem(BattleItem *item);
	/// Create new item for unit.
	BattleItem *createItemForUnit(RuleItem *rule, BattleUnit *unit, bool fixedWeapon = false);
	/// Create new item for unit.
	BattleItem *createItemForUnit(const std::string& type, BattleUnit *unit, bool fixedWeapon = false);
	/// Create new buildin item for unit.
	BattleItem *createItemForUnitBuildin(RuleItem *rule, BattleUnit *unit);
	/// Create new item for tile.
	BattleItem *createItemForTile(RuleItem *rule, Tile *tile);
	/// Create new item for tile.
	BattleItem *createItemForTile(const std::string& type, Tile *tile);
	/// Sets whether the mission was aborted.
	void setAborted(bool flag);
	/// Checks if the mission was aborted.
	bool isAborted() const;
	/// Sets how many objectives need to be destroyed.
	void setObjectiveCount(int counter);
	/// increments the objective counter.
	void addDestroyedObjective();
	/// Checks if all the objectives are destroyed.
	bool allObjectivesDestroyed() const;
	/// Gets the current item ID.
	int *getCurrentItemId();
	/// Gets a spawn node.
	Node *getSpawnNode(int nodeRank, BattleUnit *unit);
	/// Gets a patrol node.
	Node *getPatrolNode(bool scout, BattleUnit *unit, Node *fromNode);
	/// Carries out new turn preparations.
	void prepareNewTurn();
	/// Revives unconscious units (healthcheck).
	void reviveUnconsciousUnits(bool noTU = false);
	/// Removes the body item that corresponds to the unit.
	void removeUnconsciousBodyItem(BattleUnit *bu);
	/// Sets or tries to set a unit of a certain size on a certain position of the map.
	bool setUnitPosition(BattleUnit *bu, Position position, bool testOnly = false);
	/// Adds this unit to the vector of falling units.
	bool addFallingUnit(BattleUnit* unit);
	/// Gets the vector of falling units.
	std::list<BattleUnit*> *getFallingUnits();
	/// Toggles the switch that says "there are units falling, start the fall state".
	void setUnitsFalling(bool fall);
	/// Checks the status of the switch that says "there are units falling".
	bool getUnitsFalling() const;
	/// Gets a pointer to the BattlescapeState.
	BattlescapeState *getBattleState();
	/// Gets a pointer to the BattlescapeGame.
	BattlescapeGame *getBattleGame();
	/// Sets the pointer to the BattlescapeState.
	void setBattleState(BattlescapeState *bs);
	/// Gets the highest ranked, living XCom unit.
	BattleUnit* getHighestRankedXCom();
	/// Gets the morale modifier for the unit passed to this function.
	int getUnitMoraleModifier(BattleUnit* unit);
	/// Gets the morale modifier for Aliens based on they number or XCom based on the highest ranked soldier.
	int getFactionMoraleModifier(bool player);
	/// Checks whether a particular faction has eyes on *unit (whether any unit on that faction sees *unit).
	bool eyesOnTarget(UnitFaction faction, BattleUnit* unit);
	/// Attempts to place a unit on or near entryPoint.
	bool placeUnitNearPosition(BattleUnit *unit, const Position& entryPoint, bool largeFriend);
	/// Resets the turn counter.
	void resetTurnCounter();
	/// Resets the visibility of all tiles on the map.
	void resetTiles();
	/// get an 11x11 grid of positions (-10 to +10) to check.
	const std::vector<Position> &getTileSearch() const;
	/// check if the AI has engaged cheat mode.
	bool isCheating() const;
	/// get the reserved fire mode.
	BattleActionType getTUReserved() const;
	/// set the reserved fire mode.
	void setTUReserved(BattleActionType reserved);
	/// get whether we are reserving TUs to kneel.
	bool getKneelReserved() const;
	/// set whether we are reserving TUs to kneel.
	void setKneelReserved(bool reserved);
	/// give me access to the storage tiles vector.
	std::vector<Position> &getStorageSpace();
	/// move all the leftover items to random locations in the storage tiles vector.
	void randomizeItemLocations(Tile *t);
	/// get a reference to the baseModules map.
	std::vector< std::vector<std::pair<int, int> > > &getModuleMap();
	/// calculate the number of map modules remaining
	void calculateModuleMap();
	/// a shortcut to the geoscape save.
	SavedGame *getGeoscapeSave();
	/// get the depth of the battlescape game.
	int getDepth() const;
	/// set the depth of the battlescape game.
	void setDepth(int depth);
	/// uses the depth variable to set a palette.
	void setPaletteByDepth(State *state);
	/// sets the ambient sound effect;
	void setAmbientSound(int sound);
	/// gets the ambient sound effect;
	int getAmbientSound() const;
	// gets ruleset.
	const Mod *getMod() const;
	/// gets the list of items we're guaranteed.
	std::vector<BattleItem*> *getGuaranteedRecoveredItems();
	/// gets the list of items we MIGHT get.
	std::vector<BattleItem*> *getConditionalRecoveredItems();
	/// Get the name of the music track.
	const std::string &getMusic() const;
	/// Set the name of the music track.
	void setMusic(const std::string &track);
	/// Sets the objective type for this mission.
	void setObjectiveType(int type);
	/// Gets the objective type of this mission.
	SpecialTileType getObjectiveType() const;
	/// sets the ambient sound effect;
	void setAmbientVolume(double volume);
	/// gets the ambient sound effect;
	double getAmbientVolume() const;
	/// Gets the turn limit for this mission.
	int getTurnLimit() const;
	/// Gets the action that triggers when the timer runs out.
	ChronoTrigger getChronoTrigger() const;
	/// Sets the turn limit for this mission.
	void setTurnLimit(int limit);
	/// Sets the action that triggers when the timer runs out.
	void setChronoTrigger(ChronoTrigger trigger);
	/// Sets the turn to start the aliens cheating.
	void setCheatTurn(int turn);
	/// Check whether the battle has actually commenced or not.
	bool isBeforeGame() const;
<<<<<<< HEAD
=======
	/// Checks if an item is usable on this map.
	bool isItemUsable(RuleItem *item) const;
	/// Reset all the unit hit state flags.
	void resetUnitHitStates();
>>>>>>> e23bffbc
};

}<|MERGE_RESOLUTION|>--- conflicted
+++ resolved
@@ -347,13 +347,8 @@
 	void setCheatTurn(int turn);
 	/// Check whether the battle has actually commenced or not.
 	bool isBeforeGame() const;
-<<<<<<< HEAD
-=======
-	/// Checks if an item is usable on this map.
-	bool isItemUsable(RuleItem *item) const;
 	/// Reset all the unit hit state flags.
 	void resetUnitHitStates();
->>>>>>> e23bffbc
 };
 
 }