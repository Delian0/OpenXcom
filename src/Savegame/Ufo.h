--- conflicted
+++ resolved
@@ -54,14 +54,9 @@
 	AlienMission *_mission;
 	const UfoTrajectory *_trajectory;
 	size_t _trajectoryPoint;
-<<<<<<< HEAD
-	bool _detected, _hyperDetected;
-	int _shootingAt, _hitFrame;
-	RuleCraftStats _stats;
-=======
 	bool _detected, _hyperDetected, _processedIntercept;
 	int _shootingAt, _hitFrame, _fireCountdown, _escapeCountdown;
->>>>>>> 61909abf
+	RuleCraftStats _stats;
 	/// Calculates a new speed vector to the destination.
 	void calculateSpeed();
 public:
@@ -161,18 +156,14 @@
 	void setHitFrame(int frame);
 	/// Gets the UFO's hit frame.
 	int getHitFrame();
-<<<<<<< HEAD
 	/// Gets the UFO's stats.
 	const RuleCraftStats& getCraftStats() const;
-=======
 	void setFireCountdown(int time);
 	int getFireCountdown();
 	void setEscapeCountdown(int time);
 	int getEscapeCountdown();
 	void setInterceptionProcessed(bool processed);
 	bool getInterceptionProcessed();
-
->>>>>>> 61909abf
 };
 
 }
