--- conflicted
+++ resolved
@@ -21,13 +21,9 @@
 
 #include <string>
 #include <yaml-cpp/yaml.h>
-<<<<<<< HEAD
-#include "CraftId.h"
+#include "Craft.h"
 #include "MovingTarget.h"
 #include "../Mod/RuleUfo.h"
-=======
-#include "Craft.h"
->>>>>>> 25edd7b9
 
 namespace OpenXcom
 {
