--- conflicted
+++ resolved
@@ -71,13 +71,9 @@
 	/// Saves the UFO's ID to YAML.
 	YAML::Node saveId() const;
 	/// Gets the UFO's ruleset.
-<<<<<<< HEAD
 	const RuleUfo *getRules() const;
-=======
-	RuleUfo *getRules() const;
 	/// Sets the UFO's ruleset.
 	void changeRules(RuleUfo *rules);
->>>>>>> 99be8e37
 	/// Gets the UFO's ID.
 	int getId() const;
 	/// Sets the UFO's ID.
