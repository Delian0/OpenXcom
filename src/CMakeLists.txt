--- conflicted
+++ resolved
@@ -522,11 +522,7 @@
 endif ()
 if ( UNIX AND NOT APPLE )
   set ( data_install_dir "${CMAKE_INSTALL_FULL_DATADIR}/openxcom" )
-<<<<<<< HEAD
-  set_property ( SOURCE main.cpp APPEND PROPERTY COMPILE_DEFINITIONS DATADIR="${data_install_dir}/" )
-=======
-  add_definitions( -DINSTALLDIR="${data_install_dir}/" )
->>>>>>> db2d8275
+  set_property ( SOURCE main.cpp APPEND PROPERTY COMPILE_DEFINITIONS INSTALLDIR="${data_install_dir}/" )
 endif ()
 if ( APPLE )
   set ( sdl_src "${MACOS_SDLMAIN_M_PATH}" )
