set ( basescape_src
  Basescape/BaseView.cpp
  Basescape/BaseView.h
  Basescape/CraftSoldiersState.cpp
  Basescape/CraftSoldiersState.h
  Basescape/TransfersState.cpp
  Basescape/TransfersState.h
  Basescape/BasescapeErrorState.h
  Basescape/BasescapeErrorState.cpp
  Basescape/PurchaseErrorState.h
  Basescape/PurchaseErrorState.cpp
  Basescape/StoresState.cpp
  Basescape/StoresState.h
  Basescape/SellState.h
  Basescape/SellState.cpp
  Basescape/CraftInfoState.cpp
  Basescape/CraftInfoState.h
  Basescape/PlaceLiftState.h
  Basescape/PlaceLiftState.cpp
  Basescape/DismantleFacilityState.h
  Basescape/DismantleFacilityState.cpp
  Basescape/SoldierInfoState.h
  Basescape/SoldierInfoState.cpp
  Basescape/CraftsState.cpp
  Basescape/CraftsState.h
  Basescape/PlaceFacilityState.h
  Basescape/PlaceFacilityState.cpp
  Basescape/TransferItemsState.cpp
  Basescape/TransferItemsState.h
  Basescape/CraftArmorState.h
  Basescape/CraftArmorState.cpp
  Basescape/MonthlyCostsState.cpp
  Basescape/MonthlyCostsState.h
  Basescape/CraftEquipmentState.cpp
  Basescape/CraftEquipmentState.h
  Basescape/BaseInfoState.h
  Basescape/BaseInfoState.cpp
  Basescape/ResearchState.h
  Basescape/ResearchState.cpp
  Basescape/PurchaseState.cpp
  Basescape/PurchaseState.h
  Basescape/TransferBaseState.cpp
  Basescape/TransferBaseState.h
  Basescape/CraftWeaponsState.h
  Basescape/CraftWeaponsState.cpp
  Basescape/ManufactureState.h
  Basescape/ManufactureState.cpp
  Basescape/BuildFacilitiesState.h
  Basescape/BuildFacilitiesState.cpp
  Basescape/MiniBaseView.cpp
  Basescape/MiniBaseView.h
  Basescape/BasescapeState.cpp
  Basescape/BasescapeState.h
  Basescape/TransferConfirmState.cpp
  Basescape/TransferConfirmState.h
  Basescape/SoldierArmorState.h
  Basescape/SoldierArmorState.cpp
  Basescape/SoldiersState.cpp
  Basescape/SoldiersState.h
  Basescape/NewResearchListState.h
  Basescape/NewResearchListState.cpp
  Basescape/ResearchProjectState.h
  Basescape/ResearchProjectState.cpp
  Basescape/ListPossibleProductionState.h
  Basescape/ListPossibleProductionState.cpp
  Basescape/ProductionStartState.h
  Basescape/ProductionStartState.cpp
  Basescape/ProductionState.h
  Basescape/ProductionState.cpp
)

set ( battlescape_src
  Battlescape/ActionMenuState.cpp
  Battlescape/ActionMenuState.h
  Battlescape/PathfindingNode.cpp
  Battlescape/PathfindingNode.h
  Battlescape/Position.h
  Battlescape/Position.cpp
  Battlescape/Map.h
  Battlescape/Map.cpp
  Battlescape/Pathfinding.h
  Battlescape/Pathfinding.cpp
  Battlescape/ExplosionBState.h
  Battlescape/ExplosionBState.cpp
  Battlescape/UnitTurnBState.cpp
  Battlescape/UnitTurnBState.h
  Battlescape/ActionMenuItem.h
  Battlescape/ActionMenuItem.cpp
  Battlescape/BriefingCrashState.h
  Battlescape/BriefingCrashState.cpp
  Battlescape/ProjectileFlyBState.cpp
  Battlescape/ProjectileFlyBState.h
  Battlescape/PrimeGrenadeState.cpp
  Battlescape/PrimeGrenadeState.h
  Battlescape/UnitInfoState.h
  Battlescape/UnitInfoState.cpp
  Battlescape/BattlescapeState.cpp
  Battlescape/BattlescapeState.h
  Battlescape/BattlescapeGenerator.h
  Battlescape/BattlescapeGenerator.cpp
  Battlescape/BulletSprite.h
  Battlescape/BulletSprite.cpp
  Battlescape/Projectile.cpp
  Battlescape/Projectile.h
  Battlescape/UnitDieBState.h
  Battlescape/UnitDieBState.cpp
  Battlescape/Explosion.cpp
  Battlescape/Explosion.h
  Battlescape/InventoryState.cpp
  Battlescape/InventoryState.h
  Battlescape/UnitSprite.h
  Battlescape/UnitSprite.cpp
  Battlescape/BattleState.h
  Battlescape/BattleState.cpp
  Battlescape/UnitWalkBState.h
  Battlescape/UnitWalkBState.cpp
  Battlescape/NextTurnState.cpp
  Battlescape/NextTurnState.h
  Battlescape/AggroBAIState.cpp
  Battlescape/AggroBAIState.h
  Battlescape/BattleAIState.cpp
  Battlescape/BattleAIState.h
  Battlescape/BattlescapeMessage.cpp
  Battlescape/BattlescapeMessage.h
  Battlescape/Inventory.cpp
  Battlescape/Inventory.h
  Battlescape/PatrolBAIState.cpp
  Battlescape/PatrolBAIState.h
  Battlescape/WarningMessage.cpp
  Battlescape/WarningMessage.h
  Battlescape/BattlescapeOptionsState.cpp
  Battlescape/BattlescapeOptionsState.h
  Battlescape/AbortMissionState.cpp
  Battlescape/AbortMissionState.h
  Battlescape/DebriefingState.cpp
  Battlescape/DebriefingState.h
  Battlescape/InfoboxState.cpp
  Battlescape/InfoboxState.h
  Battlescape/TileEngine.cpp
  Battlescape/TileEngine.h
  Battlescape/MiniMapView.h
  Battlescape/MiniMapView.cpp
  Battlescape/MiniMapState.h
  Battlescape/MiniMapState.cpp
)

set ( engine_src
  Engine/State.h
  Engine/State.cpp
  Engine/CatFile.cpp
  Engine/CatFile.h
  Engine/RNG.h
  Engine/RNG.cpp
  Engine/Exception.h
  Engine/Exception.cpp
  Engine/Music.h
  Engine/Music.cpp
  Engine/Timer.cpp
  Engine/Timer.h
  Engine/Language.cpp
  Engine/Language.h
  Engine/Game.cpp
  Engine/Game.h
  Engine/Action.cpp
  Engine/Action.h
  Engine/Palette.cpp
  Engine/Palette.h
  Engine/SoundSet.cpp
  Engine/SoundSet.h
  Engine/GMCat.h
  Engine/GMCat.cpp
  Engine/InteractiveSurface.cpp
  Engine/InteractiveSurface.h
  Engine/Surface.cpp
  Engine/Surface.h
  Engine/Font.cpp
  Engine/Font.h
  Engine/Options.cpp
  Engine/Options.h
  Engine/CrossPlatform.cpp
  Engine/CrossPlatform.h
  Engine/Sound.h
  Engine/Sound.cpp
  Engine/SurfaceSet.cpp
  Engine/SurfaceSet.h
  Engine/Screen.cpp
  Engine/Screen.h
)

set ( geoscape_src
  Geoscape/GeoscapeCraftState.cpp
  Geoscape/GeoscapeCraftState.h
  Geoscape/UfoDetectedState.h
  Geoscape/UfoDetectedState.cpp
  Geoscape/InterceptState.h
  Geoscape/InterceptState.cpp
  Geoscape/GeoscapeErrorState.cpp
  Geoscape/GeoscapeErrorState.h
  Geoscape/Polyline.h
  Geoscape/Polyline.cpp
  Geoscape/ConfirmNewBaseState.h
  Geoscape/ConfirmNewBaseState.cpp
  Geoscape/ConfirmDestinationState.h
  Geoscape/ConfirmDestinationState.cpp
  Geoscape/Globe.cpp
  Geoscape/Globe.h
  Geoscape/SelectDestinationState.cpp
  Geoscape/SelectDestinationState.h
  Geoscape/FundingState.h
  Geoscape/FundingState.cpp
  Geoscape/BuildNewBaseState.h
  Geoscape/BuildNewBaseState.cpp
  Geoscape/MonthlyReportState.cpp
  Geoscape/MonthlyReportState.h
  Geoscape/CannotRearmState.cpp
  Geoscape/CannotRearmState.h
  Geoscape/ProductionCompleteState.h
  Geoscape/ProductionCompleteState.cpp
  Geoscape/TargetInfoState.h
  Geoscape/TargetInfoState.cpp
  Geoscape/LowFuelState.h
  Geoscape/LowFuelState.cpp
  Geoscape/CraftPatrolState.cpp
  Geoscape/CraftPatrolState.h
  Geoscape/Polygon.h
  Geoscape/Polygon.cpp
  Geoscape/UfoLostState.cpp
  Geoscape/UfoLostState.h
  Geoscape/AbandonGameState.cpp
  Geoscape/AbandonGameState.h
  Geoscape/GraphsState.cpp
  Geoscape/GraphsState.h
  Geoscape/ConfirmLandingState.cpp
  Geoscape/ConfirmLandingState.h
  Geoscape/OptionsState.h
  Geoscape/OptionsState.cpp
  Geoscape/BaseNameState.cpp
  Geoscape/BaseNameState.h
  Geoscape/MultipleTargetsState.cpp
  Geoscape/MultipleTargetsState.h
  Geoscape/ItemsArrivingState.cpp
  Geoscape/ItemsArrivingState.h
  Geoscape/DogfightState.cpp
  Geoscape/DogfightState.h
  Geoscape/GeoscapeState.cpp
  Geoscape/GeoscapeState.h
  Geoscape/EndResearchState.h
  Geoscape/EndResearchState.cpp
  Geoscape/NewPossibleResearchState.h
  Geoscape/NewPossibleResearchState.cpp
)

set ( interface_src
  Interface/Window.cpp
  Interface/Window.h
  Interface/NumberText.cpp
  Interface/NumberText.h
  Interface/ArrowButton.cpp
  Interface/ArrowButton.h
  Interface/TextButton.cpp
  Interface/TextButton.h
  Interface/Text.h
  Interface/Text.cpp
  Interface/Bar.h
  Interface/Bar.cpp
  Interface/FpsCounter.h
  Interface/FpsCounter.cpp
  Interface/ImageButton.h
  Interface/ImageButton.cpp
  Interface/TextEdit.cpp
  Interface/TextEdit.h
  Interface/TextList.h
  Interface/TextList.cpp
  Interface/Cursor.h
  Interface/Cursor.cpp
)

set ( menu_src
  Menu/StartState.cpp
  Menu/StartState.h
  Menu/NoteState.cpp
  Menu/NoteState.h
  Menu/MainMenuState.cpp
  Menu/MainMenuState.h
  Menu/TestState.h
  Menu/TestState.cpp
  Menu/LanguageState.h
  Menu/LanguageState.cpp
  Menu/SaveGameState.cpp
  Menu/SaveGameState.h
  Menu/LoadGameState.cpp
  Menu/LoadGameState.h
  Menu/NewGameState.cpp
  Menu/NewGameState.h
)

set ( resource_src
  Resource/ResourcePack.h
  Resource/ResourcePack.cpp
  Resource/XcomResourcePack.cpp
  Resource/XcomResourcePack.h
)

set ( ruleset_src
  Ruleset/RuleCraft.cpp
  Ruleset/RuleCraft.h
  Ruleset/XcomRuleset.cpp
  Ruleset/XcomRuleset.h
  Ruleset/RuleArmor.cpp
  Ruleset/RuleArmor.h
  Ruleset/MapDataSet.h
  Ruleset/MapDataSet.cpp
  Ruleset/RuleSoldier.h
  Ruleset/RuleSoldier.cpp
  Ruleset/RuleRegion.cpp
  Ruleset/RuleRegion.h
  Ruleset/RuleItem.h
  Ruleset/RuleItem.cpp
  Ruleset/RuleCraftWeapon.cpp
  Ruleset/RuleCraftWeapon.h
  Ruleset/RuleInventory.h
  Ruleset/RuleInventory.cpp
  Ruleset/RuleAlien.h
  Ruleset/RuleAlien.cpp
  Ruleset/MapBlock.h
  Ruleset/MapBlock.cpp
  Ruleset/RuleBaseFacility.cpp
  Ruleset/RuleBaseFacility.h
  Ruleset/SoldierNamePool.h
  Ruleset/SoldierNamePool.cpp
  Ruleset/Ruleset.h
  Ruleset/Ruleset.cpp
  Ruleset/RuleCountry.cpp
  Ruleset/RuleCountry.h
  Ruleset/RuleUfo.h
  Ruleset/RuleUfo.cpp
  Ruleset/ArticleDefinition.cpp
  Ruleset/ArticleDefinition.h
  Ruleset/City.cpp
  Ruleset/City.h
  Ruleset/RuleTerrain.cpp
  Ruleset/RuleTerrain.h
  Ruleset/MapData.cpp
  Ruleset/MapData.h
  Ruleset/RuleResearchProject.h
  Ruleset/RuleResearchProject.cpp
  Ruleset/RuleManufactureInfo.h
  Ruleset/RuleManufactureInfo.cpp
)

set ( savegame_src
  Savegame/BattleItem.h
  Savegame/BattleItem.cpp
  Savegame/Ufo.cpp
  Savegame/Ufo.h
  Savegame/MovingTarget.cpp
  Savegame/MovingTarget.h
  Savegame/Base.h
  Savegame/Base.cpp
  Savegame/SavedBattleGame.cpp
  Savegame/SavedBattleGame.h
  Savegame/BattleUnit.h
  Savegame/BattleUnit.cpp
  Savegame/BaseFacility.h
  Savegame/BaseFacility.cpp
  Savegame/Craft.cpp
  Savegame/Craft.h
  Savegame/Alien.cpp
  Savegame/Alien.h
  Savegame/Country.cpp
  Savegame/Country.h
  Savegame/NodeLink.cpp
  Savegame/NodeLink.h
  Savegame/Transfer.cpp
  Savegame/Transfer.h
  Savegame/Region.h
  Savegame/Region.cpp
  Savegame/Node.h
  Savegame/Node.cpp
  Savegame/ItemContainer.cpp
  Savegame/ItemContainer.h
  Savegame/GameTime.cpp
  Savegame/GameTime.h
  Savegame/Tile.cpp
  Savegame/Tile.h
  Savegame/CraftWeapon.cpp
  Savegame/CraftWeapon.h
  Savegame/SavedGame.h
  Savegame/SavedGame.cpp
  Savegame/Soldier.h
  Savegame/Soldier.cpp
  Savegame/UfopaediaSaved.cpp
  Savegame/UfopaediaSaved.h
  Savegame/Waypoint.h
  Savegame/Waypoint.cpp
  Savegame/Target.h
  Savegame/Target.cpp
  Savegame/Unit.h
  Savegame/Unit.cpp
  Savegame/ResearchProject.h
  Savegame/ResearchProject.cpp
  Savegame/Production.h
  Savegame/Production.cpp
)


set ( ufopedia_src
  Ufopaedia/ArticleStateBaseFacility.cpp
  Ufopaedia/ArticleStateBaseFacility.h
  Ufopaedia/UfopaediaStartState.cpp
  Ufopaedia/UfopaediaStartState.h
  Ufopaedia/UfopaediaSelectState.cpp
  Ufopaedia/UfopaediaSelectState.h
  Ufopaedia/ArticleStateUfo.h
  Ufopaedia/ArticleStateUfo.cpp
  Ufopaedia/ArticleStateText.cpp
  Ufopaedia/ArticleStateText.h
  Ufopaedia/ArticleState.h
  Ufopaedia/ArticleState.cpp
  Ufopaedia/ArticleStateCraft.cpp
  Ufopaedia/ArticleStateCraft.h
  Ufopaedia/ArticleStateItem.cpp
  Ufopaedia/ArticleStateItem.h
  Ufopaedia/Ufopaedia.h
  Ufopaedia/Ufopaedia.cpp
  Ufopaedia/ArticleStateCraftWeapon.h
  Ufopaedia/ArticleStateCraftWeapon.cpp
  Ufopaedia/ArticleStateTextImage.cpp
  Ufopaedia/ArticleStateTextImage.h
  Ufopaedia/ArticleStateArmor.cpp
  Ufopaedia/ArticleStateArmor.h
)

<<<<<<< HEAD
if ( "${CMAKE_BUILD_TYPE}" STREQUAL "Debug" AND CMAKE_COMPILER_IS_GNUCXX )
# Enable more GCC warnings if we are doing a Debug build.
  add_definitions ( -Wall -D_DEBUG )
=======
if ( CMAKE_COMPILER_IS_GNUCXX AND "${CMAKE_BUILD_TYPE}" STREQUAL "Debug" )
  add_definitions ( -D_DEBUG )
endif ()
if ( CMAKE_COMPILER_IS_GNUCXX AND ( "${CMAKE_BUILD_TYPE}" STREQUAL "Debug" OR ENABLE_WARNING) )
    # Enable more GCC warnings if we are doing a Debug build or requested.
    add_definitions ( -Wall
      -Wsign-compare
      -Winit-self
      -Wmissing-include-dirs
      -Wunknown-pragmas
      -Wmissing-format-attribute
      -Wredundant-decls
      -Winline
      -Wformat-security
      -Wtype-limits
      -Wclobbered
      -Wempty-body
      -Wlogical-op
      -Wuninitialized
      -Wshadow
# Those two warnings options actually generates way too much warning. Should be enabled later.
#      -Wignored-qualifiers
#      -Weffc++
      )
    if ( FATAL_WARNING )
      add_definitions ( -Werror )
    endif ( FATAL_WARNING )
>>>>>>> 03e36eb8
endif()

if ( MSVC )
  if ( ENABLE_WARNING )
    add_definitions ( /W${MSVC_WARNING_LEVEL} )
  else ()
    # Set warning levels for Debug and Release With debug info
    set ( CMAKE_CXX_FLAGS_DEBUG "${CMAKE_CXX_FLAGS_DEBUG} /W${MSVC_WARNING_LEVEL}" )
    set ( CMAKE_CXX_FLAGS_RELWITHDEBINFO "${CMAKE_CXX_FLAGS_RELWITHDEBINFO} /W${MSVC_WARNING_LEVEL}" )
  endif ()
  if ( FATAL_WARNING )
    add_definitions ( /WX )
  endif ( FATAL_WARNING )
endif ()

if ( NOT WIN32 )
  add_definitions ( -DDATADIR="${CMAKE_INSTALL_PREFIX}/share/openxcom/" )
else ()
  set ( application_type WIN32 )
endif ()

set ( openxcom_src main.cpp ${basescape_src} ${battlescape_src} ${engine_src} ${geoscape_src} ${interface_src} ${menu_src} ${resource_src} ${ruleset_src} ${savegame_src} ${ufopedia_src} )

set ( EXECUTABLE_OUTPUT_PATH ${CMAKE_BINARY_DIR}/bin )

add_executable ( openxcom  ${application_type} ${openxcom_src} )
install ( TARGETS openxcom RUNTIME DESTINATION bin )
# Extra link flags for windows. they need to be before the SDL/YAML link flags. Otherwise, you will get strange link errors('Undefined reference to WinMain@16')
if ( WIN32 )
  set ( basic_windows_libs advapi32.lib shell32.lib shlwapi.lib )
  if ( MINGW )
    set ( basic_windows_libs ${basic_windows_libs} mingw32 -mwindows )
    set ( static_flags  -static )
    set ( SDLMIXER_LIBRARY "${SDLMIXER_LIBRARY} -lwinmm" )
  endif ()
  if ( MSVC )
    set_target_properties ( openxcom
      PROPERTIES PREFIX ../ )
  endif ()
  set ( system_libs ${basic_windows_libs} SDLmain ${static_flags} )
endif ()
target_link_libraries ( openxcom ${system_libs} ${SDLMIXER_LIBRARY} ${SDLGFX_LIBRARY} ${SDL_LIBRARY} ${YAMLCPP_LIBRARY} )

add_custom_command ( TARGET openxcom
  POST_BUILD
  COMMAND ${CMAKE_COMMAND} -E copy_directory ${CMAKE_SOURCE_DIR}/bin/USER ${EXECUTABLE_OUTPUT_PATH}/USER
  COMMAND ${CMAKE_COMMAND} -E copy_directory ${CMAKE_SOURCE_DIR}/bin/DATA ${EXECUTABLE_OUTPUT_PATH}/DATA )
install ( DIRECTORY ${CMAKE_SOURCE_DIR}/bin/DATA DESTINATION bin )

# Copy Windows DLL to bin folder
if ( WIN32 )
  file ( GLOB Windows_dll "${DEPS_DIR}/lib/*.dll" )
  foreach ( dll ${Windows_dll} )
    add_custom_command ( TARGET openxcom
      POST_BUILD
      COMMAND ${CMAKE_COMMAND} -E copy ${dll} ${EXECUTABLE_OUTPUT_PATH} )
    install ( FILES ${dll} DESTINATION bin)
  endforeach()
endif ()

#Setup source group for IDE
if ( MSVC )
  source_group ( "Basescape" FILES ${basescape_src} )
  source_group ( "Battlescape" FILES ${battlescape_src} )
  source_group ( "Engine" FILES ${engine_src} )
  source_group ( "Geoscape" FILES ${geoscape_src} )
  source_group ( "Interface" FILES ${interface_src} )
  source_group ( "Menu" FILES ${menu_src} )
  source_group ( "Resource" FILES ${resource_src} )
  source_group ( "Ruleset" FILES ${ruleset_src} )
  source_group ( "SaveGame" FILES ${savegame_src} )
  source_group ( "Ufopedia" FILES ${ufopedia_src} )
endif ()<|MERGE_RESOLUTION|>--- conflicted
+++ resolved
@@ -431,11 +431,6 @@
   Ufopaedia/ArticleStateArmor.h
 )
 
-<<<<<<< HEAD
-if ( "${CMAKE_BUILD_TYPE}" STREQUAL "Debug" AND CMAKE_COMPILER_IS_GNUCXX )
-# Enable more GCC warnings if we are doing a Debug build.
-  add_definitions ( -Wall -D_DEBUG )
-=======
 if ( CMAKE_COMPILER_IS_GNUCXX AND "${CMAKE_BUILD_TYPE}" STREQUAL "Debug" )
   add_definitions ( -D_DEBUG )
 endif ()
@@ -463,7 +458,6 @@
     if ( FATAL_WARNING )
       add_definitions ( -Werror )
     endif ( FATAL_WARNING )
->>>>>>> 03e36eb8
 endif()
 
 if ( MSVC )
