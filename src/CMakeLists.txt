
set ( root_src
  lodepng.cpp
  main.cpp
  md5.cpp
)
set ( basescape_src
  Basescape/BaseInfoState.cpp
  Basescape/BasescapeState.cpp
  Basescape/BaseView.cpp
  Basescape/BuildFacilitiesState.cpp
  Basescape/ChangeHeadquartersState.cpp
  Basescape/CraftArmorState.cpp
  Basescape/CraftEquipmentLoadState.cpp
  Basescape/CraftEquipmentSaveState.cpp
  Basescape/CraftEquipmentState.cpp
  Basescape/CraftInfoState.cpp
  Basescape/CraftPilotSelectState.cpp
  Basescape/CraftPilotsState.cpp
  Basescape/CraftSoldiersState.cpp
  Basescape/CraftsState.cpp
  Basescape/CraftWeaponsState.cpp
  Basescape/DismantleFacilityState.cpp
  Basescape/GlobalManufactureState.cpp
  Basescape/GlobalResearchState.cpp
  Basescape/ManageAlienContainmentState.cpp
  Basescape/ManufactureDependenciesTreeState.cpp
  Basescape/ManufactureInfoState.cpp
  Basescape/ManufactureStartState.cpp
  Basescape/ManufactureState.cpp
  Basescape/MiniBaseView.cpp
  Basescape/MonthlyCostsState.cpp
  Basescape/NewManufactureListState.cpp
  Basescape/NewResearchListState.cpp
  Basescape/PlaceFacilityState.cpp
  Basescape/PlaceLiftState.cpp
  Basescape/PlaceStartFacilityState.cpp
  Basescape/PurchaseState.cpp
  Basescape/ResearchInfoState.cpp
  Basescape/ResearchState.cpp
  Basescape/SackSoldierState.cpp
  Basescape/SelectStartFacilityState.cpp
  Basescape/SellState.cpp
  Basescape/SoldierArmorState.cpp
  Basescape/SoldierAvatarState.cpp
  Basescape/SoldierBonusState.cpp
  Basescape/SoldierDiaryMissionState.cpp
  Basescape/SoldierDiaryOverviewState.cpp
  Basescape/SoldierDiaryPerformanceState.cpp
  Basescape/SoldierInfoState.cpp
  Basescape/SoldierMemorialState.cpp
  Basescape/SoldierSortUtil.cpp
  Basescape/SoldiersState.cpp
  Basescape/SoldierTransformationState.cpp
  Basescape/SoldierTransformationListState.cpp
  Basescape/StoresState.cpp
  Basescape/TechTreeSelectState.cpp
  Basescape/TechTreeViewerState.cpp
  Basescape/TransferBaseState.cpp
  Basescape/TransferConfirmState.cpp
  Basescape/TransferItemsState.cpp
  Basescape/TransfersState.cpp
)

set ( battlescape_src
  Battlescape/AbortMissionState.cpp
  Battlescape/ActionMenuItem.cpp
  Battlescape/ActionMenuState.cpp
  Battlescape/AIModule.cpp
  Battlescape/AlienInventory.cpp
  Battlescape/AlienInventoryState.cpp
  Battlescape/AliensCrashState.cpp
  Battlescape/BattlescapeGame.cpp
  Battlescape/BattlescapeGenerator.cpp
  Battlescape/BattlescapeMessage.cpp
  Battlescape/BattlescapeState.cpp
  Battlescape/BattleState.cpp
  Battlescape/BriefingLightState.cpp
  Battlescape/BriefingState.cpp
  Battlescape/Camera.cpp
  Battlescape/CannotReequipState.cpp
  Battlescape/CommendationLateState.cpp
  Battlescape/CommendationState.cpp
  Battlescape/ConfirmEndMissionState.cpp
  Battlescape/DebriefingState.cpp
  Battlescape/Explosion.cpp
  Battlescape/ExplosionBState.cpp
  Battlescape/InfoboxOKState.cpp
  Battlescape/InfoboxState.cpp
  Battlescape/Inventory.cpp
  Battlescape/InventoryLoadState.cpp
  Battlescape/InventoryPersonalState.cpp
  Battlescape/InventorySaveState.cpp
  Battlescape/InventoryState.cpp
  Battlescape/ItemSprite.cpp
  Battlescape/Map.cpp
  Battlescape/MedikitState.cpp
  Battlescape/MedikitView.cpp
  Battlescape/MeleeAttackBState.cpp
  Battlescape/MiniMapState.cpp
  Battlescape/MiniMapView.cpp
  Battlescape/NextTurnState.cpp
  Battlescape/Particle.cpp
  Battlescape/Pathfinding.cpp
  Battlescape/PathfindingNode.cpp
  Battlescape/PathfindingOpenSet.cpp
  Battlescape/PrimeGrenadeState.cpp
  Battlescape/Projectile.cpp
  Battlescape/ProjectileFlyBState.cpp
  Battlescape/PromotionsState.cpp
  Battlescape/PsiAttackBState.cpp
  Battlescape/ScannerState.cpp
  Battlescape/ScannerView.cpp
  Battlescape/SkillMenuState.cpp
  Battlescape/TileEngine.cpp
  Battlescape/TurnDiaryState.cpp
  Battlescape/UnitDieBState.cpp
  Battlescape/UnitFallBState.cpp
  Battlescape/UnitInfoState.cpp
  Battlescape/UnitPanicBState.cpp
  Battlescape/UnitSprite.cpp
  Battlescape/UnitTurnBState.cpp
  Battlescape/UnitWalkBState.cpp
  Battlescape/WarningMessage.cpp
)

set ( engine_src
  Engine/Action.cpp
  Engine/Adlib/adlplayer.cpp
  Engine/Adlib/fmopl.cpp
  Engine/AdlibMusic.cpp
  Engine/CatFile.cpp
  Engine/CrossPlatform.cpp
  Engine/FastLineClip.cpp
  Engine/FileMap.cpp
  Engine/FlcPlayer.cpp
  Engine/Font.cpp
  Engine/Game.cpp
  Engine/GMCat.cpp
  Engine/InteractiveSurface.cpp
  Engine/Language.cpp
  Engine/LanguagePlurality.cpp
  Engine/LocalizedText.cpp
  Engine/ModInfo.cpp
  Engine/Music.cpp
  Engine/OpenGL.cpp
  Engine/OptionInfo.cpp
  Engine/Options.cpp
  Engine/Palette.cpp
  Engine/RNG.cpp
  Engine/Scalers/hq2x.cpp
  Engine/Scalers/hq3x.cpp
  Engine/Scalers/hq4x.cpp
  Engine/Scalers/init.cpp
  Engine/Scalers/scale2x.cpp
  Engine/Scalers/scale3x.cpp
  Engine/Scalers/scalebit.cpp
  Engine/Scalers/xbrz.cpp
  Engine/Screen.cpp
  Engine/Script.cpp
  Engine/Sound.cpp
  Engine/SoundSet.cpp
  Engine/State.cpp
  Engine/Surface.cpp
  Engine/SurfaceSet.cpp
  Engine/Timer.cpp
  Engine/Unicode.cpp
  Engine/Zoom.cpp
)

set ( geoscape_src
  Geoscape/AlienBaseState.cpp
  Geoscape/AllocatePsiTrainingState.cpp
  Geoscape/AllocateTrainingState.cpp
  Geoscape/BaseDefenseState.cpp
  Geoscape/BaseDestroyedState.cpp
  Geoscape/BaseNameState.cpp
  Geoscape/BuildNewBaseState.cpp
  Geoscape/ConfirmCydoniaState.cpp
  Geoscape/ConfirmDestinationState.cpp
  Geoscape/ConfirmLandingState.cpp
  Geoscape/ConfirmNewBaseState.cpp
  Geoscape/CraftErrorState.cpp
  Geoscape/CraftNotEnoughPilotsState.cpp
  Geoscape/CraftPatrolState.cpp
  Geoscape/DogfightErrorState.cpp
  Geoscape/DogfightExperienceState.cpp
  Geoscape/DogfightState.cpp
  Geoscape/FundingState.cpp
  Geoscape/GeoscapeCraftState.cpp
  Geoscape/GeoscapeEventState.cpp
  Geoscape/GeoscapeState.cpp
  Geoscape/Globe.cpp
  Geoscape/GraphsState.cpp
  Geoscape/InterceptState.cpp
  Geoscape/ItemsArrivingState.cpp
  Geoscape/LowFuelState.cpp
  Geoscape/MissionDetectedState.cpp
  Geoscape/MonthlyReportState.cpp
  Geoscape/MultipleTargetsState.cpp
  Geoscape/NewPossibleCraftState.cpp
  Geoscape/NewPossibleFacilityState.cpp
  Geoscape/NewPossibleManufactureState.cpp
  Geoscape/NewPossiblePurchaseState.cpp
  Geoscape/NewPossibleResearchState.cpp
  Geoscape/ProductionCompleteState.cpp
  Geoscape/PsiTrainingState.cpp
  Geoscape/ResearchCompleteState.cpp
  Geoscape/ResearchRequiredState.cpp
  Geoscape/SelectDestinationState.cpp
  Geoscape/SelectMusicTrackState.cpp
  Geoscape/TargetInfoState.cpp
  Geoscape/TrainingFinishedState.cpp
  Geoscape/TrainingState.cpp
  Geoscape/UfoDetectedState.cpp
  Geoscape/UfoLostState.cpp
  Geoscape/UfoTrackerState.cpp
)

set ( interface_src
  Interface/ArrowButton.cpp
  Interface/Bar.cpp
  Interface/BattlescapeButton.cpp
  Interface/ComboBox.cpp
  Interface/Cursor.cpp
  Interface/FpsCounter.cpp
  Interface/Frame.cpp
  Interface/ImageButton.cpp
  Interface/NumberText.cpp
  Interface/ScrollBar.cpp
  Interface/Slider.cpp
  Interface/Text.cpp
  Interface/TextButton.cpp
  Interface/TextEdit.cpp
  Interface/TextList.cpp
  Interface/ToggleTextButton.cpp
  Interface/Window.cpp
)

set ( menu_src
  Menu/AbandonGameState.cpp
  Menu/ConfirmLoadState.cpp
  Menu/CutsceneState.cpp
  Menu/DeleteGameState.cpp
  Menu/ErrorMessageState.cpp
  Menu/ListGamesState.cpp
  Menu/ListLoadOriginalState.cpp
  Menu/ListLoadState.cpp
  Menu/ListSaveState.cpp
  Menu/LoadGameState.cpp
  Menu/MainMenuState.cpp
  Menu/NewBattleState.cpp
  Menu/NewGameState.cpp
  Menu/NotesState.cpp
  Menu/OptionsAdvancedState.cpp
  Menu/OptionsAudioState.cpp
  Menu/OptionsBaseState.cpp
  Menu/OptionsBattlescapeState.cpp
  Menu/OptionsConfirmState.cpp
  Menu/OptionsControlsState.cpp
  Menu/OptionsDefaultsState.cpp
  Menu/OptionsFoldersState.cpp
  Menu/OptionsGeoscapeState.cpp
  Menu/OptionsInformExtendedState.cpp
  Menu/OptionsModsState.cpp
  Menu/OptionsNoAudioState.cpp
  Menu/OptionsVideoState.cpp
  Menu/PauseState.cpp
  Menu/SaveGameState.cpp
  Menu/SetWindowedRootState.cpp
  Menu/SlideshowState.cpp
  Menu/StartState.cpp
  Menu/StatisticsState.cpp
  Menu/TestPaletteState.cpp
  Menu/TestState.cpp
  Menu/VideoState.cpp
)

set ( mod_src
  Mod/AlienDeployment.cpp
  Mod/AlienRace.cpp
  Mod/Armor.cpp
  Mod/ArticleDefinition.cpp
  Mod/City.cpp
  Mod/CustomPalettes.cpp
  Mod/ExtraSounds.cpp
  Mod/ExtraSprites.cpp
  Mod/ExtraStrings.cpp
  Mod/MapBlock.cpp
  Mod/MapData.cpp
  Mod/MapDataSet.cpp
  Mod/MapScript.cpp
  Mod/MCDPatch.cpp
  Mod/Mod.cpp
  Mod/Polygon.cpp
  Mod/Polyline.cpp
  Mod/RuleAlienMission.cpp
  Mod/RuleArcScript.cpp
  Mod/RuleBaseFacility.cpp
  Mod/RuleCommendations.cpp
  Mod/RuleConverter.cpp
  Mod/RuleCountry.cpp
  Mod/RuleCraft.cpp
  Mod/RuleCraftWeapon.cpp
  Mod/RuleDamageType.cpp
  Mod/RuleEnviroEffects.cpp
  Mod/RuleEvent.cpp
  Mod/RuleEventScript.cpp
  Mod/RuleGlobe.cpp
  Mod/RuleInterface.cpp
  Mod/RuleInventory.cpp
  Mod/RuleItem.cpp
  Mod/RuleItemCategory.cpp
  Mod/RuleManufacture.cpp
  Mod/RuleManufactureShortcut.cpp
  Mod/RuleMissionScript.cpp
  Mod/RuleMusic.cpp
  Mod/RuleRegion.cpp
  Mod/RuleResearch.cpp
  Mod/RuleSkill.cpp
  Mod/RuleSoldier.cpp
  Mod/RuleSoldierBonus.cpp
  Mod/RuleSoldierTransformation.cpp
  Mod/RuleStartingCondition.cpp
  Mod/RuleStatBonus.cpp
  Mod/RuleTerrain.cpp
  Mod/RuleUfo.cpp
  Mod/RuleVideo.cpp
  Mod/SoldierNamePool.cpp
  Mod/SoundDefinition.cpp
  Mod/StatString.cpp
  Mod/StatStringCondition.cpp
  Mod/Texture.cpp
  Mod/UfoTrajectory.cpp
  Mod/Unit.cpp
)

set ( savegame_src
  Savegame/AlienBase.cpp
  Savegame/AlienMission.cpp
  Savegame/AlienStrategy.cpp
  Savegame/Base.cpp
  Savegame/BaseFacility.cpp
  Savegame/BattleItem.cpp
  Savegame/BattleUnit.cpp
  Savegame/Country.cpp
  Savegame/Craft.cpp
  Savegame/CraftWeapon.cpp
  Savegame/CraftWeaponProjectile.cpp
  Savegame/EquipmentLayoutItem.cpp
  Savegame/GameTime.cpp
  Savegame/GeoscapeEvent.cpp
  Savegame/HitLog.cpp
  Savegame/ItemContainer.cpp
  Savegame/MissionSite.cpp
  Savegame/MovingTarget.cpp
  Savegame/Node.cpp
  Savegame/Production.cpp
  Savegame/Region.cpp
  Savegame/ResearchProject.cpp
  Savegame/SaveConverter.cpp
  Savegame/SavedBattleGame.cpp
  Savegame/SavedGame.cpp
  Savegame/SerializationHelper.cpp
  Savegame/Soldier.cpp
  Savegame/SoldierAvatar.cpp
  Savegame/SoldierDeath.cpp
  Savegame/SoldierDiary.cpp
  Savegame/Target.cpp
  Savegame/Tile.cpp
  Savegame/Transfer.cpp
  Savegame/Ufo.cpp
  Savegame/Vehicle.cpp
  Savegame/Waypoint.cpp
  Savegame/WeightedOptions.cpp
)

set ( ufopedia_src
  Ufopaedia/ArticleState.cpp
  Ufopaedia/ArticleStateArmor.cpp
  Ufopaedia/ArticleStateBaseFacility.cpp
  Ufopaedia/ArticleStateCraft.cpp
  Ufopaedia/ArticleStateCraftWeapon.cpp
  Ufopaedia/ArticleStateItem.cpp
  Ufopaedia/ArticleStateText.cpp
  Ufopaedia/ArticleStateTextImage.cpp
  Ufopaedia/ArticleStateTFTD.cpp
  Ufopaedia/ArticleStateTFTDArmor.cpp
  Ufopaedia/ArticleStateTFTDCraft.cpp
  Ufopaedia/ArticleStateTFTDCraftWeapon.cpp
  Ufopaedia/ArticleStateTFTDFacility.cpp
  Ufopaedia/ArticleStateTFTDItem.cpp
  Ufopaedia/ArticleStateTFTDUso.cpp
  Ufopaedia/ArticleStateTFTDVehicle.cpp
  Ufopaedia/ArticleStateUfo.cpp
  Ufopaedia/ArticleStateVehicle.cpp
  Ufopaedia/StatsForNerdsState.cpp
  Ufopaedia/Ufopaedia.cpp
  Ufopaedia/UfopaediaSelectState.cpp
  Ufopaedia/UfopaediaStartState.cpp
)

set ( cxx_src
    ${root_src}
    ${basescape_src}
    ${battlescape_src}
    ${engine_src}
    ${geoscape_src}
    ${interface_src}
    ${menu_src}
    ${mod_src}
    ${savegame_src}
    ${ufopedia_src}
)

set ( c_src
  ../libs/miniz/miniz.c
)
set_property ( SOURCE ${c_src} APPEND PROPERTY COMPILE_DEFINITIONS MINIZ_NO_STDIO )
set_property ( SOURCE Engine/Scalers/xbrz.cpp APPEND_STRING PROPERTY COMPILE_FLAGS -Wno-unused\ )

set ( data_install_dir bin )
if ( "${CMAKE_CXX_COMPILER_ID}" STREQUAL "GNU" AND "${CMAKE_BUILD_TYPE}" STREQUAL "Debug" )
  set_property ( SOURCE Engine/Options.cpp APPEND PROPERTY COMPILE_DEFINITIONS _DEBUG )
  set_property ( SOURCE OpenXcom.rc APPEND PROPERTY COMPILE_DEFINITIONS _DEBUG )
endif ()
if ( "${CMAKE_CXX_COMPILER_ID}" STREQUAL "GNU" )
  # attempt to limit the executable size
  set_property ( SOURCE ${cxx_src} APPEND_STRING PROPERTY COMPILE_FLAGS -femit-struct-debug-reduced\ )
endif ()
if ( "${CMAKE_CXX_COMPILER_ID}" STREQUAL "GNU" OR CMAKE_CXX_COMPILER_ID MATCHES "Clang" )
  # C++ - only warnings
  # C and C++ warnings
  set_property ( SOURCE ${cxx_src} ${c_src} APPEND_STRING PROPERTY COMPILE_FLAGS -Wall\ )
  set_property ( SOURCE ${cxx_src} ${c_src} APPEND_STRING PROPERTY COMPILE_FLAGS -Wextra\ )
  set_property ( SOURCE ${cxx_src} ${c_src} APPEND_STRING PROPERTY COMPILE_FLAGS -Winit-self\ )
  set_property ( SOURCE ${cxx_src} ${c_src} APPEND_STRING PROPERTY COMPILE_FLAGS -Wmissing-include-dirs\ )
  set_property ( SOURCE ${cxx_src} ${c_src} APPEND_STRING PROPERTY COMPILE_FLAGS -Wunknown-pragmas\ )
  set_property ( SOURCE ${cxx_src} ${c_src} APPEND_STRING PROPERTY COMPILE_FLAGS -Wmissing-format-attribute\ )
  set_property ( SOURCE ${cxx_src} ${c_src} APPEND_STRING PROPERTY COMPILE_FLAGS -Wredundant-decls\ )
  set_property ( SOURCE ${cxx_src} ${c_src} APPEND_STRING PROPERTY COMPILE_FLAGS -Wformat-security\ )
  set_property ( SOURCE ${cxx_src} ${c_src} APPEND_STRING PROPERTY COMPILE_FLAGS -Wtype-limits\ )
  set_property ( SOURCE ${cxx_src} ${c_src} APPEND_STRING PROPERTY COMPILE_FLAGS -Wempty-body\ )
  set_property ( SOURCE ${cxx_src} ${c_src} APPEND_STRING PROPERTY COMPILE_FLAGS -Wuninitialized\ )
  set_property ( SOURCE ${cxx_src} ${c_src} APPEND_STRING PROPERTY COMPILE_FLAGS -Wignored-qualifiers\ )
  set_property ( SOURCE ${cxx_src} ${c_src} APPEND_STRING PROPERTY COMPILE_FLAGS -Wno-unused-parameter\ )
  set_property ( SOURCE ${cxx_src} ${c_src} APPEND_STRING PROPERTY COMPILE_FLAGS -Wno-inline\ )
  if ( "${CMAKE_CXX_COMPILER_ID}" STREQUAL "GNU" )
    # apple clang 11.0 goes crazy with -Wshadow on the yaml-cpp source code
    set_property ( SOURCE ${cxx_src} ${c_src} APPEND_STRING PROPERTY COMPILE_FLAGS -Wshadow\ )
    # add warning flags recognized by g++ but not by clang
    set_property ( SOURCE ${cxx_src} APPEND_STRING PROPERTY COMPILE_FLAGS -Wsuggest-override\ )
    set_property ( SOURCE ${cxx_src} ${c_src} APPEND_STRING PROPERTY COMPILE_FLAGS -Wclobbered\ )
    set_property ( SOURCE ${cxx_src} ${c_src} APPEND_STRING PROPERTY COMPILE_FLAGS -Wlogical-op\ )
  elseif ( CMAKE_CXX_COMPILER_ID MATCHES "Clang" )
    # add warning flags recognized by clang but not by g++
  endif ()
  if ( FATAL_WARNING )
    set_property ( SOURCE ${cxx_src} ${c_src} APPEND_STRING PROPERTY COMPILE_FLAGS -Werror\ )
  endif ()
endif ()

if ( CMAKE_CXX_COMPILER_ID MATCHES "Clang" )
  set_property ( SOURCE ${cxx_src} ${c_src} APPEND_STRING PROPERTY COMPILE_FLAGS -Qunused-arguments\ )
  set_property ( SOURCE ${cxx_src} ${c_src} APPEND_STRING PROPERTY COMPILE_FLAGS -pipe\ )
  if ( ENABLE_CLANG_ANALYSIS )
    set_property ( SOURCE ${cxx_src} ${c_src} APPEND_STRING PROPERTY COMPILE_FLAGS --analyze\ )
  endif ()
endif ()

if ( MSVC )
  # Set warning levels for Debug and Release with debug info
  set ( CMAKE_CXX_FLAGS_DEBUG "${CMAKE_CXX_FLAGS_DEBUG} /W${MSVC_WARNING_LEVEL}" )
  set ( CMAKE_CXX_FLAGS_RELWITHDEBINFO "${CMAKE_CXX_FLAGS_RELWITHDEBINFO} /W${MSVC_WARNING_LEVEL}" )
  if ( FATAL_WARNING )
    add_compile_options ( /WX )
  endif ( FATAL_WARNING )
  set ( CMAKE_EXE_LINKER_FLAGS "/manifest:no" )
  set ( CMAKE_MODULE_LINKER_FLAGS "/manifest:no" )
  set ( CMAKE_SHARED_LINKER_FLAGS="/manifest:no" )
endif ()

if ( DUMP_CORE )
  set_property ( SOURCE main.cpp APPEND PROPERTY COMPILE_DEFINITIONS DUMP_CORE )
endif ()

if ( EMBED_ASSETS )
  set_property ( SOURCE OpenXcom.rc APPEND PROPERTY COMPILE_DEFINITIONS EMBED_ASSETS )
  set_property ( SOURCE Engine/CrossPlatform.cpp APPEND PROPERTY COMPILE_DEFINITIONS EMBED_ASSETS )
  set_property ( SOURCE Engine/Options.cpp APPEND PROPERTY COMPILE_DEFINITIONS EMBED_ASSETS )
  add_custom_command ( OUTPUT "${CMAKE_BINARY_DIR}/common.zip" COMMAND zip -r -FS "${CMAKE_BINARY_DIR}/common.zip" .
                        WORKING_DIRECTORY "${PROJECT_SOURCE_DIR}/bin/common" )
  add_custom_command ( OUTPUT "${CMAKE_BINARY_DIR}/standard.zip" COMMAND zip -r -FS "${CMAKE_BINARY_DIR}/standard.zip" .
                        WORKING_DIRECTORY "${PROJECT_SOURCE_DIR}/bin/standard" )
  add_custom_target ( zips DEPENDS "${CMAKE_BINARY_DIR}/common.zip" "${CMAKE_BINARY_DIR}/standard.zip" )
endif ()

if ( WIN32 )
  set ( application_type WIN32 )
  set ( openxcom_icon OpenXcom.rc )
endif ()

if ( UNIX AND EMBED_ASSETS )
  enable_language(ASM)
  set ( embed_src OpenXcom.s )
  set_property ( SOURCE OpenXcom.s PROPERTY COMPILE_FLAGS -I${CMAKE_BINARY_DIR} )
endif ()

set ( openxcom_src ${c_src} ${cxx_src} ${embed_src} )
set ( install_dest RUNTIME )
set ( set_exec_path ON )
set ( install_dest_dir bin )
if ( UNIX AND NOT APPLE )
  set ( data_install_dir "${CMAKE_INSTALL_FULL_DATADIR}/openxcom" )
  set_property ( SOURCE main.cpp APPEND PROPERTY COMPILE_DEFINITIONS DATADIR="${data_install_dir}/" )
endif ()
if ( APPLE )
  set ( sdl_src "${MACOS_SDLMAIN_M_PATH}" )
  set ( openxcom_src ${openxcom_src} ${sdl_src} )
  set ( openxcom_icon "${PROJECT_SOURCE_DIR}/res/mac/AppIcon.icns" )
  if ( CREATE_BUNDLE )
    set ( application_type MACOSX_BUNDLE )
    set_source_files_properties( ${openxcom_icon} PROPERTIES MACOSX_PACKAGE_LOCATION Resources )
    set ( MACOSX_BUNDLE_ICON_FILE "AppIcon.icns" )
    set ( MACOSX_BUNDLE_INFO_STRING ${CPACK_PACKAGE_VENDOR} )
    set ( MACOSX_BUNDLE_GUI_IDENTIFIER "SupSuper.openxcom" )
    set ( MACOSX_BUNDLE_LONG_VERSION_STRING ${CPACK_PACKAGE_VERSION} )
    set ( MACOSX_BUNDLE_SHORT_VERSION_STRING "${CPACK_PACKAGE_VERSION_MAJOR}.${CPACK_PACKAGE_VERSION_MINOR}" )
    set ( MACOSX_BUNDLE_COPYRIGHT "Copyright © 2018 OpenXcom Developers. All rights reserved." )
    set ( EXECUTABLE_OUTPUT_PATH ${CMAKE_BINARY_DIR} )
    set ( install_dest BUNDLE )
    set ( set_exec_path OFF )
    set ( install_dest_dir "" )
    set ( data_install_dir bin )
    if ( "${CMAKE_GENERATOR}" STREQUAL "Xcode" )
      set ( bundle_path "${EXECUTABLE_OUTPUT_PATH}/${CMAKE_BUILD_TYPE}/openxcom.app" )
    else ()
      set ( bundle_path "${EXECUTABLE_OUTPUT_PATH}/openxcom.app" )
    endif ()
  else ()
    set ( data_install_dir "${CMAKE_INSTALL_FULL_DATADIR}/openxcom" )
    add_definitions( -DDATADIR="${data_install_dir}/" )
  endif ()
endif ()
if ( set_exec_path )
  set ( EXECUTABLE_OUTPUT_PATH ${CMAKE_BINARY_DIR}/bin )
endif ()

if ( FORCE_INSTALL_DATA_TO_BIN )
  set ( data_install_dir bin )
endif ()

if (( APPLE AND CREATE_BUNDLE ) OR CPACK_GENERATOR STREQUAL "7Z" )
  set ( CMAKE_INSTALL_BINDIR "." )
endif ()

add_executable ( openxcom  ${application_type} ${openxcom_src} ${openxcom_icon} )

if ( EMBED_ASSETS )
  add_dependencies(openxcom zips)
endif ()

install ( TARGETS openxcom ${install_dest} DESTINATION ${CMAKE_INSTALL_BINDIR} )
# Extra link flags for Windows. They need to be set before the SDL/YAML link flags, otherwise you will get strange link errors ('Undefined reference to WinMain@16')
if ( WIN32 )
  set ( basic_windows_libs advapi32.lib shell32.lib shlwapi.lib wininet.lib urlmon.lib )
  if ( MINGW )
    set ( basic_windows_libs ${basic_windows_libs} mingw32 -mwindows )
    set ( static_flags  -static )
    set ( SDLMIXER_LIBRARY "${SDLMIXER_LIBRARY} -lwinmm" )
  endif ()
<<<<<<< HEAD
  if ( MSVC )
    set_target_properties ( openxcom PROPERTIES PREFIX ../ )
  endif ()
=======
>>>>>>> b008e319
  set ( system_libs ${basic_windows_libs} SDLmain ${static_flags} )
endif ()

# backtrace(3) requires libexecinfo on some *BSD systems
if (${CMAKE_SYSTEM_NAME} MATCHES FreeBSD OR ${CMAKE_SYSTEM_NAME} MATCHES NetBSD OR ${CMAKE_SYSTEM_NAME} MATCHES OpenBSD)
  set ( system_libs -lexecinfo )
endif ()

if (WIN32)
  set(CMAKE_EXE_LINKER_FLAGS -Wl,--export-all-symbols)
  set(WIN32_LIBS imagehlp dbghelp)
endif(WIN32)

target_link_libraries ( openxcom ${system_libs} ${PKG_DEPS_LDFLAGS} ${WIN32_LIBS} )

# Pack libraries into bundle and link executable appropriately
if ( APPLE AND CREATE_BUNDLE )
  include ( PostprocessBundle )
  postprocess_bundle ( openxcom ${bundle_path} )
endif ()

if ( NOT EMBED_ASSETS )
  set ( bin_data_dirs TFTD UFO common standard )
  foreach ( binpath ${bin_data_dirs} )
    if ( APPLE AND CREATE_BUNDLE )
      add_custom_command ( TARGET openxcom
        POST_BUILD
        COMMAND ${CMAKE_COMMAND} -E copy_directory ${CMAKE_SOURCE_DIR}/bin/${binpath} ${bundle_path}/Contents/Resources/${binpath}
	    VERBATIM )
    else ()
      add_custom_command ( TARGET openxcom
        POST_BUILD
        COMMAND ${CMAKE_COMMAND} -E copy_directory ${CMAKE_SOURCE_DIR}/bin/${binpath} ${EXECUTABLE_OUTPUT_PATH}/${binpath}
	    VERBATIM )
      install ( DIRECTORY ${CMAKE_SOURCE_DIR}/bin/${binpath} DESTINATION ${data_install_dir} )
    endif ()
  endforeach ()
endif ()

# Copy Windows DLLs to bin folder
if ( WIN32 )
  if ( CMAKE_CL_64 )
    file ( GLOB Windows_dll "${DEPS_DIR}/lib/x64/*.dll" )
  else ( )
    file ( GLOB Windows_dll "${DEPS_DIR}/lib/Win32/*.dll" )
  endif()
  foreach ( dll ${Windows_dll} )
    add_custom_command ( TARGET openxcom
      POST_BUILD
      COMMAND ${CMAKE_COMMAND} -E copy ${dll} ${EXECUTABLE_OUTPUT_PATH}
	  VERBATIM )
    install ( FILES ${dll} DESTINATION bin)
  endforeach()
endif ()

#Setup source groups for IDE
if ( MSVC OR "${CMAKE_GENERATOR}" STREQUAL "Xcode" )
  source_group ( "Basescape" FILES ${basescape_src} )
  source_group ( "Battlescape" FILES ${battlescape_src} )
  source_group ( "Engine" FILES ${engine_src} )
  source_group ( "Geoscape" FILES ${geoscape_src} )
  source_group ( "Interface" FILES ${interface_src} )
  source_group ( "Menu" FILES ${menu_src} )
  source_group ( "Mod" FILES ${mod_src} )
  source_group ( "Savegame" FILES ${savegame_src} )
  source_group ( "Ufopedia" FILES ${ufopedia_src} )
  if ( APPLE )
    source_group ( "SDL" FILES ${sdl_src} )
  endif ()
endif ()<|MERGE_RESOLUTION|>--- conflicted
+++ resolved
@@ -569,12 +569,6 @@
     set ( static_flags  -static )
     set ( SDLMIXER_LIBRARY "${SDLMIXER_LIBRARY} -lwinmm" )
   endif ()
-<<<<<<< HEAD
-  if ( MSVC )
-    set_target_properties ( openxcom PROPERTIES PREFIX ../ )
-  endif ()
-=======
->>>>>>> b008e319
   set ( system_libs ${basic_windows_libs} SDLmain ${static_flags} )
 endif ()
 
