--- conflicted
+++ resolved
@@ -1,161 +1,77 @@
-<<<<<<< HEAD
-/*
- * Copyright 2010-2015 OpenXcom Developers.
- *
- * This file is part of OpenXcom.
- *
- * OpenXcom is free software: you can redistribute it and/or modify
- * it under the terms of the GNU General Public License as published by
- * the Free Software Foundation, either version 3 of the License, or
- * (at your option) any later version.
- *
- * OpenXcom is distributed in the hope that it will be useful,
- * but WITHOUT ANY WARRANTY; without even the implied warranty of
- * MERCHANTABILITY or FITNESS FOR A PARTICULAR PURPOSE.  See the
- * GNU General Public License for more details.
- *
- * You should have received a copy of the GNU General Public License
- * along with OpenXcom.  If not, see <http://www.gnu.org/licenses/>.
- */
-#ifndef OPENXCOM_SOLDIERDIARYOVERVIEWSTATE_H
-#define OPENXCOM_SOLDIERDIARYOVERVIEWSTATE_H
-
-#include "../Engine/State.h"
-#include <vector>
-
-namespace OpenXcom
-{
-
-class TextButton;
-class Window;
-class Text;
-class TextList;
-class Base;
-class SoldierInfoState;
-class Soldier;
-
-/**
- * Diary screen that shows all the
- * missions a soldier has.
- */
-class SoldierDiaryOverviewState : public State
-{
-private:
-	Base *_base;
-	size_t _soldierId;
-	SoldierInfoState *_soldierInfoState;
-	Soldier *_soldier;
-	std::vector<Soldier*> *_list;
-
-	TextButton *_btnOk, *_btnPrev, *_btnNext, *_btnKills, *_btnMissions, *_btnCommendations;
-	Window *_window;
-	Text *_txtTitle, *_txtMission, *_txtRating, *_txtDate;
-	TextList *_lstDiary;
-
-public:
-	/// Creates the Soldier Diary state.
-	SoldierDiaryOverviewState(Base *base, size_t soldierId, SoldierInfoState *soldierInfoState);
-	/// Cleans up the Soldier Diary state.
-	~SoldierDiaryOverviewState();
-	/// Updates the soldier info.
-	void init();
-	/// Set the soldier's Id.
-	void setSoldierId(size_t soldierId);
-	/// Handler for clicking the OK button.
-	void btnOkClick(Action *action);
-	/// Handler for clicking the Previous button.
-	void btnPrevClick(Action *action);
-	/// Handler for clicking the Next button.
-	void btnNextClick(Action *action);
-	/// Handler for clicking the Kills button.
-	void btnKillsClick(Action *action);
-	/// Handler for clicking the Missions button.
-	void btnMissionsClick(Action *action);
-	/// Handler for clicking the Commendations button.
-	void btnCommendationsClick(Action *action);
-	/// Handler for clicking on mission list.
-	void lstDiaryInfoClick(Action *action);
-};
-
-}
-
-#endif
-=======
-#pragma once
-/*
- * Copyright 2010-2016 OpenXcom Developers.
- *
- * This file is part of OpenXcom.
- *
- * OpenXcom is free software: you can redistribute it and/or modify
- * it under the terms of the GNU General Public License as published by
- * the Free Software Foundation, either version 3 of the License, or
- * (at your option) any later version.
- *
- * OpenXcom is distributed in the hope that it will be useful,
- * but WITHOUT ANY WARRANTY; without even the implied warranty of
- * MERCHANTABILITY or FITNESS FOR A PARTICULAR PURPOSE.  See the
- * GNU General Public License for more details.
- *
- * You should have received a copy of the GNU General Public License
- * along with OpenXcom.  If not, see <http://www.gnu.org/licenses/>.
- */
-#include "../Engine/State.h"
-#include <vector>
-
-namespace OpenXcom
-{
-
-class TextButton;
-class Window;
-class Text;
-class TextList;
-class Base;
-class SoldierInfoState;
-class Soldier;
-
-/**
- * Diary screen that shows all the
- * missions a soldier has.
- */
-class SoldierDiaryOverviewState : public State
-{
-private:
-	Base *_base;
-	size_t _soldierId;
-	SoldierInfoState *_soldierInfoState;
-	Soldier *_soldier;
-	std::vector<Soldier*> *_list;
-
-	TextButton *_btnOk, *_btnPrev, *_btnNext, *_btnKills, *_btnMissions, *_btnCommendations;
-	Window *_window;
-	Text *_txtTitle, *_txtMission, *_txtRating, *_txtDate;
-	TextList *_lstDiary;
-
-public:
-	/// Creates the Soldier Diary state.
-	SoldierDiaryOverviewState(Base *base, size_t soldierId, SoldierInfoState *soldierInfoState);
-	/// Cleans up the Soldier Diary state.
-	~SoldierDiaryOverviewState();
-	/// Updates the soldier info.
-	void init();
-	/// Set the soldier's Id.
-	void setSoldierId(size_t soldierId);
-	/// Handler for clicking the OK button.
-	void btnOkClick(Action *action);
-	/// Handler for clicking the Previous button.
-	void btnPrevClick(Action *action);
-	/// Handler for clicking the Next button.
-	void btnNextClick(Action *action);
-	/// Handler for clicking the Kills button.
-	void btnKillsClick(Action *action);
-	/// Handler for clicking the Missions button.
-	void btnMissionsClick(Action *action);
-	/// Handler for clicking the Commendations button.
-	void btnCommendationsClick(Action *action);
-	/// Handler for clicking on mission list.
-	void lstDiaryInfoClick(Action *action);
-};
-
-}
->>>>>>> 8c63973c
+#pragma once
+/*
+ * Copyright 2010-2016 OpenXcom Developers.
+ *
+ * This file is part of OpenXcom.
+ *
+ * OpenXcom is free software: you can redistribute it and/or modify
+ * it under the terms of the GNU General Public License as published by
+ * the Free Software Foundation, either version 3 of the License, or
+ * (at your option) any later version.
+ *
+ * OpenXcom is distributed in the hope that it will be useful,
+ * but WITHOUT ANY WARRANTY; without even the implied warranty of
+ * MERCHANTABILITY or FITNESS FOR A PARTICULAR PURPOSE.  See the
+ * GNU General Public License for more details.
+ *
+ * You should have received a copy of the GNU General Public License
+ * along with OpenXcom.  If not, see <http://www.gnu.org/licenses/>.
+ */
+#include "../Engine/State.h"
+#include <vector>
+
+namespace OpenXcom
+{
+
+class TextButton;
+class Window;
+class Text;
+class TextList;
+class Base;
+class SoldierInfoState;
+class Soldier;
+
+/**
+ * Diary screen that shows all the
+ * missions a soldier has.
+ */
+class SoldierDiaryOverviewState : public State
+{
+private:
+	Base *_base;
+	size_t _soldierId;
+	SoldierInfoState *_soldierInfoState;
+	Soldier *_soldier;
+	std::vector<Soldier*> *_list;
+
+	TextButton *_btnOk, *_btnPrev, *_btnNext, *_btnKills, *_btnMissions, *_btnCommendations;
+	Window *_window;
+	Text *_txtTitle, *_txtMission, *_txtRating, *_txtDate;
+	TextList *_lstDiary;
+
+public:
+	/// Creates the Soldier Diary state.
+	SoldierDiaryOverviewState(Base *base, size_t soldierId, SoldierInfoState *soldierInfoState);
+	/// Cleans up the Soldier Diary state.
+	~SoldierDiaryOverviewState();
+	/// Updates the soldier info.
+	void init();
+	/// Set the soldier's Id.
+	void setSoldierId(size_t soldierId);
+	/// Handler for clicking the OK button.
+	void btnOkClick(Action *action);
+	/// Handler for clicking the Previous button.
+	void btnPrevClick(Action *action);
+	/// Handler for clicking the Next button.
+	void btnNextClick(Action *action);
+	/// Handler for clicking the Kills button.
+	void btnKillsClick(Action *action);
+	/// Handler for clicking the Missions button.
+	void btnMissionsClick(Action *action);
+	/// Handler for clicking the Commendations button.
+	void btnCommendationsClick(Action *action);
+	/// Handler for clicking on mission list.
+	void lstDiaryInfoClick(Action *action);
+};
+
+}