--- conflicted
+++ resolved
@@ -1,154 +1,147 @@
-/*
- * Copyright 2010-2015 OpenXcom Developers.
- *
- * This file is part of OpenXcom.
- *
- * OpenXcom is free software: you can redistribute it and/or modify
- * it under the terms of the GNU General Public License as published by
- * the Free Software Foundation, either version 3 of the License, or
- * (at your option) any later version.
- *
- * OpenXcom is distributed in the hope that it will be useful,
- * but WITHOUT ANY WARRANTY; without even the implied warranty of
- * MERCHANTABILITY or FITNESS FOR A PARTICULAR PURPOSE.  See the
- * GNU General Public License for more details.
- *
- * You should have received a copy of the GNU General Public License
- * along with OpenXcom.  If not, see <http://www.gnu.org/licenses/>.
- */
-#include "BuildFacilitiesState.h"
-#include "../Engine/Game.h"
-#include "../Mod/Mod.h"
-#include "../Engine/LocalizedText.h"
-#include "../Engine/Options.h"
-#include "../Interface/TextButton.h"
-#include "../Interface/Window.h"
-#include "../Interface/Text.h"
-#include "../Interface/TextList.h"
-#include "../Mod/RuleBaseFacility.h"
-#include "../Savegame/SavedGame.h"
-#include "../Savegame/Base.h"
-#include "PlaceFacilityState.h"
-#include "../Mod/Mod.h"
-
-namespace OpenXcom
-{
-
-/**
- * Initializes all the elements in the Build Facilities window.
- * @param game Pointer to the core game.
- * @param base Pointer to the base to get info from.
- * @param state Pointer to the base state to refresh.
- */
-BuildFacilitiesState::BuildFacilitiesState(Base *base, State *state) : _base(base), _state(state)
-{
-	_screen = false;
-
-	// Create objects
-	_window = new Window(this, 128, 160, 192, 40, POPUP_VERTICAL);
-	_btnOk = new TextButton(112, 16, 200, 176);
-	_lstFacilities = new TextList(104, 104, 200, 64);
-	_txtTitle = new Text(118, 17, 197, 48);
-
-	// Set palette
-	setInterface("selectFacility");
-
-	add(_window, "window", "selectFacility");
-	add(_btnOk, "button", "selectFacility");
-	add(_txtTitle, "text", "selectFacility");
-	add(_lstFacilities, "list", "selectFacility");
-
-	centerAllSurfaces();
-
-	// Set up objects
-	_window->setBackground(_game->getMod()->getSurface("BACK05.SCR"));
-
-	_btnOk->setText(tr("STR_OK"));
-	_btnOk->onMouseClick((ActionHandler)&BuildFacilitiesState::btnOkClick);
-	_btnOk->onKeyboardPress((ActionHandler)&BuildFacilitiesState::btnOkClick, Options::keyCancel);
-
-	_txtTitle->setBig();
-	_txtTitle->setAlign(ALIGN_CENTER);
-	_txtTitle->setText(tr("STR_INSTALLATION"));
-
-	_lstFacilities->setColumns(1, 104);
-	_lstFacilities->setSelectable(true);
-	_lstFacilities->setBackground(_window);
-	_lstFacilities->setMargin(2);
-	_lstFacilities->setWordWrap(true);
-	_lstFacilities->setScrolling(true, 0);
-	_lstFacilities->onMouseClick((ActionHandler)&BuildFacilitiesState::lstFacilitiesClick);
-
-	PopulateBuildList();
-}
-
-/**
- *
- */
-BuildFacilitiesState::~BuildFacilitiesState()
-{
-
-}
-
-/**
- * Populates the build list from the current "available" facilities.
- */
-void BuildFacilitiesState::PopulateBuildList()
-{
-<<<<<<< HEAD
-	const std::set<std::string> &providedBaseFunc = _base->getProvidedBaseFunc();
-
-	const std::vector<std::string> &facilities = _game->getRuleset()->getBaseFacilitiesList();
-	for (std::vector<std::string>::const_iterator i = facilities.begin(); i != facilities.end(); ++i)
-	{
-		RuleBaseFacility *rule = _game->getRuleset()->getBaseFacility(*i);
-		const std::vector<std::string> &req = rule->getRequireBaseFunc();
-		if (!std::includes(providedBaseFunc.begin(), providedBaseFunc.end(), req.begin(), req.end()))
-		{
-			continue;
-		}
-=======
-	const std::vector<std::string> &facilities = _game->getMod()->getBaseFacilitiesList();
-	for (std::vector<std::string>::const_iterator i = facilities.begin(); i != facilities.end(); ++i)
-	{
-		RuleBaseFacility *rule = _game->getMod()->getBaseFacility(*i);
->>>>>>> 773fd047
-		if (_game->getSavedGame()->isResearched(rule->getRequirements()) && !rule->isLift())
-			_facilities.push_back(rule);
-	}
-
-	for (std::vector<RuleBaseFacility*>::iterator i = _facilities.begin(); i != _facilities.end(); ++i)
-	{
-		_lstFacilities->addRow(1, tr((*i)->getType()).c_str());
-	}
-}
-
-/**
- * The player can change the selected base
- * or change info on other screens.
- */
-void BuildFacilitiesState::init()
-{
-	_state->init();
-	State::init();
-}
-
-/**
- * Returns to the previous screen.
- * @param action Pointer to an action.
- */
-void BuildFacilitiesState::btnOkClick(Action *)
-{
-	_game->popState();
-}
-
-/**
- * Places the selected facility.
- * @param action Pointer to an action.
- */
-void BuildFacilitiesState::lstFacilitiesClick(Action *)
-{
-	_game->pushState(new PlaceFacilityState(_base, _facilities[_lstFacilities->getSelectedRow()]));
-}
-
-}
+/*
+ * Copyright 2010-2015 OpenXcom Developers.
+ *
+ * This file is part of OpenXcom.
+ *
+ * OpenXcom is free software: you can redistribute it and/or modify
+ * it under the terms of the GNU General Public License as published by
+ * the Free Software Foundation, either version 3 of the License, or
+ * (at your option) any later version.
+ *
+ * OpenXcom is distributed in the hope that it will be useful,
+ * but WITHOUT ANY WARRANTY; without even the implied warranty of
+ * MERCHANTABILITY or FITNESS FOR A PARTICULAR PURPOSE.  See the
+ * GNU General Public License for more details.
+ *
+ * You should have received a copy of the GNU General Public License
+ * along with OpenXcom.  If not, see <http://www.gnu.org/licenses/>.
+ */
+#include "BuildFacilitiesState.h"
+#include "../Engine/Game.h"
+#include "../Mod/Mod.h"
+#include "../Engine/LocalizedText.h"
+#include "../Engine/Options.h"
+#include "../Interface/TextButton.h"
+#include "../Interface/Window.h"
+#include "../Interface/Text.h"
+#include "../Interface/TextList.h"
+#include "../Mod/RuleBaseFacility.h"
+#include "../Savegame/SavedGame.h"
+#include "../Savegame/Base.h"
+#include "PlaceFacilityState.h"
+#include "../Mod/Mod.h"
+
+namespace OpenXcom
+{
+
+/**
+ * Initializes all the elements in the Build Facilities window.
+ * @param game Pointer to the core game.
+ * @param base Pointer to the base to get info from.
+ * @param state Pointer to the base state to refresh.
+ */
+BuildFacilitiesState::BuildFacilitiesState(Base *base, State *state) : _base(base), _state(state)
+{
+	_screen = false;
+
+	// Create objects
+	_window = new Window(this, 128, 160, 192, 40, POPUP_VERTICAL);
+	_btnOk = new TextButton(112, 16, 200, 176);
+	_lstFacilities = new TextList(104, 104, 200, 64);
+	_txtTitle = new Text(118, 17, 197, 48);
+
+	// Set palette
+	setInterface("selectFacility");
+
+	add(_window, "window", "selectFacility");
+	add(_btnOk, "button", "selectFacility");
+	add(_txtTitle, "text", "selectFacility");
+	add(_lstFacilities, "list", "selectFacility");
+
+	centerAllSurfaces();
+
+	// Set up objects
+	_window->setBackground(_game->getMod()->getSurface("BACK05.SCR"));
+
+	_btnOk->setText(tr("STR_OK"));
+	_btnOk->onMouseClick((ActionHandler)&BuildFacilitiesState::btnOkClick);
+	_btnOk->onKeyboardPress((ActionHandler)&BuildFacilitiesState::btnOkClick, Options::keyCancel);
+
+	_txtTitle->setBig();
+	_txtTitle->setAlign(ALIGN_CENTER);
+	_txtTitle->setText(tr("STR_INSTALLATION"));
+
+	_lstFacilities->setColumns(1, 104);
+	_lstFacilities->setSelectable(true);
+	_lstFacilities->setBackground(_window);
+	_lstFacilities->setMargin(2);
+	_lstFacilities->setWordWrap(true);
+	_lstFacilities->setScrolling(true, 0);
+	_lstFacilities->onMouseClick((ActionHandler)&BuildFacilitiesState::lstFacilitiesClick);
+
+	PopulateBuildList();
+}
+
+/**
+ *
+ */
+BuildFacilitiesState::~BuildFacilitiesState()
+{
+
+}
+
+/**
+ * Populates the build list from the current "available" facilities.
+ */
+void BuildFacilitiesState::PopulateBuildList()
+{
+	const std::set<std::string> &providedBaseFunc = _base->getProvidedBaseFunc();
+
+	const std::vector<std::string> &facilities = _game->getMod()->getBaseFacilitiesList();
+	for (std::vector<std::string>::const_iterator i = facilities.begin(); i != facilities.end(); ++i)
+	{
+		RuleBaseFacility *rule = _game->getMod()->getBaseFacility(*i);
+		const std::vector<std::string> &req = rule->getRequireBaseFunc();
+		if (!std::includes(providedBaseFunc.begin(), providedBaseFunc.end(), req.begin(), req.end()))
+		{
+			continue;
+		}
+		if (_game->getSavedGame()->isResearched(rule->getRequirements()) && !rule->isLift())
+			_facilities.push_back(rule);
+	}
+
+	for (std::vector<RuleBaseFacility*>::iterator i = _facilities.begin(); i != _facilities.end(); ++i)
+	{
+		_lstFacilities->addRow(1, tr((*i)->getType()).c_str());
+	}
+}
+
+/**
+ * The player can change the selected base
+ * or change info on other screens.
+ */
+void BuildFacilitiesState::init()
+{
+	_state->init();
+	State::init();
+}
+
+/**
+ * Returns to the previous screen.
+ * @param action Pointer to an action.
+ */
+void BuildFacilitiesState::btnOkClick(Action *)
+{
+	_game->popState();
+}
+
+/**
+ * Places the selected facility.
+ * @param action Pointer to an action.
+ */
+void BuildFacilitiesState::lstFacilitiesClick(Action *)
+{
+	_game->pushState(new PlaceFacilityState(_base, _facilities[_lstFacilities->getSelectedRow()]));
+}
+
+}