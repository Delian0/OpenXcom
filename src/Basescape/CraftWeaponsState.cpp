/*
 * Copyright 2010-2014 OpenXcom Developers.
 *
 * This file is part of OpenXcom.
 *
 * OpenXcom is free software: you can redistribute it and/or modify
 * it under the terms of the GNU General Public License as published by
 * the Free Software Foundation, either version 3 of the License, or
 * (at your option) any later version.
 *
 * OpenXcom is distributed in the hope that it will be useful,
 * but WITHOUT ANY WARRANTY; without even the implied warranty of
 * MERCHANTABILITY or FITNESS FOR A PARTICULAR PURPOSE.  See the
 * GNU General Public License for more details.
 *
 * You should have received a copy of the GNU General Public License
 * along with OpenXcom.  If not, see <http://www.gnu.org/licenses/>.
 */
#include "CraftWeaponsState.h"
#include <sstream>
#include <cmath>
#include "../Engine/Game.h"
#include "../Resource/ResourcePack.h"
#include "../Engine/Language.h"
#include "../Engine/Palette.h"
#include "../Engine/Options.h"
#include "../Interface/TextButton.h"
#include "../Interface/Window.h"
#include "../Interface/Text.h"
#include "../Interface/TextList.h"
#include "../Ruleset/Ruleset.h"
#include "../Savegame/Craft.h"
#include "../Savegame/CraftWeapon.h"
#include "../Ruleset/RuleCraft.h"
#include "../Ruleset/RuleCraftWeapon.h"
#include "../Savegame/ItemContainer.h"
#include "../Savegame/Base.h"

namespace OpenXcom
{

/**
 * Initializes all the elements in the Craft Weapons window.
 * @param game Pointer to the core game.
 * @param base Pointer to the base to get info from.
 * @param craft ID of the selected craft.
 * @param weapon ID of the selected weapon.
 */
<<<<<<< HEAD
CraftWeaponsState::CraftWeaponsState(Base *base, size_t craft, size_t weapon) : _base(base), _craft(base->getCrafts()->at(craft)), _weapon(weapon), _weapons()
=======
CraftWeaponsState::CraftWeaponsState(Base *base, size_t craft, size_t weapon) : _base(base), _craft(craft), _weapon(weapon)
>>>>>>> 5913abc3
{
	_screen = false;

	// Create objects
	_window = new Window(this, 220, 160, 50, 20, POPUP_BOTH);
	_btnCancel = new TextButton(140, 16, 90, 156);
	_txtTitle = new Text(208, 17, 56, 28);
	_txtArmament = new Text(76, 9, 66, 52);
	_txtQuantity = new Text(50, 9, 140, 52);
	_txtAmmunition = new Text(68, 17, 200, 44);
	_lstWeapons = new TextList(188, 80, 58, 68);

	// Set palette
	setPalette("PAL_BASESCAPE", 4);

	add(_window);
	add(_btnCancel);
	add(_txtTitle);
	add(_txtArmament);
	add(_txtQuantity);
	add(_txtAmmunition);
	add(_lstWeapons);

	centerAllSurfaces();

	// Set up objects
	_window->setColor(Palette::blockOffset(15)+6);
	_window->setBackground(_game->getResourcePack()->getSurface("BACK14.SCR"));

	_btnCancel->setColor(Palette::blockOffset(15)+6);
	_btnCancel->setText(tr("STR_CANCEL_UC"));
	_btnCancel->onMouseClick((ActionHandler)&CraftWeaponsState::btnCancelClick);
	_btnCancel->onKeyboardPress((ActionHandler)&CraftWeaponsState::btnCancelClick, Options::keyCancel);

	_txtTitle->setColor(Palette::blockOffset(15)+6);
	_txtTitle->setBig();
	_txtTitle->setAlign(ALIGN_CENTER);
	_txtTitle->setText(tr("STR_SELECT_ARMAMENT"));

	_txtArmament->setColor(Palette::blockOffset(15)+6);
	_txtArmament->setText(tr("STR_ARMAMENT"));

	_txtQuantity->setColor(Palette::blockOffset(15)+6);
	_txtQuantity->setText(tr("STR_QUANTITY_UC"));

	_txtAmmunition->setColor(Palette::blockOffset(15)+6);
	_txtAmmunition->setText(tr("STR_AMMUNITION_AVAILABLE"));
	_txtAmmunition->setWordWrap(true);

	_lstWeapons->setColor(Palette::blockOffset(13)+10);
	_lstWeapons->setArrowColor(Palette::blockOffset(15)+6);
	_lstWeapons->setColumns(3, 94, 50, 36);
	_lstWeapons->setSelectable(true);
	_lstWeapons->setBackground(_window);
	_lstWeapons->setMargin(8);

	_lstWeapons->addRow(1, tr("STR_NONE_UC").c_str());
	_weapons.push_back(0);

	const std::vector<std::string> &weapons = _game->getRuleset()->getCraftWeaponsList();
	for (std::vector<std::string>::const_iterator i = weapons.begin(); i != weapons.end(); ++i)
	{
		RuleCraftWeapon *w = _game->getRuleset()->getCraftWeapon(*i);
		RuleCraft *c = _craft->getRules();
		if (_base->getItems()->getItem(w->getLauncherItem()) > 0 && c->isValidWeaponSlot(weapon, w->getWeaponType()))
		{
			_weapons.push_back(w);
			std::wostringstream ss, ss2;
			ss << _base->getItems()->getItem(w->getLauncherItem());
			if (!w->getClipItem().empty())
			{
				ss2 << _base->getItems()->getItem(w->getClipItem());
			}
			else
			{
				ss2 << tr("STR_NOT_AVAILABLE");
			}
			_lstWeapons->addRow(3, tr(w->getType()).c_str(), ss.str().c_str(), ss2.str().c_str());
		}
	}
	_lstWeapons->onMouseClick((ActionHandler)&CraftWeaponsState::lstWeaponsClick);
}

/**
 *
 */
CraftWeaponsState::~CraftWeaponsState()
{

}

/**
 * Returns to the previous screen.
 * @param action Pointer to an action.
 */
void CraftWeaponsState::btnCancelClick(Action *)
{
	_game->popState();
}

/**
 * Equips the weapon on the craft and returns to the previous screen.
 * @param action Pointer to an action.
 */
void CraftWeaponsState::lstWeaponsClick(Action *)
{
	CraftWeapon *current = _craft->getWeapons()->at(_weapon);
	// Remove current weapon
	if (current != 0)
	{
		_base->getItems()->addItem(current->getRules()->getLauncherItem());
		_base->getItems()->addItem(current->getRules()->getClipItem(), current->getClipsLoaded(_game->getRuleset()));
		_craft->addCraftStats(-current->getRules()->getBonusStats());
		delete current;
		_craft->getWeapons()->at(_weapon) = 0;
	}

	// Equip new weapon
	if (_weapons[_lstWeapons->getSelectedRow()] != 0)
	{
		CraftWeapon *sel = new CraftWeapon(_weapons[_lstWeapons->getSelectedRow()], 0);
		_craft->addCraftStats(sel->getRules()->getBonusStats());
		sel->setRearming(true);
		_base->getItems()->removeItem(sel->getRules()->getLauncherItem());
		_craft->getWeapons()->at(_weapon) = sel;
	}

	_craft->checkup();
	_game->popState();
}

}<|MERGE_RESOLUTION|>--- conflicted
+++ resolved
@@ -46,11 +46,7 @@
  * @param craft ID of the selected craft.
  * @param weapon ID of the selected weapon.
  */
-<<<<<<< HEAD
-CraftWeaponsState::CraftWeaponsState(Base *base, size_t craft, size_t weapon) : _base(base), _craft(base->getCrafts()->at(craft)), _weapon(weapon), _weapons()
-=======
-CraftWeaponsState::CraftWeaponsState(Base *base, size_t craft, size_t weapon) : _base(base), _craft(craft), _weapon(weapon)
->>>>>>> 5913abc3
+CraftWeaponsState::CraftWeaponsState(Base *base, size_t craft, size_t weapon) : _base(base), _craft(base->getCrafts()->at(craft)), _weapon(weapon)
 {
 	_screen = false;
 
