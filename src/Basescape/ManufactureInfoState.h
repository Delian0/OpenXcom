--- conflicted
+++ resolved
@@ -53,11 +53,7 @@
 	/// Caches static data for monthly profit calculations
 	void initProfitInfo ();
 	/// Calculates the monthly change in funds due to the job
-<<<<<<< HEAD
-	int getMonthlyNetFunds ();
-=======
 	int getMonthlyNetFunds () const;
->>>>>>> 090565d7
 	/// Handler for the Sell button.
 	void btnSellClick (Action * action);
 	/// Handler for the Stop button.
