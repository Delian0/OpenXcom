--- conflicted
+++ resolved
@@ -529,7 +529,7 @@
 		}
 
 		// Draw crafts
-		(*i)->setCraft(0);
+		(*i)->setCraftForDrawing(0);
 		if ((*i)->getBuildTime() == 0 && (*i)->getRules()->getCrafts() > 0)
 		{
 			if (craft != _base->getCrafts()->end())
@@ -542,21 +542,8 @@
 					frame->blitNShade(this, fx, fy);
 					(*i)->setCraftForDrawing(*craft);
 				}
-<<<<<<< HEAD
-				else
-				{
-					(*i)->setCraftForDrawing(0);
-				}
 				++craft;
 			}
-			else
-			{
-				(*i)->setCraftForDrawing(0);
-			}
-=======
-				++craft;
-			}
->>>>>>> 724ecbea
 		}
 
 		// Draw time remaining
