--- conflicted
+++ resolved
@@ -1,1261 +1,614 @@
-<<<<<<< HEAD
-/*
- * Copyright 2010-2016 OpenXcom Developers.
- *
- * This file is part of OpenXcom.
- *
- * OpenXcom is free software: you can redistribute it and/or modify
- * it under the terms of the GNU General Public License as published by
- * the Free Software Foundation, either version 3 of the License, or
- * (at your option) any later version.
- *
- * OpenXcom is distributed in the hope that it will be useful,
- * but WITHOUT ANY WARRANTY; without even the implied warranty of
- * MERCHANTABILITY or FITNESS FOR A PARTICULAR PURPOSE.  See the
- * GNU General Public License for more details.
- *
- * You should have received a copy of the GNU General Public License
- * along with OpenXcom.  If not, see <http://www.gnu.org/licenses/>.
- */
-#include "ManufactureInfoState.h"
-#include "../Interface/Window.h"
-#include "../Interface/TextButton.h"
-#include "../Interface/ToggleTextButton.h"
-#include "../Interface/Text.h"
-#include "../Interface/ArrowButton.h"
-#include "../Engine/Action.h"
-#include "../Engine/Game.h"
-#include "../Engine/Language.h"
-#include "../Engine/Options.h"
-#include "../Mod/Mod.h"
-#include "../Mod/RuleCraft.h"
-#include "../Mod/RuleItem.h"
-#include "../Mod/RuleManufacture.h"
-#include "../Savegame/Base.h"
-#include "../Savegame/Production.h"
-#include "../Engine/Timer.h"
-#include "../Menu/ErrorMessageState.h"
-#include "../Mod/RuleInterface.h"
-#include <limits>
-
-namespace OpenXcom
-{
-
-/**
- * Initializes all elements in the Production settings screen (new Production).
- * @param game Pointer to the core game.
- * @param base Pointer to the base to get info from.
- * @param item The RuleManufacture to produce.
- */
-ManufactureInfoState::ManufactureInfoState (Base *base, RuleManufacture *item) : _base(base), _item(item), _production(0)
-{
-	buildUi();
-}
-
-/**
- * Initializes all elements in the Production settings screen (modifying Production).
- * @param game Pointer to the core game.
- * @param base Pointer to the base to get info from.
- * @param production The Production to modify.
- */
-ManufactureInfoState::ManufactureInfoState (Base *base, Production *production) : _base(base), _item(0), _production(production)
-{
-	buildUi();
-}
-
-/**
- * Builds screen User Interface.
- */
-void ManufactureInfoState::buildUi()
-{
-	_screen = false;
-
-	_window = new Window(this, 320, 160, 0, 20, POPUP_BOTH);
-	_txtTitle = new Text(320, 17, 0, 30);
-	_btnOk = new TextButton(136, 16, 168, 155);
-	_btnStop = new TextButton(136, 16, 16, 155);
-	_btnSell = new ToggleTextButton(60, 16, 244, 61);
-	_txtAvailableEngineer = new Text(160, 9, 16, 50);
-	_txtAvailableSpace = new Text(160, 9, 16, 60);
-	_txtMonthlyProfit = new Text(160, 9, 168, 50);
-	_txtAllocatedEngineer = new Text(112, 32, 16, 80);
-	_txtUnitToProduce = new Text(112, 48, 168, 64);
-	_txtEngineerUp = new Text(90, 9, 40, 118);
-	_txtEngineerDown = new Text(90, 9, 40, 138);
-	_txtUnitUp = new Text(90, 9, 192, 118);
-	_txtUnitDown = new Text(90, 9, 192, 138);
-	_btnEngineerUp = new ArrowButton(ARROW_BIG_UP, 13, 14, 132, 114);
-	_btnEngineerDown = new ArrowButton(ARROW_BIG_DOWN, 13, 14, 132, 136);
-	_btnUnitUp = new ArrowButton(ARROW_BIG_UP, 13, 14, 284, 114);
-	_btnUnitDown = new ArrowButton(ARROW_BIG_DOWN, 13, 14, 284, 136);
-	_txtAllocated = new Text(40, 16, 128, 88);
-	_txtTodo = new Text(40, 16, 280, 88);
-
-	_surfaceEngineers = new InteractiveSurface(160, 150, 0, 25);
-	_surfaceEngineers->onMouseClick((ActionHandler)&ManufactureInfoState::handleWheelEngineer, 0);
-
-	_surfaceUnits = new InteractiveSurface(160, 150, 160, 25);
-	_surfaceUnits->onMouseClick((ActionHandler)&ManufactureInfoState::handleWheelUnit, 0);
-
-	// Set palette
-	setInterface("manufactureInfo");
-
-	add(_surfaceEngineers);
-	add(_surfaceUnits);
-	add(_window, "window", "manufactureInfo");
-	add(_txtTitle, "text", "manufactureInfo");
-	add(_txtAvailableEngineer, "text", "manufactureInfo");
-	add(_txtAvailableSpace, "text", "manufactureInfo");
-	add(_txtMonthlyProfit, "text", "manufactureInfo");
-	add(_txtAllocatedEngineer, "text", "manufactureInfo");
-	add(_txtAllocated, "text", "manufactureInfo");
-	add(_txtUnitToProduce, "text", "manufactureInfo");
-	add(_txtTodo, "text", "manufactureInfo");
-	add(_txtEngineerUp, "text", "manufactureInfo");
-	add(_txtEngineerDown, "text", "manufactureInfo");
-	add(_btnEngineerUp, "button1", "manufactureInfo");
-	add(_btnEngineerDown, "button1", "manufactureInfo");
-	add(_txtUnitUp, "text", "manufactureInfo");
-	add(_txtUnitDown, "text", "manufactureInfo");
-	add(_btnUnitUp, "button1", "manufactureInfo");
-	add(_btnUnitDown, "button1", "manufactureInfo");
-	add(_btnOk, "button2", "manufactureInfo");
-	add(_btnStop, "button2", "manufactureInfo");
-	add(_btnSell, "button1", "manufactureInfo");
-
-	centerAllSurfaces();
-
-	_window->setBackground(_game->getMod()->getSurface("BACK17.SCR"));
-
-	_txtTitle->setText(tr(_item ? _item->getName() : _production->getRules()->getName()));
-	_txtTitle->setBig();
-	_txtTitle->setAlign(ALIGN_CENTER);
-
-	_txtAllocatedEngineer->setText(tr("STR_ENGINEERS__ALLOCATED"));
-	_txtAllocatedEngineer->setBig();
-	_txtAllocatedEngineer->setWordWrap(true);
-	_txtAllocatedEngineer->setVerticalAlign(ALIGN_BOTTOM);
-
-	_txtAllocated->setBig();
-
-	_txtTodo->setBig();
-
-	_txtUnitToProduce->setText(tr("STR_UNITS_TO_PRODUCE"));
-	_txtUnitToProduce->setBig();
-	_txtUnitToProduce->setWordWrap(true);
-	_txtUnitToProduce->setVerticalAlign(ALIGN_BOTTOM);
-
-	_txtEngineerUp->setText(tr("STR_INCREASE_UC"));
-
-	_txtEngineerDown->setText(tr("STR_DECREASE_UC"));
-
-	_btnEngineerUp->onMousePress((ActionHandler)&ManufactureInfoState::moreEngineerPress);
-	_btnEngineerUp->onMouseRelease((ActionHandler)&ManufactureInfoState::moreEngineerRelease);
-	_btnEngineerUp->onMouseClick((ActionHandler)&ManufactureInfoState::moreEngineerClick, 0);
-
-	_btnEngineerDown->onMousePress((ActionHandler)&ManufactureInfoState::lessEngineerPress);
-	_btnEngineerDown->onMouseRelease((ActionHandler)&ManufactureInfoState::lessEngineerRelease);
-	_btnEngineerDown->onMouseClick((ActionHandler)&ManufactureInfoState::lessEngineerClick, 0);
-
-	_btnUnitUp->onMousePress((ActionHandler)&ManufactureInfoState::moreUnitPress);
-	_btnUnitUp->onMouseRelease((ActionHandler)&ManufactureInfoState::moreUnitRelease);
-	_btnUnitUp->onMouseClick((ActionHandler)&ManufactureInfoState::moreUnitClick, 0);
-
-	_btnUnitDown->onMousePress((ActionHandler)&ManufactureInfoState::lessUnitPress);
-	_btnUnitDown->onMouseRelease((ActionHandler)&ManufactureInfoState::lessUnitRelease);
-	_btnUnitDown->onMouseClick((ActionHandler)&ManufactureInfoState::lessUnitClick, 0);
-
-	_txtUnitUp->setText(tr("STR_INCREASE_UC"));
-
-	_txtUnitDown->setText(tr("STR_DECREASE_UC"));
-
-	_btnSell->setText(tr("STR_SELL_PRODUCTION"));
-	_btnSell->onMouseClick((ActionHandler)&ManufactureInfoState::btnSellClick, 0);
-
-	_btnOk->setText(tr("STR_OK"));
-	_btnOk->onMouseClick((ActionHandler)&ManufactureInfoState::btnOkClick);
-	_btnOk->onKeyboardPress((ActionHandler)&ManufactureInfoState::btnOkClick, Options::keyOk);
-	_btnOk->onKeyboardPress((ActionHandler)&ManufactureInfoState::btnOkClick, Options::keyCancel);
-
-	_btnStop->setText(tr("STR_STOP_PRODUCTION"));
-	_btnStop->onMouseClick((ActionHandler)&ManufactureInfoState::btnStopClick);
-	if (!_production)
-	{
-		_production = new Production (_item, 1);
-		_base->addProduction(_production);
-	}
-	_btnSell->setPressed(_production->getSellItems());
-	initProfitInfo();
-	setAssignedEngineer();
-
-	_timerMoreEngineer = new Timer(250);
-	_timerLessEngineer = new Timer(250);
-	_timerMoreUnit = new Timer(250);
-	_timerLessUnit = new Timer(250);
-	_timerMoreEngineer->onTimer((StateHandler)&ManufactureInfoState::onMoreEngineer);
-	_timerLessEngineer->onTimer((StateHandler)&ManufactureInfoState::onLessEngineer);
-	_timerMoreUnit->onTimer((StateHandler)&ManufactureInfoState::onMoreUnit);
-	_timerLessUnit->onTimer((StateHandler)&ManufactureInfoState::onLessUnit);
-}
-
-void ManufactureInfoState::initProfitInfo ()
-{
-	Mod *mod = _game->getMod();
-	const RuleManufacture *item = _production->getRules();
-
-	_producedItemsValue = 0;
-	for (std::map<std::string, int>::const_iterator i = item->getProducedItems().begin(); i != item->getProducedItems().end(); ++i)
-	{
-		int sellValue = 0;
-		if (item->getCategory() == "STR_CRAFT")
-		{
-			sellValue = mod->getCraft(i->first)->getSellCost();
-		}
-		else
-		{
-			sellValue = mod->getItem(i->first)->getSellCost();
-		}
-		_producedItemsValue += sellValue * i->second;
-	}
-}
-
-// note that this function calculates only the change in funds, not the change
-// in net worth.  after discussion in the forums, it was decided that focusing
-// only on visible changes in funds was clearer and more valuable to the player
-// than trying to take used materials and maintenance costs into account.
-int ManufactureInfoState::getMonthlyNetFunds () const
-{
-	// does not take into account leap years, but a game is unlikely to take long enough for that to matter
-	static const int AVG_HOURS_PER_MONTH = (365 * 24) / 12;
-
-	const RuleManufacture *item = _production->getRules();
-	int saleValue = _btnSell->getPressed() ? _producedItemsValue : 0;
-
-	int numEngineers = _production->getAssignedEngineers();
-	int manHoursPerMonth = AVG_HOURS_PER_MONTH * numEngineers;
-	if (!_production->getInfiniteAmount())
-	{
-		// scale down to actual number of man hours required if the job will
-		// take less than one month
-		int manHoursRemaining = item->getManufactureTime() * (_production->getAmountTotal() - _production->getAmountProduced());
-		manHoursPerMonth = std::min(manHoursPerMonth, manHoursRemaining);
-	}
-	float itemsPerMonth = (float)manHoursPerMonth / (float)item->getManufactureTime();
-
-	return (saleValue - item->getManufactureCost()) * itemsPerMonth;
-}
-
-/**
- * Frees up memory that's not automatically cleaned on exit
- */
-ManufactureInfoState::~ManufactureInfoState()
-{
-	delete _timerMoreEngineer;
-	delete _timerLessEngineer;
-	delete _timerMoreUnit;
-	delete _timerLessUnit;
-}
-
-/**
- * Refreshes profit values.
- * @param action A pointer to an Action.
- */
-void ManufactureInfoState::btnSellClick(Action *)
-{
-	setAssignedEngineer();
-}
-
-/**
- * Stops this Production. Returns to the previous screen.
- * @param action A pointer to an Action.
- */
-void ManufactureInfoState::btnStopClick(Action *)
-{
-	_base->removeProduction(_production);
-	exitState();
-}
-
-/**
- * Starts this Production (if new). Returns to the previous screen.
- * @param action A pointer to an Action.
- */
-void ManufactureInfoState::btnOkClick(Action *)
-{
-	if (_item)
-	{
-		_production->startItem(_base, _game->getSavedGame(), _game->getMod());
-	}
-	_production->setSellItems(_btnSell->getPressed());
-	exitState();
-}
-
-/**
- * Returns to the previous screen.
- */
-void ManufactureInfoState::exitState()
-{
-	_game->popState();
-	if (_item)
-	{
-		_game->popState();
-	}
-}
-
-static void _formatProfit (int profit, std::wostringstream &outStream)
-{
-	bool profitIsNeg = false;
-	if (0 > profit)
-	{
-		profit = -profit;
-		profitIsNeg = true;
-	}
-
-	std::wstring suffix = L"";
-	if (1000000000 <= profit)
-	{
-		profit /= 1000000000;
-		suffix = L"B";
-	}
-	else if (1000000 <= profit)
-	{
-		profit /= 1000000;
-		suffix = L"M";
-	}
-	else if (1000 <= profit)
-	{
-		profit /= 1000;
-		suffix = L"K";
-	}
-
-	outStream << (profitIsNeg ? L"-" : L"+") << L"$" << profit << suffix;
-}
-
-/**
- * Updates display of assigned/available engineer/workshop space.
- */
-void ManufactureInfoState::setAssignedEngineer()
-{
-	_txtAvailableEngineer->setText(tr("STR_ENGINEERS_AVAILABLE_UC").arg(_base->getAvailableEngineers()));
-	_txtAvailableSpace->setText(tr("STR_WORKSHOP_SPACE_AVAILABLE_UC").arg(_base->getFreeWorkshops()));
-	std::wostringstream s3;
-	s3 << L">\x01" << _production->getAssignedEngineers();
-	_txtAllocated->setText(s3.str());
-	std::wostringstream s4;
-	s4 << L">\x01";
-	if (_production->getInfiniteAmount()) s4 << Language::utf8ToWstr("∞");
-	else s4 << _production->getAmountTotal();
-	_txtTodo->setText(s4.str());
-	std::wostringstream s6;
-	_formatProfit(getMonthlyNetFunds(), s6);
-	_txtMonthlyProfit->setText(tr("STR_NET_FUNDS_PER_MONTH_UC").arg(s6.str()));
-}
-
-/**
- * Adds given number of engineers to the project if possible.
- * @param change How much we want to add.
- */
-void ManufactureInfoState::moreEngineer(int change)
-{
-	if (change <= 0) return;
-	int availableEngineer = _base->getAvailableEngineers();
-	int availableWorkSpace = _base->getFreeWorkshops();
-	if (availableEngineer > 0 && availableWorkSpace > 0)
-	{
-		change = std::min(std::min(availableEngineer, availableWorkSpace), change);
-		_production->setAssignedEngineers(_production->getAssignedEngineers()+change);
-		_base->setEngineers(_base->getEngineers()-change);
-		setAssignedEngineer();
-	}
-}
-
-/**
- * Starts the timerMoreEngineer.
- * @param action A pointer to an Action.
- */
-void ManufactureInfoState::moreEngineerPress(Action *action)
-{
-	if (action->getDetails()->button.button == SDL_BUTTON_LEFT) _timerMoreEngineer->start();
-}
-
-/**
- * Stops the timerMoreEngineer.
- * @param action A pointer to an Action.
- */
-void ManufactureInfoState::moreEngineerRelease(Action *action)
-{
-	if (action->getDetails()->button.button == SDL_BUTTON_LEFT)
-	{
-		_timerMoreEngineer->setInterval(250);
-		_timerMoreEngineer->stop();
-	}
-}
-
-/**
- * Allocates all engineers.
- * @param action A pointer to an Action.
- */
-void ManufactureInfoState::moreEngineerClick(Action *action)
-{
-	if (action->getDetails()->button.button == SDL_BUTTON_RIGHT) moreEngineer(std::numeric_limits<int>::max());
-	if (action->getDetails()->button.button == SDL_BUTTON_LEFT) moreEngineer(1);
-}
-
-/**
- * Removes the given number of engineers from the project if possible.
- * @param change How much we want to subtract.
- */
-void ManufactureInfoState::lessEngineer(int change)
-{
-	if (change <= 0) return;
-	int assigned = _production->getAssignedEngineers();
-	if (assigned > 0)
-	{
-		change = std::min(assigned, change);
-		_production->setAssignedEngineers(assigned-change);
-		_base->setEngineers(_base->getEngineers()+change);
-		setAssignedEngineer();
-	}
-}
-
-/**
- * Starts the timerLessEngineer.
- * @param action A pointer to an Action.
- */
-void ManufactureInfoState::lessEngineerPress(Action *action)
-{
-	if (action->getDetails()->button.button == SDL_BUTTON_LEFT) _timerLessEngineer->start();
-}
-
-/**
- * Stops the timerLessEngineer.
- * @param action A pointer to an Action.
- */
-void ManufactureInfoState::lessEngineerRelease(Action *action)
-{
-	if (action->getDetails()->button.button == SDL_BUTTON_LEFT)
-	{
-		_timerLessEngineer->setInterval(250);
-		_timerLessEngineer->stop();
-	}
-}
-
-/**
- * Removes engineers from the production.
- * @param action A pointer to an Action.
- */
-void ManufactureInfoState::lessEngineerClick(Action *action)
-{
-	if (action->getDetails()->button.button == SDL_BUTTON_RIGHT) lessEngineer(std::numeric_limits<int>::max());
-	if (action->getDetails()->button.button == SDL_BUTTON_LEFT) lessEngineer(1);
-}
-
-/**
- * Adds given number of units to produce to the project if possible.
- * @param change How much we want to add.
- */
-void ManufactureInfoState::moreUnit(int change)
-{
-	if (change <= 0) return;
-	if (_production->getRules()->getCategory() == "STR_CRAFT" && _base->getAvailableHangars() - _base->getUsedHangars() <= 0)
-	{
-		_timerMoreUnit->stop();
-		_game->pushState(new ErrorMessageState(tr("STR_NO_FREE_HANGARS_FOR_CRAFT_PRODUCTION"), _palette, _game->getMod()->getInterface("basescape")->getElement("errorMessage")->color, "BACK17.SCR", _game->getMod()->getInterface("basescape")->getElement("errorPalette")->color));
-	}
-	else
-	{
-		int units = _production->getAmountTotal();
-		change = std::min(std::numeric_limits<int>::max()-units, change);
-		if (_production->getRules()->getCategory() == "STR_CRAFT")
-			change = std::min(_base->getAvailableHangars() - _base->getUsedHangars(), change);
-		_production->setAmountTotal(units+change);
-		setAssignedEngineer();
-	}
-}
-
-/**
- * Starts the timerMoreUnit.
- * @param action A pointer to an Action.
- */
-void ManufactureInfoState::moreUnitPress(Action *action)
-{
-	if (action->getDetails()->button.button == SDL_BUTTON_LEFT && _production->getAmountTotal() < std::numeric_limits<int>::max())
-		_timerMoreUnit->start();
-}
-
-/**
- * Stops the timerMoreUnit.
- * @param action A pointer to an Action.
- */
-void ManufactureInfoState::moreUnitRelease(Action *action)
-{
-	if (action->getDetails()->button.button == SDL_BUTTON_LEFT)
-	{
-		_timerMoreUnit->setInterval(250);
-		_timerMoreUnit->stop();
-	}
-}
-
-/**
- * Increases the "units to produce", in the case of a right-click, to infinite, and 1 on left-click.
- * @param action A pointer to an Action.
- */
-void ManufactureInfoState::moreUnitClick(Action *action)
-{
-	if (_production->getInfiniteAmount()) return; // We can't increase over infinite :)
-	if (action->getDetails()->button.button == SDL_BUTTON_RIGHT)
-	{
-		if (_production->getRules()->getCategory() == "STR_CRAFT")
-		{
-			moreUnit(std::numeric_limits<int>::max());
-		}
-		else
-		{
-			_production->setInfiniteAmount(true);
-			setAssignedEngineer();
-		}
-	}
-	else if (action->getDetails()->button.button == SDL_BUTTON_LEFT)
-	{
-		moreUnit(1);
-	}
-}
-
-/**
- * Removes the given number of units to produce from the project if possible.
- * @param change How much we want to subtract.
- */
-void ManufactureInfoState::lessUnit(int change)
-{
-	if (change <= 0) return;
-	int units = _production->getAmountTotal();
-	change = std::min(units-(_production->getAmountProduced()+1), change);
-	_production->setAmountTotal(units-change);
-	setAssignedEngineer();
-}
-
-/**
- * Starts the timerLessUnit.
- * @param action A pointer to an Action.
- */
-void ManufactureInfoState::lessUnitPress(Action *action)
-{
-	if (action->getDetails()->button.button == SDL_BUTTON_LEFT) _timerLessUnit->start();
-}
-
-/**
- * Stops the timerLessUnit.
- * @param action A pointer to an Action.
- */
-void ManufactureInfoState::lessUnitRelease(Action *action)
-{
-	if (action->getDetails()->button.button == SDL_BUTTON_LEFT)
-	{
-		_timerLessUnit->setInterval(250);
-		_timerLessUnit->stop();
-	}
-}
-
-/**
- * Decreases the units to produce.
- * @param action A pointer to an Action.
- */
-void ManufactureInfoState::lessUnitClick(Action *action)
-{
-	if (action->getDetails()->button.button == SDL_BUTTON_RIGHT
-	||  action->getDetails()->button.button == SDL_BUTTON_LEFT)
-	{
-		_production->setInfiniteAmount(false);
-		if (action->getDetails()->button.button == SDL_BUTTON_RIGHT
-		|| _production->getAmountTotal() <= _production->getAmountProduced())
-		{ // So the produced item number is increased over the planned, OR it was simply a right-click
-			_production->setAmountTotal(_production->getAmountProduced()+1);
-			setAssignedEngineer();
-		}
-		if (action->getDetails()->button.button == SDL_BUTTON_LEFT) lessUnit(1);
-	}
-}
-
-/**
- * Assigns one more engineer (if possible).
- */
-void ManufactureInfoState::onMoreEngineer()
-{
-	_timerMoreEngineer->setInterval(50);
-	moreEngineer(1);
-}
-
-/**
- * Removes one engineer (if possible).
- */
-void ManufactureInfoState::onLessEngineer()
-{
-	_timerLessEngineer->setInterval(50);
-	lessEngineer(1);
-}
-
-/**
- * Increases or decreases the Engineers according the mouse-wheel used.
- * @param action A pointer to an Action.
- */
-void ManufactureInfoState::handleWheelEngineer(Action *action)
-{
-	if (action->getDetails()->button.button == SDL_BUTTON_WHEELUP) moreEngineer(Options::changeValueByMouseWheel);
-	else if (action->getDetails()->button.button == SDL_BUTTON_WHEELDOWN) lessEngineer(Options::changeValueByMouseWheel);
-}
-
-/**
- * Builds one more unit.
- */
-void ManufactureInfoState::onMoreUnit()
-{
-	_timerMoreUnit->setInterval(50);
-	moreUnit(1);
-}
-
-/**
- * Builds one less unit( if possible).
- */
-void ManufactureInfoState::onLessUnit()
-{
-	_timerLessUnit->setInterval(50);
-	lessUnit(1);
-}
-
-/**
- * Increases or decreases the Units to produce according the mouse-wheel used.
- * @param action A pointer to an Action.
- */
-void ManufactureInfoState::handleWheelUnit(Action *action)
-{
-	if (action->getDetails()->button.button == SDL_BUTTON_WHEELUP) moreUnit(Options::changeValueByMouseWheel);
-	else if (action->getDetails()->button.button == SDL_BUTTON_WHEELDOWN) lessUnit(Options::changeValueByMouseWheel);
-}
-
-/**
- * Runs state functionality every cycle (used to update the timer).
- */
-void ManufactureInfoState::think()
-{
-	State::think();
-	_timerMoreEngineer->think(this, 0);
-	_timerLessEngineer->think(this, 0);
-	_timerMoreUnit->think(this, 0);
-	_timerLessUnit->think(this, 0);
-}
-}
-=======
-/*
- * Copyright 2010-2016 OpenXcom Developers.
- *
- * This file is part of OpenXcom.
- *
- * OpenXcom is free software: you can redistribute it and/or modify
- * it under the terms of the GNU General Public License as published by
- * the Free Software Foundation, either version 3 of the License, or
- * (at your option) any later version.
- *
- * OpenXcom is distributed in the hope that it will be useful,
- * but WITHOUT ANY WARRANTY; without even the implied warranty of
- * MERCHANTABILITY or FITNESS FOR A PARTICULAR PURPOSE.  See the
- * GNU General Public License for more details.
- *
- * You should have received a copy of the GNU General Public License
- * along with OpenXcom.  If not, see <http://www.gnu.org/licenses/>.
- */
-#include "ManufactureInfoState.h"
-#include <algorithm>
-#include "../Interface/Window.h"
-#include "../Interface/TextButton.h"
-#include "../Interface/ToggleTextButton.h"
-#include "../Interface/Text.h"
-#include "../Interface/ArrowButton.h"
-#include "../Engine/Action.h"
-#include "../Engine/Game.h"
-#include "../Engine/Language.h"
-#include "../Engine/Options.h"
-#include "../Mod/Mod.h"
-#include "../Mod/RuleCraft.h"
-#include "../Mod/RuleItem.h"
-#include "../Mod/RuleManufacture.h"
-#include "../Savegame/Base.h"
-#include "../Savegame/Production.h"
-#include "../Engine/Timer.h"
-#include "../Menu/ErrorMessageState.h"
-#include "../Mod/RuleInterface.h"
-#include <limits>
-
-namespace OpenXcom
-{
-
-/**
- * Initializes all elements in the Production settings screen (new Production).
- * @param game Pointer to the core game.
- * @param base Pointer to the base to get info from.
- * @param item The RuleManufacture to produce.
- */
-ManufactureInfoState::ManufactureInfoState (Base *base, RuleManufacture *item) : _base(base), _item(item), _production(0)
-{
-	buildUi();
-}
-
-/**
- * Initializes all elements in the Production settings screen (modifying Production).
- * @param game Pointer to the core game.
- * @param base Pointer to the base to get info from.
- * @param production The Production to modify.
- */
-ManufactureInfoState::ManufactureInfoState (Base *base, Production *production) : _base(base), _item(0), _production(production)
-{
-	buildUi();
-}
-
-/**
- * Builds screen User Interface.
- */
-void ManufactureInfoState::buildUi()
-{
-	_screen = false;
-
-	_window = new Window(this, 320, 160, 0, 20, POPUP_BOTH);
-	_txtTitle = new Text(320, 17, 0, 30);
-	_btnOk = new TextButton(136, 16, 168, 155);
-	_btnStop = new TextButton(136, 16, 16, 155);
-	_btnSell = new ToggleTextButton(60, 16, 244, 61);
-	_txtAvailableEngineer = new Text(160, 9, 16, 50);
-	_txtAvailableSpace = new Text(160, 9, 16, 60);
-	_txtMonthlyProfit = new Text(160, 9, 168, 50);
-	_txtAllocatedEngineer = new Text(112, 32, 16, 80);
-	_txtUnitToProduce = new Text(112, 48, 168, 64);
-	_txtEngineerUp = new Text(90, 9, 40, 118);
-	_txtEngineerDown = new Text(90, 9, 40, 138);
-	_txtUnitUp = new Text(90, 9, 192, 118);
-	_txtUnitDown = new Text(90, 9, 192, 138);
-	_btnEngineerUp = new ArrowButton(ARROW_BIG_UP, 13, 14, 132, 114);
-	_btnEngineerDown = new ArrowButton(ARROW_BIG_DOWN, 13, 14, 132, 136);
-	_btnUnitUp = new ArrowButton(ARROW_BIG_UP, 13, 14, 284, 114);
-	_btnUnitDown = new ArrowButton(ARROW_BIG_DOWN, 13, 14, 284, 136);
-	_txtAllocated = new Text(40, 16, 128, 88);
-	_txtTodo = new Text(40, 16, 280, 88);
-
-	_surfaceEngineers = new InteractiveSurface(160, 150, 0, 25);
-	_surfaceEngineers->onMouseClick((ActionHandler)&ManufactureInfoState::handleWheelEngineer, 0);
-
-	_surfaceUnits = new InteractiveSurface(160, 150, 160, 25);
-	_surfaceUnits->onMouseClick((ActionHandler)&ManufactureInfoState::handleWheelUnit, 0);
-
-	// Set palette
-	setInterface("manufactureInfo");
-
-	add(_surfaceEngineers);
-	add(_surfaceUnits);
-	add(_window, "window", "manufactureInfo");
-	add(_txtTitle, "text", "manufactureInfo");
-	add(_txtAvailableEngineer, "text", "manufactureInfo");
-	add(_txtAvailableSpace, "text", "manufactureInfo");
-	add(_txtMonthlyProfit, "text", "manufactureInfo");
-	add(_txtAllocatedEngineer, "text", "manufactureInfo");
-	add(_txtAllocated, "text", "manufactureInfo");
-	add(_txtUnitToProduce, "text", "manufactureInfo");
-	add(_txtTodo, "text", "manufactureInfo");
-	add(_txtEngineerUp, "text", "manufactureInfo");
-	add(_txtEngineerDown, "text", "manufactureInfo");
-	add(_btnEngineerUp, "button1", "manufactureInfo");
-	add(_btnEngineerDown, "button1", "manufactureInfo");
-	add(_txtUnitUp, "text", "manufactureInfo");
-	add(_txtUnitDown, "text", "manufactureInfo");
-	add(_btnUnitUp, "button1", "manufactureInfo");
-	add(_btnUnitDown, "button1", "manufactureInfo");
-	add(_btnOk, "button2", "manufactureInfo");
-	add(_btnStop, "button2", "manufactureInfo");
-	add(_btnSell, "button1", "manufactureInfo");
-
-	centerAllSurfaces();
-
-	_window->setBackground(_game->getMod()->getSurface("BACK17.SCR"));
-
-	_txtTitle->setText(tr(_item ? _item->getName() : _production->getRules()->getName()));
-	_txtTitle->setBig();
-	_txtTitle->setAlign(ALIGN_CENTER);
-
-	_txtAllocatedEngineer->setText(tr("STR_ENGINEERS__ALLOCATED"));
-	_txtAllocatedEngineer->setBig();
-	_txtAllocatedEngineer->setWordWrap(true);
-	_txtAllocatedEngineer->setVerticalAlign(ALIGN_BOTTOM);
-
-	_txtAllocated->setBig();
-
-	_txtTodo->setBig();
-
-	_txtUnitToProduce->setText(tr("STR_UNITS_TO_PRODUCE"));
-	_txtUnitToProduce->setBig();
-	_txtUnitToProduce->setWordWrap(true);
-	_txtUnitToProduce->setVerticalAlign(ALIGN_BOTTOM);
-
-	_txtEngineerUp->setText(tr("STR_INCREASE_UC"));
-
-	_txtEngineerDown->setText(tr("STR_DECREASE_UC"));
-
-	_btnEngineerUp->onMousePress((ActionHandler)&ManufactureInfoState::moreEngineerPress);
-	_btnEngineerUp->onMouseRelease((ActionHandler)&ManufactureInfoState::moreEngineerRelease);
-	_btnEngineerUp->onMouseClick((ActionHandler)&ManufactureInfoState::moreEngineerClick, 0);
-
-	_btnEngineerDown->onMousePress((ActionHandler)&ManufactureInfoState::lessEngineerPress);
-	_btnEngineerDown->onMouseRelease((ActionHandler)&ManufactureInfoState::lessEngineerRelease);
-	_btnEngineerDown->onMouseClick((ActionHandler)&ManufactureInfoState::lessEngineerClick, 0);
-
-	_btnUnitUp->onMousePress((ActionHandler)&ManufactureInfoState::moreUnitPress);
-	_btnUnitUp->onMouseRelease((ActionHandler)&ManufactureInfoState::moreUnitRelease);
-	_btnUnitUp->onMouseClick((ActionHandler)&ManufactureInfoState::moreUnitClick, 0);
-
-	_btnUnitDown->onMousePress((ActionHandler)&ManufactureInfoState::lessUnitPress);
-	_btnUnitDown->onMouseRelease((ActionHandler)&ManufactureInfoState::lessUnitRelease);
-	_btnUnitDown->onMouseClick((ActionHandler)&ManufactureInfoState::lessUnitClick, 0);
-
-	_txtUnitUp->setText(tr("STR_INCREASE_UC"));
-
-	_txtUnitDown->setText(tr("STR_DECREASE_UC"));
-
-	_btnSell->setText(tr("STR_SELL_PRODUCTION"));
-	_btnSell->onMouseClick((ActionHandler)&ManufactureInfoState::btnSellClick, 0);
-
-	_btnOk->setText(tr("STR_OK"));
-	_btnOk->onMouseClick((ActionHandler)&ManufactureInfoState::btnOkClick);
-	_btnOk->onKeyboardPress((ActionHandler)&ManufactureInfoState::btnOkClick, Options::keyOk);
-	_btnOk->onKeyboardPress((ActionHandler)&ManufactureInfoState::btnOkClick, Options::keyCancel);
-
-	_btnStop->setText(tr("STR_STOP_PRODUCTION"));
-	_btnStop->onMouseClick((ActionHandler)&ManufactureInfoState::btnStopClick);
-	if (!_production)
-	{
-		_production = new Production (_item, 1);
-		_base->addProduction(_production);
-	}
-	_btnSell->setPressed(_production->getSellItems());
-	initProfitInfo();
-	setAssignedEngineer();
-
-	_timerMoreEngineer = new Timer(250);
-	_timerLessEngineer = new Timer(250);
-	_timerMoreUnit = new Timer(250);
-	_timerLessUnit = new Timer(250);
-	_timerMoreEngineer->onTimer((StateHandler)&ManufactureInfoState::onMoreEngineer);
-	_timerLessEngineer->onTimer((StateHandler)&ManufactureInfoState::onLessEngineer);
-	_timerMoreUnit->onTimer((StateHandler)&ManufactureInfoState::onMoreUnit);
-	_timerLessUnit->onTimer((StateHandler)&ManufactureInfoState::onLessUnit);
-}
-
-void ManufactureInfoState::initProfitInfo ()
-{
-	Mod *mod = _game->getMod();
-	const RuleManufacture *item = _production->getRules();
-
-	_producedItemsValue = 0;
-	for (std::map<std::string, int>::const_iterator i = item->getProducedItems().begin(); i != item->getProducedItems().end(); ++i)
-	{
-		int sellValue = 0;
-		if (item->getCategory() == "STR_CRAFT")
-		{
-			sellValue = mod->getCraft(i->first)->getSellCost();
-		}
-		else
-		{
-			sellValue = mod->getItem(i->first)->getSellCost();
-		}
-		_producedItemsValue += sellValue * i->second;
-	}
-}
-
-// note that this function calculates only the change in funds, not the change
-// in net worth.  after discussion in the forums, it was decided that focusing
-// only on visible changes in funds was clearer and more valuable to the player
-// than trying to take used materials and maintenance costs into account.
-int ManufactureInfoState::getMonthlyNetFunds () const
-{
-	// does not take into account leap years, but a game is unlikely to take long enough for that to matter
-	static const int AVG_HOURS_PER_MONTH = (365 * 24) / 12;
-
-	const RuleManufacture *item = _production->getRules();
-	int saleValue = _btnSell->getPressed() ? _producedItemsValue : 0;
-
-	int numEngineers = _production->getAssignedEngineers();
-	int manHoursPerMonth = AVG_HOURS_PER_MONTH * numEngineers;
-	if (!_production->getInfiniteAmount())
-	{
-		// scale down to actual number of man hours required if the job will
-		// take less than one month
-		int manHoursRemaining = item->getManufactureTime() * (_production->getAmountTotal() - _production->getAmountProduced());
-		manHoursPerMonth = std::min(manHoursPerMonth, manHoursRemaining);
-	}
-	float itemsPerMonth = (float)manHoursPerMonth / (float)item->getManufactureTime();
-
-	return (saleValue - item->getManufactureCost()) * itemsPerMonth;
-}
-
-/**
- * Frees up memory that's not automatically cleaned on exit
- */
-ManufactureInfoState::~ManufactureInfoState()
-{
-	delete _timerMoreEngineer;
-	delete _timerLessEngineer;
-	delete _timerMoreUnit;
-	delete _timerLessUnit;
-}
-
-/**
- * Refreshes profit values.
- * @param action A pointer to an Action.
- */
-void ManufactureInfoState::btnSellClick(Action *)
-{
-	setAssignedEngineer();
-}
-
-/**
- * Stops this Production. Returns to the previous screen.
- * @param action A pointer to an Action.
- */
-void ManufactureInfoState::btnStopClick(Action *)
-{
-	_base->removeProduction(_production);
-	exitState();
-}
-
-/**
- * Starts this Production (if new). Returns to the previous screen.
- * @param action A pointer to an Action.
- */
-void ManufactureInfoState::btnOkClick(Action *)
-{
-	if (_item)
-	{
-		_production->startItem(_base, _game->getSavedGame(), _game->getMod());
-	}
-	_production->setSellItems(_btnSell->getPressed());
-	exitState();
-}
-
-/**
- * Returns to the previous screen.
- */
-void ManufactureInfoState::exitState()
-{
-	_game->popState();
-	if (_item)
-	{
-		_game->popState();
-	}
-}
-
-/**
- * Updates display of assigned/available engineer/workshop space.
- */
-void ManufactureInfoState::setAssignedEngineer()
-{
-	_txtAvailableEngineer->setText(tr("STR_ENGINEERS_AVAILABLE_UC").arg(_base->getAvailableEngineers()));
-	_txtAvailableSpace->setText(tr("STR_WORKSHOP_SPACE_AVAILABLE_UC").arg(_base->getFreeWorkshops()));
-	std::wostringstream s3;
-	s3 << L">\x01" << _production->getAssignedEngineers();
-	_txtAllocated->setText(s3.str());
-	std::wostringstream s4;
-	s4 << L">\x01";
-	if (_production->getInfiniteAmount()) s4 << Language::utf8ToWstr("∞");
-	else s4 << _production->getAmountTotal();
-	_txtTodo->setText(s4.str());
-	_txtMonthlyProfit->setText(tr("STR_MONTHLY_PROFIT").arg(Text::formatFunding(getMonthlyNetFunds()).c_str()));
-}
-
-/**
- * Adds given number of engineers to the project if possible.
- * @param change How much we want to add.
- */
-void ManufactureInfoState::moreEngineer(int change)
-{
-	if (change <= 0) return;
-	int availableEngineer = _base->getAvailableEngineers();
-	int availableWorkSpace = _base->getFreeWorkshops();
-	if (availableEngineer > 0 && availableWorkSpace > 0)
-	{
-		change = std::min(std::min(availableEngineer, availableWorkSpace), change);
-		_production->setAssignedEngineers(_production->getAssignedEngineers()+change);
-		_base->setEngineers(_base->getEngineers()-change);
-		setAssignedEngineer();
-	}
-}
-
-/**
- * Starts the timerMoreEngineer.
- * @param action A pointer to an Action.
- */
-void ManufactureInfoState::moreEngineerPress(Action *action)
-{
-	if (action->getDetails()->button.button == SDL_BUTTON_LEFT) _timerMoreEngineer->start();
-}
-
-/**
- * Stops the timerMoreEngineer.
- * @param action A pointer to an Action.
- */
-void ManufactureInfoState::moreEngineerRelease(Action *action)
-{
-	if (action->getDetails()->button.button == SDL_BUTTON_LEFT)
-	{
-		_timerMoreEngineer->setInterval(250);
-		_timerMoreEngineer->stop();
-	}
-}
-
-/**
- * Allocates all engineers.
- * @param action A pointer to an Action.
- */
-void ManufactureInfoState::moreEngineerClick(Action *action)
-{
-	if (action->getDetails()->button.button == SDL_BUTTON_RIGHT) moreEngineer(std::numeric_limits<int>::max());
-	if (action->getDetails()->button.button == SDL_BUTTON_LEFT) moreEngineer(1);
-}
-
-/**
- * Removes the given number of engineers from the project if possible.
- * @param change How much we want to subtract.
- */
-void ManufactureInfoState::lessEngineer(int change)
-{
-	if (change <= 0) return;
-	int assigned = _production->getAssignedEngineers();
-	if (assigned > 0)
-	{
-		change = std::min(assigned, change);
-		_production->setAssignedEngineers(assigned-change);
-		_base->setEngineers(_base->getEngineers()+change);
-		setAssignedEngineer();
-	}
-}
-
-/**
- * Starts the timerLessEngineer.
- * @param action A pointer to an Action.
- */
-void ManufactureInfoState::lessEngineerPress(Action *action)
-{
-	if (action->getDetails()->button.button == SDL_BUTTON_LEFT) _timerLessEngineer->start();
-}
-
-/**
- * Stops the timerLessEngineer.
- * @param action A pointer to an Action.
- */
-void ManufactureInfoState::lessEngineerRelease(Action *action)
-{
-	if (action->getDetails()->button.button == SDL_BUTTON_LEFT)
-	{
-		_timerLessEngineer->setInterval(250);
-		_timerLessEngineer->stop();
-	}
-}
-
-/**
- * Removes engineers from the production.
- * @param action A pointer to an Action.
- */
-void ManufactureInfoState::lessEngineerClick(Action *action)
-{
-	if (action->getDetails()->button.button == SDL_BUTTON_RIGHT) lessEngineer(std::numeric_limits<int>::max());
-	if (action->getDetails()->button.button == SDL_BUTTON_LEFT) lessEngineer(1);
-}
-
-/**
- * Adds given number of units to produce to the project if possible.
- * @param change How much we want to add.
- */
-void ManufactureInfoState::moreUnit(int change)
-{
-	if (change <= 0) return;
-	if (_production->getRules()->getCategory() == "STR_CRAFT" && _base->getAvailableHangars() - _base->getUsedHangars() <= 0)
-	{
-		_timerMoreUnit->stop();
-		_game->pushState(new ErrorMessageState(tr("STR_NO_FREE_HANGARS_FOR_CRAFT_PRODUCTION"), _palette, _game->getMod()->getInterface("basescape")->getElement("errorMessage")->color, "BACK17.SCR", _game->getMod()->getInterface("basescape")->getElement("errorPalette")->color));
-	}
-	else
-	{
-		int units = _production->getAmountTotal();
-		change = std::min(std::numeric_limits<int>::max()-units, change);
-		if (_production->getRules()->getCategory() == "STR_CRAFT")
-			change = std::min(_base->getAvailableHangars() - _base->getUsedHangars(), change);
-		_production->setAmountTotal(units+change);
-		setAssignedEngineer();
-	}
-}
-
-/**
- * Starts the timerMoreUnit.
- * @param action A pointer to an Action.
- */
-void ManufactureInfoState::moreUnitPress(Action *action)
-{
-	if (action->getDetails()->button.button == SDL_BUTTON_LEFT && _production->getAmountTotal() < std::numeric_limits<int>::max())
-		_timerMoreUnit->start();
-}
-
-/**
- * Stops the timerMoreUnit.
- * @param action A pointer to an Action.
- */
-void ManufactureInfoState::moreUnitRelease(Action *action)
-{
-	if (action->getDetails()->button.button == SDL_BUTTON_LEFT)
-	{
-		_timerMoreUnit->setInterval(250);
-		_timerMoreUnit->stop();
-	}
-}
-
-/**
- * Increases the "units to produce", in the case of a right-click, to infinite, and 1 on left-click.
- * @param action A pointer to an Action.
- */
-void ManufactureInfoState::moreUnitClick(Action *action)
-{
-	if (_production->getInfiniteAmount()) return; // We can't increase over infinite :)
-	if (action->getDetails()->button.button == SDL_BUTTON_RIGHT)
-	{
-		if (_production->getRules()->getCategory() == "STR_CRAFT")
-		{
-			moreUnit(std::numeric_limits<int>::max());
-		}
-		else
-		{
-			_production->setInfiniteAmount(true);
-			setAssignedEngineer();
-		}
-	}
-	else if (action->getDetails()->button.button == SDL_BUTTON_LEFT)
-	{
-		moreUnit(1);
-	}
-}
-
-/**
- * Removes the given number of units to produce from the project if possible.
- * @param change How much we want to subtract.
- */
-void ManufactureInfoState::lessUnit(int change)
-{
-	if (change <= 0) return;
-	int units = _production->getAmountTotal();
-	change = std::min(units-(_production->getAmountProduced()+1), change);
-	_production->setAmountTotal(units-change);
-	setAssignedEngineer();
-}
-
-/**
- * Starts the timerLessUnit.
- * @param action A pointer to an Action.
- */
-void ManufactureInfoState::lessUnitPress(Action *action)
-{
-	if (action->getDetails()->button.button == SDL_BUTTON_LEFT) _timerLessUnit->start();
-}
-
-/**
- * Stops the timerLessUnit.
- * @param action A pointer to an Action.
- */
-void ManufactureInfoState::lessUnitRelease(Action *action)
-{
-	if (action->getDetails()->button.button == SDL_BUTTON_LEFT)
-	{
-		_timerLessUnit->setInterval(250);
-		_timerLessUnit->stop();
-	}
-}
-
-/**
- * Decreases the units to produce.
- * @param action A pointer to an Action.
- */
-void ManufactureInfoState::lessUnitClick(Action *action)
-{
-	if (action->getDetails()->button.button == SDL_BUTTON_RIGHT
-	||  action->getDetails()->button.button == SDL_BUTTON_LEFT)
-	{
-		_production->setInfiniteAmount(false);
-		if (action->getDetails()->button.button == SDL_BUTTON_RIGHT
-		|| _production->getAmountTotal() <= _production->getAmountProduced())
-		{ // So the produced item number is increased over the planned, OR it was simply a right-click
-			_production->setAmountTotal(_production->getAmountProduced()+1);
-			setAssignedEngineer();
-		}
-		if (action->getDetails()->button.button == SDL_BUTTON_LEFT) lessUnit(1);
-	}
-}
-
-/**
- * Assigns one more engineer (if possible).
- */
-void ManufactureInfoState::onMoreEngineer()
-{
-	_timerMoreEngineer->setInterval(50);
-	moreEngineer(1);
-}
-
-/**
- * Removes one engineer (if possible).
- */
-void ManufactureInfoState::onLessEngineer()
-{
-	_timerLessEngineer->setInterval(50);
-	lessEngineer(1);
-}
-
-/**
- * Increases or decreases the Engineers according the mouse-wheel used.
- * @param action A pointer to an Action.
- */
-void ManufactureInfoState::handleWheelEngineer(Action *action)
-{
-	if (action->getDetails()->button.button == SDL_BUTTON_WHEELUP) moreEngineer(Options::changeValueByMouseWheel);
-	else if (action->getDetails()->button.button == SDL_BUTTON_WHEELDOWN) lessEngineer(Options::changeValueByMouseWheel);
-}
-
-/**
- * Builds one more unit.
- */
-void ManufactureInfoState::onMoreUnit()
-{
-	_timerMoreUnit->setInterval(50);
-	moreUnit(1);
-}
-
-/**
- * Builds one less unit( if possible).
- */
-void ManufactureInfoState::onLessUnit()
-{
-	_timerLessUnit->setInterval(50);
-	lessUnit(1);
-}
-
-/**
- * Increases or decreases the Units to produce according the mouse-wheel used.
- * @param action A pointer to an Action.
- */
-void ManufactureInfoState::handleWheelUnit(Action *action)
-{
-	if (action->getDetails()->button.button == SDL_BUTTON_WHEELUP) moreUnit(Options::changeValueByMouseWheel);
-	else if (action->getDetails()->button.button == SDL_BUTTON_WHEELDOWN) lessUnit(Options::changeValueByMouseWheel);
-}
-
-/**
- * Runs state functionality every cycle (used to update the timer).
- */
-void ManufactureInfoState::think()
-{
-	State::think();
-	_timerMoreEngineer->think(this, 0);
-	_timerLessEngineer->think(this, 0);
-	_timerMoreUnit->think(this, 0);
-	_timerLessUnit->think(this, 0);
-}
-}
->>>>>>> 920bee5d
+/*
+ * Copyright 2010-2016 OpenXcom Developers.
+ *
+ * This file is part of OpenXcom.
+ *
+ * OpenXcom is free software: you can redistribute it and/or modify
+ * it under the terms of the GNU General Public License as published by
+ * the Free Software Foundation, either version 3 of the License, or
+ * (at your option) any later version.
+ *
+ * OpenXcom is distributed in the hope that it will be useful,
+ * but WITHOUT ANY WARRANTY; without even the implied warranty of
+ * MERCHANTABILITY or FITNESS FOR A PARTICULAR PURPOSE.  See the
+ * GNU General Public License for more details.
+ *
+ * You should have received a copy of the GNU General Public License
+ * along with OpenXcom.  If not, see <http://www.gnu.org/licenses/>.
+ */
+#include "ManufactureInfoState.h"
+#include <algorithm>
+#include "../Interface/Window.h"
+#include "../Interface/TextButton.h"
+#include "../Interface/ToggleTextButton.h"
+#include "../Interface/Text.h"
+#include "../Interface/ArrowButton.h"
+#include "../Engine/Action.h"
+#include "../Engine/Game.h"
+#include "../Engine/Language.h"
+#include "../Engine/Options.h"
+#include "../Mod/Mod.h"
+#include "../Mod/RuleCraft.h"
+#include "../Mod/RuleItem.h"
+#include "../Mod/RuleManufacture.h"
+#include "../Savegame/Base.h"
+#include "../Savegame/Production.h"
+#include "../Engine/Timer.h"
+#include "../Menu/ErrorMessageState.h"
+#include "../Mod/RuleInterface.h"
+#include <limits>
+
+namespace OpenXcom
+{
+
+/**
+ * Initializes all elements in the Production settings screen (new Production).
+ * @param game Pointer to the core game.
+ * @param base Pointer to the base to get info from.
+ * @param item The RuleManufacture to produce.
+ */
+ManufactureInfoState::ManufactureInfoState (Base *base, RuleManufacture *item) : _base(base), _item(item), _production(0)
+{
+	buildUi();
+}
+
+/**
+ * Initializes all elements in the Production settings screen (modifying Production).
+ * @param game Pointer to the core game.
+ * @param base Pointer to the base to get info from.
+ * @param production The Production to modify.
+ */
+ManufactureInfoState::ManufactureInfoState (Base *base, Production *production) : _base(base), _item(0), _production(production)
+{
+	buildUi();
+}
+
+/**
+ * Builds screen User Interface.
+ */
+void ManufactureInfoState::buildUi()
+{
+	_screen = false;
+
+	_window = new Window(this, 320, 160, 0, 20, POPUP_BOTH);
+	_txtTitle = new Text(320, 17, 0, 30);
+	_btnOk = new TextButton(136, 16, 168, 155);
+	_btnStop = new TextButton(136, 16, 16, 155);
+	_btnSell = new ToggleTextButton(60, 16, 244, 61);
+	_txtAvailableEngineer = new Text(160, 9, 16, 50);
+	_txtAvailableSpace = new Text(160, 9, 16, 60);
+	_txtMonthlyProfit = new Text(160, 9, 168, 50);
+	_txtAllocatedEngineer = new Text(112, 32, 16, 80);
+	_txtUnitToProduce = new Text(112, 48, 168, 64);
+	_txtEngineerUp = new Text(90, 9, 40, 118);
+	_txtEngineerDown = new Text(90, 9, 40, 138);
+	_txtUnitUp = new Text(90, 9, 192, 118);
+	_txtUnitDown = new Text(90, 9, 192, 138);
+	_btnEngineerUp = new ArrowButton(ARROW_BIG_UP, 13, 14, 132, 114);
+	_btnEngineerDown = new ArrowButton(ARROW_BIG_DOWN, 13, 14, 132, 136);
+	_btnUnitUp = new ArrowButton(ARROW_BIG_UP, 13, 14, 284, 114);
+	_btnUnitDown = new ArrowButton(ARROW_BIG_DOWN, 13, 14, 284, 136);
+	_txtAllocated = new Text(40, 16, 128, 88);
+	_txtTodo = new Text(40, 16, 280, 88);
+
+	_surfaceEngineers = new InteractiveSurface(160, 150, 0, 25);
+	_surfaceEngineers->onMouseClick((ActionHandler)&ManufactureInfoState::handleWheelEngineer, 0);
+
+	_surfaceUnits = new InteractiveSurface(160, 150, 160, 25);
+	_surfaceUnits->onMouseClick((ActionHandler)&ManufactureInfoState::handleWheelUnit, 0);
+
+	// Set palette
+	setInterface("manufactureInfo");
+
+	add(_surfaceEngineers);
+	add(_surfaceUnits);
+	add(_window, "window", "manufactureInfo");
+	add(_txtTitle, "text", "manufactureInfo");
+	add(_txtAvailableEngineer, "text", "manufactureInfo");
+	add(_txtAvailableSpace, "text", "manufactureInfo");
+	add(_txtMonthlyProfit, "text", "manufactureInfo");
+	add(_txtAllocatedEngineer, "text", "manufactureInfo");
+	add(_txtAllocated, "text", "manufactureInfo");
+	add(_txtUnitToProduce, "text", "manufactureInfo");
+	add(_txtTodo, "text", "manufactureInfo");
+	add(_txtEngineerUp, "text", "manufactureInfo");
+	add(_txtEngineerDown, "text", "manufactureInfo");
+	add(_btnEngineerUp, "button1", "manufactureInfo");
+	add(_btnEngineerDown, "button1", "manufactureInfo");
+	add(_txtUnitUp, "text", "manufactureInfo");
+	add(_txtUnitDown, "text", "manufactureInfo");
+	add(_btnUnitUp, "button1", "manufactureInfo");
+	add(_btnUnitDown, "button1", "manufactureInfo");
+	add(_btnOk, "button2", "manufactureInfo");
+	add(_btnStop, "button2", "manufactureInfo");
+	add(_btnSell, "button1", "manufactureInfo");
+
+	centerAllSurfaces();
+
+	_window->setBackground(_game->getMod()->getSurface("BACK17.SCR"));
+
+	_txtTitle->setText(tr(_item ? _item->getName() : _production->getRules()->getName()));
+	_txtTitle->setBig();
+	_txtTitle->setAlign(ALIGN_CENTER);
+
+	_txtAllocatedEngineer->setText(tr("STR_ENGINEERS__ALLOCATED"));
+	_txtAllocatedEngineer->setBig();
+	_txtAllocatedEngineer->setWordWrap(true);
+	_txtAllocatedEngineer->setVerticalAlign(ALIGN_BOTTOM);
+
+	_txtAllocated->setBig();
+
+	_txtTodo->setBig();
+
+	_txtUnitToProduce->setText(tr("STR_UNITS_TO_PRODUCE"));
+	_txtUnitToProduce->setBig();
+	_txtUnitToProduce->setWordWrap(true);
+	_txtUnitToProduce->setVerticalAlign(ALIGN_BOTTOM);
+
+	_txtEngineerUp->setText(tr("STR_INCREASE_UC"));
+
+	_txtEngineerDown->setText(tr("STR_DECREASE_UC"));
+
+	_btnEngineerUp->onMousePress((ActionHandler)&ManufactureInfoState::moreEngineerPress);
+	_btnEngineerUp->onMouseRelease((ActionHandler)&ManufactureInfoState::moreEngineerRelease);
+	_btnEngineerUp->onMouseClick((ActionHandler)&ManufactureInfoState::moreEngineerClick, 0);
+
+	_btnEngineerDown->onMousePress((ActionHandler)&ManufactureInfoState::lessEngineerPress);
+	_btnEngineerDown->onMouseRelease((ActionHandler)&ManufactureInfoState::lessEngineerRelease);
+	_btnEngineerDown->onMouseClick((ActionHandler)&ManufactureInfoState::lessEngineerClick, 0);
+
+	_btnUnitUp->onMousePress((ActionHandler)&ManufactureInfoState::moreUnitPress);
+	_btnUnitUp->onMouseRelease((ActionHandler)&ManufactureInfoState::moreUnitRelease);
+	_btnUnitUp->onMouseClick((ActionHandler)&ManufactureInfoState::moreUnitClick, 0);
+
+	_btnUnitDown->onMousePress((ActionHandler)&ManufactureInfoState::lessUnitPress);
+	_btnUnitDown->onMouseRelease((ActionHandler)&ManufactureInfoState::lessUnitRelease);
+	_btnUnitDown->onMouseClick((ActionHandler)&ManufactureInfoState::lessUnitClick, 0);
+
+	_txtUnitUp->setText(tr("STR_INCREASE_UC"));
+
+	_txtUnitDown->setText(tr("STR_DECREASE_UC"));
+
+	_btnSell->setText(tr("STR_SELL_PRODUCTION"));
+	_btnSell->onMouseClick((ActionHandler)&ManufactureInfoState::btnSellClick, 0);
+
+	_btnOk->setText(tr("STR_OK"));
+	_btnOk->onMouseClick((ActionHandler)&ManufactureInfoState::btnOkClick);
+	_btnOk->onKeyboardPress((ActionHandler)&ManufactureInfoState::btnOkClick, Options::keyOk);
+	_btnOk->onKeyboardPress((ActionHandler)&ManufactureInfoState::btnOkClick, Options::keyCancel);
+
+	_btnStop->setText(tr("STR_STOP_PRODUCTION"));
+	_btnStop->onMouseClick((ActionHandler)&ManufactureInfoState::btnStopClick);
+	if (!_production)
+	{
+		_production = new Production (_item, 1);
+		_base->addProduction(_production);
+	}
+	_btnSell->setPressed(_production->getSellItems());
+	initProfitInfo();
+	setAssignedEngineer();
+
+	_timerMoreEngineer = new Timer(250);
+	_timerLessEngineer = new Timer(250);
+	_timerMoreUnit = new Timer(250);
+	_timerLessUnit = new Timer(250);
+	_timerMoreEngineer->onTimer((StateHandler)&ManufactureInfoState::onMoreEngineer);
+	_timerLessEngineer->onTimer((StateHandler)&ManufactureInfoState::onLessEngineer);
+	_timerMoreUnit->onTimer((StateHandler)&ManufactureInfoState::onMoreUnit);
+	_timerLessUnit->onTimer((StateHandler)&ManufactureInfoState::onLessUnit);
+}
+
+void ManufactureInfoState::initProfitInfo ()
+{
+	Mod *mod = _game->getMod();
+	const RuleManufacture *item = _production->getRules();
+
+	_producedItemsValue = 0;
+	for (std::map<std::string, int>::const_iterator i = item->getProducedItems().begin(); i != item->getProducedItems().end(); ++i)
+	{
+		int sellValue = 0;
+		if (item->getCategory() == "STR_CRAFT")
+		{
+			sellValue = mod->getCraft(i->first)->getSellCost();
+		}
+		else
+		{
+			sellValue = mod->getItem(i->first)->getSellCost();
+		}
+		_producedItemsValue += sellValue * i->second;
+	}
+}
+
+// note that this function calculates only the change in funds, not the change
+// in net worth.  after discussion in the forums, it was decided that focusing
+// only on visible changes in funds was clearer and more valuable to the player
+// than trying to take used materials and maintenance costs into account.
+int ManufactureInfoState::getMonthlyNetFunds () const
+{
+	// does not take into account leap years, but a game is unlikely to take long enough for that to matter
+	static const int AVG_HOURS_PER_MONTH = (365 * 24) / 12;
+
+	const RuleManufacture *item = _production->getRules();
+	int saleValue = _btnSell->getPressed() ? _producedItemsValue : 0;
+
+	int numEngineers = _production->getAssignedEngineers();
+	int manHoursPerMonth = AVG_HOURS_PER_MONTH * numEngineers;
+	if (!_production->getInfiniteAmount())
+	{
+		// scale down to actual number of man hours required if the job will
+		// take less than one month
+		int manHoursRemaining = item->getManufactureTime() * (_production->getAmountTotal() - _production->getAmountProduced());
+		manHoursPerMonth = std::min(manHoursPerMonth, manHoursRemaining);
+	}
+	float itemsPerMonth = (float)manHoursPerMonth / (float)item->getManufactureTime();
+
+	return (saleValue - item->getManufactureCost()) * itemsPerMonth;
+}
+
+/**
+ * Frees up memory that's not automatically cleaned on exit
+ */
+ManufactureInfoState::~ManufactureInfoState()
+{
+	delete _timerMoreEngineer;
+	delete _timerLessEngineer;
+	delete _timerMoreUnit;
+	delete _timerLessUnit;
+}
+
+/**
+ * Refreshes profit values.
+ * @param action A pointer to an Action.
+ */
+void ManufactureInfoState::btnSellClick(Action *)
+{
+	setAssignedEngineer();
+}
+
+/**
+ * Stops this Production. Returns to the previous screen.
+ * @param action A pointer to an Action.
+ */
+void ManufactureInfoState::btnStopClick(Action *)
+{
+	_base->removeProduction(_production);
+	exitState();
+}
+
+/**
+ * Starts this Production (if new). Returns to the previous screen.
+ * @param action A pointer to an Action.
+ */
+void ManufactureInfoState::btnOkClick(Action *)
+{
+	if (_item)
+	{
+		_production->startItem(_base, _game->getSavedGame(), _game->getMod());
+	}
+	_production->setSellItems(_btnSell->getPressed());
+	exitState();
+}
+
+/**
+ * Returns to the previous screen.
+ */
+void ManufactureInfoState::exitState()
+{
+	_game->popState();
+	if (_item)
+	{
+		_game->popState();
+	}
+}
+
+/**
+ * Updates display of assigned/available engineer/workshop space.
+ */
+void ManufactureInfoState::setAssignedEngineer()
+{
+	_txtAvailableEngineer->setText(tr("STR_ENGINEERS_AVAILABLE_UC").arg(_base->getAvailableEngineers()));
+	_txtAvailableSpace->setText(tr("STR_WORKSHOP_SPACE_AVAILABLE_UC").arg(_base->getFreeWorkshops()));
+	std::wostringstream s3;
+	s3 << L">\x01" << _production->getAssignedEngineers();
+	_txtAllocated->setText(s3.str());
+	std::wostringstream s4;
+	s4 << L">\x01";
+	if (_production->getInfiniteAmount()) s4 << Language::utf8ToWstr("∞");
+	else s4 << _production->getAmountTotal();
+	_txtTodo->setText(s4.str());
+	_txtMonthlyProfit->setText(tr("STR_MONTHLY_PROFIT").arg(Text::formatFunding(getMonthlyNetFunds()).c_str()));
+}
+
+/**
+ * Adds given number of engineers to the project if possible.
+ * @param change How much we want to add.
+ */
+void ManufactureInfoState::moreEngineer(int change)
+{
+	if (change <= 0) return;
+	int availableEngineer = _base->getAvailableEngineers();
+	int availableWorkSpace = _base->getFreeWorkshops();
+	if (availableEngineer > 0 && availableWorkSpace > 0)
+	{
+		change = std::min(std::min(availableEngineer, availableWorkSpace), change);
+		_production->setAssignedEngineers(_production->getAssignedEngineers()+change);
+		_base->setEngineers(_base->getEngineers()-change);
+		setAssignedEngineer();
+	}
+}
+
+/**
+ * Starts the timerMoreEngineer.
+ * @param action A pointer to an Action.
+ */
+void ManufactureInfoState::moreEngineerPress(Action *action)
+{
+	if (action->getDetails()->button.button == SDL_BUTTON_LEFT) _timerMoreEngineer->start();
+}
+
+/**
+ * Stops the timerMoreEngineer.
+ * @param action A pointer to an Action.
+ */
+void ManufactureInfoState::moreEngineerRelease(Action *action)
+{
+	if (action->getDetails()->button.button == SDL_BUTTON_LEFT)
+	{
+		_timerMoreEngineer->setInterval(250);
+		_timerMoreEngineer->stop();
+	}
+}
+
+/**
+ * Allocates all engineers.
+ * @param action A pointer to an Action.
+ */
+void ManufactureInfoState::moreEngineerClick(Action *action)
+{
+	if (action->getDetails()->button.button == SDL_BUTTON_RIGHT) moreEngineer(std::numeric_limits<int>::max());
+	if (action->getDetails()->button.button == SDL_BUTTON_LEFT) moreEngineer(1);
+}
+
+/**
+ * Removes the given number of engineers from the project if possible.
+ * @param change How much we want to subtract.
+ */
+void ManufactureInfoState::lessEngineer(int change)
+{
+	if (change <= 0) return;
+	int assigned = _production->getAssignedEngineers();
+	if (assigned > 0)
+	{
+		change = std::min(assigned, change);
+		_production->setAssignedEngineers(assigned-change);
+		_base->setEngineers(_base->getEngineers()+change);
+		setAssignedEngineer();
+	}
+}
+
+/**
+ * Starts the timerLessEngineer.
+ * @param action A pointer to an Action.
+ */
+void ManufactureInfoState::lessEngineerPress(Action *action)
+{
+	if (action->getDetails()->button.button == SDL_BUTTON_LEFT) _timerLessEngineer->start();
+}
+
+/**
+ * Stops the timerLessEngineer.
+ * @param action A pointer to an Action.
+ */
+void ManufactureInfoState::lessEngineerRelease(Action *action)
+{
+	if (action->getDetails()->button.button == SDL_BUTTON_LEFT)
+	{
+		_timerLessEngineer->setInterval(250);
+		_timerLessEngineer->stop();
+	}
+}
+
+/**
+ * Removes engineers from the production.
+ * @param action A pointer to an Action.
+ */
+void ManufactureInfoState::lessEngineerClick(Action *action)
+{
+	if (action->getDetails()->button.button == SDL_BUTTON_RIGHT) lessEngineer(std::numeric_limits<int>::max());
+	if (action->getDetails()->button.button == SDL_BUTTON_LEFT) lessEngineer(1);
+}
+
+/**
+ * Adds given number of units to produce to the project if possible.
+ * @param change How much we want to add.
+ */
+void ManufactureInfoState::moreUnit(int change)
+{
+	if (change <= 0) return;
+	if (_production->getRules()->getCategory() == "STR_CRAFT" && _base->getAvailableHangars() - _base->getUsedHangars() <= 0)
+	{
+		_timerMoreUnit->stop();
+		_game->pushState(new ErrorMessageState(tr("STR_NO_FREE_HANGARS_FOR_CRAFT_PRODUCTION"), _palette, _game->getMod()->getInterface("basescape")->getElement("errorMessage")->color, "BACK17.SCR", _game->getMod()->getInterface("basescape")->getElement("errorPalette")->color));
+	}
+	else
+	{
+		int units = _production->getAmountTotal();
+		change = std::min(std::numeric_limits<int>::max()-units, change);
+		if (_production->getRules()->getCategory() == "STR_CRAFT")
+			change = std::min(_base->getAvailableHangars() - _base->getUsedHangars(), change);
+		_production->setAmountTotal(units+change);
+		setAssignedEngineer();
+	}
+}
+
+/**
+ * Starts the timerMoreUnit.
+ * @param action A pointer to an Action.
+ */
+void ManufactureInfoState::moreUnitPress(Action *action)
+{
+	if (action->getDetails()->button.button == SDL_BUTTON_LEFT && _production->getAmountTotal() < std::numeric_limits<int>::max())
+		_timerMoreUnit->start();
+}
+
+/**
+ * Stops the timerMoreUnit.
+ * @param action A pointer to an Action.
+ */
+void ManufactureInfoState::moreUnitRelease(Action *action)
+{
+	if (action->getDetails()->button.button == SDL_BUTTON_LEFT)
+	{
+		_timerMoreUnit->setInterval(250);
+		_timerMoreUnit->stop();
+	}
+}
+
+/**
+ * Increases the "units to produce", in the case of a right-click, to infinite, and 1 on left-click.
+ * @param action A pointer to an Action.
+ */
+void ManufactureInfoState::moreUnitClick(Action *action)
+{
+	if (_production->getInfiniteAmount()) return; // We can't increase over infinite :)
+	if (action->getDetails()->button.button == SDL_BUTTON_RIGHT)
+	{
+		if (_production->getRules()->getCategory() == "STR_CRAFT")
+		{
+			moreUnit(std::numeric_limits<int>::max());
+		}
+		else
+		{
+			_production->setInfiniteAmount(true);
+			setAssignedEngineer();
+		}
+	}
+	else if (action->getDetails()->button.button == SDL_BUTTON_LEFT)
+	{
+		moreUnit(1);
+	}
+}
+
+/**
+ * Removes the given number of units to produce from the project if possible.
+ * @param change How much we want to subtract.
+ */
+void ManufactureInfoState::lessUnit(int change)
+{
+	if (change <= 0) return;
+	int units = _production->getAmountTotal();
+	change = std::min(units-(_production->getAmountProduced()+1), change);
+	_production->setAmountTotal(units-change);
+	setAssignedEngineer();
+}
+
+/**
+ * Starts the timerLessUnit.
+ * @param action A pointer to an Action.
+ */
+void ManufactureInfoState::lessUnitPress(Action *action)
+{
+	if (action->getDetails()->button.button == SDL_BUTTON_LEFT) _timerLessUnit->start();
+}
+
+/**
+ * Stops the timerLessUnit.
+ * @param action A pointer to an Action.
+ */
+void ManufactureInfoState::lessUnitRelease(Action *action)
+{
+	if (action->getDetails()->button.button == SDL_BUTTON_LEFT)
+	{
+		_timerLessUnit->setInterval(250);
+		_timerLessUnit->stop();
+	}
+}
+
+/**
+ * Decreases the units to produce.
+ * @param action A pointer to an Action.
+ */
+void ManufactureInfoState::lessUnitClick(Action *action)
+{
+	if (action->getDetails()->button.button == SDL_BUTTON_RIGHT
+	||  action->getDetails()->button.button == SDL_BUTTON_LEFT)
+	{
+		_production->setInfiniteAmount(false);
+		if (action->getDetails()->button.button == SDL_BUTTON_RIGHT
+		|| _production->getAmountTotal() <= _production->getAmountProduced())
+		{ // So the produced item number is increased over the planned, OR it was simply a right-click
+			_production->setAmountTotal(_production->getAmountProduced()+1);
+			setAssignedEngineer();
+		}
+		if (action->getDetails()->button.button == SDL_BUTTON_LEFT) lessUnit(1);
+	}
+}
+
+/**
+ * Assigns one more engineer (if possible).
+ */
+void ManufactureInfoState::onMoreEngineer()
+{
+	_timerMoreEngineer->setInterval(50);
+	moreEngineer(1);
+}
+
+/**
+ * Removes one engineer (if possible).
+ */
+void ManufactureInfoState::onLessEngineer()
+{
+	_timerLessEngineer->setInterval(50);
+	lessEngineer(1);
+}
+
+/**
+ * Increases or decreases the Engineers according the mouse-wheel used.
+ * @param action A pointer to an Action.
+ */
+void ManufactureInfoState::handleWheelEngineer(Action *action)
+{
+	if (action->getDetails()->button.button == SDL_BUTTON_WHEELUP) moreEngineer(Options::changeValueByMouseWheel);
+	else if (action->getDetails()->button.button == SDL_BUTTON_WHEELDOWN) lessEngineer(Options::changeValueByMouseWheel);
+}
+
+/**
+ * Builds one more unit.
+ */
+void ManufactureInfoState::onMoreUnit()
+{
+	_timerMoreUnit->setInterval(50);
+	moreUnit(1);
+}
+
+/**
+ * Builds one less unit( if possible).
+ */
+void ManufactureInfoState::onLessUnit()
+{
+	_timerLessUnit->setInterval(50);
+	lessUnit(1);
+}
+
+/**
+ * Increases or decreases the Units to produce according the mouse-wheel used.
+ * @param action A pointer to an Action.
+ */
+void ManufactureInfoState::handleWheelUnit(Action *action)
+{
+	if (action->getDetails()->button.button == SDL_BUTTON_WHEELUP) moreUnit(Options::changeValueByMouseWheel);
+	else if (action->getDetails()->button.button == SDL_BUTTON_WHEELDOWN) lessUnit(Options::changeValueByMouseWheel);
+}
+
+/**
+ * Runs state functionality every cycle (used to update the timer).
+ */
+void ManufactureInfoState::think()
+{
+	State::think();
+	_timerMoreEngineer->think(this, 0);
+	_timerLessEngineer->think(this, 0);
+	_timerMoreUnit->think(this, 0);
+	_timerLessUnit->think(this, 0);
+}
+}