/*
 * Copyright 2010-2015 OpenXcom Developers.
 *
 * This file is part of OpenXcom.
 *
 * OpenXcom is free software: you can redistribute it and/or modify
 * it under the terms of the GNU General Public License as published by
 * the Free Software Foundation, either version 3 of the License, or
 * (at your option) any later version.
 *
 * OpenXcom is distributed in the hope that it will be useful,
 * but WITHOUT ANY WARRANTY; without even the implied warranty of
 * MERCHANTABILITY or FITNESS FOR A PARTICULAR PURPOSE.  See the
 * GNU General Public License for more details.
 *
 * You should have received a copy of the GNU General Public License
 * along with OpenXcom.  If not, see <http://www.gnu.org/licenses/>.
 */
#include "ManufactureInfoState.h"
#include "../Interface/Window.h"
#include "../Interface/TextButton.h"
#include "../Interface/ToggleTextButton.h"
#include "../Interface/Text.h"
#include "../Interface/ArrowButton.h"
#include "../Engine/Action.h"
#include "../Engine/Game.h"
#include "../Engine/Language.h"
#include "../Engine/Options.h"
<<<<<<< HEAD
#include "../Mod/Mod.h"
#include "../Mod/RuleManufacture.h"
=======
#include "../Resource/ResourcePack.h"
#include "../Ruleset/RuleCraft.h"
#include "../Ruleset/RuleItem.h"
#include "../Ruleset/RuleManufacture.h"
>>>>>>> a09d9b9d
#include "../Savegame/Base.h"
#include "../Savegame/Production.h"
#include "../Engine/Timer.h"
#include "../Menu/ErrorMessageState.h"
#include "../Mod/RuleInterface.h"
#include <limits>

namespace OpenXcom
{

/**
 * Initializes all elements in the Production settings screen (new Production).
 * @param game Pointer to the core game.
 * @param base Pointer to the base to get info from.
 * @param item The RuleManufacture to produce.
 */
ManufactureInfoState::ManufactureInfoState (Base *base, RuleManufacture *item) : _base(base), _item(item), _production(0)
{
	buildUi();
}

/**
 * Initializes all elements in the Production settings screen (modifying Production).
 * @param game Pointer to the core game.
 * @param base Pointer to the base to get info from.
 * @param production The Production to modify.
 */
ManufactureInfoState::ManufactureInfoState (Base *base, Production *production) : _base(base), _item(0), _production(production)
{
	buildUi();
}

/**
 * Builds screen User Interface.
 */
void ManufactureInfoState::buildUi()
{
	_screen = false;

<<<<<<< HEAD
	_window = new Window(this, 320, 150, 0, 25, POPUP_BOTH);
	_txtTitle = new Text(320, 17, 0, 35);
	_btnOk = new TextButton(136, 16, 168, 150);
	_btnStop = new TextButton(136, 16, 16, 150);
	_btnSell = new ToggleTextButton(60, 16, 244, 56);
	_txtAvailableEngineer = new Text(200, 9, 16, 55);
	_txtAvailableSpace = new Text(200, 9, 16, 65);
	_txtAllocatedEngineer = new Text(112, 32, 16, 75);
	_txtUnitToProduce = new Text(112, 48, 168, 59);
	_txtEngineerUp = new Text(90, 9, 40, 113);
	_txtEngineerDown = new Text(90, 9, 40, 133);
	_txtUnitUp = new Text(90, 9, 192, 113);
	_txtUnitDown = new Text(90, 9, 192, 133);
	_btnEngineerUp = new ArrowButton(ARROW_BIG_UP, 13, 14, 132, 109);
	_btnEngineerDown = new ArrowButton(ARROW_BIG_DOWN, 13, 14, 132, 131);
	_btnUnitUp = new ArrowButton(ARROW_BIG_UP, 13, 14, 284, 109);
	_btnUnitDown = new ArrowButton(ARROW_BIG_DOWN, 13, 14, 284, 131);
	_txtAllocated = new Text(40, 16, 128, 83);
	_txtTodo = new Text(40, 16, 280, 83);
=======
	_window = new Window(this, 320, 165, 0, 18, POPUP_BOTH);
	_txtTitle = new Text(320, 17, 0, 28);
	_txtAvailableEngineer = new Text(200, 9, 16, 48);
	_txtAvailableSpace = new Text(200, 9, 16, 58);
	_txtMonthlyProfit = new Text(200, 9, 16, 68);
	_btnSell = new ToggleTextButton(60, 16, 244, 59);
	_txtAllocatedEngineer = new Text(112, 32, 16, 83);
	_txtUnitToProduce = new Text(104, 32, 168, 83);
	_txtAllocated = new Text(40, 16, 128, 91);
	_txtTodo = new Text(40, 16, 272, 91);
	_txtEngineerUp = new Text(90, 9, 40, 118);
	_txtEngineerDown = new Text(90, 9, 40, 138);
	_btnEngineerUp = new ArrowButton(ARROW_BIG_UP, 13, 14, 132, 114);
	_btnEngineerDown = new ArrowButton(ARROW_BIG_DOWN, 13, 14, 132, 136);
	_txtUnitUp = new Text(90, 9, 192, 118);
	_txtUnitDown = new Text(90, 9, 192, 138);
	_btnUnitUp = new ArrowButton(ARROW_BIG_UP, 13, 14, 284, 114);
	_btnUnitDown = new ArrowButton(ARROW_BIG_DOWN, 13, 14, 284, 136);
	_btnOk = new TextButton(136, 16, 168, 158);
	_btnStop = new TextButton(136, 16, 16, 158);
>>>>>>> a09d9b9d

	_surfaceEngineers = new InteractiveSurface(160, 150, 0, 25);
	_surfaceEngineers->onMouseClick((ActionHandler)&ManufactureInfoState::handleWheelEngineer, 0);

	_surfaceUnits = new InteractiveSurface(160, 150, 160, 25);
	_surfaceUnits->onMouseClick((ActionHandler)&ManufactureInfoState::handleWheelUnit, 0);

	// Set palette
	setInterface("manufactureInfo");

	add(_surfaceEngineers);
	add(_surfaceUnits);
	add(_window, "window", "manufactureInfo");
	add(_txtTitle, "text", "manufactureInfo");
	add(_txtAvailableEngineer, "text", "manufactureInfo");
	add(_txtAvailableSpace, "text", "manufactureInfo");
	add(_txtMonthlyProfit, "text", "manufactureInfo");
	add(_txtAllocatedEngineer, "text", "manufactureInfo");
	add(_txtAllocated, "text", "manufactureInfo");
	add(_txtUnitToProduce, "text", "manufactureInfo");
	add(_txtTodo, "text", "manufactureInfo");
	add(_txtEngineerUp, "text", "manufactureInfo");
	add(_txtEngineerDown, "text", "manufactureInfo");
	add(_btnEngineerUp, "button1", "manufactureInfo");
	add(_btnEngineerDown, "button1", "manufactureInfo");
	add(_txtUnitUp, "text", "manufactureInfo");
	add(_txtUnitDown, "text", "manufactureInfo");
	add(_btnUnitUp, "button1", "manufactureInfo");
	add(_btnUnitDown, "button1", "manufactureInfo");
	add(_btnOk, "button2", "manufactureInfo");
	add(_btnStop, "button2", "manufactureInfo");
	add(_btnSell, "button1", "manufactureInfo");

	centerAllSurfaces();

	_window->setBackground(_game->getMod()->getSurface("BACK17.SCR"));

	_txtTitle->setText(tr(_item ? _item->getName() : _production->getRules()->getName()));
	_txtTitle->setBig();
	_txtTitle->setAlign(ALIGN_CENTER);

	_txtAllocatedEngineer->setText(tr("STR_ENGINEERS__ALLOCATED"));
	_txtAllocatedEngineer->setBig();
	_txtAllocatedEngineer->setWordWrap(true);
	_txtAllocatedEngineer->setVerticalAlign(ALIGN_BOTTOM);

	_txtAllocated->setBig();

	_txtTodo->setBig();

	_txtUnitToProduce->setText(tr("STR_UNITS_TO_PRODUCE"));
	_txtUnitToProduce->setBig();
	_txtUnitToProduce->setWordWrap(true);
	_txtUnitToProduce->setVerticalAlign(ALIGN_BOTTOM);

	_txtEngineerUp->setText(tr("STR_INCREASE_UC"));

	_txtEngineerDown->setText(tr("STR_DECREASE_UC"));

	_btnEngineerUp->onMousePress((ActionHandler)&ManufactureInfoState::moreEngineerPress);
	_btnEngineerUp->onMouseRelease((ActionHandler)&ManufactureInfoState::moreEngineerRelease);
	_btnEngineerUp->onMouseClick((ActionHandler)&ManufactureInfoState::moreEngineerClick, 0);

	_btnEngineerDown->onMousePress((ActionHandler)&ManufactureInfoState::lessEngineerPress);
	_btnEngineerDown->onMouseRelease((ActionHandler)&ManufactureInfoState::lessEngineerRelease);
	_btnEngineerDown->onMouseClick((ActionHandler)&ManufactureInfoState::lessEngineerClick, 0);

	_btnUnitUp->onMousePress((ActionHandler)&ManufactureInfoState::moreUnitPress);
	_btnUnitUp->onMouseRelease((ActionHandler)&ManufactureInfoState::moreUnitRelease);
	_btnUnitUp->onMouseClick((ActionHandler)&ManufactureInfoState::moreUnitClick, 0);

	_btnUnitDown->onMousePress((ActionHandler)&ManufactureInfoState::lessUnitPress);
	_btnUnitDown->onMouseRelease((ActionHandler)&ManufactureInfoState::lessUnitRelease);
	_btnUnitDown->onMouseClick((ActionHandler)&ManufactureInfoState::lessUnitClick, 0);

	_txtUnitUp->setText(tr("STR_INCREASE_UC"));

	_txtUnitDown->setText(tr("STR_DECREASE_UC"));

	_btnSell->setText(tr("STR_SELL_PRODUCTION"));
	_btnSell->onMouseClick((ActionHandler)&ManufactureInfoState::btnSellClick, 0);

	_btnOk->setText(tr("STR_OK"));
	_btnOk->onMouseClick((ActionHandler)&ManufactureInfoState::btnOkClick);
	_btnOk->onKeyboardPress((ActionHandler)&ManufactureInfoState::btnOkClick, Options::keyOk);
	_btnOk->onKeyboardPress((ActionHandler)&ManufactureInfoState::btnOkClick, Options::keyCancel);

	_btnStop->setText(tr("STR_STOP_PRODUCTION"));
	_btnStop->onMouseClick((ActionHandler)&ManufactureInfoState::btnStopClick);
	if (!_production)
	{
		_production = new Production (_item, 1);
		_base->addProduction(_production);
	}
	_btnSell->setPressed(_production->getSellItems());
	initProfitInfo();
	setAssignedEngineer();

	_timerMoreEngineer = new Timer(250);
	_timerLessEngineer = new Timer(250);
	_timerMoreUnit = new Timer(250);
	_timerLessUnit = new Timer(250);
	_timerMoreEngineer->onTimer((StateHandler)&ManufactureInfoState::onMoreEngineer);
	_timerLessEngineer->onTimer((StateHandler)&ManufactureInfoState::onLessEngineer);
	_timerMoreUnit->onTimer((StateHandler)&ManufactureInfoState::onMoreUnit);
	_timerLessUnit->onTimer((StateHandler)&ManufactureInfoState::onLessUnit);
}

void ManufactureInfoState::initProfitInfo ()
{
	Ruleset *ruleset = _game->getRuleset();
	const RuleManufacture *item = _production->getRules();

	_producedItemsValue = 0;
	for (std::map<std::string, int>::const_iterator i = item->getProducedItems().begin(); i != item->getProducedItems().end(); ++i)
	{
		int sellValue = 0;
		if (item->getCategory() == "STR_CRAFT")
		{
			sellValue = ruleset->getCraft(i->first)->getSellCost();
		}
		else
		{
			sellValue = ruleset->getItem(i->first)->getSellCost();
		}
		_producedItemsValue += sellValue * i->second;
	}
}

// note that this function calculates only the change in funds, not the change
// in net worth.  after discussion in the forums, it was decided that focusing
// only on visible changes in funds was clearer and more valuable to the player
// than trying to take used materials and maintenance costs into account.
int ManufactureInfoState::getMonthlyNetFunds ()
{
	// does not take into account leap years, but a game is unlikely to take long enough for that to matter
	static const int AVG_HOURS_PER_MONTH = (365 * 24) / 12;

	const RuleManufacture *item = _production->getRules();
	int saleValue = _btnSell->getPressed() ? _producedItemsValue : 0;

	int numEngineers = _production->getAssignedEngineers();
	int manHoursPerMonth = AVG_HOURS_PER_MONTH * numEngineers;
	if (!_production->getInfiniteAmount())
	{
		// scale down to actual number of man hours required if the job will
		// take less than one month
		int manHoursRemaining = item->getManufactureTime() * (_production->getAmountTotal() - _production->getAmountProduced());
		manHoursPerMonth = std::min(manHoursPerMonth, manHoursRemaining);
	}
	float itemsPerMonth = (float)manHoursPerMonth / (float)item->getManufactureTime();

	return (saleValue - item->getManufactureCost()) * itemsPerMonth;
}

/**
 * Refreshes profit values.
 * @param action A pointer to an Action.
 */
void ManufactureInfoState::btnSellClick(Action *)
{
	setAssignedEngineer();
}

/**
 * Frees up memory that's not automatically cleaned on exit
 */
ManufactureInfoState::~ManufactureInfoState()
{
	delete _timerMoreEngineer;
	delete _timerLessEngineer;
	delete _timerMoreUnit;
	delete _timerLessUnit;
}

/**
 * Stops this Production. Returns to the previous screen.
 * @param action A pointer to an Action.
 */
void ManufactureInfoState::btnStopClick(Action *)
{
	_base->removeProduction(_production);
	exitState();
}

/**
 * Starts this Production (if new). Returns to the previous screen.
 * @param action A pointer to an Action.
 */
void ManufactureInfoState::btnOkClick(Action *)
{
	if (_item)
	{
		_production->startItem(_base, _game->getSavedGame());
	}
	_production->setSellItems(_btnSell->getPressed());
	exitState();
}

/**
 * Returns to the previous screen.
 */
void ManufactureInfoState::exitState()
{
	_game->popState();
	if (_item)
	{
		_game->popState();
	}
}

static void _formatProfit (int profit, std::wostringstream &outStream)
{
	bool profitIsNeg = false;
	if (0 > profit)
	{
		profit = -profit;
		profitIsNeg = true;
	}

	std::wstring suffix = L"";
	if (1000000000 <= profit)
	{
		profit /= 1000000000;
		suffix = L"B";
	}
	else if (1000000 <= profit)
	{
		profit /= 1000000;
		suffix = L"M";
	}
	else if (1000 <= profit)
	{
		profit /= 1000;
		suffix = L"K";
	}

	outStream << (profitIsNeg ? L"-" : L"+") << L"$" << profit << suffix;
}

/**
 * Updates display of assigned/available engineer/workshop space.
 */
void ManufactureInfoState::setAssignedEngineer()
{
	_txtAvailableEngineer->setText(tr("STR_ENGINEERS_AVAILABLE_UC").arg(_base->getAvailableEngineers()));
	_txtAvailableSpace->setText(tr("STR_WORKSHOP_SPACE_AVAILABLE_UC").arg(_base->getFreeWorkshops()));
	std::wostringstream s3;
	s3 << L">\x01" << _production->getAssignedEngineers();
	_txtAllocated->setText(s3.str());
	std::wostringstream s4;
	s4 << L">\x01";
	if (_production->getInfiniteAmount()) s4 << Language::utf8ToWstr("∞");
	else s4 << _production->getAmountTotal();
	_txtTodo->setText(s4.str());
	std::wostringstream s6;
	_formatProfit(getMonthlyNetFunds(), s6);
	_txtMonthlyProfit->setText(tr("STR_NET_FUNDS_PER_MONTH_UC").arg(s6.str()));
}

/**
 * Adds given number of engineers to the project if possible.
 * @param change How much we want to add.
 */
void ManufactureInfoState::moreEngineer(int change)
{
	if (change <= 0) return;
	int availableEngineer = _base->getAvailableEngineers();
	int availableWorkSpace = _base->getFreeWorkshops();
	if (availableEngineer > 0 && availableWorkSpace > 0)
	{
		change = std::min(std::min(availableEngineer, availableWorkSpace), change);
		_production->setAssignedEngineers(_production->getAssignedEngineers()+change);
		_base->setEngineers(_base->getEngineers()-change);
		setAssignedEngineer();
	}
}

/**
 * Starts the timerMoreEngineer.
 * @param action A pointer to an Action.
 */
void ManufactureInfoState::moreEngineerPress(Action *action)
{
	if (action->getDetails()->button.button == SDL_BUTTON_LEFT) _timerMoreEngineer->start();
}

/**
 * Stops the timerMoreEngineer.
 * @param action A pointer to an Action.
 */
void ManufactureInfoState::moreEngineerRelease(Action *action)
{
	if (action->getDetails()->button.button == SDL_BUTTON_LEFT)
	{
		_timerMoreEngineer->setInterval(250);
		_timerMoreEngineer->stop();
	}
}

/**
 * Allocates all engineers.
 * @param action A pointer to an Action.
 */
void ManufactureInfoState::moreEngineerClick(Action *action)
{
	if (action->getDetails()->button.button == SDL_BUTTON_RIGHT) moreEngineer(std::numeric_limits<int>::max());
	if (action->getDetails()->button.button == SDL_BUTTON_LEFT) moreEngineer(1);
}

/**
 * Removes the given number of engineers from the project if possible.
 * @param change How much we want to subtract.
 */
void ManufactureInfoState::lessEngineer(int change)
{
	if (change <= 0) return;
	int assigned = _production->getAssignedEngineers();
	if (assigned > 0)
	{
		change = std::min(assigned, change);
		_production->setAssignedEngineers(assigned-change);
		_base->setEngineers(_base->getEngineers()+change);
		setAssignedEngineer();
	}
}

/**
 * Starts the timerLessEngineer.
 * @param action A pointer to an Action.
 */
void ManufactureInfoState::lessEngineerPress(Action *action)
{
	if (action->getDetails()->button.button == SDL_BUTTON_LEFT) _timerLessEngineer->start();
}

/**
 * Stops the timerLessEngineer.
 * @param action A pointer to an Action.
 */
void ManufactureInfoState::lessEngineerRelease(Action *action)
{
	if (action->getDetails()->button.button == SDL_BUTTON_LEFT)
	{
		_timerLessEngineer->setInterval(250);
		_timerLessEngineer->stop();
	}
}

/**
 * Removes engineers from the production.
 * @param action A pointer to an Action.
 */
void ManufactureInfoState::lessEngineerClick(Action *action)
{
	if (action->getDetails()->button.button == SDL_BUTTON_RIGHT) lessEngineer(std::numeric_limits<int>::max());
	if (action->getDetails()->button.button == SDL_BUTTON_LEFT) lessEngineer(1);
}

/**
 * Adds given number of units to produce to the project if possible.
 * @param change How much we want to add.
 */
void ManufactureInfoState::moreUnit(int change)
{
	if (change <= 0) return;
	if (_production->getRules()->getCategory() == "STR_CRAFT" && _base->getAvailableHangars() - _base->getUsedHangars() <= 0)
	{
		_timerMoreUnit->stop();
		_game->pushState(new ErrorMessageState(tr("STR_NO_FREE_HANGARS_FOR_CRAFT_PRODUCTION"), _palette, _game->getMod()->getInterface("basescape")->getElement("errorMessage")->color, "BACK17.SCR", _game->getMod()->getInterface("basescape")->getElement("errorPalette")->color));
	}
	else
	{
		int units = _production->getAmountTotal();
		change = std::min(std::numeric_limits<int>::max()-units, change);
		if (_production->getRules()->getCategory() == "STR_CRAFT")
			change = std::min(_base->getAvailableHangars() - _base->getUsedHangars(), change);
		_production->setAmountTotal(units+change);
		setAssignedEngineer();
	}
}

/**
 * Starts the timerMoreUnit.
 * @param action A pointer to an Action.
 */
void ManufactureInfoState::moreUnitPress(Action *action)
{
	if (action->getDetails()->button.button == SDL_BUTTON_LEFT && _production->getAmountTotal() < std::numeric_limits<int>::max())
		_timerMoreUnit->start();
}

/**
 * Stops the timerMoreUnit.
 * @param action A pointer to an Action.
 */
void ManufactureInfoState::moreUnitRelease(Action *action)
{
	if (action->getDetails()->button.button == SDL_BUTTON_LEFT)
	{
		_timerMoreUnit->setInterval(250);
		_timerMoreUnit->stop();
	}
}

/**
 * Increases the "units to produce", in the case of a right-click, to infinite, and 1 on left-click.
 * @param action A pointer to an Action.
 */
void ManufactureInfoState::moreUnitClick(Action *action)
{
	if (_production->getInfiniteAmount()) return; // We can't increase over infinite :)
	if (action->getDetails()->button.button == SDL_BUTTON_RIGHT)
	{
		if (_production->getRules()->getCategory() == "STR_CRAFT")
		{
			moreUnit(std::numeric_limits<int>::max());
		}
		else
		{
			_production->setInfiniteAmount(true);
			setAssignedEngineer();
		}
	}
	else if (action->getDetails()->button.button == SDL_BUTTON_LEFT)
	{
		moreUnit(1);
	}
}

/**
 * Removes the given number of units to produce from the project if possible.
 * @param change How much we want to subtract.
 */
void ManufactureInfoState::lessUnit(int change)
{
	if (change <= 0) return;
	int units = _production->getAmountTotal();
	change = std::min(units-(_production->getAmountProduced()+1), change);
	_production->setAmountTotal(units-change);
	setAssignedEngineer();
}

/**
 * Starts the timerLessUnit.
 * @param action A pointer to an Action.
 */
void ManufactureInfoState::lessUnitPress(Action *action)
{
	if (action->getDetails()->button.button == SDL_BUTTON_LEFT) _timerLessUnit->start();
}

/**
 * Stops the timerLessUnit.
 * @param action A pointer to an Action.
 */
void ManufactureInfoState::lessUnitRelease(Action *action)
{
	if (action->getDetails()->button.button == SDL_BUTTON_LEFT)
	{
		_timerLessUnit->setInterval(250);
		_timerLessUnit->stop();
	}
}

/**
 * Decreases the units to produce.
 * @param action A pointer to an Action.
 */
void ManufactureInfoState::lessUnitClick(Action *action)
{
	if (action->getDetails()->button.button == SDL_BUTTON_RIGHT
	||  action->getDetails()->button.button == SDL_BUTTON_LEFT)
	{
		_production->setInfiniteAmount(false);
		if (action->getDetails()->button.button == SDL_BUTTON_RIGHT
		|| _production->getAmountTotal() <= _production->getAmountProduced())
		{ // So the produced item number is increased over the planned, OR it was simply a right-click
			_production->setAmountTotal(_production->getAmountProduced()+1);
			setAssignedEngineer();
		}
		if (action->getDetails()->button.button == SDL_BUTTON_LEFT) lessUnit(1);
	}
}

/**
 * Assigns one more engineer (if possible).
 */
void ManufactureInfoState::onMoreEngineer()
{
	_timerMoreEngineer->setInterval(50);
	moreEngineer(1);
}

/**
 * Removes one engineer (if possible).
 */
void ManufactureInfoState::onLessEngineer()
{
	_timerLessEngineer->setInterval(50);
	lessEngineer(1);
}

/**
 * Increases or decreases the Engineers according the mouse-wheel used.
 * @param action A pointer to an Action.
 */
void ManufactureInfoState::handleWheelEngineer(Action *action)
{
	if (action->getDetails()->button.button == SDL_BUTTON_WHEELUP) moreEngineer(Options::changeValueByMouseWheel);
	else if (action->getDetails()->button.button == SDL_BUTTON_WHEELDOWN) lessEngineer(Options::changeValueByMouseWheel);
}

/**
 * Builds one more unit.
 */
void ManufactureInfoState::onMoreUnit()
{
	_timerMoreUnit->setInterval(50);
	moreUnit(1);
}

/**
 * Builds one less unit( if possible).
 */
void ManufactureInfoState::onLessUnit()
{
	_timerLessUnit->setInterval(50);
	lessUnit(1);
}

/**
 * Increases or decreases the Units to produce according the mouse-wheel used.
 * @param action A pointer to an Action.
 */
void ManufactureInfoState::handleWheelUnit(Action *action)
{
	if (action->getDetails()->button.button == SDL_BUTTON_WHEELUP) moreUnit(Options::changeValueByMouseWheel);
	else if (action->getDetails()->button.button == SDL_BUTTON_WHEELDOWN) lessUnit(Options::changeValueByMouseWheel);
}

/**
 * Runs state functionality every cycle (used to update the timer).
 */
void ManufactureInfoState::think()
{
	State::think();
	_timerMoreEngineer->think(this, 0);
	_timerLessEngineer->think(this, 0);
	_timerMoreUnit->think(this, 0);
	_timerLessUnit->think(this, 0);
}
}<|MERGE_RESOLUTION|>--- conflicted
+++ resolved
@@ -26,15 +26,10 @@
 #include "../Engine/Game.h"
 #include "../Engine/Language.h"
 #include "../Engine/Options.h"
-<<<<<<< HEAD
 #include "../Mod/Mod.h"
+#include "../Mod/RuleCraft.h"
+#include "../Mod/RuleItem.h"
 #include "../Mod/RuleManufacture.h"
-=======
-#include "../Resource/ResourcePack.h"
-#include "../Ruleset/RuleCraft.h"
-#include "../Ruleset/RuleItem.h"
-#include "../Ruleset/RuleManufacture.h"
->>>>>>> a09d9b9d
 #include "../Savegame/Base.h"
 #include "../Savegame/Production.h"
 #include "../Engine/Timer.h"
@@ -74,7 +69,6 @@
 {
 	_screen = false;
 
-<<<<<<< HEAD
 	_window = new Window(this, 320, 150, 0, 25, POPUP_BOTH);
 	_txtTitle = new Text(320, 17, 0, 35);
 	_btnOk = new TextButton(136, 16, 168, 150);
@@ -82,6 +76,7 @@
 	_btnSell = new ToggleTextButton(60, 16, 244, 56);
 	_txtAvailableEngineer = new Text(200, 9, 16, 55);
 	_txtAvailableSpace = new Text(200, 9, 16, 65);
+	_txtMonthlyProfit = new Text(200, 9, 16, 68);
 	_txtAllocatedEngineer = new Text(112, 32, 16, 75);
 	_txtUnitToProduce = new Text(112, 48, 168, 59);
 	_txtEngineerUp = new Text(90, 9, 40, 113);
@@ -94,28 +89,6 @@
 	_btnUnitDown = new ArrowButton(ARROW_BIG_DOWN, 13, 14, 284, 131);
 	_txtAllocated = new Text(40, 16, 128, 83);
 	_txtTodo = new Text(40, 16, 280, 83);
-=======
-	_window = new Window(this, 320, 165, 0, 18, POPUP_BOTH);
-	_txtTitle = new Text(320, 17, 0, 28);
-	_txtAvailableEngineer = new Text(200, 9, 16, 48);
-	_txtAvailableSpace = new Text(200, 9, 16, 58);
-	_txtMonthlyProfit = new Text(200, 9, 16, 68);
-	_btnSell = new ToggleTextButton(60, 16, 244, 59);
-	_txtAllocatedEngineer = new Text(112, 32, 16, 83);
-	_txtUnitToProduce = new Text(104, 32, 168, 83);
-	_txtAllocated = new Text(40, 16, 128, 91);
-	_txtTodo = new Text(40, 16, 272, 91);
-	_txtEngineerUp = new Text(90, 9, 40, 118);
-	_txtEngineerDown = new Text(90, 9, 40, 138);
-	_btnEngineerUp = new ArrowButton(ARROW_BIG_UP, 13, 14, 132, 114);
-	_btnEngineerDown = new ArrowButton(ARROW_BIG_DOWN, 13, 14, 132, 136);
-	_txtUnitUp = new Text(90, 9, 192, 118);
-	_txtUnitDown = new Text(90, 9, 192, 138);
-	_btnUnitUp = new ArrowButton(ARROW_BIG_UP, 13, 14, 284, 114);
-	_btnUnitDown = new ArrowButton(ARROW_BIG_DOWN, 13, 14, 284, 136);
-	_btnOk = new TextButton(136, 16, 168, 158);
-	_btnStop = new TextButton(136, 16, 16, 158);
->>>>>>> a09d9b9d
 
 	_surfaceEngineers = new InteractiveSurface(160, 150, 0, 25);
 	_surfaceEngineers->onMouseClick((ActionHandler)&ManufactureInfoState::handleWheelEngineer, 0);
@@ -272,15 +245,6 @@
 }
 
 /**
- * Refreshes profit values.
- * @param action A pointer to an Action.
- */
-void ManufactureInfoState::btnSellClick(Action *)
-{
-	setAssignedEngineer();
-}
-
-/**
  * Frees up memory that's not automatically cleaned on exit
  */
 ManufactureInfoState::~ManufactureInfoState()
@@ -289,6 +253,15 @@
 	delete _timerLessEngineer;
 	delete _timerMoreUnit;
 	delete _timerLessUnit;
+}
+
+/**
+ * Refreshes profit values.
+ * @param action A pointer to an Action.
+ */
+void ManufactureInfoState::btnSellClick(Action *)
+{
+	setAssignedEngineer();
 }
 
 /**
