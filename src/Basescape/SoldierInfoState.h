--- conflicted
+++ resolved
@@ -58,15 +58,8 @@
 	~SoldierInfoState();
 	/// Updates the soldier info.
 	void init();
-<<<<<<< HEAD
-	/// Set the soldier Id.
-	void setSoldierId(size_t soldier);
-	/// Handler for pressing a key on the Name edit.
-	void edtSoldierKeyPress(Action *action);
-=======
 	/// Handler for changing text on the Name edit.
 	void edtSoldierChange(Action *action);
->>>>>>> 50c16796
 	/// Handler for clicking the OK button.
 	void btnOkClick(Action *action);
 	/// Handler for clicking the Previous button.
