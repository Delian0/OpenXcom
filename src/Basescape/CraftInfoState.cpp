--- conflicted
+++ resolved
@@ -201,21 +201,12 @@
 	}
 	_txtDamage->setText(firlsLine.str());
 
-<<<<<<< HEAD
-	std::wostringstream ss2;
-	ss2 << tr("STR_FUEL").arg(Text::formatPercentage(_craft->getFuelPercentage()));
-	if (_craft->getStatus() == "STR_REFUELLING" && _craft->getFuelMax() - _craft->getFuel() > 0)
-	{
-		int fuelHours = (int)ceil((double)(_craft->getFuelMax() - _craft->getFuel()) / _craft->getRules()->getRefuelRate() / 2.0);
-		ss2 << formatTime(fuelHours);
-=======
 	std::wostringstream secondLine;
 	secondLine << tr("STR_FUEL").arg(Text::formatPercentage(_craft->getFuelPercentage()));
-	if (_craft->getStatus() == "STR_REFUELLING" && _craft->getRules()->getMaxFuel() - _craft->getFuel() > 0)
-	{
-		int fuelHours = (int)ceil((double)(_craft->getRules()->getMaxFuel() - _craft->getFuel()) / _craft->getRules()->getRefuelRate() / 2.0);
+	if (_craft->getStatus() == "STR_REFUELLING" && _craft->getFuelMax() - _craft->getFuel() > 0)
+	{
+		int fuelHours = (int)ceil((double)(_craft->getFuelMax() - _craft->getFuel()) / _craft->getRules()->getRefuelRate() / 2.0);
 		secondLine << formatTime(fuelHours);
->>>>>>> 9e810c5c
 	}
 	_txtFuel->setText(secondLine.str());
 
@@ -268,36 +259,21 @@
 			frame->setY(0);
 			frame->blit(_weapon[i]);
 
-<<<<<<< HEAD
-			std::wostringstream ss;
-			ss << L'\x01' << tr(w1->getRules()->getType());
-			_txtWName[i]->setText(ss.str());
-			ss.str(L"");
+			std::wostringstream weaponLine;
+			weaponLine << L'\x01' << tr(w1->getRules()->getType());
+			_txtWName[i]->setText(weaponLine.str());
+			weaponLine.str(L"");
 			if (w1->getRules()->getAmmoMax())
 			{
-				ss << tr("STR_AMMO_").arg(w1->getAmmo()) << L"\n\x01";
-				ss << tr("STR_MAX").arg(w1->getRules()->getAmmoMax());
+				weaponLine << tr("STR_AMMO_").arg(w1->getAmmo()) << L"\n\x01";
+				weaponLine << tr("STR_MAX").arg(w1->getRules()->getAmmoMax());
 				if (_craft->getStatus() == "STR_REARMING" && w1->getAmmo() < w1->getRules()->getAmmoMax())
 				{
 					int rearmHours = (int)ceil((double)(w1->getRules()->getAmmoMax() - w1->getAmmo()) / w1->getRules()->getRearmRate());
-					ss << formatTime(rearmHours);
+					weaponLine << formatTime(rearmHours);
 				}
 			}
-			_txtWAmmo[i]->setText(ss.str());
-=======
-			std::wostringstream leftWeaponLine;
-			leftWeaponLine << L'\x01' << tr(w1->getRules()->getType());
-			_txtW1Name->setText(leftWeaponLine.str());
-			leftWeaponLine.str(L"");
-			leftWeaponLine << tr("STR_AMMO_").arg(w1->getAmmo()) << L"\n\x01";
-			leftWeaponLine << tr("STR_MAX").arg(w1->getRules()->getAmmoMax());
-			if (_craft->getStatus() == "STR_REARMING" && w1->getAmmo() < w1->getRules()->getAmmoMax())
-			{
-				int rearmHours = (int)ceil((double)(w1->getRules()->getAmmoMax() - w1->getAmmo()) / w1->getRules()->getRearmRate());
-				leftWeaponLine << formatTime(rearmHours);
-			}
-			_txtW1Ammo->setText(leftWeaponLine.str());
->>>>>>> 9e810c5c
+			_txtWAmmo[i]->setText(weaponLine.str());
 		}
 		else
 		{
@@ -306,47 +282,6 @@
 		}
 	}
 
-<<<<<<< HEAD
-=======
-	if (_craft->getRules()->getWeapons() > 1)
-	{
-		CraftWeapon *w2 = _craft->getWeapons()->at(1);
-
-		_weapon2->clear();
-		if (w2 != 0)
-		{
-			Surface *frame = texture->getFrame(w2->getRules()->getSprite() + 48);
-			frame->setX(0);
-			frame->setY(0);
-			frame->blit(_weapon2);
-
-			std::wostringstream rightWeaponLine;
-			rightWeaponLine << L'\x01' << tr(w2->getRules()->getType());
-			_txtW2Name->setText(rightWeaponLine.str());
-			rightWeaponLine.str(L"");
-			rightWeaponLine << tr("STR_AMMO_").arg(w2->getAmmo()) << L"\n\x01";
-			rightWeaponLine << tr("STR_MAX").arg(w2->getRules()->getAmmoMax());
-			if (_craft->getStatus() == "STR_REARMING" && w2->getAmmo() < w2->getRules()->getAmmoMax())
-			{
-				int rearmHours = (int)ceil((double)(w2->getRules()->getAmmoMax() - w2->getAmmo()) / w2->getRules()->getRearmRate());
-				rightWeaponLine << formatTime(rearmHours);
-			}
-			_txtW2Ammo->setText(rightWeaponLine.str());
-		}
-		else
-		{
-			_txtW2Name->setText(L"");
-			_txtW2Ammo->setText(L"");
-		}
-	}
-	else
-	{
-		_weapon2->setVisible(false);
-		_btnW2->setVisible(false);
-		_txtW2Name->setVisible(false);
-		_txtW2Ammo->setVisible(false);
-	}
->>>>>>> 9e810c5c
 }
 
 /**
