--- conflicted
+++ resolved
@@ -19,7 +19,6 @@
 #include "CraftInfoState.h"
 #include <cmath>
 #include <sstream>
-#include <math.h>
 #include "../Engine/Game.h"
 #include "../Mod/Mod.h"
 #include "../Engine/LocalizedText.h"
@@ -283,48 +282,6 @@
 		}
 	}
 
-<<<<<<< HEAD
-	_defaultName = tr("STR_CRAFTNAME").arg(tr(_craft->getRules()->getType())).arg(_craft->getId());
-=======
-	if (_craft->getRules()->getWeapons() > 1)
-	{
-		CraftWeapon *w2 = _craft->getWeapons()->at(1);
-
-		_weapon2->clear();
-		if (w2 != 0)
-		{
-			Surface *frame = texture->getFrame(w2->getRules()->getSprite() + 48);
-			frame->setX(0);
-			frame->setY(0);
-			frame->blit(_weapon2);
-
-			std::wostringstream ss;
-			ss << L'\x01' << tr(w2->getRules()->getType());
-			_txtW2Name->setText(ss.str());
-			ss.str(L"");
-			ss << tr("STR_AMMO_").arg(w2->getAmmo()) << L"\n\x01";
-			ss << tr("STR_MAX").arg(w2->getRules()->getAmmoMax());
-			if (_craft->getStatus() == "STR_REARMING" && w2->getAmmo() < w2->getRules()->getAmmoMax())
-			{
-				int rearmHours = (int)ceil((double)(w2->getRules()->getAmmoMax() - w2->getAmmo()) / w2->getRules()->getRearmRate());
-				ss << formatTime(rearmHours);
-			}
-			_txtW2Ammo->setText(ss.str());
-		}
-		else
-		{
-			_txtW2Name->setText(L"");
-			_txtW2Ammo->setText(L"");
-		}
-	}
-	else
-	{
-		_weapon2->setVisible(false);
-		_btnW2->setVisible(false);
-		_txtW2Name->setVisible(false);
-		_txtW2Ammo->setVisible(false);
-	}
->>>>>>> 2e8f569f
 }
 
 /**
