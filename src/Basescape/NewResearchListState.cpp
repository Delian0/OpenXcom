--- conflicted
+++ resolved
@@ -215,7 +215,6 @@
 	bool hasUnseen = false;
 	while (it != _projects.end())
 	{
-<<<<<<< HEAD
 		// filter
 		if (_btnShowOnlyNew->getPressed())
 		{
@@ -238,7 +237,6 @@
 			}
 		}	
 
-=======
 		// EXPLANATION
 		// -----------
 		// Projects with "requires" can only be discovered/researched indirectly
@@ -253,7 +251,6 @@
 		// Summary:
 		//  - it would be possible to remove this condition, but more refactoring would be needed
 		//  - for now, handling "requires" via zero-cost helpers (e.g. STR_LEADER_PLUS)... is enough
->>>>>>> 90c6dc70
 		if ((*it)->getRequirements().empty())
 		{
 			_lstResearch->addRow(1, tr((*it)->getName()).c_str());
