--- conflicted
+++ resolved
@@ -198,11 +198,7 @@
 	for (std::vector<std::string>::const_iterator i = items.begin(); i != items.end(); ++i)
 	{
 		RuleItem *rule = _game->getMod()->getItem(*i);
-<<<<<<< HEAD
-		if (rule->getBuyCost() != 0 && _game->getSavedGame()->isResearched(rule->getRequirements()) && _game->getSavedGame()->isResearched(rule->getBuyRequirements()) && !isExcluded(*i))
-=======
-		if (rule->getBuyCost() != 0 && _game->getSavedGame()->isResearched(rule->getRequirements()))
->>>>>>> d93f5fec
+		if (rule->getBuyCost() != 0 && _game->getSavedGame()->isResearched(rule->getRequirements()) && _game->getSavedGame()->isResearched(rule->getBuyRequirements()))
 		{
 			TransferRow row = { TRANSFER_ITEM, rule, tr(rule->getType()), rule->getBuyCost(), _base->getStorageItems()->getItem(rule->getType()), 0, 0 };
 			_items.push_back(row);
@@ -235,8 +231,8 @@
 }
 
 /**
-* Runs the arrow timers.
-*/
+ * Runs the arrow timers.
+ */
 void PurchaseState::think()
 {
 	State::think();
