--- conflicted
+++ resolved
@@ -167,13 +167,8 @@
 	std::vector<std::string> items = _game->getMod()->getItemsList();
 	for (std::vector<std::string>::const_iterator i = items.begin(); i != items.end(); ++i)
 	{
-<<<<<<< HEAD
-		RuleItem *rule = _game->getRuleset()->getItem(*i);
+		RuleItem *rule = _game->getMod()->getItem(*i);
 		if (rule->getBuyCost() != 0 && _game->getSavedGame()->isResearched(rule->getRequirements()) && _game->getSavedGame()->isResearched(rule->getBuyRequirements()) && !isExcluded(*i))
-=======
-		RuleItem *rule = _game->getMod()->getItem(*i);
-		if (rule->getBuyCost() != 0 && _game->getSavedGame()->isResearched(rule->getRequirements()) && !isExcluded(*i))
->>>>>>> 773fd047
 		{
 			_items.push_back(*i);
 			_qtys.push_back(0);
