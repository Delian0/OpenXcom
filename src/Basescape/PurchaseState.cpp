--- conflicted
+++ resolved
@@ -28,11 +28,8 @@
 #include "../Engine/LocalizedText.h"
 #include "../Engine/Timer.h"
 #include "../Engine/Options.h"
-<<<<<<< HEAD
 #include "../Engine/CrossPlatform.h"
-=======
 #include "../Engine/Unicode.h"
->>>>>>> 92150fc6
 #include "../Interface/TextButton.h"
 #include "../Interface/Window.h"
 #include "../Interface/Text.h"
@@ -223,7 +220,6 @@
 		}
 	}
 
-<<<<<<< HEAD
 	if (_game->getMod()->getUseCustomCategories())
 	{
 		// first find all relevant item categories
@@ -256,13 +252,10 @@
 		}
 	}
 
-	_cbxCategory->setOptions(_cats);
-=======
 	_cbxCategory->setOptions(_cats, true);
->>>>>>> 92150fc6
 	_cbxCategory->onChange((ActionHandler)&PurchaseState::cbxCategoryChange);
 
-	_btnQuickSearch->setText(L""); // redraw
+	_btnQuickSearch->setText(""); // redraw
 	_btnQuickSearch->onEnter((ActionHandler)&PurchaseState::btnQuickSearchApply);
 	_btnQuickSearch->setVisible(false);
 
@@ -420,7 +413,7 @@
 {
 	if (_btnQuickSearch->getVisible())
 	{
-		_btnQuickSearch->setText(L"");
+		_btnQuickSearch->setText("");
 		_btnQuickSearch->setVisible(false);
 		btnQuickSearchApply(action);
 	}
@@ -446,7 +439,7 @@
 void PurchaseState::updateList()
 {
 	std::locale myLocale = CrossPlatform::testLocale();
-	std::wstring searchString = _btnQuickSearch->getText();
+	std::string searchString = _btnQuickSearch->getText();
 	CrossPlatform::upperCase(searchString, myLocale);
 
 	_lstItems->clearList();
@@ -467,7 +460,6 @@
 		{
 			continue;
 		}
-<<<<<<< HEAD
 		else if (_game->getMod()->getUseCustomCategories())
 		{
 			if (cat != "STR_ALL_ITEMS" && !belongsToCategory(i, cat))
@@ -484,9 +476,9 @@
 		}
 
 		// quick search
-		if (searchString != L"")
-		{
-			std::wstring projectName = _items[i].name;
+		if (searchString != "")
+		{
+			std::string projectName = _items[i].name;
 			CrossPlatform::upperCase(projectName, myLocale);
 			if (projectName.find(searchString) == std::string::npos)
 			{
@@ -494,10 +486,7 @@
 			}
 		}
 
-		std::wstring name = _items[i].name;
-=======
 		std::string name = _items[i].name;
->>>>>>> 92150fc6
 		bool ammo = false;
 		if (_items[i].type == TRANSFER_ITEM)
 		{
