#pragma once
/*
 * Copyright 2010-2016 OpenXcom Developers.
 *
 * This file is part of OpenXcom.
 *
 * OpenXcom is free software: you can redistribute it and/or modify
 * it under the terms of the GNU General Public License as published by
 * the Free Software Foundation, either version 3 of the License, or
 * (at your option) any later version.
 *
 * OpenXcom is distributed in the hope that it will be useful,
 * but WITHOUT ANY WARRANTY; without even the implied warranty of
 * MERCHANTABILITY or FITNESS FOR A PARTICULAR PURPOSE.  See the
 * GNU General Public License for more details.
 *
 * You should have received a copy of the GNU General Public License
 * along with OpenXcom.  If not, see <http://www.gnu.org/licenses/>.
 */
#include "../Engine/State.h"
#include <vector>
<<<<<<< HEAD
#include "SoldierSortUtil.h"
=======
>>>>>>> 90c6dc70

namespace OpenXcom
{

class TextButton;
class Window;
class Text;
class TextList;
class ComboBox;
class Base;
class Soldier;
struct SortFunctor;

/**
 * Select Squad screen that lets the player
 * pick the soldiers to assign to a craft.
 */
class CraftSoldiersState : public State
{
private:
	TextButton *_btnOk;
	Window *_window;
	Text *_txtTitle, *_txtName, *_txtRank, *_txtCraft, *_txtAvailable, *_txtUsed;
	ComboBox *_cbxSortBy;
	TextList *_lstSoldiers;

	Base *_base;
	size_t _craft;
	Uint8 _otherCraftColor;
	std::vector<Soldier *> _origSoldierOrder;
	std::vector<SortFunctor *> _sortFunctors;
<<<<<<< HEAD
	getStatFn_t _dynGetter;
	///initializes the display list based on the craft soldier's list and the position to display
	void initList(size_t scrl);
=======

	/// initializes the display list based on the craft soldier's list
	void initList();
>>>>>>> 90c6dc70
public:
	/// Creates the Craft Soldiers state.
	CraftSoldiersState(Base *base, size_t craft);
	/// Cleans up the Craft Soldiers state.
	~CraftSoldiersState();
	/// Handler for changing the sort by combobox.
	void cbxSortByChange(Action *action);
	/// Handler for clicking the OK button.
	void btnOkClick(Action *action);
	/// Updates the soldiers list.
	void init();
	/// Handler for clicking the Soldiers reordering button.
	void lstItemsLeftArrowClick(Action *action);
	/// Moves a soldier up.
	void moveSoldierUp(Action *action, unsigned int row, bool max = false);
	/// Handler for clicking the Soldiers reordering button.
	void lstItemsRightArrowClick(Action *action);
	/// Moves a soldier down.
	void moveSoldierDown(Action *action, unsigned int row, bool max = false);
	/// Handler for clicking the Soldiers list.
	void lstSoldiersClick(Action *action);
	/// Handler for pressing-down a mouse-button in the list.
	void lstSoldiersMousePress(Action *action);
	/// Handler for clicking the De-assign All Soldiers button.
	void btnDeassignAllSoldiersClick(Action *action);
};

}<|MERGE_RESOLUTION|>--- conflicted
+++ resolved
@@ -19,10 +19,7 @@
  */
 #include "../Engine/State.h"
 #include <vector>
-<<<<<<< HEAD
 #include "SoldierSortUtil.h"
-=======
->>>>>>> 90c6dc70
 
 namespace OpenXcom
 {
@@ -54,15 +51,9 @@
 	Uint8 _otherCraftColor;
 	std::vector<Soldier *> _origSoldierOrder;
 	std::vector<SortFunctor *> _sortFunctors;
-<<<<<<< HEAD
 	getStatFn_t _dynGetter;
-	///initializes the display list based on the craft soldier's list and the position to display
+	/// initializes the display list based on the craft soldier's list and the position to display
 	void initList(size_t scrl);
-=======
-
-	/// initializes the display list based on the craft soldier's list
-	void initList();
->>>>>>> 90c6dc70
 public:
 	/// Creates the Craft Soldiers state.
 	CraftSoldiersState(Base *base, size_t craft);
