#pragma once
/*
 * Copyright 2010-2016 OpenXcom Developers.
 *
 * This file is part of OpenXcom.
 *
 * OpenXcom is free software: you can redistribute it and/or modify
 * it under the terms of the GNU General Public License as published by
 * the Free Software Foundation, either version 3 of the License, or
 * (at your option) any later version.
 *
 * OpenXcom is distributed in the hope that it will be useful,
 * but WITHOUT ANY WARRANTY; without even the implied warranty of
 * MERCHANTABILITY or FITNESS FOR A PARTICULAR PURPOSE.  See the
 * GNU General Public License for more details.
 *
 * You should have received a copy of the GNU General Public License
 * along with OpenXcom.  If not, see <http://www.gnu.org/licenses/>.
 */
#include "../Engine/State.h"
#include <vector>
#include "SoldierSortUtil.h"

namespace OpenXcom
{

class TextButton;
class Window;
class Text;
class TextList;
class ComboBox;
class Base;
<<<<<<< HEAD
class Craft;
class Soldier;
struct SortFunctor;
=======
>>>>>>> 090565d7

/**
 * Select Squad screen that lets the player
 * pick the soldiers to assign to a craft.
 */
class CraftSoldiersState : public State
{
private:
	TextButton *_btnOk;
	Window *_window;
	Text *_txtTitle, *_txtName, *_txtRank, *_txtCraft, *_txtAvailable, *_txtUsed;
	ComboBox *_cbxSortBy;
	TextList *_lstSoldiers;

	Base *_base;
	size_t _craft;
	Uint8 _otherCraftColor;
	std::vector<Soldier *> _origSoldierOrder;
	std::vector<SortFunctor *> _sortFunctors;
	getStatFn_t _dynGetter;
	///initializes the display list based on the craft soldier's list and the position to display
	void initList(size_t scrl);
public:
	/// Creates the Craft Soldiers state.
	CraftSoldiersState(Base *base, size_t craft);
	/// Cleans up the Craft Soldiers state.
	~CraftSoldiersState();
	/// Handler for changing the sort by combobox.
	void cbxSortByChange(Action *action);
	/// Handler for clicking the OK button.
	void btnOkClick(Action *action);
	/// Updates the soldiers list.
	void init();
	/// Handler for clicking the Soldiers reordering button.
	void lstItemsLeftArrowClick(Action *action);
	/// Moves a soldier up.
	void moveSoldierUp(Action *action, unsigned int row, bool max = false);
	/// Handler for clicking the Soldiers reordering button.
	void lstItemsRightArrowClick(Action *action);
	/// Moves a soldier down.
	void moveSoldierDown(Action *action, unsigned int row, bool max = false);
	/// Handler for clicking the Soldiers list.
	void lstSoldiersClick(Action *action);
	/// Handler for pressing-down a mouse-button in the list.
	void lstSoldiersMousePress(Action *action);
	/// Handler for clicking the De-assign All Soldiers button.
	void btnDeassignAllSoldiersClick(Action *action);
};

}<|MERGE_RESOLUTION|>--- conflicted
+++ resolved
@@ -30,12 +30,8 @@
 class TextList;
 class ComboBox;
 class Base;
-<<<<<<< HEAD
-class Craft;
 class Soldier;
 struct SortFunctor;
-=======
->>>>>>> 090565d7
 
 /**
  * Select Squad screen that lets the player
