/*
 * Copyright 2010-2016 OpenXcom Developers.
 *
 * This file is part of OpenXcom.
 *
 * OpenXcom is free software: you can redistribute it and/or modify
 * it under the terms of the GNU General Public License as published by
 * the Free Software Foundation, either version 3 of the License, or
 * (at your option) any later version.
 *
 * OpenXcom is distributed in the hope that it will be useful,
 * but WITHOUT ANY WARRANTY; without even the implied warranty of
 * MERCHANTABILITY or FITNESS FOR A PARTICULAR PURPOSE.  See the
 * GNU General Public License for more details.
 *
 * You should have received a copy of the GNU General Public License
 * along with OpenXcom.  If not, see <http://www.gnu.org/licenses/>.
 */
#include "TransferItemsState.h"
#include "ManufactureDependenciesTreeState.h"
#include <sstream>
#include <climits>
<<<<<<< HEAD
#include <cfloat>
#include <algorithm>
#include <locale>
#include "../Engine/CrossPlatform.h"
=======
>>>>>>> 92150fc6
#include "../Engine/Action.h"
#include "../Engine/Game.h"
#include "../Mod/Mod.h"
#include "../Engine/LocalizedText.h"
#include "../Interface/TextButton.h"
#include "../Interface/Window.h"
#include "../Interface/Text.h"
#include "../Interface/TextEdit.h"
#include "../Interface/TextList.h"
#include "../Savegame/BaseFacility.h"
#include "../Savegame/SavedGame.h"
#include "../Savegame/Base.h"
#include "../Savegame/Soldier.h"
#include "../Savegame/Craft.h"
#include "../Savegame/ItemContainer.h"
#include "../Mod/RuleItem.h"
#include "../Engine/Timer.h"
#include "../Menu/ErrorMessageState.h"
#include "TransferConfirmState.h"
#include "../Engine/Options.h"
#include "../fmath.h"
#include "../Mod/RuleInterface.h"
#include "../Mod/RuleCraftWeapon.h"
#include "../Mod/Armor.h"
#include "../Interface/ComboBox.h"
#include "../Ufopaedia/Ufopaedia.h"

namespace OpenXcom
{

/**
 * Initializes all the elements in the Transfer screen.
 * @param game Pointer to the core game.
 * @param baseFrom Pointer to the source base.
 * @param baseTo Pointer to the destination base.
 */
TransferItemsState::TransferItemsState(Base *baseFrom, Base *baseTo) : _baseFrom(baseFrom), _baseTo(baseTo), _sel(0), _total(0), _pQty(0), _cQty(0), _aQty(0), _iQty(0.0), _distance(0.0), _ammoColor(0)
{
	// Create objects
	_window = new Window(this, 320, 200, 0, 0);
	_btnQuickSearch = new TextEdit(this, 48, 9, 10, 13);
	_btnOk = new TextButton(148, 16, 8, 176);
	_btnCancel = new TextButton(148, 16, 164, 176);
	_txtTitle = new Text(310, 17, 5, 8);
	_txtQuantity = new Text(50, 9, 150, 24);
	_txtAmountTransfer = new Text(60, 17, 200, 24);
	_txtAmountDestination = new Text(60, 17, 260, 24);
	_cbxCategory = new ComboBox(this, 120, 16, 10, 24);
	_lstItems = new TextList(287, 128, 8, 44);

	// Set palette
	setInterface("transferMenu");

	_ammoColor = _game->getMod()->getInterface("transferMenu")->getElement("ammoColor")->color;

	add(_window, "window", "transferMenu");
	add(_btnQuickSearch, "button", "transferMenu");
	add(_btnOk, "button", "transferMenu");
	add(_btnCancel, "button", "transferMenu");
	add(_txtTitle, "text", "transferMenu");
	add(_txtQuantity, "text", "transferMenu");
	add(_txtAmountTransfer, "text", "transferMenu");
	add(_txtAmountDestination, "text", "transferMenu");
	add(_lstItems, "list", "transferMenu");
	add(_cbxCategory, "text", "transferMenu");

	centerAllSurfaces();

	// Set up objects
	_window->setBackground(_game->getMod()->getSurface("BACK13.SCR"));

	_btnOk->setText(tr("STR_TRANSFER"));
	_btnOk->onMouseClick((ActionHandler)&TransferItemsState::btnOkClick);
	_btnOk->onKeyboardPress((ActionHandler)&TransferItemsState::btnOkClick, Options::keyOk);

	_btnCancel->setText(tr("STR_CANCEL"));
	_btnCancel->onMouseClick((ActionHandler)&TransferItemsState::btnCancelClick);
	_btnCancel->onKeyboardPress((ActionHandler)&TransferItemsState::btnCancelClick, Options::keyCancel);

	_txtTitle->setBig();
	_txtTitle->setAlign(ALIGN_CENTER);
	_txtTitle->setText(tr("STR_TRANSFER"));

	_txtQuantity->setText(tr("STR_QUANTITY_UC"));

	_txtAmountTransfer->setText(tr("STR_AMOUNT_TO_TRANSFER"));
	_txtAmountTransfer->setWordWrap(true);

	_txtAmountDestination->setText(tr("STR_AMOUNT_AT_DESTINATION"));
	_txtAmountDestination->setWordWrap(true);

	_lstItems->setArrowColumn(193, ARROW_VERTICAL);
	_lstItems->setColumns(4, 162, 58, 40, 20);
	_lstItems->setSelectable(true);
	_lstItems->setBackground(_window);
	_lstItems->setMargin(2);
	_lstItems->onLeftArrowPress((ActionHandler)&TransferItemsState::lstItemsLeftArrowPress);
	_lstItems->onLeftArrowRelease((ActionHandler)&TransferItemsState::lstItemsLeftArrowRelease);
	_lstItems->onLeftArrowClick((ActionHandler)&TransferItemsState::lstItemsLeftArrowClick);
	_lstItems->onRightArrowPress((ActionHandler)&TransferItemsState::lstItemsRightArrowPress);
	_lstItems->onRightArrowRelease((ActionHandler)&TransferItemsState::lstItemsRightArrowRelease);
	_lstItems->onRightArrowClick((ActionHandler)&TransferItemsState::lstItemsRightArrowClick);
	_lstItems->onMousePress((ActionHandler)&TransferItemsState::lstItemsMousePress);

	_distance = getDistance();

	_cats.push_back("STR_ALL_ITEMS");

	const std::vector<std::string> &cw = _game->getMod()->getCraftWeaponsList();
	for (std::vector<std::string>::const_iterator i = cw.begin(); i != cw.end(); ++i)
	{
		RuleCraftWeapon *rule = _game->getMod()->getCraftWeapon(*i);
		_craftWeapons.insert(rule->getLauncherItem());
		_craftWeapons.insert(rule->getClipItem());
	}
	const std::vector<std::string> &ar = _game->getMod()->getArmorsList();
	for (std::vector<std::string>::const_iterator i = ar.begin(); i != ar.end(); ++i)
	{
		Armor *rule = _game->getMod()->getArmor(*i);
		_armors.insert(rule->getStoreItem());
	}

	for (std::vector<Soldier*>::iterator i = _baseFrom->getSoldiers()->begin(); i != _baseFrom->getSoldiers()->end(); ++i)
	{
		if ((*i)->getCraft() == 0)
		{
			TransferRow row = { TRANSFER_SOLDIER, (*i), (*i)->getName(true), (int)(5 * _distance), 1, 0, 0 };
			_items.push_back(row);
			std::string cat = getCategory(_items.size() - 1);
			if (std::find(_cats.begin(), _cats.end(), cat) == _cats.end())
			{
				_cats.push_back(cat);
			}
		}
	}
	for (std::vector<Craft*>::iterator i = _baseFrom->getCrafts()->begin(); i != _baseFrom->getCrafts()->end(); ++i)
	{
		if ((*i)->getStatus() != "STR_OUT" || (Options::canTransferCraftsWhileAirborne && (*i)->getFuel() >= (*i)->getFuelLimit(_baseTo)))
		{
			TransferRow row = { TRANSFER_CRAFT, (*i), (*i)->getName(_game->getLanguage()),  (int)(25 * _distance), 1, 0, 0 };
			_items.push_back(row);
			std::string cat = getCategory(_items.size() - 1);
			if (std::find(_cats.begin(), _cats.end(), cat) == _cats.end())
			{
				_cats.push_back(cat);
			}
		}
	}
	if (_baseFrom->getAvailableScientists() > 0)
	{
		TransferRow row = { TRANSFER_SCIENTIST, 0, tr("STR_SCIENTIST"),  (int)(5 * _distance), _baseFrom->getAvailableScientists(), _baseTo->getAvailableScientists(), 0 };
		_items.push_back(row);
		std::string cat = getCategory(_items.size() - 1);
		if (std::find(_cats.begin(), _cats.end(), cat) == _cats.end())
		{
			_cats.push_back(cat);
		}
	}
	if (_baseFrom->getAvailableEngineers() > 0)
	{
		TransferRow row = { TRANSFER_ENGINEER, 0, tr("STR_ENGINEER"),  (int)(5 * _distance), _baseFrom->getAvailableEngineers(), _baseTo->getAvailableEngineers(), 0 };
		_items.push_back(row);
		std::string cat = getCategory(_items.size() - 1);
		if (std::find(_cats.begin(), _cats.end(), cat) == _cats.end())
		{
			_cats.push_back(cat);
		}
	}
	const std::vector<std::string> &items = _game->getMod()->getItemsList();
	for (std::vector<std::string>::const_iterator i = items.begin(); i != items.end(); ++i)
	{
		int qty = _baseFrom->getStorageItems()->getItem(*i);
		if (qty > 0)
		{
			RuleItem *rule = _game->getMod()->getItem(*i);
			TransferRow row = { TRANSFER_ITEM, rule, tr(*i),  (int)(1 * _distance), qty, _baseTo->getStorageItems()->getItem(*i), 0 };
			_items.push_back(row);
			std::string cat = getCategory(_items.size() - 1);
			if (std::find(_cats.begin(), _cats.end(), cat) == _cats.end())
			{
				_cats.push_back(cat);
			}
		}
	}

<<<<<<< HEAD
	if (_game->getMod()->getUseCustomCategories())
	{
		// first find all relevant item categories
		std::vector<std::string> tempCats;
		for (std::vector<TransferRow>::iterator i = _items.begin(); i != _items.end(); ++i)
		{
			if ((*i).type == TRANSFER_ITEM)
			{
				RuleItem *rule = (RuleItem*)((*i).rule);
				for (std::vector<std::string>::const_iterator j = rule->getCategories().begin(); j != rule->getCategories().end(); ++j)
				{
					if (std::find(tempCats.begin(), tempCats.end(), (*j)) == tempCats.end())
					{
						tempCats.push_back((*j));
					}
				}
			}
		}
		// then use them nicely in order
		_cats.clear();
		_cats.push_back("STR_ALL_ITEMS");
		const std::vector<std::string> &categories = _game->getMod()->getItemCategoriesList();
		for (std::vector<std::string>::const_iterator k = categories.begin(); k != categories.end(); ++k)
		{
			if (std::find(tempCats.begin(), tempCats.end(), (*k)) != tempCats.end())
			{
				_cats.push_back((*k));
			}
		}
	}

	_cbxCategory->setOptions(_cats);
=======
	_cbxCategory->setOptions(_cats, true);
>>>>>>> 92150fc6
	_cbxCategory->onChange((ActionHandler)&TransferItemsState::cbxCategoryChange);

	_btnQuickSearch->setText(L""); // redraw
	_btnQuickSearch->onEnter((ActionHandler)&TransferItemsState::btnQuickSearchApply);
	_btnQuickSearch->setVisible(false);

	_btnOk->onKeyboardRelease((ActionHandler)&TransferItemsState::btnQuickSearchToggle, Options::keyToggleQuickSearch);

	updateList();

	_timerInc = new Timer(250);
	_timerInc->onTimer((StateHandler)&TransferItemsState::increase);
	_timerDec = new Timer(250);
	_timerDec->onTimer((StateHandler)&TransferItemsState::decrease);
}

/**
 *
 */
TransferItemsState::~TransferItemsState()
{
	delete _timerInc;
	delete _timerDec;
}

/**
 * Runs the arrow timers.
 */
void TransferItemsState::think()
{
	State::think();

	_timerInc->think(this, 0);
	_timerDec->think(this, 0);
}

/**
 * Determines the category a row item belongs in.
 * @param sel Selected row.
 * @returns Item category.
 */
std::string TransferItemsState::getCategory(int sel) const
{
	RuleItem *rule = 0;
	switch (_items[sel].type)
	{
	case TRANSFER_SOLDIER:
	case TRANSFER_SCIENTIST:
	case TRANSFER_ENGINEER:
		return "STR_PERSONNEL";
	case TRANSFER_CRAFT:
		return "STR_CRAFT_ARMAMENT";
	case TRANSFER_ITEM:
		rule = (RuleItem*)_items[sel].rule;
		if (rule->getBattleType() == BT_CORPSE || rule->isAlien())
		{
			return "STR_ALIENS";
		}
		if (rule->getBattleType() == BT_NONE)
		{
			if (_craftWeapons.find(rule->getType()) != _craftWeapons.end())
			{
				return "STR_CRAFT_ARMAMENT";
			}
			if (_armors.find(rule->getType()) != _armors.end())
			{
				return "STR_EQUIPMENT";
			}
			return "STR_COMPONENTS";
		}
		return "STR_EQUIPMENT";
	}
	return "STR_ALL_ITEMS";
}

/**
 * Determines if a row item belongs to a given category.
 * @param sel Selected row.
 * @param cat Category.
 * @returns True if row item belongs to given category, otherwise False.
 */
bool TransferItemsState::belongsToCategory(int sel, const std::string &cat) const
{
	switch (_items[sel].type)
	{
	case TRANSFER_SOLDIER:
	case TRANSFER_SCIENTIST:
	case TRANSFER_ENGINEER:
	case TRANSFER_CRAFT:
		return false;
	case TRANSFER_ITEM:
		RuleItem *rule = (RuleItem*)_items[sel].rule;
		return rule->belongsToCategory(cat);
	}
	return false;
}

/**
* Quick search toggle.
* @param action Pointer to an action.
*/
void TransferItemsState::btnQuickSearchToggle(Action *action)
{
	if (_btnQuickSearch->getVisible())
	{
		_btnQuickSearch->setText(L"");
		_btnQuickSearch->setVisible(false);
		btnQuickSearchApply(action);
	}
	else
	{
		_btnQuickSearch->setVisible(true);
		_btnQuickSearch->setFocus(true);
	}
}

/**
* Quick search.
* @param action Pointer to an action.
*/
void TransferItemsState::btnQuickSearchApply(Action *)
{
	updateList();
}

/**
* Filters the current list of items.
*/
void TransferItemsState::updateList()
{
	std::locale myLocale = CrossPlatform::testLocale();
	std::wstring searchString = _btnQuickSearch->getText();
	CrossPlatform::upperCase(searchString, myLocale);

	_lstItems->clearList();
	_rows.clear();
	for (size_t i = 0; i < _items.size(); ++i)
	{
		// filter
		std::string cat = _cats[_cbxCategory->getSelected()];
		if (_game->getMod()->getUseCustomCategories())
		{
			if (cat != "STR_ALL_ITEMS" && !belongsToCategory(i, cat))
			{
				continue;
			}
		}
		else
		{
			if (cat != "STR_ALL_ITEMS" && cat != getCategory(i))
			{
				continue;
			}
		}
<<<<<<< HEAD

		// quick search
		if (searchString != L"")
		{
			std::wstring projectName = _items[i].name;
			CrossPlatform::upperCase(projectName, myLocale);
			if (projectName.find(searchString) == std::string::npos)
			{
				continue;
			}
		}

		std::wstring name = _items[i].name;
=======
		std::string name = _items[i].name;
>>>>>>> 92150fc6
		bool ammo = false;
		if (_items[i].type == TRANSFER_ITEM)
		{
			RuleItem *rule = (RuleItem*)_items[i].rule;
			ammo = (rule->getBattleType() == BT_AMMO || (rule->getBattleType() == BT_NONE && rule->getClipSize() > 0));
			if (ammo)
			{
				name.insert(0, "  ");
			}
		}
		std::ostringstream ssQtySrc, ssQtyDst, ssAmount;
		ssQtySrc << _items[i].qtySrc - _items[i].amount;
		ssQtyDst << _items[i].qtyDst;
		ssAmount << _items[i].amount;
		_lstItems->addRow(4, name.c_str(), ssQtySrc.str().c_str(), ssAmount.str().c_str(), ssQtyDst.str().c_str());
		_rows.push_back(i);
		if (_items[i].amount > 0)
		{
			_lstItems->setRowColor(_rows.size() - 1, _lstItems->getSecondaryColor());
		}
		else if (ammo)
		{
			_lstItems->setRowColor(_rows.size() - 1, _ammoColor);
		}
	}
}

/**
 * Transfers the selected items.
 * @param action Pointer to an action.
 */
void TransferItemsState::btnOkClick(Action *)
{
	if (Options::storageLimitsEnforced)
	{
		// check again (because of items with negative size)
		// But only check the base whose available space is decreasing.
		double freeStoresTo = _baseTo->getAvailableStores() - _baseTo->getUsedStores() - _iQty;
		double freeStoresFrom = _baseFrom->getAvailableStores() - _baseFrom->getUsedStores() + _iQty;
		if (_iQty > 0 ? freeStoresTo < 0.0 : freeStoresFrom < 0.0)
		{
			RuleInterface *menuInterface = _game->getMod()->getInterface("transferMenu");
			_game->pushState(new ErrorMessageState(tr("STR_NOT_ENOUGH_STORE_SPACE"), _palette, menuInterface->getElement("errorMessage")->color, "BACK13.SCR", menuInterface->getElement("errorPalette")->color));
			return;
		}
	}

	_game->pushState(new TransferConfirmState(_baseTo, this));
}

/**
 * Completes the transfer between bases.
 */
void TransferItemsState::completeTransfer()
{
	int time = (int)floor(6 + _distance / 10.0);
	_game->getSavedGame()->setFunds(_game->getSavedGame()->getFunds() - _total);
	for (std::vector<TransferRow>::const_iterator i = _items.begin(); i != _items.end(); ++i)
	{
		if (i->amount > 0)
		{
			Transfer *t = 0;
			Craft *craft = 0;
			switch (i->type)
			{
			case TRANSFER_SOLDIER:
				for (std::vector<Soldier*>::iterator s = _baseFrom->getSoldiers()->begin(); s != _baseFrom->getSoldiers()->end(); ++s)
				{
					if (*s == i->rule)
					{
						 if ((*s)->isInPsiTraining())
						 {
							 (*s)->setPsiTraining();
						 }
						 (*s)->setTraining(false);
						t = new Transfer(time);
						t->setSoldier(*s);
						_baseTo->getTransfers()->push_back(t);
						_baseFrom->getSoldiers()->erase(s);
						break;
					}
				}
				break;
			case TRANSFER_CRAFT:
				craft = (Craft*)i->rule;
				// Transfer soldiers inside craft
				for (std::vector<Soldier*>::iterator s = _baseFrom->getSoldiers()->begin(); s != _baseFrom->getSoldiers()->end();)
				{
					if ((*s)->getCraft() == craft)
					{
						if ((*s)->isInPsiTraining()) (*s)->setPsiTraining();
						(*s)->setTraining(false);
						if (craft->getStatus() == "STR_OUT") _baseTo->getSoldiers()->push_back(*s);
						else
						{
							t = new Transfer(time);
							t->setSoldier(*s);
							_baseTo->getTransfers()->push_back(t);
						}
						s = _baseFrom->getSoldiers()->erase(s);
					}
					else
					{
						++s;
					}
				}

				// Transfer craft
				for (std::vector<Craft*>::iterator c = _baseFrom->getCrafts()->begin(); c != _baseFrom->getCrafts()->end(); ++c)
				{
					if (*c == craft)
					{
						if (craft->getStatus() == "STR_OUT")
						{
							bool returning = (craft->getDestination() == (Target*)craft->getBase());
							_baseTo->getCrafts()->push_back(craft);
							craft->setBase(_baseTo, false);
							if (craft->getFuel() <= craft->getFuelLimit(_baseTo))
							{
								craft->setLowFuel(true);
								craft->returnToBase();
							}
							else if (returning)
							{
								craft->setLowFuel(false);
								craft->returnToBase();
							}
						}
						else
						{
							t = new Transfer(time);
							t->setCraft(*c);
							_baseTo->getTransfers()->push_back(t);
						}
						// Clear hangar
						for (std::vector<BaseFacility*>::iterator f = _baseFrom->getFacilities()->begin(); f != _baseFrom->getFacilities()->end(); ++f)
						{
							if ((*f)->getCraftForDrawing() == *c)
							{
								(*f)->setCraftForDrawing(0);
								break;
							}
						}

						_baseFrom->getCrafts()->erase(c);
						break;
					}
				}
				break;
			case TRANSFER_SCIENTIST:
				_baseFrom->setScientists(_baseFrom->getScientists() - i->amount);
				t = new Transfer(time);
				t->setScientists(i->amount);
				_baseTo->getTransfers()->push_back(t);
				break;
			case TRANSFER_ENGINEER:
				_baseFrom->setEngineers(_baseFrom->getEngineers() - i->amount);
				t = new Transfer(time);
				t->setEngineers(i->amount);
				_baseTo->getTransfers()->push_back(t);
				break;
			case TRANSFER_ITEM:
				_baseFrom->getStorageItems()->removeItem(((RuleItem*)i->rule)->getType(), i->amount);
				t = new Transfer(time);
				t->setItems(((RuleItem*)i->rule)->getType(), i->amount);
				_baseTo->getTransfers()->push_back(t);
				break;
			}
		}
	}
}

/**
 * Returns to the previous screen.
 * @param action Pointer to an action.
 */
void TransferItemsState::btnCancelClick(Action *)
{
	_game->popState();
	_game->popState();
}

/**
 * Starts increasing the item.
 * @param action Pointer to an action.
 */
void TransferItemsState::lstItemsLeftArrowPress(Action *action)
{
	_sel = _lstItems->getSelectedRow();
	if (action->getDetails()->button.button == SDL_BUTTON_LEFT && !_timerInc->isRunning()) _timerInc->start();
}

/**
 * Stops increasing the item.
 * @param action Pointer to an action.
 */
void TransferItemsState::lstItemsLeftArrowRelease(Action *action)
{
	if (action->getDetails()->button.button == SDL_BUTTON_LEFT)
	{
		_timerInc->stop();
	}
}

/**
 * Increases the selected item;
 * by one on left-click; to max on right-click.
 * @param action Pointer to an action.
 */
void TransferItemsState::lstItemsLeftArrowClick(Action *action)
{
	if (action->getDetails()->button.button == SDL_BUTTON_RIGHT) increaseByValue(INT_MAX);
	if (action->getDetails()->button.button == SDL_BUTTON_LEFT)
	{
		increaseByValue(1);
		_timerInc->setInterval(250);
		_timerDec->setInterval(250);
	}
}

/**
 * Starts decreasing the item.
 * @param action Pointer to an action.
 */
void TransferItemsState::lstItemsRightArrowPress(Action *action)
{
	_sel = _lstItems->getSelectedRow();
	if (action->getDetails()->button.button == SDL_BUTTON_LEFT && !_timerDec->isRunning()) _timerDec->start();
}

/**
 * Stops decreasing the item.
 * @param action Pointer to an action.
 */
void TransferItemsState::lstItemsRightArrowRelease(Action *action)
{
	if (action->getDetails()->button.button == SDL_BUTTON_LEFT)
	{
		_timerDec->stop();
	}
}

/**
 * Decreases the selected item;
 * by one on left-click; to 0 on right-click.
 * @param action Pointer to an action.
 */
void TransferItemsState::lstItemsRightArrowClick(Action *action)
{
	if (action->getDetails()->button.button == SDL_BUTTON_RIGHT) decreaseByValue(INT_MAX);
	if (action->getDetails()->button.button == SDL_BUTTON_LEFT)
	{
		decreaseByValue(1);
		_timerInc->setInterval(250);
		_timerDec->setInterval(250);
	}
}

/**
 * Handles the mouse-wheels on the arrow-buttons.
 * @param action Pointer to an action.
 */
void TransferItemsState::lstItemsMousePress(Action *action)
{
	_sel = _lstItems->getSelectedRow();
	if (action->getDetails()->button.button == SDL_BUTTON_WHEELUP)
	{
		_timerInc->stop();
		_timerDec->stop();
		if (action->getAbsoluteXMouse() >= _lstItems->getArrowsLeftEdge() &&
			action->getAbsoluteXMouse() <= _lstItems->getArrowsRightEdge())
		{
			increaseByValue(Options::changeValueByMouseWheel);
		}
	}
	else if (action->getDetails()->button.button == SDL_BUTTON_WHEELDOWN)
	{
		_timerInc->stop();
		_timerDec->stop();
		if (action->getAbsoluteXMouse() >= _lstItems->getArrowsLeftEdge() &&
			action->getAbsoluteXMouse() <= _lstItems->getArrowsRightEdge())
		{
			decreaseByValue(Options::changeValueByMouseWheel);
		}
	}
	else if (action->getDetails()->button.button == SDL_BUTTON_RIGHT)
	{
		if (action->getAbsoluteXMouse() >= _lstItems->getArrowsLeftEdge() &&
			action->getAbsoluteXMouse() <= _lstItems->getArrowsRightEdge())
		{
			return;
		}
		if (getRow().type == TRANSFER_ITEM)
		{
			RuleItem *rule = (RuleItem*)getRow().rule;
			if (rule != 0)
			{
				_game->pushState(new ManufactureDependenciesTreeState(rule->getType()));
			}
		}
	}
	else if (action->getDetails()->button.button == SDL_BUTTON_MIDDLE)
	{
		if (getRow().type == TRANSFER_ITEM)
		{
			RuleItem *rule = (RuleItem*)getRow().rule;
			if (rule != 0)
			{
				std::string articleId = rule->getType();
				Ufopaedia::openArticle(_game, articleId);
			}
		}
		else if (getRow().type == TRANSFER_CRAFT)
		{
			Craft *rule = (Craft*)getRow().rule;
			if (rule != 0)
			{
				std::string articleId = rule->getRules()->getType();
				Ufopaedia::openArticle(_game, articleId);
			}
		}
	}
}

/**
 * Increases the quantity of the selected item to transfer by one.
 */
void TransferItemsState::increase()
{
	_timerDec->setInterval(50);
	_timerInc->setInterval(50);
	increaseByValue(1);
}

/**
 * Increases the quantity of the selected item to transfer by "change".
 * @param change How much we want to add.
 */
void TransferItemsState::increaseByValue(int change)
{
	if (0 >= change || getRow().qtySrc <= getRow().amount) return;
	std::string errorMessage;
	RuleItem *selItem = 0;
	Craft *craft = 0;

	switch (getRow().type)
	{
	case TRANSFER_SOLDIER:
	case TRANSFER_SCIENTIST:
	case TRANSFER_ENGINEER:
		if (_pQty + 1 > _baseTo->getAvailableQuarters() - _baseTo->getUsedQuarters())
		{
			errorMessage = tr("STR_NO_FREE_ACCOMODATION");
		}
		break;
	case TRANSFER_CRAFT:
		craft = (Craft*)getRow().rule;
		if (_cQty + 1 > _baseTo->getAvailableHangars() - _baseTo->getUsedHangars())
		{
			errorMessage = tr("STR_NO_FREE_HANGARS_FOR_TRANSFER");
		}
		else if (_pQty + craft->getNumSoldiers() > _baseTo->getAvailableQuarters() - _baseTo->getUsedQuarters())
		{
			errorMessage = tr("STR_NO_FREE_ACCOMODATION_CREW");
		}
		else if (Options::storageLimitsEnforced && _baseTo->storesOverfull(_iQty + craft->getItems()->getTotalSize(_game->getMod())))
		{
			errorMessage = tr("STR_NOT_ENOUGH_STORE_SPACE_FOR_CRAFT");
		}
		break;
	case TRANSFER_ITEM:
		selItem = (RuleItem*)getRow().rule;
		if (!selItem->isAlien() && _baseTo->storesOverfull(selItem->getSize() + _iQty))
		{
			errorMessage = tr("STR_NOT_ENOUGH_STORE_SPACE");
		}
			else if (selItem->isAlien() && Options::storageLimitsEnforced * _aQty + 1 > _baseTo->getAvailableContainment(selItem->getPrisonType()) - Options::storageLimitsEnforced * _baseTo->getUsedContainment(selItem->getPrisonType()))
		{
			errorMessage = trAlt("STR_NO_ALIEN_CONTAINMENT_FOR_TRANSFER", selItem->getPrisonType());
		}
		break;
	}

	if (errorMessage.empty())
	{
		int freeQuarters = _baseTo->getAvailableQuarters() - _baseTo->getUsedQuarters() - _pQty;
		switch (getRow().type)
		{
		case TRANSFER_SOLDIER:
		case TRANSFER_SCIENTIST:
		case TRANSFER_ENGINEER:
			change = std::min(std::min(freeQuarters, getRow().qtySrc - getRow().amount), change);
			_pQty += change;
			getRow().amount += change;
			_total += getRow().cost * change;
			break;
		case TRANSFER_CRAFT:
			_cQty++;
			_pQty += craft->getNumSoldiers();
			_iQty += craft->getItems()->getTotalSize(_game->getMod());
			getRow().amount++;
			if (!Options::canTransferCraftsWhileAirborne || craft->getStatus() != "STR_OUT")
				_total += getRow().cost;
			break;
		case TRANSFER_ITEM:
			if (!selItem->isAlien())
			{
				double storesNeededPerItem = ((RuleItem*)getRow().rule)->getSize();
				double freeStores = _baseTo->getAvailableStores() - _baseTo->getUsedStores() - _iQty;
				double freeStoresForItem = (double)(INT_MAX);
				if (!AreSame(storesNeededPerItem, 0.0) && storesNeededPerItem > 0.0)
				{
					freeStoresForItem = (freeStores + 0.05) / storesNeededPerItem;
				}
				change = std::min(std::min((int)freeStoresForItem, getRow().qtySrc - getRow().amount), change);
				_iQty += change * storesNeededPerItem;
				getRow().amount += change;
				_total += getRow().cost * change;
			}
			else
			{
				int freeContainment = Options::storageLimitsEnforced ? _baseTo->getAvailableContainment(selItem->getPrisonType()) - _baseTo->getUsedContainment(selItem->getPrisonType()) - _aQty : INT_MAX;
				change = std::min(std::min(freeContainment, getRow().qtySrc - getRow().amount), change);
				_aQty += change;
				getRow().amount += change;
				_total += getRow().cost * change;
			}
			break;
		}
		updateItemStrings();
	}
	else
	{
		_timerInc->stop();
		RuleInterface *menuInterface = _game->getMod()->getInterface("transferMenu");
		_game->pushState(new ErrorMessageState(errorMessage, _palette, menuInterface->getElement("errorMessage")->color, "BACK13.SCR", menuInterface->getElement("errorPalette")->color));		
	}
}

/**
 * Decreases the quantity of the selected item to transfer by one.
 */
void TransferItemsState::decrease()
{
	_timerInc->setInterval(50);
	_timerDec->setInterval(50);
	decreaseByValue(1);
}

/**
 * Decreases the quantity of the selected item to transfer by "change".
 * @param change How much we want to remove.
 */
void TransferItemsState::decreaseByValue(int change)
{
	if (0 >= change || 0 >= getRow().amount) return;
	Craft *craft = 0;
	change = std::min(getRow().amount, change);
	
	switch (getRow().type)
	{
	case TRANSFER_SOLDIER:
	case TRANSFER_SCIENTIST:
	case TRANSFER_ENGINEER:
		_pQty -= change;
		break;
	case TRANSFER_CRAFT:
		craft = (Craft*)getRow().rule;
		_cQty--;
		_pQty -= craft->getNumSoldiers();
		_iQty -= craft->getItems()->getTotalSize(_game->getMod());
		break;
	case TRANSFER_ITEM:
		const RuleItem *selItem = (RuleItem*)getRow().rule;
		if (!selItem->isAlien())
		{
			_iQty -= selItem->getSize() * change;
		}
		else
		{
			_aQty -= change;
		}
		break;
	}
	getRow().amount -= change;
	if (!Options::canTransferCraftsWhileAirborne || 0 == craft || craft->getStatus() != "STR_OUT")
		_total -= getRow().cost * change;
	updateItemStrings();
}

/**
 * Updates the quantity-strings of the selected item.
 */
void TransferItemsState::updateItemStrings()
{
	std::ostringstream ss1, ss2;
	ss1 << getRow().qtySrc - getRow().amount;
	ss2 << getRow().amount;
	_lstItems->setCellText(_sel, 1, ss1.str());
	_lstItems->setCellText(_sel, 2, ss2.str());

	if (getRow().amount > 0)
	{
		_lstItems->setRowColor(_sel, _lstItems->getSecondaryColor());
	}
	else
	{
		_lstItems->setRowColor(_sel, _lstItems->getColor());
		if (getRow().type == TRANSFER_ITEM)
		{
			RuleItem *rule = (RuleItem*)getRow().rule;
			if (rule->getBattleType() == BT_AMMO || (rule->getBattleType() == BT_NONE && rule->getClipSize() > 0))
			{
				_lstItems->setRowColor(_sel, _ammoColor);
			}
		}
	}
}

/**
 * Gets the total cost of the current transfer.
 * @return Total cost.
 */
int TransferItemsState::getTotal() const
{
	return _total;
}

/**
 * Gets the shortest distance between the two bases.
 * @return Distance.
 */
double TransferItemsState::getDistance() const
{
	double x[3], y[3], z[3], r = 51.2;
	Base *base = _baseFrom;
	for (int i = 0; i < 2; ++i) {
		x[i] = r * cos(base->getLatitude()) * cos(base->getLongitude());
		y[i] = r * cos(base->getLatitude()) * sin(base->getLongitude());
		z[i] = r * -sin(base->getLatitude());
		base = _baseTo;
	}
	x[2] = x[1] - x[0];
	y[2] = y[1] - y[0];
	z[2] = z[1] - z[0];
	return sqrt(x[2] * x[2] + y[2] * y[2] + z[2] * z[2]);
}

/**
* Updates the production list to match the category filter.
*/
void TransferItemsState::cbxCategoryChange(Action *)
{
	updateList();
}

}<|MERGE_RESOLUTION|>--- conflicted
+++ resolved
@@ -20,13 +20,9 @@
 #include "ManufactureDependenciesTreeState.h"
 #include <sstream>
 #include <climits>
-<<<<<<< HEAD
-#include <cfloat>
 #include <algorithm>
 #include <locale>
 #include "../Engine/CrossPlatform.h"
-=======
->>>>>>> 92150fc6
 #include "../Engine/Action.h"
 #include "../Engine/Game.h"
 #include "../Mod/Mod.h"
@@ -212,7 +208,6 @@
 		}
 	}
 
-<<<<<<< HEAD
 	if (_game->getMod()->getUseCustomCategories())
 	{
 		// first find all relevant item categories
@@ -244,13 +239,10 @@
 		}
 	}
 
-	_cbxCategory->setOptions(_cats);
-=======
 	_cbxCategory->setOptions(_cats, true);
->>>>>>> 92150fc6
 	_cbxCategory->onChange((ActionHandler)&TransferItemsState::cbxCategoryChange);
 
-	_btnQuickSearch->setText(L""); // redraw
+	_btnQuickSearch->setText(""); // redraw
 	_btnQuickSearch->onEnter((ActionHandler)&TransferItemsState::btnQuickSearchApply);
 	_btnQuickSearch->setVisible(false);
 
@@ -353,7 +345,7 @@
 {
 	if (_btnQuickSearch->getVisible())
 	{
-		_btnQuickSearch->setText(L"");
+		_btnQuickSearch->setText("");
 		_btnQuickSearch->setVisible(false);
 		btnQuickSearchApply(action);
 	}
@@ -379,7 +371,7 @@
 void TransferItemsState::updateList()
 {
 	std::locale myLocale = CrossPlatform::testLocale();
-	std::wstring searchString = _btnQuickSearch->getText();
+	std::string searchString = _btnQuickSearch->getText();
 	CrossPlatform::upperCase(searchString, myLocale);
 
 	_lstItems->clearList();
@@ -402,12 +394,11 @@
 				continue;
 			}
 		}
-<<<<<<< HEAD
 
 		// quick search
-		if (searchString != L"")
-		{
-			std::wstring projectName = _items[i].name;
+		if (searchString != "")
+		{
+			std::string projectName = _items[i].name;
 			CrossPlatform::upperCase(projectName, myLocale);
 			if (projectName.find(searchString) == std::string::npos)
 			{
@@ -415,10 +406,7 @@
 			}
 		}
 
-		std::wstring name = _items[i].name;
-=======
 		std::string name = _items[i].name;
->>>>>>> 92150fc6
 		bool ammo = false;
 		if (_items[i].type == TRANSFER_ITEM)
 		{
@@ -854,7 +842,7 @@
 	{
 		_timerInc->stop();
 		RuleInterface *menuInterface = _game->getMod()->getInterface("transferMenu");
-		_game->pushState(new ErrorMessageState(errorMessage, _palette, menuInterface->getElement("errorMessage")->color, "BACK13.SCR", menuInterface->getElement("errorPalette")->color));		
+		_game->pushState(new ErrorMessageState(errorMessage, _palette, menuInterface->getElement("errorMessage")->color, "BACK13.SCR", menuInterface->getElement("errorPalette")->color));
 	}
 }
 
@@ -877,7 +865,7 @@
 	if (0 >= change || 0 >= getRow().amount) return;
 	Craft *craft = 0;
 	change = std::min(getRow().amount, change);
-	
+
 	switch (getRow().type)
 	{
 	case TRANSFER_SOLDIER:
