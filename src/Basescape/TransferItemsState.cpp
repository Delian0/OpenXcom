--- conflicted
+++ resolved
@@ -476,15 +476,8 @@
 				{
 					if (*s == i->rule)
 					{
-<<<<<<< HEAD
-						 if ((*s)->isInPsiTraining())
-						 {
-							 (*s)->setPsiTraining();
-						 }
-						 (*s)->setTraining(false);
-=======
 						(*s)->setPsiTraining(false);
->>>>>>> 724ecbea
+						(*s)->setTraining(false);
 						t = new Transfer(time);
 						t->setSoldier(*s);
 						_baseTo->getTransfers()->push_back(t);
@@ -500,17 +493,12 @@
 				{
 					if ((*s)->getCraft() == craft)
 					{
-<<<<<<< HEAD
-						if ((*s)->isInPsiTraining()) (*s)->setPsiTraining();
+						(*s)->setPsiTraining(false);
 						(*s)->setTraining(false);
-						if (craft->getStatus() == "STR_OUT") _baseTo->getSoldiers()->push_back(*s);
-=======
-						(*s)->setPsiTraining(false);
 						if (craft->getStatus() == "STR_OUT")
 						{
 							_baseTo->getSoldiers()->push_back(*s);
 						}
->>>>>>> 724ecbea
 						else
 						{
 							t = new Transfer(time);
@@ -534,45 +522,8 @@
 					craft->setBase(_baseTo, false);
 					if (craft->getFuel() <= craft->getFuelLimit(_baseTo))
 					{
-<<<<<<< HEAD
-						if (craft->getStatus() == "STR_OUT")
-						{
-							bool returning = (craft->getDestination() == (Target*)craft->getBase());
-							_baseTo->getCrafts()->push_back(craft);
-							craft->setBase(_baseTo, false);
-							if (craft->getFuel() <= craft->getFuelLimit(_baseTo))
-							{
-								craft->setLowFuel(true);
-								craft->returnToBase();
-							}
-							else if (returning)
-							{
-								craft->setLowFuel(false);
-								craft->returnToBase();
-							}
-						}
-						else
-						{
-							t = new Transfer(time);
-							t->setCraft(*c);
-							_baseTo->getTransfers()->push_back(t);
-						}
-						// Clear hangar
-						for (std::vector<BaseFacility*>::iterator f = _baseFrom->getFacilities()->begin(); f != _baseFrom->getFacilities()->end(); ++f)
-						{
-							if ((*f)->getCraftForDrawing() == *c)
-							{
-								(*f)->setCraftForDrawing(0);
-								break;
-							}
-						}
-
-						_baseFrom->getCrafts()->erase(c);
-						break;
-=======
 						craft->setLowFuel(true);
 						craft->returnToBase();
->>>>>>> 724ecbea
 					}
 					else if (returning)
 					{
