--- conflicted
+++ resolved
@@ -535,33 +535,7 @@
 				break;
 			case TRANSFER_CRAFT:
 				craft = (Craft*)i->rule;
-<<<<<<< HEAD
-
-				// Unload craft
-				craft->unload(_game->getMod());
-
-				// Clear hangar
-				for (std::vector<BaseFacility*>::iterator f = _base->getFacilities()->begin(); f != _base->getFacilities()->end(); ++f)
-				{
-					if ((*f)->getCraftForDrawing() == craft)
-					{
-						(*f)->setCraftForDrawing(0);
-						break;
-					}
-				}
-
-				// Remove craft
-				for (std::vector<Craft*>::iterator c = _base->getCrafts()->begin(); c != _base->getCrafts()->end(); ++c)
-				{
-					if (*c == craft)
-					{
-						_base->getCrafts()->erase(c);
-						break;
-					}
-				}
-=======
 				_base->removeCraft(craft, true);
->>>>>>> 724ecbea
 				delete craft;
 				break;
 			case TRANSFER_SCIENTIST:
