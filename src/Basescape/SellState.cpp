--- conflicted
+++ resolved
@@ -17,16 +17,12 @@
  * along with OpenXcom.  If not, see <http://www.gnu.org/licenses/>.
  */
 #include "SellState.h"
-<<<<<<< HEAD
 #include "ManufactureDependenciesTreeState.h"
-=======
 #include <algorithm>
->>>>>>> 090565d7
 #include <sstream>
 #include <climits>
 #include <cmath>
 #include <iomanip>
-#include <algorithm>
 #include "../Engine/Action.h"
 #include "../Engine/Game.h"
 #include "../Mod/Mod.h"
@@ -232,15 +228,11 @@
 				qty += (*j)->getItems()->getItem(*i);
 			}
 		}
-<<<<<<< HEAD
-		RuleItem *rule = _game->getMod()->getItem(*i);
+		RuleItem *rule = _game->getMod()->getItem(*i, true);
 		if (_debriefingState != 0)
 		{
 			qty = _debriefingState->getRecoveredItemCount(rule);
 		}
-=======
-		RuleItem *rule = _game->getMod()->getItem(*i, true);
->>>>>>> 090565d7
 		if (qty > 0 && (Options::canSellLiveAliens || !rule->isAlien()))
 		{
 			TransferRow row = { TRANSFER_ITEM, rule, tr(*i), rule->getSellCost(), qty, 0, 0 };
