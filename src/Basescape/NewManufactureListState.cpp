/*
 * Copyright 2010-2015 OpenXcom Developers.
 *
 * This file is part of OpenXcom.
 *
 * OpenXcom is free software: you can redistribute it and/or modify
 * it under the terms of the GNU General Public License as published by
 * the Free Software Foundation, either version 3 of the License, or
 * (at your option) any later version.
 *
 * OpenXcom is distributed in the hope that it will be useful,
 * but WITHOUT ANY WARRANTY; without even the implied warranty of
 * MERCHANTABILITY or FITNESS FOR A PARTICULAR PURPOSE.  See the
 * GNU General Public License for more details.
 *
 * You should have received a copy of the GNU General Public License
 * along with OpenXcom.  If not, see <http://www.gnu.org/licenses/>.
 */
#include <algorithm>
#include "NewManufactureListState.h"
#include "../Interface/Window.h"
#include "../Interface/TextButton.h"
#include "../Interface/Text.h"
#include "../Interface/TextEdit.h"
#include "../Interface/TextList.h"
#include "../Interface/ComboBox.h"
#include "../Engine/Game.h"
#include "../Engine/LocalizedText.h"
#include "../Engine/Options.h"
#include "../Mod/Mod.h"
#include "../Mod/RuleManufacture.h"
#include "../Savegame/SavedGame.h"
#include "../Savegame/Base.h"
#include "../Savegame/ItemContainer.h"
#include "ManufactureStartState.h"
#include "../Mod/Mod.h"
#include "TechTreeViewerState.h"

namespace OpenXcom
{

/**
 * Initializes all the elements in the productions list screen.
 * @param game Pointer to the core game.
 * @param base Pointer to the base to get info from.
 */
NewManufactureListState::NewManufactureListState(Base *base) : _base(base), _showRequirements(false), _detailClicked(false)
{
	_screen = false;

	_window = new Window(this, 320, 156, 0, 22, POPUP_BOTH);
	_btnQuickSearch = new TextEdit(this, 48, 9, 10, 35);
	_btnOk = new TextButton(148, 16, 164, 154);
	_txtTitle = new Text(320, 17, 0, 30);
	_txtItem = new Text(156, 9, 10, 62);
	_txtCategory = new Text(130, 9, 166, 62);
	_lstManufacture = new TextList(288, 80, 8, 70);
	_cbxFilter = new ComboBox(this, 146, 16, 10, 46);
	_cbxCategory = new ComboBox(this, 146, 16, 166, 46);
	_cbxActions = new ComboBox(this, 148, 16, 8, 154, true);

	// Set palette
	setInterface("selectNewManufacture");

	add(_window, "window", "selectNewManufacture");
	add(_btnQuickSearch, "button", "selectNewManufacture");
	add(_btnOk, "button", "selectNewManufacture");
	add(_txtTitle, "text", "selectNewManufacture");
	add(_txtItem, "text", "selectNewManufacture");
	add(_txtCategory, "text", "selectNewManufacture");
	add(_lstManufacture, "list", "selectNewManufacture");
	add(_cbxFilter, "catBox", "selectNewManufacture");
	add(_cbxCategory, "catBox", "selectNewManufacture");
	add(_cbxActions, "button", "selectNewManufacture");

	centerAllSurfaces();

	_window->setBackground(_game->getMod()->getSurface("BACK17.SCR"));

	_txtTitle->setText(tr("STR_PRODUCTION_ITEMS"));
	_txtTitle->setBig();
	_txtTitle->setAlign(ALIGN_CENTER);

	_txtItem->setText(tr("STR_ITEM"));

	_txtCategory->setText(tr("STR_CATEGORY"));

	_lstManufacture->setColumns(3, 156, 120, 10);
	_lstManufacture->setSelectable(true);
	_lstManufacture->setBackground(_window);
	_lstManufacture->setMargin(2);
	_lstManufacture->onMouseClick((ActionHandler)&NewManufactureListState::lstProdClickLeft, SDL_BUTTON_LEFT);
	_lstManufacture->onMouseClick((ActionHandler)&NewManufactureListState::lstProdClickRight, SDL_BUTTON_RIGHT);
	_lstManufacture->onMouseClick((ActionHandler)&NewManufactureListState::lstProdClickMiddle, SDL_BUTTON_MIDDLE);

	_btnOk->setText(tr("STR_OK"));
	_btnOk->onMouseClick((ActionHandler)&NewManufactureListState::btnOkClick);
	_btnOk->onKeyboardPress((ActionHandler)&NewManufactureListState::btnOkClick, Options::keyCancel);

	std::vector<std::string> filterOptions;
	filterOptions.push_back("STR_FILTER_DEFAULT");
	filterOptions.push_back("STR_FILTER_DEFAULT_SUPPLIES_OK");
	filterOptions.push_back("STR_FILTER_DEFAULT_NO_SUPPLIES");
	filterOptions.push_back("STR_FILTER_NEW");
	filterOptions.push_back("STR_FILTER_HIDDEN");
	filterOptions.push_back("STR_FILTER_FACILITY_REQUIRED");
	_cbxFilter->setOptions(filterOptions);
	_cbxFilter->onChange((ActionHandler)&NewManufactureListState::cbxFilterChange);

	_catStrings.push_back("STR_ALL_ITEMS");
	_cbxCategory->setOptions(_catStrings);

<<<<<<< HEAD
	for (std::vector<RuleManufacture *>::iterator it = _possibleProductions.begin(); it != _possibleProductions.end(); ++it)
	{
		bool addCategory = true;
		for (size_t x = 0; x < _catStrings.size(); ++x)
		{
			if ((*it)->getCategory() == _catStrings[x])
			{
				addCategory = false;
				break;
			}
		}
		if (addCategory)
		{
			_catStrings.push_back((*it)->getCategory());
		}
	}
=======
	std::vector<std::string> actionOptions;
	actionOptions.push_back("STR_MARK_ALL_AS_NEW");
	actionOptions.push_back("STR_MARK_ALL_AS_NORMAL");
	actionOptions.push_back("STR_MARK_ALL_AS_HIDDEN");
	_cbxActions->setOptions(actionOptions);
	_cbxActions->onChange((ActionHandler)&NewManufactureListState::cbxActionsChange);
	_cbxActions->setSelected(-1);
	_cbxActions->setText(tr("STR_MARK_ALL_AS"));
>>>>>>> f8964521

	_btnQuickSearch->setText(L""); // redraw
	_btnQuickSearch->onEnter((ActionHandler)&NewManufactureListState::btnQuickSearchApply);
	_btnQuickSearch->setVisible(Options::showQuickSearch);

	_btnOk->onKeyboardRelease((ActionHandler)&NewManufactureListState::btnQuickSearchToggle, Options::keyToggleQuickSearch);
}

/**
 * Initializes state (fills list of possible productions).
 */
void NewManufactureListState::init()
{
	State::init();
	fillProductionList(!_detailClicked);
}

/**
 * Returns to the previous screen.
 * @param action A pointer to an Action.
 */
void NewManufactureListState::btnOkClick(Action *)
{
	_game->popState();
}

/**
 * Marks all items as new/normal/hidden.
 * @param action Pointer to an action.
 */
void NewManufactureListState::cbxActionsChange(Action *)
{
	int newState = _cbxActions->getSelected();
	_cbxActions->setSelected(-1);
	_cbxActions->setText(tr("STR_MARK_ALL_AS"));

	ManufacturingFilterType basicFilter = (ManufacturingFilterType)(_cbxFilter->getSelected());
	if (basicFilter == MANU_FILTER_FACILITY_REQUIRED)
		return;

	if (newState >= 0)
	{
		for (std::vector<std::string>::const_iterator i = _displayedStrings.begin(); i != _displayedStrings.end(); ++i)
		{
			_game->getSavedGame()->setManufactureRuleStatus((*i), newState);
		}

		fillProductionList(false);
	}
}

/**
 * Opens the Production settings screen.
 * @param action A pointer to an Action.
 */
void NewManufactureListState::lstProdClickLeft(Action *)
{
	ManufacturingFilterType basicFilter = (ManufacturingFilterType)(_cbxFilter->getSelected());
	if (basicFilter == MANU_FILTER_FACILITY_REQUIRED)
		return;

	RuleManufacture *rule = 0;
	for (std::vector<RuleManufacture *>::iterator it = _possibleProductions.begin(); it != _possibleProductions.end(); ++it)
	{
		if ((*it)->getName() == _displayedStrings[_lstManufacture->getSelectedRow()])
		{
			rule = (*it);
			break;
		}
	}

	// check and display error messages only further down the chain
	_detailClicked = true;
	_game->pushState(new ManufactureStartState(_base, rule));
}

/**
* Changes the status (new -> normal -> hidden -> new).
* @param action A pointer to an Action.
*/
void NewManufactureListState::lstProdClickRight(Action *)
{
	ManufacturingFilterType basicFilter = (ManufacturingFilterType)(_cbxFilter->getSelected());
	if (basicFilter == MANU_FILTER_FACILITY_REQUIRED)
	{
		// display either category or requirements
		_showRequirements = !_showRequirements;
		const std::set<std::string> &baseFunc = _base->getProvidedBaseFunc();

		for (int row = 0; row < _lstManufacture->getRows(); ++row)
		{
			RuleManufacture *info = _game->getMod()->getManufacture(_displayedStrings[row]);
			if (info)
			{
				if (_showRequirements)
				{
					std::wostringstream ss;
					int count = 0;
					for (std::vector<std::string>::const_iterator iter = info->getRequireBaseFunc().begin(); iter != info->getRequireBaseFunc().end(); ++iter)
					{
						if (baseFunc.find(*iter) != baseFunc.end())
						{
							continue;
						}
						if (count > 0)
						{
							ss << ", ";
						}
						ss << tr(*iter);
						count++;
					}
					_lstManufacture->setCellText(row, 1, ss.str().c_str());
				}
				else
				{
					_lstManufacture->setCellText(row, 1, tr(info->getCategory()));
				}
			}
		}
	}
	else
	{
		// change status
		const std::string rule = _displayedStrings[_lstManufacture->getSelectedRow()];
		int oldState = _game->getSavedGame()->getManufactureRuleStatus(rule);
		int newState = (oldState + 1) % RuleManufacture::MANU_STATUSES;
		_game->getSavedGame()->setManufactureRuleStatus(rule, newState);

		if (newState == RuleManufacture::MANU_STATUS_HIDDEN)
		{
			_lstManufacture->setRowColor(_lstManufacture->getSelectedRow(), 246); // purple
		}
		else if (newState == RuleManufacture::MANU_STATUS_NEW)
		{
			_lstManufacture->setRowColor(_lstManufacture->getSelectedRow(), 218); // light blue
		}
		else
		{
			_lstManufacture->setRowColor(_lstManufacture->getSelectedRow(), 208); // white
		}
	}
}

/**
* Opens the TechTreeViewer for the corresponding topic.
* @param action Pointer to an action.
*/
void NewManufactureListState::lstProdClickMiddle(Action *)
{
	const RuleManufacture *selectedTopic = _game->getMod()->getManufacture(_displayedStrings[_lstManufacture->getSelectedRow()]);
	_game->pushState(new TechTreeViewerState(0, selectedTopic));
}

/**
* Updates the production list to match the basic filter
*/

void NewManufactureListState::cbxFilterChange(Action *)
{
	fillProductionList(true);
}

/**
 * Updates the production list to match the category filter
 */

void NewManufactureListState::cbxCategoryChange(Action *)
{
	fillProductionList(false);
}

/**
* Quick search toggle.
* @param action Pointer to an action.
*/
void NewManufactureListState::btnQuickSearchToggle(Action *action)
{
	if (_btnQuickSearch->getVisible())
	{
		_btnQuickSearch->setText(L"");
		_btnQuickSearch->setVisible(false);
		btnQuickSearchApply(action);
	}
	else
	{
		_btnQuickSearch->setVisible(true);
		_btnQuickSearch->setFocus(true);
	}
}

/**
* Quick search.
* @param action Pointer to an action.
*/
void NewManufactureListState::btnQuickSearchApply(Action *)
{
	fillProductionList(false);
}

/**
 * Fills the list of possible productions.
 */
void NewManufactureListState::fillProductionList(bool refreshCategories)
{
	std::wstring searchString = _btnQuickSearch->getText();
	for (auto & c : searchString) c = towupper(c);

	if (refreshCategories)
	{
		_cbxCategory->onChange(0);
		_cbxCategory->setSelected(0);
	}

	_showRequirements = false;
	_detailClicked = false;

	_lstManufacture->clearList();
	_possibleProductions.clear();
	ManufacturingFilterType basicFilter = (ManufacturingFilterType)(_cbxFilter->getSelected());
	_game->getSavedGame()->getAvailableProductions(_possibleProductions, _game->getMod(), _base, basicFilter);
	_displayedStrings.clear();

	ItemContainer * itemContainer (_base->getStorageItems());
	int row = 0;
	bool hasUnseen = false;
	for (std::vector<RuleManufacture *>::iterator it = _possibleProductions.begin(); it != _possibleProductions.end(); ++it)
	{
		if (((*it)->getCategory() == _catStrings[_cbxCategory->getSelected()]) || (_catStrings[_cbxCategory->getSelected()] == "STR_ALL_ITEMS"))
		{
<<<<<<< HEAD
			_lstManufacture->addRow(2, tr((*it)->getName()).c_str(), tr((*it)->getCategory()).c_str());
			_displayedStrings.push_back((*it)->getName());
=======
			// quick search
			if (searchString != L"")
			{
				std::wstring projectName = tr((*it)->getName());
				for (auto & c : projectName) c = towupper(c);
				if (projectName.find(searchString) == std::string::npos)
				{
					continue;
				}
			}

			bool isNew = _game->getSavedGame()->getManufactureRuleStatus((*it)->getName()) == RuleManufacture::MANU_STATUS_NEW;
			bool isHidden = _game->getSavedGame()->getManufactureRuleStatus((*it)->getName()) == RuleManufacture::MANU_STATUS_HIDDEN;

			// supplies calculation
			int productionPossible = 10; // max
			if ((*it)->getManufactureCost() > 0)
			{
				int byFunds = _game->getSavedGame()->getFunds() / (*it)->getManufactureCost();
				productionPossible = std::min(productionPossible, byFunds);
			}
			const std::map<std::string, int> & requiredItems ((*it)->getRequiredItems());
			for (std::map<std::string, int>::const_iterator iter = requiredItems.begin(); iter != requiredItems.end(); ++iter)
			{
				productionPossible = std::min(productionPossible, itemContainer->getItem(iter->first) / iter->second);
			}
			std::wostringstream ss;
			if (productionPossible <= 0)
			{
				if (basicFilter == MANU_FILTER_DEFAULT_SUPPLIES_OK)
					continue;
				ss << L'-';
			}
			else
			{
				if (basicFilter == MANU_FILTER_DEFAULT_NO_SUPPLIES)
					continue;
				if (productionPossible < 10)
				{
					ss << productionPossible;
				}
				else
				{
					ss << L'+';
				}
			}
			if (basicFilter == MANU_FILTER_DEFAULT && isHidden)
				continue;
			if (basicFilter == MANU_FILTER_DEFAULT_SUPPLIES_OK && isHidden)
				continue;
			if (basicFilter == MANU_FILTER_DEFAULT_NO_SUPPLIES && isHidden)
				continue;
			if (basicFilter == MANU_FILTER_NEW && !isNew)
				continue;
			if (basicFilter == MANU_FILTER_HIDDEN && !isHidden)
				continue;

			_lstManufacture->addRow(3, tr((*it)->getName()).c_str(), tr((*it)->getCategory()).c_str(), ss.str().c_str());
			_displayedStrings.push_back((*it)->getName().c_str());

			// colors
			if (basicFilter == MANU_FILTER_FACILITY_REQUIRED)
			{
				_lstManufacture->setRowColor(row, 213); // yellow
			}
			else
			{
				if (isHidden)
				{
					_lstManufacture->setRowColor(row, 246); // purple
				}
				else if (isNew)
				{
					_lstManufacture->setRowColor(row, 218); // light blue
					hasUnseen = true;
				}
			}
			row++;
		}
	}

	std::wstring label = tr("STR_MARK_ALL_AS");
	_cbxActions->setText((hasUnseen ? L"* " : L"") + label);

	if (refreshCategories)
	{
		_catStrings.clear();
		_catStrings.push_back("STR_ALL_ITEMS");

		for (int r = 0; r < _lstManufacture->getRows(); ++r)
		{
			RuleManufacture *info = _game->getMod()->getManufacture(_displayedStrings[r]);
			if (info)
			{
				bool addCategory = true;
				for (size_t x = 0; x < _catStrings.size(); ++x)
				{
					if (info->getCategory().c_str() == _catStrings[x])
					{
						addCategory = false;
						break;
					}
				}
				if (addCategory)
				{
					_catStrings.push_back(info->getCategory().c_str());
				}
			}
>>>>>>> f8964521
		}

		_cbxCategory->setOptions(_catStrings);
		_cbxCategory->onChange((ActionHandler)&NewManufactureListState::cbxCategoryChange);
	}
}

}<|MERGE_RESOLUTION|>--- conflicted
+++ resolved
@@ -110,24 +110,6 @@
 	_catStrings.push_back("STR_ALL_ITEMS");
 	_cbxCategory->setOptions(_catStrings);
 
-<<<<<<< HEAD
-	for (std::vector<RuleManufacture *>::iterator it = _possibleProductions.begin(); it != _possibleProductions.end(); ++it)
-	{
-		bool addCategory = true;
-		for (size_t x = 0; x < _catStrings.size(); ++x)
-		{
-			if ((*it)->getCategory() == _catStrings[x])
-			{
-				addCategory = false;
-				break;
-			}
-		}
-		if (addCategory)
-		{
-			_catStrings.push_back((*it)->getCategory());
-		}
-	}
-=======
 	std::vector<std::string> actionOptions;
 	actionOptions.push_back("STR_MARK_ALL_AS_NEW");
 	actionOptions.push_back("STR_MARK_ALL_AS_NORMAL");
@@ -136,7 +118,6 @@
 	_cbxActions->onChange((ActionHandler)&NewManufactureListState::cbxActionsChange);
 	_cbxActions->setSelected(-1);
 	_cbxActions->setText(tr("STR_MARK_ALL_AS"));
->>>>>>> f8964521
 
 	_btnQuickSearch->setText(L""); // redraw
 	_btnQuickSearch->onEnter((ActionHandler)&NewManufactureListState::btnQuickSearchApply);
@@ -366,10 +347,6 @@
 	{
 		if (((*it)->getCategory() == _catStrings[_cbxCategory->getSelected()]) || (_catStrings[_cbxCategory->getSelected()] == "STR_ALL_ITEMS"))
 		{
-<<<<<<< HEAD
-			_lstManufacture->addRow(2, tr((*it)->getName()).c_str(), tr((*it)->getCategory()).c_str());
-			_displayedStrings.push_back((*it)->getName());
-=======
 			// quick search
 			if (searchString != L"")
 			{
@@ -478,7 +455,6 @@
 					_catStrings.push_back(info->getCategory().c_str());
 				}
 			}
->>>>>>> f8964521
 		}
 
 		_cbxCategory->setOptions(_catStrings);
