/*
 * Copyright 2010-2016 OpenXcom Developers.
 *
 * This file is part of OpenXcom.
 *
 * OpenXcom is free software: you can redistribute it and/or modify
 * it under the terms of the GNU General Public License as published by
 * the Free Software Foundation, either version 3 of the License, or
 * (at your option) any later version.
 *
 * OpenXcom is distributed in the hope that it will be useful,
 * but WITHOUT ANY WARRANTY; without even the implied warranty of
 * MERCHANTABILITY or FITNESS FOR A PARTICULAR PURPOSE.  See the
 * GNU General Public License for more details.
 *
 * You should have received a copy of the GNU General Public License
 * along with OpenXcom.  If not, see <http://www.gnu.org/licenses/>.
 */
#include <algorithm>
#include "NewManufactureListState.h"
#include "../Interface/Window.h"
#include "../Interface/TextButton.h"
#include "../Interface/Text.h"
#include "../Interface/TextEdit.h"
#include "../Interface/TextList.h"
#include "../Interface/ComboBox.h"
#include "../Engine/Game.h"
#include "../Engine/LocalizedText.h"
#include "../Engine/Options.h"
#include "../Mod/Mod.h"
#include "../Mod/RuleManufacture.h"
#include "../Savegame/SavedGame.h"
#include "../Savegame/Base.h"
#include "../Savegame/ItemContainer.h"
#include "ManufactureStartState.h"
<<<<<<< HEAD
#include "../Mod/Mod.h"
#include "TechTreeViewerState.h"
=======
>>>>>>> 090565d7

namespace OpenXcom
{

/**
 * Initializes all the elements in the productions list screen.
 * @param game Pointer to the core game.
 * @param base Pointer to the base to get info from.
 */
NewManufactureListState::NewManufactureListState(Base *base) : _base(base), _showRequirements(false), _detailClicked(false)
{
	_screen = false;

	_window = new Window(this, 320, 156, 0, 22, POPUP_BOTH);
	_btnQuickSearch = new TextEdit(this, 48, 9, 10, 35);
	_btnOk = new TextButton(148, 16, 164, 154);
	_txtTitle = new Text(320, 17, 0, 30);
	_txtItem = new Text(156, 9, 10, 62);
	_txtCategory = new Text(130, 9, 166, 62);
	_lstManufacture = new TextList(288, 80, 8, 70);
	_cbxFilter = new ComboBox(this, 146, 16, 10, 46);
	_cbxCategory = new ComboBox(this, 146, 16, 166, 46);
	_cbxActions = new ComboBox(this, 148, 16, 8, 154, true);

	// Set palette
	setInterface("selectNewManufacture");

	add(_window, "window", "selectNewManufacture");
	add(_btnQuickSearch, "button", "selectNewManufacture");
	add(_btnOk, "button", "selectNewManufacture");
	add(_txtTitle, "text", "selectNewManufacture");
	add(_txtItem, "text", "selectNewManufacture");
	add(_txtCategory, "text", "selectNewManufacture");
	add(_lstManufacture, "list", "selectNewManufacture");
	add(_cbxFilter, "catBox", "selectNewManufacture");
	add(_cbxCategory, "catBox", "selectNewManufacture");
	add(_cbxActions, "button", "selectNewManufacture");

	centerAllSurfaces();

	_window->setBackground(_game->getMod()->getSurface("BACK17.SCR"));

	_txtTitle->setText(tr("STR_PRODUCTION_ITEMS"));
	_txtTitle->setBig();
	_txtTitle->setAlign(ALIGN_CENTER);

	_txtItem->setText(tr("STR_ITEM"));

	_txtCategory->setText(tr("STR_CATEGORY"));

	_lstManufacture->setColumns(3, 156, 120, 10);
	_lstManufacture->setSelectable(true);
	_lstManufacture->setBackground(_window);
	_lstManufacture->setMargin(2);
	_lstManufacture->onMouseClick((ActionHandler)&NewManufactureListState::lstProdClickLeft, SDL_BUTTON_LEFT);
	_lstManufacture->onMouseClick((ActionHandler)&NewManufactureListState::lstProdClickRight, SDL_BUTTON_RIGHT);
	_lstManufacture->onMouseClick((ActionHandler)&NewManufactureListState::lstProdClickMiddle, SDL_BUTTON_MIDDLE);

	_btnOk->setText(tr("STR_OK"));
	_btnOk->onMouseClick((ActionHandler)&NewManufactureListState::btnOkClick);
	_btnOk->onKeyboardPress((ActionHandler)&NewManufactureListState::btnOkClick, Options::keyCancel);

	std::vector<std::string> filterOptions;
	filterOptions.push_back("STR_FILTER_DEFAULT");
	filterOptions.push_back("STR_FILTER_DEFAULT_SUPPLIES_OK");
	filterOptions.push_back("STR_FILTER_DEFAULT_NO_SUPPLIES");
	filterOptions.push_back("STR_FILTER_NEW");
	filterOptions.push_back("STR_FILTER_HIDDEN");
	filterOptions.push_back("STR_FILTER_FACILITY_REQUIRED");
	_cbxFilter->setOptions(filterOptions);
	_cbxFilter->onChange((ActionHandler)&NewManufactureListState::cbxFilterChange);

	_catStrings.push_back("STR_ALL_ITEMS");
	_cbxCategory->setOptions(_catStrings);

	std::vector<std::string> actionOptions;
	actionOptions.push_back("STR_MARK_ALL_AS_NEW");
	actionOptions.push_back("STR_MARK_ALL_AS_NORMAL");
	actionOptions.push_back("STR_MARK_ALL_AS_HIDDEN");
	_cbxActions->setOptions(actionOptions);
	_cbxActions->onChange((ActionHandler)&NewManufactureListState::cbxActionsChange);
	_cbxActions->setSelected(-1);
	_cbxActions->setText(tr("STR_MARK_ALL_AS"));

	_btnQuickSearch->setText(L""); // redraw
	_btnQuickSearch->onEnter((ActionHandler)&NewManufactureListState::btnQuickSearchApply);
	_btnQuickSearch->setVisible(Options::showQuickSearch);

	_btnOk->onKeyboardRelease((ActionHandler)&NewManufactureListState::btnQuickSearchToggle, Options::keyToggleQuickSearch);
}

/**
 * Initializes state (fills list of possible productions).
 */
void NewManufactureListState::init()
{
	State::init();
	fillProductionList(!_detailClicked);
}

/**
 * Returns to the previous screen.
 * @param action A pointer to an Action.
 */
void NewManufactureListState::btnOkClick(Action *)
{
	_game->popState();
}

/**
 * Marks all items as new/normal/hidden.
 * @param action Pointer to an action.
 */
void NewManufactureListState::cbxActionsChange(Action *)
{
	int newState = _cbxActions->getSelected();
	_cbxActions->setSelected(-1);
	_cbxActions->setText(tr("STR_MARK_ALL_AS"));

	ManufacturingFilterType basicFilter = (ManufacturingFilterType)(_cbxFilter->getSelected());
	if (basicFilter == MANU_FILTER_FACILITY_REQUIRED)
		return;

	if (newState >= 0)
	{
		for (std::vector<std::string>::const_iterator i = _displayedStrings.begin(); i != _displayedStrings.end(); ++i)
		{
			_game->getSavedGame()->setManufactureRuleStatus((*i), newState);
		}

		fillProductionList(false);
	}
}

/**
 * Opens the Production settings screen.
 * @param action A pointer to an Action.
 */
void NewManufactureListState::lstProdClickLeft(Action *)
{
	ManufacturingFilterType basicFilter = (ManufacturingFilterType)(_cbxFilter->getSelected());
	if (basicFilter == MANU_FILTER_FACILITY_REQUIRED)
		return;

	RuleManufacture *rule = 0;
	for (std::vector<RuleManufacture *>::iterator it = _possibleProductions.begin(); it != _possibleProductions.end(); ++it)
	{
		if ((*it)->getName() == _displayedStrings[_lstManufacture->getSelectedRow()])
		{
			rule = (*it);
			break;
		}
	}
<<<<<<< HEAD

	// check and display error messages only further down the chain
	_detailClicked = true;
	_game->pushState(new ManufactureStartState(_base, rule));
}

/**
* Changes the status (new -> normal -> hidden -> new).
* @param action A pointer to an Action.
*/
void NewManufactureListState::lstProdClickRight(Action *)
{
	ManufacturingFilterType basicFilter = (ManufacturingFilterType)(_cbxFilter->getSelected());
	if (basicFilter == MANU_FILTER_FACILITY_REQUIRED)
	{
		// display either category or requirements
		_showRequirements = !_showRequirements;
		const std::vector<std::string> &baseFunc = _base->getProvidedBaseFunc();

		for (int row = 0; row < _lstManufacture->getRows(); ++row)
		{
			RuleManufacture *info = _game->getMod()->getManufacture(_displayedStrings[row]);
			if (info)
			{
				if (_showRequirements)
				{
					std::wostringstream ss;
					int count = 0;
					for (std::vector<std::string>::const_iterator iter = info->getRequireBaseFunc().begin(); iter != info->getRequireBaseFunc().end(); ++iter)
					{
						if (std::find(baseFunc.begin(), baseFunc.end(), *iter) != baseFunc.end())
						{
							continue;
						}
						if (count > 0)
						{
							ss << ", ";
						}
						ss << tr(*iter);
						count++;
					}
					_lstManufacture->setCellText(row, 1, ss.str().c_str());
				}
				else
				{
					_lstManufacture->setCellText(row, 1, tr(info->getCategory()));
				}
			}
		}
	}
	else
	{
		// change status
		const std::string rule = _displayedStrings[_lstManufacture->getSelectedRow()];
		int oldState = _game->getSavedGame()->getManufactureRuleStatus(rule);
		int newState = (oldState + 1) % RuleManufacture::MANU_STATUSES;
		_game->getSavedGame()->setManufactureRuleStatus(rule, newState);

		if (newState == RuleManufacture::MANU_STATUS_HIDDEN)
		{
			_lstManufacture->setRowColor(_lstManufacture->getSelectedRow(), 246); // purple
		}
		else if (newState == RuleManufacture::MANU_STATUS_NEW)
		{
			_lstManufacture->setRowColor(_lstManufacture->getSelectedRow(), 218); // light blue
		}
		else
		{
			_lstManufacture->setRowColor(_lstManufacture->getSelectedRow(), 208); // white
		}
	}
=======
	_game->pushState(new ManufactureStartState(_base, rule));
>>>>>>> 090565d7
}

/**
* Opens the TechTreeViewer for the corresponding topic.
* @param action Pointer to an action.
*/
void NewManufactureListState::lstProdClickMiddle(Action *)
{
	const RuleManufacture *selectedTopic = _game->getMod()->getManufacture(_displayedStrings[_lstManufacture->getSelectedRow()]);
	_game->pushState(new TechTreeViewerState(0, selectedTopic));
}

/**
* Updates the production list to match the basic filter
*/

void NewManufactureListState::cbxFilterChange(Action *)
{
	fillProductionList(true);
}

/**
 * Updates the production list to match the category filter
 */

void NewManufactureListState::cbxCategoryChange(Action *)
{
	fillProductionList(false);
}

/**
* Quick search toggle.
* @param action Pointer to an action.
*/
void NewManufactureListState::btnQuickSearchToggle(Action *action)
{
	if (_btnQuickSearch->getVisible())
	{
		_btnQuickSearch->setText(L"");
		_btnQuickSearch->setVisible(false);
		btnQuickSearchApply(action);
	}
	else
	{
		_btnQuickSearch->setVisible(true);
		_btnQuickSearch->setFocus(true);
	}
}

/**
* Quick search.
* @param action Pointer to an action.
*/
void NewManufactureListState::btnQuickSearchApply(Action *)
{
	fillProductionList(false);
}

/**
 * Fills the list of possible productions.
 */
void NewManufactureListState::fillProductionList(bool refreshCategories)
{
	std::wstring searchString = _btnQuickSearch->getText();
	for (auto & c : searchString) c = towupper(c);

	if (refreshCategories)
	{
		_cbxCategory->onChange(0);
		_cbxCategory->setSelected(0);
	}

	_showRequirements = false;
	_detailClicked = false;

	_lstManufacture->clearList();
	_possibleProductions.clear();
	ManufacturingFilterType basicFilter = (ManufacturingFilterType)(_cbxFilter->getSelected());
	_game->getSavedGame()->getAvailableProductions(_possibleProductions, _game->getMod(), _base, basicFilter);
	_displayedStrings.clear();

	ItemContainer * itemContainer (_base->getStorageItems());
	int row = 0;
	bool hasUnseen = false;
	for (std::vector<RuleManufacture *>::iterator it = _possibleProductions.begin(); it != _possibleProductions.end(); ++it)
	{
		if (((*it)->getCategory() == _catStrings[_cbxCategory->getSelected()]) || (_catStrings[_cbxCategory->getSelected()] == "STR_ALL_ITEMS"))
		{
			// quick search
			if (searchString != L"")
			{
				std::wstring projectName = tr((*it)->getName());
				for (auto & c : projectName) c = towupper(c);
				if (projectName.find(searchString) == std::string::npos)
				{
					continue;
				}
			}

			bool isNew = _game->getSavedGame()->getManufactureRuleStatus((*it)->getName()) == RuleManufacture::MANU_STATUS_NEW;
			bool isHidden = _game->getSavedGame()->getManufactureRuleStatus((*it)->getName()) == RuleManufacture::MANU_STATUS_HIDDEN;

			// supplies calculation
			int productionPossible = 10; // max
			if ((*it)->getManufactureCost() > 0)
			{
				int byFunds = _game->getSavedGame()->getFunds() / (*it)->getManufactureCost();
				productionPossible = std::min(productionPossible, byFunds);
			}
			const std::map<std::string, int> & requiredItems ((*it)->getRequiredItems());
			for (std::map<std::string, int>::const_iterator iter = requiredItems.begin(); iter != requiredItems.end(); ++iter)
			{
				productionPossible = std::min(productionPossible, itemContainer->getItem(iter->first) / iter->second);
			}
			std::wostringstream ss;
			if (productionPossible <= 0)
			{
				if (basicFilter == MANU_FILTER_DEFAULT_SUPPLIES_OK)
					continue;
				ss << L'-';
			}
			else
			{
				if (basicFilter == MANU_FILTER_DEFAULT_NO_SUPPLIES)
					continue;
				if (productionPossible < 10)
				{
					ss << productionPossible;
				}
				else
				{
					ss << L'+';
				}
			}
			if (basicFilter == MANU_FILTER_DEFAULT && isHidden)
				continue;
			if (basicFilter == MANU_FILTER_DEFAULT_SUPPLIES_OK && isHidden)
				continue;
			if (basicFilter == MANU_FILTER_DEFAULT_NO_SUPPLIES && isHidden)
				continue;
			if (basicFilter == MANU_FILTER_NEW && !isNew)
				continue;
			if (basicFilter == MANU_FILTER_HIDDEN && !isHidden)
				continue;

			_lstManufacture->addRow(3, tr((*it)->getName()).c_str(), tr((*it)->getCategory()).c_str(), ss.str().c_str());
			_displayedStrings.push_back((*it)->getName().c_str());

			// colors
			if (basicFilter == MANU_FILTER_FACILITY_REQUIRED)
			{
				_lstManufacture->setRowColor(row, 213); // yellow
			}
			else
			{
				if (isHidden)
				{
					_lstManufacture->setRowColor(row, 246); // purple
				}
				else if (isNew)
				{
					_lstManufacture->setRowColor(row, 218); // light blue
					hasUnseen = true;
				}
			}
			row++;
		}
	}

	std::wstring label = tr("STR_MARK_ALL_AS");
	_cbxActions->setText((hasUnseen ? L"* " : L"") + label);

	if (refreshCategories)
	{
		_catStrings.clear();
		_catStrings.push_back("STR_ALL_ITEMS");

		for (int r = 0; r < _lstManufacture->getRows(); ++r)
		{
			RuleManufacture *info = _game->getMod()->getManufacture(_displayedStrings[r]);
			if (info)
			{
				bool addCategory = true;
				for (size_t x = 0; x < _catStrings.size(); ++x)
				{
					if (info->getCategory().c_str() == _catStrings[x])
					{
						addCategory = false;
						break;
					}
				}
				if (addCategory)
				{
					_catStrings.push_back(info->getCategory().c_str());
				}
			}
		}

		_cbxCategory->setOptions(_catStrings);
		_cbxCategory->onChange((ActionHandler)&NewManufactureListState::cbxCategoryChange);
	}
}

}<|MERGE_RESOLUTION|>--- conflicted
+++ resolved
@@ -33,11 +33,7 @@
 #include "../Savegame/Base.h"
 #include "../Savegame/ItemContainer.h"
 #include "ManufactureStartState.h"
-<<<<<<< HEAD
-#include "../Mod/Mod.h"
 #include "TechTreeViewerState.h"
-=======
->>>>>>> 090565d7
 
 namespace OpenXcom
 {
@@ -191,7 +187,6 @@
 			break;
 		}
 	}
-<<<<<<< HEAD
 
 	// check and display error messages only further down the chain
 	_detailClicked = true;
@@ -263,9 +258,6 @@
 			_lstManufacture->setRowColor(_lstManufacture->getSelectedRow(), 208); // white
 		}
 	}
-=======
-	_game->pushState(new ManufactureStartState(_base, rule));
->>>>>>> 090565d7
 }
 
 /**
