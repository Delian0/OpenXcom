/*
 * Copyright 2010-2016 OpenXcom Developers.
 *
 * This file is part of OpenXcom.
 *
 * OpenXcom is free software: you can redistribute it and/or modify
 * it under the terms of the GNU General Public License as published by
 * the Free Software Foundation, either version 3 of the License, or
 * (at your option) any later version.
 *
 * OpenXcom is distributed in the hope that it will be useful,
 * but WITHOUT ANY WARRANTY; without even the implied warranty of
 * MERCHANTABILITY or FITNESS FOR A PARTICULAR PURPOSE.  See the
 * GNU General Public License for more details.
 *
 * You should have received a copy of the GNU General Public License
 * along with OpenXcom.  If not, see <http://www.gnu.org/licenses/>.
 */
#include <algorithm>
#include "CraftArmorState.h"
#include <climits>
#include "../Engine/Game.h"
#include "../Mod/Mod.h"
#include "../Engine/LocalizedText.h"
#include "../Engine/Options.h"
#include "../Interface/ComboBox.h"
#include "../Engine/Action.h"
#include "../Interface/TextButton.h"
#include "../Interface/Window.h"
#include "../Interface/Text.h"
#include "../Interface/TextList.h"
#include "../Savegame/Base.h"
#include "../Savegame/Soldier.h"
#include "../Savegame/SavedGame.h"
#include "../Savegame/Craft.h"
#include "../Mod/Armor.h"
#include "SoldierArmorState.h"
#include "../Savegame/SavedGame.h"
#include "../Savegame/ItemContainer.h"
#include "../Mod/RuleInterface.h"
#include "../Mod/RuleSoldier.h"
<<<<<<< HEAD
#include "../Ufopaedia/Ufopaedia.h"
#include "SoldierSortUtil.h"
#include <algorithm>
=======
>>>>>>> 090565d7

namespace OpenXcom
{

/**
 * Initializes all the elements in the Craft Armor screen.
 * @param game Pointer to the core game.
 * @param base Pointer to the base to get info from.
 * @param craft ID of the selected craft.
 */
CraftArmorState::CraftArmorState(Base *base, size_t craft) : _base(base), _craft(craft), _origSoldierOrder(*_base->getSoldiers()), _savedScrollPosition(0)
{
	// Create objects
	_window = new Window(this, 320, 200, 0, 0);
	_btnOk = new TextButton(148, 16, 164, 176);
	_txtTitle = new Text(300, 17, 16, 7);
	_txtName = new Text(114, 9, 16, 32);
	_txtCraft = new Text(76, 9, 130, 32);
	_txtArmor = new Text(100, 9, 225, 32);
	_lstSoldiers = new TextList(292, 128, 8, 40);
	_cbxSortBy = new ComboBox(this, 148, 16, 8, 176, true);

	// Set palette
	setInterface("craftArmor");

	add(_window, "window", "craftArmor");
	add(_btnOk, "button", "craftArmor");
	add(_txtTitle, "text", "craftArmor");
	add(_txtName, "text", "craftArmor");
	add(_txtCraft, "text", "craftArmor");
	add(_txtArmor, "text", "craftArmor");
	add(_lstSoldiers, "list", "craftArmor");
	add(_cbxSortBy, "button", "craftArmor");

	centerAllSurfaces();

	// Set up objects
	_window->setBackground(_game->getMod()->getSurface("BACK14.SCR"));

	_btnOk->setText(tr("STR_OK"));
	_btnOk->onMouseClick((ActionHandler)&CraftArmorState::btnOkClick);
	_btnOk->onKeyboardPress((ActionHandler)&CraftArmorState::btnOkClick, Options::keyCancel);
	_btnOk->onKeyboardPress((ActionHandler)&CraftArmorState::btnDeequipAllArmorClick, Options::keyInvClear);

	_txtTitle->setBig();
	_txtTitle->setText(tr("STR_SELECT_ARMOR"));

	_txtName->setText(tr("STR_NAME_UC"));

	_txtCraft->setText(tr("STR_CRAFT"));

	_txtArmor->setText(tr("STR_ARMOR"));

	// populate sort options
	std::vector<std::wstring> sortOptions;
	sortOptions.push_back(tr("ORIGINAL ORDER"));
	_sortFunctors.push_back(NULL);

#define PUSH_IN(strId, functor) \
	sortOptions.push_back(tr(strId)); \
	_sortFunctors.push_back(new SortFunctor(_game, functor));

	PUSH_IN("ID", idStat);
	PUSH_IN("FIRST LETTER", nameStat);
	PUSH_IN("RANK", rankStat);
	PUSH_IN("MISSIONS", missionsStat);
	PUSH_IN("KILLS", killsStat);
	PUSH_IN("WOUND RECOVERY", woundRecoveryStat);
	PUSH_IN("STR_TIME_UNITS", tuStat);
	PUSH_IN("STR_STAMINA", staminaStat);
	PUSH_IN("STR_HEALTH", healthStat);
	PUSH_IN("STR_BRAVERY", braveryStat);
	PUSH_IN("STR_REACTIONS", reactionsStat);
	PUSH_IN("STR_FIRING_ACCURACY", firingStat);
	PUSH_IN("STR_THROWING_ACCURACY", throwingStat);
	PUSH_IN("STR_MELEE_ACCURACY", meleeStat);
	PUSH_IN("STR_STRENGTH", strengthStat);
	PUSH_IN("STR_PSIONIC_STRENGTH", psiStrengthStat);
	PUSH_IN("STR_PSIONIC_SKILL", psiSkillStat);

#undef PUSH_IN

	_cbxSortBy->setOptions(sortOptions);
	_cbxSortBy->setSelected(0);
	_cbxSortBy->onChange((ActionHandler)&CraftArmorState::cbxSortByChange);
	_cbxSortBy->setText(tr("SORT BY..."));

	_lstSoldiers->setArrowColumn(193, ARROW_VERTICAL);
	_lstSoldiers->setColumns(3, 114, 95, 75);
	_lstSoldiers->setSelectable(true);
	_lstSoldiers->setBackground(_window);
	_lstSoldiers->setMargin(8);
	_lstSoldiers->setScrolling(true, 0);
	_lstSoldiers->onLeftArrowClick((ActionHandler)&CraftArmorState::lstItemsLeftArrowClick);
	_lstSoldiers->onRightArrowClick((ActionHandler)&CraftArmorState::lstItemsRightArrowClick);
	_lstSoldiers->onMousePress((ActionHandler)&CraftArmorState::lstSoldiersClick);
}

/**
 * cleans up dynamic state
 */
CraftArmorState::~CraftArmorState()
{
	for (std::vector<SortFunctor *>::iterator it = _sortFunctors.begin(); it != _sortFunctors.end(); ++it)
	{
		delete(*it);
	}
}

/**
 * Sorts the soldiers list by the selected criterion
 * @param action Pointer to an action.
 */
void CraftArmorState::cbxSortByChange(Action *action)
{
	size_t selIdx = _cbxSortBy->getSelected();
	if (selIdx == (size_t)-1)
	{
		return;
	}

	SortFunctor *compFunc = _sortFunctors[selIdx];
	if (compFunc)
	{
		std::stable_sort(_base->getSoldiers()->begin(), _base->getSoldiers()->end(), *compFunc);
		bool shiftPressed = SDL_GetModState() & KMOD_SHIFT;
		if (shiftPressed)
		{
			std::reverse(_base->getSoldiers()->begin(), _base->getSoldiers()->end());
		}
	}
	else
	{
		// restore original ordering, ignoring (of course) those
		// soldiers that have been sacked since this state started
		for (std::vector<Soldier *>::const_iterator it = _origSoldierOrder.begin();
		it != _origSoldierOrder.end(); ++it)
		{
			std::vector<Soldier *>::iterator soldierIt =
			std::find(_base->getSoldiers()->begin(), _base->getSoldiers()->end(), *it);
			if (soldierIt != _base->getSoldiers()->end())
			{
				Soldier *s = *soldierIt;
				_base->getSoldiers()->erase(soldierIt);
				_base->getSoldiers()->insert(_base->getSoldiers()->end(), s);
			}
		}
	}

	initList(_lstSoldiers->getScroll());
}

/**
 * The soldier armors can change
 * after going into other screens.
 */
void CraftArmorState::init()
{
	State::init();
	initList(_savedScrollPosition);

	int row = 0;
	for (std::vector<Soldier*>::iterator i = _base->getSoldiers()->begin(); i != _base->getSoldiers()->end(); ++i)
	{
		_lstSoldiers->setCellText(row, 2, tr((*i)->getArmor()->getType()));
		row++;
	}
}

/**
 * Shows the soldiers in a list at specified offset/scroll.
 */
void CraftArmorState::initList(size_t scrl)
{
	Uint8 otherCraftColor = _game->getMod()->getInterface("craftArmor")->getElement("otherCraft")->color;
	int row = 0;
	_lstSoldiers->clearList();
	Craft *c = _base->getCrafts()->at(_craft);
	float absBonus = _base->getSickBayAbsoluteBonus();
	float relBonus = _base->getSickBayRelativeBonus();
	for (std::vector<Soldier*>::iterator i = _base->getSoldiers()->begin(); i != _base->getSoldiers()->end(); ++i)
	{
		_lstSoldiers->addRow(3, (*i)->getName(true).c_str(), (*i)->getCraftString(_game->getLanguage(), absBonus, relBonus).c_str(), tr((*i)->getArmor()->getType()).c_str());

		Uint8 color;
		if ((*i)->getCraft() == c)
		{
			color = _lstSoldiers->getSecondaryColor();
		}
		else if ((*i)->getCraft() != 0)
		{
			color = otherCraftColor;
		}
		else
		{
			color = _lstSoldiers->getColor();
		}
		_lstSoldiers->setRowColor(row, color);
		row++;
	}
	if (scrl)
		_lstSoldiers->scrollTo(scrl);
	_lstSoldiers->draw();
}

/**
 * Reorders a soldier up.
 * @param action Pointer to an action.
 */
void CraftArmorState::lstItemsLeftArrowClick(Action *action)
{
	unsigned int row = _lstSoldiers->getSelectedRow();
	if (row > 0)
	{
		if (action->getDetails()->button.button == SDL_BUTTON_LEFT)
		{
			moveSoldierUp(action, row);
		}
		else if (action->getDetails()->button.button == SDL_BUTTON_RIGHT)
		{
			moveSoldierUp(action, row, true);
		}
	}
	_cbxSortBy->setText(tr("SORT BY..."));
	_cbxSortBy->setSelected(-1);
}

/**
 * Moves a soldier up on the list.
 * @param action Pointer to an action.
 * @param row Selected soldier row.
 * @param max Move the soldier to the top?
 */
void CraftArmorState::moveSoldierUp(Action *action, unsigned int row, bool max)
{
	Soldier *s = _base->getSoldiers()->at(row);
	if (max)
	{
		_base->getSoldiers()->erase(_base->getSoldiers()->begin() + row);
		_base->getSoldiers()->insert(_base->getSoldiers()->begin(), s);
	}
	else
	{
		_base->getSoldiers()->at(row) = _base->getSoldiers()->at(row - 1);
		_base->getSoldiers()->at(row - 1) = s;
		if (row != _lstSoldiers->getScroll())
		{
			SDL_WarpMouse(action->getLeftBlackBand() + action->getXMouse(), action->getTopBlackBand() + action->getYMouse() - static_cast<Uint16>(8 * action->getYScale()));
		}
		else
		{
			_lstSoldiers->scrollUp(false);
		}
	}
	initList(_lstSoldiers->getScroll());
}

/**
 * Reorders a soldier down.
 * @param action Pointer to an action.
 */
void CraftArmorState::lstItemsRightArrowClick(Action *action)
{
	unsigned int row = _lstSoldiers->getSelectedRow();
	size_t numSoldiers = _base->getSoldiers()->size();
	if (0 < numSoldiers && INT_MAX >= numSoldiers && row < numSoldiers - 1)
	{
		if (action->getDetails()->button.button == SDL_BUTTON_LEFT)
		{
			moveSoldierDown(action, row);
		}
		else if (action->getDetails()->button.button == SDL_BUTTON_RIGHT)
		{
			moveSoldierDown(action, row, true);
		}
	}
	_cbxSortBy->setText(tr("SORT BY..."));
	_cbxSortBy->setSelected(-1);
}

/**
 * Moves a soldier down on the list.
 * @param action Pointer to an action.
 * @param row Selected soldier row.
 * @param max Move the soldier to the bottom?
 */
void CraftArmorState::moveSoldierDown(Action *action, unsigned int row, bool max)
{
	Soldier *s = _base->getSoldiers()->at(row);
	if (max)
	{
		_base->getSoldiers()->erase(_base->getSoldiers()->begin() + row);
		_base->getSoldiers()->insert(_base->getSoldiers()->end(), s);
	}
	else
	{
		_base->getSoldiers()->at(row) = _base->getSoldiers()->at(row + 1);
		_base->getSoldiers()->at(row + 1) = s;
		if (row != _lstSoldiers->getVisibleRows() - 1 + _lstSoldiers->getScroll())
		{
			SDL_WarpMouse(action->getLeftBlackBand() + action->getXMouse(), action->getTopBlackBand() + action->getYMouse() + static_cast<Uint16>(8 * action->getYScale()));
		}
		else
		{
			_lstSoldiers->scrollDown(false);
		}
	}
	initList(_lstSoldiers->getScroll());
}

/**
 * Returns to the previous screen.
 * @param action Pointer to an action.
 */
void CraftArmorState::btnOkClick(Action *)
{
	_game->popState();
}

/**
 * Shows the Select Armor window.
 * @param action Pointer to an action.
 */
void CraftArmorState::lstSoldiersClick(Action *action)
{
	double mx = action->getAbsoluteXMouse();
	if (mx >= _lstSoldiers->getArrowsLeftEdge() && mx < _lstSoldiers->getArrowsRightEdge())
	{
		return;
	}

	Soldier *s = _base->getSoldiers()->at(_lstSoldiers->getSelectedRow());
	if (!(s->getCraft() && s->getCraft()->getStatus() == "STR_OUT"))
	{
		if (action->getDetails()->button.button == SDL_BUTTON_LEFT)
		{
			_savedScrollPosition = _lstSoldiers->getScroll();
			_game->pushState(new SoldierArmorState(_base, _lstSoldiers->getSelectedRow(), SA_GEOSCAPE));
		}
		else if (action->getDetails()->button.button == SDL_BUTTON_RIGHT)
		{
			SavedGame *save;
			save = _game->getSavedGame();
			Armor *a = _game->getMod()->getArmor(save->getLastSelectedArmor());
<<<<<<< HEAD

			// this armor doesn't exist... abort (Note: can happen only if modders remove STR_NONE_UC armor)
			if (a == 0)
				return;

			// this unit type cannot wear this armor type... abort
			if (!a->getUnits().empty() &&
				std::find(a->getUnits().begin(), a->getUnits().end(), s->getRules()->getType()) == a->getUnits().end())
				return;

			if (save->getMonthsPassed() != -1)
=======
			if (a && (a->getUnits().empty() || std::find(a->getUnits().begin(), a->getUnits().end(), s->getRules()->getType()) != a->getUnits().end()))
>>>>>>> 090565d7
			{
				if (save->getMonthsPassed() != -1)
				{
					if (_base->getStorageItems()->getItem(a->getStoreItem()) > 0 || a->getStoreItem() == Armor::NONE)
					{
						if (s->getArmor()->getStoreItem() != Armor::NONE)
						{
							_base->getStorageItems()->addItem(s->getArmor()->getStoreItem());
						}
						if (a->getStoreItem() != Armor::NONE)
						{
							_base->getStorageItems()->removeItem(a->getStoreItem());
						}

						s->setArmor(a);
						_lstSoldiers->setCellText(_lstSoldiers->getSelectedRow(), 2, tr(a->getType()));
					}
				}
				else
				{
					s->setArmor(a);
					_lstSoldiers->setCellText(_lstSoldiers->getSelectedRow(), 2, tr(a->getType()));
				}
			}
		}
		else if (action->getDetails()->button.button == SDL_BUTTON_MIDDLE)
		{
			std::string articleId = s->getArmor()->getType();
			Ufopaedia::openArticle(_game, articleId);
		}
	}
}

/**
 * De-equip armor from all soldiers located in the base (i.e. not out on a mission).
 * @param action Pointer to an action.
 */
void CraftArmorState::btnDeequipAllArmorClick(Action *action)
{
	int row = 0;
	for (std::vector<Soldier*>::iterator i = _base->getSoldiers()->begin(); i != _base->getSoldiers()->end(); ++i)
	{
		if (!((*i)->getCraft() && (*i)->getCraft()->getStatus() == "STR_OUT"))
		{
			Armor *a = _game->getMod()->getArmor((*i)->getRules()->getArmor());

			if (_base->getStorageItems()->getItem(a->getStoreItem()) > 0 || a->getStoreItem() == Armor::NONE)
			{
				if ((*i)->getArmor()->getStoreItem() != Armor::NONE)
				{
					_base->getStorageItems()->addItem((*i)->getArmor()->getStoreItem());
				}
				if (a->getStoreItem() != Armor::NONE)
				{
					_base->getStorageItems()->removeItem(a->getStoreItem());
				}

				(*i)->setArmor(a);
				_lstSoldiers->setCellText(row, 2, tr(a->getType()));
			}
		}
		row++;
	}
}

}<|MERGE_RESOLUTION|>--- conflicted
+++ resolved
@@ -39,12 +39,8 @@
 #include "../Savegame/ItemContainer.h"
 #include "../Mod/RuleInterface.h"
 #include "../Mod/RuleSoldier.h"
-<<<<<<< HEAD
 #include "../Ufopaedia/Ufopaedia.h"
 #include "SoldierSortUtil.h"
-#include <algorithm>
-=======
->>>>>>> 090565d7
 
 namespace OpenXcom
 {
@@ -389,21 +385,7 @@
 			SavedGame *save;
 			save = _game->getSavedGame();
 			Armor *a = _game->getMod()->getArmor(save->getLastSelectedArmor());
-<<<<<<< HEAD
-
-			// this armor doesn't exist... abort (Note: can happen only if modders remove STR_NONE_UC armor)
-			if (a == 0)
-				return;
-
-			// this unit type cannot wear this armor type... abort
-			if (!a->getUnits().empty() &&
-				std::find(a->getUnits().begin(), a->getUnits().end(), s->getRules()->getType()) == a->getUnits().end())
-				return;
-
-			if (save->getMonthsPassed() != -1)
-=======
 			if (a && (a->getUnits().empty() || std::find(a->getUnits().begin(), a->getUnits().end(), s->getRules()->getType()) != a->getUnits().end()))
->>>>>>> 090565d7
 			{
 				if (save->getMonthsPassed() != -1)
 				{
