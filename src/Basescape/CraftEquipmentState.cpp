/*
 * Copyright 2010-2015 OpenXcom Developers.
 *
 * This file is part of OpenXcom.
 *
 * OpenXcom is free software: you can redistribute it and/or modify
 * it under the terms of the GNU General Public License as published by
 * the Free Software Foundation, either version 3 of the License, or
 * (at your option) any later version.
 *
 * OpenXcom is distributed in the hope that it will be useful,
 * but WITHOUT ANY WARRANTY; without even the implied warranty of
 * MERCHANTABILITY or FITNESS FOR A PARTICULAR PURPOSE.  See the
 * GNU General Public License for more details.
 *
 * You should have received a copy of the GNU General Public License
 * along with OpenXcom.  If not, see <http://www.gnu.org/licenses/>.
 */
#include "CraftEquipmentState.h"
#include <climits>
#include <sstream>
#include <algorithm>
#include "../Engine/Screen.h"
#include "../Engine/Action.h"
#include "../Engine/Game.h"
#include "../Engine/Timer.h"
#include "../Mod/Mod.h"
#include "../Engine/LocalizedText.h"
#include "../Engine/Options.h"
#include "../Interface/ComboBox.h"
#include "../Interface/TextButton.h"
#include "../Interface/Window.h"
#include "../Interface/Text.h"
#include "../Interface/TextList.h"
#include "../Mod/Armor.h"
#include "../Savegame/Base.h"
#include "../Savegame/Craft.h"
#include "../Mod/RuleCraft.h"
#include "../Savegame/ItemContainer.h"
#include "../Mod/RuleItem.h"
#include "../Savegame/Vehicle.h"
#include "../Savegame/SavedGame.h"
#include "../Menu/ErrorMessageState.h"
#include "../Battlescape/InventoryState.h"
#include "../Battlescape/BattlescapeGenerator.h"
#include "../Savegame/SavedBattleGame.h"
#include "../Mod/RuleInterface.h"

namespace OpenXcom
{

/**
 * Initializes all the elements in the Craft Equipment screen.
 * @param game Pointer to the core game.
 * @param base Pointer to the base to get info from.
 * @param craft ID of the selected craft.
 */
CraftEquipmentState::CraftEquipmentState(Base *base, size_t craft) : _sel(0), _craft(craft), _base(base), _totalItems(0), _ammoColor(0)
{
	Craft *c = _base->getCrafts()->at(_craft);
	bool craftHasACrew = c->getNumSoldiers() > 0;
	bool isNewBattle = _game->getSavedGame()->getMonthsPassed() == -1;

	// Create objects
	_window = new Window(this, 320, 200, 0, 0);
	_btnOk = new TextButton((craftHasACrew || isNewBattle)?30:140, 16, (craftHasACrew || isNewBattle)?274:164, 176);
	_btnClear = new TextButton(102, 16, 164, 176);
	_btnInventory = new TextButton(102, 16, 164, 176);
	_txtTitle = new Text(300, 17, 16, 7);
	_txtItem = new Text(144, 9, 16, 32);
	_txtStores = new Text(150, 9, 160, 32);
	_txtAvailable = new Text(110, 9, 16, 24);
	_txtUsed = new Text(110, 9, 130, 24);
	_txtCrew = new Text(71, 9, 244, 24);
	_lstEquipment = new TextList(288, 128, 8, 40);
	_cbxFilterBy = new ComboBox(this, 140, 16, 16, 176, true);

	// Set palette
	setInterface("craftEquipment");

	_ammoColor = _game->getMod()->getInterface("craftEquipment")->getElement("ammoColor")->color;

	add(_window, "window", "craftEquipment");
	add(_btnOk, "button", "craftEquipment");
	add(_btnClear, "button", "craftEquipment");
	add(_btnInventory, "button", "craftEquipment");
	add(_txtTitle, "text", "craftEquipment");
	add(_txtItem, "text", "craftEquipment");
	add(_txtStores, "text", "craftEquipment");
	add(_txtAvailable, "text", "craftEquipment");
	add(_txtUsed, "text", "craftEquipment");
	add(_txtCrew, "text", "craftEquipment");
	add(_lstEquipment, "list", "craftEquipment");
	add(_cbxFilterBy, "button", "craftEquipment");

	centerAllSurfaces();

	// Set up objects
	_window->setBackground(_game->getMod()->getSurface("BACK04.SCR"));

	_btnOk->setText(tr("STR_OK"));
	_btnOk->onMouseClick((ActionHandler)&CraftEquipmentState::btnOkClick);
	_btnOk->onKeyboardPress((ActionHandler)&CraftEquipmentState::btnOkClick, Options::keyCancel);
	_btnOk->onKeyboardPress((ActionHandler)&CraftEquipmentState::btnClearClick, Options::keyInvClear);

	_btnClear->setText(tr("STR_UNLOAD_CRAFT"));
	_btnClear->onMouseClick((ActionHandler)&CraftEquipmentState::btnClearClick);
	_btnClear->setVisible(isNewBattle);

	_btnInventory->setText(tr("STR_INVENTORY"));
	_btnInventory->onMouseClick((ActionHandler)&CraftEquipmentState::btnInventoryClick);
	_btnInventory->setVisible(craftHasACrew && !isNewBattle);
	_btnInventory->onKeyboardPress((ActionHandler)&CraftEquipmentState::btnInventoryClick, Options::keyBattleInventory);

	_txtTitle->setBig();
	_txtTitle->setText(tr("STR_EQUIPMENT_FOR_CRAFT").arg(c->getName(_game->getLanguage())));

	_txtItem->setText(tr("STR_ITEM"));

	_txtStores->setText(tr("STR_STORES"));

	_txtAvailable->setText(tr("STR_SPACE_AVAILABLE").arg(c->getSpaceAvailable()));

	_txtUsed->setText(tr("STR_SPACE_USED").arg(c->getSpaceUsed()));

	std::wostringstream ss3;
	ss3 << tr("STR_SOLDIERS_UC") << ">" << L'\x01'<< c->getNumSoldiers();
	_txtCrew->setText(ss3.str());

	// populate sort options
	std::vector<std::wstring> sortOptions;
	sortOptions.push_back(tr("ALL")); // 0
	sortOptions.push_back(tr("AUXILIARY")); // 1
	sortOptions.push_back(tr("MELEE")); // 2
	sortOptions.push_back(tr("SHORT RANGE")); // 3
	sortOptions.push_back(tr("LONG RANGE (ARC)")); // 4
	sortOptions.push_back(tr("LONG RANGE (LINE)")); // 5
	sortOptions.push_back(tr("GRENADES")); // 6
	sortOptions.push_back(tr("EQUIPMENT")); // 7
	sortOptions.push_back(tr("OTHER")); // 8

	_cbxFilterBy->setOptions(sortOptions);
	_cbxFilterBy->setSelected(0);
	_cbxFilterBy->onChange((ActionHandler)&CraftEquipmentState::cbxFilterByChange);

	_lstEquipment->setArrowColumn(203, ARROW_HORIZONTAL);
	_lstEquipment->setColumns(3, 156, 83, 41);
	_lstEquipment->setSelectable(true);
	_lstEquipment->setBackground(_window);
	_lstEquipment->setMargin(8);
	_lstEquipment->onLeftArrowPress((ActionHandler)&CraftEquipmentState::lstEquipmentLeftArrowPress);
	_lstEquipment->onLeftArrowRelease((ActionHandler)&CraftEquipmentState::lstEquipmentLeftArrowRelease);
	_lstEquipment->onLeftArrowClick((ActionHandler)&CraftEquipmentState::lstEquipmentLeftArrowClick);
	_lstEquipment->onRightArrowPress((ActionHandler)&CraftEquipmentState::lstEquipmentRightArrowPress);
	_lstEquipment->onRightArrowRelease((ActionHandler)&CraftEquipmentState::lstEquipmentRightArrowRelease);
	_lstEquipment->onRightArrowClick((ActionHandler)&CraftEquipmentState::lstEquipmentRightArrowClick);
	_lstEquipment->onMousePress((ActionHandler)&CraftEquipmentState::lstEquipmentMousePress);

	_timerLeft = new Timer(250);
	_timerLeft->onTimer((StateHandler)&CraftEquipmentState::moveLeft);
	_timerRight = new Timer(250);
	_timerRight->onTimer((StateHandler)&CraftEquipmentState::moveRight);
}

/**
 *
 */
CraftEquipmentState::~CraftEquipmentState()
{
	delete _timerLeft;
	delete _timerRight;
}

/**
 * Filters the equipment list by the selected criterion
 * @param action Pointer to an action.
 */
void CraftEquipmentState::cbxFilterByChange(Action *action)
{
	initList();
}

/**
* Resets the savegame when coming back from the inventory.
*/
void CraftEquipmentState::init()
{
	State::init();

	_game->getSavedGame()->setBattleGame(0);

	Craft *c = _base->getCrafts()->at(_craft);
	c->setInBattlescape(false);

	initList();
}
/**
 * Shows the equipment in a list filtered by selected criterion.
 */
void CraftEquipmentState::initList()
{
	size_t selIdx = _cbxFilterBy->getSelected();
	if (selIdx == (size_t)-1)
	{
		return;
	}

	Craft *c = _base->getCrafts()->at(_craft);

	// reset
	_items.clear();
	_lstEquipment->clearList();

	int row = 0;
	bool isArcing = false;
	bool isShortRange = false;
	const std::vector<std::string> &items = _game->getMod()->getItemsList();
	for (std::vector<std::string>::const_iterator i = items.begin(); i != items.end(); ++i)
	{
		RuleItem *rule = _game->getMod()->getItem(*i);

		// filtering
		if (selIdx > 0)
		{
			if (selIdx == 1 && !rule->isFixed()) { continue; }
			else {
				// remember arcing flag, if this is a firearm (we will need it to correctly categorize ammo later)
				if (rule->getBattleType() == BT_FIREARM)
				{
					isArcing = rule->getArcingShot();
					isShortRange = rule->getMaxRange() > 0 && rule->getMaxRange() < 11;
				}

				if (selIdx > 1 && rule->isFixed()) { continue; }
				if (selIdx == 2 && rule->getBattleType() != BT_MELEE) { continue; }

				else if (selIdx == 3 && rule->getBattleType() != BT_FIREARM && rule->getBattleType() != BT_AMMO) { continue; }
				else if (selIdx == 3 && !isShortRange) { continue; }

				else if (selIdx == 4 && rule->getBattleType() != BT_FIREARM && rule->getBattleType() != BT_AMMO) { continue; }
				else if (selIdx == 4 && isShortRange) { continue; }
				else if (selIdx == 4 && !isArcing) { continue; }

				else if (selIdx == 5 && rule->getBattleType() != BT_FIREARM && rule->getBattleType() != BT_AMMO) { continue; }
				else if (selIdx == 5 && isShortRange) { continue; }
				else if (selIdx == 5 && isArcing) { continue; }

				else if (selIdx == 6 && rule->getBattleType() != BT_GRENADE && rule->getBattleType() != BT_PROXIMITYGRENADE) { continue; }
				else if (selIdx == 7 && rule->getBattleType() != BT_MEDIKIT && rule->getBattleType() != BT_SCANNER && rule->getBattleType() != BT_MINDPROBE && rule->getBattleType() != BT_PSIAMP && rule->getType() != "STR_ELECTRO_FLARE") { continue; }
				else if (selIdx == 8 && (rule->getBattleType() < BT_FLARE || rule->getType() == "STR_ELECTRO_FLARE")) { continue; }
			}
		}

		int cQty = 0;
		if (rule->isFixed())
		{
			cQty = c->getVehicleCount(*i);
		}
		else
		{
			cQty = c->getItems()->getItem(*i);
			_totalItems += cQty;
		}
		if (rule->getBigSprite() > -1 && rule->getBattleType() != BT_NONE && rule->getBattleType() != BT_CORPSE &&
			_game->getSavedGame()->isResearched(rule->getRequirements()) &&
			(_base->getStorageItems()->getItem(*i) > 0 || cQty > 0))
		{
			_items.push_back(*i);
			std::wostringstream ss, ss2;
			if (_game->getSavedGame()->getMonthsPassed() > -1)
			{
				ss << _base->getStorageItems()->getItem(*i);
			}
			else
			{
				ss << "-";
			}
			ss2 << cQty;

			std::wstring s = tr(*i);
			if (rule->getBattleType() == BT_AMMO)
			{
				s.insert(0, L"  ");
			}
			_lstEquipment->addRow(3, s.c_str(), ss.str().c_str(), ss2.str().c_str());

			Uint8 color;
			if (cQty == 0)
			{
				if (rule->getBattleType() == BT_AMMO)
				{
					color = _ammoColor;
				}
				else
				{
					color = _lstEquipment->getColor();
				}
			}
			else
			{
					color = _lstEquipment->getSecondaryColor();
			}
			_lstEquipment->setRowColor(row, color);

			++row;
		}
	}

<<<<<<< HEAD
	_timerLeft = new Timer(250);
	_timerLeft->onTimer((StateHandler)&CraftEquipmentState::moveLeft);
	_timerRight = new Timer(250);
	_timerRight->onTimer((StateHandler)&CraftEquipmentState::moveRight);
}

/**
 *
 */
CraftEquipmentState::~CraftEquipmentState()
{
	delete _timerLeft;
	delete _timerRight;
}

/**
 * Resets the savegame when coming back from the inventory.
 */
void CraftEquipmentState::init()
{
	State::init();

	_game->getSavedGame()->setBattleGame(0);

	Craft *c = _base->getCrafts()->at(_craft);
	c->setInBattlescape(false);
=======
	_lstEquipment->draw();
>>>>>>> a937131a
}

/**
 * Runs the arrow timers.
 */
void CraftEquipmentState::think()
{
	State::think();

	_timerLeft->think(this, 0);
	_timerRight->think(this, 0);
}


/**
 * Returns to the previous screen.
 * @param action Pointer to an action.
 */
void CraftEquipmentState::btnOkClick(Action *)
{
	_game->popState();
}

/**
 * Starts moving the item to the base.
 * @param action Pointer to an action.
 */
void CraftEquipmentState::lstEquipmentLeftArrowPress(Action *action)
{
	_sel = _lstEquipment->getSelectedRow();
	if (action->getDetails()->button.button == SDL_BUTTON_LEFT && !_timerLeft->isRunning()) _timerLeft->start();
}

/**
 * Stops moving the item to the base.
 * @param action Pointer to an action.
 */
void CraftEquipmentState::lstEquipmentLeftArrowRelease(Action *action)
{
	if (action->getDetails()->button.button == SDL_BUTTON_LEFT)
	{
		_timerLeft->stop();
	}
}

/**
 * Moves all the items to the base on right-click.
 * @param action Pointer to an action.
 */
void CraftEquipmentState::lstEquipmentLeftArrowClick(Action *action)
{
	if (action->getDetails()->button.button == SDL_BUTTON_RIGHT) moveLeftByValue(INT_MAX);
	if (action->getDetails()->button.button == SDL_BUTTON_LEFT)
	{
		moveLeftByValue(1);
		_timerRight->setInterval(250);
		_timerLeft->setInterval(250);
	}
}

/**
 * Starts moving the item to the craft.
 * @param action Pointer to an action.
 */
void CraftEquipmentState::lstEquipmentRightArrowPress(Action *action)
{
	_sel = _lstEquipment->getSelectedRow();
	if (action->getDetails()->button.button == SDL_BUTTON_LEFT && !_timerRight->isRunning()) _timerRight->start();
}

/**
 * Stops moving the item to the craft.
 * @param action Pointer to an action.
 */
void CraftEquipmentState::lstEquipmentRightArrowRelease(Action *action)
{
	if (action->getDetails()->button.button == SDL_BUTTON_LEFT)
	{
		_timerRight->stop();
	}
}

/**
 * Moves all the items (as much as possible) to the craft on right-click.
 * @param action Pointer to an action.
 */
void CraftEquipmentState::lstEquipmentRightArrowClick(Action *action)
{
	if (action->getDetails()->button.button == SDL_BUTTON_RIGHT) moveRightByValue(INT_MAX);
	if (action->getDetails()->button.button == SDL_BUTTON_LEFT)
	{
		moveRightByValue(1);
		_timerRight->setInterval(250);
		_timerLeft->setInterval(250);
	}
}

/**
 * Handles the mouse-wheels on the arrow-buttons.
 * @param action Pointer to an action.
 */
void CraftEquipmentState::lstEquipmentMousePress(Action *action)
{
	_sel = _lstEquipment->getSelectedRow();
	if (action->getDetails()->button.button == SDL_BUTTON_WHEELUP)
	{
		_timerRight->stop();
		_timerLeft->stop();
		if (action->getAbsoluteXMouse() >= _lstEquipment->getArrowsLeftEdge() &&
			action->getAbsoluteXMouse() <= _lstEquipment->getArrowsRightEdge())
		{
			moveRightByValue(Options::changeValueByMouseWheel);
		}
	}
	else if (action->getDetails()->button.button == SDL_BUTTON_WHEELDOWN)
	{
		_timerRight->stop();
		_timerLeft->stop();
		if (action->getAbsoluteXMouse() >= _lstEquipment->getArrowsLeftEdge() &&
			action->getAbsoluteXMouse() <= _lstEquipment->getArrowsRightEdge())
		{
			moveLeftByValue(Options::changeValueByMouseWheel);
		}
	}
}

/**
 * Updates the displayed quantities of the
 * selected item on the list.
 */
void CraftEquipmentState::updateQuantity()
{
	Craft *c = _base->getCrafts()->at(_craft);
	RuleItem *item = _game->getMod()->getItem(_items[_sel]);
	int cQty = 0;
	if (item->isFixed())
	{
		cQty = c->getVehicleCount(_items[_sel]);
	}
	else
	{
		cQty = c->getItems()->getItem(_items[_sel]);
	}
	std::wostringstream ss, ss2;
	if (_game->getSavedGame()->getMonthsPassed() > -1)
	{
		ss << _base->getStorageItems()->getItem(_items[_sel]);
	}
	else
	{
		ss << "-";
	}
	ss2 << cQty;

	Uint8 color;
	if (cQty == 0)
	{
		RuleItem *rule = _game->getMod()->getItem(_items[_sel]);
		if (rule->getBattleType() == BT_AMMO)
		{
			color = _ammoColor;
		}
		else
		{
			color = _lstEquipment->getColor();
		}
	}
	else
	{
		color = _lstEquipment->getSecondaryColor();
	}
	_lstEquipment->setRowColor(_sel, color);
	_lstEquipment->setCellText(_sel, 1, ss.str());
	_lstEquipment->setCellText(_sel, 2, ss2.str());

	_txtAvailable->setText(tr("STR_SPACE_AVAILABLE").arg(c->getSpaceAvailable()));
	_txtUsed->setText(tr("STR_SPACE_USED").arg(c->getSpaceUsed()));
}

/**
 * Moves the selected item to the base.
 */
void CraftEquipmentState::moveLeft()
{
	_timerLeft->setInterval(50);
	_timerRight->setInterval(50);
	moveLeftByValue(1);
}

/**
 * Moves the given number of items (selected) to the base.
 * @param change Item difference.
 */
void CraftEquipmentState::moveLeftByValue(int change)
{
	Craft *c = _base->getCrafts()->at(_craft);
	RuleItem *item = _game->getMod()->getItem(_items[_sel]);
	int cQty = 0;
	if (item->isFixed()) cQty = c->getVehicleCount(_items[_sel]);
	else cQty = c->getItems()->getItem(_items[_sel]);
	if (change <= 0 || cQty <= 0) return;
	change = std::min(cQty, change);
	// Convert vehicle to item
	if (item->isFixed())
	{
		if (!item->getCompatibleAmmo()->empty())
		{
			// First we remove all vehicles because we want to redistribute the ammo
			RuleItem *ammo = _game->getMod()->getItem(item->getCompatibleAmmo()->front());
			for (std::vector<Vehicle*>::iterator i = c->getVehicles()->begin(); i != c->getVehicles()->end(); )
			{
				if ((*i)->getRules() == item)
				{
					_base->getStorageItems()->addItem(ammo->getType(), (*i)->getAmmo());
					delete (*i);
					i = c->getVehicles()->erase(i);
				}
				else ++i;
			}
			if (_game->getSavedGame()->getMonthsPassed() != -1)
			{
				_base->getStorageItems()->addItem(_items[_sel], cQty);
			}
			// And now reAdd the count we want to keep in the craft (and redistribute the ammo among them)
			if (cQty > change) moveRightByValue(cQty - change);
		}
		else
		{
			if (_game->getSavedGame()->getMonthsPassed() != -1)
			{
				_base->getStorageItems()->addItem(_items[_sel], change);
			}
			for (std::vector<Vehicle*>::iterator i = c->getVehicles()->begin(); i != c->getVehicles()->end(); )
			{
				if ((*i)->getRules() == item)
				{
					delete (*i);
					i = c->getVehicles()->erase(i);
					if (0 >= --change) break;
				}
				else ++i;
			}
		}
	}
	else
	{
		c->getItems()->removeItem(_items[_sel], change);
		_totalItems -= change;
		if (_game->getSavedGame()->getMonthsPassed() > -1)
		{
			_base->getStorageItems()->addItem(_items[_sel], change);
		}
	}
	updateQuantity();
}

/**
 * Moves the selected item to the craft.
 */
void CraftEquipmentState::moveRight()
{
	_timerLeft->setInterval(50);
	_timerRight->setInterval(50);
	moveRightByValue(1);
}

/**
 * Moves the given number of items (selected) to the craft.
 * @param change Item difference.
 */
void CraftEquipmentState::moveRightByValue(int change)
{
	Craft *c = _base->getCrafts()->at(_craft);
	RuleItem *item = _game->getMod()->getItem(_items[_sel]);
	int bqty = _base->getStorageItems()->getItem(_items[_sel]);
	if (_game->getSavedGame()->getMonthsPassed() == -1)
	{
		if (change == INT_MAX)
		{
			change = 10;
		}
		bqty = change;
	}
	if (0 >= change || 0 >= bqty) return;
	change = std::min(bqty, change);
	// Do we need to convert item to vehicle?
	if (item->isFixed())
	{
		int size = 4;
		if (_game->getMod()->getUnit(item->getType()))
		{
			size = _game->getMod()->getArmor(_game->getMod()->getUnit(item->getType())->getArmor())->getSize();
			size *= size;
		}
		// Check if there's enough room
		int room = std::min(c->getRules()->getVehicles() - c->getNumVehicles(), c->getSpaceAvailable() / size);
		if (room > 0)
		{
			change = std::min(room, change);
			if (!item->getCompatibleAmmo()->empty())
			{
				// And now let's see if we can add the total number of vehicles.
				RuleItem *ammo = _game->getMod()->getItem(item->getCompatibleAmmo()->front());
				int ammoPerVehicle = ammo->getClipSize();
				if (ammoPerVehicle > 0 && item->getClipSize() > 0)
				{
					ammoPerVehicle = item->getClipSize() / ammo->getClipSize();
				}
				int baseQty = _base->getStorageItems()->getItem(ammo->getType()) / ammoPerVehicle;
				if (_game->getSavedGame()->getMonthsPassed() == -1)
					baseQty = 1;
				int canBeAdded = std::min(change, baseQty);
				if (canBeAdded > 0)
				{
					for (int i=0; i < canBeAdded; ++i)
					{
						if (_game->getSavedGame()->getMonthsPassed() != -1)
						{
							_base->getStorageItems()->removeItem(ammo->getType(), ammoPerVehicle);
							_base->getStorageItems()->removeItem(_items[_sel]);
						}
						c->getVehicles()->push_back(new Vehicle(item, ammoPerVehicle, size));
					}
				}
				else
				{
					// So we haven't managed to increase the count of vehicles because of the ammo
					_timerRight->stop();
					LocalizedText msg(tr("STR_NOT_ENOUGH_AMMO_TO_ARM_HWP").arg(tr(ammo->getType())));
					_game->pushState(new ErrorMessageState(msg, _palette, _game->getMod()->getInterface("craftEquipment")->getElement("errorMessage")->color, "BACK04.SCR", _game->getMod()->getInterface("craftEquipment")->getElement("errorPalette")->color));
				}
			}
			else
				for (int i=0; i < change; ++i)
				{
					c->getVehicles()->push_back(new Vehicle(item, item->getClipSize(), size));
					if (_game->getSavedGame()->getMonthsPassed() != -1)
					{
						_base->getStorageItems()->removeItem(_items[_sel]);
					}
				}
		}
	}
	else
	{
		if (c->getRules()->getMaxItems() > 0 && _totalItems + change > c->getRules()->getMaxItems())
		{
			_timerRight->stop();
			LocalizedText msg(tr("STR_NO_MORE_EQUIPMENT_ALLOWED", c->getRules()->getMaxItems()));
			_game->pushState(new ErrorMessageState(msg, _palette, _game->getMod()->getInterface("craftEquipment")->getElement("errorMessage")->color, "BACK04.SCR", _game->getMod()->getInterface("craftEquipment")->getElement("errorPalette")->color));
			change = c->getRules()->getMaxItems() - _totalItems;
		}
		c->getItems()->addItem(_items[_sel],change);
		_totalItems += change;
		if (_game->getSavedGame()->getMonthsPassed() > -1)
		{
			_base->getStorageItems()->removeItem(_items[_sel],change);
		}
	}
	updateQuantity();
}

/**
 * Empties the contents of the craft, moving all of the items back to the base.
 */
void CraftEquipmentState::btnClearClick(Action *)
{
	for (_sel = 0; _sel != _items.size(); ++_sel)
	{
		moveLeftByValue(INT_MAX);
	}
}

/**
 * Displays the inventory screen for the soldiers
 * inside the craft.
 * @param action Pointer to an action.
 */
void CraftEquipmentState::btnInventoryClick(Action *)
{
	Craft *craft = _base->getCrafts()->at(_craft);
	if (craft->getNumSoldiers() != 0)
	{
		SavedBattleGame *bgame = new SavedBattleGame(_game->getMod());
		_game->getSavedGame()->setBattleGame(bgame);

		BattlescapeGenerator bgen = BattlescapeGenerator(_game);
		bgen.runInventory(craft);

		_game->getScreen()->clear();
		_game->pushState(new InventoryState(false, 0, _base));
	}
}

}<|MERGE_RESOLUTION|>--- conflicted
+++ resolved
@@ -306,36 +306,7 @@
 		}
 	}
 
-<<<<<<< HEAD
-	_timerLeft = new Timer(250);
-	_timerLeft->onTimer((StateHandler)&CraftEquipmentState::moveLeft);
-	_timerRight = new Timer(250);
-	_timerRight->onTimer((StateHandler)&CraftEquipmentState::moveRight);
-}
-
-/**
- *
- */
-CraftEquipmentState::~CraftEquipmentState()
-{
-	delete _timerLeft;
-	delete _timerRight;
-}
-
-/**
- * Resets the savegame when coming back from the inventory.
- */
-void CraftEquipmentState::init()
-{
-	State::init();
-
-	_game->getSavedGame()->setBattleGame(0);
-
-	Craft *c = _base->getCrafts()->at(_craft);
-	c->setInBattlescape(false);
-=======
 	_lstEquipment->draw();
->>>>>>> a937131a
 }
 
 /**
