/*
 * Copyright 2010-2016 OpenXcom Developers.
 *
 * This file is part of OpenXcom.
 *
 * OpenXcom is free software: you can redistribute it and/or modify
 * it under the terms of the GNU General Public License as published by
 * the Free Software Foundation, either version 3 of the License, or
 * (at your option) any later version.
 *
 * OpenXcom is distributed in the hope that it will be useful,
 * but WITHOUT ANY WARRANTY; without even the implied warranty of
 * MERCHANTABILITY or FITNESS FOR A PARTICULAR PURPOSE.  See the
 * GNU General Public License for more details.
 *
 * You should have received a copy of the GNU General Public License
 * along with OpenXcom.  If not, see <http://www.gnu.org/licenses/>.
 */
#include "ManufactureStartState.h"
#include <sstream>
#include "../Interface/Window.h"
#include "../Interface/TextButton.h"
#include "../Interface/Text.h"
#include "../Interface/TextList.h"
#include "../Engine/Game.h"
#include "../Engine/LocalizedText.h"
#include "../Engine/Options.h"
<<<<<<< HEAD
#include "../Menu/ErrorMessageState.h"
=======
#include "../Engine/Unicode.h"
>>>>>>> 92150fc6
#include "../Mod/Mod.h"
#include "../Mod/RuleItem.h"
#include "../Mod/RuleManufacture.h"
#include "../Savegame/Base.h"
#include "../Savegame/ItemContainer.h"
#include "ManufactureInfoState.h"
#include "../Savegame/SavedGame.h"
#include "../Menu/ErrorMessageState.h"
#include "../Mod/RuleInterface.h"

namespace OpenXcom
{

/**
 * Initializes all the elements in the productions start screen.
 * @param game Pointer to the core game.
 * @param base Pointer to the base to get info from.
 * @param item The RuleManufacture to produce.
 */
ManufactureStartState::ManufactureStartState(Base *base, RuleManufacture *item) :  _base(base), _item(item)
{
	_screen = false;

	_window = new Window(this, 320, 160, 0, 20);
	_btnCancel = new TextButton(136, 16, 16, 155);
	_txtTitle = new Text(320, 17, 0, 30);
	_txtManHour = new Text(290, 9, 16, 50);
	_txtCost = new Text(290, 9, 16, 60);
	_txtWorkSpace = new Text(290, 9, 16, 70);

	_txtRequiredItemsTitle = new Text(290, 9, 16, 84);
	_txtItemNameColumn = new Text(60, 16, 30, 92);
	_txtUnitRequiredColumn = new Text(60, 16, 155, 92);
	_txtUnitAvailableColumn = new Text(60, 16, 230, 92);
	_lstRequiredItems = new TextList(270, 40, 30, 108);

	_btnStart = new TextButton(136, 16, 168, 155);

	// Set palette
	setInterface("allocateManufacture");

	add(_window, "window", "allocateManufacture");
	add(_txtTitle, "text", "allocateManufacture");
	add(_txtManHour, "text", "allocateManufacture");
	add(_txtCost, "text", "allocateManufacture");
	add(_txtWorkSpace, "text", "allocateManufacture");
	add(_btnCancel, "button", "allocateManufacture");

	add(_txtRequiredItemsTitle, "text", "allocateManufacture");
	add(_txtItemNameColumn, "text", "allocateManufacture");
	add(_txtUnitRequiredColumn, "text", "allocateManufacture");
	add(_txtUnitAvailableColumn, "text", "allocateManufacture");
	add(_lstRequiredItems, "list", "allocateManufacture");

	add(_btnStart, "button", "allocateManufacture");

	centerAllSurfaces();

	_window->setBackground(_game->getMod()->getSurface("BACK17.SCR"));

	_txtTitle->setText(tr(_item->getName()));
	_txtTitle->setBig();
	_txtTitle->setAlign(ALIGN_CENTER);

	_txtManHour->setText(tr("STR_ENGINEER_HOURS_TO_PRODUCE_ONE_UNIT").arg(_item->getManufactureTime()));

	_txtCost->setText(tr("STR_COST_PER_UNIT_").arg(Unicode::formatFunding(_item->getManufactureCost())));

	_txtWorkSpace->setText(tr("STR_WORK_SPACE_REQUIRED").arg(_item->getRequiredSpace()));

	_btnCancel->setText(tr("STR_CANCEL_UC"));
	_btnCancel->onMouseClick((ActionHandler)&ManufactureStartState::btnCancelClick);
	_btnCancel->onKeyboardPress((ActionHandler)&ManufactureStartState::btnCancelClick, Options::keyCancel);

	bool productionPossible = _game->getSavedGame()->getFunds() > _item->getManufactureCost();
	// check available workspace later
	//int availableWorkSpace = _base->getFreeWorkshops();
	//productionPossible &= (availableWorkSpace > 0);

	_txtRequiredItemsTitle->setText(tr("STR_SPECIAL_MATERIALS_REQUIRED"));
	_txtRequiredItemsTitle->setAlign(ALIGN_CENTER);

	_txtItemNameColumn->setText(tr("STR_ITEM_REQUIRED"));
	_txtItemNameColumn->setWordWrap(true);

	_txtUnitRequiredColumn->setText(tr("STR_UNITS_REQUIRED"));
	_txtUnitRequiredColumn->setWordWrap(true);

	_txtUnitAvailableColumn->setText(tr("STR_UNITS_AVAILABLE"));
	_txtUnitAvailableColumn->setWordWrap(true);

	_lstRequiredItems->setColumns(3, 140, 75, 55);
	_lstRequiredItems->setBackground(_window);

	int row = 0;
	for (auto& iter : _item->getRequiredCrafts())
	{
		auto count = base->getCraftCountForProduction(iter.first);

		std::wostringstream s1, s2;
		s1 << iter.second;
		s2 << count;
		productionPossible &= (count >= iter.second);
		_lstRequiredItems->addRow(3, tr(iter.first->getType()).c_str(), s1.str().c_str(), s2.str().c_str());
		_lstRequiredItems->setCellColor(row, 1, _lstRequiredItems->getSecondaryColor());
		_lstRequiredItems->setCellColor(row, 2, _lstRequiredItems->getSecondaryColor());
		row++;
	}
	for (auto& iter : _item->getRequiredItems())
	{
<<<<<<< HEAD
		auto count = base->getStorageItems()->getItem(iter.first->getType());

		std::wostringstream s1, s2;
		s1 << iter.second;
		s2 << count;
		productionPossible &= (count >= iter.second);
		_lstRequiredItems->addRow(3, tr(iter.first->getType()).c_str(), s1.str().c_str(), s2.str().c_str());
		_lstRequiredItems->setCellColor(row, 1, _lstRequiredItems->getSecondaryColor());
		_lstRequiredItems->setCellColor(row, 2, _lstRequiredItems->getSecondaryColor());
		row++;
	}
	if (_item->getSpawnedPersonType() != "")
	{
		if (base->getAvailableQuarters() <= base->getUsedQuarters())
=======
		std::ostringstream s1, s2;
		s1 << iter->second;
		if (_game->getMod()->getItem(iter->first) != 0)
>>>>>>> 92150fc6
		{
			productionPossible = false;
		}

		// separator line
		_lstRequiredItems->addRow(1, tr("STR_PERSON_JOINING").c_str());
		_lstRequiredItems->setCellColor(row, 0, _lstRequiredItems->getSecondaryColor());
		row++;

		// person joining
		std::wostringstream s1;
		s1 << L'\x01' << 1;
		_lstRequiredItems->addRow(2, tr(_item->getSpawnedPersonName() != "" ? _item->getSpawnedPersonName() : _item->getSpawnedPersonType()).c_str(), s1.str().c_str());
		row++;
	}
	if (!_item->getProducedItems().empty())
	{
		// separator line
		_lstRequiredItems->addRow(1, tr("STR_UNITS_PRODUCED").c_str());
		_lstRequiredItems->setCellColor(row, 0, _lstRequiredItems->getSecondaryColor());
		row++;

		// produced items
		for (auto& iter : _item->getProducedItems())
		{
			std::wostringstream s1;
			s1 << L'\x01' << iter.second;
			_lstRequiredItems->addRow(2, tr(iter.first->getType()).c_str(), s1.str().c_str());
			row++;
		}
	}

	_txtRequiredItemsTitle->setVisible(row);
	_txtItemNameColumn->setVisible(row);
	_txtUnitRequiredColumn->setVisible(row);
	_txtUnitAvailableColumn->setVisible(row);
	_lstRequiredItems->setVisible(row);

	_btnStart->setText(tr("STR_START_PRODUCTION"));
	_btnStart->onMouseClick((ActionHandler)&ManufactureStartState::btnStartClick);
	_btnStart->onKeyboardPress((ActionHandler)&ManufactureStartState::btnStartClick, Options::keyOk);
	_btnStart->setVisible(productionPossible);

	if (_item)
	{
		// mark new as normal
		if (_game->getSavedGame()->getManufactureRuleStatus(_item->getName()) == RuleManufacture::MANU_STATUS_NEW)
		{
			_game->getSavedGame()->setManufactureRuleStatus(_item->getName(), RuleManufacture::MANU_STATUS_NORMAL);
		}
	}
}

/**
 * Returns to previous screen.
 * @param action A pointer to an Action.
 */
void ManufactureStartState::btnCancelClick(Action *)
{
	_game->popState();
}

/**
 * Go to the Production settings screen.
 * @param action A pointer to an Action.
 */
void ManufactureStartState::btnStartClick(Action *)
{
	if (_item->getProducedCraft() && _base->getAvailableHangars() - _base->getUsedHangars() <= 0)
	{
		_game->pushState(new ErrorMessageState(tr("STR_NO_FREE_HANGARS_FOR_CRAFT_PRODUCTION"), _palette, _game->getMod()->getInterface("basescape")->getElement("errorMessage")->color, "BACK17.SCR", _game->getMod()->getInterface("basescape")->getElement("errorPalette")->color));
	}
	else if (_item->getRequiredSpace() > _base->getFreeWorkshops())
	{
		_game->pushState(new ErrorMessageState(tr("STR_NOT_ENOUGH_WORK_SPACE"), _palette, _game->getMod()->getInterface("basescape")->getElement("errorMessage")->color, "BACK17.SCR", _game->getMod()->getInterface("basescape")->getElement("errorPalette")->color));
	}
	else
	{
		_game->pushState(new ManufactureInfoState(_base, _item));
	}
}

}<|MERGE_RESOLUTION|>--- conflicted
+++ resolved
@@ -25,11 +25,8 @@
 #include "../Engine/Game.h"
 #include "../Engine/LocalizedText.h"
 #include "../Engine/Options.h"
-<<<<<<< HEAD
 #include "../Menu/ErrorMessageState.h"
-=======
 #include "../Engine/Unicode.h"
->>>>>>> 92150fc6
 #include "../Mod/Mod.h"
 #include "../Mod/RuleItem.h"
 #include "../Mod/RuleManufacture.h"
@@ -129,7 +126,7 @@
 	{
 		auto count = base->getCraftCountForProduction(iter.first);
 
-		std::wostringstream s1, s2;
+		std::ostringstream s1, s2;
 		s1 << iter.second;
 		s2 << count;
 		productionPossible &= (count >= iter.second);
@@ -140,10 +137,9 @@
 	}
 	for (auto& iter : _item->getRequiredItems())
 	{
-<<<<<<< HEAD
 		auto count = base->getStorageItems()->getItem(iter.first->getType());
 
-		std::wostringstream s1, s2;
+		std::ostringstream s1, s2;
 		s1 << iter.second;
 		s2 << count;
 		productionPossible &= (count >= iter.second);
@@ -155,11 +151,6 @@
 	if (_item->getSpawnedPersonType() != "")
 	{
 		if (base->getAvailableQuarters() <= base->getUsedQuarters())
-=======
-		std::ostringstream s1, s2;
-		s1 << iter->second;
-		if (_game->getMod()->getItem(iter->first) != 0)
->>>>>>> 92150fc6
 		{
 			productionPossible = false;
 		}
@@ -170,8 +161,8 @@
 		row++;
 
 		// person joining
-		std::wostringstream s1;
-		s1 << L'\x01' << 1;
+		std::ostringstream s1;
+		s1 << Unicode::TOK_COLOR_FLIP << 1;
 		_lstRequiredItems->addRow(2, tr(_item->getSpawnedPersonName() != "" ? _item->getSpawnedPersonName() : _item->getSpawnedPersonType()).c_str(), s1.str().c_str());
 		row++;
 	}
@@ -185,8 +176,8 @@
 		// produced items
 		for (auto& iter : _item->getProducedItems())
 		{
-			std::wostringstream s1;
-			s1 << L'\x01' << iter.second;
+			std::ostringstream s1;
+			s1 << Unicode::TOK_COLOR_FLIP << iter.second;
 			_lstRequiredItems->addRow(2, tr(iter.first->getType()).c_str(), s1.str().c_str());
 			row++;
 		}
