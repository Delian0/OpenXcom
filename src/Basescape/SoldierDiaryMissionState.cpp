<<<<<<< HEAD
/*
 * Copyright 2010-2015 OpenXcom Developers.
 *
 * This file is part of OpenXcom.
 *
 * OpenXcom is free software: you can redistribute it and/or modify
 * it under the terms of the GNU General Public License as published by
 * the Free Software Foundation, either version 3 of the License, or
 * (at your option) any later version.
 *
 * OpenXcom is distributed in the hope that it will be useful,
 * but WITHOUT ANY WARRANTY; without even the implied warranty of
 * MERCHANTABILITY or FITNESS FOR A PARTICULAR PURPOSE.  See the
 * GNU General Public License for more details.
 *
 * You should have received a copy of the GNU General Public License
 * along with OpenXcom.  If not, see <http://www.gnu.org/licenses/>.
 */
#include "SoldierDiaryMissionState.h"
#include "../Mod/Mod.h"
#include "../Engine/Game.h"
#include "../Engine/Language.h"
#include "../Engine/Options.h"
#include "../Interface/TextButton.h"
#include "../Interface/Window.h"
#include "../Interface/Text.h"
#include "../Interface/TextList.h"
#include "../Savegame/SavedGame.h"
#include "../Savegame/Soldier.h"
#include "../Savegame/SoldierDiary.h"
#include "../Savegame/MissionStatistics.h"
#include "../Savegame/BattleUnitStatistics.h"

namespace OpenXcom
{

/**
 * Initializes all the elements in the Soldier Diary Mission window.
 * @param soldier Pointer to the selected soldier.
 * @param rowEntry number to get mission info from.
 */
SoldierDiaryMissionState::SoldierDiaryMissionState(Soldier *soldier, int rowEntry) : _soldier(soldier), _rowEntry(rowEntry)
{
	_screen = false;

	// Create objects
	_window = new Window(this, 272, 128, 24, 36, POPUP_BOTH);
	_btnOk = new TextButton(220, 16, 50, 140);
	_txtTitle = new Text(262, 9, 29, 44);
	_txtUFO = new Text(262, 9, 29, 52);
	_txtScore = new Text(180, 9, 29, 68);
	_txtKills = new Text(120, 9, 169, 68);
	_txtLocation = new Text(180, 9, 29, 76);
	_txtRace = new Text(120, 9, 169, 76);
	_txtDaylight = new Text(120, 9, 169, 84);
	_txtDaysWounded = new Text(180, 9, 29, 84);
	_txtNoRecord = new Text(240, 9, 29, 100);
	_lstKills = new TextList(240, 32, 29, 100);

	// Set palette
	setInterface("soldierMission");

	add(_window, "window", "soldierMission");
	add(_btnOk, "button", "soldierMission");
	add(_txtTitle, "text", "soldierMission");
	add(_txtUFO, "text", "soldierMission");
	add(_txtScore, "text", "soldierMission");
	add(_txtKills, "text", "soldierMission");
	add(_txtLocation, "text", "soldierMission");
	add(_txtRace, "text", "soldierMission");
	add(_txtDaylight, "text", "soldierMission");
	add(_txtDaysWounded, "text", "soldierMission");
	add(_txtNoRecord, "text", "soldierMission");
	add(_lstKills, "list", "soldierMission");

	centerAllSurfaces();

	// Set up objects
	std::vector<MissionStatistics*> *missionStatistics = _game->getSavedGame()->getMissionStatistics();
	unsigned int missionId = _soldier->getDiary()->getMissionIdList().at(_rowEntry);
	if (missionId > missionStatistics->size())
	{
		missionId = 0;
	}
	int daysWounded = missionStatistics->at(missionId)->injuryList[_soldier->getId()];
    
	_window->setBackground(_game->getMod()->getSurface("BACK16.SCR"));

	_btnOk->setText(tr("STR_OK"));
	_btnOk->onMouseClick((ActionHandler)&SoldierDiaryMissionState::btnOkClick);
	_btnOk->onKeyboardPress((ActionHandler)&SoldierDiaryMissionState::btnOkClick, Options::keyCancel);

	_txtTitle->setAlign(ALIGN_CENTER);
	_txtTitle->setText(tr(missionStatistics->at(missionId)->type));

	_txtUFO->setAlign(ALIGN_CENTER);
	_txtUFO->setText(tr(missionStatistics->at(missionId)->ufo));
	_txtUFO->setVisible(missionStatistics->at(missionId)->ufo != "NO_UFO");

	_txtScore->setText(tr("STR_SCORE_VALUE").arg(missionStatistics->at(missionId)->score));

	_txtLocation->setText(tr("STR_LOCATION").arg(tr(missionStatistics->at(missionId)->getLocationString())));

	_txtRace->setText(tr("STR_RACE_TYPE").arg(tr(missionStatistics->at(missionId)->alienRace)));
	_txtRace->setVisible(missionStatistics->at(missionId)->alienRace != "STR_UNKNOWN");

	_txtDaylight->setText(tr("STR_DAYLIGHT_TYPE").arg(tr(missionStatistics->at(missionId)->getDaylightString())));

	_txtDaysWounded->setText(tr("STR_DAYS_WOUNDED").arg(daysWounded));
	_txtDaysWounded->setVisible(daysWounded != 0);

	_lstKills->setColumns(3, 60, 95, 85);

	int kills = 0;
    bool stunOrKill = false;

	for (std::vector<BattleUnitKills*>::iterator i = _soldier->getDiary()->getKills().begin() ; i != _soldier->getDiary()->getKills().end() ; ++i)
	{
		if ((unsigned int)(*i)->mission != missionId) continue;

		switch ((*i)->status)
		{
		case STATUS_DEAD:
			kills++;
		case STATUS_UNCONSCIOUS:
		case STATUS_PANICKING:
		case STATUS_TURNING:
			stunOrKill = true;
		default:
			break;
		}

		_lstKills->addRow(3, tr((*i)->getKillStatusString()).c_str(),
							 (*i)->getUnitName(_game->getLanguage()).c_str(),
							 tr((*i)->weapon).c_str());
	}

	_txtNoRecord->setAlign(ALIGN_CENTER);
	_txtNoRecord->setText(tr("STR_NO_RECORD"));
	_txtNoRecord->setVisible(!stunOrKill);

	_txtKills->setText(tr("STR_KILLS").arg(kills));
}

/**
 *
 */
SoldierDiaryMissionState::~SoldierDiaryMissionState()
{

}

/**
 * Returns to the previous screen.
 * @param action Pointer to an action.
 */
void SoldierDiaryMissionState::btnOkClick(Action *)
{
	_game->popState();
}

}
=======
/*
 * Copyright 2010-2016 OpenXcom Developers.
 *
 * This file is part of OpenXcom.
 *
 * OpenXcom is free software: you can redistribute it and/or modify
 * it under the terms of the GNU General Public License as published by
 * the Free Software Foundation, either version 3 of the License, or
 * (at your option) any later version.
 *
 * OpenXcom is distributed in the hope that it will be useful,
 * but WITHOUT ANY WARRANTY; without even the implied warranty of
 * MERCHANTABILITY or FITNESS FOR A PARTICULAR PURPOSE.  See the
 * GNU General Public License for more details.
 *
 * You should have received a copy of the GNU General Public License
 * along with OpenXcom.  If not, see <http://www.gnu.org/licenses/>.
 */
#include "SoldierDiaryMissionState.h"
#include "../Mod/Mod.h"
#include "../Engine/Game.h"
#include "../Engine/Language.h"
#include "../Engine/Options.h"
#include "../Interface/TextButton.h"
#include "../Interface/Window.h"
#include "../Interface/Text.h"
#include "../Interface/TextList.h"
#include "../Savegame/SavedGame.h"
#include "../Savegame/Soldier.h"
#include "../Savegame/SoldierDiary.h"
#include "../Savegame/MissionStatistics.h"
#include "../Savegame/BattleUnitStatistics.h"

namespace OpenXcom
{

/**
 * Initializes all the elements in the Soldier Diary Mission window.
 * @param soldier Pointer to the selected soldier.
 * @param rowEntry number to get mission info from.
 */
SoldierDiaryMissionState::SoldierDiaryMissionState(Soldier *soldier, int rowEntry) : _soldier(soldier), _rowEntry(rowEntry)
{
	_screen = false;

	// Create objects
	_window = new Window(this, 300, 128, 10, 36, POPUP_HORIZONTAL);
	_btnOk = new TextButton(240, 16, 40, 140);
	_txtTitle = new Text(262, 9, 29, 44);
	_txtUFO = new Text(262, 9, 29, 52);
	_txtScore = new Text(180, 9, 29, 68);
	_txtKills = new Text(120, 9, 169, 68);
	_txtLocation = new Text(180, 9, 29, 76);
	_txtRace = new Text(120, 9, 169, 76);
	_txtDaylight = new Text(120, 9, 169, 84);
	_txtDaysWounded = new Text(180, 9, 29, 84);
	_txtNoRecord = new Text(240, 9, 29, 100);
	_lstKills = new TextList(270, 32, 20, 100);

	// Set palette
	setInterface("soldierMission");

	add(_window, "window", "soldierMission");
	add(_btnOk, "button", "soldierMission");
	add(_txtTitle, "text", "soldierMission");
	add(_txtUFO, "text", "soldierMission");
	add(_txtScore, "text", "soldierMission");
	add(_txtKills, "text", "soldierMission");
	add(_txtLocation, "text", "soldierMission");
	add(_txtRace, "text", "soldierMission");
	add(_txtDaylight, "text", "soldierMission");
	add(_txtDaysWounded, "text", "soldierMission");
	add(_txtNoRecord, "text", "soldierMission");
	add(_lstKills, "list", "soldierMission");

	centerAllSurfaces();

	// Set up objects
	std::vector<MissionStatistics*> *missionStatistics = _game->getSavedGame()->getMissionStatistics();
	unsigned int missionId = _soldier->getDiary()->getMissionIdList().at(_rowEntry);
	if (missionId > missionStatistics->size())
	{
		missionId = 0;
	}
	int daysWounded = missionStatistics->at(missionId)->injuryList[_soldier->getId()];
    
	_window->setBackground(_game->getMod()->getSurface("BACK16.SCR"));

	_btnOk->setText(tr("STR_OK"));
	_btnOk->onMouseClick((ActionHandler)&SoldierDiaryMissionState::btnOkClick);
	_btnOk->onKeyboardPress((ActionHandler)&SoldierDiaryMissionState::btnOkClick, Options::keyCancel);

	_txtTitle->setAlign(ALIGN_CENTER);
	_txtTitle->setText(tr(missionStatistics->at(missionId)->type));

	_txtUFO->setAlign(ALIGN_CENTER);
	_txtUFO->setText(tr(missionStatistics->at(missionId)->ufo));
	_txtUFO->setVisible(missionStatistics->at(missionId)->ufo != "NO_UFO");

	_txtScore->setText(tr("STR_SCORE_VALUE").arg(missionStatistics->at(missionId)->score));

	_txtLocation->setText(tr("STR_LOCATION").arg(tr(missionStatistics->at(missionId)->getLocationString())));

	_txtRace->setText(tr("STR_RACE_TYPE").arg(tr(missionStatistics->at(missionId)->alienRace)));
	_txtRace->setVisible(missionStatistics->at(missionId)->alienRace != "STR_UNKNOWN");

	_txtDaylight->setText(tr("STR_DAYLIGHT_TYPE").arg(tr(missionStatistics->at(missionId)->getDaylightString())));

	_txtDaysWounded->setText(tr("STR_DAYS_WOUNDED").arg(daysWounded));
	_txtDaysWounded->setVisible(daysWounded != 0);

	_lstKills->setColumns(3, 60, 110, 100);

	int kills = 0;
    bool stunOrKill = false;

	for (std::vector<BattleUnitKills*>::iterator i = _soldier->getDiary()->getKills().begin() ; i != _soldier->getDiary()->getKills().end() ; ++i)
	{
		if ((unsigned int)(*i)->mission != missionId) continue;

		switch ((*i)->status)
		{
		case STATUS_DEAD:
			kills++;
		case STATUS_UNCONSCIOUS:
		case STATUS_PANICKING:
		case STATUS_TURNING:
			stunOrKill = true;
		default:
			break;
		}

		_lstKills->addRow(3, tr((*i)->getKillStatusString()).c_str(),
							 (*i)->getUnitName(_game->getLanguage()).c_str(),
							 tr((*i)->weapon).c_str());
	}

	_txtNoRecord->setAlign(ALIGN_CENTER);
	_txtNoRecord->setText(tr("STR_NO_RECORD"));
	_txtNoRecord->setVisible(!stunOrKill);

	_txtKills->setText(tr("STR_KILLS").arg(kills));
}

/**
 *
 */
SoldierDiaryMissionState::~SoldierDiaryMissionState()
{

}

/**
 * Returns to the previous screen.
 * @param action Pointer to an action.
 */
void SoldierDiaryMissionState::btnOkClick(Action *)
{
	_game->popState();
}

}
>>>>>>> 8c63973c
<|MERGE_RESOLUTION|>--- conflicted
+++ resolved
@@ -1,167 +1,3 @@
-<<<<<<< HEAD
-/*
- * Copyright 2010-2015 OpenXcom Developers.
- *
- * This file is part of OpenXcom.
- *
- * OpenXcom is free software: you can redistribute it and/or modify
- * it under the terms of the GNU General Public License as published by
- * the Free Software Foundation, either version 3 of the License, or
- * (at your option) any later version.
- *
- * OpenXcom is distributed in the hope that it will be useful,
- * but WITHOUT ANY WARRANTY; without even the implied warranty of
- * MERCHANTABILITY or FITNESS FOR A PARTICULAR PURPOSE.  See the
- * GNU General Public License for more details.
- *
- * You should have received a copy of the GNU General Public License
- * along with OpenXcom.  If not, see <http://www.gnu.org/licenses/>.
- */
-#include "SoldierDiaryMissionState.h"
-#include "../Mod/Mod.h"
-#include "../Engine/Game.h"
-#include "../Engine/Language.h"
-#include "../Engine/Options.h"
-#include "../Interface/TextButton.h"
-#include "../Interface/Window.h"
-#include "../Interface/Text.h"
-#include "../Interface/TextList.h"
-#include "../Savegame/SavedGame.h"
-#include "../Savegame/Soldier.h"
-#include "../Savegame/SoldierDiary.h"
-#include "../Savegame/MissionStatistics.h"
-#include "../Savegame/BattleUnitStatistics.h"
-
-namespace OpenXcom
-{
-
-/**
- * Initializes all the elements in the Soldier Diary Mission window.
- * @param soldier Pointer to the selected soldier.
- * @param rowEntry number to get mission info from.
- */
-SoldierDiaryMissionState::SoldierDiaryMissionState(Soldier *soldier, int rowEntry) : _soldier(soldier), _rowEntry(rowEntry)
-{
-	_screen = false;
-
-	// Create objects
-	_window = new Window(this, 272, 128, 24, 36, POPUP_BOTH);
-	_btnOk = new TextButton(220, 16, 50, 140);
-	_txtTitle = new Text(262, 9, 29, 44);
-	_txtUFO = new Text(262, 9, 29, 52);
-	_txtScore = new Text(180, 9, 29, 68);
-	_txtKills = new Text(120, 9, 169, 68);
-	_txtLocation = new Text(180, 9, 29, 76);
-	_txtRace = new Text(120, 9, 169, 76);
-	_txtDaylight = new Text(120, 9, 169, 84);
-	_txtDaysWounded = new Text(180, 9, 29, 84);
-	_txtNoRecord = new Text(240, 9, 29, 100);
-	_lstKills = new TextList(240, 32, 29, 100);
-
-	// Set palette
-	setInterface("soldierMission");
-
-	add(_window, "window", "soldierMission");
-	add(_btnOk, "button", "soldierMission");
-	add(_txtTitle, "text", "soldierMission");
-	add(_txtUFO, "text", "soldierMission");
-	add(_txtScore, "text", "soldierMission");
-	add(_txtKills, "text", "soldierMission");
-	add(_txtLocation, "text", "soldierMission");
-	add(_txtRace, "text", "soldierMission");
-	add(_txtDaylight, "text", "soldierMission");
-	add(_txtDaysWounded, "text", "soldierMission");
-	add(_txtNoRecord, "text", "soldierMission");
-	add(_lstKills, "list", "soldierMission");
-
-	centerAllSurfaces();
-
-	// Set up objects
-	std::vector<MissionStatistics*> *missionStatistics = _game->getSavedGame()->getMissionStatistics();
-	unsigned int missionId = _soldier->getDiary()->getMissionIdList().at(_rowEntry);
-	if (missionId > missionStatistics->size())
-	{
-		missionId = 0;
-	}
-	int daysWounded = missionStatistics->at(missionId)->injuryList[_soldier->getId()];
-    
-	_window->setBackground(_game->getMod()->getSurface("BACK16.SCR"));
-
-	_btnOk->setText(tr("STR_OK"));
-	_btnOk->onMouseClick((ActionHandler)&SoldierDiaryMissionState::btnOkClick);
-	_btnOk->onKeyboardPress((ActionHandler)&SoldierDiaryMissionState::btnOkClick, Options::keyCancel);
-
-	_txtTitle->setAlign(ALIGN_CENTER);
-	_txtTitle->setText(tr(missionStatistics->at(missionId)->type));
-
-	_txtUFO->setAlign(ALIGN_CENTER);
-	_txtUFO->setText(tr(missionStatistics->at(missionId)->ufo));
-	_txtUFO->setVisible(missionStatistics->at(missionId)->ufo != "NO_UFO");
-
-	_txtScore->setText(tr("STR_SCORE_VALUE").arg(missionStatistics->at(missionId)->score));
-
-	_txtLocation->setText(tr("STR_LOCATION").arg(tr(missionStatistics->at(missionId)->getLocationString())));
-
-	_txtRace->setText(tr("STR_RACE_TYPE").arg(tr(missionStatistics->at(missionId)->alienRace)));
-	_txtRace->setVisible(missionStatistics->at(missionId)->alienRace != "STR_UNKNOWN");
-
-	_txtDaylight->setText(tr("STR_DAYLIGHT_TYPE").arg(tr(missionStatistics->at(missionId)->getDaylightString())));
-
-	_txtDaysWounded->setText(tr("STR_DAYS_WOUNDED").arg(daysWounded));
-	_txtDaysWounded->setVisible(daysWounded != 0);
-
-	_lstKills->setColumns(3, 60, 95, 85);
-
-	int kills = 0;
-    bool stunOrKill = false;
-
-	for (std::vector<BattleUnitKills*>::iterator i = _soldier->getDiary()->getKills().begin() ; i != _soldier->getDiary()->getKills().end() ; ++i)
-	{
-		if ((unsigned int)(*i)->mission != missionId) continue;
-
-		switch ((*i)->status)
-		{
-		case STATUS_DEAD:
-			kills++;
-		case STATUS_UNCONSCIOUS:
-		case STATUS_PANICKING:
-		case STATUS_TURNING:
-			stunOrKill = true;
-		default:
-			break;
-		}
-
-		_lstKills->addRow(3, tr((*i)->getKillStatusString()).c_str(),
-							 (*i)->getUnitName(_game->getLanguage()).c_str(),
-							 tr((*i)->weapon).c_str());
-	}
-
-	_txtNoRecord->setAlign(ALIGN_CENTER);
-	_txtNoRecord->setText(tr("STR_NO_RECORD"));
-	_txtNoRecord->setVisible(!stunOrKill);
-
-	_txtKills->setText(tr("STR_KILLS").arg(kills));
-}
-
-/**
- *
- */
-SoldierDiaryMissionState::~SoldierDiaryMissionState()
-{
-
-}
-
-/**
- * Returns to the previous screen.
- * @param action Pointer to an action.
- */
-void SoldierDiaryMissionState::btnOkClick(Action *)
-{
-	_game->popState();
-}
-
-}
-=======
 /*
  * Copyright 2010-2016 OpenXcom Developers.
  *
@@ -323,5 +159,4 @@
 	_game->popState();
 }
 
-}
->>>>>>> 8c63973c
+}