<<<<<<< HEAD
/*
 * Copyright 2010-2015 OpenXcom Developers.
 *
 * This file is part of OpenXcom.
 *
 * OpenXcom is free software: you can redistribute it and/or modify
 * it under the terms of the GNU General Public License as published by
 * the Free Software Foundation, either version 3 of the License, or
 * (at your option) any later version.
 *
 * OpenXcom is distributed in the hope that it will be useful,
 * but WITHOUT ANY WARRANTY; without even the implied warranty of
 * MERCHANTABILITY or FITNESS FOR A PARTICULAR PURPOSE.  See the
 * GNU General Public License for more details.
 *
 * You should have received a copy of the GNU General Public License
 * along with OpenXcom.  If not, see <http://www.gnu.org/licenses/>.
 */
#ifndef OPENXCOM_BUILDFACILITIESSTATE_H
#define OPENXCOM_BUILDFACILITIESSTATE_H

#include <vector>
#include "../Engine/State.h"

namespace OpenXcom
{

class Base;
class TextButton;
class Window;
class Text;
class TextList;
class RuleBaseFacility;

/**
 * Window shown with all the facilities
 * available to build.
 */
class BuildFacilitiesState : public State
{
protected:
	Base *_base;
	State *_state;
	std::vector<RuleBaseFacility*> _facilities;

	TextButton *_btnOk;
	Window *_window;
	Text *_txtTitle;
	TextList *_lstFacilities;
public:
	/// Creates the Build Facilities state.
	BuildFacilitiesState(Base *base, State *state);
	/// Cleans up the Build Facilities state.
	~BuildFacilitiesState();
	/// Populates the build option list.
	virtual void populateBuildList();
	/// Updates the base stats.
	void init() override;
	/// Handler for clicking the OK button.
	void btnOkClick(Action *action);
	/// Handler for clicking the Facilities list.
	virtual void lstFacilitiesClick(Action *action);
};

}

#endif
=======
#pragma once
/*
 * Copyright 2010-2016 OpenXcom Developers.
 *
 * This file is part of OpenXcom.
 *
 * OpenXcom is free software: you can redistribute it and/or modify
 * it under the terms of the GNU General Public License as published by
 * the Free Software Foundation, either version 3 of the License, or
 * (at your option) any later version.
 *
 * OpenXcom is distributed in the hope that it will be useful,
 * but WITHOUT ANY WARRANTY; without even the implied warranty of
 * MERCHANTABILITY or FITNESS FOR A PARTICULAR PURPOSE.  See the
 * GNU General Public License for more details.
 *
 * You should have received a copy of the GNU General Public License
 * along with OpenXcom.  If not, see <http://www.gnu.org/licenses/>.
 */
#include <vector>
#include "../Engine/State.h"

namespace OpenXcom
{

class Base;
class TextButton;
class Window;
class Text;
class TextList;
class RuleBaseFacility;

/**
 * Window shown with all the facilities
 * available to build.
 */
class BuildFacilitiesState : public State
{
protected:
	Base *_base;
	State *_state;
	std::vector<RuleBaseFacility*> _facilities;

	TextButton *_btnOk;
	Window *_window;
	Text *_txtTitle;
	TextList *_lstFacilities;
public:
	/// Creates the Build Facilities state.
	BuildFacilitiesState(Base *base, State *state);
	/// Cleans up the Build Facilities state.
	~BuildFacilitiesState();
	/// Populates the build option list.
	virtual void PopulateBuildList();
	/// Updates the base stats.
	void init();
	/// Handler for clicking the OK button.
	void btnOkClick(Action *action);
	/// Handler for clicking the Facilities list.
	virtual void lstFacilitiesClick(Action *action);
};

}
>>>>>>> 8c63973c
<|MERGE_RESOLUTION|>--- conflicted
+++ resolved
@@ -1,75 +1,6 @@
-<<<<<<< HEAD
+#pragma once
 /*
- * Copyright 2010-2015 OpenXcom Developers.
- *
- * This file is part of OpenXcom.
- *
- * OpenXcom is free software: you can redistribute it and/or modify
- * it under the terms of the GNU General Public License as published by
- * the Free Software Foundation, either version 3 of the License, or
- * (at your option) any later version.
- *
- * OpenXcom is distributed in the hope that it will be useful,
- * but WITHOUT ANY WARRANTY; without even the implied warranty of
- * MERCHANTABILITY or FITNESS FOR A PARTICULAR PURPOSE.  See the
- * GNU General Public License for more details.
- *
- * You should have received a copy of the GNU General Public License
- * along with OpenXcom.  If not, see <http://www.gnu.org/licenses/>.
- */
-#ifndef OPENXCOM_BUILDFACILITIESSTATE_H
-#define OPENXCOM_BUILDFACILITIESSTATE_H
-
-#include <vector>
-#include "../Engine/State.h"
-
-namespace OpenXcom
-{
-
-class Base;
-class TextButton;
-class Window;
-class Text;
-class TextList;
-class RuleBaseFacility;
-
-/**
- * Window shown with all the facilities
- * available to build.
- */
-class BuildFacilitiesState : public State
-{
-protected:
-	Base *_base;
-	State *_state;
-	std::vector<RuleBaseFacility*> _facilities;
-
-	TextButton *_btnOk;
-	Window *_window;
-	Text *_txtTitle;
-	TextList *_lstFacilities;
-public:
-	/// Creates the Build Facilities state.
-	BuildFacilitiesState(Base *base, State *state);
-	/// Cleans up the Build Facilities state.
-	~BuildFacilitiesState();
-	/// Populates the build option list.
-	virtual void populateBuildList();
-	/// Updates the base stats.
-	void init() override;
-	/// Handler for clicking the OK button.
-	void btnOkClick(Action *action);
-	/// Handler for clicking the Facilities list.
-	virtual void lstFacilitiesClick(Action *action);
-};
-
-}
-
-#endif
-=======
-#pragma once
-/*
- * Copyright 2010-2016 OpenXcom Developers.
+ * Copyright 2010-2016 OpenXcom Developers.
  *
  * This file is part of OpenXcom.
  *
@@ -120,14 +51,13 @@
 	/// Cleans up the Build Facilities state.
 	~BuildFacilitiesState();
 	/// Populates the build option list.
-	virtual void PopulateBuildList();
+	virtual void populateBuildList();
 	/// Updates the base stats.
-	void init();
+	void init() override;
 	/// Handler for clicking the OK button.
 	void btnOkClick(Action *action);
 	/// Handler for clicking the Facilities list.
 	virtual void lstFacilitiesClick(Action *action);
 };
 
-}
->>>>>>> 8c63973c
+}