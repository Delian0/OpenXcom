--- conflicted
+++ resolved
@@ -159,17 +159,7 @@
 		// placing a brand new facility
 		if (!_view->isPlaceable(_rule))
 		{
-<<<<<<< HEAD
-			int needed = i->second.first - _base->getStorageItems()->getItem(i->first);
-			if (needed > 0)
-			{
-				_game->popState();
-				_game->pushState(new ErrorMessageState(tr("STR_NOT_ENOUGH_ITEMS").arg(tr(i->first)).arg(needed), _palette, _game->getMod()->getInterface("placeFacility")->getElement("errorMessage")->color, "BACK01.SCR", _game->getMod()->getInterface("placeFacility")->getElement("errorPalette")->color));
-				return;
-			}
-=======
 			_game->pushState(new ErrorMessageState(tr("STR_CANNOT_BUILD_HERE"), _palette, _game->getMod()->getInterface("placeFacility")->getElement("errorMessage")->color, "BACK01.SCR", _game->getMod()->getInterface("placeFacility")->getElement("errorPalette")->color));
->>>>>>> a937131a
 		}
 		else if (_game->getSavedGame()->getFunds() < _rule->getBuildCost())
 		{
@@ -178,13 +168,10 @@
 		}
 		else
 		{
-<<<<<<< HEAD
-			_base->getStorageItems()->removeItem(i->first, i->second.first);
-=======
 			const std::map<std::string, std::pair<int, int> > &itemCost = _rule->getBuildCostItems();
 			for (std::map<std::string, std::pair<int, int> >::const_iterator i = itemCost.begin(); i != itemCost.end(); ++i)
 			{
-				int needed = i->second.first - _base->getItems()->getItem(i->first);
+				int needed = i->second.first - _base->getStorageItems()->getItem(i->first);
 				if (needed > 0)
 				{
 					_game->popState();
@@ -205,10 +192,9 @@
 			_game->getSavedGame()->setFunds(_game->getSavedGame()->getFunds() - _rule->getBuildCost());
 			for (std::map<std::string, std::pair<int, int> >::const_iterator i = itemCost.begin(); i != itemCost.end(); ++i)
 			{
-				_base->getItems()->removeItem(i->first, i->second.first);
+				_base->getStorageItems()->removeItem(i->first, i->second.first);
 			}
 			_game->popState();
->>>>>>> a937131a
 		}
 	}
 }
