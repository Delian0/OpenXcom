--- conflicted
+++ resolved
@@ -37,62 +37,9 @@
 #include "SoldierInfoState.h"
 #include "../Mod/Armor.h"
 #include "../Mod/RuleInterface.h"
-#include <algorithm>
 
 namespace OpenXcom
 {
-
-typedef int (*getStatFn_t)(Game *, Soldier *);
-
-struct SortFunctor : public std::binary_function<Soldier *, Soldier *, bool>
-{
-	Game *_game;
-	getStatFn_t _getStatFn;
-	SortFunctor(Game *game, getStatFn_t getStatFn)
-		: _game(game), _getStatFn(getStatFn) { }
-	bool operator()(Soldier *a, Soldier *b)
-	{
-		bool ret = _getStatFn(_game, a) < _getStatFn(_game, b);
-		return ret;
-	}
-};
-
-#define GET_ATTRIB_STAT_FN(attrib) \
-	int attrib##Stat(Game *, Soldier *s) { return s->getCurrentStats()->attrib; }
-GET_ATTRIB_STAT_FN(tu)
-GET_ATTRIB_STAT_FN(stamina)
-GET_ATTRIB_STAT_FN(health)
-GET_ATTRIB_STAT_FN(bravery)
-GET_ATTRIB_STAT_FN(reactions)
-GET_ATTRIB_STAT_FN(firing)
-GET_ATTRIB_STAT_FN(throwing)
-GET_ATTRIB_STAT_FN(strength)
-int psiStrengthStat(Game *game, Soldier *s)
-{
-	// don't reveal (relative) psi strength before it would otherwise be known
-	if (s->getCurrentStats()->psiSkill > 0
-	 || (Options::psiStrengthEval
-	     && game->getSavedGame()->isResearched(game->getMod()->getPsiRequirements())))
-	{
-		return s->getCurrentStats()->psiStrength;
-	}
-	return 0;
-}
-int psiSkillStat(Game *, Soldier *s)
-{
-	// protect against negative psiSkill (possible when Options::anytimePsiTraining
-	// is enabled)
-	return (s->getCurrentStats()->psiSkill > 0) ? s->getCurrentStats()->psiSkill : 0;
-}
-GET_ATTRIB_STAT_FN(melee)
-#undef GET_ATTRIB_STAT_FN
-#define GET_SOLDIER_STAT_FN(attrib, camelCaseAttrib) \
-	int attrib##Stat(Game *, Soldier *s) { return s->get##camelCaseAttrib(); }
-GET_SOLDIER_STAT_FN(rank, Rank)
-GET_SOLDIER_STAT_FN(missions, Missions)
-GET_SOLDIER_STAT_FN(kills, Kills)
-GET_SOLDIER_STAT_FN(woundRecovery, WoundRecovery)
-#undef GET_SOLDIER_STAT_FN
 
 /**
  * Initializes all the elements in the Craft Soldiers screen.
@@ -100,12 +47,8 @@
  * @param base Pointer to the base to get info from.
  * @param craft ID of the selected craft.
  */
-<<<<<<< HEAD
-CraftSoldiersState::CraftSoldiersState(Base *base, size_t craft) :  _base(base), _craft(craft), _otherCraftColor(0), _origSoldierOrder(*_base->getSoldiers()), _dynGetter(NULL)
-=======
 CraftSoldiersState::CraftSoldiersState(Base *base, size_t craft)
-		:  _base(base), _craft(craft), _otherCraftColor(0), _origSoldierOrder(*_base->getSoldiers())
->>>>>>> 90c6dc70
+		:  _base(base), _craft(craft), _otherCraftColor(0), _origSoldierOrder(*_base->getSoldiers()), _dynGetter(NULL)
 {
 	// Create objects
 	_window = new Window(this, 320, 200, 0, 0);
@@ -118,7 +61,6 @@
 	_txtUsed = new Text(110, 9, 122, 24);
 	_cbxSortBy = new ComboBox(this, 148, 16, 8, 176, true);
 	_lstSoldiers = new TextList(288, 128, 8, 40);
-	_cbxSortBy = new ComboBox(this, 148, 16, 8, 176, true);
 
 	// Set palette
 	setInterface("craftSoldiers");
@@ -158,30 +100,19 @@
 
 	// populate sort options
 	std::vector<std::wstring> sortOptions;
-<<<<<<< HEAD
-	sortOptions.push_back(tr("ORIGINAL ORDER"));
-=======
 	sortOptions.push_back(tr("STR_ORIGINAL_ORDER"));
->>>>>>> 90c6dc70
 	_sortFunctors.push_back(NULL);
 
 #define PUSH_IN(strId, functor) \
 	sortOptions.push_back(tr(strId)); \
 	_sortFunctors.push_back(new SortFunctor(_game, functor));
 
-<<<<<<< HEAD
 	PUSH_IN("ID", idStat);
 	PUSH_IN("FIRST LETTER", nameStat);
-	PUSH_IN("RANK", rankStat);
-	PUSH_IN("MISSIONS", missionsStat);
-	PUSH_IN("KILLS", killsStat);
-	PUSH_IN("WOUND RECOVERY", woundRecoveryStat);
-=======
 	PUSH_IN("STR_RANK", rankStat);
 	PUSH_IN("STR_MISSIONS2", missionsStat);
 	PUSH_IN("STR_KILLS2", killsStat);
 	PUSH_IN("STR_WOUND_RECOVERY2", woundRecoveryStat);
->>>>>>> 90c6dc70
 	PUSH_IN("STR_TIME_UNITS", tuStat);
 	PUSH_IN("STR_STAMINA", staminaStat);
 	PUSH_IN("STR_HEALTH", healthStat);
@@ -189,55 +120,21 @@
 	PUSH_IN("STR_REACTIONS", reactionsStat);
 	PUSH_IN("STR_FIRING_ACCURACY", firingStat);
 	PUSH_IN("STR_THROWING_ACCURACY", throwingStat);
-<<<<<<< HEAD
 	PUSH_IN("STR_MELEE_ACCURACY", meleeStat);
 	PUSH_IN("STR_STRENGTH", strengthStat);
 	PUSH_IN("STR_PSIONIC_STRENGTH", psiStrengthStat);
 	PUSH_IN("STR_PSIONIC_SKILL", psiSkillStat);
-=======
-	PUSH_IN("STR_STRENGTH", strengthStat);
-
-	// don't show psionic sort options until they actually have data they can use
-	bool showPsiStrength = Options::psiStrengthEval
-			&& _game->getSavedGame()->isResearched(_game->getMod()->getPsiRequirements());
-	bool showPsiSkill = false;
-	for (std::vector<Soldier*>::iterator i = _base->getSoldiers()->begin(); i != _base->getSoldiers()->end(); ++i)
-	{
-		if (showPsiSkill) { break; }
-		if ((*i)->getCurrentStats()->psiSkill > 0)
-		{
-			showPsiSkill = true;
-		}
-	}
-	if (showPsiStrength)
-	{
-		PUSH_IN("STR_PSIONIC_STRENGTH", psiStrengthStat);
-	}
-	if (showPsiSkill)
-	{
-		PUSH_IN("STR_PSIONIC_SKILL", psiSkillStat);
-	}
-
-	PUSH_IN("STR_MELEE_ACCURACY", meleeStat);
->>>>>>> 90c6dc70
 
 #undef PUSH_IN
 
 	_cbxSortBy->setOptions(sortOptions);
 	_cbxSortBy->setSelected(0);
 	_cbxSortBy->onChange((ActionHandler)&CraftSoldiersState::cbxSortByChange);
-<<<<<<< HEAD
-	_cbxSortBy->setText(tr("SORT BY..."));
+	_cbxSortBy->setText(tr("STR_SORT_BY"));
 
 	_lstSoldiers->setArrowColumn(176, ARROW_VERTICAL);
 	_lstSoldiers->setColumns(4, 106, 86, 72, 16);
 	_lstSoldiers->setAlign(ALIGN_RIGHT, 3);
-=======
-	_cbxSortBy->setText(tr("STR_SORT_BY"));
-
-	_lstSoldiers->setArrowColumn(192, ARROW_VERTICAL);
-	_lstSoldiers->setColumns(3, 106, 102, 72);
->>>>>>> 90c6dc70
 	_lstSoldiers->setSelectable(true);
 	_lstSoldiers->setBackground(_window);
 	_lstSoldiers->setMargin(8);
@@ -252,12 +149,8 @@
  */
 CraftSoldiersState::~CraftSoldiersState()
 {
-<<<<<<< HEAD
-	for (std::vector<SortFunctor *>::iterator it = _sortFunctors.begin(); it != _sortFunctors.end(); ++it)
-=======
 	for (std::vector<SortFunctor *>::iterator it = _sortFunctors.begin();
 		it != _sortFunctors.end(); ++it)
->>>>>>> 90c6dc70
 	{
 		delete(*it);
 	}
@@ -267,14 +160,9 @@
  * Sorts the soldiers list by the selected criterion
  * @param action Pointer to an action.
  */
-<<<<<<< HEAD
-void CraftSoldiersState::cbxSortByChange(Action *action)
+void CraftSoldiersState::cbxSortByChange(Action *)
 {
 	bool ctrlPressed = SDL_GetModState() & KMOD_CTRL;
-=======
-void CraftSoldiersState::cbxSortByChange(Action *)
-{
->>>>>>> 90c6dc70
 	size_t selIdx = _cbxSortBy->getSelected();
 	if (selIdx == (size_t)-1)
 	{
@@ -284,7 +172,6 @@
 	SortFunctor *compFunc = _sortFunctors[selIdx];
 	if (compFunc)
 	{
-<<<<<<< HEAD
 		// if CTRL is pressed, we only want to show the dynamic column, without actual sorting
 		if (!ctrlPressed)
 		{
@@ -302,23 +189,10 @@
 		// restore original ordering, ignoring (of course) those
 		// soldiers that have been sacked since this state started
 		for (std::vector<Soldier *>::const_iterator it = _origSoldierOrder.begin();
-		it != _origSoldierOrder.end(); ++it)
-		{
-			std::vector<Soldier *>::iterator soldierIt =
-			std::find(_base->getSoldiers()->begin(), _base->getSoldiers()->end(), *it);
-=======
-		std::stable_sort(_base->getSoldiers()->begin(), _base->getSoldiers()->end(), *compFunc);
-	}
-	else
-	{
-		// restore original ordering, ignoring (of course) those
-		// soldiers that have been sacked since this state started
-		for (std::vector<Soldier *>::const_iterator it = _origSoldierOrder.begin();
 			it != _origSoldierOrder.end(); ++it)
 		{
 			std::vector<Soldier *>::iterator soldierIt =
 				std::find(_base->getSoldiers()->begin(), _base->getSoldiers()->end(), *it);
->>>>>>> 90c6dc70
 			if (soldierIt != _base->getSoldiers()->end())
 			{
 				Soldier *s = *soldierIt;
@@ -328,16 +202,12 @@
 		}
 	}
 
-<<<<<<< HEAD
 	size_t originalScrollPos = _lstSoldiers->getScroll();
 	if (compFunc)
 	{
 		_dynGetter = compFunc->getGetter();
 	}
 	initList(originalScrollPos);
-=======
-	initList();
->>>>>>> 90c6dc70
 }
 
 /**
@@ -350,11 +220,10 @@
 }
 
 /**
- * Shows the soldiers in a list
- */
-void CraftSoldiersState::initList()
-{
-	size_t originalScrollPos = _lstSoldiers->getScroll();
+ * Shows the soldiers in a list at specified offset/scroll.
+ */
+void CraftSoldiersState::initList(size_t scrl)
+{
 	int row = 0;
 	_lstSoldiers->clearList();
 	Craft *c = _base->getCrafts()->at(_craft);
@@ -390,9 +259,9 @@
 		_lstSoldiers->setRowColor(row, color);
 		row++;
 	}
-
+	if (scrl)
+		_lstSoldiers->scrollTo(scrl);
 	_lstSoldiers->draw();
-	_lstSoldiers->scrollTo(originalScrollPos);
 
 	_txtAvailable->setText(tr("STR_SPACE_AVAILABLE").arg(c->getSpaceAvailable()));
 	_txtUsed->setText(tr("STR_SPACE_USED").arg(c->getSpaceUsed()));
@@ -404,7 +273,8 @@
 void CraftSoldiersState::init()
 {
 	State::init();
-	initList();
+	initList(0);
+
 }
 
 /**
@@ -425,11 +295,7 @@
 			moveSoldierUp(action, row, true);
 		}
 	}
-<<<<<<< HEAD
-	_cbxSortBy->setText(tr("SORT BY..."));
-=======
 	_cbxSortBy->setText(tr("STR_SORT_BY"));
->>>>>>> 90c6dc70
 	_cbxSortBy->setSelected(-1);
 }
 
@@ -460,7 +326,7 @@
 			_lstSoldiers->scrollUp(false);
 		}
 	}
-	initList();
+	initList(_lstSoldiers->getScroll());
 }
 
 /**
@@ -482,11 +348,7 @@
 			moveSoldierDown(action, row, true);
 		}
 	}
-<<<<<<< HEAD
-	_cbxSortBy->setText(tr("SORT BY..."));
-=======
 	_cbxSortBy->setText(tr("STR_SORT_BY"));
->>>>>>> 90c6dc70
 	_cbxSortBy->setSelected(-1);
 }
 
@@ -517,7 +379,7 @@
 			_lstSoldiers->scrollDown(false);
 		}
 	}
-	initList();
+	initList(_lstSoldiers->getScroll());
 }
 
 /**
