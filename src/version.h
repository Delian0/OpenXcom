--- conflicted
+++ resolved
@@ -18,15 +18,9 @@
  * along with OpenXcom.  If not, see <http://www.gnu.org/licenses/>.
  */
 
-<<<<<<< HEAD
-#define OPENXCOM_VERSION_SHORT "5.0"
+#define OPENXCOM_VERSION_SHORT "Extended 5.0"
 #define OPENXCOM_VERSION_LONG "5.0.0.0"
 #define OPENXCOM_VERSION_NUMBER 5,0,0,0
-=======
-#define OPENXCOM_VERSION_SHORT "Extended 4.0"
-#define OPENXCOM_VERSION_LONG "4.0.0.0"
-#define OPENXCOM_VERSION_NUMBER 4,0,0,0
->>>>>>> 39ca575d
 
 #ifdef GIT_BUILD
 #include "git_version.h"
