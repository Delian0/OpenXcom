#pragma once
/*
 * Copyright 2010-2016 OpenXcom Developers.
 *
 * This file is part of OpenXcom.
 *
 * OpenXcom is free software: you can redistribute it and/or modify
 * it under the terms of the GNU General Public License as published by
 * the Free Software Foundation, either version 3 of the License, or
 * (at your option) any later version.
 *
 * OpenXcom is distributed in the hope that it will be useful,
 * but WITHOUT ANY WARRANTY; without even the implied warranty of
 * MERCHANTABILITY or FITNESS FOR A PARTICULAR PURPOSE.  See the
 * GNU General Public License for more details.
 *
 * You should have received a copy of the GNU General Public License
 * along with OpenXcom.  If not, see <http://www.gnu.org/licenses/>.
 */

<<<<<<< HEAD
#define OPENXCOM_VERSION_SHORT "Extended 3.3+"
#define OPENXCOM_VERSION_LONG "3.3.0.0"
#define OPENXCOM_VERSION_NUMBER 3,3,0,0
=======
#define OPENXCOM_VERSION_SHORT "3.5"
#define OPENXCOM_VERSION_LONG "3.5.0.0"
#define OPENXCOM_VERSION_NUMBER 3,5,0,0
>>>>>>> 090565d7

#ifdef GIT_BUILD
#include "git_version.h"
#endif

#ifndef OPENXCOM_VERSION_GIT
<<<<<<< HEAD
#define OPENXCOM_VERSION_GIT " (v2016-11-06)"
#endif

=======
#define OPENXCOM_VERSION_GIT " Extended"
>>>>>>> 090565d7
#endif<|MERGE_RESOLUTION|>--- conflicted
+++ resolved
@@ -18,26 +18,14 @@
  * along with OpenXcom.  If not, see <http://www.gnu.org/licenses/>.
  */
 
-<<<<<<< HEAD
-#define OPENXCOM_VERSION_SHORT "Extended 3.3+"
-#define OPENXCOM_VERSION_LONG "3.3.0.0"
-#define OPENXCOM_VERSION_NUMBER 3,3,0,0
-=======
-#define OPENXCOM_VERSION_SHORT "3.5"
+#define OPENXCOM_VERSION_SHORT "Extended 3.5+"
 #define OPENXCOM_VERSION_LONG "3.5.0.0"
 #define OPENXCOM_VERSION_NUMBER 3,5,0,0
->>>>>>> 090565d7
 
 #ifdef GIT_BUILD
 #include "git_version.h"
 #endif
 
 #ifndef OPENXCOM_VERSION_GIT
-<<<<<<< HEAD
-#define OPENXCOM_VERSION_GIT " (v2016-11-06)"
-#endif
-
-=======
-#define OPENXCOM_VERSION_GIT " Extended"
->>>>>>> 090565d7
+#define OPENXCOM_VERSION_GIT " (v2016-11-16)"
 #endif