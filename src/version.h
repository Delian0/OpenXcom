--- conflicted
+++ resolved
@@ -17,29 +17,15 @@
  * You should have received a copy of the GNU General Public License
  * along with OpenXcom.  If not, see <http://www.gnu.org/licenses/>.
  */
-<<<<<<< HEAD
-#ifndef OPENXCOM_VERSION_H
-#define OPENXCOM_VERSION_H
 
 #define OPENXCOM_VERSION_SHORT "3.5"
 #define OPENXCOM_VERSION_LONG "3.5.0.0"
 #define OPENXCOM_VERSION_NUMBER 3,5,0,0
-=======
-#define OPENXCOM_VERSION_SHORT "1.0"
-#define OPENXCOM_VERSION_LONG "1.0.0.0"
-#define OPENXCOM_VERSION_NUMBER 1,0,0,0
->>>>>>> 8c63973c
 
 #ifdef GIT_BUILD
 #include "git_version.h"
 #endif
 
 #ifndef OPENXCOM_VERSION_GIT
-<<<<<<< HEAD
 #define OPENXCOM_VERSION_GIT " Extended"
-#endif
-
-=======
-#define OPENXCOM_VERSION_GIT ""
->>>>>>> 8c63973c
 #endif