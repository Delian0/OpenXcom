--- conflicted
+++ resolved
@@ -27,11 +27,7 @@
 #include "../Engine/Game.h"
 #include "../Engine/Action.h"
 #include "../Engine/Options.h"
-<<<<<<< HEAD
-#include <algorithm>
-=======
 #include "../Engine/Screen.h"
->>>>>>> 90c6dc70
 
 namespace OpenXcom
 {
@@ -61,11 +57,7 @@
  * @param x X position in pixels.
  * @param y Y position in pixels.
  */
-<<<<<<< HEAD
-ComboBox::ComboBox(State *state, int width, int height, int x, int y, bool dropUp) : InteractiveSurface(width, height, x, y), _change(0), _sel(0), _state(state), _lang(0), _toggled(false), _dropUp(dropUp)
-=======
 ComboBox::ComboBox(State *state, int width, int height, int x, int y, bool popupAboveButton) : InteractiveSurface(width, height, x, y), _change(0), _sel(0), _state(state), _lang(0), _toggled(false), _popupAboveButton(popupAboveButton)
->>>>>>> 90c6dc70
 {
 	_button = new TextButton(width, height, x, y);
 	_button->setComboBox(this);
@@ -73,14 +65,7 @@
 	_arrow = new Surface(11, 8, x + width - BUTTON_WIDTH, y + 4);
 
 	int popupHeight = MAX_ITEMS * TEXT_HEIGHT + VERTICAL_MARGIN * 2;
-<<<<<<< HEAD
-	int popupY = y + height;
-	if (_dropUp) {
-		popupY = y - popupHeight;
-	}
-=======
 	int popupY = getPopupWindowY(height, y, popupHeight, popupAboveButton);
->>>>>>> 90c6dc70
 	_window = new Window(state, width, popupHeight, x, popupY);
 	_window->setThinBorder();
 
@@ -133,14 +118,7 @@
 	_arrow->setY(y + 4);
 
 	int popupHeight = _window->getHeight();
-<<<<<<< HEAD
-	int popupY = y + getHeight();
-	if (_dropUp) {
-		popupY = y - popupHeight;
-	}
-=======
 	int popupY = getPopupWindowY(getHeight(), y, popupHeight, _popupAboveButton);
->>>>>>> 90c6dc70
 	_window->setY(popupY);
 	_list->setY(popupY + VERTICAL_MARGIN);
 }
@@ -328,14 +306,7 @@
 	}
 
 	int popupHeight = items * h + VERTICAL_MARGIN * 2;
-<<<<<<< HEAD
-	int popupY = getY() + getHeight();
-	if (_dropUp) {
-		popupY = getY() - popupHeight;
-	}
-=======
 	int popupY = getPopupWindowY(getHeight(), getY(), popupHeight, _popupAboveButton);
->>>>>>> 90c6dc70
 	_window->setY(popupY);
 	_window->setHeight(popupHeight);
 	_list->setY(popupY + VERTICAL_MARGIN);
