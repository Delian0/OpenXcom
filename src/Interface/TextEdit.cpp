--- conflicted
+++ resolved
@@ -34,11 +34,7 @@
  * @param x X position in pixels.
  * @param y Y position in pixels.
  */
-<<<<<<< HEAD
-TextEdit::TextEdit(State *state, int width, int height, int x, int y) : InteractiveSurface(width, height, x, y), _blink(true), _modal(true), _ascii('A'), _caretPos(0), _textEditConstraint(TEC_NONE), _change(0), _enter(0), _state(state)
-=======
-TextEdit::TextEdit(State *state, int width, int height, int x, int y) : InteractiveSurface(width, height, x, y), _blink(true), _modal(true), _char('A'), _caretPos(0), _textEditConstraint(TEC_NONE), _change(0), _state(state)
->>>>>>> f4ac110a
+TextEdit::TextEdit(State *state, int width, int height, int x, int y) : InteractiveSurface(width, height, x, y), _blink(true), _modal(true), _char('A'), _caretPos(0), _textEditConstraint(TEC_NONE), _change(0), _enter(0), _state(state)
 {
 	_isFocused = false;
 	_text = new Text(width, height, 0, 0);
@@ -541,7 +537,7 @@
 			break;
 		case SDLK_ESCAPE:
 			{
-				_value = "";
+				_value = Unicode::convUtf8ToUtf32("");
 				_caretPos = 0;
 			}
 			// no break; do the ENTER action too
