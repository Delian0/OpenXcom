--- conflicted
+++ resolved
@@ -45,11 +45,7 @@
 	std::string _text;
 	UString _processedText;
 	std::vector<int> _lineWidth, _lineHeight;
-<<<<<<< HEAD
-	bool _wrap, _invert, _contrast, _indent, _ignoreSeparators;
-=======
-	bool _wrap, _invert, _contrast, _indent, _scroll;
->>>>>>> d65d14fa
+	bool _wrap, _invert, _contrast, _indent, _scroll, _ignoreSeparators;
 	TextHAlign _align;
 	TextVAlign _valign;
 	Uint8 _color, _color2;
@@ -105,15 +101,11 @@
 	/// Gets the rendered text's height.
 	int getTextHeight(int line = -1) const;
 	/// Draws the text.
-<<<<<<< HEAD
 	void draw() override;
-=======
-	void draw();
 	/// Sets the text's scrollable setting.
 	void setScrollable(bool scroll);
 	/// Special handling for mouse presses.
 	void mousePress(Action* action, State* state);
->>>>>>> d65d14fa
 };
 
 }