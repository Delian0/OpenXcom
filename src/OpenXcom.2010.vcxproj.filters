--- conflicted
+++ resolved
@@ -928,17 +928,16 @@
     <ClCompile Include="Battlescape\PsiAttackBState.cpp">
       <Filter>Battlescape</Filter>
     </ClCompile>
-<<<<<<< HEAD
     <ClCompile Include="Geoscape\TrainingState.cpp">
       <Filter>Geoscape</Filter>
     </ClCompile>
     <ClCompile Include="Geoscape\AllocateTrainingState.cpp">
-=======
+      <Filter>Geoscape</Filter>
+    </ClCompile>
     <ClCompile Include="Ruleset\RuleMissionScript.cpp">
       <Filter>Ruleset</Filter>
     </ClCompile>
     <ClCompile Include="Geoscape\DogfightErrorState.cpp">
->>>>>>> a096db80
       <Filter>Geoscape</Filter>
     </ClCompile>
   </ItemGroup>
@@ -1897,17 +1896,16 @@
     <ClInclude Include="Battlescape\PsiAttackBState.h">
       <Filter>Battlescape</Filter>
     </ClInclude>
-<<<<<<< HEAD
     <ClInclude Include="Geoscape\TrainingState.h">
       <Filter>Geoscape</Filter>
     </ClInclude>
     <ClInclude Include="Geoscape\AllocateTrainingState.h">
-=======
+      <Filter>Geoscape</Filter>
+    </ClInclude>
     <ClInclude Include="Ruleset\RuleMissionScript.h">
       <Filter>Ruleset</Filter>
     </ClInclude>
     <ClInclude Include="Geoscape\DogfightErrorState.h">
->>>>>>> a096db80
       <Filter>Geoscape</Filter>
     </ClInclude>
   </ItemGroup>
