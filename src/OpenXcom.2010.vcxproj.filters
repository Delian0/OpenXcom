﻿<?xml version="1.0" encoding="utf-8"?>
<Project ToolsVersion="4.0" xmlns="http://schemas.microsoft.com/developer/msbuild/2003">
  <ItemGroup>
    <ClCompile Include="main.cpp" />
    <ClCompile Include="Basescape\MiniBaseView.cpp">
      <Filter>Basescape</Filter>
    </ClCompile>
    <ClCompile Include="Basescape\MonthlyCostsState.cpp">
      <Filter>Basescape</Filter>
    </ClCompile>
    <ClCompile Include="Basescape\PlaceFacilityState.cpp">
      <Filter>Basescape</Filter>
    </ClCompile>
    <ClCompile Include="Basescape\PurchaseState.cpp">
      <Filter>Basescape</Filter>
    </ClCompile>
    <ClCompile Include="Basescape\ResearchState.cpp">
      <Filter>Basescape</Filter>
    </ClCompile>
    <ClCompile Include="Basescape\SackSoldierState.cpp">
      <Filter>Basescape</Filter>
    </ClCompile>
    <ClCompile Include="Basescape\SellState.cpp">
      <Filter>Basescape</Filter>
    </ClCompile>
    <ClCompile Include="Basescape\SoldierInfoState.cpp">
      <Filter>Basescape</Filter>
    </ClCompile>
    <ClCompile Include="Basescape\SoldiersState.cpp">
      <Filter>Basescape</Filter>
    </ClCompile>
    <ClCompile Include="Basescape\StoresState.cpp">
      <Filter>Basescape</Filter>
    </ClCompile>
    <ClCompile Include="Basescape\BaseInfoState.cpp">
      <Filter>Basescape</Filter>
    </ClCompile>
    <ClCompile Include="Basescape\BasescapeState.cpp">
      <Filter>Basescape</Filter>
    </ClCompile>
    <ClCompile Include="Basescape\BaseView.cpp">
      <Filter>Basescape</Filter>
    </ClCompile>
    <ClCompile Include="Basescape\BuildFacilitiesState.cpp">
      <Filter>Basescape</Filter>
    </ClCompile>
    <ClCompile Include="Basescape\CraftInfoState.cpp">
      <Filter>Basescape</Filter>
    </ClCompile>
    <ClCompile Include="Basescape\CraftSoldiersState.cpp">
      <Filter>Basescape</Filter>
    </ClCompile>
    <ClCompile Include="Basescape\CraftsState.cpp">
      <Filter>Basescape</Filter>
    </ClCompile>
    <ClCompile Include="Basescape\CraftWeaponsState.cpp">
      <Filter>Basescape</Filter>
    </ClCompile>
    <ClCompile Include="Basescape\DismantleFacilityState.cpp">
      <Filter>Basescape</Filter>
    </ClCompile>
    <ClCompile Include="Engine\Screen.cpp">
      <Filter>Engine</Filter>
    </ClCompile>
    <ClCompile Include="Engine\Script.cpp">
      <Filter>Engine</Filter>
    </ClCompile>
    <ClCompile Include="Engine\Sound.cpp">
      <Filter>Engine</Filter>
    </ClCompile>
    <ClCompile Include="Engine\SoundSet.cpp">
      <Filter>Engine</Filter>
    </ClCompile>
    <ClCompile Include="Engine\State.cpp">
      <Filter>Engine</Filter>
    </ClCompile>
    <ClCompile Include="Engine\Surface.cpp">
      <Filter>Engine</Filter>
    </ClCompile>
    <ClCompile Include="Engine\SurfaceSet.cpp">
      <Filter>Engine</Filter>
    </ClCompile>
    <ClCompile Include="Engine\Timer.cpp">
      <Filter>Engine</Filter>
    </ClCompile>
    <ClCompile Include="Engine\Font.cpp">
      <Filter>Engine</Filter>
    </ClCompile>
    <ClCompile Include="Engine\Game.cpp">
      <Filter>Engine</Filter>
    </ClCompile>
    <ClCompile Include="Engine\InteractiveSurface.cpp">
      <Filter>Engine</Filter>
    </ClCompile>
    <ClCompile Include="Engine\Language.cpp">
      <Filter>Engine</Filter>
    </ClCompile>
    <ClCompile Include="Engine\LocalizedText.cpp">
      <Filter>Engine</Filter>
    </ClCompile>
    <ClCompile Include="Engine\Music.cpp">
      <Filter>Engine</Filter>
    </ClCompile>
    <ClCompile Include="Engine\Palette.cpp">
      <Filter>Engine</Filter>
    </ClCompile>
    <ClCompile Include="Engine\RNG.cpp">
      <Filter>Engine</Filter>
    </ClCompile>
    <ClCompile Include="Interface\TextButton.cpp">
      <Filter>Interface</Filter>
    </ClCompile>
    <ClCompile Include="Interface\TextEdit.cpp">
      <Filter>Interface</Filter>
    </ClCompile>
    <ClCompile Include="Interface\TextList.cpp">
      <Filter>Interface</Filter>
    </ClCompile>
    <ClCompile Include="Interface\Window.cpp">
      <Filter>Interface</Filter>
    </ClCompile>
    <ClCompile Include="Interface\ArrowButton.cpp">
      <Filter>Interface</Filter>
    </ClCompile>
    <ClCompile Include="Interface\Bar.cpp">
      <Filter>Interface</Filter>
    </ClCompile>
    <ClCompile Include="Interface\Cursor.cpp">
      <Filter>Interface</Filter>
    </ClCompile>
    <ClCompile Include="Interface\ImageButton.cpp">
      <Filter>Interface</Filter>
    </ClCompile>
    <ClCompile Include="Interface\Text.cpp">
      <Filter>Interface</Filter>
    </ClCompile>
    <ClCompile Include="Menu\StartState.cpp">
      <Filter>Menu</Filter>
    </ClCompile>
    <ClCompile Include="Menu\TestState.cpp">
      <Filter>Menu</Filter>
    </ClCompile>
    <ClCompile Include="Menu\MainMenuState.cpp">
      <Filter>Menu</Filter>
    </ClCompile>
    <ClCompile Include="Menu\NewGameState.cpp">
      <Filter>Menu</Filter>
    </ClCompile>
    <ClCompile Include="Savegame\SavedGame.cpp">
      <Filter>Savegame</Filter>
    </ClCompile>
    <ClCompile Include="Savegame\Soldier.cpp">
      <Filter>Savegame</Filter>
    </ClCompile>
    <ClCompile Include="Savegame\Target.cpp">
      <Filter>Savegame</Filter>
    </ClCompile>
    <ClCompile Include="Savegame\Ufo.cpp">
      <Filter>Savegame</Filter>
    </ClCompile>
    <ClCompile Include="Savegame\Waypoint.cpp">
      <Filter>Savegame</Filter>
    </ClCompile>
    <ClCompile Include="Savegame\Base.cpp">
      <Filter>Savegame</Filter>
    </ClCompile>
    <ClCompile Include="Savegame\BaseFacility.cpp">
      <Filter>Savegame</Filter>
    </ClCompile>
    <ClCompile Include="Savegame\Country.cpp">
      <Filter>Savegame</Filter>
    </ClCompile>
    <ClCompile Include="Savegame\Craft.cpp">
      <Filter>Savegame</Filter>
    </ClCompile>
    <ClCompile Include="Savegame\CraftWeapon.cpp">
      <Filter>Savegame</Filter>
    </ClCompile>
    <ClCompile Include="Savegame\GameTime.cpp">
      <Filter>Savegame</Filter>
    </ClCompile>
    <ClCompile Include="Savegame\MovingTarget.cpp">
      <Filter>Savegame</Filter>
    </ClCompile>
    <ClCompile Include="Savegame\Region.cpp">
      <Filter>Savegame</Filter>
    </ClCompile>
    <ClCompile Include="Geoscape\ConfirmDestinationState.cpp">
      <Filter>Geoscape</Filter>
    </ClCompile>
    <ClCompile Include="Geoscape\ConfirmNewBaseState.cpp">
      <Filter>Geoscape</Filter>
    </ClCompile>
    <ClCompile Include="Geoscape\CraftPatrolState.cpp">
      <Filter>Geoscape</Filter>
    </ClCompile>
    <ClCompile Include="Geoscape\DogfightState.cpp">
      <Filter>Geoscape</Filter>
    </ClCompile>
    <ClCompile Include="Geoscape\FundingState.cpp">
      <Filter>Geoscape</Filter>
    </ClCompile>
    <ClCompile Include="Geoscape\GeoscapeCraftState.cpp">
      <Filter>Geoscape</Filter>
    </ClCompile>
    <ClCompile Include="Geoscape\GeoscapeState.cpp">
      <Filter>Geoscape</Filter>
    </ClCompile>
    <ClCompile Include="Geoscape\Globe.cpp">
      <Filter>Geoscape</Filter>
    </ClCompile>
    <ClCompile Include="Geoscape\GraphsState.cpp">
      <Filter>Geoscape</Filter>
    </ClCompile>
    <ClCompile Include="Geoscape\InterceptState.cpp">
      <Filter>Geoscape</Filter>
    </ClCompile>
    <ClCompile Include="Geoscape\LowFuelState.cpp">
      <Filter>Geoscape</Filter>
    </ClCompile>
    <ClCompile Include="Geoscape\MonthlyReportState.cpp">
      <Filter>Geoscape</Filter>
    </ClCompile>
    <ClCompile Include="Geoscape\MultipleTargetsState.cpp">
      <Filter>Geoscape</Filter>
    </ClCompile>
    <ClCompile Include="Geoscape\SelectDestinationState.cpp">
      <Filter>Geoscape</Filter>
    </ClCompile>
    <ClCompile Include="Geoscape\TargetInfoState.cpp">
      <Filter>Geoscape</Filter>
    </ClCompile>
    <ClCompile Include="Geoscape\UfoDetectedState.cpp">
      <Filter>Geoscape</Filter>
    </ClCompile>
    <ClCompile Include="Geoscape\UfoLostState.cpp">
      <Filter>Geoscape</Filter>
    </ClCompile>
    <ClCompile Include="Geoscape\BaseNameState.cpp">
      <Filter>Geoscape</Filter>
    </ClCompile>
    <ClCompile Include="Geoscape\BuildNewBaseState.cpp">
      <Filter>Geoscape</Filter>
    </ClCompile>
    <ClCompile Include="Basescape\PlaceLiftState.cpp">
      <Filter>Basescape</Filter>
    </ClCompile>
    <ClCompile Include="Engine\Action.cpp">
      <Filter>Engine</Filter>
    </ClCompile>
    <ClCompile Include="Engine\GMCat.cpp">
      <Filter>Engine</Filter>
    </ClCompile>
    <ClCompile Include="Engine\CatFile.cpp">
      <Filter>Engine</Filter>
    </ClCompile>
    <ClCompile Include="Battlescape\BattlescapeState.cpp">
      <Filter>Battlescape</Filter>
    </ClCompile>
    <ClCompile Include="Battlescape\Map.cpp">
      <Filter>Battlescape</Filter>
    </ClCompile>
    <ClCompile Include="Savegame\SavedBattleGame.cpp">
      <Filter>Savegame</Filter>
    </ClCompile>
    <ClCompile Include="Savegame\Tile.cpp">
      <Filter>Savegame</Filter>
    </ClCompile>
    <ClCompile Include="Savegame\Node.cpp">
      <Filter>Savegame</Filter>
    </ClCompile>
    <ClCompile Include="Savegame\BattleUnit.cpp">
      <Filter>Savegame</Filter>
    </ClCompile>
    <ClCompile Include="Interface\FpsCounter.cpp">
      <Filter>Interface</Filter>
    </ClCompile>
    <ClCompile Include="Battlescape\ItemSprite.cpp">
      <Filter>Battlescape</Filter>
    </ClCompile>
    <ClCompile Include="Battlescape\UnitSprite.cpp">
      <Filter>Battlescape</Filter>
    </ClCompile>
    <ClCompile Include="Battlescape\Position.cpp">
      <Filter>Battlescape</Filter>
    </ClCompile>
    <ClCompile Include="Interface\NumberText.cpp">
      <Filter>Interface</Filter>
    </ClCompile>
    <ClCompile Include="Battlescape\Pathfinding.cpp">
      <Filter>Battlescape</Filter>
    </ClCompile>
    <ClCompile Include="Battlescape\PathfindingNode.cpp">
      <Filter>Battlescape</Filter>
    </ClCompile>
    <ClCompile Include="Battlescape\PathfindingOpenSet.cpp">
      <Filter>Battlescape</Filter>
    </ClCompile>
    <ClCompile Include="Savegame\BattleItem.cpp">
      <Filter>Savegame</Filter>
    </ClCompile>
    <ClCompile Include="Geoscape\ConfirmLandingState.cpp">
      <Filter>Geoscape</Filter>
    </ClCompile>
    <ClCompile Include="Battlescape\BattlescapeGenerator.cpp">
      <Filter>Battlescape</Filter>
    </ClCompile>
    <ClCompile Include="Engine\Exception.cpp">
      <Filter>Engine</Filter>
    </ClCompile>
    <ClCompile Include="Savegame\ItemContainer.cpp">
      <Filter>Savegame</Filter>
    </ClCompile>
    <ClCompile Include="Battlescape\Projectile.cpp">
      <Filter>Battlescape</Filter>
    </ClCompile>
    <ClCompile Include="Savegame\Transfer.cpp">
      <Filter>Savegame</Filter>
    </ClCompile>
    <ClCompile Include="Battlescape\BattleState.cpp">
      <Filter>Battlescape</Filter>
    </ClCompile>
    <ClCompile Include="Basescape\TransfersState.cpp">
      <Filter>Basescape</Filter>
    </ClCompile>
    <ClCompile Include="Battlescape\ExplosionBState.cpp">
      <Filter>Battlescape</Filter>
    </ClCompile>
    <ClCompile Include="Battlescape\ProjectileFlyBState.cpp">
      <Filter>Battlescape</Filter>
    </ClCompile>
    <ClCompile Include="Battlescape\UnitTurnBState.cpp">
      <Filter>Battlescape</Filter>
    </ClCompile>
    <ClCompile Include="Battlescape\UnitWalkBState.cpp">
      <Filter>Battlescape</Filter>
    </ClCompile>
    <ClCompile Include="Battlescape\Explosion.cpp">
      <Filter>Battlescape</Filter>
    </ClCompile>
    <ClCompile Include="Geoscape\ItemsArrivingState.cpp">
      <Filter>Geoscape</Filter>
    </ClCompile>
    <ClCompile Include="Ufopaedia\ArticleState.cpp">
      <Filter>Ufopaedia</Filter>
    </ClCompile>
    <ClCompile Include="Ufopaedia\ArticleStateText.cpp">
      <Filter>Ufopaedia</Filter>
    </ClCompile>
    <ClCompile Include="Ufopaedia\ArticleStateTextImage.cpp">
      <Filter>Ufopaedia</Filter>
    </ClCompile>
    <ClCompile Include="Ufopaedia\Ufopaedia.cpp">
      <Filter>Ufopaedia</Filter>
    </ClCompile>
    <ClCompile Include="Ufopaedia\UfopaediaSelectState.cpp">
      <Filter>Ufopaedia</Filter>
    </ClCompile>
    <ClCompile Include="Ufopaedia\UfopaediaStartState.cpp">
      <Filter>Ufopaedia</Filter>
    </ClCompile>
    <ClCompile Include="Geoscape\ProductionCompleteState.cpp">
      <Filter>Geoscape</Filter>
    </ClCompile>
    <ClCompile Include="Ufopaedia\ArticleStateCraft.cpp">
      <Filter>Ufopaedia</Filter>
    </ClCompile>
    <ClCompile Include="Ufopaedia\ArticleStateCraftWeapon.cpp">
      <Filter>Ufopaedia</Filter>
    </ClCompile>
    <ClCompile Include="Basescape\CraftEquipmentState.cpp">
      <Filter>Basescape</Filter>
    </ClCompile>
    <ClCompile Include="Basescape\CraftArmorState.cpp">
      <Filter>Basescape</Filter>
    </ClCompile>
    <ClCompile Include="Basescape\SoldierArmorState.cpp">
      <Filter>Basescape</Filter>
    </ClCompile>
    <ClCompile Include="Basescape\TransferItemsState.cpp">
      <Filter>Basescape</Filter>
    </ClCompile>
    <ClCompile Include="Basescape\TransferBaseState.cpp">
      <Filter>Basescape</Filter>
    </ClCompile>
    <ClCompile Include="Battlescape\ActionMenuItem.cpp">
      <Filter>Battlescape</Filter>
    </ClCompile>
    <ClCompile Include="Basescape\TransferConfirmState.cpp">
      <Filter>Basescape</Filter>
    </ClCompile>
    <ClCompile Include="Engine\CrossPlatform.cpp">
      <Filter>Engine</Filter>
    </ClCompile>
    <ClCompile Include="Engine\ModInfo.cpp">
      <Filter>Engine</Filter>
    </ClCompile>
    <ClCompile Include="Engine\FileMap.cpp">
      <Filter>Engine</Filter>
    </ClCompile>
    <ClCompile Include="Battlescape\ActionMenuState.cpp">
      <Filter>Battlescape</Filter>
    </ClCompile>
    <ClCompile Include="Battlescape\UnitInfoState.cpp">
      <Filter>Battlescape</Filter>
    </ClCompile>
    <ClCompile Include="Battlescape\PrimeGrenadeState.cpp">
      <Filter>Battlescape</Filter>
    </ClCompile>
    <ClCompile Include="Engine\Options.cpp">
      <Filter>Engine</Filter>
    </ClCompile>
    <ClCompile Include="Ufopaedia\ArticleStateBaseFacility.cpp">
      <Filter>Ufopaedia</Filter>
    </ClCompile>
    <ClCompile Include="Ufopaedia\ArticleStateItem.cpp">
      <Filter>Ufopaedia</Filter>
    </ClCompile>
    <ClCompile Include="Ufopaedia\ArticleStateUfo.cpp">
      <Filter>Ufopaedia</Filter>
    </ClCompile>
    <ClCompile Include="Battlescape\NextTurnState.cpp">
      <Filter>Battlescape</Filter>
    </ClCompile>
    <ClCompile Include="Battlescape\InventoryState.cpp">
      <Filter>Battlescape</Filter>
    </ClCompile>
    <ClCompile Include="Battlescape\Inventory.cpp">
      <Filter>Battlescape</Filter>
    </ClCompile>
    <ClCompile Include="Battlescape\BattleAIState.cpp">
      <Filter>Battlescape</Filter>
    </ClCompile>
    <ClCompile Include="Battlescape\WarningMessage.cpp">
      <Filter>Battlescape</Filter>
    </ClCompile>
    <ClCompile Include="Battlescape\BattlescapeMessage.cpp">
      <Filter>Battlescape</Filter>
    </ClCompile>
    <ClCompile Include="Battlescape\AbortMissionState.cpp">
      <Filter>Battlescape</Filter>
    </ClCompile>
    <ClCompile Include="Battlescape\DebriefingState.cpp">
      <Filter>Battlescape</Filter>
    </ClCompile>
    <ClCompile Include="Basescape\NewResearchListState.cpp">
      <Filter>Basescape</Filter>
    </ClCompile>
    <ClCompile Include="Geoscape\NewPossibleResearchState.cpp">
      <Filter>Geoscape</Filter>
    </ClCompile>
    <ClCompile Include="Savegame\ResearchProject.cpp">
      <Filter>Savegame</Filter>
    </ClCompile>
    <ClCompile Include="Battlescape\InfoboxState.cpp">
      <Filter>Battlescape</Filter>
    </ClCompile>
    <ClCompile Include="Battlescape\TileEngine.cpp">
      <Filter>Battlescape</Filter>
    </ClCompile>
    <ClCompile Include="Battlescape\UnitDieBState.cpp">
      <Filter>Battlescape</Filter>
    </ClCompile>
    <ClCompile Include="Ufopaedia\ArticleStateArmor.cpp">
      <Filter>Ufopaedia</Filter>
    </ClCompile>
    <ClCompile Include="Battlescape\MiniMapState.cpp">
      <Filter>Battlescape</Filter>
    </ClCompile>
    <ClCompile Include="Battlescape\MiniMapView.cpp">
      <Filter>Battlescape</Filter>
    </ClCompile>
    <ClCompile Include="Savegame\Production.cpp">
      <Filter>Savegame</Filter>
    </ClCompile>
    <ClCompile Include="Battlescape\Camera.cpp">
      <Filter>Battlescape</Filter>
    </ClCompile>
    <ClCompile Include="Battlescape\MedikitState.cpp">
      <Filter>Battlescape</Filter>
    </ClCompile>
    <ClCompile Include="Battlescape\MedikitView.cpp">
      <Filter>Battlescape</Filter>
    </ClCompile>
    <ClCompile Include="Battlescape\ScannerState.cpp">
      <Filter>Battlescape</Filter>
    </ClCompile>
    <ClCompile Include="Battlescape\ScannerView.cpp">
      <Filter>Battlescape</Filter>
    </ClCompile>
    <ClCompile Include="Battlescape\PromotionsState.cpp">
      <Filter>Battlescape</Filter>
    </ClCompile>
    <ClCompile Include="Battlescape\BattlescapeGame.cpp">
      <Filter>Battlescape</Filter>
    </ClCompile>
    <ClCompile Include="Battlescape\InfoboxOKState.cpp">
      <Filter>Battlescape</Filter>
    </ClCompile>
    <ClCompile Include="Savegame\CraftWeaponProjectile.cpp">
      <Filter>Savegame</Filter>
    </ClCompile>
    <ClCompile Include="Menu\NewBattleState.cpp">
      <Filter>Menu</Filter>
    </ClCompile>
    <ClCompile Include="Basescape\ManufactureStartState.cpp">
      <Filter>Basescape</Filter>
    </ClCompile>
    <ClCompile Include="Basescape\ManageAlienContainmentState.cpp">
      <Filter>Basescape</Filter>
    </ClCompile>
    <ClCompile Include="Basescape\ManufactureInfoState.cpp">
      <Filter>Basescape</Filter>
    </ClCompile>
    <ClCompile Include="Basescape\NewManufactureListState.cpp">
      <Filter>Basescape</Filter>
    </ClCompile>
    <ClCompile Include="Basescape\ResearchInfoState.cpp">
      <Filter>Basescape</Filter>
    </ClCompile>
    <ClCompile Include="Basescape\ManufactureState.cpp">
      <Filter>Basescape</Filter>
    </ClCompile>
    <ClCompile Include="Geoscape\ResearchCompleteState.cpp">
      <Filter>Geoscape</Filter>
    </ClCompile>
    <ClCompile Include="Battlescape\BriefingState.cpp">
      <Filter>Battlescape</Filter>
    </ClCompile>
    <ClCompile Include="Menu\ErrorMessageState.cpp">
      <Filter>Menu</Filter>
    </ClCompile>
    <ClCompile Include="Geoscape\CraftErrorState.cpp">
      <Filter>Geoscape</Filter>
    </ClCompile>
    <ClCompile Include="Savegame\Vehicle.cpp">
      <Filter>Savegame</Filter>
    </ClCompile>
    <ClCompile Include="lodepng.cpp" />
    <ClCompile Include="Battlescape\CannotReequipState.cpp">
      <Filter>Battlescape</Filter>
    </ClCompile>
    <ClCompile Include="Ufopaedia\ArticleStateVehicle.cpp">
      <Filter>Ufopaedia</Filter>
    </ClCompile>
    <ClCompile Include="Geoscape\NewPossibleManufactureState.cpp">
      <Filter>Geoscape</Filter>
    </ClCompile>
    <ClCompile Include="Basescape\SelectStartFacilityState.cpp">
      <Filter>Basescape</Filter>
    </ClCompile>
    <ClCompile Include="Savegame\EquipmentLayoutItem.cpp">
      <Filter>Savegame</Filter>
    </ClCompile>
    <ClCompile Include="Basescape\PlaceStartFacilityState.cpp">
      <Filter>Basescape</Filter>
    </ClCompile>
    <ClCompile Include="Savegame\AlienBase.cpp">
      <Filter>Savegame</Filter>
    </ClCompile>
    <ClCompile Include="Savegame\AlienMission.cpp">
      <Filter>Savegame</Filter>
    </ClCompile>
    <ClCompile Include="Geoscape\AlienBaseState.cpp">
      <Filter>Geoscape</Filter>
    </ClCompile>
    <ClCompile Include="Geoscape\AllocatePsiTrainingState.cpp">
      <Filter>Geoscape</Filter>
    </ClCompile>
    <ClCompile Include="Geoscape\PsiTrainingState.cpp">
      <Filter>Geoscape</Filter>
    </ClCompile>
    <ClCompile Include="Battlescape\NoContainmentState.cpp">
      <Filter>Battlescape</Filter>
    </ClCompile>
    <ClCompile Include="Savegame\WeightedOptions.cpp">
      <Filter>Savegame</Filter>
    </ClCompile>
    <ClCompile Include="Savegame\AlienStrategy.cpp">
      <Filter>Savegame</Filter>
    </ClCompile>
    <ClCompile Include="Geoscape\BaseDefenseState.cpp">
      <Filter>Geoscape</Filter>
    </ClCompile>
    <ClCompile Include="Menu\DeleteGameState.cpp">
      <Filter>Menu</Filter>
    </ClCompile>
    <ClCompile Include="Geoscape\BaseDestroyedState.cpp">
      <Filter>Geoscape</Filter>
    </ClCompile>
    <ClCompile Include="Geoscape\ConfirmCydoniaState.cpp">
      <Filter>Geoscape</Filter>
    </ClCompile>
    <ClCompile Include="Battlescape\UnitFallBState.cpp">
      <Filter>Battlescape</Filter>
    </ClCompile>
    <ClCompile Include="Battlescape\UnitPanicBState.cpp">
      <Filter>Battlescape</Filter>
    </ClCompile>
    <ClCompile Include="Engine\FastLineClip.cpp">
      <Filter>Engine</Filter>
    </ClCompile>
    <ClCompile Include="Menu\OptionsControlsState.cpp">
      <Filter>Menu</Filter>
    </ClCompile>
    <ClCompile Include="Engine\Zoom.cpp">
      <Filter>Engine</Filter>
    </ClCompile>
    <ClCompile Include="Engine\Zoom.cpp">
      <Filter>Engine</Filter>
    </ClCompile>
    <ClCompile Include="Engine\Scalers\hq2x.cpp">
      <Filter>Engine\Scalers</Filter>
    </ClCompile>
    <ClCompile Include="Engine\Scalers\hq3x.cpp">
      <Filter>Engine\Scalers</Filter>
    </ClCompile>
    <ClCompile Include="Engine\Scalers\hq4x.cpp">
      <Filter>Engine\Scalers</Filter>
    </ClCompile>
    <ClCompile Include="Engine\Scalers\init.cpp">
      <Filter>Engine\Scalers</Filter>
    </ClCompile>
    <ClCompile Include="Engine\Zoom.cpp">
      <Filter>Engine</Filter>
    </ClCompile>
    <ClCompile Include="Engine\Scalers\scale2x.cpp">
      <Filter>Engine\Scalers</Filter>
    </ClCompile>
    <ClCompile Include="Engine\Scalers\scale3x.cpp">
      <Filter>Engine\Scalers</Filter>
    </ClCompile>
    <ClCompile Include="Engine\Scalers\scalebit.cpp">
      <Filter>Engine\Scalers</Filter>
    </ClCompile>
    <ClCompile Include="Engine\OpenGL.cpp">
      <Filter>Engine</Filter>
    </ClCompile>
    <ClCompile Include="Interface\ToggleTextButton.cpp">
      <Filter>Interface</Filter>
    </ClCompile>
    <ClCompile Include="pch.cpp" />
    <ClCompile Include="Savegame\SerializationHelper.cpp">
      <Filter>Savegame</Filter>
    </ClCompile>
    <ClCompile Include="Interface\Slider.cpp">
      <Filter>Interface</Filter>
    </ClCompile>
    <ClCompile Include="Interface\Frame.cpp">
      <Filter>Interface</Filter>
    </ClCompile>
    <ClCompile Include="Engine\LanguagePlurality.cpp">
      <Filter>Engine</Filter>
    </ClCompile>
    <ClCompile Include="Battlescape\AlienBAIState.cpp">
      <Filter>Battlescape</Filter>
    </ClCompile>
    <ClCompile Include="Battlescape\CivilianBAIState.cpp">
      <Filter>Battlescape</Filter>
    </ClCompile>
    <ClCompile Include="Menu\PauseState.cpp">
      <Filter>Menu</Filter>
    </ClCompile>
    <ClCompile Include="Menu\AbandonGameState.cpp">
      <Filter>Menu</Filter>
    </ClCompile>
    <ClCompile Include="Menu\OptionsAdvancedState.cpp">
      <Filter>Menu</Filter>
    </ClCompile>
    <ClCompile Include="Menu\OptionsBattlescapeState.cpp">
      <Filter>Menu</Filter>
    </ClCompile>
    <ClCompile Include="Menu\OptionsBaseState.cpp">
      <Filter>Menu</Filter>
    </ClCompile>
    <ClCompile Include="Battlescape\AliensCrashState.cpp">
      <Filter>Battlescape</Filter>
    </ClCompile>
    <ClCompile Include="Geoscape\ResearchRequiredState.cpp">
      <Filter>Geoscape</Filter>
    </ClCompile>
    <ClCompile Include="Savegame\SoldierDeath.cpp">
      <Filter>Savegame</Filter>
    </ClCompile>
    <ClCompile Include="Basescape\SoldierMemorialState.cpp">
      <Filter>Basescape</Filter>
    </ClCompile>
    <ClCompile Include="Menu\OptionsVideoState.cpp">
      <Filter>Menu</Filter>
    </ClCompile>
    <ClCompile Include="Menu\OptionsModsState.cpp">
      <Filter>Menu</Filter>
    </ClCompile>
    <ClCompile Include="Menu\OptionsAudioState.cpp">
      <Filter>Menu</Filter>
    </ClCompile>
    <ClCompile Include="Menu\OptionsGeoscapeState.cpp">
      <Filter>Menu</Filter>
    </ClCompile>
    <ClCompile Include="Engine\OptionInfo.cpp">
      <Filter>Engine</Filter>
    </ClCompile>
    <ClCompile Include="Interface\ComboBox.cpp">
      <Filter>Interface</Filter>
    </ClCompile>
    <ClCompile Include="Menu\OptionsDefaultsState.cpp">
      <Filter>Menu</Filter>
    </ClCompile>
    <ClCompile Include="Menu\OptionsConfirmState.cpp">
      <Filter>Menu</Filter>
    </ClCompile>
    <ClCompile Include="Menu\VideoState.cpp">
      <Filter>Menu</Filter>
    </ClCompile>
    <ClCompile Include="Menu\CutsceneState.cpp">
      <Filter>Menu</Filter>
    </ClCompile>
    <ClCompile Include="Menu\SlideshowState.cpp">
      <Filter>Menu</Filter>
    </ClCompile>
    <ClCompile Include="Menu\ConfirmLoadState.cpp">
      <Filter>Menu</Filter>
    </ClCompile>
    <ClCompile Include="Menu\ListGamesState.cpp">
      <Filter>Menu</Filter>
    </ClCompile>
    <ClCompile Include="Menu\ListLoadState.cpp">
      <Filter>Menu</Filter>
    </ClCompile>
    <ClCompile Include="Menu\ListSaveState.cpp">
      <Filter>Menu</Filter>
    </ClCompile>
    <ClCompile Include="Menu\SaveGameState.cpp">
      <Filter>Menu</Filter>
    </ClCompile>
    <ClCompile Include="Menu\LoadGameState.cpp">
      <Filter>Menu</Filter>
    </ClCompile>
    <ClCompile Include="Engine\Adlib\adlplayer.cpp">
      <Filter>Engine\Adlib</Filter>
    </ClCompile>
    <ClCompile Include="Engine\AdlibMusic.cpp">
      <Filter>Engine</Filter>
    </ClCompile>
    <ClCompile Include="Engine\Adlib\fmopl.cpp">
      <Filter>Engine\Adlib</Filter>
    </ClCompile>
    <ClCompile Include="Interface\ScrollBar.cpp">
      <Filter>Interface</Filter>
    </ClCompile>
    <ClCompile Include="Menu\OptionsNoAudioState.cpp">
      <Filter>Menu</Filter>
    </ClCompile>
    <ClCompile Include="Ufopaedia\ArticleStateTFTD.cpp">
      <Filter>Ufopaedia</Filter>
    </ClCompile>
    <ClCompile Include="Interface\BattlescapeButton.cpp">
      <Filter>Interface</Filter>
    </ClCompile>
    <ClCompile Include="Engine\Scalers\xbrz.cpp">
      <Filter>Engine\Scalers</Filter>
    </ClCompile>
    <ClCompile Include="Battlescape\Particle.cpp">
      <Filter>Battlescape</Filter>
    </ClCompile>
    <ClCompile Include="Ufopaedia\ArticleStateTFTDFacility.cpp">
      <Filter>Ufopaedia</Filter>
    </ClCompile>
    <ClCompile Include="Ufopaedia\ArticleStateTFTDCraft.cpp">
      <Filter>Ufopaedia</Filter>
    </ClCompile>
    <ClCompile Include="Ufopaedia\ArticleStateTFTDUso.cpp">
      <Filter>Ufopaedia</Filter>
    </ClCompile>
    <ClCompile Include="Ufopaedia\ArticleStateTFTDArmor.cpp">
      <Filter>Ufopaedia</Filter>
    </ClCompile>
    <ClCompile Include="Ufopaedia\ArticleStateTFTDItem.cpp">
      <Filter>Ufopaedia</Filter>
    </ClCompile>
    <ClCompile Include="Ufopaedia\ArticleStateTFTDCraftWeapon.cpp">
      <Filter>Ufopaedia</Filter>
    </ClCompile>
    <ClCompile Include="Ufopaedia\ArticleStateTFTDVehicle.cpp">
      <Filter>Ufopaedia</Filter>
    </ClCompile>
    <ClCompile Include="Savegame\SaveConverter.cpp">
      <Filter>Savegame</Filter>
    </ClCompile>
    <ClCompile Include="Menu\ListLoadOriginalState.cpp">
      <Filter>Menu</Filter>
    </ClCompile>
    <ClCompile Include="Engine\FlcPlayer.cpp">
      <Filter>Engine</Filter>
    </ClCompile>
    <ClCompile Include="Savegame\MissionSite.cpp">
      <Filter>Savegame</Filter>
    </ClCompile>
    <ClCompile Include="Geoscape\MissionDetectedState.cpp">
      <Filter>Geoscape</Filter>
    </ClCompile>
    <ClCompile Include="Battlescape\MeleeAttackBState.cpp">
      <Filter>Battlescape</Filter>
    </ClCompile>
    <ClCompile Include="Battlescape\PsiAttackBState.cpp">
      <Filter>Battlescape</Filter>
    </ClCompile>
    <ClCompile Include="Geoscape\DogfightErrorState.cpp">
      <Filter>Geoscape</Filter>
    </ClCompile>
    <ClCompile Include="Mod\AlienDeployment.cpp">
      <Filter>Mod</Filter>
    </ClCompile>
    <ClCompile Include="Mod\AlienRace.cpp">
      <Filter>Mod</Filter>
    </ClCompile>
    <ClCompile Include="Mod\Armor.cpp">
      <Filter>Mod</Filter>
    </ClCompile>
    <ClCompile Include="Mod\ArticleDefinition.cpp">
      <Filter>Mod</Filter>
    </ClCompile>
    <ClCompile Include="Mod\City.cpp">
      <Filter>Mod</Filter>
    </ClCompile>
    <ClCompile Include="Mod\ExtraSounds.cpp">
      <Filter>Mod</Filter>
    </ClCompile>
    <ClCompile Include="Mod\ExtraSprites.cpp">
      <Filter>Mod</Filter>
    </ClCompile>
    <ClCompile Include="Mod\ExtraStrings.cpp">
      <Filter>Mod</Filter>
    </ClCompile>
    <ClCompile Include="Mod\MapBlock.cpp">
      <Filter>Mod</Filter>
    </ClCompile>
    <ClCompile Include="Mod\MapData.cpp">
      <Filter>Mod</Filter>
    </ClCompile>
    <ClCompile Include="Mod\MapDataSet.cpp">
      <Filter>Mod</Filter>
    </ClCompile>
    <ClCompile Include="Mod\MapScript.cpp">
      <Filter>Mod</Filter>
    </ClCompile>
    <ClCompile Include="Mod\MCDPatch.cpp">
      <Filter>Mod</Filter>
    </ClCompile>
    <ClCompile Include="Mod\Polygon.cpp">
      <Filter>Mod</Filter>
    </ClCompile>
    <ClCompile Include="Mod\Polyline.cpp">
      <Filter>Mod</Filter>
    </ClCompile>
    <ClCompile Include="Mod\RuleAlienMission.cpp">
      <Filter>Mod</Filter>
    </ClCompile>
    <ClCompile Include="Mod\RuleBaseFacility.cpp">
      <Filter>Mod</Filter>
    </ClCompile>
    <ClCompile Include="Mod\RuleCountry.cpp">
      <Filter>Mod</Filter>
    </ClCompile>
    <ClCompile Include="Mod\RuleCraft.cpp">
      <Filter>Mod</Filter>
    </ClCompile>
    <ClCompile Include="Mod\RuleCraftWeapon.cpp">
      <Filter>Mod</Filter>
    </ClCompile>
    <ClCompile Include="Mod\RuleGlobe.cpp">
      <Filter>Mod</Filter>
    </ClCompile>
    <ClCompile Include="Mod\RuleInterface.cpp">
      <Filter>Mod</Filter>
    </ClCompile>
    <ClCompile Include="Mod\RuleInventory.cpp">
      <Filter>Mod</Filter>
    </ClCompile>
    <ClCompile Include="Mod\RuleItem.cpp">
      <Filter>Mod</Filter>
    </ClCompile>
    <ClCompile Include="Mod\RuleManufacture.cpp">
      <Filter>Mod</Filter>
    </ClCompile>
    <ClCompile Include="Mod\RuleMissionScript.cpp">
      <Filter>Mod</Filter>
    </ClCompile>
    <ClCompile Include="Mod\RuleMusic.cpp">
      <Filter>Mod</Filter>
    </ClCompile>
    <ClCompile Include="Mod\RuleRegion.cpp">
      <Filter>Mod</Filter>
    </ClCompile>
    <ClCompile Include="Mod\RuleResearch.cpp">
      <Filter>Mod</Filter>
    </ClCompile>
    <ClCompile Include="Mod\RuleSoldier.cpp">
      <Filter>Mod</Filter>
    </ClCompile>
    <ClCompile Include="Mod\RuleTerrain.cpp">
      <Filter>Mod</Filter>
    </ClCompile>
    <ClCompile Include="Mod\RuleUfo.cpp">
      <Filter>Mod</Filter>
    </ClCompile>
    <ClCompile Include="Mod\RuleVideo.cpp">
      <Filter>Mod</Filter>
    </ClCompile>
    <ClCompile Include="Mod\SoldierNamePool.cpp">
      <Filter>Mod</Filter>
    </ClCompile>
    <ClCompile Include="Mod\SoundDefinition.cpp">
      <Filter>Mod</Filter>
    </ClCompile>
    <ClCompile Include="Mod\StatString.cpp">
      <Filter>Mod</Filter>
    </ClCompile>
    <ClCompile Include="Mod\StatStringCondition.cpp">
      <Filter>Mod</Filter>
    </ClCompile>
    <ClCompile Include="Mod\Texture.cpp">
      <Filter>Mod</Filter>
    </ClCompile>
    <ClCompile Include="Mod\UfoTrajectory.cpp">
      <Filter>Mod</Filter>
    </ClCompile>
    <ClCompile Include="Mod\Unit.cpp">
      <Filter>Mod</Filter>
    </ClCompile>
    <ClCompile Include="Mod\Mod.cpp">
      <Filter>Mod</Filter>
    </ClCompile>
<<<<<<< HEAD
    <ClCompile Include="Geoscape\AllocateTrainingState.cpp">
      <Filter>Geoscape</Filter>
    </ClCompile>
    <ClCompile Include="Mod\RuleDamageType.cpp">
      <Filter>Mod</Filter>
    </ClCompile>
    <ClCompile Include="Mod\RuleStatBonus.cpp">
      <Filter>Mod</Filter>
    </ClCompile>
    <ClCompile Include="Geoscape\TrainingState.cpp">
      <Filter>Geoscape</Filter>
    </ClCompile>
    <ClCompile Include="Battlescape\ItemSprite.cpp">
      <Filter>Battlescape</Filter>
    </ClCompile>
    <ClCompile Include="Mod\RuleStartingCondition.cpp">
      <Filter>Mod</Filter>
    </ClCompile>
    <ClCompile Include="Mod\RuleItemCategory.cpp">
=======
    <ClCompile Include="Battlescape\CommendationLateState.cpp">
      <Filter>Battlescape</Filter>
    </ClCompile>
    <ClCompile Include="Battlescape\CommendationState.cpp">
      <Filter>Battlescape</Filter>
    </ClCompile>
    <ClCompile Include="Mod\RuleCommendations.cpp">
      <Filter>Mod</Filter>
    </ClCompile>
    <ClCompile Include="Savegame\SoldierDiary.cpp">
      <Filter>Savegame</Filter>
    </ClCompile>
    <ClCompile Include="Basescape\SoldierDiaryMissionState.cpp">
      <Filter>Basescape</Filter>
    </ClCompile>
    <ClCompile Include="Basescape\SoldierDiaryOverviewState.cpp">
      <Filter>Basescape</Filter>
    </ClCompile>
    <ClCompile Include="Basescape\SoldierDiaryPerformanceState.cpp">
      <Filter>Basescape</Filter>
    </ClCompile>
    <ClCompile Include="Mod\RuleConverter.cpp">
>>>>>>> 25edd7b9
      <Filter>Mod</Filter>
    </ClCompile>
  </ItemGroup>
  <ItemGroup>
    <ClInclude Include="resource.h" />
    <ClInclude Include="Basescape\ManufactureState.h">
      <Filter>Basescape</Filter>
    </ClInclude>
    <ClInclude Include="Basescape\ManageAlienContainmentState.h">
      <Filter>Basescape</Filter>
    </ClInclude>
    <ClInclude Include="Basescape\MiniBaseView.h">
      <Filter>Basescape</Filter>
    </ClInclude>
    <ClInclude Include="Basescape\MonthlyCostsState.h">
      <Filter>Basescape</Filter>
    </ClInclude>
    <ClInclude Include="Basescape\PlaceFacilityState.h">
      <Filter>Basescape</Filter>
    </ClInclude>
    <ClInclude Include="Basescape\PurchaseState.h">
      <Filter>Basescape</Filter>
    </ClInclude>
    <ClInclude Include="Basescape\ResearchState.h">
      <Filter>Basescape</Filter>
    </ClInclude>
    <ClInclude Include="Basescape\SackSoldierState.h">
      <Filter>Basescape</Filter>
    </ClInclude>
    <ClInclude Include="Basescape\SellState.h">
      <Filter>Basescape</Filter>
    </ClInclude>
    <ClInclude Include="Basescape\SoldierInfoState.h">
      <Filter>Basescape</Filter>
    </ClInclude>
    <ClInclude Include="Basescape\SoldiersState.h">
      <Filter>Basescape</Filter>
    </ClInclude>
    <ClInclude Include="Basescape\StoresState.h">
      <Filter>Basescape</Filter>
    </ClInclude>
    <ClInclude Include="Basescape\BaseInfoState.h">
      <Filter>Basescape</Filter>
    </ClInclude>
    <ClInclude Include="Basescape\BasescapeState.h">
      <Filter>Basescape</Filter>
    </ClInclude>
    <ClInclude Include="Basescape\BaseView.h">
      <Filter>Basescape</Filter>
    </ClInclude>
    <ClInclude Include="Basescape\BuildFacilitiesState.h">
      <Filter>Basescape</Filter>
    </ClInclude>
    <ClInclude Include="Basescape\CraftInfoState.h">
      <Filter>Basescape</Filter>
    </ClInclude>
    <ClInclude Include="Basescape\CraftSoldiersState.h">
      <Filter>Basescape</Filter>
    </ClInclude>
    <ClInclude Include="Basescape\CraftsState.h">
      <Filter>Basescape</Filter>
    </ClInclude>
    <ClInclude Include="Basescape\CraftWeaponsState.h">
      <Filter>Basescape</Filter>
    </ClInclude>
    <ClInclude Include="Basescape\DismantleFacilityState.h">
      <Filter>Basescape</Filter>
    </ClInclude>
    <ClInclude Include="Engine\RNG.h">
      <Filter>Engine</Filter>
    </ClInclude>
    <ClInclude Include="Engine\Screen.h">
      <Filter>Engine</Filter>
    </ClInclude>
    <ClInclude Include="Engine\Script.h">
      <Filter>Engine</Filter>
    </ClInclude>
    <ClInclude Include="Engine\ScriptBind.h">
      <Filter>Engine</Filter>
    </ClInclude>
    <ClInclude Include="Engine\Sound.h">
      <Filter>Engine</Filter>
    </ClInclude>
    <ClInclude Include="Engine\SoundSet.h">
      <Filter>Engine</Filter>
    </ClInclude>
    <ClInclude Include="Engine\State.h">
      <Filter>Engine</Filter>
    </ClInclude>
    <ClInclude Include="Engine\Surface.h">
      <Filter>Engine</Filter>
    </ClInclude>
    <ClInclude Include="Engine\SurfaceSet.h">
      <Filter>Engine</Filter>
    </ClInclude>
    <ClInclude Include="Engine\Timer.h">
      <Filter>Engine</Filter>
    </ClInclude>
    <ClInclude Include="Engine\Font.h">
      <Filter>Engine</Filter>
    </ClInclude>
    <ClInclude Include="Engine\Game.h">
      <Filter>Engine</Filter>
    </ClInclude>
    <ClInclude Include="Engine\InteractiveSurface.h">
      <Filter>Engine</Filter>
    </ClInclude>
    <ClInclude Include="Engine\Language.h">
      <Filter>Engine</Filter>
    </ClInclude>
    <ClInclude Include="Engine\LocalizedText.h">
      <Filter>Engine</Filter>
    </ClInclude>
    <ClInclude Include="Engine\Music.h">
      <Filter>Engine</Filter>
    </ClInclude>
    <ClInclude Include="Engine\Palette.h">
      <Filter>Engine</Filter>
    </ClInclude>
    <ClInclude Include="Interface\TextButton.h">
      <Filter>Interface</Filter>
    </ClInclude>
    <ClInclude Include="Interface\TextEdit.h">
      <Filter>Interface</Filter>
    </ClInclude>
    <ClInclude Include="Interface\TextList.h">
      <Filter>Interface</Filter>
    </ClInclude>
    <ClInclude Include="Interface\Window.h">
      <Filter>Interface</Filter>
    </ClInclude>
    <ClInclude Include="Interface\ArrowButton.h">
      <Filter>Interface</Filter>
    </ClInclude>
    <ClInclude Include="Interface\Bar.h">
      <Filter>Interface</Filter>
    </ClInclude>
    <ClInclude Include="Interface\Cursor.h">
      <Filter>Interface</Filter>
    </ClInclude>
    <ClInclude Include="Interface\ImageButton.h">
      <Filter>Interface</Filter>
    </ClInclude>
    <ClInclude Include="Interface\Text.h">
      <Filter>Interface</Filter>
    </ClInclude>
    <ClInclude Include="Menu\NewGameState.h">
      <Filter>Menu</Filter>
    </ClInclude>
    <ClInclude Include="Menu\StartState.h">
      <Filter>Menu</Filter>
    </ClInclude>
    <ClInclude Include="Menu\TestState.h">
      <Filter>Menu</Filter>
    </ClInclude>
    <ClInclude Include="Menu\MainMenuState.h">
      <Filter>Menu</Filter>
    </ClInclude>
    <ClInclude Include="Savegame\SavedGame.h">
      <Filter>Savegame</Filter>
    </ClInclude>
    <ClInclude Include="Savegame\Soldier.h">
      <Filter>Savegame</Filter>
    </ClInclude>
    <ClInclude Include="Savegame\Target.h">
      <Filter>Savegame</Filter>
    </ClInclude>
    <ClInclude Include="Savegame\Ufo.h">
      <Filter>Savegame</Filter>
    </ClInclude>
    <ClInclude Include="Savegame\Waypoint.h">
      <Filter>Savegame</Filter>
    </ClInclude>
    <ClInclude Include="Savegame\Base.h">
      <Filter>Savegame</Filter>
    </ClInclude>
    <ClInclude Include="Savegame\BaseFacility.h">
      <Filter>Savegame</Filter>
    </ClInclude>
    <ClInclude Include="Savegame\Country.h">
      <Filter>Savegame</Filter>
    </ClInclude>
    <ClInclude Include="Savegame\Craft.h">
      <Filter>Savegame</Filter>
    </ClInclude>
    <ClInclude Include="Savegame\CraftWeapon.h">
      <Filter>Savegame</Filter>
    </ClInclude>
    <ClInclude Include="Savegame\GameTime.h">
      <Filter>Savegame</Filter>
    </ClInclude>
    <ClInclude Include="Savegame\MovingTarget.h">
      <Filter>Savegame</Filter>
    </ClInclude>
    <ClInclude Include="Savegame\Region.h">
      <Filter>Savegame</Filter>
    </ClInclude>
    <ClInclude Include="Geoscape\ConfirmDestinationState.h">
      <Filter>Geoscape</Filter>
    </ClInclude>
    <ClInclude Include="Geoscape\ConfirmNewBaseState.h">
      <Filter>Geoscape</Filter>
    </ClInclude>
    <ClInclude Include="Geoscape\CraftPatrolState.h">
      <Filter>Geoscape</Filter>
    </ClInclude>
    <ClInclude Include="Geoscape\DogfightState.h">
      <Filter>Geoscape</Filter>
    </ClInclude>
    <ClInclude Include="Geoscape\FundingState.h">
      <Filter>Geoscape</Filter>
    </ClInclude>
    <ClInclude Include="Geoscape\GeoscapeCraftState.h">
      <Filter>Geoscape</Filter>
    </ClInclude>
    <ClInclude Include="Geoscape\GeoscapeState.h">
      <Filter>Geoscape</Filter>
    </ClInclude>
    <ClInclude Include="Geoscape\Globe.h">
      <Filter>Geoscape</Filter>
    </ClInclude>
    <ClInclude Include="Geoscape\GraphsState.h">
      <Filter>Geoscape</Filter>
    </ClInclude>
    <ClInclude Include="Geoscape\InterceptState.h">
      <Filter>Geoscape</Filter>
    </ClInclude>
    <ClInclude Include="Geoscape\LowFuelState.h">
      <Filter>Geoscape</Filter>
    </ClInclude>
    <ClInclude Include="Geoscape\MonthlyReportState.h">
      <Filter>Geoscape</Filter>
    </ClInclude>
    <ClInclude Include="Geoscape\MultipleTargetsState.h">
      <Filter>Geoscape</Filter>
    </ClInclude>
    <ClInclude Include="Geoscape\SelectDestinationState.h">
      <Filter>Geoscape</Filter>
    </ClInclude>
    <ClInclude Include="Geoscape\TargetInfoState.h">
      <Filter>Geoscape</Filter>
    </ClInclude>
    <ClInclude Include="Geoscape\UfoDetectedState.h">
      <Filter>Geoscape</Filter>
    </ClInclude>
    <ClInclude Include="Geoscape\UfoLostState.h">
      <Filter>Geoscape</Filter>
    </ClInclude>
    <ClInclude Include="Geoscape\BaseNameState.h">
      <Filter>Geoscape</Filter>
    </ClInclude>
    <ClInclude Include="Geoscape\BuildNewBaseState.h">
      <Filter>Geoscape</Filter>
    </ClInclude>
    <ClInclude Include="Basescape\PlaceLiftState.h">
      <Filter>Basescape</Filter>
    </ClInclude>
    <ClInclude Include="Engine\Action.h">
      <Filter>Engine</Filter>
    </ClInclude>
    <ClInclude Include="Engine\GMCat.h">
      <Filter>Engine</Filter>
    </ClInclude>
    <ClInclude Include="Engine\CatFile.h">
      <Filter>Engine</Filter>
    </ClInclude>
    <ClInclude Include="Battlescape\BattlescapeState.h">
      <Filter>Battlescape</Filter>
    </ClInclude>
    <ClInclude Include="Battlescape\Map.h">
      <Filter>Battlescape</Filter>
    </ClInclude>
    <ClInclude Include="Savegame\SavedBattleGame.h">
      <Filter>Savegame</Filter>
    </ClInclude>
    <ClInclude Include="Savegame\Tile.h">
      <Filter>Savegame</Filter>
    </ClInclude>
    <ClInclude Include="Savegame\Node.h">
      <Filter>Savegame</Filter>
    </ClInclude>
    <ClInclude Include="Savegame\BattleUnit.h">
      <Filter>Savegame</Filter>
    </ClInclude>
    <ClInclude Include="Interface\FpsCounter.h">
      <Filter>Interface</Filter>
    </ClInclude>
    <ClInclude Include="Battlescape\ItemSprite.h">
      <Filter>Battlescape</Filter>
    </ClInclude>
    <ClInclude Include="Battlescape\UnitSprite.h">
      <Filter>Battlescape</Filter>
    </ClInclude>
    <ClInclude Include="Battlescape\Position.h">
      <Filter>Battlescape</Filter>
    </ClInclude>
    <ClInclude Include="Interface\NumberText.h">
      <Filter>Interface</Filter>
    </ClInclude>
    <ClInclude Include="Battlescape\Pathfinding.h">
      <Filter>Battlescape</Filter>
    </ClInclude>
    <ClInclude Include="Battlescape\PathfindingNode.h">
      <Filter>Battlescape</Filter>
    </ClInclude>
    <ClInclude Include="Battlescape\PathfindingOpenSet.h">
      <Filter>Battlescape</Filter>
    </ClInclude>
    <ClInclude Include="Savegame\BattleItem.h">
      <Filter>Savegame</Filter>
    </ClInclude>
    <ClInclude Include="Geoscape\ConfirmLandingState.h">
      <Filter>Geoscape</Filter>
    </ClInclude>
    <ClInclude Include="Battlescape\BattlescapeGenerator.h">
      <Filter>Battlescape</Filter>
    </ClInclude>
    <ClInclude Include="dirent.h" />
    <ClInclude Include="Engine\Exception.h">
      <Filter>Engine</Filter>
    </ClInclude>
    <ClInclude Include="Savegame\ItemContainer.h">
      <Filter>Savegame</Filter>
    </ClInclude>
    <ClInclude Include="Battlescape\Projectile.h">
      <Filter>Battlescape</Filter>
    </ClInclude>
    <ClInclude Include="Savegame\Transfer.h">
      <Filter>Savegame</Filter>
    </ClInclude>
    <ClInclude Include="Battlescape\BattleState.h">
      <Filter>Battlescape</Filter>
    </ClInclude>
    <ClInclude Include="Battlescape\ExplosionBState.h">
      <Filter>Battlescape</Filter>
    </ClInclude>
    <ClInclude Include="Battlescape\ProjectileFlyBState.h">
      <Filter>Battlescape</Filter>
    </ClInclude>
    <ClInclude Include="Battlescape\UnitTurnBState.h">
      <Filter>Battlescape</Filter>
    </ClInclude>
    <ClInclude Include="Battlescape\UnitWalkBState.h">
      <Filter>Battlescape</Filter>
    </ClInclude>
    <ClInclude Include="Battlescape\Explosion.h">
      <Filter>Battlescape</Filter>
    </ClInclude>
    <ClInclude Include="Basescape\TransfersState.h">
      <Filter>Basescape</Filter>
    </ClInclude>
    <ClInclude Include="Geoscape\ItemsArrivingState.h">
      <Filter>Geoscape</Filter>
    </ClInclude>
    <ClInclude Include="Ufopaedia\ArticleState.h">
      <Filter>Ufopaedia</Filter>
    </ClInclude>
    <ClInclude Include="Ufopaedia\ArticleStateText.h">
      <Filter>Ufopaedia</Filter>
    </ClInclude>
    <ClInclude Include="Ufopaedia\ArticleStateTextImage.h">
      <Filter>Ufopaedia</Filter>
    </ClInclude>
    <ClInclude Include="Ufopaedia\Ufopaedia.h">
      <Filter>Ufopaedia</Filter>
    </ClInclude>
    <ClInclude Include="Ufopaedia\UfopaediaSelectState.h">
      <Filter>Ufopaedia</Filter>
    </ClInclude>
    <ClInclude Include="Ufopaedia\UfopaediaStartState.h">
      <Filter>Ufopaedia</Filter>
    </ClInclude>
    <ClInclude Include="Geoscape\ProductionCompleteState.h">
      <Filter>Geoscape</Filter>
    </ClInclude>
    <ClInclude Include="Ufopaedia\ArticleStateCraft.h">
      <Filter>Ufopaedia</Filter>
    </ClInclude>
    <ClInclude Include="Ufopaedia\ArticleStateCraftWeapon.h">
      <Filter>Ufopaedia</Filter>
    </ClInclude>
    <ClInclude Include="Basescape\CraftEquipmentState.h">
      <Filter>Basescape</Filter>
    </ClInclude>
    <ClInclude Include="Basescape\CraftArmorState.h">
      <Filter>Basescape</Filter>
    </ClInclude>
    <ClInclude Include="Basescape\SoldierArmorState.h">
      <Filter>Basescape</Filter>
    </ClInclude>
    <ClInclude Include="Basescape\TransferItemsState.h">
      <Filter>Basescape</Filter>
    </ClInclude>
    <ClInclude Include="Basescape\TransferBaseState.h">
      <Filter>Basescape</Filter>
    </ClInclude>
    <ClInclude Include="Battlescape\ActionMenuItem.h">
      <Filter>Battlescape</Filter>
    </ClInclude>
    <ClInclude Include="Basescape\TransferConfirmState.h">
      <Filter>Basescape</Filter>
    </ClInclude>
    <ClInclude Include="Engine\CrossPlatform.h">
      <Filter>Engine</Filter>
    </ClInclude>
    <ClInclude Include="Engine\ModInfo.h">
      <Filter>Engine</Filter>
    </ClInclude>
    <ClInclude Include="Engine\FileMap.h">
      <Filter>Engine</Filter>
    </ClInclude>
    <ClInclude Include="Battlescape\ActionMenuState.h">
      <Filter>Battlescape</Filter>
    </ClInclude>
    <ClInclude Include="Battlescape\UnitInfoState.h">
      <Filter>Battlescape</Filter>
    </ClInclude>
    <ClInclude Include="Battlescape\PrimeGrenadeState.h">
      <Filter>Battlescape</Filter>
    </ClInclude>
    <ClInclude Include="Engine\Options.h">
      <Filter>Engine</Filter>
    </ClInclude>
    <ClInclude Include="Ufopaedia\ArticleStateBaseFacility.h">
      <Filter>Ufopaedia</Filter>
    </ClInclude>
    <ClInclude Include="Ufopaedia\ArticleStateItem.h">
      <Filter>Ufopaedia</Filter>
    </ClInclude>
    <ClInclude Include="Ufopaedia\ArticleStateUfo.h">
      <Filter>Ufopaedia</Filter>
    </ClInclude>
    <ClInclude Include="Battlescape\NextTurnState.h">
      <Filter>Battlescape</Filter>
    </ClInclude>
    <ClInclude Include="Battlescape\InventoryState.h">
      <Filter>Battlescape</Filter>
    </ClInclude>
    <ClInclude Include="Battlescape\Inventory.h">
      <Filter>Battlescape</Filter>
    </ClInclude>
    <ClInclude Include="Battlescape\BattleAIState.h">
      <Filter>Battlescape</Filter>
    </ClInclude>
    <ClInclude Include="Battlescape\WarningMessage.h">
      <Filter>Battlescape</Filter>
    </ClInclude>
    <ClInclude Include="Battlescape\BattlescapeMessage.h">
      <Filter>Battlescape</Filter>
    </ClInclude>
    <ClInclude Include="Battlescape\AbortMissionState.h">
      <Filter>Battlescape</Filter>
    </ClInclude>
    <ClInclude Include="Battlescape\DebriefingState.h">
      <Filter>Battlescape</Filter>
    </ClInclude>
    <ClInclude Include="Basescape\NewResearchListState.h">
      <Filter>Basescape</Filter>
    </ClInclude>
    <ClInclude Include="Geoscape\NewPossibleResearchState.h">
      <Filter>Geoscape</Filter>
    </ClInclude>
    <ClInclude Include="Savegame\ResearchProject.h">
      <Filter>Savegame</Filter>
    </ClInclude>
    <ClInclude Include="Battlescape\InfoboxState.h">
      <Filter>Battlescape</Filter>
    </ClInclude>
    <ClInclude Include="Battlescape\TileEngine.h">
      <Filter>Battlescape</Filter>
    </ClInclude>
    <ClInclude Include="Battlescape\UnitDieBState.h">
      <Filter>Battlescape</Filter>
    </ClInclude>
    <ClInclude Include="Ufopaedia\ArticleStateArmor.h">
      <Filter>Ufopaedia</Filter>
    </ClInclude>
    <ClInclude Include="Battlescape\MiniMapState.h">
      <Filter>Battlescape</Filter>
    </ClInclude>
    <ClInclude Include="Battlescape\MiniMapView.h">
      <Filter>Battlescape</Filter>
    </ClInclude>
    <ClInclude Include="Savegame\Production.h">
      <Filter>Savegame</Filter>
    </ClInclude>
    <ClInclude Include="Battlescape\Camera.h">
      <Filter>Battlescape</Filter>
    </ClInclude>
    <ClInclude Include="Battlescape\MedikitState.h">
      <Filter>Battlescape</Filter>
    </ClInclude>
    <ClInclude Include="Battlescape\MedikitView.h">
      <Filter>Battlescape</Filter>
    </ClInclude>
    <ClInclude Include="Battlescape\ScannerState.h">
      <Filter>Battlescape</Filter>
    </ClInclude>
    <ClInclude Include="Battlescape\ScannerView.h">
      <Filter>Battlescape</Filter>
    </ClInclude>
    <ClInclude Include="Battlescape\PromotionsState.h">
      <Filter>Battlescape</Filter>
    </ClInclude>
    <ClInclude Include="Battlescape\BattlescapeGame.h">
      <Filter>Battlescape</Filter>
    </ClInclude>
    <ClInclude Include="Battlescape\InfoboxOKState.h">
      <Filter>Battlescape</Filter>
    </ClInclude>
    <ClInclude Include="Savegame\CraftWeaponProjectile.h">
      <Filter>Savegame</Filter>
    </ClInclude>
    <ClInclude Include="Menu\NewBattleState.h">
      <Filter>Menu</Filter>
    </ClInclude>
    <ClInclude Include="Basescape\ManufactureStartState.h">
      <Filter>Basescape</Filter>
    </ClInclude>
    <ClInclude Include="Basescape\ManufactureInfoState.h">
      <Filter>Basescape</Filter>
    </ClInclude>
    <ClInclude Include="Basescape\ResearchInfoState.h">
      <Filter>Basescape</Filter>
    </ClInclude>
    <ClInclude Include="Basescape\NewManufactureListState.h">
      <Filter>Basescape</Filter>
    </ClInclude>
    <ClInclude Include="Geoscape\ResearchCompleteState.h">
      <Filter>Geoscape</Filter>
    </ClInclude>
    <ClInclude Include="Battlescape\BriefingState.h">
      <Filter>Battlescape</Filter>
    </ClInclude>
    <ClInclude Include="Menu\ErrorMessageState.h">
      <Filter>Menu</Filter>
    </ClInclude>
    <ClInclude Include="Geoscape\CraftErrorState.h">
      <Filter>Geoscape</Filter>
    </ClInclude>
    <ClInclude Include="Savegame\Vehicle.h">
      <Filter>Savegame</Filter>
    </ClInclude>
    <ClInclude Include="lodepng.h" />
    <ClInclude Include="Battlescape\CannotReequipState.h">
      <Filter>Battlescape</Filter>
    </ClInclude>
    <ClInclude Include="Ufopaedia\ArticleStateVehicle.h">
      <Filter>Ufopaedia</Filter>
    </ClInclude>
    <ClInclude Include="Geoscape\NewPossibleManufactureState.h">
      <Filter>Geoscape</Filter>
    </ClInclude>
    <ClInclude Include="Engine\Logger.h">
      <Filter>Engine</Filter>
    </ClInclude>
    <ClInclude Include="Basescape\SelectStartFacilityState.h">
      <Filter>Basescape</Filter>
    </ClInclude>
    <ClInclude Include="Basescape\PlaceStartFacilityState.h">
      <Filter>Basescape</Filter>
    </ClInclude>
    <ClInclude Include="Savegame\AlienBase.h">
      <Filter>Savegame</Filter>
    </ClInclude>
    <ClInclude Include="Savegame\AlienMission.h">
      <Filter>Savegame</Filter>
    </ClInclude>
    <ClInclude Include="Geoscape\AlienBaseState.h">
      <Filter>Geoscape</Filter>
    </ClInclude>
    <ClInclude Include="Savegame\EquipmentLayoutItem.h">
      <Filter>Savegame</Filter>
    </ClInclude>
    <ClInclude Include="Geoscape\AllocatePsiTrainingState.h">
      <Filter>Geoscape</Filter>
    </ClInclude>
    <ClInclude Include="Geoscape\PsiTrainingState.h">
      <Filter>Geoscape</Filter>
    </ClInclude>
    <ClInclude Include="Battlescape\NoContainmentState.h">
      <Filter>Battlescape</Filter>
    </ClInclude>
    <ClInclude Include="Savegame\WeightedOptions.h">
      <Filter>Savegame</Filter>
    </ClInclude>
    <ClInclude Include="Savegame\AlienStrategy.h">
      <Filter>Savegame</Filter>
    </ClInclude>
    <ClInclude Include="Geoscape\BaseDefenseState.h">
      <Filter>Geoscape</Filter>
    </ClInclude>
    <ClInclude Include="Menu\DeleteGameState.h">
      <Filter>Menu</Filter>
    </ClInclude>
    <ClInclude Include="Geoscape\ConfirmCydoniaState.h">
      <Filter>Geoscape</Filter>
    </ClInclude>
    <ClInclude Include="Geoscape\BaseDestroyedState.h">
      <Filter>Geoscape</Filter>
    </ClInclude>
    <ClInclude Include="Battlescape\UnitFallBState.h">
      <Filter>Battlescape</Filter>
    </ClInclude>
    <ClInclude Include="Battlescape\UnitPanicBState.h">
      <Filter>Battlescape</Filter>
    </ClInclude>
    <ClInclude Include="Engine\FastLineClip.h">
      <Filter>Engine</Filter>
    </ClInclude>
    <ClInclude Include="Menu\OptionsControlsState.h">
      <Filter>Menu</Filter>
    </ClInclude>
    <ClInclude Include="Engine\Zoom.h">
      <Filter>Engine</Filter>
    </ClInclude>
    <ClInclude Include="Engine\Zoom.h">
      <Filter>Engine</Filter>
    </ClInclude>
    <ClInclude Include="Engine\Scalers\scalebit.h">
      <Filter>Engine\Scalers</Filter>
    </ClInclude>
    <ClInclude Include="Engine\Scalers\scale2x.h">
      <Filter>Engine\Scalers</Filter>
    </ClInclude>
    <ClInclude Include="Engine\Scalers\scale3x.h">
      <Filter>Engine\Scalers</Filter>
    </ClInclude>
    <ClInclude Include="Engine\Scalers\common.h">
      <Filter>Engine\Scalers</Filter>
    </ClInclude>
    <ClInclude Include="Engine\Scalers\hqx.h">
      <Filter>Engine\Scalers</Filter>
    </ClInclude>
    <ClInclude Include="Engine\Zoom.h">
      <Filter>Engine</Filter>
    </ClInclude>
    <ClInclude Include="Savegame\SerializationHelper.h">
      <Filter>Savegame</Filter>
    </ClInclude>
    <ClInclude Include="Engine\OpenGL.h">
      <Filter>Engine</Filter>
    </ClInclude>
    <ClInclude Include="Interface\ToggleTextButton.h">
      <Filter>Interface</Filter>
    </ClInclude>
    <ClInclude Include="pch.h" />
    <ClInclude Include="Engine\ShaderDraw.h">
      <Filter>Engine</Filter>
    </ClInclude>
    <ClInclude Include="Engine\ShaderDrawHelper.h">
      <Filter>Engine</Filter>
    </ClInclude>
    <ClInclude Include="Engine\ShaderMove.h">
      <Filter>Engine</Filter>
    </ClInclude>
    <ClInclude Include="Engine\ShaderRepeat.h">
      <Filter>Engine</Filter>
    </ClInclude>
    <ClInclude Include="Engine\GraphSubset.h">
      <Filter>Engine</Filter>
    </ClInclude>
    <ClInclude Include="version.h" />
    <ClInclude Include="Interface\Slider.h">
      <Filter>Interface</Filter>
    </ClInclude>
    <ClInclude Include="Interface\Frame.h">
      <Filter>Interface</Filter>
    </ClInclude>
    <ClInclude Include="Engine\LanguagePlurality.h">
      <Filter>Engine</Filter>
    </ClInclude>
    <ClInclude Include="Battlescape\AlienBAIState.h">
      <Filter>Battlescape</Filter>
    </ClInclude>
    <ClInclude Include="Battlescape\CivilianBAIState.h">
      <Filter>Battlescape</Filter>
    </ClInclude>
    <ClInclude Include="Menu\PauseState.h">
      <Filter>Menu</Filter>
    </ClInclude>
    <ClInclude Include="Menu\AbandonGameState.h">
      <Filter>Menu</Filter>
    </ClInclude>
    <ClInclude Include="Menu\OptionsBaseState.h">
      <Filter>Menu</Filter>
    </ClInclude>
    <ClInclude Include="Menu\OptionsAdvancedState.h">
      <Filter>Menu</Filter>
    </ClInclude>
    <ClInclude Include="Menu\OptionsBattlescapeState.h">
      <Filter>Menu</Filter>
    </ClInclude>
    <ClInclude Include="Battlescape\AliensCrashState.h">
      <Filter>Battlescape</Filter>
    </ClInclude>
    <ClInclude Include="Geoscape\ResearchRequiredState.h">
      <Filter>Geoscape</Filter>
    </ClInclude>
    <ClInclude Include="Savegame\SoldierDeath.h">
      <Filter>Savegame</Filter>
    </ClInclude>
    <ClInclude Include="Basescape\SoldierMemorialState.h">
      <Filter>Basescape</Filter>
    </ClInclude>
    <ClInclude Include="Menu\OptionsVideoState.h">
      <Filter>Menu</Filter>
    </ClInclude>
    <ClInclude Include="Menu\OptionsModsState.h">
      <Filter>Menu</Filter>
    </ClInclude>
    <ClInclude Include="Menu\OptionsAudioState.h">
      <Filter>Menu</Filter>
    </ClInclude>
    <ClInclude Include="Menu\OptionsGeoscapeState.h">
      <Filter>Menu</Filter>
    </ClInclude>
    <ClInclude Include="Engine\OptionInfo.h">
      <Filter>Engine</Filter>
    </ClInclude>
    <ClInclude Include="Interface\ComboBox.h">
      <Filter>Interface</Filter>
    </ClInclude>
    <ClInclude Include="Menu\OptionsDefaultsState.h">
      <Filter>Menu</Filter>
    </ClInclude>
    <ClInclude Include="Menu\OptionsConfirmState.h">
      <Filter>Menu</Filter>
    </ClInclude>
    <ClInclude Include="Menu\VideoState.h">
      <Filter>Menu</Filter>
    </ClInclude>
    <ClInclude Include="Menu\CutsceneState.h">
      <Filter>Menu</Filter>
    </ClInclude>
    <ClInclude Include="Menu\SlideshowState.h">
      <Filter>Menu</Filter>
    </ClInclude>
    <ClInclude Include="Engine\Options.inc.h">
      <Filter>Engine</Filter>
    </ClInclude>
    <ClInclude Include="Menu\ConfirmLoadState.h">
      <Filter>Menu</Filter>
    </ClInclude>
    <ClInclude Include="Menu\ListGamesState.h">
      <Filter>Menu</Filter>
    </ClInclude>
    <ClInclude Include="Menu\ListLoadState.h">
      <Filter>Menu</Filter>
    </ClInclude>
    <ClInclude Include="Menu\ListSaveState.h">
      <Filter>Menu</Filter>
    </ClInclude>
    <ClInclude Include="Menu\SaveGameState.h">
      <Filter>Menu</Filter>
    </ClInclude>
    <ClInclude Include="Menu\LoadGameState.h">
      <Filter>Menu</Filter>
    </ClInclude>
    <ClInclude Include="Engine\Adlib\adlplayer.h">
      <Filter>Engine\Adlib</Filter>
    </ClInclude>
    <ClInclude Include="Engine\Adlib\fmopl.h">
      <Filter>Engine\Adlib</Filter>
    </ClInclude>
    <ClInclude Include="Engine\AdlibMusic.h">
      <Filter>Engine</Filter>
    </ClInclude>
    <ClInclude Include="Interface\ScrollBar.h">
      <Filter>Interface</Filter>
    </ClInclude>
    <ClInclude Include="Menu\OptionsNoAudioState.h">
      <Filter>Menu</Filter>
    </ClInclude>
    <ClInclude Include="fmath.h" />
    <ClInclude Include="Engine\DosFont.h">
      <Filter>Engine</Filter>
    </ClInclude>
    <ClInclude Include="Ufopaedia\ArticleStateTFTD.h">
      <Filter>Ufopaedia</Filter>
    </ClInclude>
    <ClInclude Include="Interface\BattlescapeButton.h">
      <Filter>Interface</Filter>
    </ClInclude>
    <ClInclude Include="Engine\Scalers\xbrz.h">
      <Filter>Engine\Scalers</Filter>
    </ClInclude>
    <ClInclude Include="Engine\Scalers\config.h">
      <Filter>Engine\Scalers</Filter>
    </ClInclude>
    <ClInclude Include="Battlescape\Particle.h">
      <Filter>Battlescape</Filter>
    </ClInclude>
    <ClInclude Include="Ufopaedia\ArticleStateTFTDFacility.h">
      <Filter>Ufopaedia</Filter>
    </ClInclude>
    <ClInclude Include="Ufopaedia\ArticleStateTFTDCraft.h">
      <Filter>Ufopaedia</Filter>
    </ClInclude>
    <ClInclude Include="Ufopaedia\ArticleStateTFTDUso.h">
      <Filter>Ufopaedia</Filter>
    </ClInclude>
    <ClInclude Include="Ufopaedia\ArticleStateTFTDArmor.h">
      <Filter>Ufopaedia</Filter>
    </ClInclude>
    <ClInclude Include="Ufopaedia\ArticleStateTFTDItem.h">
      <Filter>Ufopaedia</Filter>
    </ClInclude>
    <ClInclude Include="Ufopaedia\ArticleStateTFTDCraftWeapon.h">
      <Filter>Ufopaedia</Filter>
    </ClInclude>
    <ClInclude Include="Ufopaedia\ArticleStateTFTDVehicle.h">
      <Filter>Ufopaedia</Filter>
    </ClInclude>
    <ClInclude Include="Savegame\SaveConverter.h">
      <Filter>Savegame</Filter>
    </ClInclude>
    <ClInclude Include="Menu\ListLoadOriginalState.h">
      <Filter>Menu</Filter>
    </ClInclude>
    <ClInclude Include="Engine\FlcPlayer.h">
      <Filter>Engine</Filter>
    </ClInclude>
    <ClInclude Include="Savegame\MissionSite.h">
      <Filter>Savegame</Filter>
    </ClInclude>
    <ClInclude Include="Geoscape\MissionDetectedState.h">
      <Filter>Geoscape</Filter>
    </ClInclude>
    <ClInclude Include="Battlescape\MeleeAttackBState.h">
      <Filter>Battlescape</Filter>
    </ClInclude>
    <ClInclude Include="Battlescape\PsiAttackBState.h">
      <Filter>Battlescape</Filter>
    </ClInclude>
    <ClInclude Include="Geoscape\DogfightErrorState.h">
      <Filter>Geoscape</Filter>
    </ClInclude>
    <ClInclude Include="Mod\AlienDeployment.h">
      <Filter>Mod</Filter>
    </ClInclude>
    <ClInclude Include="Mod\AlienRace.h">
      <Filter>Mod</Filter>
    </ClInclude>
    <ClInclude Include="Mod\Armor.h">
      <Filter>Mod</Filter>
    </ClInclude>
    <ClInclude Include="Mod\ArticleDefinition.h">
      <Filter>Mod</Filter>
    </ClInclude>
    <ClInclude Include="Mod\City.h">
      <Filter>Mod</Filter>
    </ClInclude>
    <ClInclude Include="Mod\ExtraSounds.h">
      <Filter>Mod</Filter>
    </ClInclude>
    <ClInclude Include="Mod\ExtraSprites.h">
      <Filter>Mod</Filter>
    </ClInclude>
    <ClInclude Include="Mod\ExtraStrings.h">
      <Filter>Mod</Filter>
    </ClInclude>
    <ClInclude Include="Mod\MapBlock.h">
      <Filter>Mod</Filter>
    </ClInclude>
    <ClInclude Include="Mod\MapData.h">
      <Filter>Mod</Filter>
    </ClInclude>
    <ClInclude Include="Mod\MapDataSet.h">
      <Filter>Mod</Filter>
    </ClInclude>
    <ClInclude Include="Mod\MapScript.h">
      <Filter>Mod</Filter>
    </ClInclude>
    <ClInclude Include="Mod\MCDPatch.h">
      <Filter>Mod</Filter>
    </ClInclude>
    <ClInclude Include="Mod\Polygon.h">
      <Filter>Mod</Filter>
    </ClInclude>
    <ClInclude Include="Mod\Polyline.h">
      <Filter>Mod</Filter>
    </ClInclude>
    <ClInclude Include="Mod\RuleAlienMission.h">
      <Filter>Mod</Filter>
    </ClInclude>
    <ClInclude Include="Mod\RuleBaseFacility.h">
      <Filter>Mod</Filter>
    </ClInclude>
    <ClInclude Include="Mod\RuleCountry.h">
      <Filter>Mod</Filter>
    </ClInclude>
    <ClInclude Include="Mod\RuleCraft.h">
      <Filter>Mod</Filter>
    </ClInclude>
    <ClInclude Include="Mod\RuleCraftWeapon.h">
      <Filter>Mod</Filter>
    </ClInclude>
    <ClInclude Include="Mod\RuleGlobe.h">
      <Filter>Mod</Filter>
    </ClInclude>
    <ClInclude Include="Mod\RuleInterface.h">
      <Filter>Mod</Filter>
    </ClInclude>
    <ClInclude Include="Mod\RuleInventory.h">
      <Filter>Mod</Filter>
    </ClInclude>
    <ClInclude Include="Mod\RuleItem.h">
      <Filter>Mod</Filter>
    </ClInclude>
    <ClInclude Include="Mod\RuleManufacture.h">
      <Filter>Mod</Filter>
    </ClInclude>
    <ClInclude Include="Mod\RuleMissionScript.h">
      <Filter>Mod</Filter>
    </ClInclude>
    <ClInclude Include="Mod\RuleMusic.h">
      <Filter>Mod</Filter>
    </ClInclude>
    <ClInclude Include="Mod\RuleRegion.h">
      <Filter>Mod</Filter>
    </ClInclude>
    <ClInclude Include="Mod\RuleResearch.h">
      <Filter>Mod</Filter>
    </ClInclude>
    <ClInclude Include="Mod\RuleSoldier.h">
      <Filter>Mod</Filter>
    </ClInclude>
    <ClInclude Include="Mod\RuleTerrain.h">
      <Filter>Mod</Filter>
    </ClInclude>
    <ClInclude Include="Mod\RuleUfo.h">
      <Filter>Mod</Filter>
    </ClInclude>
    <ClInclude Include="Mod\RuleVideo.h">
      <Filter>Mod</Filter>
    </ClInclude>
    <ClInclude Include="Mod\SoldierNamePool.h">
      <Filter>Mod</Filter>
    </ClInclude>
    <ClInclude Include="Mod\SoundDefinition.h">
      <Filter>Mod</Filter>
    </ClInclude>
    <ClInclude Include="Mod\StatString.h">
      <Filter>Mod</Filter>
    </ClInclude>
    <ClInclude Include="Mod\StatStringCondition.h">
      <Filter>Mod</Filter>
    </ClInclude>
    <ClInclude Include="Mod\Texture.h">
      <Filter>Mod</Filter>
    </ClInclude>
    <ClInclude Include="Mod\UfoTrajectory.h">
      <Filter>Mod</Filter>
    </ClInclude>
    <ClInclude Include="Mod\Unit.h">
      <Filter>Mod</Filter>
    </ClInclude>
    <ClInclude Include="Mod\Mod.h">
      <Filter>Mod</Filter>
    </ClInclude>
<<<<<<< HEAD
    <ClInclude Include="Geoscape\AllocateTrainingState.h">
      <Filter>Geoscape</Filter>
    </ClInclude>
    <ClInclude Include="Mod\RuleDamageType.h">
      <Filter>Mod</Filter>
    </ClInclude>
    <ClInclude Include="Mod\RuleStatBonus.h">
      <Filter>Mod</Filter>
    </ClInclude>
    <ClInclude Include="Geoscape\TrainingState.h">
      <Filter>Geoscape</Filter>
    </ClInclude>
    <ClInclude Include="Battlescape\ItemSprite.h">
      <Filter>Battlescape</Filter>
    </ClInclude>
    <ClInclude Include="Mod\RuleStartingCondition.h">
      <Filter>Mod</Filter>
    </ClInclude>
    <ClInclude Include="Mod\RuleItemCategory.h">
=======
    <ClInclude Include="Savegame\BattleUnitStatistics.h">
      <Filter>Savegame</Filter>
    </ClInclude>
    <ClInclude Include="Battlescape\CommendationLateState.h">
      <Filter>Battlescape</Filter>
    </ClInclude>
    <ClInclude Include="Battlescape\CommendationState.h">
      <Filter>Battlescape</Filter>
    </ClInclude>
    <ClInclude Include="Geoscape\Cord.h">
      <Filter>Geoscape</Filter>
    </ClInclude>
    <ClInclude Include="Savegame\MissionStatistics.h">
      <Filter>Savegame</Filter>
    </ClInclude>
    <ClInclude Include="Mod\RuleCommendations.h">
      <Filter>Mod</Filter>
    </ClInclude>
    <ClInclude Include="Savegame\SoldierDiary.h">
      <Filter>Savegame</Filter>
    </ClInclude>
    <ClInclude Include="Basescape\SoldierDiaryMissionState.h">
      <Filter>Basescape</Filter>
    </ClInclude>
    <ClInclude Include="Basescape\SoldierDiaryOverviewState.h">
      <Filter>Basescape</Filter>
    </ClInclude>
    <ClInclude Include="Basescape\SoldierDiaryPerformanceState.h">
      <Filter>Basescape</Filter>
    </ClInclude>
    <ClInclude Include="Mod\RuleConverter.h">
>>>>>>> 25edd7b9
      <Filter>Mod</Filter>
    </ClInclude>
  </ItemGroup>
  <ItemGroup>
    <Filter Include="Geoscape">
      <UniqueIdentifier>{f0521223-4515-4155-bf25-5f00373167d5}</UniqueIdentifier>
    </Filter>
    <Filter Include="Engine">
      <UniqueIdentifier>{8fafa8d9-0283-4082-9361-01ebd937e3bb}</UniqueIdentifier>
    </Filter>
    <Filter Include="Interface">
      <UniqueIdentifier>{e996bc13-2f6a-4a8b-bdd9-7a8621048cea}</UniqueIdentifier>
    </Filter>
    <Filter Include="Basescape">
      <UniqueIdentifier>{cc069fa8-f772-4dae-be38-87bcd1013fdd}</UniqueIdentifier>
    </Filter>
    <Filter Include="Battlescape">
      <UniqueIdentifier>{f7e493ce-c074-420c-8b38-40d81b2d0509}</UniqueIdentifier>
    </Filter>
    <Filter Include="Savegame">
      <UniqueIdentifier>{3b64dd6e-f151-4246-a211-0c6fec5766c5}</UniqueIdentifier>
    </Filter>
    <Filter Include="Menu">
      <UniqueIdentifier>{4218da2f-b393-45b2-a55f-da7fa4d91fe4}</UniqueIdentifier>
    </Filter>
    <Filter Include="Ufopaedia">
      <UniqueIdentifier>{41135935-090f-4179-a64d-0efbd66b5f5c}</UniqueIdentifier>
    </Filter>
    <Filter Include="Engine\Scalers">
      <UniqueIdentifier>{fef61e76-5d44-4389-a40c-12da6e590e2c}</UniqueIdentifier>
    </Filter>
    <Filter Include="Engine\Adlib">
      <UniqueIdentifier>{09464f19-4bce-449f-a27c-5cd7b9850dbe}</UniqueIdentifier>
    </Filter>
    <Filter Include="Mod">
      <UniqueIdentifier>{ea5b1e9f-9ff1-457d-9a15-5af8773ccb50}</UniqueIdentifier>
    </Filter>
  </ItemGroup>
  <ItemGroup>
    <ResourceCompile Include="OpenXcom.rc" />
  </ItemGroup>
  <ItemGroup>
    <None Include="..\res\windows\openxcom.ico" />
  </ItemGroup>
</Project><|MERGE_RESOLUTION|>--- conflicted
+++ resolved
@@ -931,7 +931,6 @@
     <ClCompile Include="Mod\Mod.cpp">
       <Filter>Mod</Filter>
     </ClCompile>
-<<<<<<< HEAD
     <ClCompile Include="Geoscape\AllocateTrainingState.cpp">
       <Filter>Geoscape</Filter>
     </ClCompile>
@@ -951,7 +950,8 @@
       <Filter>Mod</Filter>
     </ClCompile>
     <ClCompile Include="Mod\RuleItemCategory.cpp">
-=======
+      <Filter>Mod</Filter>
+    </ClCompile>
     <ClCompile Include="Battlescape\CommendationLateState.cpp">
       <Filter>Battlescape</Filter>
     </ClCompile>
@@ -974,7 +974,6 @@
       <Filter>Basescape</Filter>
     </ClCompile>
     <ClCompile Include="Mod\RuleConverter.cpp">
->>>>>>> 25edd7b9
       <Filter>Mod</Filter>
     </ClCompile>
   </ItemGroup>
@@ -1936,7 +1935,6 @@
     <ClInclude Include="Mod\Mod.h">
       <Filter>Mod</Filter>
     </ClInclude>
-<<<<<<< HEAD
     <ClInclude Include="Geoscape\AllocateTrainingState.h">
       <Filter>Geoscape</Filter>
     </ClInclude>
@@ -1956,7 +1954,8 @@
       <Filter>Mod</Filter>
     </ClInclude>
     <ClInclude Include="Mod\RuleItemCategory.h">
-=======
+      <Filter>Mod</Filter>
+    </ClInclude>
     <ClInclude Include="Savegame\BattleUnitStatistics.h">
       <Filter>Savegame</Filter>
     </ClInclude>
@@ -1988,7 +1987,6 @@
       <Filter>Basescape</Filter>
     </ClInclude>
     <ClInclude Include="Mod\RuleConverter.h">
->>>>>>> 25edd7b9
       <Filter>Mod</Filter>
     </ClInclude>
   </ItemGroup>
