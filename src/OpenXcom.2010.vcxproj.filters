﻿<?xml version="1.0" encoding="utf-8"?>
<Project ToolsVersion="4.0" xmlns="http://schemas.microsoft.com/developer/msbuild/2003">
  <ItemGroup>
    <ClCompile Include="main.cpp" />
    <ClCompile Include="Basescape\MiniBaseView.cpp">
      <Filter>Basescape</Filter>
    </ClCompile>
    <ClCompile Include="Basescape\MonthlyCostsState.cpp">
      <Filter>Basescape</Filter>
    </ClCompile>
    <ClCompile Include="Basescape\PlaceFacilityState.cpp">
      <Filter>Basescape</Filter>
    </ClCompile>
    <ClCompile Include="Basescape\PurchaseState.cpp">
      <Filter>Basescape</Filter>
    </ClCompile>
    <ClCompile Include="Basescape\ResearchState.cpp">
      <Filter>Basescape</Filter>
    </ClCompile>
    <ClCompile Include="Basescape\SackSoldierState.cpp">
      <Filter>Basescape</Filter>
    </ClCompile>
    <ClCompile Include="Basescape\SellState.cpp">
      <Filter>Basescape</Filter>
    </ClCompile>
    <ClCompile Include="Basescape\SoldierInfoState.cpp">
      <Filter>Basescape</Filter>
    </ClCompile>
    <ClCompile Include="Basescape\SoldiersState.cpp">
      <Filter>Basescape</Filter>
    </ClCompile>
    <ClCompile Include="Basescape\StoresState.cpp">
      <Filter>Basescape</Filter>
    </ClCompile>
    <ClCompile Include="Basescape\BaseInfoState.cpp">
      <Filter>Basescape</Filter>
    </ClCompile>
    <ClCompile Include="Basescape\BasescapeState.cpp">
      <Filter>Basescape</Filter>
    </ClCompile>
    <ClCompile Include="Basescape\BaseView.cpp">
      <Filter>Basescape</Filter>
    </ClCompile>
    <ClCompile Include="Basescape\BuildFacilitiesState.cpp">
      <Filter>Basescape</Filter>
    </ClCompile>
    <ClCompile Include="Basescape\CraftInfoState.cpp">
      <Filter>Basescape</Filter>
    </ClCompile>
    <ClCompile Include="Basescape\CraftSoldiersState.cpp">
      <Filter>Basescape</Filter>
    </ClCompile>
    <ClCompile Include="Basescape\CraftsState.cpp">
      <Filter>Basescape</Filter>
    </ClCompile>
    <ClCompile Include="Basescape\CraftWeaponsState.cpp">
      <Filter>Basescape</Filter>
    </ClCompile>
    <ClCompile Include="Basescape\DismantleFacilityState.cpp">
      <Filter>Basescape</Filter>
    </ClCompile>
    <ClCompile Include="Engine\Screen.cpp">
      <Filter>Engine</Filter>
    </ClCompile>
    <ClCompile Include="Engine\Script.cpp">
      <Filter>Engine</Filter>
    </ClCompile>
    <ClCompile Include="Engine\Sound.cpp">
      <Filter>Engine</Filter>
    </ClCompile>
    <ClCompile Include="Engine\SoundSet.cpp">
      <Filter>Engine</Filter>
    </ClCompile>
    <ClCompile Include="Engine\State.cpp">
      <Filter>Engine</Filter>
    </ClCompile>
    <ClCompile Include="Engine\Surface.cpp">
      <Filter>Engine</Filter>
    </ClCompile>
    <ClCompile Include="Engine\SurfaceSet.cpp">
      <Filter>Engine</Filter>
    </ClCompile>
    <ClCompile Include="Engine\Timer.cpp">
      <Filter>Engine</Filter>
    </ClCompile>
    <ClCompile Include="Engine\Font.cpp">
      <Filter>Engine</Filter>
    </ClCompile>
    <ClCompile Include="Engine\Game.cpp">
      <Filter>Engine</Filter>
    </ClCompile>
    <ClCompile Include="Engine\InteractiveSurface.cpp">
      <Filter>Engine</Filter>
    </ClCompile>
    <ClCompile Include="Engine\Language.cpp">
      <Filter>Engine</Filter>
    </ClCompile>
    <ClCompile Include="Engine\LocalizedText.cpp">
      <Filter>Engine</Filter>
    </ClCompile>
    <ClCompile Include="Engine\Music.cpp">
      <Filter>Engine</Filter>
    </ClCompile>
    <ClCompile Include="Engine\Palette.cpp">
      <Filter>Engine</Filter>
    </ClCompile>
    <ClCompile Include="Engine\RNG.cpp">
      <Filter>Engine</Filter>
    </ClCompile>
    <ClCompile Include="Interface\TextButton.cpp">
      <Filter>Interface</Filter>
    </ClCompile>
    <ClCompile Include="Interface\TextEdit.cpp">
      <Filter>Interface</Filter>
    </ClCompile>
    <ClCompile Include="Interface\TextList.cpp">
      <Filter>Interface</Filter>
    </ClCompile>
    <ClCompile Include="Interface\Window.cpp">
      <Filter>Interface</Filter>
    </ClCompile>
    <ClCompile Include="Interface\ArrowButton.cpp">
      <Filter>Interface</Filter>
    </ClCompile>
    <ClCompile Include="Interface\Bar.cpp">
      <Filter>Interface</Filter>
    </ClCompile>
    <ClCompile Include="Interface\Cursor.cpp">
      <Filter>Interface</Filter>
    </ClCompile>
    <ClCompile Include="Interface\ImageButton.cpp">
      <Filter>Interface</Filter>
    </ClCompile>
    <ClCompile Include="Interface\Text.cpp">
      <Filter>Interface</Filter>
    </ClCompile>
    <ClCompile Include="Menu\StartState.cpp">
      <Filter>Menu</Filter>
    </ClCompile>
    <ClCompile Include="Menu\TestState.cpp">
      <Filter>Menu</Filter>
    </ClCompile>
    <ClCompile Include="Menu\MainMenuState.cpp">
      <Filter>Menu</Filter>
    </ClCompile>
    <ClCompile Include="Menu\NewGameState.cpp">
      <Filter>Menu</Filter>
    </ClCompile>
    <ClCompile Include="Savegame\SavedGame.cpp">
      <Filter>Savegame</Filter>
    </ClCompile>
    <ClCompile Include="Savegame\Soldier.cpp">
      <Filter>Savegame</Filter>
    </ClCompile>
    <ClCompile Include="Savegame\Target.cpp">
      <Filter>Savegame</Filter>
    </ClCompile>
    <ClCompile Include="Savegame\Ufo.cpp">
      <Filter>Savegame</Filter>
    </ClCompile>
    <ClCompile Include="Savegame\Waypoint.cpp">
      <Filter>Savegame</Filter>
    </ClCompile>
    <ClCompile Include="Savegame\Base.cpp">
      <Filter>Savegame</Filter>
    </ClCompile>
    <ClCompile Include="Savegame\BaseFacility.cpp">
      <Filter>Savegame</Filter>
    </ClCompile>
    <ClCompile Include="Savegame\Country.cpp">
      <Filter>Savegame</Filter>
    </ClCompile>
    <ClCompile Include="Savegame\Craft.cpp">
      <Filter>Savegame</Filter>
    </ClCompile>
    <ClCompile Include="Savegame\CraftWeapon.cpp">
      <Filter>Savegame</Filter>
    </ClCompile>
    <ClCompile Include="Savegame\GameTime.cpp">
      <Filter>Savegame</Filter>
    </ClCompile>
    <ClCompile Include="Savegame\MovingTarget.cpp">
      <Filter>Savegame</Filter>
    </ClCompile>
    <ClCompile Include="Savegame\Region.cpp">
      <Filter>Savegame</Filter>
    </ClCompile>
    <ClCompile Include="Geoscape\ConfirmDestinationState.cpp">
      <Filter>Geoscape</Filter>
    </ClCompile>
    <ClCompile Include="Geoscape\ConfirmNewBaseState.cpp">
      <Filter>Geoscape</Filter>
    </ClCompile>
    <ClCompile Include="Geoscape\CraftPatrolState.cpp">
      <Filter>Geoscape</Filter>
    </ClCompile>
    <ClCompile Include="Geoscape\DogfightState.cpp">
      <Filter>Geoscape</Filter>
    </ClCompile>
    <ClCompile Include="Geoscape\FundingState.cpp">
      <Filter>Geoscape</Filter>
    </ClCompile>
    <ClCompile Include="Geoscape\GeoscapeCraftState.cpp">
      <Filter>Geoscape</Filter>
    </ClCompile>
    <ClCompile Include="Geoscape\GeoscapeState.cpp">
      <Filter>Geoscape</Filter>
    </ClCompile>
    <ClCompile Include="Geoscape\Globe.cpp">
      <Filter>Geoscape</Filter>
    </ClCompile>
    <ClCompile Include="Geoscape\GraphsState.cpp">
      <Filter>Geoscape</Filter>
    </ClCompile>
    <ClCompile Include="Geoscape\InterceptState.cpp">
      <Filter>Geoscape</Filter>
    </ClCompile>
    <ClCompile Include="Geoscape\LowFuelState.cpp">
      <Filter>Geoscape</Filter>
    </ClCompile>
    <ClCompile Include="Geoscape\MonthlyReportState.cpp">
      <Filter>Geoscape</Filter>
    </ClCompile>
    <ClCompile Include="Geoscape\MultipleTargetsState.cpp">
      <Filter>Geoscape</Filter>
    </ClCompile>
    <ClCompile Include="Geoscape\SelectDestinationState.cpp">
      <Filter>Geoscape</Filter>
    </ClCompile>
    <ClCompile Include="Geoscape\TargetInfoState.cpp">
      <Filter>Geoscape</Filter>
    </ClCompile>
    <ClCompile Include="Geoscape\UfoDetectedState.cpp">
      <Filter>Geoscape</Filter>
    </ClCompile>
    <ClCompile Include="Geoscape\UfoLostState.cpp">
      <Filter>Geoscape</Filter>
    </ClCompile>
    <ClCompile Include="Geoscape\BaseNameState.cpp">
      <Filter>Geoscape</Filter>
    </ClCompile>
    <ClCompile Include="Geoscape\BuildNewBaseState.cpp">
      <Filter>Geoscape</Filter>
    </ClCompile>
    <ClCompile Include="Basescape\PlaceLiftState.cpp">
      <Filter>Basescape</Filter>
    </ClCompile>
    <ClCompile Include="Engine\Action.cpp">
      <Filter>Engine</Filter>
    </ClCompile>
    <ClCompile Include="Engine\GMCat.cpp">
      <Filter>Engine</Filter>
    </ClCompile>
    <ClCompile Include="Engine\CatFile.cpp">
      <Filter>Engine</Filter>
    </ClCompile>
    <ClCompile Include="Battlescape\BattlescapeState.cpp">
      <Filter>Battlescape</Filter>
    </ClCompile>
    <ClCompile Include="Battlescape\Map.cpp">
      <Filter>Battlescape</Filter>
    </ClCompile>
    <ClCompile Include="Savegame\SavedBattleGame.cpp">
      <Filter>Savegame</Filter>
    </ClCompile>
    <ClCompile Include="Savegame\Tile.cpp">
      <Filter>Savegame</Filter>
    </ClCompile>
    <ClCompile Include="Savegame\Node.cpp">
      <Filter>Savegame</Filter>
    </ClCompile>
    <ClCompile Include="Savegame\BattleUnit.cpp">
      <Filter>Savegame</Filter>
    </ClCompile>
    <ClCompile Include="Interface\FpsCounter.cpp">
      <Filter>Interface</Filter>
    </ClCompile>
    <ClCompile Include="Battlescape\UnitSprite.cpp">
      <Filter>Battlescape</Filter>
    </ClCompile>
    <ClCompile Include="Battlescape\Position.cpp">
      <Filter>Battlescape</Filter>
    </ClCompile>
    <ClCompile Include="Interface\NumberText.cpp">
      <Filter>Interface</Filter>
    </ClCompile>
    <ClCompile Include="Battlescape\Pathfinding.cpp">
      <Filter>Battlescape</Filter>
    </ClCompile>
    <ClCompile Include="Battlescape\PathfindingNode.cpp">
      <Filter>Battlescape</Filter>
    </ClCompile>
    <ClCompile Include="Battlescape\PathfindingOpenSet.cpp">
      <Filter>Battlescape</Filter>
    </ClCompile>
    <ClCompile Include="Savegame\BattleItem.cpp">
      <Filter>Savegame</Filter>
    </ClCompile>
    <ClCompile Include="Geoscape\ConfirmLandingState.cpp">
      <Filter>Geoscape</Filter>
    </ClCompile>
    <ClCompile Include="Battlescape\BattlescapeGenerator.cpp">
      <Filter>Battlescape</Filter>
    </ClCompile>
    <ClCompile Include="Engine\Exception.cpp">
      <Filter>Engine</Filter>
    </ClCompile>
    <ClCompile Include="Savegame\ItemContainer.cpp">
      <Filter>Savegame</Filter>
    </ClCompile>
    <ClCompile Include="Battlescape\Projectile.cpp">
      <Filter>Battlescape</Filter>
    </ClCompile>
    <ClCompile Include="Savegame\Transfer.cpp">
      <Filter>Savegame</Filter>
    </ClCompile>
    <ClCompile Include="Battlescape\BattleState.cpp">
      <Filter>Battlescape</Filter>
    </ClCompile>
    <ClCompile Include="Basescape\TransfersState.cpp">
      <Filter>Basescape</Filter>
    </ClCompile>
    <ClCompile Include="Battlescape\ExplosionBState.cpp">
      <Filter>Battlescape</Filter>
    </ClCompile>
    <ClCompile Include="Battlescape\ProjectileFlyBState.cpp">
      <Filter>Battlescape</Filter>
    </ClCompile>
    <ClCompile Include="Battlescape\UnitTurnBState.cpp">
      <Filter>Battlescape</Filter>
    </ClCompile>
    <ClCompile Include="Battlescape\UnitWalkBState.cpp">
      <Filter>Battlescape</Filter>
    </ClCompile>
    <ClCompile Include="Battlescape\Explosion.cpp">
      <Filter>Battlescape</Filter>
    </ClCompile>
    <ClCompile Include="Geoscape\ItemsArrivingState.cpp">
      <Filter>Geoscape</Filter>
    </ClCompile>
    <ClCompile Include="Ufopaedia\ArticleState.cpp">
      <Filter>Ufopaedia</Filter>
    </ClCompile>
    <ClCompile Include="Ufopaedia\ArticleStateText.cpp">
      <Filter>Ufopaedia</Filter>
    </ClCompile>
    <ClCompile Include="Ufopaedia\ArticleStateTextImage.cpp">
      <Filter>Ufopaedia</Filter>
    </ClCompile>
    <ClCompile Include="Ufopaedia\Ufopaedia.cpp">
      <Filter>Ufopaedia</Filter>
    </ClCompile>
    <ClCompile Include="Ufopaedia\UfopaediaSelectState.cpp">
      <Filter>Ufopaedia</Filter>
    </ClCompile>
    <ClCompile Include="Ufopaedia\UfopaediaStartState.cpp">
      <Filter>Ufopaedia</Filter>
    </ClCompile>
    <ClCompile Include="Geoscape\ProductionCompleteState.cpp">
      <Filter>Geoscape</Filter>
    </ClCompile>
    <ClCompile Include="Ufopaedia\ArticleStateCraft.cpp">
      <Filter>Ufopaedia</Filter>
    </ClCompile>
    <ClCompile Include="Ufopaedia\ArticleStateCraftWeapon.cpp">
      <Filter>Ufopaedia</Filter>
    </ClCompile>
    <ClCompile Include="Basescape\CraftEquipmentState.cpp">
      <Filter>Basescape</Filter>
    </ClCompile>
    <ClCompile Include="Basescape\CraftArmorState.cpp">
      <Filter>Basescape</Filter>
    </ClCompile>
    <ClCompile Include="Basescape\SoldierArmorState.cpp">
      <Filter>Basescape</Filter>
    </ClCompile>
    <ClCompile Include="Basescape\TransferItemsState.cpp">
      <Filter>Basescape</Filter>
    </ClCompile>
    <ClCompile Include="Basescape\TransferBaseState.cpp">
      <Filter>Basescape</Filter>
    </ClCompile>
    <ClCompile Include="Battlescape\ActionMenuItem.cpp">
      <Filter>Battlescape</Filter>
    </ClCompile>
    <ClCompile Include="Basescape\TransferConfirmState.cpp">
      <Filter>Basescape</Filter>
    </ClCompile>
    <ClCompile Include="Engine\CrossPlatform.cpp">
      <Filter>Engine</Filter>
    </ClCompile>
    <ClCompile Include="Engine\ModInfo.cpp">
      <Filter>Engine</Filter>
    </ClCompile>
    <ClCompile Include="Engine\FileMap.cpp">
      <Filter>Engine</Filter>
    </ClCompile>
    <ClCompile Include="Battlescape\ActionMenuState.cpp">
      <Filter>Battlescape</Filter>
    </ClCompile>
    <ClCompile Include="Battlescape\UnitInfoState.cpp">
      <Filter>Battlescape</Filter>
    </ClCompile>
    <ClCompile Include="Battlescape\PrimeGrenadeState.cpp">
      <Filter>Battlescape</Filter>
    </ClCompile>
    <ClCompile Include="Engine\Options.cpp">
      <Filter>Engine</Filter>
    </ClCompile>
    <ClCompile Include="Ufopaedia\ArticleStateBaseFacility.cpp">
      <Filter>Ufopaedia</Filter>
    </ClCompile>
    <ClCompile Include="Ufopaedia\ArticleStateItem.cpp">
      <Filter>Ufopaedia</Filter>
    </ClCompile>
    <ClCompile Include="Ufopaedia\ArticleStateUfo.cpp">
      <Filter>Ufopaedia</Filter>
    </ClCompile>
    <ClCompile Include="Battlescape\NextTurnState.cpp">
      <Filter>Battlescape</Filter>
    </ClCompile>
    <ClCompile Include="Battlescape\InventoryState.cpp">
      <Filter>Battlescape</Filter>
    </ClCompile>
    <ClCompile Include="Battlescape\Inventory.cpp">
      <Filter>Battlescape</Filter>
    </ClCompile>
    <ClCompile Include="Battlescape\BattleAIState.cpp">
      <Filter>Battlescape</Filter>
    </ClCompile>
    <ClCompile Include="Battlescape\WarningMessage.cpp">
      <Filter>Battlescape</Filter>
    </ClCompile>
    <ClCompile Include="Battlescape\BattlescapeMessage.cpp">
      <Filter>Battlescape</Filter>
    </ClCompile>
    <ClCompile Include="Battlescape\AbortMissionState.cpp">
      <Filter>Battlescape</Filter>
    </ClCompile>
    <ClCompile Include="Battlescape\DebriefingState.cpp">
      <Filter>Battlescape</Filter>
    </ClCompile>
    <ClCompile Include="Basescape\NewResearchListState.cpp">
      <Filter>Basescape</Filter>
    </ClCompile>
    <ClCompile Include="Geoscape\NewPossibleResearchState.cpp">
      <Filter>Geoscape</Filter>
    </ClCompile>
    <ClCompile Include="Savegame\ResearchProject.cpp">
      <Filter>Savegame</Filter>
    </ClCompile>
    <ClCompile Include="Battlescape\InfoboxState.cpp">
      <Filter>Battlescape</Filter>
    </ClCompile>
    <ClCompile Include="Battlescape\TileEngine.cpp">
      <Filter>Battlescape</Filter>
    </ClCompile>
    <ClCompile Include="Battlescape\UnitDieBState.cpp">
      <Filter>Battlescape</Filter>
    </ClCompile>
    <ClCompile Include="Ufopaedia\ArticleStateArmor.cpp">
      <Filter>Ufopaedia</Filter>
    </ClCompile>
    <ClCompile Include="Battlescape\MiniMapState.cpp">
      <Filter>Battlescape</Filter>
    </ClCompile>
    <ClCompile Include="Battlescape\MiniMapView.cpp">
      <Filter>Battlescape</Filter>
    </ClCompile>
    <ClCompile Include="Savegame\Production.cpp">
      <Filter>Savegame</Filter>
    </ClCompile>
    <ClCompile Include="Battlescape\Camera.cpp">
      <Filter>Battlescape</Filter>
    </ClCompile>
    <ClCompile Include="Battlescape\MedikitState.cpp">
      <Filter>Battlescape</Filter>
    </ClCompile>
    <ClCompile Include="Battlescape\MedikitView.cpp">
      <Filter>Battlescape</Filter>
    </ClCompile>
    <ClCompile Include="Battlescape\ScannerState.cpp">
      <Filter>Battlescape</Filter>
    </ClCompile>
    <ClCompile Include="Battlescape\ScannerView.cpp">
      <Filter>Battlescape</Filter>
    </ClCompile>
    <ClCompile Include="Battlescape\PromotionsState.cpp">
      <Filter>Battlescape</Filter>
    </ClCompile>
    <ClCompile Include="Battlescape\BattlescapeGame.cpp">
      <Filter>Battlescape</Filter>
    </ClCompile>
    <ClCompile Include="Battlescape\InfoboxOKState.cpp">
      <Filter>Battlescape</Filter>
    </ClCompile>
    <ClCompile Include="Savegame\CraftWeaponProjectile.cpp">
      <Filter>Savegame</Filter>
    </ClCompile>
    <ClCompile Include="Menu\NewBattleState.cpp">
      <Filter>Menu</Filter>
    </ClCompile>
    <ClCompile Include="Basescape\ManufactureStartState.cpp">
      <Filter>Basescape</Filter>
    </ClCompile>
    <ClCompile Include="Basescape\ManageAlienContainmentState.cpp">
      <Filter>Basescape</Filter>
    </ClCompile>
    <ClCompile Include="Basescape\ManufactureInfoState.cpp">
      <Filter>Basescape</Filter>
    </ClCompile>
    <ClCompile Include="Basescape\NewManufactureListState.cpp">
      <Filter>Basescape</Filter>
    </ClCompile>
    <ClCompile Include="Basescape\ResearchInfoState.cpp">
      <Filter>Basescape</Filter>
    </ClCompile>
    <ClCompile Include="Basescape\ManufactureState.cpp">
      <Filter>Basescape</Filter>
    </ClCompile>
    <ClCompile Include="Geoscape\ResearchCompleteState.cpp">
      <Filter>Geoscape</Filter>
    </ClCompile>
    <ClCompile Include="Battlescape\BriefingState.cpp">
      <Filter>Battlescape</Filter>
    </ClCompile>
    <ClCompile Include="Menu\ErrorMessageState.cpp">
      <Filter>Menu</Filter>
    </ClCompile>
    <ClCompile Include="Geoscape\CraftErrorState.cpp">
      <Filter>Geoscape</Filter>
    </ClCompile>
    <ClCompile Include="Savegame\Vehicle.cpp">
      <Filter>Savegame</Filter>
    </ClCompile>
    <ClCompile Include="lodepng.cpp" />
    <ClCompile Include="Battlescape\CannotReequipState.cpp">
      <Filter>Battlescape</Filter>
    </ClCompile>
    <ClCompile Include="Ufopaedia\ArticleStateVehicle.cpp">
      <Filter>Ufopaedia</Filter>
    </ClCompile>
    <ClCompile Include="Geoscape\NewPossibleManufactureState.cpp">
      <Filter>Geoscape</Filter>
    </ClCompile>
    <ClCompile Include="Basescape\SelectStartFacilityState.cpp">
      <Filter>Basescape</Filter>
    </ClCompile>
    <ClCompile Include="Savegame\EquipmentLayoutItem.cpp">
      <Filter>Savegame</Filter>
    </ClCompile>
    <ClCompile Include="Basescape\PlaceStartFacilityState.cpp">
      <Filter>Basescape</Filter>
    </ClCompile>
    <ClCompile Include="Savegame\AlienBase.cpp">
      <Filter>Savegame</Filter>
    </ClCompile>
    <ClCompile Include="Savegame\AlienMission.cpp">
      <Filter>Savegame</Filter>
    </ClCompile>
    <ClCompile Include="Geoscape\AlienBaseState.cpp">
      <Filter>Geoscape</Filter>
    </ClCompile>
    <ClCompile Include="Geoscape\AllocatePsiTrainingState.cpp">
      <Filter>Geoscape</Filter>
    </ClCompile>
    <ClCompile Include="Geoscape\PsiTrainingState.cpp">
      <Filter>Geoscape</Filter>
    </ClCompile>
    <ClCompile Include="Battlescape\NoContainmentState.cpp">
      <Filter>Battlescape</Filter>
    </ClCompile>
    <ClCompile Include="Savegame\WeightedOptions.cpp">
      <Filter>Savegame</Filter>
    </ClCompile>
    <ClCompile Include="Savegame\AlienStrategy.cpp">
      <Filter>Savegame</Filter>
    </ClCompile>
    <ClCompile Include="Geoscape\BaseDefenseState.cpp">
      <Filter>Geoscape</Filter>
    </ClCompile>
    <ClCompile Include="Menu\DeleteGameState.cpp">
      <Filter>Menu</Filter>
    </ClCompile>
    <ClCompile Include="Geoscape\BaseDestroyedState.cpp">
      <Filter>Geoscape</Filter>
    </ClCompile>
    <ClCompile Include="Geoscape\ConfirmCydoniaState.cpp">
      <Filter>Geoscape</Filter>
    </ClCompile>
    <ClCompile Include="Battlescape\UnitFallBState.cpp">
      <Filter>Battlescape</Filter>
    </ClCompile>
    <ClCompile Include="Battlescape\UnitPanicBState.cpp">
      <Filter>Battlescape</Filter>
    </ClCompile>
    <ClCompile Include="Engine\FastLineClip.cpp">
      <Filter>Engine</Filter>
    </ClCompile>
    <ClCompile Include="Menu\OptionsControlsState.cpp">
      <Filter>Menu</Filter>
    </ClCompile>
    <ClCompile Include="Engine\Zoom.cpp">
      <Filter>Engine</Filter>
    </ClCompile>
    <ClCompile Include="Engine\Zoom.cpp">
      <Filter>Engine</Filter>
    </ClCompile>
    <ClCompile Include="Engine\Scalers\hq2x.cpp">
      <Filter>Engine\Scalers</Filter>
    </ClCompile>
    <ClCompile Include="Engine\Scalers\hq3x.cpp">
      <Filter>Engine\Scalers</Filter>
    </ClCompile>
    <ClCompile Include="Engine\Scalers\hq4x.cpp">
      <Filter>Engine\Scalers</Filter>
    </ClCompile>
    <ClCompile Include="Engine\Scalers\init.cpp">
      <Filter>Engine\Scalers</Filter>
    </ClCompile>
    <ClCompile Include="Engine\Zoom.cpp">
      <Filter>Engine</Filter>
    </ClCompile>
    <ClCompile Include="Engine\Scalers\scale2x.cpp">
      <Filter>Engine\Scalers</Filter>
    </ClCompile>
    <ClCompile Include="Engine\Scalers\scale3x.cpp">
      <Filter>Engine\Scalers</Filter>
    </ClCompile>
    <ClCompile Include="Engine\Scalers\scalebit.cpp">
      <Filter>Engine\Scalers</Filter>
    </ClCompile>
    <ClCompile Include="Engine\OpenGL.cpp">
      <Filter>Engine</Filter>
    </ClCompile>
    <ClCompile Include="Interface\ToggleTextButton.cpp">
      <Filter>Interface</Filter>
    </ClCompile>
    <ClCompile Include="pch.cpp" />
    <ClCompile Include="Savegame\SerializationHelper.cpp">
      <Filter>Savegame</Filter>
    </ClCompile>
    <ClCompile Include="Interface\Slider.cpp">
      <Filter>Interface</Filter>
    </ClCompile>
    <ClCompile Include="Interface\Frame.cpp">
      <Filter>Interface</Filter>
    </ClCompile>
    <ClCompile Include="Engine\LanguagePlurality.cpp">
      <Filter>Engine</Filter>
    </ClCompile>
    <ClCompile Include="Battlescape\AlienBAIState.cpp">
      <Filter>Battlescape</Filter>
    </ClCompile>
    <ClCompile Include="Battlescape\CivilianBAIState.cpp">
      <Filter>Battlescape</Filter>
    </ClCompile>
    <ClCompile Include="Menu\PauseState.cpp">
      <Filter>Menu</Filter>
    </ClCompile>
    <ClCompile Include="Menu\AbandonGameState.cpp">
      <Filter>Menu</Filter>
    </ClCompile>
    <ClCompile Include="Menu\OptionsAdvancedState.cpp">
      <Filter>Menu</Filter>
    </ClCompile>
    <ClCompile Include="Menu\OptionsBattlescapeState.cpp">
      <Filter>Menu</Filter>
    </ClCompile>
    <ClCompile Include="Menu\OptionsBaseState.cpp">
      <Filter>Menu</Filter>
    </ClCompile>
    <ClCompile Include="Battlescape\AliensCrashState.cpp">
      <Filter>Battlescape</Filter>
    </ClCompile>
    <ClCompile Include="Geoscape\ResearchRequiredState.cpp">
      <Filter>Geoscape</Filter>
    </ClCompile>
    <ClCompile Include="Savegame\SoldierDeath.cpp">
      <Filter>Savegame</Filter>
    </ClCompile>
    <ClCompile Include="Basescape\SoldierMemorialState.cpp">
      <Filter>Basescape</Filter>
    </ClCompile>
    <ClCompile Include="Menu\OptionsVideoState.cpp">
      <Filter>Menu</Filter>
    </ClCompile>
    <ClCompile Include="Menu\OptionsModsState.cpp">
      <Filter>Menu</Filter>
    </ClCompile>
    <ClCompile Include="Menu\OptionsAudioState.cpp">
      <Filter>Menu</Filter>
    </ClCompile>
    <ClCompile Include="Menu\OptionsGeoscapeState.cpp">
      <Filter>Menu</Filter>
    </ClCompile>
    <ClCompile Include="Engine\OptionInfo.cpp">
      <Filter>Engine</Filter>
    </ClCompile>
    <ClCompile Include="Interface\ComboBox.cpp">
      <Filter>Interface</Filter>
    </ClCompile>
    <ClCompile Include="Menu\OptionsDefaultsState.cpp">
      <Filter>Menu</Filter>
    </ClCompile>
    <ClCompile Include="Menu\OptionsConfirmState.cpp">
      <Filter>Menu</Filter>
    </ClCompile>
    <ClCompile Include="Menu\VideoState.cpp">
      <Filter>Menu</Filter>
    </ClCompile>
    <ClCompile Include="Menu\CutsceneState.cpp">
      <Filter>Menu</Filter>
    </ClCompile>
    <ClCompile Include="Menu\SlideshowState.cpp">
      <Filter>Menu</Filter>
    </ClCompile>
    <ClCompile Include="Menu\ConfirmLoadState.cpp">
      <Filter>Menu</Filter>
    </ClCompile>
    <ClCompile Include="Menu\ListGamesState.cpp">
      <Filter>Menu</Filter>
    </ClCompile>
    <ClCompile Include="Menu\ListLoadState.cpp">
      <Filter>Menu</Filter>
    </ClCompile>
    <ClCompile Include="Menu\ListSaveState.cpp">
      <Filter>Menu</Filter>
    </ClCompile>
    <ClCompile Include="Menu\SaveGameState.cpp">
      <Filter>Menu</Filter>
    </ClCompile>
    <ClCompile Include="Menu\LoadGameState.cpp">
      <Filter>Menu</Filter>
    </ClCompile>
    <ClCompile Include="Engine\Adlib\adlplayer.cpp">
      <Filter>Engine\Adlib</Filter>
    </ClCompile>
    <ClCompile Include="Engine\AdlibMusic.cpp">
      <Filter>Engine</Filter>
    </ClCompile>
    <ClCompile Include="Engine\Adlib\fmopl.cpp">
      <Filter>Engine\Adlib</Filter>
    </ClCompile>
    <ClCompile Include="Interface\ScrollBar.cpp">
      <Filter>Interface</Filter>
    </ClCompile>
    <ClCompile Include="Menu\OptionsNoAudioState.cpp">
      <Filter>Menu</Filter>
    </ClCompile>
    <ClCompile Include="Ufopaedia\ArticleStateTFTD.cpp">
      <Filter>Ufopaedia</Filter>
    </ClCompile>
    <ClCompile Include="Interface\BattlescapeButton.cpp">
      <Filter>Interface</Filter>
    </ClCompile>
    <ClCompile Include="Engine\Scalers\xbrz.cpp">
      <Filter>Engine\Scalers</Filter>
    </ClCompile>
    <ClCompile Include="Battlescape\Particle.cpp">
      <Filter>Battlescape</Filter>
    </ClCompile>
    <ClCompile Include="Ufopaedia\ArticleStateTFTDFacility.cpp">
      <Filter>Ufopaedia</Filter>
    </ClCompile>
    <ClCompile Include="Ufopaedia\ArticleStateTFTDCraft.cpp">
      <Filter>Ufopaedia</Filter>
    </ClCompile>
    <ClCompile Include="Ufopaedia\ArticleStateTFTDUso.cpp">
      <Filter>Ufopaedia</Filter>
    </ClCompile>
    <ClCompile Include="Ufopaedia\ArticleStateTFTDArmor.cpp">
      <Filter>Ufopaedia</Filter>
    </ClCompile>
    <ClCompile Include="Ufopaedia\ArticleStateTFTDItem.cpp">
      <Filter>Ufopaedia</Filter>
    </ClCompile>
    <ClCompile Include="Ufopaedia\ArticleStateTFTDCraftWeapon.cpp">
      <Filter>Ufopaedia</Filter>
    </ClCompile>
    <ClCompile Include="Ufopaedia\ArticleStateTFTDVehicle.cpp">
      <Filter>Ufopaedia</Filter>
    </ClCompile>
    <ClCompile Include="Savegame\SaveConverter.cpp">
      <Filter>Savegame</Filter>
    </ClCompile>
    <ClCompile Include="Menu\ListLoadOriginalState.cpp">
      <Filter>Menu</Filter>
    </ClCompile>
    <ClCompile Include="Engine\FlcPlayer.cpp">
      <Filter>Engine</Filter>
    </ClCompile>
    <ClCompile Include="Savegame\MissionSite.cpp">
      <Filter>Savegame</Filter>
    </ClCompile>
    <ClCompile Include="Geoscape\MissionDetectedState.cpp">
      <Filter>Geoscape</Filter>
    </ClCompile>
    <ClCompile Include="Battlescape\MeleeAttackBState.cpp">
      <Filter>Battlescape</Filter>
    </ClCompile>
    <ClCompile Include="Battlescape\PsiAttackBState.cpp">
      <Filter>Battlescape</Filter>
    </ClCompile>
    <ClCompile Include="Geoscape\DogfightErrorState.cpp">
      <Filter>Geoscape</Filter>
    </ClCompile>
    <ClCompile Include="Mod\AlienDeployment.cpp">
      <Filter>Mod</Filter>
    </ClCompile>
    <ClCompile Include="Mod\AlienRace.cpp">
      <Filter>Mod</Filter>
    </ClCompile>
    <ClCompile Include="Mod\Armor.cpp">
      <Filter>Mod</Filter>
    </ClCompile>
    <ClCompile Include="Mod\ArticleDefinition.cpp">
      <Filter>Mod</Filter>
    </ClCompile>
    <ClCompile Include="Mod\City.cpp">
      <Filter>Mod</Filter>
    </ClCompile>
    <ClCompile Include="Mod\ExtraSounds.cpp">
      <Filter>Mod</Filter>
    </ClCompile>
    <ClCompile Include="Mod\ExtraSprites.cpp">
      <Filter>Mod</Filter>
    </ClCompile>
    <ClCompile Include="Mod\ExtraStrings.cpp">
      <Filter>Mod</Filter>
    </ClCompile>
    <ClCompile Include="Mod\MapBlock.cpp">
      <Filter>Mod</Filter>
    </ClCompile>
    <ClCompile Include="Mod\MapData.cpp">
      <Filter>Mod</Filter>
    </ClCompile>
    <ClCompile Include="Mod\MapDataSet.cpp">
      <Filter>Mod</Filter>
    </ClCompile>
    <ClCompile Include="Mod\MapScript.cpp">
      <Filter>Mod</Filter>
    </ClCompile>
    <ClCompile Include="Mod\MCDPatch.cpp">
      <Filter>Mod</Filter>
    </ClCompile>
    <ClCompile Include="Mod\Polygon.cpp">
      <Filter>Mod</Filter>
    </ClCompile>
    <ClCompile Include="Mod\Polyline.cpp">
      <Filter>Mod</Filter>
    </ClCompile>
    <ClCompile Include="Mod\RuleAlienMission.cpp">
      <Filter>Mod</Filter>
    </ClCompile>
    <ClCompile Include="Mod\RuleBaseFacility.cpp">
      <Filter>Mod</Filter>
    </ClCompile>
    <ClCompile Include="Mod\RuleCountry.cpp">
      <Filter>Mod</Filter>
    </ClCompile>
    <ClCompile Include="Mod\RuleCraft.cpp">
      <Filter>Mod</Filter>
    </ClCompile>
    <ClCompile Include="Mod\RuleCraftWeapon.cpp">
      <Filter>Mod</Filter>
    </ClCompile>
    <ClCompile Include="Mod\RuleGlobe.cpp">
      <Filter>Mod</Filter>
    </ClCompile>
    <ClCompile Include="Mod\RuleInterface.cpp">
      <Filter>Mod</Filter>
    </ClCompile>
    <ClCompile Include="Mod\RuleInventory.cpp">
      <Filter>Mod</Filter>
    </ClCompile>
    <ClCompile Include="Mod\RuleItem.cpp">
      <Filter>Mod</Filter>
    </ClCompile>
    <ClCompile Include="Mod\RuleManufacture.cpp">
      <Filter>Mod</Filter>
    </ClCompile>
    <ClCompile Include="Mod\RuleMissionScript.cpp">
      <Filter>Mod</Filter>
    </ClCompile>
    <ClCompile Include="Mod\RuleMusic.cpp">
      <Filter>Mod</Filter>
    </ClCompile>
    <ClCompile Include="Mod\RuleRegion.cpp">
      <Filter>Mod</Filter>
    </ClCompile>
    <ClCompile Include="Mod\RuleResearch.cpp">
      <Filter>Mod</Filter>
    </ClCompile>
    <ClCompile Include="Mod\RuleSoldier.cpp">
      <Filter>Mod</Filter>
    </ClCompile>
    <ClCompile Include="Mod\RuleTerrain.cpp">
      <Filter>Mod</Filter>
    </ClCompile>
    <ClCompile Include="Mod\RuleUfo.cpp">
      <Filter>Mod</Filter>
    </ClCompile>
    <ClCompile Include="Mod\RuleVideo.cpp">
      <Filter>Mod</Filter>
    </ClCompile>
    <ClCompile Include="Mod\SoldierNamePool.cpp">
      <Filter>Mod</Filter>
    </ClCompile>
    <ClCompile Include="Mod\SoundDefinition.cpp">
      <Filter>Mod</Filter>
    </ClCompile>
    <ClCompile Include="Mod\StatString.cpp">
      <Filter>Mod</Filter>
    </ClCompile>
    <ClCompile Include="Mod\StatStringCondition.cpp">
      <Filter>Mod</Filter>
    </ClCompile>
    <ClCompile Include="Mod\Texture.cpp">
      <Filter>Mod</Filter>
    </ClCompile>
    <ClCompile Include="Mod\UfoTrajectory.cpp">
      <Filter>Mod</Filter>
    </ClCompile>
    <ClCompile Include="Mod\Unit.cpp">
      <Filter>Mod</Filter>
    </ClCompile>
    <ClCompile Include="Mod\Mod.cpp">
      <Filter>Mod</Filter>
    </ClCompile>
    <ClCompile Include="Geoscape\AllocateTrainingState.cpp">
      <Filter>Geoscape</Filter>
    </ClCompile>
    <ClCompile Include="Mod\RuleDamageType.cpp">
      <Filter>Mod</Filter>
    </ClCompile>
    <ClCompile Include="Mod\RuleStatBonus.cpp">
      <Filter>Mod</Filter>
    </ClCompile>
    <ClCompile Include="Geoscape\TrainingState.cpp">
      <Filter>Geoscape</Filter>
    </ClCompile>
<<<<<<< HEAD
    <ClCompile Include="Battlescape\ItemSprite.cpp">
=======
    <ClCompile Include="Basescape\SoldierSortUtil.cpp">
      <Filter>Basescape</Filter>
    </ClCompile>
    <ClCompile Include="Basescape\SoldierAvatarState.cpp">
      <Filter>Basescape</Filter>
    </ClCompile>
    <ClCompile Include="Savegame\SoldierAvatar.cpp">
      <Filter>Savegame</Filter>
    </ClCompile>
    <ClCompile Include="Basescape\ChangeHeadquartersState.cpp">
      <Filter>Basescape</Filter>
    </ClCompile>
    <ClCompile Include="Battlescape\ConfirmEndMissionState.cpp">
>>>>>>> a937131a
      <Filter>Battlescape</Filter>
    </ClCompile>
  </ItemGroup>
  <ItemGroup>
    <ClInclude Include="resource.h" />
    <ClInclude Include="Basescape\ManufactureState.h">
      <Filter>Basescape</Filter>
    </ClInclude>
    <ClInclude Include="Basescape\ManageAlienContainmentState.h">
      <Filter>Basescape</Filter>
    </ClInclude>
    <ClInclude Include="Basescape\MiniBaseView.h">
      <Filter>Basescape</Filter>
    </ClInclude>
    <ClInclude Include="Basescape\MonthlyCostsState.h">
      <Filter>Basescape</Filter>
    </ClInclude>
    <ClInclude Include="Basescape\PlaceFacilityState.h">
      <Filter>Basescape</Filter>
    </ClInclude>
    <ClInclude Include="Basescape\PurchaseState.h">
      <Filter>Basescape</Filter>
    </ClInclude>
    <ClInclude Include="Basescape\ResearchState.h">
      <Filter>Basescape</Filter>
    </ClInclude>
    <ClInclude Include="Basescape\SackSoldierState.h">
      <Filter>Basescape</Filter>
    </ClInclude>
    <ClInclude Include="Basescape\SellState.h">
      <Filter>Basescape</Filter>
    </ClInclude>
    <ClInclude Include="Basescape\SoldierInfoState.h">
      <Filter>Basescape</Filter>
    </ClInclude>
    <ClInclude Include="Basescape\SoldiersState.h">
      <Filter>Basescape</Filter>
    </ClInclude>
    <ClInclude Include="Basescape\StoresState.h">
      <Filter>Basescape</Filter>
    </ClInclude>
    <ClInclude Include="Basescape\BaseInfoState.h">
      <Filter>Basescape</Filter>
    </ClInclude>
    <ClInclude Include="Basescape\BasescapeState.h">
      <Filter>Basescape</Filter>
    </ClInclude>
    <ClInclude Include="Basescape\BaseView.h">
      <Filter>Basescape</Filter>
    </ClInclude>
    <ClInclude Include="Basescape\BuildFacilitiesState.h">
      <Filter>Basescape</Filter>
    </ClInclude>
    <ClInclude Include="Basescape\CraftInfoState.h">
      <Filter>Basescape</Filter>
    </ClInclude>
    <ClInclude Include="Basescape\CraftSoldiersState.h">
      <Filter>Basescape</Filter>
    </ClInclude>
    <ClInclude Include="Basescape\CraftsState.h">
      <Filter>Basescape</Filter>
    </ClInclude>
    <ClInclude Include="Basescape\CraftWeaponsState.h">
      <Filter>Basescape</Filter>
    </ClInclude>
    <ClInclude Include="Basescape\DismantleFacilityState.h">
      <Filter>Basescape</Filter>
    </ClInclude>
    <ClInclude Include="Engine\RNG.h">
      <Filter>Engine</Filter>
    </ClInclude>
    <ClInclude Include="Engine\Screen.h">
      <Filter>Engine</Filter>
    </ClInclude>
    <ClInclude Include="Engine\Script.h">
      <Filter>Engine</Filter>
    </ClInclude>
    <ClInclude Include="Engine\ScriptBind.h">
      <Filter>Engine</Filter>
    </ClInclude>
    <ClInclude Include="Engine\Sound.h">
      <Filter>Engine</Filter>
    </ClInclude>
    <ClInclude Include="Engine\SoundSet.h">
      <Filter>Engine</Filter>
    </ClInclude>
    <ClInclude Include="Engine\State.h">
      <Filter>Engine</Filter>
    </ClInclude>
    <ClInclude Include="Engine\Surface.h">
      <Filter>Engine</Filter>
    </ClInclude>
    <ClInclude Include="Engine\SurfaceSet.h">
      <Filter>Engine</Filter>
    </ClInclude>
    <ClInclude Include="Engine\Timer.h">
      <Filter>Engine</Filter>
    </ClInclude>
    <ClInclude Include="Engine\Font.h">
      <Filter>Engine</Filter>
    </ClInclude>
    <ClInclude Include="Engine\Game.h">
      <Filter>Engine</Filter>
    </ClInclude>
    <ClInclude Include="Engine\InteractiveSurface.h">
      <Filter>Engine</Filter>
    </ClInclude>
    <ClInclude Include="Engine\Language.h">
      <Filter>Engine</Filter>
    </ClInclude>
    <ClInclude Include="Engine\LocalizedText.h">
      <Filter>Engine</Filter>
    </ClInclude>
    <ClInclude Include="Engine\Music.h">
      <Filter>Engine</Filter>
    </ClInclude>
    <ClInclude Include="Engine\Palette.h">
      <Filter>Engine</Filter>
    </ClInclude>
    <ClInclude Include="Interface\TextButton.h">
      <Filter>Interface</Filter>
    </ClInclude>
    <ClInclude Include="Interface\TextEdit.h">
      <Filter>Interface</Filter>
    </ClInclude>
    <ClInclude Include="Interface\TextList.h">
      <Filter>Interface</Filter>
    </ClInclude>
    <ClInclude Include="Interface\Window.h">
      <Filter>Interface</Filter>
    </ClInclude>
    <ClInclude Include="Interface\ArrowButton.h">
      <Filter>Interface</Filter>
    </ClInclude>
    <ClInclude Include="Interface\Bar.h">
      <Filter>Interface</Filter>
    </ClInclude>
    <ClInclude Include="Interface\Cursor.h">
      <Filter>Interface</Filter>
    </ClInclude>
    <ClInclude Include="Interface\ImageButton.h">
      <Filter>Interface</Filter>
    </ClInclude>
    <ClInclude Include="Interface\Text.h">
      <Filter>Interface</Filter>
    </ClInclude>
    <ClInclude Include="Menu\NewGameState.h">
      <Filter>Menu</Filter>
    </ClInclude>
    <ClInclude Include="Menu\StartState.h">
      <Filter>Menu</Filter>
    </ClInclude>
    <ClInclude Include="Menu\TestState.h">
      <Filter>Menu</Filter>
    </ClInclude>
    <ClInclude Include="Menu\MainMenuState.h">
      <Filter>Menu</Filter>
    </ClInclude>
    <ClInclude Include="Savegame\SavedGame.h">
      <Filter>Savegame</Filter>
    </ClInclude>
    <ClInclude Include="Savegame\Soldier.h">
      <Filter>Savegame</Filter>
    </ClInclude>
    <ClInclude Include="Savegame\Target.h">
      <Filter>Savegame</Filter>
    </ClInclude>
    <ClInclude Include="Savegame\Ufo.h">
      <Filter>Savegame</Filter>
    </ClInclude>
    <ClInclude Include="Savegame\Waypoint.h">
      <Filter>Savegame</Filter>
    </ClInclude>
    <ClInclude Include="Savegame\Base.h">
      <Filter>Savegame</Filter>
    </ClInclude>
    <ClInclude Include="Savegame\BaseFacility.h">
      <Filter>Savegame</Filter>
    </ClInclude>
    <ClInclude Include="Savegame\Country.h">
      <Filter>Savegame</Filter>
    </ClInclude>
    <ClInclude Include="Savegame\Craft.h">
      <Filter>Savegame</Filter>
    </ClInclude>
    <ClInclude Include="Savegame\CraftWeapon.h">
      <Filter>Savegame</Filter>
    </ClInclude>
    <ClInclude Include="Savegame\GameTime.h">
      <Filter>Savegame</Filter>
    </ClInclude>
    <ClInclude Include="Savegame\MovingTarget.h">
      <Filter>Savegame</Filter>
    </ClInclude>
    <ClInclude Include="Savegame\Region.h">
      <Filter>Savegame</Filter>
    </ClInclude>
    <ClInclude Include="Geoscape\ConfirmDestinationState.h">
      <Filter>Geoscape</Filter>
    </ClInclude>
    <ClInclude Include="Geoscape\ConfirmNewBaseState.h">
      <Filter>Geoscape</Filter>
    </ClInclude>
    <ClInclude Include="Geoscape\CraftPatrolState.h">
      <Filter>Geoscape</Filter>
    </ClInclude>
    <ClInclude Include="Geoscape\DogfightState.h">
      <Filter>Geoscape</Filter>
    </ClInclude>
    <ClInclude Include="Geoscape\FundingState.h">
      <Filter>Geoscape</Filter>
    </ClInclude>
    <ClInclude Include="Geoscape\GeoscapeCraftState.h">
      <Filter>Geoscape</Filter>
    </ClInclude>
    <ClInclude Include="Geoscape\GeoscapeState.h">
      <Filter>Geoscape</Filter>
    </ClInclude>
    <ClInclude Include="Geoscape\Globe.h">
      <Filter>Geoscape</Filter>
    </ClInclude>
    <ClInclude Include="Geoscape\GraphsState.h">
      <Filter>Geoscape</Filter>
    </ClInclude>
    <ClInclude Include="Geoscape\InterceptState.h">
      <Filter>Geoscape</Filter>
    </ClInclude>
    <ClInclude Include="Geoscape\LowFuelState.h">
      <Filter>Geoscape</Filter>
    </ClInclude>
    <ClInclude Include="Geoscape\MonthlyReportState.h">
      <Filter>Geoscape</Filter>
    </ClInclude>
    <ClInclude Include="Geoscape\MultipleTargetsState.h">
      <Filter>Geoscape</Filter>
    </ClInclude>
    <ClInclude Include="Geoscape\SelectDestinationState.h">
      <Filter>Geoscape</Filter>
    </ClInclude>
    <ClInclude Include="Geoscape\TargetInfoState.h">
      <Filter>Geoscape</Filter>
    </ClInclude>
    <ClInclude Include="Geoscape\UfoDetectedState.h">
      <Filter>Geoscape</Filter>
    </ClInclude>
    <ClInclude Include="Geoscape\UfoLostState.h">
      <Filter>Geoscape</Filter>
    </ClInclude>
    <ClInclude Include="Geoscape\BaseNameState.h">
      <Filter>Geoscape</Filter>
    </ClInclude>
    <ClInclude Include="Geoscape\BuildNewBaseState.h">
      <Filter>Geoscape</Filter>
    </ClInclude>
    <ClInclude Include="Basescape\PlaceLiftState.h">
      <Filter>Basescape</Filter>
    </ClInclude>
    <ClInclude Include="Engine\Action.h">
      <Filter>Engine</Filter>
    </ClInclude>
    <ClInclude Include="Engine\GMCat.h">
      <Filter>Engine</Filter>
    </ClInclude>
    <ClInclude Include="Engine\CatFile.h">
      <Filter>Engine</Filter>
    </ClInclude>
    <ClInclude Include="Battlescape\BattlescapeState.h">
      <Filter>Battlescape</Filter>
    </ClInclude>
    <ClInclude Include="Battlescape\Map.h">
      <Filter>Battlescape</Filter>
    </ClInclude>
    <ClInclude Include="Savegame\SavedBattleGame.h">
      <Filter>Savegame</Filter>
    </ClInclude>
    <ClInclude Include="Savegame\Tile.h">
      <Filter>Savegame</Filter>
    </ClInclude>
    <ClInclude Include="Savegame\Node.h">
      <Filter>Savegame</Filter>
    </ClInclude>
    <ClInclude Include="Savegame\BattleUnit.h">
      <Filter>Savegame</Filter>
    </ClInclude>
    <ClInclude Include="Interface\FpsCounter.h">
      <Filter>Interface</Filter>
    </ClInclude>
    <ClInclude Include="Battlescape\UnitSprite.h">
      <Filter>Battlescape</Filter>
    </ClInclude>
    <ClInclude Include="Battlescape\Position.h">
      <Filter>Battlescape</Filter>
    </ClInclude>
    <ClInclude Include="Interface\NumberText.h">
      <Filter>Interface</Filter>
    </ClInclude>
    <ClInclude Include="Battlescape\Pathfinding.h">
      <Filter>Battlescape</Filter>
    </ClInclude>
    <ClInclude Include="Battlescape\PathfindingNode.h">
      <Filter>Battlescape</Filter>
    </ClInclude>
    <ClInclude Include="Battlescape\PathfindingOpenSet.h">
      <Filter>Battlescape</Filter>
    </ClInclude>
    <ClInclude Include="Savegame\BattleItem.h">
      <Filter>Savegame</Filter>
    </ClInclude>
    <ClInclude Include="Geoscape\ConfirmLandingState.h">
      <Filter>Geoscape</Filter>
    </ClInclude>
    <ClInclude Include="Battlescape\BattlescapeGenerator.h">
      <Filter>Battlescape</Filter>
    </ClInclude>
    <ClInclude Include="dirent.h" />
    <ClInclude Include="Engine\Exception.h">
      <Filter>Engine</Filter>
    </ClInclude>
    <ClInclude Include="Savegame\ItemContainer.h">
      <Filter>Savegame</Filter>
    </ClInclude>
    <ClInclude Include="Battlescape\Projectile.h">
      <Filter>Battlescape</Filter>
    </ClInclude>
    <ClInclude Include="Savegame\Transfer.h">
      <Filter>Savegame</Filter>
    </ClInclude>
    <ClInclude Include="Battlescape\BattleState.h">
      <Filter>Battlescape</Filter>
    </ClInclude>
    <ClInclude Include="Battlescape\ExplosionBState.h">
      <Filter>Battlescape</Filter>
    </ClInclude>
    <ClInclude Include="Battlescape\ProjectileFlyBState.h">
      <Filter>Battlescape</Filter>
    </ClInclude>
    <ClInclude Include="Battlescape\UnitTurnBState.h">
      <Filter>Battlescape</Filter>
    </ClInclude>
    <ClInclude Include="Battlescape\UnitWalkBState.h">
      <Filter>Battlescape</Filter>
    </ClInclude>
    <ClInclude Include="Battlescape\Explosion.h">
      <Filter>Battlescape</Filter>
    </ClInclude>
    <ClInclude Include="Basescape\TransfersState.h">
      <Filter>Basescape</Filter>
    </ClInclude>
    <ClInclude Include="Geoscape\ItemsArrivingState.h">
      <Filter>Geoscape</Filter>
    </ClInclude>
    <ClInclude Include="Ufopaedia\ArticleState.h">
      <Filter>Ufopaedia</Filter>
    </ClInclude>
    <ClInclude Include="Ufopaedia\ArticleStateText.h">
      <Filter>Ufopaedia</Filter>
    </ClInclude>
    <ClInclude Include="Ufopaedia\ArticleStateTextImage.h">
      <Filter>Ufopaedia</Filter>
    </ClInclude>
    <ClInclude Include="Ufopaedia\Ufopaedia.h">
      <Filter>Ufopaedia</Filter>
    </ClInclude>
    <ClInclude Include="Ufopaedia\UfopaediaSelectState.h">
      <Filter>Ufopaedia</Filter>
    </ClInclude>
    <ClInclude Include="Ufopaedia\UfopaediaStartState.h">
      <Filter>Ufopaedia</Filter>
    </ClInclude>
    <ClInclude Include="Geoscape\ProductionCompleteState.h">
      <Filter>Geoscape</Filter>
    </ClInclude>
    <ClInclude Include="Ufopaedia\ArticleStateCraft.h">
      <Filter>Ufopaedia</Filter>
    </ClInclude>
    <ClInclude Include="Ufopaedia\ArticleStateCraftWeapon.h">
      <Filter>Ufopaedia</Filter>
    </ClInclude>
    <ClInclude Include="Basescape\CraftEquipmentState.h">
      <Filter>Basescape</Filter>
    </ClInclude>
    <ClInclude Include="Basescape\CraftArmorState.h">
      <Filter>Basescape</Filter>
    </ClInclude>
    <ClInclude Include="Basescape\SoldierArmorState.h">
      <Filter>Basescape</Filter>
    </ClInclude>
    <ClInclude Include="Basescape\TransferItemsState.h">
      <Filter>Basescape</Filter>
    </ClInclude>
    <ClInclude Include="Basescape\TransferBaseState.h">
      <Filter>Basescape</Filter>
    </ClInclude>
    <ClInclude Include="Battlescape\ActionMenuItem.h">
      <Filter>Battlescape</Filter>
    </ClInclude>
    <ClInclude Include="Basescape\TransferConfirmState.h">
      <Filter>Basescape</Filter>
    </ClInclude>
    <ClInclude Include="Engine\CrossPlatform.h">
      <Filter>Engine</Filter>
    </ClInclude>
    <ClInclude Include="Engine\ModInfo.h">
      <Filter>Engine</Filter>
    </ClInclude>
    <ClInclude Include="Engine\FileMap.h">
      <Filter>Engine</Filter>
    </ClInclude>
    <ClInclude Include="Battlescape\ActionMenuState.h">
      <Filter>Battlescape</Filter>
    </ClInclude>
    <ClInclude Include="Battlescape\UnitInfoState.h">
      <Filter>Battlescape</Filter>
    </ClInclude>
    <ClInclude Include="Battlescape\PrimeGrenadeState.h">
      <Filter>Battlescape</Filter>
    </ClInclude>
    <ClInclude Include="Engine\Options.h">
      <Filter>Engine</Filter>
    </ClInclude>
    <ClInclude Include="Ufopaedia\ArticleStateBaseFacility.h">
      <Filter>Ufopaedia</Filter>
    </ClInclude>
    <ClInclude Include="Ufopaedia\ArticleStateItem.h">
      <Filter>Ufopaedia</Filter>
    </ClInclude>
    <ClInclude Include="Ufopaedia\ArticleStateUfo.h">
      <Filter>Ufopaedia</Filter>
    </ClInclude>
    <ClInclude Include="Battlescape\NextTurnState.h">
      <Filter>Battlescape</Filter>
    </ClInclude>
    <ClInclude Include="Battlescape\InventoryState.h">
      <Filter>Battlescape</Filter>
    </ClInclude>
    <ClInclude Include="Battlescape\Inventory.h">
      <Filter>Battlescape</Filter>
    </ClInclude>
    <ClInclude Include="Battlescape\BattleAIState.h">
      <Filter>Battlescape</Filter>
    </ClInclude>
    <ClInclude Include="Battlescape\WarningMessage.h">
      <Filter>Battlescape</Filter>
    </ClInclude>
    <ClInclude Include="Battlescape\BattlescapeMessage.h">
      <Filter>Battlescape</Filter>
    </ClInclude>
    <ClInclude Include="Battlescape\AbortMissionState.h">
      <Filter>Battlescape</Filter>
    </ClInclude>
    <ClInclude Include="Battlescape\DebriefingState.h">
      <Filter>Battlescape</Filter>
    </ClInclude>
    <ClInclude Include="Basescape\NewResearchListState.h">
      <Filter>Basescape</Filter>
    </ClInclude>
    <ClInclude Include="Geoscape\NewPossibleResearchState.h">
      <Filter>Geoscape</Filter>
    </ClInclude>
    <ClInclude Include="Savegame\ResearchProject.h">
      <Filter>Savegame</Filter>
    </ClInclude>
    <ClInclude Include="Battlescape\InfoboxState.h">
      <Filter>Battlescape</Filter>
    </ClInclude>
    <ClInclude Include="Battlescape\TileEngine.h">
      <Filter>Battlescape</Filter>
    </ClInclude>
    <ClInclude Include="Battlescape\UnitDieBState.h">
      <Filter>Battlescape</Filter>
    </ClInclude>
    <ClInclude Include="Ufopaedia\ArticleStateArmor.h">
      <Filter>Ufopaedia</Filter>
    </ClInclude>
    <ClInclude Include="Battlescape\MiniMapState.h">
      <Filter>Battlescape</Filter>
    </ClInclude>
    <ClInclude Include="Battlescape\MiniMapView.h">
      <Filter>Battlescape</Filter>
    </ClInclude>
    <ClInclude Include="Savegame\Production.h">
      <Filter>Savegame</Filter>
    </ClInclude>
    <ClInclude Include="Battlescape\Camera.h">
      <Filter>Battlescape</Filter>
    </ClInclude>
    <ClInclude Include="Battlescape\MedikitState.h">
      <Filter>Battlescape</Filter>
    </ClInclude>
    <ClInclude Include="Battlescape\MedikitView.h">
      <Filter>Battlescape</Filter>
    </ClInclude>
    <ClInclude Include="Battlescape\ScannerState.h">
      <Filter>Battlescape</Filter>
    </ClInclude>
    <ClInclude Include="Battlescape\ScannerView.h">
      <Filter>Battlescape</Filter>
    </ClInclude>
    <ClInclude Include="Battlescape\PromotionsState.h">
      <Filter>Battlescape</Filter>
    </ClInclude>
    <ClInclude Include="Battlescape\BattlescapeGame.h">
      <Filter>Battlescape</Filter>
    </ClInclude>
    <ClInclude Include="Battlescape\InfoboxOKState.h">
      <Filter>Battlescape</Filter>
    </ClInclude>
    <ClInclude Include="Savegame\CraftWeaponProjectile.h">
      <Filter>Savegame</Filter>
    </ClInclude>
    <ClInclude Include="Menu\NewBattleState.h">
      <Filter>Menu</Filter>
    </ClInclude>
    <ClInclude Include="Basescape\ManufactureStartState.h">
      <Filter>Basescape</Filter>
    </ClInclude>
    <ClInclude Include="Basescape\ManufactureInfoState.h">
      <Filter>Basescape</Filter>
    </ClInclude>
    <ClInclude Include="Basescape\ResearchInfoState.h">
      <Filter>Basescape</Filter>
    </ClInclude>
    <ClInclude Include="Basescape\NewManufactureListState.h">
      <Filter>Basescape</Filter>
    </ClInclude>
    <ClInclude Include="Geoscape\ResearchCompleteState.h">
      <Filter>Geoscape</Filter>
    </ClInclude>
    <ClInclude Include="Battlescape\BriefingState.h">
      <Filter>Battlescape</Filter>
    </ClInclude>
    <ClInclude Include="Menu\ErrorMessageState.h">
      <Filter>Menu</Filter>
    </ClInclude>
    <ClInclude Include="Geoscape\CraftErrorState.h">
      <Filter>Geoscape</Filter>
    </ClInclude>
    <ClInclude Include="Savegame\Vehicle.h">
      <Filter>Savegame</Filter>
    </ClInclude>
    <ClInclude Include="lodepng.h" />
    <ClInclude Include="Battlescape\CannotReequipState.h">
      <Filter>Battlescape</Filter>
    </ClInclude>
    <ClInclude Include="Ufopaedia\ArticleStateVehicle.h">
      <Filter>Ufopaedia</Filter>
    </ClInclude>
    <ClInclude Include="Geoscape\NewPossibleManufactureState.h">
      <Filter>Geoscape</Filter>
    </ClInclude>
    <ClInclude Include="Engine\Logger.h">
      <Filter>Engine</Filter>
    </ClInclude>
    <ClInclude Include="Basescape\SelectStartFacilityState.h">
      <Filter>Basescape</Filter>
    </ClInclude>
    <ClInclude Include="Basescape\PlaceStartFacilityState.h">
      <Filter>Basescape</Filter>
    </ClInclude>
    <ClInclude Include="Savegame\AlienBase.h">
      <Filter>Savegame</Filter>
    </ClInclude>
    <ClInclude Include="Savegame\AlienMission.h">
      <Filter>Savegame</Filter>
    </ClInclude>
    <ClInclude Include="Geoscape\AlienBaseState.h">
      <Filter>Geoscape</Filter>
    </ClInclude>
    <ClInclude Include="Savegame\EquipmentLayoutItem.h">
      <Filter>Savegame</Filter>
    </ClInclude>
    <ClInclude Include="Geoscape\AllocatePsiTrainingState.h">
      <Filter>Geoscape</Filter>
    </ClInclude>
    <ClInclude Include="Geoscape\PsiTrainingState.h">
      <Filter>Geoscape</Filter>
    </ClInclude>
    <ClInclude Include="Battlescape\NoContainmentState.h">
      <Filter>Battlescape</Filter>
    </ClInclude>
    <ClInclude Include="Savegame\WeightedOptions.h">
      <Filter>Savegame</Filter>
    </ClInclude>
    <ClInclude Include="Savegame\AlienStrategy.h">
      <Filter>Savegame</Filter>
    </ClInclude>
    <ClInclude Include="Geoscape\BaseDefenseState.h">
      <Filter>Geoscape</Filter>
    </ClInclude>
    <ClInclude Include="Menu\DeleteGameState.h">
      <Filter>Menu</Filter>
    </ClInclude>
    <ClInclude Include="Geoscape\ConfirmCydoniaState.h">
      <Filter>Geoscape</Filter>
    </ClInclude>
    <ClInclude Include="Geoscape\BaseDestroyedState.h">
      <Filter>Geoscape</Filter>
    </ClInclude>
    <ClInclude Include="Battlescape\UnitFallBState.h">
      <Filter>Battlescape</Filter>
    </ClInclude>
    <ClInclude Include="Battlescape\UnitPanicBState.h">
      <Filter>Battlescape</Filter>
    </ClInclude>
    <ClInclude Include="Engine\FastLineClip.h">
      <Filter>Engine</Filter>
    </ClInclude>
    <ClInclude Include="Menu\OptionsControlsState.h">
      <Filter>Menu</Filter>
    </ClInclude>
    <ClInclude Include="Engine\Zoom.h">
      <Filter>Engine</Filter>
    </ClInclude>
    <ClInclude Include="Engine\Zoom.h">
      <Filter>Engine</Filter>
    </ClInclude>
    <ClInclude Include="Engine\Scalers\scalebit.h">
      <Filter>Engine\Scalers</Filter>
    </ClInclude>
    <ClInclude Include="Engine\Scalers\scale2x.h">
      <Filter>Engine\Scalers</Filter>
    </ClInclude>
    <ClInclude Include="Engine\Scalers\scale3x.h">
      <Filter>Engine\Scalers</Filter>
    </ClInclude>
    <ClInclude Include="Engine\Scalers\common.h">
      <Filter>Engine\Scalers</Filter>
    </ClInclude>
    <ClInclude Include="Engine\Scalers\hqx.h">
      <Filter>Engine\Scalers</Filter>
    </ClInclude>
    <ClInclude Include="Engine\Zoom.h">
      <Filter>Engine</Filter>
    </ClInclude>
    <ClInclude Include="Savegame\SerializationHelper.h">
      <Filter>Savegame</Filter>
    </ClInclude>
    <ClInclude Include="Engine\OpenGL.h">
      <Filter>Engine</Filter>
    </ClInclude>
    <ClInclude Include="Interface\ToggleTextButton.h">
      <Filter>Interface</Filter>
    </ClInclude>
    <ClInclude Include="pch.h" />
    <ClInclude Include="Engine\ShaderDraw.h">
      <Filter>Engine</Filter>
    </ClInclude>
    <ClInclude Include="Engine\ShaderDrawHelper.h">
      <Filter>Engine</Filter>
    </ClInclude>
    <ClInclude Include="Engine\ShaderMove.h">
      <Filter>Engine</Filter>
    </ClInclude>
    <ClInclude Include="Engine\ShaderRepeat.h">
      <Filter>Engine</Filter>
    </ClInclude>
    <ClInclude Include="Engine\GraphSubset.h">
      <Filter>Engine</Filter>
    </ClInclude>
    <ClInclude Include="version.h" />
    <ClInclude Include="Interface\Slider.h">
      <Filter>Interface</Filter>
    </ClInclude>
    <ClInclude Include="Interface\Frame.h">
      <Filter>Interface</Filter>
    </ClInclude>
    <ClInclude Include="Engine\LanguagePlurality.h">
      <Filter>Engine</Filter>
    </ClInclude>
    <ClInclude Include="Battlescape\AlienBAIState.h">
      <Filter>Battlescape</Filter>
    </ClInclude>
    <ClInclude Include="Battlescape\CivilianBAIState.h">
      <Filter>Battlescape</Filter>
    </ClInclude>
    <ClInclude Include="Menu\PauseState.h">
      <Filter>Menu</Filter>
    </ClInclude>
    <ClInclude Include="Menu\AbandonGameState.h">
      <Filter>Menu</Filter>
    </ClInclude>
    <ClInclude Include="Menu\OptionsBaseState.h">
      <Filter>Menu</Filter>
    </ClInclude>
    <ClInclude Include="Menu\OptionsAdvancedState.h">
      <Filter>Menu</Filter>
    </ClInclude>
    <ClInclude Include="Menu\OptionsBattlescapeState.h">
      <Filter>Menu</Filter>
    </ClInclude>
    <ClInclude Include="Battlescape\AliensCrashState.h">
      <Filter>Battlescape</Filter>
    </ClInclude>
    <ClInclude Include="Geoscape\ResearchRequiredState.h">
      <Filter>Geoscape</Filter>
    </ClInclude>
    <ClInclude Include="Savegame\SoldierDeath.h">
      <Filter>Savegame</Filter>
    </ClInclude>
    <ClInclude Include="Basescape\SoldierMemorialState.h">
      <Filter>Basescape</Filter>
    </ClInclude>
    <ClInclude Include="Menu\OptionsVideoState.h">
      <Filter>Menu</Filter>
    </ClInclude>
    <ClInclude Include="Menu\OptionsModsState.h">
      <Filter>Menu</Filter>
    </ClInclude>
    <ClInclude Include="Menu\OptionsAudioState.h">
      <Filter>Menu</Filter>
    </ClInclude>
    <ClInclude Include="Menu\OptionsGeoscapeState.h">
      <Filter>Menu</Filter>
    </ClInclude>
    <ClInclude Include="Engine\OptionInfo.h">
      <Filter>Engine</Filter>
    </ClInclude>
    <ClInclude Include="Interface\ComboBox.h">
      <Filter>Interface</Filter>
    </ClInclude>
    <ClInclude Include="Menu\OptionsDefaultsState.h">
      <Filter>Menu</Filter>
    </ClInclude>
    <ClInclude Include="Menu\OptionsConfirmState.h">
      <Filter>Menu</Filter>
    </ClInclude>
    <ClInclude Include="Menu\VideoState.h">
      <Filter>Menu</Filter>
    </ClInclude>
    <ClInclude Include="Menu\CutsceneState.h">
      <Filter>Menu</Filter>
    </ClInclude>
    <ClInclude Include="Menu\SlideshowState.h">
      <Filter>Menu</Filter>
    </ClInclude>
    <ClInclude Include="Engine\Options.inc.h">
      <Filter>Engine</Filter>
    </ClInclude>
    <ClInclude Include="Menu\ConfirmLoadState.h">
      <Filter>Menu</Filter>
    </ClInclude>
    <ClInclude Include="Menu\ListGamesState.h">
      <Filter>Menu</Filter>
    </ClInclude>
    <ClInclude Include="Menu\ListLoadState.h">
      <Filter>Menu</Filter>
    </ClInclude>
    <ClInclude Include="Menu\ListSaveState.h">
      <Filter>Menu</Filter>
    </ClInclude>
    <ClInclude Include="Menu\SaveGameState.h">
      <Filter>Menu</Filter>
    </ClInclude>
    <ClInclude Include="Menu\LoadGameState.h">
      <Filter>Menu</Filter>
    </ClInclude>
    <ClInclude Include="Engine\Adlib\adlplayer.h">
      <Filter>Engine\Adlib</Filter>
    </ClInclude>
    <ClInclude Include="Engine\Adlib\fmopl.h">
      <Filter>Engine\Adlib</Filter>
    </ClInclude>
    <ClInclude Include="Engine\AdlibMusic.h">
      <Filter>Engine</Filter>
    </ClInclude>
    <ClInclude Include="Interface\ScrollBar.h">
      <Filter>Interface</Filter>
    </ClInclude>
    <ClInclude Include="Menu\OptionsNoAudioState.h">
      <Filter>Menu</Filter>
    </ClInclude>
    <ClInclude Include="fmath.h" />
    <ClInclude Include="Engine\DosFont.h">
      <Filter>Engine</Filter>
    </ClInclude>
    <ClInclude Include="Ufopaedia\ArticleStateTFTD.h">
      <Filter>Ufopaedia</Filter>
    </ClInclude>
    <ClInclude Include="Interface\BattlescapeButton.h">
      <Filter>Interface</Filter>
    </ClInclude>
    <ClInclude Include="Engine\Scalers\xbrz.h">
      <Filter>Engine\Scalers</Filter>
    </ClInclude>
    <ClInclude Include="Engine\Scalers\config.h">
      <Filter>Engine\Scalers</Filter>
    </ClInclude>
    <ClInclude Include="Battlescape\Particle.h">
      <Filter>Battlescape</Filter>
    </ClInclude>
    <ClInclude Include="Ufopaedia\ArticleStateTFTDFacility.h">
      <Filter>Ufopaedia</Filter>
    </ClInclude>
    <ClInclude Include="Ufopaedia\ArticleStateTFTDCraft.h">
      <Filter>Ufopaedia</Filter>
    </ClInclude>
    <ClInclude Include="Ufopaedia\ArticleStateTFTDUso.h">
      <Filter>Ufopaedia</Filter>
    </ClInclude>
    <ClInclude Include="Ufopaedia\ArticleStateTFTDArmor.h">
      <Filter>Ufopaedia</Filter>
    </ClInclude>
    <ClInclude Include="Ufopaedia\ArticleStateTFTDItem.h">
      <Filter>Ufopaedia</Filter>
    </ClInclude>
    <ClInclude Include="Ufopaedia\ArticleStateTFTDCraftWeapon.h">
      <Filter>Ufopaedia</Filter>
    </ClInclude>
    <ClInclude Include="Ufopaedia\ArticleStateTFTDVehicle.h">
      <Filter>Ufopaedia</Filter>
    </ClInclude>
    <ClInclude Include="Savegame\SaveConverter.h">
      <Filter>Savegame</Filter>
    </ClInclude>
    <ClInclude Include="Menu\ListLoadOriginalState.h">
      <Filter>Menu</Filter>
    </ClInclude>
    <ClInclude Include="Savegame\SaveConverterXcom1.h">
      <Filter>Savegame</Filter>
    </ClInclude>
    <ClInclude Include="Engine\FlcPlayer.h">
      <Filter>Engine</Filter>
    </ClInclude>
    <ClInclude Include="Savegame\MissionSite.h">
      <Filter>Savegame</Filter>
    </ClInclude>
    <ClInclude Include="Geoscape\MissionDetectedState.h">
      <Filter>Geoscape</Filter>
    </ClInclude>
    <ClInclude Include="Battlescape\MeleeAttackBState.h">
      <Filter>Battlescape</Filter>
    </ClInclude>
    <ClInclude Include="Battlescape\PsiAttackBState.h">
      <Filter>Battlescape</Filter>
    </ClInclude>
    <ClInclude Include="Geoscape\DogfightErrorState.h">
      <Filter>Geoscape</Filter>
    </ClInclude>
    <ClInclude Include="Mod\AlienDeployment.h">
      <Filter>Mod</Filter>
    </ClInclude>
    <ClInclude Include="Mod\AlienRace.h">
      <Filter>Mod</Filter>
    </ClInclude>
    <ClInclude Include="Mod\Armor.h">
      <Filter>Mod</Filter>
    </ClInclude>
    <ClInclude Include="Mod\ArticleDefinition.h">
      <Filter>Mod</Filter>
    </ClInclude>
    <ClInclude Include="Mod\City.h">
      <Filter>Mod</Filter>
    </ClInclude>
    <ClInclude Include="Mod\ExtraSounds.h">
      <Filter>Mod</Filter>
    </ClInclude>
    <ClInclude Include="Mod\ExtraSprites.h">
      <Filter>Mod</Filter>
    </ClInclude>
    <ClInclude Include="Mod\ExtraStrings.h">
      <Filter>Mod</Filter>
    </ClInclude>
    <ClInclude Include="Mod\MapBlock.h">
      <Filter>Mod</Filter>
    </ClInclude>
    <ClInclude Include="Mod\MapData.h">
      <Filter>Mod</Filter>
    </ClInclude>
    <ClInclude Include="Mod\MapDataSet.h">
      <Filter>Mod</Filter>
    </ClInclude>
    <ClInclude Include="Mod\MapScript.h">
      <Filter>Mod</Filter>
    </ClInclude>
    <ClInclude Include="Mod\MCDPatch.h">
      <Filter>Mod</Filter>
    </ClInclude>
    <ClInclude Include="Mod\Polygon.h">
      <Filter>Mod</Filter>
    </ClInclude>
    <ClInclude Include="Mod\Polyline.h">
      <Filter>Mod</Filter>
    </ClInclude>
    <ClInclude Include="Mod\RuleAlienMission.h">
      <Filter>Mod</Filter>
    </ClInclude>
    <ClInclude Include="Mod\RuleBaseFacility.h">
      <Filter>Mod</Filter>
    </ClInclude>
    <ClInclude Include="Mod\RuleCountry.h">
      <Filter>Mod</Filter>
    </ClInclude>
    <ClInclude Include="Mod\RuleCraft.h">
      <Filter>Mod</Filter>
    </ClInclude>
    <ClInclude Include="Mod\RuleCraftWeapon.h">
      <Filter>Mod</Filter>
    </ClInclude>
    <ClInclude Include="Mod\RuleGlobe.h">
      <Filter>Mod</Filter>
    </ClInclude>
    <ClInclude Include="Mod\RuleInterface.h">
      <Filter>Mod</Filter>
    </ClInclude>
    <ClInclude Include="Mod\RuleInventory.h">
      <Filter>Mod</Filter>
    </ClInclude>
    <ClInclude Include="Mod\RuleItem.h">
      <Filter>Mod</Filter>
    </ClInclude>
    <ClInclude Include="Mod\RuleManufacture.h">
      <Filter>Mod</Filter>
    </ClInclude>
    <ClInclude Include="Mod\RuleMissionScript.h">
      <Filter>Mod</Filter>
    </ClInclude>
    <ClInclude Include="Mod\RuleMusic.h">
      <Filter>Mod</Filter>
    </ClInclude>
    <ClInclude Include="Mod\RuleRegion.h">
      <Filter>Mod</Filter>
    </ClInclude>
    <ClInclude Include="Mod\RuleResearch.h">
      <Filter>Mod</Filter>
    </ClInclude>
    <ClInclude Include="Mod\RuleSoldier.h">
      <Filter>Mod</Filter>
    </ClInclude>
    <ClInclude Include="Mod\RuleTerrain.h">
      <Filter>Mod</Filter>
    </ClInclude>
    <ClInclude Include="Mod\RuleUfo.h">
      <Filter>Mod</Filter>
    </ClInclude>
    <ClInclude Include="Mod\RuleVideo.h">
      <Filter>Mod</Filter>
    </ClInclude>
    <ClInclude Include="Mod\SoldierNamePool.h">
      <Filter>Mod</Filter>
    </ClInclude>
    <ClInclude Include="Mod\SoundDefinition.h">
      <Filter>Mod</Filter>
    </ClInclude>
    <ClInclude Include="Mod\StatString.h">
      <Filter>Mod</Filter>
    </ClInclude>
    <ClInclude Include="Mod\StatStringCondition.h">
      <Filter>Mod</Filter>
    </ClInclude>
    <ClInclude Include="Mod\Texture.h">
      <Filter>Mod</Filter>
    </ClInclude>
    <ClInclude Include="Mod\UfoTrajectory.h">
      <Filter>Mod</Filter>
    </ClInclude>
    <ClInclude Include="Mod\Unit.h">
      <Filter>Mod</Filter>
    </ClInclude>
    <ClInclude Include="Mod\Mod.h">
      <Filter>Mod</Filter>
    </ClInclude>
    <ClInclude Include="Geoscape\AllocateTrainingState.h">
      <Filter>Geoscape</Filter>
    </ClInclude>
    <ClInclude Include="Mod\RuleDamageType.h">
      <Filter>Mod</Filter>
    </ClInclude>
    <ClInclude Include="Mod\RuleStatBonus.h">
      <Filter>Mod</Filter>
    </ClInclude>
    <ClInclude Include="Geoscape\TrainingState.h">
      <Filter>Geoscape</Filter>
    </ClInclude>
<<<<<<< HEAD
    <ClInclude Include="Battlescape\ItemSprite.h">
=======
    <ClInclude Include="Basescape\SoldierSortUtil.h">
      <Filter>Basescape</Filter>
    </ClInclude>
    <ClInclude Include="Basescape\SoldierAvatarState.h">
      <Filter>Basescape</Filter>
    </ClInclude>
    <ClInclude Include="Savegame\SoldierAvatar.h">
      <Filter>Savegame</Filter>
    </ClInclude>
    <ClInclude Include="Basescape\ChangeHeadquartersState.h">
      <Filter>Basescape</Filter>
    </ClInclude>
    <ClInclude Include="Battlescape\ConfirmEndMissionState.h">
>>>>>>> a937131a
      <Filter>Battlescape</Filter>
    </ClInclude>
  </ItemGroup>
  <ItemGroup>
    <Filter Include="Geoscape">
      <UniqueIdentifier>{f0521223-4515-4155-bf25-5f00373167d5}</UniqueIdentifier>
    </Filter>
    <Filter Include="Engine">
      <UniqueIdentifier>{8fafa8d9-0283-4082-9361-01ebd937e3bb}</UniqueIdentifier>
    </Filter>
    <Filter Include="Interface">
      <UniqueIdentifier>{e996bc13-2f6a-4a8b-bdd9-7a8621048cea}</UniqueIdentifier>
    </Filter>
    <Filter Include="Basescape">
      <UniqueIdentifier>{cc069fa8-f772-4dae-be38-87bcd1013fdd}</UniqueIdentifier>
    </Filter>
    <Filter Include="Battlescape">
      <UniqueIdentifier>{f7e493ce-c074-420c-8b38-40d81b2d0509}</UniqueIdentifier>
    </Filter>
    <Filter Include="Savegame">
      <UniqueIdentifier>{3b64dd6e-f151-4246-a211-0c6fec5766c5}</UniqueIdentifier>
    </Filter>
    <Filter Include="Menu">
      <UniqueIdentifier>{4218da2f-b393-45b2-a55f-da7fa4d91fe4}</UniqueIdentifier>
    </Filter>
    <Filter Include="Ufopaedia">
      <UniqueIdentifier>{41135935-090f-4179-a64d-0efbd66b5f5c}</UniqueIdentifier>
    </Filter>
    <Filter Include="Engine\Scalers">
      <UniqueIdentifier>{fef61e76-5d44-4389-a40c-12da6e590e2c}</UniqueIdentifier>
    </Filter>
    <Filter Include="Engine\Adlib">
      <UniqueIdentifier>{09464f19-4bce-449f-a27c-5cd7b9850dbe}</UniqueIdentifier>
    </Filter>
    <Filter Include="Mod">
      <UniqueIdentifier>{ea5b1e9f-9ff1-457d-9a15-5af8773ccb50}</UniqueIdentifier>
    </Filter>
  </ItemGroup>
  <ItemGroup>
    <ResourceCompile Include="OpenXcom.rc" />
  </ItemGroup>
  <ItemGroup>
    <None Include="..\res\windows\openxcom.ico" />
  </ItemGroup>
</Project><|MERGE_RESOLUTION|>--- conflicted
+++ resolved
@@ -940,9 +940,6 @@
     <ClCompile Include="Geoscape\TrainingState.cpp">
       <Filter>Geoscape</Filter>
     </ClCompile>
-<<<<<<< HEAD
-    <ClCompile Include="Battlescape\ItemSprite.cpp">
-=======
     <ClCompile Include="Basescape\SoldierSortUtil.cpp">
       <Filter>Basescape</Filter>
     </ClCompile>
@@ -956,7 +953,6 @@
       <Filter>Basescape</Filter>
     </ClCompile>
     <ClCompile Include="Battlescape\ConfirmEndMissionState.cpp">
->>>>>>> a937131a
       <Filter>Battlescape</Filter>
     </ClCompile>
   </ItemGroup>
@@ -1930,9 +1926,6 @@
     <ClInclude Include="Geoscape\TrainingState.h">
       <Filter>Geoscape</Filter>
     </ClInclude>
-<<<<<<< HEAD
-    <ClInclude Include="Battlescape\ItemSprite.h">
-=======
     <ClInclude Include="Basescape\SoldierSortUtil.h">
       <Filter>Basescape</Filter>
     </ClInclude>
@@ -1946,7 +1939,6 @@
       <Filter>Basescape</Filter>
     </ClInclude>
     <ClInclude Include="Battlescape\ConfirmEndMissionState.h">
->>>>>>> a937131a
       <Filter>Battlescape</Filter>
     </ClInclude>
   </ItemGroup>
