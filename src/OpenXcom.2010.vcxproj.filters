﻿<?xml version="1.0" encoding="utf-8"?>
<Project ToolsVersion="4.0" xmlns="http://schemas.microsoft.com/developer/msbuild/2003">
  <ItemGroup>
    <ClCompile Include="main.cpp" />
    <ClCompile Include="Basescape\MiniBaseView.cpp">
      <Filter>Basescape</Filter>
    </ClCompile>
    <ClCompile Include="Basescape\MonthlyCostsState.cpp">
      <Filter>Basescape</Filter>
    </ClCompile>
    <ClCompile Include="Basescape\PlaceFacilityState.cpp">
      <Filter>Basescape</Filter>
    </ClCompile>
    <ClCompile Include="Basescape\PurchaseState.cpp">
      <Filter>Basescape</Filter>
    </ClCompile>
    <ClCompile Include="Basescape\ResearchState.cpp">
      <Filter>Basescape</Filter>
    </ClCompile>
    <ClCompile Include="Basescape\SellState.cpp">
      <Filter>Basescape</Filter>
    </ClCompile>
    <ClCompile Include="Basescape\SoldierInfoState.cpp">
      <Filter>Basescape</Filter>
    </ClCompile>
    <ClCompile Include="Basescape\SoldiersState.cpp">
      <Filter>Basescape</Filter>
    </ClCompile>
    <ClCompile Include="Basescape\StoresState.cpp">
      <Filter>Basescape</Filter>
    </ClCompile>
    <ClCompile Include="Basescape\BaseInfoState.cpp">
      <Filter>Basescape</Filter>
    </ClCompile>
    <ClCompile Include="Basescape\BasescapeState.cpp">
      <Filter>Basescape</Filter>
    </ClCompile>
    <ClCompile Include="Basescape\BaseView.cpp">
      <Filter>Basescape</Filter>
    </ClCompile>
    <ClCompile Include="Basescape\BuildFacilitiesState.cpp">
      <Filter>Basescape</Filter>
    </ClCompile>
    <ClCompile Include="Basescape\CraftInfoState.cpp">
      <Filter>Basescape</Filter>
    </ClCompile>
    <ClCompile Include="Basescape\CraftSoldiersState.cpp">
      <Filter>Basescape</Filter>
    </ClCompile>
    <ClCompile Include="Basescape\CraftsState.cpp">
      <Filter>Basescape</Filter>
    </ClCompile>
    <ClCompile Include="Basescape\CraftWeaponsState.cpp">
      <Filter>Basescape</Filter>
    </ClCompile>
    <ClCompile Include="Basescape\DismantleFacilityState.cpp">
      <Filter>Basescape</Filter>
    </ClCompile>
    <ClCompile Include="Engine\Screen.cpp">
      <Filter>Engine</Filter>
    </ClCompile>
    <ClCompile Include="Engine\Sound.cpp">
      <Filter>Engine</Filter>
    </ClCompile>
    <ClCompile Include="Engine\SoundSet.cpp">
      <Filter>Engine</Filter>
    </ClCompile>
    <ClCompile Include="Engine\State.cpp">
      <Filter>Engine</Filter>
    </ClCompile>
    <ClCompile Include="Engine\Surface.cpp">
      <Filter>Engine</Filter>
    </ClCompile>
    <ClCompile Include="Engine\SurfaceSet.cpp">
      <Filter>Engine</Filter>
    </ClCompile>
    <ClCompile Include="Engine\Timer.cpp">
      <Filter>Engine</Filter>
    </ClCompile>
    <ClCompile Include="Engine\Font.cpp">
      <Filter>Engine</Filter>
    </ClCompile>
    <ClCompile Include="Engine\Game.cpp">
      <Filter>Engine</Filter>
    </ClCompile>
    <ClCompile Include="Engine\InteractiveSurface.cpp">
      <Filter>Engine</Filter>
    </ClCompile>
    <ClCompile Include="Engine\Language.cpp">
      <Filter>Engine</Filter>
    </ClCompile>
    <ClCompile Include="Engine\LocalizedText.cpp">
      <Filter>Engine</Filter>
    </ClCompile>
    <ClCompile Include="Engine\Music.cpp">
      <Filter>Engine</Filter>
    </ClCompile>
    <ClCompile Include="Engine\Palette.cpp">
      <Filter>Engine</Filter>
    </ClCompile>
    <ClCompile Include="Engine\RNG.cpp">
      <Filter>Engine</Filter>
    </ClCompile>
    <ClCompile Include="Interface\TextButton.cpp">
      <Filter>Interface</Filter>
    </ClCompile>
    <ClCompile Include="Interface\TextEdit.cpp">
      <Filter>Interface</Filter>
    </ClCompile>
    <ClCompile Include="Interface\TextList.cpp">
      <Filter>Interface</Filter>
    </ClCompile>
    <ClCompile Include="Interface\Window.cpp">
      <Filter>Interface</Filter>
    </ClCompile>
    <ClCompile Include="Interface\ArrowButton.cpp">
      <Filter>Interface</Filter>
    </ClCompile>
    <ClCompile Include="Interface\Bar.cpp">
      <Filter>Interface</Filter>
    </ClCompile>
    <ClCompile Include="Interface\Cursor.cpp">
      <Filter>Interface</Filter>
    </ClCompile>
    <ClCompile Include="Interface\ImageButton.cpp">
      <Filter>Interface</Filter>
    </ClCompile>
    <ClCompile Include="Interface\Text.cpp">
      <Filter>Interface</Filter>
    </ClCompile>
    <ClCompile Include="Menu\StartState.cpp">
      <Filter>Menu</Filter>
    </ClCompile>
    <ClCompile Include="Menu\TestState.cpp">
      <Filter>Menu</Filter>
    </ClCompile>
    <ClCompile Include="Menu\LanguageState.cpp">
      <Filter>Menu</Filter>
    </ClCompile>
    <ClCompile Include="Menu\MainMenuState.cpp">
      <Filter>Menu</Filter>
    </ClCompile>
    <ClCompile Include="Menu\NewGameState.cpp">
      <Filter>Menu</Filter>
    </ClCompile>
    <ClCompile Include="Resource\XcomResourcePack.cpp">
      <Filter>Resource</Filter>
    </ClCompile>
    <ClCompile Include="Resource\ResourcePack.cpp">
      <Filter>Resource</Filter>
    </ClCompile>
    <ClCompile Include="Ruleset\Ruleset.cpp">
      <Filter>Ruleset</Filter>
    </ClCompile>
    <ClCompile Include="Ruleset\RuleUfo.cpp">
      <Filter>Ruleset</Filter>
    </ClCompile>
    <ClCompile Include="Ruleset\RuleBaseFacility.cpp">
      <Filter>Ruleset</Filter>
    </ClCompile>
    <ClCompile Include="Ruleset\RuleCraft.cpp">
      <Filter>Ruleset</Filter>
    </ClCompile>
    <ClCompile Include="Ruleset\RuleCraftWeapon.cpp">
      <Filter>Ruleset</Filter>
    </ClCompile>
    <ClCompile Include="Ruleset\RuleItem.cpp">
      <Filter>Ruleset</Filter>
    </ClCompile>
    <ClCompile Include="Savegame\SavedGame.cpp">
      <Filter>Savegame</Filter>
    </ClCompile>
    <ClCompile Include="Savegame\Soldier.cpp">
      <Filter>Savegame</Filter>
    </ClCompile>
    <ClCompile Include="Savegame\Target.cpp">
      <Filter>Savegame</Filter>
    </ClCompile>
    <ClCompile Include="Savegame\Ufo.cpp">
      <Filter>Savegame</Filter>
    </ClCompile>
    <ClCompile Include="Savegame\Waypoint.cpp">
      <Filter>Savegame</Filter>
    </ClCompile>
    <ClCompile Include="Savegame\Base.cpp">
      <Filter>Savegame</Filter>
    </ClCompile>
    <ClCompile Include="Savegame\BaseFacility.cpp">
      <Filter>Savegame</Filter>
    </ClCompile>
    <ClCompile Include="Savegame\Country.cpp">
      <Filter>Savegame</Filter>
    </ClCompile>
    <ClCompile Include="Savegame\Craft.cpp">
      <Filter>Savegame</Filter>
    </ClCompile>
    <ClCompile Include="Savegame\CraftWeapon.cpp">
      <Filter>Savegame</Filter>
    </ClCompile>
    <ClCompile Include="Savegame\GameTime.cpp">
      <Filter>Savegame</Filter>
    </ClCompile>
    <ClCompile Include="Savegame\MovingTarget.cpp">
      <Filter>Savegame</Filter>
    </ClCompile>
    <ClCompile Include="Savegame\Region.cpp">
      <Filter>Savegame</Filter>
    </ClCompile>
    <ClCompile Include="Geoscape\ConfirmDestinationState.cpp">
      <Filter>Geoscape</Filter>
    </ClCompile>
    <ClCompile Include="Geoscape\ConfirmNewBaseState.cpp">
      <Filter>Geoscape</Filter>
    </ClCompile>
    <ClCompile Include="Geoscape\CraftPatrolState.cpp">
      <Filter>Geoscape</Filter>
    </ClCompile>
    <ClCompile Include="Geoscape\DogfightState.cpp">
      <Filter>Geoscape</Filter>
    </ClCompile>
    <ClCompile Include="Geoscape\FundingState.cpp">
      <Filter>Geoscape</Filter>
    </ClCompile>
    <ClCompile Include="Geoscape\GeoscapeCraftState.cpp">
      <Filter>Geoscape</Filter>
    </ClCompile>
    <ClCompile Include="Geoscape\GeoscapeState.cpp">
      <Filter>Geoscape</Filter>
    </ClCompile>
    <ClCompile Include="Geoscape\Globe.cpp">
      <Filter>Geoscape</Filter>
    </ClCompile>
    <ClCompile Include="Geoscape\GraphsState.cpp">
      <Filter>Geoscape</Filter>
    </ClCompile>
    <ClCompile Include="Geoscape\InterceptState.cpp">
      <Filter>Geoscape</Filter>
    </ClCompile>
    <ClCompile Include="Geoscape\LowFuelState.cpp">
      <Filter>Geoscape</Filter>
    </ClCompile>
    <ClCompile Include="Geoscape\MonthlyReportState.cpp">
      <Filter>Geoscape</Filter>
    </ClCompile>
    <ClCompile Include="Geoscape\MultipleTargetsState.cpp">
      <Filter>Geoscape</Filter>
    </ClCompile>
    <ClCompile Include="Geoscape\Polygon.cpp">
      <Filter>Geoscape</Filter>
    </ClCompile>
    <ClCompile Include="Geoscape\Polyline.cpp">
      <Filter>Geoscape</Filter>
    </ClCompile>
    <ClCompile Include="Geoscape\SelectDestinationState.cpp">
      <Filter>Geoscape</Filter>
    </ClCompile>
    <ClCompile Include="Geoscape\TargetInfoState.cpp">
      <Filter>Geoscape</Filter>
    </ClCompile>
    <ClCompile Include="Geoscape\UfoDetectedState.cpp">
      <Filter>Geoscape</Filter>
    </ClCompile>
    <ClCompile Include="Geoscape\UfoLostState.cpp">
      <Filter>Geoscape</Filter>
    </ClCompile>
    <ClCompile Include="Geoscape\AbandonGameState.cpp">
      <Filter>Geoscape</Filter>
    </ClCompile>
    <ClCompile Include="Geoscape\BaseNameState.cpp">
      <Filter>Geoscape</Filter>
    </ClCompile>
    <ClCompile Include="Geoscape\BuildNewBaseState.cpp">
      <Filter>Geoscape</Filter>
    </ClCompile>
    <ClCompile Include="Basescape\PlaceLiftState.cpp">
      <Filter>Basescape</Filter>
    </ClCompile>
    <ClCompile Include="Engine\Action.cpp">
      <Filter>Engine</Filter>
    </ClCompile>
    <ClCompile Include="Engine\GMCat.cpp">
      <Filter>Engine</Filter>
    </ClCompile>
    <ClCompile Include="Engine\CatFile.cpp">
      <Filter>Engine</Filter>
    </ClCompile>
    <ClCompile Include="Battlescape\BattlescapeState.cpp">
      <Filter>Battlescape</Filter>
    </ClCompile>
    <ClCompile Include="Battlescape\Map.cpp">
      <Filter>Battlescape</Filter>
    </ClCompile>
    <ClCompile Include="Savegame\SavedBattleGame.cpp">
      <Filter>Savegame</Filter>
    </ClCompile>
    <ClCompile Include="Savegame\Tile.cpp">
      <Filter>Savegame</Filter>
    </ClCompile>
    <ClCompile Include="Savegame\Node.cpp">
      <Filter>Savegame</Filter>
    </ClCompile>
    <ClCompile Include="Ruleset\RuleTerrain.cpp">
      <Filter>Ruleset</Filter>
    </ClCompile>
    <ClCompile Include="Ruleset\MapBlock.cpp">
      <Filter>Ruleset</Filter>
    </ClCompile>
    <ClCompile Include="Savegame\BattleUnit.cpp">
      <Filter>Savegame</Filter>
    </ClCompile>
    <ClCompile Include="Interface\FpsCounter.cpp">
      <Filter>Interface</Filter>
    </ClCompile>
    <ClCompile Include="Battlescape\UnitSprite.cpp">
      <Filter>Battlescape</Filter>
    </ClCompile>
    <ClCompile Include="Battlescape\Position.cpp">
      <Filter>Battlescape</Filter>
    </ClCompile>
    <ClCompile Include="Interface\NumberText.cpp">
      <Filter>Interface</Filter>
    </ClCompile>
    <ClCompile Include="Battlescape\Pathfinding.cpp">
      <Filter>Battlescape</Filter>
    </ClCompile>
    <ClCompile Include="Battlescape\PathfindingNode.cpp">
      <Filter>Battlescape</Filter>
    </ClCompile>
    <ClCompile Include="Battlescape\PathfindingOpenSet.cpp">
      <Filter>Battlescape</Filter>
    </ClCompile>
    <ClCompile Include="Savegame\BattleItem.cpp">
      <Filter>Savegame</Filter>
    </ClCompile>
    <ClCompile Include="Geoscape\ConfirmLandingState.cpp">
      <Filter>Geoscape</Filter>
    </ClCompile>
    <ClCompile Include="Battlescape\BattlescapeGenerator.cpp">
      <Filter>Battlescape</Filter>
    </ClCompile>
    <ClCompile Include="Ruleset\RuleRegion.cpp">
      <Filter>Ruleset</Filter>
    </ClCompile>
    <ClCompile Include="Ruleset\RuleCountry.cpp">
      <Filter>Ruleset</Filter>
    </ClCompile>
    <ClCompile Include="Ruleset\City.cpp">
      <Filter>Ruleset</Filter>
    </ClCompile>
    <ClCompile Include="Ruleset\SoldierNamePool.cpp">
      <Filter>Ruleset</Filter>
    </ClCompile>
    <ClCompile Include="Menu\NoteState.cpp">
      <Filter>Menu</Filter>
    </ClCompile>
    <ClCompile Include="Ruleset\MapDataSet.cpp">
      <Filter>Ruleset</Filter>
    </ClCompile>
    <ClCompile Include="Ruleset\MapData.cpp">
      <Filter>Ruleset</Filter>
    </ClCompile>
    <ClCompile Include="Engine\Exception.cpp">
      <Filter>Engine</Filter>
    </ClCompile>
    <ClCompile Include="Savegame\ItemContainer.cpp">
      <Filter>Savegame</Filter>
    </ClCompile>
    <ClCompile Include="Battlescape\Projectile.cpp">
      <Filter>Battlescape</Filter>
    </ClCompile>
    <ClCompile Include="Battlescape\BulletSprite.cpp">
      <Filter>Battlescape</Filter>
    </ClCompile>
    <ClCompile Include="Savegame\Transfer.cpp">
      <Filter>Savegame</Filter>
    </ClCompile>
    <ClCompile Include="Battlescape\BattleState.cpp">
      <Filter>Battlescape</Filter>
    </ClCompile>
    <ClCompile Include="Basescape\TransfersState.cpp">
      <Filter>Basescape</Filter>
    </ClCompile>
    <ClCompile Include="Battlescape\ExplosionBState.cpp">
      <Filter>Battlescape</Filter>
    </ClCompile>
    <ClCompile Include="Battlescape\ProjectileFlyBState.cpp">
      <Filter>Battlescape</Filter>
    </ClCompile>
    <ClCompile Include="Battlescape\UnitTurnBState.cpp">
      <Filter>Battlescape</Filter>
    </ClCompile>
    <ClCompile Include="Battlescape\UnitWalkBState.cpp">
      <Filter>Battlescape</Filter>
    </ClCompile>
    <ClCompile Include="Battlescape\Explosion.cpp">
      <Filter>Battlescape</Filter>
    </ClCompile>
    <ClCompile Include="Geoscape\ItemsArrivingState.cpp">
      <Filter>Geoscape</Filter>
    </ClCompile>
    <ClCompile Include="Ruleset\RuleSoldier.cpp">
      <Filter>Ruleset</Filter>
    </ClCompile>
    <ClCompile Include="Ufopaedia\ArticleState.cpp">
      <Filter>Ufopaedia</Filter>
    </ClCompile>
    <ClCompile Include="Ufopaedia\ArticleStateText.cpp">
      <Filter>Ufopaedia</Filter>
    </ClCompile>
    <ClCompile Include="Ufopaedia\ArticleStateTextImage.cpp">
      <Filter>Ufopaedia</Filter>
    </ClCompile>
    <ClCompile Include="Ufopaedia\Ufopaedia.cpp">
      <Filter>Ufopaedia</Filter>
    </ClCompile>
    <ClCompile Include="Ufopaedia\UfopaediaSelectState.cpp">
      <Filter>Ufopaedia</Filter>
    </ClCompile>
    <ClCompile Include="Ufopaedia\UfopaediaStartState.cpp">
      <Filter>Ufopaedia</Filter>
    </ClCompile>
    <ClCompile Include="Ruleset\ArticleDefinition.cpp">
      <Filter>Ruleset</Filter>
    </ClCompile>
    <ClCompile Include="Geoscape\ProductionCompleteState.cpp">
      <Filter>Geoscape</Filter>
    </ClCompile>
    <ClCompile Include="Ufopaedia\ArticleStateCraft.cpp">
      <Filter>Ufopaedia</Filter>
    </ClCompile>
    <ClCompile Include="Ufopaedia\ArticleStateCraftWeapon.cpp">
      <Filter>Ufopaedia</Filter>
    </ClCompile>
    <ClCompile Include="Basescape\CraftEquipmentState.cpp">
      <Filter>Basescape</Filter>
    </ClCompile>
    <ClCompile Include="Basescape\CraftArmorState.cpp">
      <Filter>Basescape</Filter>
    </ClCompile>
    <ClCompile Include="Basescape\SoldierArmorState.cpp">
      <Filter>Basescape</Filter>
    </ClCompile>
    <ClCompile Include="Basescape\TransferItemsState.cpp">
      <Filter>Basescape</Filter>
    </ClCompile>
    <ClCompile Include="Basescape\TransferBaseState.cpp">
      <Filter>Basescape</Filter>
    </ClCompile>
    <ClCompile Include="Battlescape\ActionMenuItem.cpp">
      <Filter>Battlescape</Filter>
    </ClCompile>
    <ClCompile Include="Basescape\TransferConfirmState.cpp">
      <Filter>Basescape</Filter>
    </ClCompile>
    <ClCompile Include="Engine\CrossPlatform.cpp">
      <Filter>Engine</Filter>
    </ClCompile>
    <ClCompile Include="Battlescape\ActionMenuState.cpp">
      <Filter>Battlescape</Filter>
    </ClCompile>
    <ClCompile Include="Battlescape\UnitInfoState.cpp">
      <Filter>Battlescape</Filter>
    </ClCompile>
    <ClCompile Include="Battlescape\PrimeGrenadeState.cpp">
      <Filter>Battlescape</Filter>
    </ClCompile>
    <ClCompile Include="Engine\Options.cpp">
      <Filter>Engine</Filter>
    </ClCompile>
    <ClCompile Include="Ufopaedia\ArticleStateBaseFacility.cpp">
      <Filter>Ufopaedia</Filter>
    </ClCompile>
    <ClCompile Include="Ufopaedia\ArticleStateItem.cpp">
      <Filter>Ufopaedia</Filter>
    </ClCompile>
    <ClCompile Include="Ufopaedia\ArticleStateUfo.cpp">
      <Filter>Ufopaedia</Filter>
    </ClCompile>
    <ClCompile Include="Battlescape\NextTurnState.cpp">
      <Filter>Battlescape</Filter>
    </ClCompile>
    <ClCompile Include="Battlescape\InventoryState.cpp">
      <Filter>Battlescape</Filter>
    </ClCompile>
    <ClCompile Include="Ruleset\RuleInventory.cpp">
      <Filter>Ruleset</Filter>
    </ClCompile>
    <ClCompile Include="Battlescape\Inventory.cpp">
      <Filter>Battlescape</Filter>
    </ClCompile>
    <ClCompile Include="Battlescape\BattleAIState.cpp">
      <Filter>Battlescape</Filter>
    </ClCompile>
    <ClCompile Include="Battlescape\PatrolBAIState.cpp">
      <Filter>Battlescape</Filter>
    </ClCompile>
    <ClCompile Include="Battlescape\AggroBAIState.cpp">
      <Filter>Battlescape</Filter>
    </ClCompile>
    <ClCompile Include="Battlescape\WarningMessage.cpp">
      <Filter>Battlescape</Filter>
    </ClCompile>
    <ClCompile Include="Battlescape\BattlescapeMessage.cpp">
      <Filter>Battlescape</Filter>
    </ClCompile>
    <ClCompile Include="Battlescape\BattlescapeOptionsState.cpp">
      <Filter>Battlescape</Filter>
    </ClCompile>
    <ClCompile Include="Battlescape\AbortMissionState.cpp">
      <Filter>Battlescape</Filter>
    </ClCompile>
    <ClCompile Include="Battlescape\DebriefingState.cpp">
      <Filter>Battlescape</Filter>
    </ClCompile>
    <ClCompile Include="Basescape\NewResearchListState.cpp">
      <Filter>Basescape</Filter>
    </ClCompile>
    <ClCompile Include="Geoscape\NewPossibleResearchState.cpp">
      <Filter>Geoscape</Filter>
    </ClCompile>
    <ClCompile Include="Savegame\ResearchProject.cpp">
      <Filter>Savegame</Filter>
    </ClCompile>
    <ClCompile Include="Battlescape\InfoboxState.cpp">
      <Filter>Battlescape</Filter>
    </ClCompile>
    <ClCompile Include="Battlescape\TileEngine.cpp">
      <Filter>Battlescape</Filter>
    </ClCompile>
    <ClCompile Include="Battlescape\UnitDieBState.cpp">
      <Filter>Battlescape</Filter>
    </ClCompile>
    <ClCompile Include="Ufopaedia\ArticleStateArmor.cpp">
      <Filter>Ufopaedia</Filter>
    </ClCompile>
    <ClCompile Include="Battlescape\MiniMapState.cpp">
      <Filter>Battlescape</Filter>
    </ClCompile>
    <ClCompile Include="Battlescape\MiniMapView.cpp">
      <Filter>Battlescape</Filter>
    </ClCompile>
    <ClCompile Include="Savegame\Production.cpp">
      <Filter>Savegame</Filter>
    </ClCompile>
    <ClCompile Include="Battlescape\Camera.cpp">
      <Filter>Battlescape</Filter>
    </ClCompile>
    <ClCompile Include="Battlescape\MedikitState.cpp">
      <Filter>Battlescape</Filter>
    </ClCompile>
    <ClCompile Include="Battlescape\MedikitView.cpp">
      <Filter>Battlescape</Filter>
    </ClCompile>
    <ClCompile Include="Battlescape\ScannerState.cpp">
      <Filter>Battlescape</Filter>
    </ClCompile>
    <ClCompile Include="Battlescape\ScannerView.cpp">
      <Filter>Battlescape</Filter>
    </ClCompile>
    <ClCompile Include="Battlescape\PromotionsState.cpp">
      <Filter>Battlescape</Filter>
    </ClCompile>
    <ClCompile Include="Battlescape\BattlescapeGame.cpp">
      <Filter>Battlescape</Filter>
    </ClCompile>
    <ClCompile Include="Battlescape\InfoboxOKState.cpp">
      <Filter>Battlescape</Filter>
    </ClCompile>
    <ClCompile Include="Ruleset\Unit.cpp">
      <Filter>Ruleset</Filter>
    </ClCompile>
    <ClCompile Include="Ruleset\AlienDeployment.cpp">
      <Filter>Ruleset</Filter>
    </ClCompile>
    <ClCompile Include="Ruleset\AlienRace.cpp">
      <Filter>Ruleset</Filter>
    </ClCompile>
    <ClCompile Include="Ruleset\Armor.cpp">
      <Filter>Ruleset</Filter>
    </ClCompile>
    <ClCompile Include="Savegame\CraftWeaponProjectile.cpp">
      <Filter>Savegame</Filter>
    </ClCompile>
    <ClCompile Include="Menu\NewBattleState.cpp">
      <Filter>Menu</Filter>
    </ClCompile>
    <ClCompile Include="Ruleset\RuleManufacture.cpp">
      <Filter>Ruleset</Filter>
    </ClCompile>
    <ClCompile Include="Ruleset\RuleResearch.cpp">
      <Filter>Ruleset</Filter>
    </ClCompile>
    <ClCompile Include="Basescape\ManufactureStartState.cpp">
      <Filter>Basescape</Filter>
    </ClCompile>
    <ClCompile Include="Basescape\ManufactureInfoState.cpp">
      <Filter>Basescape</Filter>
    </ClCompile>
    <ClCompile Include="Basescape\NewManufactureListState.cpp">
      <Filter>Basescape</Filter>
    </ClCompile>
    <ClCompile Include="Basescape\ResearchInfoState.cpp">
      <Filter>Basescape</Filter>
    </ClCompile>
    <ClCompile Include="Basescape\ManufactureState.cpp">
      <Filter>Basescape</Filter>
    </ClCompile>
    <ClCompile Include="Savegame\TerrorSite.cpp">
      <Filter>Savegame</Filter>
    </ClCompile>
    <ClCompile Include="Geoscape\AlienTerrorState.cpp">
      <Filter>Geoscape</Filter>
    </ClCompile>
    <ClCompile Include="Geoscape\ResearchCompleteState.cpp">
      <Filter>Geoscape</Filter>
    </ClCompile>
    <ClCompile Include="Geoscape\GeoscapeOptionsState.cpp">
      <Filter>Geoscape</Filter>
    </ClCompile>
    <ClCompile Include="Battlescape\BriefingState.cpp">
      <Filter>Battlescape</Filter>
    </ClCompile>
    <ClCompile Include="Menu\OptionsState.cpp">
      <Filter>Menu</Filter>
    </ClCompile>
    <ClCompile Include="Menu\ErrorMessageState.cpp">
      <Filter>Menu</Filter>
    </ClCompile>
    <ClCompile Include="Geoscape\CraftErrorState.cpp">
      <Filter>Geoscape</Filter>
    </ClCompile>
    <ClCompile Include="Savegame\Vehicle.cpp">
      <Filter>Savegame</Filter>
    </ClCompile>
    <ClCompile Include="lodepng.cpp" />
    <ClCompile Include="Battlescape\CannotReequipState.cpp">
      <Filter>Battlescape</Filter>
    </ClCompile>
    <ClCompile Include="Ufopaedia\ArticleStateVehicle.cpp">
      <Filter>Ufopaedia</Filter>
    </ClCompile>
    <ClCompile Include="Geoscape\NewPossibleManufactureState.cpp">
      <Filter>Geoscape</Filter>
    </ClCompile>
    <ClCompile Include="Menu\LoadState.cpp">
      <Filter>Menu</Filter>
    </ClCompile>
    <ClCompile Include="Menu\SaveState.cpp">
      <Filter>Menu</Filter>
    </ClCompile>
    <ClCompile Include="Menu\SavedGameState.cpp">
      <Filter>Menu</Filter>
    </ClCompile>
    <ClCompile Include="Basescape\SelectStartFacilityState.cpp">
      <Filter>Basescape</Filter>
    </ClCompile>
    <ClCompile Include="Savegame\EquipmentLayoutItem.cpp">
      <Filter>Savegame</Filter>
    </ClCompile>
    <ClCompile Include="Basescape\PlaceStartFacilityState.cpp">
      <Filter>Basescape</Filter>
    </ClCompile>
    <ClCompile Include="Savegame\AlienBase.cpp">
      <Filter>Savegame</Filter>
    </ClCompile>
    <ClCompile Include="Savegame\AlienMission.cpp">
      <Filter>Savegame</Filter>
    </ClCompile>
    <ClCompile Include="Geoscape\AlienBaseState.cpp">
      <Filter>Geoscape</Filter>
    </ClCompile>
    <ClCompile Include="Geoscape\UfoHyperDetectedState.cpp">
      <Filter>Geoscape</Filter>
    </ClCompile>
    <ClCompile Include="Geoscape\AllocatePsiTrainingState.cpp">
      <Filter>Geoscape</Filter>
    </ClCompile>
    <ClCompile Include="Geoscape\PsiTrainingState.cpp">
      <Filter>Geoscape</Filter>
    </ClCompile>
    <ClCompile Include="Battlescape\NoContainmentState.cpp">
      <Filter>Battlescape</Filter>
    </ClCompile>
    <ClCompile Include="Savegame\WeightedOptions.cpp">
      <Filter>Savegame</Filter>
    </ClCompile>
    <ClCompile Include="Savegame\AlienStrategy.cpp">
      <Filter>Savegame</Filter>
    </ClCompile>
    <ClCompile Include="Ruleset\UfoTrajectory.cpp">
      <Filter>Ruleset</Filter>
    </ClCompile>
    <ClCompile Include="Ruleset\RuleAlienMission.cpp">
      <Filter>Ruleset</Filter>
    </ClCompile>
    <ClCompile Include="Geoscape\BaseDefenseState.cpp">
      <Filter>Geoscape</Filter>
    </ClCompile>
    <ClCompile Include="Geoscape\VictoryState.cpp">
      <Filter>Geoscape</Filter>
    </ClCompile>
    <ClCompile Include="Geoscape\DefeatState.cpp">
      <Filter>Geoscape</Filter>
    </ClCompile>
    <ClCompile Include="Menu\DeleteGameState.cpp">
      <Filter>Menu</Filter>
    </ClCompile>
    <ClCompile Include="Geoscape\BaseDestroyedState.cpp">
      <Filter>Geoscape</Filter>
    </ClCompile>
    <ClCompile Include="Geoscape\ConfirmCydoniaState.cpp">
      <Filter>Geoscape</Filter>
    </ClCompile>
    <ClCompile Include="Battlescape\UnitFallBState.cpp">
      <Filter>Battlescape</Filter>
    </ClCompile>
    <ClCompile Include="Battlescape\UnitPanicBState.cpp">
      <Filter>Battlescape</Filter>
    </ClCompile>
    <ClCompile Include="Engine\FastLineClip.cpp">
      <Filter>Engine</Filter>
    </ClCompile>
<<<<<<< HEAD
    <ClCompile Include="Menu\OptionsControlsState.cpp">
      <Filter>Menu</Filter>
=======
    <ClCompile Include="Engine\Zoom.cpp">
      <Filter>Engine</Filter>
    </ClCompile>
    <ClCompile Include="Engine\Scalers\scalebit.c">
      <Filter>Engine\Scalers</Filter>
    </ClCompile>
    <ClCompile Include="Engine\Scalers\scale2x.c">
      <Filter>Engine\Scalers</Filter>
    </ClCompile>
    <ClCompile Include="Engine\Scalers\scale3x.c">
      <Filter>Engine\Scalers</Filter>
    </ClCompile>
    <ClCompile Include="Engine\Scalers\hq2x.cpp">
      <Filter>Engine\Scalers</Filter>
    </ClCompile>
    <ClCompile Include="Engine\Scalers\hq3x.cpp">
      <Filter>Engine\Scalers</Filter>
    </ClCompile>
    <ClCompile Include="Engine\Scalers\hq4x.cpp">
      <Filter>Engine\Scalers</Filter>
    </ClCompile>
    <ClCompile Include="Engine\Scalers\init.cpp">
      <Filter>Engine\Scalers</Filter>
>>>>>>> 63ae8289
    </ClCompile>
  </ItemGroup>
  <ItemGroup>
    <ClInclude Include="resource.h" />
    <ClInclude Include="Basescape\ManufactureState.h">
      <Filter>Basescape</Filter>
    </ClInclude>
    <ClInclude Include="Basescape\MiniBaseView.h">
      <Filter>Basescape</Filter>
    </ClInclude>
    <ClInclude Include="Basescape\MonthlyCostsState.h">
      <Filter>Basescape</Filter>
    </ClInclude>
    <ClInclude Include="Basescape\PlaceFacilityState.h">
      <Filter>Basescape</Filter>
    </ClInclude>
    <ClInclude Include="Basescape\PurchaseState.h">
      <Filter>Basescape</Filter>
    </ClInclude>
    <ClInclude Include="Basescape\ResearchState.h">
      <Filter>Basescape</Filter>
    </ClInclude>
    <ClInclude Include="Basescape\SellState.h">
      <Filter>Basescape</Filter>
    </ClInclude>
    <ClInclude Include="Basescape\SoldierInfoState.h">
      <Filter>Basescape</Filter>
    </ClInclude>
    <ClInclude Include="Basescape\SoldiersState.h">
      <Filter>Basescape</Filter>
    </ClInclude>
    <ClInclude Include="Basescape\StoresState.h">
      <Filter>Basescape</Filter>
    </ClInclude>
    <ClInclude Include="Basescape\BaseInfoState.h">
      <Filter>Basescape</Filter>
    </ClInclude>
    <ClInclude Include="Basescape\BasescapeState.h">
      <Filter>Basescape</Filter>
    </ClInclude>
    <ClInclude Include="Basescape\BaseView.h">
      <Filter>Basescape</Filter>
    </ClInclude>
    <ClInclude Include="Basescape\BuildFacilitiesState.h">
      <Filter>Basescape</Filter>
    </ClInclude>
    <ClInclude Include="Basescape\CraftInfoState.h">
      <Filter>Basescape</Filter>
    </ClInclude>
    <ClInclude Include="Basescape\CraftSoldiersState.h">
      <Filter>Basescape</Filter>
    </ClInclude>
    <ClInclude Include="Basescape\CraftsState.h">
      <Filter>Basescape</Filter>
    </ClInclude>
    <ClInclude Include="Basescape\CraftWeaponsState.h">
      <Filter>Basescape</Filter>
    </ClInclude>
    <ClInclude Include="Basescape\DismantleFacilityState.h">
      <Filter>Basescape</Filter>
    </ClInclude>
    <ClInclude Include="Engine\RNG.h">
      <Filter>Engine</Filter>
    </ClInclude>
    <ClInclude Include="Engine\Screen.h">
      <Filter>Engine</Filter>
    </ClInclude>
    <ClInclude Include="Engine\Sound.h">
      <Filter>Engine</Filter>
    </ClInclude>
    <ClInclude Include="Engine\SoundSet.h">
      <Filter>Engine</Filter>
    </ClInclude>
    <ClInclude Include="Engine\State.h">
      <Filter>Engine</Filter>
    </ClInclude>
    <ClInclude Include="Engine\Surface.h">
      <Filter>Engine</Filter>
    </ClInclude>
    <ClInclude Include="Engine\SurfaceSet.h">
      <Filter>Engine</Filter>
    </ClInclude>
    <ClInclude Include="Engine\Timer.h">
      <Filter>Engine</Filter>
    </ClInclude>
    <ClInclude Include="Engine\Font.h">
      <Filter>Engine</Filter>
    </ClInclude>
    <ClInclude Include="Engine\Game.h">
      <Filter>Engine</Filter>
    </ClInclude>
    <ClInclude Include="Engine\InteractiveSurface.h">
      <Filter>Engine</Filter>
    </ClInclude>
    <ClInclude Include="Engine\Language.h">
      <Filter>Engine</Filter>
    </ClInclude>
    <ClInclude Include="Engine\LocalizedText.h">
      <Filter>Engine</Filter>
    </ClInclude>
    <ClInclude Include="Engine\Music.h">
      <Filter>Engine</Filter>
    </ClInclude>
    <ClInclude Include="Engine\Palette.h">
      <Filter>Engine</Filter>
    </ClInclude>
    <ClInclude Include="Interface\TextButton.h">
      <Filter>Interface</Filter>
    </ClInclude>
    <ClInclude Include="Interface\TextEdit.h">
      <Filter>Interface</Filter>
    </ClInclude>
    <ClInclude Include="Interface\TextList.h">
      <Filter>Interface</Filter>
    </ClInclude>
    <ClInclude Include="Interface\Window.h">
      <Filter>Interface</Filter>
    </ClInclude>
    <ClInclude Include="Interface\ArrowButton.h">
      <Filter>Interface</Filter>
    </ClInclude>
    <ClInclude Include="Interface\Bar.h">
      <Filter>Interface</Filter>
    </ClInclude>
    <ClInclude Include="Interface\Cursor.h">
      <Filter>Interface</Filter>
    </ClInclude>
    <ClInclude Include="Interface\ImageButton.h">
      <Filter>Interface</Filter>
    </ClInclude>
    <ClInclude Include="Interface\Text.h">
      <Filter>Interface</Filter>
    </ClInclude>
    <ClInclude Include="Menu\NewGameState.h">
      <Filter>Menu</Filter>
    </ClInclude>
    <ClInclude Include="Menu\StartState.h">
      <Filter>Menu</Filter>
    </ClInclude>
    <ClInclude Include="Menu\TestState.h">
      <Filter>Menu</Filter>
    </ClInclude>
    <ClInclude Include="Menu\LanguageState.h">
      <Filter>Menu</Filter>
    </ClInclude>
    <ClInclude Include="Menu\MainMenuState.h">
      <Filter>Menu</Filter>
    </ClInclude>
    <ClInclude Include="Resource\XcomResourcePack.h">
      <Filter>Resource</Filter>
    </ClInclude>
    <ClInclude Include="Resource\ResourcePack.h">
      <Filter>Resource</Filter>
    </ClInclude>
    <ClInclude Include="Ruleset\Ruleset.h">
      <Filter>Ruleset</Filter>
    </ClInclude>
    <ClInclude Include="Ruleset\RuleUfo.h">
      <Filter>Ruleset</Filter>
    </ClInclude>
    <ClInclude Include="Ruleset\RuleBaseFacility.h">
      <Filter>Ruleset</Filter>
    </ClInclude>
    <ClInclude Include="Ruleset\RuleCraft.h">
      <Filter>Ruleset</Filter>
    </ClInclude>
    <ClInclude Include="Ruleset\RuleCraftWeapon.h">
      <Filter>Ruleset</Filter>
    </ClInclude>
    <ClInclude Include="Ruleset\RuleItem.h">
      <Filter>Ruleset</Filter>
    </ClInclude>
    <ClInclude Include="Savegame\SavedGame.h">
      <Filter>Savegame</Filter>
    </ClInclude>
    <ClInclude Include="Savegame\Soldier.h">
      <Filter>Savegame</Filter>
    </ClInclude>
    <ClInclude Include="Savegame\Target.h">
      <Filter>Savegame</Filter>
    </ClInclude>
    <ClInclude Include="Savegame\Ufo.h">
      <Filter>Savegame</Filter>
    </ClInclude>
    <ClInclude Include="Savegame\Waypoint.h">
      <Filter>Savegame</Filter>
    </ClInclude>
    <ClInclude Include="Savegame\Base.h">
      <Filter>Savegame</Filter>
    </ClInclude>
    <ClInclude Include="Savegame\BaseFacility.h">
      <Filter>Savegame</Filter>
    </ClInclude>
    <ClInclude Include="Savegame\Country.h">
      <Filter>Savegame</Filter>
    </ClInclude>
    <ClInclude Include="Savegame\Craft.h">
      <Filter>Savegame</Filter>
    </ClInclude>
    <ClInclude Include="Savegame\CraftWeapon.h">
      <Filter>Savegame</Filter>
    </ClInclude>
    <ClInclude Include="Savegame\GameTime.h">
      <Filter>Savegame</Filter>
    </ClInclude>
    <ClInclude Include="Savegame\MovingTarget.h">
      <Filter>Savegame</Filter>
    </ClInclude>
    <ClInclude Include="Savegame\Region.h">
      <Filter>Savegame</Filter>
    </ClInclude>
    <ClInclude Include="Geoscape\ConfirmDestinationState.h">
      <Filter>Geoscape</Filter>
    </ClInclude>
    <ClInclude Include="Geoscape\ConfirmNewBaseState.h">
      <Filter>Geoscape</Filter>
    </ClInclude>
    <ClInclude Include="Geoscape\CraftPatrolState.h">
      <Filter>Geoscape</Filter>
    </ClInclude>
    <ClInclude Include="Geoscape\DogfightState.h">
      <Filter>Geoscape</Filter>
    </ClInclude>
    <ClInclude Include="Geoscape\FundingState.h">
      <Filter>Geoscape</Filter>
    </ClInclude>
    <ClInclude Include="Geoscape\GeoscapeCraftState.h">
      <Filter>Geoscape</Filter>
    </ClInclude>
    <ClInclude Include="Geoscape\GeoscapeState.h">
      <Filter>Geoscape</Filter>
    </ClInclude>
    <ClInclude Include="Geoscape\Globe.h">
      <Filter>Geoscape</Filter>
    </ClInclude>
    <ClInclude Include="Geoscape\GraphsState.h">
      <Filter>Geoscape</Filter>
    </ClInclude>
    <ClInclude Include="Geoscape\InterceptState.h">
      <Filter>Geoscape</Filter>
    </ClInclude>
    <ClInclude Include="Geoscape\LowFuelState.h">
      <Filter>Geoscape</Filter>
    </ClInclude>
    <ClInclude Include="Geoscape\MonthlyReportState.h">
      <Filter>Geoscape</Filter>
    </ClInclude>
    <ClInclude Include="Geoscape\MultipleTargetsState.h">
      <Filter>Geoscape</Filter>
    </ClInclude>
    <ClInclude Include="Geoscape\Polygon.h">
      <Filter>Geoscape</Filter>
    </ClInclude>
    <ClInclude Include="Geoscape\Polyline.h">
      <Filter>Geoscape</Filter>
    </ClInclude>
    <ClInclude Include="Geoscape\SelectDestinationState.h">
      <Filter>Geoscape</Filter>
    </ClInclude>
    <ClInclude Include="Geoscape\TargetInfoState.h">
      <Filter>Geoscape</Filter>
    </ClInclude>
    <ClInclude Include="Geoscape\UfoDetectedState.h">
      <Filter>Geoscape</Filter>
    </ClInclude>
    <ClInclude Include="Geoscape\UfoLostState.h">
      <Filter>Geoscape</Filter>
    </ClInclude>
    <ClInclude Include="Geoscape\AbandonGameState.h">
      <Filter>Geoscape</Filter>
    </ClInclude>
    <ClInclude Include="Geoscape\BaseNameState.h">
      <Filter>Geoscape</Filter>
    </ClInclude>
    <ClInclude Include="Geoscape\BuildNewBaseState.h">
      <Filter>Geoscape</Filter>
    </ClInclude>
    <ClInclude Include="Basescape\PlaceLiftState.h">
      <Filter>Basescape</Filter>
    </ClInclude>
    <ClInclude Include="Engine\Action.h">
      <Filter>Engine</Filter>
    </ClInclude>
    <ClInclude Include="Engine\GMCat.h">
      <Filter>Engine</Filter>
    </ClInclude>
    <ClInclude Include="Engine\CatFile.h">
      <Filter>Engine</Filter>
    </ClInclude>
    <ClInclude Include="Battlescape\BattlescapeState.h">
      <Filter>Battlescape</Filter>
    </ClInclude>
    <ClInclude Include="Battlescape\Map.h">
      <Filter>Battlescape</Filter>
    </ClInclude>
    <ClInclude Include="Savegame\SavedBattleGame.h">
      <Filter>Savegame</Filter>
    </ClInclude>
    <ClInclude Include="Savegame\Tile.h">
      <Filter>Savegame</Filter>
    </ClInclude>
    <ClInclude Include="Savegame\Node.h">
      <Filter>Savegame</Filter>
    </ClInclude>
    <ClInclude Include="Ruleset\RuleTerrain.h">
      <Filter>Ruleset</Filter>
    </ClInclude>
    <ClInclude Include="Ruleset\MapBlock.h">
      <Filter>Ruleset</Filter>
    </ClInclude>
    <ClInclude Include="Savegame\BattleUnit.h">
      <Filter>Savegame</Filter>
    </ClInclude>
    <ClInclude Include="Interface\FpsCounter.h">
      <Filter>Interface</Filter>
    </ClInclude>
    <ClInclude Include="Battlescape\UnitSprite.h">
      <Filter>Battlescape</Filter>
    </ClInclude>
    <ClInclude Include="Battlescape\Position.h">
      <Filter>Battlescape</Filter>
    </ClInclude>
    <ClInclude Include="Interface\NumberText.h">
      <Filter>Interface</Filter>
    </ClInclude>
    <ClInclude Include="Battlescape\Pathfinding.h">
      <Filter>Battlescape</Filter>
    </ClInclude>
    <ClInclude Include="Battlescape\PathfindingNode.h">
      <Filter>Battlescape</Filter>
    </ClInclude>
    <ClInclude Include="Battlescape\PathfindingOpenSet.h">
      <Filter>Battlescape</Filter>
    </ClInclude>
    <ClInclude Include="Savegame\BattleItem.h">
      <Filter>Savegame</Filter>
    </ClInclude>
    <ClInclude Include="Geoscape\ConfirmLandingState.h">
      <Filter>Geoscape</Filter>
    </ClInclude>
    <ClInclude Include="Battlescape\BattlescapeGenerator.h">
      <Filter>Battlescape</Filter>
    </ClInclude>
    <ClInclude Include="Ruleset\RuleRegion.h">
      <Filter>Ruleset</Filter>
    </ClInclude>
    <ClInclude Include="Ruleset\RuleCountry.h">
      <Filter>Ruleset</Filter>
    </ClInclude>
    <ClInclude Include="Ruleset\City.h">
      <Filter>Ruleset</Filter>
    </ClInclude>
    <ClInclude Include="Ruleset\SoldierNamePool.h">
      <Filter>Ruleset</Filter>
    </ClInclude>
    <ClInclude Include="Menu\NoteState.h">
      <Filter>Menu</Filter>
    </ClInclude>
    <ClInclude Include="Ruleset\MapDataSet.h">
      <Filter>Ruleset</Filter>
    </ClInclude>
    <ClInclude Include="Ruleset\MapData.h">
      <Filter>Ruleset</Filter>
    </ClInclude>
    <ClInclude Include="dirent.h" />
    <ClInclude Include="Engine\Exception.h">
      <Filter>Engine</Filter>
    </ClInclude>
    <ClInclude Include="Savegame\ItemContainer.h">
      <Filter>Savegame</Filter>
    </ClInclude>
    <ClInclude Include="Battlescape\Projectile.h">
      <Filter>Battlescape</Filter>
    </ClInclude>
    <ClInclude Include="Battlescape\BulletSprite.h">
      <Filter>Battlescape</Filter>
    </ClInclude>
    <ClInclude Include="Savegame\Transfer.h">
      <Filter>Savegame</Filter>
    </ClInclude>
    <ClInclude Include="Battlescape\BattleState.h">
      <Filter>Battlescape</Filter>
    </ClInclude>
    <ClInclude Include="Battlescape\ExplosionBState.h">
      <Filter>Battlescape</Filter>
    </ClInclude>
    <ClInclude Include="Battlescape\ProjectileFlyBState.h">
      <Filter>Battlescape</Filter>
    </ClInclude>
    <ClInclude Include="Battlescape\UnitTurnBState.h">
      <Filter>Battlescape</Filter>
    </ClInclude>
    <ClInclude Include="Battlescape\UnitWalkBState.h">
      <Filter>Battlescape</Filter>
    </ClInclude>
    <ClInclude Include="Battlescape\Explosion.h">
      <Filter>Battlescape</Filter>
    </ClInclude>
    <ClInclude Include="Basescape\TransfersState.h">
      <Filter>Basescape</Filter>
    </ClInclude>
    <ClInclude Include="Geoscape\ItemsArrivingState.h">
      <Filter>Geoscape</Filter>
    </ClInclude>
    <ClInclude Include="Ruleset\RuleSoldier.h">
      <Filter>Ruleset</Filter>
    </ClInclude>
    <ClInclude Include="Ufopaedia\ArticleState.h">
      <Filter>Ufopaedia</Filter>
    </ClInclude>
    <ClInclude Include="Ufopaedia\ArticleStateText.h">
      <Filter>Ufopaedia</Filter>
    </ClInclude>
    <ClInclude Include="Ufopaedia\ArticleStateTextImage.h">
      <Filter>Ufopaedia</Filter>
    </ClInclude>
    <ClInclude Include="Ufopaedia\Ufopaedia.h">
      <Filter>Ufopaedia</Filter>
    </ClInclude>
    <ClInclude Include="Ufopaedia\UfopaediaSelectState.h">
      <Filter>Ufopaedia</Filter>
    </ClInclude>
    <ClInclude Include="Ufopaedia\UfopaediaStartState.h">
      <Filter>Ufopaedia</Filter>
    </ClInclude>
    <ClInclude Include="Ruleset\ArticleDefinition.h">
      <Filter>Ruleset</Filter>
    </ClInclude>
    <ClInclude Include="Geoscape\ProductionCompleteState.h">
      <Filter>Geoscape</Filter>
    </ClInclude>
    <ClInclude Include="Ufopaedia\ArticleStateCraft.h">
      <Filter>Ufopaedia</Filter>
    </ClInclude>
    <ClInclude Include="Ufopaedia\ArticleStateCraftWeapon.h">
      <Filter>Ufopaedia</Filter>
    </ClInclude>
    <ClInclude Include="Basescape\CraftEquipmentState.h">
      <Filter>Basescape</Filter>
    </ClInclude>
    <ClInclude Include="Basescape\CraftArmorState.h">
      <Filter>Basescape</Filter>
    </ClInclude>
    <ClInclude Include="Basescape\SoldierArmorState.h">
      <Filter>Basescape</Filter>
    </ClInclude>
    <ClInclude Include="Basescape\TransferItemsState.h">
      <Filter>Basescape</Filter>
    </ClInclude>
    <ClInclude Include="Basescape\TransferBaseState.h">
      <Filter>Basescape</Filter>
    </ClInclude>
    <ClInclude Include="Battlescape\ActionMenuItem.h">
      <Filter>Battlescape</Filter>
    </ClInclude>
    <ClInclude Include="Basescape\TransferConfirmState.h">
      <Filter>Basescape</Filter>
    </ClInclude>
    <ClInclude Include="Engine\CrossPlatform.h">
      <Filter>Engine</Filter>
    </ClInclude>
    <ClInclude Include="Battlescape\ActionMenuState.h">
      <Filter>Battlescape</Filter>
    </ClInclude>
    <ClInclude Include="Battlescape\UnitInfoState.h">
      <Filter>Battlescape</Filter>
    </ClInclude>
    <ClInclude Include="Battlescape\PrimeGrenadeState.h">
      <Filter>Battlescape</Filter>
    </ClInclude>
    <ClInclude Include="Engine\Options.h">
      <Filter>Engine</Filter>
    </ClInclude>
    <ClInclude Include="Ufopaedia\ArticleStateBaseFacility.h">
      <Filter>Ufopaedia</Filter>
    </ClInclude>
    <ClInclude Include="Ufopaedia\ArticleStateItem.h">
      <Filter>Ufopaedia</Filter>
    </ClInclude>
    <ClInclude Include="Ufopaedia\ArticleStateUfo.h">
      <Filter>Ufopaedia</Filter>
    </ClInclude>
    <ClInclude Include="Battlescape\NextTurnState.h">
      <Filter>Battlescape</Filter>
    </ClInclude>
    <ClInclude Include="Battlescape\InventoryState.h">
      <Filter>Battlescape</Filter>
    </ClInclude>
    <ClInclude Include="Ruleset\RuleInventory.h">
      <Filter>Ruleset</Filter>
    </ClInclude>
    <ClInclude Include="Battlescape\Inventory.h">
      <Filter>Battlescape</Filter>
    </ClInclude>
    <ClInclude Include="Battlescape\BattleAIState.h">
      <Filter>Battlescape</Filter>
    </ClInclude>
    <ClInclude Include="Battlescape\PatrolBAIState.h">
      <Filter>Battlescape</Filter>
    </ClInclude>
    <ClInclude Include="Battlescape\AggroBAIState.h">
      <Filter>Battlescape</Filter>
    </ClInclude>
    <ClInclude Include="Battlescape\WarningMessage.h">
      <Filter>Battlescape</Filter>
    </ClInclude>
    <ClInclude Include="Battlescape\BattlescapeMessage.h">
      <Filter>Battlescape</Filter>
    </ClInclude>
    <ClInclude Include="Battlescape\BattlescapeOptionsState.h">
      <Filter>Battlescape</Filter>
    </ClInclude>
    <ClInclude Include="Battlescape\AbortMissionState.h">
      <Filter>Battlescape</Filter>
    </ClInclude>
    <ClInclude Include="Battlescape\DebriefingState.h">
      <Filter>Battlescape</Filter>
    </ClInclude>
    <ClInclude Include="Basescape\NewResearchListState.h">
      <Filter>Basescape</Filter>
    </ClInclude>
    <ClInclude Include="Geoscape\NewPossibleResearchState.h">
      <Filter>Geoscape</Filter>
    </ClInclude>
    <ClInclude Include="Savegame\ResearchProject.h">
      <Filter>Savegame</Filter>
    </ClInclude>
    <ClInclude Include="Battlescape\InfoboxState.h">
      <Filter>Battlescape</Filter>
    </ClInclude>
    <ClInclude Include="Battlescape\TileEngine.h">
      <Filter>Battlescape</Filter>
    </ClInclude>
    <ClInclude Include="Battlescape\UnitDieBState.h">
      <Filter>Battlescape</Filter>
    </ClInclude>
    <ClInclude Include="Ufopaedia\ArticleStateArmor.h">
      <Filter>Ufopaedia</Filter>
    </ClInclude>
    <ClInclude Include="Battlescape\MiniMapState.h">
      <Filter>Battlescape</Filter>
    </ClInclude>
    <ClInclude Include="Battlescape\MiniMapView.h">
      <Filter>Battlescape</Filter>
    </ClInclude>
    <ClInclude Include="Savegame\Production.h">
      <Filter>Savegame</Filter>
    </ClInclude>
    <ClInclude Include="Battlescape\Camera.h">
      <Filter>Battlescape</Filter>
    </ClInclude>
    <ClInclude Include="Battlescape\MedikitState.h">
      <Filter>Battlescape</Filter>
    </ClInclude>
    <ClInclude Include="Battlescape\MedikitView.h">
      <Filter>Battlescape</Filter>
    </ClInclude>
    <ClInclude Include="Battlescape\ScannerState.h">
      <Filter>Battlescape</Filter>
    </ClInclude>
    <ClInclude Include="Battlescape\ScannerView.h">
      <Filter>Battlescape</Filter>
    </ClInclude>
    <ClInclude Include="Battlescape\PromotionsState.h">
      <Filter>Battlescape</Filter>
    </ClInclude>
    <ClInclude Include="Battlescape\BattlescapeGame.h">
      <Filter>Battlescape</Filter>
    </ClInclude>
    <ClInclude Include="Battlescape\InfoboxOKState.h">
      <Filter>Battlescape</Filter>
    </ClInclude>
    <ClInclude Include="Ruleset\Unit.h">
      <Filter>Ruleset</Filter>
    </ClInclude>
    <ClInclude Include="Ruleset\AlienDeployment.h">
      <Filter>Ruleset</Filter>
    </ClInclude>
    <ClInclude Include="Ruleset\AlienRace.h">
      <Filter>Ruleset</Filter>
    </ClInclude>
    <ClInclude Include="Ruleset\Armor.h">
      <Filter>Ruleset</Filter>
    </ClInclude>
    <ClInclude Include="Savegame\CraftWeaponProjectile.h">
      <Filter>Savegame</Filter>
    </ClInclude>
    <ClInclude Include="Menu\NewBattleState.h">
      <Filter>Menu</Filter>
    </ClInclude>
    <ClInclude Include="Ruleset\RuleManufacture.h">
      <Filter>Ruleset</Filter>
    </ClInclude>
    <ClInclude Include="Ruleset\RuleResearch.h">
      <Filter>Ruleset</Filter>
    </ClInclude>
    <ClInclude Include="Basescape\ManufactureStartState.h">
      <Filter>Basescape</Filter>
    </ClInclude>
    <ClInclude Include="Basescape\ManufactureInfoState.h">
      <Filter>Basescape</Filter>
    </ClInclude>
    <ClInclude Include="Basescape\ResearchInfoState.h">
      <Filter>Basescape</Filter>
    </ClInclude>
    <ClInclude Include="Basescape\NewManufactureListState.h">
      <Filter>Basescape</Filter>
    </ClInclude>
    <ClInclude Include="Savegame\TerrorSite.h">
      <Filter>Savegame</Filter>
    </ClInclude>
    <ClInclude Include="Geoscape\AlienTerrorState.h">
      <Filter>Geoscape</Filter>
    </ClInclude>
    <ClInclude Include="Geoscape\ResearchCompleteState.h">
      <Filter>Geoscape</Filter>
    </ClInclude>
    <ClInclude Include="Geoscape\GeoscapeOptionsState.h">
      <Filter>Geoscape</Filter>
    </ClInclude>
    <ClInclude Include="Battlescape\BriefingState.h">
      <Filter>Battlescape</Filter>
    </ClInclude>
    <ClInclude Include="Menu\OptionsState.h">
      <Filter>Menu</Filter>
    </ClInclude>
    <ClInclude Include="Menu\ErrorMessageState.h">
      <Filter>Menu</Filter>
    </ClInclude>
    <ClInclude Include="Geoscape\CraftErrorState.h">
      <Filter>Geoscape</Filter>
    </ClInclude>
    <ClInclude Include="Savegame\Vehicle.h">
      <Filter>Savegame</Filter>
    </ClInclude>
    <ClInclude Include="lodepng.h" />
    <ClInclude Include="Battlescape\CannotReequipState.h">
      <Filter>Battlescape</Filter>
    </ClInclude>
    <ClInclude Include="Ufopaedia\ArticleStateVehicle.h">
      <Filter>Ufopaedia</Filter>
    </ClInclude>
    <ClInclude Include="Geoscape\NewPossibleManufactureState.h">
      <Filter>Geoscape</Filter>
    </ClInclude>
    <ClInclude Include="Menu\LoadState.h">
      <Filter>Menu</Filter>
    </ClInclude>
    <ClInclude Include="Menu\SaveState.h">
      <Filter>Menu</Filter>
    </ClInclude>
    <ClInclude Include="Menu\SavedGameState.h">
      <Filter>Menu</Filter>
    </ClInclude>
    <ClInclude Include="Engine\Logger.h">
      <Filter>Engine</Filter>
    </ClInclude>
    <ClInclude Include="Basescape\SelectStartFacilityState.h">
      <Filter>Basescape</Filter>
    </ClInclude>
    <ClInclude Include="Basescape\PlaceStartFacilityState.h">
      <Filter>Basescape</Filter>
    </ClInclude>
    <ClInclude Include="Savegame\AlienBase.h">
      <Filter>Savegame</Filter>
    </ClInclude>
    <ClInclude Include="Savegame\AlienMission.h">
      <Filter>Savegame</Filter>
    </ClInclude>
    <ClInclude Include="Geoscape\AlienBaseState.h">
      <Filter>Geoscape</Filter>
    </ClInclude>
    <ClInclude Include="Geoscape\UfoHyperDetectedState.h">
      <Filter>Geoscape</Filter>
    </ClInclude>
    <ClInclude Include="Savegame\EquipmentLayoutItem.h">
      <Filter>Savegame</Filter>
    </ClInclude>
    <ClInclude Include="Geoscape\AllocatePsiTrainingState.h">
      <Filter>Geoscape</Filter>
    </ClInclude>
    <ClInclude Include="Geoscape\PsiTrainingState.h">
      <Filter>Geoscape</Filter>
    </ClInclude>
    <ClInclude Include="Battlescape\NoContainmentState.h">
      <Filter>Battlescape</Filter>
    </ClInclude>
    <ClInclude Include="Savegame\WeightedOptions.h">
      <Filter>Savegame</Filter>
    </ClInclude>
    <ClInclude Include="Savegame\AlienStrategy.h">
      <Filter>Savegame</Filter>
    </ClInclude>
    <ClInclude Include="Ruleset\UfoTrajectory.h">
      <Filter>Ruleset</Filter>
    </ClInclude>
    <ClInclude Include="Ruleset\RuleAlienMission.h">
      <Filter>Ruleset</Filter>
    </ClInclude>
    <ClInclude Include="Geoscape\BaseDefenseState.h">
      <Filter>Geoscape</Filter>
    </ClInclude>
    <ClInclude Include="Geoscape\VictoryState.h">
      <Filter>Geoscape</Filter>
    </ClInclude>
    <ClInclude Include="Geoscape\DefeatState.h">
      <Filter>Geoscape</Filter>
    </ClInclude>
    <ClInclude Include="Menu\DeleteGameState.h">
      <Filter>Menu</Filter>
    </ClInclude>
    <ClInclude Include="Geoscape\ConfirmCydoniaState.h">
      <Filter>Geoscape</Filter>
    </ClInclude>
    <ClInclude Include="Geoscape\BaseDestroyedState.h">
      <Filter>Geoscape</Filter>
    </ClInclude>
    <ClInclude Include="Battlescape\UnitFallBState.h">
      <Filter>Battlescape</Filter>
    </ClInclude>
    <ClInclude Include="Battlescape\UnitPanicBState.h">
      <Filter>Battlescape</Filter>
    </ClInclude>
    <ClInclude Include="Engine\FastLineClip.h">
      <Filter>Engine</Filter>
    </ClInclude>
<<<<<<< HEAD
    <ClInclude Include="Menu\OptionsControlsState.h">
      <Filter>Menu</Filter>
=======
    <ClInclude Include="Engine\Zoom.h">
      <Filter>Engine</Filter>
    </ClInclude>
    <ClInclude Include="Engine\Scalers\scalebit.h">
      <Filter>Engine\Scalers</Filter>
    </ClInclude>
    <ClInclude Include="Engine\Scalers\scale2x.h">
      <Filter>Engine\Scalers</Filter>
    </ClInclude>
    <ClInclude Include="Engine\Scalers\scale3x.h">
      <Filter>Engine\Scalers</Filter>
    </ClInclude>
    <ClInclude Include="Engine\Scalers\common.h">
      <Filter>Engine\Scalers</Filter>
    </ClInclude>
    <ClInclude Include="Engine\Scalers\hqx.h">
      <Filter>Engine\Scalers</Filter>
>>>>>>> 63ae8289
    </ClInclude>
  </ItemGroup>
  <ItemGroup>
    <ResourceCompile Include="OpenXcom.rc" />
  </ItemGroup>
  <ItemGroup>
    <Filter Include="Geoscape">
      <UniqueIdentifier>{f0521223-4515-4155-bf25-5f00373167d5}</UniqueIdentifier>
    </Filter>
    <Filter Include="Engine">
      <UniqueIdentifier>{8fafa8d9-0283-4082-9361-01ebd937e3bb}</UniqueIdentifier>
    </Filter>
    <Filter Include="Interface">
      <UniqueIdentifier>{e996bc13-2f6a-4a8b-bdd9-7a8621048cea}</UniqueIdentifier>
    </Filter>
    <Filter Include="Basescape">
      <UniqueIdentifier>{cc069fa8-f772-4dae-be38-87bcd1013fdd}</UniqueIdentifier>
    </Filter>
    <Filter Include="Battlescape">
      <UniqueIdentifier>{f7e493ce-c074-420c-8b38-40d81b2d0509}</UniqueIdentifier>
    </Filter>
    <Filter Include="Ruleset">
      <UniqueIdentifier>{946d193f-60c1-4c59-ad7e-3e17bad77397}</UniqueIdentifier>
    </Filter>
    <Filter Include="Resource">
      <UniqueIdentifier>{ea5b1e9f-9ff1-457d-9a15-5af8773ccb50}</UniqueIdentifier>
    </Filter>
    <Filter Include="Savegame">
      <UniqueIdentifier>{3b64dd6e-f151-4246-a211-0c6fec5766c5}</UniqueIdentifier>
    </Filter>
    <Filter Include="Menu">
      <UniqueIdentifier>{4218da2f-b393-45b2-a55f-da7fa4d91fe4}</UniqueIdentifier>
    </Filter>
    <Filter Include="Ufopaedia">
      <UniqueIdentifier>{41135935-090f-4179-a64d-0efbd66b5f5c}</UniqueIdentifier>
    </Filter>
    <Filter Include="Engine\Scalers">
      <UniqueIdentifier>{fef61e76-5d44-4389-a40c-12da6e590e2c}</UniqueIdentifier>
    </Filter>
  </ItemGroup>
  <ItemGroup>
    <None Include="..\media\openxcom.ico" />
  </ItemGroup>
</Project><|MERGE_RESOLUTION|>--- conflicted
+++ resolved
@@ -1,1542 +1,1536 @@
-﻿<?xml version="1.0" encoding="utf-8"?>
-<Project ToolsVersion="4.0" xmlns="http://schemas.microsoft.com/developer/msbuild/2003">
-  <ItemGroup>
-    <ClCompile Include="main.cpp" />
-    <ClCompile Include="Basescape\MiniBaseView.cpp">
-      <Filter>Basescape</Filter>
-    </ClCompile>
-    <ClCompile Include="Basescape\MonthlyCostsState.cpp">
-      <Filter>Basescape</Filter>
-    </ClCompile>
-    <ClCompile Include="Basescape\PlaceFacilityState.cpp">
-      <Filter>Basescape</Filter>
-    </ClCompile>
-    <ClCompile Include="Basescape\PurchaseState.cpp">
-      <Filter>Basescape</Filter>
-    </ClCompile>
-    <ClCompile Include="Basescape\ResearchState.cpp">
-      <Filter>Basescape</Filter>
-    </ClCompile>
-    <ClCompile Include="Basescape\SellState.cpp">
-      <Filter>Basescape</Filter>
-    </ClCompile>
-    <ClCompile Include="Basescape\SoldierInfoState.cpp">
-      <Filter>Basescape</Filter>
-    </ClCompile>
-    <ClCompile Include="Basescape\SoldiersState.cpp">
-      <Filter>Basescape</Filter>
-    </ClCompile>
-    <ClCompile Include="Basescape\StoresState.cpp">
-      <Filter>Basescape</Filter>
-    </ClCompile>
-    <ClCompile Include="Basescape\BaseInfoState.cpp">
-      <Filter>Basescape</Filter>
-    </ClCompile>
-    <ClCompile Include="Basescape\BasescapeState.cpp">
-      <Filter>Basescape</Filter>
-    </ClCompile>
-    <ClCompile Include="Basescape\BaseView.cpp">
-      <Filter>Basescape</Filter>
-    </ClCompile>
-    <ClCompile Include="Basescape\BuildFacilitiesState.cpp">
-      <Filter>Basescape</Filter>
-    </ClCompile>
-    <ClCompile Include="Basescape\CraftInfoState.cpp">
-      <Filter>Basescape</Filter>
-    </ClCompile>
-    <ClCompile Include="Basescape\CraftSoldiersState.cpp">
-      <Filter>Basescape</Filter>
-    </ClCompile>
-    <ClCompile Include="Basescape\CraftsState.cpp">
-      <Filter>Basescape</Filter>
-    </ClCompile>
-    <ClCompile Include="Basescape\CraftWeaponsState.cpp">
-      <Filter>Basescape</Filter>
-    </ClCompile>
-    <ClCompile Include="Basescape\DismantleFacilityState.cpp">
-      <Filter>Basescape</Filter>
-    </ClCompile>
-    <ClCompile Include="Engine\Screen.cpp">
-      <Filter>Engine</Filter>
-    </ClCompile>
-    <ClCompile Include="Engine\Sound.cpp">
-      <Filter>Engine</Filter>
-    </ClCompile>
-    <ClCompile Include="Engine\SoundSet.cpp">
-      <Filter>Engine</Filter>
-    </ClCompile>
-    <ClCompile Include="Engine\State.cpp">
-      <Filter>Engine</Filter>
-    </ClCompile>
-    <ClCompile Include="Engine\Surface.cpp">
-      <Filter>Engine</Filter>
-    </ClCompile>
-    <ClCompile Include="Engine\SurfaceSet.cpp">
-      <Filter>Engine</Filter>
-    </ClCompile>
-    <ClCompile Include="Engine\Timer.cpp">
-      <Filter>Engine</Filter>
-    </ClCompile>
-    <ClCompile Include="Engine\Font.cpp">
-      <Filter>Engine</Filter>
-    </ClCompile>
-    <ClCompile Include="Engine\Game.cpp">
-      <Filter>Engine</Filter>
-    </ClCompile>
-    <ClCompile Include="Engine\InteractiveSurface.cpp">
-      <Filter>Engine</Filter>
-    </ClCompile>
-    <ClCompile Include="Engine\Language.cpp">
-      <Filter>Engine</Filter>
-    </ClCompile>
-    <ClCompile Include="Engine\LocalizedText.cpp">
-      <Filter>Engine</Filter>
-    </ClCompile>
-    <ClCompile Include="Engine\Music.cpp">
-      <Filter>Engine</Filter>
-    </ClCompile>
-    <ClCompile Include="Engine\Palette.cpp">
-      <Filter>Engine</Filter>
-    </ClCompile>
-    <ClCompile Include="Engine\RNG.cpp">
-      <Filter>Engine</Filter>
-    </ClCompile>
-    <ClCompile Include="Interface\TextButton.cpp">
-      <Filter>Interface</Filter>
-    </ClCompile>
-    <ClCompile Include="Interface\TextEdit.cpp">
-      <Filter>Interface</Filter>
-    </ClCompile>
-    <ClCompile Include="Interface\TextList.cpp">
-      <Filter>Interface</Filter>
-    </ClCompile>
-    <ClCompile Include="Interface\Window.cpp">
-      <Filter>Interface</Filter>
-    </ClCompile>
-    <ClCompile Include="Interface\ArrowButton.cpp">
-      <Filter>Interface</Filter>
-    </ClCompile>
-    <ClCompile Include="Interface\Bar.cpp">
-      <Filter>Interface</Filter>
-    </ClCompile>
-    <ClCompile Include="Interface\Cursor.cpp">
-      <Filter>Interface</Filter>
-    </ClCompile>
-    <ClCompile Include="Interface\ImageButton.cpp">
-      <Filter>Interface</Filter>
-    </ClCompile>
-    <ClCompile Include="Interface\Text.cpp">
-      <Filter>Interface</Filter>
-    </ClCompile>
-    <ClCompile Include="Menu\StartState.cpp">
-      <Filter>Menu</Filter>
-    </ClCompile>
-    <ClCompile Include="Menu\TestState.cpp">
-      <Filter>Menu</Filter>
-    </ClCompile>
-    <ClCompile Include="Menu\LanguageState.cpp">
-      <Filter>Menu</Filter>
-    </ClCompile>
-    <ClCompile Include="Menu\MainMenuState.cpp">
-      <Filter>Menu</Filter>
-    </ClCompile>
-    <ClCompile Include="Menu\NewGameState.cpp">
-      <Filter>Menu</Filter>
-    </ClCompile>
-    <ClCompile Include="Resource\XcomResourcePack.cpp">
-      <Filter>Resource</Filter>
-    </ClCompile>
-    <ClCompile Include="Resource\ResourcePack.cpp">
-      <Filter>Resource</Filter>
-    </ClCompile>
-    <ClCompile Include="Ruleset\Ruleset.cpp">
-      <Filter>Ruleset</Filter>
-    </ClCompile>
-    <ClCompile Include="Ruleset\RuleUfo.cpp">
-      <Filter>Ruleset</Filter>
-    </ClCompile>
-    <ClCompile Include="Ruleset\RuleBaseFacility.cpp">
-      <Filter>Ruleset</Filter>
-    </ClCompile>
-    <ClCompile Include="Ruleset\RuleCraft.cpp">
-      <Filter>Ruleset</Filter>
-    </ClCompile>
-    <ClCompile Include="Ruleset\RuleCraftWeapon.cpp">
-      <Filter>Ruleset</Filter>
-    </ClCompile>
-    <ClCompile Include="Ruleset\RuleItem.cpp">
-      <Filter>Ruleset</Filter>
-    </ClCompile>
-    <ClCompile Include="Savegame\SavedGame.cpp">
-      <Filter>Savegame</Filter>
-    </ClCompile>
-    <ClCompile Include="Savegame\Soldier.cpp">
-      <Filter>Savegame</Filter>
-    </ClCompile>
-    <ClCompile Include="Savegame\Target.cpp">
-      <Filter>Savegame</Filter>
-    </ClCompile>
-    <ClCompile Include="Savegame\Ufo.cpp">
-      <Filter>Savegame</Filter>
-    </ClCompile>
-    <ClCompile Include="Savegame\Waypoint.cpp">
-      <Filter>Savegame</Filter>
-    </ClCompile>
-    <ClCompile Include="Savegame\Base.cpp">
-      <Filter>Savegame</Filter>
-    </ClCompile>
-    <ClCompile Include="Savegame\BaseFacility.cpp">
-      <Filter>Savegame</Filter>
-    </ClCompile>
-    <ClCompile Include="Savegame\Country.cpp">
-      <Filter>Savegame</Filter>
-    </ClCompile>
-    <ClCompile Include="Savegame\Craft.cpp">
-      <Filter>Savegame</Filter>
-    </ClCompile>
-    <ClCompile Include="Savegame\CraftWeapon.cpp">
-      <Filter>Savegame</Filter>
-    </ClCompile>
-    <ClCompile Include="Savegame\GameTime.cpp">
-      <Filter>Savegame</Filter>
-    </ClCompile>
-    <ClCompile Include="Savegame\MovingTarget.cpp">
-      <Filter>Savegame</Filter>
-    </ClCompile>
-    <ClCompile Include="Savegame\Region.cpp">
-      <Filter>Savegame</Filter>
-    </ClCompile>
-    <ClCompile Include="Geoscape\ConfirmDestinationState.cpp">
-      <Filter>Geoscape</Filter>
-    </ClCompile>
-    <ClCompile Include="Geoscape\ConfirmNewBaseState.cpp">
-      <Filter>Geoscape</Filter>
-    </ClCompile>
-    <ClCompile Include="Geoscape\CraftPatrolState.cpp">
-      <Filter>Geoscape</Filter>
-    </ClCompile>
-    <ClCompile Include="Geoscape\DogfightState.cpp">
-      <Filter>Geoscape</Filter>
-    </ClCompile>
-    <ClCompile Include="Geoscape\FundingState.cpp">
-      <Filter>Geoscape</Filter>
-    </ClCompile>
-    <ClCompile Include="Geoscape\GeoscapeCraftState.cpp">
-      <Filter>Geoscape</Filter>
-    </ClCompile>
-    <ClCompile Include="Geoscape\GeoscapeState.cpp">
-      <Filter>Geoscape</Filter>
-    </ClCompile>
-    <ClCompile Include="Geoscape\Globe.cpp">
-      <Filter>Geoscape</Filter>
-    </ClCompile>
-    <ClCompile Include="Geoscape\GraphsState.cpp">
-      <Filter>Geoscape</Filter>
-    </ClCompile>
-    <ClCompile Include="Geoscape\InterceptState.cpp">
-      <Filter>Geoscape</Filter>
-    </ClCompile>
-    <ClCompile Include="Geoscape\LowFuelState.cpp">
-      <Filter>Geoscape</Filter>
-    </ClCompile>
-    <ClCompile Include="Geoscape\MonthlyReportState.cpp">
-      <Filter>Geoscape</Filter>
-    </ClCompile>
-    <ClCompile Include="Geoscape\MultipleTargetsState.cpp">
-      <Filter>Geoscape</Filter>
-    </ClCompile>
-    <ClCompile Include="Geoscape\Polygon.cpp">
-      <Filter>Geoscape</Filter>
-    </ClCompile>
-    <ClCompile Include="Geoscape\Polyline.cpp">
-      <Filter>Geoscape</Filter>
-    </ClCompile>
-    <ClCompile Include="Geoscape\SelectDestinationState.cpp">
-      <Filter>Geoscape</Filter>
-    </ClCompile>
-    <ClCompile Include="Geoscape\TargetInfoState.cpp">
-      <Filter>Geoscape</Filter>
-    </ClCompile>
-    <ClCompile Include="Geoscape\UfoDetectedState.cpp">
-      <Filter>Geoscape</Filter>
-    </ClCompile>
-    <ClCompile Include="Geoscape\UfoLostState.cpp">
-      <Filter>Geoscape</Filter>
-    </ClCompile>
-    <ClCompile Include="Geoscape\AbandonGameState.cpp">
-      <Filter>Geoscape</Filter>
-    </ClCompile>
-    <ClCompile Include="Geoscape\BaseNameState.cpp">
-      <Filter>Geoscape</Filter>
-    </ClCompile>
-    <ClCompile Include="Geoscape\BuildNewBaseState.cpp">
-      <Filter>Geoscape</Filter>
-    </ClCompile>
-    <ClCompile Include="Basescape\PlaceLiftState.cpp">
-      <Filter>Basescape</Filter>
-    </ClCompile>
-    <ClCompile Include="Engine\Action.cpp">
-      <Filter>Engine</Filter>
-    </ClCompile>
-    <ClCompile Include="Engine\GMCat.cpp">
-      <Filter>Engine</Filter>
-    </ClCompile>
-    <ClCompile Include="Engine\CatFile.cpp">
-      <Filter>Engine</Filter>
-    </ClCompile>
-    <ClCompile Include="Battlescape\BattlescapeState.cpp">
-      <Filter>Battlescape</Filter>
-    </ClCompile>
-    <ClCompile Include="Battlescape\Map.cpp">
-      <Filter>Battlescape</Filter>
-    </ClCompile>
-    <ClCompile Include="Savegame\SavedBattleGame.cpp">
-      <Filter>Savegame</Filter>
-    </ClCompile>
-    <ClCompile Include="Savegame\Tile.cpp">
-      <Filter>Savegame</Filter>
-    </ClCompile>
-    <ClCompile Include="Savegame\Node.cpp">
-      <Filter>Savegame</Filter>
-    </ClCompile>
-    <ClCompile Include="Ruleset\RuleTerrain.cpp">
-      <Filter>Ruleset</Filter>
-    </ClCompile>
-    <ClCompile Include="Ruleset\MapBlock.cpp">
-      <Filter>Ruleset</Filter>
-    </ClCompile>
-    <ClCompile Include="Savegame\BattleUnit.cpp">
-      <Filter>Savegame</Filter>
-    </ClCompile>
-    <ClCompile Include="Interface\FpsCounter.cpp">
-      <Filter>Interface</Filter>
-    </ClCompile>
-    <ClCompile Include="Battlescape\UnitSprite.cpp">
-      <Filter>Battlescape</Filter>
-    </ClCompile>
-    <ClCompile Include="Battlescape\Position.cpp">
-      <Filter>Battlescape</Filter>
-    </ClCompile>
-    <ClCompile Include="Interface\NumberText.cpp">
-      <Filter>Interface</Filter>
-    </ClCompile>
-    <ClCompile Include="Battlescape\Pathfinding.cpp">
-      <Filter>Battlescape</Filter>
-    </ClCompile>
-    <ClCompile Include="Battlescape\PathfindingNode.cpp">
-      <Filter>Battlescape</Filter>
-    </ClCompile>
-    <ClCompile Include="Battlescape\PathfindingOpenSet.cpp">
-      <Filter>Battlescape</Filter>
-    </ClCompile>
-    <ClCompile Include="Savegame\BattleItem.cpp">
-      <Filter>Savegame</Filter>
-    </ClCompile>
-    <ClCompile Include="Geoscape\ConfirmLandingState.cpp">
-      <Filter>Geoscape</Filter>
-    </ClCompile>
-    <ClCompile Include="Battlescape\BattlescapeGenerator.cpp">
-      <Filter>Battlescape</Filter>
-    </ClCompile>
-    <ClCompile Include="Ruleset\RuleRegion.cpp">
-      <Filter>Ruleset</Filter>
-    </ClCompile>
-    <ClCompile Include="Ruleset\RuleCountry.cpp">
-      <Filter>Ruleset</Filter>
-    </ClCompile>
-    <ClCompile Include="Ruleset\City.cpp">
-      <Filter>Ruleset</Filter>
-    </ClCompile>
-    <ClCompile Include="Ruleset\SoldierNamePool.cpp">
-      <Filter>Ruleset</Filter>
-    </ClCompile>
-    <ClCompile Include="Menu\NoteState.cpp">
-      <Filter>Menu</Filter>
-    </ClCompile>
-    <ClCompile Include="Ruleset\MapDataSet.cpp">
-      <Filter>Ruleset</Filter>
-    </ClCompile>
-    <ClCompile Include="Ruleset\MapData.cpp">
-      <Filter>Ruleset</Filter>
-    </ClCompile>
-    <ClCompile Include="Engine\Exception.cpp">
-      <Filter>Engine</Filter>
-    </ClCompile>
-    <ClCompile Include="Savegame\ItemContainer.cpp">
-      <Filter>Savegame</Filter>
-    </ClCompile>
-    <ClCompile Include="Battlescape\Projectile.cpp">
-      <Filter>Battlescape</Filter>
-    </ClCompile>
-    <ClCompile Include="Battlescape\BulletSprite.cpp">
-      <Filter>Battlescape</Filter>
-    </ClCompile>
-    <ClCompile Include="Savegame\Transfer.cpp">
-      <Filter>Savegame</Filter>
-    </ClCompile>
-    <ClCompile Include="Battlescape\BattleState.cpp">
-      <Filter>Battlescape</Filter>
-    </ClCompile>
-    <ClCompile Include="Basescape\TransfersState.cpp">
-      <Filter>Basescape</Filter>
-    </ClCompile>
-    <ClCompile Include="Battlescape\ExplosionBState.cpp">
-      <Filter>Battlescape</Filter>
-    </ClCompile>
-    <ClCompile Include="Battlescape\ProjectileFlyBState.cpp">
-      <Filter>Battlescape</Filter>
-    </ClCompile>
-    <ClCompile Include="Battlescape\UnitTurnBState.cpp">
-      <Filter>Battlescape</Filter>
-    </ClCompile>
-    <ClCompile Include="Battlescape\UnitWalkBState.cpp">
-      <Filter>Battlescape</Filter>
-    </ClCompile>
-    <ClCompile Include="Battlescape\Explosion.cpp">
-      <Filter>Battlescape</Filter>
-    </ClCompile>
-    <ClCompile Include="Geoscape\ItemsArrivingState.cpp">
-      <Filter>Geoscape</Filter>
-    </ClCompile>
-    <ClCompile Include="Ruleset\RuleSoldier.cpp">
-      <Filter>Ruleset</Filter>
-    </ClCompile>
-    <ClCompile Include="Ufopaedia\ArticleState.cpp">
-      <Filter>Ufopaedia</Filter>
-    </ClCompile>
-    <ClCompile Include="Ufopaedia\ArticleStateText.cpp">
-      <Filter>Ufopaedia</Filter>
-    </ClCompile>
-    <ClCompile Include="Ufopaedia\ArticleStateTextImage.cpp">
-      <Filter>Ufopaedia</Filter>
-    </ClCompile>
-    <ClCompile Include="Ufopaedia\Ufopaedia.cpp">
-      <Filter>Ufopaedia</Filter>
-    </ClCompile>
-    <ClCompile Include="Ufopaedia\UfopaediaSelectState.cpp">
-      <Filter>Ufopaedia</Filter>
-    </ClCompile>
-    <ClCompile Include="Ufopaedia\UfopaediaStartState.cpp">
-      <Filter>Ufopaedia</Filter>
-    </ClCompile>
-    <ClCompile Include="Ruleset\ArticleDefinition.cpp">
-      <Filter>Ruleset</Filter>
-    </ClCompile>
-    <ClCompile Include="Geoscape\ProductionCompleteState.cpp">
-      <Filter>Geoscape</Filter>
-    </ClCompile>
-    <ClCompile Include="Ufopaedia\ArticleStateCraft.cpp">
-      <Filter>Ufopaedia</Filter>
-    </ClCompile>
-    <ClCompile Include="Ufopaedia\ArticleStateCraftWeapon.cpp">
-      <Filter>Ufopaedia</Filter>
-    </ClCompile>
-    <ClCompile Include="Basescape\CraftEquipmentState.cpp">
-      <Filter>Basescape</Filter>
-    </ClCompile>
-    <ClCompile Include="Basescape\CraftArmorState.cpp">
-      <Filter>Basescape</Filter>
-    </ClCompile>
-    <ClCompile Include="Basescape\SoldierArmorState.cpp">
-      <Filter>Basescape</Filter>
-    </ClCompile>
-    <ClCompile Include="Basescape\TransferItemsState.cpp">
-      <Filter>Basescape</Filter>
-    </ClCompile>
-    <ClCompile Include="Basescape\TransferBaseState.cpp">
-      <Filter>Basescape</Filter>
-    </ClCompile>
-    <ClCompile Include="Battlescape\ActionMenuItem.cpp">
-      <Filter>Battlescape</Filter>
-    </ClCompile>
-    <ClCompile Include="Basescape\TransferConfirmState.cpp">
-      <Filter>Basescape</Filter>
-    </ClCompile>
-    <ClCompile Include="Engine\CrossPlatform.cpp">
-      <Filter>Engine</Filter>
-    </ClCompile>
-    <ClCompile Include="Battlescape\ActionMenuState.cpp">
-      <Filter>Battlescape</Filter>
-    </ClCompile>
-    <ClCompile Include="Battlescape\UnitInfoState.cpp">
-      <Filter>Battlescape</Filter>
-    </ClCompile>
-    <ClCompile Include="Battlescape\PrimeGrenadeState.cpp">
-      <Filter>Battlescape</Filter>
-    </ClCompile>
-    <ClCompile Include="Engine\Options.cpp">
-      <Filter>Engine</Filter>
-    </ClCompile>
-    <ClCompile Include="Ufopaedia\ArticleStateBaseFacility.cpp">
-      <Filter>Ufopaedia</Filter>
-    </ClCompile>
-    <ClCompile Include="Ufopaedia\ArticleStateItem.cpp">
-      <Filter>Ufopaedia</Filter>
-    </ClCompile>
-    <ClCompile Include="Ufopaedia\ArticleStateUfo.cpp">
-      <Filter>Ufopaedia</Filter>
-    </ClCompile>
-    <ClCompile Include="Battlescape\NextTurnState.cpp">
-      <Filter>Battlescape</Filter>
-    </ClCompile>
-    <ClCompile Include="Battlescape\InventoryState.cpp">
-      <Filter>Battlescape</Filter>
-    </ClCompile>
-    <ClCompile Include="Ruleset\RuleInventory.cpp">
-      <Filter>Ruleset</Filter>
-    </ClCompile>
-    <ClCompile Include="Battlescape\Inventory.cpp">
-      <Filter>Battlescape</Filter>
-    </ClCompile>
-    <ClCompile Include="Battlescape\BattleAIState.cpp">
-      <Filter>Battlescape</Filter>
-    </ClCompile>
-    <ClCompile Include="Battlescape\PatrolBAIState.cpp">
-      <Filter>Battlescape</Filter>
-    </ClCompile>
-    <ClCompile Include="Battlescape\AggroBAIState.cpp">
-      <Filter>Battlescape</Filter>
-    </ClCompile>
-    <ClCompile Include="Battlescape\WarningMessage.cpp">
-      <Filter>Battlescape</Filter>
-    </ClCompile>
-    <ClCompile Include="Battlescape\BattlescapeMessage.cpp">
-      <Filter>Battlescape</Filter>
-    </ClCompile>
-    <ClCompile Include="Battlescape\BattlescapeOptionsState.cpp">
-      <Filter>Battlescape</Filter>
-    </ClCompile>
-    <ClCompile Include="Battlescape\AbortMissionState.cpp">
-      <Filter>Battlescape</Filter>
-    </ClCompile>
-    <ClCompile Include="Battlescape\DebriefingState.cpp">
-      <Filter>Battlescape</Filter>
-    </ClCompile>
-    <ClCompile Include="Basescape\NewResearchListState.cpp">
-      <Filter>Basescape</Filter>
-    </ClCompile>
-    <ClCompile Include="Geoscape\NewPossibleResearchState.cpp">
-      <Filter>Geoscape</Filter>
-    </ClCompile>
-    <ClCompile Include="Savegame\ResearchProject.cpp">
-      <Filter>Savegame</Filter>
-    </ClCompile>
-    <ClCompile Include="Battlescape\InfoboxState.cpp">
-      <Filter>Battlescape</Filter>
-    </ClCompile>
-    <ClCompile Include="Battlescape\TileEngine.cpp">
-      <Filter>Battlescape</Filter>
-    </ClCompile>
-    <ClCompile Include="Battlescape\UnitDieBState.cpp">
-      <Filter>Battlescape</Filter>
-    </ClCompile>
-    <ClCompile Include="Ufopaedia\ArticleStateArmor.cpp">
-      <Filter>Ufopaedia</Filter>
-    </ClCompile>
-    <ClCompile Include="Battlescape\MiniMapState.cpp">
-      <Filter>Battlescape</Filter>
-    </ClCompile>
-    <ClCompile Include="Battlescape\MiniMapView.cpp">
-      <Filter>Battlescape</Filter>
-    </ClCompile>
-    <ClCompile Include="Savegame\Production.cpp">
-      <Filter>Savegame</Filter>
-    </ClCompile>
-    <ClCompile Include="Battlescape\Camera.cpp">
-      <Filter>Battlescape</Filter>
-    </ClCompile>
-    <ClCompile Include="Battlescape\MedikitState.cpp">
-      <Filter>Battlescape</Filter>
-    </ClCompile>
-    <ClCompile Include="Battlescape\MedikitView.cpp">
-      <Filter>Battlescape</Filter>
-    </ClCompile>
-    <ClCompile Include="Battlescape\ScannerState.cpp">
-      <Filter>Battlescape</Filter>
-    </ClCompile>
-    <ClCompile Include="Battlescape\ScannerView.cpp">
-      <Filter>Battlescape</Filter>
-    </ClCompile>
-    <ClCompile Include="Battlescape\PromotionsState.cpp">
-      <Filter>Battlescape</Filter>
-    </ClCompile>
-    <ClCompile Include="Battlescape\BattlescapeGame.cpp">
-      <Filter>Battlescape</Filter>
-    </ClCompile>
-    <ClCompile Include="Battlescape\InfoboxOKState.cpp">
-      <Filter>Battlescape</Filter>
-    </ClCompile>
-    <ClCompile Include="Ruleset\Unit.cpp">
-      <Filter>Ruleset</Filter>
-    </ClCompile>
-    <ClCompile Include="Ruleset\AlienDeployment.cpp">
-      <Filter>Ruleset</Filter>
-    </ClCompile>
-    <ClCompile Include="Ruleset\AlienRace.cpp">
-      <Filter>Ruleset</Filter>
-    </ClCompile>
-    <ClCompile Include="Ruleset\Armor.cpp">
-      <Filter>Ruleset</Filter>
-    </ClCompile>
-    <ClCompile Include="Savegame\CraftWeaponProjectile.cpp">
-      <Filter>Savegame</Filter>
-    </ClCompile>
-    <ClCompile Include="Menu\NewBattleState.cpp">
-      <Filter>Menu</Filter>
-    </ClCompile>
-    <ClCompile Include="Ruleset\RuleManufacture.cpp">
-      <Filter>Ruleset</Filter>
-    </ClCompile>
-    <ClCompile Include="Ruleset\RuleResearch.cpp">
-      <Filter>Ruleset</Filter>
-    </ClCompile>
-    <ClCompile Include="Basescape\ManufactureStartState.cpp">
-      <Filter>Basescape</Filter>
-    </ClCompile>
-    <ClCompile Include="Basescape\ManufactureInfoState.cpp">
-      <Filter>Basescape</Filter>
-    </ClCompile>
-    <ClCompile Include="Basescape\NewManufactureListState.cpp">
-      <Filter>Basescape</Filter>
-    </ClCompile>
-    <ClCompile Include="Basescape\ResearchInfoState.cpp">
-      <Filter>Basescape</Filter>
-    </ClCompile>
-    <ClCompile Include="Basescape\ManufactureState.cpp">
-      <Filter>Basescape</Filter>
-    </ClCompile>
-    <ClCompile Include="Savegame\TerrorSite.cpp">
-      <Filter>Savegame</Filter>
-    </ClCompile>
-    <ClCompile Include="Geoscape\AlienTerrorState.cpp">
-      <Filter>Geoscape</Filter>
-    </ClCompile>
-    <ClCompile Include="Geoscape\ResearchCompleteState.cpp">
-      <Filter>Geoscape</Filter>
-    </ClCompile>
-    <ClCompile Include="Geoscape\GeoscapeOptionsState.cpp">
-      <Filter>Geoscape</Filter>
-    </ClCompile>
-    <ClCompile Include="Battlescape\BriefingState.cpp">
-      <Filter>Battlescape</Filter>
-    </ClCompile>
-    <ClCompile Include="Menu\OptionsState.cpp">
-      <Filter>Menu</Filter>
-    </ClCompile>
-    <ClCompile Include="Menu\ErrorMessageState.cpp">
-      <Filter>Menu</Filter>
-    </ClCompile>
-    <ClCompile Include="Geoscape\CraftErrorState.cpp">
-      <Filter>Geoscape</Filter>
-    </ClCompile>
-    <ClCompile Include="Savegame\Vehicle.cpp">
-      <Filter>Savegame</Filter>
-    </ClCompile>
-    <ClCompile Include="lodepng.cpp" />
-    <ClCompile Include="Battlescape\CannotReequipState.cpp">
-      <Filter>Battlescape</Filter>
-    </ClCompile>
-    <ClCompile Include="Ufopaedia\ArticleStateVehicle.cpp">
-      <Filter>Ufopaedia</Filter>
-    </ClCompile>
-    <ClCompile Include="Geoscape\NewPossibleManufactureState.cpp">
-      <Filter>Geoscape</Filter>
-    </ClCompile>
-    <ClCompile Include="Menu\LoadState.cpp">
-      <Filter>Menu</Filter>
-    </ClCompile>
-    <ClCompile Include="Menu\SaveState.cpp">
-      <Filter>Menu</Filter>
-    </ClCompile>
-    <ClCompile Include="Menu\SavedGameState.cpp">
-      <Filter>Menu</Filter>
-    </ClCompile>
-    <ClCompile Include="Basescape\SelectStartFacilityState.cpp">
-      <Filter>Basescape</Filter>
-    </ClCompile>
-    <ClCompile Include="Savegame\EquipmentLayoutItem.cpp">
-      <Filter>Savegame</Filter>
-    </ClCompile>
-    <ClCompile Include="Basescape\PlaceStartFacilityState.cpp">
-      <Filter>Basescape</Filter>
-    </ClCompile>
-    <ClCompile Include="Savegame\AlienBase.cpp">
-      <Filter>Savegame</Filter>
-    </ClCompile>
-    <ClCompile Include="Savegame\AlienMission.cpp">
-      <Filter>Savegame</Filter>
-    </ClCompile>
-    <ClCompile Include="Geoscape\AlienBaseState.cpp">
-      <Filter>Geoscape</Filter>
-    </ClCompile>
-    <ClCompile Include="Geoscape\UfoHyperDetectedState.cpp">
-      <Filter>Geoscape</Filter>
-    </ClCompile>
-    <ClCompile Include="Geoscape\AllocatePsiTrainingState.cpp">
-      <Filter>Geoscape</Filter>
-    </ClCompile>
-    <ClCompile Include="Geoscape\PsiTrainingState.cpp">
-      <Filter>Geoscape</Filter>
-    </ClCompile>
-    <ClCompile Include="Battlescape\NoContainmentState.cpp">
-      <Filter>Battlescape</Filter>
-    </ClCompile>
-    <ClCompile Include="Savegame\WeightedOptions.cpp">
-      <Filter>Savegame</Filter>
-    </ClCompile>
-    <ClCompile Include="Savegame\AlienStrategy.cpp">
-      <Filter>Savegame</Filter>
-    </ClCompile>
-    <ClCompile Include="Ruleset\UfoTrajectory.cpp">
-      <Filter>Ruleset</Filter>
-    </ClCompile>
-    <ClCompile Include="Ruleset\RuleAlienMission.cpp">
-      <Filter>Ruleset</Filter>
-    </ClCompile>
-    <ClCompile Include="Geoscape\BaseDefenseState.cpp">
-      <Filter>Geoscape</Filter>
-    </ClCompile>
-    <ClCompile Include="Geoscape\VictoryState.cpp">
-      <Filter>Geoscape</Filter>
-    </ClCompile>
-    <ClCompile Include="Geoscape\DefeatState.cpp">
-      <Filter>Geoscape</Filter>
-    </ClCompile>
-    <ClCompile Include="Menu\DeleteGameState.cpp">
-      <Filter>Menu</Filter>
-    </ClCompile>
-    <ClCompile Include="Geoscape\BaseDestroyedState.cpp">
-      <Filter>Geoscape</Filter>
-    </ClCompile>
-    <ClCompile Include="Geoscape\ConfirmCydoniaState.cpp">
-      <Filter>Geoscape</Filter>
-    </ClCompile>
-    <ClCompile Include="Battlescape\UnitFallBState.cpp">
-      <Filter>Battlescape</Filter>
-    </ClCompile>
-    <ClCompile Include="Battlescape\UnitPanicBState.cpp">
-      <Filter>Battlescape</Filter>
-    </ClCompile>
-    <ClCompile Include="Engine\FastLineClip.cpp">
-      <Filter>Engine</Filter>
-    </ClCompile>
-<<<<<<< HEAD
-    <ClCompile Include="Menu\OptionsControlsState.cpp">
-      <Filter>Menu</Filter>
-=======
-    <ClCompile Include="Engine\Zoom.cpp">
-      <Filter>Engine</Filter>
-    </ClCompile>
-    <ClCompile Include="Engine\Scalers\scalebit.c">
-      <Filter>Engine\Scalers</Filter>
-    </ClCompile>
-    <ClCompile Include="Engine\Scalers\scale2x.c">
-      <Filter>Engine\Scalers</Filter>
-    </ClCompile>
-    <ClCompile Include="Engine\Scalers\scale3x.c">
-      <Filter>Engine\Scalers</Filter>
-    </ClCompile>
-    <ClCompile Include="Engine\Scalers\hq2x.cpp">
-      <Filter>Engine\Scalers</Filter>
-    </ClCompile>
-    <ClCompile Include="Engine\Scalers\hq3x.cpp">
-      <Filter>Engine\Scalers</Filter>
-    </ClCompile>
-    <ClCompile Include="Engine\Scalers\hq4x.cpp">
-      <Filter>Engine\Scalers</Filter>
-    </ClCompile>
-    <ClCompile Include="Engine\Scalers\init.cpp">
-      <Filter>Engine\Scalers</Filter>
->>>>>>> 63ae8289
-    </ClCompile>
-  </ItemGroup>
-  <ItemGroup>
-    <ClInclude Include="resource.h" />
-    <ClInclude Include="Basescape\ManufactureState.h">
-      <Filter>Basescape</Filter>
-    </ClInclude>
-    <ClInclude Include="Basescape\MiniBaseView.h">
-      <Filter>Basescape</Filter>
-    </ClInclude>
-    <ClInclude Include="Basescape\MonthlyCostsState.h">
-      <Filter>Basescape</Filter>
-    </ClInclude>
-    <ClInclude Include="Basescape\PlaceFacilityState.h">
-      <Filter>Basescape</Filter>
-    </ClInclude>
-    <ClInclude Include="Basescape\PurchaseState.h">
-      <Filter>Basescape</Filter>
-    </ClInclude>
-    <ClInclude Include="Basescape\ResearchState.h">
-      <Filter>Basescape</Filter>
-    </ClInclude>
-    <ClInclude Include="Basescape\SellState.h">
-      <Filter>Basescape</Filter>
-    </ClInclude>
-    <ClInclude Include="Basescape\SoldierInfoState.h">
-      <Filter>Basescape</Filter>
-    </ClInclude>
-    <ClInclude Include="Basescape\SoldiersState.h">
-      <Filter>Basescape</Filter>
-    </ClInclude>
-    <ClInclude Include="Basescape\StoresState.h">
-      <Filter>Basescape</Filter>
-    </ClInclude>
-    <ClInclude Include="Basescape\BaseInfoState.h">
-      <Filter>Basescape</Filter>
-    </ClInclude>
-    <ClInclude Include="Basescape\BasescapeState.h">
-      <Filter>Basescape</Filter>
-    </ClInclude>
-    <ClInclude Include="Basescape\BaseView.h">
-      <Filter>Basescape</Filter>
-    </ClInclude>
-    <ClInclude Include="Basescape\BuildFacilitiesState.h">
-      <Filter>Basescape</Filter>
-    </ClInclude>
-    <ClInclude Include="Basescape\CraftInfoState.h">
-      <Filter>Basescape</Filter>
-    </ClInclude>
-    <ClInclude Include="Basescape\CraftSoldiersState.h">
-      <Filter>Basescape</Filter>
-    </ClInclude>
-    <ClInclude Include="Basescape\CraftsState.h">
-      <Filter>Basescape</Filter>
-    </ClInclude>
-    <ClInclude Include="Basescape\CraftWeaponsState.h">
-      <Filter>Basescape</Filter>
-    </ClInclude>
-    <ClInclude Include="Basescape\DismantleFacilityState.h">
-      <Filter>Basescape</Filter>
-    </ClInclude>
-    <ClInclude Include="Engine\RNG.h">
-      <Filter>Engine</Filter>
-    </ClInclude>
-    <ClInclude Include="Engine\Screen.h">
-      <Filter>Engine</Filter>
-    </ClInclude>
-    <ClInclude Include="Engine\Sound.h">
-      <Filter>Engine</Filter>
-    </ClInclude>
-    <ClInclude Include="Engine\SoundSet.h">
-      <Filter>Engine</Filter>
-    </ClInclude>
-    <ClInclude Include="Engine\State.h">
-      <Filter>Engine</Filter>
-    </ClInclude>
-    <ClInclude Include="Engine\Surface.h">
-      <Filter>Engine</Filter>
-    </ClInclude>
-    <ClInclude Include="Engine\SurfaceSet.h">
-      <Filter>Engine</Filter>
-    </ClInclude>
-    <ClInclude Include="Engine\Timer.h">
-      <Filter>Engine</Filter>
-    </ClInclude>
-    <ClInclude Include="Engine\Font.h">
-      <Filter>Engine</Filter>
-    </ClInclude>
-    <ClInclude Include="Engine\Game.h">
-      <Filter>Engine</Filter>
-    </ClInclude>
-    <ClInclude Include="Engine\InteractiveSurface.h">
-      <Filter>Engine</Filter>
-    </ClInclude>
-    <ClInclude Include="Engine\Language.h">
-      <Filter>Engine</Filter>
-    </ClInclude>
-    <ClInclude Include="Engine\LocalizedText.h">
-      <Filter>Engine</Filter>
-    </ClInclude>
-    <ClInclude Include="Engine\Music.h">
-      <Filter>Engine</Filter>
-    </ClInclude>
-    <ClInclude Include="Engine\Palette.h">
-      <Filter>Engine</Filter>
-    </ClInclude>
-    <ClInclude Include="Interface\TextButton.h">
-      <Filter>Interface</Filter>
-    </ClInclude>
-    <ClInclude Include="Interface\TextEdit.h">
-      <Filter>Interface</Filter>
-    </ClInclude>
-    <ClInclude Include="Interface\TextList.h">
-      <Filter>Interface</Filter>
-    </ClInclude>
-    <ClInclude Include="Interface\Window.h">
-      <Filter>Interface</Filter>
-    </ClInclude>
-    <ClInclude Include="Interface\ArrowButton.h">
-      <Filter>Interface</Filter>
-    </ClInclude>
-    <ClInclude Include="Interface\Bar.h">
-      <Filter>Interface</Filter>
-    </ClInclude>
-    <ClInclude Include="Interface\Cursor.h">
-      <Filter>Interface</Filter>
-    </ClInclude>
-    <ClInclude Include="Interface\ImageButton.h">
-      <Filter>Interface</Filter>
-    </ClInclude>
-    <ClInclude Include="Interface\Text.h">
-      <Filter>Interface</Filter>
-    </ClInclude>
-    <ClInclude Include="Menu\NewGameState.h">
-      <Filter>Menu</Filter>
-    </ClInclude>
-    <ClInclude Include="Menu\StartState.h">
-      <Filter>Menu</Filter>
-    </ClInclude>
-    <ClInclude Include="Menu\TestState.h">
-      <Filter>Menu</Filter>
-    </ClInclude>
-    <ClInclude Include="Menu\LanguageState.h">
-      <Filter>Menu</Filter>
-    </ClInclude>
-    <ClInclude Include="Menu\MainMenuState.h">
-      <Filter>Menu</Filter>
-    </ClInclude>
-    <ClInclude Include="Resource\XcomResourcePack.h">
-      <Filter>Resource</Filter>
-    </ClInclude>
-    <ClInclude Include="Resource\ResourcePack.h">
-      <Filter>Resource</Filter>
-    </ClInclude>
-    <ClInclude Include="Ruleset\Ruleset.h">
-      <Filter>Ruleset</Filter>
-    </ClInclude>
-    <ClInclude Include="Ruleset\RuleUfo.h">
-      <Filter>Ruleset</Filter>
-    </ClInclude>
-    <ClInclude Include="Ruleset\RuleBaseFacility.h">
-      <Filter>Ruleset</Filter>
-    </ClInclude>
-    <ClInclude Include="Ruleset\RuleCraft.h">
-      <Filter>Ruleset</Filter>
-    </ClInclude>
-    <ClInclude Include="Ruleset\RuleCraftWeapon.h">
-      <Filter>Ruleset</Filter>
-    </ClInclude>
-    <ClInclude Include="Ruleset\RuleItem.h">
-      <Filter>Ruleset</Filter>
-    </ClInclude>
-    <ClInclude Include="Savegame\SavedGame.h">
-      <Filter>Savegame</Filter>
-    </ClInclude>
-    <ClInclude Include="Savegame\Soldier.h">
-      <Filter>Savegame</Filter>
-    </ClInclude>
-    <ClInclude Include="Savegame\Target.h">
-      <Filter>Savegame</Filter>
-    </ClInclude>
-    <ClInclude Include="Savegame\Ufo.h">
-      <Filter>Savegame</Filter>
-    </ClInclude>
-    <ClInclude Include="Savegame\Waypoint.h">
-      <Filter>Savegame</Filter>
-    </ClInclude>
-    <ClInclude Include="Savegame\Base.h">
-      <Filter>Savegame</Filter>
-    </ClInclude>
-    <ClInclude Include="Savegame\BaseFacility.h">
-      <Filter>Savegame</Filter>
-    </ClInclude>
-    <ClInclude Include="Savegame\Country.h">
-      <Filter>Savegame</Filter>
-    </ClInclude>
-    <ClInclude Include="Savegame\Craft.h">
-      <Filter>Savegame</Filter>
-    </ClInclude>
-    <ClInclude Include="Savegame\CraftWeapon.h">
-      <Filter>Savegame</Filter>
-    </ClInclude>
-    <ClInclude Include="Savegame\GameTime.h">
-      <Filter>Savegame</Filter>
-    </ClInclude>
-    <ClInclude Include="Savegame\MovingTarget.h">
-      <Filter>Savegame</Filter>
-    </ClInclude>
-    <ClInclude Include="Savegame\Region.h">
-      <Filter>Savegame</Filter>
-    </ClInclude>
-    <ClInclude Include="Geoscape\ConfirmDestinationState.h">
-      <Filter>Geoscape</Filter>
-    </ClInclude>
-    <ClInclude Include="Geoscape\ConfirmNewBaseState.h">
-      <Filter>Geoscape</Filter>
-    </ClInclude>
-    <ClInclude Include="Geoscape\CraftPatrolState.h">
-      <Filter>Geoscape</Filter>
-    </ClInclude>
-    <ClInclude Include="Geoscape\DogfightState.h">
-      <Filter>Geoscape</Filter>
-    </ClInclude>
-    <ClInclude Include="Geoscape\FundingState.h">
-      <Filter>Geoscape</Filter>
-    </ClInclude>
-    <ClInclude Include="Geoscape\GeoscapeCraftState.h">
-      <Filter>Geoscape</Filter>
-    </ClInclude>
-    <ClInclude Include="Geoscape\GeoscapeState.h">
-      <Filter>Geoscape</Filter>
-    </ClInclude>
-    <ClInclude Include="Geoscape\Globe.h">
-      <Filter>Geoscape</Filter>
-    </ClInclude>
-    <ClInclude Include="Geoscape\GraphsState.h">
-      <Filter>Geoscape</Filter>
-    </ClInclude>
-    <ClInclude Include="Geoscape\InterceptState.h">
-      <Filter>Geoscape</Filter>
-    </ClInclude>
-    <ClInclude Include="Geoscape\LowFuelState.h">
-      <Filter>Geoscape</Filter>
-    </ClInclude>
-    <ClInclude Include="Geoscape\MonthlyReportState.h">
-      <Filter>Geoscape</Filter>
-    </ClInclude>
-    <ClInclude Include="Geoscape\MultipleTargetsState.h">
-      <Filter>Geoscape</Filter>
-    </ClInclude>
-    <ClInclude Include="Geoscape\Polygon.h">
-      <Filter>Geoscape</Filter>
-    </ClInclude>
-    <ClInclude Include="Geoscape\Polyline.h">
-      <Filter>Geoscape</Filter>
-    </ClInclude>
-    <ClInclude Include="Geoscape\SelectDestinationState.h">
-      <Filter>Geoscape</Filter>
-    </ClInclude>
-    <ClInclude Include="Geoscape\TargetInfoState.h">
-      <Filter>Geoscape</Filter>
-    </ClInclude>
-    <ClInclude Include="Geoscape\UfoDetectedState.h">
-      <Filter>Geoscape</Filter>
-    </ClInclude>
-    <ClInclude Include="Geoscape\UfoLostState.h">
-      <Filter>Geoscape</Filter>
-    </ClInclude>
-    <ClInclude Include="Geoscape\AbandonGameState.h">
-      <Filter>Geoscape</Filter>
-    </ClInclude>
-    <ClInclude Include="Geoscape\BaseNameState.h">
-      <Filter>Geoscape</Filter>
-    </ClInclude>
-    <ClInclude Include="Geoscape\BuildNewBaseState.h">
-      <Filter>Geoscape</Filter>
-    </ClInclude>
-    <ClInclude Include="Basescape\PlaceLiftState.h">
-      <Filter>Basescape</Filter>
-    </ClInclude>
-    <ClInclude Include="Engine\Action.h">
-      <Filter>Engine</Filter>
-    </ClInclude>
-    <ClInclude Include="Engine\GMCat.h">
-      <Filter>Engine</Filter>
-    </ClInclude>
-    <ClInclude Include="Engine\CatFile.h">
-      <Filter>Engine</Filter>
-    </ClInclude>
-    <ClInclude Include="Battlescape\BattlescapeState.h">
-      <Filter>Battlescape</Filter>
-    </ClInclude>
-    <ClInclude Include="Battlescape\Map.h">
-      <Filter>Battlescape</Filter>
-    </ClInclude>
-    <ClInclude Include="Savegame\SavedBattleGame.h">
-      <Filter>Savegame</Filter>
-    </ClInclude>
-    <ClInclude Include="Savegame\Tile.h">
-      <Filter>Savegame</Filter>
-    </ClInclude>
-    <ClInclude Include="Savegame\Node.h">
-      <Filter>Savegame</Filter>
-    </ClInclude>
-    <ClInclude Include="Ruleset\RuleTerrain.h">
-      <Filter>Ruleset</Filter>
-    </ClInclude>
-    <ClInclude Include="Ruleset\MapBlock.h">
-      <Filter>Ruleset</Filter>
-    </ClInclude>
-    <ClInclude Include="Savegame\BattleUnit.h">
-      <Filter>Savegame</Filter>
-    </ClInclude>
-    <ClInclude Include="Interface\FpsCounter.h">
-      <Filter>Interface</Filter>
-    </ClInclude>
-    <ClInclude Include="Battlescape\UnitSprite.h">
-      <Filter>Battlescape</Filter>
-    </ClInclude>
-    <ClInclude Include="Battlescape\Position.h">
-      <Filter>Battlescape</Filter>
-    </ClInclude>
-    <ClInclude Include="Interface\NumberText.h">
-      <Filter>Interface</Filter>
-    </ClInclude>
-    <ClInclude Include="Battlescape\Pathfinding.h">
-      <Filter>Battlescape</Filter>
-    </ClInclude>
-    <ClInclude Include="Battlescape\PathfindingNode.h">
-      <Filter>Battlescape</Filter>
-    </ClInclude>
-    <ClInclude Include="Battlescape\PathfindingOpenSet.h">
-      <Filter>Battlescape</Filter>
-    </ClInclude>
-    <ClInclude Include="Savegame\BattleItem.h">
-      <Filter>Savegame</Filter>
-    </ClInclude>
-    <ClInclude Include="Geoscape\ConfirmLandingState.h">
-      <Filter>Geoscape</Filter>
-    </ClInclude>
-    <ClInclude Include="Battlescape\BattlescapeGenerator.h">
-      <Filter>Battlescape</Filter>
-    </ClInclude>
-    <ClInclude Include="Ruleset\RuleRegion.h">
-      <Filter>Ruleset</Filter>
-    </ClInclude>
-    <ClInclude Include="Ruleset\RuleCountry.h">
-      <Filter>Ruleset</Filter>
-    </ClInclude>
-    <ClInclude Include="Ruleset\City.h">
-      <Filter>Ruleset</Filter>
-    </ClInclude>
-    <ClInclude Include="Ruleset\SoldierNamePool.h">
-      <Filter>Ruleset</Filter>
-    </ClInclude>
-    <ClInclude Include="Menu\NoteState.h">
-      <Filter>Menu</Filter>
-    </ClInclude>
-    <ClInclude Include="Ruleset\MapDataSet.h">
-      <Filter>Ruleset</Filter>
-    </ClInclude>
-    <ClInclude Include="Ruleset\MapData.h">
-      <Filter>Ruleset</Filter>
-    </ClInclude>
-    <ClInclude Include="dirent.h" />
-    <ClInclude Include="Engine\Exception.h">
-      <Filter>Engine</Filter>
-    </ClInclude>
-    <ClInclude Include="Savegame\ItemContainer.h">
-      <Filter>Savegame</Filter>
-    </ClInclude>
-    <ClInclude Include="Battlescape\Projectile.h">
-      <Filter>Battlescape</Filter>
-    </ClInclude>
-    <ClInclude Include="Battlescape\BulletSprite.h">
-      <Filter>Battlescape</Filter>
-    </ClInclude>
-    <ClInclude Include="Savegame\Transfer.h">
-      <Filter>Savegame</Filter>
-    </ClInclude>
-    <ClInclude Include="Battlescape\BattleState.h">
-      <Filter>Battlescape</Filter>
-    </ClInclude>
-    <ClInclude Include="Battlescape\ExplosionBState.h">
-      <Filter>Battlescape</Filter>
-    </ClInclude>
-    <ClInclude Include="Battlescape\ProjectileFlyBState.h">
-      <Filter>Battlescape</Filter>
-    </ClInclude>
-    <ClInclude Include="Battlescape\UnitTurnBState.h">
-      <Filter>Battlescape</Filter>
-    </ClInclude>
-    <ClInclude Include="Battlescape\UnitWalkBState.h">
-      <Filter>Battlescape</Filter>
-    </ClInclude>
-    <ClInclude Include="Battlescape\Explosion.h">
-      <Filter>Battlescape</Filter>
-    </ClInclude>
-    <ClInclude Include="Basescape\TransfersState.h">
-      <Filter>Basescape</Filter>
-    </ClInclude>
-    <ClInclude Include="Geoscape\ItemsArrivingState.h">
-      <Filter>Geoscape</Filter>
-    </ClInclude>
-    <ClInclude Include="Ruleset\RuleSoldier.h">
-      <Filter>Ruleset</Filter>
-    </ClInclude>
-    <ClInclude Include="Ufopaedia\ArticleState.h">
-      <Filter>Ufopaedia</Filter>
-    </ClInclude>
-    <ClInclude Include="Ufopaedia\ArticleStateText.h">
-      <Filter>Ufopaedia</Filter>
-    </ClInclude>
-    <ClInclude Include="Ufopaedia\ArticleStateTextImage.h">
-      <Filter>Ufopaedia</Filter>
-    </ClInclude>
-    <ClInclude Include="Ufopaedia\Ufopaedia.h">
-      <Filter>Ufopaedia</Filter>
-    </ClInclude>
-    <ClInclude Include="Ufopaedia\UfopaediaSelectState.h">
-      <Filter>Ufopaedia</Filter>
-    </ClInclude>
-    <ClInclude Include="Ufopaedia\UfopaediaStartState.h">
-      <Filter>Ufopaedia</Filter>
-    </ClInclude>
-    <ClInclude Include="Ruleset\ArticleDefinition.h">
-      <Filter>Ruleset</Filter>
-    </ClInclude>
-    <ClInclude Include="Geoscape\ProductionCompleteState.h">
-      <Filter>Geoscape</Filter>
-    </ClInclude>
-    <ClInclude Include="Ufopaedia\ArticleStateCraft.h">
-      <Filter>Ufopaedia</Filter>
-    </ClInclude>
-    <ClInclude Include="Ufopaedia\ArticleStateCraftWeapon.h">
-      <Filter>Ufopaedia</Filter>
-    </ClInclude>
-    <ClInclude Include="Basescape\CraftEquipmentState.h">
-      <Filter>Basescape</Filter>
-    </ClInclude>
-    <ClInclude Include="Basescape\CraftArmorState.h">
-      <Filter>Basescape</Filter>
-    </ClInclude>
-    <ClInclude Include="Basescape\SoldierArmorState.h">
-      <Filter>Basescape</Filter>
-    </ClInclude>
-    <ClInclude Include="Basescape\TransferItemsState.h">
-      <Filter>Basescape</Filter>
-    </ClInclude>
-    <ClInclude Include="Basescape\TransferBaseState.h">
-      <Filter>Basescape</Filter>
-    </ClInclude>
-    <ClInclude Include="Battlescape\ActionMenuItem.h">
-      <Filter>Battlescape</Filter>
-    </ClInclude>
-    <ClInclude Include="Basescape\TransferConfirmState.h">
-      <Filter>Basescape</Filter>
-    </ClInclude>
-    <ClInclude Include="Engine\CrossPlatform.h">
-      <Filter>Engine</Filter>
-    </ClInclude>
-    <ClInclude Include="Battlescape\ActionMenuState.h">
-      <Filter>Battlescape</Filter>
-    </ClInclude>
-    <ClInclude Include="Battlescape\UnitInfoState.h">
-      <Filter>Battlescape</Filter>
-    </ClInclude>
-    <ClInclude Include="Battlescape\PrimeGrenadeState.h">
-      <Filter>Battlescape</Filter>
-    </ClInclude>
-    <ClInclude Include="Engine\Options.h">
-      <Filter>Engine</Filter>
-    </ClInclude>
-    <ClInclude Include="Ufopaedia\ArticleStateBaseFacility.h">
-      <Filter>Ufopaedia</Filter>
-    </ClInclude>
-    <ClInclude Include="Ufopaedia\ArticleStateItem.h">
-      <Filter>Ufopaedia</Filter>
-    </ClInclude>
-    <ClInclude Include="Ufopaedia\ArticleStateUfo.h">
-      <Filter>Ufopaedia</Filter>
-    </ClInclude>
-    <ClInclude Include="Battlescape\NextTurnState.h">
-      <Filter>Battlescape</Filter>
-    </ClInclude>
-    <ClInclude Include="Battlescape\InventoryState.h">
-      <Filter>Battlescape</Filter>
-    </ClInclude>
-    <ClInclude Include="Ruleset\RuleInventory.h">
-      <Filter>Ruleset</Filter>
-    </ClInclude>
-    <ClInclude Include="Battlescape\Inventory.h">
-      <Filter>Battlescape</Filter>
-    </ClInclude>
-    <ClInclude Include="Battlescape\BattleAIState.h">
-      <Filter>Battlescape</Filter>
-    </ClInclude>
-    <ClInclude Include="Battlescape\PatrolBAIState.h">
-      <Filter>Battlescape</Filter>
-    </ClInclude>
-    <ClInclude Include="Battlescape\AggroBAIState.h">
-      <Filter>Battlescape</Filter>
-    </ClInclude>
-    <ClInclude Include="Battlescape\WarningMessage.h">
-      <Filter>Battlescape</Filter>
-    </ClInclude>
-    <ClInclude Include="Battlescape\BattlescapeMessage.h">
-      <Filter>Battlescape</Filter>
-    </ClInclude>
-    <ClInclude Include="Battlescape\BattlescapeOptionsState.h">
-      <Filter>Battlescape</Filter>
-    </ClInclude>
-    <ClInclude Include="Battlescape\AbortMissionState.h">
-      <Filter>Battlescape</Filter>
-    </ClInclude>
-    <ClInclude Include="Battlescape\DebriefingState.h">
-      <Filter>Battlescape</Filter>
-    </ClInclude>
-    <ClInclude Include="Basescape\NewResearchListState.h">
-      <Filter>Basescape</Filter>
-    </ClInclude>
-    <ClInclude Include="Geoscape\NewPossibleResearchState.h">
-      <Filter>Geoscape</Filter>
-    </ClInclude>
-    <ClInclude Include="Savegame\ResearchProject.h">
-      <Filter>Savegame</Filter>
-    </ClInclude>
-    <ClInclude Include="Battlescape\InfoboxState.h">
-      <Filter>Battlescape</Filter>
-    </ClInclude>
-    <ClInclude Include="Battlescape\TileEngine.h">
-      <Filter>Battlescape</Filter>
-    </ClInclude>
-    <ClInclude Include="Battlescape\UnitDieBState.h">
-      <Filter>Battlescape</Filter>
-    </ClInclude>
-    <ClInclude Include="Ufopaedia\ArticleStateArmor.h">
-      <Filter>Ufopaedia</Filter>
-    </ClInclude>
-    <ClInclude Include="Battlescape\MiniMapState.h">
-      <Filter>Battlescape</Filter>
-    </ClInclude>
-    <ClInclude Include="Battlescape\MiniMapView.h">
-      <Filter>Battlescape</Filter>
-    </ClInclude>
-    <ClInclude Include="Savegame\Production.h">
-      <Filter>Savegame</Filter>
-    </ClInclude>
-    <ClInclude Include="Battlescape\Camera.h">
-      <Filter>Battlescape</Filter>
-    </ClInclude>
-    <ClInclude Include="Battlescape\MedikitState.h">
-      <Filter>Battlescape</Filter>
-    </ClInclude>
-    <ClInclude Include="Battlescape\MedikitView.h">
-      <Filter>Battlescape</Filter>
-    </ClInclude>
-    <ClInclude Include="Battlescape\ScannerState.h">
-      <Filter>Battlescape</Filter>
-    </ClInclude>
-    <ClInclude Include="Battlescape\ScannerView.h">
-      <Filter>Battlescape</Filter>
-    </ClInclude>
-    <ClInclude Include="Battlescape\PromotionsState.h">
-      <Filter>Battlescape</Filter>
-    </ClInclude>
-    <ClInclude Include="Battlescape\BattlescapeGame.h">
-      <Filter>Battlescape</Filter>
-    </ClInclude>
-    <ClInclude Include="Battlescape\InfoboxOKState.h">
-      <Filter>Battlescape</Filter>
-    </ClInclude>
-    <ClInclude Include="Ruleset\Unit.h">
-      <Filter>Ruleset</Filter>
-    </ClInclude>
-    <ClInclude Include="Ruleset\AlienDeployment.h">
-      <Filter>Ruleset</Filter>
-    </ClInclude>
-    <ClInclude Include="Ruleset\AlienRace.h">
-      <Filter>Ruleset</Filter>
-    </ClInclude>
-    <ClInclude Include="Ruleset\Armor.h">
-      <Filter>Ruleset</Filter>
-    </ClInclude>
-    <ClInclude Include="Savegame\CraftWeaponProjectile.h">
-      <Filter>Savegame</Filter>
-    </ClInclude>
-    <ClInclude Include="Menu\NewBattleState.h">
-      <Filter>Menu</Filter>
-    </ClInclude>
-    <ClInclude Include="Ruleset\RuleManufacture.h">
-      <Filter>Ruleset</Filter>
-    </ClInclude>
-    <ClInclude Include="Ruleset\RuleResearch.h">
-      <Filter>Ruleset</Filter>
-    </ClInclude>
-    <ClInclude Include="Basescape\ManufactureStartState.h">
-      <Filter>Basescape</Filter>
-    </ClInclude>
-    <ClInclude Include="Basescape\ManufactureInfoState.h">
-      <Filter>Basescape</Filter>
-    </ClInclude>
-    <ClInclude Include="Basescape\ResearchInfoState.h">
-      <Filter>Basescape</Filter>
-    </ClInclude>
-    <ClInclude Include="Basescape\NewManufactureListState.h">
-      <Filter>Basescape</Filter>
-    </ClInclude>
-    <ClInclude Include="Savegame\TerrorSite.h">
-      <Filter>Savegame</Filter>
-    </ClInclude>
-    <ClInclude Include="Geoscape\AlienTerrorState.h">
-      <Filter>Geoscape</Filter>
-    </ClInclude>
-    <ClInclude Include="Geoscape\ResearchCompleteState.h">
-      <Filter>Geoscape</Filter>
-    </ClInclude>
-    <ClInclude Include="Geoscape\GeoscapeOptionsState.h">
-      <Filter>Geoscape</Filter>
-    </ClInclude>
-    <ClInclude Include="Battlescape\BriefingState.h">
-      <Filter>Battlescape</Filter>
-    </ClInclude>
-    <ClInclude Include="Menu\OptionsState.h">
-      <Filter>Menu</Filter>
-    </ClInclude>
-    <ClInclude Include="Menu\ErrorMessageState.h">
-      <Filter>Menu</Filter>
-    </ClInclude>
-    <ClInclude Include="Geoscape\CraftErrorState.h">
-      <Filter>Geoscape</Filter>
-    </ClInclude>
-    <ClInclude Include="Savegame\Vehicle.h">
-      <Filter>Savegame</Filter>
-    </ClInclude>
-    <ClInclude Include="lodepng.h" />
-    <ClInclude Include="Battlescape\CannotReequipState.h">
-      <Filter>Battlescape</Filter>
-    </ClInclude>
-    <ClInclude Include="Ufopaedia\ArticleStateVehicle.h">
-      <Filter>Ufopaedia</Filter>
-    </ClInclude>
-    <ClInclude Include="Geoscape\NewPossibleManufactureState.h">
-      <Filter>Geoscape</Filter>
-    </ClInclude>
-    <ClInclude Include="Menu\LoadState.h">
-      <Filter>Menu</Filter>
-    </ClInclude>
-    <ClInclude Include="Menu\SaveState.h">
-      <Filter>Menu</Filter>
-    </ClInclude>
-    <ClInclude Include="Menu\SavedGameState.h">
-      <Filter>Menu</Filter>
-    </ClInclude>
-    <ClInclude Include="Engine\Logger.h">
-      <Filter>Engine</Filter>
-    </ClInclude>
-    <ClInclude Include="Basescape\SelectStartFacilityState.h">
-      <Filter>Basescape</Filter>
-    </ClInclude>
-    <ClInclude Include="Basescape\PlaceStartFacilityState.h">
-      <Filter>Basescape</Filter>
-    </ClInclude>
-    <ClInclude Include="Savegame\AlienBase.h">
-      <Filter>Savegame</Filter>
-    </ClInclude>
-    <ClInclude Include="Savegame\AlienMission.h">
-      <Filter>Savegame</Filter>
-    </ClInclude>
-    <ClInclude Include="Geoscape\AlienBaseState.h">
-      <Filter>Geoscape</Filter>
-    </ClInclude>
-    <ClInclude Include="Geoscape\UfoHyperDetectedState.h">
-      <Filter>Geoscape</Filter>
-    </ClInclude>
-    <ClInclude Include="Savegame\EquipmentLayoutItem.h">
-      <Filter>Savegame</Filter>
-    </ClInclude>
-    <ClInclude Include="Geoscape\AllocatePsiTrainingState.h">
-      <Filter>Geoscape</Filter>
-    </ClInclude>
-    <ClInclude Include="Geoscape\PsiTrainingState.h">
-      <Filter>Geoscape</Filter>
-    </ClInclude>
-    <ClInclude Include="Battlescape\NoContainmentState.h">
-      <Filter>Battlescape</Filter>
-    </ClInclude>
-    <ClInclude Include="Savegame\WeightedOptions.h">
-      <Filter>Savegame</Filter>
-    </ClInclude>
-    <ClInclude Include="Savegame\AlienStrategy.h">
-      <Filter>Savegame</Filter>
-    </ClInclude>
-    <ClInclude Include="Ruleset\UfoTrajectory.h">
-      <Filter>Ruleset</Filter>
-    </ClInclude>
-    <ClInclude Include="Ruleset\RuleAlienMission.h">
-      <Filter>Ruleset</Filter>
-    </ClInclude>
-    <ClInclude Include="Geoscape\BaseDefenseState.h">
-      <Filter>Geoscape</Filter>
-    </ClInclude>
-    <ClInclude Include="Geoscape\VictoryState.h">
-      <Filter>Geoscape</Filter>
-    </ClInclude>
-    <ClInclude Include="Geoscape\DefeatState.h">
-      <Filter>Geoscape</Filter>
-    </ClInclude>
-    <ClInclude Include="Menu\DeleteGameState.h">
-      <Filter>Menu</Filter>
-    </ClInclude>
-    <ClInclude Include="Geoscape\ConfirmCydoniaState.h">
-      <Filter>Geoscape</Filter>
-    </ClInclude>
-    <ClInclude Include="Geoscape\BaseDestroyedState.h">
-      <Filter>Geoscape</Filter>
-    </ClInclude>
-    <ClInclude Include="Battlescape\UnitFallBState.h">
-      <Filter>Battlescape</Filter>
-    </ClInclude>
-    <ClInclude Include="Battlescape\UnitPanicBState.h">
-      <Filter>Battlescape</Filter>
-    </ClInclude>
-    <ClInclude Include="Engine\FastLineClip.h">
-      <Filter>Engine</Filter>
-    </ClInclude>
-<<<<<<< HEAD
-    <ClInclude Include="Menu\OptionsControlsState.h">
-      <Filter>Menu</Filter>
-=======
-    <ClInclude Include="Engine\Zoom.h">
-      <Filter>Engine</Filter>
-    </ClInclude>
-    <ClInclude Include="Engine\Scalers\scalebit.h">
-      <Filter>Engine\Scalers</Filter>
-    </ClInclude>
-    <ClInclude Include="Engine\Scalers\scale2x.h">
-      <Filter>Engine\Scalers</Filter>
-    </ClInclude>
-    <ClInclude Include="Engine\Scalers\scale3x.h">
-      <Filter>Engine\Scalers</Filter>
-    </ClInclude>
-    <ClInclude Include="Engine\Scalers\common.h">
-      <Filter>Engine\Scalers</Filter>
-    </ClInclude>
-    <ClInclude Include="Engine\Scalers\hqx.h">
-      <Filter>Engine\Scalers</Filter>
->>>>>>> 63ae8289
-    </ClInclude>
-  </ItemGroup>
-  <ItemGroup>
-    <ResourceCompile Include="OpenXcom.rc" />
-  </ItemGroup>
-  <ItemGroup>
-    <Filter Include="Geoscape">
-      <UniqueIdentifier>{f0521223-4515-4155-bf25-5f00373167d5}</UniqueIdentifier>
-    </Filter>
-    <Filter Include="Engine">
-      <UniqueIdentifier>{8fafa8d9-0283-4082-9361-01ebd937e3bb}</UniqueIdentifier>
-    </Filter>
-    <Filter Include="Interface">
-      <UniqueIdentifier>{e996bc13-2f6a-4a8b-bdd9-7a8621048cea}</UniqueIdentifier>
-    </Filter>
-    <Filter Include="Basescape">
-      <UniqueIdentifier>{cc069fa8-f772-4dae-be38-87bcd1013fdd}</UniqueIdentifier>
-    </Filter>
-    <Filter Include="Battlescape">
-      <UniqueIdentifier>{f7e493ce-c074-420c-8b38-40d81b2d0509}</UniqueIdentifier>
-    </Filter>
-    <Filter Include="Ruleset">
-      <UniqueIdentifier>{946d193f-60c1-4c59-ad7e-3e17bad77397}</UniqueIdentifier>
-    </Filter>
-    <Filter Include="Resource">
-      <UniqueIdentifier>{ea5b1e9f-9ff1-457d-9a15-5af8773ccb50}</UniqueIdentifier>
-    </Filter>
-    <Filter Include="Savegame">
-      <UniqueIdentifier>{3b64dd6e-f151-4246-a211-0c6fec5766c5}</UniqueIdentifier>
-    </Filter>
-    <Filter Include="Menu">
-      <UniqueIdentifier>{4218da2f-b393-45b2-a55f-da7fa4d91fe4}</UniqueIdentifier>
-    </Filter>
-    <Filter Include="Ufopaedia">
-      <UniqueIdentifier>{41135935-090f-4179-a64d-0efbd66b5f5c}</UniqueIdentifier>
-    </Filter>
-    <Filter Include="Engine\Scalers">
-      <UniqueIdentifier>{fef61e76-5d44-4389-a40c-12da6e590e2c}</UniqueIdentifier>
-    </Filter>
-  </ItemGroup>
-  <ItemGroup>
-    <None Include="..\media\openxcom.ico" />
-  </ItemGroup>
+﻿<?xml version="1.0" encoding="utf-8"?>
+<Project ToolsVersion="4.0" xmlns="http://schemas.microsoft.com/developer/msbuild/2003">
+  <ItemGroup>
+    <ClCompile Include="main.cpp" />
+    <ClCompile Include="Basescape\MiniBaseView.cpp">
+      <Filter>Basescape</Filter>
+    </ClCompile>
+    <ClCompile Include="Basescape\MonthlyCostsState.cpp">
+      <Filter>Basescape</Filter>
+    </ClCompile>
+    <ClCompile Include="Basescape\PlaceFacilityState.cpp">
+      <Filter>Basescape</Filter>
+    </ClCompile>
+    <ClCompile Include="Basescape\PurchaseState.cpp">
+      <Filter>Basescape</Filter>
+    </ClCompile>
+    <ClCompile Include="Basescape\ResearchState.cpp">
+      <Filter>Basescape</Filter>
+    </ClCompile>
+    <ClCompile Include="Basescape\SellState.cpp">
+      <Filter>Basescape</Filter>
+    </ClCompile>
+    <ClCompile Include="Basescape\SoldierInfoState.cpp">
+      <Filter>Basescape</Filter>
+    </ClCompile>
+    <ClCompile Include="Basescape\SoldiersState.cpp">
+      <Filter>Basescape</Filter>
+    </ClCompile>
+    <ClCompile Include="Basescape\StoresState.cpp">
+      <Filter>Basescape</Filter>
+    </ClCompile>
+    <ClCompile Include="Basescape\BaseInfoState.cpp">
+      <Filter>Basescape</Filter>
+    </ClCompile>
+    <ClCompile Include="Basescape\BasescapeState.cpp">
+      <Filter>Basescape</Filter>
+    </ClCompile>
+    <ClCompile Include="Basescape\BaseView.cpp">
+      <Filter>Basescape</Filter>
+    </ClCompile>
+    <ClCompile Include="Basescape\BuildFacilitiesState.cpp">
+      <Filter>Basescape</Filter>
+    </ClCompile>
+    <ClCompile Include="Basescape\CraftInfoState.cpp">
+      <Filter>Basescape</Filter>
+    </ClCompile>
+    <ClCompile Include="Basescape\CraftSoldiersState.cpp">
+      <Filter>Basescape</Filter>
+    </ClCompile>
+    <ClCompile Include="Basescape\CraftsState.cpp">
+      <Filter>Basescape</Filter>
+    </ClCompile>
+    <ClCompile Include="Basescape\CraftWeaponsState.cpp">
+      <Filter>Basescape</Filter>
+    </ClCompile>
+    <ClCompile Include="Basescape\DismantleFacilityState.cpp">
+      <Filter>Basescape</Filter>
+    </ClCompile>
+    <ClCompile Include="Engine\Screen.cpp">
+      <Filter>Engine</Filter>
+    </ClCompile>
+    <ClCompile Include="Engine\Sound.cpp">
+      <Filter>Engine</Filter>
+    </ClCompile>
+    <ClCompile Include="Engine\SoundSet.cpp">
+      <Filter>Engine</Filter>
+    </ClCompile>
+    <ClCompile Include="Engine\State.cpp">
+      <Filter>Engine</Filter>
+    </ClCompile>
+    <ClCompile Include="Engine\Surface.cpp">
+      <Filter>Engine</Filter>
+    </ClCompile>
+    <ClCompile Include="Engine\SurfaceSet.cpp">
+      <Filter>Engine</Filter>
+    </ClCompile>
+    <ClCompile Include="Engine\Timer.cpp">
+      <Filter>Engine</Filter>
+    </ClCompile>
+    <ClCompile Include="Engine\Font.cpp">
+      <Filter>Engine</Filter>
+    </ClCompile>
+    <ClCompile Include="Engine\Game.cpp">
+      <Filter>Engine</Filter>
+    </ClCompile>
+    <ClCompile Include="Engine\InteractiveSurface.cpp">
+      <Filter>Engine</Filter>
+    </ClCompile>
+    <ClCompile Include="Engine\Language.cpp">
+      <Filter>Engine</Filter>
+    </ClCompile>
+    <ClCompile Include="Engine\LocalizedText.cpp">
+      <Filter>Engine</Filter>
+    </ClCompile>
+    <ClCompile Include="Engine\Music.cpp">
+      <Filter>Engine</Filter>
+    </ClCompile>
+    <ClCompile Include="Engine\Palette.cpp">
+      <Filter>Engine</Filter>
+    </ClCompile>
+    <ClCompile Include="Engine\RNG.cpp">
+      <Filter>Engine</Filter>
+    </ClCompile>
+    <ClCompile Include="Interface\TextButton.cpp">
+      <Filter>Interface</Filter>
+    </ClCompile>
+    <ClCompile Include="Interface\TextEdit.cpp">
+      <Filter>Interface</Filter>
+    </ClCompile>
+    <ClCompile Include="Interface\TextList.cpp">
+      <Filter>Interface</Filter>
+    </ClCompile>
+    <ClCompile Include="Interface\Window.cpp">
+      <Filter>Interface</Filter>
+    </ClCompile>
+    <ClCompile Include="Interface\ArrowButton.cpp">
+      <Filter>Interface</Filter>
+    </ClCompile>
+    <ClCompile Include="Interface\Bar.cpp">
+      <Filter>Interface</Filter>
+    </ClCompile>
+    <ClCompile Include="Interface\Cursor.cpp">
+      <Filter>Interface</Filter>
+    </ClCompile>
+    <ClCompile Include="Interface\ImageButton.cpp">
+      <Filter>Interface</Filter>
+    </ClCompile>
+    <ClCompile Include="Interface\Text.cpp">
+      <Filter>Interface</Filter>
+    </ClCompile>
+    <ClCompile Include="Menu\StartState.cpp">
+      <Filter>Menu</Filter>
+    </ClCompile>
+    <ClCompile Include="Menu\TestState.cpp">
+      <Filter>Menu</Filter>
+    </ClCompile>
+    <ClCompile Include="Menu\LanguageState.cpp">
+      <Filter>Menu</Filter>
+    </ClCompile>
+    <ClCompile Include="Menu\MainMenuState.cpp">
+      <Filter>Menu</Filter>
+    </ClCompile>
+    <ClCompile Include="Menu\NewGameState.cpp">
+      <Filter>Menu</Filter>
+    </ClCompile>
+    <ClCompile Include="Resource\XcomResourcePack.cpp">
+      <Filter>Resource</Filter>
+    </ClCompile>
+    <ClCompile Include="Resource\ResourcePack.cpp">
+      <Filter>Resource</Filter>
+    </ClCompile>
+    <ClCompile Include="Ruleset\Ruleset.cpp">
+      <Filter>Ruleset</Filter>
+    </ClCompile>
+    <ClCompile Include="Ruleset\RuleUfo.cpp">
+      <Filter>Ruleset</Filter>
+    </ClCompile>
+    <ClCompile Include="Ruleset\RuleBaseFacility.cpp">
+      <Filter>Ruleset</Filter>
+    </ClCompile>
+    <ClCompile Include="Ruleset\RuleCraft.cpp">
+      <Filter>Ruleset</Filter>
+    </ClCompile>
+    <ClCompile Include="Ruleset\RuleCraftWeapon.cpp">
+      <Filter>Ruleset</Filter>
+    </ClCompile>
+    <ClCompile Include="Ruleset\RuleItem.cpp">
+      <Filter>Ruleset</Filter>
+    </ClCompile>
+    <ClCompile Include="Savegame\SavedGame.cpp">
+      <Filter>Savegame</Filter>
+    </ClCompile>
+    <ClCompile Include="Savegame\Soldier.cpp">
+      <Filter>Savegame</Filter>
+    </ClCompile>
+    <ClCompile Include="Savegame\Target.cpp">
+      <Filter>Savegame</Filter>
+    </ClCompile>
+    <ClCompile Include="Savegame\Ufo.cpp">
+      <Filter>Savegame</Filter>
+    </ClCompile>
+    <ClCompile Include="Savegame\Waypoint.cpp">
+      <Filter>Savegame</Filter>
+    </ClCompile>
+    <ClCompile Include="Savegame\Base.cpp">
+      <Filter>Savegame</Filter>
+    </ClCompile>
+    <ClCompile Include="Savegame\BaseFacility.cpp">
+      <Filter>Savegame</Filter>
+    </ClCompile>
+    <ClCompile Include="Savegame\Country.cpp">
+      <Filter>Savegame</Filter>
+    </ClCompile>
+    <ClCompile Include="Savegame\Craft.cpp">
+      <Filter>Savegame</Filter>
+    </ClCompile>
+    <ClCompile Include="Savegame\CraftWeapon.cpp">
+      <Filter>Savegame</Filter>
+    </ClCompile>
+    <ClCompile Include="Savegame\GameTime.cpp">
+      <Filter>Savegame</Filter>
+    </ClCompile>
+    <ClCompile Include="Savegame\MovingTarget.cpp">
+      <Filter>Savegame</Filter>
+    </ClCompile>
+    <ClCompile Include="Savegame\Region.cpp">
+      <Filter>Savegame</Filter>
+    </ClCompile>
+    <ClCompile Include="Geoscape\ConfirmDestinationState.cpp">
+      <Filter>Geoscape</Filter>
+    </ClCompile>
+    <ClCompile Include="Geoscape\ConfirmNewBaseState.cpp">
+      <Filter>Geoscape</Filter>
+    </ClCompile>
+    <ClCompile Include="Geoscape\CraftPatrolState.cpp">
+      <Filter>Geoscape</Filter>
+    </ClCompile>
+    <ClCompile Include="Geoscape\DogfightState.cpp">
+      <Filter>Geoscape</Filter>
+    </ClCompile>
+    <ClCompile Include="Geoscape\FundingState.cpp">
+      <Filter>Geoscape</Filter>
+    </ClCompile>
+    <ClCompile Include="Geoscape\GeoscapeCraftState.cpp">
+      <Filter>Geoscape</Filter>
+    </ClCompile>
+    <ClCompile Include="Geoscape\GeoscapeState.cpp">
+      <Filter>Geoscape</Filter>
+    </ClCompile>
+    <ClCompile Include="Geoscape\Globe.cpp">
+      <Filter>Geoscape</Filter>
+    </ClCompile>
+    <ClCompile Include="Geoscape\GraphsState.cpp">
+      <Filter>Geoscape</Filter>
+    </ClCompile>
+    <ClCompile Include="Geoscape\InterceptState.cpp">
+      <Filter>Geoscape</Filter>
+    </ClCompile>
+    <ClCompile Include="Geoscape\LowFuelState.cpp">
+      <Filter>Geoscape</Filter>
+    </ClCompile>
+    <ClCompile Include="Geoscape\MonthlyReportState.cpp">
+      <Filter>Geoscape</Filter>
+    </ClCompile>
+    <ClCompile Include="Geoscape\MultipleTargetsState.cpp">
+      <Filter>Geoscape</Filter>
+    </ClCompile>
+    <ClCompile Include="Geoscape\Polygon.cpp">
+      <Filter>Geoscape</Filter>
+    </ClCompile>
+    <ClCompile Include="Geoscape\Polyline.cpp">
+      <Filter>Geoscape</Filter>
+    </ClCompile>
+    <ClCompile Include="Geoscape\SelectDestinationState.cpp">
+      <Filter>Geoscape</Filter>
+    </ClCompile>
+    <ClCompile Include="Geoscape\TargetInfoState.cpp">
+      <Filter>Geoscape</Filter>
+    </ClCompile>
+    <ClCompile Include="Geoscape\UfoDetectedState.cpp">
+      <Filter>Geoscape</Filter>
+    </ClCompile>
+    <ClCompile Include="Geoscape\UfoLostState.cpp">
+      <Filter>Geoscape</Filter>
+    </ClCompile>
+    <ClCompile Include="Geoscape\AbandonGameState.cpp">
+      <Filter>Geoscape</Filter>
+    </ClCompile>
+    <ClCompile Include="Geoscape\BaseNameState.cpp">
+      <Filter>Geoscape</Filter>
+    </ClCompile>
+    <ClCompile Include="Geoscape\BuildNewBaseState.cpp">
+      <Filter>Geoscape</Filter>
+    </ClCompile>
+    <ClCompile Include="Basescape\PlaceLiftState.cpp">
+      <Filter>Basescape</Filter>
+    </ClCompile>
+    <ClCompile Include="Engine\Action.cpp">
+      <Filter>Engine</Filter>
+    </ClCompile>
+    <ClCompile Include="Engine\GMCat.cpp">
+      <Filter>Engine</Filter>
+    </ClCompile>
+    <ClCompile Include="Engine\CatFile.cpp">
+      <Filter>Engine</Filter>
+    </ClCompile>
+    <ClCompile Include="Battlescape\BattlescapeState.cpp">
+      <Filter>Battlescape</Filter>
+    </ClCompile>
+    <ClCompile Include="Battlescape\Map.cpp">
+      <Filter>Battlescape</Filter>
+    </ClCompile>
+    <ClCompile Include="Savegame\SavedBattleGame.cpp">
+      <Filter>Savegame</Filter>
+    </ClCompile>
+    <ClCompile Include="Savegame\Tile.cpp">
+      <Filter>Savegame</Filter>
+    </ClCompile>
+    <ClCompile Include="Savegame\Node.cpp">
+      <Filter>Savegame</Filter>
+    </ClCompile>
+    <ClCompile Include="Ruleset\RuleTerrain.cpp">
+      <Filter>Ruleset</Filter>
+    </ClCompile>
+    <ClCompile Include="Ruleset\MapBlock.cpp">
+      <Filter>Ruleset</Filter>
+    </ClCompile>
+    <ClCompile Include="Savegame\BattleUnit.cpp">
+      <Filter>Savegame</Filter>
+    </ClCompile>
+    <ClCompile Include="Interface\FpsCounter.cpp">
+      <Filter>Interface</Filter>
+    </ClCompile>
+    <ClCompile Include="Battlescape\UnitSprite.cpp">
+      <Filter>Battlescape</Filter>
+    </ClCompile>
+    <ClCompile Include="Battlescape\Position.cpp">
+      <Filter>Battlescape</Filter>
+    </ClCompile>
+    <ClCompile Include="Interface\NumberText.cpp">
+      <Filter>Interface</Filter>
+    </ClCompile>
+    <ClCompile Include="Battlescape\Pathfinding.cpp">
+      <Filter>Battlescape</Filter>
+    </ClCompile>
+    <ClCompile Include="Battlescape\PathfindingNode.cpp">
+      <Filter>Battlescape</Filter>
+    </ClCompile>
+    <ClCompile Include="Battlescape\PathfindingOpenSet.cpp">
+      <Filter>Battlescape</Filter>
+    </ClCompile>
+    <ClCompile Include="Savegame\BattleItem.cpp">
+      <Filter>Savegame</Filter>
+    </ClCompile>
+    <ClCompile Include="Geoscape\ConfirmLandingState.cpp">
+      <Filter>Geoscape</Filter>
+    </ClCompile>
+    <ClCompile Include="Battlescape\BattlescapeGenerator.cpp">
+      <Filter>Battlescape</Filter>
+    </ClCompile>
+    <ClCompile Include="Ruleset\RuleRegion.cpp">
+      <Filter>Ruleset</Filter>
+    </ClCompile>
+    <ClCompile Include="Ruleset\RuleCountry.cpp">
+      <Filter>Ruleset</Filter>
+    </ClCompile>
+    <ClCompile Include="Ruleset\City.cpp">
+      <Filter>Ruleset</Filter>
+    </ClCompile>
+    <ClCompile Include="Ruleset\SoldierNamePool.cpp">
+      <Filter>Ruleset</Filter>
+    </ClCompile>
+    <ClCompile Include="Menu\NoteState.cpp">
+      <Filter>Menu</Filter>
+    </ClCompile>
+    <ClCompile Include="Ruleset\MapDataSet.cpp">
+      <Filter>Ruleset</Filter>
+    </ClCompile>
+    <ClCompile Include="Ruleset\MapData.cpp">
+      <Filter>Ruleset</Filter>
+    </ClCompile>
+    <ClCompile Include="Engine\Exception.cpp">
+      <Filter>Engine</Filter>
+    </ClCompile>
+    <ClCompile Include="Savegame\ItemContainer.cpp">
+      <Filter>Savegame</Filter>
+    </ClCompile>
+    <ClCompile Include="Battlescape\Projectile.cpp">
+      <Filter>Battlescape</Filter>
+    </ClCompile>
+    <ClCompile Include="Battlescape\BulletSprite.cpp">
+      <Filter>Battlescape</Filter>
+    </ClCompile>
+    <ClCompile Include="Savegame\Transfer.cpp">
+      <Filter>Savegame</Filter>
+    </ClCompile>
+    <ClCompile Include="Battlescape\BattleState.cpp">
+      <Filter>Battlescape</Filter>
+    </ClCompile>
+    <ClCompile Include="Basescape\TransfersState.cpp">
+      <Filter>Basescape</Filter>
+    </ClCompile>
+    <ClCompile Include="Battlescape\ExplosionBState.cpp">
+      <Filter>Battlescape</Filter>
+    </ClCompile>
+    <ClCompile Include="Battlescape\ProjectileFlyBState.cpp">
+      <Filter>Battlescape</Filter>
+    </ClCompile>
+    <ClCompile Include="Battlescape\UnitTurnBState.cpp">
+      <Filter>Battlescape</Filter>
+    </ClCompile>
+    <ClCompile Include="Battlescape\UnitWalkBState.cpp">
+      <Filter>Battlescape</Filter>
+    </ClCompile>
+    <ClCompile Include="Battlescape\Explosion.cpp">
+      <Filter>Battlescape</Filter>
+    </ClCompile>
+    <ClCompile Include="Geoscape\ItemsArrivingState.cpp">
+      <Filter>Geoscape</Filter>
+    </ClCompile>
+    <ClCompile Include="Ruleset\RuleSoldier.cpp">
+      <Filter>Ruleset</Filter>
+    </ClCompile>
+    <ClCompile Include="Ufopaedia\ArticleState.cpp">
+      <Filter>Ufopaedia</Filter>
+    </ClCompile>
+    <ClCompile Include="Ufopaedia\ArticleStateText.cpp">
+      <Filter>Ufopaedia</Filter>
+    </ClCompile>
+    <ClCompile Include="Ufopaedia\ArticleStateTextImage.cpp">
+      <Filter>Ufopaedia</Filter>
+    </ClCompile>
+    <ClCompile Include="Ufopaedia\Ufopaedia.cpp">
+      <Filter>Ufopaedia</Filter>
+    </ClCompile>
+    <ClCompile Include="Ufopaedia\UfopaediaSelectState.cpp">
+      <Filter>Ufopaedia</Filter>
+    </ClCompile>
+    <ClCompile Include="Ufopaedia\UfopaediaStartState.cpp">
+      <Filter>Ufopaedia</Filter>
+    </ClCompile>
+    <ClCompile Include="Ruleset\ArticleDefinition.cpp">
+      <Filter>Ruleset</Filter>
+    </ClCompile>
+    <ClCompile Include="Geoscape\ProductionCompleteState.cpp">
+      <Filter>Geoscape</Filter>
+    </ClCompile>
+    <ClCompile Include="Ufopaedia\ArticleStateCraft.cpp">
+      <Filter>Ufopaedia</Filter>
+    </ClCompile>
+    <ClCompile Include="Ufopaedia\ArticleStateCraftWeapon.cpp">
+      <Filter>Ufopaedia</Filter>
+    </ClCompile>
+    <ClCompile Include="Basescape\CraftEquipmentState.cpp">
+      <Filter>Basescape</Filter>
+    </ClCompile>
+    <ClCompile Include="Basescape\CraftArmorState.cpp">
+      <Filter>Basescape</Filter>
+    </ClCompile>
+    <ClCompile Include="Basescape\SoldierArmorState.cpp">
+      <Filter>Basescape</Filter>
+    </ClCompile>
+    <ClCompile Include="Basescape\TransferItemsState.cpp">
+      <Filter>Basescape</Filter>
+    </ClCompile>
+    <ClCompile Include="Basescape\TransferBaseState.cpp">
+      <Filter>Basescape</Filter>
+    </ClCompile>
+    <ClCompile Include="Battlescape\ActionMenuItem.cpp">
+      <Filter>Battlescape</Filter>
+    </ClCompile>
+    <ClCompile Include="Basescape\TransferConfirmState.cpp">
+      <Filter>Basescape</Filter>
+    </ClCompile>
+    <ClCompile Include="Engine\CrossPlatform.cpp">
+      <Filter>Engine</Filter>
+    </ClCompile>
+    <ClCompile Include="Battlescape\ActionMenuState.cpp">
+      <Filter>Battlescape</Filter>
+    </ClCompile>
+    <ClCompile Include="Battlescape\UnitInfoState.cpp">
+      <Filter>Battlescape</Filter>
+    </ClCompile>
+    <ClCompile Include="Battlescape\PrimeGrenadeState.cpp">
+      <Filter>Battlescape</Filter>
+    </ClCompile>
+    <ClCompile Include="Engine\Options.cpp">
+      <Filter>Engine</Filter>
+    </ClCompile>
+    <ClCompile Include="Ufopaedia\ArticleStateBaseFacility.cpp">
+      <Filter>Ufopaedia</Filter>
+    </ClCompile>
+    <ClCompile Include="Ufopaedia\ArticleStateItem.cpp">
+      <Filter>Ufopaedia</Filter>
+    </ClCompile>
+    <ClCompile Include="Ufopaedia\ArticleStateUfo.cpp">
+      <Filter>Ufopaedia</Filter>
+    </ClCompile>
+    <ClCompile Include="Battlescape\NextTurnState.cpp">
+      <Filter>Battlescape</Filter>
+    </ClCompile>
+    <ClCompile Include="Battlescape\InventoryState.cpp">
+      <Filter>Battlescape</Filter>
+    </ClCompile>
+    <ClCompile Include="Ruleset\RuleInventory.cpp">
+      <Filter>Ruleset</Filter>
+    </ClCompile>
+    <ClCompile Include="Battlescape\Inventory.cpp">
+      <Filter>Battlescape</Filter>
+    </ClCompile>
+    <ClCompile Include="Battlescape\BattleAIState.cpp">
+      <Filter>Battlescape</Filter>
+    </ClCompile>
+    <ClCompile Include="Battlescape\PatrolBAIState.cpp">
+      <Filter>Battlescape</Filter>
+    </ClCompile>
+    <ClCompile Include="Battlescape\AggroBAIState.cpp">
+      <Filter>Battlescape</Filter>
+    </ClCompile>
+    <ClCompile Include="Battlescape\WarningMessage.cpp">
+      <Filter>Battlescape</Filter>
+    </ClCompile>
+    <ClCompile Include="Battlescape\BattlescapeMessage.cpp">
+      <Filter>Battlescape</Filter>
+    </ClCompile>
+    <ClCompile Include="Battlescape\BattlescapeOptionsState.cpp">
+      <Filter>Battlescape</Filter>
+    </ClCompile>
+    <ClCompile Include="Battlescape\AbortMissionState.cpp">
+      <Filter>Battlescape</Filter>
+    </ClCompile>
+    <ClCompile Include="Battlescape\DebriefingState.cpp">
+      <Filter>Battlescape</Filter>
+    </ClCompile>
+    <ClCompile Include="Basescape\NewResearchListState.cpp">
+      <Filter>Basescape</Filter>
+    </ClCompile>
+    <ClCompile Include="Geoscape\NewPossibleResearchState.cpp">
+      <Filter>Geoscape</Filter>
+    </ClCompile>
+    <ClCompile Include="Savegame\ResearchProject.cpp">
+      <Filter>Savegame</Filter>
+    </ClCompile>
+    <ClCompile Include="Battlescape\InfoboxState.cpp">
+      <Filter>Battlescape</Filter>
+    </ClCompile>
+    <ClCompile Include="Battlescape\TileEngine.cpp">
+      <Filter>Battlescape</Filter>
+    </ClCompile>
+    <ClCompile Include="Battlescape\UnitDieBState.cpp">
+      <Filter>Battlescape</Filter>
+    </ClCompile>
+    <ClCompile Include="Ufopaedia\ArticleStateArmor.cpp">
+      <Filter>Ufopaedia</Filter>
+    </ClCompile>
+    <ClCompile Include="Battlescape\MiniMapState.cpp">
+      <Filter>Battlescape</Filter>
+    </ClCompile>
+    <ClCompile Include="Battlescape\MiniMapView.cpp">
+      <Filter>Battlescape</Filter>
+    </ClCompile>
+    <ClCompile Include="Savegame\Production.cpp">
+      <Filter>Savegame</Filter>
+    </ClCompile>
+    <ClCompile Include="Battlescape\Camera.cpp">
+      <Filter>Battlescape</Filter>
+    </ClCompile>
+    <ClCompile Include="Battlescape\MedikitState.cpp">
+      <Filter>Battlescape</Filter>
+    </ClCompile>
+    <ClCompile Include="Battlescape\MedikitView.cpp">
+      <Filter>Battlescape</Filter>
+    </ClCompile>
+    <ClCompile Include="Battlescape\ScannerState.cpp">
+      <Filter>Battlescape</Filter>
+    </ClCompile>
+    <ClCompile Include="Battlescape\ScannerView.cpp">
+      <Filter>Battlescape</Filter>
+    </ClCompile>
+    <ClCompile Include="Battlescape\PromotionsState.cpp">
+      <Filter>Battlescape</Filter>
+    </ClCompile>
+    <ClCompile Include="Battlescape\BattlescapeGame.cpp">
+      <Filter>Battlescape</Filter>
+    </ClCompile>
+    <ClCompile Include="Battlescape\InfoboxOKState.cpp">
+      <Filter>Battlescape</Filter>
+    </ClCompile>
+    <ClCompile Include="Ruleset\Unit.cpp">
+      <Filter>Ruleset</Filter>
+    </ClCompile>
+    <ClCompile Include="Ruleset\AlienDeployment.cpp">
+      <Filter>Ruleset</Filter>
+    </ClCompile>
+    <ClCompile Include="Ruleset\AlienRace.cpp">
+      <Filter>Ruleset</Filter>
+    </ClCompile>
+    <ClCompile Include="Ruleset\Armor.cpp">
+      <Filter>Ruleset</Filter>
+    </ClCompile>
+    <ClCompile Include="Savegame\CraftWeaponProjectile.cpp">
+      <Filter>Savegame</Filter>
+    </ClCompile>
+    <ClCompile Include="Menu\NewBattleState.cpp">
+      <Filter>Menu</Filter>
+    </ClCompile>
+    <ClCompile Include="Ruleset\RuleManufacture.cpp">
+      <Filter>Ruleset</Filter>
+    </ClCompile>
+    <ClCompile Include="Ruleset\RuleResearch.cpp">
+      <Filter>Ruleset</Filter>
+    </ClCompile>
+    <ClCompile Include="Basescape\ManufactureStartState.cpp">
+      <Filter>Basescape</Filter>
+    </ClCompile>
+    <ClCompile Include="Basescape\ManufactureInfoState.cpp">
+      <Filter>Basescape</Filter>
+    </ClCompile>
+    <ClCompile Include="Basescape\NewManufactureListState.cpp">
+      <Filter>Basescape</Filter>
+    </ClCompile>
+    <ClCompile Include="Basescape\ResearchInfoState.cpp">
+      <Filter>Basescape</Filter>
+    </ClCompile>
+    <ClCompile Include="Basescape\ManufactureState.cpp">
+      <Filter>Basescape</Filter>
+    </ClCompile>
+    <ClCompile Include="Savegame\TerrorSite.cpp">
+      <Filter>Savegame</Filter>
+    </ClCompile>
+    <ClCompile Include="Geoscape\AlienTerrorState.cpp">
+      <Filter>Geoscape</Filter>
+    </ClCompile>
+    <ClCompile Include="Geoscape\ResearchCompleteState.cpp">
+      <Filter>Geoscape</Filter>
+    </ClCompile>
+    <ClCompile Include="Geoscape\GeoscapeOptionsState.cpp">
+      <Filter>Geoscape</Filter>
+    </ClCompile>
+    <ClCompile Include="Battlescape\BriefingState.cpp">
+      <Filter>Battlescape</Filter>
+    </ClCompile>
+    <ClCompile Include="Menu\OptionsState.cpp">
+      <Filter>Menu</Filter>
+    </ClCompile>
+    <ClCompile Include="Menu\ErrorMessageState.cpp">
+      <Filter>Menu</Filter>
+    </ClCompile>
+    <ClCompile Include="Geoscape\CraftErrorState.cpp">
+      <Filter>Geoscape</Filter>
+    </ClCompile>
+    <ClCompile Include="Savegame\Vehicle.cpp">
+      <Filter>Savegame</Filter>
+    </ClCompile>
+    <ClCompile Include="lodepng.cpp" />
+    <ClCompile Include="Battlescape\CannotReequipState.cpp">
+      <Filter>Battlescape</Filter>
+    </ClCompile>
+    <ClCompile Include="Ufopaedia\ArticleStateVehicle.cpp">
+      <Filter>Ufopaedia</Filter>
+    </ClCompile>
+    <ClCompile Include="Geoscape\NewPossibleManufactureState.cpp">
+      <Filter>Geoscape</Filter>
+    </ClCompile>
+    <ClCompile Include="Menu\LoadState.cpp">
+      <Filter>Menu</Filter>
+    </ClCompile>
+    <ClCompile Include="Menu\SaveState.cpp">
+      <Filter>Menu</Filter>
+    </ClCompile>
+    <ClCompile Include="Menu\SavedGameState.cpp">
+      <Filter>Menu</Filter>
+    </ClCompile>
+    <ClCompile Include="Basescape\SelectStartFacilityState.cpp">
+      <Filter>Basescape</Filter>
+    </ClCompile>
+    <ClCompile Include="Savegame\EquipmentLayoutItem.cpp">
+      <Filter>Savegame</Filter>
+    </ClCompile>
+    <ClCompile Include="Basescape\PlaceStartFacilityState.cpp">
+      <Filter>Basescape</Filter>
+    </ClCompile>
+    <ClCompile Include="Savegame\AlienBase.cpp">
+      <Filter>Savegame</Filter>
+    </ClCompile>
+    <ClCompile Include="Savegame\AlienMission.cpp">
+      <Filter>Savegame</Filter>
+    </ClCompile>
+    <ClCompile Include="Geoscape\AlienBaseState.cpp">
+      <Filter>Geoscape</Filter>
+    </ClCompile>
+    <ClCompile Include="Geoscape\UfoHyperDetectedState.cpp">
+      <Filter>Geoscape</Filter>
+    </ClCompile>
+    <ClCompile Include="Geoscape\AllocatePsiTrainingState.cpp">
+      <Filter>Geoscape</Filter>
+    </ClCompile>
+    <ClCompile Include="Geoscape\PsiTrainingState.cpp">
+      <Filter>Geoscape</Filter>
+    </ClCompile>
+    <ClCompile Include="Battlescape\NoContainmentState.cpp">
+      <Filter>Battlescape</Filter>
+    </ClCompile>
+    <ClCompile Include="Savegame\WeightedOptions.cpp">
+      <Filter>Savegame</Filter>
+    </ClCompile>
+    <ClCompile Include="Savegame\AlienStrategy.cpp">
+      <Filter>Savegame</Filter>
+    </ClCompile>
+    <ClCompile Include="Ruleset\UfoTrajectory.cpp">
+      <Filter>Ruleset</Filter>
+    </ClCompile>
+    <ClCompile Include="Ruleset\RuleAlienMission.cpp">
+      <Filter>Ruleset</Filter>
+    </ClCompile>
+    <ClCompile Include="Geoscape\BaseDefenseState.cpp">
+      <Filter>Geoscape</Filter>
+    </ClCompile>
+    <ClCompile Include="Geoscape\VictoryState.cpp">
+      <Filter>Geoscape</Filter>
+    </ClCompile>
+    <ClCompile Include="Geoscape\DefeatState.cpp">
+      <Filter>Geoscape</Filter>
+    </ClCompile>
+    <ClCompile Include="Menu\DeleteGameState.cpp">
+      <Filter>Menu</Filter>
+    </ClCompile>
+    <ClCompile Include="Geoscape\BaseDestroyedState.cpp">
+      <Filter>Geoscape</Filter>
+    </ClCompile>
+    <ClCompile Include="Geoscape\ConfirmCydoniaState.cpp">
+      <Filter>Geoscape</Filter>
+    </ClCompile>
+    <ClCompile Include="Battlescape\UnitFallBState.cpp">
+      <Filter>Battlescape</Filter>
+    </ClCompile>
+    <ClCompile Include="Battlescape\UnitPanicBState.cpp">
+      <Filter>Battlescape</Filter>
+    </ClCompile>
+    <ClCompile Include="Engine\FastLineClip.cpp">
+      <Filter>Engine</Filter>
+    </ClCompile>
+    <ClCompile Include="Menu\OptionsControlsState.cpp">
+      <Filter>Menu</Filter>
+    <ClCompile Include="Engine\Zoom.cpp">
+      <Filter>Engine</Filter>
+    </ClCompile>
+    <ClCompile Include="Engine\Scalers\scalebit.c">
+      <Filter>Engine\Scalers</Filter>
+    </ClCompile>
+    <ClCompile Include="Engine\Scalers\scale2x.c">
+      <Filter>Engine\Scalers</Filter>
+    </ClCompile>
+    <ClCompile Include="Engine\Scalers\scale3x.c">
+      <Filter>Engine\Scalers</Filter>
+    </ClCompile>
+    <ClCompile Include="Engine\Scalers\hq2x.cpp">
+      <Filter>Engine\Scalers</Filter>
+    </ClCompile>
+    <ClCompile Include="Engine\Scalers\hq3x.cpp">
+      <Filter>Engine\Scalers</Filter>
+    </ClCompile>
+    <ClCompile Include="Engine\Scalers\hq4x.cpp">
+      <Filter>Engine\Scalers</Filter>
+    </ClCompile>
+    <ClCompile Include="Engine\Scalers\init.cpp">
+      <Filter>Engine\Scalers</Filter>
+    </ClCompile>
+  </ItemGroup>
+  <ItemGroup>
+    <ClInclude Include="resource.h" />
+    <ClInclude Include="Basescape\ManufactureState.h">
+      <Filter>Basescape</Filter>
+    </ClInclude>
+    <ClInclude Include="Basescape\MiniBaseView.h">
+      <Filter>Basescape</Filter>
+    </ClInclude>
+    <ClInclude Include="Basescape\MonthlyCostsState.h">
+      <Filter>Basescape</Filter>
+    </ClInclude>
+    <ClInclude Include="Basescape\PlaceFacilityState.h">
+      <Filter>Basescape</Filter>
+    </ClInclude>
+    <ClInclude Include="Basescape\PurchaseState.h">
+      <Filter>Basescape</Filter>
+    </ClInclude>
+    <ClInclude Include="Basescape\ResearchState.h">
+      <Filter>Basescape</Filter>
+    </ClInclude>
+    <ClInclude Include="Basescape\SellState.h">
+      <Filter>Basescape</Filter>
+    </ClInclude>
+    <ClInclude Include="Basescape\SoldierInfoState.h">
+      <Filter>Basescape</Filter>
+    </ClInclude>
+    <ClInclude Include="Basescape\SoldiersState.h">
+      <Filter>Basescape</Filter>
+    </ClInclude>
+    <ClInclude Include="Basescape\StoresState.h">
+      <Filter>Basescape</Filter>
+    </ClInclude>
+    <ClInclude Include="Basescape\BaseInfoState.h">
+      <Filter>Basescape</Filter>
+    </ClInclude>
+    <ClInclude Include="Basescape\BasescapeState.h">
+      <Filter>Basescape</Filter>
+    </ClInclude>
+    <ClInclude Include="Basescape\BaseView.h">
+      <Filter>Basescape</Filter>
+    </ClInclude>
+    <ClInclude Include="Basescape\BuildFacilitiesState.h">
+      <Filter>Basescape</Filter>
+    </ClInclude>
+    <ClInclude Include="Basescape\CraftInfoState.h">
+      <Filter>Basescape</Filter>
+    </ClInclude>
+    <ClInclude Include="Basescape\CraftSoldiersState.h">
+      <Filter>Basescape</Filter>
+    </ClInclude>
+    <ClInclude Include="Basescape\CraftsState.h">
+      <Filter>Basescape</Filter>
+    </ClInclude>
+    <ClInclude Include="Basescape\CraftWeaponsState.h">
+      <Filter>Basescape</Filter>
+    </ClInclude>
+    <ClInclude Include="Basescape\DismantleFacilityState.h">
+      <Filter>Basescape</Filter>
+    </ClInclude>
+    <ClInclude Include="Engine\RNG.h">
+      <Filter>Engine</Filter>
+    </ClInclude>
+    <ClInclude Include="Engine\Screen.h">
+      <Filter>Engine</Filter>
+    </ClInclude>
+    <ClInclude Include="Engine\Sound.h">
+      <Filter>Engine</Filter>
+    </ClInclude>
+    <ClInclude Include="Engine\SoundSet.h">
+      <Filter>Engine</Filter>
+    </ClInclude>
+    <ClInclude Include="Engine\State.h">
+      <Filter>Engine</Filter>
+    </ClInclude>
+    <ClInclude Include="Engine\Surface.h">
+      <Filter>Engine</Filter>
+    </ClInclude>
+    <ClInclude Include="Engine\SurfaceSet.h">
+      <Filter>Engine</Filter>
+    </ClInclude>
+    <ClInclude Include="Engine\Timer.h">
+      <Filter>Engine</Filter>
+    </ClInclude>
+    <ClInclude Include="Engine\Font.h">
+      <Filter>Engine</Filter>
+    </ClInclude>
+    <ClInclude Include="Engine\Game.h">
+      <Filter>Engine</Filter>
+    </ClInclude>
+    <ClInclude Include="Engine\InteractiveSurface.h">
+      <Filter>Engine</Filter>
+    </ClInclude>
+    <ClInclude Include="Engine\Language.h">
+      <Filter>Engine</Filter>
+    </ClInclude>
+    <ClInclude Include="Engine\LocalizedText.h">
+      <Filter>Engine</Filter>
+    </ClInclude>
+    <ClInclude Include="Engine\Music.h">
+      <Filter>Engine</Filter>
+    </ClInclude>
+    <ClInclude Include="Engine\Palette.h">
+      <Filter>Engine</Filter>
+    </ClInclude>
+    <ClInclude Include="Interface\TextButton.h">
+      <Filter>Interface</Filter>
+    </ClInclude>
+    <ClInclude Include="Interface\TextEdit.h">
+      <Filter>Interface</Filter>
+    </ClInclude>
+    <ClInclude Include="Interface\TextList.h">
+      <Filter>Interface</Filter>
+    </ClInclude>
+    <ClInclude Include="Interface\Window.h">
+      <Filter>Interface</Filter>
+    </ClInclude>
+    <ClInclude Include="Interface\ArrowButton.h">
+      <Filter>Interface</Filter>
+    </ClInclude>
+    <ClInclude Include="Interface\Bar.h">
+      <Filter>Interface</Filter>
+    </ClInclude>
+    <ClInclude Include="Interface\Cursor.h">
+      <Filter>Interface</Filter>
+    </ClInclude>
+    <ClInclude Include="Interface\ImageButton.h">
+      <Filter>Interface</Filter>
+    </ClInclude>
+    <ClInclude Include="Interface\Text.h">
+      <Filter>Interface</Filter>
+    </ClInclude>
+    <ClInclude Include="Menu\NewGameState.h">
+      <Filter>Menu</Filter>
+    </ClInclude>
+    <ClInclude Include="Menu\StartState.h">
+      <Filter>Menu</Filter>
+    </ClInclude>
+    <ClInclude Include="Menu\TestState.h">
+      <Filter>Menu</Filter>
+    </ClInclude>
+    <ClInclude Include="Menu\LanguageState.h">
+      <Filter>Menu</Filter>
+    </ClInclude>
+    <ClInclude Include="Menu\MainMenuState.h">
+      <Filter>Menu</Filter>
+    </ClInclude>
+    <ClInclude Include="Resource\XcomResourcePack.h">
+      <Filter>Resource</Filter>
+    </ClInclude>
+    <ClInclude Include="Resource\ResourcePack.h">
+      <Filter>Resource</Filter>
+    </ClInclude>
+    <ClInclude Include="Ruleset\Ruleset.h">
+      <Filter>Ruleset</Filter>
+    </ClInclude>
+    <ClInclude Include="Ruleset\RuleUfo.h">
+      <Filter>Ruleset</Filter>
+    </ClInclude>
+    <ClInclude Include="Ruleset\RuleBaseFacility.h">
+      <Filter>Ruleset</Filter>
+    </ClInclude>
+    <ClInclude Include="Ruleset\RuleCraft.h">
+      <Filter>Ruleset</Filter>
+    </ClInclude>
+    <ClInclude Include="Ruleset\RuleCraftWeapon.h">
+      <Filter>Ruleset</Filter>
+    </ClInclude>
+    <ClInclude Include="Ruleset\RuleItem.h">
+      <Filter>Ruleset</Filter>
+    </ClInclude>
+    <ClInclude Include="Savegame\SavedGame.h">
+      <Filter>Savegame</Filter>
+    </ClInclude>
+    <ClInclude Include="Savegame\Soldier.h">
+      <Filter>Savegame</Filter>
+    </ClInclude>
+    <ClInclude Include="Savegame\Target.h">
+      <Filter>Savegame</Filter>
+    </ClInclude>
+    <ClInclude Include="Savegame\Ufo.h">
+      <Filter>Savegame</Filter>
+    </ClInclude>
+    <ClInclude Include="Savegame\Waypoint.h">
+      <Filter>Savegame</Filter>
+    </ClInclude>
+    <ClInclude Include="Savegame\Base.h">
+      <Filter>Savegame</Filter>
+    </ClInclude>
+    <ClInclude Include="Savegame\BaseFacility.h">
+      <Filter>Savegame</Filter>
+    </ClInclude>
+    <ClInclude Include="Savegame\Country.h">
+      <Filter>Savegame</Filter>
+    </ClInclude>
+    <ClInclude Include="Savegame\Craft.h">
+      <Filter>Savegame</Filter>
+    </ClInclude>
+    <ClInclude Include="Savegame\CraftWeapon.h">
+      <Filter>Savegame</Filter>
+    </ClInclude>
+    <ClInclude Include="Savegame\GameTime.h">
+      <Filter>Savegame</Filter>
+    </ClInclude>
+    <ClInclude Include="Savegame\MovingTarget.h">
+      <Filter>Savegame</Filter>
+    </ClInclude>
+    <ClInclude Include="Savegame\Region.h">
+      <Filter>Savegame</Filter>
+    </ClInclude>
+    <ClInclude Include="Geoscape\ConfirmDestinationState.h">
+      <Filter>Geoscape</Filter>
+    </ClInclude>
+    <ClInclude Include="Geoscape\ConfirmNewBaseState.h">
+      <Filter>Geoscape</Filter>
+    </ClInclude>
+    <ClInclude Include="Geoscape\CraftPatrolState.h">
+      <Filter>Geoscape</Filter>
+    </ClInclude>
+    <ClInclude Include="Geoscape\DogfightState.h">
+      <Filter>Geoscape</Filter>
+    </ClInclude>
+    <ClInclude Include="Geoscape\FundingState.h">
+      <Filter>Geoscape</Filter>
+    </ClInclude>
+    <ClInclude Include="Geoscape\GeoscapeCraftState.h">
+      <Filter>Geoscape</Filter>
+    </ClInclude>
+    <ClInclude Include="Geoscape\GeoscapeState.h">
+      <Filter>Geoscape</Filter>
+    </ClInclude>
+    <ClInclude Include="Geoscape\Globe.h">
+      <Filter>Geoscape</Filter>
+    </ClInclude>
+    <ClInclude Include="Geoscape\GraphsState.h">
+      <Filter>Geoscape</Filter>
+    </ClInclude>
+    <ClInclude Include="Geoscape\InterceptState.h">
+      <Filter>Geoscape</Filter>
+    </ClInclude>
+    <ClInclude Include="Geoscape\LowFuelState.h">
+      <Filter>Geoscape</Filter>
+    </ClInclude>
+    <ClInclude Include="Geoscape\MonthlyReportState.h">
+      <Filter>Geoscape</Filter>
+    </ClInclude>
+    <ClInclude Include="Geoscape\MultipleTargetsState.h">
+      <Filter>Geoscape</Filter>
+    </ClInclude>
+    <ClInclude Include="Geoscape\Polygon.h">
+      <Filter>Geoscape</Filter>
+    </ClInclude>
+    <ClInclude Include="Geoscape\Polyline.h">
+      <Filter>Geoscape</Filter>
+    </ClInclude>
+    <ClInclude Include="Geoscape\SelectDestinationState.h">
+      <Filter>Geoscape</Filter>
+    </ClInclude>
+    <ClInclude Include="Geoscape\TargetInfoState.h">
+      <Filter>Geoscape</Filter>
+    </ClInclude>
+    <ClInclude Include="Geoscape\UfoDetectedState.h">
+      <Filter>Geoscape</Filter>
+    </ClInclude>
+    <ClInclude Include="Geoscape\UfoLostState.h">
+      <Filter>Geoscape</Filter>
+    </ClInclude>
+    <ClInclude Include="Geoscape\AbandonGameState.h">
+      <Filter>Geoscape</Filter>
+    </ClInclude>
+    <ClInclude Include="Geoscape\BaseNameState.h">
+      <Filter>Geoscape</Filter>
+    </ClInclude>
+    <ClInclude Include="Geoscape\BuildNewBaseState.h">
+      <Filter>Geoscape</Filter>
+    </ClInclude>
+    <ClInclude Include="Basescape\PlaceLiftState.h">
+      <Filter>Basescape</Filter>
+    </ClInclude>
+    <ClInclude Include="Engine\Action.h">
+      <Filter>Engine</Filter>
+    </ClInclude>
+    <ClInclude Include="Engine\GMCat.h">
+      <Filter>Engine</Filter>
+    </ClInclude>
+    <ClInclude Include="Engine\CatFile.h">
+      <Filter>Engine</Filter>
+    </ClInclude>
+    <ClInclude Include="Battlescape\BattlescapeState.h">
+      <Filter>Battlescape</Filter>
+    </ClInclude>
+    <ClInclude Include="Battlescape\Map.h">
+      <Filter>Battlescape</Filter>
+    </ClInclude>
+    <ClInclude Include="Savegame\SavedBattleGame.h">
+      <Filter>Savegame</Filter>
+    </ClInclude>
+    <ClInclude Include="Savegame\Tile.h">
+      <Filter>Savegame</Filter>
+    </ClInclude>
+    <ClInclude Include="Savegame\Node.h">
+      <Filter>Savegame</Filter>
+    </ClInclude>
+    <ClInclude Include="Ruleset\RuleTerrain.h">
+      <Filter>Ruleset</Filter>
+    </ClInclude>
+    <ClInclude Include="Ruleset\MapBlock.h">
+      <Filter>Ruleset</Filter>
+    </ClInclude>
+    <ClInclude Include="Savegame\BattleUnit.h">
+      <Filter>Savegame</Filter>
+    </ClInclude>
+    <ClInclude Include="Interface\FpsCounter.h">
+      <Filter>Interface</Filter>
+    </ClInclude>
+    <ClInclude Include="Battlescape\UnitSprite.h">
+      <Filter>Battlescape</Filter>
+    </ClInclude>
+    <ClInclude Include="Battlescape\Position.h">
+      <Filter>Battlescape</Filter>
+    </ClInclude>
+    <ClInclude Include="Interface\NumberText.h">
+      <Filter>Interface</Filter>
+    </ClInclude>
+    <ClInclude Include="Battlescape\Pathfinding.h">
+      <Filter>Battlescape</Filter>
+    </ClInclude>
+    <ClInclude Include="Battlescape\PathfindingNode.h">
+      <Filter>Battlescape</Filter>
+    </ClInclude>
+    <ClInclude Include="Battlescape\PathfindingOpenSet.h">
+      <Filter>Battlescape</Filter>
+    </ClInclude>
+    <ClInclude Include="Savegame\BattleItem.h">
+      <Filter>Savegame</Filter>
+    </ClInclude>
+    <ClInclude Include="Geoscape\ConfirmLandingState.h">
+      <Filter>Geoscape</Filter>
+    </ClInclude>
+    <ClInclude Include="Battlescape\BattlescapeGenerator.h">
+      <Filter>Battlescape</Filter>
+    </ClInclude>
+    <ClInclude Include="Ruleset\RuleRegion.h">
+      <Filter>Ruleset</Filter>
+    </ClInclude>
+    <ClInclude Include="Ruleset\RuleCountry.h">
+      <Filter>Ruleset</Filter>
+    </ClInclude>
+    <ClInclude Include="Ruleset\City.h">
+      <Filter>Ruleset</Filter>
+    </ClInclude>
+    <ClInclude Include="Ruleset\SoldierNamePool.h">
+      <Filter>Ruleset</Filter>
+    </ClInclude>
+    <ClInclude Include="Menu\NoteState.h">
+      <Filter>Menu</Filter>
+    </ClInclude>
+    <ClInclude Include="Ruleset\MapDataSet.h">
+      <Filter>Ruleset</Filter>
+    </ClInclude>
+    <ClInclude Include="Ruleset\MapData.h">
+      <Filter>Ruleset</Filter>
+    </ClInclude>
+    <ClInclude Include="dirent.h" />
+    <ClInclude Include="Engine\Exception.h">
+      <Filter>Engine</Filter>
+    </ClInclude>
+    <ClInclude Include="Savegame\ItemContainer.h">
+      <Filter>Savegame</Filter>
+    </ClInclude>
+    <ClInclude Include="Battlescape\Projectile.h">
+      <Filter>Battlescape</Filter>
+    </ClInclude>
+    <ClInclude Include="Battlescape\BulletSprite.h">
+      <Filter>Battlescape</Filter>
+    </ClInclude>
+    <ClInclude Include="Savegame\Transfer.h">
+      <Filter>Savegame</Filter>
+    </ClInclude>
+    <ClInclude Include="Battlescape\BattleState.h">
+      <Filter>Battlescape</Filter>
+    </ClInclude>
+    <ClInclude Include="Battlescape\ExplosionBState.h">
+      <Filter>Battlescape</Filter>
+    </ClInclude>
+    <ClInclude Include="Battlescape\ProjectileFlyBState.h">
+      <Filter>Battlescape</Filter>
+    </ClInclude>
+    <ClInclude Include="Battlescape\UnitTurnBState.h">
+      <Filter>Battlescape</Filter>
+    </ClInclude>
+    <ClInclude Include="Battlescape\UnitWalkBState.h">
+      <Filter>Battlescape</Filter>
+    </ClInclude>
+    <ClInclude Include="Battlescape\Explosion.h">
+      <Filter>Battlescape</Filter>
+    </ClInclude>
+    <ClInclude Include="Basescape\TransfersState.h">
+      <Filter>Basescape</Filter>
+    </ClInclude>
+    <ClInclude Include="Geoscape\ItemsArrivingState.h">
+      <Filter>Geoscape</Filter>
+    </ClInclude>
+    <ClInclude Include="Ruleset\RuleSoldier.h">
+      <Filter>Ruleset</Filter>
+    </ClInclude>
+    <ClInclude Include="Ufopaedia\ArticleState.h">
+      <Filter>Ufopaedia</Filter>
+    </ClInclude>
+    <ClInclude Include="Ufopaedia\ArticleStateText.h">
+      <Filter>Ufopaedia</Filter>
+    </ClInclude>
+    <ClInclude Include="Ufopaedia\ArticleStateTextImage.h">
+      <Filter>Ufopaedia</Filter>
+    </ClInclude>
+    <ClInclude Include="Ufopaedia\Ufopaedia.h">
+      <Filter>Ufopaedia</Filter>
+    </ClInclude>
+    <ClInclude Include="Ufopaedia\UfopaediaSelectState.h">
+      <Filter>Ufopaedia</Filter>
+    </ClInclude>
+    <ClInclude Include="Ufopaedia\UfopaediaStartState.h">
+      <Filter>Ufopaedia</Filter>
+    </ClInclude>
+    <ClInclude Include="Ruleset\ArticleDefinition.h">
+      <Filter>Ruleset</Filter>
+    </ClInclude>
+    <ClInclude Include="Geoscape\ProductionCompleteState.h">
+      <Filter>Geoscape</Filter>
+    </ClInclude>
+    <ClInclude Include="Ufopaedia\ArticleStateCraft.h">
+      <Filter>Ufopaedia</Filter>
+    </ClInclude>
+    <ClInclude Include="Ufopaedia\ArticleStateCraftWeapon.h">
+      <Filter>Ufopaedia</Filter>
+    </ClInclude>
+    <ClInclude Include="Basescape\CraftEquipmentState.h">
+      <Filter>Basescape</Filter>
+    </ClInclude>
+    <ClInclude Include="Basescape\CraftArmorState.h">
+      <Filter>Basescape</Filter>
+    </ClInclude>
+    <ClInclude Include="Basescape\SoldierArmorState.h">
+      <Filter>Basescape</Filter>
+    </ClInclude>
+    <ClInclude Include="Basescape\TransferItemsState.h">
+      <Filter>Basescape</Filter>
+    </ClInclude>
+    <ClInclude Include="Basescape\TransferBaseState.h">
+      <Filter>Basescape</Filter>
+    </ClInclude>
+    <ClInclude Include="Battlescape\ActionMenuItem.h">
+      <Filter>Battlescape</Filter>
+    </ClInclude>
+    <ClInclude Include="Basescape\TransferConfirmState.h">
+      <Filter>Basescape</Filter>
+    </ClInclude>
+    <ClInclude Include="Engine\CrossPlatform.h">
+      <Filter>Engine</Filter>
+    </ClInclude>
+    <ClInclude Include="Battlescape\ActionMenuState.h">
+      <Filter>Battlescape</Filter>
+    </ClInclude>
+    <ClInclude Include="Battlescape\UnitInfoState.h">
+      <Filter>Battlescape</Filter>
+    </ClInclude>
+    <ClInclude Include="Battlescape\PrimeGrenadeState.h">
+      <Filter>Battlescape</Filter>
+    </ClInclude>
+    <ClInclude Include="Engine\Options.h">
+      <Filter>Engine</Filter>
+    </ClInclude>
+    <ClInclude Include="Ufopaedia\ArticleStateBaseFacility.h">
+      <Filter>Ufopaedia</Filter>
+    </ClInclude>
+    <ClInclude Include="Ufopaedia\ArticleStateItem.h">
+      <Filter>Ufopaedia</Filter>
+    </ClInclude>
+    <ClInclude Include="Ufopaedia\ArticleStateUfo.h">
+      <Filter>Ufopaedia</Filter>
+    </ClInclude>
+    <ClInclude Include="Battlescape\NextTurnState.h">
+      <Filter>Battlescape</Filter>
+    </ClInclude>
+    <ClInclude Include="Battlescape\InventoryState.h">
+      <Filter>Battlescape</Filter>
+    </ClInclude>
+    <ClInclude Include="Ruleset\RuleInventory.h">
+      <Filter>Ruleset</Filter>
+    </ClInclude>
+    <ClInclude Include="Battlescape\Inventory.h">
+      <Filter>Battlescape</Filter>
+    </ClInclude>
+    <ClInclude Include="Battlescape\BattleAIState.h">
+      <Filter>Battlescape</Filter>
+    </ClInclude>
+    <ClInclude Include="Battlescape\PatrolBAIState.h">
+      <Filter>Battlescape</Filter>
+    </ClInclude>
+    <ClInclude Include="Battlescape\AggroBAIState.h">
+      <Filter>Battlescape</Filter>
+    </ClInclude>
+    <ClInclude Include="Battlescape\WarningMessage.h">
+      <Filter>Battlescape</Filter>
+    </ClInclude>
+    <ClInclude Include="Battlescape\BattlescapeMessage.h">
+      <Filter>Battlescape</Filter>
+    </ClInclude>
+    <ClInclude Include="Battlescape\BattlescapeOptionsState.h">
+      <Filter>Battlescape</Filter>
+    </ClInclude>
+    <ClInclude Include="Battlescape\AbortMissionState.h">
+      <Filter>Battlescape</Filter>
+    </ClInclude>
+    <ClInclude Include="Battlescape\DebriefingState.h">
+      <Filter>Battlescape</Filter>
+    </ClInclude>
+    <ClInclude Include="Basescape\NewResearchListState.h">
+      <Filter>Basescape</Filter>
+    </ClInclude>
+    <ClInclude Include="Geoscape\NewPossibleResearchState.h">
+      <Filter>Geoscape</Filter>
+    </ClInclude>
+    <ClInclude Include="Savegame\ResearchProject.h">
+      <Filter>Savegame</Filter>
+    </ClInclude>
+    <ClInclude Include="Battlescape\InfoboxState.h">
+      <Filter>Battlescape</Filter>
+    </ClInclude>
+    <ClInclude Include="Battlescape\TileEngine.h">
+      <Filter>Battlescape</Filter>
+    </ClInclude>
+    <ClInclude Include="Battlescape\UnitDieBState.h">
+      <Filter>Battlescape</Filter>
+    </ClInclude>
+    <ClInclude Include="Ufopaedia\ArticleStateArmor.h">
+      <Filter>Ufopaedia</Filter>
+    </ClInclude>
+    <ClInclude Include="Battlescape\MiniMapState.h">
+      <Filter>Battlescape</Filter>
+    </ClInclude>
+    <ClInclude Include="Battlescape\MiniMapView.h">
+      <Filter>Battlescape</Filter>
+    </ClInclude>
+    <ClInclude Include="Savegame\Production.h">
+      <Filter>Savegame</Filter>
+    </ClInclude>
+    <ClInclude Include="Battlescape\Camera.h">
+      <Filter>Battlescape</Filter>
+    </ClInclude>
+    <ClInclude Include="Battlescape\MedikitState.h">
+      <Filter>Battlescape</Filter>
+    </ClInclude>
+    <ClInclude Include="Battlescape\MedikitView.h">
+      <Filter>Battlescape</Filter>
+    </ClInclude>
+    <ClInclude Include="Battlescape\ScannerState.h">
+      <Filter>Battlescape</Filter>
+    </ClInclude>
+    <ClInclude Include="Battlescape\ScannerView.h">
+      <Filter>Battlescape</Filter>
+    </ClInclude>
+    <ClInclude Include="Battlescape\PromotionsState.h">
+      <Filter>Battlescape</Filter>
+    </ClInclude>
+    <ClInclude Include="Battlescape\BattlescapeGame.h">
+      <Filter>Battlescape</Filter>
+    </ClInclude>
+    <ClInclude Include="Battlescape\InfoboxOKState.h">
+      <Filter>Battlescape</Filter>
+    </ClInclude>
+    <ClInclude Include="Ruleset\Unit.h">
+      <Filter>Ruleset</Filter>
+    </ClInclude>
+    <ClInclude Include="Ruleset\AlienDeployment.h">
+      <Filter>Ruleset</Filter>
+    </ClInclude>
+    <ClInclude Include="Ruleset\AlienRace.h">
+      <Filter>Ruleset</Filter>
+    </ClInclude>
+    <ClInclude Include="Ruleset\Armor.h">
+      <Filter>Ruleset</Filter>
+    </ClInclude>
+    <ClInclude Include="Savegame\CraftWeaponProjectile.h">
+      <Filter>Savegame</Filter>
+    </ClInclude>
+    <ClInclude Include="Menu\NewBattleState.h">
+      <Filter>Menu</Filter>
+    </ClInclude>
+    <ClInclude Include="Ruleset\RuleManufacture.h">
+      <Filter>Ruleset</Filter>
+    </ClInclude>
+    <ClInclude Include="Ruleset\RuleResearch.h">
+      <Filter>Ruleset</Filter>
+    </ClInclude>
+    <ClInclude Include="Basescape\ManufactureStartState.h">
+      <Filter>Basescape</Filter>
+    </ClInclude>
+    <ClInclude Include="Basescape\ManufactureInfoState.h">
+      <Filter>Basescape</Filter>
+    </ClInclude>
+    <ClInclude Include="Basescape\ResearchInfoState.h">
+      <Filter>Basescape</Filter>
+    </ClInclude>
+    <ClInclude Include="Basescape\NewManufactureListState.h">
+      <Filter>Basescape</Filter>
+    </ClInclude>
+    <ClInclude Include="Savegame\TerrorSite.h">
+      <Filter>Savegame</Filter>
+    </ClInclude>
+    <ClInclude Include="Geoscape\AlienTerrorState.h">
+      <Filter>Geoscape</Filter>
+    </ClInclude>
+    <ClInclude Include="Geoscape\ResearchCompleteState.h">
+      <Filter>Geoscape</Filter>
+    </ClInclude>
+    <ClInclude Include="Geoscape\GeoscapeOptionsState.h">
+      <Filter>Geoscape</Filter>
+    </ClInclude>
+    <ClInclude Include="Battlescape\BriefingState.h">
+      <Filter>Battlescape</Filter>
+    </ClInclude>
+    <ClInclude Include="Menu\OptionsState.h">
+      <Filter>Menu</Filter>
+    </ClInclude>
+    <ClInclude Include="Menu\ErrorMessageState.h">
+      <Filter>Menu</Filter>
+    </ClInclude>
+    <ClInclude Include="Geoscape\CraftErrorState.h">
+      <Filter>Geoscape</Filter>
+    </ClInclude>
+    <ClInclude Include="Savegame\Vehicle.h">
+      <Filter>Savegame</Filter>
+    </ClInclude>
+    <ClInclude Include="lodepng.h" />
+    <ClInclude Include="Battlescape\CannotReequipState.h">
+      <Filter>Battlescape</Filter>
+    </ClInclude>
+    <ClInclude Include="Ufopaedia\ArticleStateVehicle.h">
+      <Filter>Ufopaedia</Filter>
+    </ClInclude>
+    <ClInclude Include="Geoscape\NewPossibleManufactureState.h">
+      <Filter>Geoscape</Filter>
+    </ClInclude>
+    <ClInclude Include="Menu\LoadState.h">
+      <Filter>Menu</Filter>
+    </ClInclude>
+    <ClInclude Include="Menu\SaveState.h">
+      <Filter>Menu</Filter>
+    </ClInclude>
+    <ClInclude Include="Menu\SavedGameState.h">
+      <Filter>Menu</Filter>
+    </ClInclude>
+    <ClInclude Include="Engine\Logger.h">
+      <Filter>Engine</Filter>
+    </ClInclude>
+    <ClInclude Include="Basescape\SelectStartFacilityState.h">
+      <Filter>Basescape</Filter>
+    </ClInclude>
+    <ClInclude Include="Basescape\PlaceStartFacilityState.h">
+      <Filter>Basescape</Filter>
+    </ClInclude>
+    <ClInclude Include="Savegame\AlienBase.h">
+      <Filter>Savegame</Filter>
+    </ClInclude>
+    <ClInclude Include="Savegame\AlienMission.h">
+      <Filter>Savegame</Filter>
+    </ClInclude>
+    <ClInclude Include="Geoscape\AlienBaseState.h">
+      <Filter>Geoscape</Filter>
+    </ClInclude>
+    <ClInclude Include="Geoscape\UfoHyperDetectedState.h">
+      <Filter>Geoscape</Filter>
+    </ClInclude>
+    <ClInclude Include="Savegame\EquipmentLayoutItem.h">
+      <Filter>Savegame</Filter>
+    </ClInclude>
+    <ClInclude Include="Geoscape\AllocatePsiTrainingState.h">
+      <Filter>Geoscape</Filter>
+    </ClInclude>
+    <ClInclude Include="Geoscape\PsiTrainingState.h">
+      <Filter>Geoscape</Filter>
+    </ClInclude>
+    <ClInclude Include="Battlescape\NoContainmentState.h">
+      <Filter>Battlescape</Filter>
+    </ClInclude>
+    <ClInclude Include="Savegame\WeightedOptions.h">
+      <Filter>Savegame</Filter>
+    </ClInclude>
+    <ClInclude Include="Savegame\AlienStrategy.h">
+      <Filter>Savegame</Filter>
+    </ClInclude>
+    <ClInclude Include="Ruleset\UfoTrajectory.h">
+      <Filter>Ruleset</Filter>
+    </ClInclude>
+    <ClInclude Include="Ruleset\RuleAlienMission.h">
+      <Filter>Ruleset</Filter>
+    </ClInclude>
+    <ClInclude Include="Geoscape\BaseDefenseState.h">
+      <Filter>Geoscape</Filter>
+    </ClInclude>
+    <ClInclude Include="Geoscape\VictoryState.h">
+      <Filter>Geoscape</Filter>
+    </ClInclude>
+    <ClInclude Include="Geoscape\DefeatState.h">
+      <Filter>Geoscape</Filter>
+    </ClInclude>
+    <ClInclude Include="Menu\DeleteGameState.h">
+      <Filter>Menu</Filter>
+    </ClInclude>
+    <ClInclude Include="Geoscape\ConfirmCydoniaState.h">
+      <Filter>Geoscape</Filter>
+    </ClInclude>
+    <ClInclude Include="Geoscape\BaseDestroyedState.h">
+      <Filter>Geoscape</Filter>
+    </ClInclude>
+    <ClInclude Include="Battlescape\UnitFallBState.h">
+      <Filter>Battlescape</Filter>
+    </ClInclude>
+    <ClInclude Include="Battlescape\UnitPanicBState.h">
+      <Filter>Battlescape</Filter>
+    </ClInclude>
+    <ClInclude Include="Engine\FastLineClip.h">
+      <Filter>Engine</Filter>
+    </ClInclude>
+    <ClInclude Include="Menu\OptionsControlsState.h">
+      <Filter>Menu</Filter>
+    <ClInclude Include="Engine\Zoom.h">
+      <Filter>Engine</Filter>
+    </ClInclude>
+    <ClInclude Include="Engine\Scalers\scalebit.h">
+      <Filter>Engine\Scalers</Filter>
+    </ClInclude>
+    <ClInclude Include="Engine\Scalers\scale2x.h">
+      <Filter>Engine\Scalers</Filter>
+    </ClInclude>
+    <ClInclude Include="Engine\Scalers\scale3x.h">
+      <Filter>Engine\Scalers</Filter>
+    </ClInclude>
+    <ClInclude Include="Engine\Scalers\common.h">
+      <Filter>Engine\Scalers</Filter>
+    </ClInclude>
+    <ClInclude Include="Engine\Scalers\hqx.h">
+      <Filter>Engine\Scalers</Filter>
+    </ClInclude>
+  </ItemGroup>
+  <ItemGroup>
+    <ResourceCompile Include="OpenXcom.rc" />
+  </ItemGroup>
+  <ItemGroup>
+    <Filter Include="Geoscape">
+      <UniqueIdentifier>{f0521223-4515-4155-bf25-5f00373167d5}</UniqueIdentifier>
+    </Filter>
+    <Filter Include="Engine">
+      <UniqueIdentifier>{8fafa8d9-0283-4082-9361-01ebd937e3bb}</UniqueIdentifier>
+    </Filter>
+    <Filter Include="Interface">
+      <UniqueIdentifier>{e996bc13-2f6a-4a8b-bdd9-7a8621048cea}</UniqueIdentifier>
+    </Filter>
+    <Filter Include="Basescape">
+      <UniqueIdentifier>{cc069fa8-f772-4dae-be38-87bcd1013fdd}</UniqueIdentifier>
+    </Filter>
+    <Filter Include="Battlescape">
+      <UniqueIdentifier>{f7e493ce-c074-420c-8b38-40d81b2d0509}</UniqueIdentifier>
+    </Filter>
+    <Filter Include="Ruleset">
+      <UniqueIdentifier>{946d193f-60c1-4c59-ad7e-3e17bad77397}</UniqueIdentifier>
+    </Filter>
+    <Filter Include="Resource">
+      <UniqueIdentifier>{ea5b1e9f-9ff1-457d-9a15-5af8773ccb50}</UniqueIdentifier>
+    </Filter>
+    <Filter Include="Savegame">
+      <UniqueIdentifier>{3b64dd6e-f151-4246-a211-0c6fec5766c5}</UniqueIdentifier>
+    </Filter>
+    <Filter Include="Menu">
+      <UniqueIdentifier>{4218da2f-b393-45b2-a55f-da7fa4d91fe4}</UniqueIdentifier>
+    </Filter>
+    <Filter Include="Ufopaedia">
+      <UniqueIdentifier>{41135935-090f-4179-a64d-0efbd66b5f5c}</UniqueIdentifier>
+    </Filter>
+    <Filter Include="Engine\Scalers">
+      <UniqueIdentifier>{fef61e76-5d44-4389-a40c-12da6e590e2c}</UniqueIdentifier>
+    </Filter>
+  </ItemGroup>
+  <ItemGroup>
+    <None Include="..\media\openxcom.ico" />
+  </ItemGroup>
 </Project>