/*
 * Copyright 2010-2015 OpenXcom Developers.
 *
 * This file is part of OpenXcom.
 *
 * OpenXcom is free software: you can redistribute it and/or modify
 * it under the terms of the GNU General Public License as published by
 * the Free Software Foundation, either version 3 of the License, or
 * (at your option) any later version.
 *
 * OpenXcom is distributed in the hope that it will be useful,
 * but WITHOUT ANY WARRANTY; without even the implied warranty of
 * MERCHANTABILITY or FITNESS FOR A PARTICULAR PURPOSE.  See the
 * GNU General Public License for more details.
 *
 * You should have received a copy of the GNU General Public License
 * along with OpenXcom.  If not, see <http://www.gnu.org/licenses/>.
 */
#ifndef OPENXCOM_RULEUFO_H
#define OPENXCOM_RULEUFO_H

#include <string>
#include <map>
#include <yaml-cpp/yaml.h>
#include "RuleCraft.h"

namespace OpenXcom
{

class RuleTerrain;
class Ruleset;

/**
 * Represents a specific type of UFO.
 * Contains constant info about a UFO like
 * speed, weapons, scores, etc.
 * @sa Ufo
 */
class RuleUfo
{
private:
	std::string _type, _size;
	int _sprite, _marker;
	int _power, _range, _score, _reload, _breakOffTime;
	RuleTerrain *_battlescapeTerrainData;
<<<<<<< HEAD
	std::string _modSprite;
	RuleCraftStats _stats;
	std::map<std::string, RuleCraftStats> _statsRaceBonus;
=======
	std::string _modSprite, _briefingString;
>>>>>>> da19de58
public:
	/// Creates a blank UFO ruleset.
	RuleUfo(const std::string &type);
	/// Cleans up the UFO ruleset.
	~RuleUfo();
	/// Loads UFO data from YAML.
	void load(const YAML::Node& node, Ruleset *ruleset);
	/// Gets the UFO's type.
	std::string getType() const;
	/// Gets the UFO's size.
	std::string getSize() const;
	/// Gets the UFO's radius.
	int getRadius() const;
	/// Gets the UFO's sprite.
	int getSprite() const;
	/// Gets the UFO's globe marker.
	int getMarker() const;
	/// Gets the UFO's weapon power.
	int getWeaponPower() const;
	/// Gets the UFO's weapon range.
	int getWeaponRange() const;
	/// Gets the UFO's score.
	int getScore() const;
	/// Sets the battlescape terrain data ruleset for this UFO
	RuleTerrain *getBattlescapeTerrainData() const;
	/// Gets the reload time of the UFO's weapon.
	int getWeaponReload() const;
	/// Gets the UFO's escape time.
	int getBreakOffTime() const;
	/// Gets the name of the surface that represents this UFO.
	std::string getModSprite() const;
<<<<<<< HEAD
	/// Get basic statistic of UFO.
	const RuleCraftStats& getStats() const;
	/// Get race bonus of statistic of UFO.
	const RuleCraftStats& getRaceBonus(const std::string& s) const;
=======
	/// Gets the UFO's radar range.
	int getSightRange() const;
	/// gets the name of the briefing string.
	std::string getBriefingString() const;
>>>>>>> da19de58
};

}

#endif<|MERGE_RESOLUTION|>--- conflicted
+++ resolved
@@ -43,13 +43,9 @@
 	int _sprite, _marker;
 	int _power, _range, _score, _reload, _breakOffTime;
 	RuleTerrain *_battlescapeTerrainData;
-<<<<<<< HEAD
-	std::string _modSprite;
 	RuleCraftStats _stats;
 	std::map<std::string, RuleCraftStats> _statsRaceBonus;
-=======
 	std::string _modSprite, _briefingString;
->>>>>>> da19de58
 public:
 	/// Creates a blank UFO ruleset.
 	RuleUfo(const std::string &type);
@@ -81,17 +77,14 @@
 	int getBreakOffTime() const;
 	/// Gets the name of the surface that represents this UFO.
 	std::string getModSprite() const;
-<<<<<<< HEAD
 	/// Get basic statistic of UFO.
 	const RuleCraftStats& getStats() const;
 	/// Get race bonus of statistic of UFO.
 	const RuleCraftStats& getRaceBonus(const std::string& s) const;
-=======
 	/// Gets the UFO's radar range.
 	int getSightRange() const;
 	/// gets the name of the briefing string.
 	std::string getBriefingString() const;
->>>>>>> da19de58
 };
 
 }
