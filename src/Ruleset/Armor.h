--- conflicted
+++ resolved
@@ -50,11 +50,8 @@
 	int _deathFrames;
 	bool _constantAnimation;
 	bool _canHoldWeapon;
-<<<<<<< HEAD
+	ForcedTorso _forcedTorso;
 	int _fearImmune, _bleedImmune, _painImmune, _zombiImmune;
-=======
-	ForcedTorso _forcedTorso;
->>>>>>> 98d53814
 public:
 	/// Creates a blank armor ruleset.
 	Armor(const std::string &type);
@@ -101,8 +98,9 @@
 	/// Gets if armor uses constant animation.
 	bool getConstantAnimation() const;
 	/// Gets if armor can hold weapon.
-<<<<<<< HEAD
 	bool getCanHoldWeapon() const;
+	/// Checks if this armor ignores gender (power suit/flying suit).
+	ForcedTorso getForcedTorso() const;
 	/// Gets buildin weapons of armor.
 	const std::vector<std::string> &getBuiltInWeapons() const;
 	/// Gets max view distance at dark in BattleScape.
@@ -115,11 +113,6 @@
 	bool getPainImmune(bool def = false) const;
 	/// Gets how armor react to zombification.
 	bool getZombiImmune(bool def = false) const;
-=======
-	bool getCanHoldWeapon();
-	/// Checks if this armor ignores gender (power suit/flying suit).
-	ForcedTorso getForcedTorso();
->>>>>>> 98d53814
 };
 
 }
