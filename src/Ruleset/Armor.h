--- conflicted
+++ resolved
@@ -29,13 +29,9 @@
 namespace OpenXcom
 {
 
-<<<<<<< HEAD
 enum ForcedTorso { TORSO_USE_GENDER, TORSO_ALWAYS_MALE, TORSO_ALWAYS_FEMALE };
 enum UnitSide {SIDE_FRONT, SIDE_LEFT, SIDE_RIGHT, SIDE_REAR, SIDE_UNDER};
 
-=======
-enum ForcedTorso{ TORSO_USE_GENDER, TORSO_ALWAYS_MALE, TORSO_ALWAYS_FEMALE };
->>>>>>> ca592762
 /**
  * Represents a specific type of armor.
  * Not only soldier armor, but also alien armor - some alien races wear Soldier Armor, Leader Armor or Commander Armor
@@ -43,11 +39,6 @@
  */
 class Armor
 {
-<<<<<<< HEAD
-=======
-public:
-	static const int DAMAGE_TYPES = 10;
->>>>>>> ca592762
 private:
 	std::string _type, _spriteSheet, _spriteInv, _corpseGeo, _storeItem, _specWeapon;
 	std::vector<std::string> _corpseBattle;
@@ -61,13 +52,10 @@
 	int _deathFrames;
 	bool _constantAnimation, _canHoldWeapon, _hasInventory;
 	ForcedTorso _forcedTorso;
-<<<<<<< HEAD
+	int _faceColorGroup, _hairColorGroup, _utileColorGroup, _rankColorGroup;
+	std::vector<int> _faceColor, _hairColor, _utileColor, _rankColor;
 	int _fearImmune, _bleedImmune, _painImmune, _zombiImmune;
 	float _overKill;
-=======
-	int _faceColorGroup, _hairColorGroup, _utileColorGroup, _rankColorGroup;
-	std::vector<int> _faceColor, _hairColor, _utileColor, _rankColor;
->>>>>>> ca592762
 public:
 	/// Creates a blank armor ruleset.
 	Armor(const std::string &type);
@@ -108,11 +96,7 @@
 	/// Gets damage modifier.
 	float getDamageModifier(ItemDamageType dt) const;
 	/// Gets loftempSet
-<<<<<<< HEAD
 	const std::vector<int> &getLoftempsSet() const;
-=======
-	const std::vector<int>& getLoftempsSet() const;
->>>>>>> ca592762
 	/// Gets the armor's stats.
 	const UnitStats *getStats() const;
 	/// Gets the armor's weight.
@@ -125,7 +109,6 @@
 	bool getCanHoldWeapon() const;
 	/// Checks if this armor ignores gender (power suit/flying suit).
 	ForcedTorso getForcedTorso() const;
-<<<<<<< HEAD
 	/// Gets buildin weapons of armor.
 	const std::vector<std::string> &getBuiltInWeapons() const;
 	/// Gets max view distance at dark in BattleScape.
@@ -142,7 +125,6 @@
 	bool getZombiImmune(bool def = false) const;
 	/// Gets how much negative hp is require to gib unit.
 	float getOverKill() const;
-=======
 	/// Get face base color
 	int getFaceColorGroup() const;
 	/// Get hair base color
@@ -161,7 +143,6 @@
 	int getRankColor(int i) const;
 	/// can we access this unit's inventory?
 	bool hasInventory() const;
->>>>>>> ca592762
 };
 
 }
