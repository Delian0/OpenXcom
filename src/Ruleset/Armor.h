--- conflicted
+++ resolved
@@ -114,17 +114,13 @@
 	/// Get face base color
 	int getFaceColor(int i) const;
 	/// Get hair base color
-<<<<<<< HEAD
 	int getHairColor(int i) const;
 	/// Get utile base color
 	int getUtileColor(int i) const;
 	/// Get rank base color
 	int getRankColor(int i) const;
-=======
-	const std::vector<int>& getHairColor() const;
 	/// can we access this unit's inventory?
-	const bool hasInventory() const;
->>>>>>> 19da7d6d
+	bool hasInventory() const;
 };
 
 }
