--- conflicted
+++ resolved
@@ -95,12 +95,9 @@
 	/// Gets if armor uses constant animation.
 	bool getConstantAnimation() const;
 	/// Gets if armor can hold weapon.
-<<<<<<< HEAD
-	bool getCanHoldWeapon();
+	bool getCanHoldWeapon() const;
 	/// Gets max view distance at dark in BattleScape.
 	int getVisibilityAtDark() const;
-=======
-	bool getCanHoldWeapon() const;
 	/// Gets how armor react to fear.
 	bool getFearImmune(bool def = false) const;
 	/// Gets how armor react to bleeding.
@@ -109,7 +106,6 @@
 	bool getPainImmune(bool def = false) const;
 	/// Gets how armor react to zombification.
 	bool getZombiImmune(bool def = false) const;
->>>>>>> c3734344
 };
 
 }
