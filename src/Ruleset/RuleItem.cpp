--- conflicted
+++ resolved
@@ -32,11 +32,7 @@
 											_fireSound(-1), _hitSound(-1), _hitAnimation(0), _power(0), _priority(0), _compatibleAmmo(), _damageType(DT_NONE),
 											_accuracyAuto(0), _accuracySnap(0), _accuracyAimed(0), _tuAuto(0), _tuSnap(0), _tuAimed(0), _clipSize(0), _accuracyMelee(0), _tuMelee(0),
 											_battleType(BT_NONE), _twoHanded(false), _waypoint(false), _fixedWeapon(false), _invWidth(1), _invHeight(1),
-<<<<<<< HEAD
-											_painKiller(0), _heal(0), _stimulant(0), _healAmount(0), _healthAmount(0), _stun(0), _energy(0), _tuUse(0), _recoveryPoints(0), _armor(20), _recover(true), _turretType(-1)
-=======
-											_painKiller(0), _heal(0), _stimulant(0), _healAmount(0), _healthAmount(0), _stun(0), _energy(0), _tuUse(0), _recoveryPoints(0), _armor(20), _recover(true), _liveAlien(false)
->>>>>>> 1212ad74
+											_painKiller(0), _heal(0), _stimulant(0), _healAmount(0), _healthAmount(0), _stun(0), _energy(0), _tuUse(0), _recoveryPoints(0), _armor(20), _recover(true), _turretType(-1), _liveAlien(false)
 {
 }
 
@@ -240,15 +236,13 @@
 		{
 			i.second() >> _recover;
 		}
-<<<<<<< HEAD
 		else if (key == "turretType")
 		{
 			i.second() >> _turretType;
-=======
+		}
 		else if (key == "liveAlien")
 		{
 			i.second() >> _liveAlien;
->>>>>>> 1212ad74
 		}
 	}
 }
@@ -305,11 +299,8 @@
 	out << YAML::Key << "recoveryPoints" << YAML::Value << _recoveryPoints;
 	out << YAML::Key << "armor" << YAML::Value << _armor;
 	out << YAML::Key << "recover" << YAML::Value << _recover;
-<<<<<<< HEAD
 	out << YAML::Key << "turretType" << YAML::Value << _turretType;
-=======
 	out << YAML::Key << "liveAlien" << YAML::Value << _liveAlien;
->>>>>>> 1212ad74
 	out << YAML::EndMap;
 }
 
@@ -754,7 +745,6 @@
 	return _recover;
 }
 
-<<<<<<< HEAD
 
 /**
  * Returns the item's Turret Type
@@ -764,7 +754,7 @@
 {
 	return _turretType;
 }
-=======
+
 /**
  * Returns if this is a live alien.
  * @return alien
@@ -773,6 +763,4 @@
 {
 	return _liveAlien;
 }
-
->>>>>>> 1212ad74
 }