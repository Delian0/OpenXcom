--- conflicted
+++ resolved
@@ -29,7 +29,6 @@
  * Creates a blank ruleset for a certain type of item.
  * @param type String defining the type.
  */
-<<<<<<< HEAD
 RuleItem::RuleItem(const std::string &type) :
 	_type(type), _name(type), _size(0.0), _costBuy(0), _costSell(0), _transferTime(24), _weight(3), _bigSprite(0), _floorSprite(-1), _handSprite(120), _bulletSprite(-1),
 	_fireSound(-1), _hitSound(-1), _hitAnimation(0), _power(0), _compatibleAmmo(), _damageType(),
@@ -38,18 +37,8 @@
 	_painKiller(0), _heal(0), _stimulant(0), _woundRecovery(0), _healthRecovery(0), _stunRecovery(0), _energyRecovery(0), _tuUse(0), _recoveryPoints(0), _armor(20), _turretType(-1),
 	_recover(true), _liveAlien(false), _attraction(0), _flatRate(false), _arcingShot(false), _listOrder(0),
 	_maxRange(200), _aimRange(200), _snapRange(15), _autoRange(7), _minRange(0), _dropoff(2), _bulletSpeed(0), _explosionSpeed(0), _autoShots(3), _shotgunPellets(0), _zombieUnit(""),
-	_skillApplied(true), _LOSRequired(false), _underwaterOnly(false), _meleeSound(39), _meleePower(0), _meleeAnimation(0), _meleeHitSound(-1),
+	_skillApplied(true), _LOSRequired(false), _underwaterOnly(false), _meleeSound(39), _meleePower(0), _meleeAnimation(0), _meleeHitSound(-1), _specialType(-1),
 	_strengthBonus(0.0f), _psiBonus(0.0f), _psiSkillBonus(0.0f), _psiStrengthBonus(0.0f)
-=======
-RuleItem::RuleItem(const std::string &type) : _type(type), _name(type), _size(0.0), _costBuy(0), _costSell(0), _transferTime(24), _weight(3), _bigSprite(0), _floorSprite(-1), _handSprite(120), _bulletSprite(-1),
-											_fireSound(-1), _hitSound(-1), _hitAnimation(0), _power(0), _compatibleAmmo(), _damageType(DT_NONE),
-											_accuracyAuto(0), _accuracySnap(0), _accuracyAimed(0), _tuAuto(0), _tuSnap(0), _tuAimed(0), _clipSize(0), _accuracyMelee(0), _tuMelee(0),
-											_battleType(BT_NONE), _twoHanded(false), _waypoint(false), _fixedWeapon(false), _invWidth(1), _invHeight(1),
-											_painKiller(0), _heal(0), _stimulant(0), _woundRecovery(0), _healthRecovery(0), _stunRecovery(0), _energyRecovery(0), _tuUse(0), _recoveryPoints(0), _armor(20), _turretType(-1),
-											_recover(true), _liveAlien(false), _blastRadius(-1), _attraction(0), _flatRate(false), _arcingShot(false), _listOrder(0),
-											_maxRange(200), _aimRange(200), _snapRange(15), _autoRange(7), _minRange(0), _dropoff(2), _bulletSpeed(0), _explosionSpeed(0), _autoShots(3), _shotgunPellets(0), _zombieUnit(""),
-											_strengthApplied(false), _skillApplied(true), _LOSRequired(false), _underwaterOnly(false), _meleeSound(39), _meleePower(0), _meleeAnimation(0), _meleeHitSound(-1), _specialType(-1)
->>>>>>> ca35e7e1
 {
 }
 
@@ -913,7 +902,6 @@
 }
 
 /**
-<<<<<<< HEAD
  * Compute power bonus based on unit stats.
  * @param stats unit stats
  * @return bonus power.
@@ -926,17 +914,18 @@
 	power += stats->psiSkill * _psiSkillBonus;
 	power += stats->psiStrength * _psiStrengthBonus;
 	return power;
-=======
+}
+
+/**
  * Gets the associated special type of this item.
  * note that type 14 is the alien brain, and types
  * 0 and 1 are "regular tile" and "starting point"
  * so try not to use those ones.
  * @return special type.
  */
-const int RuleItem::getSpecialType() const
+int RuleItem::getSpecialType() const
 {
 	return _specialType;
->>>>>>> ca35e7e1
 }
 
 }