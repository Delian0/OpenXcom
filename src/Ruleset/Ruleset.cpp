/*
 * Copyright 2010-2015 OpenXcom Developers.
 *
 * This file is part of OpenXcom.
 *
 * OpenXcom is free software: you can redistribute it and/or modify
 * it under the terms of the GNU General Public License as published by
 * the Free Software Foundation, either version 3 of the License, or
 * (at your option) any later version.
 *
 * OpenXcom is distributed in the hope that it will be useful,
 * but WITHOUT ANY WARRANTY; without even the implied warranty of
 * MERCHANTABILITY or FITNESS FOR A PARTICULAR PURPOSE.  See the
 * GNU General Public License for more details.
 *
 * You should have received a copy of the GNU General Public License
 * along with OpenXcom.  If not, see <http://www.gnu.org/licenses/>.
 */
#include "Ruleset.h"
#include <fstream>
#include <algorithm>
#include "../fmath.h"
#include "../Engine/Options.h"
#include "../Engine/Exception.h"
#include "../Engine/FileMap.h"
#include "SoldierNamePool.h"
#include "RuleCountry.h"
#include "RuleRegion.h"
#include "RuleBaseFacility.h"
#include "RuleCraft.h"
#include "RuleCraftWeapon.h"
#include "RuleItem.h"
#include "RuleUfo.h"
#include "RuleTerrain.h"
#include "MapDataSet.h"
#include "MapScript.h"
#include "RuleSoldier.h"
#include "Unit.h"
#include "AlienRace.h"
#include "AlienDeployment.h"
#include "Armor.h"
#include "ArticleDefinition.h"
#include "RuleInventory.h"
#include "RuleResearch.h"
#include "RuleManufacture.h"
#include "ExtraSprites.h"
#include "ExtraSounds.h"
#include "ExtraStrings.h"
#include "RuleInterface.h"
#include "SoundDefinition.h"
#include "RuleMusic.h"
#include "../Geoscape/Globe.h"
#include "../Interface/TextButton.h"
#include "../Interface/Window.h"
#include "../Savegame/SavedGame.h"
#include "../Savegame/Region.h"
#include "../Savegame/Base.h"
#include "../Savegame/Country.h"
#include "../Savegame/Soldier.h"
#include "../Savegame/Craft.h"
#include "../Savegame/Transfer.h"
#include "../Ufopaedia/Ufopaedia.h"
#include "../Savegame/AlienStrategy.h"
#include "../Savegame/GameTime.h"
#include "UfoTrajectory.h"
#include "RuleAlienMission.h"
#include "City.h"
#include "MCDPatch.h"
#include "../Engine/Logger.h"
#include "../Ufopaedia/Ufopaedia.h"
#include "StatString.h"
#include "RuleGlobe.h"
#include "../Resource/ResourcePack.h"
#include "RuleVideo.h"
#include "../Engine/RNG.h"
#include "../Engine/Palette.h"

namespace OpenXcom
{

void Ruleset::resetGlobalStatics()
{
	ResourcePack::DOOR_OPEN = 3;
	ResourcePack::SLIDING_DOOR_OPEN = 20;
	ResourcePack::SLIDING_DOOR_CLOSE = 21;
	ResourcePack::SMALL_EXPLOSION = 2;
	ResourcePack::LARGE_EXPLOSION = 5;
	ResourcePack::EXPLOSION_OFFSET = 0;
	ResourcePack::SMOKE_OFFSET = 8;
	ResourcePack::UNDERWATER_SMOKE_OFFSET = 0;
	ResourcePack::ITEM_DROP = 38;
	ResourcePack::ITEM_THROW = 39;
	ResourcePack::ITEM_RELOAD = 17;
	ResourcePack::WALK_OFFSET = 22;
	ResourcePack::FLYING_SOUND = 15;
	ResourcePack::MALE_SCREAM[0] = 41;
	ResourcePack::MALE_SCREAM[1] = 42;
	ResourcePack::MALE_SCREAM[2] = 43;
	ResourcePack::FEMALE_SCREAM[0] = 44;
	ResourcePack::FEMALE_SCREAM[1] = 45;
	ResourcePack::FEMALE_SCREAM[2] = 46;
	ResourcePack::BUTTON_PRESS = 0;
	ResourcePack::WINDOW_POPUP[0] = 1;
	ResourcePack::WINDOW_POPUP[1] = 2;
	ResourcePack::WINDOW_POPUP[2] = 3;
	ResourcePack::UFO_FIRE = 8;
	ResourcePack::UFO_HIT = 12;
	ResourcePack::UFO_CRASH = 10;
	ResourcePack::UFO_EXPLODE = 11;
	ResourcePack::INTERCEPTOR_HIT = 10;
	ResourcePack::INTERCEPTOR_EXPLODE = 13;
	ResourcePack::GEOSCAPE_CURSOR = 252;
	ResourcePack::BASESCAPE_CURSOR = 252;
	ResourcePack::BATTLESCAPE_CURSOR = 144;
	ResourcePack::UFOPAEDIA_CURSOR = 252;
	ResourcePack::GRAPHS_CURSOR = 252;
	ResourcePack::DEBRIEF_MUSIC_GOOD = "GMMARS";
	ResourcePack::DEBRIEF_MUSIC_BAD = "GMMARS";

	Globe::OCEAN_COLOR = Palette::blockOffset(12);
	Globe::COUNTRY_LABEL_COLOR = 239;
	Globe::LINE_COLOR = 162;
	Globe::CITY_LABEL_COLOR = 138;
	Globe::BASE_LABEL_COLOR = 133;

	TextButton::soundPress = 0;

	Window::soundPopup[0] = 0;
	Window::soundPopup[1] = 0;
	Window::soundPopup[2] = 0;
}

/**
 * Creates a ruleset with blank sets of rules.
 */
<<<<<<< HEAD
Ruleset::Ruleset() :
	_maxViewDistance(20), _maxDarknessToSeeUnits(9), _costSoldier(0), _costEngineer(0), _costScientist(0), _timePersonnel(0), _initialFunding(0),
	_aiUseDelayBlaster(3), _aiUseDelayFirearm(0), _aiUseDelayGrenade(3), _aiUseDelayMelee(0), _aiUseDelayPsionic(0),
	_startingTime(6, 1, 1, 1999, 12, 0, 0), _modIndex(0), _facilityListOrder(0), _craftListOrder(0), _itemListOrder(0),
	_researchListOrder(0),  _manufactureListOrder(0), _ufopaediaListOrder(0), _invListOrder(0)
{
	_globe = new RuleGlobe();

    // Check in which data dir the folder is stored
    std::string path = CrossPlatform::getDataFolder("SoldierName/");
	// Add soldier names
	std::vector<std::string> names = CrossPlatform::getFolderContents(path, "nam");

	//load base damage types
	RuleDamageType *dmg;
	_damageTypes.resize(DAMAGE_TYPES);

	dmg = new RuleDamageType();
	dmg->ResistType = DT_NONE;
	dmg->RandomType = DRT_NONE;
	dmg->IgnoreOverKill = true;
	dmg->ToHealth = 0.0f;
	dmg->ToArmor = 0.0f;
	dmg->ToWound = 0.0f;
	dmg->ToItem = 0.0f;
	dmg->ToTile = 0.0f;
	dmg->ToStun = 0.0f;
	_damageTypes[dmg->ResistType] = dmg;

	dmg = new RuleDamageType();
	dmg->ResistType = DT_AP;
	dmg->IgnoreOverKill = true;
	_damageTypes[dmg->ResistType] = dmg;

	dmg = new RuleDamageType();
	dmg->ResistType = DT_ACID;
	dmg->IgnoreOverKill = true;
	_damageTypes[dmg->ResistType] = dmg;

	dmg = new RuleDamageType();
	dmg->ResistType = DT_LASER;
	dmg->IgnoreOverKill = true;
	_damageTypes[dmg->ResistType] = dmg;

	dmg = new RuleDamageType();
	dmg->ResistType = DT_PLASMA;
	dmg->IgnoreOverKill = true;
	_damageTypes[dmg->ResistType] = dmg;

	dmg = new RuleDamageType();
	dmg->ResistType = DT_MELEE;
	dmg->IgnoreOverKill = true;
	_damageTypes[dmg->ResistType] = dmg;

	dmg = new RuleDamageType();
	dmg->ResistType = DT_STUN;
	dmg->FixRadius = -1;
	dmg->IgnoreOverKill = true;
	dmg->IgnoreSelfDestruct = true;
	dmg->IgnorePainImmunity = true;
	dmg->RadiusEffectiveness = 0.05f;
	dmg->ToHealth = 0.0f;
	dmg->ToArmor = 0.0f;
	dmg->ToWound = 0.0f;
	dmg->ToItem = 0.0f;
	dmg->ToTile = 0.0f;
	dmg->ToStun = 1.0f;
	_damageTypes[dmg->ResistType] = dmg;

	dmg = new RuleDamageType();
	dmg->ResistType = DT_HE;
	dmg->FixRadius = -1;
	dmg->IgnoreOverKill = true;
	dmg->IgnoreSelfDestruct = true;
	dmg->RadiusEffectiveness = 0.05f;
	dmg->ToItem = 1.0f;
	_damageTypes[dmg->ResistType] = dmg;

	dmg = new RuleDamageType();
	dmg->ResistType = DT_SMOKE;
	dmg->FixRadius = -1;
	dmg->IgnoreOverKill = true;
	dmg->IgnoreDirection = true;
	dmg->ArmorEffectiveness = 0.0f;
	dmg->RadiusEffectiveness = 0.05f;
	dmg->SmokeThreshold = 0;
	dmg->ToHealth = 0.0f;
	dmg->ToArmor = 0.0f;
	dmg->ToWound = 0.0f;
	dmg->ToItem = 0.0f;
	dmg->ToTile = 0.0f;
	dmg->ToStun = 1.0f;
	_damageTypes[dmg->ResistType] = dmg;

	dmg = new RuleDamageType();
	dmg->ResistType = DT_IN;
	dmg->FixRadius = -1;
	dmg->FireBlastCalc = true;
	dmg->IgnoreOverKill = true;
	dmg->IgnoreDirection = true;
	dmg->ArmorEffectiveness = 0.0f;
	dmg->RadiusEffectiveness = 0.03f;
	dmg->FireThreshold = 0;
	dmg->ToHealth = 1.0f;
	dmg->ToArmor = 0.0f;
	dmg->ToWound = 0.0f;
	dmg->ToItem = 0.0f;
	dmg->ToTile = 0.0f;
	dmg->ToStun = 0.0f;
	_damageTypes[dmg->ResistType] = dmg;

	for (std::vector<std::string>::iterator i = names.begin(); i != names.end(); ++i)
=======
Ruleset::Ruleset() : _costSoldier(0), _costEngineer(0), _costScientist(0), _timePersonnel(0), _initialFunding(0), _turnAIUseGrenade(3), _turnAIUseBlaster(3), _startingTime(6, 1, 1, 1999, 12, 0, 0), _facilityListOrder(0), _craftListOrder(0), _itemListOrder(0), _researchListOrder(0),  _manufactureListOrder(0), _ufopaediaListOrder(0), _invListOrder(0)
{
	_globe = new RuleGlobe();

	std::set<std::string> names = FileMap::filterFiles(FileMap::getVFolderContents("SoldierName"), "nam");
	for (std::set<std::string>::iterator i = names.begin(); i != names.end(); ++i)
>>>>>>> 55e4aaad
	{
		SoldierNamePool *pool = new SoldierNamePool();
		pool->load(FileMap::getFilePath("SoldierName/" + *i));
		_names.push_back(pool);
	}
}

/**
 * Deletes all the contained rules from memory.
 */
Ruleset::~Ruleset()
{
	delete _globe;
	for (std::vector<SoldierNamePool*>::iterator i = _names.begin(); i != _names.end(); ++i)
	{
		delete *i;
	}
	for (std::vector<RuleDamageType*>::iterator i = _damageTypes.begin(); i != _damageTypes.end(); ++i)
	{
		delete *i;
	}
	for (std::map<std::string, RuleCountry*>::iterator i = _countries.begin(); i != _countries.end(); ++i)
	{
		delete i->second;
	}
	for (std::map<std::string, RuleRegion*>::iterator i = _regions.begin(); i != _regions.end(); ++i)
	{
		delete i->second;
	}
	for (std::map<std::string, RuleBaseFacility*>::iterator i = _facilities.begin(); i != _facilities.end(); ++i)
	{
		delete i->second;
	}
	for (std::map<std::string, RuleCraft*>::iterator i = _crafts.begin(); i != _crafts.end(); ++i)
	{
		delete i->second;
	}
	for (std::map<std::string, RuleCraftWeapon*>::iterator i = _craftWeapons.begin(); i != _craftWeapons.end(); ++i)
	{
		delete i->second;
	}
	for (std::map<std::string, RuleItem*>::iterator i = _items.begin(); i != _items.end(); ++i)
	{
		delete i->second;
	}
	for (std::map<std::string, RuleUfo*>::iterator i = _ufos.begin(); i != _ufos.end(); ++i)
	{
		delete i->second;
	}
	for (std::map<std::string, RuleTerrain*>::iterator i = _terrains.begin(); i != _terrains.end(); ++i)
	{
		delete i->second;
	}
	for (std::map<std::string, MapDataSet*>::iterator i = _mapDataSets.begin(); i != _mapDataSets.end(); ++i)
	{
		delete i->second;
	}
	for (std::map<std::string, RuleSoldier*>::iterator i = _soldiers.begin(); i != _soldiers.end(); ++i)
	{
		delete i->second;
	}
	for (std::map<std::string, Unit*>::iterator i = _units.begin(); i != _units.end(); ++i)
	{
		delete i->second;
	}
	for (std::map<std::string, AlienRace*>::iterator i = _alienRaces.begin(); i != _alienRaces.end(); ++i)
	{
		delete i->second;
	}
	for (std::map<std::string, AlienDeployment*>::iterator i = _alienDeployments.begin(); i != _alienDeployments.end(); ++i)
	{
		delete i->second;
	}
	for (std::map<std::string, Armor*>::iterator i = _armors.begin(); i != _armors.end(); ++i)
	{
		delete i->second;
	}
	for (std::map<std::string, ArticleDefinition*>::iterator i = _ufopaediaArticles.begin(); i != _ufopaediaArticles.end(); ++i)
	{
		delete i->second;
	}
	for (std::map<std::string, RuleInventory*>::iterator i = _invs.begin(); i != _invs.end(); ++i)
	{
		delete i->second;
	}
	for (std::map<std::string, RuleResearch *>::const_iterator i = _research.begin(); i != _research.end(); ++i)
	{
		delete i->second;
	}
	for (std::map<std::string, RuleManufacture *>::const_iterator i = _manufacture.begin(); i != _manufacture.end(); ++i)
	{
		delete i->second;
	}
	for (std::map<std::string, UfoTrajectory *>::const_iterator i = _ufoTrajectories.begin(); i != _ufoTrajectories.end(); ++i)
	{
		delete i->second;
	}
	for (std::map<std::string, RuleAlienMission *>::const_iterator i = _alienMissions.begin(); i != _alienMissions.end(); ++i)
	{
		delete i->second;
	}
	for (std::map<std::string, MCDPatch *>::const_iterator i = _MCDPatches.begin(); i != _MCDPatches.end(); ++i)
	{
		delete i->second;
	}
	for (std::vector< std::pair<std::string, ExtraSprites *> >::const_iterator i = _extraSprites.begin(); i != _extraSprites.end(); ++i)
	{
		delete i->second;
	}
	for (std::vector< std::pair<std::string, ExtraSounds *> >::const_iterator i = _extraSounds.begin(); i != _extraSounds.end(); ++i)
	{
		delete i->second;
	}
	for (std::map<std::string, ExtraStrings *>::const_iterator i = _extraStrings.begin(); i != _extraStrings.end(); ++i)
	{
		delete i->second;
	}
	for (std::map<std::string, RuleInterface *>::const_iterator i = _interfaces.begin(); i != _interfaces.end(); ++i)
	{
		delete i->second;
	}
	for (std::map<std::string, std::vector<MapScript*> >::iterator i = _mapScripts.begin(); i != _mapScripts.end(); ++i)
	{
		for (std::vector<MapScript*>::iterator j = (*i).second.begin(); j != (*i).second.end();)
		{
			delete *j;
			j = (*i).second.erase(j);
		}
	}
	for (std::map<std::string, RuleVideo *>::const_iterator i = _videos.begin(); i != _videos.end(); ++i)
	{
		delete i->second;
	}
	for (std::map<std::string, RuleMusic *>::const_iterator i = _musics.begin(); i != _musics.end(); ++i)
	{
		delete i->second;
	}
}

void Ruleset::loadModRulesets(const std::vector<std::string> &rulesetFiles, size_t modIdx)
{
	size_t spriteOffset = 1000 * modIdx;

	for (std::vector<std::string>::const_iterator i = rulesetFiles.begin(); i != rulesetFiles.end(); ++i)
	{
		Log(LOG_INFO) << "- " << *i;
		loadFile(*i, spriteOffset);
	}
}

/**
 * Loads a ruleset's contents from a YAML file.
 * Rules that match pre-existing rules overwrite them.
 * @param filename YAML filename.
 */
void Ruleset::loadFile(const std::string &filename, size_t spriteOffset)
{
	YAML::Node doc = YAML::LoadFile(filename);

	for (YAML::const_iterator i = doc["countries"].begin(); i != doc["countries"].end(); ++i)
	{
		RuleCountry *rule = loadRule(*i, &_countries, &_countriesIndex);
		if (rule != 0)
		{
			rule->load(*i);
		}
	}
	for (YAML::const_iterator i = doc["regions"].begin(); i != doc["regions"].end(); ++i)
	{
		RuleRegion *rule = loadRule(*i, &_regions, &_regionsIndex);
		if (rule != 0)
		{
			rule->load(*i);
		}
	}
	for (YAML::const_iterator i = doc["facilities"].begin(); i != doc["facilities"].end(); ++i)
	{
		RuleBaseFacility *rule = loadRule(*i, &_facilities, &_facilitiesIndex);
		if (rule != 0)
		{
			_facilityListOrder += 100;
			rule->load(*i, spriteOffset, _facilityListOrder);
		}
	}
	for (YAML::const_iterator i = doc["crafts"].begin(); i != doc["crafts"].end(); ++i)
	{
		RuleCraft *rule = loadRule(*i, &_crafts, &_craftsIndex);
		if (rule != 0)
		{
			_craftListOrder += 100;
			rule->load(*i, this, spriteOffset, _craftListOrder);
		}
	}
	for (YAML::const_iterator i = doc["craftWeapons"].begin(); i != doc["craftWeapons"].end(); ++i)
	{
		RuleCraftWeapon *rule = loadRule(*i, &_craftWeapons, &_craftWeaponsIndex);
		if (rule != 0)
		{
			rule->load(*i, spriteOffset);
		}
	}
	for (YAML::const_iterator i = doc["items"].begin(); i != doc["items"].end(); ++i)
	{
		RuleItem *rule = loadRule(*i, &_items, &_itemsIndex);
		if (rule != 0)
		{
			_itemListOrder += 100;
<<<<<<< HEAD
			rule->load(*i, _modIndex, _itemListOrder, _damageTypes);
=======
			rule->load(*i, spriteOffset, _itemListOrder);
>>>>>>> 55e4aaad
		}
	}
	for (YAML::const_iterator i = doc["ufos"].begin(); i != doc["ufos"].end(); ++i)
	{
		RuleUfo *rule = loadRule(*i, &_ufos, &_ufosIndex);
		if (rule != 0)
		{
			rule->load(*i, this);
		}
	}
	for (YAML::const_iterator i = doc["invs"].begin(); i != doc["invs"].end(); ++i)
	{
		RuleInventory *rule = loadRule(*i, &_invs, &_invsIndex, "id");
		if (rule != 0)
		{
			_invListOrder += 10;
			rule->load(*i, _invListOrder);
		}
	}
	for (YAML::const_iterator i = doc["terrains"].begin(); i != doc["terrains"].end(); ++i)
	{
		RuleTerrain *rule = loadRule(*i, &_terrains, &_terrainIndex, "name");
		if (rule != 0)
		{
			rule->load(*i, this);
		}
	}
	for (YAML::const_iterator i = doc["armors"].begin(); i != doc["armors"].end(); ++i)
	{
		Armor *rule = loadRule(*i, &_armors, &_armorsIndex);
		if (rule != 0)
		{
			rule->load(*i);
		}
	}
	for (YAML::const_iterator i = doc["soldiers"].begin(); i != doc["soldiers"].end(); ++i)
	{
		RuleSoldier *rule = loadRule(*i, &_soldiers);
		if (rule != 0)
		{
			rule->load(*i);
		}
	}
	for (YAML::const_iterator i = doc["units"].begin(); i != doc["units"].end(); ++i)
	{
		Unit *rule = loadRule(*i, &_units);
		if (rule != 0)
		{
			rule->load(*i, spriteOffset);
		}
	}
	for (YAML::const_iterator i = doc["alienRaces"].begin(); i != doc["alienRaces"].end(); ++i)
	{
		AlienRace *rule = loadRule(*i, &_alienRaces, &_aliensIndex, "id");
		if (rule != 0)
		{
			rule->load(*i);
		}
	}
	for (YAML::const_iterator i = doc["alienDeployments"].begin(); i != doc["alienDeployments"].end(); ++i)
	{
		AlienDeployment *rule = loadRule(*i, &_alienDeployments, &_deploymentsIndex);
		if (rule != 0)
		{
			rule->load(*i);
		}
	}
	for (YAML::const_iterator i = doc["research"].begin(); i != doc["research"].end(); ++i)
	{
		RuleResearch *rule = loadRule(*i, &_research, &_researchIndex, "name");
		if (rule != 0)
		{
			_researchListOrder += 100;
			rule->load(*i, _researchListOrder);
		}
	}
	for (YAML::const_iterator i = doc["manufacture"].begin(); i != doc["manufacture"].end(); ++i)
	{
		RuleManufacture *rule = loadRule(*i, &_manufacture, &_manufactureIndex, "name");
		if (rule != 0)
		{
			_manufactureListOrder += 100;
			rule->load(*i, _manufactureListOrder);
		}
	}
	for (YAML::const_iterator i = doc["ufopaedia"].begin(); i != doc["ufopaedia"].end(); ++i)
	{
		if ((*i)["id"])
		{
			std::string id = (*i)["id"].as<std::string>();
			ArticleDefinition *rule;
			if (_ufopaediaArticles.find(id) != _ufopaediaArticles.end())
			{
				rule = _ufopaediaArticles[id];
			}
			else
			{
				UfopaediaTypeId type = (UfopaediaTypeId)(*i)["type_id"].as<int>();
				switch (type)
				{
				case UFOPAEDIA_TYPE_CRAFT: rule = new ArticleDefinitionCraft(); break;
				case UFOPAEDIA_TYPE_CRAFT_WEAPON: rule = new ArticleDefinitionCraftWeapon(); break;
				case UFOPAEDIA_TYPE_VEHICLE: rule = new ArticleDefinitionVehicle(); break;
				case UFOPAEDIA_TYPE_ITEM: rule = new ArticleDefinitionItem(); break;
				case UFOPAEDIA_TYPE_ARMOR: rule = new ArticleDefinitionArmor(); break;
				case UFOPAEDIA_TYPE_BASE_FACILITY: rule = new ArticleDefinitionBaseFacility(); break;
				case UFOPAEDIA_TYPE_TEXTIMAGE: rule = new ArticleDefinitionTextImage(); break;
				case UFOPAEDIA_TYPE_TEXT: rule = new ArticleDefinitionText(); break;
				case UFOPAEDIA_TYPE_UFO: rule = new ArticleDefinitionUfo(); break;
				case UFOPAEDIA_TYPE_TFTD:
				case UFOPAEDIA_TYPE_TFTD_CRAFT:
				case UFOPAEDIA_TYPE_TFTD_CRAFT_WEAPON:
				case UFOPAEDIA_TYPE_TFTD_VEHICLE:
				case UFOPAEDIA_TYPE_TFTD_ITEM:
				case UFOPAEDIA_TYPE_TFTD_ARMOR:
				case UFOPAEDIA_TYPE_TFTD_BASE_FACILITY:
				case UFOPAEDIA_TYPE_TFTD_USO:
					{
						rule = new ArticleDefinitionTFTD();
						break;
					}
				default: rule = 0; break;
				}
				_ufopaediaArticles[id] = rule;
				_ufopaediaIndex.push_back(id);
			}
			_ufopaediaListOrder += 100;
			rule->load(*i, _ufopaediaListOrder);
		}
		else if ((*i)["delete"])
		{
			std::string type = (*i)["delete"].as<std::string>();
			std::map<std::string, ArticleDefinition*>::iterator i = _ufopaediaArticles.find(type);
			if (i != _ufopaediaArticles.end())
			{
				_ufopaediaArticles.erase(i);
			}
			std::vector<std::string>::iterator idx = std::find(_ufopaediaIndex.begin(), _ufopaediaIndex.end(), type);
			if (idx != _ufopaediaIndex.end())
			{
				_ufopaediaIndex.erase(idx);
			}
		}
	}
	// Bases can't be copied, so for savegame purposes we store the node instead
	YAML::Node base = doc["startingBase"];
	if (base)
	{
		for (YAML::const_iterator i = base.begin(); i != base.end(); ++i)
		{
			_startingBase[i->first.as<std::string>()] = YAML::Node(i->second);
		}
	}
	if (doc["startingTime"])
	{
		_startingTime.load(doc["startingTime"]);
	}
	_maxViewDistance = doc["maxViewDistance"].as<int>(_maxViewDistance);
	_maxDarknessToSeeUnits = doc["maxDarknessToSeeUnits"].as<int>(_maxDarknessToSeeUnits);
	_costSoldier = doc["costSoldier"].as<int>(_costSoldier);
	_costEngineer = doc["costEngineer"].as<int>(_costEngineer);
	_costScientist = doc["costScientist"].as<int>(_costScientist);
	_timePersonnel = doc["timePersonnel"].as<int>(_timePersonnel);
	_initialFunding = doc["initialFunding"].as<int>(_initialFunding);
	_alienFuel = doc["alienFuel"].as<std::string>(_alienFuel);

	_aiUseDelayGrenade = doc["turnAIUseGrenade"].as<int>(_aiUseDelayGrenade);
	_aiUseDelayBlaster = doc["turnAIUseBlaster"].as<int>(_aiUseDelayBlaster);
	if (const YAML::Node &nodeAI = doc["ai"])
	{
		_aiUseDelayBlaster = nodeAI["useDelayBlaster"].as<int>(_aiUseDelayBlaster);
		_aiUseDelayFirearm = nodeAI["useDelayFirearm"].as<int>(_aiUseDelayFirearm);
		_aiUseDelayGrenade = nodeAI["useDelayGrenade"].as<int>(_aiUseDelayGrenade);
		_aiUseDelayMelee   = nodeAI["useDelayMelee"].as<int>(_aiUseDelayMelee);
		_aiUseDelayPsionic = nodeAI["useDelayPsionic"].as<int>(_aiUseDelayPsionic);
	}

	for (YAML::const_iterator i = doc["ufoTrajectories"].begin(); i != doc["ufoTrajectories"].end(); ++i)
	{
		UfoTrajectory *rule = loadRule(*i, &_ufoTrajectories, 0, "id");
		if (rule != 0)
		{
			rule->load(*i);
		}
	}
	for (YAML::const_iterator i = doc["alienMissions"].begin(); i != doc["alienMissions"].end(); ++i)
	{
		RuleAlienMission *rule = loadRule(*i, &_alienMissions, &_alienMissionsIndex);
		if (rule != 0)
		{
			rule->load(*i);
		}
	}
	_alienItemLevels = doc["alienItemLevels"].as< std::vector< std::vector<int> > >(_alienItemLevels);
	for (YAML::const_iterator i = doc["MCDPatches"].begin(); i != doc["MCDPatches"].end(); ++i)
	{
		std::string type = (*i)["type"].as<std::string>();
		if (_MCDPatches.find(type) != _MCDPatches.end())
		{
			_MCDPatches[type]->load(*i);
		}
		else
		{
			std::auto_ptr<MCDPatch> patch(new MCDPatch());
			patch->load(*i);
			_MCDPatches[type] = patch.release();
			_MCDPatchesIndex.push_back(type);
		}
	}
	for (YAML::const_iterator i = doc["extraSprites"].begin(); i != doc["extraSprites"].end(); ++i)
	{
		std::string type = (*i)["type"].as<std::string>();
		std::auto_ptr<ExtraSprites> extraSprites(new ExtraSprites());
		// doesn't support modIndex
		if (type != "TEXTURE.DAT")
			extraSprites->load(*i, spriteOffset);
		else
			extraSprites->load(*i, 0);
		_extraSprites.push_back(std::make_pair(type, extraSprites.release()));
		_extraSpritesIndex.push_back(type);
	}
	for (YAML::const_iterator i = doc["extraSounds"].begin(); i != doc["extraSounds"].end(); ++i)
	{
		std::string type = (*i)["type"].as<std::string>();
		std::auto_ptr<ExtraSounds> extraSounds(new ExtraSounds());
		extraSounds->load(*i, spriteOffset);
		_extraSounds.push_back(std::make_pair(type, extraSounds.release()));
		_extraSoundsIndex.push_back(type);
	}
	for (YAML::const_iterator i = doc["extraStrings"].begin(); i != doc["extraStrings"].end(); ++i)
	{
		std::string type = (*i)["type"].as<std::string>();
		if (_extraStrings.find(type) != _extraStrings.end())
		{
			_extraStrings[type]->load(*i);
		}
		else
		{
			std::auto_ptr<ExtraStrings> extraStrings(new ExtraStrings());
			extraStrings->load(*i);
			_extraStrings[type] = extraStrings.release();
			_extraStringsIndex.push_back(type);
		}
	}

	for (YAML::const_iterator i = doc["statStrings"].begin(); i != doc["statStrings"].end(); ++i)
	{
		StatString *statString = new StatString();
		statString->load(*i);
		_statStrings.push_back(statString);
	}

	for (YAML::const_iterator i = doc["interfaces"].begin(); i != doc["interfaces"].end(); ++i)
	{
		RuleInterface *rule = loadRule(*i, &_interfaces);
		if (rule != 0)
		{
			rule->load(*i);
		}
	}
	for (YAML::const_iterator i = doc["soundDefs"].begin(); i != doc["soundDefs"].end(); ++i)
	{
		SoundDefinition *rule = loadRule(*i, &_soundDefs);
		if (rule != 0)
		{
			rule->load(*i);
		}
	}
	if (doc["globe"])
	{
		_globe->load(doc["globe"]);
	}
	for (YAML::const_iterator i = doc["constants"].begin(); i != doc["constants"].end(); ++i)
	{
		ResourcePack::DOOR_OPEN = (*i)["doorSound"].as<int>(ResourcePack::DOOR_OPEN);
		ResourcePack::SLIDING_DOOR_OPEN = (*i)["slidingDoorSound"].as<int>(ResourcePack::SLIDING_DOOR_OPEN);
		ResourcePack::SLIDING_DOOR_CLOSE = (*i)["slidingDoorClose"].as<int>(ResourcePack::SLIDING_DOOR_CLOSE);
		ResourcePack::SMALL_EXPLOSION = (*i)["smallExplosion"].as<int>(ResourcePack::SMALL_EXPLOSION);
		ResourcePack::LARGE_EXPLOSION = (*i)["largeExplosion"].as<int>(ResourcePack::LARGE_EXPLOSION);
		ResourcePack::EXPLOSION_OFFSET = (*i)["explosionOffset"].as<int>(ResourcePack::EXPLOSION_OFFSET);
		ResourcePack::SMOKE_OFFSET = (*i)["smokeOffset"].as<int>(ResourcePack::SMOKE_OFFSET);
		ResourcePack::UNDERWATER_SMOKE_OFFSET = (*i)["underwaterSmokeOffset"].as<int>(ResourcePack::UNDERWATER_SMOKE_OFFSET);
		ResourcePack::ITEM_DROP = (*i)["itemDrop"].as<int>(ResourcePack::ITEM_DROP);
		ResourcePack::ITEM_THROW = (*i)["itemThrow"].as<int>(ResourcePack::ITEM_THROW);
		ResourcePack::ITEM_RELOAD = (*i)["itemReload"].as<int>(ResourcePack::ITEM_RELOAD);
		ResourcePack::WALK_OFFSET = (*i)["walkOffset"].as<int>(ResourcePack::WALK_OFFSET);
		ResourcePack::FLYING_SOUND = (*i)["flyingSound"].as<int>(ResourcePack::FLYING_SOUND);
		if ((*i)["maleScream"])
		{
			int k = 0;
			for (YAML::const_iterator j = (*i)["maleScream"].begin(); j != (*i)["maleScream"].end() && k < 3; ++j, ++k)
			{
				ResourcePack::MALE_SCREAM[k] = (*j).as<int>(ResourcePack::MALE_SCREAM[k]);
			}
		}
		if ((*i)["femaleScream"])
		{
			int k = 0;
			for (YAML::const_iterator j = (*i)["femaleScream"].begin(); j != (*i)["femaleScream"].end() && k < 3; ++j, ++k)
			{
				ResourcePack::FEMALE_SCREAM[k] = (*j).as<int>(ResourcePack::FEMALE_SCREAM[k]);
			}
		}
		ResourcePack::BUTTON_PRESS = (*i)["buttonPress"].as<int>(ResourcePack::BUTTON_PRESS);
		if ((*i)["windowPopup"])
		{
			int k = 0;
			for (YAML::const_iterator j = (*i)["windowPopup"].begin(); j != (*i)["windowPopup"].end() && k < 3; ++j, ++k)
			{
				ResourcePack::WINDOW_POPUP[k] = (*j).as<int>(ResourcePack::WINDOW_POPUP[k]);
			}
		}
		ResourcePack::UFO_FIRE = (*i)["ufoFire"].as<int>(ResourcePack::UFO_FIRE);
		ResourcePack::UFO_HIT = (*i)["ufoHit"].as<int>(ResourcePack::UFO_HIT);
		ResourcePack::UFO_CRASH = (*i)["ufoCrash"].as<int>(ResourcePack::UFO_CRASH);
		ResourcePack::UFO_EXPLODE = (*i)["ufoExplode"].as<int>(ResourcePack::UFO_EXPLODE);
		ResourcePack::INTERCEPTOR_HIT = (*i)["intterceptorHit"].as<int>(ResourcePack::INTERCEPTOR_HIT);
		ResourcePack::INTERCEPTOR_EXPLODE = (*i)["interceptorExplode"].as<int>(ResourcePack::INTERCEPTOR_EXPLODE);
		ResourcePack::GEOSCAPE_CURSOR = (*i)["geoscapeCursor"].as<int>(ResourcePack::GEOSCAPE_CURSOR);
		ResourcePack::BASESCAPE_CURSOR = (*i)["basescapeCursor"].as<int>(ResourcePack::BASESCAPE_CURSOR);
		ResourcePack::BATTLESCAPE_CURSOR = (*i)["battlescapeCursor"].as<int>(ResourcePack::BATTLESCAPE_CURSOR);
		ResourcePack::UFOPAEDIA_CURSOR = (*i)["ufopaediaCursor"].as<int>(ResourcePack::UFOPAEDIA_CURSOR);
		ResourcePack::GRAPHS_CURSOR = (*i)["graphsCursor"].as<int>(ResourcePack::GRAPHS_CURSOR);
		ResourcePack::DEBRIEF_MUSIC_GOOD = (*i)["goodDebriefingMusic"].as<std::string>(ResourcePack::DEBRIEF_MUSIC_GOOD);
		ResourcePack::DEBRIEF_MUSIC_BAD = (*i)["badDebriefingMusic"].as<std::string>(ResourcePack::DEBRIEF_MUSIC_BAD);
	}
	for (YAML::const_iterator i = doc["transparencyLUTs"].begin(); i != doc["transparencyLUTs"].end(); ++i)
	{
		for (YAML::const_iterator j = (*i)["colors"].begin(); j != (*i)["colors"].end(); ++j)
		{
			SDL_Color color;
			color.r = (*j)[0].as<int>(0);
			color.g = (*j)[1].as<int>(0);
			color.b = (*j)[2].as<int>(0);
			color.unused = (*j)[3].as<int>(2);;
			_transparencies.push_back(color);
		}
	}
	for (YAML::const_iterator i = doc["mapScripts"].begin(); i != doc["mapScripts"].end(); ++i)
	{
		std::string type = (*i)["type"].as<std::string>();
		if (_mapScripts.find(type) != _mapScripts.end())
		{
			for (std::vector<MapScript*>::iterator j = _mapScripts[type].begin(); j != _mapScripts[type].end();)
			{
				delete *j;
				j = _mapScripts[type].erase(j);
			}
		}
		for (YAML::const_iterator j = (*i)["commands"].begin(); j != (*i)["commands"].end(); ++j)
		{
			std::auto_ptr<MapScript> mapScript(new MapScript());
			mapScript->load(*j);
			_mapScripts[type].push_back(mapScript.release());
		}
	}

	// refresh _psiRequirements for psiStrengthEval
	for (std::vector<std::string>::const_iterator i = _facilitiesIndex.begin(); i != _facilitiesIndex.end(); ++i)
	{
		RuleBaseFacility *rule = getBaseFacility(*i);
		if (rule->getPsiLaboratories() > 0)
		{
			_psiRequirements = rule->getRequirements();
			break;
		}
	}

	for (YAML::const_iterator i = doc["cutscenes"].begin(); i != doc["cutscenes"].end(); ++i)
	{
		RuleVideo *rule = loadRule(*i, &_videos);
		if (rule != 0)
		{
			rule->load(*i);
		}
	}
	for (YAML::const_iterator i = doc["musics"].begin(); i != doc["musics"].end(); ++i)
	{
		RuleMusic *rule = loadRule(*i, &_musics);
		if (rule != 0)
		{
			rule->load(*i);
		}
	}
}

/**
 * Loads a rule element, adding/removing from vectors as necessary.
 * @param node YAML node.
 * @param map Map associated to the rule type.
 * @param index Index vector for the rule type.
 * @param key Rule key name.
 * @return Pointer to new rule if one was created, or NULL if one was removed.
 */
template <typename T>
T *Ruleset::loadRule(const YAML::Node &node, std::map<std::string, T*> *map, std::vector<std::string> *index, const std::string &key)
{
	T *rule = 0;
	if (node[key])
	{
		std::string type = node[key].as<std::string>();
		typename std::map<std::string, T*>::iterator i = map->find(type);
		if (i != map->end())
		{
			rule = i->second;
		}
		else
		{
			rule = new T(type);
			(*map)[type] = rule;
			if (index != 0)
			{
				index->push_back(type);
			}
		}
	}
	else if (node["delete"])
	{
		std::string type = node["delete"].as<std::string>();
		typename std::map<std::string, T*>::iterator i = map->find(type);
		if (i != map->end())
		{
			map->erase(i);
		}
		if (index != 0)
		{
			std::vector<std::string>::iterator idx = std::find(index->begin(), index->end(), type);
			if (idx != index->end())
			{
				index->erase(idx);
			}
		}
	}
	return rule;
}

/**
 * Generates a brand new saved game with starting data.
 * @return A new saved game.
 */
SavedGame *Ruleset::newSave() const
{
	SavedGame *save = new SavedGame();

	// Add countries
	for (std::vector<std::string>::const_iterator i = _countriesIndex.begin(); i != _countriesIndex.end(); ++i)
	{
		save->getCountries()->push_back(new Country(getCountry(*i)));
	}
	// Adjust funding to total $6M
	int missing = ((_initialFunding - save->getCountryFunding()/1000) / (int)save->getCountries()->size()) * 1000;
	for (std::vector<Country*>::iterator i = save->getCountries()->begin(); i != save->getCountries()->end(); ++i)
	{
		int funding = (*i)->getFunding().back() + missing;
		if (funding < 0)
		{
			funding = (*i)->getFunding().back();
		}
		(*i)->setFunding(funding);
	}
	save->setFunds(save->getCountryFunding());

	// Add regions
	for (std::vector<std::string>::const_iterator i = _regionsIndex.begin(); i != _regionsIndex.end(); ++i)
	{
		save->getRegions()->push_back(new Region(getRegion(*i)));
	}

	// Set up starting base
	Base *base = new Base(this);
	base->load(_startingBase, save, true);

	// Correct IDs
	for (std::vector<Craft*>::const_iterator i = base->getCrafts()->begin(); i != base->getCrafts()->end(); ++i)
	{
		save->getId((*i)->getRules()->getType());
	}

	// Generate soldiers
	int soldiers = _startingBase["randomSoldiers"].as<int>(0);
	for (int i = 0; i < soldiers; ++i)
	{
		Soldier *soldier = genSoldier(save);
		soldier->setCraft(base->getCrafts()->front());
		base->getSoldiers()->push_back(soldier);
	}

	save->getBases()->push_back(base);
	// Setup alien strategy
	save->getAlienStrategy().init(this);
	save->setTime(_startingTime);

	return save;
}

/**
 * Returns the list of soldier name pools.
 * @return Pointer to soldier name pool list.
 */
const std::vector<SoldierNamePool*> &Ruleset::getPools() const
{
	return _names;
}

/**
 * Returns the rules for the specified country.
 * @param id Country type.
 * @return Rules for the country.
 */
RuleCountry *Ruleset::getCountry(const std::string &id) const
{
	std::map<std::string, RuleCountry*>::const_iterator i = _countries.find(id);
	if (_countries.end() != i) return i->second; else return 0;
}

/**
 * Returns the list of all countries
 * provided by the ruleset.
 * @return List of countries.
 */
const std::vector<std::string> &Ruleset::getCountriesList() const
{
	return _countriesIndex;
}

/**
 * Returns the rules for the specified region.
 * @param id Region type.
 * @return Rules for the region.
 */
RuleRegion *Ruleset::getRegion(const std::string &id) const
{
	std::map<std::string, RuleRegion*>::const_iterator i = _regions.find(id);
	if (_regions.end() != i) return i->second; else return 0;
}

/**
 * Returns the list of all regions
 * provided by the ruleset.
 * @return List of regions.
 */
const std::vector<std::string> &Ruleset::getRegionsList() const
{
	return _regionsIndex;
}

/**
 * Returns the rules for the specified base facility.
 * @param id Facility type.
 * @return Rules for the facility.
 */
RuleBaseFacility *Ruleset::getBaseFacility(const std::string &id) const
{
	std::map<std::string, RuleBaseFacility*>::const_iterator i = _facilities.find(id);
	if (_facilities.end() != i) return i->second; else return 0;
}

/**
 * Returns the list of all base facilities
 * provided by the ruleset.
 * @return List of base faciliies.
 */
const std::vector<std::string> &Ruleset::getBaseFacilitiesList() const
{
	return _facilitiesIndex;
}

/**
 * Returns the rules for the specified craft.
 * @param id Craft type.
 * @return Rules for the craft.
 */
RuleCraft *Ruleset::getCraft(const std::string &id) const
{
	std::map<std::string, RuleCraft*>::const_iterator i = _crafts.find(id);
	if (_crafts.end() != i) return i->second; else return 0;
}

/**
 * Returns the list of all crafts
 * provided by the ruleset.
 * @return List of crafts.
 */
const std::vector<std::string> &Ruleset::getCraftsList() const
{
	return _craftsIndex;
}

/**
 * Returns the rules for the specified craft weapon.
 * @param id Craft weapon type.
 * @return Rules for the craft weapon.
 */
RuleCraftWeapon *Ruleset::getCraftWeapon(const std::string &id) const
{
	std::map<std::string, RuleCraftWeapon*>::const_iterator i = _craftWeapons.find(id);
	if (_craftWeapons.end() != i) return i->second; else return 0;
}

/**
 * Returns the list of all craft weapons
 * provided by the ruleset.
 * @return List of craft weapons.
 */
const std::vector<std::string> &Ruleset::getCraftWeaponsList() const
{
	return _craftWeaponsIndex;
}

/**
 * Returns the rules for the specified item.
 * @param id Item type.
 * @return Rules for the item, or 0 when the item is not found.
 */
RuleItem *Ruleset::getItem(const std::string &id) const
{
	if (_items.find(id) != _items.end())
		return _items.find(id)->second;
	else
		return 0;
}

/**
 * Returns the list of all items
 * provided by the ruleset.
 * @return List of items.
 */
const std::vector<std::string> &Ruleset::getItemsList() const
{
	return _itemsIndex;
}

/**
 * Returns the rules for the specified UFO.
 * @param id UFO type.
 * @return Rules for the UFO.
 */
RuleUfo *Ruleset::getUfo(const std::string &id) const
{
	std::map<std::string, RuleUfo*>::const_iterator i = _ufos.find(id);
	if (_ufos.end() != i) return i->second; else return 0;
}

/**
 * Returns the list of all ufos
 * provided by the ruleset.
 * @return List of ufos.
 */
const std::vector<std::string> &Ruleset::getUfosList() const
{
	return _ufosIndex;
}

/**
 * Returns the list of all terrains
 * provided by the ruleset.
 * @return List of terrains.
 */
const std::vector<std::string> &Ruleset::getTerrainList() const
{
	return _terrainIndex;
}

/**
 * Returns the rules for the specified terrain.
 * @param name Terrain name.
 * @return Rules for the terrain.
 */
RuleTerrain *Ruleset::getTerrain(const std::string &name) const
{
	std::map<std::string, RuleTerrain*>::const_iterator i = _terrains.find(name);
	if (_terrains.end() != i) return i->second; else return 0;
}

/**
 * Returns the info about a specific map data file.
 * @param name Datafile name.
 * @return Rules for the datafile.
 */
MapDataSet *Ruleset::getMapDataSet(const std::string &name)
{
	std::map<std::string, MapDataSet*>::iterator map = _mapDataSets.find(name);
	if (map == _mapDataSets.end())
	{
		MapDataSet *set = new MapDataSet(name);
		_mapDataSets[name] = set;
		return set;
	}
	else
	{
		return map->second;
	}
}

/**
 * Returns the info about a specific unit.
 * @param name Unit name.
 * @return Rules for the units.
 */
RuleSoldier *Ruleset::getSoldier(const std::string &name) const
{
	std::map<std::string, RuleSoldier*>::const_iterator i = _soldiers.find(name);
	if (_soldiers.end() != i) return i->second; else return 0;
}

/**
 * Returns the info about a specific unit.
 * @param name Unit name.
 * @return Rules for the units.
 */
Unit *Ruleset::getUnit(const std::string &name) const
{
	std::map<std::string, Unit*>::const_iterator i = _units.find(name);
	if (_units.end() != i) return i->second; else return 0;
}

/**
 * Returns the info about a specific alien race.
 * @param name Race name.
 * @return Rules for the race.
 */
AlienRace *Ruleset::getAlienRace(const std::string &name) const
{
	std::map<std::string, AlienRace*>::const_iterator i = _alienRaces.find(name);
	if (_alienRaces.end() != i) return i->second; else return 0;
}

/**
 * Returns the list of all alien races.
 * provided by the ruleset.
 * @return List of alien races.
 */
const std::vector<std::string> &Ruleset::getAlienRacesList() const
{
	return _aliensIndex;
}

/**
 * Returns the info about a specific deployment.
 * @param name Deployment name.
 * @return Rules for the deployment.
 */
AlienDeployment *Ruleset::getDeployment(const std::string &name) const
{
	std::map<std::string, AlienDeployment*>::const_iterator i = _alienDeployments.find(name);
	if (_alienDeployments.end() != i) return i->second; else return 0;
}

/**
 * Returns the list of all alien deployments
 * provided by the ruleset.
 * @return List of alien deployments.
 */
const std::vector<std::string> &Ruleset::getDeploymentsList() const
{
	return _deploymentsIndex;
}

/**
 * Returns the info about a specific armor.
 * @param name Armor name.
 * @return Rules for the armor.
 */
Armor *Ruleset::getArmor(const std::string &name) const
{
	std::map<std::string, Armor*>::const_iterator i = _armors.find(name);
	if (_armors.end() != i) return i->second; else return 0;
}

/**
 * Returns the list of all armors
 * provided by the ruleset.
 * @return List of armors.
 */
const std::vector<std::string> &Ruleset::getArmorsList() const
{
	return _armorsIndex;
}

/**
 * Returns the cost of an individual soldier
 * for purchase/maintenance.
 * @return Cost.
 */
int Ruleset::getSoldierCost() const
{
	return _costSoldier;
}

/**
 * Returns the cost of an individual engineer
 * for purchase/maintenance.
 * @return Cost.
 */
int Ruleset::getEngineerCost() const
{
	return _costEngineer;
}

/**
 * Returns the cost of an individual scientist
 * for purchase/maintenance.
 * @return Cost.
 */
int Ruleset::getScientistCost() const
{
	return _costScientist;
}

/**
 * Returns the time it takes to transfer personnel
 * between bases.
 * @return Time in hours.
 */
int Ruleset::getPersonnelTime() const
{
	return _timePersonnel;
}

/**
 * Returns the article definition for a given name.
 * @param name Article name.
 * @return Article definition.
 */
ArticleDefinition *Ruleset::getUfopaediaArticle(const std::string &name) const
{
	std::map<std::string, ArticleDefinition*>::const_iterator i = _ufopaediaArticles.find(name);
	if (_ufopaediaArticles.end() != i) return i->second; else return 0;
}

/**
 * Returns the list of all articles
 * provided by the ruleset.
 * @return List of articles.
 */
const std::vector<std::string> &Ruleset::getUfopaediaList() const
{
	return _ufopaediaIndex;
}

/**
 * Returns the list of inventories.
 * @return Pointer to inventory list.
 */
std::map<std::string, RuleInventory*> *Ruleset::getInventories()
{
	return &_invs;
}

/**
 * Returns the rules for a specific inventory.
 * @param id Inventory type.
 * @return Inventory ruleset.
 */
RuleInventory *Ruleset::getInventory(const std::string &id) const
{
	std::map<std::string, RuleInventory*>::const_iterator i = _invs.find(id);
	if (_invs.end() != i) return i->second; else return 0;
}

/**
 * Returns basic damage type.
 * @param type damage type.
 * @return basic damage ruleset.
 */
const RuleDamageType *Ruleset::getDamageType(ItemDamageType type) const
{
	return _damageTypes.at(type);
}

/**
 * Returns the list of inventories.
 * @return The list of inventories.
 */
const std::vector<std::string> &Ruleset::getInvsList() const
{
	return _invsIndex;
}

/**
 * Returns the rules for the specified research project.
 * @param id Research project type.
 * @return Rules for the research project.
 */
RuleResearch *Ruleset::getResearch (const std::string &id) const
{
	std::map<std::string, RuleResearch *>::const_iterator i = _research.find(id);
	if (_research.end() != i) return i->second; else return 0;
}

/**
 * Returns the list of research projects.
 * @return The list of research projects.
 */
const std::vector<std::string> &Ruleset::getResearchList() const
{
	return _researchIndex;
}

/**
 * Returns the rules for the specified manufacture project.
 * @param id Manufacture project type.
 * @return Rules for the manufacture project.
 */
RuleManufacture *Ruleset::getManufacture (const std::string &id) const
{
	std::map<std::string, RuleManufacture *>::const_iterator i = _manufacture.find(id);
	if (_manufacture.end() != i) return i->second; else return 0;
}

/**
 * Returns the list of manufacture projects.
 * @return The list of manufacture projects.
 */
const std::vector<std::string> &Ruleset::getManufactureList() const
{
	return _manufactureIndex;
}


/**
 * Generates and returns a list of facilities for custom bases.
 * The list contains all the facilities that are listed in the 'startingBase'
 * part of the ruleset.
 * @return The list of facilities for custom bases.
 */
std::vector<OpenXcom::RuleBaseFacility*> Ruleset::getCustomBaseFacilities() const
{
	std::vector<OpenXcom::RuleBaseFacility*> PlaceList;

	for (YAML::const_iterator i = _startingBase["facilities"].begin(); i != _startingBase["facilities"].end(); ++i)
	{
		std::string type = (*i)["type"].as<std::string>();
		if (type != "STR_ACCESS_LIFT")
		{
			PlaceList.push_back(getBaseFacility(type));
		}
	}
	return PlaceList;
}

/**
 * Returns the data for the specified ufo trajectory.
 * @param id Ufo trajectory id.
 * @return A pointer to the data for the specified ufo trajectory.
 */
const UfoTrajectory *Ruleset::getUfoTrajectory(const std::string &id) const
{
	std::map<std::string, UfoTrajectory *>::const_iterator i = _ufoTrajectories.find(id);
	if (_ufoTrajectories.end() != i) return i->second; else return 0;
}

/**
 * Returns the rules for the specified alien mission.
 * @param id Alien mission type.
 * @return Rules for the alien mission.
 */
const RuleAlienMission *Ruleset::getAlienMission(const std::string &id) const
{
	std::map<std::string, RuleAlienMission *>::const_iterator i = _alienMissions.find(id);
	if (_alienMissions.end() != i) return i->second; else return 0;
}

/**
 * Returns the rules for a random alien mission based on a specific objective.
 * @param objective Alien mission objective.
 * @return Rules for the alien mission.
 */
const RuleAlienMission *Ruleset::getRandomMission(MissionObjective objective, size_t monthsPassed) const
{
	int totalWeight = 0;
	std::map<int, RuleAlienMission*> possibilities;
	for (std::map<std::string, RuleAlienMission *>::const_iterator i = _alienMissions.begin(); i != _alienMissions.end(); ++i)
	{
		if (i->second->getObjective() == objective && i->second->getWeight(monthsPassed) > 0)
		{
			totalWeight += i->second->getWeight(monthsPassed);
			possibilities[totalWeight] = i->second;
		}
	}
	int pick = RNG::generate(1, totalWeight);
	for (std::map<int, RuleAlienMission*>::const_iterator i = possibilities.begin(); i != possibilities.end(); ++i)
	{
		if (pick <= i->first)
		{
			return i->second;
		}
	}
	return 0;
}

/**
 * Returns the list of alien mission types.
 * @return The list of alien mission types.
 */
const std::vector<std::string> &Ruleset::getAlienMissionList() const
{
	return _alienMissionsIndex;
}

/**
 * Gets the alien item level table.
 * @return A deep array containing the alien item levels.
 */
const std::vector<std::vector<int> > &Ruleset::getAlienItemLevels() const
{
	return _alienItemLevels;
}

/**
 * Gets the defined starting base.
 * @return The starting base definition.
 */
const YAML::Node &Ruleset::getStartingBase() const
{
	return _startingBase;
}

/**
 * Gets the defined starting time.
 * @return The time the game starts in.
 */
const GameTime &Ruleset::getStartingTime() const
{
	return _startingTime;
}

/**
 * Gets an MCDPatch.
 * @param id The ID of the MCDPatch we want.
 * @return The MCDPatch based on ID, or 0 if none defined.
 */
MCDPatch *Ruleset::getMCDPatch(const std::string id) const
{
	std::map<std::string, MCDPatch*>::const_iterator i = _MCDPatches.find(id);
	if (_MCDPatches.end() != i) return i->second; else return 0;
}

/**
 * Gets the list of external sprites.
 * @return The list of external sprites.
 */
std::vector<std::pair<std::string, ExtraSprites *> > Ruleset::getExtraSprites() const
{
	return _extraSprites;
}

/**
 * Gets the list of external sounds.
 * @return The list of external sounds.
 */
std::vector<std::pair<std::string, ExtraSounds *> > Ruleset::getExtraSounds() const
{
	return _extraSounds;
}
/**
 * Gets the list of external strings.
 * @return The list of external strings.
 */
std::map<std::string, ExtraStrings *> Ruleset::getExtraStrings() const
{
	return _extraStrings;
}

/**
 * Gets the list of StatStrings.
 * @return The list of StatStrings.
 */
std::vector<StatString *> Ruleset::getStatStrings() const
{
	return _statStrings;
}

/**
 * Compares rules based on their list orders.
 */
template <typename T>
struct compareRule : public std::binary_function<const std::string&, const std::string&, bool>
{
	Ruleset *_ruleset;
	typedef T*(Ruleset::*RuleLookup)(const std::string &id);
	RuleLookup _lookup;

	compareRule(Ruleset *ruleset, RuleLookup lookup) : _ruleset(ruleset), _lookup(lookup)
	{
	}

	bool operator()(const std::string &r1, const std::string &r2) const
	{
		T *rule1 = (_ruleset->*_lookup)(r1);
		T *rule2 = (_ruleset->*_lookup)(r2);
		return (rule1->getListOrder() < rule2->getListOrder());
	}
};

/**
 * Craft weapons use the list order of their launcher item.
 */
template <>
struct compareRule<RuleCraftWeapon> : public std::binary_function<const std::string&, const std::string&, bool>
{
	Ruleset *_ruleset;

	compareRule(Ruleset *ruleset) : _ruleset(ruleset)
	{
	}

	bool operator()(const std::string &r1, const std::string &r2) const
	{
		RuleItem *rule1 = _ruleset->getItem(_ruleset->getCraftWeapon(r1)->getLauncherItem());
		RuleItem *rule2 = _ruleset->getItem(_ruleset->getCraftWeapon(r2)->getLauncherItem());
		return (rule1->getListOrder() < rule2->getListOrder());
	}
};

/**
 * Armor uses the list order of their store item.
 * Itemless armor comes before all else.
 */
template <>
struct compareRule<Armor> : public std::binary_function<const std::string&, const std::string&, bool>
{
	Ruleset *_ruleset;

	compareRule(Ruleset *ruleset) : _ruleset(ruleset)
	{
	}

	bool operator()(const std::string &r1, const std::string &r2) const
	{
		Armor* armor1 = _ruleset->getArmor(r1);
		Armor* armor2 = _ruleset->getArmor(r2);
		RuleItem *rule1 = _ruleset->getItem(armor1->getStoreItem());
		RuleItem *rule2 = _ruleset->getItem(armor2->getStoreItem());
		if (!rule1 && !rule2)
			return (armor1 < armor2); // tiebreaker, don't care about order, pointers are as good as any
		else if (!rule1)
			return true;
		else if (!rule2)
			return false;
		else
			return (rule1->getListOrder() < rule2->getListOrder());
	}
};

/**
 * Ufopaedia articles use section and list order.
 */
template <>
struct compareRule<ArticleDefinition> : public std::binary_function<const std::string&, const std::string&, bool>
{
	Ruleset *_ruleset;
	static std::map<std::string, int> _sections;

	compareRule(Ruleset *ruleset) : _ruleset(ruleset)
	{
		_sections[UFOPAEDIA_XCOM_CRAFT_ARMAMENT] = 0;
		_sections[UFOPAEDIA_HEAVY_WEAPONS_PLATFORMS] = 1;
		_sections[UFOPAEDIA_WEAPONS_AND_EQUIPMENT] = 2;
		_sections[UFOPAEDIA_ALIEN_ARTIFACTS] = 3;
		_sections[UFOPAEDIA_BASE_FACILITIES] = 4;
		_sections[UFOPAEDIA_ALIEN_LIFE_FORMS] = 5;
		_sections[UFOPAEDIA_ALIEN_RESEARCH] = 6;
		_sections[UFOPAEDIA_UFO_COMPONENTS] = 7;
		_sections[UFOPAEDIA_UFOS] = 8;
		_sections[UFOPAEDIA_NOT_AVAILABLE] = 9;
	}

	bool operator()(const std::string &r1, const std::string &r2) const
	{
		ArticleDefinition *rule1 = _ruleset->getUfopaediaArticle(r1);
		ArticleDefinition *rule2 = _ruleset->getUfopaediaArticle(r2);
		if (_sections[rule1->section] == _sections[rule2->section])
			return (rule1->getListOrder() < rule2->getListOrder());
		else
			return (_sections[rule1->section] < _sections[rule2->section]);
	}
};
std::map<std::string, int> compareRule<ArticleDefinition>::_sections;

/**
 * Sorts all our lists according to their weight.
 */
void Ruleset::sortLists()
{
	std::sort(_itemsIndex.begin(), _itemsIndex.end(), compareRule<RuleItem>(this, (compareRule<RuleItem>::RuleLookup)&Ruleset::getItem));
	std::sort(_craftsIndex.begin(), _craftsIndex.end(), compareRule<RuleCraft>(this, (compareRule<RuleCraft>::RuleLookup)&Ruleset::getCraft));
	std::sort(_facilitiesIndex.begin(), _facilitiesIndex.end(), compareRule<RuleBaseFacility>(this, (compareRule<RuleBaseFacility>::RuleLookup)&Ruleset::getBaseFacility));
	std::sort(_researchIndex.begin(), _researchIndex.end(), compareRule<RuleResearch>(this, (compareRule<RuleResearch>::RuleLookup)&Ruleset::getResearch));
	std::sort(_manufactureIndex.begin(), _manufactureIndex.end(), compareRule<RuleManufacture>(this, (compareRule<RuleManufacture>::RuleLookup)&Ruleset::getManufacture));
	std::sort(_invsIndex.begin(), _invsIndex.end(), compareRule<RuleInventory>(this, (compareRule<RuleInventory>::RuleLookup)&Ruleset::getInventory));
	// special cases
	std::sort(_craftWeaponsIndex.begin(), _craftWeaponsIndex.end(), compareRule<RuleCraftWeapon>(this));
	std::sort(_armorsIndex.begin(), _armorsIndex.end(), compareRule<Armor>(this));
	std::sort(_ufopaediaIndex.begin(), _ufopaediaIndex.end(), compareRule<ArticleDefinition>(this));
}

/**
 * Gets the research-requirements for Psi-Lab (it's a cache for psiStrengthEval)
 */
std::vector<std::string> Ruleset::getPsiRequirements() const
{
	return _psiRequirements;
}

/**
 * Creates a new randomly-generated soldier.
 * @param save Saved game the soldier belongs to.
 * @return Newly generated soldier.
 */
Soldier *Ruleset::genSoldier(SavedGame *save) const
{
	Soldier *soldier = 0;
	int newId = save->getId("STR_SOLDIER");

	// Check for duplicates
	// Original X-COM gives up after 10 tries so might as well do the same here
	bool duplicate = true;
	for (int i = 0; i < 10 && duplicate; i++)
	{
		delete soldier;
		soldier = new Soldier(getSoldier("XCOM"), getArmor("STR_NONE_UC"), &_names, newId);
		duplicate = false;
		for (std::vector<Base*>::iterator i = save->getBases()->begin(); i != save->getBases()->end() && !duplicate; ++i)
		{
			for (std::vector<Soldier*>::iterator j = (*i)->getSoldiers()->begin(); j != (*i)->getSoldiers()->end() && !duplicate; ++j)
			{
				if ((*j)->getName() == soldier->getName())
				{
					duplicate = true;
				}
			}
			for (std::vector<Transfer*>::iterator k = (*i)->getTransfers()->begin(); k != (*i)->getTransfers()->end() && !duplicate; ++k)
			{
				if ((*k)->getType() == TRANSFER_SOLDIER && (*k)->getSoldier()->getName() == soldier->getName())
				{
					duplicate = true;
				}
			}
		}
	}

	// calculate new statString
	soldier->calcStatString(getStatStrings(), (Options::psiStrengthEval && save->isResearched(getPsiRequirements())));

	return soldier;
}

/**
 * Gets the name of the item to be used as alien fuel.
 * @return the name of the fuel.
 */
const std::string Ruleset::getAlienFuel() const
{
	return _alienFuel;
}

/**
 * Returns the minimum facilitie's radar range.
 * @return The minimum range.
 */
 int Ruleset::getMinRadarRange() const
 {
	static int minRadarRange = -1;

	if (minRadarRange < 0)
	{
		minRadarRange = 0;
		for (std::vector<std::string>::const_iterator i = _facilitiesIndex.begin(); i != _facilitiesIndex.end(); ++i)
		{
			RuleBaseFacility *f = getBaseFacility(*i);
			if (f == 0) continue;

			int radarRange = f->getRadarRange();
			if (radarRange > 0 && (minRadarRange == 0 || minRadarRange > radarRange))
			{
				minRadarRange = radarRange;
			}
		}
	}

	return minRadarRange;
 }

/**
 * Gets information on an interface.
 * @param id the interface we want info on.
 * @return the interface.
 */
RuleInterface *Ruleset::getInterface(const std::string id) const
{
	std::map<std::string, RuleInterface*>::const_iterator i = _interfaces.find(id);
	if (_interfaces.end() != i) return i->second; else return 0;
}

/**
 * Gets the rules for the Geoscape globe.
 * @return Pointer to globe rules.
 */
RuleGlobe *Ruleset::getGlobe() const
{
	return _globe;
}

const std::map<std::string, SoundDefinition *> *Ruleset::getSoundDefinitions() const
{
	return &_soundDefs;
}

const std::vector<SDL_Color> *Ruleset::getTransparencies() const
{
	return &_transparencies;
}

const std::vector<MapScript*> *Ruleset::getMapScript(std::string id) const
{
	std::map<std::string, std::vector<MapScript*> >::const_iterator i = _mapScripts.find(id);
	if (_mapScripts.end() != i) return &i->second; else return 0;
}

const std::map<std::string, RuleVideo *> *Ruleset::getVideos() const
{
	return &_videos;
}

const std::map<std::string, RuleMusic *> *Ruleset::getMusic() const
{
	return &_musics;
}

}<|MERGE_RESOLUTION|>--- conflicted
+++ resolved
@@ -133,19 +133,13 @@
 /**
  * Creates a ruleset with blank sets of rules.
  */
-<<<<<<< HEAD
 Ruleset::Ruleset() :
 	_maxViewDistance(20), _maxDarknessToSeeUnits(9), _costSoldier(0), _costEngineer(0), _costScientist(0), _timePersonnel(0), _initialFunding(0),
 	_aiUseDelayBlaster(3), _aiUseDelayFirearm(0), _aiUseDelayGrenade(3), _aiUseDelayMelee(0), _aiUseDelayPsionic(0),
-	_startingTime(6, 1, 1, 1999, 12, 0, 0), _modIndex(0), _facilityListOrder(0), _craftListOrder(0), _itemListOrder(0),
+	_startingTime(6, 1, 1, 1999, 12, 0, 0), _facilityListOrder(0), _craftListOrder(0), _itemListOrder(0),
 	_researchListOrder(0),  _manufactureListOrder(0), _ufopaediaListOrder(0), _invListOrder(0)
 {
 	_globe = new RuleGlobe();
-
-    // Check in which data dir the folder is stored
-    std::string path = CrossPlatform::getDataFolder("SoldierName/");
-	// Add soldier names
-	std::vector<std::string> names = CrossPlatform::getFolderContents(path, "nam");
 
 	//load base damage types
 	RuleDamageType *dmg;
@@ -245,15 +239,8 @@
 	dmg->ToStun = 0.0f;
 	_damageTypes[dmg->ResistType] = dmg;
 
-	for (std::vector<std::string>::iterator i = names.begin(); i != names.end(); ++i)
-=======
-Ruleset::Ruleset() : _costSoldier(0), _costEngineer(0), _costScientist(0), _timePersonnel(0), _initialFunding(0), _turnAIUseGrenade(3), _turnAIUseBlaster(3), _startingTime(6, 1, 1, 1999, 12, 0, 0), _facilityListOrder(0), _craftListOrder(0), _itemListOrder(0), _researchListOrder(0),  _manufactureListOrder(0), _ufopaediaListOrder(0), _invListOrder(0)
-{
-	_globe = new RuleGlobe();
-
 	std::set<std::string> names = FileMap::filterFiles(FileMap::getVFolderContents("SoldierName"), "nam");
 	for (std::set<std::string>::iterator i = names.begin(); i != names.end(); ++i)
->>>>>>> 55e4aaad
 	{
 		SoldierNamePool *pool = new SoldierNamePool();
 		pool->load(FileMap::getFilePath("SoldierName/" + *i));
@@ -461,11 +448,7 @@
 		if (rule != 0)
 		{
 			_itemListOrder += 100;
-<<<<<<< HEAD
-			rule->load(*i, _modIndex, _itemListOrder, _damageTypes);
-=======
-			rule->load(*i, spriteOffset, _itemListOrder);
->>>>>>> 55e4aaad
+			rule->load(*i, spriteOffset, _itemListOrder, _damageTypes);
 		}
 	}
 	for (YAML::const_iterator i = doc["ufos"].begin(); i != doc["ufos"].end(); ++i)
