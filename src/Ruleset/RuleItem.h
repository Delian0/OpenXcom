/*
 * Copyright 2010-2012 OpenXcom Developers.
 *
 * This file is part of OpenXcom.
 *
 * OpenXcom is free software: you can redistribute it and/or modify
 * it under the terms of the GNU General Public License as published by
 * the Free Software Foundation, either version 3 of the License, or
 * (at your option) any later version.
 *
 * OpenXcom is distributed in the hope that it will be useful,
 * but WITHOUT ANY WARRANTY; without even the implied warranty of
 * MERCHANTABILITY or FITNESS FOR A PARTICULAR PURPOSE.  See the
 * GNU General Public License for more details.
 *
 * You should have received a copy of the GNU General Public License
 * along with OpenXcom.  If not, see <http://www.gnu.org/licenses/>.
 */
#ifndef OPENXCOM_RULEITEM_H
#define OPENXCOM_RULEITEM_H

#include <string>
#include <vector>
#include <yaml-cpp/yaml.h>

enum ItemDamageType { DT_NONE, DT_AP, DT_IN, DT_HE, DT_LASER, DT_PLASMA, DT_STUN, DT_MELEE, DT_ACID, DT_SMOKE };
enum BattleType { BT_NONE, BT_FIREARM, BT_AMMO, BT_MELEE, BT_GRENADE, BT_PROXIMITYGRENADE, BT_MEDIKIT, BT_SCANNER, BT_MINDPROBE, BT_PSIAMP, BT_FLARE, BT_CORPSE };

namespace OpenXcom
{

class SurfaceSet;
class Surface;
class RuleManufacture;

/**
 * Represents a specific type of item.
 * Contains constant info about an item like
 * storage size, sell price, etc.
 * @sa Item
 */
class RuleItem
{
private:
	std::string _type, _name; // two types of objects can have the same name
	std::vector<std::string> _requires;
	float _size;
	int _costBuy, _costSell, _transferTime, _weight;
	int _bigSprite, _floorSprite, _handSprite, _bulletSprite;
	int _fireSound, _hitSound, _hitAnimation;
	int _power, _priority;
	std::vector<std::string> _compatibleAmmo;
	ItemDamageType _damageType;
	int _accuracyAuto, _accuracySnap, _accuracyAimed, _tuAuto, _tuSnap, _tuAimed;
	int _clipSize, _accuracyMelee, _tuMelee;
	BattleType _battleType;
	bool _twoHanded, _waypoint, _fixedWeapon;
	int _invWidth, _invHeight;
	int _painKiller, _heal, _stimulant;
	int _healAmount, _healthAmount;
	int _stun, _energy;
	int _tuUse;
	int _recoveryPoints;
	int _armor;
<<<<<<< HEAD
	bool _recover;
	int _turretType;
=======
	bool _recover, _liveAlien;
>>>>>>> 1212ad74
public:
	/// Creates a blank item ruleset.
	RuleItem(const std::string &type);
	/// Cleans up the item ruleset.
	~RuleItem();
	/// Loads item data from YAML.
	void load(const YAML::Node& node);
	/// Saves the item data to YAML.
	void save(YAML::Emitter& out) const;
	/// Gets the item's type.
	std::string getType() const;
	/// Gets the item's name.
	std::string getName() const;
	/// Gets the item's requirements.
	std::vector<std::string> getRequirements() const;
	/// Gets the item's size.
	float getSize() const;
	/// Gets the item's purchase cost.
	int getBuyCost() const;
	/// Gets the item's sale cost.
	int getSellCost() const;
	/// Gets the item's transfer time.
	int getTransferTime() const;
	/// Gets the item's weight.
	int getWeight() const;
	/// Gets the item's reference in BIGOBS.PCK for use in inventory.
	int getBigSprite() const;
	/// Gets the item's reference in FLOOROB.PCK for use in inventory.
	int getFloorSprite() const;
	/// Gets the item's reference in HANDOB.PCK for use in inventory.
	int getHandSprite() const;
	/// Gets if the item is two-handed.
	bool isTwoHanded() const;
	/// Gets if the item is a launcher.
	bool isWaypoint() const;
	/// Gets if the item is fixed.
	bool isFixed() const;
	/// Gets the item's bullet sprite reference.
	int getBulletSprite() const;
	/// Gets the item's fire sound.
	int getFireSound() const;
	/// Gets the item's hit sound.
	int getHitSound() const;
	/// Gets the item's hit animation.
	int getHitAnimation() const;
	/// Gets the item's power.
	int getPower() const;
	/// Gets the item's snapshot accuracy.
	int getAccuracySnap() const;
	/// Gets the item's autoshot accuracy.
	int getAccuracyAuto() const;
	/// Gets the item's aimed shot accuracy.
	int getAccuracyAimed() const;
	/// Gets the item's melee accuracy.
	int getAccuracyMelee() const;
	/// Gets the item's snapshot TU cost.
	int getTUSnap() const;
	/// Gets the item's autoshot TU cost.
	int getTUAuto() const;
	/// Gets the item's aimed shot TU cost.
	int getTUAimed() const;
	/// Gets the item's melee TU cost.
	int getTUMelee() const;
	/// Gets list of compatible ammo.
	std::vector<std::string> *getCompatibleAmmo();
	/// Gets the item's damage type.
	ItemDamageType getDamageType() const;
	/// Gets the item's type.
	BattleType getBattleType() const;
	/// Gets the item's inventory width.
	int getInventoryWidth() const;
	/// Gets the item's inventory height.
	int getInventoryHeight() const;
	/// Gets the ammo amount.
	int getClipSize() const;
	/// Draws the item's hand sprite onto a surface.
	void drawHandSprite(SurfaceSet *texture, Surface *surface) const;
	/// Get medikit heal quantity
	int getHealQuantity () const;
	/// Get medikit pain killer quantity
	int getPainKillerQuantity () const;
	/// Get medikit stimulant quantity
	int getStimulantQuantity () const;
	/// Get medikit heal amount per shot
	int getHealAmount () const;
	/// Get medikit health amount per shot
	int getHealthAmount () const;
	/// Get medikit energy amount per shot
	int getEnergy () const;
	/// Get medikit stun amount per shot
	int getStun () const;
	/// Get use Time Unit use
	int getTUUse() const;
	/// Gets the max explosion radius
	int getExplosionRadius() const;
	/// Gets the recovery points score
	int getRecoveryPoints() const;
	/// Gets the item's armor
	int getArmor() const;
	/// Gets the item's recoverability.
	bool isRecoverable() const;
<<<<<<< HEAD
	/// Gets the item's turret type
	int getTurretType() const;
=======
	/// is this a live alien?
	bool getAlien() const;
>>>>>>> 1212ad74
};

}

#endif<|MERGE_RESOLUTION|>--- conflicted
+++ resolved
@@ -62,12 +62,8 @@
 	int _tuUse;
 	int _recoveryPoints;
 	int _armor;
-<<<<<<< HEAD
-	bool _recover;
 	int _turretType;
-=======
 	bool _recover, _liveAlien;
->>>>>>> 1212ad74
 public:
 	/// Creates a blank item ruleset.
 	RuleItem(const std::string &type);
@@ -169,13 +165,10 @@
 	int getArmor() const;
 	/// Gets the item's recoverability.
 	bool isRecoverable() const;
-<<<<<<< HEAD
 	/// Gets the item's turret type
 	int getTurretType() const;
-=======
 	/// is this a live alien?
 	bool getAlien() const;
->>>>>>> 1212ad74
 };
 
 }
