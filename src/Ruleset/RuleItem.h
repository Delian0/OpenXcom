--- conflicted
+++ resolved
@@ -68,14 +68,9 @@
 	bool _flatRate, _arcingShot;
 	int _listOrder, _maxRange, _aimRange, _snapRange, _autoRange, _minRange, _dropoff, _bulletSpeed, _explosionSpeed, _autoShots, _shotgunPellets;
 	std::string _zombieUnit;
-<<<<<<< HEAD
-	bool _strengthApplied, _skillApplied, _LOSRequired, _underwaterOnly;
+	bool _skillApplied, _LOSRequired, _underwaterOnly;
 	int _meleeSound, _meleePower, _meleeAnimation, _meleeHitSound, _specialType;
-=======
-	bool _skillApplied, _LOSRequired, _underwaterOnly;
-	int _meleeSound, _meleePower, _meleeAnimation, _meleeHitSound;
 	float _strengthBonus, _psiBonus, _psiSkillBonus, _psiStrengthBonus;
->>>>>>> c3734344
 public:
 	/// Creates a blank item ruleset.
 	RuleItem(const std::string &type);
@@ -226,16 +221,11 @@
 	/// Check if LOS is required to use this item (only applies to psionic type items)
 	bool isLOSRequired() const;
 	/// Is this item restricted to use underwater?
-<<<<<<< HEAD
 	const bool isWaterOnly() const;
 	/// Get the associated special type of this item.
 	const int getSpecialType() const;
-
-=======
-	bool isWaterOnly() const;
 	/// Get additional power form unit statistics
 	int getBonusPower(UnitStats* stats) const;
->>>>>>> c3734344
 };
 
 }
