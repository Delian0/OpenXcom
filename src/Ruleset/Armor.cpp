/*
 * Copyright 2010-2014 OpenXcom Developers.
 *
 * This file is part of OpenXcom.
 *
 * OpenXcom is free software: you can redistribute it and/or modify
 * it under the terms of the GNU General Public License as published by
 * the Free Software Foundation, either version 3 of the License, or
 * (at your option) any later version.
 *
 * OpenXcom is distributed in the hope that it will be useful,
 * but WITHOUT ANY WARRANTY; without even the implied warranty of
 * MERCHANTABILITY or FITNESS FOR A PARTICULAR PURPOSE.  See the
 * GNU General Public License for more details.
 *
 * You should have received a copy of the GNU General Public License
 * along with OpenXcom.  If not, see <http://www.gnu.org/licenses/>.
 */
#include "Armor.h"

namespace OpenXcom
{

/**
 * Creates a blank ruleset for a certain
 * type of armor.
 * @param type String defining the type.
 */
<<<<<<< HEAD
Armor::Armor(const std::string &type) :
	_type(type), _spriteSheet(""), _corpseGeo(""), _storeItem(""), _corpseBattle(), _builtInWeapons(),
	_frontArmor(0), _sideArmor(0), _rearArmor(0), _underArmor(0),
	_drawingRoutine(0), _movementType(MT_WALK), _size(1), _weight(0), _visibilityAtDark(0),
	_deathFrames(3), _constantAnimation(false), _canHoldWeapon(false),
	_fearImmune(-1), _bleedImmune(-1), _painImmune(-1), _zombiImmune(-1)
=======
Armor::Armor(const std::string &type) : _type(type), _frontArmor(0), _sideArmor(0), _rearArmor(0), _underArmor(0), _drawingRoutine(0), _movementType(MT_WALK), _size(1), _weight(0), _deathFrames(3), _constantAnimation(false), _canHoldWeapon(false), _forcedTorso(TORSO_USE_GENDER)
>>>>>>> 98d53814
{
	for (int i=0; i < DAMAGE_TYPES; i++)
		_damageModifier[i] = 1.0f;
}

/**
 *
 */
Armor::~Armor()
{

}

/**
 * Loads the armor from a YAML file.
 * @param node YAML node.
 */
void Armor::load(const YAML::Node &node)
{
	_type = node["type"].as<std::string>(_type);
	_spriteSheet = node["spriteSheet"].as<std::string>(_spriteSheet);
	_spriteInv = node["spriteInv"].as<std::string>(_spriteInv);
	if (node["corpseItem"])
	{
		_corpseBattle.clear();
		_corpseBattle.push_back(node["corpseItem"].as<std::string>());
		_corpseGeo = _corpseBattle[0];
	}
	else if (node["corpseBattle"])
	{
		_corpseBattle = node["corpseBattle"].as< std::vector<std::string> >();
		_corpseGeo = _corpseBattle[0];
	}
	_builtInWeapons = node["builtInWeapons"].as<std::vector<std::string> >(_builtInWeapons);
	_corpseGeo = node["corpseGeo"].as<std::string>(_corpseGeo);
	_storeItem = node["storeItem"].as<std::string>(_storeItem);
	_frontArmor = node["frontArmor"].as<int>(_frontArmor);
	_sideArmor = node["sideArmor"].as<int>(_sideArmor);
	_rearArmor = node["rearArmor"].as<int>(_rearArmor);
	_underArmor = node["underArmor"].as<int>(_underArmor);
	_drawingRoutine = node["drawingRoutine"].as<int>(_drawingRoutine);
	_movementType = (MovementType)node["movementType"].as<int>(_movementType);
	_size = node["size"].as<int>(_size);
	_weight = node["weight"].as<int>(_weight);
	_visibilityAtDark = node["visibilityAtDark"].as<int>(_visibilityAtDark);
	_stats.merge(node["stats"].as<UnitStats>(_stats));
	if (const YAML::Node &dmg = node["damageModifier"])
	{
		for (int i = 0; i < dmg.size() && i < DAMAGE_TYPES; ++i)
		{
			_damageModifier[i] = dmg[i].as<float>();
		}
	}
	_loftempsSet = node["loftempsSet"].as< std::vector<int> >(_loftempsSet);
	if (node["loftemps"])
		_loftempsSet.push_back(node["loftemps"].as<int>());
	_deathFrames = node["deathFrames"].as<int>(_deathFrames);
	_constantAnimation = node["constantAnimation"].as<bool>(_constantAnimation);
	_forcedTorso = (ForcedTorso)node["forcedTorso"].as<int>(_forcedTorso);
	if (_drawingRoutine == 0 ||
		_drawingRoutine == 1 ||
		_drawingRoutine == 4 ||
		_drawingRoutine == 6 ||
		_drawingRoutine == 10 ||
		_drawingRoutine == 13 ||
		_drawingRoutine == 14 ||
		_drawingRoutine == 15 ||
		_drawingRoutine == 17 ||
		_drawingRoutine == 18)
	{
		_canHoldWeapon = true;
	}
	else
	{
		_canHoldWeapon = false;
	}
	if (_size != 1)
	{
		_fearImmune = 1;
		_bleedImmune = 1;
		_painImmune = 1;
		_zombiImmune = 1;
	}
	if (node["fearImmune"])
	{
		_fearImmune = node["fearImmune"].as<bool>();
	}
	if (node["bleedImmune"])
	{
		_bleedImmune = node["bleedImmune"].as<bool>();
	}
	if (node["painImmune"])
	{
		_painImmune = node["painImmune"].as<bool>();
	}
	if (node["zombiImmune"] && _size == 1) //Big units are always immune, because game we don't have 2x2 unit zombie
	{
		_zombiImmune = node["zombiImmune"].as<bool>();
	}
}

/**
 * Returns the language string that names
 * this armor. Each armor has a unique name. Coveralls, Power Suit,...
 * @return The armor name.
 */
std::string Armor::getType() const
{
	return _type;
}

/**
 * Gets the unit's sprite sheet.
 * @return The sprite sheet name.
 */
std::string Armor::getSpriteSheet() const
{
	return _spriteSheet;
}

/**
 * Gets the unit's inventory sprite.
 * @return The inventory sprite name.
 */
std::string Armor::getSpriteInventory() const
{
	return _spriteInv;
}

/**
 * Gets the front armor level.
 * @return The front armor level.
 */
int Armor::getFrontArmor() const
{
	return _frontArmor;
}

/**
 * Gets the side armor level.
 * @return The side armor level.
 */
int Armor::getSideArmor() const
{
	return _sideArmor;
}

/**
 * Gets the rear armor level.
 * @return The rear armor level.
 */
int Armor::getRearArmor() const
{
	return _rearArmor;
}

/**
 * Gets the under armor level.
 * @return The under armor level.
 */
int Armor::getUnderArmor() const
{
	return _underArmor;
}


/**
 * Gets the corpse item used in the Geoscape.
 * @return The name of the corpse item.
 */
std::string Armor::getCorpseGeoscape() const
{
	return _corpseGeo;
}

/**
 * Gets the list of corpse items dropped by the unit
 * in the Battlescape (one per unit tile).
 * @return The list of corpse items.
 */
const std::vector<std::string> &Armor::getCorpseBattlescape() const
{
	return _corpseBattle;
}

/**
 * Gets the storage item needed to equip this.
 * @return The name of the store item.
 */
std::string Armor::getStoreItem() const
{
	return _storeItem;
}

/**
 * Gets the drawing routine ID.
 * @return The drawing routine ID.
 */
int Armor::getDrawingRoutine() const
{
	return _drawingRoutine;
}

/**
 * Gets the movement type of this armor.
 * Useful for determining whether the armor can fly.
 * @important: do not use this function outside the BattleUnit constructor,
 * unless you are SURE you know what you are doing.
 * for more information, see the BattleUnit constructor.
 * @return The movement type.
 */
MovementType Armor::getMovementType() const
{
	return _movementType;
}

/**
 * Gets the size of the unit. Normally this is 1 (small) or 2 (big).
 * @return The unit's size.
 */
int Armor::getSize() const
{
	return _size;
}

/**
 * Gets the damage modifier for a certain damage type.
 * @param dt The damageType.
 * @return The damage modifier 0->1.
 */
float Armor::getDamageModifier(ItemDamageType dt) const
{
	return _damageModifier[(int)dt];
}

/** Gets the loftempSet.
 * @return The loftempsSet.
 */
const std::vector<int>& Armor::getLoftempsSet() const
{
	return _loftempsSet;
}

/**
  * Gets pointer to the armor's stats.
  * @return stats Pointer to the armor's stats.
  */
const UnitStats *Armor::getStats() const
{
	return &_stats;
}

/**
 * Gets the armor's weight.
 * @return the weight of the armor.
 */
int Armor::getWeight() const
{
	return _weight;
}

/**
 * Gets number of death frames.
 * @return number of death frames.
 */
int Armor::getDeathFrames() const
{
	return _deathFrames;
}

/**
 * Gets if armor uses constant animation.
 * @return if it uses constant animation
 */
bool Armor::getConstantAnimation() const
{
	return _constantAnimation;
}

/**
 * Gets if armor can hold weapon.
 * @return if it can hold weapon
 */
bool Armor::getCanHoldWeapon() const
{
	return _canHoldWeapon;
}

/**
<<<<<<< HEAD
 * What weapons does this armor have built in?
 * this is a vector of strings representing any
 * weapons that may be inherent to this armor.
 * note: unlike "livingWeapon" this is used in ADDITION to
 * any loadout or living weapon item that may be defined.
 * @return list of weapons that are integral to this armor.
 */
const std::vector<std::string> &Armor::getBuiltInWeapons() const
{
	return _builtInWeapons;
}
/**
 * Gets max view distance at dark in BattleScape.
 * @return The distance to see at dark.
 */
int Armor::getVisibilityAtDark() const
{
	return _visibilityAtDark;
}

/**
 * Gets how armor react to fear.
 * @param def Default value.
 * @return Can ignored fear?
 */
bool Armor::getFearImmune(bool def) const
{
	return _fearImmune != -1 ? _fearImmune : def;
}

/**
 * Gets how armor react to bleeding.
 * @param def Default value.
 * @return Can ignore bleed?
 */
bool Armor::getBleedImmune(bool def) const
{
	return _bleedImmune != -1 ? _bleedImmune : def;
}

/**
 * Gets how armor react to inflicted pain.
 * @param def
 * @return Can ignore pain?
 */
bool Armor::getPainImmune(bool def) const
{
	return _painImmune != -1 ? _painImmune : def;
}

/**
 * Gets how armor react to zombification.
 * @param def Default value.
 * @return Can't be turn to zombie?
 */
bool Armor::getZombiImmune(bool def) const
{
	return _zombiImmune != -1 ? _zombiImmune : def;
}

=======
 * Checks if this armor ignores gender (power suit/flying suit).
 * @return which torso to force on the sprite.
 */
ForcedTorso Armor::getForcedTorso()
{
	return _forcedTorso;
}
>>>>>>> 98d53814

}<|MERGE_RESOLUTION|>--- conflicted
+++ resolved
@@ -26,16 +26,11 @@
  * type of armor.
  * @param type String defining the type.
  */
-<<<<<<< HEAD
 Armor::Armor(const std::string &type) :
-	_type(type), _spriteSheet(""), _corpseGeo(""), _storeItem(""), _corpseBattle(), _builtInWeapons(),
-	_frontArmor(0), _sideArmor(0), _rearArmor(0), _underArmor(0),
+	_type(type), _frontArmor(0), _sideArmor(0), _rearArmor(0), _underArmor(0),
 	_drawingRoutine(0), _movementType(MT_WALK), _size(1), _weight(0), _visibilityAtDark(0),
-	_deathFrames(3), _constantAnimation(false), _canHoldWeapon(false),
+	_deathFrames(3), _constantAnimation(false), _canHoldWeapon(false), _forcedTorso(TORSO_USE_GENDER),
 	_fearImmune(-1), _bleedImmune(-1), _painImmune(-1), _zombiImmune(-1)
-=======
-Armor::Armor(const std::string &type) : _type(type), _frontArmor(0), _sideArmor(0), _rearArmor(0), _underArmor(0), _drawingRoutine(0), _movementType(MT_WALK), _size(1), _weight(0), _deathFrames(3), _constantAnimation(false), _canHoldWeapon(false), _forcedTorso(TORSO_USE_GENDER)
->>>>>>> 98d53814
 {
 	for (int i=0; i < DAMAGE_TYPES; i++)
 		_damageModifier[i] = 1.0f;
@@ -324,8 +319,16 @@
 	return _canHoldWeapon;
 }
 
-/**
-<<<<<<< HEAD
+/*
+ * Checks if this armor ignores gender (power suit/flying suit).
+ * @return which torso to force on the sprite.
+ */
+ForcedTorso Armor::getForcedTorso() const
+{
+	return _forcedTorso;
+}
+
+/**
  * What weapons does this armor have built in?
  * this is a vector of strings representing any
  * weapons that may be inherent to this armor.
@@ -386,14 +389,4 @@
 	return _zombiImmune != -1 ? _zombiImmune : def;
 }
 
-=======
- * Checks if this armor ignores gender (power suit/flying suit).
- * @return which torso to force on the sprite.
- */
-ForcedTorso Armor::getForcedTorso()
-{
-	return _forcedTorso;
-}
->>>>>>> 98d53814
-
 }