--- conflicted
+++ resolved
@@ -28,15 +28,10 @@
  */
 Armor::Armor(const std::string &type) :
 	_type(type), _spriteSheet(""), _spriteInv(""), _corpseGeo(""), _storeItem(""), _corpseBattle(),
-<<<<<<< HEAD
-	_frontArmor(0), _sideArmor(0), _rearArmor(0), _underArmor(0), _drawingRoutine(0), _movementType(MT_WALK),
-	_size(1), _weight(0), _visibilityAtDark(20), _deathFrames(3), _constantAnimation(false), _canHoldWeapon(false)
-=======
 	_frontArmor(0), _sideArmor(0), _rearArmor(0), _underArmor(0),
-	_drawingRoutine(0), _movementType(MT_WALK), _size(1), _weight(0),
+	_drawingRoutine(0), _movementType(MT_WALK), _size(1), _weight(0), _visibilityAtDark(20),
 	_deathFrames(3), _constantAnimation(false), _canHoldWeapon(false),
 	_fearImmune(-1), _bleedImmune(-1), _painImmune(-1), _zombiImmune(-1)
->>>>>>> c3734344
 {
 	for (int i=0; i < DAMAGE_TYPES; i++)
 		_damageModifier[i] = 1.0f;
@@ -320,7 +315,6 @@
 }
 
 /**
-<<<<<<< HEAD
  * Gets max view distance at dark in BattleScape.
  * @return The distance to see at dark.
  */
@@ -329,7 +323,7 @@
 	return _visibilityAtDark;
 }
 
-=======
+/**
  * Gets how armor react to fear.
  * @param def Default value.
  * @return Can ignored fear?
@@ -370,5 +364,4 @@
 }
 
 
->>>>>>> c3734344
 }