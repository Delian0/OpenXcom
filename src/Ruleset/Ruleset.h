/*
 * Copyright 2010-2014 OpenXcom Developers.
 *
 * This file is part of OpenXcom.
 *
 * OpenXcom is free software: you can redistribute it and/or modify
 * it under the terms of the GNU General Public License as published by
 * the Free Software Foundation, either version 3 of the License, or
 * (at your option) any later version.
 *
 * OpenXcom is distributed in the hope that it will be useful,
 * but WITHOUT ANY WARRANTY; without even the implied warranty of
 * MERCHANTABILITY or FITNESS FOR A PARTICULAR PURPOSE.  See the
 * GNU General Public License for more details.
 *
 * You should have received a copy of the GNU General Public License
 * along with OpenXcom.  If not, see <http://www.gnu.org/licenses/>.
 */
#ifndef OPENXCOM_RULESET_H
#define OPENXCOM_RULESET_H

#include <map>
#include <vector>
#include <string>
#include <yaml-cpp/yaml.h>
#include "../Savegame/GameTime.h"

namespace OpenXcom
{

class SavedGame;
class SoldierNamePool;
class Soldier;
class RuleCountry;
class RuleRegion;
class RuleBaseFacility;
class RuleCraft;
class RuleCraftWeapon;
class RuleItem;
class RuleUfo;
class RuleTerrain;
class MapDataSet;
class ResourcePack;
class RuleSoldier;
class Unit;
class Armor;
class ArticleDefinition;
class RuleInventory;
class RuleResearch;
class RuleManufacture;
class AlienRace;
class AlienDeployment;
class UfoTrajectory;
class RuleAlienMission;
class City;
class Base;
class MCDPatch;
class ExtraSprites;
class ExtraSounds;
class ExtraStrings;
class StatString;
class RuleInterface;

/**
 * Set of rules and stats for a game.
 * A ruleset holds all the constant info that never changes
 * throughout a game, like stats of all the in-game items,
 * countries, research tree, soldier names, starting base, etc.
 */
class Ruleset
{
protected:
	std::vector<SoldierNamePool*> _names;
	std::map<std::string, RuleCountry*> _countries;
	std::map<std::string, RuleRegion*> _regions;
	std::map<std::string, RuleBaseFacility*> _facilities;
	std::map<std::string, RuleCraft*> _crafts;
	std::map<std::string, RuleCraftWeapon*> _craftWeapons;
	std::map<std::string, RuleItem*> _items;
	std::map<std::string, RuleUfo*> _ufos;
	std::map<std::string, RuleTerrain*> _terrains;
	std::map<std::string, MapDataSet*> _mapDataSets;
	std::map<std::string, RuleSoldier*> _soldiers;
	std::map<std::string, Unit*> _units;
	std::map<std::string, AlienRace*> _alienRaces;
	std::map<std::string, AlienDeployment*> _alienDeployments;
	std::map<std::string, Armor*> _armors;
	std::map<std::string, ArticleDefinition*> _ufopaediaArticles;
	std::map<std::string, RuleInventory*> _invs;
	std::map<std::string, RuleResearch *> _research;
	std::map<std::string, RuleManufacture *> _manufacture;
	std::map<std::string, UfoTrajectory *> _ufoTrajectories;
	std::map<std::string, RuleAlienMission *> _alienMissions;
	std::map<std::string, RuleInterface *> _interfaces;
	std::map<std::string, MCDPatch *> _MCDPatches;
	std::vector<std::pair<std::string, ExtraSprites *> > _extraSprites;
	std::vector<std::pair<std::string, ExtraSounds *> > _extraSounds;
	std::map<std::string, ExtraStrings *> _extraStrings;
	std::vector<StatString*> _statStrings;
	int _costSoldier, _costEngineer, _costScientist, _timePersonnel, _initialFunding;
	std::string _alienFuel;
	YAML::Node _startingBase;
	GameTime _startingTime;
	std::vector<std::string> _countriesIndex, _regionsIndex, _facilitiesIndex, _craftsIndex, _craftWeaponsIndex, _itemsIndex, _invsIndex, _ufosIndex;
	std::vector<std::string> _aliensIndex, _deploymentsIndex, _armorsIndex, _ufopaediaIndex, _researchIndex, _manufactureIndex, _MCDPatchesIndex;
	std::vector<std::string> _alienMissionsIndex, _terrainIndex, _extraSpritesIndex, _extraSoundsIndex, _extraStringsIndex;
	std::vector<std::vector<int> > _alienItemLevels;
	int _modIndex, _facilityListOrder, _craftListOrder, _itemListOrder, _researchListOrder,  _manufactureListOrder, _ufopaediaListOrder, _invListOrder;
	std::vector<std::string> _psiRequirements; // it's a cache for psiStrengthEval
	/// Loads a ruleset from a YAML file.
	void loadFile(const std::string &filename);
	/// Loads all ruleset files from a directory.
	void loadFiles(const std::string &dirname);
	/// Loads a ruleset element.
	template <typename T>
	T *loadRule(const YAML::Node &node, std::map<std::string, T*> *map, std::vector<std::string> *index = 0, const std::string &key = "type");
public:
	/// Creates a blank ruleset.
	Ruleset();
	/// Cleans up the ruleset.
	~Ruleset();
	/// Loads a ruleset from the given source.
	void load(const std::string &source);
	/// Generates the starting saved game.
	SavedGame *newSave() const;
	/// Gets the pool list for soldier names.
	const std::vector<SoldierNamePool*> &getPools() const;
	/// Gets the ruleset for a country type.
	RuleCountry *getCountry(const std::string &id) const;
	/// Gets the available countries.
	const std::vector<std::string> &getCountriesList() const;
	/// Gets the ruleset for a region type.
	RuleRegion *getRegion(const std::string &id) const;
	/// Gets the available regions.
	const std::vector<std::string> &getRegionsList() const;
	/// Gets the ruleset for a facility type.
	RuleBaseFacility *getBaseFacility(const std::string &id) const;
	/// Gets the available facilities.
	const std::vector<std::string> &getBaseFacilitiesList() const;
	/// Gets the ruleset for a craft type.
	RuleCraft *getCraft(const std::string &id) const;
	/// Gets the available crafts.
	const std::vector<std::string> &getCraftsList() const;
	/// Gets the ruleset for a craft weapon type.
	RuleCraftWeapon *getCraftWeapon(const std::string &id) const;
	/// Gets the available craft weapons.
	const std::vector<std::string> &getCraftWeaponsList() const;
	/// Gets the ruleset for an item type.
	RuleItem *getItem(const std::string &id) const;
	/// Gets the available items.
	const std::vector<std::string> &getItemsList() const;
	/// Gets the ruleset for a UFO type.
	RuleUfo *getUfo(const std::string &id) const;
	/// Gets the available UFOs.
	const std::vector<std::string> &getUfosList() const;
	/// Gets the available terrains.
	const std::vector<std::string> &getTerrainList() const;
	/// Gets terrains for battlescape games.
	RuleTerrain *getTerrain(const std::string &name) const;
	/// Gets mapdatafile for battlescape games.
	MapDataSet *getMapDataSet(const std::string &name);
	/// Gets soldier unit rules.
	RuleSoldier *getSoldier(const std::string &name) const;
	/// Gets generated unit rules.
	Unit *getUnit(const std::string &name) const;
	/// Gets alien race rules.
	AlienRace *getAlienRace(const std::string &name) const;
	/// Gets the available alien races.
	const std::vector<std::string> &getAlienRacesList() const;
	/// Gets deployment rules.
	AlienDeployment *getDeployment(const std::string &name) const;
	/// Gets the available alien deployments.
	const std::vector<std::string> &getDeploymentsList() const;
	/// Gets armor rules.
	Armor *getArmor(const std::string &name) const;
	/// Gets the available armors.
	const std::vector<std::string> &getArmorsList() const;
	/// Gets Ufopaedia article definition.
	ArticleDefinition *getUfopaediaArticle(const std::string &name) const;
	/// Gets the available articles.
	const std::vector<std::string> &getUfopaediaList() const;
	/// Gets the inventory list.
	std::map<std::string, RuleInventory*> *getInventories();
	/// Gets the ruleset for a specific inventory.
	RuleInventory *getInventory(const std::string &id) const;
	/// Gets the cost of a soldier.
	int getSoldierCost() const;
	/// Gets the cost of an engineer.
	int getEngineerCost() const;
	/// Gets the cost of a scientist.
	int getScientistCost() const;
	/// Gets the transfer time of personnel.
	int getPersonnelTime() const;
	/// Gets the ruleset for a specific research project.
	RuleResearch *getResearch (const std::string &id) const;
	/// Gets the list of all research projects.
	const std::vector<std::string> &getResearchList () const;
	/// Gets the ruleset for a specific manufacture project.
	RuleManufacture *getManufacture (const std::string &id) const;
	/// Gets the list of all manufacture projects.
	const std::vector<std::string> &getManufactureList () const;
	/// Gets facilities for custom bases.
	std::vector<OpenXcom::RuleBaseFacility*> getCustomBaseFacilities() const;
	/// Gets a specific UfoTrajectory.
	const UfoTrajectory *getUfoTrajectory(const std::string &id) const;
	/// Gets the ruleset for a specific alien mission.
	const RuleAlienMission *getAlienMission(const std::string &id) const;
	/// Gets the list of all alien missions.
	const std::vector<std::string> &getAlienMissionList() const;
	/// Gets the city at the specified coordinates.
	const City *locateCity(double lon, double lat) const;
	/// Gets the alien item level table.
	const std::vector<std::vector<int> > &getAlienItemLevels() const;
	/// Gets the Defined starting base.
	const YAML::Node &getStartingBase();
	/// Gets an MCDPatch.
	MCDPatch *getMCDPatch(const std::string name) const;
	/// Gets the list of external Sprites.
	std::vector<std::pair<std::string, ExtraSprites *> > getExtraSprites() const;
	/// Gets the list of external Sounds.
	std::vector<std::pair<std::string, ExtraSounds *> > getExtraSounds() const;
	/// Gets the list of external Strings.
	std::map<std::string, ExtraStrings *> getExtraStrings() const;
	/// Gets the list of StatStrings.
    std::vector<StatString *> getStatStrings() const;    
	/// Sorts all our lists according to their weight.
	void sortLists();
	/// Gets the research-requirements for Psi-Lab (it's a cache for psiStrengthEval)
	std::vector<std::string> getPsiRequirements() const;
	/// Returns the sorted list of inventories.
	const std::vector<std::string> &getInvsList () const;
	/// Generates a new soldier.
	Soldier *genSoldier(SavedGame *save) const;
	/// Gets the item to be used as fuel for ships.
	const std::string getAlienFuel() const;
<<<<<<< HEAD
	/// Gets the minimum radar's range
	int getMinRadarRange() const;
=======
	/// Gets information on an interface element.
	RuleInterface *getInterface(const std::string id) const;

>>>>>>> 8252eead
};

}

#endif<|MERGE_RESOLUTION|>--- conflicted
+++ resolved
@@ -233,14 +233,10 @@
 	Soldier *genSoldier(SavedGame *save) const;
 	/// Gets the item to be used as fuel for ships.
 	const std::string getAlienFuel() const;
-<<<<<<< HEAD
-	/// Gets the minimum radar's range
+	/// Gets the minimum radar's range.
 	int getMinRadarRange() const;
-=======
 	/// Gets information on an interface element.
 	RuleInterface *getInterface(const std::string id) const;
-
->>>>>>> 8252eead
 };
 
 }
