--- conflicted
+++ resolved
@@ -270,15 +270,8 @@
 	Soldier *genSoldier(SavedGame *save) const;
 	/// Gets the item to be used as fuel for ships.
 	const std::string getAlienFuel() const;
-<<<<<<< HEAD
-=======
 	/// Gets the font name.
 	const std::string getFontName() const;
-	/// Gets first turn when AI can use grenade.
-	int getTurnAIUseGrenade() const {return _turnAIUseGrenade;}
-	/// Gets first turn when AI can use Blaster launcher.
-	int getTurnAIUseBlaster() const {return _turnAIUseBlaster;}
->>>>>>> 0b47c34e
 	/// Gets the minimum radar's range.
 	int getMinRadarRange() const;
 	/// Gets information on an interface element.
