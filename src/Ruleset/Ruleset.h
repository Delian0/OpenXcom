/*
 * Copyright 2010-2015 OpenXcom Developers.
 *
 * This file is part of OpenXcom.
 *
 * OpenXcom is free software: you can redistribute it and/or modify
 * it under the terms of the GNU General Public License as published by
 * the Free Software Foundation, either version 3 of the License, or
 * (at your option) any later version.
 *
 * OpenXcom is distributed in the hope that it will be useful,
 * but WITHOUT ANY WARRANTY; without even the implied warranty of
 * MERCHANTABILITY or FITNESS FOR A PARTICULAR PURPOSE.  See the
 * GNU General Public License for more details.
 *
 * You should have received a copy of the GNU General Public License
 * along with OpenXcom.  If not, see <http://www.gnu.org/licenses/>.
 */
#ifndef OPENXCOM_RULESET_H
#define OPENXCOM_RULESET_H

#include <map>
#include <vector>
#include <string>
#include <yaml-cpp/yaml.h>
#include "../Savegame/GameTime.h"
#include "RuleDamageType.h"
#include "../Ruleset/RuleAlienMission.h"
#include <SDL.h>

namespace OpenXcom
{

class SavedGame;
class SoldierNamePool;
class Soldier;
class RuleCountry;
class RuleRegion;
class RuleBaseFacility;
class RuleCraft;
class RuleCraftWeapon;
class RuleItem;
class RuleDamageType;
class RuleUfo;
class RuleTerrain;
class MapDataSet;
class ResourcePack;
class RuleSoldier;
class Unit;
class Armor;
class ArticleDefinition;
class RuleInventory;
class RuleResearch;
class RuleManufacture;
class AlienRace;
class AlienDeployment;
class UfoTrajectory;
class RuleAlienMission;
class Base;
class MCDPatch;
class ExtraSprites;
class ExtraSounds;
class ExtraStrings;
class StatString;
class RuleInterface;
class RuleGlobe;
class SoundDefinition;
class MapScript;
class RuleVideo;
class RuleMusic;
class RuleMissionScript;

/**
 * Set of rules and stats for a game.
 * A ruleset holds all the constant info that never changes
 * throughout a game, like stats of all the in-game items,
 * countries, research tree, soldier names, starting base, etc.
 */
class Ruleset
{
protected:
	std::vector<std::string> _soldierNames;
	std::vector<SoldierNamePool*> _names;
	std::map<std::string, RuleCountry*> _countries;
	std::map<std::string, RuleRegion*> _regions;
	std::map<std::string, RuleBaseFacility*> _facilities;
	std::map<std::string, RuleCraft*> _crafts;
	std::map<std::string, RuleCraftWeapon*> _craftWeapons;
	std::map<std::string, RuleItem*> _items;
	std::map<std::string, RuleUfo*> _ufos;
	std::map<std::string, RuleTerrain*> _terrains;
	std::map<std::string, MapDataSet*> _mapDataSets;
	std::map<std::string, RuleSoldier*> _soldiers;
	std::map<std::string, Unit*> _units;
	std::map<std::string, AlienRace*> _alienRaces;
	std::map<std::string, AlienDeployment*> _alienDeployments;
	std::map<std::string, Armor*> _armors;
	std::map<std::string, ArticleDefinition*> _ufopaediaArticles;
	std::map<std::string, RuleInventory*> _invs;
	std::map<std::string, RuleResearch *> _research;
	std::map<std::string, RuleManufacture *> _manufacture;
	std::map<std::string, UfoTrajectory *> _ufoTrajectories;
	std::map<std::string, RuleAlienMission *> _alienMissions;
	std::map<std::string, RuleInterface *> _interfaces;
	std::map<std::string, SoundDefinition *> _soundDefs;
	std::map<std::string, RuleVideo *>_videos;
	std::map<std::string, MCDPatch *> _MCDPatches;
	std::map<std::string, std::vector<MapScript *> > _mapScripts;
	std::map<std::string, RuleMissionScript*> _missionScripts;
	std::vector<std::pair<std::string, ExtraSprites *> > _extraSprites;
	std::vector<std::pair<std::string, ExtraSounds *> > _extraSounds;
	std::map<std::string, ExtraStrings *> _extraStrings;
	std::vector<StatString*> _statStrings;
	std::vector<RuleDamageType*> _damageTypes;
	std::map<std::string, RuleMusic *> _musics;
	RuleGlobe *_globe;
	int _maxViewDistance, _maxDarknessToSeeUnits;
	int _costSoldier, _costEngineer, _costScientist, _timePersonnel, _initialFunding;
	int _aiUseDelayBlaster, _aiUseDelayFirearm, _aiUseDelayGrenade, _aiUseDelayMelee, _aiUseDelayPsionic;
	std::pair<std::string, int> _alienFuel;
	std::string _fontName, _finalResearch;
	YAML::Node _startingBase;
	GameTime _startingTime;
	std::vector<std::string> _countriesIndex, _regionsIndex, _facilitiesIndex, _craftsIndex, _craftWeaponsIndex, _itemsIndex, _invsIndex, _ufosIndex;
	std::vector<std::string> _aliensIndex, _deploymentsIndex, _armorsIndex, _ufopaediaIndex, _researchIndex, _manufactureIndex, _MCDPatchesIndex;
	std::vector<std::string> _alienMissionsIndex, _terrainIndex, _extraSpritesIndex, _extraSoundsIndex, _extraStringsIndex, _missionScriptIndex;
	std::vector<std::vector<int> > _alienItemLevels;
	std::vector<SDL_Color> _transparencies;
	int _facilityListOrder, _craftListOrder, _itemListOrder, _researchListOrder,  _manufactureListOrder, _ufopaediaListOrder, _invListOrder;
	std::vector<std::string> _psiRequirements; // it's a cache for psiStrengthEval
	/// Loads a ruleset from a YAML file.
	void loadFile(const std::string &filename, size_t spriteOffset);
	/// Loads a ruleset element.
	template <typename T>
	T *loadRule(const YAML::Node &node, std::map<std::string, T*> *map, std::vector<std::string> *index = 0, const std::string &key = "type");
public:
	static int DIFFICULTY_COEFFICIENT[5];
	// reset all the statics in all classes to default values
	static void resetGlobalStatics();
	/// Creates a blank ruleset.
	Ruleset();
	/// Cleans up the ruleset.
	~Ruleset();
	/// Loads a list of rulesets from YAML files for the mod at the specified index.  The first
	// mod loaded should be the master at index 0, then 1, and so on.
	void loadModRulesets(const std::vector<std::string> &rulesetFiles, size_t modIdx);
	/// Generates the starting saved game.
	SavedGame *newSave() const;
	/// Gets the pool list for soldier names.
	const std::vector<SoldierNamePool*> &getPools() const;
	/// Gets the ruleset for a country type.
	RuleCountry *getCountry(const std::string &id) const;
	/// Gets the available countries.
	const std::vector<std::string> &getCountriesList() const;
	/// Gets the ruleset for a region type.
	RuleRegion *getRegion(const std::string &id) const;
	/// Gets the available regions.
	const std::vector<std::string> &getRegionsList() const;
	/// Gets the ruleset for a facility type.
	RuleBaseFacility *getBaseFacility(const std::string &id) const;
	/// Gets the available facilities.
	const std::vector<std::string> &getBaseFacilitiesList() const;
	/// Gets the ruleset for a craft type.
	RuleCraft *getCraft(const std::string &id) const;
	/// Gets the available crafts.
	const std::vector<std::string> &getCraftsList() const;
	/// Gets the ruleset for a craft weapon type.
	RuleCraftWeapon *getCraftWeapon(const std::string &id) const;
	/// Gets the available craft weapons.
	const std::vector<std::string> &getCraftWeaponsList() const;
	/// Gets the ruleset for an item type.
	RuleItem *getItem(const std::string &id) const;
	/// Gets the available items.
	const std::vector<std::string> &getItemsList() const;
	/// Gets the ruleset for a UFO type.
	RuleUfo *getUfo(const std::string &id) const;
	/// Gets the available UFOs.
	const std::vector<std::string> &getUfosList() const;
	/// Gets the available terrains.
	const std::vector<std::string> &getTerrainList() const;
	/// Gets terrains for battlescape games.
	RuleTerrain *getTerrain(const std::string &name) const;
	/// Gets mapdatafile for battlescape games.
	MapDataSet *getMapDataSet(const std::string &name);
	/// Gets soldier unit rules.
	RuleSoldier *getSoldier(const std::string &name) const;
	/// Gets generated unit rules.
	Unit *getUnit(const std::string &name) const;
	/// Gets alien race rules.
	AlienRace *getAlienRace(const std::string &name) const;
	/// Gets the available alien races.
	const std::vector<std::string> &getAlienRacesList() const;
	/// Gets deployment rules.
	AlienDeployment *getDeployment(const std::string &name) const;
	/// Gets the available alien deployments.
	const std::vector<std::string> &getDeploymentsList() const;
	/// Gets armor rules.
	Armor *getArmor(const std::string &name) const;
	/// Gets the available armors.
	const std::vector<std::string> &getArmorsList() const;
	/// Gets Ufopaedia article definition.
	ArticleDefinition *getUfopaediaArticle(const std::string &name) const;
	/// Gets the available articles.
	const std::vector<std::string> &getUfopaediaList() const;
	/// Gets the inventory list.
	std::map<std::string, RuleInventory*> *getInventories();
	/// Gets the ruleset for a specific inventory.
	RuleInventory *getInventory(const std::string &id) const;
	/// Gets max view distance in BattleScape.
	inline int getMaxViewDistance() const {return _maxViewDistance;}
	/// Gets threshold of darkness for LoS calculation.
	inline int getMaxDarknessToSeeUnits() const {return _maxDarknessToSeeUnits;}
	/// Get basic damage type
	const RuleDamageType *getDamageType(ItemDamageType type) const;
	/// Gets the cost of a soldier.
	int getSoldierCost() const;
	/// Gets the cost of an engineer.
	int getEngineerCost() const;
	/// Gets the cost of a scientist.
	int getScientistCost() const;
	/// Gets the transfer time of personnel.
	int getPersonnelTime() const;
	/// Gets first turn when AI can use Blaster launcher.
	int getAIUseDelayBlaster() const  {return _aiUseDelayBlaster;}
	/// Gets first turn when AI can use firearms.
	int getAIUseDelayFirearm() const  {return _aiUseDelayFirearm;}
	/// Gets first turn when AI can use grenades.
	int getAIUseDelayGrenade() const  {return _aiUseDelayGrenade;}
	/// Gets first turn when AI can use martial arts.
	int getAIUseDelayMelee() const    {return _aiUseDelayMelee;}
	/// Gets first turn when AI can use psionic abilities.
	int getAIUseDelayPsionic() const  {return _aiUseDelayPsionic;}
	/// Gets the ruleset for a specific research project.
	RuleResearch *getResearch (const std::string &id) const;
	/// Gets the list of all research projects.
	const std::vector<std::string> &getResearchList() const;
	/// Gets the ruleset for a specific manufacture project.
	RuleManufacture *getManufacture (const std::string &id) const;
	/// Gets the list of all manufacture projects.
	const std::vector<std::string> &getManufactureList() const;
	/// Gets facilities for custom bases.
	std::vector<OpenXcom::RuleBaseFacility*> getCustomBaseFacilities() const;
	/// Gets a specific UfoTrajectory.
	const UfoTrajectory *getUfoTrajectory(const std::string &id) const;
	/// Gets the ruleset for a specific alien mission.
	const RuleAlienMission *getAlienMission(const std::string &id) const;
	/// Gets the ruleset for a random alien mission.
	const RuleAlienMission *getRandomMission(MissionObjective objective, size_t monthsPassed) const;
	/// Gets the list of all alien missions.
	const std::vector<std::string> &getAlienMissionList() const;
	/// Gets the alien item level table.
	const std::vector<std::vector<int> > &getAlienItemLevels() const;
	/// Gets the player starting base.
	const YAML::Node &getStartingBase() const;
	/// Gets the game starting time.
	const GameTime &getStartingTime() const;
	/// Gets an MCDPatch.
	MCDPatch *getMCDPatch(const std::string &name) const;
	/// Gets the list of external Sprites.
	std::vector<std::pair<std::string, ExtraSprites *> > getExtraSprites() const;
	/// Gets the list of external Sounds.
	std::vector<std::pair<std::string, ExtraSounds *> > getExtraSounds() const;
	/// Gets the list of external Strings.
	std::map<std::string, ExtraStrings *> getExtraStrings() const;
	/// Gets the list of StatStrings.
    std::vector<StatString *> getStatStrings() const;
	/// Sorts all our lists according to their weight.
	void sortLists();
	/// Gets the research-requirements for Psi-Lab (it's a cache for psiStrengthEval)
	std::vector<std::string> getPsiRequirements() const;
	/// Returns the sorted list of inventories.
	const std::vector<std::string> &getInvsList() const;
	/// Generates a new soldier.
	Soldier *genSoldier(SavedGame *save) const;
	/// Gets the item to be used as fuel for ships.
	std::string getAlienFuelName() const;
	/// Gets the amount of alien fuel to recover
	int getAlienFuelQuantity() const;
	/// Gets the font name.
<<<<<<< HEAD
	const std::string getFontName() const;
=======
	std::string getFontName() const;
	/// Gets first turn when AI can use grenade.
	int getTurnAIUseGrenade() const {return _turnAIUseGrenade;}
	/// Gets first turn when AI can use Blaster launcher.
	int getTurnAIUseBlaster() const {return _turnAIUseBlaster;}
>>>>>>> 2b90af62
	/// Gets the minimum radar's range.
	int getMinRadarRange() const;
	/// Gets information on an interface element.
	RuleInterface *getInterface(const std::string &id) const;
	/// Gets the ruleset for the globe
	RuleGlobe *getGlobe() const;
	/// Gets the list of selective files for insertion into our cat files.
	const std::map<std::string, SoundDefinition *> *getSoundDefinitions() const;
	/// Gets the list of transparency colors,
	const std::vector<SDL_Color> *getTransparencies() const;
	const std::vector<MapScript*> *getMapScript(std::string id) const;
	/// Gets the list videos for intro/outro etc.
	const std::map<std::string, RuleVideo *> *getVideos() const;
	const std::map<std::string, RuleMusic *> *getMusic() const;
	const std::vector<std::string> *getMissionScriptList() const;
	RuleMissionScript *getMissionScript(const std::string &name) const;
	std::string getFinalResearch() const;
};

}

#endif<|MERGE_RESOLUTION|>--- conflicted
+++ resolved
@@ -277,15 +277,7 @@
 	/// Gets the amount of alien fuel to recover
 	int getAlienFuelQuantity() const;
 	/// Gets the font name.
-<<<<<<< HEAD
-	const std::string getFontName() const;
-=======
 	std::string getFontName() const;
-	/// Gets first turn when AI can use grenade.
-	int getTurnAIUseGrenade() const {return _turnAIUseGrenade;}
-	/// Gets first turn when AI can use Blaster launcher.
-	int getTurnAIUseBlaster() const {return _turnAIUseBlaster;}
->>>>>>> 2b90af62
 	/// Gets the minimum radar's range.
 	int getMinRadarRange() const;
 	/// Gets information on an interface element.
