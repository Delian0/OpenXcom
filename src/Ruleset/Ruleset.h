/*
 * Copyright 2010-2014 OpenXcom Developers.
 *
 * This file is part of OpenXcom.
 *
 * OpenXcom is free software: you can redistribute it and/or modify
 * it under the terms of the GNU General Public License as published by
 * the Free Software Foundation, either version 3 of the License, or
 * (at your option) any later version.
 *
 * OpenXcom is distributed in the hope that it will be useful,
 * but WITHOUT ANY WARRANTY; without even the implied warranty of
 * MERCHANTABILITY or FITNESS FOR A PARTICULAR PURPOSE.  See the
 * GNU General Public License for more details.
 *
 * You should have received a copy of the GNU General Public License
 * along with OpenXcom.  If not, see <http://www.gnu.org/licenses/>.
 */
#ifndef OPENXCOM_RULESET_H
#define OPENXCOM_RULESET_H

#include <map>
#include <vector>
#include <string>
#include <yaml-cpp/yaml.h>
#include "../Savegame/GameTime.h"
#include "RuleDamageType.h"

namespace OpenXcom
{

class SavedGame;
class SoldierNamePool;
class Soldier;
class RuleCountry;
class RuleRegion;
class RuleBaseFacility;
class RuleCraft;
class RuleCraftWeapon;
class RuleItem;
class RuleDamageType;
class RuleUfo;
class RuleTerrain;
class MapDataSet;
class ResourcePack;
class RuleSoldier;
class Unit;
class Armor;
class ArticleDefinition;
class RuleInventory;
class RuleResearch;
class RuleManufacture;
class AlienRace;
class AlienDeployment;
class UfoTrajectory;
class RuleAlienMission;
class City;
class Base;
class MCDPatch;
class ExtraSprites;
class ExtraSounds;
class ExtraStrings;
class StatString;
class RuleInterface;
class RuleGlobe;
class SoundDefinition;

/**
 * Set of rules and stats for a game.
 * A ruleset holds all the constant info that never changes
 * throughout a game, like stats of all the in-game items,
 * countries, research tree, soldier names, starting base, etc.
 */
class Ruleset
{
protected:
	std::vector<SoldierNamePool*> _names;
	std::map<std::string, RuleCountry*> _countries;
	std::map<std::string, RuleRegion*> _regions;
	std::map<std::string, RuleBaseFacility*> _facilities;
	std::map<std::string, RuleCraft*> _crafts;
	std::map<std::string, RuleCraftWeapon*> _craftWeapons;
	std::map<std::string, RuleItem*> _items;
	std::map<std::string, RuleUfo*> _ufos;
	std::map<std::string, RuleTerrain*> _terrains;
	std::map<std::string, MapDataSet*> _mapDataSets;
	std::map<std::string, RuleSoldier*> _soldiers;
	std::map<std::string, Unit*> _units;
	std::map<std::string, AlienRace*> _alienRaces;
	std::map<std::string, AlienDeployment*> _alienDeployments;
	std::map<std::string, Armor*> _armors;
	std::map<std::string, ArticleDefinition*> _ufopaediaArticles;
	std::map<std::string, RuleInventory*> _invs;
	std::map<std::string, RuleResearch *> _research;
	std::map<std::string, RuleManufacture *> _manufacture;
	std::map<std::string, UfoTrajectory *> _ufoTrajectories;
	std::map<std::string, RuleAlienMission *> _alienMissions;
	std::map<std::string, RuleInterface *> _interfaces;
	std::map<std::string, SoundDefinition *> _soundDefs;
	std::map<std::string, MCDPatch *> _MCDPatches;
	std::vector<std::pair<std::string, ExtraSprites *> > _extraSprites;
	std::vector<std::pair<std::string, ExtraSounds *> > _extraSounds;
	std::map<std::string, ExtraStrings *> _extraStrings;
	std::vector<StatString*> _statStrings;
	std::vector<RuleDamageType*> _damageTypes;
	RuleGlobe *_globe;
	int _maxViewDistance, _maxDarknessToSeeUnits;
	int _costSoldier, _costEngineer, _costScientist, _timePersonnel, _initialFunding;
	std::string _alienFuel;
	YAML::Node _startingBase;
	GameTime _startingTime;
	std::vector<std::string> _countriesIndex, _regionsIndex, _facilitiesIndex, _craftsIndex, _craftWeaponsIndex, _itemsIndex, _invsIndex, _ufosIndex;
	std::vector<std::string> _aliensIndex, _deploymentsIndex, _armorsIndex, _ufopaediaIndex, _researchIndex, _manufactureIndex, _MCDPatchesIndex;
	std::vector<std::string> _alienMissionsIndex, _terrainIndex, _extraSpritesIndex, _extraSoundsIndex, _extraStringsIndex;
	std::vector<std::vector<int> > _alienItemLevels;
	int _modIndex, _facilityListOrder, _craftListOrder, _itemListOrder, _researchListOrder,  _manufactureListOrder, _ufopaediaListOrder, _invListOrder;
	std::vector<std::string> _psiRequirements; // it's a cache for psiStrengthEval
	/// Loads a ruleset from a YAML file.
	void loadFile(const std::string &filename);
	/// Loads all ruleset files from a directory.
	void loadFiles(const std::string &dirname);
	/// Loads a ruleset element.
	template <typename T>
	T *loadRule(const YAML::Node &node, std::map<std::string, T*> *map, std::vector<std::string> *index = 0, const std::string &key = "type");
public:
	/// Creates a blank ruleset.
	Ruleset();
	/// Cleans up the ruleset.
	~Ruleset();
	/// Loads a ruleset from the given source.
	void load(const std::string &source);
	/// Generates the starting saved game.
	SavedGame *newSave() const;
	/// Gets the pool list for soldier names.
	const std::vector<SoldierNamePool*> &getPools() const;
	/// Gets the ruleset for a country type.
	RuleCountry *getCountry(const std::string &id) const;
	/// Gets the available countries.
	const std::vector<std::string> &getCountriesList() const;
	/// Gets the ruleset for a region type.
	RuleRegion *getRegion(const std::string &id) const;
	/// Gets the available regions.
	const std::vector<std::string> &getRegionsList() const;
	/// Gets the ruleset for a facility type.
	RuleBaseFacility *getBaseFacility(const std::string &id) const;
	/// Gets the available facilities.
	const std::vector<std::string> &getBaseFacilitiesList() const;
	/// Gets the ruleset for a craft type.
	RuleCraft *getCraft(const std::string &id) const;
	/// Gets the available crafts.
	const std::vector<std::string> &getCraftsList() const;
	/// Gets the ruleset for a craft weapon type.
	RuleCraftWeapon *getCraftWeapon(const std::string &id) const;
	/// Gets the available craft weapons.
	const std::vector<std::string> &getCraftWeaponsList() const;
	/// Gets the ruleset for an item type.
	RuleItem *getItem(const std::string &id) const;
	/// Gets the available items.
	const std::vector<std::string> &getItemsList() const;
	/// Gets the ruleset for a UFO type.
	RuleUfo *getUfo(const std::string &id) const;
	/// Gets the available UFOs.
	const std::vector<std::string> &getUfosList() const;
	/// Gets the available terrains.
	const std::vector<std::string> &getTerrainList() const;
	/// Gets terrains for battlescape games.
	RuleTerrain *getTerrain(const std::string &name) const;
	/// Gets mapdatafile for battlescape games.
	MapDataSet *getMapDataSet(const std::string &name);
	/// Gets soldier unit rules.
	RuleSoldier *getSoldier(const std::string &name) const;
	/// Gets generated unit rules.
	Unit *getUnit(const std::string &name) const;
	/// Gets alien race rules.
	AlienRace *getAlienRace(const std::string &name) const;
	/// Gets the available alien races.
	const std::vector<std::string> &getAlienRacesList() const;
	/// Gets deployment rules.
	AlienDeployment *getDeployment(const std::string &name) const;
	/// Gets the available alien deployments.
	const std::vector<std::string> &getDeploymentsList() const;
	/// Gets armor rules.
	Armor *getArmor(const std::string &name) const;
	/// Gets the available armors.
	const std::vector<std::string> &getArmorsList() const;
	/// Gets Ufopaedia article definition.
	ArticleDefinition *getUfopaediaArticle(const std::string &name) const;
	/// Gets the available articles.
	const std::vector<std::string> &getUfopaediaList() const;
	/// Gets the inventory list.
	std::map<std::string, RuleInventory*> *getInventories();
	/// Gets the ruleset for a specific inventory.
	RuleInventory *getInventory(const std::string &id) const;
<<<<<<< HEAD
=======
	/// Gets max view distance in BattleScape.
	inline int getMaxViewDistance() const {return _maxViewDistance;}
	/// Gets threshold of darkness for LoS calculation.
	inline int getMaxDarknessToSeeUnits() const {return _maxDarknessToSeeUnits;}
>>>>>>> eeaefaea
	/// Get basic damage type
	const RuleDamageType *getDamageType(ItemDamageType type) const;
	/// Gets the cost of a soldier.
	int getSoldierCost() const;
	/// Gets the cost of an engineer.
	int getEngineerCost() const;
	/// Gets the cost of a scientist.
	int getScientistCost() const;
	/// Gets the transfer time of personnel.
	int getPersonnelTime() const;
	/// Gets the ruleset for a specific research project.
	RuleResearch *getResearch (const std::string &id) const;
	/// Gets the list of all research projects.
	const std::vector<std::string> &getResearchList () const;
	/// Gets the ruleset for a specific manufacture project.
	RuleManufacture *getManufacture (const std::string &id) const;
	/// Gets the list of all manufacture projects.
	const std::vector<std::string> &getManufactureList () const;
	/// Gets facilities for custom bases.
	std::vector<OpenXcom::RuleBaseFacility*> getCustomBaseFacilities() const;
	/// Gets a specific UfoTrajectory.
	const UfoTrajectory *getUfoTrajectory(const std::string &id) const;
	/// Gets the ruleset for a specific alien mission.
	const RuleAlienMission *getAlienMission(const std::string &id) const;
	/// Gets the list of all alien missions.
	const std::vector<std::string> &getAlienMissionList() const;
	/// Gets the city at the specified coordinates.
	const City *locateCity(double lon, double lat) const;
	/// Gets the alien item level table.
	const std::vector<std::vector<int> > &getAlienItemLevels() const;
	/// Gets the Defined starting base.
	const YAML::Node &getStartingBase();
	/// Gets an MCDPatch.
	MCDPatch *getMCDPatch(const std::string name) const;
	/// Gets the list of external Sprites.
	std::vector<std::pair<std::string, ExtraSprites *> > getExtraSprites() const;
	/// Gets the list of external Sounds.
	std::vector<std::pair<std::string, ExtraSounds *> > getExtraSounds() const;
	/// Gets the list of external Strings.
	std::map<std::string, ExtraStrings *> getExtraStrings() const;
	/// Gets the list of StatStrings.
    std::vector<StatString *> getStatStrings() const;    
	/// Sorts all our lists according to their weight.
	void sortLists();
	/// Gets the research-requirements for Psi-Lab (it's a cache for psiStrengthEval)
	std::vector<std::string> getPsiRequirements() const;
	/// Returns the sorted list of inventories.
	const std::vector<std::string> &getInvsList () const;
	/// Generates a new soldier.
	Soldier *genSoldier(SavedGame *save) const;
	/// Gets the item to be used as fuel for ships.
	const std::string getAlienFuel() const;
	/// Gets information on an interface element.
	RuleInterface *getInterface(const std::string id) const;
	/// Gets the ruleset for the globe
	RuleGlobe *getGlobe() const;
	/// Gets the list of selective files for insertion into our cat files.
	const std::map<std::string, SoundDefinition *> *getSoundDefinitions() const;
};

}

#endif<|MERGE_RESOLUTION|>--- conflicted
+++ resolved
@@ -191,13 +191,10 @@
 	std::map<std::string, RuleInventory*> *getInventories();
 	/// Gets the ruleset for a specific inventory.
 	RuleInventory *getInventory(const std::string &id) const;
-<<<<<<< HEAD
-=======
 	/// Gets max view distance in BattleScape.
 	inline int getMaxViewDistance() const {return _maxViewDistance;}
 	/// Gets threshold of darkness for LoS calculation.
 	inline int getMaxDarknessToSeeUnits() const {return _maxDarknessToSeeUnits;}
->>>>>>> eeaefaea
 	/// Get basic damage type
 	const RuleDamageType *getDamageType(ItemDamageType type) const;
 	/// Gets the cost of a soldier.
