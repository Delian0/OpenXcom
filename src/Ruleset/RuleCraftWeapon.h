/*
 * Copyright 2010-2015 OpenXcom Developers.
 *
 * This file is part of OpenXcom.
 *
 * OpenXcom is free software: you can redistribute it and/or modify
 * it under the terms of the GNU General Public License as published by
 * the Free Software Foundation, either version 3 of the License, or
 * (at your option) any later version.
 *
 * OpenXcom is distributed in the hope that it will be useful,
 * but WITHOUT ANY WARRANTY; without even the implied warranty of
 * MERCHANTABILITY or FITNESS FOR A PARTICULAR PURPOSE.  See the
 * GNU General Public License for more details.
 *
 * You should have received a copy of the GNU General Public License
 * along with OpenXcom.  If not, see <http://www.gnu.org/licenses/>.
 */
#ifndef OPENXCOM_RULECRAFTWEAPON_H
#define OPENXCOM_RULECRAFTWEAPON_H

#include <string>
#include <yaml-cpp/yaml.h>
#include "RuleCraft.h"
#include "../Savegame/CraftWeaponProjectile.h"

namespace OpenXcom
{

/**
 * Represents a specific type of craft weapon.
 * Contains constant info about a craft weapon like
 * damage, range, accuracy, items used, etc.
 * @sa CraftWeapon
 */
class RuleCraftWeapon
{
private:
	std::string _type;
	int _sprite, _sound, _damage, _range, _accuracy, _reloadCautious, _reloadStandard, _reloadAggressive, _ammoMax, _rearmRate, _projectileSpeed, _weaponType;
	CraftWeaponProjectileType _projectileType;
	std::string _launcher, _clip;
<<<<<<< HEAD
	RuleCraftStats _stats;
=======
	bool _underwaterOnly;
>>>>>>> a096db80
public:
	/// Creates a blank craft weapon ruleset.
	RuleCraftWeapon(const std::string &type);
	/// Cleans up the craft weapon ruleset.
	~RuleCraftWeapon();
	/// Loads craft weapon data from YAML.
	void load(const YAML::Node& node, int modIndex);
	/// Gets the craft weapon's type.
	std::string getType() const;
	/// Gets the craft weapon's sprite.
	int getSprite() const;
	/// Gets the craft weapon's sound.
	int getSound() const;
	/// Gets the craft weapon's damage.
	int getDamage() const;
	/// Gets the craft weapon's range.
	int getRange() const;
	/// Gets the craft weapon's accuracy.
	int getAccuracy() const;
	/// Gets the craft weapon's cautious reload time.
	int getCautiousReload() const;
	/// Gets the craft weapon's standard reload time.
	int getStandardReload() const;
	/// Gets the craft weapon's aggressive reload time.
	int getAggressiveReload() const;
	/// Gets the craft weapon's maximum ammo.
	int getAmmoMax() const;
	/// Gets the craft weapon's rearm rate.
	int getRearmRate() const;
	/// Gets the craft weapon's launcher item.
	std::string getLauncherItem() const;
	/// Gets the craft weapon's clip item.
	std::string getClipItem() const;
	/// Gets the craft weapon's projectile's type.
	CraftWeaponProjectileType getProjectileType() const;
	/// Gets the craft weapon's projectile speed.
	int getProjectileSpeed() const;
<<<<<<< HEAD
	/// Gets weapon type used by craft slots.
	int getWeaponType() const;
	/// Gets bonus stats given by this weapon.
	const RuleCraftStats& getBonusStats() const;
=======
	/// Is this item restricted to use underwater?
	bool isWaterOnly() const;
>>>>>>> a096db80
};

}

#endif<|MERGE_RESOLUTION|>--- conflicted
+++ resolved
@@ -40,11 +40,8 @@
 	int _sprite, _sound, _damage, _range, _accuracy, _reloadCautious, _reloadStandard, _reloadAggressive, _ammoMax, _rearmRate, _projectileSpeed, _weaponType;
 	CraftWeaponProjectileType _projectileType;
 	std::string _launcher, _clip;
-<<<<<<< HEAD
 	RuleCraftStats _stats;
-=======
 	bool _underwaterOnly;
->>>>>>> a096db80
 public:
 	/// Creates a blank craft weapon ruleset.
 	RuleCraftWeapon(const std::string &type);
@@ -82,15 +79,12 @@
 	CraftWeaponProjectileType getProjectileType() const;
 	/// Gets the craft weapon's projectile speed.
 	int getProjectileSpeed() const;
-<<<<<<< HEAD
 	/// Gets weapon type used by craft slots.
 	int getWeaponType() const;
 	/// Gets bonus stats given by this weapon.
 	const RuleCraftStats& getBonusStats() const;
-=======
 	/// Is this item restricted to use underwater?
 	bool isWaterOnly() const;
->>>>>>> a096db80
 };
 
 }
