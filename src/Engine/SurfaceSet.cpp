--- conflicted
+++ resolved
@@ -17,11 +17,7 @@
  * along with OpenXcom.  If not, see <http://www.gnu.org/licenses/>.
  */
 #include "SurfaceSet.h"
-<<<<<<< HEAD
-=======
-#include <fstream>
 #include <climits>
->>>>>>> 19efc4ad
 #include "Surface.h"
 #include "Exception.h"
 #include "FileMap.h"
@@ -34,11 +30,7 @@
  * @param width Frame width in pixels.
  * @param height Frame height in pixels.
  */
-<<<<<<< HEAD
-SurfaceSet::SurfaceSet(int width, int height) : _width(width), _height(height), _offset()
-=======
-SurfaceSet::SurfaceSet(int width, int height) : _width(width), _height(height), _sharedFrames(INT_MAX)
->>>>>>> 19efc4ad
+SurfaceSet::SurfaceSet(int width, int height) : _width(width), _height(height), _offset(), _sharedFrames(INT_MAX)
 {
 
 }
