--- conflicted
+++ resolved
@@ -43,11 +43,8 @@
 {
 	_width = other._width;
 	_height = other._height;
-<<<<<<< HEAD
 	_offset = other._offset;
-=======
 	_sharedFrames = other._sharedFrames;
->>>>>>> 84786c4e
 
 	_frames.resize(other._frames.size());
 	for (size_t i = 0; i < _frames.size(); ++i)
