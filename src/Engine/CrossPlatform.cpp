/*
 * Copyright 2010-2016 OpenXcom Developers.
 *
 * This file is part of OpenXcom.
 *
 * OpenXcom is free software: you can redistribute it and/or modify
 * it under the terms of the GNU General Public License as published by
 * the Free Software Foundation, either version 3 of the License, or
 * (at your option) any later version.
 *
 * OpenXcom is distributed in the hope that it will be useful,
 * but WITHOUT ANY WARRANTY; without even the implied warranty of
 * MERCHANTABILITY or FITNESS FOR A PARTICULAR PURPOSE.  See the
 * GNU General Public License for more details.
 *
 * You should have received a copy of the GNU General Public License
 * along with OpenXcom.  If not, see <http://www.gnu.org/licenses/>.
 */
#ifdef _MSC_VER
#define _CRT_SECURE_NO_WARNINGS
#endif
#include "CrossPlatform.h"
#include <exception>
#include <algorithm>
#include <sstream>
#include <fstream>
#include <string>
#include <list>
#include <stdint.h>
#include <time.h>
#include <signal.h>
#include <sys/stat.h>
#include "Logger.h"
#include "Exception.h"
#include "Options.h"
#ifdef _WIN32
#ifndef NOMINMAX
#define NOMINMAX
#endif
#define WIN32_LEAN_AND_MEAN
#include <windows.h>
#include <shlobj.h>
#include <shlwapi.h>
#include <shellapi.h>
#ifndef __NO_DBGHELP
#include <dbghelp.h>
#endif
#ifdef __MINGW32__
#include <cxxabi.h>
#endif
#define EXCEPTION_CODE_CXX 0xe06d7363
#ifndef __GNUC__
#pragma comment(lib, "advapi32.lib")
#pragma comment(lib, "shell32.lib")
#pragma comment(lib, "shlwapi.lib")
#ifndef __NO_DBGHELP
#pragma comment(lib, "dbghelp.lib")
#endif
#endif
#else		/* #ifdef _WIN32 */
#include <iostream>
#include <fstream>
#include <locale>
#include <SDL_image.h>
#include <cstring>
#include <cstdio>
#include <cstdlib>
#include <unistd.h>
#include <sys/param.h>
#include <sys/types.h>
#include <pwd.h>
#include <execinfo.h>
#include <cxxabi.h>
#include <dlfcn.h>
#include <dirent.h>
#include "Unicode.h"
#endif		/* #ifdef _WIN32 */
#include <SDL.h>
#include <SDL_syswm.h>
#ifdef __HAIKU__
#include <FindDirectory.h>
#include <StorageDefs.h>
#endif
#include "FileMap.h"
#include "SDL2Helpers.h"

namespace OpenXcom
{
namespace CrossPlatform
{
	std::string errorDlg;

/**
 * Determines the available Linux error dialogs.
 */
void getErrorDialog()
{
#ifndef _WIN32
	if (system(NULL))
	{
		if (getenv("KDE_SESSION_UID") && system("which kdialog 2>&1 > /dev/null") == 0)
			errorDlg = "kdialog --error ";
		else if (system("which zenity 2>&1 > /dev/null") == 0)
			errorDlg = "zenity --error --text=";
		else if (system("which kdialog 2>&1 > /dev/null") == 0)
			errorDlg = "kdialog --error ";
		else if (system("which gdialog 2>&1 > /dev/null") == 0)
			errorDlg = "gdialog --msgbox ";
		else if (system("which xdialog 2>&1 > /dev/null") == 0)
			errorDlg = "xdialog --msgbox ";
	}
#endif
}


#ifdef _WIN32
/**
 * Takes a Windows multibyte filesystem path and converts it to a UTF-8 string.
 * Also converts the path separator.
 * @param pathW Filesystem path.
 * @return UTF-8 string.
 */
static std::string pathFromWindows(const wchar_t *pathW) {
	int sizeW = lstrlenW(pathW);
	int sizeU8 = WideCharToMultiByte(CP_UTF8, 0, pathW, sizeW, NULL, 0, NULL, NULL);
	std::string pathU8(sizeU8, 0);
	WideCharToMultiByte(CP_UTF8, 0, pathW, sizeW, &pathU8[0], sizeU8, NULL, NULL);
	std::replace(pathU8.begin(), pathU8.end(), '\\', '/');
	return pathU8;
}

/**
 * Takes a UTF-8 string and converts it to a Windows
 * multibyte filesystem path.
 * Also converts the path separator.
 * @param path UTF-8 string.
 * @param reslash Convert forward slashes to back ones.
 * @return Filesystem path.
 */
static std::wstring pathToWindows(const std::string& path, bool reslash = true) {
	std::string src = path;
	if (reslash) {
		std::replace(src.begin(), src.end(), '/', '\\');
	}
	int sizeW = MultiByteToWideChar(CP_UTF8, 0, &src[0], (int)src.size(), NULL, 0);
	std::wstring pathW(sizeW, 0);
	MultiByteToWideChar(CP_UTF8, 0, &src[0], (int)src.size(), &pathW[0], sizeW);
	return pathW;
}
#endif

static std::vector<std::string> args;

/**
 * Converts command-line args to UTF-8 on windows
 */
void processArgs (int argc, char *argv[])
{
	args.clear();
#ifdef _WIN32
	auto cmdlineW = GetCommandLineW();
	int numArgs;
	auto argvW = CommandLineToArgvW(cmdlineW, &numArgs);
	for (int i=0; i< numArgs; ++i) { args.push_back(pathFromWindows(argvW[i])); }
#else
	for (int i=0; i< argc; ++i) { args.push_back(argv[i]); }
#endif
}

/// Returns the command-line arguments
const std::vector<std::string>& getArgs() { return args; }

/**
 * Displays a message box with an error message.
 * @param error Error message.
 */
void showError(const std::string &error)
{
#ifdef _WIN32
	auto titleW = pathToWindows("OpenXcom Error", false);
	auto errorW = pathToWindows(error, false);
	MessageBoxW(NULL, errorW.c_str(), titleW.c_str(), MB_ICONERROR | MB_OK);
#else
	if (errorDlg.empty())
	{
		std::cerr << error << std::endl;
	}
	else
	{
		std::string nError = '"' + error + '"';
		Unicode::replace(nError, "\n", "\\n");
		std::string cmd = errorDlg + nError;
		if (system(cmd.c_str()) != 0)
			std::cerr << error << std::endl;
	}
#endif
	Log(LOG_FATAL) << error;
}

#ifndef _WIN32
/**
 * Gets the user's home folder according to the system.
 * @return Absolute path to home folder.
 */
static char const *getHome()
{
	char const *home = getenv("HOME");
	if (!home)
	{
		struct passwd *const pwd = getpwuid(getuid());
		home = pwd->pw_dir;
	}
	return home;
}
#endif

/**
 * Builds a list of predefined paths for the Data folder
 * according to the running system.
 * @return List of data paths.
 */
std::vector<std::string> findDataFolders()
{
	std::vector<std::string> list;
#ifdef __MORPHOS__
	list.push_back("PROGDIR:");
	return list;
#endif

#ifdef _WIN32
	std::unordered_set<std::string> seen; // avoid dups in case cwd = dirname(exe)
	wchar_t pathW[MAX_PATH+1];
	const std::wstring oxconst = pathToWindows("OpenXcom/");
	// Get Documents folder
	if (SHGetSpecialFolderPathW(NULL, pathW, CSIDL_PERSONAL, FALSE))
	{
		PathAppendW(pathW, oxconst.c_str());
		auto path = pathFromWindows(pathW);
		Log(LOG_DEBUG) << "findDataFolders(): SHGetSpecialFolderPathW: " << path;
		if (seen.end() == seen.find(path)) { seen.insert(path); list.push_back(path); }
	}

	// Get binary directory
	if (GetModuleFileNameW(NULL, pathW, MAX_PATH) != 0)
	{
		PathRemoveFileSpecW(pathW);
		auto path = pathFromWindows(pathW);
		path.push_back('/');
		Log(LOG_DEBUG) << "findDataFolders(): GetModuleFileNameW/PathRemoveFileSpecW: " << path;
		if (seen.end() == seen.find(path)) { seen.insert(path); list.push_back(path); }
	}

	// Get working directory
	if (GetCurrentDirectoryW(MAX_PATH, pathW) != 0)
	{
		auto path = pathFromWindows(pathW);
		path.push_back('/');
		Log(LOG_DEBUG) << "findDataFolders(): GetCurrentDirectoryW: " << path;
		if (seen.end() == seen.find(path)) { seen.insert(path); list.push_back(path); }
	}
#else
	char const *home = getHome();
#ifdef __HAIKU__
	char data_path[B_PATH_NAME_LENGTH];
	find_directory(B_SYSTEM_SETTINGS_DIRECTORY, 0, true, data_path, sizeof(data_path)-strlen("/OpenXcom/"));
	strcat(data_path,"/OpenXcom/");
	list.push_back(data_path);
#endif
	char path[MAXPATHLEN];

	// Get user-specific data folders
	if (char const *const xdg_data_home = getenv("XDG_DATA_HOME"))
 	{
		snprintf(path, MAXPATHLEN, "%s/openxcom/", xdg_data_home);
 	}
 	else
 	{
#ifdef __APPLE__
		snprintf(path, MAXPATHLEN, "%s/Library/Application Support/OpenXcom/", home);
#else
		snprintf(path, MAXPATHLEN, "%s/.local/share/openxcom/", home);
#endif
 	}
 	list.push_back(path);

	// Get global data folders
	if (char *xdg_data_dirs = getenv("XDG_DATA_DIRS"))
	{
		char *dir = strtok(xdg_data_dirs, ":");
		while (dir != 0)
		{
			snprintf(path, MAXPATHLEN, "%s/openxcom/", dir);
			list.push_back(path);
			dir = strtok(0, ":");
		}
	}
#ifdef __APPLE__
	list.push_back("/Users/Shared/OpenXcom/");
#else
	list.push_back("/usr/local/share/openxcom/");
	list.push_back("/usr/share/openxcom/");
#ifdef DATADIR
	snprintf(path, MAXPATHLEN, "%s/", DATADIR);
	list.push_back(path);
#endif

#endif
	// Get working directory
	list.push_back("./");
#endif

	return list;
}

/**
 * Builds a list of predefined paths for the User folder
 * according to the running system.
 * @return List of data paths.
 */
std::vector<std::string> findUserFolders()
{
	std::vector<std::string> list;

#ifdef __MORPHOS__
	list.push_back("PROGDIR:");
	return list;
#endif

#ifdef _WIN32
	std::unordered_set<std::string> seen;
	wchar_t pathW[MAX_PATH+1];
	const std::wstring oxconst = pathToWindows("OpenXcom/");
	const std::wstring usconst = pathToWindows("user/");

	// Get Documents folder
	if (SHGetSpecialFolderPathW(NULL, pathW, CSIDL_PERSONAL, FALSE))
	{
		PathAppendW(pathW, oxconst.c_str());
		auto path = pathFromWindows(pathW);
		Log(LOG_DEBUG) << "findUserFolders(): SHGetSpecialFolderPathW: " << path;
		if (seen.end() == seen.find(path)) { seen.insert(path); list.push_back(path); }
	}

	// Get binary directory
	if (GetModuleFileNameW(NULL, pathW, MAX_PATH) != 0)
	{
		PathRemoveFileSpecW(pathW);
		PathAppendW(pathW, usconst.c_str());
		auto path = pathFromWindows(pathW);
		Log(LOG_DEBUG) << "findUserFolders(): GetModuleFileNameW/PathRemoveFileSpecW: " << path;
		if (seen.end() == seen.find(path)) { seen.insert(path); list.push_back(path); }
	}

	// Get working directory
	if (GetCurrentDirectoryW(MAX_PATH, pathW) != 0)
	{
		PathAppendW(pathW, usconst.c_str());
		auto path = pathFromWindows(pathW);
		Log(LOG_DEBUG) << "findUserFolders(): GetCurrentDirectoryW: " << path;
		if (seen.end() == seen.find(path)) { seen.insert(path); list.push_back(path); }
	}
#else
#ifdef __HAIKU__
	char user_path[B_PATH_NAME_LENGTH];
	find_directory(B_USER_SETTINGS_DIRECTORY, 0, true, user_path, sizeof(user_path)-strlen("/OpenXcom/"));
	strcat(user_path,"/OpenXcom/");
	list.push_back(user_path);
#endif
	char const *home = getHome();
	char path[MAXPATHLEN];

	// Get user folders
	if (char const *const xdg_data_home = getenv("XDG_DATA_HOME"))
 	{
		snprintf(path, MAXPATHLEN, "%s/openxcom/", xdg_data_home);
 	}
 	else
 	{
#ifdef __APPLE__
		snprintf(path, MAXPATHLEN, "%s/Library/Application Support/OpenXcom/", home);
#else
		snprintf(path, MAXPATHLEN, "%s/.local/share/openxcom/", home);
#endif
 	}
	list.push_back(path);

	// Get old-style folder
	snprintf(path, MAXPATHLEN, "%s/.openxcom/", home);
	list.push_back(path);

	// Get working directory
	list.push_back("./user/");
#endif

	return list;
}

/**
 * Finds the Config folder according to the running system.
 * @return Config path.
 */
std::string findConfigFolder()
{
#ifdef __MORPHOS__
	return "PROGDIR:";
#endif

#if defined(_WIN32) || defined(__APPLE__)
	return "";
#elif defined (__HAIKU__)
	char settings_path[B_PATH_NAME_LENGTH];
	find_directory(B_USER_SETTINGS_DIRECTORY, 0, true, settings_path, sizeof(settings_path)-strlen("/OpenXcom/"));
	strcat(settings_path,"/OpenXcom/");
	return settings_path;
#else
	char const *home = getHome();
	char path[MAXPATHLEN];
	// Get config folders
	if (char const *const xdg_config_home = getenv("XDG_CONFIG_HOME"))
	{
		snprintf(path, MAXPATHLEN, "%s/openxcom/", xdg_config_home);
		return path;
	}
	else
	{
		snprintf(path, MAXPATHLEN, "%s/.config/openxcom/", home);
		return path;
	}
#endif
}

std::string searchDataFile(const std::string &filename)
{
	// Correct folder separator
	std::string name = filename;

	// Check current data path
	std::string path = Options::getDataFolder() + name;
	if (fileExists(path))
	{
		return path;
	}

	// Check every other path
	for (std::vector<std::string>::const_iterator i = Options::getDataList().begin(); i != Options::getDataList().end(); ++i)
	{
		path = *i + name;
		if (fileExists(path))
		{
			Options::setDataFolder(*i);
			return path;
		}
	}

	// Give up
	return filename;
}

std::string searchDataFolder(const std::string &foldername)
{
	// Correct folder separator
	std::string name = foldername;

	// Check current data path
	std::string path = Options::getDataFolder() + name;
	if (folderExists(path))
	{
		return path;
	}

	// Check every other path
	for (std::vector<std::string>::const_iterator i = Options::getDataList().begin(); i != Options::getDataList().end(); ++i)
	{
		path = *i + name;
		if (folderExists(path))
		{
			Options::setDataFolder(*i);
			return path;
		}
	}

	// Give up
	return foldername;
}

/**
 * Creates a folder at the specified path.
 * @note Only creates the last folder on the path.
 * @param path Full path.
 * @return Folder created or not.
 */
bool createFolder(const std::string &path)
{
#ifdef _WIN32
	auto pathW = pathToWindows(path);
	int result = CreateDirectoryW(pathW.c_str(), 0);
	if (result == 0)
		return false;
	else
		return true;
#else
	mode_t process_mask = umask(0);
	int result = mkdir(path.c_str(), S_IRWXU | S_IRWXG | S_IROTH | S_IXOTH);
	umask(process_mask);
	if (result == 0)
		return true;
	else
		return false;
#endif
}

/**
 * Adds an ending slash to a path if necessary.
 * @param path Folder path.
 * @return Terminated path.
 */
std::string convertPath(const std::string &path)
{
	if (!path.empty() && path.at(path.size()-1) != '/')
		return path + '/';
	return path;
}
#ifdef _WIN32
static time_t FILETIME2mtime(FILETIME& ft) {
	const long long int TICKS_PER_SECOND = 10000000;
	const long long int EPOCH_DIFFERENCE = 11644473600LL;
	long long int input = 0, temp = 0;

	input = ((long long int)ft.dwHighDateTime)<<32;
	input += ft.dwLowDateTime;
	temp = input / TICKS_PER_SECOND;
	temp = temp - EPOCH_DIFFERENCE;
	return (time_t) temp;
}
#endif
/**
 * Gets the name of all the files
 * contained in a certain folder.
 * @param path Full path to folder.
 * @param ext Extension of files ("" if it doesn't matter).
 * @return Ordered list of all the files in the form of tuple(filename, is_folder, mtime).
 */
std::vector<std::tuple<std::string, bool, time_t>> getFolderContents(const std::string &path, const std::string &ext)
{
	std::vector<std::tuple<std::string, bool, time_t>> files;
#ifdef _WIN32
	auto search_path = path + "/*";
	if (!ext.empty()) { search_path += "." + ext; }
	Log(LOG_VERBOSE) << "getFolderContents("<<path<<", "<<ext<<") -> " << search_path;
	auto pathW = pathToWindows(search_path);
	WIN32_FIND_DATAW ffd;
	auto handle = FindFirstFileW(pathW.c_str(), &ffd);
	if (handle == INVALID_HANDLE_VALUE) {
		Log(LOG_VERBOSE) << "getFolderContents("<<path<<", "<<ext<<"): fail outright.";
		return files;
	}
	do  {
		auto filename = pathFromWindows(ffd.cFileName);
		if ((filename == ".") || (filename == "..")) { continue; }
		time_t mtime = FILETIME2mtime(ffd.ftLastWriteTime);
		bool is_folder = ffd.dwFileAttributes & FILE_ATTRIBUTE_DIRECTORY;
		files.push_back(std::make_tuple(filename, is_folder, mtime));
		Log(LOG_VERBOSE) << "getFolderContents("<<path<<", "<<ext<<"): got '"<<filename<<"'";
	} while (FindNextFileW(handle, &ffd) != 0);
	FindClose(handle);
	Log(LOG_VERBOSE) << "getFolderContents("<<path<<", "<<ext<<"): total "<<files.size();
#else
	DIR *dp = opendir(path.c_str());

	if (dp == 0)
	{
	#ifdef __MORPHOS__
		return files;
	#else
		std::string errorMessage("Failed to open directory: " + path);
		throw Exception(errorMessage);
	#endif
	}
	struct dirent *dirp;
<<<<<<< HEAD
	while ((dirp = readdir(dp)) != 0) {
		std::string filename = dirp->d_name;
		if (filename == "." || filename == "..") { continue; }
		if (!compareExt(filename, ext))	{ continue; }
		std::string fullpath = path + "/" + filename;
		bool is_directory = folderExists(fullpath);
		time_t mtime = getDateModified(fullpath);
		files.push_back(std::make_tuple(filename, is_directory, mtime));
=======
	while ((dirp = readdir(dp)) != 0)
	{
		std::string file = dirp->d_name;

		if (file.length() >= 1 && file[0] == '.')
		{
			//skip ".", "..", ".git", ".svn", ".bashrc", ".ssh" etc.
			continue;
		}
		if (!compareExt(file, ext))
		{
			continue;
		}

		files.push_back(file);
>>>>>>> 19efc4ad
	}
	closedir(dp);
#endif
	std::sort(files.begin(), files.end(),
		[](const std::tuple<std::string,bool,time_t>& a,
           const std::tuple<std::string,bool,time_t>& b) -> bool
       {
         return std::get<0>(a) > std::get<0>(b);
       });
	return files;
}

/**
 * Checks if a certain path exists and is a folder.
 * @param path Full path to folder.
 * @return Does it exist?
 */
bool folderExists(const std::string &path)
{
#ifdef _WIN32
	auto pathW = pathToWindows(path);
	bool rv = (PathIsDirectoryW(pathW.c_str()) != FALSE);
	Log(LOG_VERBOSE) << "folderExists("<<path<<")? " << (rv ? "yeah" : "nope");
	return rv;
#elif __MORPHOS__
	BPTR l = Lock( path.c_str(), SHARED_LOCK );
	if ( l != NULL )
	{
		UnLock( l );
		return 1;
	}
	return 0;
#else
	struct stat info;
	return (stat(path.c_str(), &info) == 0 && S_ISDIR(info.st_mode));
#endif
}

/**
 * Checks if a certain path exists and is a file.
 * @param path Full path to file.
 * @return Does it exist?
 */
bool fileExists(const std::string &path)
{
#ifdef _WIN32
	auto pathW = pathToWindows(path);
	bool rv = (PathFileExistsW(pathW.c_str()) != FALSE);
	Log(LOG_VERBOSE) << "fileExists("<<path<<")? " << (rv?"yeah":"nope");
	return rv;
#elif __MORPHOS__
	BPTR l = Lock( path.c_str(), SHARED_LOCK );
	if ( l != NULL )
	{
		UnLock( l );
		return 1;
	}
	return 0;
#else
	struct stat info;
	return (stat(path.c_str(), &info) == 0 && S_ISREG(info.st_mode));
#endif
}

/**
 * Removes a file from the specified path.
 * @param path Full path to file.
 * @return True if the operation succeeded, False otherwise.
 */
bool deleteFile(const std::string &path)
{
#ifdef _WIN32
	auto pathW = pathToWindows(path);
	return (DeleteFileW(pathW.c_str()) != 0);
#else
	return (remove(path.c_str()) == 0);
#endif
}

/**
 * Returns only the filename from a specified path.
 * @param path Full path.
 * @return Filename component.
 */
std::string baseFilename(const std::string &path)
{
	size_t sep = path.find_last_of('/');
	std::string filename;
	if (sep == std::string::npos)
	{
		filename = path;
	}
	else if (sep == path.size() - 1)
	{
		return baseFilename(path.substr(0, path.size() - 1));
	}
	else
	{
		filename = path.substr(sep + 1);
	}
	return filename;
}

/**
 * Replaces invalid filesystem characters with _.
 * @param filename Original filename.
 * @return Filename without invalid characters.
 */
std::string sanitizeFilename(const std::string &filename)
{
	std::string newFilename = filename;
	for (std::string::iterator i = newFilename.begin(); i != newFilename.end(); ++i)
	{
		if ((*i) == '<' ||
			(*i) == '>' ||
			(*i) == ':' ||
			(*i) == '"' ||
			(*i) == '\'' ||
			(*i) == '/' ||
			(*i) == '?'||
			(*i) == '\0'||
			(*i) == '\\')
		{
			*i = '_';
		}
	}
	return newFilename;
}

/**
 * Removes the extension from a filename. Only the
 * last dot is considered.
 * @param filename Original filename.
 * @return Filename without the extension.
 */
std::string noExt(const std::string &filename)
{
	size_t dot = filename.find_last_of('.');
	if (dot == std::string::npos)
	{
		return filename;
	}
	return filename.substr(0, dot);
}

/**
 * Returns the extension from a filename. Only the
 * last dot is considered.
 * @param filename Original filename.
 * @return Extension component, includes dot.
 */
std::string getExt(const std::string &filename)
{
	size_t dot = filename.find_last_of('.');
	if (dot == std::string::npos)
	{
		return "";
	}
	return filename.substr(dot);
}

/**
 * Compares the extension in a filename (case-insensitive).
 * @param filename Filename to compare.
 * @param extension Extension to compare to.
 * @return If the extensions match.
 */
bool compareExt(const std::string &filename, const std::string &extension)
{
	if (extension.empty())
		return true;
	int j = filename.length() - extension.length();
	if (j <= 0)
		return false;
	if (filename[j - 1] != '.')
		return false;
	for (size_t i = 0; i < extension.length(); ++i)
	{
		if (::tolower(filename[j + i]) != ::tolower(extension[i]))
			return false;
	}
	return true;
}

/**
 * Gets the current locale of the system in language-COUNTRY format.
 * @return Locale string.
 */
std::string getLocale()
{
#ifdef _WIN32
	char language[9], country[9];

	GetLocaleInfoA(LOCALE_USER_DEFAULT, LOCALE_SISO639LANGNAME, language, 9);
	GetLocaleInfoA(LOCALE_USER_DEFAULT, LOCALE_SISO3166CTRYNAME, country, 9);

	std::ostringstream locale;
	locale << language << "-" << country;
	return locale.str();
#else
	std::locale l;
	try
	{
		l = std::locale("");
	}
	catch (const std::runtime_error &)
	{
		return "x-";
	}
	std::string name = l.name();
	size_t dash = name.find_first_of('_'), dot = name.find_first_of('.');
	if (dot != std::string::npos)
	{
		name = name.substr(0, dot - 1);
	}
	if (dash != std::string::npos)
	{
		std::string language = name.substr(0, dash - 1);
		std::string country = name.substr(dash - 1);
		std::ostringstream locale;
		locale << language << "-" << country;
		return locale.str();
	}
	else
	{
		return name + "-";
	}
#endif
}

/**
 * Checks if the system's default quit shortcut was pressed.
 * @param ev SDL event.
 * @return Is quitting necessary?
 */
bool isQuitShortcut(const SDL_Event &ev)
{
#ifdef _WIN32
	// Alt + F4
	return (ev.type == SDL_KEYDOWN && ev.key.keysym.sym == SDLK_F4 && ev.key.keysym.mod & KMOD_ALT);
#elif __APPLE__
	// Command + Q
	return (ev.type == SDL_KEYDOWN && ev.key.keysym.sym == SDLK_q && ev.key.keysym.mod & KMOD_LMETA);
#else
	//TODO add other OSs shortcuts.
    (void)ev;
	return false;
#endif
}
/**
 * Gets the last modified date of a file.
 * @param path Full path to file.
 * @return The timestamp in integral format.
 */
time_t getDateModified(const std::string &path)
{
#ifdef _WIN32
	time_t rv = 0;
	auto pathW = pathToWindows(path);
	auto fh = CreateFileW(pathW.c_str(), GENERIC_READ, FILE_SHARE_READ, NULL, OPEN_EXISTING, 0, NULL);
	if (fh == INVALID_HANDLE_VALUE) {
		return 0;
	}
	FILETIME ftCreate, ftAccess, ftWrite;
	if (GetFileTime(fh, &ftCreate, &ftAccess, &ftWrite)) {
		rv = FILETIME2mtime(ftWrite);
	}
	CloseHandle(fh);
	return rv;
#else
	struct stat info;
	if (stat(path.c_str(), &info) == 0)
	{
		return info.st_mtime;
	}
	else
	{
		return 0;
	}
#endif
}

/**
 * Converts a date/time into a human-readable string
 * using the ISO 8601 standard.
 * @param time Value in timestamp format.
 * @return String pair with date and time.
 */
std::pair<std::string, std::string> timeToString(time_t time)
{
	char localDate[25], localTime[25];

/*#ifdef _WIN32
	LARGE_INTEGER li;
	li.QuadPart = time;
	FILETIME ft;
	ft.dwHighDateTime = li.HighPart;
	ft.dwLowDateTime = li.LowPart;
	SYSTEMTIME st;
	FileTimeToLocalFileTime(&ft, &ft);
	FileTimeToSystemTime(&ft, &st);

	GetDateFormatW(LOCALE_USER_DEFAULT, DATE_SHORTDATE, &st, NULL, localDate, 25);
	GetTimeFormatW(LOCALE_USER_DEFAULT, TIME_NOSECONDS, &st, NULL, localTime, 25);
#endif*/

	struct tm *timeinfo = localtime(&(time));
	strftime(localDate, 25, "%Y-%m-%d", timeinfo);
	strftime(localTime, 25, "%H:%M", timeinfo);

	return std::make_pair(localDate, localTime);
}

/**
 * Moves a file from one path to another,
 * replacing any existing file.
 * @param src Source path.
 * @param dest Destination path.
 * @return True if the operation succeeded, False otherwise.
 */
bool moveFile(const std::string &src, const std::string &dest)
{
#ifdef _WIN32
	auto srcW = pathToWindows(src);
	auto dstW = pathToWindows(dest);
	return (MoveFileExW(srcW.c_str(), dstW.c_str(), MOVEFILE_REPLACE_EXISTING) != 0);
#else
	// TODO In fact all remaining uses of this are renaming files inside a single directory
	// so we may as well uncomment the rename() and drop the rest.
	//return (rename(src.c_str(), dest.c_str()) == 0);
	std::ifstream srcStream;
	std::ofstream destStream;
	srcStream.exceptions(std::ifstream::failbit | std::ifstream::badbit);
	destStream.exceptions(std::ofstream::failbit | std::ofstream::badbit);
	try
	{
		srcStream.open(src.c_str(), std::ios::binary);
		destStream.open(dest.c_str(), std::ios::binary);
		destStream << srcStream.rdbuf();
		srcStream.close();
		destStream.close();
	}
	catch (const std::fstream::failure &)
	{
		return false;
	}
	return deleteFile(src);
#endif
}

/**
 * Writes a file.
 * @param filename - where to writeFile
 * @param data - what to writeFile
 * @return if we did write it.
 */
bool writeFile(const std::string& filename, const std::string& data) {
	// Even SDL1 file IO accepts UTF-8 file names on windows.
	SDL_RWops *rwops = SDL_RWFromFile(filename.c_str(), "w");
	if (!rwops) {
		Log(LOG_ERROR) << "Failed to write " << filename << ": " << SDL_GetError();
		return false;
	}
	if (1 != SDL_RWwrite(rwops, data.c_str(), data.size(), 1)) {
		Log(LOG_ERROR) << "Failed to write " << filename << ": " << SDL_GetError();
		SDL_RWclose(rwops);
		return false;
	}
	SDL_RWclose(rwops);
	return true;
}

/**
 * Writes a file.
 * @param filename - where to writeFile
 * @param data - what to writeFile
 * @return if we did write it.
 */
bool writeFile(const std::string& filename, const std::vector<unsigned char>& data) {
	// Even SDL1 file IO accepts UTF-8 file names on windows.
	SDL_RWops *rwops = SDL_RWFromFile(filename.c_str(), "wb");
	if (!rwops) {
		Log(LOG_ERROR) << "Failed to write " << filename << ": " << SDL_GetError();
		return false;
	}
	if (1 != SDL_RWwrite(rwops, data.data(), data.size(), 1)) {
		Log(LOG_ERROR) << "Failed to write " << filename << ": " << SDL_GetError();
		SDL_RWclose(rwops);
		return false;
	}
	SDL_RWclose(rwops);
	return true;
}

/**
 * Gets an istream to a file
 * @param filename - what to readFile
 * @return the istream
 */
std::unique_ptr<std::istream> readFile(const std::string& filename) {
	SDL_RWops *rwops = SDL_RWFromFile(filename.c_str(), "r");
	if (!rwops) {
		std::string err = "Failed to read " + filename + ": " + SDL_GetError();
		Log(LOG_ERROR) << err;
		throw Exception(err);
	}
	size_t size;
	char *data = (char *)SDL_LoadFile_RW(rwops, &size, SDL_TRUE);
	if (data == NULL) {
		std::string err = "Failed to read " + filename + ": " + SDL_GetError();
		Log(LOG_ERROR) << err;
		throw Exception(err);
	}
	std::string datastr(data, size);
	SDL_free(data);
	return std::unique_ptr<std::istream>(new std::istringstream(datastr));
}

/**
 * Gets an istream to a file's bytes at least up to and including first "\n---" sequence.
 * To be used only for savegames.
 * @param filename - what to read
 * @return the istream
 */
std::unique_ptr<std::istream> getYamlSaveHeader(const std::string& filename) {
	SDL_RWops *rwops = SDL_RWFromFile(filename.c_str(), "r");
	if (!rwops) {
		std::string err = "Failed to read " + filename + ": " + SDL_GetError();
		Log(LOG_ERROR) << err;
		throw Exception(err);
	}
	const size_t chunksize = 4096;
	size_t size = 0;
	size_t offs = 0;
	char *data = (char *)SDL_malloc(chunksize + 1);
	if (data == NULL) {
		std::string err(SDL_GetError());
		Log(LOG_ERROR) << err;
		throw Exception(err);
	}
	while(true) {
		auto actually_read = SDL_RWread(rwops, data + offs, 1, chunksize);
		if (actually_read == 0 || actually_read == -1) {
			break;
		}
		size += actually_read;
		data[size] = 0;
		size_t search_from = offs > 4 ? offs - 4 : 0;
		if (NULL != strstr(data+search_from, "\n---")) {
			break;
		}
		char *newdata = (char *)SDL_realloc(data, size+chunksize+1);
		if (newdata == NULL) {
			std::string err(SDL_GetError());
			Log(LOG_ERROR) << err;
			throw Exception(err);
		}
		data = newdata;
		offs = size;
	}
	std::string datastr(data, size);
	SDL_free(data);
	SDL_RWclose(rwops);
	return std::unique_ptr<std::istream>(new std::istringstream(datastr));
}

/**
 * Notifies the user that maybe he should have a look.
 */
void flashWindow()
{
#ifdef _WIN32
	SDL_SysWMinfo wminfo;
	SDL_VERSION(&wminfo.version)
	if (SDL_GetWMInfo(&wminfo))
	{
		HWND hwnd = wminfo.window;
		FlashWindow(hwnd, true);
	}
#endif
}

/**
 * Gets the executable path in DOS-style (short) form.
 * For non-Windows systems, just use a dummy path.
 * @return Executable path.
 */
std::string getDosPath()
{
#ifdef _WIN32
	std::string path, bufstr;
	char buf[MAX_PATH];
	if (GetModuleFileNameA(0, buf, MAX_PATH) != 0)
	{
		bufstr = buf;
		size_t c1 = bufstr.find_first_of('\\');
		path += bufstr.substr(0, c1+1);
		size_t c2 = bufstr.find_first_of('\\', c1+1);
		while (c2 != std::string::npos)
		{
			std::string dirname = bufstr.substr(c1+1, c2-c1-1);
			if (dirname == "..")
			{
				path = path.substr(0, path.find_last_of('\\', path.length()-2));
			}
			else
			{
				if (dirname.length() > 8)
					dirname = dirname.substr(0, 6) + "~1";
				std::transform(dirname.begin(), dirname.end(), dirname.begin(), toupper);
				path += dirname;
			}
			c1 = c2;
			c2 = bufstr.find_first_of('\\', c1+1);
			if (c2 != std::string::npos)
				path += '\\';
		}
	}
	else
	{
		path = "C:\\GAMES\\OPENXCOM";
	}
	return path;
#else
	return "C:\\GAMES\\OPENXCOM";
#endif
}

/**
 * Sets the window titlebar icon.
 * For Windows, use the embedded resource icon.
 * For other systems, use a PNG icon.
 * @param winResource ID for Windows icon.
 * @param unixPath Path to PNG icon for Unix.
 */
#ifdef _WIN32
void setWindowIcon(int winResource, const std::string &)
{
	HINSTANCE handle = GetModuleHandle(NULL);
	HICON icon = LoadIcon(handle, MAKEINTRESOURCE(winResource));

	SDL_SysWMinfo wminfo;
	SDL_VERSION(&wminfo.version)
	if (SDL_GetWMInfo(&wminfo))
	{
		HWND hwnd = wminfo.window;
		SetClassLongPtr(hwnd, GCLP_HICON, (LONG_PTR)icon);
	}
}
#else
void setWindowIcon(int, const std::string &unixPath)
{
	SDL_Surface *icon = IMG_Load_RW(FileMap::getRWops(unixPath), SDL_TRUE);
	if (icon != 0)
	{
		SDL_WM_SetIcon(icon, NULL);
		SDL_FreeSurface(icon);
	}
}
#endif

/**
 * Logs the stack back trace leading up to this function call.
 * @param ctx Pointer to stack context (PCONTEXT on Windows), NULL to use current context.
 */
void stackTrace(void *ctx)
{
#ifdef _WIN32
# ifndef __NO_DBGHELP
	const int MAX_SYMBOL_LENGTH = 1024;
	CONTEXT context;
	if (ctx != 0)
	{
		context = *((PCONTEXT)ctx);
	}
	else
	{
#  ifdef _M_IX86
		memset(&context, 0, sizeof(CONTEXT));
		context.ContextFlags = CONTEXT_CONTROL;
#   ifdef __MINGW32__
		asm("Label:\n\t"
			"movl %%ebp,%0;\n\t"
			"movl %%esp,%1;\n\t"
			"movl $Label,%%eax;\n\t"
			"movl %%eax,%2;\n\t"
			: "=r" (context.Ebp), "=r" (context.Esp), "=r" (context.Eip)
			: //no input
			: "eax");
#   else
		_asm {
		Label:
			mov[context.Ebp], ebp;
			mov[context.Esp], esp;
			mov eax, [Label];
			mov[context.Eip], eax;
		}
#   endif
#  else /* no  _M_IX86 */
		RtlCaptureContext(&context);
#  endif
	}
	HANDLE thread = GetCurrentThread();
	HANDLE process = GetCurrentProcess();
	STACKFRAME64 frame;
	memset(&frame, 0, sizeof(STACKFRAME64));
	DWORD image;
#  ifdef _M_IX86
	image = IMAGE_FILE_MACHINE_I386;
	frame.AddrPC.Offset = context.Eip;
	frame.AddrPC.Mode = AddrModeFlat;
	frame.AddrFrame.Offset = context.Ebp;
	frame.AddrFrame.Mode = AddrModeFlat;
	frame.AddrStack.Offset = context.Esp;
	frame.AddrStack.Mode = AddrModeFlat;
#  elif _M_X64
	image = IMAGE_FILE_MACHINE_AMD64;
	frame.AddrPC.Offset = context.Rip;
	frame.AddrPC.Mode = AddrModeFlat;
	frame.AddrFrame.Offset = context.Rbp;
	frame.AddrFrame.Mode = AddrModeFlat;
	frame.AddrStack.Offset = context.Rsp;
	frame.AddrStack.Mode = AddrModeFlat;
#  elif _M_IA64
	image = IMAGE_FILE_MACHINE_IA64;
	frame.AddrPC.Offset = context.StIIP;
	frame.AddrPC.Mode = AddrModeFlat;
	frame.AddrFrame.Offset = context.IntSp;
	frame.AddrFrame.Mode = AddrModeFlat;
	frame.AddrBStore.Offset = context.RsBSP;
	frame.AddrBStore.Mode = AddrModeFlat;
	frame.AddrStack.Offset = context.IntSp;
	frame.AddrStack.Mode = AddrModeFlat;
#  else
	Log(LOG_FATAL) << "Unfortunately, no stack trace information is available";
	return;
#  endif
	SYMBOL_INFO *symbol = (SYMBOL_INFO *)malloc(sizeof(SYMBOL_INFO) + (MAX_SYMBOL_LENGTH - 1) * sizeof(TCHAR));
	symbol->MaxNameLen = MAX_SYMBOL_LENGTH;
	symbol->SizeOfStruct = sizeof(SYMBOL_INFO);
	IMAGEHLP_LINE64 *line = (IMAGEHLP_LINE64 *)malloc(sizeof(IMAGEHLP_LINE64));
	line->SizeOfStruct = sizeof(IMAGEHLP_LINE64);
	DWORD displacement;
	SymInitialize(process, NULL, TRUE);
	while (StackWalk64(image, process, thread, &frame, &context, NULL, NULL, NULL, NULL))
	{
		if (SymFromAddr(process, frame.AddrPC.Offset, NULL, symbol))
		{
			std::string symname = symbol->Name;
#  ifdef __MINGW32__
			symname = "_" + symname;
			int status = 0;
			size_t outSz = 0;
			char* demangled = abi::__cxa_demangle(symname.c_str(), 0, &outSz, &status);
			if (status == 0)
			{
				symname = demangled;
				if (outSz > 0)
					free(demangled);
			}
			else
			{
				symname = symbol->Name;
			}
#  endif
			if (SymGetLineFromAddr64(process, frame.AddrPC.Offset, &displacement, line))
			{
				std::string filename = line->FileName;
				size_t n = filename.find_last_of('\\');
				if (n != std::string::npos)
				{
					filename = filename.substr(n + 1);
				}
				Log(LOG_FATAL) << "0x" << std::hex << symbol->Address << std::dec << " " << symname << " (" << filename << ":" << line->LineNumber << ")";
			}
			else
			{
				Log(LOG_FATAL) << "0x" << std::hex << symbol->Address << std::dec << " " << symname;
			}
		}
		else
		{
			Log(LOG_FATAL) << "??";
		}
	}
	DWORD err = GetLastError();
	if (err)
	{
		Log(LOG_FATAL) << "Unfortunately, no stack trace information is available";
	}
	SymCleanup(process);
# else /* __NO_DBGHELP */
	Log(LOG_FATAL) << "Unfortunately, no stack trace information is available";
<<<<<<< HEAD
# endif
#elif __CYGWIN__
	Log(LOG_FATAL) << "Unfortunately, no stack trace information is available";
#else    /* not _WIN32 or __CYGWIN__ */
=======
#endif
#elif __CYGWIN__
	Log(LOG_FATAL) << "Unfortunately, no stack trace information is available";
#else
>>>>>>> 19efc4ad
	void *frames[32];
	char buf[1024];
	int  frame_count = backtrace(frames, 32);
	char *demangled = NULL;
	const char *mangled = NULL;
	int status;
	size_t sym_offset;

	for (int i = 0; i < frame_count; i++) {
		Dl_info dl_info;
		if (dladdr(frames[i], &dl_info )) {
			demangled = NULL;
			mangled = dl_info.dli_sname;
			if ( mangled != NULL) {
				sym_offset = (char *)frames[i] - (char *)dl_info.dli_saddr;
				demangled = abi::__cxa_demangle( dl_info.dli_sname, NULL, 0, &status);
				snprintf(buf, sizeof(buf), "%s(%s+0x%zx) [%p]",
						dl_info.dli_fname,
						status == 0 ? demangled : mangled,
						sym_offset, frames[i] );
			} else { // symbol not found
				sym_offset = (char *)frames[i] - (char *)dl_info.dli_fbase;
				snprintf(buf, sizeof(buf), "%s(+0x%zx) [%p]", dl_info.dli_fname, sym_offset, frames[i]);
			}
			free(demangled);
			Log(LOG_FATAL) << buf;
		} else { // object not found
			snprintf(buf, sizeof(buf), "? ? [%p]", frames[i]);
			Log(LOG_FATAL) << buf;
		}
	}
#endif
	ctx = (void*)ctx;
}

/**
 * Generates a timestamp of the current time.
 * @return String in D-M-Y_H-M-S format.
 */
std::string now()
{
	const int MAX_LEN = 25, MAX_RESULT = 80;
	char result[MAX_RESULT] = { 0 };
#ifdef _WIN32
	char date[MAX_LEN], time[MAX_LEN];
	if (GetDateFormatA(LOCALE_INVARIANT, 0, 0, "dd'-'MM'-'yyyy", date, MAX_LEN) == 0)
		return "00-00-0000";
	if (GetTimeFormatA(LOCALE_INVARIANT, TIME_FORCE24HOURFORMAT, 0, "HH'-'mm'-'ss", time, MAX_LEN) == 0)
		return "00-00-00";
	sprintf(result, "%s_%s", date, time);
#else
	char buffer[MAX_LEN];
	time_t rawtime;
	struct tm *timeinfo;
	time(&rawtime);
	timeinfo = localtime(&rawtime);
	strftime(buffer, MAX_LEN, "%d-%m-%Y_%H-%M-%S", timeinfo);
	sprintf(result, "%s", buffer);
#endif
	return result;
}

/**
 * Logs the details of this crash and shows an error.
 * @param ex Pointer to exception data (PEXCEPTION_POINTERS on Windows, signal int on Unix)
 * @param err Exception message, if any.
 */
void crashDump(void *ex, const std::string &err)
{
	std::ostringstream error;
#ifdef _MSC_VER
	PEXCEPTION_POINTERS exception = (PEXCEPTION_POINTERS)ex;
	std::exception *cppException = 0;
	switch (exception->ExceptionRecord->ExceptionCode)
	{
	case EXCEPTION_CODE_CXX:
		cppException = (std::exception *)exception->ExceptionRecord->ExceptionInformation[1];
		error << cppException->what();
		break;
	case EXCEPTION_ACCESS_VIOLATION:
		error << "Memory access violation.";
		break;
	default:
		error << "code 0x" << std::hex << exception->ExceptionRecord->ExceptionCode;
		break;
	}
	Log(LOG_FATAL) << "A fatal error has occurred: " << error.str();
	if (ex)
	{
		stackTrace(exception->ContextRecord);
	}
	std::string dumpName = Options::getUserFolder();
	dumpName += now() + ".dmp";
	HANDLE dumpFile = CreateFileA(dumpName.c_str(), GENERIC_READ | GENERIC_WRITE, 0, NULL, CREATE_ALWAYS, FILE_ATTRIBUTE_NORMAL, NULL);
	MINIDUMP_EXCEPTION_INFORMATION exceptionInformation;
	exceptionInformation.ThreadId = GetCurrentThreadId();
	exceptionInformation.ExceptionPointers = exception;
	exceptionInformation.ClientPointers = FALSE;
	if (MiniDumpWriteDump(GetCurrentProcess(), GetCurrentProcessId(), dumpFile, MiniDumpNormal, exception ? &exceptionInformation : NULL, NULL, NULL))
	{
		Log(LOG_FATAL) << "Crash dump generated at " << dumpName;
	}
	else
	{
		Log(LOG_FATAL) << "No crash dump generated: " << GetLastError();
	}
#else
	if (ex == 0)
	{
		error << err;
	}
	else
	{
		int signal = *((int*)ex);
		switch (signal)
		{
		case SIGSEGV:
			error << "Segmentation fault.";
			break;
		default:
			error << "signal " << signal;
			break;
		}
	}
	Log(LOG_FATAL) << "A fatal error has occurred: " << error.str();
	stackTrace(0);
#endif
	std::ostringstream msg;
	msg << "OpenXcom has crashed: " << error.str() << std::endl;
	msg << "Log file: " << getLogFileName() << std::endl;
	msg << "If this error was unexpected, please report it on OpenXcom forum or discord." << std::endl;
	msg << "The following can help us solve the problem:" << std::endl;
	msg << "1. a saved game from just before the crash (helps 98%)" << std::endl;
	msg << "2. a detailed description how to reproduce the crash (helps 80%)" << std::endl;
	msg << "3. a log file (helps 10%)" << std::endl;
	msg << "4. a screenshot of this error message (helps 5%)";
	showError(msg.str());
}


/**
 * Appends a file, logs nothing to avoid recursion.
 * @param filename - where to writeFile
 * @param data - what to writeFile
 * @return if we did write it.
 */
static bool logToFile(const std::string& filename, const std::string& data) {
	// Even SDL1 file IO accepts UTF-8 file names on windows.
	SDL_RWops *rwops = SDL_RWFromFile(filename.c_str(), "a+");
	if (rwops) {
		auto rv = SDL_RWwrite(rwops, data.c_str(), data.size(), 1);
		SDL_RWclose(rwops);
		return rv == 1;
	}
	return false;
}

static const size_t LOG_BUFFER_LIMIT = 1<<10;
static std::list<std::pair<int, std::string>> logBuffer;
static std::string logFileName;
const std::string& getLogFileName() { return logFileName; }

/**
 * Setting the log file name and setting the effective reportingLevel
 * to not LOG_UNCENSORED turns off buffering of the log messages,
 * and turns on writing them to the actual log (and flushes the buffer).
 */
void setLogFileName(const std::string& name) {
	deleteFile(name);
	size_t sz = logBuffer.size();
	Log(LOG_DEBUG) << "setLogFileName("<<name<<") was '"<<logFileName<<"'; "<<sz<<" in buffer";
	logFileName = name;
}
void log(int level, const std::ostringstream& baremsgstream) {
	std::ostringstream msgstream;
	msgstream << "[" << CrossPlatform::now() << "]" << "\t"
			  << "[" << Logger::toString(level) << "]" << "\t"
			  << baremsgstream.str() << std::endl;
	auto msg = msgstream.str();

	int effectiveLevel = Logger::reportingLevel();
	if (effectiveLevel >= LOG_DEBUG) {
		fwrite(msg.c_str(), msg.size(), 1, stderr);
		fflush(stderr);
	}
	if (logBuffer.size() > LOG_BUFFER_LIMIT) { // drop earliest message so as to not eat all memory
		logBuffer.pop_front();
	}
	if (logFileName.empty() || effectiveLevel == LOG_UNCENSORED) { // no log file; accumulate.
		logBuffer.push_back(std::make_pair(level, msg));
		return;
	}
	// attempt to flush the buffer
	bool failed = false;
	while (!logBuffer.empty()) {
		if (effectiveLevel >= logBuffer.front().first) {
			if (!logToFile(logFileName, logBuffer.front().second)) {
				std::string err = "Failed to append to '" + logFileName + "': " + SDL_GetError();
				logBuffer.push_back(std::make_pair(LOG_ERROR, err));
				failed = true;
				break;
			}
		}
		logBuffer.pop_front();
	}
	// retain the current message if write fails.
	if (failed || !logToFile(logFileName, msg)) {
		logBuffer.push_back(std::make_pair(level, msg));
	}
}

#if defined(EMBED_ASSETS)
# if defined(_WIN32)
# include "../resource.h"
static void *CommonZipAssetPtr = 0;
static size_t CommonZipAssetSize = 0;
static void *StandardZipAssetPtr = 0;
static size_t StandardZipAssetSize = 0;
static void *getWindowsResource(int res_id, size_t *size) {
    HMODULE handle = GetModuleHandle(NULL);
    HRSRC rc = FindResource(handle, MAKEINTRESOURCE(res_id), MAKEINTRESOURCE(10));
	if (!rc) { return NULL; }
    HGLOBAL rcData = LoadResource(handle, rc);
	if (!rcData) { return NULL; }
    *size = SizeofResource(handle, rc);
    return LockResource(rcData);
}
# elif defined(__MOBILE__)
/* This space is intentionally left blank */
# else
extern "C" {
	extern uint8_t common_zip[];
	extern int common_zip_size;
	extern uint8_t standard_zip[];
	extern int standard_zip_size;
}
# endif
#endif
SDL_RWops *getEmbeddedAsset(const std::string& assetName) {
	std::string log_ctx = "getEmbeddedAsset('" + assetName + "'): ";
	if (assetName.size() == 0 || assetName[0] == '/') {
		Log(LOG_WARNING) << log_ctx << "ignoring bogus asset name";
		return NULL;
	}
#if defined(EMBED_ASSETS)
	SDL_RWops *rv = NULL;
# if defined(_WIN32)
	if (assetName == "common.zip") {
		if (!CommonZipAssetPtr) {
			CommonZipAssetPtr = getWindowsResource(IDZ_COMMON_ZIP, &CommonZipAssetSize);
		}
		if (CommonZipAssetPtr) {
			rv = SDL_RWFromConstMem(CommonZipAssetPtr, CommonZipAssetSize);
		}
	} else if (assetName == "standard.zip") {
		if (!StandardZipAssetPtr) {
			StandardZipAssetPtr = getWindowsResource(IDZ_STANDARD_ZIP, &StandardZipAssetSize);
		}
		if (StandardZipAssetPtr) {
			rv = SDL_RWFromConstMem(StandardZipAssetPtr, StandardZipAssetSize);
		}
	}
# elif defined(__MOBILE__)
	rv = SDL_RWFromFile(assetName, "rb");
# else
	if (assetName == "common.zip") {
		rv = SDL_RWFromConstMem(common_zip, common_zip_size);
	} else if (assetName == "standard.zip") {
		rv = SDL_RWFromConstMem(standard_zip, standard_zip_size);
	}
# endif
	if (rv == NULL) {
		Log(LOG_ERROR) << log_ctx << "embedded asset not found: "<< SDL_GetError();
	}
	return rv;
#else
	/* Asset embedding disabled. */
	Log(LOG_DEBUG) << log_ctx << "assets were not embedded.";
	return NULL;
#endif
}

}

}<|MERGE_RESOLUTION|>--- conflicted
+++ resolved
@@ -577,32 +577,18 @@
 	#endif
 	}
 	struct dirent *dirp;
-<<<<<<< HEAD
 	while ((dirp = readdir(dp)) != 0) {
 		std::string filename = dirp->d_name;
-		if (filename == "." || filename == "..") { continue; }
+		if (filename[0] == '.') //allowed by C++11 for empty string as it equal '\0'
+		{
+			//skip ".", "..", ".git", ".svn", ".bashrc", ".ssh" etc.
+			continue;
+		}
 		if (!compareExt(filename, ext))	{ continue; }
 		std::string fullpath = path + "/" + filename;
 		bool is_directory = folderExists(fullpath);
 		time_t mtime = getDateModified(fullpath);
 		files.push_back(std::make_tuple(filename, is_directory, mtime));
-=======
-	while ((dirp = readdir(dp)) != 0)
-	{
-		std::string file = dirp->d_name;
-
-		if (file.length() >= 1 && file[0] == '.')
-		{
-			//skip ".", "..", ".git", ".svn", ".bashrc", ".ssh" etc.
-			continue;
-		}
-		if (!compareExt(file, ext))
-		{
-			continue;
-		}
-
-		files.push_back(file);
->>>>>>> 19efc4ad
 	}
 	closedir(dp);
 #endif
@@ -1296,17 +1282,10 @@
 	SymCleanup(process);
 # else /* __NO_DBGHELP */
 	Log(LOG_FATAL) << "Unfortunately, no stack trace information is available";
-<<<<<<< HEAD
 # endif
 #elif __CYGWIN__
 	Log(LOG_FATAL) << "Unfortunately, no stack trace information is available";
 #else    /* not _WIN32 or __CYGWIN__ */
-=======
-#endif
-#elif __CYGWIN__
-	Log(LOG_FATAL) << "Unfortunately, no stack trace information is available";
-#else
->>>>>>> 19efc4ad
 	void *frames[32];
 	char buf[1024];
 	int  frame_count = backtrace(frames, 32);
