--- conflicted
+++ resolved
@@ -42,11 +42,8 @@
 #include <shlobj.h>
 #include <shlwapi.h>
 #include <shellapi.h>
-<<<<<<< HEAD
 #include <wininet.h>
 #include <urlmon.h>
-=======
->>>>>>> 10722a7d
 #ifndef __NO_DBGHELP
 #include <dbghelp.h>
 #endif
@@ -1454,7 +1451,23 @@
 	showError(msg.str());
 }
 
-<<<<<<< HEAD
+/**
+ * Opens a file or web path in the system default browser.
+ */
+bool openExplorer(const std::string &url)
+{
+#ifdef _WIN32
+	HINSTANCE ret = ShellExecuteA(NULL, "open", url.c_str(), NULL, NULL, SW_SHOWNORMAL);
+	// The return value is not a true HINSTANCE. If the function succeeds, it returns a value greater than 32.
+	return ((int)ret > 32);
+#elif __APPLE__
+	return false;
+#else
+	std::string cmd = "xdg-open \"" + url + "\"";
+	return (system(cmd.c_str()) == 0);
+#endif
+}
+
 
 /**
  * Appends a file, logs nothing to avoid recursion.
@@ -1731,22 +1744,6 @@
 	auto operationW = pathToWindows("open", false);
 	auto fileW = pathToWindows("oxce-upd.bat", false);
 	ShellExecuteW(NULL, operationW.c_str(), fileW.c_str(), NULL, NULL, SW_SHOWNORMAL);
-=======
-/**
- * Opens a file or web path in the system default browser.
- */
-bool openExplorer(const std::string &url)
-{
-#ifdef _WIN32
-	HINSTANCE ret = ShellExecuteA(NULL, "open", url.c_str(), NULL, NULL, SW_SHOWNORMAL);
-	// The return value is not a true HINSTANCE. If the function succeeds, it returns a value greater than 32.
-	return ((int)ret > 32);
-#elif __APPLE__
-	return false;
-#else
-	std::string cmd = "xdg-open \"" + url + "\"";
-	return (system(cmd.c_str()) == 0);
->>>>>>> 10722a7d
 #endif
 }
 
