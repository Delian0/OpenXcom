/*
 * Copyright 2010-2016 OpenXcom Developers.
 *
 * This file is part of OpenXcom.
 *
 * OpenXcom is free software: you can redistribute it and/or modify
 * it under the terms of the GNU General Public License as published by
 * the Free Software Foundation, either version 3 of the License, or
 * (at your option) any later version.
 *
 * OpenXcom is distributed in the hope that it will be useful,
 * but WITHOUT ANY WARRANTY; without even the implied warranty of
 * MERCHANTABILITY or FITNESS FOR A PARTICULAR PURPOSE.  See the
 * GNU General Public License for more details.
 *
 * You should have received a copy of the GNU General Public License
 * along with OpenXcom.  If not, see <http://www.gnu.org/licenses/>.
 */

/*
 * Based on http://www.libsdl.org/projects/flxplay/
 */
#ifdef _MSC_VER
#define _SCL_SECURE_NO_WARNINGS
#endif
#include "FlcPlayer.h"
#include <algorithm>
#include <cassert>
#include <string.h>
#include <cmath>
#include <SDL_mixer.h>
#include <fstream>
#include "Logger.h"
#include "Screen.h"
#include "Surface.h"
#include "Options.h"
#include "Game.h"

namespace OpenXcom
{


// Taken from: http://www.compuphase.com/flic.htm
enum FileTypes
{
	FLI_TYPE = 0xAF11,
	FLC_TYPE = 0xAF12,
};


enum ChunkTypes
{
	COLOR_256 = 0x04,
	FLI_SS2 = 0x07, // or DELTA_FLC
	COLOR_64 = 0x0B,
	FLI_LC = 0x0C, // or DELTA_FLI
	BLACK = 0x0D,
	FLI_BRUN = 0x0F, // or BYTE_RUN
	FLI_COPY = 0x10,

	AUDIO_CHUNK = 0xAAAA, // This is the only exception, it's from TFTD
	PREFIX_CHUNK = 0xF100,
	FRAME_TYPE = 0xF1FA,
};

enum ChunkOpcodes
{
	PACKETS_COUNT = 0x0000, // 0000000000000000
	LAST_PIXEL = 0x8000, // 1000000000000000
	SKIP_LINES = 0xc000, // 1100000000000000
	MASK = SKIP_LINES
};

enum PlayingState
{
	PLAYING,
	FINISHED,
	SKIPPED
};

FlcPlayer::FlcPlayer() : _fileBuf(0), _mainScreen(0), _realScreen(0), _game(0)
{
	_volume = Game::volumeExponent(Options::musicVolume);
}

FlcPlayer::~FlcPlayer()
{
	deInit();
}

/**
 * Initialize data structures needed buy the player and read the whole file into memory
 * @param filename Video file name
 * @param frameCallback Function to call each video frame
 * @param game Pointer to the Game instance
 * @param dx An offset on the x axis for the video to be rendered
 * @param dy An offset on the y axis for the video to be rendered
 */
bool FlcPlayer::init(const char *filename, void(*frameCallBack)(), Game *game, int dx, int dy)
{
	if (_fileBuf != 0)
	{
		Log(LOG_ERROR) << "Trying to init a video player that is already initialized";
		return false;
	}

	_frameCallBack = frameCallBack;
	_realScreen = game->getScreen();
	_realScreen->clear();
	_game = game;
	_dx = dx;
	_dy = dy;

	_fileSize = 0;
	_frameCount = 0;
	_audioFrameData = 0;
	_hasAudio = false;
	_audioData.loadingBuffer = 0;
	_audioData.playingBuffer = 0;

	std::ifstream file;
	file.open(filename, std::ifstream::in | std::ifstream::binary | std::ifstream::ate);
	if (!file.is_open())
	{
		Log(LOG_ERROR) << "Could not open FLI/FLC file: " << filename;
		return false;
	}

	std::streamoff size = file.tellg();
	file.seekg(0, std::ifstream::beg);

	// TODO: substitute with a cross-platform memory mapped file?
	_fileBuf = new Uint8[size];
	_fileSize = size;
	file.read((char *)_fileBuf, size);
	file.close();

	_audioFrameData = _fileBuf + 128;

	// Let's read the first 128 bytes
	readFileHeader();

	// If it's a FLC or FLI file, it's ok
	if (_headerType == SDL_SwapLE16(FLI_TYPE) || (_headerType == SDL_SwapLE16(FLC_TYPE)))
	{
		_screenWidth = _headerWidth;
		_screenHeight = _headerHeight;
		_screenDepth = 8;

		Log(LOG_INFO) << "Playing flx, " << _screenWidth << "x" << _screenHeight << ", " << _headerFrames << " frames";
	}
	else
	{
		Log(LOG_ERROR) << "Flx file failed header check.";
		return false;
	}

	// If the current surface used is at 8bpp use it
	if (_realScreen->getSurface()->getSurface()->format->BitsPerPixel == 8)
	{
		_mainScreen = _realScreen->getSurface()->getSurface();
	}
	else // Otherwise create a new one
	{
		_mainScreen = SDL_AllocSurface(SDL_SWSURFACE, _realScreen->getSurface()->getWidth(), _realScreen->getSurface()->getHeight(), 8, 0, 0, 0, 0);
	}

	return true;
}

void FlcPlayer::deInit()
{
	if (_mainScreen != 0 && _realScreen != 0)
	{
		if (_mainScreen != _realScreen->getSurface()->getSurface())
			SDL_FreeSurface(_mainScreen);

		_mainScreen = 0;
	}

	delete[] _fileBuf;
	_fileBuf = 0;

	deInitAudio();
}

/**
 * Starts decoding and playing the FLI/FLC file
 */
void FlcPlayer::play(bool skipLastFrame)
{
	_playingState = PLAYING;

	// Vertically center the video
	_dy = (_mainScreen->h - _headerHeight) / 2;

	_offset = _dy * _mainScreen->pitch + _mainScreen->format->BytesPerPixel * _dx;

	// Skip file header
	_videoFrameData = _fileBuf + 128;
	_audioFrameData = _videoFrameData;

	while (!shouldQuit())
	{
		if (_frameCallBack)
			(*_frameCallBack)();
		else // TODO: support both, in the case the callback is not some audio?
			decodeAudio(2);

		if (!shouldQuit())
			decodeVideo(skipLastFrame);

		if(!shouldQuit())
			SDLPolling();
	}

}

void FlcPlayer::delay(Uint32 milliseconds)
{
	Uint32 pauseStart = SDL_GetTicks();
	while(_playingState != SKIPPED && SDL_GetTicks() < (pauseStart + milliseconds))
	{
		SDLPolling();
	}
}
void FlcPlayer::SDLPolling()
{
	SDL_Event event;
	while (SDL_PollEvent(&event))
	{
		switch (event.type)
		{
		case SDL_MOUSEBUTTONDOWN:
		case SDL_KEYDOWN:
			_playingState = SKIPPED;
			break;
		case SDL_VIDEORESIZE:
			if (Options::allowResize)
			{
				Options::newDisplayWidth = Options::displayWidth = std::max(Screen::ORIGINAL_WIDTH, event.resize.w);
				Options::newDisplayHeight = Options::displayHeight = std::max(Screen::ORIGINAL_HEIGHT, event.resize.h);
				if (_mainScreen != _realScreen->getSurface()->getSurface())
				{
					_realScreen->resetDisplay();
				}
				else
				{
					_realScreen->resetDisplay();
					_mainScreen = _realScreen->getSurface()->getSurface();
				}
			}
			break;
		case SDL_QUIT:
			exit(0);
		default:
			break;
		}
	}
}

bool FlcPlayer::shouldQuit()
{
	return _playingState == FINISHED || _playingState == SKIPPED;
}

void FlcPlayer::readFileHeader()
{
	readU32(_headerSize, _fileBuf);
	readU16(_headerType, _fileBuf + 4);
	readU16(_headerFrames, _fileBuf + 6);
	readU16(_headerWidth, _fileBuf + 8);
	readU16(_headerHeight, _fileBuf + 10);
	readU16(_headerDepth, _fileBuf + 12);
	readU16(_headerSpeed, _fileBuf + 16);
}

bool FlcPlayer::isValidFrame(Uint8 *frameHeader, Uint32 &frameSize, Uint16 &frameType)
{
	readU32(frameSize, frameHeader);
	readU16(frameType, frameHeader + 4);

	return (frameType == FRAME_TYPE || frameType == AUDIO_CHUNK || frameType == PREFIX_CHUNK);
}

void FlcPlayer::decodeAudio(int frames)
{
	int audioFramesFound = 0;

	while (audioFramesFound < frames && !isEndOfFile(_audioFrameData))
	{
		if (!isValidFrame(_audioFrameData, _audioFrameSize, _audioFrameType))
		{
			_playingState = FINISHED;
			break;
		}

		switch (_audioFrameType)
		{
			case FRAME_TYPE:
			case PREFIX_CHUNK:
				_audioFrameData += _audioFrameSize;
				break;
			case AUDIO_CHUNK:
				Uint16 sampleRate;

				readU16(sampleRate, _audioFrameData + 8);

				_chunkData = _audioFrameData + 16;

				playAudioFrame(sampleRate);

				_audioFrameData += _audioFrameSize + 16;

				++audioFramesFound;

				break;
		}
	}
}

void FlcPlayer::decodeVideo(bool skipLastFrame)
{
	bool videoFrameFound = false;

	while (!videoFrameFound)
	{
		if (!isValidFrame(_videoFrameData, _videoFrameSize, _videoFrameType))
		{
			_playingState = FINISHED;
			break;
		}

		switch (_videoFrameType)
		{
		case FRAME_TYPE:

			Uint32 delay;

			readU16(_frameChunks, _videoFrameData + 6);
			readU16(_delayOverride, _videoFrameData + 8);

			if (_headerType == FLI_TYPE)
			{
				delay = _delayOverride > 0 ? _delayOverride : _headerSpeed * (1000.0 / 70.0);
			}
			else
			{
				delay = _videoDelay;
			}

			waitForNextFrame(delay);

			// Skip the frame header, we are not interested in the rest
			_chunkData = _videoFrameData + 16;

			_videoFrameData += _videoFrameSize;
			// If this frame is the last one, don't play it
			if(isEndOfFile(_videoFrameData))
				_playingState = FINISHED;

			if(!shouldQuit() || !skipLastFrame)
				playVideoFrame();

			videoFrameFound = true;

			break;
		case AUDIO_CHUNK:
			_videoFrameData += _videoFrameSize + 16;
			break;
		case PREFIX_CHUNK:
			// Just skip it
			_videoFrameData += _videoFrameSize;

			break;
		}
	}
}

void FlcPlayer::playVideoFrame()
{
	++_frameCount;
	if (SDL_LockSurface(_mainScreen) < 0)
		return;
	int chunkCount = _frameChunks;

	for (int i = 0; i < chunkCount; ++i)
	{
		readU32(_chunkSize, _chunkData);
		readU16(_chunkType, _chunkData + 4);

		switch (_chunkType)
		{
			case COLOR_256:
				color256();
				break;
			case FLI_SS2:
				fliSS2();
				break;
			case COLOR_64:
				color64();
				break;
			case FLI_LC:
				fliLC();
				break;
			case BLACK:
				black();
				break;
			case FLI_BRUN:
				fliBRun();
				break;
			case FLI_COPY:
				fliCopy();
				break;
			case 18:
				break;
			default:
				Log(LOG_WARNING) << "Ieek an non implemented chunk type:" << _chunkType;
				break;
		}

		_chunkData += _chunkSize;
	}

	SDL_UnlockSurface(_mainScreen);

	/* TODO: Track which rectangles have really changed */
	//SDL_UpdateRect(_mainScreen, 0, 0, 0, 0);
	if (_mainScreen != _realScreen->getSurface()->getSurface())
		SDL_BlitSurface(_mainScreen, 0, _realScreen->getSurface()->getSurface(), 0);

	_realScreen->flip();
}

void FlcPlayer::playAudioFrame(Uint16 sampleRate)
{
	/* TFTD audio header (10 bytes)
	* Uint16 unknown1 - always 0
	* Uint16 sampleRate
	* Uint16 unknown2 - always 1 (Channels? bytes per sample?)
	* Uint16 unknown3 - always 10 (No idea)
	* Uint16 unknown4 - always 0
	* Uint8[] unsigned 1-byte 1-channel PCM data of length _chunkSize_ (so the total chunk is _chunkSize_ + 6-byte flc header + 10 byte audio header */

	if (!_hasAudio)
	{
		_audioData.sampleRate = sampleRate;
		_hasAudio = true;
		initAudio(AUDIO_S16SYS, 1);
	}
	else
	{
		/* Cannot change sample rate mid-video */
		assert(sampleRate == _audioData.sampleRate);
	}

	SDL_SemWait(_audioData.sharedLock);
	AudioBuffer *loadingBuff = _audioData.loadingBuffer;
	assert(loadingBuff->currSamplePos == 0);
	int newSize = (_audioFrameSize + loadingBuff->sampleCount )*2;
	if (newSize > loadingBuff->sampleBufSize)
	{
		/* If the sample count has changed, we need to reallocate (Handles initial state
		* of '0' sample count too, as realloc(NULL, size) == malloc(size) */
		loadingBuff->samples = (Sint16*)realloc(loadingBuff->samples, newSize);
		loadingBuff->sampleBufSize = newSize;
	}

	for (unsigned int i = 0; i < _audioFrameSize; i++)
	{
		loadingBuff->samples[loadingBuff->sampleCount + i] = (float)((_chunkData[i]) -128) * 240 * _volume;
	}
	loadingBuff->sampleCount += _audioFrameSize;

	SDL_SemPost(_audioData.sharedLock);
}

void FlcPlayer::color256()
{
	Uint8 *pSrc;
	Uint16 numColorPackets;
	Uint16 numColors = 0;
	Uint8 numColorsSkip;

	pSrc = _chunkData + 6;
	readU16(numColorPackets, pSrc);
	pSrc += 2;

	while (numColorPackets--)
	{
		numColorsSkip = *(pSrc++) + numColors;
		numColors = *(pSrc++);
		if (numColors == 0)
		{
			numColors = 256;
		}

		for (int i = 0; i < numColors; ++i)
		{
			_colors[i].r = *(pSrc++);
			_colors[i].g = *(pSrc++);
			_colors[i].b = *(pSrc++);
		}

		if (_mainScreen != _realScreen->getSurface()->getSurface())
			SDL_SetColors(_mainScreen, _colors, numColorsSkip, numColors);
		_realScreen->setPalette(_colors, numColorsSkip, numColors, true);

		if (numColorPackets >= 1)
		{
			++numColors;
		}
	}
}

void FlcPlayer::fliSS2()
{
	Uint8 *pSrc, *pDst, *pTmpDst;
	Sint8 countData;
	Uint8 columSkip, fill1, fill2;
	Uint16 lines;
	Sint16 count;
	bool setLastByte = false;
	Uint8 lastByte = 0;

	pSrc = _chunkData + 6;
	pDst = (Uint8*)_mainScreen->pixels + _offset;
	readU16(lines, pSrc);

	pSrc += 2;

	while (lines--)
	{
		readS16(count, (Sint8 *)pSrc);
		pSrc += 2;

<<<<<<< HEAD
		if ((count & MASK) == SKIP_LINES)
=======
		if ((count & MASK) == SKIP_LINES) 
>>>>>>> 2e8f569f
		{
			pDst += (-count)*_mainScreen->pitch;
			++lines;
			continue;
		}

		else if ((count & MASK) == LAST_PIXEL)
		{
			setLastByte = true;
			lastByte = (count & 0x00FF);
			readS16(count, (Sint8 *)pSrc);
			pSrc += 2;
		}

		if ((count & MASK) == PACKETS_COUNT)
		{
			pTmpDst = pDst;
			while (count--)
			{
				columSkip = *(pSrc++);
				pTmpDst += columSkip;
				countData = *(pSrc++);

				if (countData > 0)
				{
					std::copy(pSrc, pSrc + (2 * countData), pTmpDst);
					pTmpDst += (2 * countData);
					pSrc += (2 * countData);

				}
				else
				{
					if (countData < 0)
					{
						countData = -countData;

						fill1 = *(pSrc++);
						fill2 = *(pSrc++);
						while (countData--)
						{
							*(pTmpDst++) = fill1;
							*(pTmpDst++) = fill2;
						}
					}
				}
			}

			if (setLastByte)
			{
				setLastByte = false;
				*(pDst + _mainScreen->pitch - 1) = lastByte;
			}
			pDst += _mainScreen->pitch;
		}
	}
}

void FlcPlayer::fliBRun()
{
	Uint8 *pSrc, *pDst, *pTmpDst, fill;
	Sint8 countData;
	int heightCount;

	heightCount = _headerHeight;
	pSrc = _chunkData + 6; // Skip chunk header
	pDst = (Uint8*)_mainScreen->pixels + _offset;

	while (heightCount--)
	{
		pTmpDst = pDst;
		++pSrc; // Read and skip the packet count value

		int pixels = 0;
		while (pixels != _headerWidth)
		{
			countData = *(pSrc++);
			if (countData > 0)
			{
				fill = *(pSrc++);

				std::fill_n(pTmpDst, countData, fill);
				pTmpDst += countData;
				pixels += countData;
			}
			else
			{
				if (countData < 0)
				{
					countData = -countData;

					std::copy(pSrc, pSrc + countData, pTmpDst);
					pTmpDst += countData;
					pSrc += countData;
					pixels += countData;
				}
			}
		}
		pDst += _mainScreen->pitch;
	}
}


void FlcPlayer::fliLC()
{
	Uint8 *pSrc, *pDst, *pTmpDst;
	Sint8 countData;
	Uint8 countSkip;
	Uint8 fill;
	Uint16 lines, tmp;
	int packetsCount;

	pSrc = _chunkData + 6;
	pDst = (Uint8*)_mainScreen->pixels + _offset;

	readU16(tmp, pSrc);
	pSrc += 2;
	pDst += tmp*_mainScreen->pitch;
	readU16(lines, pSrc);
	pSrc += 2;

	while (lines--)
	{
		pTmpDst = pDst;
		packetsCount = *(pSrc++);

		while (packetsCount--)
		{
			countSkip = *(pSrc++);
			pTmpDst += countSkip;
			countData = *(pSrc++);
			if (countData > 0)
			{
				while (countData--)
				{
					*(pTmpDst++) = *(pSrc++);
				}
			}
			else
			{
				if (countData < 0)
				{
					countData = -countData;

					fill = *(pSrc++);
					while (countData--)
					{
						*(pTmpDst++) = fill;
					}
				}
			}
		}
		pDst += _mainScreen->pitch;
	}
}

void FlcPlayer::color64()
{
	Uint8 *pSrc;
	Uint16 NumColors, NumColorPackets;
	Uint8 NumColorsSkip;

	pSrc = _chunkData + 6;
	readU16(NumColorPackets, pSrc);
	pSrc += 2;

	while (NumColorPackets--)
	{
		NumColorsSkip = *(pSrc++);
		NumColors = *(pSrc++);

		if (NumColors == 0)
		{
			NumColors = 256;
		}

		for (int i = 0; i < NumColors; ++i)
		{
			_colors[i].r = *(pSrc++) << 2;
			_colors[i].g = *(pSrc++) << 2;
			_colors[i].b = *(pSrc++) << 2;
		}

		if (_mainScreen != _realScreen->getSurface()->getSurface())
			SDL_SetColors(_mainScreen, _colors, NumColorsSkip, NumColors);
		_realScreen->setPalette(_colors, NumColorsSkip, NumColors, true);
	}
}

void FlcPlayer::fliCopy()
{
	Uint8 *pSrc, *pDst;
	int Lines = _screenHeight;
	pSrc = _chunkData + 6;
	pDst = (Uint8*)_mainScreen->pixels + _offset;

	while (Lines--)
	{
		memcpy(pDst, pSrc, _screenWidth);
		pSrc += _screenWidth;
		pDst += _mainScreen->pitch;
	}
}

void FlcPlayer::black()
{
	Uint8 *pDst;
	int Lines = _screenHeight;
	pDst = (Uint8*)_mainScreen->pixels + _offset;

	while (Lines-- > 0)
	{
		memset(pDst, 0, _screenHeight);
		pDst += _mainScreen->pitch;
	}
}

void FlcPlayer::audioCallback(void *userData, Uint8 *stream, int len)
{
	AudioData *audio = (AudioData*)userData;

	AudioBuffer *playBuff = audio->playingBuffer;

	while (len > 0)
	{
		if (playBuff->sampleCount > 0)
		{
			int bytesToCopy = std::min(len, playBuff->sampleCount * 2);
			memcpy(stream, playBuff->samples + playBuff->currSamplePos, bytesToCopy);

			playBuff->currSamplePos += bytesToCopy / 2;
			playBuff->sampleCount -= bytesToCopy / 2;
			len -= bytesToCopy;

			assert(playBuff->sampleCount >= 0);
		}

		if (len > 0)
		{
			/* Need to swap buffers */
			playBuff->currSamplePos = 0;
			SDL_SemWait(audio->sharedLock);
			AudioBuffer *tempBuff = playBuff;
			audio->playingBuffer = playBuff = audio->loadingBuffer;
			audio->loadingBuffer = tempBuff;
			SDL_SemPost(audio->sharedLock);

			if (playBuff->sampleCount == 0)
				break;
		}
	}
}

void FlcPlayer::initAudio(Uint16 format, Uint8 channels)
{
	int err;

	err = Mix_OpenAudio(_audioData.sampleRate, format, channels, _audioFrameSize *2);
	_videoDelay = 1000 / (_audioData.sampleRate / _audioFrameSize );

	if (err)
	{
		printf("Failed to open audio (%d)\n", err);
		return;
	}

	/* Start runnable */
	_audioData.sharedLock = SDL_CreateSemaphore(1);

	_audioData.loadingBuffer = new AudioBuffer();
	_audioData.loadingBuffer->currSamplePos = 0;
	_audioData.loadingBuffer->sampleCount = 0;
	_audioData.loadingBuffer->samples = (Sint16 *)malloc(_audioFrameSize * 2);
	_audioData.loadingBuffer->sampleBufSize = _audioFrameSize * 2;

	_audioData.playingBuffer = new AudioBuffer();
	_audioData.playingBuffer->currSamplePos = 0;
	_audioData.playingBuffer->sampleCount = 0;
	_audioData.playingBuffer->samples = (Sint16 *)malloc(_audioFrameSize * 2);
	_audioData.playingBuffer->sampleBufSize = _audioFrameSize * 2;

	Mix_HookMusic(FlcPlayer::audioCallback, &_audioData);
}

void FlcPlayer::deInitAudio()
{
	if (_game)
	{
		Mix_HookMusic(NULL, NULL);
		Mix_CloseAudio();
		_game->initAudio();
	}
  else if(_audioData.sharedLock)
		SDL_DestroySemaphore(_audioData.sharedLock);

	if (_audioData.loadingBuffer)
	{
		free(_audioData.loadingBuffer->samples);
		delete _audioData.loadingBuffer;
		_audioData.loadingBuffer = 0;
	}

	if (_audioData.playingBuffer)
	{
		free(_audioData.playingBuffer->samples);
		delete _audioData.playingBuffer;
		_audioData.playingBuffer = 0;
	}

}

void FlcPlayer::stop()
{
	_playingState = FINISHED;
}

bool FlcPlayer::isEndOfFile(Uint8 *pos)
{
	return (pos - _fileBuf) == (int)(_fileSize); // should be Sint64, but let's assume the videos won't be 2gb
}

int FlcPlayer::getFrameCount()
{
	return _frameCount;
}

void FlcPlayer::setHeaderSpeed(int speed)
{
	_headerSpeed = speed;
}

bool FlcPlayer::wasSkipped()
{
	return _playingState == SKIPPED;
}

void FlcPlayer::waitForNextFrame(Uint32 delay)
{
	static Uint32 oldTick = 0;
	int newTick;
	int currentTick;

	currentTick = SDL_GetTicks();
	if (oldTick == 0)
	{
		oldTick = currentTick;
		newTick = oldTick;
	}
	else
		newTick = oldTick + delay;

	if (_hasAudio)
	{
		while (currentTick < newTick)
		{
			while ((newTick - currentTick) > 10 && !isEndOfFile(_audioFrameData))
			{
				decodeAudio(1);
				currentTick = SDL_GetTicks();
			}
			SDL_Delay(1);
			currentTick = SDL_GetTicks();
		}
	}
	else
	{
		while (currentTick < newTick)
		{
			SDL_Delay(1);
			currentTick = SDL_GetTicks();
		}
	}
	oldTick = SDL_GetTicks();
}

#if SDL_BYTEORDER == SDL_BIG_ENDIAN
inline void FlcPlayer::readU16(Uint16 &dst, const Uint8 * const src)
{
	dst = (src[0] << 8) | src[1];
}
inline void FlcPlayer::readU32(Uint32 &dst, const Uint8 * const src)
{
	dst = (src[0] << 24) | (src[1] << 16) | (src[2] << 8) | src[3];
}
inline void FlcPlayer::readS16(Sint16 &dst, const Sint8 * const src)
{
	dst = (src[0] << 8) | src[1];
}
inline void FlcPlayer::readS32(Sint32 &dst, const Sint8 * const src)
{
	dst = (src[0] << 24) | (src[1] << 16) | (src[2] << 8) | src[3];
}
#else
inline void FlcPlayer::readU16(Uint16 &dst, const Uint8 * const src)
{
	dst = (src[1] << 8) | src[0];
}
inline void FlcPlayer::readU32(Uint32 &dst, const Uint8 * const src)
{
	dst = (src[3] << 24) | (src[2] << 16) | (src[1] << 8) | src[0];
}
inline void FlcPlayer::readS16(Sint16 &dst, const Sint8 * const src)
{
	dst = (src[1] << 8) | src[0];
}
inline void FlcPlayer::readS32(Sint32 &dst, const Sint8 * const src)
{
	dst = (src[3] << 24) | (src[2] << 16) | (src[1] << 8) | src[0];
}
#endif

}<|MERGE_RESOLUTION|>--- conflicted
+++ resolved
@@ -110,7 +110,7 @@
 	_game = game;
 	_dx = dx;
 	_dy = dy;
-
+	
 	_fileSize = 0;
 	_frameCount = 0;
 	_audioFrameData = 0;
@@ -213,7 +213,7 @@
 		if(!shouldQuit())
 			SDLPolling();
 	}
-
+	
 }
 
 void FlcPlayer::delay(Uint32 milliseconds)
@@ -322,7 +322,7 @@
 void FlcPlayer::decodeVideo(bool skipLastFrame)
 {
 	bool videoFrameFound = false;
-
+	
 	while (!videoFrameFound)
 	{
 		if (!isValidFrame(_videoFrameData, _videoFrameSize, _videoFrameType))
@@ -486,7 +486,7 @@
 	readU16(numColorPackets, pSrc);
 	pSrc += 2;
 
-	while (numColorPackets--)
+	while (numColorPackets--) 
 	{
 		numColorsSkip = *(pSrc++) + numColors;
 		numColors = *(pSrc++);
@@ -529,22 +529,18 @@
 
 	pSrc += 2;
 
-	while (lines--)
+	while (lines--) 
 	{
 		readS16(count, (Sint8 *)pSrc);
 		pSrc += 2;
 
-<<<<<<< HEAD
-		if ((count & MASK) == SKIP_LINES)
-=======
 		if ((count & MASK) == SKIP_LINES) 
->>>>>>> 2e8f569f
 		{
 			pDst += (-count)*_mainScreen->pitch;
 			++lines;
 			continue;
 		}
-
+			
 		else if ((count & MASK) == LAST_PIXEL)
 		{
 			setLastByte = true;
@@ -556,13 +552,13 @@
 		if ((count & MASK) == PACKETS_COUNT)
 		{
 			pTmpDst = pDst;
-			while (count--)
+			while (count--) 
 			{
 				columSkip = *(pSrc++);
 				pTmpDst += columSkip;
 				countData = *(pSrc++);
 
-				if (countData > 0)
+				if (countData > 0) 
 				{
 					std::copy(pSrc, pSrc + (2 * countData), pTmpDst);
 					pTmpDst += (2 * countData);
@@ -571,7 +567,7 @@
 				}
 				else
 				{
-					if (countData < 0)
+					if (countData < 0) 
 					{
 						countData = -countData;
 
@@ -606,7 +602,7 @@
 	pSrc = _chunkData + 6; // Skip chunk header
 	pDst = (Uint8*)_mainScreen->pixels + _offset;
 
-	while (heightCount--)
+	while (heightCount--) 
 	{
 		pTmpDst = pDst;
 		++pSrc; // Read and skip the packet count value
@@ -615,7 +611,7 @@
 		while (pixels != _headerWidth)
 		{
 			countData = *(pSrc++);
-			if (countData > 0)
+			if (countData > 0) 
 			{
 				fill = *(pSrc++);
 
@@ -625,7 +621,7 @@
 			}
 			else
 			{
-				if (countData < 0)
+				if (countData < 0) 
 				{
 					countData = -countData;
 
@@ -659,31 +655,31 @@
 	readU16(lines, pSrc);
 	pSrc += 2;
 
-	while (lines--)
+	while (lines--) 
 	{
 		pTmpDst = pDst;
 		packetsCount = *(pSrc++);
 
-		while (packetsCount--)
+		while (packetsCount--) 
 		{
 			countSkip = *(pSrc++);
 			pTmpDst += countSkip;
 			countData = *(pSrc++);
-			if (countData > 0)
+			if (countData > 0) 
 			{
-				while (countData--)
+				while (countData--) 
 				{
 					*(pTmpDst++) = *(pSrc++);
 				}
 			}
 			else
 			{
-				if (countData < 0)
+				if (countData < 0) 
 				{
 					countData = -countData;
 
 					fill = *(pSrc++);
-					while (countData--)
+					while (countData--) 
 					{
 						*(pTmpDst++) = fill;
 					}
@@ -704,7 +700,7 @@
 	readU16(NumColorPackets, pSrc);
 	pSrc += 2;
 
-	while (NumColorPackets--)
+	while (NumColorPackets--) 
 	{
 		NumColorsSkip = *(pSrc++);
 		NumColors = *(pSrc++);
@@ -734,7 +730,7 @@
 	pSrc = _chunkData + 6;
 	pDst = (Uint8*)_mainScreen->pixels + _offset;
 
-	while (Lines--)
+	while (Lines--) 
 	{
 		memcpy(pDst, pSrc, _screenWidth);
 		pSrc += _screenWidth;
@@ -748,7 +744,7 @@
 	int Lines = _screenHeight;
 	pDst = (Uint8*)_mainScreen->pixels + _offset;
 
-	while (Lines-- > 0)
+	while (Lines-- > 0) 
 	{
 		memset(pDst, 0, _screenHeight);
 		pDst += _mainScreen->pitch;
@@ -846,7 +842,7 @@
 		delete _audioData.playingBuffer;
 		_audioData.playingBuffer = 0;
 	}
-
+	
 }
 
 void FlcPlayer::stop()
