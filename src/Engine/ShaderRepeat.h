--- conflicted
+++ resolved
@@ -1,4 +1,3 @@
-<<<<<<< HEAD
 #pragma once
 /*
  * Copyright 2010-2016 OpenXcom Developers.
@@ -38,12 +37,12 @@
 	inline ShaderRepeat(const Surface* s):
 		_base(s)
 	{
-        setOffset(0, 0);
+		setOffset(0, 0);
 	}
 	inline ShaderRepeat(const std::vector<Pixel>& f, int max_x, int max_y):
 		_base(f, max_x, max_y)
 	{
-        setOffset(0, 0);
+		setOffset(0, 0);
 	}
 
 	inline void setOffset(int x, int y)
@@ -171,178 +170,3 @@
 
 }//namespace helper
 }//namespace OpenXcom
-=======
-#pragma once
-/*
- * Copyright 2010-2016 OpenXcom Developers.
- *
- * This file is part of OpenXcom.
- *
- * OpenXcom is free software: you can redistribute it and/or modify
- * it under the terms of the GNU General Public License as published by
- * the Free Software Foundation, either version 3 of the License, or
- * (at your option) any later version.
- *
- * OpenXcom is distributed in the hope that it will be useful,
- * but WITHOUT ANY WARRANTY; without even the implied warranty of
- * MERCHANTABILITY or FITNESS FOR A PARTICULAR PURPOSE.  See the
- * GNU General Public License for more details.
- *
- * You should have received a copy of the GNU General Public License
- * along with OpenXcom.  If not, see <http://www.gnu.org/licenses/>.
- */
-#include <vector>
-#include "ShaderDraw.h"
-
-namespace OpenXcom
-{
-
-	
-template<typename Pixel>
-class ShaderRepeat : public helper::ShaderBase<const Pixel>
-{
-	int _off_x;
-	int _off_y;
-	
-public:
-	typedef helper::ShaderBase<const Pixel> _base;
-	friend struct helper::controler<ShaderRepeat<Pixel> >;
-	
-	inline ShaderRepeat(const Surface* s):
-		_base(s)
-	{
-		setOffset(0, 0);
-	}
-	inline ShaderRepeat(const std::vector<Pixel>& f, int max_x, int max_y):
-		_base(f, max_x, max_y)
-	{
-		setOffset(0, 0);
-	}
-	
-	inline void setOffset(int x, int y)
-	{
-		_off_x = x;
-		_off_y = y;
-	}
-	inline void addOffset(int x, int y)
-	{
-		_off_x += x;
-		_off_y += y;
-	}
-};
-
-
-namespace helper
-{
-
-template<typename Pixel>
-struct controler<ShaderRepeat<Pixel> >
-{
-	typedef typename ShaderRepeat<Pixel>::PixelPtr PixelPtr;
-	typedef typename ShaderRepeat<Pixel>::PixelRef PixelRef;
-	
-	const PixelPtr _base;
-	
-	const GraphSubset _range_domain;
-	GraphSubset _range_image;
-	
-	const int _off_x;
-	const int _off_y;
-	const int _size_x;
-	const int _size_y;
-	
-	
-	int _curr_x;
-	int _curr_y;
-	
-	const int _pitch;
-	
-	PixelPtr _ptr_curr_x;
-	PixelPtr _ptr_curr_y;
-	
-	controler(const ShaderRepeat<Pixel>& f) : 
-		_base(f.ptr()),
-		_range_domain(f.getDomain()),
-		_range_image(0,0),
-		_off_x(f._off_x),
-		_off_y(f._off_y),
-		_size_x(_range_domain.size_x()),
-		_size_y(_range_domain.size_y()),
-		_curr_x(0),
-		_curr_y(0),
-		_pitch(f.pitch()),
-		_ptr_curr_x(0),
-		_ptr_curr_y(0)
-	{
-		
-	}
-	
-	//not used
-	//inline const GraphSubset& get_range()
-	
-	inline void mod_range(GraphSubset&)
-	{
-		//nothing
-	}
-	inline void set_range(const GraphSubset& g)
-	{
-		_range_image = g;
-	}
-	
-	inline void mod_y(int&, int&)
-	{
-		_curr_y = ( _range_image.beg_y - _off_y)%_size_y;
-		if (_curr_y <0)
-			_curr_y += _size_y;
-		_ptr_curr_y = _base;
-	}
-	inline void set_y(const int& begin, const int&)
-	{
-		_curr_y = (_curr_y + begin)%_size_y;
-		_ptr_curr_y += (_range_domain.beg_y+_curr_y)*_pitch;
-	}
-	inline void inc_y()
-	{
-		++_curr_y;
-		_ptr_curr_y += _pitch;
-		if (_curr_y == _size_y)
-		{
-			_curr_y = 0;
-			_ptr_curr_y -= _size_y*_pitch;
-		}
-	}
-	
-	
-	inline void mod_x(int&, int&)
-	{
-		_curr_x = ( _range_image.beg_x - _off_x)%_size_x;
-		if (_curr_x <0)
-			_curr_x += _size_x;
-		_ptr_curr_x = _ptr_curr_y;
-	}
-	inline void set_x(const int& begin, const int&)
-	{
-		_curr_x = (_curr_x + begin)%_size_x;
-		_ptr_curr_x += _range_domain.beg_x +_curr_x;
-	}
-	inline void inc_x()
-	{
-		++_curr_x;
-		_ptr_curr_x += 1;
-		if (_curr_x == _size_x)
-		{
-			_curr_x = 0;
-			_ptr_curr_x -= _size_x;
-		}
-	}
-	
-	inline PixelRef get_ref()
-	{
-		return *_ptr_curr_x;
-	}
-};
-	
-}//namespace helper
-
-}//namespace OpenXcom
->>>>>>> 2e8f569f
