--- conflicted
+++ resolved
@@ -40,11 +40,7 @@
 #define glErrorCheck() {\
 	static bool reported = false;\
 	GLenum glErr;\
-<<<<<<< HEAD
-	if ((glErr = glGetError()) != GL_NO_ERROR && !reported)\
-=======
 	if (OpenGL::checkErrors && !reported && (glErr = glGetError()) != GL_NO_ERROR)\
->>>>>>> 37eebc3f
 	{\
 		reported = true;\
 		\
