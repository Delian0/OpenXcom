--- conflicted
+++ resolved
@@ -56,15 +56,12 @@
 	const std::string &getMaster() const;
 	/// Gets whether this mod is a master (i.e. a vanilla game/total conversion)
 	bool isMaster() const;
-<<<<<<< HEAD
+	/// Gets whether this mod can be activated.
+	bool canActivate(const std::string &curMaster) const;
 	/// Gets size of mod, bigger mod reserve more values in common colections/surfacesets.
 	int getReservedSpace() const;
 	/// Sets mod size (DO NOT use this method outside Options::updateReservedSpace()).
 	void setReservedSpace(int reservedSpace);
-=======
-	/// Gets whether this mod can be activated.
-	bool canActivate(const std::string &curMaster) const;
->>>>>>> 050f9c2c
 	/// Gets the list of external resource dirs to load for this mod.
 	const std::vector<std::string> &getExternalResourceDirs() const;
 };
