/*
 * Copyright 2010-2016 OpenXcom Developers.
 *
 * This file is part of OpenXcom.
 *
 * OpenXcom is free software: you can redistribute it and/or modify
 * it under the terms of the GNU General Public License as published by
 * the Free Software Foundation, either version 3 of the License, or
 * (at your option) any later version.
 *
 * OpenXcom is distributed in the hope that it will be useful,
 * but WITHOUT ANY WARRANTY; without even the implied warranty of
 * MERCHANTABILITY or FITNESS FOR A PARTICULAR PURPOSE.  See the
 * GNU General Public License for more details.
 *
 * You should have received a copy of the GNU General Public License
 * along with OpenXcom.  If not, see <http://www.gnu.org/licenses/>.
 */
#include "Game.h"
#include "../resource.h"
#include <algorithm>
#include <cmath>
#include <sstream>
#include <SDL_mixer.h>
#include "State.h"
#include "Screen.h"
#include "Sound.h"
#include "Music.h"
#include "Language.h"
#include "Logger.h"
#include "../Interface/Cursor.h"
#include "../Interface/FpsCounter.h"
#include "../Mod/Mod.h"
#include "../Savegame/SavedGame.h"
#include "../Savegame/SavedBattleGame.h"
#include "Action.h"
#include "Exception.h"
#include "Options.h"
#include "CrossPlatform.h"
#include "FileMap.h"
#include "Unicode.h"
#include "../Menu/NotesState.h"
#include "../Menu/TestState.h"
#include <algorithm>
#include "../fallthrough.h"

namespace OpenXcom
{

const double Game::VOLUME_GRADIENT = 10.0;

/**
 * Starts up all the SDL subsystems,
 * creates the display screen and sets up the cursor.
 * @param title Title of the game window.
 */
Game::Game(const std::string &title) : _screen(0), _cursor(0), _lang(0), _save(0), _mod(0), _quit(false), _init(false), _update(false),  _mouseActive(true), _timeUntilNextFrame(0),
	_ctrl(false), _alt(false), _shift(false), _rmb(false), _mmb(false)
{
	Options::reload = false;
	Options::mute = false;

	// Initialize SDL
	if (SDL_Init(SDL_INIT_VIDEO) < 0)
	{
		Log(LOG_ERROR) << SDL_GetError();
		Log(LOG_WARNING) << "No video detected, quit.";
		throw Exception(SDL_GetError());
	}
	Log(LOG_INFO) << "SDL initialized successfully.";

	// Initialize SDL_mixer
	initAudio();

	// trap the mouse inside the window
	SDL_WM_GrabInput(Options::captureMouse);

	// Set the window icon
	CrossPlatform::setWindowIcon(IDI_ICON1, "openxcom.png");

	// Set the window caption
	SDL_WM_SetCaption(title.c_str(), 0);

	// Set up unicode
	SDL_EnableUNICODE(1);
	Unicode::getUtf8Locale();

	// Create display
	_screen = new Screen();

	// Create cursor
	_cursor = new Cursor(9, 13);

	// Create invisible hardware cursor to workaround bug with absolute positioning pointing devices
	SDL_ShowCursor(SDL_ENABLE);
	Uint8 cursor = 0;
	SDL_SetCursor(SDL_CreateCursor(&cursor, &cursor, 1,1,0,0));

	// Create fps counter
	_fpsCounter = new FpsCounter(15, 5, 0, 0);

	// Create blank language
	_lang = new Language();

	_timeOfLastFrame = 0;
}

/**
 * Deletes the display screen, cursor, states and shuts down all the SDL subsystems.
 */
Game::~Game()
{
	Sound::stop();
	Music::stop();

	for (std::list<State*>::iterator i = _states.begin(); i != _states.end(); ++i)
	{
		delete *i;
	}

	SDL_FreeCursor(SDL_GetCursor());

	delete _cursor;
	delete _lang;
	delete _save;
	delete _mod;
	delete _screen;
	delete _fpsCounter;

	Mix_CloseAudio();

	SDL_Quit();
}

/**
 * The state machine takes care of passing all the events from SDL to the
 * active state, running any code within and blitting all the states and
 * cursor to the screen. This is run indefinitely until the game quits.
 */
void Game::run()
{
	enum ApplicationState { RUNNING = 0, SLOWED = 1, PAUSED = 2 } runningState = RUNNING;
	static const ApplicationState kbFocusRun[4] = { RUNNING, RUNNING, SLOWED, PAUSED };
	static const ApplicationState stateRun[4] = { SLOWED, PAUSED, PAUSED, PAUSED };
	// this will avoid processing SDL's resize event on startup, workaround for the heap allocation error it causes.
	bool startupEvent = Options::allowResize;
	while (!_quit)
	{
		// Clean up states
		while (!_deleted.empty())
		{
			delete _deleted.back();
			_deleted.pop_back();
		}

		// Initialize active state
		if (!_init)
		{
			_init = true;
			_states.back()->init();

			// Unpress buttons
			_states.back()->resetAll();

			// Refresh mouse position
			SDL_Event ev;
			int x, y;
			SDL_GetMouseState(&x, &y);
			ev.type = SDL_MOUSEMOTION;
			ev.motion.x = x;
			ev.motion.y = y;
			Action action = Action(&ev, _screen->getXScale(), _screen->getYScale(), _screen->getCursorTopBlackBand(), _screen->getCursorLeftBlackBand());
			_states.back()->handle(&action);
		}

		// Process events
		while (SDL_PollEvent(&_event))
		{
			if (CrossPlatform::isQuitShortcut(_event))
				_event.type = SDL_QUIT;
			switch (_event.type)
			{
				case SDL_QUIT:
					quit();
					break;
				case SDL_ACTIVEEVENT:
					// An event other than SDL_APPMOUSEFOCUS change happened.
					if (reinterpret_cast<SDL_ActiveEvent*>(&_event)->state & ~SDL_APPMOUSEFOCUS)
					{
						Uint8 currentState = SDL_GetAppState();
						// Game is minimized
						if (!(currentState & SDL_APPACTIVE))
						{
							runningState = stateRun[Options::pauseMode];
							if (Options::backgroundMute)
							{
								setVolume(0, 0, 0);
							}
						}
						// Game is not minimized but has no keyboard focus.
						else if (!(currentState & SDL_APPINPUTFOCUS))
						{
							runningState = kbFocusRun[Options::pauseMode];
							if (Options::backgroundMute)
							{
								setVolume(0, 0, 0);
							}
						}
						// Game has keyboard focus.
						else
						{
							runningState = RUNNING;
							if (Options::backgroundMute)
							{
								setVolume(Options::soundVolume, Options::musicVolume, Options::uiVolume);
							}
						}
					}
					break;
				case SDL_VIDEORESIZE:
					if (Options::allowResize)
					{
						if (!startupEvent)
						{
							Options::newDisplayWidth = Options::displayWidth = std::max(Screen::ORIGINAL_WIDTH, _event.resize.w);
							Options::newDisplayHeight = Options::displayHeight = std::max(Screen::ORIGINAL_HEIGHT, _event.resize.h);
							int dX = 0, dY = 0;
							Screen::updateScale(Options::battlescapeScale, Options::baseXBattlescape, Options::baseYBattlescape, false);
							Screen::updateScale(Options::geoscapeScale, Options::baseXGeoscape, Options::baseYGeoscape, false);
							for (std::list<State*>::iterator i = _states.begin(); i != _states.end(); ++i)
							{
								(*i)->resize(dX, dY);
							}
							_screen->resetDisplay();
						}
						else
						{
							startupEvent = false;
						}
					}
					break;
				case SDL_MOUSEMOTION:
				case SDL_MOUSEBUTTONDOWN:
				case SDL_MOUSEBUTTONUP:
					// Skip mouse events if they're disabled
					if (!_mouseActive) continue;
					// re-gain focus on mouse-over or keypress.
					runningState = RUNNING;
					// Go on, feed the event to others
					FALLTHROUGH;
				default:
					Action action = Action(&_event, _screen->getXScale(), _screen->getYScale(), _screen->getCursorTopBlackBand(), _screen->getCursorLeftBlackBand());
					_screen->handle(&action);
					_cursor->handle(&action);
					_fpsCounter->handle(&action);
					if (action.getDetails()->type == SDL_KEYDOWN)
					{
						// "ctrl-g" grab input
						if (action.getDetails()->key.keysym.sym == SDLK_g && isCtrlPressed())
						{
							Options::captureMouse = (SDL_GrabMode)(!Options::captureMouse);
							SDL_WM_GrabInput(Options::captureMouse);
						}
						// "ctrl-n" notes UI
						else if (action.getDetails()->key.keysym.sym == SDLK_n && isCtrlPressed())
						{
							if (_save)
							{
								if (_save->getSavedBattle())
								{
									if (!_save->getSavedBattle()->isBattlescapeStateBusy())
									{
										pushState(new NotesState(OPT_BATTLESCAPE));
									}
								}
								else
								{
									pushState(new NotesState(OPT_GEOSCAPE));
								}
							}
						}
						else if (Options::debug)
						{
							if (action.getDetails()->key.keysym.sym == SDLK_t && isCtrlPressed())
							{
								pushState(new TestState);
							}
							// "ctrl-u" debug UI
							else if (action.getDetails()->key.keysym.sym == SDLK_u && isCtrlPressed())
							{
								Options::debugUi = !Options::debugUi;
								_states.back()->redrawText();
							}
						}
					}
					_states.back()->handle(&action);
					break;
			}
			if (!_init)
			{
				// States stack was changed, break the loop so new state
				// can be initialized before processing new events
				break;
			}
		}

		// Process rendering
		if (runningState != PAUSED)
		{
			// Process logic
			_states.back()->think();
			_fpsCounter->think();
			if (Options::FPS > 0 && !(Options::useOpenGL && Options::vSyncForOpenGL))
			{
				// Update our FPS delay time based on the time of the last draw.
				int fps = SDL_GetAppState() & SDL_APPINPUTFOCUS ? Options::FPS : Options::FPSInactive;

				_timeUntilNextFrame = (1000.0f / fps) - (SDL_GetTicks() - _timeOfLastFrame);
			}
			else
			{
				_timeUntilNextFrame = 0;
			}

			if (_init && _timeUntilNextFrame <= 0)
			{
				// make a note of when this frame update occurred.
				_timeOfLastFrame = SDL_GetTicks();
				_fpsCounter->addFrame();
				_screen->clear();
				std::list<State*>::iterator i = _states.end();
				do
				{
					--i;
				}
				while (i != _states.begin() && !(*i)->isScreen());

				for (; i != _states.end(); ++i)
				{
					(*i)->blit();
				}
				_fpsCounter->blit(_screen->getSurface());
				_cursor->blit(_screen->getSurface());
				_screen->flip();
			}
		}

		// Save on CPU
		switch (runningState)
		{
			case RUNNING:
				SDL_Delay(1); //Save CPU from going 100%
				break;
			case SLOWED: case PAUSED:
				SDL_Delay(100); break; //More slowing down.
		}
	}

	Options::save();
}

/**
 * Stops the state machine and the game is shut down.
 */
void Game::quit()
{
	// Always save ironman
	if (_save != 0 && _save->isIronman() && !_save->getName().empty())
	{
		std::string filename = CrossPlatform::sanitizeFilename(_save->getName()) + ".sav";
		_save->save(filename, _mod);
	}
	_quit = true;
}

/**
 * Changes the audio volume of the music and
 * sound effect channels.
 * @param sound Sound volume, from 0 to MIX_MAX_VOLUME.
 * @param music Music volume, from 0 to MIX_MAX_VOLUME.
 * @param ui UI volume, from 0 to MIX_MAX_VOLUME.
 */
void Game::setVolume(int sound, int music, int ui)
{
	if (!Options::mute)
	{
		if (sound >= 0)
		{
			sound = volumeExponent(sound) * (double)SDL_MIX_MAXVOLUME;
			Mix_Volume(-1, sound);
			if (_save && _save->getSavedBattle())
			{
				Mix_Volume(3, sound * _save->getSavedBattle()->getAmbientVolume());
			}
			else
			{
				// channel 3: reserved for ambient sound effect.
				Mix_Volume(3, sound / 2);
			}
			// channel 4: reserved for unit responses
			Mix_Volume(4, sound);
		}
		if (music >= 0)
		{
			music = volumeExponent(music) * (double)SDL_MIX_MAXVOLUME;
			Mix_VolumeMusic(music);
		}
		if (ui >= 0)
		{
			ui = volumeExponent(ui) * (double)SDL_MIX_MAXVOLUME;
			Mix_Volume(1, ui);
			Mix_Volume(2, ui);
		}
	}
}

double Game::volumeExponent(int volume)
{
	return (exp(log(Game::VOLUME_GRADIENT + 1.0) * volume / (double)SDL_MIX_MAXVOLUME) -1.0 ) / Game::VOLUME_GRADIENT;
}

/**
 * Pops all the states currently in stack and pushes in the new state.
 * A shortcut for cleaning up all the old states when they're not necessary
 * like in one-way transitions.
 * @param state Pointer to the new state.
 */
void Game::setState(State *state)
{
	while (!_states.empty())
	{
		popState();
	}
	pushState(state);
	_init = false;
}

/**
 * Pushes a new state into the top of the stack and initializes it.
 * The new state will be used once the next game cycle starts.
 * @param state Pointer to the new state.
 */
void Game::pushState(State *state)
{
	_states.push_back(state);
	_init = false;
}

/**
 * Pops the last state from the top of the stack. Since states
 * can't actually be deleted mid-cycle, it's moved into a separate queue
 * which is cleared at the start of every cycle, so the transition
 * is seamless.
 */
void Game::popState()
{
	_deleted.push_back(_states.back());
	_states.pop_back();
	_init = false;
}

/**
 * Sets a new saved game for the game to use.
 * @param save Pointer to the saved game.
 */
void Game::setSavedGame(SavedGame *save)
{
	delete _save;
	_save = save;
}

/**
 * Loads the mods specified in the game options.
 */
void Game::loadMods()
{
	Mod::resetGlobalStatics();
	delete _mod;
	_mod = new Mod();
	_mod->loadAll();
}

/**
 * Sets whether the mouse is activated.
 * If it is, mouse events are processed, otherwise
 * they are ignored and the cursor is hidden.
 * @param active Is mouse activated?
 */
void Game::setMouseActive(bool active)
{
	_mouseActive = active;
	_cursor->setVisible(active);
}

/**
 * Returns whether current state is *state
 * @param state The state to test against the stack state
 * @return Is state the current state?
 */
bool Game::isState(State *state) const
{
	return !_states.empty() && _states.back() == state;
}

/**
 * Checks if the game is currently quitting.
 * @return whether the game is shutting down or not.
 */
bool Game::isQuitting() const
{
	return _quit;
}

/**
 * Loads the most appropriate languages
 * given current system and game options.
 */
void Game::loadLanguages()
{
	const std::string defaultLang = "en-US";
	std::string currentLang = defaultLang;

<<<<<<< HEAD
	delete _lang;
	_lang = new Language();
=======
	std::ostringstream ss;
	ss << "common/Language/" << defaultLang << ".yml";
	std::string defaultPath = CrossPlatform::searchDataFile(ss.str());
	std::string path = defaultPath;
>>>>>>> 8d45159b

	// No language set, detect based on system
	if (Options::language.empty())
	{
		std::string locale = CrossPlatform::getLocale();
		std::string lang = locale.substr(0, locale.find_first_of('-'));
		// Try to load full locale
		if (Language::isSupported(locale) && FileMap::fileExists("Language/" + locale + ".yml"))
		{
			currentLang = locale;
		}
		else
		{
			// Try to load language locale
			if (Language::isSupported(lang) && FileMap::fileExists("Language/" + lang + ".yml"))
			{
				currentLang = lang;
			}
			// Give up, use default
			else
			{
				currentLang = defaultLang;
			}
		}
	}
	else
	{
		// Use options language
		if (FileMap::fileExists("Language/" + Options::language + ".yml"))
		{
			currentLang = Options::language;
		}
		// Language not found, use default
		else
		{
			currentLang = defaultLang;
		}
	}
	Options::language = currentLang;

<<<<<<< HEAD
	const std::string dirLanguage = "Language/";
	const std::string dirLanguageAndroid = "Language/Android/";
	const std::string dirLanguageOXCE = "Language/OXCE/";
	const std::string dirLanguageTechnical = "Language/Technical/";

	const std::string defaultLangYml = defaultLang + ".yml";
	const std::string currentLangYml = currentLang + ".yml";

	// get vertical VFS map slices for the four filenames,
	// then submit frecs in lockstep to the _lang->loadFile().

	auto slice = FileMap::getSlice(dirLanguage + defaultLangYml);
	auto sliceAndroid = FileMap::getSlice(dirLanguageAndroid + defaultLangYml);
	auto sliceOXCE = FileMap::getSlice(dirLanguageOXCE + defaultLangYml);
	auto sliceTechnical = FileMap::getSlice(dirLanguageTechnical + defaultLangYml);

	auto slice2 = FileMap::getSlice(dirLanguage + currentLangYml);
	auto sliceAndroid2 = FileMap::getSlice(dirLanguageAndroid + currentLangYml);
	auto sliceOXCE2 = FileMap::getSlice(dirLanguageOXCE + currentLangYml);
	auto sliceTechnical2 = FileMap::getSlice(dirLanguageTechnical + currentLangYml);

	bool twoLangs = currentLang != defaultLang;
	for (size_t i = 0; i < slice.size(); ++i) {
		if (slice[i]) { _lang->loadFile(slice[i]); }
		if (twoLangs && slice2[i]) { _lang->loadFile(slice2[i]); }
		if (sliceAndroid[i]) { _lang->loadFile(sliceAndroid[i]); }
		if (twoLangs && sliceAndroid2[i]) { _lang->loadFile(sliceAndroid2[i]); }
		if (sliceOXCE[i]) { _lang->loadFile(sliceOXCE[i]); }
		if (twoLangs && sliceOXCE2[i]) { _lang->loadFile(sliceOXCE2[i]); }
		if (sliceTechnical[i]) { _lang->loadFile(sliceTechnical[i]); }
		if (twoLangs && sliceTechnical2[i]) { _lang->loadFile(sliceTechnical2[i]); }
=======
	delete _lang;
	_lang = new Language();

	// Load default and current language
	std::ostringstream ssDefault, ssCurrent;
	ssDefault << "/Language/" << defaultLang << ".yml";
	ssCurrent << "/Language/" << currentLang << ".yml";

	_lang->loadFile(CrossPlatform::searchDataFile("common" + ssDefault.str()));
	if (currentLang != defaultLang)
		_lang->loadFile(CrossPlatform::searchDataFile("common" + ssCurrent.str()));

	// if this is a master but it has a master of its own, allow it to
	// chainload the "super" master, including its languages
	ModInfo modInfo = Options::getModInfo(Options::getActiveMaster());
	if (!modInfo.getMaster().empty())
	{
		ModInfo masterInfo = Options::getModInfo(modInfo.getMaster());
		_lang->loadFile(masterInfo.getPath() + ssDefault.str());
		if (currentLang != defaultLang)
			_lang->loadFile(masterInfo.getPath() + ssCurrent.str());
	}

	std::vector<const ModInfo*> activeMods = Options::getActiveMods();
	for (std::vector<const ModInfo*>::const_iterator i = activeMods.begin(); i != activeMods.end(); ++i)
	{
		_lang->loadFile((*i)->getPath() + ssDefault.str());
		if (currentLang != defaultLang)
			_lang->loadFile((*i)->getPath() + ssCurrent.str());
>>>>>>> 8d45159b
	}

	_lang->loadRule(_mod->getExtraStrings(), defaultLang);
	if (twoLangs)
		_lang->loadRule(_mod->getExtraStrings(), currentLang);
}

/**
 * Initializes the audio subsystem.
 */
void Game::initAudio()
{
	if (SDL_InitSubSystem(SDL_INIT_AUDIO) < 0)
	{
		Log(LOG_ERROR) << SDL_GetError();
		Log(LOG_WARNING) << "No sound device detected, audio disabled.";
		Options::mute = true;
		return;
	}

	Uint16 format = MIX_DEFAULT_FORMAT;
	if (Options::audioBitDepth == 8)
		format = AUDIO_S8;

	if (Options::audioSampleRate % 11025 != 0)
	{
		Log(LOG_WARNING) << "Custom sample rate " << Options::audioSampleRate << "Hz, audio that doesn't match will be distorted!";
		Log(LOG_WARNING) << "SDL_mixer only supports multiples of 11025Hz.";
	}
	int minChunk = Options::audioSampleRate / 11025 * 512;
	Options::audioChunkSize = std::max(minChunk, Options::audioChunkSize);

	if (Mix_OpenAudio(Options::audioSampleRate, format, MIX_DEFAULT_CHANNELS, Options::audioChunkSize) != 0)
	{
		Log(LOG_ERROR) << Mix_GetError();
		Log(LOG_WARNING) << "Sound device failed, audio disabled.";
		Options::mute = true;
	}
	else
	{
		Mix_AllocateChannels(16);
		// Set up reserved channels:
		// 0 = not used?
		// 1-2 = UI
		// 3 = ambient
		// 4 = unit responses (OXCE only)
		Mix_ReserveChannels(5);
		Mix_GroupChannels(1, 2, 0);
		Log(LOG_INFO) << "SDL_mixer initialized successfully.";
		setVolume(Options::soundVolume, Options::musicVolume, Options::uiVolume);
	}
}

/**
 * Is CTRL pressed?
 */
bool Game::isCtrlPressed(bool considerTouchButtons) const
{
	if (considerTouchButtons && _ctrl)
	{
		return true;
	}
	return (SDL_GetModState() & KMOD_CTRL) != 0;
}

/**
 * Is ALT pressed?
 */
bool Game::isAltPressed(bool considerTouchButtons) const
{
	if (considerTouchButtons && _alt)
	{
		return true;
	}
	return (SDL_GetModState() & KMOD_ALT) != 0;
}

/**
 * Is SHIFT pressed?
 */
bool Game::isShiftPressed(bool considerTouchButtons) const
{
	if (considerTouchButtons && _shift)
	{
		return true;
	}
	return (SDL_GetModState() & KMOD_SHIFT) != 0;
}

/**
 * Is LMB pressed?
 */
bool Game::isLeftClick(Action* action, bool considerTouchButtons) const
{
	if (considerTouchButtons)
	{
		return (action->getDetails()->button.button == SDL_BUTTON_LEFT) && !_rmb && !_mmb;
	}
	return (action->getDetails()->button.button == SDL_BUTTON_LEFT);
}

/**
 * Is RMB pressed?
 */
bool Game::isRightClick(Action* action, bool considerTouchButtons) const
{
	if (considerTouchButtons)
	{
		return (action->getDetails()->button.button == SDL_BUTTON_RIGHT) || ((action->getDetails()->button.button == SDL_BUTTON_LEFT) && _rmb);
	}
	return (action->getDetails()->button.button == SDL_BUTTON_RIGHT);
}

/**
 * Is MMB pressed?
 */
bool Game::isMiddleClick(Action* action, bool considerTouchButtons) const
{
	if (considerTouchButtons)
	{
		return (action->getDetails()->button.button == SDL_BUTTON_MIDDLE) || ((action->getDetails()->button.button == SDL_BUTTON_LEFT) && _mmb);
	}
	return (action->getDetails()->button.button == SDL_BUTTON_MIDDLE);
}

/**
 * Resets the touch button flags.
 */
void Game::resetTouchButtonFlags()
{
	_ctrl = false;
	_alt = false;
	_shift = false;
	_rmb = false;
	_mmb = false;
}

}<|MERGE_RESOLUTION|>--- conflicted
+++ resolved
@@ -520,16 +520,6 @@
 	const std::string defaultLang = "en-US";
 	std::string currentLang = defaultLang;
 
-<<<<<<< HEAD
-	delete _lang;
-	_lang = new Language();
-=======
-	std::ostringstream ss;
-	ss << "common/Language/" << defaultLang << ".yml";
-	std::string defaultPath = CrossPlatform::searchDataFile(ss.str());
-	std::string path = defaultPath;
->>>>>>> 8d45159b
-
 	// No language set, detect based on system
 	if (Options::language.empty())
 	{
@@ -569,7 +559,9 @@
 	}
 	Options::language = currentLang;
 
-<<<<<<< HEAD
+	delete _lang;
+	_lang = new Language();
+
 	const std::string dirLanguage = "Language/";
 	const std::string dirLanguageAndroid = "Language/Android/";
 	const std::string dirLanguageOXCE = "Language/OXCE/";
@@ -601,37 +593,6 @@
 		if (twoLangs && sliceOXCE2[i]) { _lang->loadFile(sliceOXCE2[i]); }
 		if (sliceTechnical[i]) { _lang->loadFile(sliceTechnical[i]); }
 		if (twoLangs && sliceTechnical2[i]) { _lang->loadFile(sliceTechnical2[i]); }
-=======
-	delete _lang;
-	_lang = new Language();
-
-	// Load default and current language
-	std::ostringstream ssDefault, ssCurrent;
-	ssDefault << "/Language/" << defaultLang << ".yml";
-	ssCurrent << "/Language/" << currentLang << ".yml";
-
-	_lang->loadFile(CrossPlatform::searchDataFile("common" + ssDefault.str()));
-	if (currentLang != defaultLang)
-		_lang->loadFile(CrossPlatform::searchDataFile("common" + ssCurrent.str()));
-
-	// if this is a master but it has a master of its own, allow it to
-	// chainload the "super" master, including its languages
-	ModInfo modInfo = Options::getModInfo(Options::getActiveMaster());
-	if (!modInfo.getMaster().empty())
-	{
-		ModInfo masterInfo = Options::getModInfo(modInfo.getMaster());
-		_lang->loadFile(masterInfo.getPath() + ssDefault.str());
-		if (currentLang != defaultLang)
-			_lang->loadFile(masterInfo.getPath() + ssCurrent.str());
-	}
-
-	std::vector<const ModInfo*> activeMods = Options::getActiveMods();
-	for (std::vector<const ModInfo*>::const_iterator i = activeMods.begin(); i != activeMods.end(); ++i)
-	{
-		_lang->loadFile((*i)->getPath() + ssDefault.str());
-		if (currentLang != defaultLang)
-			_lang->loadFile((*i)->getPath() + ssCurrent.str());
->>>>>>> 8d45159b
 	}
 
 	_lang->loadRule(_mod->getExtraStrings(), defaultLang);
