/*
 * Copyright 2010-2016 OpenXcom Developers.
 *
 * This file is part of OpenXcom.
 *
 * OpenXcom is free software: you can redistribute it and/or modify
 * it under the terms of the GNU General Public License as published by
 * the Free Software Foundation, either version 3 of the License, or
 * (at your option) any later version.
 *
 * OpenXcom is distributed in the hope that it will be useful,
 * but WITHOUT ANY WARRANTY; without even the implied warranty of
 * MERCHANTABILITY or FITNESS FOR A PARTICULAR PURPOSE.  See the
 * GNU General Public License for more details.
 *
 * You should have received a copy of the GNU General Public License
 * along with OpenXcom.  If not, see <http://www.gnu.org/licenses/>.
 */
#include "Game.h"
#include <algorithm>
#include <cmath>
#include <sstream>
#include <SDL_mixer.h>
#include "State.h"
#include "Screen.h"
#include "Sound.h"
#include "Music.h"
#include "Language.h"
#include "Logger.h"
#include "../Interface/Cursor.h"
#include "../Interface/FpsCounter.h"
#include "../Mod/Mod.h"
#include "../Savegame/SavedGame.h"
#include "../Savegame/SavedBattleGame.h"
#include "Action.h"
#include "Exception.h"
#include "Options.h"
#include "CrossPlatform.h"
#include "FileMap.h"
#include "Unicode.h"
#include "../Menu/TestState.h"
#include <algorithm>

namespace OpenXcom
{

const double Game::VOLUME_GRADIENT = 10.0;

/**
 * Starts up SDL with all the subsystems and SDL_mixer for audio processing,
 * creates the display screen and sets up the cursor.
 * @param title Title of the game window.
 */
Game::Game(const std::string &title) : _screen(0), _cursor(0), _lang(0), _save(0), _mod(0), _quit(false), _init(false), _mouseActive(true)
{
	Options::reload = false;
	Options::mute = false;

	// Initialize SDL
	if (SDL_Init(SDL_INIT_VIDEO) < 0)
	{
		Log(LOG_ERROR) << SDL_GetError();
		Log(LOG_WARNING) << "No video detected, quit.";
		throw Exception(SDL_GetError());
	}
	Log(LOG_INFO) << "SDL initialized successfully.";

	// Initialize SDL_mixer
	if (SDL_InitSubSystem(SDL_INIT_AUDIO) < 0)
	{
		Log(LOG_ERROR) << SDL_GetError();
		Log(LOG_WARNING) << "No sound device detected, audio disabled.";
		Options::mute = true;
	}
	else
	{
		initAudio();
	}

	// trap the mouse inside the window
	SDL_WM_GrabInput(Options::captureMouse);

	// Set the window icon
	CrossPlatform::setWindowIcon(103, FileMap::getFilePath("openxcom.png"));

	// Set the window caption
	SDL_WM_SetCaption(title.c_str(), 0);

	// Set up unicode
	SDL_EnableUNICODE(1);
	Unicode::getUtf8Locale();

	// Create display
	_screen = new Screen();

	// Create cursor
	_cursor = new Cursor(9, 13);

	// Create invisible hardware cursor to workaround bug with absolute positioning pointing devices
	SDL_ShowCursor(SDL_ENABLE);
	Uint8 cursor = 0;
	SDL_SetCursor(SDL_CreateCursor(&cursor, &cursor, 1,1,0,0));

	// Create fps counter
	_fpsCounter = new FpsCounter(15, 5, 0, 0);

	// Create blank language
	_lang = new Language();
}

/**
 * Deletes the display screen, cursor, states and shuts down all the SDL subsystems.
 */
Game::~Game()
{
	Sound::stop();
	Music::stop();

	for (std::list<State*>::iterator i = _states.begin(); i != _states.end(); ++i)
	{
		delete *i;
	}

	SDL_FreeCursor(SDL_GetCursor());

	delete _cursor;
	delete _lang;
	delete _save;
	delete _mod;
	delete _screen;
	delete _fpsCounter;

	Mix_CloseAudio();

	SDL_Quit();
}

/**
 * The state machine takes care of passing all the events from SDL to the
 * active state, running any code within and blitting all the states and
 * cursor to the screen. This is run indefinitely until the game quits.
 */
void Game::run()
{
	enum ApplicationState { RUNNING = 0, SLOWED = 1, PAUSED = 2 } runningState = RUNNING;
	static const ApplicationState kbFocusRun[4] = { RUNNING, RUNNING, SLOWED, PAUSED };
	static const ApplicationState stateRun[4] = { SLOWED, PAUSED, PAUSED, PAUSED };
	// this will avoid processing SDL's resize event on startup, workaround for the heap allocation error it causes.
	bool startupEvent = Options::allowResize;
	while (!_quit)
	{
		Uint32 timeFrameStarted = SDL_GetTicks();
		// Clean up states
		while (!_deleted.empty())
		{
			delete _deleted.back();
			_deleted.pop_back();
		}

		// Initialize active state
		if (!_init)
		{
			_init = true;
			_states.back()->init();

			// Unpress buttons
			_states.back()->resetAll();

			// Refresh mouse position
			SDL_Event ev;
			int x, y;
			SDL_GetMouseState(&x, &y);
			ev.type = SDL_MOUSEMOTION;
			ev.motion.x = x;
			ev.motion.y = y;
			Action action = Action(&ev, _screen->getXScale(), _screen->getYScale(), _screen->getCursorTopBlackBand(), _screen->getCursorLeftBlackBand());
			_states.back()->handle(&action);
		}

		// Process events
		while (SDL_PollEvent(&_event))
		{
			if (CrossPlatform::isQuitShortcut(_event))
				_event.type = SDL_QUIT;
			switch (_event.type)
			{
				case SDL_QUIT:
					quit();
					break;
				case SDL_ACTIVEEVENT:
					switch (reinterpret_cast<SDL_ActiveEvent*>(&_event)->state)
					{
						case SDL_APPACTIVE:
							runningState = reinterpret_cast<SDL_ActiveEvent*>(&_event)->gain ? RUNNING : stateRun[Options::pauseMode];
							break;
						case SDL_APPMOUSEFOCUS:
							// We consciously ignore it.
							break;
						case SDL_APPINPUTFOCUS:
							runningState = reinterpret_cast<SDL_ActiveEvent*>(&_event)->gain ? RUNNING : kbFocusRun[Options::pauseMode];
							break;
					}
					break;
				case SDL_VIDEORESIZE:
					if (Options::allowResize)
					{
						if (!startupEvent)
						{
							Options::newDisplayWidth = Options::displayWidth = std::max(Screen::ORIGINAL_WIDTH, _event.resize.w);
							Options::newDisplayHeight = Options::displayHeight = std::max(Screen::ORIGINAL_HEIGHT, _event.resize.h);
							int dX = 0, dY = 0;
							Screen::updateScale(Options::battlescapeScale, Options::baseXBattlescape, Options::baseYBattlescape, false);
							Screen::updateScale(Options::geoscapeScale, Options::baseXGeoscape, Options::baseYGeoscape, false);
							for (std::list<State*>::iterator i = _states.begin(); i != _states.end(); ++i)
							{
								(*i)->resize(dX, dY);
							}
							_screen->resetDisplay();
						}
						else
						{
							startupEvent = false;
						}
					}
					break;
				case SDL_MOUSEMOTION:
				case SDL_MOUSEBUTTONDOWN:
				case SDL_MOUSEBUTTONUP:
					// Skip mouse events if they're disabled
					if (!_mouseActive) continue;
					// re-gain focus on mouse-over or keypress.
					runningState = RUNNING;
					// Go on, feed the event to others
					[[gnu::fallthrough]];
				default:
					Action action = Action(&_event, _screen->getXScale(), _screen->getYScale(), _screen->getCursorTopBlackBand(), _screen->getCursorLeftBlackBand());
					_screen->handle(&action);
					_cursor->handle(&action);
					_fpsCounter->handle(&action);
					if (action.getDetails()->type == SDL_KEYDOWN)
					{
						// "ctrl-g" grab input
						if (action.getDetails()->key.keysym.sym == SDLK_g && (SDL_GetModState() & KMOD_CTRL) != 0)
						{
							Options::captureMouse = (SDL_GrabMode)(!Options::captureMouse);
							SDL_WM_GrabInput(Options::captureMouse);
						}
						else if (Options::debug)
						{
							if (action.getDetails()->key.keysym.sym == SDLK_t && (SDL_GetModState() & KMOD_CTRL) != 0)
							{
								pushState(new TestState);
							}
							// "ctrl-u" debug UI
							else if (action.getDetails()->key.keysym.sym == SDLK_u && (SDL_GetModState() & KMOD_CTRL) != 0)
							{
								Options::debugUi = !Options::debugUi;
								_states.back()->redrawText();
							}
						}
					}
					_states.back()->handle(&action);
					break;
			}
		}

		// Process rendering
		if (runningState != PAUSED)
		{
			// Process logic
			_states.back()->think();
			_fpsCounter->think();
			if (_init)
			{
				_fpsCounter->addFrame();
				_screen->clear();
				std::list<State*>::iterator i = _states.end();
				do
				{
					--i;
				}
				while (i != _states.begin() && !(*i)->isScreen());

				for (; i != _states.end(); ++i)
				{
					(*i)->blit();
				}
				_fpsCounter->blit(_screen->getSurface());
				_cursor->blit(_screen->getSurface());
				_screen->flip();
			}
		}

		// Calculate how long we are to sleep
		Uint32 idleTime = 0;
		if (Options::FPS > 0 && !(Options::useOpenGL && Options::vSyncForOpenGL))
		{
			// Uint32 milliseconds do wrap around in about 49.7 days
			Uint32 timeFrameEnded = SDL_GetTicks();
			Uint32 elapsedFrameTime =  timeFrameEnded > timeFrameStarted ? timeFrameEnded - timeFrameStarted : 0;
			Uint32 nominalFPS = SDL_GetAppState() & SDL_APPINPUTFOCUS ? Options::FPS : Options::FPSInactive;
			Uint32 nominalFrameTime = Options::FPS > 0 ? 1000.0f / nominalFPS : 1;
			idleTime = elapsedFrameTime > nominalFrameTime ? 0 : nominalFrameTime - elapsedFrameTime;
			idleTime = idleTime > 100 ? 100 : idleTime;
		}

		// Save on CPU
		switch (runningState)
		{
			case RUNNING:
<<<<<<< HEAD
				SDL_Delay(1); //Save CPU from going 100%
=======
				SDL_Delay(idleTime); 	// Save CPU from going 100%
				break;
			case SLOWED:
			case PAUSED:
				SDL_Delay(100); 		// More slowing down.
>>>>>>> 687cc75f
				break;
		}
	}

	Options::save();
}

/**
 * Stops the state machine and the game is shut down.
 */
void Game::quit()
{
	// Always save ironman
	if (_save != 0 && _save->isIronman() && !_save->getName().empty())
	{
		std::string filename = CrossPlatform::sanitizeFilename(Unicode::convUtf8ToPath(_save->getName())) + ".sav";
		_save->save(filename, _mod);
	}
	_quit = true;
}

/**
 * Changes the audio volume of the music and
 * sound effect channels.
 * @param sound Sound volume, from 0 to MIX_MAX_VOLUME.
 * @param music Music volume, from 0 to MIX_MAX_VOLUME.
 * @param ui UI volume, from 0 to MIX_MAX_VOLUME.
 */
void Game::setVolume(int sound, int music, int ui)
{
	if (!Options::mute)
	{
		if (sound >= 0)
		{
			sound = volumeExponent(sound) * (double)SDL_MIX_MAXVOLUME;
			Mix_Volume(-1, sound);
			if (_save && _save->getSavedBattle())
			{
				Mix_Volume(3, sound * _save->getSavedBattle()->getAmbientVolume());
			}
			else
			{
				// channel 3: reserved for ambient sound effect.
				Mix_Volume(3, sound / 2);
			}
		}
		if (music >= 0)
		{
			music = volumeExponent(music) * (double)SDL_MIX_MAXVOLUME;
			Mix_VolumeMusic(music);
		}
		if (ui >= 0)
		{
			ui = volumeExponent(ui) * (double)SDL_MIX_MAXVOLUME;
			Mix_Volume(1, ui);
			Mix_Volume(2, ui);
		}
	}
}

double Game::volumeExponent(int volume)
{
	return (exp(log(Game::VOLUME_GRADIENT + 1.0) * volume / (double)SDL_MIX_MAXVOLUME) -1.0 ) / Game::VOLUME_GRADIENT;
}

/**
 * Returns the display screen used by the game.
 * @return Pointer to the screen.
 */
Screen *Game::getScreen() const
{
	return _screen;
}

/**
 * Returns the mouse cursor used by the game.
 * @return Pointer to the cursor.
 */
Cursor *Game::getCursor() const
{
	return _cursor;
}

/**
 * Returns the FpsCounter used by the game.
 * @return Pointer to the FpsCounter.
 */
FpsCounter *Game::getFpsCounter() const
{
	return _fpsCounter;
}

/**
 * Pops all the states currently in stack and pushes in the new state.
 * A shortcut for cleaning up all the old states when they're not necessary
 * like in one-way transitions.
 * @param state Pointer to the new state.
 */
void Game::setState(State *state)
{
	while (!_states.empty())
	{
		popState();
	}
	pushState(state);
	_init = false;
}

/**
 * Pushes a new state into the top of the stack and initializes it.
 * The new state will be used once the next game cycle starts.
 * @param state Pointer to the new state.
 */
void Game::pushState(State *state)
{
	_states.push_back(state);
	_init = false;
}

/**
 * Pops the last state from the top of the stack. Since states
 * can't actually be deleted mid-cycle, it's moved into a separate queue
 * which is cleared at the start of every cycle, so the transition
 * is seamless.
 */
void Game::popState()
{
	_deleted.push_back(_states.back());
	_states.pop_back();
	_init = false;
}

/**
 * Returns the language currently in use by the game.
 * @return Pointer to the language.
 */
Language *Game::getLanguage() const
{
	return _lang;
}

/**
 * Changes the language currently in use by the game.
 * @param filename Filename of the language file.
 */
void Game::loadLanguage(const std::string &filename)
{
	const std::string dirLanguage = "/Language/";
	const std::string dirLanguageAndroid = "/Language/Android/";
	const std::string dirLanguageOXCE = "/Language/OXCE/";
	const std::string dirLanguageTechnical = "/Language/Technical/";

	// Step 1: openxcom "common" strings
	loadLanguageCommon(filename, dirLanguage, false);
	loadLanguageCommon(filename, dirLanguageAndroid, true);
	loadLanguageCommon(filename, dirLanguageOXCE, true);
	loadLanguageCommon(filename, dirLanguageTechnical, true);

	// Step 2: mod strings (note: xcom1 and xcom2 are also "standard" mods)
	std::vector<const ModInfo*> activeMods = Options::getActiveMods();
	for (std::vector<const ModInfo*>::const_iterator i = activeMods.begin(); i != activeMods.end(); ++i)
	{
		// if a master mod (e.g. piratez) has a master (e.g. xcom1), load it too (even though technically it is not enabled)
		if ((*i)->isMaster() && (*i)->getMaster().length() > 1)
		{
			const ModInfo *masterModInfo = &Options::getModInfos().at((*i)->getMaster());
			loadLanguageMods(masterModInfo, filename, dirLanguage);
			loadLanguageMods(masterModInfo, filename, dirLanguageAndroid);
			loadLanguageMods(masterModInfo, filename, dirLanguageOXCE);
			loadLanguageMods(masterModInfo, filename, dirLanguageTechnical);
		}
		// now load the mod itself
		loadLanguageMods((*i), filename, dirLanguage);
		loadLanguageMods((*i), filename, dirLanguageAndroid);
		loadLanguageMods((*i), filename, dirLanguageOXCE);
		loadLanguageMods((*i), filename, dirLanguageTechnical);
	}

	// Step 3: mod extra-strings (from all mods at once)
	const std::map<std::string, ExtraStrings*> &extraStrings = _mod->getExtraStrings();
	std::map<std::string, ExtraStrings*>::const_iterator it = extraStrings.find(filename);
	if (it != extraStrings.end())
	{
		_lang->load(it->second);
	}
}

void Game::loadLanguageCommon(const std::string &filename, const std::string &directory, bool checkIfExists)
{
	std::ostringstream ss;
	ss << directory << filename << ".yml";
	std::string path = CrossPlatform::searchDataFile("common" + ss.str());
	try
	{
		if (checkIfExists && !CrossPlatform::fileExists(path))
		{
			return;
		}
		_lang->load(path);
	}
	catch (YAML::Exception &e)
	{
		throw Exception(path + ": " + std::string(e.what()));
	}
}

void Game::loadLanguageMods(const ModInfo *modInfo, const std::string &filename, const std::string &directory)
{
	std::ostringstream ss;
	ss << directory << filename << ".yml";
	std::string file = modInfo->getPath() + ss.str();
	if (CrossPlatform::fileExists(file))
	{
		_lang->load(file);
	}
}

/**
 * Returns the saved game currently in use by the game.
 * @return Pointer to the saved game.
 */
SavedGame *Game::getSavedGame() const
{
	return _save;
}

/**
 * Sets a new saved game for the game to use.
 * @param save Pointer to the saved game.
 */
void Game::setSavedGame(SavedGame *save)
{
	delete _save;
	_save = save;
}

/**
 * Returns the mod currently in use by the game.
 * @return Pointer to the mod.
 */
Mod *Game::getMod() const
{
	return _mod;
}

/**
 * Loads the mods specified in the game options.
 */
void Game::loadMods()
{
	Mod::resetGlobalStatics();
	delete _mod;
	_mod = new Mod();
	_mod->loadAll(FileMap::getRulesets());
}

/**
 * Sets whether the mouse is activated.
 * If it is, mouse events are processed, otherwise
 * they are ignored and the cursor is hidden.
 * @param active Is mouse activated?
 */
void Game::setMouseActive(bool active)
{
	_mouseActive = active;
	_cursor->setVisible(active);
}

/**
 * Returns whether current state is *state
 * @param state The state to test against the stack state
 * @return Is state the current state?
 */
bool Game::isState(State *state) const
{
	return !_states.empty() && _states.back() == state;
}

/**
 * Checks if the game is currently quitting.
 * @return whether the game is shutting down or not.
 */
bool Game::isQuitting() const
{
	return _quit;
}

/**
 * Loads the most appropriate languages
 * given current system and game options.
 */
void Game::loadLanguages()
{
	const std::string defaultLang = "en-US";
	std::string currentLang = defaultLang;

	delete _lang;
	_lang = new Language();

	std::ostringstream ss;
	ss << "common/Language/" << defaultLang << ".yml";
	std::string defaultPath = CrossPlatform::searchDataFile(ss.str());
	std::string path = defaultPath;

	// No language set, detect based on system
	if (Options::language.empty())
	{
		std::string locale = CrossPlatform::getLocale();
		std::string lang = locale.substr(0, locale.find_first_of('-'));
		// Try to load full locale
		Unicode::replace(path, defaultLang, locale);
		if (CrossPlatform::fileExists(path))
		{
			currentLang = locale;
		}
		else
		{
			// Try to load language locale
			Unicode::replace(path, locale, lang);
			if (CrossPlatform::fileExists(path))
			{
				currentLang = lang;
			}
			// Give up, use default
			else
			{
				currentLang = defaultLang;
			}
		}
	}
	else
	{
		// Use options language
		Unicode::replace(path, defaultLang, Options::language);
		if (CrossPlatform::fileExists(path))
		{
			currentLang = Options::language;
		}
		// Language not found, use default
		else
		{
			currentLang = defaultLang;
		}
	}

	loadLanguage(defaultLang);
	if (currentLang != defaultLang)
	{
		loadLanguage(currentLang);
	}
	Options::language = currentLang;
}

/**
 * Initializes the audio subsystem.
 */
void Game::initAudio()
{
	Uint16 format = MIX_DEFAULT_FORMAT;
	if (Options::audioBitDepth == 8)
		format = AUDIO_S8;

	if (Options::audioSampleRate % 11025 != 0)
	{
		Log(LOG_WARNING) << "Custom sample rate " << Options::audioSampleRate << "Hz, audio that doesn't match will be distorted!";
		Log(LOG_WARNING) << "SDL_mixer only supports multiples of 11025Hz.";
	}
	int minChunk = Options::audioSampleRate / 11025 * 512;
	Options::audioChunkSize = std::max(minChunk, Options::audioChunkSize);

	if (Mix_OpenAudio(Options::audioSampleRate, format, MIX_DEFAULT_CHANNELS, Options::audioChunkSize) != 0)
	{
		Log(LOG_ERROR) << Mix_GetError();
		Log(LOG_WARNING) << "No sound device detected, audio disabled.";
		Options::mute = true;
	}
	else
	{
		Mix_AllocateChannels(16);
		// Set up UI channels
		Mix_ReserveChannels(4);
		Mix_GroupChannels(1, 2, 0);
		Log(LOG_INFO) << "SDL_mixer initialized successfully.";
		setVolume(Options::soundVolume, Options::musicVolume, Options::uiVolume);
	}
}

}<|MERGE_RESOLUTION|>--- conflicted
+++ resolved
@@ -308,15 +308,11 @@
 		switch (runningState)
 		{
 			case RUNNING:
-<<<<<<< HEAD
-				SDL_Delay(1); //Save CPU from going 100%
-=======
 				SDL_Delay(idleTime); 	// Save CPU from going 100%
 				break;
 			case SLOWED:
 			case PAUSED:
 				SDL_Delay(100); 		// More slowing down.
->>>>>>> 687cc75f
 				break;
 		}
 	}
