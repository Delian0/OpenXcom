/*
 * Copyright 2010-2016 OpenXcom Developers.
 *
 * This file is part of OpenXcom.
 *
 * OpenXcom is free software: you can redistribute it and/or modify
 * it under the terms of the GNU General Public License as published by
 * the Free Software Foundation, either version 3 of the License, or
 * (at your option) any later version.
 *
 * OpenXcom is distributed in the hope that it will be useful,
 * but WITHOUT ANY WARRANTY; without even the implied warranty of
 * MERCHANTABILITY or FITNESS FOR A PARTICULAR PURPOSE.  See the
 * GNU General Public License for more details.
 *
 * You should have received a copy of the GNU General Public License
 * along with OpenXcom.  If not, see <http://www.gnu.org/licenses/>.
 */
#include "Game.h"
#include <algorithm>
#include <cmath>
#include <sstream>
#include <SDL_mixer.h>
#include "State.h"
#include "Screen.h"
#include "Sound.h"
#include "Music.h"
#include "Language.h"
#include "Logger.h"
#include "../Interface/Cursor.h"
#include "../Interface/FpsCounter.h"
#include "../Mod/Mod.h"
#include "../Savegame/SavedGame.h"
#include "../Savegame/SavedBattleGame.h"
#include "Action.h"
#include "Exception.h"
#include "Options.h"
#include "CrossPlatform.h"
#include "FileMap.h"
#include "Unicode.h"
#include "../Menu/TestState.h"
#include <algorithm>

namespace OpenXcom
{

const double Game::VOLUME_GRADIENT = 10.0;

/**
 * Starts up SDL with all the subsystems and SDL_mixer for audio processing,
 * creates the display screen and sets up the cursor.
 * @param title Title of the game window.
 */
Game::Game(const std::string &title) : _screen(0), _cursor(0), _lang(0), _save(0), _mod(0), _quit(false), _init(false), _mouseActive(true), _timeUntilNextFrame(0)
{
	Options::reload = false;
	Options::mute = false;

	// Initialize SDL
	if (SDL_Init(SDL_INIT_VIDEO) < 0)
	{
		throw Exception(SDL_GetError());
	}
	Log(LOG_INFO) << "SDL initialized successfully.";

	// Initialize SDL_mixer
	if (SDL_InitSubSystem(SDL_INIT_AUDIO) < 0)
	{
		Log(LOG_ERROR) << SDL_GetError();
		Log(LOG_WARNING) << "No sound device detected, audio disabled.";
		Options::mute = true;
	}
	else
	{
		initAudio();
	}

	// trap the mouse inside the window
	SDL_WM_GrabInput(Options::captureMouse);
	
	// Set the window icon
	CrossPlatform::setWindowIcon(103, FileMap::getFilePath("openxcom.png"));

	// Set the window caption
	SDL_WM_SetCaption(title.c_str(), 0);

	SDL_EnableUNICODE(1);

	// Create display
	_screen = new Screen();

	// Create cursor
	_cursor = new Cursor(9, 13);
	
	// Create invisible hardware cursor to workaround bug with absolute positioning pointing devices
	SDL_ShowCursor(SDL_ENABLE);
	Uint8 cursor = 0;
	SDL_SetCursor(SDL_CreateCursor(&cursor, &cursor, 1,1,0,0));

	// Create fps counter
	_fpsCounter = new FpsCounter(15, 5, 0, 0);

	// Create blank language
	_lang = new Language();

	_timeOfLastFrame = 0;
}

/**
 * Deletes the display screen, cursor, states and shuts down all the SDL subsystems.
 */
Game::~Game()
{
	Sound::stop();
	Music::stop();

	for (std::list<State*>::iterator i = _states.begin(); i != _states.end(); ++i)
	{
		delete *i;
	}

	SDL_FreeCursor(SDL_GetCursor());

	delete _cursor;
	delete _lang;
	delete _save;
	delete _mod;
	delete _screen;
	delete _fpsCounter;

	Mix_CloseAudio();

	SDL_Quit();
}

/**
 * The state machine takes care of passing all the events from SDL to the
 * active state, running any code within and blitting all the states and
 * cursor to the screen. This is run indefinitely until the game quits.
 */
void Game::run()
{
	enum ApplicationState { RUNNING = 0, SLOWED = 1, PAUSED = 2 } runningState = RUNNING;
	static const ApplicationState kbFocusRun[4] = { RUNNING, RUNNING, SLOWED, PAUSED };
	static const ApplicationState stateRun[4] = { SLOWED, PAUSED, PAUSED, PAUSED };
	// this will avoid processing SDL's resize event on startup, workaround for the heap allocation error it causes.
	bool startupEvent = Options::allowResize;
	while (!_quit)
	{
		// Clean up states
		while (!_deleted.empty())
		{
			delete _deleted.back();
			_deleted.pop_back();
		}

		// Initialize active state
		if (!_init)
		{
			_init = true;
			_states.back()->init();

			// Unpress buttons
			_states.back()->resetAll();

			// Refresh mouse position
			SDL_Event ev;
			int x, y;
			SDL_GetMouseState(&x, &y);
			ev.type = SDL_MOUSEMOTION;
			ev.motion.x = x;
			ev.motion.y = y;
			Action action = Action(&ev, _screen->getXScale(), _screen->getYScale(), _screen->getCursorTopBlackBand(), _screen->getCursorLeftBlackBand());
			_states.back()->handle(&action);
		}

		// Process events
		while (SDL_PollEvent(&_event))
		{
			if (CrossPlatform::isQuitShortcut(_event))
				_event.type = SDL_QUIT;
			switch (_event.type)
			{
				case SDL_QUIT:
					quit();
					break;
				case SDL_ACTIVEEVENT:
					switch (reinterpret_cast<SDL_ActiveEvent*>(&_event)->state)
					{
						case SDL_APPACTIVE:
							runningState = reinterpret_cast<SDL_ActiveEvent*>(&_event)->gain ? RUNNING : stateRun[Options::pauseMode];
							break;
						case SDL_APPMOUSEFOCUS:
							// We consciously ignore it.
							break;
						case SDL_APPINPUTFOCUS:
							runningState = reinterpret_cast<SDL_ActiveEvent*>(&_event)->gain ? RUNNING : kbFocusRun[Options::pauseMode];
							break;
					}
					break;
				case SDL_VIDEORESIZE:
					if (Options::allowResize)
					{
						if (!startupEvent)
						{
							Options::newDisplayWidth = Options::displayWidth = std::max(Screen::ORIGINAL_WIDTH, _event.resize.w);
							Options::newDisplayHeight = Options::displayHeight = std::max(Screen::ORIGINAL_HEIGHT, _event.resize.h);
							int dX = 0, dY = 0;
							Screen::updateScale(Options::battlescapeScale, Options::baseXBattlescape, Options::baseYBattlescape, false);
							Screen::updateScale(Options::geoscapeScale, Options::baseXGeoscape, Options::baseYGeoscape, false);
							for (std::list<State*>::iterator i = _states.begin(); i != _states.end(); ++i)
							{
								(*i)->resize(dX, dY);
							}
							_screen->resetDisplay();
						}
						else
						{
							startupEvent = false;
						}
					}
					break;
				case SDL_MOUSEMOTION:
				case SDL_MOUSEBUTTONDOWN:
				case SDL_MOUSEBUTTONUP:
					// Skip mouse events if they're disabled
					if (!_mouseActive) continue;
					// re-gain focus on mouse-over or keypress.
					runningState = RUNNING;
					// Go on, feed the event to others
				default:
					Action action = Action(&_event, _screen->getXScale(), _screen->getYScale(), _screen->getCursorTopBlackBand(), _screen->getCursorLeftBlackBand());
					_screen->handle(&action);
					_cursor->handle(&action);
					_fpsCounter->handle(&action);
					if (action.getDetails()->type == SDL_KEYDOWN)
					{
						// "ctrl-g" grab input
						if (action.getDetails()->key.keysym.sym == SDLK_g && (SDL_GetModState() & KMOD_CTRL) != 0)
						{
							Options::captureMouse = (SDL_GrabMode)(!Options::captureMouse);
							SDL_WM_GrabInput(Options::captureMouse);
						}
						else if (Options::debug)
						{
							if (action.getDetails()->key.keysym.sym == SDLK_t && (SDL_GetModState() & KMOD_CTRL) != 0)
							{
								pushState(new TestState);
							}
							// "ctrl-u" debug UI
							else if (action.getDetails()->key.keysym.sym == SDLK_u && (SDL_GetModState() & KMOD_CTRL) != 0)
							{
								Options::debugUi = !Options::debugUi;
								_states.back()->redrawText();
							}
						}
					}
					_states.back()->handle(&action);
					break;
			}
		}
		
		// Process rendering
		if (runningState != PAUSED)
		{
			// Process logic
			_states.back()->think();
			_fpsCounter->think();
			if (Options::FPS > 0 && !(Options::useOpenGL && Options::vSyncForOpenGL))
			{
				// Update our FPS delay time based on the time of the last draw.
				int fps = SDL_GetAppState() & SDL_APPINPUTFOCUS ? Options::FPS : Options::FPSInactive;

				_timeUntilNextFrame = (1000.0f / fps) - (SDL_GetTicks() - _timeOfLastFrame);
			}
			else
			{
				_timeUntilNextFrame = 0;
			}

			if (_init && _timeUntilNextFrame <= 0)
			{
				// make a note of when this frame update occurred.
				_timeOfLastFrame = SDL_GetTicks();
				_fpsCounter->addFrame();
				_screen->clear();
				std::list<State*>::iterator i = _states.end();
				do
				{
					--i;
				}
				while (i != _states.begin() && !(*i)->isScreen());

				for (; i != _states.end(); ++i)
				{
					(*i)->blit();
				}
				_fpsCounter->blit(_screen->getSurface());
				_cursor->blit(_screen->getSurface());
				_screen->flip();
			}
		}

		// Save on CPU
		switch (runningState)
		{
			case RUNNING: 
				SDL_Delay(1); //Save CPU from going 100%
				break;
			case SLOWED: case PAUSED:
				SDL_Delay(100); break; //More slowing down.
		}
	}

	Options::save();
}

/**
 * Stops the state machine and the game is shut down.
 */
void Game::quit()
{
	// Always save ironman
	if (_save != 0 && _save->isIronman() && !_save->getName().empty())
	{
<<<<<<< HEAD
		std::string filename = CrossPlatform::sanitizeFilename(Language::wstrToFs(_save->getName())) + ".sav";
		_save->save(filename, _mod);
=======
		std::string filename = CrossPlatform::sanitizeFilename(Unicode::convUtf8ToPath(_save->getName())) + ".sav";
		_save->save(filename);
>>>>>>> 92150fc6
	}
	_quit = true;
}

/**
 * Changes the audio volume of the music and
 * sound effect channels.
 * @param sound Sound volume, from 0 to MIX_MAX_VOLUME.
 * @param music Music volume, from 0 to MIX_MAX_VOLUME.
 * @param ui UI volume, from 0 to MIX_MAX_VOLUME.
 */
void Game::setVolume(int sound, int music, int ui)
{
	if (!Options::mute)
	{
		if (sound >= 0)
		{
			sound = volumeExponent(sound) * (double)SDL_MIX_MAXVOLUME;
			Mix_Volume(-1, sound);
			if (_save && _save->getSavedBattle())
			{
				Mix_Volume(3, sound * _save->getSavedBattle()->getAmbientVolume());
			}
			else
			{
				// channel 3: reserved for ambient sound effect.
				Mix_Volume(3, sound / 2);
			}
		}
		if (music >= 0)
		{
			music = volumeExponent(music) * (double)SDL_MIX_MAXVOLUME;
			Mix_VolumeMusic(music);
		}
		if (ui >= 0)
		{
			ui = volumeExponent(ui) * (double)SDL_MIX_MAXVOLUME;
			Mix_Volume(1, ui);
			Mix_Volume(2, ui);
		}
	}
}

double Game::volumeExponent(int volume)
{
	return (exp(log(Game::VOLUME_GRADIENT + 1.0) * volume / (double)SDL_MIX_MAXVOLUME) -1.0 ) / Game::VOLUME_GRADIENT;
}

/**
 * Returns the display screen used by the game.
 * @return Pointer to the screen.
 */
Screen *Game::getScreen() const
{
	return _screen;
}

/**
 * Returns the mouse cursor used by the game.
 * @return Pointer to the cursor.
 */
Cursor *Game::getCursor() const
{
	return _cursor;
}

/**
 * Returns the FpsCounter used by the game.
 * @return Pointer to the FpsCounter.
 */
FpsCounter *Game::getFpsCounter() const
{
	return _fpsCounter;
}

/**
 * Pops all the states currently in stack and pushes in the new state.
 * A shortcut for cleaning up all the old states when they're not necessary
 * like in one-way transitions.
 * @param state Pointer to the new state.
 */
void Game::setState(State *state)
{
	while (!_states.empty())
	{
		popState();
	}
	pushState(state);
	_init = false;
}

/**
 * Pushes a new state into the top of the stack and initializes it.
 * The new state will be used once the next game cycle starts.
 * @param state Pointer to the new state.
 */
void Game::pushState(State *state)
{
	_states.push_back(state);
	_init = false;
}

/**
 * Pops the last state from the top of the stack. Since states
 * can't actually be deleted mid-cycle, it's moved into a separate queue
 * which is cleared at the start of every cycle, so the transition
 * is seamless.
 */
void Game::popState()
{
	_deleted.push_back(_states.back());
	_states.pop_back();
	_init = false;
}

/**
 * Returns the language currently in use by the game.
 * @return Pointer to the language.
 */
Language *Game::getLanguage() const
{
	return _lang;
}

/**
 * Changes the language currently in use by the game.
 * @param filename Filename of the language file.
 */
void Game::loadLanguage(const std::string &filename)
{
	const std::string dirLanguage = "/Language/";
	const std::string dirLanguageAndroid = "/Language/Android/";
	const std::string dirLanguageOXCE = "/Language/OXCE/";
	const std::string dirLanguageTechnical = "/Language/Technical/";

	// Step 1: openxcom "common" strings
	loadLanguageCommon(filename, dirLanguage, false);
	loadLanguageCommon(filename, dirLanguageAndroid, true);
	loadLanguageCommon(filename, dirLanguageOXCE, true);
	loadLanguageCommon(filename, dirLanguageTechnical, true);

	// Step 2: mod strings (note: xcom1 and xcom2 are also "standard" mods)
	std::vector<const ModInfo*> activeMods = Options::getActiveMods();
	for (std::vector<const ModInfo*>::const_iterator i = activeMods.begin(); i != activeMods.end(); ++i)
	{
		// if a master mod (e.g. piratez) has a master (e.g. xcom1), load it too (even though technically it is not enabled)
		if ((*i)->isMaster() && (*i)->getMaster().length() > 1)
		{
			const ModInfo *masterModInfo = &Options::getModInfos().at((*i)->getMaster());
			loadLanguageMods(masterModInfo, filename, dirLanguage);
			loadLanguageMods(masterModInfo, filename, dirLanguageAndroid);
			loadLanguageMods(masterModInfo, filename, dirLanguageOXCE);
			loadLanguageMods(masterModInfo, filename, dirLanguageTechnical);
		}
		// now load the mod itself
		loadLanguageMods((*i), filename, dirLanguage);
		loadLanguageMods((*i), filename, dirLanguageAndroid);
		loadLanguageMods((*i), filename, dirLanguageOXCE);
		loadLanguageMods((*i), filename, dirLanguageTechnical);
	}

	// Step 3: mod extra-strings (from all mods at once)
	const std::map<std::string, ExtraStrings*> &extraStrings = _mod->getExtraStrings();
	std::map<std::string, ExtraStrings*>::const_iterator it = extraStrings.find(filename);
	if (it != extraStrings.end())
	{
		_lang->load(it->second);
	}
}

void Game::loadLanguageCommon(const std::string &filename, const std::string &directory, bool checkIfExists)
{
	std::ostringstream ss;
	ss << directory << filename << ".yml";
	std::string path = CrossPlatform::searchDataFile("common" + ss.str());
	try
	{
		if (checkIfExists && !CrossPlatform::fileExists(path))
		{
			return;
		}
		_lang->load(path);
	}
	catch (YAML::Exception &e)
	{
		throw Exception(path + ": " + std::string(e.what()));
	}
}

void Game::loadLanguageMods(const ModInfo *modInfo, const std::string &filename, const std::string &directory)
{
	std::ostringstream ss;
	ss << directory << filename << ".yml";
	std::string file = modInfo->getPath() + ss.str();
	if (CrossPlatform::fileExists(file))
	{
		_lang->load(file);
	}
}

/**
 * Returns the saved game currently in use by the game.
 * @return Pointer to the saved game.
 */
SavedGame *Game::getSavedGame() const
{
	return _save;
}

/**
 * Sets a new saved game for the game to use.
 * @param save Pointer to the saved game.
 */
void Game::setSavedGame(SavedGame *save)
{
	delete _save;
	_save = save;
}

/**
 * Returns the mod currently in use by the game.
 * @return Pointer to the mod.
 */
Mod *Game::getMod() const
{
	return _mod;
}

/**
 * Loads the mods specified in the game options.
 */
void Game::loadMods()
{
	Mod::resetGlobalStatics();
	delete _mod;
	_mod = new Mod();
	_mod->loadAll(FileMap::getRulesets());
}

/**
 * Sets whether the mouse is activated.
 * If it is, mouse events are processed, otherwise
 * they are ignored and the cursor is hidden.
 * @param active Is mouse activated?
 */
void Game::setMouseActive(bool active)
{
	_mouseActive = active;
	_cursor->setVisible(active);
}

/**
 * Returns whether current state is *state
 * @param state The state to test against the stack state
 * @return Is state the current state?
 */
bool Game::isState(State *state) const
{
	return !_states.empty() && _states.back() == state;
}

/**
 * Checks if the game is currently quitting.
 * @return whether the game is shutting down or not.
 */
bool Game::isQuitting() const
{
	return _quit;
}

/**
 * Loads the most appropriate language
 * given current system and game options.
 */
void Game::defaultLanguage()
{
	const std::string defaultLang = "en-US";
	std::string currentLang = defaultLang;

	delete _lang;
	_lang = new Language();

	std::ostringstream ss;
	ss << "common/Language/" << defaultLang << ".yml";
	std::string defaultPath = CrossPlatform::searchDataFile(ss.str());
	std::string path = defaultPath;

	// No language set, detect based on system
	if (Options::language.empty())
	{
		std::string locale = CrossPlatform::getLocale();
		std::string lang = locale.substr(0, locale.find_first_of('-'));
		// Try to load full locale
		Unicode::replace(path, defaultLang, locale);
		if (CrossPlatform::fileExists(path))
		{
			currentLang = locale;
		}
		else
		{
			// Try to load language locale
			Unicode::replace(path, locale, lang);
			if (CrossPlatform::fileExists(path))
			{
				currentLang = lang;
			}
			// Give up, use default
			else
			{
				currentLang = defaultLang;
			}
		}
	}
	else
	{
		// Use options language
		Unicode::replace(path, defaultLang, Options::language);
		if (CrossPlatform::fileExists(path))
		{
			currentLang = Options::language;
		}
		// Language not found, use default
		else
		{
			currentLang = defaultLang;
		}
	}

	loadLanguage(defaultLang);
	if (currentLang != defaultLang)
	{
		loadLanguage(currentLang);
	}
	Options::language = currentLang;
}

/**
 * Initializes the audio subsystem.
 */
void Game::initAudio()
{
	Uint16 format = MIX_DEFAULT_FORMAT;
	if (Options::audioBitDepth == 8)
		format = AUDIO_S8;

	if (Options::audioSampleRate % 11025 != 0)
	{
		Log(LOG_WARNING) << "Custom sample rate " << Options::audioSampleRate << "Hz, audio that doesn't match will be distorted!";
		Log(LOG_WARNING) << "SDL_mixer only supports multiples of 11025Hz.";
	}
	int minChunk = Options::audioSampleRate / 11025 * 512;
	Options::audioChunkSize = std::max(minChunk, Options::audioChunkSize);

	if (Mix_OpenAudio(Options::audioSampleRate, format, MIX_DEFAULT_CHANNELS, Options::audioChunkSize) != 0)
	{
		Log(LOG_ERROR) << Mix_GetError();
		Log(LOG_WARNING) << "No sound device detected, audio disabled.";
		Options::mute = true;
	}
	else
	{
		Mix_AllocateChannels(16);
		// Set up UI channels
		Mix_ReserveChannels(4);
		Mix_GroupChannels(1, 2, 0);
		Log(LOG_INFO) << "SDL_mixer initialized successfully.";
		setVolume(Options::soundVolume, Options::musicVolume, Options::uiVolume);
	}
}

}<|MERGE_RESOLUTION|>--- conflicted
+++ resolved
@@ -323,13 +323,8 @@
 	// Always save ironman
 	if (_save != 0 && _save->isIronman() && !_save->getName().empty())
 	{
-<<<<<<< HEAD
-		std::string filename = CrossPlatform::sanitizeFilename(Language::wstrToFs(_save->getName())) + ".sav";
+		std::string filename = CrossPlatform::sanitizeFilename(Unicode::convUtf8ToPath(_save->getName())) + ".sav";
 		_save->save(filename, _mod);
-=======
-		std::string filename = CrossPlatform::sanitizeFilename(Unicode::convUtf8ToPath(_save->getName())) + ".sav";
-		_save->save(filename);
->>>>>>> 92150fc6
 	}
 	_quit = true;
 }
