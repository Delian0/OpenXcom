--- conflicted
+++ resolved
@@ -513,7 +513,6 @@
 	}
 }
 
-<<<<<<< HEAD
 void Game::loadLanguageMods(const ModInfo *modInfo, const std::string &filename, const std::string &directory)
 {
 	std::ostringstream ss;
@@ -522,23 +521,6 @@
 	if (CrossPlatform::fileExists(file))
 	{
 		_lang->load(file);
-=======
-	std::vector<const ModInfo*> activeMods = Options::getActiveMods();
-	for (std::vector<const ModInfo*>::const_iterator i = activeMods.begin(); i != activeMods.end(); ++i)
-	{
-		std::string file = (*i)->getPath() + ss.str();
-		if (CrossPlatform::fileExists(file))
-		{
-			_lang->load(file);
-		}
-	}
-
-	const std::map<std::string, ExtraStrings*> &extraStrings = _mod->getExtraStrings();
-	std::map<std::string, ExtraStrings*>::const_iterator it = extraStrings.find(filename);
-	if (it != extraStrings.end())
-	{
-		_lang->load(it->second);
->>>>>>> 110ec46c
 	}
 }
 
