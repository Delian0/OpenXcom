/*
 * Copyright 2010-2016 OpenXcom Developers.
 *
 * This file is part of OpenXcom.
 *
 * OpenXcom is free software: you can redistribute it and/or modify
 * it under the terms of the GNU General Public License as published by
 * the Free Software Foundation, either version 3 of the License, or
 * (at your option) any later version.
 *
 * OpenXcom is distributed in the hope that it will be useful,
 * but WITHOUT ANY WARRANTY; without even the implied warranty of
 * MERCHANTABILITY or FITNESS FOR A PARTICULAR PURPOSE.  See the
 * GNU General Public License for more details.
 *
 * You should have received a copy of the GNU General Public License
 * along with OpenXcom.  If not, see <http://www.gnu.org/licenses/>.
 */

#include "Options.h"
#include "../version.h"
#include "../md5.h"
#include <SDL.h>
#include <SDL_keysym.h>
#include <SDL_mixer.h>
#include <map>
#include <sstream>
#include <iostream>
#include <algorithm>
#include <yaml-cpp/yaml.h>
#include "Exception.h"
#include "Logger.h"
#include "CrossPlatform.h"
#include "FileMap.h"
#include "Screen.h"

namespace OpenXcom
{

namespace Options
{
#define OPT
#include "Options.inc.h"
#undef OPT

std::string _dataFolder;
std::vector<std::string> _dataList;
std::string _userFolder;
std::string _configFolder;
std::vector<std::string> _userList;
std::map<std::string, std::string> _commandLine;
std::vector<OptionInfo> _info;
std::map<std::string, ModInfo> _modInfos;
std::string _masterMod;
int _passwordCheck = -1;
bool _loadLastSave = false;
bool _loadLastSaveExpended = false;

/**
 * Sets up the options by creating their OptionInfo metadata.
 */
void create()
{
#ifdef DINGOO
	_info.push_back(OptionInfo("displayWidth", &displayWidth, Screen::ORIGINAL_WIDTH));
	_info.push_back(OptionInfo("displayHeight", &displayHeight, Screen::ORIGINAL_HEIGHT));
	_info.push_back(OptionInfo("fullscreen", &fullscreen, true));
	_info.push_back(OptionInfo("asyncBlit", &asyncBlit, false));
	_info.push_back(OptionInfo("keyboardMode", (int*)&keyboardMode, KEYBOARD_OFF));
#else
	_info.push_back(OptionInfo("displayWidth", &displayWidth, Screen::ORIGINAL_WIDTH*2));
	_info.push_back(OptionInfo("displayHeight", &displayHeight, Screen::ORIGINAL_HEIGHT*2));
	_info.push_back(OptionInfo("fullscreen", &fullscreen, false));
	_info.push_back(OptionInfo("asyncBlit", &asyncBlit, true));
	_info.push_back(OptionInfo("keyboardMode", (int*)&keyboardMode, KEYBOARD_ON));
#endif

	_info.push_back(OptionInfo("maxFrameSkip", &maxFrameSkip, 0));
	_info.push_back(OptionInfo("traceAI", &traceAI, false));
	_info.push_back(OptionInfo("verboseLogging", &verboseLogging, false));
	_info.push_back(OptionInfo("listVFSContents", &listVFSContents, false));
	_info.push_back(OptionInfo("embeddedOnly", &embeddedOnly, true));
	_info.push_back(OptionInfo("StereoSound", &StereoSound, true));
	//_info.push_back(OptionInfo("baseXResolution", &baseXResolution, Screen::ORIGINAL_WIDTH));
	//_info.push_back(OptionInfo("baseYResolution", &baseYResolution, Screen::ORIGINAL_HEIGHT));
	//_info.push_back(OptionInfo("baseXGeoscape", &baseXGeoscape, Screen::ORIGINAL_WIDTH));
	//_info.push_back(OptionInfo("baseYGeoscape", &baseYGeoscape, Screen::ORIGINAL_HEIGHT));
	//_info.push_back(OptionInfo("baseXBattlescape", &baseXBattlescape, Screen::ORIGINAL_WIDTH));
	//_info.push_back(OptionInfo("baseYBattlescape", &baseYBattlescape, Screen::ORIGINAL_HEIGHT));
	_info.push_back(OptionInfo("geoscapeScale", &geoscapeScale, 0));
	_info.push_back(OptionInfo("battlescapeScale", &battlescapeScale, 0));
	_info.push_back(OptionInfo("useScaleFilter", &useScaleFilter, false));
	_info.push_back(OptionInfo("useHQXFilter", &useHQXFilter, false));
	_info.push_back(OptionInfo("useXBRZFilter", &useXBRZFilter, false));
	_info.push_back(OptionInfo("useOpenGL", &useOpenGL, false));
	_info.push_back(OptionInfo("checkOpenGLErrors", &checkOpenGLErrors, false));
	_info.push_back(OptionInfo("useOpenGLShader", &useOpenGLShader, "Shaders/Raw.OpenGL.shader"));
	_info.push_back(OptionInfo("vSyncForOpenGL", &vSyncForOpenGL, true));
	_info.push_back(OptionInfo("useOpenGLSmoothing", &useOpenGLSmoothing, true));
	_info.push_back(OptionInfo("password", &password, "secret"));
	_info.push_back(OptionInfo("debug", &debug, false));
	_info.push_back(OptionInfo("debugUi", &debugUi, false));
	_info.push_back(OptionInfo("soundVolume", &soundVolume, 2*(MIX_MAX_VOLUME/3)));
	_info.push_back(OptionInfo("musicVolume", &musicVolume, 2*(MIX_MAX_VOLUME/3)));
	_info.push_back(OptionInfo("uiVolume", &uiVolume, MIX_MAX_VOLUME/3));
	_info.push_back(OptionInfo("language", &language, ""));
	_info.push_back(OptionInfo("battleScrollSpeed", &battleScrollSpeed, 8));
	_info.push_back(OptionInfo("battleEdgeScroll", (int*)&battleEdgeScroll, SCROLL_AUTO));
	_info.push_back(OptionInfo("battleDragScrollButton", &battleDragScrollButton, 0));
	_info.push_back(OptionInfo("dragScrollTimeTolerance", &dragScrollTimeTolerance, 300)); // miliSecond
	_info.push_back(OptionInfo("dragScrollPixelTolerance", &dragScrollPixelTolerance, 10)); // count of pixel
	_info.push_back(OptionInfo("battleFireSpeed", &battleFireSpeed, 6));
	_info.push_back(OptionInfo("battleXcomSpeed", &battleXcomSpeed, 30));
	_info.push_back(OptionInfo("battleAlienSpeed", &battleAlienSpeed, 30));
	_info.push_back(OptionInfo("battleNewPreviewPath", (int*)&battleNewPreviewPath, PATH_NONE)); // requires double-click to confirm move
	_info.push_back(OptionInfo("fpsCounter", &fpsCounter, false));
	_info.push_back(OptionInfo("globeDetail", &globeDetail, true));
	_info.push_back(OptionInfo("globeRadarLines", &globeRadarLines, true));
	_info.push_back(OptionInfo("globeFlightPaths", &globeFlightPaths, true));
	_info.push_back(OptionInfo("globeAllRadarsOnBaseBuild", &globeAllRadarsOnBaseBuild, true));
	_info.push_back(OptionInfo("audioSampleRate", &audioSampleRate, 22050));
	_info.push_back(OptionInfo("audioBitDepth", &audioBitDepth, 16));
	_info.push_back(OptionInfo("audioChunkSize", &audioChunkSize, 1024));
	_info.push_back(OptionInfo("pauseMode", &pauseMode, 0));
	_info.push_back(OptionInfo("battleNotifyDeath", &battleNotifyDeath, false));
	_info.push_back(OptionInfo("showFundsOnGeoscape", &showFundsOnGeoscape, false));
	_info.push_back(OptionInfo("allowResize", &allowResize, false));
	_info.push_back(OptionInfo("windowedModePositionX", &windowedModePositionX, 0));
	_info.push_back(OptionInfo("windowedModePositionY", &windowedModePositionY, 0));
	_info.push_back(OptionInfo("borderless", &borderless, false));
	_info.push_back(OptionInfo("captureMouse", (bool*)&captureMouse, false));
	_info.push_back(OptionInfo("battleTooltips", &battleTooltips, true));
	_info.push_back(OptionInfo("keepAspectRatio", &keepAspectRatio, true));
	_info.push_back(OptionInfo("nonSquarePixelRatio", &nonSquarePixelRatio, false));
	_info.push_back(OptionInfo("cursorInBlackBandsInFullscreen", &cursorInBlackBandsInFullscreen, false));
	_info.push_back(OptionInfo("cursorInBlackBandsInWindow", &cursorInBlackBandsInWindow, true));
	_info.push_back(OptionInfo("cursorInBlackBandsInBorderlessWindow", &cursorInBlackBandsInBorderlessWindow, false));
	_info.push_back(OptionInfo("saveOrder", (int*)&saveOrder, SORT_DATE_DESC));
	_info.push_back(OptionInfo("geoClockSpeed", &geoClockSpeed, 80));
	_info.push_back(OptionInfo("dogfightSpeed", &dogfightSpeed, 30));
	_info.push_back(OptionInfo("geoScrollSpeed", &geoScrollSpeed, 20));
	_info.push_back(OptionInfo("geoDragScrollButton", &geoDragScrollButton, SDL_BUTTON_MIDDLE));
	_info.push_back(OptionInfo("preferredMusic", (int*)&preferredMusic, MUSIC_AUTO));
	_info.push_back(OptionInfo("preferredSound", (int*)&preferredSound, SOUND_AUTO));
	_info.push_back(OptionInfo("preferredVideo", (int*)&preferredVideo, VIDEO_FMV));
	_info.push_back(OptionInfo("musicAlwaysLoop", &musicAlwaysLoop, false));
	_info.push_back(OptionInfo("touchEnabled", &touchEnabled, false));
	_info.push_back(OptionInfo("rootWindowedMode", &rootWindowedMode, false));

	// advanced option
	_info.push_back(OptionInfo("playIntro", &playIntro, true, "STR_PLAYINTRO", "STR_GENERAL"));
	_info.push_back(OptionInfo("autosave", &autosave, true, "STR_AUTOSAVE", "STR_GENERAL"));
	_info.push_back(OptionInfo("autosaveFrequency", &autosaveFrequency, 5, "STR_AUTOSAVE_FREQUENCY", "STR_GENERAL"));
	_info.push_back(OptionInfo("newSeedOnLoad", &newSeedOnLoad, false, "STR_NEWSEEDONLOAD", "STR_GENERAL"));
	_info.push_back(OptionInfo("lazyLoadResources", &lazyLoadResources, true, "STR_LAZY_LOADING", "STR_GENERAL"));
	_info.push_back(OptionInfo("mousewheelSpeed", &mousewheelSpeed, 3, "STR_MOUSEWHEEL_SPEED", "STR_GENERAL"));
	_info.push_back(OptionInfo("changeValueByMouseWheel", &changeValueByMouseWheel, 0, "STR_CHANGEVALUEBYMOUSEWHEEL", "STR_GENERAL"));
	_info.push_back(OptionInfo("soldierDiaries", &soldierDiaries, true));

// this should probably be any small screen touch-device, i don't know the defines for all of them so i'll cover android and IOS as i imagine they're more common
#ifdef __ANDROID_API__
	_info.push_back(OptionInfo("maximizeInfoScreens", &maximizeInfoScreens, true, "STR_MAXIMIZE_INFO_SCREENS", "STR_GENERAL"));
#elif __APPLE__
	// todo: ask grussel how badly i messed this up.
	#include "TargetConditionals.h"
	#if TARGET_IPHONE_SIMULATOR || TARGET_OS_IPHONE
		_info.push_back(OptionInfo("maximizeInfoScreens", &maximizeInfoScreens, true, "STR_MAXIMIZE_INFO_SCREENS", "STR_GENERAL"));
	#else
		_info.push_back(OptionInfo("maximizeInfoScreens", &maximizeInfoScreens, false, "STR_MAXIMIZE_INFO_SCREENS", "STR_GENERAL"));
	#endif
#else
	_info.push_back(OptionInfo("maximizeInfoScreens", &maximizeInfoScreens, false, "STR_MAXIMIZE_INFO_SCREENS", "STR_GENERAL"));
#endif

	_info.push_back(OptionInfo("geoDragScrollInvert", &geoDragScrollInvert, false, "STR_DRAGSCROLLINVERT", "STR_GEOSCAPE")); // true drags away from the cursor, false drags towards (like a grab)
	_info.push_back(OptionInfo("aggressiveRetaliation", &aggressiveRetaliation, false, "STR_AGGRESSIVERETALIATION", "STR_GEOSCAPE"));
	_info.push_back(OptionInfo("customInitialBase", &customInitialBase, false, "STR_CUSTOMINITIALBASE", "STR_GEOSCAPE"));
	_info.push_back(OptionInfo("allowBuildingQueue", &allowBuildingQueue, false, "STR_ALLOWBUILDINGQUEUE", "STR_GEOSCAPE"));
	_info.push_back(OptionInfo("craftLaunchAlways", &craftLaunchAlways, false, "STR_CRAFTLAUNCHALWAYS", "STR_GEOSCAPE"));
	_info.push_back(OptionInfo("storageLimitsEnforced", &storageLimitsEnforced, false, "STR_STORAGELIMITSENFORCED", "STR_GEOSCAPE"));
	_info.push_back(OptionInfo("canSellLiveAliens", &canSellLiveAliens, false, "STR_CANSELLLIVEALIENS", "STR_GEOSCAPE"));
	_info.push_back(OptionInfo("anytimePsiTraining", &anytimePsiTraining, false, "STR_ANYTIMEPSITRAINING", "STR_GEOSCAPE"));
	_info.push_back(OptionInfo("globeSeasons", &globeSeasons, false, "STR_GLOBESEASONS", "STR_GEOSCAPE"));
	_info.push_back(OptionInfo("psiStrengthEval", &psiStrengthEval, false, "STR_PSISTRENGTHEVAL", "STR_GEOSCAPE"));
	_info.push_back(OptionInfo("canTransferCraftsWhileAirborne", &canTransferCraftsWhileAirborne, false, "STR_CANTRANSFERCRAFTSWHILEAIRBORNE", "STR_GEOSCAPE")); // When the craft can reach the destination base with its fuel
	_info.push_back(OptionInfo("retainCorpses", &retainCorpses, false, "STR_RETAINCORPSES", "STR_GEOSCAPE"));
	_info.push_back(OptionInfo("fieldPromotions", &fieldPromotions, false, "STR_FIELDPROMOTIONS", "STR_GEOSCAPE"));
	//_info.push_back(OptionInfo("meetingPoint", &meetingPoint, false, "STR_MEETINGPOINT", "STR_GEOSCAPE"));

	_info.push_back(OptionInfo("battleDragScrollInvert", &battleDragScrollInvert, false, "STR_DRAGSCROLLINVERT", "STR_BATTLESCAPE")); // true drags away from the cursor, false drags towards (like a grab)
	_info.push_back(OptionInfo("sneakyAI", &sneakyAI, false, "STR_SNEAKYAI", "STR_BATTLESCAPE"));
	_info.push_back(OptionInfo("battleUFOExtenderAccuracy", &battleUFOExtenderAccuracy, false, "STR_BATTLEUFOEXTENDERACCURACY", "STR_BATTLESCAPE"));
	_info.push_back(OptionInfo("showMoreStatsInInventoryView", &showMoreStatsInInventoryView, false, "STR_SHOWMORESTATSININVENTORYVIEW", "STR_BATTLESCAPE"));
	_info.push_back(OptionInfo("battleHairBleach", &battleHairBleach, true, "STR_BATTLEHAIRBLEACH", "STR_BATTLESCAPE"));
	_info.push_back(OptionInfo("battleInstantGrenade", &battleInstantGrenade, false, "STR_BATTLEINSTANTGRENADE", "STR_BATTLESCAPE"));
	_info.push_back(OptionInfo("includePrimeStateInSavedLayout", &includePrimeStateInSavedLayout, false, "STR_INCLUDE_PRIMESTATE_IN_SAVED_LAYOUT", "STR_BATTLESCAPE"));
	_info.push_back(OptionInfo("battleExplosionHeight", &battleExplosionHeight, 0, "STR_BATTLEEXPLOSIONHEIGHT", "STR_BATTLESCAPE"));
	_info.push_back(OptionInfo("battleAutoEnd", &battleAutoEnd, false, "STR_BATTLEAUTOEND", "STR_BATTLESCAPE"));
	_info.push_back(OptionInfo("battleSmoothCamera", &battleSmoothCamera, false, "STR_BATTLESMOOTHCAMERA", "STR_BATTLESCAPE"));
	_info.push_back(OptionInfo("disableAutoEquip", &disableAutoEquip, false, "STR_DISABLEAUTOEQUIP", "STR_BATTLESCAPE"));
	_info.push_back(OptionInfo("battleConfirmFireMode", &battleConfirmFireMode, false, "STR_BATTLECONFIRMFIREMODE", "STR_BATTLESCAPE"));
	_info.push_back(OptionInfo("weaponSelfDestruction", &weaponSelfDestruction, false, "STR_WEAPONSELFDESTRUCTION", "STR_BATTLESCAPE"));
	_info.push_back(OptionInfo("allowPsionicCapture", &allowPsionicCapture, false, "STR_ALLOWPSIONICCAPTURE", "STR_BATTLESCAPE"));
	_info.push_back(OptionInfo("allowPsiStrengthImprovement", &allowPsiStrengthImprovement, false, "STR_ALLOWPSISTRENGTHIMPROVEMENT", "STR_BATTLESCAPE"));
	_info.push_back(OptionInfo("strafe", &strafe, false, "STR_STRAFE", "STR_BATTLESCAPE"));
	_info.push_back(OptionInfo("forceFire", &forceFire, true, "STR_FORCE_FIRE", "STR_BATTLESCAPE"));
	_info.push_back(OptionInfo("skipNextTurnScreen", &skipNextTurnScreen, false, "STR_SKIPNEXTTURNSCREEN", "STR_BATTLESCAPE"));
	_info.push_back(OptionInfo("noAlienPanicMessages", &noAlienPanicMessages, false, "STR_NOALIENPANICMESSAGES", "STR_BATTLESCAPE"));
	_info.push_back(OptionInfo("alienBleeding", &alienBleeding, false, "STR_ALIENBLEEDING", "STR_BATTLESCAPE"));

	// OXCE
	_info.push_back(OptionInfo("oxceStartUpTextMode", &oxceStartUpTextMode, 0, "", "HIDDEN"));
	_info.push_back(OptionInfo("oxceUfoLandingAlert", &oxceUfoLandingAlert, false, "STR_UFO_LANDING_ALERT", "STR_OXCE"));
	_info.push_back(OptionInfo("oxceWoundedDefendBaseIf", &oxceWoundedDefendBaseIf, 100, "STR_WOUNDED_DEFEND_BASE_IF", "STR_OXCE"));
	_info.push_back(OptionInfo("oxcePlayBriefingMusicDuringEquipment", &oxcePlayBriefingMusicDuringEquipment, false, "STR_PLAY_BRIEFING_MUSIC_DURING_EQUIPMENT", "STR_OXCE"));
	_info.push_back(OptionInfo("oxceNightVisionColor", &oxceNightVisionColor, 5, "STR_NIGHT_VISION_COLOR", "STR_OXCE"));
#ifdef __ANDROID__
	_info.push_back(OptionInfo("oxceNightVisionButtonThreshold", &oxceNightVisionButtonThreshold, 15, "STR_NV_BUTTON_THRESHOLD", "STR_OXCE"));
#else
	_info.push_back(OptionInfo("oxceNightVisionButtonThreshold", &oxceNightVisionButtonThreshold, 15));
#endif
	_info.push_back(OptionInfo("oxceAutoSell", &oxceAutoSell, false, "STR_AUTO_SELL", "STR_OXCE"));
	_info.push_back(OptionInfo("oxceRememberDisabledCraftWeapons", &oxceRememberDisabledCraftWeapons, false, "STR_REMEMBER_DISABLED_CRAFT_WEAPONS", "STR_OXCE"));
	_info.push_back(OptionInfo("oxceHighlightNewTopics", &oxceHighlightNewTopics, false, "STR_HIGHLIGHT_NEW_TOPICS", "STR_OXCE"));

	// controls
	_info.push_back(OptionInfo("keyOk", &keyOk, SDLK_RETURN, "STR_OK", "STR_GENERAL"));
	_info.push_back(OptionInfo("keyCancel", &keyCancel, SDLK_ESCAPE, "STR_CANCEL", "STR_GENERAL"));
	_info.push_back(OptionInfo("keyScreenshot", &keyScreenshot, SDLK_F12, "STR_SCREENSHOT", "STR_GENERAL"));
	_info.push_back(OptionInfo("keyFps", &keyFps, SDLK_F7, "STR_FPS_COUNTER", "STR_GENERAL"));
	_info.push_back(OptionInfo("keyQuickSave", &keyQuickSave, SDLK_F5, "STR_QUICK_SAVE", "STR_GENERAL"));
	_info.push_back(OptionInfo("keyQuickLoad", &keyQuickLoad, SDLK_F9, "STR_QUICK_LOAD", "STR_GENERAL"));
	_info.push_back(OptionInfo("keyGeoLeft", &keyGeoLeft, SDLK_LEFT, "STR_ROTATE_LEFT", "STR_GEOSCAPE"));
	_info.push_back(OptionInfo("keyGeoRight", &keyGeoRight, SDLK_RIGHT, "STR_ROTATE_RIGHT", "STR_GEOSCAPE"));
	_info.push_back(OptionInfo("keyGeoUp", &keyGeoUp, SDLK_UP, "STR_ROTATE_UP", "STR_GEOSCAPE"));
	_info.push_back(OptionInfo("keyGeoDown", &keyGeoDown, SDLK_DOWN, "STR_ROTATE_DOWN", "STR_GEOSCAPE"));
	_info.push_back(OptionInfo("keyGeoZoomIn", &keyGeoZoomIn, SDLK_PLUS, "STR_ZOOM_IN", "STR_GEOSCAPE"));
	_info.push_back(OptionInfo("keyGeoZoomOut", &keyGeoZoomOut, SDLK_MINUS, "STR_ZOOM_OUT", "STR_GEOSCAPE"));
	_info.push_back(OptionInfo("keyGeoSpeed1", &keyGeoSpeed1, SDLK_1, "STR_5_SECONDS", "STR_GEOSCAPE"));
	_info.push_back(OptionInfo("keyGeoSpeed2", &keyGeoSpeed2, SDLK_2, "STR_1_MINUTE", "STR_GEOSCAPE"));
	_info.push_back(OptionInfo("keyGeoSpeed3", &keyGeoSpeed3, SDLK_3, "STR_5_MINUTES", "STR_GEOSCAPE"));
	_info.push_back(OptionInfo("keyGeoSpeed4", &keyGeoSpeed4, SDLK_4, "STR_30_MINUTES", "STR_GEOSCAPE"));
	_info.push_back(OptionInfo("keyGeoSpeed5", &keyGeoSpeed5, SDLK_5, "STR_1_HOUR", "STR_GEOSCAPE"));
	_info.push_back(OptionInfo("keyGeoSpeed6", &keyGeoSpeed6, SDLK_6, "STR_1_DAY", "STR_GEOSCAPE"));
	_info.push_back(OptionInfo("keyGeoIntercept", &keyGeoIntercept, SDLK_i, "STR_INTERCEPT", "STR_GEOSCAPE"));
	_info.push_back(OptionInfo("keyGeoBases", &keyGeoBases, SDLK_b, "STR_BASES", "STR_GEOSCAPE"));
	_info.push_back(OptionInfo("keyGeoGraphs", &keyGeoGraphs, SDLK_g, "STR_GRAPHS", "STR_GEOSCAPE"));
	_info.push_back(OptionInfo("keyGeoUfopedia", &keyGeoUfopedia, SDLK_u, "STR_UFOPAEDIA_UC", "STR_GEOSCAPE"));
	_info.push_back(OptionInfo("keyGeoOptions", &keyGeoOptions, SDLK_ESCAPE, "STR_OPTIONS_UC", "STR_GEOSCAPE"));
	_info.push_back(OptionInfo("keyGeoFunding", &keyGeoFunding, SDLK_f, "STR_FUNDING_UC", "STR_GEOSCAPE"));
	_info.push_back(OptionInfo("keyGeoToggleDetail", &keyGeoToggleDetail, SDLK_TAB, "STR_TOGGLE_COUNTRY_DETAIL", "STR_GEOSCAPE"));
	_info.push_back(OptionInfo("keyGeoToggleRadar", &keyGeoToggleRadar, SDLK_r, "STR_TOGGLE_RADAR_RANGES", "STR_GEOSCAPE"));
	_info.push_back(OptionInfo("keyBaseSelect1", &keyBaseSelect1, SDLK_1, "STR_SELECT_BASE_1", "STR_GEOSCAPE"));
	_info.push_back(OptionInfo("keyBaseSelect2", &keyBaseSelect2, SDLK_2, "STR_SELECT_BASE_2", "STR_GEOSCAPE"));
	_info.push_back(OptionInfo("keyBaseSelect3", &keyBaseSelect3, SDLK_3, "STR_SELECT_BASE_3", "STR_GEOSCAPE"));
	_info.push_back(OptionInfo("keyBaseSelect4", &keyBaseSelect4, SDLK_4, "STR_SELECT_BASE_4", "STR_GEOSCAPE"));
	_info.push_back(OptionInfo("keyBaseSelect5", &keyBaseSelect5, SDLK_5, "STR_SELECT_BASE_5", "STR_GEOSCAPE"));
	_info.push_back(OptionInfo("keyBaseSelect6", &keyBaseSelect6, SDLK_6, "STR_SELECT_BASE_6", "STR_GEOSCAPE"));
	_info.push_back(OptionInfo("keyBaseSelect7", &keyBaseSelect7, SDLK_7, "STR_SELECT_BASE_7", "STR_GEOSCAPE"));
	_info.push_back(OptionInfo("keyBaseSelect8", &keyBaseSelect8, SDLK_8, "STR_SELECT_BASE_8", "STR_GEOSCAPE"));
	_info.push_back(OptionInfo("keyBattleLeft", &keyBattleLeft, SDLK_LEFT, "STR_SCROLL_LEFT", "STR_BATTLESCAPE"));
	_info.push_back(OptionInfo("keyBattleRight", &keyBattleRight, SDLK_RIGHT, "STR_SCROLL_RIGHT", "STR_BATTLESCAPE"));
	_info.push_back(OptionInfo("keyBattleUp", &keyBattleUp, SDLK_UP, "STR_SCROLL_UP", "STR_BATTLESCAPE"));
	_info.push_back(OptionInfo("keyBattleDown", &keyBattleDown, SDLK_DOWN, "STR_SCROLL_DOWN", "STR_BATTLESCAPE"));
	_info.push_back(OptionInfo("keyBattleLevelUp", &keyBattleLevelUp, SDLK_PAGEUP, "STR_VIEW_LEVEL_ABOVE", "STR_BATTLESCAPE"));
	_info.push_back(OptionInfo("keyBattleLevelDown", &keyBattleLevelDown, SDLK_PAGEDOWN, "STR_VIEW_LEVEL_BELOW", "STR_BATTLESCAPE"));
	_info.push_back(OptionInfo("keyBattleCenterUnit", &keyBattleCenterUnit, SDLK_HOME, "STR_CENTER_SELECTED_UNIT", "STR_BATTLESCAPE"));
	_info.push_back(OptionInfo("keyBattlePrevUnit", &keyBattlePrevUnit, SDLK_UNKNOWN, "STR_PREVIOUS_UNIT", "STR_BATTLESCAPE"));
	_info.push_back(OptionInfo("keyBattleNextUnit", &keyBattleNextUnit, SDLK_TAB, "STR_NEXT_UNIT", "STR_BATTLESCAPE"));
	_info.push_back(OptionInfo("keyBattleDeselectUnit", &keyBattleDeselectUnit, SDLK_BACKSLASH, "STR_DESELECT_UNIT", "STR_BATTLESCAPE"));
	_info.push_back(OptionInfo("keyBattleUseLeftHand", &keyBattleUseLeftHand, SDLK_q, "STR_USE_LEFT_HAND", "STR_BATTLESCAPE"));
	_info.push_back(OptionInfo("keyBattleUseRightHand", &keyBattleUseRightHand, SDLK_e, "STR_USE_RIGHT_HAND", "STR_BATTLESCAPE"));
	_info.push_back(OptionInfo("keyBattleInventory", &keyBattleInventory, SDLK_i, "STR_INVENTORY", "STR_BATTLESCAPE"));
	_info.push_back(OptionInfo("keyBattleMap", &keyBattleMap, SDLK_m, "STR_MINIMAP", "STR_BATTLESCAPE"));
	_info.push_back(OptionInfo("keyBattleOptions", &keyBattleOptions, SDLK_ESCAPE, "STR_OPTIONS", "STR_BATTLESCAPE"));
	_info.push_back(OptionInfo("keyBattleEndTurn", &keyBattleEndTurn, SDLK_BACKSPACE, "STR_END_TURN", "STR_BATTLESCAPE"));
	_info.push_back(OptionInfo("keyBattleAbort", &keyBattleAbort, SDLK_a, "STR_ABORT_MISSION", "STR_BATTLESCAPE"));
	_info.push_back(OptionInfo("keyBattleStats", &keyBattleStats, SDLK_s, "STR_UNIT_STATS", "STR_BATTLESCAPE"));
	_info.push_back(OptionInfo("keyBattleKneel", &keyBattleKneel, SDLK_k, "STR_KNEEL", "STR_BATTLESCAPE"));
	_info.push_back(OptionInfo("keyBattleReload", &keyBattleReload, SDLK_r, "STR_RELOAD", "STR_BATTLESCAPE"));
	_info.push_back(OptionInfo("keyBattlePersonalLighting", &keyBattlePersonalLighting, SDLK_l, "STR_TOGGLE_PERSONAL_LIGHTING", "STR_BATTLESCAPE"));
	_info.push_back(OptionInfo("keyBattleReserveNone", &keyBattleReserveNone, SDLK_F1, "STR_DONT_RESERVE_TIME_UNITS", "STR_BATTLESCAPE"));
	_info.push_back(OptionInfo("keyBattleReserveSnap", &keyBattleReserveSnap, SDLK_F2, "STR_RESERVE_TIME_UNITS_FOR_SNAP_SHOT", "STR_BATTLESCAPE"));
	_info.push_back(OptionInfo("keyBattleReserveAimed", &keyBattleReserveAimed, SDLK_F3, "STR_RESERVE_TIME_UNITS_FOR_AIMED_SHOT", "STR_BATTLESCAPE"));
	_info.push_back(OptionInfo("keyBattleReserveAuto", &keyBattleReserveAuto, SDLK_F4, "STR_RESERVE_TIME_UNITS_FOR_AUTO_SHOT", "STR_BATTLESCAPE"));
	_info.push_back(OptionInfo("keyBattleReserveKneel", &keyBattleReserveKneel, SDLK_j, "STR_RESERVE_TIME_UNITS_FOR_KNEEL", "STR_BATTLESCAPE"));
	_info.push_back(OptionInfo("keyBattleZeroTUs", &keyBattleZeroTUs, SDLK_DELETE, "STR_EXPEND_ALL_TIME_UNITS", "STR_BATTLESCAPE"));
	_info.push_back(OptionInfo("keyBattleCenterEnemy1", &keyBattleCenterEnemy1, SDLK_1, "STR_CENTER_ON_ENEMY_1", "STR_BATTLESCAPE"));
	_info.push_back(OptionInfo("keyBattleCenterEnemy2", &keyBattleCenterEnemy2, SDLK_2, "STR_CENTER_ON_ENEMY_2", "STR_BATTLESCAPE"));
	_info.push_back(OptionInfo("keyBattleCenterEnemy3", &keyBattleCenterEnemy3, SDLK_3, "STR_CENTER_ON_ENEMY_3", "STR_BATTLESCAPE"));
	_info.push_back(OptionInfo("keyBattleCenterEnemy4", &keyBattleCenterEnemy4, SDLK_4, "STR_CENTER_ON_ENEMY_4", "STR_BATTLESCAPE"));
	_info.push_back(OptionInfo("keyBattleCenterEnemy5", &keyBattleCenterEnemy5, SDLK_5, "STR_CENTER_ON_ENEMY_5", "STR_BATTLESCAPE"));
	_info.push_back(OptionInfo("keyBattleCenterEnemy6", &keyBattleCenterEnemy6, SDLK_6, "STR_CENTER_ON_ENEMY_6", "STR_BATTLESCAPE"));
	_info.push_back(OptionInfo("keyBattleCenterEnemy7", &keyBattleCenterEnemy7, SDLK_7, "STR_CENTER_ON_ENEMY_7", "STR_BATTLESCAPE"));
	_info.push_back(OptionInfo("keyBattleCenterEnemy8", &keyBattleCenterEnemy8, SDLK_8, "STR_CENTER_ON_ENEMY_8", "STR_BATTLESCAPE"));
	_info.push_back(OptionInfo("keyBattleCenterEnemy9", &keyBattleCenterEnemy9, SDLK_9, "STR_CENTER_ON_ENEMY_9", "STR_BATTLESCAPE"));
	_info.push_back(OptionInfo("keyBattleCenterEnemy10", &keyBattleCenterEnemy10, SDLK_0, "STR_CENTER_ON_ENEMY_10", "STR_BATTLESCAPE"));
	_info.push_back(OptionInfo("keyBattleVoxelView", &keyBattleVoxelView, SDLK_F10, "STR_SAVE_VOXEL_VIEW", "STR_BATTLESCAPE"));
	_info.push_back(OptionInfo("keyInvCreateTemplate", &keyInvCreateTemplate, SDLK_c, "STR_CREATE_INVENTORY_TEMPLATE", "STR_BATTLESCAPE"));
	_info.push_back(OptionInfo("keyInvApplyTemplate", &keyInvApplyTemplate, SDLK_v, "STR_APPLY_INVENTORY_TEMPLATE", "STR_BATTLESCAPE"));
	_info.push_back(OptionInfo("keyInvClear", &keyInvClear, SDLK_x, "STR_CLEAR_INVENTORY", "STR_BATTLESCAPE"));
	_info.push_back(OptionInfo("keyInvAutoEquip", &keyInvAutoEquip, SDLK_z, "STR_AUTO_EQUIP", "STR_BATTLESCAPE"));

	// OXCE
	_info.push_back(OptionInfo("keyGeoUfoTracker", &keyGeoUfoTracker, SDLK_t, "STR_UFO_TRACKER", "STR_OXCE"));
	_info.push_back(OptionInfo("keyGeoTechTreeViewer", &keyGeoTechTreeViewer, SDLK_q, "STR_TECH_TREE_VIEWER", "STR_OXCE"));
	_info.push_back(OptionInfo("keyGeoGlobalProduction", &keyGeoGlobalProduction, SDLK_p, "STR_PRODUCTION_OVERVIEW", "STR_OXCE"));
	_info.push_back(OptionInfo("keyGeoGlobalResearch", &keyGeoGlobalResearch, SDLK_c, "STR_RESEARCH_OVERVIEW", "STR_OXCE"));
	_info.push_back(OptionInfo("keyGraphsZoomIn", &keyGraphsZoomIn, SDLK_KP_PLUS, "STR_GRAPHS_ZOOM_IN", "STR_OXCE"));
	_info.push_back(OptionInfo("keyGraphsZoomOut", &keyGraphsZoomOut, SDLK_KP_MINUS, "STR_GRAPHS_ZOOM_OUT", "STR_OXCE"));

	_info.push_back(OptionInfo("keyToggleQuickSearch", &keyToggleQuickSearch, SDLK_q, "STR_TOGGLE_QUICK_SEARCH", "STR_OXCE"));
	_info.push_back(OptionInfo("keyCraftLoadoutSave", &keyCraftLoadoutSave, SDLK_F5, "STR_SAVE_CRAFT_LOADOUT_TEMPLATE", "STR_OXCE"));
	_info.push_back(OptionInfo("keyCraftLoadoutLoad", &keyCraftLoadoutLoad, SDLK_F9, "STR_LOAD_CRAFT_LOADOUT_TEMPLATE", "STR_OXCE"));

	_info.push_back(OptionInfo("keyMarkAllAsSeen", &keyMarkAllAsSeen, SDLK_x, "STR_MARK_ALL_AS_SEEN", "STR_OXCE"));
	_info.push_back(OptionInfo("keySelectAll", &keySelectAll, SDLK_x, "STR_SELECT_ALL", "STR_OXCE"));
	_info.push_back(OptionInfo("keyDeselectAll", &keyDeselectAll, SDLK_x, "STR_DESELECT_ALL", "STR_OXCE"));
	_info.push_back(OptionInfo("keyResetAll", &keyResetAll, SDLK_x, "STR_RESET_ALL", "STR_OXCE"));

	_info.push_back(OptionInfo("keyInventoryArmor", &keyInventoryArmor, SDLK_a, "STR_INVENTORY_ARMOR", "STR_OXCE"));
	_info.push_back(OptionInfo("keyInventoryAvatar", &keyInventoryAvatar, SDLK_m, "STR_INVENTORY_AVATAR", "STR_OXCE"));
	_info.push_back(OptionInfo("keyInventorySave", &keyInventorySave, SDLK_F5, "STR_SAVE_EQUIPMENT_TEMPLATE", "STR_OXCE"));
	_info.push_back(OptionInfo("keyInventoryLoad", &keyInventoryLoad, SDLK_F9, "STR_LOAD_EQUIPMENT_TEMPLATE", "STR_OXCE"));

	_info.push_back(OptionInfo("keyBattleUseSpecial", &keyBattleUseSpecial, SDLK_w, "STR_USE_SPECIAL_ITEM", "STR_OXCE"));
	_info.push_back(OptionInfo("keyBattleActionItem1", &keyBattleActionItem1, SDLK_1, "STR_ACTION_ITEM_1", "STR_OXCE"));
	_info.push_back(OptionInfo("keyBattleActionItem2", &keyBattleActionItem2, SDLK_2, "STR_ACTION_ITEM_2", "STR_OXCE"));
	_info.push_back(OptionInfo("keyBattleActionItem3", &keyBattleActionItem3, SDLK_3, "STR_ACTION_ITEM_3", "STR_OXCE"));
	_info.push_back(OptionInfo("keyBattleActionItem4", &keyBattleActionItem4, SDLK_4, "STR_ACTION_ITEM_4", "STR_OXCE"));
	_info.push_back(OptionInfo("keyBattleActionItem5", &keyBattleActionItem5, SDLK_5, "STR_ACTION_ITEM_5", "STR_OXCE"));
	_info.push_back(OptionInfo("keyNightVisionToggle", &keyNightVisionToggle, SDLK_SCROLLOCK, "STR_TOGGLE_NIGHT_VISION", "STR_OXCE"));
	_info.push_back(OptionInfo("keyNightVisionHold", &keyNightVisionHold, SDLK_SPACE, "STR_HOLD_NIGHT_VISION", "STR_OXCE"));
	_info.push_back(OptionInfo("keySelectMusicTrack", &keySelectMusicTrack, SDLK_END, "STR_SELECT_MUSIC_TRACK", "STR_OXCE"));

#ifdef __MORPHOS__
	_info.push_back(OptionInfo("FPS", &FPS, 15, "STR_FPS_LIMIT", "STR_GENERAL"));
	_info.push_back(OptionInfo("FPSInactive", &FPSInactive, 15, "STR_FPS_INACTIVE_LIMIT", "STR_GENERAL"));
#else
	_info.push_back(OptionInfo("FPS", &FPS, 60, "STR_FPS_LIMIT", "STR_GENERAL"));
	_info.push_back(OptionInfo("FPSInactive", &FPSInactive, 30, "STR_FPS_INACTIVE_LIMIT", "STR_GENERAL"));
#endif

}

// we can get fancier with these detection routines, but for now just look for
// *something* in the data folders.  case sensitivity can make actually verifying
// that the *correct* files are there complex.
static bool _gameIsInstalled(const std::string &gameName)
{
	// look for game data in either the data or user directorie
	std::string dataGameFolder = CrossPlatform::searchDataFolder(gameName);
	std::string dataGameZipFile = CrossPlatform::searchDataFile(gameName + ".zip");
	std::string userGameFolder = _userFolder + gameName;
	std::string userGameZipFile = _userFolder + gameName + ".zip";
	return (CrossPlatform::folderExists(dataGameFolder)	&& CrossPlatform::getFolderContents(dataGameFolder).size() > 8)
	    || (CrossPlatform::folderExists(userGameFolder)	&& CrossPlatform::getFolderContents(userGameFolder).size() > 8)
		||  CrossPlatform::fileExists( dataGameZipFile )
		||  CrossPlatform::fileExists( userGameZipFile );
}

static bool _ufoIsInstalled()
{
	return _gameIsInstalled("UFO");
}

static bool _tftdIsInstalled()
{
	return _gameIsInstalled("TFTD");
}

static void _setDefaultMods()
{
	bool haveUfo = _ufoIsInstalled();
	if (haveUfo)
	{
		mods.push_back(std::pair<std::string, bool>("xcom1", true));
	}

	if (_tftdIsInstalled())
	{
		mods.push_back(std::pair<std::string, bool>("xcom2", !haveUfo));
	}
}

/**
 * Resets the options back to their defaults.
 */
void resetDefault()
{
	for (std::vector<OptionInfo>::iterator i = _info.begin(); i != _info.end(); ++i)
	{
		i->reset();
	}
	backupDisplay();

	mods.clear();
	if (!_dataList.empty())
	{
		_setDefaultMods();
	}
}

/**
 * Loads options from a set of command line arguments,
 * in the format "-option value".
 * @param argc Number of arguments.
 * @param argv Array of argument strings.
 */
static void loadArgs()
{
	auto argv = CrossPlatform::getArgs();
	for (size_t i = 1; i < argv.size(); ++i)
	{
		auto arg = argv[i];
		if (arg.size() > 1 && arg[0] == '-')
		{
			std::string argname;
			if (arg[1] == '-' && arg.length() > 2)
				argname = arg.substr(2, arg.length()-1);
			else
				argname = arg.substr(1, arg.length()-1);
			std::transform(argname.begin(), argname.end(), argname.begin(), ::tolower);
			if (argname == "cont" || argname == "continue")
			{
				_loadLastSave = true;
				continue;
			}
			if (argv.size() > i + 1)
			{
				++i; // we'll be consuming the next argument too
				Log(LOG_DEBUG) << "loadArgs(): "<< argname <<" -> " << argv[i];
				if (argname == "data")
				{
					_dataFolder = argv[i];
					if (_dataFolder.size() > 1 && _dataFolder[_dataFolder.size() - 1] != '/') {
						_dataFolder.push_back('/');
					}
				}
				else if (argname == "user")
				{
					_userFolder = argv[i];
					if (_userFolder.size() > 1 && _userFolder[_userFolder.size() - 1] != '/') {
						_userFolder.push_back('/');
					}
				}
				else if (argname == "cfg" || argname == "config")
				{
					_configFolder = argv[i];
					if (_configFolder.size() > 1 && _configFolder[_configFolder.size() - 1] != '/') {
						_configFolder.push_back('/');
					}
				}
				else if (argname == "master")
				{
					_masterMod = argv[i];
				}
				else
				{
					//save this command line option for now, we will apply it later
					_commandLine[argname] = argv[i];
				}
			}
			else
			{
				Log(LOG_WARNING) << "Unknown option: " << argname;
			}
		}
	}
}

/*
 * Displays command-line help when appropriate.
 * @param argc Number of arguments.
 * @param argv Array of argument strings.
 */
static bool showHelp()
{
	std::ostringstream help;
	help << "OpenXcom v" << OPENXCOM_VERSION_SHORT << std::endl;
	help << "Usage: openxcom [OPTION]..." << std::endl << std::endl;
	help << "-data PATH" << std::endl;
	help << "        use PATH as the default Data Folder instead of auto-detecting" << std::endl << std::endl;
	help << "-user PATH" << std::endl;
	help << "        use PATH as the default User Folder instead of auto-detecting" << std::endl << std::endl;
	help << "-cfg PATH  or  -config PATH" << std::endl;
	help << "        use PATH as the default Config Folder instead of auto-detecting" << std::endl << std::endl;
	help << "-master MOD" << std::endl;
	help << "        set MOD to the current master mod (eg. -master xcom2)" << std::endl << std::endl;
	help << "-KEY VALUE" << std::endl;
	help << "        override option KEY with VALUE (eg. -displayWidth 640)" << std::endl << std::endl;
	help << "-help" << std::endl;
	help << "-?" << std::endl;
	help << "        show command-line help" << std::endl;
	for (auto arg: CrossPlatform::getArgs())
	{
		if ((arg[0] == '-' || arg[0] == '/') && arg.length() > 1)
		{
			std::string argname;
			if (arg[1] == '-' && arg.length() > 2)
				argname = arg.substr(2, arg.length()-1);
			else
				argname = arg.substr(1, arg.length()-1);
			std::transform(argname.begin(), argname.end(), argname.begin(), ::tolower);
			if (argname == "help" || argname == "?")
			{
				std::cout << help.str();
				return true;
			}
		}
	}
	return false;
}

const std::map<std::string, ModInfo> &getModInfos() { return _modInfos; }

/**
 * Splits the game's User folder by master mod,
 * creating a subfolder for each one.
 * Moving the saves from userFolder into subfolders
 * has been removed.
 */
static void userSplitMasters()
{
	for (auto i : _modInfos) {
		if (i.second.isMaster()) {
			std::string masterFolder = _userFolder + i.first;
			if (!CrossPlatform::folderExists(masterFolder)) {
				CrossPlatform::createFolder(masterFolder);
			}
		}
	}
}

/**
 * Handles the initialization of setting up default option
 * and finding and loading any existing ones.
 * @param argc Number of arguments.
 * @param argv Array of argument strings.
 * @return Do we start the game?
 */
bool init()
{
	if (showHelp())
		return false;
	create();
	resetDefault();
	loadArgs();
	setFolders();
	_setDefaultMods();
	updateOptions();

	// set up the logging reportingLevel
#ifdef _DEBUG
	Logger::reportingLevel() = LOG_DEBUG;
#else
	Logger::reportingLevel() = LOG_INFO;
#endif

	if (Options::verboseLogging)
		Logger::reportingLevel() = LOG_VERBOSE;

	// this enables writes to the log file and filters already emitted messages
	CrossPlatform::setLogFileName(getUserFolder() + "openxcom.log");

	Log(LOG_INFO) << "OpenXcom Version: " << OPENXCOM_VERSION_SHORT << OPENXCOM_VERSION_GIT;
#ifdef _WIN64
	Log(LOG_INFO) << "Platform: Windows 64 bit";
#elif _WIN32
	Log(LOG_INFO) << "Platform: Windows 32 bit";
#elif __APPLE__
	Log(LOG_INFO) << "Platform: OSX";
#elif  __ANDROID_API__
	Log(LOG_INFO) << "Platform: Android";
#elif __linux__
	Log(LOG_INFO) << "Platform: Linux";
#else
	Log(LOG_INFO) << "Platform: Unix-like";
#endif

	Log(LOG_INFO) << "Data folder is: " << _dataFolder;
	Log(LOG_INFO) << "Data search is: ";
	for (std::vector<std::string>::iterator i = _dataList.begin(); i != _dataList.end(); ++i)
	{
		Log(LOG_INFO) << "- " << *i;
	}
	Log(LOG_INFO) << "User folder is: " << _userFolder;
	Log(LOG_INFO) << "Config folder is: " << _configFolder;
	Log(LOG_INFO) << "Options loaded successfully.";

	FileMap::clear(false, Options::embeddedOnly);
	return true;
}

// called from the dos screen state (StartState)
void refreshMods()
{
	if (reload)
	{
		_masterMod = "";
	}

<<<<<<< HEAD
	FileMap::clear(false, embeddedOnly);
	SDL_RWops *rwops = CrossPlatform::getEmbeddedAsset("standard.zip");
	if (rwops) {
		Log(LOG_INFO) << "Scanning embedded standard mods...";
		FileMap::scanModZipRW(rwops, "exe:standard.zip");
	}
	if (embeddedOnly && rwops) {
		Log(LOG_INFO) << "Modding embedded resources is disabled, set 'embeddedOnly: false' in options.cfg to enable.";
	} else {
		Log(LOG_INFO) << "Scanning standard mods in '" << getDataFolder() << "'...";
		FileMap::scanModDir(getDataFolder(), "standard");
	}
	Log(LOG_INFO) << "Scanning user mods in '" << getUserFolder() << "'...";
	FileMap::scanModDir(getUserFolder(), "mods");

	// Check mods' dependencies on other mods and extResources (UFO, TFTD, etc),
	// also breaks circular dependency loops.
	FileMap::checkModsDependencies();

	// Now we can get the list of ModInfos from the FileMap -
	// those are the mods that can possibly be loaded.
	_modInfos = FileMap::getModInfos();
=======
	_modInfos.clear();
	std::string modPath = CrossPlatform::searchDataFolder("standard");
	Log(LOG_INFO) << "Scanning standard mods in '" << modPath << "'...";
	_scanMods(modPath);
	modPath = _userFolder + "mods";
	Log(LOG_INFO) << "Scanning user mods in '" << modPath << "'...";
	_scanMods(modPath);
>>>>>>> 5ed741f4

	// remove mods from list that no longer exist
	bool nonMasterModFound = false;
	std::map<std::string, bool> corruptedMasters;
	for (auto i = mods.begin(); i != mods.end();)
	{
		auto modIt = _modInfos.find(i->first);
		if (_modInfos.end() == modIt)
		{
			Log(LOG_VERBOSE) << "removing references to missing mod: " << i->first;
			i = mods.erase(i);
			continue;
		}
		else
		{
			if ((*modIt).second.isMaster())
			{
				if (nonMasterModFound)
				{
					Log(LOG_ERROR) << "Removing master mod '" << i->first << "' from the list, because it is on a wrong position. It will be re-added automatically.";
					corruptedMasters[i->first] = i->second;
					i = mods.erase(i);
					continue;
				}
			}
			else
			{
				nonMasterModFound = true;
			}
		}
		++i;
	}
	// re-insert corrupted masters at the beginning of the list
	for (auto j : corruptedMasters)
	{
		std::pair<std::string, bool> newMod(j.first, j.second);
		mods.insert(mods.begin(), newMod);
	}

	// add in any new mods picked up from the scan and ensure there is but a single
	// master active
	std::string activeMaster;
	std::string inactiveMaster;
	for (auto i = _modInfos.cbegin(); i != _modInfos.cend(); ++i)
	{
		bool found = false;
		for (std::vector< std::pair<std::string, bool> >::iterator j = mods.begin(); j != mods.end(); ++j)
		{
			if (i->first == j->first)
			{
				found = true;
				if (i->second.isMaster())
				{
					if (!_masterMod.empty())
					{
						j->second = (_masterMod == j->first);
					}
					if (j->second)
					{
						if (!activeMaster.empty())
						{
							Log(LOG_WARNING) << "Too many active masters detected; turning off " << j->first;
							j->second = false;
						}
						else
						{
							activeMaster = j->first;
						}
					}
					else
					{
						// prefer activating standard masters over a possibly broken
						// third party master
						if (inactiveMaster.empty() || j->first == "xcom1" || j->first == "xcom2")
						{
							inactiveMaster = j->first;
						}
					}
				}

				break;
			}
		}
		if (found)
		{
			continue;
		}

		// not active by default
		std::pair<std::string, bool> newMod(i->first, false);
		if (i->second.isMaster())
		{
			// it doesn't matter what order the masters are in since
			// only one can be active at a time anyway
			mods.insert(mods.begin(), newMod);

			if (inactiveMaster.empty())
			{
				inactiveMaster = i->first;
			}
		}
		else
		{
			mods.push_back(newMod);
		}
	}

	if (activeMaster.empty())
	{
		if (inactiveMaster.empty())
		{
			Log(LOG_ERROR) << "no mod masters available";
			throw Exception("No X-COM installations found");
		}
		else
		{
			Log(LOG_INFO) << "no master already active; activating " << inactiveMaster;
			std::find(mods.begin(), mods.end(), std::pair<std::string, bool>(inactiveMaster, false))->second = true;
			_masterMod = inactiveMaster;
		}
	}
	else
	{
		_masterMod = activeMaster;
	}
	save();
}

void updateMods()
{
	// pick up stuff in common before-hand
	FileMap::load("common", CrossPlatform::searchDataFolder("common"), true);

	refreshMods();
	FileMap::setup(getActiveMods(), embeddedOnly);
	userSplitMasters();

	// report active mods that don't meet the minimum OXCE requirements
	Log(LOG_INFO) << "Active mods:";
<<<<<<< HEAD
	for (auto& modInf : getActiveMods())
	{
		Log(LOG_INFO) << "- " << modInf->getId() << " v" << modInf->getVersion();
		if (!modInf->isVersionOk())
		{
			Log(LOG_ERROR) << "Mod '" << modInf->getName() << "' requires at least OXCE v" << modInf->getRequiredExtendedVersion();
		}
=======
	std::vector<const ModInfo*> activeMods = Options::getActiveMods();
	for (std::vector<const ModInfo*>::const_iterator i = activeMods.begin(); i != activeMods.end(); ++i)
	{
		Log(LOG_INFO) << "- " << (*i)->getId() << " v" << (*i)->getVersion();
>>>>>>> 5ed741f4
	}
}

/**
 * Is the password correct?
 * @return Mostly false.
 */
bool isPasswordCorrect()
{
	if (_passwordCheck < 0)
	{
		std::string md5hash = md5(Options::password);
		if (md5hash == "52bd8e15118862c40fc0d6107e197f42")
			_passwordCheck = 1;
		else
			_passwordCheck = 0;
	}

	return _passwordCheck > 0;
}

/**
 * Gets the currently active master mod.
 * @return Mod id.
 */
std::string getActiveMaster()
{
	return _masterMod;
}

bool getLoadLastSave()
{
	return _loadLastSave && !_loadLastSaveExpended;
}

void expendLoadLastSave()
{
	_loadLastSaveExpended = true;
}

/**
 * Sets up the game's Data folder where the data file
 * are loaded from and the User folder and Config
 * folder where settings and saves are stored in.
 */
void setFolders()
{
	_dataList = CrossPlatform::findDataFolders();
	if (!_dataFolder.empty())
	{
		_dataList.insert(_dataList.begin(), _dataFolder);
		Log(LOG_DEBUG) << "setFolders(): inserting " << _dataFolder;
	}
	if (_userFolder.empty())
	{
		std::vector<std::string> user = CrossPlatform::findUserFolders();

		if (_configFolder.empty())
		{
			_configFolder = CrossPlatform::findConfigFolder();
		}

		// Look for an existing user folder
		for (std::vector<std::string>::reverse_iterator i = user.rbegin(); i != user.rend(); ++i)
		{
			if (CrossPlatform::folderExists(*i))
			{
				_userFolder = *i;
				break;
			}
		}

		// Set up folder
		if (_userFolder.empty())
		{
			for (std::vector<std::string>::iterator i = user.begin(); i != user.end(); ++i)
			{
				if (CrossPlatform::createFolder(*i))
				{
					_userFolder = *i;
					break;
				}
			}
		}
	}
	if (!_userFolder.empty())
	{
		// create mod folder if it doesn't already exist
		CrossPlatform::createFolder(_userFolder + "mods");
	}

	if (_configFolder.empty())
	{
		_configFolder = _userFolder;
	}
}

/**
 * Updates the game's options with those in the configuration
 * file, if it exists yet, and any supplied on the command line.
 */
void updateOptions()
{
	// Load existing option
	if (CrossPlatform::folderExists(_configFolder))
	{
		if (CrossPlatform::fileExists(_configFolder + "options.cfg"))
		{
			load();
#ifndef EMBED_ASSETS
			Options::embeddedOnly = false;
#endif
		}
		else
		{
			save();
		}
	}
	// Create config folder and save option
	else
	{
		CrossPlatform::createFolder(_configFolder);
		save();
	}

	// now apply options set on the command line, overriding defaults and those loaded from config file
	//if (!_commandLine.empty())
	for (std::vector<OptionInfo>::iterator i = _info.begin(); i != _info.end(); ++i)
	{
		i->load(_commandLine, true);
	}
}

/**
 * Loads options from a YAML file.
 * @param filename YAML filename.
 * @return Was the loading successful?
 */
bool load(const std::string &filename)
{
	std::string s = _configFolder + filename + ".cfg";
	try
	{
		YAML::Node doc = YAML::Load(*CrossPlatform::readFile(s));
		// Ignore old options file
		if (doc["options"]["NewBattleMission"])
		{
			return false;
		}
		for (std::vector<OptionInfo>::iterator i = _info.begin(); i != _info.end(); ++i)
		{
			i->load(doc["options"]);
		}

		mods.clear();
		for (YAML::const_iterator i = doc["mods"].begin(); i != doc["mods"].end(); ++i)
		{
			std::string id = (*i)["id"].as<std::string>();
			bool active = (*i)["active"].as<bool>(false);
			mods.push_back(std::pair<std::string, bool>(id, active));
		}
		if (mods.empty())
		{
			_setDefaultMods();
		}
	}
	catch (YAML::Exception &e)
	{
		Log(LOG_WARNING) << e.what();
		return false;
	}
	return true;
}

void writeNode(const YAML::Node& node, YAML::Emitter& emitter)
{
	switch (node.Type())
	{
		case YAML::NodeType::Sequence:
		{
			emitter << YAML::BeginSeq;
			for (size_t i = 0; i < node.size(); i++)
			{
				writeNode(node[i], emitter);
			}
			emitter << YAML::EndSeq;
			break;
		}
		case YAML::NodeType::Map:
		{
			emitter << YAML::BeginMap;

			// First collect all the keys
			std::vector<std::string> keys(node.size());
			int key_it = 0;
			for (YAML::const_iterator it = node.begin(); it != node.end(); ++it)
			{
				keys[key_it++] = it->first.as<std::string>();
			}

			// Then sort them
			std::sort(keys.begin(), keys.end());

			// Then emit all the entries in sorted order.
			for(size_t i = 0; i < keys.size(); i++)
			{
				emitter << YAML::Key;
				emitter << keys[i];
				emitter << YAML::Value;
				writeNode(node[keys[i]], emitter);
			}
			emitter << YAML::EndMap;
			break;
		}
		default:
			emitter << node;
			break;
	}
}

/**
 * Saves options to a YAML file.
 * @param filename YAML filename.
 * @return Was the saving successful?
 */
bool save(const std::string &filename)
{
	YAML::Emitter out;
	try
	{
		YAML::Node doc, node;
		for (std::vector<OptionInfo>::iterator i = _info.begin(); i != _info.end(); ++i)
		{
			i->save(node);
		}
		doc["options"] = node;

		for (std::vector< std::pair<std::string, bool> >::iterator i = mods.begin(); i != mods.end(); ++i)
		{
			YAML::Node mod;
			mod["id"] = i->first;
			mod["active"] = i->second;
			doc["mods"].push_back(mod);
		}

		writeNode(doc, out);
	}
	catch (YAML::Exception &e)
	{
		Log(LOG_WARNING) << e.what();
		return false;
	}
	std::string filepath = _configFolder + filename + ".cfg";
	std::string data(out.c_str());

	if (!CrossPlatform::writeFile(filepath, data + "\n" ))
	{
		Log(LOG_WARNING) << "Failed to save " << filepath;
		return false;
	}
	return true;
}

/**
 * Returns the game's current Data folder where resource
 * and X-Com files are loaded from.
 * @return Full path to Data folder.
 */
std::string getDataFolder()
{
	return _dataFolder;
}

/**
 * Changes the game's current Data folder where resource
 * and X-Com files are loaded from.
 * @param folder Full path to Data folder.
 */
void setDataFolder(const std::string &folder)
{
	_dataFolder = folder;
	Log(LOG_DEBUG) << "setDataFolder(" << folder <<");";
}

/**
 * Returns the game's list of possible Data folders.
 * @return List of Data paths.
 */
const std::vector<std::string> &getDataList()
{
	return _dataList;
}

/**
 * Returns the game's User folder where
 * saves are stored in.
 * @return Full path to User folder.
 */
std::string getUserFolder()
{
	return _userFolder;
}

/**
 * Returns the game's Config folder where
 * settings are stored in. Normally the same
 * as the User folder.
 * @return Full path to Config folder.
 */
std::string getConfigFolder()
{
	return _configFolder;
}

/**
 * Returns the game's User folder for the
 * currently loaded master mod.
 * @return Full path to User folder.
 */
std::string getMasterUserFolder()
{
	return _userFolder + _masterMod + "/";
}

/**
 * Returns the game's list of all available option information.
 * @return List of OptionInfo's.
 */
const std::vector<OptionInfo> &getOptionInfo()
{
	return _info;
}

/**
 * Returns a list of currently active mods.
 * They must be enabled and activable.
 * @sa ModInfo::canActivate
 * @return List of info for the active mods.
 */
std::vector<const ModInfo *> getActiveMods()
{
	std::vector<const ModInfo*> activeMods;
	for (std::vector< std::pair<std::string, bool> >::iterator i = mods.begin(); i != mods.end(); ++i)
	{
		if (i->second)
		{
			const ModInfo *info = &_modInfos.at(i->first);
			if (info->canActivate(_masterMod))
			{
				activeMods.push_back(info);
			}
		}
	}
	return activeMods;
}

/**
 * Saves display settings temporarily to be able
 * to revert to old ones.
 */
void backupDisplay()
{
	Options::newDisplayWidth = Options::displayWidth;
	Options::newDisplayHeight = Options::displayHeight;
	Options::newBattlescapeScale = Options::battlescapeScale;
	Options::newGeoscapeScale = Options::geoscapeScale;
	Options::newOpenGL = Options::useOpenGL;
	Options::newScaleFilter = Options::useScaleFilter;
	Options::newHQXFilter = Options::useHQXFilter;
	Options::newOpenGLShader = Options::useOpenGLShader;
	Options::newXBRZFilter = Options::useXBRZFilter;
	Options::newRootWindowedMode = Options::rootWindowedMode;
	Options::newWindowedModePositionX = Options::windowedModePositionX;
	Options::newWindowedModePositionY = Options::windowedModePositionY;
	Options::newFullscreen = Options::fullscreen;
	Options::newAllowResize = Options::allowResize;
	Options::newBorderless = Options::borderless;
}

/**
 * Switches old/new display options for temporarily
 * testing a new display setup.
 */
void switchDisplay()
{
	std::swap(displayWidth, newDisplayWidth);
	std::swap(displayHeight, newDisplayHeight);
	std::swap(useOpenGL, newOpenGL);
	std::swap(useScaleFilter, newScaleFilter);
	std::swap(battlescapeScale, newBattlescapeScale);
	std::swap(geoscapeScale, newGeoscapeScale);
	std::swap(useHQXFilter, newHQXFilter);
	std::swap(useOpenGLShader, newOpenGLShader);
	std::swap(useXBRZFilter, newXBRZFilter);
	std::swap(rootWindowedMode, newRootWindowedMode);
	std::swap(windowedModePositionX, newWindowedModePositionX);
	std::swap(windowedModePositionY, newWindowedModePositionY);
	std::swap(fullscreen, newFullscreen);
	std::swap(allowResize, newAllowResize);
	std::swap(borderless, newBorderless);
}

}

}<|MERGE_RESOLUTION|>--- conflicted
+++ resolved
@@ -600,8 +600,7 @@
 		_masterMod = "";
 	}
 
-<<<<<<< HEAD
-	FileMap::clear(false, embeddedOnly);
+	_modInfos.clear();
 	SDL_RWops *rwops = CrossPlatform::getEmbeddedAsset("standard.zip");
 	if (rwops) {
 		Log(LOG_INFO) << "Scanning embedded standard mods...";
@@ -623,15 +622,6 @@
 	// Now we can get the list of ModInfos from the FileMap -
 	// those are the mods that can possibly be loaded.
 	_modInfos = FileMap::getModInfos();
-=======
-	_modInfos.clear();
-	std::string modPath = CrossPlatform::searchDataFolder("standard");
-	Log(LOG_INFO) << "Scanning standard mods in '" << modPath << "'...";
-	_scanMods(modPath);
-	modPath = _userFolder + "mods";
-	Log(LOG_INFO) << "Scanning user mods in '" << modPath << "'...";
-	_scanMods(modPath);
->>>>>>> 5ed741f4
 
 	// remove mods from list that no longer exist
 	bool nonMasterModFound = false;
@@ -763,7 +753,7 @@
 void updateMods()
 {
 	// pick up stuff in common before-hand
-	FileMap::load("common", CrossPlatform::searchDataFolder("common"), true);
+	FileMap::clear(false, embeddedOnly);
 
 	refreshMods();
 	FileMap::setup(getActiveMods(), embeddedOnly);
@@ -771,20 +761,14 @@
 
 	// report active mods that don't meet the minimum OXCE requirements
 	Log(LOG_INFO) << "Active mods:";
-<<<<<<< HEAD
-	for (auto& modInf : getActiveMods())
+	auto activeMods = getActiveMods();
+	for (auto modInf : activeMods)
 	{
 		Log(LOG_INFO) << "- " << modInf->getId() << " v" << modInf->getVersion();
 		if (!modInf->isVersionOk())
 		{
 			Log(LOG_ERROR) << "Mod '" << modInf->getName() << "' requires at least OXCE v" << modInf->getRequiredExtendedVersion();
 		}
-=======
-	std::vector<const ModInfo*> activeMods = Options::getActiveMods();
-	for (std::vector<const ModInfo*>::const_iterator i = activeMods.begin(); i != activeMods.end(); ++i)
-	{
-		Log(LOG_INFO) << "- " << (*i)->getId() << " v" << (*i)->getVersion();
->>>>>>> 5ed741f4
 	}
 }
 
