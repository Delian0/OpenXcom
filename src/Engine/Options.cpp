/*
 * Copyright 2010-2016 OpenXcom Developers.
 *
 * This file is part of OpenXcom.
 *
 * OpenXcom is free software: you can redistribute it and/or modify
 * it under the terms of the GNU General Public License as published by
 * the Free Software Foundation, either version 3 of the License, or
 * (at your option) any later version.
 *
 * OpenXcom is distributed in the hope that it will be useful,
 * but WITHOUT ANY WARRANTY; without even the implied warranty of
 * MERCHANTABILITY or FITNESS FOR A PARTICULAR PURPOSE.  See the
 * GNU General Public License for more details.
 *
 * You should have received a copy of the GNU General Public License
 * along with OpenXcom.  If not, see <http://www.gnu.org/licenses/>.
 */

#include "Options.h"
#include "../version.h"
#include "../md5.h"
#include <SDL.h>
#include <SDL_keysym.h>
#include <SDL_mixer.h>
#include <map>
#include <sstream>
#include <iostream>
#include <algorithm>
#include <yaml-cpp/yaml.h>
#include "Exception.h"
#include "Logger.h"
#include "CrossPlatform.h"
#include "FileMap.h"
#include "Screen.h"

namespace OpenXcom
{

namespace Options
{
#define OPT
#include "Options.inc.h"
#undef OPT

std::string _dataFolder;
std::vector<std::string> _dataList;
std::string _userFolder;
std::string _configFolder;
std::vector<std::string> _userList;
std::map<std::string, std::string> _commandLine;
std::vector<OptionInfo> _info;
std::map<std::string, ModInfo> _modInfos;
std::string _masterMod;
int _passwordCheck = -1;
bool _loadLastSave = false;
bool _loadLastSaveExpended = false;

/**
 * Sets up the options by creating their OptionInfo metadata.
 */
void create()
{
#ifdef DINGOO
	_info.push_back(OptionInfo("displayWidth", &displayWidth, Screen::ORIGINAL_WIDTH));
	_info.push_back(OptionInfo("displayHeight", &displayHeight, Screen::ORIGINAL_HEIGHT));
	_info.push_back(OptionInfo("fullscreen", &fullscreen, true));
	_info.push_back(OptionInfo("asyncBlit", &asyncBlit, false));
	_info.push_back(OptionInfo("keyboardMode", (int*)&keyboardMode, KEYBOARD_OFF));
#else
	_info.push_back(OptionInfo("displayWidth", &displayWidth, Screen::ORIGINAL_WIDTH*2));
	_info.push_back(OptionInfo("displayHeight", &displayHeight, Screen::ORIGINAL_HEIGHT*2));
	_info.push_back(OptionInfo("fullscreen", &fullscreen, false));
	_info.push_back(OptionInfo("asyncBlit", &asyncBlit, true));
	_info.push_back(OptionInfo("keyboardMode", (int*)&keyboardMode, KEYBOARD_ON));
#endif

	_info.push_back(OptionInfo("maxFrameSkip", &maxFrameSkip, 0));
	_info.push_back(OptionInfo("traceAI", &traceAI, false));
	_info.push_back(OptionInfo("verboseLogging", &verboseLogging, false));
	_info.push_back(OptionInfo("StereoSound", &StereoSound, true));
	//_info.push_back(OptionInfo("baseXResolution", &baseXResolution, Screen::ORIGINAL_WIDTH));
	//_info.push_back(OptionInfo("baseYResolution", &baseYResolution, Screen::ORIGINAL_HEIGHT));
	//_info.push_back(OptionInfo("baseXGeoscape", &baseXGeoscape, Screen::ORIGINAL_WIDTH));
	//_info.push_back(OptionInfo("baseYGeoscape", &baseYGeoscape, Screen::ORIGINAL_HEIGHT));
	//_info.push_back(OptionInfo("baseXBattlescape", &baseXBattlescape, Screen::ORIGINAL_WIDTH));
	//_info.push_back(OptionInfo("baseYBattlescape", &baseYBattlescape, Screen::ORIGINAL_HEIGHT));
	_info.push_back(OptionInfo("geoscapeScale", &geoscapeScale, 0));
	_info.push_back(OptionInfo("battlescapeScale", &battlescapeScale, 0));
	_info.push_back(OptionInfo("useScaleFilter", &useScaleFilter, false));
	_info.push_back(OptionInfo("useHQXFilter", &useHQXFilter, false));
	_info.push_back(OptionInfo("useXBRZFilter", &useXBRZFilter, false));
	_info.push_back(OptionInfo("useOpenGL", &useOpenGL, false));
	_info.push_back(OptionInfo("checkOpenGLErrors", &checkOpenGLErrors, false));
	_info.push_back(OptionInfo("useOpenGLShader", &useOpenGLShader, "Shaders/Raw.OpenGL.shader"));
	_info.push_back(OptionInfo("useOpenGLSmoothing", &useOpenGLSmoothing, true));
	_info.push_back(OptionInfo("debug", &debug, false));
	_info.push_back(OptionInfo("debugUi", &debugUi, false));
	_info.push_back(OptionInfo("soundVolume", &soundVolume, 2*(MIX_MAX_VOLUME/3)));
	_info.push_back(OptionInfo("musicVolume", &musicVolume, 2*(MIX_MAX_VOLUME/3)));
	_info.push_back(OptionInfo("uiVolume", &uiVolume, MIX_MAX_VOLUME/3));
	_info.push_back(OptionInfo("language", &language, ""));
	_info.push_back(OptionInfo("battleScrollSpeed", &battleScrollSpeed, 8));
	_info.push_back(OptionInfo("battleEdgeScroll", (int*)&battleEdgeScroll, SCROLL_AUTO));
	_info.push_back(OptionInfo("battleDragScrollButton", &battleDragScrollButton, 0)); // different default in OXCE
	_info.push_back(OptionInfo("dragScrollTimeTolerance", &dragScrollTimeTolerance, 300)); // miliSecond
	_info.push_back(OptionInfo("dragScrollPixelTolerance", &dragScrollPixelTolerance, 10)); // count of pixels
	_info.push_back(OptionInfo("battleFireSpeed", &battleFireSpeed, 6));
	_info.push_back(OptionInfo("battleXcomSpeed", &battleXcomSpeed, 30));
	_info.push_back(OptionInfo("battleAlienSpeed", &battleAlienSpeed, 30));
	_info.push_back(OptionInfo("battleNewPreviewPath", (int*)&battleNewPreviewPath, PATH_NONE)); // requires double-click to confirm moves
	_info.push_back(OptionInfo("fpsCounter", &fpsCounter, false));
	_info.push_back(OptionInfo("globeDetail", &globeDetail, true));
	_info.push_back(OptionInfo("globeRadarLines", &globeRadarLines, true));
	_info.push_back(OptionInfo("globeFlightPaths", &globeFlightPaths, true));
	_info.push_back(OptionInfo("globeAllRadarsOnBaseBuild", &globeAllRadarsOnBaseBuild, true));
	_info.push_back(OptionInfo("audioSampleRate", &audioSampleRate, 22050));
	_info.push_back(OptionInfo("audioBitDepth", &audioBitDepth, 16));
	_info.push_back(OptionInfo("audioChunkSize", &audioChunkSize, 1024));
	_info.push_back(OptionInfo("pauseMode", &pauseMode, 0));
	_info.push_back(OptionInfo("battleNotifyDeath", &battleNotifyDeath, false));
	_info.push_back(OptionInfo("showFundsOnGeoscape", &showFundsOnGeoscape, false));
	_info.push_back(OptionInfo("allowResize", &allowResize, false));
	_info.push_back(OptionInfo("windowedModePositionX", &windowedModePositionX, 0));
	_info.push_back(OptionInfo("windowedModePositionY", &windowedModePositionY, 0));
	_info.push_back(OptionInfo("borderless", &borderless, false));
	_info.push_back(OptionInfo("captureMouse", (bool*)&captureMouse, false));
	_info.push_back(OptionInfo("battleTooltips", &battleTooltips, true));
	_info.push_back(OptionInfo("keepAspectRatio", &keepAspectRatio, true));
	_info.push_back(OptionInfo("nonSquarePixelRatio", &nonSquarePixelRatio, false));
	_info.push_back(OptionInfo("cursorInBlackBandsInFullscreen", &cursorInBlackBandsInFullscreen, false));
	_info.push_back(OptionInfo("cursorInBlackBandsInWindow", &cursorInBlackBandsInWindow, true));
	_info.push_back(OptionInfo("cursorInBlackBandsInBorderlessWindow", &cursorInBlackBandsInBorderlessWindow, false));
	_info.push_back(OptionInfo("saveOrder", (int*)&saveOrder, SORT_DATE_DESC));
	_info.push_back(OptionInfo("geoClockSpeed", &geoClockSpeed, 80));
	_info.push_back(OptionInfo("dogfightSpeed", &dogfightSpeed, 30));
	_info.push_back(OptionInfo("geoScrollSpeed", &geoScrollSpeed, 20));
	_info.push_back(OptionInfo("geoDragScrollButton", &geoDragScrollButton, SDL_BUTTON_MIDDLE));
	_info.push_back(OptionInfo("preferredMusic", (int*)&preferredMusic, MUSIC_AUTO));
	_info.push_back(OptionInfo("preferredSound", (int*)&preferredSound, SOUND_AUTO));
	_info.push_back(OptionInfo("preferredVideo", (int*)&preferredVideo, VIDEO_FMV));
	_info.push_back(OptionInfo("musicAlwaysLoop", &musicAlwaysLoop, false));
	_info.push_back(OptionInfo("touchEnabled", &touchEnabled, false));
	_info.push_back(OptionInfo("rootWindowedMode", &rootWindowedMode, false));
	_info.push_back(OptionInfo("backgroundMute", &backgroundMute, false));

	// advanced options
#ifdef _WIN32
	_info.push_back(OptionInfo("oxceUpdateCheck", &oxceUpdateCheck, false, "STR_UPDATE_CHECK", "STR_GENERAL"));
#endif
	_info.push_back(OptionInfo("playIntro", &playIntro, true, "STR_PLAYINTRO", "STR_GENERAL"));
	_info.push_back(OptionInfo("autosave", &autosave, true, "STR_AUTOSAVE", "STR_GENERAL"));
	_info.push_back(OptionInfo("autosaveFrequency", &autosaveFrequency, 5, "STR_AUTOSAVE_FREQUENCY", "STR_GENERAL"));
	_info.push_back(OptionInfo("autosaveSlots", &autosaveSlots, 1, "STR_AUTOSAVE_SLOTS", "STR_GENERAL")); // OXCE only
	_info.push_back(OptionInfo("newSeedOnLoad", &newSeedOnLoad, false, "STR_NEWSEEDONLOAD", "STR_GENERAL"));
	_info.push_back(OptionInfo("lazyLoadResources", &lazyLoadResources, true, "STR_LAZY_LOADING", "STR_GENERAL")); // exposed in OXCE
	_info.push_back(OptionInfo("mousewheelSpeed", &mousewheelSpeed, 3, "STR_MOUSEWHEEL_SPEED", "STR_GENERAL"));
	_info.push_back(OptionInfo("changeValueByMouseWheel", &changeValueByMouseWheel, 0, "STR_CHANGEVALUEBYMOUSEWHEEL", "STR_GENERAL"));
	_info.push_back(OptionInfo("soldierDiaries", &soldierDiaries, true));

// this should probably be any small screen touch-device, i don't know the defines for all of them so i'll cover android and IOS as i imagine they're more common
#ifdef __ANDROID_API__
	_info.push_back(OptionInfo("maximizeInfoScreens", &maximizeInfoScreens, true, "STR_MAXIMIZE_INFO_SCREENS", "STR_GENERAL"));
#elif __APPLE__
	// todo: ask grussel how badly i messed this up.
	#include "TargetConditionals.h"
	#if TARGET_IPHONE_SIMULATOR || TARGET_OS_IPHONE
		_info.push_back(OptionInfo("maximizeInfoScreens", &maximizeInfoScreens, true, "STR_MAXIMIZE_INFO_SCREENS", "STR_GENERAL"));
	#else
		_info.push_back(OptionInfo("maximizeInfoScreens", &maximizeInfoScreens, false, "STR_MAXIMIZE_INFO_SCREENS", "STR_GENERAL"));
	#endif
#else
	_info.push_back(OptionInfo("maximizeInfoScreens", &maximizeInfoScreens, false, "STR_MAXIMIZE_INFO_SCREENS", "STR_GENERAL"));
#endif

	_info.push_back(OptionInfo("geoDragScrollInvert", &geoDragScrollInvert, false, "STR_DRAGSCROLLINVERT", "STR_GEOSCAPE")); // true drags away from the cursor, false drags towards (like a grab)
	_info.push_back(OptionInfo("aggressiveRetaliation", &aggressiveRetaliation, false, "STR_AGGRESSIVERETALIATION", "STR_GEOSCAPE"));
	_info.push_back(OptionInfo("customInitialBase", &customInitialBase, false, "STR_CUSTOMINITIALBASE", "STR_GEOSCAPE"));
	_info.push_back(OptionInfo("allowBuildingQueue", &allowBuildingQueue, false, "STR_ALLOWBUILDINGQUEUE", "STR_GEOSCAPE"));
	_info.push_back(OptionInfo("craftLaunchAlways", &craftLaunchAlways, false, "STR_CRAFTLAUNCHALWAYS", "STR_GEOSCAPE"));
	_info.push_back(OptionInfo("storageLimitsEnforced", &storageLimitsEnforced, false, "STR_STORAGELIMITSENFORCED", "STR_GEOSCAPE"));
	_info.push_back(OptionInfo("canSellLiveAliens", &canSellLiveAliens, false, "STR_CANSELLLIVEALIENS", "STR_GEOSCAPE"));
	_info.push_back(OptionInfo("anytimePsiTraining", &anytimePsiTraining, false, "STR_ANYTIMEPSITRAINING", "STR_GEOSCAPE"));
	_info.push_back(OptionInfo("globeSeasons", &globeSeasons, false, "STR_GLOBESEASONS", "STR_GEOSCAPE"));
	_info.push_back(OptionInfo("psiStrengthEval", &psiStrengthEval, false, "STR_PSISTRENGTHEVAL", "STR_GEOSCAPE"));
	_info.push_back(OptionInfo("canTransferCraftsWhileAirborne", &canTransferCraftsWhileAirborne, false, "STR_CANTRANSFERCRAFTSWHILEAIRBORNE", "STR_GEOSCAPE")); // When the craft can reach the destination base with its fuel
	_info.push_back(OptionInfo("retainCorpses", &retainCorpses, false, "STR_RETAINCORPSES", "STR_GEOSCAPE"));
	_info.push_back(OptionInfo("fieldPromotions", &fieldPromotions, false, "STR_FIELDPROMOTIONS", "STR_GEOSCAPE"));
	//_info.push_back(OptionInfo("meetingPoint", &meetingPoint, false, "STR_MEETINGPOINT", "STR_GEOSCAPE")); // intentionally disabled in OXCE

	_info.push_back(OptionInfo("battleDragScrollInvert", &battleDragScrollInvert, false, "STR_DRAGSCROLLINVERT", "STR_BATTLESCAPE")); // true drags away from the cursor, false drags towards (like a grab)
	_info.push_back(OptionInfo("sneakyAI", &sneakyAI, false, "STR_SNEAKYAI", "STR_BATTLESCAPE"));
	_info.push_back(OptionInfo("battleUFOExtenderAccuracy", &battleUFOExtenderAccuracy, false, "STR_BATTLEUFOEXTENDERACCURACY", "STR_BATTLESCAPE"));
	_info.push_back(OptionInfo("showMoreStatsInInventoryView", &showMoreStatsInInventoryView, false, "STR_SHOWMORESTATSININVENTORYVIEW", "STR_BATTLESCAPE"));
	_info.push_back(OptionInfo("battleHairBleach", &battleHairBleach, true, "STR_BATTLEHAIRBLEACH", "STR_BATTLESCAPE"));
	_info.push_back(OptionInfo("battleInstantGrenade", &battleInstantGrenade, false, "STR_BATTLEINSTANTGRENADE", "STR_BATTLESCAPE"));
	_info.push_back(OptionInfo("includePrimeStateInSavedLayout", &includePrimeStateInSavedLayout, false, "STR_INCLUDE_PRIMESTATE_IN_SAVED_LAYOUT", "STR_BATTLESCAPE"));
	_info.push_back(OptionInfo("battleExplosionHeight", &battleExplosionHeight, 0, "STR_BATTLEEXPLOSIONHEIGHT", "STR_BATTLESCAPE"));
	_info.push_back(OptionInfo("battleAutoEnd", &battleAutoEnd, false, "STR_BATTLEAUTOEND", "STR_BATTLESCAPE"));
	_info.push_back(OptionInfo("battleSmoothCamera", &battleSmoothCamera, false, "STR_BATTLESMOOTHCAMERA", "STR_BATTLESCAPE"));
	_info.push_back(OptionInfo("disableAutoEquip", &disableAutoEquip, false, "STR_DISABLEAUTOEQUIP", "STR_BATTLESCAPE"));
	_info.push_back(OptionInfo("battleConfirmFireMode", &battleConfirmFireMode, false, "STR_BATTLECONFIRMFIREMODE", "STR_BATTLESCAPE"));
	_info.push_back(OptionInfo("weaponSelfDestruction", &weaponSelfDestruction, false, "STR_WEAPONSELFDESTRUCTION", "STR_BATTLESCAPE"));
	_info.push_back(OptionInfo("allowPsionicCapture", &allowPsionicCapture, false, "STR_ALLOWPSIONICCAPTURE", "STR_BATTLESCAPE"));
	_info.push_back(OptionInfo("allowPsiStrengthImprovement", &allowPsiStrengthImprovement, false, "STR_ALLOWPSISTRENGTHIMPROVEMENT", "STR_BATTLESCAPE"));
	_info.push_back(OptionInfo("strafe", &strafe, false, "STR_STRAFE", "STR_BATTLESCAPE"));
	_info.push_back(OptionInfo("forceFire", &forceFire, true, "STR_FORCE_FIRE", "STR_BATTLESCAPE"));
	_info.push_back(OptionInfo("skipNextTurnScreen", &skipNextTurnScreen, false, "STR_SKIPNEXTTURNSCREEN", "STR_BATTLESCAPE"));
	_info.push_back(OptionInfo("noAlienPanicMessages", &noAlienPanicMessages, false, "STR_NOALIENPANICMESSAGES", "STR_BATTLESCAPE"));
	_info.push_back(OptionInfo("alienBleeding", &alienBleeding, false, "STR_ALIENBLEEDING", "STR_BATTLESCAPE"));

	// OXCE GUI
#ifdef __MOBILE__
	_info.push_back(OptionInfo("oxceLinks", &oxceLinks, true, "STR_OXCE_LINKS", "STR_OXCE"));
#else
	_info.push_back(OptionInfo("oxceLinks", &oxceLinks, false, "STR_OXCE_LINKS", "STR_OXCE"));
#endif
	_info.push_back(OptionInfo("oxceUfoLandingAlert", &oxceUfoLandingAlert, false, "STR_UFO_LANDING_ALERT", "STR_OXCE"));
	_info.push_back(OptionInfo("oxceWoundedDefendBaseIf", &oxceWoundedDefendBaseIf, 100, "STR_WOUNDED_DEFEND_BASE_IF", "STR_OXCE"));
	_info.push_back(OptionInfo("oxcePlayBriefingMusicDuringEquipment", &oxcePlayBriefingMusicDuringEquipment, false, "STR_PLAY_BRIEFING_MUSIC_DURING_EQUIPMENT", "STR_OXCE"));
	_info.push_back(OptionInfo("oxceNightVisionColor", &oxceNightVisionColor, 5, "STR_NIGHT_VISION_COLOR", "STR_OXCE"));
	_info.push_back(OptionInfo("oxceAutoNightVisionThreshold", &oxceAutoNightVisionThreshold, 15, "STR_AUTO_NIGHT_VISION_THRESHOLD", "STR_OXCE"));
	_info.push_back(OptionInfo("oxceAutoSell", &oxceAutoSell, false, "STR_AUTO_SELL", "STR_OXCE"));
	_info.push_back(OptionInfo("oxceRememberDisabledCraftWeapons", &oxceRememberDisabledCraftWeapons, false, "STR_REMEMBER_DISABLED_CRAFT_WEAPONS", "STR_OXCE"));
	_info.push_back(OptionInfo("oxceEnableOffCentreShooting", &oxceEnableOffCentreShooting, false, "STR_OFF_CENTRE_SHOOTING", "STR_OXCE"));

	// OXCE hidden
#ifdef __MOBILE__
	_info.push_back(OptionInfo("oxceFatFingerLinks", &oxceFatFingerLinks, true));
#else
	_info.push_back(OptionInfo("oxceFatFingerLinks", &oxceFatFingerLinks, false));
#endif
	_info.push_back(OptionInfo("oxceHighlightNewTopicsHidden", &oxceHighlightNewTopicsHidden, true));
	_info.push_back(OptionInfo("oxceInterceptGuiMaintenanceTimeHidden", &oxceInterceptGuiMaintenanceTimeHidden, 2));
	_info.push_back(OptionInfo("oxceEnableUnitResponseSounds", &oxceEnableUnitResponseSounds, true));
	_info.push_back(OptionInfo("oxceEnableSlackingIndicator", &oxceEnableSlackingIndicator, true));
	_info.push_back(OptionInfo("oxceEnablePaletteFlickerFix", &oxceEnablePaletteFlickerFix, false));
	_info.push_back(OptionInfo("oxcePersonalLayoutIncludingArmor", &oxcePersonalLayoutIncludingArmor, true));
	_info.push_back(OptionInfo("oxceManufactureFilterSuppliesOK", &oxceManufactureFilterSuppliesOK, false));

	_info.push_back(OptionInfo("oxceEmbeddedOnly", &oxceEmbeddedOnly, true));
	_info.push_back(OptionInfo("oxceListVFSContents", &oxceListVFSContents, false));
	_info.push_back(OptionInfo("oxceRawScreenShots", &oxceRawScreenShots, false));
	_info.push_back(OptionInfo("oxceThumbButtons", &oxceThumbButtons, true));

	_info.push_back(OptionInfo("oxceRecommendedOptionsWereSet", &oxceRecommendedOptionsWereSet, false));
	_info.push_back(OptionInfo("password", &password, "secret"));

	// OXCE hidden but moddable
	_info.push_back(OptionInfo("oxceStartUpTextMode", &oxceStartUpTextMode, 0, "", "HIDDEN"));
	_info.push_back(OptionInfo("oxceManufactureScrollSpeed", &oxceManufactureScrollSpeed, 10, "", "HIDDEN"));
	_info.push_back(OptionInfo("oxceManufactureScrollSpeedWithCtrl", &oxceManufactureScrollSpeedWithCtrl, 1, "", "HIDDEN"));
	_info.push_back(OptionInfo("oxceResearchScrollSpeed", &oxceResearchScrollSpeed, 10, "", "HIDDEN"));
	_info.push_back(OptionInfo("oxceResearchScrollSpeedWithCtrl", &oxceResearchScrollSpeedWithCtrl, 1, "", "HIDDEN"));
	_info.push_back(OptionInfo("oxceGeoSlowdownFactor", &oxceGeoSlowdownFactor, 1, "", "HIDDEN"));
	_info.push_back(OptionInfo("oxceDisableTechTreeViewer", &oxceDisableTechTreeViewer, false, "", "HIDDEN"));
	_info.push_back(OptionInfo("oxceDisableStatsForNerds", &oxceDisableStatsForNerds, false, "", "HIDDEN"));
	_info.push_back(OptionInfo("oxceDisableProductionDependencyTree", &oxceDisableProductionDependencyTree, false, "", "HIDDEN"));
	_info.push_back(OptionInfo("oxceDisableHitLog", &oxceDisableHitLog, false, "", "HIDDEN"));
	_info.push_back(OptionInfo("oxceDisableAlienInventory", &oxceDisableAlienInventory, false, "", "HIDDEN"));
	_info.push_back(OptionInfo("oxceDisableInventoryTuCost", &oxceDisableInventoryTuCost, false, "", "HIDDEN"));

	// controls
	_info.push_back(OptionInfo("keyOk", &keyOk, SDLK_RETURN, "STR_OK", "STR_GENERAL"));
	_info.push_back(OptionInfo("keyCancel", &keyCancel, SDLK_ESCAPE, "STR_CANCEL", "STR_GENERAL"));
	_info.push_back(OptionInfo("keyScreenshot", &keyScreenshot, SDLK_F12, "STR_SCREENSHOT", "STR_GENERAL"));
	_info.push_back(OptionInfo("keyFps", &keyFps, SDLK_F7, "STR_FPS_COUNTER", "STR_GENERAL"));
	_info.push_back(OptionInfo("keyQuickSave", &keyQuickSave, SDLK_F5, "STR_QUICK_SAVE", "STR_GENERAL"));
	_info.push_back(OptionInfo("keyQuickLoad", &keyQuickLoad, SDLK_F9, "STR_QUICK_LOAD", "STR_GENERAL"));
	_info.push_back(OptionInfo("keyGeoLeft", &keyGeoLeft, SDLK_LEFT, "STR_ROTATE_LEFT", "STR_GEOSCAPE"));
	_info.push_back(OptionInfo("keyGeoRight", &keyGeoRight, SDLK_RIGHT, "STR_ROTATE_RIGHT", "STR_GEOSCAPE"));
	_info.push_back(OptionInfo("keyGeoUp", &keyGeoUp, SDLK_UP, "STR_ROTATE_UP", "STR_GEOSCAPE"));
	_info.push_back(OptionInfo("keyGeoDown", &keyGeoDown, SDLK_DOWN, "STR_ROTATE_DOWN", "STR_GEOSCAPE"));
	_info.push_back(OptionInfo("keyGeoZoomIn", &keyGeoZoomIn, SDLK_PLUS, "STR_ZOOM_IN", "STR_GEOSCAPE"));
	_info.push_back(OptionInfo("keyGeoZoomOut", &keyGeoZoomOut, SDLK_MINUS, "STR_ZOOM_OUT", "STR_GEOSCAPE"));
	_info.push_back(OptionInfo("keyGeoSpeed1", &keyGeoSpeed1, SDLK_1, "STR_5_SECONDS", "STR_GEOSCAPE"));
	_info.push_back(OptionInfo("keyGeoSpeed2", &keyGeoSpeed2, SDLK_2, "STR_1_MINUTE", "STR_GEOSCAPE"));
	_info.push_back(OptionInfo("keyGeoSpeed3", &keyGeoSpeed3, SDLK_3, "STR_5_MINUTES", "STR_GEOSCAPE"));
	_info.push_back(OptionInfo("keyGeoSpeed4", &keyGeoSpeed4, SDLK_4, "STR_30_MINUTES", "STR_GEOSCAPE"));
	_info.push_back(OptionInfo("keyGeoSpeed5", &keyGeoSpeed5, SDLK_5, "STR_1_HOUR", "STR_GEOSCAPE"));
	_info.push_back(OptionInfo("keyGeoSpeed6", &keyGeoSpeed6, SDLK_6, "STR_1_DAY", "STR_GEOSCAPE"));
	_info.push_back(OptionInfo("keyGeoIntercept", &keyGeoIntercept, SDLK_i, "STR_INTERCEPT", "STR_GEOSCAPE"));
	_info.push_back(OptionInfo("keyGeoBases", &keyGeoBases, SDLK_b, "STR_BASES", "STR_GEOSCAPE"));
	_info.push_back(OptionInfo("keyGeoGraphs", &keyGeoGraphs, SDLK_g, "STR_GRAPHS", "STR_GEOSCAPE"));
	_info.push_back(OptionInfo("keyGeoUfopedia", &keyGeoUfopedia, SDLK_u, "STR_UFOPAEDIA_UC", "STR_GEOSCAPE"));
	_info.push_back(OptionInfo("keyGeoOptions", &keyGeoOptions, SDLK_ESCAPE, "STR_OPTIONS_UC", "STR_GEOSCAPE"));
	_info.push_back(OptionInfo("keyGeoFunding", &keyGeoFunding, SDLK_f, "STR_FUNDING_UC", "STR_GEOSCAPE"));
	_info.push_back(OptionInfo("keyGeoToggleDetail", &keyGeoToggleDetail, SDLK_TAB, "STR_TOGGLE_COUNTRY_DETAIL", "STR_GEOSCAPE"));
	_info.push_back(OptionInfo("keyGeoToggleRadar", &keyGeoToggleRadar, SDLK_r, "STR_TOGGLE_RADAR_RANGES", "STR_GEOSCAPE"));
	_info.push_back(OptionInfo("keyBaseSelect1", &keyBaseSelect1, SDLK_1, "STR_SELECT_BASE_1", "STR_GEOSCAPE"));
	_info.push_back(OptionInfo("keyBaseSelect2", &keyBaseSelect2, SDLK_2, "STR_SELECT_BASE_2", "STR_GEOSCAPE"));
	_info.push_back(OptionInfo("keyBaseSelect3", &keyBaseSelect3, SDLK_3, "STR_SELECT_BASE_3", "STR_GEOSCAPE"));
	_info.push_back(OptionInfo("keyBaseSelect4", &keyBaseSelect4, SDLK_4, "STR_SELECT_BASE_4", "STR_GEOSCAPE"));
	_info.push_back(OptionInfo("keyBaseSelect5", &keyBaseSelect5, SDLK_5, "STR_SELECT_BASE_5", "STR_GEOSCAPE"));
	_info.push_back(OptionInfo("keyBaseSelect6", &keyBaseSelect6, SDLK_6, "STR_SELECT_BASE_6", "STR_GEOSCAPE"));
	_info.push_back(OptionInfo("keyBaseSelect7", &keyBaseSelect7, SDLK_7, "STR_SELECT_BASE_7", "STR_GEOSCAPE"));
	_info.push_back(OptionInfo("keyBaseSelect8", &keyBaseSelect8, SDLK_8, "STR_SELECT_BASE_8", "STR_GEOSCAPE"));
	_info.push_back(OptionInfo("keyBattleLeft", &keyBattleLeft, SDLK_LEFT, "STR_SCROLL_LEFT", "STR_BATTLESCAPE"));
	_info.push_back(OptionInfo("keyBattleRight", &keyBattleRight, SDLK_RIGHT, "STR_SCROLL_RIGHT", "STR_BATTLESCAPE"));
	_info.push_back(OptionInfo("keyBattleUp", &keyBattleUp, SDLK_UP, "STR_SCROLL_UP", "STR_BATTLESCAPE"));
	_info.push_back(OptionInfo("keyBattleDown", &keyBattleDown, SDLK_DOWN, "STR_SCROLL_DOWN", "STR_BATTLESCAPE"));
	_info.push_back(OptionInfo("keyBattleLevelUp", &keyBattleLevelUp, SDLK_PAGEUP, "STR_VIEW_LEVEL_ABOVE", "STR_BATTLESCAPE"));
	_info.push_back(OptionInfo("keyBattleLevelDown", &keyBattleLevelDown, SDLK_PAGEDOWN, "STR_VIEW_LEVEL_BELOW", "STR_BATTLESCAPE"));
	_info.push_back(OptionInfo("keyBattleCenterUnit", &keyBattleCenterUnit, SDLK_HOME, "STR_CENTER_SELECTED_UNIT", "STR_BATTLESCAPE"));
	_info.push_back(OptionInfo("keyBattlePrevUnit", &keyBattlePrevUnit, SDLK_UNKNOWN, "STR_PREVIOUS_UNIT", "STR_BATTLESCAPE")); // different default in OXCE
	_info.push_back(OptionInfo("keyBattleNextUnit", &keyBattleNextUnit, SDLK_TAB, "STR_NEXT_UNIT", "STR_BATTLESCAPE"));
	_info.push_back(OptionInfo("keyBattleDeselectUnit", &keyBattleDeselectUnit, SDLK_BACKSLASH, "STR_DESELECT_UNIT", "STR_BATTLESCAPE"));
	_info.push_back(OptionInfo("keyBattleUseLeftHand", &keyBattleUseLeftHand, SDLK_q, "STR_USE_LEFT_HAND", "STR_BATTLESCAPE"));
	_info.push_back(OptionInfo("keyBattleUseRightHand", &keyBattleUseRightHand, SDLK_e, "STR_USE_RIGHT_HAND", "STR_BATTLESCAPE"));
	_info.push_back(OptionInfo("keyBattleInventory", &keyBattleInventory, SDLK_i, "STR_INVENTORY", "STR_BATTLESCAPE"));
	_info.push_back(OptionInfo("keyBattleMap", &keyBattleMap, SDLK_m, "STR_MINIMAP", "STR_BATTLESCAPE"));
	_info.push_back(OptionInfo("keyBattleOptions", &keyBattleOptions, SDLK_ESCAPE, "STR_OPTIONS", "STR_BATTLESCAPE"));
	_info.push_back(OptionInfo("keyBattleEndTurn", &keyBattleEndTurn, SDLK_BACKSPACE, "STR_END_TURN", "STR_BATTLESCAPE"));
	_info.push_back(OptionInfo("keyBattleAbort", &keyBattleAbort, SDLK_a, "STR_ABORT_MISSION", "STR_BATTLESCAPE"));
	_info.push_back(OptionInfo("keyBattleStats", &keyBattleStats, SDLK_s, "STR_UNIT_STATS", "STR_BATTLESCAPE"));
	_info.push_back(OptionInfo("keyBattleKneel", &keyBattleKneel, SDLK_k, "STR_KNEEL", "STR_BATTLESCAPE"));
	_info.push_back(OptionInfo("keyBattleReload", &keyBattleReload, SDLK_r, "STR_RELOAD", "STR_BATTLESCAPE"));
	_info.push_back(OptionInfo("keyBattlePersonalLighting", &keyBattlePersonalLighting, SDLK_l, "STR_TOGGLE_PERSONAL_LIGHTING", "STR_BATTLESCAPE"));
	_info.push_back(OptionInfo("keyBattleReserveNone", &keyBattleReserveNone, SDLK_F1, "STR_DONT_RESERVE_TIME_UNITS", "STR_BATTLESCAPE"));
	_info.push_back(OptionInfo("keyBattleReserveSnap", &keyBattleReserveSnap, SDLK_F2, "STR_RESERVE_TIME_UNITS_FOR_SNAP_SHOT", "STR_BATTLESCAPE"));
	_info.push_back(OptionInfo("keyBattleReserveAimed", &keyBattleReserveAimed, SDLK_F3, "STR_RESERVE_TIME_UNITS_FOR_AIMED_SHOT", "STR_BATTLESCAPE"));
	_info.push_back(OptionInfo("keyBattleReserveAuto", &keyBattleReserveAuto, SDLK_F4, "STR_RESERVE_TIME_UNITS_FOR_AUTO_SHOT", "STR_BATTLESCAPE"));
	_info.push_back(OptionInfo("keyBattleReserveKneel", &keyBattleReserveKneel, SDLK_j, "STR_RESERVE_TIME_UNITS_FOR_KNEEL", "STR_BATTLESCAPE"));
	_info.push_back(OptionInfo("keyBattleZeroTUs", &keyBattleZeroTUs, SDLK_DELETE, "STR_EXPEND_ALL_TIME_UNITS", "STR_BATTLESCAPE"));
	_info.push_back(OptionInfo("keyBattleCenterEnemy1", &keyBattleCenterEnemy1, SDLK_1, "STR_CENTER_ON_ENEMY_1", "STR_BATTLESCAPE"));
	_info.push_back(OptionInfo("keyBattleCenterEnemy2", &keyBattleCenterEnemy2, SDLK_2, "STR_CENTER_ON_ENEMY_2", "STR_BATTLESCAPE"));
	_info.push_back(OptionInfo("keyBattleCenterEnemy3", &keyBattleCenterEnemy3, SDLK_3, "STR_CENTER_ON_ENEMY_3", "STR_BATTLESCAPE"));
	_info.push_back(OptionInfo("keyBattleCenterEnemy4", &keyBattleCenterEnemy4, SDLK_4, "STR_CENTER_ON_ENEMY_4", "STR_BATTLESCAPE"));
	_info.push_back(OptionInfo("keyBattleCenterEnemy5", &keyBattleCenterEnemy5, SDLK_5, "STR_CENTER_ON_ENEMY_5", "STR_BATTLESCAPE"));
	_info.push_back(OptionInfo("keyBattleCenterEnemy6", &keyBattleCenterEnemy6, SDLK_6, "STR_CENTER_ON_ENEMY_6", "STR_BATTLESCAPE"));
	_info.push_back(OptionInfo("keyBattleCenterEnemy7", &keyBattleCenterEnemy7, SDLK_7, "STR_CENTER_ON_ENEMY_7", "STR_BATTLESCAPE"));
	_info.push_back(OptionInfo("keyBattleCenterEnemy8", &keyBattleCenterEnemy8, SDLK_8, "STR_CENTER_ON_ENEMY_8", "STR_BATTLESCAPE"));
	_info.push_back(OptionInfo("keyBattleCenterEnemy9", &keyBattleCenterEnemy9, SDLK_9, "STR_CENTER_ON_ENEMY_9", "STR_BATTLESCAPE"));
	_info.push_back(OptionInfo("keyBattleCenterEnemy10", &keyBattleCenterEnemy10, SDLK_0, "STR_CENTER_ON_ENEMY_10", "STR_BATTLESCAPE"));
	_info.push_back(OptionInfo("keyBattleVoxelView", &keyBattleVoxelView, SDLK_F10, "STR_SAVE_VOXEL_VIEW", "STR_BATTLESCAPE"));
	_info.push_back(OptionInfo("keyInvCreateTemplate", &keyInvCreateTemplate, SDLK_c, "STR_CREATE_INVENTORY_TEMPLATE", "STR_BATTLESCAPE"));
	_info.push_back(OptionInfo("keyInvApplyTemplate", &keyInvApplyTemplate, SDLK_v, "STR_APPLY_INVENTORY_TEMPLATE", "STR_BATTLESCAPE"));
	_info.push_back(OptionInfo("keyInvClear", &keyInvClear, SDLK_x, "STR_CLEAR_INVENTORY", "STR_BATTLESCAPE"));
	_info.push_back(OptionInfo("keyInvAutoEquip", &keyInvAutoEquip, SDLK_z, "STR_AUTO_EQUIP", "STR_BATTLESCAPE"));

	// OXCE
	_info.push_back(OptionInfo("keyBasescapeBuildNewBase", &keyBasescapeBuildNewBase, SDLK_n, "STR_BUILD_NEW_BASE_UC", "STR_OXCE"));
	_info.push_back(OptionInfo("keyBasescapeBaseInformation", &keyBasescapeBaseInfo, SDLK_i, "STR_BASE_INFORMATION", "STR_OXCE"));
	_info.push_back(OptionInfo("keyBasescapeSoldiers", &keyBasescapeSoldiers, SDLK_s, "STR_SOLDIERS_UC", "STR_OXCE"));
	_info.push_back(OptionInfo("keyBasescapeEquipCraft", &keyBasescapeCrafts, SDLK_e, "STR_EQUIP_CRAFT", "STR_OXCE"));
	_info.push_back(OptionInfo("keyBasescapeBuildFacilities", &keyBasescapeFacilities, SDLK_f, "STR_BUILD_FACILITIES", "STR_OXCE"));
	_info.push_back(OptionInfo("keyBasescapeResearch", &keyBasescapeResearch, SDLK_r, "STR_RESEARCH", "STR_OXCE"));
	_info.push_back(OptionInfo("keyBasescapeManufacture", &keyBasescapeManufacture, SDLK_m, "STR_MANUFACTURE", "STR_OXCE"));
	_info.push_back(OptionInfo("keyBasescapeTransfer", &keyBasescapeTransfer, SDLK_t, "STR_TRANSFER_UC", "STR_OXCE"));
	_info.push_back(OptionInfo("keyBasescapePurchase", &keyBasescapePurchase, SDLK_p, "STR_PURCHASE_RECRUIT", "STR_OXCE"));
	_info.push_back(OptionInfo("keyBasescapeSell", &keyBasescapeSell, SDLK_l, "STR_SELL_SACK_UC", "STR_OXCE"));

	_info.push_back(OptionInfo("keyGeoDailyPilotExperience", &keyGeoDailyPilotExperience, SDLK_e, "STR_DAILY_PILOT_EXPERIENCE", "STR_OXCE"));
	_info.push_back(OptionInfo("keyGeoUfoTracker", &keyGeoUfoTracker, SDLK_t, "STR_UFO_TRACKER", "STR_OXCE"));
	_info.push_back(OptionInfo("keyGeoTechTreeViewer", &keyGeoTechTreeViewer, SDLK_q, "STR_TECH_TREE_VIEWER", "STR_OXCE"));
	_info.push_back(OptionInfo("keyGeoGlobalProduction", &keyGeoGlobalProduction, SDLK_p, "STR_PRODUCTION_OVERVIEW", "STR_OXCE"));
	_info.push_back(OptionInfo("keyGeoGlobalResearch", &keyGeoGlobalResearch, SDLK_c, "STR_RESEARCH_OVERVIEW", "STR_OXCE"));
	_info.push_back(OptionInfo("keyGraphsZoomIn", &keyGraphsZoomIn, SDLK_KP_PLUS, "STR_GRAPHS_ZOOM_IN", "STR_OXCE"));
	_info.push_back(OptionInfo("keyGraphsZoomOut", &keyGraphsZoomOut, SDLK_KP_MINUS, "STR_GRAPHS_ZOOM_OUT", "STR_OXCE"));

	_info.push_back(OptionInfo("keyToggleQuickSearch", &keyToggleQuickSearch, SDLK_q, "STR_TOGGLE_QUICK_SEARCH", "STR_OXCE"));
	_info.push_back(OptionInfo("keyCraftLoadoutSave", &keyCraftLoadoutSave, SDLK_F5, "STR_SAVE_CRAFT_LOADOUT_TEMPLATE", "STR_OXCE"));
	_info.push_back(OptionInfo("keyCraftLoadoutLoad", &keyCraftLoadoutLoad, SDLK_F9, "STR_LOAD_CRAFT_LOADOUT_TEMPLATE", "STR_OXCE"));

	_info.push_back(OptionInfo("keyMarkAllAsSeen", &keyMarkAllAsSeen, SDLK_x, "STR_MARK_ALL_AS_SEEN", "STR_OXCE"));
	_info.push_back(OptionInfo("keySellAll", &keySellAll, SDLK_x, "STR_SELL_ALL", "STR_OXCE"));
	_info.push_back(OptionInfo("keySellAllButOne", &keySellAllButOne, SDLK_z, "STR_SELL_ALL_BUT_ONE", "STR_OXCE"));
	_info.push_back(OptionInfo("keyRemoveSoldiersFromAllCrafts", &keyRemoveSoldiersFromAllCrafts, SDLK_x, "STR_REMOVE_SOLDIERS_FROM_ALL_CRAFTS", "STR_OXCE"));
	_info.push_back(OptionInfo("keyRemoveSoldiersFromCraft", &keyRemoveSoldiersFromCraft, SDLK_z, "STR_REMOVE_SOLDIERS_FROM_CRAFT", "STR_OXCE"));
	_info.push_back(OptionInfo("keyRemoveEquipmentFromCraft", &keyRemoveEquipmentFromCraft, SDLK_x, "STR_REMOVE_EQUIPMENT_FROM_CRAFT", "STR_OXCE"));
	_info.push_back(OptionInfo("keyRemoveArmorFromAllCrafts", &keyRemoveArmorFromAllCrafts, SDLK_x, "STR_REMOVE_ARMOR_FROM_ALL_CRAFTS", "STR_OXCE"));
	_info.push_back(OptionInfo("keyRemoveArmorFromCraft", &keyRemoveArmorFromCraft, SDLK_z, "STR_REMOVE_ARMOR_FROM_CRAFT", "STR_OXCE"));
	_info.push_back(OptionInfo("keyRemoveSoldiersFromTraining", &keyRemoveSoldiersFromTraining, SDLK_x, "STR_REMOVE_SOLDIERS_FROM_TRAINING", "STR_OXCE"));

	_info.push_back(OptionInfo("keyInventoryArmor", &keyInventoryArmor, SDLK_a, "STR_INVENTORY_ARMOR", "STR_OXCE"));
	_info.push_back(OptionInfo("keyInventoryAvatar", &keyInventoryAvatar, SDLK_m, "STR_INVENTORY_AVATAR", "STR_OXCE"));
	_info.push_back(OptionInfo("keyInventorySave", &keyInventorySave, SDLK_F5, "STR_SAVE_EQUIPMENT_TEMPLATE", "STR_OXCE"));
	_info.push_back(OptionInfo("keyInventoryLoad", &keyInventoryLoad, SDLK_F9, "STR_LOAD_EQUIPMENT_TEMPLATE", "STR_OXCE"));

	_info.push_back(OptionInfo("keyInvSavePersonalEquipment", &keyInvSavePersonalEquipment, SDLK_s, "STR_SAVE_PERSONAL_EQUIPMENT", "STR_OXCE"));
	_info.push_back(OptionInfo("keyInvLoadPersonalEquipment", &keyInvLoadPersonalEquipment, SDLK_l, "STR_LOAD_PERSONAL_EQUIPMENT", "STR_OXCE"));
	_info.push_back(OptionInfo("keyInvShowPersonalEquipment", &keyInvShowPersonalEquipment, SDLK_p, "STR_PERSONAL_EQUIPMENT", "STR_OXCE"));

	_info.push_back(OptionInfo("keyBattleUseSpecial", &keyBattleUseSpecial, SDLK_w, "STR_USE_SPECIAL_ITEM", "STR_OXCE"));
	_info.push_back(OptionInfo("keyBattleActionItem1", &keyBattleActionItem1, SDLK_1, "STR_ACTION_ITEM_1", "STR_OXCE"));
	_info.push_back(OptionInfo("keyBattleActionItem2", &keyBattleActionItem2, SDLK_2, "STR_ACTION_ITEM_2", "STR_OXCE"));
	_info.push_back(OptionInfo("keyBattleActionItem3", &keyBattleActionItem3, SDLK_3, "STR_ACTION_ITEM_3", "STR_OXCE"));
	_info.push_back(OptionInfo("keyBattleActionItem4", &keyBattleActionItem4, SDLK_4, "STR_ACTION_ITEM_4", "STR_OXCE"));
	_info.push_back(OptionInfo("keyBattleActionItem5", &keyBattleActionItem5, SDLK_5, "STR_ACTION_ITEM_5", "STR_OXCE"));
	_info.push_back(OptionInfo("keyNightVisionToggle", &keyNightVisionToggle, SDLK_SCROLLOCK, "STR_TOGGLE_NIGHT_VISION", "STR_OXCE"));
	_info.push_back(OptionInfo("keyNightVisionHold", &keyNightVisionHold, SDLK_SPACE, "STR_HOLD_NIGHT_VISION", "STR_OXCE"));
	_info.push_back(OptionInfo("keySelectMusicTrack", &keySelectMusicTrack, SDLK_END, "STR_SELECT_MUSIC_TRACK", "STR_OXCE"));

#ifdef __MORPHOS__
	_info.push_back(OptionInfo("FPS", &FPS, 15, "STR_FPS_LIMIT", "STR_GENERAL"));
	_info.push_back(OptionInfo("FPSInactive", &FPSInactive, 15, "STR_FPS_INACTIVE_LIMIT", "STR_GENERAL"));
#else
	_info.push_back(OptionInfo("FPS", &FPS, 60, "STR_FPS_LIMIT", "STR_GENERAL"));
	_info.push_back(OptionInfo("FPSInactive", &FPSInactive, 30, "STR_FPS_INACTIVE_LIMIT", "STR_GENERAL"));
	_info.push_back(OptionInfo("vSyncForOpenGL", &vSyncForOpenGL, true, "STR_VSYNC_FOR_OPENGL", "STR_GENERAL")); // exposed in OXCE
#endif

}

// we can get fancier with these detection routines, but for now just look for
// *something* in the data folders.  case sensitivity can make actually verifying
// that the *correct* files are there complex.
static bool _gameIsInstalled(const std::string &gameName)
{
	// look for game data in either the data or user directories
	std::string dataGameFolder = CrossPlatform::searchDataFolder(gameName);
	std::string dataGameZipFile = CrossPlatform::searchDataFile(gameName + ".zip");
	std::string userGameFolder = _userFolder + gameName;
	std::string userGameZipFile = _userFolder + gameName + ".zip";
	return (CrossPlatform::folderExists(dataGameFolder)	&& CrossPlatform::getFolderContents(dataGameFolder).size() >= 8)
	    || (CrossPlatform::folderExists(userGameFolder)	&& CrossPlatform::getFolderContents(userGameFolder).size() >= 8)
		||  CrossPlatform::fileExists( dataGameZipFile )
		||  CrossPlatform::fileExists( userGameZipFile );
}

static bool _ufoIsInstalled()
{
	return _gameIsInstalled("UFO");
}

static bool _tftdIsInstalled()
{
	return _gameIsInstalled("TFTD");
}

static void _setDefaultMods()
{
	bool haveUfo = _ufoIsInstalled();
	if (haveUfo)
	{
		mods.push_back(std::pair<std::string, bool>("xcom1", true));
	}

	if (_tftdIsInstalled())
	{
		mods.push_back(std::pair<std::string, bool>("xcom2", !haveUfo));
	}
}

/**
 * Resets the options back to their defaults.
 * @param includeMods Reset mods to default as well.
 */
void resetDefault(bool includeMods)
{
	for (std::vector<OptionInfo>::iterator i = _info.begin(); i != _info.end(); ++i)
	{
		i->reset();
	}
	backupDisplay();

	if (includeMods)
	{
		mods.clear();
		if (!_dataList.empty())
		{
			_setDefaultMods();
		}
	}
}

/**
 * Loads options from a set of command line arguments,
 * in the format "-option value".
 * @param argc Number of arguments.
 * @param argv Array of argument strings.
 */
static void loadArgs()
{
	auto argv = CrossPlatform::getArgs();
	for (size_t i = 1; i < argv.size(); ++i)
	{
		auto arg = argv[i];
		if (arg.size() > 1 && arg[0] == '-')
		{
			std::string argname;
			if (arg[1] == '-' && arg.length() > 2)
				argname = arg.substr(2, arg.length()-1);
			else
				argname = arg.substr(1, arg.length()-1);
			std::transform(argname.begin(), argname.end(), argname.begin(), ::tolower);
			if (argname == "cont" || argname == "continue")
			{
				_loadLastSave = true;
				continue;
			}
			if (argv.size() > i + 1)
			{
				++i; // we'll be consuming the next argument too
				Log(LOG_DEBUG) << "loadArgs(): "<< argname <<" -> " << argv[i];
				if (argname == "data")
				{
					_dataFolder = argv[i];
					if (_dataFolder.size() > 1 && _dataFolder[_dataFolder.size() - 1] != '/') {
						_dataFolder.push_back('/');
					}
				}
				else if (argname == "user")
				{
					_userFolder = argv[i];
					if (_userFolder.size() > 1 && _userFolder[_userFolder.size() - 1] != '/') {
						_userFolder.push_back('/');
					}
				}
				else if (argname == "cfg" || argname == "config")
				{
					_configFolder = argv[i];
					if (_configFolder.size() > 1 && _configFolder[_configFolder.size() - 1] != '/') {
						_configFolder.push_back('/');
					}
				}
				else if (argname == "master")
				{
					_masterMod = argv[i];
				}
				else
				{
					//save this command line option for now, we will apply it later
					_commandLine[argname] = argv[i];
				}
			}
			else
			{
				Log(LOG_WARNING) << "Unknown option: " << argname;
			}
		}
	}
}

/*
 * Displays command-line help when appropriate.
 * @param argc Number of arguments.
 * @param argv Array of argument strings.
 */
static bool showHelp()
{
	std::ostringstream help;
	help << "OpenXcom v" << OPENXCOM_VERSION_SHORT << std::endl;
	help << "Usage: openxcom [OPTION]..." << std::endl << std::endl;
	help << "-data PATH" << std::endl;
	help << "        use PATH as the default Data Folder instead of auto-detecting" << std::endl << std::endl;
	help << "-user PATH" << std::endl;
	help << "        use PATH as the default User Folder instead of auto-detecting" << std::endl << std::endl;
	help << "-cfg PATH  or  -config PATH" << std::endl;
	help << "        use PATH as the default Config Folder instead of auto-detecting" << std::endl << std::endl;
	help << "-master MOD" << std::endl;
	help << "        set MOD to the current master mod (eg. -master xcom2)" << std::endl << std::endl;
	help << "-KEY VALUE" << std::endl;
	help << "        override option KEY with VALUE (eg. -displayWidth 640)" << std::endl << std::endl;
	help << "-help" << std::endl;
	help << "-?" << std::endl;
	help << "        show command-line help" << std::endl;
	for (auto arg: CrossPlatform::getArgs())
	{
		if ((arg[0] == '-' || arg[0] == '/') && arg.length() > 1)
		{
			std::string argname;
			if (arg[1] == '-' && arg.length() > 2)
				argname = arg.substr(2, arg.length()-1);
			else
				argname = arg.substr(1, arg.length()-1);
			std::transform(argname.begin(), argname.end(), argname.begin(), ::tolower);
			if (argname == "help" || argname == "?")
			{
				std::cout << help.str();
				return true;
			}
		}
	}
	return false;
}

const std::map<std::string, ModInfo> &getModInfos() { return _modInfos; }

<<<<<<< HEAD
/**
 * Splits the game's User folder by master mod,
 * creating a subfolder for each one.
 * Moving the saves from userFolder into subfolders
 * has been removed.
 */
static void userSplitMasters()
{
	for (auto i : _modInfos) {
		if (i.second.isMaster()) {
			std::string masterFolder = _userFolder + i.first;
			if (!CrossPlatform::folderExists(masterFolder)) {
				CrossPlatform::createFolder(masterFolder);
			}
=======
static void _scanMods(const std::string &modsDir, bool metadataOnly = false)
{
	if (!CrossPlatform::folderExists(modsDir))
	{
		Log(LOG_VERBOSE) << "skipping non-existent mod directory: '" << modsDir << "'";
		return;
	}

	const std::string metadataFile = "/metadata.yml";
	if (metadataOnly && CrossPlatform::fileExists(modsDir + metadataFile))
	{
		ModInfo modInfo(modsDir);
		modInfo.load(modsDir + metadataFile);
		_modInfos.insert(std::pair<std::string, ModInfo>(modInfo.getId(), modInfo));
	}
	else
	{
		std::vector<std::string> contents = CrossPlatform::getFolderContents(modsDir);
		for (std::vector<std::string>::iterator i = contents.begin(); i != contents.end(); ++i)
		{
			std::string modPath = modsDir + CrossPlatform::PATH_SEPARATOR + *i;
			if (!CrossPlatform::folderExists(modPath))
			{
				// skip non-directories (e.g. README.txt)
				continue;
			}

			Log(LOG_VERBOSE) << "- " << modPath;
			ModInfo modInfo(modPath);

			std::string metadataPath = modPath + metadataFile;
			if (!CrossPlatform::fileExists(metadataPath))
			{
				Log(LOG_VERBOSE) << metadataPath << " not found;";
				if (metadataOnly)
				{
					Log(LOG_VERBOSE) << "skipping invalid mod: " << *i;
					continue;
				}
				else
				{
					Log(LOG_VERBOSE) << "using default values for mod: " << *i;
				}
			}
			else
			{
				modInfo.load(metadataPath);
			}

			Log(LOG_VERBOSE) << "  id: " << modInfo.getId();
			Log(LOG_VERBOSE) << "  name: " << modInfo.getName();
			Log(LOG_VERBOSE) << "  version: " << modInfo.getVersion();
			Log(LOG_VERBOSE) << "  description: " << modInfo.getDescription();
			Log(LOG_VERBOSE) << "  author: " << modInfo.getAuthor();
			Log(LOG_VERBOSE) << "  master: " << modInfo.getMaster();
			Log(LOG_VERBOSE) << "  isMaster: " << modInfo.isMaster();
			Log(LOG_VERBOSE) << "  loadResources:";
			std::vector<std::string> externals = modInfo.getExternalResourceDirs();
			for (std::vector<std::string>::iterator j = externals.begin(); j != externals.end(); ++j)
			{
				Log(LOG_VERBOSE) << "    " << *j;
			}

			if (("xcom1" == modInfo.getId() && !_ufoIsInstalled())
				|| ("xcom2" == modInfo.getId() && !_tftdIsInstalled()))
			{
				Log(LOG_VERBOSE) << "skipping " << modInfo.getId() << " since related game data isn't installed";
				continue;
			}

			_modInfos.insert(std::pair<std::string, ModInfo>(modInfo.getId(), modInfo));
>>>>>>> 10722a7d
		}
	}
}

/**
 * Handles the initialization of setting up default options
 * and finding and loading any existing ones.
 * @param argc Number of arguments.
 * @param argv Array of argument strings.
 * @return Do we start the game?
 */
bool init()
{
	if (showHelp())
		return false;
	create();
<<<<<<< HEAD
	resetDefault();
	loadArgs();
=======
	resetDefault(true);
	loadArgs(argc, argv);
>>>>>>> 10722a7d
	setFolders();
	_setDefaultMods();
	updateOptions();

	// set up the logging reportingLevel
#ifdef _DEBUG
	Logger::reportingLevel() = LOG_DEBUG;
#else
	Logger::reportingLevel() = LOG_INFO;
#endif

	if (Options::verboseLogging)
		Logger::reportingLevel() = LOG_VERBOSE;

	// this enables writes to the log file and filters already emitted messages
	CrossPlatform::setLogFileName(getUserFolder() + "openxcom.log");

	Log(LOG_INFO) << "OpenXcom Version: " << OPENXCOM_VERSION_SHORT << OPENXCOM_VERSION_GIT;
#ifdef _WIN64
	Log(LOG_INFO) << "Platform: Windows 64 bit";
#elif _WIN32
	Log(LOG_INFO) << "Platform: Windows 32 bit";
#elif __APPLE__
	Log(LOG_INFO) << "Platform: OSX";
#elif  __ANDROID_API__
	Log(LOG_INFO) << "Platform: Android";
#elif __linux__
	Log(LOG_INFO) << "Platform: Linux";
#else
	Log(LOG_INFO) << "Platform: Unix-like";
#endif

	Log(LOG_INFO) << "Data folder is: " << _dataFolder;
	Log(LOG_INFO) << "Data search is: ";
	for (std::vector<std::string>::iterator i = _dataList.begin(); i != _dataList.end(); ++i)
	{
		Log(LOG_INFO) << "- " << *i;
	}
	Log(LOG_INFO) << "User folder is: " << _userFolder;
	Log(LOG_INFO) << "Config folder is: " << _configFolder;
	Log(LOG_INFO) << "Options loaded successfully.";

	FileMap::clear(false, Options::oxceEmbeddedOnly);
	return true;
}

// called from the dos screen state (StartState)
void refreshMods()
{
	if (reload)
	{
		_masterMod = "";
	}

	_modInfos.clear();
	SDL_RWops *rwops = CrossPlatform::getEmbeddedAsset("standard.zip");
	if (rwops) {
		Log(LOG_INFO) << "Scanning embedded standard mods...";
		FileMap::scanModZipRW(rwops, "exe:standard.zip");
	}
	if (Options::oxceEmbeddedOnly && rwops) {
		Log(LOG_INFO) << "Modding embedded resources is disabled, set 'oxceEmbeddedOnly: false' in options.cfg to enable.";
	} else {
		Log(LOG_INFO) << "Scanning standard mods in '" << getDataFolder() << "'...";
		FileMap::scanModDir(getDataFolder(), "standard", true);
	}
	Log(LOG_INFO) << "Scanning user mods in '" << getUserFolder() << "'...";
	FileMap::scanModDir(getUserFolder(), "mods", false);
#ifdef __MOBILE__
	if (getDataFolder() == getUserFolder())
	{
		Log(LOG_INFO) << "Skipped scanning user mods in the data folder, because it's the same folder as the user folder.";
	}
	else
	{
		Log(LOG_INFO) << "Scanning user mods in '" << getDataFolder() << "'...";
		FileMap::scanModDir(getDataFolder(), "mods", false);
	}
#endif

	// Check mods' dependencies on other mods and extResources (UFO, TFTD, etc),
	// also breaks circular dependency loops.
	FileMap::checkModsDependencies();

	// Now we can get the list of ModInfos from the FileMap -
	// those are the mods that can possibly be loaded.
	_modInfos = FileMap::getModInfos();

	// remove mods from list that no longer exist
	bool nonMasterModFound = false;
	std::map<std::string, bool> corruptedMasters;
	for (auto i = mods.begin(); i != mods.end();)
	{
		auto modIt = _modInfos.find(i->first);
		if (_modInfos.end() == modIt)
		{
			Log(LOG_VERBOSE) << "removing references to missing mod: " << i->first;
			i = mods.erase(i);
			continue;
		}
		else
		{
			if ((*modIt).second.isMaster())
			{
				if (nonMasterModFound)
				{
					Log(LOG_ERROR) << "Removing master mod '" << i->first << "' from the list, because it is on a wrong position. It will be re-added automatically.";
					corruptedMasters[i->first] = i->second;
					i = mods.erase(i);
					continue;
				}
			}
			else
			{
				nonMasterModFound = true;
			}
		}
		++i;
	}
	// re-insert corrupted masters at the beginning of the list
	for (auto j : corruptedMasters)
	{
		std::pair<std::string, bool> newMod(j.first, j.second);
		mods.insert(mods.begin(), newMod);
	}

	// add in any new mods picked up from the scan and ensure there is but a single
	// master active
	std::string activeMaster;
	std::string inactiveMaster;
	for (auto i = _modInfos.cbegin(); i != _modInfos.cend(); ++i)
	{
		bool found = false;
		for (std::vector< std::pair<std::string, bool> >::iterator j = mods.begin(); j != mods.end(); ++j)
		{
			if (i->first == j->first)
			{
				found = true;
				if (i->second.isMaster())
				{
					if (!_masterMod.empty())
					{
						j->second = (_masterMod == j->first);
					}
					if (j->second)
					{
						if (!activeMaster.empty())
						{
							Log(LOG_WARNING) << "Too many active masters detected; turning off " << j->first;
							j->second = false;
						}
						else
						{
							activeMaster = j->first;
						}
					}
					else
					{
						// prefer activating standard masters over a possibly broken
						// third party master
						if (inactiveMaster.empty() || j->first == "xcom1" || j->first == "xcom2")
						{
							inactiveMaster = j->first;
						}
					}
				}

				break;
			}
		}
		if (found)
		{
			continue;
		}

		// not active by default
		std::pair<std::string, bool> newMod(i->first, false);
		if (i->second.isMaster())
		{
			// it doesn't matter what order the masters are in since
			// only one can be active at a time anyway
			mods.insert(mods.begin(), newMod);

			if (inactiveMaster.empty())
			{
				inactiveMaster = i->first;
			}
		}
		else
		{
			mods.push_back(newMod);
		}
	}

	if (activeMaster.empty())
	{
		if (inactiveMaster.empty())
		{
			Log(LOG_ERROR) << "no mod masters available";
			throw Exception("No X-COM installations found");
		}
		else
		{
			Log(LOG_INFO) << "no master already active; activating " << inactiveMaster;
			std::find(mods.begin(), mods.end(), std::pair<std::string, bool>(inactiveMaster, false))->second = true;
			_masterMod = inactiveMaster;
		}
	}
	else
	{
		_masterMod = activeMaster;
	}
	save();
}

void updateMods()
{
	// pick up stuff in common before-hand
	FileMap::clear(false, Options::oxceEmbeddedOnly);

	refreshMods();
	FileMap::setup(getActiveMods(), Options::oxceEmbeddedOnly);
	userSplitMasters();

	// report active mods that don't meet the minimum OXCE requirements
	Log(LOG_INFO) << "Active mods:";
	auto activeMods = getActiveMods();
	for (auto modInf : activeMods)
	{
		Log(LOG_INFO) << "- " << modInf->getId() << " v" << modInf->getVersion();
		if (!modInf->isVersionOk())
		{
			Log(LOG_ERROR) << "Mod '" << modInf->getName() << "' requires at least OXCE v" << modInf->getRequiredExtendedVersion();
		}
	}
}

/**
 * Is the password correct?
 * @return Mostly false.
 */
bool isPasswordCorrect()
{
	if (_passwordCheck < 0)
	{
		std::string md5hash = md5(Options::password);
		if (md5hash == "52bd8e15118862c40fc0d6107e197f42")
			_passwordCheck = 1;
		else
			_passwordCheck = 0;
	}

	return _passwordCheck > 0;
}

/**
 * Gets the currently active master mod.
 * @return Mod id.
 */
std::string getActiveMaster()
{
	return _masterMod;
}

bool getLoadLastSave()
{
	return _loadLastSave && !_loadLastSaveExpended;
}

void expendLoadLastSave()
{
	_loadLastSaveExpended = true;
}

/**
 * Sets up the game's Data folder where the data files
 * are loaded from and the User folder and Config
 * folder where settings and saves are stored in.
 */
void setFolders()
{
	_dataList = CrossPlatform::findDataFolders();
	if (!_dataFolder.empty())
	{
		_dataList.insert(_dataList.begin(), _dataFolder);
		Log(LOG_DEBUG) << "setFolders(): inserting " << _dataFolder;
	}
	if (_userFolder.empty())
	{
		std::vector<std::string> user = CrossPlatform::findUserFolders();

		if (_configFolder.empty())
		{
			_configFolder = CrossPlatform::findConfigFolder();
		}

		// Look for an existing user folder
		for (std::vector<std::string>::reverse_iterator i = user.rbegin(); i != user.rend(); ++i)
		{
			if (CrossPlatform::folderExists(*i))
			{
				_userFolder = *i;
				break;
			}
		}

		// Set up folders
		if (_userFolder.empty())
		{
			for (std::vector<std::string>::iterator i = user.begin(); i != user.end(); ++i)
			{
				if (CrossPlatform::createFolder(*i))
				{
					_userFolder = *i;
					break;
				}
			}
		}
	}
	if (!_userFolder.empty())
	{
		// create mod folder if it doesn't already exist
		CrossPlatform::createFolder(_userFolder + "mods");
	}

	if (_configFolder.empty())
	{
		_configFolder = _userFolder;
	}
}

/**
 * Updates the game's options with those in the configuration
 * file, if it exists yet, and any supplied on the command line.
 */
void updateOptions()
{
	// Load existing options
	if (CrossPlatform::folderExists(_configFolder))
	{
		if (CrossPlatform::fileExists(_configFolder + "options.cfg"))
		{
			load();
#ifndef EMBED_ASSETS
			Options::oxceEmbeddedOnly = false;
#endif
		}
		else
		{
			save();
		}
	}
	// Create config folder and save options
	else
	{
		CrossPlatform::createFolder(_configFolder);
		save();
	}

	// now apply options set on the command line, overriding defaults and those loaded from config file
	//if (!_commandLine.empty())
	for (std::vector<OptionInfo>::iterator i = _info.begin(); i != _info.end(); ++i)
	{
		i->load(_commandLine, true);
	}
}

/**
 * Loads options from a YAML file.
 * @param filename YAML filename.
 * @return Was the loading successful?
 */
bool load(const std::string &filename)
{
	std::string s = _configFolder + filename + ".cfg";
	try
	{
		YAML::Node doc = YAML::Load(*CrossPlatform::readFile(s));
		// Ignore old options files
		if (doc["options"]["NewBattleMission"])
		{
			return false;
		}
		for (std::vector<OptionInfo>::iterator i = _info.begin(); i != _info.end(); ++i)
		{
			i->load(doc["options"]);
		}

		mods.clear();
		for (YAML::const_iterator i = doc["mods"].begin(); i != doc["mods"].end(); ++i)
		{
			std::string id = (*i)["id"].as<std::string>();
			bool active = (*i)["active"].as<bool>(false);
			mods.push_back(std::pair<std::string, bool>(id, active));
		}
		if (mods.empty())
		{
			_setDefaultMods();
		}
	}
	catch (YAML::Exception &e)
	{
		Log(LOG_WARNING) << e.what();
		return false;
	}
	return true;
}

void writeNode(const YAML::Node& node, YAML::Emitter& emitter)
{
	switch (node.Type())
	{
		case YAML::NodeType::Sequence:
		{
			emitter << YAML::BeginSeq;
			for (size_t i = 0; i < node.size(); i++)
			{
				writeNode(node[i], emitter);
			}
			emitter << YAML::EndSeq;
			break;
		}
		case YAML::NodeType::Map:
		{
			emitter << YAML::BeginMap;

			// First collect all the keys
			std::vector<std::string> keys(node.size());
			int key_it = 0;
			for (YAML::const_iterator it = node.begin(); it != node.end(); ++it)
			{
				keys[key_it++] = it->first.as<std::string>();
			}

			// Then sort them
			std::sort(keys.begin(), keys.end());

			// Then emit all the entries in sorted order.
			for(size_t i = 0; i < keys.size(); i++)
			{
				emitter << YAML::Key;
				emitter << keys[i];
				emitter << YAML::Value;
				writeNode(node[keys[i]], emitter);
			}
			emitter << YAML::EndMap;
			break;
		}
		default:
			emitter << node;
			break;
	}
}

/**
 * Saves options to a YAML file.
 * @param filename YAML filename.
 * @return Was the saving successful?
 */
bool save(const std::string &filename)
{
	YAML::Emitter out;
	try
	{
		YAML::Node doc, node;
		for (std::vector<OptionInfo>::iterator i = _info.begin(); i != _info.end(); ++i)
		{
			i->save(node);
		}
		doc["options"] = node;

		for (std::vector< std::pair<std::string, bool> >::iterator i = mods.begin(); i != mods.end(); ++i)
		{
			YAML::Node mod;
			mod["id"] = i->first;
			mod["active"] = i->second;
			doc["mods"].push_back(mod);
		}

		writeNode(doc, out);
	}
	catch (YAML::Exception &e)
	{
		Log(LOG_WARNING) << e.what();
		return false;
	}
	std::string filepath = _configFolder + filename + ".cfg";
	std::string data(out.c_str());

	if (!CrossPlatform::writeFile(filepath, data + "\n" ))
	{
		Log(LOG_WARNING) << "Failed to save " << filepath;
		return false;
	}
	return true;
}

/**
 * Returns the game's current Data folder where resources
 * and X-Com files are loaded from.
 * @return Full path to Data folder.
 */
std::string getDataFolder()
{
	return _dataFolder;
}

/**
 * Changes the game's current Data folder where resources
 * and X-Com files are loaded from.
 * @param folder Full path to Data folder.
 */
void setDataFolder(const std::string &folder)
{
	_dataFolder = folder;
	Log(LOG_DEBUG) << "setDataFolder(" << folder <<");";
}

/**
 * Returns the game's list of possible Data folders.
 * @return List of Data paths.
 */
const std::vector<std::string> &getDataList()
{
	return _dataList;
}

/**
 * Returns the game's User folder where
 * saves are stored in.
 * @return Full path to User folder.
 */
std::string getUserFolder()
{
	return _userFolder;
}

/**
 * Returns the game's Config folder where
 * settings are stored in. Normally the same
 * as the User folder.
 * @return Full path to Config folder.
 */
std::string getConfigFolder()
{
	return _configFolder;
}

/**
 * Returns the game's User folder for the
 * currently loaded master mod.
 * @return Full path to User folder.
 */
std::string getMasterUserFolder()
{
	return _userFolder + _masterMod + "/";
}

/**
 * Returns the game's list of all available option information.
 * @return List of OptionInfo's.
 */
const std::vector<OptionInfo> &getOptionInfo()
{
	return _info;
}

/**
 * Returns a list of currently active mods.
 * They must be enabled and activable.
 * @sa ModInfo::canActivate
 * @return List of info for the active mods.
 */
std::vector<const ModInfo *> getActiveMods()
{
	std::vector<const ModInfo*> activeMods;
	for (std::vector< std::pair<std::string, bool> >::iterator i = mods.begin(); i != mods.end(); ++i)
	{
		if (i->second)
		{
			const ModInfo *info = &_modInfos.at(i->first);
			if (info->canActivate(_masterMod))
			{
				activeMods.push_back(info);
			}
		}
	}
	return activeMods;
}

/**
 * Saves display settings temporarily to be able
 * to revert to old ones.
 */
void backupDisplay()
{
	Options::newDisplayWidth = Options::displayWidth;
	Options::newDisplayHeight = Options::displayHeight;
	Options::newBattlescapeScale = Options::battlescapeScale;
	Options::newGeoscapeScale = Options::geoscapeScale;
	Options::newOpenGL = Options::useOpenGL;
	Options::newScaleFilter = Options::useScaleFilter;
	Options::newHQXFilter = Options::useHQXFilter;
	Options::newOpenGLShader = Options::useOpenGLShader;
	Options::newXBRZFilter = Options::useXBRZFilter;
	Options::newRootWindowedMode = Options::rootWindowedMode;
	Options::newWindowedModePositionX = Options::windowedModePositionX;
	Options::newWindowedModePositionY = Options::windowedModePositionY;
	Options::newFullscreen = Options::fullscreen;
	Options::newAllowResize = Options::allowResize;
	Options::newBorderless = Options::borderless;
}

/**
 * Switches old/new display options for temporarily
 * testing a new display setup.
 */
void switchDisplay()
{
	std::swap(displayWidth, newDisplayWidth);
	std::swap(displayHeight, newDisplayHeight);
	std::swap(useOpenGL, newOpenGL);
	std::swap(useScaleFilter, newScaleFilter);
	std::swap(battlescapeScale, newBattlescapeScale);
	std::swap(geoscapeScale, newGeoscapeScale);
	std::swap(useHQXFilter, newHQXFilter);
	std::swap(useOpenGLShader, newOpenGLShader);
	std::swap(useXBRZFilter, newXBRZFilter);
	std::swap(rootWindowedMode, newRootWindowedMode);
	std::swap(windowedModePositionX, newWindowedModePositionX);
	std::swap(windowedModePositionY, newWindowedModePositionY);
	std::swap(fullscreen, newFullscreen);
	std::swap(allowResize, newAllowResize);
	std::swap(borderless, newBorderless);
}

}

}<|MERGE_RESOLUTION|>--- conflicted
+++ resolved
@@ -577,7 +577,6 @@
 
 const std::map<std::string, ModInfo> &getModInfos() { return _modInfos; }
 
-<<<<<<< HEAD
 /**
  * Splits the game's User folder by master mod,
  * creating a subfolder for each one.
@@ -592,79 +591,6 @@
 			if (!CrossPlatform::folderExists(masterFolder)) {
 				CrossPlatform::createFolder(masterFolder);
 			}
-=======
-static void _scanMods(const std::string &modsDir, bool metadataOnly = false)
-{
-	if (!CrossPlatform::folderExists(modsDir))
-	{
-		Log(LOG_VERBOSE) << "skipping non-existent mod directory: '" << modsDir << "'";
-		return;
-	}
-
-	const std::string metadataFile = "/metadata.yml";
-	if (metadataOnly && CrossPlatform::fileExists(modsDir + metadataFile))
-	{
-		ModInfo modInfo(modsDir);
-		modInfo.load(modsDir + metadataFile);
-		_modInfos.insert(std::pair<std::string, ModInfo>(modInfo.getId(), modInfo));
-	}
-	else
-	{
-		std::vector<std::string> contents = CrossPlatform::getFolderContents(modsDir);
-		for (std::vector<std::string>::iterator i = contents.begin(); i != contents.end(); ++i)
-		{
-			std::string modPath = modsDir + CrossPlatform::PATH_SEPARATOR + *i;
-			if (!CrossPlatform::folderExists(modPath))
-			{
-				// skip non-directories (e.g. README.txt)
-				continue;
-			}
-
-			Log(LOG_VERBOSE) << "- " << modPath;
-			ModInfo modInfo(modPath);
-
-			std::string metadataPath = modPath + metadataFile;
-			if (!CrossPlatform::fileExists(metadataPath))
-			{
-				Log(LOG_VERBOSE) << metadataPath << " not found;";
-				if (metadataOnly)
-				{
-					Log(LOG_VERBOSE) << "skipping invalid mod: " << *i;
-					continue;
-				}
-				else
-				{
-					Log(LOG_VERBOSE) << "using default values for mod: " << *i;
-				}
-			}
-			else
-			{
-				modInfo.load(metadataPath);
-			}
-
-			Log(LOG_VERBOSE) << "  id: " << modInfo.getId();
-			Log(LOG_VERBOSE) << "  name: " << modInfo.getName();
-			Log(LOG_VERBOSE) << "  version: " << modInfo.getVersion();
-			Log(LOG_VERBOSE) << "  description: " << modInfo.getDescription();
-			Log(LOG_VERBOSE) << "  author: " << modInfo.getAuthor();
-			Log(LOG_VERBOSE) << "  master: " << modInfo.getMaster();
-			Log(LOG_VERBOSE) << "  isMaster: " << modInfo.isMaster();
-			Log(LOG_VERBOSE) << "  loadResources:";
-			std::vector<std::string> externals = modInfo.getExternalResourceDirs();
-			for (std::vector<std::string>::iterator j = externals.begin(); j != externals.end(); ++j)
-			{
-				Log(LOG_VERBOSE) << "    " << *j;
-			}
-
-			if (("xcom1" == modInfo.getId() && !_ufoIsInstalled())
-				|| ("xcom2" == modInfo.getId() && !_tftdIsInstalled()))
-			{
-				Log(LOG_VERBOSE) << "skipping " << modInfo.getId() << " since related game data isn't installed";
-				continue;
-			}
-
-			_modInfos.insert(std::pair<std::string, ModInfo>(modInfo.getId(), modInfo));
->>>>>>> 10722a7d
 		}
 	}
 }
@@ -681,13 +607,8 @@
 	if (showHelp())
 		return false;
 	create();
-<<<<<<< HEAD
-	resetDefault();
+	resetDefault(true);
 	loadArgs();
-=======
-	resetDefault(true);
-	loadArgs(argc, argv);
->>>>>>> 10722a7d
 	setFolders();
 	_setDefaultMods();
 	updateOptions();
