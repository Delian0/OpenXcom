/*
 * Copyright 2010-2016 OpenXcom Developers.
 *
 * This file is part of OpenXcom.
 *
 * OpenXcom is free software: you can redistribute it and/or modify
 * it under the terms of the GNU General Public License as published by
 * the Free Software Foundation, either version 3 of the License, or
 * (at your option) any later version.
 *
 * OpenXcom is distributed in the hope that it will be useful,
 * but WITHOUT ANY WARRANTY; without even the implied warranty of
 * MERCHANTABILITY or FITNESS FOR A PARTICULAR PURPOSE.  See the
 * GNU General Public License for more details.
 *
 * You should have received a copy of the GNU General Public License
 * along with OpenXcom.  If not, see <http://www.gnu.org/licenses/>.
 */

#include "Options.h"
#include "../version.h"
#include "../md5.h"
#include <SDL.h>
#include <SDL_keysym.h>
#include <SDL_mixer.h>
#include <map>
#include <unordered_map>
#include <sstream>
#include <iostream>
#include <algorithm>
#include <yaml-cpp/yaml.h>
#include "Exception.h"
#include "Logger.h"
#include "CrossPlatform.h"
#include "FileMap.h"
#include "Screen.h"
#include "Unicode.h"

namespace OpenXcom
{

namespace Options
{
#define OPT
#include "Options.inc.h"
#undef OPT

std::string _dataFolder;
std::vector<std::string> _dataList;
std::string _userFolder;
std::string _configFolder;
std::vector<std::string> _userList;
std::map<std::string, std::string> _commandLine;
std::vector<OptionInfo> _info;
std::unordered_map<std::string, ModInfo> _modInfos;
std::string _masterMod;
int _passwordCheck = -1;
bool _loadLastSave = false;
bool _loadLastSaveExpended = false;

/**
 * Sets up the options by creating their OptionInfo metadata.
 */
void create()
{
#ifdef DINGOO
	_info.push_back(OptionInfo("displayWidth", &displayWidth, Screen::ORIGINAL_WIDTH));
	_info.push_back(OptionInfo("displayHeight", &displayHeight, Screen::ORIGINAL_HEIGHT));
	_info.push_back(OptionInfo("fullscreen", &fullscreen, true));
	_info.push_back(OptionInfo("asyncBlit", &asyncBlit, false));
	_info.push_back(OptionInfo("keyboardMode", (int*)&keyboardMode, KEYBOARD_OFF));
#else
	_info.push_back(OptionInfo("displayWidth", &displayWidth, Screen::ORIGINAL_WIDTH*2));
	_info.push_back(OptionInfo("displayHeight", &displayHeight, Screen::ORIGINAL_HEIGHT*2));
	_info.push_back(OptionInfo("fullscreen", &fullscreen, false));
	_info.push_back(OptionInfo("asyncBlit", &asyncBlit, true));
	_info.push_back(OptionInfo("keyboardMode", (int*)&keyboardMode, KEYBOARD_ON));
#endif

	_info.push_back(OptionInfo("maxFrameSkip", &maxFrameSkip, 0));
	_info.push_back(OptionInfo("traceAI", &traceAI, false));
	_info.push_back(OptionInfo("verboseLogging", &verboseLogging, false));
	_info.push_back(OptionInfo("listVFSContents", &listVFSContents, false));
	_info.push_back(OptionInfo("embeddedOnly", &embeddedOnly, true));
	_info.push_back(OptionInfo("StereoSound", &StereoSound, true));
	//_info.push_back(OptionInfo("baseXResolution", &baseXResolution, Screen::ORIGINAL_WIDTH));
	//_info.push_back(OptionInfo("baseYResolution", &baseYResolution, Screen::ORIGINAL_HEIGHT));
	//_info.push_back(OptionInfo("baseXGeoscape", &baseXGeoscape, Screen::ORIGINAL_WIDTH));
	//_info.push_back(OptionInfo("baseYGeoscape", &baseYGeoscape, Screen::ORIGINAL_HEIGHT));
	//_info.push_back(OptionInfo("baseXBattlescape", &baseXBattlescape, Screen::ORIGINAL_WIDTH));
	//_info.push_back(OptionInfo("baseYBattlescape", &baseYBattlescape, Screen::ORIGINAL_HEIGHT));
	_info.push_back(OptionInfo("geoscapeScale", &geoscapeScale, 0));
	_info.push_back(OptionInfo("battlescapeScale", &battlescapeScale, 0));
	_info.push_back(OptionInfo("useScaleFilter", &useScaleFilter, false));
	_info.push_back(OptionInfo("useHQXFilter", &useHQXFilter, false));
	_info.push_back(OptionInfo("useXBRZFilter", &useXBRZFilter, false));
	_info.push_back(OptionInfo("useOpenGL", &useOpenGL, false));
	_info.push_back(OptionInfo("checkOpenGLErrors", &checkOpenGLErrors, false));
	_info.push_back(OptionInfo("useOpenGLShader", &useOpenGLShader, "Shaders/Raw.OpenGL.shader"));
	_info.push_back(OptionInfo("vSyncForOpenGL", &vSyncForOpenGL, true));
	_info.push_back(OptionInfo("useOpenGLSmoothing", &useOpenGLSmoothing, true));
	_info.push_back(OptionInfo("password", &password, "secret"));
	_info.push_back(OptionInfo("debug", &debug, false));
	_info.push_back(OptionInfo("debugUi", &debugUi, false));
	_info.push_back(OptionInfo("soundVolume", &soundVolume, 2*(MIX_MAX_VOLUME/3)));
	_info.push_back(OptionInfo("musicVolume", &musicVolume, 2*(MIX_MAX_VOLUME/3)));
	_info.push_back(OptionInfo("uiVolume", &uiVolume, MIX_MAX_VOLUME/3));
	_info.push_back(OptionInfo("language", &language, ""));
	_info.push_back(OptionInfo("battleScrollSpeed", &battleScrollSpeed, 8));
	_info.push_back(OptionInfo("battleEdgeScroll", (int*)&battleEdgeScroll, SCROLL_AUTO));
	_info.push_back(OptionInfo("battleDragScrollButton", &battleDragScrollButton, 0));
	_info.push_back(OptionInfo("dragScrollTimeTolerance", &dragScrollTimeTolerance, 300)); // miliSecond
	_info.push_back(OptionInfo("dragScrollPixelTolerance", &dragScrollPixelTolerance, 10)); // count of pixel
	_info.push_back(OptionInfo("battleFireSpeed", &battleFireSpeed, 6));
	_info.push_back(OptionInfo("battleXcomSpeed", &battleXcomSpeed, 30));
	_info.push_back(OptionInfo("battleAlienSpeed", &battleAlienSpeed, 30));
	_info.push_back(OptionInfo("battleNewPreviewPath", (int*)&battleNewPreviewPath, PATH_NONE)); // requires double-click to confirm move
	_info.push_back(OptionInfo("fpsCounter", &fpsCounter, false));
	_info.push_back(OptionInfo("globeDetail", &globeDetail, true));
	_info.push_back(OptionInfo("globeRadarLines", &globeRadarLines, true));
	_info.push_back(OptionInfo("globeFlightPaths", &globeFlightPaths, true));
	_info.push_back(OptionInfo("globeAllRadarsOnBaseBuild", &globeAllRadarsOnBaseBuild, true));
	_info.push_back(OptionInfo("audioSampleRate", &audioSampleRate, 22050));
	_info.push_back(OptionInfo("audioBitDepth", &audioBitDepth, 16));
	_info.push_back(OptionInfo("audioChunkSize", &audioChunkSize, 1024));
	_info.push_back(OptionInfo("pauseMode", &pauseMode, 0));
	_info.push_back(OptionInfo("battleNotifyDeath", &battleNotifyDeath, false));
	_info.push_back(OptionInfo("showFundsOnGeoscape", &showFundsOnGeoscape, false));
	_info.push_back(OptionInfo("allowResize", &allowResize, false));
	_info.push_back(OptionInfo("windowedModePositionX", &windowedModePositionX, 0));
	_info.push_back(OptionInfo("windowedModePositionY", &windowedModePositionY, 0));
	_info.push_back(OptionInfo("borderless", &borderless, false));
	_info.push_back(OptionInfo("captureMouse", (bool*)&captureMouse, false));
	_info.push_back(OptionInfo("battleTooltips", &battleTooltips, true));
	_info.push_back(OptionInfo("keepAspectRatio", &keepAspectRatio, true));
	_info.push_back(OptionInfo("nonSquarePixelRatio", &nonSquarePixelRatio, false));
	_info.push_back(OptionInfo("cursorInBlackBandsInFullscreen", &cursorInBlackBandsInFullscreen, false));
	_info.push_back(OptionInfo("cursorInBlackBandsInWindow", &cursorInBlackBandsInWindow, true));
	_info.push_back(OptionInfo("cursorInBlackBandsInBorderlessWindow", &cursorInBlackBandsInBorderlessWindow, false));
	_info.push_back(OptionInfo("saveOrder", (int*)&saveOrder, SORT_DATE_DESC));
	_info.push_back(OptionInfo("geoClockSpeed", &geoClockSpeed, 80));
	_info.push_back(OptionInfo("dogfightSpeed", &dogfightSpeed, 30));
	_info.push_back(OptionInfo("geoScrollSpeed", &geoScrollSpeed, 20));
	_info.push_back(OptionInfo("geoDragScrollButton", &geoDragScrollButton, SDL_BUTTON_MIDDLE));
	_info.push_back(OptionInfo("preferredMusic", (int*)&preferredMusic, MUSIC_AUTO));
	_info.push_back(OptionInfo("preferredSound", (int*)&preferredSound, SOUND_AUTO));
	_info.push_back(OptionInfo("preferredVideo", (int*)&preferredVideo, VIDEO_FMV));
	_info.push_back(OptionInfo("musicAlwaysLoop", &musicAlwaysLoop, false));
	_info.push_back(OptionInfo("touchEnabled", &touchEnabled, false));
	_info.push_back(OptionInfo("rootWindowedMode", &rootWindowedMode, false));

	// advanced option
	_info.push_back(OptionInfo("playIntro", &playIntro, true, "STR_PLAYINTRO", "STR_GENERAL"));
	_info.push_back(OptionInfo("autosave", &autosave, true, "STR_AUTOSAVE", "STR_GENERAL"));
	_info.push_back(OptionInfo("autosaveFrequency", &autosaveFrequency, 5, "STR_AUTOSAVE_FREQUENCY", "STR_GENERAL"));
	_info.push_back(OptionInfo("newSeedOnLoad", &newSeedOnLoad, false, "STR_NEWSEEDONLOAD", "STR_GENERAL"));
	_info.push_back(OptionInfo("lazyLoadResources", &lazyLoadResources, true, "STR_LAZY_LOADING", "STR_GENERAL"));
	_info.push_back(OptionInfo("mousewheelSpeed", &mousewheelSpeed, 3, "STR_MOUSEWHEEL_SPEED", "STR_GENERAL"));
	_info.push_back(OptionInfo("changeValueByMouseWheel", &changeValueByMouseWheel, 0, "STR_CHANGEVALUEBYMOUSEWHEEL", "STR_GENERAL"));
	_info.push_back(OptionInfo("soldierDiaries", &soldierDiaries, true));

// this should probably be any small screen touch-device, i don't know the defines for all of them so i'll cover android and IOS as i imagine they're more common
#ifdef __ANDROID_API__
	_info.push_back(OptionInfo("maximizeInfoScreens", &maximizeInfoScreens, true, "STR_MAXIMIZE_INFO_SCREENS", "STR_GENERAL"));
#elif __APPLE__
	// todo: ask grussel how badly i messed this up.
	#include "TargetConditionals.h"
	#if TARGET_IPHONE_SIMULATOR || TARGET_OS_IPHONE
		_info.push_back(OptionInfo("maximizeInfoScreens", &maximizeInfoScreens, true, "STR_MAXIMIZE_INFO_SCREENS", "STR_GENERAL"));
	#else
		_info.push_back(OptionInfo("maximizeInfoScreens", &maximizeInfoScreens, false, "STR_MAXIMIZE_INFO_SCREENS", "STR_GENERAL"));
	#endif
#else
	_info.push_back(OptionInfo("maximizeInfoScreens", &maximizeInfoScreens, false, "STR_MAXIMIZE_INFO_SCREENS", "STR_GENERAL"));
#endif

	_info.push_back(OptionInfo("geoDragScrollInvert", &geoDragScrollInvert, false, "STR_DRAGSCROLLINVERT", "STR_GEOSCAPE")); // true drags away from the cursor, false drags towards (like a grab)
	_info.push_back(OptionInfo("aggressiveRetaliation", &aggressiveRetaliation, false, "STR_AGGRESSIVERETALIATION", "STR_GEOSCAPE"));
	_info.push_back(OptionInfo("customInitialBase", &customInitialBase, false, "STR_CUSTOMINITIALBASE", "STR_GEOSCAPE"));
	_info.push_back(OptionInfo("allowBuildingQueue", &allowBuildingQueue, false, "STR_ALLOWBUILDINGQUEUE", "STR_GEOSCAPE"));
	_info.push_back(OptionInfo("craftLaunchAlways", &craftLaunchAlways, false, "STR_CRAFTLAUNCHALWAYS", "STR_GEOSCAPE"));
	_info.push_back(OptionInfo("storageLimitsEnforced", &storageLimitsEnforced, false, "STR_STORAGELIMITSENFORCED", "STR_GEOSCAPE"));
	_info.push_back(OptionInfo("canSellLiveAliens", &canSellLiveAliens, false, "STR_CANSELLLIVEALIENS", "STR_GEOSCAPE"));
	_info.push_back(OptionInfo("anytimePsiTraining", &anytimePsiTraining, false, "STR_ANYTIMEPSITRAINING", "STR_GEOSCAPE"));
	_info.push_back(OptionInfo("globeSeasons", &globeSeasons, false, "STR_GLOBESEASONS", "STR_GEOSCAPE"));
	_info.push_back(OptionInfo("psiStrengthEval", &psiStrengthEval, false, "STR_PSISTRENGTHEVAL", "STR_GEOSCAPE"));
	_info.push_back(OptionInfo("canTransferCraftsWhileAirborne", &canTransferCraftsWhileAirborne, false, "STR_CANTRANSFERCRAFTSWHILEAIRBORNE", "STR_GEOSCAPE")); // When the craft can reach the destination base with its fuel
	_info.push_back(OptionInfo("retainCorpses", &retainCorpses, false, "STR_RETAINCORPSES", "STR_GEOSCAPE"));
	_info.push_back(OptionInfo("fieldPromotions", &fieldPromotions, false, "STR_FIELDPROMOTIONS", "STR_GEOSCAPE"));
	//_info.push_back(OptionInfo("meetingPoint", &meetingPoint, false, "STR_MEETINGPOINT", "STR_GEOSCAPE"));

	_info.push_back(OptionInfo("battleDragScrollInvert", &battleDragScrollInvert, false, "STR_DRAGSCROLLINVERT", "STR_BATTLESCAPE")); // true drags away from the cursor, false drags towards (like a grab)
	_info.push_back(OptionInfo("sneakyAI", &sneakyAI, false, "STR_SNEAKYAI", "STR_BATTLESCAPE"));
	_info.push_back(OptionInfo("battleUFOExtenderAccuracy", &battleUFOExtenderAccuracy, false, "STR_BATTLEUFOEXTENDERACCURACY", "STR_BATTLESCAPE"));
	_info.push_back(OptionInfo("showMoreStatsInInventoryView", &showMoreStatsInInventoryView, false, "STR_SHOWMORESTATSININVENTORYVIEW", "STR_BATTLESCAPE"));
	_info.push_back(OptionInfo("battleHairBleach", &battleHairBleach, true, "STR_BATTLEHAIRBLEACH", "STR_BATTLESCAPE"));
	_info.push_back(OptionInfo("battleInstantGrenade", &battleInstantGrenade, false, "STR_BATTLEINSTANTGRENADE", "STR_BATTLESCAPE"));
	_info.push_back(OptionInfo("includePrimeStateInSavedLayout", &includePrimeStateInSavedLayout, false, "STR_INCLUDE_PRIMESTATE_IN_SAVED_LAYOUT", "STR_BATTLESCAPE"));
	_info.push_back(OptionInfo("battleExplosionHeight", &battleExplosionHeight, 0, "STR_BATTLEEXPLOSIONHEIGHT", "STR_BATTLESCAPE"));
	_info.push_back(OptionInfo("battleAutoEnd", &battleAutoEnd, false, "STR_BATTLEAUTOEND", "STR_BATTLESCAPE"));
	_info.push_back(OptionInfo("battleSmoothCamera", &battleSmoothCamera, false, "STR_BATTLESMOOTHCAMERA", "STR_BATTLESCAPE"));
	_info.push_back(OptionInfo("disableAutoEquip", &disableAutoEquip, false, "STR_DISABLEAUTOEQUIP", "STR_BATTLESCAPE"));
	_info.push_back(OptionInfo("battleConfirmFireMode", &battleConfirmFireMode, false, "STR_BATTLECONFIRMFIREMODE", "STR_BATTLESCAPE"));
	_info.push_back(OptionInfo("weaponSelfDestruction", &weaponSelfDestruction, false, "STR_WEAPONSELFDESTRUCTION", "STR_BATTLESCAPE"));
	_info.push_back(OptionInfo("allowPsionicCapture", &allowPsionicCapture, false, "STR_ALLOWPSIONICCAPTURE", "STR_BATTLESCAPE"));
	_info.push_back(OptionInfo("allowPsiStrengthImprovement", &allowPsiStrengthImprovement, false, "STR_ALLOWPSISTRENGTHIMPROVEMENT", "STR_BATTLESCAPE"));
	_info.push_back(OptionInfo("strafe", &strafe, false, "STR_STRAFE", "STR_BATTLESCAPE"));
	_info.push_back(OptionInfo("forceFire", &forceFire, true, "STR_FORCE_FIRE", "STR_BATTLESCAPE"));
	_info.push_back(OptionInfo("skipNextTurnScreen", &skipNextTurnScreen, false, "STR_SKIPNEXTTURNSCREEN", "STR_BATTLESCAPE"));
	_info.push_back(OptionInfo("noAlienPanicMessages", &noAlienPanicMessages, false, "STR_NOALIENPANICMESSAGES", "STR_BATTLESCAPE"));
	_info.push_back(OptionInfo("alienBleeding", &alienBleeding, false, "STR_ALIENBLEEDING", "STR_BATTLESCAPE"));

	// OXCE
	_info.push_back(OptionInfo("oxceStartUpTextMode", &oxceStartUpTextMode, 0, "", "HIDDEN"));
	_info.push_back(OptionInfo("oxceUfoLandingAlert", &oxceUfoLandingAlert, false, "STR_UFO_LANDING_ALERT", "STR_OXCE"));
	_info.push_back(OptionInfo("oxceWoundedDefendBaseIf", &oxceWoundedDefendBaseIf, 100, "STR_WOUNDED_DEFEND_BASE_IF", "STR_OXCE"));
	_info.push_back(OptionInfo("oxcePlayBriefingMusicDuringEquipment", &oxcePlayBriefingMusicDuringEquipment, false, "STR_PLAY_BRIEFING_MUSIC_DURING_EQUIPMENT", "STR_OXCE"));
	_info.push_back(OptionInfo("oxceNightVisionColor", &oxceNightVisionColor, 5, "STR_NIGHT_VISION_COLOR", "STR_OXCE"));
#ifdef __ANDROID__
	_info.push_back(OptionInfo("oxceNightVisionButtonThreshold", &oxceNightVisionButtonThreshold, 15, "STR_NV_BUTTON_THRESHOLD", "STR_OXCE"));
#else
	_info.push_back(OptionInfo("oxceNightVisionButtonThreshold", &oxceNightVisionButtonThreshold, 15));
#endif
	_info.push_back(OptionInfo("oxceAutoSell", &oxceAutoSell, false, "STR_AUTO_SELL", "STR_OXCE"));
	_info.push_back(OptionInfo("oxceRememberDisabledCraftWeapons", &oxceRememberDisabledCraftWeapons, false, "STR_REMEMBER_DISABLED_CRAFT_WEAPONS", "STR_OXCE"));
	_info.push_back(OptionInfo("oxceHighlightNewTopics", &oxceHighlightNewTopics, false, "STR_HIGHLIGHT_NEW_TOPICS", "STR_OXCE"));

	// controls
	_info.push_back(OptionInfo("keyOk", &keyOk, SDLK_RETURN, "STR_OK", "STR_GENERAL"));
	_info.push_back(OptionInfo("keyCancel", &keyCancel, SDLK_ESCAPE, "STR_CANCEL", "STR_GENERAL"));
	_info.push_back(OptionInfo("keyScreenshot", &keyScreenshot, SDLK_F12, "STR_SCREENSHOT", "STR_GENERAL"));
	_info.push_back(OptionInfo("keyFps", &keyFps, SDLK_F7, "STR_FPS_COUNTER", "STR_GENERAL"));
	_info.push_back(OptionInfo("keyQuickSave", &keyQuickSave, SDLK_F5, "STR_QUICK_SAVE", "STR_GENERAL"));
	_info.push_back(OptionInfo("keyQuickLoad", &keyQuickLoad, SDLK_F9, "STR_QUICK_LOAD", "STR_GENERAL"));
	_info.push_back(OptionInfo("keyGeoLeft", &keyGeoLeft, SDLK_LEFT, "STR_ROTATE_LEFT", "STR_GEOSCAPE"));
	_info.push_back(OptionInfo("keyGeoRight", &keyGeoRight, SDLK_RIGHT, "STR_ROTATE_RIGHT", "STR_GEOSCAPE"));
	_info.push_back(OptionInfo("keyGeoUp", &keyGeoUp, SDLK_UP, "STR_ROTATE_UP", "STR_GEOSCAPE"));
	_info.push_back(OptionInfo("keyGeoDown", &keyGeoDown, SDLK_DOWN, "STR_ROTATE_DOWN", "STR_GEOSCAPE"));
	_info.push_back(OptionInfo("keyGeoZoomIn", &keyGeoZoomIn, SDLK_PLUS, "STR_ZOOM_IN", "STR_GEOSCAPE"));
	_info.push_back(OptionInfo("keyGeoZoomOut", &keyGeoZoomOut, SDLK_MINUS, "STR_ZOOM_OUT", "STR_GEOSCAPE"));
	_info.push_back(OptionInfo("keyGeoSpeed1", &keyGeoSpeed1, SDLK_1, "STR_5_SECONDS", "STR_GEOSCAPE"));
	_info.push_back(OptionInfo("keyGeoSpeed2", &keyGeoSpeed2, SDLK_2, "STR_1_MINUTE", "STR_GEOSCAPE"));
	_info.push_back(OptionInfo("keyGeoSpeed3", &keyGeoSpeed3, SDLK_3, "STR_5_MINUTES", "STR_GEOSCAPE"));
	_info.push_back(OptionInfo("keyGeoSpeed4", &keyGeoSpeed4, SDLK_4, "STR_30_MINUTES", "STR_GEOSCAPE"));
	_info.push_back(OptionInfo("keyGeoSpeed5", &keyGeoSpeed5, SDLK_5, "STR_1_HOUR", "STR_GEOSCAPE"));
	_info.push_back(OptionInfo("keyGeoSpeed6", &keyGeoSpeed6, SDLK_6, "STR_1_DAY", "STR_GEOSCAPE"));
	_info.push_back(OptionInfo("keyGeoIntercept", &keyGeoIntercept, SDLK_i, "STR_INTERCEPT", "STR_GEOSCAPE"));
	_info.push_back(OptionInfo("keyGeoBases", &keyGeoBases, SDLK_b, "STR_BASES", "STR_GEOSCAPE"));
	_info.push_back(OptionInfo("keyGeoGraphs", &keyGeoGraphs, SDLK_g, "STR_GRAPHS", "STR_GEOSCAPE"));
	_info.push_back(OptionInfo("keyGeoUfopedia", &keyGeoUfopedia, SDLK_u, "STR_UFOPAEDIA_UC", "STR_GEOSCAPE"));
	_info.push_back(OptionInfo("keyGeoOptions", &keyGeoOptions, SDLK_ESCAPE, "STR_OPTIONS_UC", "STR_GEOSCAPE"));
	_info.push_back(OptionInfo("keyGeoFunding", &keyGeoFunding, SDLK_f, "STR_FUNDING_UC", "STR_GEOSCAPE"));
	_info.push_back(OptionInfo("keyGeoToggleDetail", &keyGeoToggleDetail, SDLK_TAB, "STR_TOGGLE_COUNTRY_DETAIL", "STR_GEOSCAPE"));
	_info.push_back(OptionInfo("keyGeoToggleRadar", &keyGeoToggleRadar, SDLK_r, "STR_TOGGLE_RADAR_RANGES", "STR_GEOSCAPE"));
	_info.push_back(OptionInfo("keyBaseSelect1", &keyBaseSelect1, SDLK_1, "STR_SELECT_BASE_1", "STR_GEOSCAPE"));
	_info.push_back(OptionInfo("keyBaseSelect2", &keyBaseSelect2, SDLK_2, "STR_SELECT_BASE_2", "STR_GEOSCAPE"));
	_info.push_back(OptionInfo("keyBaseSelect3", &keyBaseSelect3, SDLK_3, "STR_SELECT_BASE_3", "STR_GEOSCAPE"));
	_info.push_back(OptionInfo("keyBaseSelect4", &keyBaseSelect4, SDLK_4, "STR_SELECT_BASE_4", "STR_GEOSCAPE"));
	_info.push_back(OptionInfo("keyBaseSelect5", &keyBaseSelect5, SDLK_5, "STR_SELECT_BASE_5", "STR_GEOSCAPE"));
	_info.push_back(OptionInfo("keyBaseSelect6", &keyBaseSelect6, SDLK_6, "STR_SELECT_BASE_6", "STR_GEOSCAPE"));
	_info.push_back(OptionInfo("keyBaseSelect7", &keyBaseSelect7, SDLK_7, "STR_SELECT_BASE_7", "STR_GEOSCAPE"));
	_info.push_back(OptionInfo("keyBaseSelect8", &keyBaseSelect8, SDLK_8, "STR_SELECT_BASE_8", "STR_GEOSCAPE"));
	_info.push_back(OptionInfo("keyBattleLeft", &keyBattleLeft, SDLK_LEFT, "STR_SCROLL_LEFT", "STR_BATTLESCAPE"));
	_info.push_back(OptionInfo("keyBattleRight", &keyBattleRight, SDLK_RIGHT, "STR_SCROLL_RIGHT", "STR_BATTLESCAPE"));
	_info.push_back(OptionInfo("keyBattleUp", &keyBattleUp, SDLK_UP, "STR_SCROLL_UP", "STR_BATTLESCAPE"));
	_info.push_back(OptionInfo("keyBattleDown", &keyBattleDown, SDLK_DOWN, "STR_SCROLL_DOWN", "STR_BATTLESCAPE"));
	_info.push_back(OptionInfo("keyBattleLevelUp", &keyBattleLevelUp, SDLK_PAGEUP, "STR_VIEW_LEVEL_ABOVE", "STR_BATTLESCAPE"));
	_info.push_back(OptionInfo("keyBattleLevelDown", &keyBattleLevelDown, SDLK_PAGEDOWN, "STR_VIEW_LEVEL_BELOW", "STR_BATTLESCAPE"));
	_info.push_back(OptionInfo("keyBattleCenterUnit", &keyBattleCenterUnit, SDLK_HOME, "STR_CENTER_SELECTED_UNIT", "STR_BATTLESCAPE"));
	_info.push_back(OptionInfo("keyBattlePrevUnit", &keyBattlePrevUnit, SDLK_UNKNOWN, "STR_PREVIOUS_UNIT", "STR_BATTLESCAPE"));
	_info.push_back(OptionInfo("keyBattleNextUnit", &keyBattleNextUnit, SDLK_TAB, "STR_NEXT_UNIT", "STR_BATTLESCAPE"));
	_info.push_back(OptionInfo("keyBattleDeselectUnit", &keyBattleDeselectUnit, SDLK_BACKSLASH, "STR_DESELECT_UNIT", "STR_BATTLESCAPE"));
	_info.push_back(OptionInfo("keyBattleUseLeftHand", &keyBattleUseLeftHand, SDLK_q, "STR_USE_LEFT_HAND", "STR_BATTLESCAPE"));
	_info.push_back(OptionInfo("keyBattleUseRightHand", &keyBattleUseRightHand, SDLK_e, "STR_USE_RIGHT_HAND", "STR_BATTLESCAPE"));
	_info.push_back(OptionInfo("keyBattleInventory", &keyBattleInventory, SDLK_i, "STR_INVENTORY", "STR_BATTLESCAPE"));
	_info.push_back(OptionInfo("keyBattleMap", &keyBattleMap, SDLK_m, "STR_MINIMAP", "STR_BATTLESCAPE"));
	_info.push_back(OptionInfo("keyBattleOptions", &keyBattleOptions, SDLK_ESCAPE, "STR_OPTIONS", "STR_BATTLESCAPE"));
	_info.push_back(OptionInfo("keyBattleEndTurn", &keyBattleEndTurn, SDLK_BACKSPACE, "STR_END_TURN", "STR_BATTLESCAPE"));
	_info.push_back(OptionInfo("keyBattleAbort", &keyBattleAbort, SDLK_a, "STR_ABORT_MISSION", "STR_BATTLESCAPE"));
	_info.push_back(OptionInfo("keyBattleStats", &keyBattleStats, SDLK_s, "STR_UNIT_STATS", "STR_BATTLESCAPE"));
	_info.push_back(OptionInfo("keyBattleKneel", &keyBattleKneel, SDLK_k, "STR_KNEEL", "STR_BATTLESCAPE"));
	_info.push_back(OptionInfo("keyBattleReload", &keyBattleReload, SDLK_r, "STR_RELOAD", "STR_BATTLESCAPE"));
	_info.push_back(OptionInfo("keyBattlePersonalLighting", &keyBattlePersonalLighting, SDLK_l, "STR_TOGGLE_PERSONAL_LIGHTING", "STR_BATTLESCAPE"));
	_info.push_back(OptionInfo("keyBattleReserveNone", &keyBattleReserveNone, SDLK_F1, "STR_DONT_RESERVE_TIME_UNITS", "STR_BATTLESCAPE"));
	_info.push_back(OptionInfo("keyBattleReserveSnap", &keyBattleReserveSnap, SDLK_F2, "STR_RESERVE_TIME_UNITS_FOR_SNAP_SHOT", "STR_BATTLESCAPE"));
	_info.push_back(OptionInfo("keyBattleReserveAimed", &keyBattleReserveAimed, SDLK_F3, "STR_RESERVE_TIME_UNITS_FOR_AIMED_SHOT", "STR_BATTLESCAPE"));
	_info.push_back(OptionInfo("keyBattleReserveAuto", &keyBattleReserveAuto, SDLK_F4, "STR_RESERVE_TIME_UNITS_FOR_AUTO_SHOT", "STR_BATTLESCAPE"));
	_info.push_back(OptionInfo("keyBattleReserveKneel", &keyBattleReserveKneel, SDLK_j, "STR_RESERVE_TIME_UNITS_FOR_KNEEL", "STR_BATTLESCAPE"));
	_info.push_back(OptionInfo("keyBattleZeroTUs", &keyBattleZeroTUs, SDLK_DELETE, "STR_EXPEND_ALL_TIME_UNITS", "STR_BATTLESCAPE"));
	_info.push_back(OptionInfo("keyBattleCenterEnemy1", &keyBattleCenterEnemy1, SDLK_1, "STR_CENTER_ON_ENEMY_1", "STR_BATTLESCAPE"));
	_info.push_back(OptionInfo("keyBattleCenterEnemy2", &keyBattleCenterEnemy2, SDLK_2, "STR_CENTER_ON_ENEMY_2", "STR_BATTLESCAPE"));
	_info.push_back(OptionInfo("keyBattleCenterEnemy3", &keyBattleCenterEnemy3, SDLK_3, "STR_CENTER_ON_ENEMY_3", "STR_BATTLESCAPE"));
	_info.push_back(OptionInfo("keyBattleCenterEnemy4", &keyBattleCenterEnemy4, SDLK_4, "STR_CENTER_ON_ENEMY_4", "STR_BATTLESCAPE"));
	_info.push_back(OptionInfo("keyBattleCenterEnemy5", &keyBattleCenterEnemy5, SDLK_5, "STR_CENTER_ON_ENEMY_5", "STR_BATTLESCAPE"));
	_info.push_back(OptionInfo("keyBattleCenterEnemy6", &keyBattleCenterEnemy6, SDLK_6, "STR_CENTER_ON_ENEMY_6", "STR_BATTLESCAPE"));
	_info.push_back(OptionInfo("keyBattleCenterEnemy7", &keyBattleCenterEnemy7, SDLK_7, "STR_CENTER_ON_ENEMY_7", "STR_BATTLESCAPE"));
	_info.push_back(OptionInfo("keyBattleCenterEnemy8", &keyBattleCenterEnemy8, SDLK_8, "STR_CENTER_ON_ENEMY_8", "STR_BATTLESCAPE"));
	_info.push_back(OptionInfo("keyBattleCenterEnemy9", &keyBattleCenterEnemy9, SDLK_9, "STR_CENTER_ON_ENEMY_9", "STR_BATTLESCAPE"));
	_info.push_back(OptionInfo("keyBattleCenterEnemy10", &keyBattleCenterEnemy10, SDLK_0, "STR_CENTER_ON_ENEMY_10", "STR_BATTLESCAPE"));
	_info.push_back(OptionInfo("keyBattleVoxelView", &keyBattleVoxelView, SDLK_F10, "STR_SAVE_VOXEL_VIEW", "STR_BATTLESCAPE"));
	_info.push_back(OptionInfo("keyInvCreateTemplate", &keyInvCreateTemplate, SDLK_c, "STR_CREATE_INVENTORY_TEMPLATE", "STR_BATTLESCAPE"));
	_info.push_back(OptionInfo("keyInvApplyTemplate", &keyInvApplyTemplate, SDLK_v, "STR_APPLY_INVENTORY_TEMPLATE", "STR_BATTLESCAPE"));
	_info.push_back(OptionInfo("keyInvClear", &keyInvClear, SDLK_x, "STR_CLEAR_INVENTORY", "STR_BATTLESCAPE"));
	_info.push_back(OptionInfo("keyInvAutoEquip", &keyInvAutoEquip, SDLK_z, "STR_AUTO_EQUIP", "STR_BATTLESCAPE"));

	// OXCE
	_info.push_back(OptionInfo("keyGeoUfoTracker", &keyGeoUfoTracker, SDLK_t, "STR_UFO_TRACKER", "STR_OXCE"));
	_info.push_back(OptionInfo("keyGeoTechTreeViewer", &keyGeoTechTreeViewer, SDLK_q, "STR_TECH_TREE_VIEWER", "STR_OXCE"));
	_info.push_back(OptionInfo("keyGeoGlobalProduction", &keyGeoGlobalProduction, SDLK_p, "STR_PRODUCTION_OVERVIEW", "STR_OXCE"));
	_info.push_back(OptionInfo("keyGeoGlobalResearch", &keyGeoGlobalResearch, SDLK_c, "STR_RESEARCH_OVERVIEW", "STR_OXCE"));
	_info.push_back(OptionInfo("keyGraphsZoomIn", &keyGraphsZoomIn, SDLK_KP_PLUS, "STR_GRAPHS_ZOOM_IN", "STR_OXCE"));
	_info.push_back(OptionInfo("keyGraphsZoomOut", &keyGraphsZoomOut, SDLK_KP_MINUS, "STR_GRAPHS_ZOOM_OUT", "STR_OXCE"));

	_info.push_back(OptionInfo("keyToggleQuickSearch", &keyToggleQuickSearch, SDLK_q, "STR_TOGGLE_QUICK_SEARCH", "STR_OXCE"));
	_info.push_back(OptionInfo("keyCraftLoadoutSave", &keyCraftLoadoutSave, SDLK_F5, "STR_SAVE_CRAFT_LOADOUT_TEMPLATE", "STR_OXCE"));
	_info.push_back(OptionInfo("keyCraftLoadoutLoad", &keyCraftLoadoutLoad, SDLK_F9, "STR_LOAD_CRAFT_LOADOUT_TEMPLATE", "STR_OXCE"));

	_info.push_back(OptionInfo("keyMarkAllAsSeen", &keyMarkAllAsSeen, SDLK_x, "STR_MARK_ALL_AS_SEEN", "STR_OXCE"));
	_info.push_back(OptionInfo("keySelectAll", &keySelectAll, SDLK_x, "STR_SELECT_ALL", "STR_OXCE"));
	_info.push_back(OptionInfo("keyDeselectAll", &keyDeselectAll, SDLK_x, "STR_DESELECT_ALL", "STR_OXCE"));
	_info.push_back(OptionInfo("keyResetAll", &keyResetAll, SDLK_x, "STR_RESET_ALL", "STR_OXCE"));

	_info.push_back(OptionInfo("keyInventoryArmor", &keyInventoryArmor, SDLK_a, "STR_INVENTORY_ARMOR", "STR_OXCE"));
	_info.push_back(OptionInfo("keyInventoryAvatar", &keyInventoryAvatar, SDLK_m, "STR_INVENTORY_AVATAR", "STR_OXCE"));
	_info.push_back(OptionInfo("keyInventorySave", &keyInventorySave, SDLK_F5, "STR_SAVE_EQUIPMENT_TEMPLATE", "STR_OXCE"));
	_info.push_back(OptionInfo("keyInventoryLoad", &keyInventoryLoad, SDLK_F9, "STR_LOAD_EQUIPMENT_TEMPLATE", "STR_OXCE"));

	_info.push_back(OptionInfo("keyBattleUseSpecial", &keyBattleUseSpecial, SDLK_w, "STR_USE_SPECIAL_ITEM", "STR_OXCE"));
	_info.push_back(OptionInfo("keyBattleActionItem1", &keyBattleActionItem1, SDLK_1, "STR_ACTION_ITEM_1", "STR_OXCE"));
	_info.push_back(OptionInfo("keyBattleActionItem2", &keyBattleActionItem2, SDLK_2, "STR_ACTION_ITEM_2", "STR_OXCE"));
	_info.push_back(OptionInfo("keyBattleActionItem3", &keyBattleActionItem3, SDLK_3, "STR_ACTION_ITEM_3", "STR_OXCE"));
	_info.push_back(OptionInfo("keyBattleActionItem4", &keyBattleActionItem4, SDLK_4, "STR_ACTION_ITEM_4", "STR_OXCE"));
	_info.push_back(OptionInfo("keyBattleActionItem5", &keyBattleActionItem5, SDLK_5, "STR_ACTION_ITEM_5", "STR_OXCE"));
	_info.push_back(OptionInfo("keyNightVisionToggle", &keyNightVisionToggle, SDLK_SCROLLOCK, "STR_TOGGLE_NIGHT_VISION", "STR_OXCE"));
	_info.push_back(OptionInfo("keyNightVisionHold", &keyNightVisionHold, SDLK_SPACE, "STR_HOLD_NIGHT_VISION", "STR_OXCE"));
	_info.push_back(OptionInfo("keySelectMusicTrack", &keySelectMusicTrack, SDLK_END, "STR_SELECT_MUSIC_TRACK", "STR_OXCE"));

#ifdef __MORPHOS__
	_info.push_back(OptionInfo("FPS", &FPS, 15, "STR_FPS_LIMIT", "STR_GENERAL"));
	_info.push_back(OptionInfo("FPSInactive", &FPSInactive, 15, "STR_FPS_INACTIVE_LIMIT", "STR_GENERAL"));
#else
	_info.push_back(OptionInfo("FPS", &FPS, 60, "STR_FPS_LIMIT", "STR_GENERAL"));
	_info.push_back(OptionInfo("FPSInactive", &FPSInactive, 30, "STR_FPS_INACTIVE_LIMIT", "STR_GENERAL"));
#endif

}

// we can get fancier with these detection routines, but for now just look for
// *something* in the data folders.  case sensitivity can make actually verifying
// that the *correct* files are there complex.
static bool _gameIsInstalled(const std::string &gameName)
{
	// look for game data in either the data or user directorie
	std::string dataGameFolder = CrossPlatform::searchDataFolder(gameName);
	std::string dataGameZipFile = CrossPlatform::searchDataFile(gameName + ".zip");
	std::string userGameFolder = _userFolder + gameName;
	std::string userGameZipFile = _userFolder + gameName + ".zip";
	return (CrossPlatform::folderExists(dataGameFolder)	&& CrossPlatform::getFolderContents(dataGameFolder).size() > 8)
	    || (CrossPlatform::folderExists(userGameFolder)	&& CrossPlatform::getFolderContents(userGameFolder).size() > 8)
		||  CrossPlatform::fileExists( dataGameZipFile )
		||  CrossPlatform::fileExists( userGameZipFile );
}

static bool _ufoIsInstalled()
{
	return _gameIsInstalled("UFO");
}

static bool _tftdIsInstalled()
{
	return _gameIsInstalled("TFTD");
}

static void _setDefaultMods()
{
	bool haveUfo = _ufoIsInstalled();
	if (haveUfo)
	{
		mods.push_back(std::pair<std::string, bool>("xcom1", true));
	}

	if (_tftdIsInstalled())
	{
		mods.push_back(std::pair<std::string, bool>("xcom2", !haveUfo));
	}
}

/**
 * Resets the options back to their defaults.
 */
void resetDefault()
{
	for (std::vector<OptionInfo>::iterator i = _info.begin(); i != _info.end(); ++i)
	{
		i->reset();
	}
	backupDisplay();

	mods.clear();
	if (!_dataList.empty())
	{
		_setDefaultMods();
	}
}

/**
 * Loads options from a set of command line arguments,
 * in the format "-option value".
 * @param argc Number of arguments.
 * @param argv Array of argument strings.
 */
static void loadArgs()
{
	auto argv = CrossPlatform::getArgs();
	for (size_t i = 1; i < argv.size(); ++i)
	{
		auto arg = argv[i];
		if (arg.size() > 1 && arg[0] == '-')
		{
			std::string argname;
			if (arg[1] == '-' && arg.length() > 2)
				argname = arg.substr(2, arg.length()-1);
			else
				argname = arg.substr(1, arg.length()-1);
			std::transform(argname.begin(), argname.end(), argname.begin(), ::tolower);
			if (argname == "cont" || argname == "continue")
			{
				_loadLastSave = true;
				continue;
			}
			if (argv.size() > i + 1)
			{
				++i; // we'll be consuming the next argument too
				Log(LOG_DEBUG) << "loadArgs(): "<< argname <<" -> " << argv[i];
				if (argname == "data")
				{
					_dataFolder = argv[i];
					if (_dataFolder.size() > 1 && _dataFolder[_dataFolder.size() - 1] != '/') {
						_dataFolder.push_back('/');
					}
				}
				else if (argname == "user")
				{
					_userFolder = argv[i];
					if (_userFolder.size() > 1 && _userFolder[_userFolder.size() - 1] != '/') {
						_userFolder.push_back('/');
					}
				}
				else if (argname == "cfg" || argname == "config")
				{
					_configFolder = argv[i];
					if (_configFolder.size() > 1 && _configFolder[_configFolder.size() - 1] != '/') {
						_configFolder.push_back('/');
					}
				}
				else if (argname == "master")
				{
					_masterMod = argv[i];
				}
				else
				{
					//save this command line option for now, we will apply it later
					_commandLine[argname] = argv[i];
				}
			}
			else
			{
				Log(LOG_WARNING) << "Unknown option: " << argname;
			}
		}
	}
}

/*
 * Displays command-line help when appropriate.
 * @param argc Number of arguments.
 * @param argv Array of argument strings.
 */
static bool showHelp()
{
	std::ostringstream help;
	help << "OpenXcom v" << OPENXCOM_VERSION_SHORT << std::endl;
	help << "Usage: openxcom [OPTION]..." << std::endl << std::endl;
	help << "-data PATH" << std::endl;
	help << "        use PATH as the default Data Folder instead of auto-detecting" << std::endl << std::endl;
	help << "-user PATH" << std::endl;
	help << "        use PATH as the default User Folder instead of auto-detecting" << std::endl << std::endl;
	help << "-cfg PATH  or  -config PATH" << std::endl;
	help << "        use PATH as the default Config Folder instead of auto-detecting" << std::endl << std::endl;
	help << "-master MOD" << std::endl;
	help << "        set MOD to the current master mod (eg. -master xcom2)" << std::endl << std::endl;
	help << "-KEY VALUE" << std::endl;
	help << "        override option KEY with VALUE (eg. -displayWidth 640)" << std::endl << std::endl;
	help << "-help" << std::endl;
	help << "-?" << std::endl;
	help << "        show command-line help" << std::endl;
	for (auto arg: CrossPlatform::getArgs())
	{
		if ((arg[0] == '-' || arg[0] == '/') && arg.length() > 1)
		{
			std::string argname;
			if (arg[1] == '-' && arg.length() > 2)
				argname = arg.substr(2, arg.length()-1);
			else
				argname = arg.substr(1, arg.length()-1);
			std::transform(argname.begin(), argname.end(), argname.begin(), ::tolower);
			if (argname == "help" || argname == "?")
			{
				std::cout << help.str();
				return true;
			}
		}
	}
	return false;
}

const std::unordered_map<std::string, ModInfo> &getModInfos() { return _modInfos; }

/**
 * Splits the game's User folder by master mod,
 * creating a subfolder for each one.
 * Moving the saves from userFolder into subfolders
 * has been removed.
 */
static void userSplitMasters()
{
	for (auto i : _modInfos) {
		if (i.second.isMaster()) {
			std::string masterFolder = _userFolder + i.first;
			if (!CrossPlatform::folderExists(masterFolder)) {
				CrossPlatform::createFolder(masterFolder);
			}
		}
	}
}

/**
 * Handles the initialization of setting up default option
 * and finding and loading any existing ones.
 * @param argc Number of arguments.
 * @param argv Array of argument strings.
 * @return Do we start the game?
 */
bool init()
{
	if (showHelp())
		return false;
	create();
	resetDefault();
	loadArgs();
	setFolders();
	_setDefaultMods();
	updateOptions();

	// set up the logging reportingLevel
#ifdef _DEBUG
	Logger::reportingLevel() = LOG_DEBUG;
#else
	Logger::reportingLevel() = LOG_INFO;
#endif

	if (Options::verboseLogging)
		Logger::reportingLevel() = LOG_VERBOSE;

	// this enables writes to the log file and filters already emitted messages
	CrossPlatform::setLogFileName(getUserFolder() + "openxcom.log");

	Log(LOG_INFO) << "OpenXcom Version: " << OPENXCOM_VERSION_SHORT << OPENXCOM_VERSION_GIT;
#ifdef _WIN64
	Log(LOG_INFO) << "Platform: Windows 64 bit";
#elif _WIN32
	Log(LOG_INFO) << "Platform: Windows 32 bit";
#elif __APPLE__
	Log(LOG_INFO) << "Platform: OSX";
#elif  __ANDROID_API__
	Log(LOG_INFO) << "Platform: Android";
#elif __linux__
	Log(LOG_INFO) << "Platform: Linux";
#else
	Log(LOG_INFO) << "Platform: Unix-like";
#endif

	Log(LOG_INFO) << "Data folder is: " << _dataFolder;
	Log(LOG_INFO) << "Data search is: ";
	for (std::vector<std::string>::iterator i = _dataList.begin(); i != _dataList.end(); ++i)
	{
		Log(LOG_INFO) << "- " << *i;
	}
	Log(LOG_INFO) << "User folder is: " << _userFolder;
	Log(LOG_INFO) << "Config folder is: " << _configFolder;
	Log(LOG_INFO) << "Options loaded successfully.";

	FileMap::clear(false, Options::embeddedOnly);
	return true;
}

<<<<<<< HEAD
// called from the dos screen state (StartState)
void updateMods()
=======
void refreshMods()
>>>>>>> e08f6b3c
{
	if (reload)
	{
		_masterMod = "";
	}

	FileMap::clear(false, embeddedOnly);
	SDL_RWops *rwops = CrossPlatform::getEmbeddedAsset("standard.zip");
	if (rwops) {
		Log(LOG_INFO) << "Scanning embedded standard mods...";
		FileMap::scanModZipRW(rwops, "exe:standard.zip");
	}
	if (embeddedOnly && rwops) {
		Log(LOG_INFO) << "Modding embedded resources is disabled, set 'embeddedOnly: false' in options.cfg to enable.";
	} else {
		Log(LOG_INFO) << "Scanning standard mods in '" << getDataFolder() << "'...";
		FileMap::scanModDir(getDataFolder(), "standard");
	}
	Log(LOG_INFO) << "Scanning user mods in '" << getUserFolder() << "'...";
	FileMap::scanModDir(getUserFolder(), "mods");

	// Check mods' dependencies on other mods and extResources (UFO, TFTD, etc),
	// also breaks circular dependency loops.
	FileMap::checkModsDependencies();

	// Now we can get the list of ModInfos from the FileMap -
	// those are the mods that can possibly be loaded.
	_modInfos = FileMap::getModInfos();

	// remove mods from list that no longer exist
	for (auto i = mods.begin(); i != mods.end();)
	{
		auto modIt = _modInfos.find(i->first);
		if (_modInfos.end() == modIt)
		{
			Log(LOG_VERBOSE) << "removing references to missing mod: " << i->first;
			i = mods.erase(i);
			continue;
		}
		++i;
	}
	// sort mods if that's the first time we see any (one or two are added in _setDefaultMods())
	if (mods.size() <= 2) {
		std::unordered_set<std::string> seen_modrefs;
		for (const auto& seen_modref: mods) {
			seen_modrefs.insert(seen_modref.first);
		}
		for (const auto& i: _modInfos) {
			if (seen_modrefs.find(i.first) == seen_modrefs.end()) {
				mods.push_back(std::make_pair(i.first, false));
			}
		}
		std::sort(mods.begin(), mods.end(),
			[](const std::pair<std::string, bool>& a, const std::pair<std::string, bool> &b)
				{ return Unicode::naturalCompare(a.first, b.first); });
	}
	// add in any new mods picked up from the scan and ensure there is but a single
	// master active
	std::string activeMaster;
	std::string inactiveMaster;
	for (auto i = _modInfos.cbegin(); i != _modInfos.cend(); ++i)
	{
		bool found = false;
		for (std::vector< std::pair<std::string, bool> >::iterator j = mods.begin(); j != mods.end(); ++j)
		{
			if (i->first == j->first)
			{
				found = true;
				if (i->second.isMaster())
				{
					if (!_masterMod.empty())
					{
						j->second = (_masterMod == j->first);
					}
					if (j->second)
					{
						if (!activeMaster.empty())
						{
							Log(LOG_WARNING) << "Too many active masters detected; turning off " << j->first;
							j->second = false;
						}
						else
						{
							activeMaster = j->first;
						}
					}
					else
					{
						// prefer activating standard masters over a possibly broken
						// third party master
						if (inactiveMaster.empty() || j->first == "xcom1" || j->first == "xcom2")
						{
							inactiveMaster = j->first;
						}
					}
				}

				break;
			}
		}
		if (found)
		{
			continue;
		}

		// not active by default
		std::pair<std::string, bool> newMod(i->first, false);
		if (i->second.isMaster())
		{
			// it doesn't matter what order the masters are in since
			// only one can be active at a time anyway
			mods.insert(mods.begin(), newMod);

			if (inactiveMaster.empty())
			{
				inactiveMaster = i->first;
			}
		}
		else
		{
			mods.push_back(newMod);
		}
	}

	if (activeMaster.empty())
	{
		if (inactiveMaster.empty())
		{
			Log(LOG_ERROR) << "no mod masters available";
			throw Exception("No X-COM installations found");
		}
		else
		{
			Log(LOG_INFO) << "no master already active; activating " << inactiveMaster;
			std::find(mods.begin(), mods.end(), std::pair<std::string, bool>(inactiveMaster, false))->second = true;
			_masterMod = inactiveMaster;
		}
	}
	else
	{
		_masterMod = activeMaster;
	}
	save();
}

<<<<<<< HEAD
	FileMap::setup(getActiveMods(), embeddedOnly);
	userSplitMasters();

	// report active mods that don't meet the minimum OXCE requirements
	for (auto& modInf : getActiveMods())
	{
		if (!modInf->isVersionOk())
		{
			Log(LOG_ERROR) << "Mod '" << modInf->getName() << "' requires at least OXCE v" << modInf->getRequiredExtendedVersion();
		}
	}
}

/**
 * Is the password correct?
 * @return Mostly false.
 */
bool isPasswordCorrect()
{
	if (_passwordCheck < 0)
	{
		std::string md5hash = md5(Options::password);
		if (md5hash == "52bd8e15118862c40fc0d6107e197f42")
			_passwordCheck = 1;
		else
			_passwordCheck = 0;
	}

	return _passwordCheck > 0;
=======
void updateMods()
{
	refreshMods();
	mapResources();
	userSplitMasters();

	Log(LOG_INFO) << "Active mods:";
	for (std::vector< std::pair<std::string, bool> >::const_iterator i = mods.begin(); i != mods.end(); ++i)
	{
		if (i->second)
		{
			const ModInfo &modInfo = _modInfos.find(i->first)->second;
			Log(LOG_INFO) << "- " << modInfo.getId() << " v" << modInfo.getVersion();
		}
	}
>>>>>>> e08f6b3c
}

/**
 * Gets the currently active master mod.
 * @return Mod id.
 */
std::string getActiveMaster()
{
	return _masterMod;
}

bool getLoadLastSave()
{
	return _loadLastSave && !_loadLastSaveExpended;
}

void expendLoadLastSave()
{
	_loadLastSaveExpended = true;
}

/**
 * Sets up the game's Data folder where the data file
 * are loaded from and the User folder and Config
 * folder where settings and saves are stored in.
 */
void setFolders()
{
	_dataList = CrossPlatform::findDataFolders();
	if (!_dataFolder.empty())
	{
		_dataList.insert(_dataList.begin(), _dataFolder);
		Log(LOG_DEBUG) << "setFolders(): inserting " << _dataFolder;
	}
	if (_userFolder.empty())
	{
		std::vector<std::string> user = CrossPlatform::findUserFolders();

		if (_configFolder.empty())
		{
			_configFolder = CrossPlatform::findConfigFolder();
		}

		// Look for an existing user folder
		for (std::vector<std::string>::reverse_iterator i = user.rbegin(); i != user.rend(); ++i)
		{
			if (CrossPlatform::folderExists(*i))
			{
				_userFolder = *i;
				break;
			}
		}

		// Set up folder
		if (_userFolder.empty())
		{
			for (std::vector<std::string>::iterator i = user.begin(); i != user.end(); ++i)
			{
				if (CrossPlatform::createFolder(*i))
				{
					_userFolder = *i;
					break;
				}
			}
		}
	}
	if (!_userFolder.empty())
	{
		// create mod folder if it doesn't already exist
		CrossPlatform::createFolder(_userFolder + "mods");
	}

	if (_configFolder.empty())
	{
		_configFolder = _userFolder;
	}
}

/**
 * Updates the game's options with those in the configuration
 * file, if it exists yet, and any supplied on the command line.
 */
void updateOptions()
{
	// Load existing option
	if (CrossPlatform::folderExists(_configFolder))
	{
		if (CrossPlatform::fileExists(_configFolder + "options.cfg"))
		{
			load();
#ifndef EMBED_ASSETS
			Options::embeddedOnly = false;
#endif
		}
		else
		{
			save();
		}
	}
	// Create config folder and save option
	else
	{
		CrossPlatform::createFolder(_configFolder);
		save();
	}

	// now apply options set on the command line, overriding defaults and those loaded from config file
	//if (!_commandLine.empty())
	for (std::vector<OptionInfo>::iterator i = _info.begin(); i != _info.end(); ++i)
	{
		i->load(_commandLine, true);
	}
}

/**
 * Loads options from a YAML file.
 * @param filename YAML filename.
 * @return Was the loading successful?
 */
bool load(const std::string &filename)
{
	std::string s = _configFolder + filename + ".cfg";
	try
	{
		YAML::Node doc = YAML::Load(*CrossPlatform::readFile(s));
		// Ignore old options file
		if (doc["options"]["NewBattleMission"])
		{
			return false;
		}
		for (std::vector<OptionInfo>::iterator i = _info.begin(); i != _info.end(); ++i)
		{
			i->load(doc["options"]);
		}

		mods.clear();
		for (YAML::const_iterator i = doc["mods"].begin(); i != doc["mods"].end(); ++i)
		{
			std::string id = (*i)["id"].as<std::string>();
			bool active = (*i)["active"].as<bool>(false);
			mods.push_back(std::pair<std::string, bool>(id, active));
		}
		if (mods.empty())
		{
			_setDefaultMods();
		}
	}
	catch (YAML::Exception &e)
	{
		Log(LOG_WARNING) << e.what();
		return false;
	}
	return true;
}

void writeNode(const YAML::Node& node, YAML::Emitter& emitter)
{
	switch (node.Type())
	{
		case YAML::NodeType::Sequence:
		{
			emitter << YAML::BeginSeq;
			for (size_t i = 0; i < node.size(); i++)
			{
				writeNode(node[i], emitter);
			}
			emitter << YAML::EndSeq;
			break;
		}
		case YAML::NodeType::Map:
		{
			emitter << YAML::BeginMap;

			// First collect all the keys
			std::vector<std::string> keys(node.size());
			int key_it = 0;
			for (YAML::const_iterator it = node.begin(); it != node.end(); ++it)
			{
				keys[key_it++] = it->first.as<std::string>();
			}

			// Then sort them
			std::sort(keys.begin(), keys.end());

			// Then emit all the entries in sorted order.
			for(size_t i = 0; i < keys.size(); i++)
			{
				emitter << YAML::Key;
				emitter << keys[i];
				emitter << YAML::Value;
				writeNode(node[keys[i]], emitter);
			}
			emitter << YAML::EndMap;
			break;
		}
		default:
			emitter << node;
			break;
	}
}

/**
 * Saves options to a YAML file.
 * @param filename YAML filename.
 * @return Was the saving successful?
 */
bool save(const std::string &filename)
{
	YAML::Emitter out;
	try
	{
		YAML::Node doc, node;
		for (std::vector<OptionInfo>::iterator i = _info.begin(); i != _info.end(); ++i)
		{
			i->save(node);
		}
		doc["options"] = node;

		for (std::vector< std::pair<std::string, bool> >::iterator i = mods.begin(); i != mods.end(); ++i)
		{
			YAML::Node mod;
			mod["id"] = i->first;
			mod["active"] = i->second;
			doc["mods"].push_back(mod);
		}

		writeNode(doc, out);
	}
	catch (YAML::Exception &e)
	{
		Log(LOG_WARNING) << e.what();
		return false;
	}
	std::string filepath = _configFolder + filename + ".cfg";
	std::string data(out.c_str());

	if (!CrossPlatform::writeFile(filepath, data + "\n" ))
	{
		Log(LOG_WARNING) << "Failed to save " << filepath;
		return false;
	}
	return true;
}

/**
 * Returns the game's current Data folder where resource
 * and X-Com files are loaded from.
 * @return Full path to Data folder.
 */
std::string getDataFolder()
{
	return _dataFolder;
}

/**
 * Changes the game's current Data folder where resource
 * and X-Com files are loaded from.
 * @param folder Full path to Data folder.
 */
void setDataFolder(const std::string &folder)
{
	_dataFolder = folder;
	Log(LOG_DEBUG) << "setDataFolder(" << folder <<");";
}

/**
 * Returns the game's list of possible Data folders.
 * @return List of Data paths.
 */
const std::vector<std::string> &getDataList()
{
	return _dataList;
}

/**
 * Returns the game's User folder where
 * saves are stored in.
 * @return Full path to User folder.
 */
std::string getUserFolder()
{
	return _userFolder;
}

/**
 * Returns the game's Config folder where
 * settings are stored in. Normally the same
 * as the User folder.
 * @return Full path to Config folder.
 */
std::string getConfigFolder()
{
	return _configFolder;
}

/**
 * Returns the game's User folder for the
 * currently loaded master mod.
 * @return Full path to User folder.
 */
std::string getMasterUserFolder()
{
	return _userFolder + _masterMod + "/";
}

/**
 * Returns the game's list of all available option information.
 * @return List of OptionInfo's.
 */
const std::vector<OptionInfo> &getOptionInfo()
{
	return _info;
}

/**
 * Returns a list of currently active mods.
 * They must be enabled and activable.
 * @sa ModInfo::canActivate
 * @return List of info for the active mods.
 */
std::vector<const ModInfo *> getActiveMods()
{
	std::vector<const ModInfo*> activeMods;
	for (std::vector< std::pair<std::string, bool> >::iterator i = mods.begin(); i != mods.end(); ++i)
	{
		if (i->second)
		{
			const ModInfo *info = &_modInfos.at(i->first);
			if (info->canActivate(_masterMod))
			{
				activeMods.push_back(info);
			}
		}
	}
	return activeMods;
}

/**
 * Saves display settings temporarily to be able
 * to revert to old ones.
 */
void backupDisplay()
{
	Options::newDisplayWidth = Options::displayWidth;
	Options::newDisplayHeight = Options::displayHeight;
	Options::newBattlescapeScale = Options::battlescapeScale;
	Options::newGeoscapeScale = Options::geoscapeScale;
	Options::newOpenGL = Options::useOpenGL;
	Options::newScaleFilter = Options::useScaleFilter;
	Options::newHQXFilter = Options::useHQXFilter;
	Options::newOpenGLShader = Options::useOpenGLShader;
	Options::newXBRZFilter = Options::useXBRZFilter;
	Options::newRootWindowedMode = Options::rootWindowedMode;
	Options::newWindowedModePositionX = Options::windowedModePositionX;
	Options::newWindowedModePositionY = Options::windowedModePositionY;
	Options::newFullscreen = Options::fullscreen;
	Options::newAllowResize = Options::allowResize;
	Options::newBorderless = Options::borderless;
}

/**
 * Switches old/new display options for temporarily
 * testing a new display setup.
 */
void switchDisplay()
{
	std::swap(displayWidth, newDisplayWidth);
	std::swap(displayHeight, newDisplayHeight);
	std::swap(useOpenGL, newOpenGL);
	std::swap(useScaleFilter, newScaleFilter);
	std::swap(battlescapeScale, newBattlescapeScale);
	std::swap(geoscapeScale, newGeoscapeScale);
	std::swap(useHQXFilter, newHQXFilter);
	std::swap(useOpenGLShader, newOpenGLShader);
	std::swap(useXBRZFilter, newXBRZFilter);
	std::swap(rootWindowedMode, newRootWindowedMode);
	std::swap(windowedModePositionX, newWindowedModePositionX);
	std::swap(windowedModePositionY, newWindowedModePositionY);
	std::swap(fullscreen, newFullscreen);
	std::swap(allowResize, newAllowResize);
	std::swap(borderless, newBorderless);
}

}

}<|MERGE_RESOLUTION|>--- conflicted
+++ resolved
@@ -594,12 +594,8 @@
 	return true;
 }
 
-<<<<<<< HEAD
 // called from the dos screen state (StartState)
-void updateMods()
-=======
 void refreshMods()
->>>>>>> e08f6b3c
 {
 	if (reload)
 	{
@@ -745,13 +741,17 @@
 	save();
 }
 
-<<<<<<< HEAD
+void updateMods()
+{
+	refreshMods();
 	FileMap::setup(getActiveMods(), embeddedOnly);
 	userSplitMasters();
 
 	// report active mods that don't meet the minimum OXCE requirements
+	Log(LOG_INFO) << "Active mods:";
 	for (auto& modInf : getActiveMods())
 	{
+		Log(LOG_INFO) << "- " << modInf->getId() << " v" << modInf->getVersion();
 		if (!modInf->isVersionOk())
 		{
 			Log(LOG_ERROR) << "Mod '" << modInf->getName() << "' requires at least OXCE v" << modInf->getRequiredExtendedVersion();
@@ -775,23 +775,6 @@
 	}
 
 	return _passwordCheck > 0;
-=======
-void updateMods()
-{
-	refreshMods();
-	mapResources();
-	userSplitMasters();
-
-	Log(LOG_INFO) << "Active mods:";
-	for (std::vector< std::pair<std::string, bool> >::const_iterator i = mods.begin(); i != mods.end(); ++i)
-	{
-		if (i->second)
-		{
-			const ModInfo &modInfo = _modInfos.find(i->first)->second;
-			Log(LOG_INFO) << "- " << modInfo.getId() << " v" << modInfo.getVersion();
-		}
-	}
->>>>>>> e08f6b3c
 }
 
 /**
