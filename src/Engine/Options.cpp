--- conflicted
+++ resolved
@@ -539,20 +539,14 @@
 static bool _gameIsInstalled(const std::string &gameName)
 {
 	// look for game data in either the data or user directories
-<<<<<<< HEAD
-	std::string dataGameFolder = CrossPlatform::searchDataFolder(gameName);
+	std::string dataGameFolder = CrossPlatform::searchDataFolder(gameName, 8);
 	std::string dataGameZipFile = CrossPlatform::searchDataFile(gameName + ".zip");
 	std::string userGameFolder = _userFolder + gameName;
 	std::string userGameZipFile = _userFolder + gameName + ".zip";
-	return (CrossPlatform::folderExists(dataGameFolder)	&& CrossPlatform::getFolderContents(dataGameFolder).size() >= 8)
-	    || (CrossPlatform::folderExists(userGameFolder)	&& CrossPlatform::getFolderContents(userGameFolder).size() >= 8)
+	return (CrossPlatform::folderMinSize(dataGameFolder, 8))
+	    || (CrossPlatform::folderMinSize(userGameFolder, 8))
 		||  CrossPlatform::fileExists( dataGameZipFile )
 		||  CrossPlatform::fileExists( userGameZipFile );
-=======
-	std::string dataGameFolder = CrossPlatform::searchDataFolder(gameName, 8);
-	std::string userGameFolder = _userFolder + gameName;
-	return (CrossPlatform::folderMinSize(dataGameFolder, 8) || CrossPlatform::folderMinSize(userGameFolder, 8));
->>>>>>> db2d8275
 }
 
 static bool _ufoIsInstalled()
