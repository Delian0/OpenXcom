--- conflicted
+++ resolved
@@ -107,7 +107,8 @@
 	std::string now();
 	/// Produces a crash dump.
 	void crashDump(void *ex, const std::string &err);
-<<<<<<< HEAD
+	/// Opens a URL.
+	bool openExplorer(const std::string &url);
 	/// Log something.
 	void log(int, const std::ostringstream& msg);
 	/// The log file name
@@ -127,10 +128,6 @@
 	std::string getExeFilename(bool includingPath);
 	/// Starts the update process.
 	void startUpdateProcess();
-=======
-	/// Opens a URL.
-	bool openExplorer(const std::string &url);
->>>>>>> 10722a7d
 }
 
 }