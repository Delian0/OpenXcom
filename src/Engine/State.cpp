--- conflicted
+++ resolved
@@ -252,11 +252,6 @@
 	{
 		_game->getMod()->setPalette(_palette);
 	}
-<<<<<<< HEAD
-	if (_ruleInterface != 0 && !_ruleInterface->getMusic().empty())
-	{
-		_game->getMod()->playMusic(_ruleInterface->getMusic());
-=======
 	for (std::vector<Surface*>::iterator i = _surfaces.begin(); i != _surfaces.end(); ++i)
 	{
 		Window* window = dynamic_cast<Window*>(*i);
@@ -264,7 +259,10 @@
 		{
 			window->invalidate(true);
 		}
->>>>>>> f8964521
+	}
+	if (_ruleInterface != 0 && !_ruleInterface->getMusic().empty())
+	{
+		_game->getMod()->playMusic(_ruleInterface->getMusic());
 	}
 }
 
