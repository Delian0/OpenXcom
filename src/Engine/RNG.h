--- conflicted
+++ resolved
@@ -53,15 +53,6 @@
 		{
 			return RandomState{ next() ^ 0x055e3ac3461280cful}; //random value to have different new seed but still deterministic values when game run again.
 		}
-
-		/// Needed by shuffle
-		using result_type = uint64_t;
-		/// Needed by shuffle
-		constexpr static uint64_t max() { return ~uint64_t{}; }
-		/// Needed by shuffle
-		constexpr static uint64_t min() { return uint64_t{}; }
-		/// Needed by shuffle
-		uint64_t operator()() { return next(); }
 	};
 
 	/// Gets the seed in use.
@@ -88,14 +79,10 @@
 	template <typename T>
 	void shuffle(std::vector<T> &list)
 	{
-<<<<<<< HEAD
-		std::shuffle(list.begin(), list.end(), globalRandomState());
-=======
 		if (list.empty())
 			return;
 		for (size_t i = list.size() - 1; i > 0; --i)
 			std::swap(list[i], list[generate(0, i)]);
->>>>>>> 02bac59c
 	}
 }
 
