#pragma once
/*
 * Copyright 2010-2016 OpenXcom Developers.
 *
 * This file is part of OpenXcom.
 *
 * OpenXcom is free software: you can redistribute it and/or modify
 * it under the terms of the GNU General Public License as published by
 * the Free Software Foundation, either version 3 of the License, or
 * (at your option) any later version.
 *
 * OpenXcom is distributed in the hope that it will be useful,
 * but WITHOUT ANY WARRANTY; without even the implied warranty of
 * MERCHANTABILITY or FITNESS FOR A PARTICULAR PURPOSE.  See the
 * GNU General Public License for more details.
 *
 * You should have received a copy of the GNU General Public License
 * along with OpenXcom.  If not, see <http://www.gnu.org/licenses/>.
 */
#include <SDL.h>
#include <string>
#include <vector>
#include <unordered_map>
#include "OptionInfo.h"
#include "ModInfo.h"

namespace OpenXcom
{

/// Battlescape drag scrolling types.
enum ScrollType { SCROLL_NONE, SCROLL_TRIGGER, SCROLL_AUTO };
/// Keyboard input modes.
enum KeyboardType { KEYBOARD_OFF, KEYBOARD_ON, KEYBOARD_VIRTUAL };
/// Savegame sorting modes.
enum SaveSort { SORT_NAME_ASC, SORT_NAME_DESC, SORT_DATE_ASC, SORT_DATE_DESC };
/// Music format preferences.
enum MusicFormat { MUSIC_AUTO, MUSIC_FLAC, MUSIC_OGG, MUSIC_MP3, MUSIC_MOD, MUSIC_WAV, MUSIC_ADLIB, MUSIC_GM, MUSIC_MIDI };
/// Sound format preferences.
enum SoundFormat { SOUND_AUTO, SOUND_14, SOUND_10 };
/// Video format preferences.
enum VideoFormat { VIDEO_FMV, VIDEO_SLIDE };
/// Path preview modes (can be OR'd together).
enum PathPreview {
	PATH_NONE    = 0x00, // 0000 (must always be zero)
	PATH_ARROWS  = 0x01, // 0001
	PATH_TU_COST = 0x02, // 0010
	PATH_FULL    = 0x03  // 0011 (must always be all values combined)
};

enum ScaleType
{
	SCALE_ORIGINAL,
	SCALE_15X,
	SCALE_2X,
	SCALE_SCREEN_DIV_3,
	SCALE_SCREEN_DIV_2,
	SCALE_SCREEN,
	SCALE_SCREEN_DIV_4,
	SCALE_SCREEN_DIV_5,
	SCALE_SCREEN_DIV_6
};
/**
 * Container for all the various global game options
 * and customizable settings.
 */
namespace Options
{
#define OPT extern
#include "Options.inc.h"
#undef OPT

	/// Creates the options info.
	void create();
	/// Restores default options.
	void resetDefault();
	/// Initializes the options settings.
	bool init();
	/// Loads options from YAML.
	bool load(const std::string &filename = "options");
	/// Saves options to YAML.
	bool save(const std::string &filename = "options");
	/// Gets the game's data folder.
	std::string getDataFolder();
	/// Sets the game's data folder.
	void setDataFolder(const std::string &folder);
	/// Gets the game's data list.
	const std::vector<std::string> &getDataList();
	/// Gets the game's user folder.
	std::string getUserFolder();
	/// Gets the game's config folder.
	std::string getConfigFolder();
	/// Gets the game's master mod user folder.
	std::string getMasterUserFolder();
	/// Gets the game's options.
	const std::vector<OptionInfo> &getOptionInfo();
	/// Sets the game's data, user and config folders.
	void setFolders();
	/// Update game options from config file and command line.
	void updateOptions();
	/// Backup display options.
	void backupDisplay();
	/// Switches display options.
	void switchDisplay();
	/// Is the password correct?
	bool isPasswordCorrect();
	/// returns the id of the active master mod
	std::string getActiveMaster();
<<<<<<< HEAD
	/// Updates the reservedSpace for master mods if necessary
	void updateReservedSpace();
=======
	/// Maps resources in active mods to the virtual file system
	void mapResources();
>>>>>>> 19efc4ad
	/// Gets the map of mod ids to mod infos
	const std::unordered_map<std::string, ModInfo> &getModInfos();
	/// Refreshes the mods and filemaps.
	void updateMods();
	/// Gets the list of currently active mods.
	std::vector<const ModInfo*> getActiveMods();
	/// If we should skip the main menu and just load the last save
	bool getLoadLastSave();
	/// And do it only at startup
	void expendLoadLastSave();
}

}<|MERGE_RESOLUTION|>--- conflicted
+++ resolved
@@ -105,13 +105,6 @@
 	bool isPasswordCorrect();
 	/// returns the id of the active master mod
 	std::string getActiveMaster();
-<<<<<<< HEAD
-	/// Updates the reservedSpace for master mods if necessary
-	void updateReservedSpace();
-=======
-	/// Maps resources in active mods to the virtual file system
-	void mapResources();
->>>>>>> 19efc4ad
 	/// Gets the map of mod ids to mod infos
 	const std::unordered_map<std::string, ModInfo> &getModInfos();
 	/// Refreshes the mods and filemaps.
