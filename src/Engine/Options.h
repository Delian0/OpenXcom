#pragma once
/*
 * Copyright 2010-2016 OpenXcom Developers.
 *
 * This file is part of OpenXcom.
 *
 * OpenXcom is free software: you can redistribute it and/or modify
 * it under the terms of the GNU General Public License as published by
 * the Free Software Foundation, either version 3 of the License, or
 * (at your option) any later version.
 *
 * OpenXcom is distributed in the hope that it will be useful,
 * but WITHOUT ANY WARRANTY; without even the implied warranty of
 * MERCHANTABILITY or FITNESS FOR A PARTICULAR PURPOSE.  See the
 * GNU General Public License for more details.
 *
 * You should have received a copy of the GNU General Public License
 * along with OpenXcom.  If not, see <http://www.gnu.org/licenses/>.
 */
#include <SDL.h>
#include <string>
#include <vector>
#include <unordered_map>
#include "OptionInfo.h"
#include "ModInfo.h"

namespace OpenXcom
{

/// Battlescape drag scrolling types.
enum ScrollType { SCROLL_NONE, SCROLL_TRIGGER, SCROLL_AUTO };
/// Keyboard input modes.
enum KeyboardType { KEYBOARD_OFF, KEYBOARD_ON, KEYBOARD_VIRTUAL };
/// Savegame sorting modes.
enum SaveSort { SORT_NAME_ASC, SORT_NAME_DESC, SORT_DATE_ASC, SORT_DATE_DESC };
/// Music format preferences.
enum MusicFormat { MUSIC_AUTO, MUSIC_FLAC, MUSIC_OGG, MUSIC_MP3, MUSIC_MOD, MUSIC_WAV, MUSIC_ADLIB, MUSIC_GM, MUSIC_MIDI };
/// Sound format preferences.
enum SoundFormat { SOUND_AUTO, SOUND_14, SOUND_10 };
/// Video format preferences.
enum VideoFormat { VIDEO_FMV, VIDEO_SLIDE };
/// Path preview modes (can be OR'd together).
enum PathPreview {
	PATH_NONE    = 0x00, // 0000 (must always be zero)
	PATH_ARROWS  = 0x01, // 0001
	PATH_TU_COST = 0x02, // 0010
	PATH_FULL    = 0x03  // 0011 (must always be all values combined)
};

enum ScaleType
{
	SCALE_ORIGINAL,
	SCALE_15X,
	SCALE_2X,
	SCALE_SCREEN_DIV_3,
	SCALE_SCREEN_DIV_2,
	SCALE_SCREEN,
	SCALE_SCREEN_DIV_4,
	SCALE_SCREEN_DIV_5,
	SCALE_SCREEN_DIV_6
};
/**
 * Container for all the various global game options
 * and customizable settings.
 */
namespace Options
{
#define OPT extern
#include "Options.inc.h"
#undef OPT

	/// Creates the options info.
	void create();
	/// Restores default options.
	void resetDefault();
	/// Initializes the options settings.
	bool init();
	/// Loads options from YAML.
	bool load(const std::string &filename = "options");
	/// Saves options to YAML.
	bool save(const std::string &filename = "options");
	/// Gets the game's data folder.
	std::string getDataFolder();
	/// Sets the game's data folder.
	void setDataFolder(const std::string &folder);
	/// Gets the game's data list.
	const std::vector<std::string> &getDataList();
	/// Gets the game's user folder.
	std::string getUserFolder();
	/// Gets the game's config folder.
	std::string getConfigFolder();
	/// Gets the game's master mod user folder.
	std::string getMasterUserFolder();
	/// Gets the game's options.
	const std::vector<OptionInfo> &getOptionInfo();
	/// Sets the game's data, user and config folders.
	void setFolders();
	/// Update game options from config file and command line.
	void updateOptions();
	/// Backup display options.
	void backupDisplay();
	/// Switches display options.
	void switchDisplay();
	/// Is the password correct?
	bool isPasswordCorrect();
	/// returns the id of the active master mod
	std::string getActiveMaster();
	/// Gets the map of mod ids to mod infos
<<<<<<< HEAD
	const std::unordered_map<std::string, ModInfo> &getModInfos();
=======
	const std::map<std::string, ModInfo> &getModInfos();
	/// Refreshes the mods.
	void refreshMods();
>>>>>>> e08f6b3c
	/// Refreshes the mods and filemaps.
	void updateMods();
	/// Gets the list of currently active mods.
	std::vector<const ModInfo*> getActiveMods();
	/// If we should skip the main menu and just load the last save
	bool getLoadLastSave();
	/// And do it only at startup
	void expendLoadLastSave();
}

}<|MERGE_RESOLUTION|>--- conflicted
+++ resolved
@@ -106,13 +106,9 @@
 	/// returns the id of the active master mod
 	std::string getActiveMaster();
 	/// Gets the map of mod ids to mod infos
-<<<<<<< HEAD
 	const std::unordered_map<std::string, ModInfo> &getModInfos();
-=======
-	const std::map<std::string, ModInfo> &getModInfos();
 	/// Refreshes the mods.
 	void refreshMods();
->>>>>>> e08f6b3c
 	/// Refreshes the mods and filemaps.
 	void updateMods();
 	/// Gets the list of currently active mods.
