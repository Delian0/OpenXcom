--- conflicted
+++ resolved
@@ -18,12 +18,7 @@
  */
 
 #include "Language.h"
-<<<<<<< HEAD
-#include <assert.h>
 #include <algorithm>
-#include <locale>
-=======
->>>>>>> 8c63973c
 #include <fstream>
 #include <cassert>
 #include <set>
