--- conflicted
+++ resolved
@@ -191,10 +191,6 @@
 	// Fallback when file is missing language specifier
 	else
 	{
-<<<<<<< HEAD
-		_id = fileNameToId(frec->fullpath);
-=======
->>>>>>> 10722a7d
 		lang = doc;
 	}
 	for (YAML::const_iterator i = lang.begin(); i != lang.end(); ++i)
