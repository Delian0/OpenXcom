--- conflicted
+++ resolved
@@ -1,4 +1,3 @@
-<<<<<<< HEAD
 /*
  * Copyright 2010-2016 OpenXcom Developers.
  *
@@ -285,8 +284,17 @@
 						setPixelIterative(&x, &y, *i);
 					}
 					setPalette((SDL_Color*)color->palette, 0, color->palettesize);
-
-					SDL_SetColorKey(_surface, SDL_SRCCOLORKEY, 0);
+					int transparent = 0;
+					for (int c = 0; c < _surface->format->palette->ncolors; ++c)
+					{
+						SDL_Color *palColor = _surface->format->palette->colors + c;
+						if (palColor->unused == 0)
+						{
+							transparent = c;
+							break;
+						}
+					}
+					SDL_SetColorKey(_surface, SDL_SRCCOLORKEY, transparent);
 				}
 			}
 		}
@@ -485,6 +493,58 @@
 }
 
 /**
+ * Shifts all the colors in the surface by a set amount, but
+ * keeping them inside a fixed-size color block chunk.
+ * @param off Amount to shift.
+ * @param blk Color block size.
+ * @param mul Shift multiplier.
+ */
+void Surface::offsetBlock(int off, int blk, int mul)
+{
+	if (off == 0)
+		return;
+
+	// Lock the surface
+	lock();
+
+	for (int x = 0, y = 0; x < getWidth() && y < getHeight();)
+	{
+		Uint8 pixel = getPixel(x, y);
+		int min = pixel / blk * blk;
+		int max = min + blk;
+		int p;
+		if (off > 0)
+		{
+			p = pixel * mul + off;
+		}
+		else
+		{
+			p = (pixel + off) / mul;
+		}
+		if (min != -1 && p < min)
+		{
+			p = min;
+		}
+		else if (max != -1 && p > max)
+		{
+			p = max;
+		}
+
+		if (pixel > 0)
+		{
+			setPixelIterative(&x, &y, p);
+		}
+		else
+		{
+			setPixelIterative(&x, &y, 0);
+		}
+	}
+
+	// Unlock the surface
+	unlock();
+}
+
+/**
  * Inverts all the colors in the surface according to a middle point.
  * Used for effects like shifting a button between pressed and unpressed.
  * @param mid Middle point.
@@ -927,1056 +987,4 @@
 {
 	return _tftdMode;
 }
-}
-=======
-/*
- * Copyright 2010-2016 OpenXcom Developers.
- *
- * This file is part of OpenXcom.
- *
- * OpenXcom is free software: you can redistribute it and/or modify
- * it under the terms of the GNU General Public License as published by
- * the Free Software Foundation, either version 3 of the License, or
- * (at your option) any later version.
- *
- * OpenXcom is distributed in the hope that it will be useful,
- * but WITHOUT ANY WARRANTY; without even the implied warranty of
- * MERCHANTABILITY or FITNESS FOR A PARTICULAR PURPOSE.  See the
- * GNU General Public License for more details.
- *
- * You should have received a copy of the GNU General Public License
- * along with OpenXcom.  If not, see <http://www.gnu.org/licenses/>.
- */
-#include "Surface.h"
-#include "ShaderDraw.h"
-#include <vector>
-#include <fstream>
-#include <SDL_gfxPrimitives.h>
-#include <SDL_image.h>
-#include <SDL_endian.h>
-#include "../lodepng.h"
-#include "Palette.h"
-#include "Exception.h"
-#include "Logger.h"
-#include "ShaderMove.h"
-#include <stdlib.h>
-#ifdef _WIN32
-#include <malloc.h>
-#endif
-#if defined(__MINGW32__) && !defined(__MINGW64_VERSION_MAJOR)
-#define _aligned_malloc __mingw_aligned_malloc
-#define _aligned_free   __mingw_aligned_free
-#endif //MINGW
-#include "Language.h"
-#ifdef __MORPHOS__
-#include <ppcinline/exec.h>
-#endif
-
-namespace OpenXcom
-{
-
-
-namespace
-{
-
-/**
- * Helper function counting pitch in bytes with 16byte padding
- * @param bpp bytes per pixel
- * @param width number of pixel in row
- * @return pitch in bytes
- */
-inline int GetPitch(int bpp, int width)
-{
-	return ((bpp/8) * width + 15) & ~0xF;
-}
-
-/**
- * Helper function creating aligned buffer
- * @param bpp bytes per pixel
- * @param width number of pixel in row
- * @param height number of rows
- * @return pointer to memory
- */
-inline void* NewAligned(int bpp, int width, int height)
-{
-	const int pitch = GetPitch(bpp, width);
-	const int total = pitch * height;
-	void* buffer = 0;
-
-#ifndef _WIN32
-
-	#ifdef __MORPHOS__
-
-	buffer = calloc( total, 1 );
-	if (!buffer)
-	{
-		throw Exception("Failed to allocate surface");
-	}
-
-	#else
-	int rc;
-	if ((rc = posix_memalign(&buffer, 16, total)))
-	{
-		throw Exception(strerror(rc));
-	}
-	#endif
-
-#else
-
-	// of course Windows has to be difficult about this!
-	buffer = _aligned_malloc(total, 16);
-	if (!buffer)
-	{
-		throw Exception("Failed to allocate surface");
-	}
-
-#endif
-
-	memset(buffer, 0, total);
-	return buffer;
-}
-
-/**
- * Helper function release aligned memory
- * @param buffer buffer to delete
- */
-inline void DeleteAligned(void* buffer)
-{
-	if (buffer)
-	{
-#ifdef _WIN32
-		_aligned_free(buffer);
-#else
-		free(buffer);
-#endif
-	}
-}
-
-} //namespace
-
-/**
- * Sets up a blank 8bpp surface with the specified size and position,
- * with pure black as the transparent color.
- * @note Surfaces don't have to fill the whole size since their
- * background is transparent, specially subclasses with their own
- * drawing logic, so it just covers the maximum drawing area.
- * @param width Width in pixels.
- * @param height Height in pixels.
- * @param x X position in pixels.
- * @param y Y position in pixels.
- * @param bpp Bits-per-pixel depth.
- */
-Surface::Surface(int width, int height, int x, int y, int bpp) : _x(x), _y(y), _visible(true), _hidden(false), _redraw(false), _tftdMode(false), _alignedBuffer(0)
-{
-	_alignedBuffer = NewAligned(bpp, width, height);
-	_surface = SDL_CreateRGBSurfaceFrom(_alignedBuffer, width, height, bpp, GetPitch(bpp, width), 0, 0, 0, 0);
-
-	if (_surface == 0)
-	{
-		throw Exception(SDL_GetError());
-	}
-
-	SDL_SetColorKey(_surface, SDL_SRCCOLORKEY, 0);
-
-	_crop.w = 0;
-	_crop.h = 0;
-	_crop.x = 0;
-	_crop.y = 0;
-	_clear.x = 0;
-	_clear.y = 0;
-	_clear.w = getWidth();
-	_clear.h = getHeight();
-}
-
-/**
- * Performs a deep copy of an existing surface.
- * @param other Surface to copy from.
- */
-Surface::Surface(const Surface& other)
-{
-	//if is native OpenXcom aligned surface
-	if (other._alignedBuffer)
-	{
-		Uint8 bpp = other._surface->format->BitsPerPixel;
-		int width = other.getWidth();
-		int height = other.getHeight();
-		int pitch = GetPitch(bpp, width);
-		_alignedBuffer = NewAligned(bpp, width, height);
-		_surface = SDL_CreateRGBSurfaceFrom(_alignedBuffer, width, height, bpp, pitch, 0, 0, 0, 0);
-		SDL_SetColorKey(_surface, SDL_SRCCOLORKEY, 0);
-		//cant call `setPalette` because its virtual function and it dont work correctly in constructor
-		SDL_SetColors(_surface, other.getPalette(), 0, 255);
-		memcpy(_alignedBuffer, other._alignedBuffer, height*pitch);
-	}
-	else
-	{
-		_surface = SDL_ConvertSurface(other._surface, other._surface->format, other._surface->flags);
-		_alignedBuffer = 0;
-	}
-
-	if (_surface == 0)
-	{
-		throw Exception(SDL_GetError());
-	}
-	_x = other._x;
-	_y = other._y;
-	_crop.w = other._crop.w;
-	_crop.h = other._crop.h;
-	_crop.x = other._crop.x;
-	_crop.y = other._crop.y;
-	_clear.w = other._clear.w;
-	_clear.h = other._clear.h;
-	_clear.x = other._clear.x;
-	_clear.y = other._clear.y;
-	_visible = other._visible;
-	_hidden = other._hidden;
-	_redraw = other._redraw;
-}
-
-/**
- * Deletes the surface from memory.
- */
-Surface::~Surface()
-{
-	DeleteAligned(_alignedBuffer);
-	SDL_FreeSurface(_surface);
-}
-
-/**
- * Loads the contents of an X-Com SCR image file into
- * the surface. SCR files are simply uncompressed images
- * containing the palette offset of each pixel.
- * @param filename Filename of the SCR image.
- * @sa http://www.ufopaedia.org/index.php?title=Image_Formats#SCR_.26_DAT
- */
-void Surface::loadScr(const std::string &filename)
-{
-	// Load file and put pixels in surface
-	std::ifstream imgFile(filename.c_str(), std::ios::binary);
-	if (!imgFile)
-	{
-		throw Exception(filename + " not found");
-	}
-
-	std::vector<char> buffer((std::istreambuf_iterator<char>(imgFile)), (std::istreambuf_iterator<char>()));
-
-	// Lock the surface
-	lock();
-
-	int x = 0, y = 0;
-
-	for (std::vector<char>::iterator i = buffer.begin(); i != buffer.end(); ++i)
-	{
-		setPixelIterative(&x, &y, *i);
-	}
-
-	// Unlock the surface
-	unlock();
-}
-
-/**
- * Loads the contents of an image file of a
- * known format into the surface.
- * @param filename Filename of the image.
- */
-void Surface::loadImage(const std::string &filename)
-{
-	// Destroy current surface (will be replaced)
-	DeleteAligned(_alignedBuffer);
-	SDL_FreeSurface(_surface);
-	_alignedBuffer = 0;
-	_surface = 0;
-
-	Log(LOG_VERBOSE) << "Loading image: " << filename;
-
-	// Try loading with LodePNG first
-	std::vector<unsigned char> png;
-	unsigned error = lodepng::load_file(png, filename);
-	if (!error)
-	{
-		std::vector<unsigned char> image;
-		unsigned width, height;
-		lodepng::State state;
-		state.decoder.color_convert = 0;
-		error = lodepng::decode(image, width, height, state, png);
-		if (!error)
-		{
-			LodePNGColorMode *color = &state.info_png.color;
-			unsigned bpp = lodepng_get_bpp(color);
-			if (bpp == 8)
-			{
-				_alignedBuffer = NewAligned(bpp, width, height);
-				_surface = SDL_CreateRGBSurfaceFrom(_alignedBuffer, width, height, bpp, GetPitch(bpp, width), 0, 0, 0, 0);
-				if (_surface)
-				{
-					int x = 0, y = 0;
-					for (std::vector<unsigned char>::const_iterator i = image.begin(); i != image.end(); ++i)
-					{
-						setPixelIterative(&x, &y, *i);
-					}
-					setPalette((SDL_Color*)color->palette, 0, color->palettesize);
-					int transparent = 0;
-					for (int c = 0; c < _surface->format->palette->ncolors; ++c)
-					{
-						SDL_Color *palColor = _surface->format->palette->colors + c;
-						if (palColor->unused == 0)
-						{
-							transparent = c;
-							break;
-						}
-					}
-					SDL_SetColorKey(_surface, SDL_SRCCOLORKEY, transparent);
-				}
-			}
-		}
-	}
-
-	// Otherwise default to SDL_Image
-	if (!_surface)
-	{
-		// SDL only takes UTF-8 filenames
-		// so here's an ugly hack to match this ugly reasoning
-		std::string utf8 = Language::wstrToUtf8(Language::fsToWstr(filename));
-		_surface = IMG_Load(utf8.c_str());
-	}
-
-	if (!_surface)
-	{
-		std::string err = filename + ":" + IMG_GetError();
-		throw Exception(err);
-	}
-}
-
-/**
- * Loads the contents of an X-Com SPK image file into
- * the surface. SPK files are compressed with a custom
- * algorithm since they're usually full-screen images.
- * @param filename Filename of the SPK image.
- * @sa http://www.ufopaedia.org/index.php?title=Image_Formats#SPK
- */
-void Surface::loadSpk(const std::string &filename)
-{
-	// Load file and put pixels in surface
-	std::ifstream imgFile (filename.c_str(), std::ios::in | std::ios::binary);
-	if (!imgFile)
-	{
-		throw Exception(filename + " not found");
-	}
-
-	// Lock the surface
-	lock();
-
-	Uint16 flag;
-	Uint8 value;
-	int x = 0, y = 0;
-
-	while (imgFile.read((char*)&flag, sizeof(flag)))
-	{
-		flag = SDL_SwapLE16(flag);
-
-		if (flag == 65535)
-		{
-			imgFile.read((char*)&flag, sizeof(flag));
-			flag = SDL_SwapLE16(flag);
-
-			for (int i = 0; i < flag * 2; ++i)
-			{
-				setPixelIterative(&x, &y, 0);
-			}
-		}
-		else if (flag == 65534)
-		{
-			imgFile.read((char*)&flag, sizeof(flag));
-			flag = SDL_SwapLE16(flag);
-
-			for (int i = 0; i < flag * 2; ++i)
-			{
-				imgFile.read((char*)&value, 1);
-				setPixelIterative(&x, &y, value);
-			}
-		}
-	}
-
-	// Unlock the surface
-	unlock();
-
-	imgFile.close();
-}
-
-/**
- * Loads the contents of a TFTD BDY image file into
- * the surface. BDY files are compressed with a custom
- * algorithm.
- * @param filename Filename of the BDY image.
- * @sa http://www.ufopaedia.org/index.php?title=Image_Formats#BDY
- */
-void Surface::loadBdy(const std::string &filename)
-{
-	// Load file and put pixels in surface
-	std::ifstream imgFile (filename.c_str(), std::ios::in | std::ios::binary);
-	if (!imgFile)
-	{
-		throw Exception(filename + " not found");
-	}
-
-	// Lock the surface
-	lock();
-
-	Uint8 dataByte;
-	int pixelCnt;
-	int x = 0, y = 0;
-	int currentRow = 0;
-
-	while (imgFile.read((char*)&dataByte, sizeof(dataByte)))
-	{
-		if (dataByte >= 129)
-		{
-			pixelCnt = 257 - (int)dataByte;
-			imgFile.read((char*)&dataByte, sizeof(dataByte));
-			currentRow = y;
-			for (int i = 0; i < pixelCnt; ++i)
-			{
-				if (currentRow == y) // avoid overscan into next row
-					setPixelIterative(&x, &y, dataByte);
-			}
-		}
-		else
-		{
-			pixelCnt = 1 + (int)dataByte;
-			currentRow = y;
-			for (int i = 0; i < pixelCnt; ++i)
-			{
-				imgFile.read((char*)&dataByte, sizeof(dataByte));
-				if (currentRow == y) // avoid overscan into next row
-					setPixelIterative(&x, &y, dataByte);
-			}
-		}
-	}
-
-	// Unlock the surface
-	unlock();
-
-	imgFile.close();
-}
-
-
-/**
- * Clears the entire contents of the surface, resulting
- * in a blank image of the specified color. (0 for transparent)
- * @param color the colour for the background of the surface.
- */
-void Surface::clear(Uint32 color)
-{
-	if (_surface->flags & SDL_SWSURFACE) memset(_surface->pixels, color, _surface->h*_surface->pitch);
-	else SDL_FillRect(_surface, &_clear, color);
-}
-
-/**
- * Shifts all the colors in the surface by a set amount.
- * This is a common method in 8bpp games to simulate color
- * effects for cheap.
- * @param off Amount to shift.
- * @param min Minimum color to shift to.
- * @param max Maximum color to shift to.
- * @param mul Shift multiplier.
- */
-void Surface::offset(int off, int min, int max, int mul)
-{
-	if (off == 0)
-		return;
-
-	// Lock the surface
-	lock();
-
-	for (int x = 0, y = 0; x < getWidth() && y < getHeight();)
-	{
-		Uint8 pixel = getPixel(x, y);
-		int p;
-		if (off > 0)
-		{
-			p = pixel * mul + off;
-		}
-		else
-		{
-			p = (pixel + off) / mul;
-		}
-		if (min != -1 && p < min)
-		{
-			p = min;
-		}
-		else if (max != -1 && p > max)
-		{
-			p = max;
-		}
-
-		if (pixel > 0)
-		{
-			setPixelIterative(&x, &y, p);
-		}
-		else
-		{
-			setPixelIterative(&x, &y, 0);
-		}
-	}
-
-	// Unlock the surface
-	unlock();
-}
-
-/**
- * Shifts all the colors in the surface by a set amount, but
- * keeping them inside a fixed-size color block chunk.
- * @param off Amount to shift.
- * @param blk Color block size.
- * @param mul Shift multiplier.
- */
-void Surface::offsetBlock(int off, int blk, int mul)
-{
-	if (off == 0)
-		return;
-
-	// Lock the surface
-	lock();
-
-	for (int x = 0, y = 0; x < getWidth() && y < getHeight();)
-	{
-		Uint8 pixel = getPixel(x, y);
-		int min = pixel / blk * blk;
-		int max = min + blk;
-		int p;
-		if (off > 0)
-		{
-			p = pixel * mul + off;
-		}
-		else
-		{
-			p = (pixel + off) / mul;
-		}
-		if (min != -1 && p < min)
-		{
-			p = min;
-		}
-		else if (max != -1 && p > max)
-		{
-			p = max;
-		}
-
-		if (pixel > 0)
-		{
-			setPixelIterative(&x, &y, p);
-		}
-		else
-		{
-			setPixelIterative(&x, &y, 0);
-		}
-	}
-
-	// Unlock the surface
-	unlock();
-}
-
-/**
- * Inverts all the colors in the surface according to a middle point.
- * Used for effects like shifting a button between pressed and unpressed.
- * @param mid Middle point.
- */
-void Surface::invert(Uint8 mid)
-{
-	// Lock the surface
-	lock();
-
-	for (int x = 0, y = 0; x < getWidth() && y < getHeight();)
-	{
-		Uint8 pixel = getPixel(x, y);
-		if (pixel > 0)
-		{
-			setPixelIterative(&x, &y, pixel + 2 * ((int)mid - (int)pixel));
-		}
-		else
-		{
-			setPixelIterative(&x, &y, 0);
-		}
-	}
-
-	// Unlock the surface
-	unlock();
-}
-
-/**
- * Runs any code the surface needs to keep updating every
- * game cycle, like animations and other real-time elements.
- */
-void Surface::think()
-{
-
-}
-
-/**
- * Draws the graphic that the surface contains before it
- * gets blitted onto other surfaces. The surface is only
- * redrawn if the flag is set by a property change, to
- * avoid unnecessary drawing.
- */
-void Surface::draw()
-{
-	_redraw = false;
-	clear();
-}
-
-/**
- * Blits this surface onto another one, with its position
- * relative to the top-left corner of the target surface.
- * The cropping rectangle controls the portion of the surface
- * that is blitted.
- * @param surface Pointer to surface to blit onto.
- */
-void Surface::blit(Surface *surface)
-{
-	if (_visible && !_hidden)
-	{
-		if (_redraw)
-			draw();
-
-		SDL_Rect* cropper;
-		SDL_Rect target;
-		if (_crop.w == 0 && _crop.h == 0)
-		{
-			cropper = 0;
-		}
-		else
-		{
-			cropper = &_crop;
-		}
-		target.x = getX();
-		target.y = getY();
-		SDL_BlitSurface(_surface, cropper, surface->getSurface(), &target);
-	}
-}
-
-/**
- * Copies the exact contents of another surface onto this one.
- * Only the content that would overlap both surfaces is copied, in
- * accordance with their positions. This is handy for applying
- * effects over another surface without modifying the original.
- * @param surface Pointer to surface to copy from.
- */
-void Surface::copy(Surface *surface)
-{
-	/*
-	SDL_BlitSurface uses colour matching,
-	and is therefor unreliable as a means
-	to copy the contents of one surface to another
-	instead we have to do this manually 
-
-	SDL_Rect from;
-	from.x = getX() - surface->getX();
-	from.y = getY() - surface->getY();
-	from.w = getWidth();
-	from.h = getHeight();
-	SDL_BlitSurface(surface->getSurface(), &from, _surface, 0);
-	*/
-	const int from_x = getX() - surface->getX();
-	const int from_y = getY() - surface->getY();
-
-	lock();
-
-	for (int x = 0, y = 0; x < getWidth() && y < getHeight();)
-	{
-		Uint8 pixel = surface->getPixel(from_x + x, from_y + y);
-		setPixelIterative(&x, &y, pixel);
-	}
-
-	unlock();
-}
-
-/**
- * Draws a filled rectangle on the surface.
- * @param rect Pointer to Rect.
- * @param color Color of the rectangle.
- */
-void Surface::drawRect(SDL_Rect *rect, Uint8 color)
-{
-	SDL_FillRect(_surface, rect, color);
-}
-
-/**
- * Draws a filled rectangle on the surface.
- * @param x X position in pixels.
- * @param y Y position in pixels.
- * @param w Width in pixels.
- * @param h Height in pixels.
- * @param color Color of the rectangle.
- */
-void Surface::drawRect(Sint16 x, Sint16 y, Sint16 w, Sint16 h, Uint8 color)
-{
-	SDL_Rect rect;
-	rect.w = w;
-	rect.h = h;
-	rect.x = x;
-	rect.y = y;
-	SDL_FillRect(_surface, &rect, color);
-}
-
-/**
- * Draws a line on the surface.
- * @param x1 Start x coordinate in pixels.
- * @param y1 Start y coordinate in pixels.
- * @param x2 End x coordinate in pixels.
- * @param y2 End y coordinate in pixels.
- * @param color Color of the line.
- */
-void Surface::drawLine(Sint16 x1, Sint16 y1, Sint16 x2, Sint16 y2, Uint8 color)
-{
-	lineColor(_surface, x1, y1, x2, y2, Palette::getRGBA(getPalette(), color));
-}
-
-/**
- * Draws a filled circle on the surface.
- * @param x X coordinate in pixels.
- * @param y Y coordinate in pixels.
- * @param r Radius in pixels.
- * @param color Color of the circle.
- */
-void Surface::drawCircle(Sint16 x, Sint16 y, Sint16 r, Uint8 color)
-{
-	filledCircleColor(_surface, x, y, r, Palette::getRGBA(getPalette(), color));
-}
-
-/**
- * Draws a filled polygon on the surface.
- * @param x Array of x coordinates.
- * @param y Array of y coordinates.
- * @param n Number of points.
- * @param color Color of the polygon.
- */
-void Surface::drawPolygon(Sint16 *x, Sint16 *y, int n, Uint8 color)
-{
-	filledPolygonColor(_surface, x, y, n, Palette::getRGBA(getPalette(), color));
-}
-
-/**
- * Draws a textured polygon on the surface.
- * @param x Array of x coordinates.
- * @param y Array of y coordinates.
- * @param n Number of points.
- * @param texture Texture for polygon.
- * @param dx X offset of texture relative to the screen.
- * @param dy Y offset of texture relative to the screen.
- */
-void Surface::drawTexturedPolygon(Sint16 *x, Sint16 *y, int n, Surface *texture, int dx, int dy)
-{
-	texturedPolygon(_surface, x, y, n, texture->getSurface(), dx, dy);
-}
-
-/**
- * Draws a text string on the surface.
- * @param x X coordinate in pixels.
- * @param y Y coordinate in pixels.
- * @param s Character string to draw.
- * @param color Color of string.
- */
-void Surface::drawString(Sint16 x, Sint16 y, const char *s, Uint8 color)
-{
-	stringColor(_surface, x, y, s, Palette::getRGBA(getPalette(), color));
-}
-
-/**
- * Changes the position of the surface in the X axis.
- * @param x X position in pixels.
- */
-void Surface::setX(int x)
-{
-	_x = x;
-}
-
-/**
- * Changes the position of the surface in the Y axis.
- * @param y Y position in pixels.
- */
-void Surface::setY(int y)
-{
-	_y = y;
-}
-
-/**
- * Changes the visibility of the surface. A hidden surface
- * isn't blitted nor receives events.
- * @param visible New visibility.
- */
-void Surface::setVisible(bool visible)
-{
-	_visible = visible;
-}
-
-/**
- * Returns the visible state of the surface.
- * @return Current visibility.
- */
-bool Surface::getVisible() const
-{
-	return _visible;
-}
-
-/**
- * Resets the cropping rectangle set for this surface,
- * so the whole surface is blitted.
- */
-void Surface::resetCrop()
-{
-	_crop.w = 0;
-	_crop.h = 0;
-	_crop.x = 0;
-	_crop.y = 0;
-}
-
-/**
- * Returns the cropping rectangle for this surface.
- * @return Pointer to the cropping rectangle.
- */
-SDL_Rect *Surface::getCrop()
-{
-	return &_crop;
-}
-
-/**
- * Replaces a certain amount of colors in the surface's palette.
- * @param colors Pointer to the set of colors.
- * @param firstcolor Offset of the first color to replace.
- * @param ncolors Amount of colors to replace.
- */
-void Surface::setPalette(SDL_Color *colors, int firstcolor, int ncolors)
-{
-	if (_surface->format->BitsPerPixel == 8)
-		SDL_SetColors(_surface, colors, firstcolor, ncolors);
-}
-
-/**
- * This is a separate visibility setting intended
- * for temporary effects like window popups,
- * so as to not override the default visibility setting.
- * @note Do not confuse with setVisible!
- * @param hidden Shown or hidden.
- */
-void Surface::setHidden(bool hidden)
-{
-	_hidden = hidden;
-}
-
-/**
- * Locks the surface from outside access
- * for pixel-level access. Must be unlocked
- * afterwards.
- * @sa unlock()
- */
-void Surface::lock()
-{
-	SDL_LockSurface(_surface);
-}
-
-/**
- * Unlocks the surface after it's been locked
- * to resume blitting operations.
- * @sa lock()
- */
-void Surface::unlock()
-{
-	SDL_UnlockSurface(_surface);
-}
-
-/**
- * help class used for Surface::blitNShade
- */
-struct ColorReplace
-{
-	/**
-	* Function used by ShaderDraw in Surface::blitNShade
-	* set shade and replace color in that surface
-	* @param dest destination pixel
-	* @param src source pixel
-	* @param shade value of shade of this surface
-	* @param newColor new color to set (it should be offseted by 4)
-	*/
-	static inline void func(Uint8& dest, const Uint8& src, const int& shade, const int& newColor, const int&)
-	{
-		if (src)
-		{
-			const int newShade = (src&15) + shade;
-			if (newShade > 15)
-				// so dark it would flip over to another color - make it black instead
-				dest = 15;
-			else
-				dest = newColor | newShade;
-		}
-	}
-
-};
-
-/**
- * help class used for Surface::blitNShade
- */
-struct StandardShade
-{
-	/**
-	* Function used by ShaderDraw in Surface::blitNShade
-	* set shade
-	* @param dest destination pixel
-	* @param src source pixel
-	* @param shade value of shade of this surface
-	* @param notused
-	* @param notused
-	*/
-	static inline void func(Uint8& dest, const Uint8& src, const int& shade, const int&, const int&)
-	{
-		if (src)
-		{
-			const int newShade = (src&15) + shade;
-			if (newShade > 15)
-				// so dark it would flip over to another color - make it black instead
-				dest = 15;
-			else
-				dest = (src&(15<<4)) | newShade;
-		}
-	}
-
-};
-
-
-
-/**
- * Specific blit function to blit battlescape terrain data in different shades in a fast way.
- * Notice there is no surface locking here - you have to make sure you lock the surface yourself
- * at the start of blitting and unlock it when done.
- * @param surface to blit to
- * @param x
- * @param y
- * @param off
- * @param half some tiles are blitted only the right half
- * @param newBaseColor Attention: the actual color + 1, because 0 is no new base color.
- */
-void Surface::blitNShade(Surface *surface, int x, int y, int off, bool half, int newBaseColor)
-{
-	ShaderMove<Uint8> src(this, x, y);
-	if (half)
-	{
-		GraphSubset g = src.getDomain();
-		g.beg_x = g.end_x/2;
-		src.setDomain(g);
-	}
-	if (newBaseColor)
-	{
-		--newBaseColor;
-		newBaseColor <<= 4;
-		ShaderDraw<ColorReplace>(ShaderSurface(surface), src, ShaderScalar(off), ShaderScalar(newBaseColor));
-	}
-	else
-		ShaderDraw<StandardShade>(ShaderSurface(surface), src, ShaderScalar(off));
-
-}
-
-/**
- * Set the surface to be redrawn.
- * @param valid true means redraw.
- */
-void Surface::invalidate(bool valid)
-{
-	_redraw = valid;
-}
-
-/**
- * Returns the help description of this surface,
- * for example for showing in tooltips.
- * @return String ID.
- */
-std::string Surface::getTooltip() const
-{
-	return _tooltip;
-}
-
-/**
- * Changes the help description of this surface,
- * for example for showing in tooltips.
- * @param tooltip String ID.
- */
-void Surface::setTooltip(const std::string &tooltip)
-{
-	_tooltip = tooltip;
-}
-
-/**
- * Recreates the surface with a new size.
- * Old contents will not be altered, and may be
- * cropped to fit the new size.
- * @param width Width in pixels.
- * @param height Height in pixels.
- */
-void Surface::resize(int width, int height)
-{
-	// Set up new surface
-	Uint8 bpp = _surface->format->BitsPerPixel;
-	int pitch = GetPitch(bpp, width);
-	void *alignedBuffer = NewAligned(bpp, width, height);
-	SDL_Surface *surface = SDL_CreateRGBSurfaceFrom(alignedBuffer, width, height, bpp, pitch, 0, 0, 0, 0);
-	
-	if (surface == 0)
-	{
-		throw Exception(SDL_GetError());
-	}
-
-	// Copy old contents
-	SDL_SetColorKey(surface, SDL_SRCCOLORKEY, 0);
-	SDL_SetColors(surface, getPalette(), 0, 256);
-	SDL_BlitSurface(_surface, 0, surface, 0);
-
-	// Delete old surface
-	DeleteAligned(_alignedBuffer);
-	SDL_FreeSurface(_surface);
-	_alignedBuffer = alignedBuffer;
-	_surface = surface;
-
-	_clear.w = getWidth();
-	_clear.h = getHeight();
-}
-
-/**
- * Changes the width of the surface.
- * @warning This is not a trivial setter!
- * It will force the surface to be recreated for the new size.
- * @param width New width in pixels.
- */
-void Surface::setWidth(int width)
-{
-	resize(width, getHeight());
-	_redraw = true;
-}
-
-/**
- * Changes the height of the surface.
- * @warning This is not a trivial setter!
- * It will force the surface to be recreated for the new size.
- * @param height New height in pixels.
- */
-void Surface::setHeight(int height)
-{
-	resize(getWidth(), height);
-	_redraw = true;
-}
-
-/**
- * TFTD mode: much like click inversion, but does a colour swap rather than a palette shift.
- * @param mode set TFTD mode to this.
- */
-void Surface::setTFTDMode(bool mode)
-{
-	_tftdMode = mode;
-}
-
-/**
- * checks TFTD mode.
- * @return TFTD mode.
- */
-bool Surface::isTFTDMode()
-{
-	return _tftdMode;
-}
-}
->>>>>>> 920bee5d
+}