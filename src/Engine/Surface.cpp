/*
 * Copyright 2010-2016 OpenXcom Developers.
 *
 * This file is part of OpenXcom.
 *
 * OpenXcom is free software: you can redistribute it and/or modify
 * it under the terms of the GNU General Public License as published by
 * the Free Software Foundation, either version 3 of the License, or
 * (at your option) any later version.
 *
 * OpenXcom is distributed in the hope that it will be useful,
 * but WITHOUT ANY WARRANTY; without even the implied warranty of
 * MERCHANTABILITY or FITNESS FOR A PARTICULAR PURPOSE.  See the
 * GNU General Public License for more details.
 *
 * You should have received a copy of the GNU General Public License
 * along with OpenXcom.  If not, see <http://www.gnu.org/licenses/>.
 */
#include "Surface.h"
#include "ShaderDraw.h"
#include <vector>
#include <fstream>
#include <SDL_gfxPrimitives.h>
#include <SDL_image.h>
#include <SDL_endian.h>
#include "../lodepng.h"
#include "Palette.h"
#include "Exception.h"
#include "Logger.h"
#include "ShaderMove.h"
#include <stdlib.h>
#ifdef _WIN32
#include <malloc.h>
#endif
#if defined(__MINGW32__) && !defined(__MINGW64_VERSION_MAJOR)
#define _aligned_malloc __mingw_aligned_malloc
#define _aligned_free   __mingw_aligned_free
#endif //MINGW
#include "Language.h"
#ifdef __MORPHOS__
#include <ppcinline/exec.h>
#endif

namespace OpenXcom
{


namespace
{

/**
 * Helper function counting pitch in bytes with 16byte padding
 * @param bpp bits per pixel
 * @param width number of pixel in row
 * @return pitch in bytes
 */
inline int GetPitch(int bpp, int width)
{
	return ((bpp/8) * width + 15) & ~0xF;
}

/**
 * Helper function creating aligned buffer
 * @param bpp bits per pixel
 * @param width number of pixel in row
 * @param height number of rows
 * @return pointer to memory
 */
inline void* NewAligned(int bpp, int width, int height)
{
	const int pitch = GetPitch(bpp, width);
	const int total = pitch * height;
	void* buffer = 0;

#ifndef _WIN32

	#ifdef __MORPHOS__

	buffer = calloc( total, 1 );
	if (!buffer)
	{
		throw Exception("Failed to allocate surface");
	}

	#else
	int rc;
	if ((rc = posix_memalign(&buffer, 16, total)))
	{
		throw Exception(strerror(rc));
	}
	#endif

#else

	// of course Windows has to be difficult about this!
	buffer = _aligned_malloc(total, 16);
	if (!buffer)
	{
		throw Exception("Failed to allocate surface");
	}

#endif

	memset(buffer, 0, total);
	return buffer;
}

/**
 * Helper function release aligned memory
 * @param buffer buffer to delete
 */
inline void DeleteAligned(void* buffer)
{
	if (buffer)
	{
#ifdef _WIN32
		_aligned_free(buffer);
#else
		free(buffer);
#endif
	}
}

} //namespace

/**
 * Sets up a blank 8bpp surface with the specified size and position,
 * with pure black as the transparent color.
 * @note Surfaces don't have to fill the whole size since their
 * background is transparent, specially subclasses with their own
 * drawing logic, so it just covers the maximum drawing area.
 * @param width Width in pixels.
 * @param height Height in pixels.
 * @param x X position in pixels.
 * @param y Y position in pixels.
 * @param bpp Bits-per-pixel depth.
 */
Surface::Surface(int width, int height, int x, int y, int bpp) : _x(x), _y(y), _visible(true), _hidden(false), _redraw(false), _tftdMode(false), _alignedBuffer(0)
{
	_alignedBuffer = NewAligned(bpp, width, height);
	_surface = SDL_CreateRGBSurfaceFrom(_alignedBuffer, width, height, bpp, GetPitch(bpp, width), 0, 0, 0, 0);

	if (_surface == 0)
	{
		throw Exception(SDL_GetError());
	}

	SDL_SetColorKey(_surface, SDL_SRCCOLORKEY, 0);

	_crop.w = 0;
	_crop.h = 0;
	_crop.x = 0;
	_crop.y = 0;
	_clear.x = 0;
	_clear.y = 0;
	_clear.w = getWidth();
	_clear.h = getHeight();
}

/**
 * Performs a deep copy of an existing surface.
 * @param other Surface to copy from.
 */
Surface::Surface(const Surface& other)
{
	//if is native OpenXcom aligned surface
	if (other._alignedBuffer)
	{
		Uint8 bpp = other._surface->format->BitsPerPixel;
		int width = other.getWidth();
		int height = other.getHeight();
		int pitch = GetPitch(bpp, width);
		_alignedBuffer = NewAligned(bpp, width, height);
		_surface = SDL_CreateRGBSurfaceFrom(_alignedBuffer, width, height, bpp, pitch, 0, 0, 0, 0);
		SDL_SetColorKey(_surface, SDL_SRCCOLORKEY, 0);
		//cant call `setPalette` because its virtual function and it dont work correctly in constructor
		SDL_SetColors(_surface, other.getPalette(), 0, 255);
		memcpy(_alignedBuffer, other._alignedBuffer, height*pitch);
	}
	else
	{
		_surface = SDL_ConvertSurface(other._surface, other._surface->format, other._surface->flags);
		_alignedBuffer = 0;
	}

	if (_surface == 0)
	{
		throw Exception(SDL_GetError());
	}
	_x = other._x;
	_y = other._y;
	_crop.w = other._crop.w;
	_crop.h = other._crop.h;
	_crop.x = other._crop.x;
	_crop.y = other._crop.y;
	_clear.w = other._clear.w;
	_clear.h = other._clear.h;
	_clear.x = other._clear.x;
	_clear.y = other._clear.y;
	_visible = other._visible;
	_hidden = other._hidden;
	_redraw = other._redraw;
}

/**
 * Deletes the surface from memory.
 */
Surface::~Surface()
{
	DeleteAligned(_alignedBuffer);
	SDL_FreeSurface(_surface);
}

/**
 * Loads the contents of an X-Com SCR image file into
 * the surface. SCR files are simply uncompressed images
 * containing the palette offset of each pixel.
 * @param filename Filename of the SCR image.
 * @sa http://www.ufopaedia.org/index.php?title=Image_Formats#SCR_.26_DAT
 */
void Surface::loadScr(const std::string &filename)
{
	// Load file and put pixels in surface
	std::ifstream imgFile(filename.c_str(), std::ios::binary);
	if (!imgFile)
	{
		throw Exception(filename + " not found");
	}

	std::vector<char> buffer((std::istreambuf_iterator<char>(imgFile)), (std::istreambuf_iterator<char>()));

	// Lock the surface
	lock();

	int x = 0, y = 0;

	for (std::vector<char>::iterator i = buffer.begin(); i != buffer.end(); ++i)
	{
		setPixelIterative(&x, &y, *i);
	}

	// Unlock the surface
	unlock();
}

/**
 * Loads the contents of an image file of a
 * known format into the surface.
 * @param filename Filename of the image.
 */
void Surface::loadImage(const std::string &filename)
{
	// Destroy current surface (will be replaced)
	DeleteAligned(_alignedBuffer);
	SDL_FreeSurface(_surface);
	_alignedBuffer = 0;
	_surface = 0;

	Log(LOG_VERBOSE) << "Loading image: " << filename;

	// Try loading with LodePNG first
	std::vector<unsigned char> png;
	unsigned error = lodepng::load_file(png, filename);
	if (!error)
	{
		std::vector<unsigned char> image;
		unsigned width, height;
		lodepng::State state;
		state.decoder.color_convert = 0;
		error = lodepng::decode(image, width, height, state, png);
		if (!error)
		{
			LodePNGColorMode *color = &state.info_png.color;
			unsigned bpp = lodepng_get_bpp(color);
			if (bpp == 8)
			{
				_alignedBuffer = NewAligned(bpp, width, height);
				_surface = SDL_CreateRGBSurfaceFrom(_alignedBuffer, width, height, bpp, GetPitch(bpp, width), 0, 0, 0, 0);
				if (_surface)
				{
					int x = 0, y = 0;
					for (std::vector<unsigned char>::const_iterator i = image.begin(); i != image.end(); ++i)
					{
						setPixelIterative(&x, &y, *i);
					}
					setPalette((SDL_Color*)color->palette, 0, color->palettesize);
					int transparent = 0;
					for (int c = 0; c < _surface->format->palette->ncolors; ++c)
					{
						SDL_Color *palColor = _surface->format->palette->colors + c;
						if (palColor->unused == 0)
						{
							transparent = c;
							break;
						}
					}
					SDL_SetColorKey(_surface, SDL_SRCCOLORKEY, transparent);
				}
			}
		}
	}

	// Otherwise default to SDL_Image
	if (!_surface)
	{
		// SDL only takes UTF-8 filenames
		// so here's an ugly hack to match this ugly reasoning
		std::string utf8 = Language::wstrToUtf8(Language::fsToWstr(filename));
		_surface = IMG_Load(utf8.c_str());
	}

	if (!_surface)
	{
		std::string err = filename + ":" + IMG_GetError();
		throw Exception(err);
	}
}

/**
 * Loads the contents of an X-Com SPK image file into
 * the surface. SPK files are compressed with a custom
 * algorithm since they're usually full-screen images.
 * @param filename Filename of the SPK image.
 * @sa http://www.ufopaedia.org/index.php?title=Image_Formats#SPK
 */
void Surface::loadSpk(const std::string &filename)
{
	// Load file and put pixels in surface
	std::ifstream imgFile (filename.c_str(), std::ios::in | std::ios::binary);
	if (!imgFile)
	{
		throw Exception(filename + " not found");
	}

	// Lock the surface
	lock();

	Uint16 flag;
	Uint8 value;
	int x = 0, y = 0;

	while (imgFile.read((char*)&flag, sizeof(flag)))
	{
		flag = SDL_SwapLE16(flag);

		if (flag == 65535)
		{
			imgFile.read((char*)&flag, sizeof(flag));
			flag = SDL_SwapLE16(flag);

			for (int i = 0; i < flag * 2; ++i)
			{
				setPixelIterative(&x, &y, 0);
			}
		}
		else if (flag == 65534)
		{
			imgFile.read((char*)&flag, sizeof(flag));
			flag = SDL_SwapLE16(flag);

			for (int i = 0; i < flag * 2; ++i)
			{
				imgFile.read((char*)&value, 1);
				setPixelIterative(&x, &y, value);
			}
		}
	}

	// Unlock the surface
	unlock();

	imgFile.close();
}

/**
 * Loads the contents of a TFTD BDY image file into
 * the surface. BDY files are compressed with a custom
 * algorithm.
 * @param filename Filename of the BDY image.
 * @sa http://www.ufopaedia.org/index.php?title=Image_Formats#BDY
 */
void Surface::loadBdy(const std::string &filename)
{
	// Load file and put pixels in surface
	std::ifstream imgFile (filename.c_str(), std::ios::in | std::ios::binary);
	if (!imgFile)
	{
		throw Exception(filename + " not found");
	}

	// Lock the surface
	lock();

	Uint8 dataByte;
	int pixelCnt;
	int x = 0, y = 0;
	int currentRow = 0;

	while (imgFile.read((char*)&dataByte, sizeof(dataByte)))
	{
		if (dataByte >= 129)
		{
			pixelCnt = 257 - (int)dataByte;
			imgFile.read((char*)&dataByte, sizeof(dataByte));
			currentRow = y;
			for (int i = 0; i < pixelCnt; ++i)
			{
				if (currentRow == y) // avoid overscan into next row
					setPixelIterative(&x, &y, dataByte);
			}
		}
		else
		{
			pixelCnt = 1 + (int)dataByte;
			currentRow = y;
			for (int i = 0; i < pixelCnt; ++i)
			{
				imgFile.read((char*)&dataByte, sizeof(dataByte));
				if (currentRow == y) // avoid overscan into next row
					setPixelIterative(&x, &y, dataByte);
			}
		}
	}

	// Unlock the surface
	unlock();

	imgFile.close();
}


/**
 * Clears the entire contents of the surface, resulting
 * in a blank image of the specified color. (0 for transparent)
 * @param color the colour for the background of the surface.
 */
void Surface::clear(Uint32 color)
{
	if (_surface->flags & SDL_SWSURFACE) memset(_surface->pixels, color, _surface->h*_surface->pitch);
	else SDL_FillRect(_surface, &_clear, color);
}

/**
 * Shifts all the colors in the surface by a set amount.
 * This is a common method in 8bpp games to simulate color
 * effects for cheap.
 * @param off Amount to shift.
 * @param min Minimum color to shift to.
 * @param max Maximum color to shift to.
 * @param mul Shift multiplier.
 */
void Surface::offset(int off, int min, int max, int mul)
{
	if (off == 0)
		return;

	// Lock the surface
	lock();

	for (int x = 0, y = 0; x < getWidth() && y < getHeight();)
	{
		Uint8 pixel = getPixel(x, y);
		int p;
		if (off > 0)
		{
			p = pixel * mul + off;
		}
		else
		{
			p = (pixel + off) / mul;
		}
		if (min != -1 && p < min)
		{
			p = min;
		}
		else if (max != -1 && p > max)
		{
			p = max;
		}

		if (pixel > 0)
		{
			setPixelIterative(&x, &y, p);
		}
		else
		{
			setPixelIterative(&x, &y, 0);
		}
	}

	// Unlock the surface
	unlock();
}

/**
 * Shifts all the colors in the surface by a set amount, but
 * keeping them inside a fixed-size color block chunk.
 * @param off Amount to shift.
 * @param blk Color block size.
 * @param mul Shift multiplier.
 */
void Surface::offsetBlock(int off, int blk, int mul)
{
	if (off == 0)
		return;

	// Lock the surface
	lock();

	for (int x = 0, y = 0; x < getWidth() && y < getHeight();)
	{
		Uint8 pixel = getPixel(x, y);
		int min = pixel / blk * blk;
		int max = min + blk;
		int p;
		if (off > 0)
		{
			p = pixel * mul + off;
		}
		else
		{
			p = (pixel + off) / mul;
		}
		if (min != -1 && p < min)
		{
			p = min;
		}
		else if (max != -1 && p > max)
		{
			p = max;
		}

		if (pixel > 0)
		{
			setPixelIterative(&x, &y, p);
		}
		else
		{
			setPixelIterative(&x, &y, 0);
		}
	}

	// Unlock the surface
	unlock();
}

/**
 * Inverts all the colors in the surface according to a middle point.
 * Used for effects like shifting a button between pressed and unpressed.
 * @param mid Middle point.
 */
void Surface::invert(Uint8 mid)
{
	// Lock the surface
	lock();

	for (int x = 0, y = 0; x < getWidth() && y < getHeight();)
	{
		Uint8 pixel = getPixel(x, y);
		if (pixel > 0)
		{
			setPixelIterative(&x, &y, pixel + 2 * ((int)mid - (int)pixel));
		}
		else
		{
			setPixelIterative(&x, &y, 0);
		}
	}

	// Unlock the surface
	unlock();
}

/**
 * Runs any code the surface needs to keep updating every
 * game cycle, like animations and other real-time elements.
 */
void Surface::think()
{

}

/**
 * Draws the graphic that the surface contains before it
 * gets blitted onto other surfaces. The surface is only
 * redrawn if the flag is set by a property change, to
 * avoid unnecessary drawing.
 */
void Surface::draw()
{
	_redraw = false;
	clear();
}

/**
 * Blits this surface onto another one, with its position
 * relative to the top-left corner of the target surface.
 * The cropping rectangle controls the portion of the surface
 * that is blitted.
 * @param surface Pointer to surface to blit onto.
 */
void Surface::blit(Surface *surface)
{
	if (_visible && !_hidden)
	{
		if (_redraw)
			draw();

		SDL_Rect* cropper;
		SDL_Rect target;
		if (_crop.w == 0 && _crop.h == 0)
		{
			cropper = 0;
		}
		else
		{
			cropper = &_crop;
		}
		target.x = getX();
		target.y = getY();
		SDL_BlitSurface(_surface, cropper, surface->getSurface(), &target);
	}
}

/**
 * Copies the exact contents of another surface onto this one.
 * Only the content that would overlap both surfaces is copied, in
 * accordance with their positions. This is handy for applying
 * effects over another surface without modifying the original.
 * @param surface Pointer to surface to copy from.
 */
void Surface::copy(Surface *surface)
{
	/*
	SDL_BlitSurface uses colour matching,
	and is therefor unreliable as a means
	to copy the contents of one surface to another
	instead we have to do this manually

	SDL_Rect from;
	from.x = getX() - surface->getX();
	from.y = getY() - surface->getY();
	from.w = getWidth();
	from.h = getHeight();
	SDL_BlitSurface(surface->getSurface(), &from, _surface, 0);
	*/
	const int from_x = getX() - surface->getX();
	const int from_y = getY() - surface->getY();

	lock();

	for (int x = 0, y = 0; x < getWidth() && y < getHeight();)
	{
		Uint8 pixel = surface->getPixel(from_x + x, from_y + y);
		setPixelIterative(&x, &y, pixel);
	}

	unlock();
}

/**
 * Draws a filled rectangle on the surface.
 * @param rect Pointer to Rect.
 * @param color Color of the rectangle.
 */
void Surface::drawRect(SDL_Rect *rect, Uint8 color)
{
	SDL_FillRect(_surface, rect, color);
}

/**
 * Draws a filled rectangle on the surface.
 * @param x X position in pixels.
 * @param y Y position in pixels.
 * @param w Width in pixels.
 * @param h Height in pixels.
 * @param color Color of the rectangle.
 */
void Surface::drawRect(Sint16 x, Sint16 y, Sint16 w, Sint16 h, Uint8 color)
{
	SDL_Rect rect;
	rect.w = w;
	rect.h = h;
	rect.x = x;
	rect.y = y;
	SDL_FillRect(_surface, &rect, color);
}

/**
 * Draws a line on the surface.
 * @param x1 Start x coordinate in pixels.
 * @param y1 Start y coordinate in pixels.
 * @param x2 End x coordinate in pixels.
 * @param y2 End y coordinate in pixels.
 * @param color Color of the line.
 */
void Surface::drawLine(Sint16 x1, Sint16 y1, Sint16 x2, Sint16 y2, Uint8 color)
{
	lineColor(_surface, x1, y1, x2, y2, Palette::getRGBA(getPalette(), color));
}

/**
 * Draws a filled circle on the surface.
 * @param x X coordinate in pixels.
 * @param y Y coordinate in pixels.
 * @param r Radius in pixels.
 * @param color Color of the circle.
 */
void Surface::drawCircle(Sint16 x, Sint16 y, Sint16 r, Uint8 color)
{
	filledCircleColor(_surface, x, y, r, Palette::getRGBA(getPalette(), color));
}

/**
 * Draws a filled polygon on the surface.
 * @param x Array of x coordinates.
 * @param y Array of y coordinates.
 * @param n Number of points.
 * @param color Color of the polygon.
 */
void Surface::drawPolygon(Sint16 *x, Sint16 *y, int n, Uint8 color)
{
	filledPolygonColor(_surface, x, y, n, Palette::getRGBA(getPalette(), color));
}

/**
 * Draws a textured polygon on the surface.
 * @param x Array of x coordinates.
 * @param y Array of y coordinates.
 * @param n Number of points.
 * @param texture Texture for polygon.
 * @param dx X offset of texture relative to the screen.
 * @param dy Y offset of texture relative to the screen.
 */
void Surface::drawTexturedPolygon(Sint16 *x, Sint16 *y, int n, Surface *texture, int dx, int dy)
{
	texturedPolygon(_surface, x, y, n, texture->getSurface(), dx, dy);
}

/**
 * Draws a text string on the surface.
 * @param x X coordinate in pixels.
 * @param y Y coordinate in pixels.
 * @param s Character string to draw.
 * @param color Color of string.
 */
void Surface::drawString(Sint16 x, Sint16 y, const char *s, Uint8 color)
{
	stringColor(_surface, x, y, s, Palette::getRGBA(getPalette(), color));
}

/**
 * Changes the position of the surface in the X axis.
 * @param x X position in pixels.
 */
void Surface::setX(int x)
{
	_x = x;
}

/**
 * Changes the position of the surface in the Y axis.
 * @param y Y position in pixels.
 */
void Surface::setY(int y)
{
	_y = y;
}

/**
 * Changes the visibility of the surface. A hidden surface
 * isn't blitted nor receives events.
 * @param visible New visibility.
 */
void Surface::setVisible(bool visible)
{
	_visible = visible;
}

/**
 * Returns the visible state of the surface.
 * @return Current visibility.
 */
bool Surface::getVisible() const
{
	return _visible;
}

/**
 * Resets the cropping rectangle set for this surface,
 * so the whole surface is blitted.
 */
void Surface::resetCrop()
{
	_crop.w = 0;
	_crop.h = 0;
	_crop.x = 0;
	_crop.y = 0;
}

/**
 * Returns the cropping rectangle for this surface.
 * @return Pointer to the cropping rectangle.
 */
SDL_Rect *Surface::getCrop()
{
	return &_crop;
}

/**
 * Replaces a certain amount of colors in the surface's palette.
 * @param colors Pointer to the set of colors.
 * @param firstcolor Offset of the first color to replace.
 * @param ncolors Amount of colors to replace.
 */
void Surface::setPalette(SDL_Color *colors, int firstcolor, int ncolors)
{
	if (_surface->format->BitsPerPixel == 8)
		SDL_SetColors(_surface, colors, firstcolor, ncolors);
}

/**
 * This is a separate visibility setting intended
 * for temporary effects like window popups,
 * so as to not override the default visibility setting.
 * @note Do not confuse with setVisible!
 * @param hidden Shown or hidden.
 */
void Surface::setHidden(bool hidden)
{
	_hidden = hidden;
}

/**
 * Locks the surface from outside access
 * for pixel-level access. Must be unlocked
 * afterwards.
 * @sa unlock()
 */
void Surface::lock()
{
	SDL_LockSurface(_surface);
}

/**
 * Unlocks the surface after it's been locked
 * to resume blitting operations.
 * @sa lock()
 */
void Surface::unlock()
{
	SDL_UnlockSurface(_surface);
}

/**
<<<<<<< HEAD
=======
 * help class used for Surface::blitNShade
 */
struct ColorReplace
{
	/**
	* Function used by ShaderDraw in Surface::blitNShade
	* set shade and replace color in that surface
	* @param dest destination pixel
	* @param src source pixel
	* @param shade value of shade of this surface
	* @param newColor new color to set (it should be offseted by 4)
	*/
	static inline void func(Uint8& dest, const Uint8& src, const int& shade, const int& newColor, const int&)
	{
		if (src)
		{
			const int newShade = (src&15) + shade;
			if (newShade > 15)
				// so dark it would flip over to another color - make it black instead
				dest = 15;
			else
				dest = newColor | newShade;
		}
	}

};

/**
 * help class used for Surface::blitNShade
 */
struct StandardShade
{
	/**
	* Function used by ShaderDraw in Surface::blitNShade
	* set shade
	* @param dest destination pixel
	* @param src source pixel
	* @param shade value of shade of this surface
	* @param notused
	* @param notused
	*/
	static inline void func(Uint8& dest, const Uint8& src, const int& shade, const int&, const int&)
	{
		if (src)
		{
			const int newShade = (src&15) + shade;
			if (newShade > 15)
				// so dark it would flip over to another color - make it black instead
				dest = 15;
			else
				dest = (src&(15<<4)) | newShade;
		}
	}

};



/**
>>>>>>> 49b0af83
 * Specific blit function to blit battlescape terrain data in different shades in a fast way.
 * Notice there is no surface locking here - you have to make sure you lock the surface yourself
 * at the start of blitting and unlock it when done.
 * @param surface to blit to
 * @param x
 * @param y
 * @param off
 * @param half some tiles are blitted only the right half
 * @param newBaseColor Attention: the actual color + 1, because 0 is no new base color.
 */
void Surface::blitNShade(Surface *surface, int x, int y, int off, bool half, int newBaseColor)
{
	ShaderMove<Uint8> src(this, x, y);
	if (half)
	{
		GraphSubset g = src.getDomain();
		g.beg_x = g.end_x/2;
		src.setDomain(g);
	}
	if (newBaseColor)
	{
		--newBaseColor;
		newBaseColor <<= 4;
<<<<<<< HEAD
		ShaderDraw<helper::ColorReplace>(ShaderSurface(surface), src, ShaderScalar(off), ShaderScalar(newBaseColor));
	}
	else
		ShaderDraw<helper::StandardShade>(ShaderSurface(surface), src, ShaderScalar(off));
=======
		ShaderDraw<ColorReplace>(ShaderSurface(surface), src, ShaderScalar(off), ShaderScalar(newBaseColor));
	}
	else
		ShaderDraw<StandardShade>(ShaderSurface(surface), src, ShaderScalar(off));

}

/**
 * Specific blit function to blit battlescape terrain data in different shades in a fast way.
 * @param surface destination blit to
 * @param x
 * @param y
 * @param shade shade offset
 * @param range area that limit draw surface
 */
void Surface::blitNShade(Surface *surface, int x, int y, int shade, GraphSubset range)
{
	ShaderMove<Uint8> src(this, x, y);
	ShaderMove<Uint8> dest(surface);

	dest.setDomain(range);

	ShaderDraw<StandardShade>(dest, src, ShaderScalar(shade));
>>>>>>> 49b0af83
}

/**
 * Set the surface to be redrawn.
 * @param valid true means redraw.
 */
void Surface::invalidate(bool valid)
{
	_redraw = valid;
}

/**
 * Returns the help description of this surface,
 * for example for showing in tooltips.
 * @return String ID.
 */
std::string Surface::getTooltip() const
{
	return _tooltip;
}

/**
 * Changes the help description of this surface,
 * for example for showing in tooltips.
 * @param tooltip String ID.
 */
void Surface::setTooltip(const std::string &tooltip)
{
	_tooltip = tooltip;
}

/**
 * Recreates the surface with a new size.
 * Old contents will not be altered, and may be
 * cropped to fit the new size.
 * @param width Width in pixels.
 * @param height Height in pixels.
 */
void Surface::resize(int width, int height)
{
	// Set up new surface
	Uint8 bpp = _surface->format->BitsPerPixel;
	int pitch = GetPitch(bpp, width);
	void *alignedBuffer = NewAligned(bpp, width, height);
	SDL_Surface *surface = SDL_CreateRGBSurfaceFrom(alignedBuffer, width, height, bpp, pitch, 0, 0, 0, 0);

	if (surface == 0)
	{
		throw Exception(SDL_GetError());
	}

	// Copy old contents
	SDL_SetColorKey(surface, SDL_SRCCOLORKEY, 0);
	SDL_SetColors(surface, getPalette(), 0, 256);
	SDL_BlitSurface(_surface, 0, surface, 0);

	// Delete old surface
	DeleteAligned(_alignedBuffer);
	SDL_FreeSurface(_surface);
	_alignedBuffer = alignedBuffer;
	_surface = surface;

	_clear.w = getWidth();
	_clear.h = getHeight();
}

/**
 * Changes the width of the surface.
 * @warning This is not a trivial setter!
 * It will force the surface to be recreated for the new size.
 * @param width New width in pixels.
 */
void Surface::setWidth(int width)
{
	resize(width, getHeight());
	_redraw = true;
}

/**
 * Changes the height of the surface.
 * @warning This is not a trivial setter!
 * It will force the surface to be recreated for the new size.
 * @param height New height in pixels.
 */
void Surface::setHeight(int height)
{
	resize(getWidth(), height);
	_redraw = true;
}

/**
 * TFTD mode: much like click inversion, but does a colour swap rather than a palette shift.
 * @param mode set TFTD mode to this.
 */
void Surface::setTFTDMode(bool mode)
{
	_tftdMode = mode;
}

/**
 * checks TFTD mode.
 * @return TFTD mode.
 */
bool Surface::isTFTDMode() const
{
	return _tftdMode;
}

}<|MERGE_RESOLUTION|>--- conflicted
+++ resolved
@@ -853,68 +853,6 @@
 }
 
 /**
-<<<<<<< HEAD
-=======
- * help class used for Surface::blitNShade
- */
-struct ColorReplace
-{
-	/**
-	* Function used by ShaderDraw in Surface::blitNShade
-	* set shade and replace color in that surface
-	* @param dest destination pixel
-	* @param src source pixel
-	* @param shade value of shade of this surface
-	* @param newColor new color to set (it should be offseted by 4)
-	*/
-	static inline void func(Uint8& dest, const Uint8& src, const int& shade, const int& newColor, const int&)
-	{
-		if (src)
-		{
-			const int newShade = (src&15) + shade;
-			if (newShade > 15)
-				// so dark it would flip over to another color - make it black instead
-				dest = 15;
-			else
-				dest = newColor | newShade;
-		}
-	}
-
-};
-
-/**
- * help class used for Surface::blitNShade
- */
-struct StandardShade
-{
-	/**
-	* Function used by ShaderDraw in Surface::blitNShade
-	* set shade
-	* @param dest destination pixel
-	* @param src source pixel
-	* @param shade value of shade of this surface
-	* @param notused
-	* @param notused
-	*/
-	static inline void func(Uint8& dest, const Uint8& src, const int& shade, const int&, const int&)
-	{
-		if (src)
-		{
-			const int newShade = (src&15) + shade;
-			if (newShade > 15)
-				// so dark it would flip over to another color - make it black instead
-				dest = 15;
-			else
-				dest = (src&(15<<4)) | newShade;
-		}
-	}
-
-};
-
-
-
-/**
->>>>>>> 49b0af83
  * Specific blit function to blit battlescape terrain data in different shades in a fast way.
  * Notice there is no surface locking here - you have to make sure you lock the surface yourself
  * at the start of blitting and unlock it when done.
@@ -938,17 +876,10 @@
 	{
 		--newBaseColor;
 		newBaseColor <<= 4;
-<<<<<<< HEAD
 		ShaderDraw<helper::ColorReplace>(ShaderSurface(surface), src, ShaderScalar(off), ShaderScalar(newBaseColor));
 	}
 	else
 		ShaderDraw<helper::StandardShade>(ShaderSurface(surface), src, ShaderScalar(off));
-=======
-		ShaderDraw<ColorReplace>(ShaderSurface(surface), src, ShaderScalar(off), ShaderScalar(newBaseColor));
-	}
-	else
-		ShaderDraw<StandardShade>(ShaderSurface(surface), src, ShaderScalar(off));
-
 }
 
 /**
@@ -966,8 +897,7 @@
 
 	dest.setDomain(range);
 
-	ShaderDraw<StandardShade>(dest, src, ShaderScalar(shade));
->>>>>>> 49b0af83
+	ShaderDraw<helper::StandardShade>(dest, src, ShaderScalar(shade));
 }
 
 /**
