<<<<<<< HEAD
/*
 * Copyright 2010-2015 OpenXcom Developers.
 *
 * This file is part of OpenXcom.
 *
 * OpenXcom is free software: you can redistribute it and/or modify
 * it under the terms of the GNU General Public License as published by
 * the Free Software Foundation, either version 3 of the License, or
 * (at your option) any later version.
 *
 * OpenXcom is distributed in the hope that it will be useful,
 * but WITHOUT ANY WARRANTY; without even the implied warranty of
 * MERCHANTABILITY or FITNESS FOR A PARTICULAR PURPOSE.  See the
 * GNU General Public License for more details.
 *
 * You should have received a copy of the GNU General Public License
 * along with OpenXcom.  If not, see <http://www.gnu.org/licenses/>.
 */

#ifndef OPENXCOM_GRAPHSUBSET_H
#define	OPENXCOM_GRAPHSUBSET_H

#include <utility>
#include <algorithm>

namespace OpenXcom
{



struct GraphSubset
{

	//define part of surface
	int beg_x, end_x;
	int beg_y, end_y;

	GraphSubset(int max_x, int max_y):
			beg_x(0), end_x(max_x),
			beg_y(0), end_y(max_y)
	{

	}


	GraphSubset(std::pair<int, int> range_x, std::pair<int, int> range_y):
			beg_x(range_x.first), end_x(range_x.second),
			beg_y(range_y.first), end_y(range_y.second)
	{

	}

	GraphSubset(const GraphSubset& r):
			beg_x(r.beg_x), end_x(r.end_x),
			beg_y(r.beg_y), end_y(r.end_y)
	{

	}

	inline GraphSubset offset(int x, int y) const
	{
		GraphSubset ret = *this;
		ret.beg_x += x;
		ret.end_x += x;
		ret.beg_y += y;
		ret.end_y += y;
		return ret;
	}

	inline int size_x() const
	{
		return end_x - beg_x;
	}

	inline int size_y() const
	{
		return end_y - beg_y;
	}


	static inline void intersection_range(int& begin_a, int& end_a, const int& begin_b, const int& end_b)
	{
		if (begin_a >= end_b || begin_b >= end_a)
		{
			//intersection is empty
			end_a = begin_a;
		}
		else
		{
			begin_a = std::max(begin_a, begin_b);
			end_a = std::min(end_a, end_b);
		}
	}
	static inline GraphSubset intersection(const GraphSubset& a, const GraphSubset& b)
	{
		GraphSubset ret = a;
		intersection_range(ret.beg_x, ret.end_x, b.beg_x, b.end_x);
		intersection_range(ret.beg_y, ret.end_y, b.beg_y, b.end_y);
		return ret;
	}
	static inline GraphSubset intersection(const GraphSubset& a, const GraphSubset& b,  const GraphSubset& c)
	{
		GraphSubset ret =  intersection(a, b);
		intersection_range(ret.beg_x, ret.end_x, c.beg_x, c.end_x);
		intersection_range(ret.beg_y, ret.end_y, c.beg_y, c.end_y);
		return ret;
	}
	static inline GraphSubset intersection(const GraphSubset& a, const GraphSubset& b,  const GraphSubset& c, const GraphSubset& d)
	{
		GraphSubset ret =  intersection(a, b, c);
		intersection_range(ret.beg_x, ret.end_x, d.beg_x, d.end_x);
		intersection_range(ret.beg_y, ret.end_y, d.beg_y, d.end_y);
		return ret;
	}

};

}//namespace OpenXcom

#endif	/* OPENXCOM_GRAPHSUBSET_H */
=======
#pragma once
/*
 * Copyright 2010-2016 OpenXcom Developers.
 *
 * This file is part of OpenXcom.
 *
 * OpenXcom is free software: you can redistribute it and/or modify
 * it under the terms of the GNU General Public License as published by
 * the Free Software Foundation, either version 3 of the License, or
 * (at your option) any later version.
 *
 * OpenXcom is distributed in the hope that it will be useful,
 * but WITHOUT ANY WARRANTY; without even the implied warranty of
 * MERCHANTABILITY or FITNESS FOR A PARTICULAR PURPOSE.  See the
 * GNU General Public License for more details.
 *
 * You should have received a copy of the GNU General Public License
 * along with OpenXcom.  If not, see <http://www.gnu.org/licenses/>.
 */

#ifndef OPENXCOM_GRAPHSUBSET_H
#define	OPENXCOM_GRAPHSUBSET_H

#include <utility>
#include <algorithm>

namespace OpenXcom
{

	

struct GraphSubset
{

	//define part of surface
	int beg_x, end_x;
	int beg_y, end_y;
	
	GraphSubset(int max_x, int max_y):
			beg_x(0), end_x(max_x),
			beg_y(0), end_y(max_y)
	{

	}
	
	
	GraphSubset(std::pair<int, int> range_x, std::pair<int, int> range_y):
			beg_x(range_x.first), end_x(range_x.second),
			beg_y(range_y.first), end_y(range_y.second)
	{
	
	}
	
	GraphSubset(const GraphSubset& r):
			beg_x(r.beg_x), end_x(r.end_x),
			beg_y(r.beg_y), end_y(r.end_y)
	{

	}
	
	inline GraphSubset offset(int x, int y) const
	{
		GraphSubset ret = *this;
		ret.beg_x += x;
		ret.end_x += x;
		ret.beg_y += y;
		ret.end_y += y;
		return ret;
	}
	
	inline int size_x() const
	{
		return end_x - beg_x;
	}
	
	inline int size_y() const
	{
		return end_y - beg_y;
	}

	
	static inline void intersection_range(int& begin_a, int& end_a, const int& begin_b, const int& end_b)
	{
		if (begin_a >= end_b || begin_b >= end_a)
		{			
			//intersection is empty
			end_a = begin_a;
		}
		else
		{
			begin_a = std::max(begin_a, begin_b); 
			end_a = std::min(end_a, end_b);
		}
	}
	static inline GraphSubset intersection(const GraphSubset& a, const GraphSubset& b)
	{
		GraphSubset ret = a;
		intersection_range(ret.beg_x, ret.end_x, b.beg_x, b.end_x);
		intersection_range(ret.beg_y, ret.end_y, b.beg_y, b.end_y);
		return ret;
	}
	static inline GraphSubset intersection(const GraphSubset& a, const GraphSubset& b,  const GraphSubset& c)
	{
		GraphSubset ret =  intersection(a, b);
		intersection_range(ret.beg_x, ret.end_x, c.beg_x, c.end_x);
		intersection_range(ret.beg_y, ret.end_y, c.beg_y, c.end_y);		
		return ret;
	}
	static inline GraphSubset intersection(const GraphSubset& a, const GraphSubset& b,  const GraphSubset& c, const GraphSubset& d)
	{
		GraphSubset ret =  intersection(a, b, c);
		intersection_range(ret.beg_x, ret.end_x, d.beg_x, d.end_x);
		intersection_range(ret.beg_y, ret.end_y, d.beg_y, d.end_y);		
		return ret;
	}
	
};

}//namespace OpenXcom

#endif	/* OPENXCOM_GRAPHSUBSET_H */

>>>>>>> 8c63973c
<|MERGE_RESOLUTION|>--- conflicted
+++ resolved
@@ -1,6 +1,6 @@
-<<<<<<< HEAD
+#pragma once
 /*
- * Copyright 2010-2015 OpenXcom Developers.
+ * Copyright 2010-2016 OpenXcom Developers.
  *
  * This file is part of OpenXcom.
  *
@@ -118,128 +118,4 @@
 
 }//namespace OpenXcom
 
-#endif	/* OPENXCOM_GRAPHSUBSET_H */
-=======
-#pragma once
-/*
- * Copyright 2010-2016 OpenXcom Developers.
- *
- * This file is part of OpenXcom.
- *
- * OpenXcom is free software: you can redistribute it and/or modify
- * it under the terms of the GNU General Public License as published by
- * the Free Software Foundation, either version 3 of the License, or
- * (at your option) any later version.
- *
- * OpenXcom is distributed in the hope that it will be useful,
- * but WITHOUT ANY WARRANTY; without even the implied warranty of
- * MERCHANTABILITY or FITNESS FOR A PARTICULAR PURPOSE.  See the
- * GNU General Public License for more details.
- *
- * You should have received a copy of the GNU General Public License
- * along with OpenXcom.  If not, see <http://www.gnu.org/licenses/>.
- */
-
-#ifndef OPENXCOM_GRAPHSUBSET_H
-#define	OPENXCOM_GRAPHSUBSET_H
-
-#include <utility>
-#include <algorithm>
-
-namespace OpenXcom
-{
-
-	
-
-struct GraphSubset
-{
-
-	//define part of surface
-	int beg_x, end_x;
-	int beg_y, end_y;
-	
-	GraphSubset(int max_x, int max_y):
-			beg_x(0), end_x(max_x),
-			beg_y(0), end_y(max_y)
-	{
-
-	}
-	
-	
-	GraphSubset(std::pair<int, int> range_x, std::pair<int, int> range_y):
-			beg_x(range_x.first), end_x(range_x.second),
-			beg_y(range_y.first), end_y(range_y.second)
-	{
-	
-	}
-	
-	GraphSubset(const GraphSubset& r):
-			beg_x(r.beg_x), end_x(r.end_x),
-			beg_y(r.beg_y), end_y(r.end_y)
-	{
-
-	}
-	
-	inline GraphSubset offset(int x, int y) const
-	{
-		GraphSubset ret = *this;
-		ret.beg_x += x;
-		ret.end_x += x;
-		ret.beg_y += y;
-		ret.end_y += y;
-		return ret;
-	}
-	
-	inline int size_x() const
-	{
-		return end_x - beg_x;
-	}
-	
-	inline int size_y() const
-	{
-		return end_y - beg_y;
-	}
-
-	
-	static inline void intersection_range(int& begin_a, int& end_a, const int& begin_b, const int& end_b)
-	{
-		if (begin_a >= end_b || begin_b >= end_a)
-		{			
-			//intersection is empty
-			end_a = begin_a;
-		}
-		else
-		{
-			begin_a = std::max(begin_a, begin_b); 
-			end_a = std::min(end_a, end_b);
-		}
-	}
-	static inline GraphSubset intersection(const GraphSubset& a, const GraphSubset& b)
-	{
-		GraphSubset ret = a;
-		intersection_range(ret.beg_x, ret.end_x, b.beg_x, b.end_x);
-		intersection_range(ret.beg_y, ret.end_y, b.beg_y, b.end_y);
-		return ret;
-	}
-	static inline GraphSubset intersection(const GraphSubset& a, const GraphSubset& b,  const GraphSubset& c)
-	{
-		GraphSubset ret =  intersection(a, b);
-		intersection_range(ret.beg_x, ret.end_x, c.beg_x, c.end_x);
-		intersection_range(ret.beg_y, ret.end_y, c.beg_y, c.end_y);		
-		return ret;
-	}
-	static inline GraphSubset intersection(const GraphSubset& a, const GraphSubset& b,  const GraphSubset& c, const GraphSubset& d)
-	{
-		GraphSubset ret =  intersection(a, b, c);
-		intersection_range(ret.beg_x, ret.end_x, d.beg_x, d.end_x);
-		intersection_range(ret.beg_y, ret.end_y, d.beg_y, d.end_y);		
-		return ret;
-	}
-	
-};
-
-}//namespace OpenXcom
-
-#endif	/* OPENXCOM_GRAPHSUBSET_H */
-
->>>>>>> 8c63973c
+#endif	/* OPENXCOM_GRAPHSUBSET_H */