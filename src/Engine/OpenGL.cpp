// This file was copied from the bsnes project.

// This is the license info, from ruby.hpp:

/*
  ruby
  version: 0.08 (2011-11-25)
  license: public domain
 */

#ifndef __NO_OPENGL

#include <SDL.h>
#include <SDL_opengl.h>
#include <yaml-cpp/yaml.h>
#include <fstream>

#include "OpenGL.h"
#include "Logger.h"
#include "Surface.h"

namespace OpenXcom
{

bool OpenGL::checkErrors = true;

std::string strGLError(GLenum glErr)
{
	std::string err;

	switch(glErr)
	{
	case GL_INVALID_ENUM:
		err = "GL_INVALID_ENUM";
		break;
	case GL_INVALID_VALUE:
		err = "GL_INVALID_VALUE";
		break;
	case GL_INVALID_OPERATION:
		err = "GL_INVALID_OPERATION";
		break;
	case GL_STACK_OVERFLOW:
		err = "GL_STACK_OVERFLOW";
		break;
	case GL_STACK_UNDERFLOW:
		err = "GL_STACK_UNDERFLOW";
		break;
	case GL_OUT_OF_MEMORY:
		err = "GL_OUT_OF_MEMORY";
		break;
	case GL_NO_ERROR:
		err = "No error! How did you even reach this code?";
		break;
	default:
		err = "Unknown error code!";
		break;
	}

	return err;
}

/* Helper types to convert between object pointers and function pointers.
   Although ignored by some compilers, this conversion is an extension
   and not guaranteed to be sane for every architecture.
 */
typedef void (*GenericFunctionPointer)();
typedef union
{
	GenericFunctionPointer FunctionPointer;
	void *ObjectPointer;
} UnsafePointerContainer;

inline static GenericFunctionPointer glGetProcAddress(const char *name)
{
	UnsafePointerContainer pc;
	pc.ObjectPointer = SDL_GL_GetProcAddress(name);
	return pc.FunctionPointer;
}

#ifndef __APPLE__
PFNGLCREATEPROGRAMPROC glCreateProgram = 0;
PFNGLDELETEPROGRAMPROC glDeleteProgram = 0;
PFNGLUSEPROGRAMPROC glUseProgram = 0;
PFNGLISPROGRAMPROC glIsProgram = 0;
PFNGLISSHADERPROC glIsShader = 0;
PFNGLCREATESHADERPROC glCreateShader = 0;
PFNGLDELETESHADERPROC glDeleteShader = 0;
PFNGLSHADERSOURCEPROC glShaderSource = 0;
PFNGLCOMPILESHADERPROC glCompileShader = 0;
PFNGLATTACHSHADERPROC glAttachShader = 0;
PFNGLDETACHSHADERPROC glDetachShader = 0;
PFNGLGETATTACHEDSHADERSPROC glGetAttachedShaders = 0;
PFNGLGETPROGRAMINFOLOGPROC glGetProgramInfoLog = 0;
PFNGLGETPROGRAMIVPROC glGetProgramiv = 0;
PFNGLGETSHADERINFOLOGPROC glGetShaderInfoLog = 0;
PFNGLGETSHADERIVPROC glGetShaderiv = 0;
PFNGLLINKPROGRAMPROC glLinkProgram = 0;
PFNGLGETUNIFORMLOCATIONPROC glGetUniformLocation = 0;
PFNGLUNIFORM1IPROC glUniform1i = 0;
PFNGLUNIFORM2FVPROC glUniform2fv = 0;
PFNGLUNIFORM4FVPROC glUniform4fv = 0;
#endif

void * (APIENTRYP glXGetCurrentDisplay)() = 0;
Uint32 (APIENTRYP glXGetCurrentDrawable)() = 0;
void (APIENTRYP glXSwapIntervalEXT)(void *display, Uint32 GLXDrawable, int interval);

Uint32 (APIENTRYP wglSwapIntervalEXT)(int interval);



void OpenGL::resize(unsigned width, unsigned height)
{
	if (gltexture == 0)
	{
		glGenTextures(1, &gltexture);
		glErrorCheck();
	}

	iwidth = width;
	iheight = height;
	if (buffer_surface) delete buffer_surface;
	buffer_surface = new Surface(iwidth, iheight, 0, 0, ibpp); // use OpenXcom's Surface class to get an aligned buffer with bonus SDL_Surface
	buffer = (uint32_t*) buffer_surface->getSurface()->pixels;

	glBindTexture(GL_TEXTURE_2D, gltexture);
	glErrorCheck();
	glPixelStorei(GL_UNPACK_ROW_LENGTH, iwidth);
	glErrorCheck();
	glTexImage2D(GL_TEXTURE_2D,
		/* mip-map level = */ 0, /* internal format = */ GL_RGB16_EXT,
		width, height, /* border = */ 0, /* format = */ GL_BGRA,
		iformat, buffer);
	glErrorCheck();

}

bool OpenGL::lock(uint32_t *&data, unsigned &pitch)
{
	pitch = iwidth * ibpp;
	return (data = buffer);
}

void OpenGL::clear() {
	//memset(buffer, 0, iwidth * iheight * ibpp);
	glClearColor(0.0, 0.0, 0.0, 1.0);
	glErrorCheck();
	glClear(GL_COLOR_BUFFER_BIT);
	glErrorCheck();
}

void OpenGL::refresh(bool smooth, unsigned inwidth, unsigned inheight, unsigned outwidth, unsigned outheight, int topBlackBand, int bottomBlackBand, int leftBlackBand, int rightBlackBand)
{
	while (glGetError() != GL_NO_ERROR); // clear possible error from who knows where
	clear();
	if (shader_support && glprogram)
	{
		glUseProgram(glprogram);
		glErrorCheck();
		GLint location;

		float inputSize[2] = { (float)inwidth, (float)inheight };
		location = glGetUniformLocation(glprogram, "rubyInputSize");
		glUniform2fv(location, 1, inputSize);

		float outputSize[2] = { (float)outwidth, (float)outheight };
		location = glGetUniformLocation(glprogram, "rubyOutputSize");
		glUniform2fv(location, 1, outputSize);

		float textureSize[2] = { (float)iwidth, (float)iheight };
		location = glGetUniformLocation(glprogram, "rubyTextureSize");
		glUniform2fv(location, 1, textureSize);
		glErrorCheck();
    }

	glTexParameteri(GL_TEXTURE_2D, GL_TEXTURE_WRAP_S, GL_CLAMP_TO_BORDER);
	glTexParameteri(GL_TEXTURE_2D, GL_TEXTURE_WRAP_T, GL_CLAMP_TO_BORDER);
	glTexParameteri(GL_TEXTURE_2D, GL_TEXTURE_MAG_FILTER, smooth ? GL_LINEAR : GL_NEAREST);
	glTexParameteri(GL_TEXTURE_2D, GL_TEXTURE_MIN_FILTER, smooth ? GL_LINEAR : GL_NEAREST);

	glErrorCheck();

	glMatrixMode(GL_PROJECTION);
	glLoadIdentity();
	glOrtho(0, outwidth, 0, outheight, -1.0, 1.0);
	glViewport(0, 0, outwidth, outheight);

	glMatrixMode(GL_MODELVIEW);
	glLoadIdentity();

	glErrorCheck();

	glPixelStorei(GL_UNPACK_ROW_LENGTH, buffer_surface->getSurface()->pitch / buffer_surface->getSurface()->format->BytesPerPixel);

	glErrorCheck();

	glTexSubImage2D(GL_TEXTURE_2D,
		/* mip-map level = */ 0, /* x = */ 0, /* y = */ 0,
		iwidth, iheight, GL_BGRA, iformat, buffer);


	//OpenGL projection sets 0,0 as *bottom-left* of screen.
	//therefore, below vertices flip image to support top-left source.
	//texture range = x1:0.0, y1:0.0, x2:1.0, y2:1.0
	//vertex range = x1:0, y1:0, x2:width, y2:height
	double w = double(inwidth)  / double(iwidth);
	double h = double(inheight) / double(iheight);
	int u1 = leftBlackBand;
	int u2 = outwidth - rightBlackBand;
	int v1 = outheight - topBlackBand;
	int v2 = bottomBlackBand;

	glBegin(GL_TRIANGLE_STRIP);
	glTexCoord2f(0, 0); glVertex3i(u1, v1, 0);
	glTexCoord2f(w, 0); glVertex3i(u2, v1, 0);
	glTexCoord2f(0, h); glVertex3i(u1, v2, 0);
	glTexCoord2f(w, h); glVertex3i(u2, v2, 0);
	glEnd();
	glErrorCheck();

    if (shader_support)
	{
		glUseProgram(0);
		glErrorCheck();
	}
}

bool OpenGL::set_shader(const char *source_yaml_filename)
{
	if (!shader_support) return false;

	if (glprogram)
	{
		glDeleteProgram(glprogram);
		glprogram = 0;
	}

	if (source_yaml_filename && strlen(source_yaml_filename))
	{
		glprogram = glCreateProgram();
		if (glprogram == 0)
		{
			Log(LOG_ERROR) << "Failed to create GLSL shader program";
			return false;
		}
		try
		{
			YAML::Node document = YAML::LoadFile(source_yaml_filename);

			bool is_glsl;
			std::string language = document["language"].as<std::string>();
			is_glsl = (language == "GLSL");


			linear = document["linear"].as<bool>(false); // some shaders want texture linear interpolation and some don't
			std::string fragment_source = document["fragment"].as<std::string>("");
			std::string vertex_source = document["vertex"].as<std::string>("");

			if (is_glsl)
			{
				if (!fragment_source.empty()) set_fragment_shader(fragment_source.c_str());
				if (!vertex_source.empty()) set_vertex_shader(vertex_source.c_str());
			}
			else
			{
				Log(LOG_ERROR) << "Unexpected shader language \"" <<
					document["language"].as<std::string>() << "\"";
			}
		}
		catch (YAML::Exception &e)
		{
			Log(LOG_ERROR) << source_yaml_filename << ": " << e.what();
			glDeleteProgram(glprogram);
			glprogram = 0;
			return false;
		}

		glLinkProgram(glprogram);
		glErrorCheck();
		GLint linkStatus;
		glGetProgramiv(glprogram, GL_LINK_STATUS, &linkStatus);
		glErrorCheck();
		if (linkStatus != GL_TRUE)
		{
			GLint infoLogLength;
			glGetProgramiv(glprogram, GL_INFO_LOG_LENGTH, &infoLogLength);
			glErrorCheck();
			if (infoLogLength == 0)
			{
				Log(LOG_ERROR) << "OpenGL shader link failed: No log returned from driver\n";
			}
			else
			{
				GLchar *infoLog = new GLchar[infoLogLength];
				glGetProgramInfoLog(glprogram, infoLogLength, NULL, infoLog);
				glErrorCheck();

<<<<<<< HEAD
				Log(LOG_ERROR) << "OpenGL shader link failed \"" << infoLog << "\"\n";
=======
		Log(LOG_ERROR) << "OpenGL shader link failed:";
		if (infoLogLength)
		{
			Log(LOG_ERROR) << infoLog;
		}
>>>>>>> 522fb0a0

				delete[] infoLog;
			}
			glDeleteProgram(glprogram);
			glErrorCheck();
			glprogram = 0;
		}
	}
	return glprogram != 0;
}

static GLuint createShader(GLenum type, const char *source)
{
	GLuint shader = glCreateShader(type);
	glErrorCheck();
	glShaderSource(shader, 1, &source, 0);
	glErrorCheck();
	glCompileShader(shader);
	glErrorCheck();

	GLint compileSuccess;
	glGetShaderiv(shader, GL_COMPILE_STATUS, &compileSuccess);
	glErrorCheck();
	if (compileSuccess != GL_TRUE)
	{
		GLint infoLogLength;
		glGetShaderiv(shader, GL_INFO_LOG_LENGTH, &infoLogLength);
		glErrorCheck();
		if (infoLogLength == 0)
		{
			Log(LOG_ERROR) << "OpenGL shader compilation failed: No log returned from driver\n";
		}
		else
		{
			GLchar *infoLog = new GLchar[infoLogLength];
			glGetShaderInfoLog(shader, infoLogLength, NULL, infoLog);
			glErrorCheck();

<<<<<<< HEAD
			Log(LOG_ERROR) << "OpenGL shader compilation failed: \"" << infoLog << "\"\n";
=======
		Log(LOG_ERROR) << "OpenGL shader compilation failed:";
		if (infoLogLength)
		{
			Log(LOG_ERROR) << infoLog;
		}
>>>>>>> 522fb0a0

			delete[] infoLog;
		}
		glDeleteShader(shader);
		glErrorCheck();
		shader = 0;
	}

	return shader;
}

void OpenGL::set_fragment_shader(const char *source)
{
	GLint fragmentshader = createShader(GL_FRAGMENT_SHADER, source);
	if (fragmentshader)
	{
		glAttachShader(glprogram, fragmentshader);
		glErrorCheck();
		glDeleteShader(fragmentshader);
	}
}

void OpenGL::set_vertex_shader(const char *source)
{
	GLint vertexshader = createShader(GL_VERTEX_SHADER, source);
	if (vertexshader)
	{
		glAttachShader(glprogram, vertexshader);
		glErrorCheck();
		glDeleteShader(vertexshader);
	}
}

void OpenGL::init(int w, int h)
{
	//disable unused features
	glDisable(GL_ALPHA_TEST);
	glDisable(GL_BLEND);
	glDisable(GL_DEPTH_TEST);
	glDisable(GL_POLYGON_SMOOTH);
	glDisable(GL_STENCIL_TEST);
	glErrorCheck();

	//enable useful and required features
	glEnable(GL_DITHER);
	glEnable(GL_TEXTURE_2D);
	glErrorCheck();

    //bind shader functions
#ifndef __APPLE__
	glCreateProgram = (PFNGLCREATEPROGRAMPROC)glGetProcAddress("glCreateProgram");
	glDeleteProgram = (PFNGLDELETEPROGRAMPROC)glGetProcAddress("glDeleteProgram");
	glUseProgram = (PFNGLUSEPROGRAMPROC)glGetProcAddress("glUseProgram");
	glIsProgram = (PFNGLISPROGRAMPROC)glGetProcAddress("glIsProgram");
	glIsShader = (PFNGLISSHADERPROC)glGetProcAddress("glIsShader");
	glCreateShader = (PFNGLCREATESHADERPROC)glGetProcAddress("glCreateShader");
	glDeleteShader = (PFNGLDELETESHADERPROC)glGetProcAddress("glDeleteShader");
	glShaderSource = (PFNGLSHADERSOURCEPROC)glGetProcAddress("glShaderSource");
	glCompileShader = (PFNGLCOMPILESHADERPROC)glGetProcAddress("glCompileShader");
	glAttachShader = (PFNGLATTACHSHADERPROC)glGetProcAddress("glAttachShader");
	glDetachShader = (PFNGLDETACHSHADERPROC)glGetProcAddress("glDetachShader");
	glGetAttachedShaders = (PFNGLGETATTACHEDSHADERSPROC)glGetProcAddress("glGetAttachedShaders");
	glGetProgramiv = (PFNGLGETPROGRAMIVPROC)glGetProcAddress("glGetProgramiv");
	glGetProgramInfoLog = (PFNGLGETPROGRAMINFOLOGPROC)glGetProcAddress("glGetProgramInfoLog");
	glGetShaderiv = (PFNGLGETSHADERIVPROC)glGetProcAddress("glGetShaderiv");
	glGetShaderInfoLog = (PFNGLGETSHADERINFOLOGPROC)glGetProcAddress("glGetShaderInfoLog");
	glLinkProgram = (PFNGLLINKPROGRAMPROC)glGetProcAddress("glLinkProgram");
	glGetUniformLocation = (PFNGLGETUNIFORMLOCATIONPROC)glGetProcAddress("glGetUniformLocation");
	glUniform1i = (PFNGLUNIFORM1IPROC)glGetProcAddress("glUniform1i");
	glUniform2fv = (PFNGLUNIFORM2FVPROC)glGetProcAddress("glUniform2fv");
	glUniform4fv = (PFNGLUNIFORM4FVPROC)glGetProcAddress("glUniform4fv");
#endif
	glXGetCurrentDisplay = (void* (APIENTRYP)())glGetProcAddress("glXGetCurrentDisplay");
	glXGetCurrentDrawable = (Uint32 (APIENTRYP)())glGetProcAddress("glXGetCurrentDrawable");
	glXSwapIntervalEXT = (void (APIENTRYP)(void*, Uint32, int))glGetProcAddress("glXSwapIntervalEXT");

	wglSwapIntervalEXT = (Uint32 (APIENTRYP)(int))glGetProcAddress("wglSwapIntervalEXT");



	shader_support = glCreateProgram && glDeleteProgram && glUseProgram && glCreateShader
	&& glDeleteShader && glShaderSource && glCompileShader && glAttachShader
	&& glDetachShader && glLinkProgram && glGetUniformLocation && glIsProgram && glIsShader
	&& glUniform1i && glUniform2fv && glUniform4fv && glGetAttachedShaders
	&& glGetShaderiv && glGetShaderInfoLog && glGetProgramiv && glGetProgramInfoLog;

	if (shader_support)
	{
		if (glprogram) {
			if (glIsProgram(glprogram))
			{
				glDeleteProgram(glprogram);
				glErrorCheck();
			}
		}
		glprogram = glCreateProgram();
		glErrorCheck();
	}

	//create surface texture
	resize(w, h);
}

void OpenGL::setVSync(bool sync)
{
	const int interval = sync ? 1 : 0;
	if (glXGetCurrentDisplay && glXGetCurrentDrawable && glXSwapIntervalEXT)
	{
		void *dpy = glXGetCurrentDisplay();
		glErrorCheck();
		Uint32 drawable = glXGetCurrentDrawable();
		glErrorCheck();

		if (drawable) {
			glXSwapIntervalEXT(dpy, drawable, interval);
			glErrorCheck();
			// Log(LOG_INFO) << "Made an attempt to set vsync via GLX.";
		}
	} else if (wglSwapIntervalEXT)
	{
		wglSwapIntervalEXT(interval);
		glErrorCheck();
		// Log(LOG_INFO) << "Made an attempt to set vsync via WGL.";
	}
}

void OpenGL::term()
{
	if (gltexture) {
		glDeleteTextures(1, &gltexture);
		glErrorCheck();
		gltexture = 0;
	}

	if (glprogram) {
		glDeleteProgram(glprogram);
		glprogram = 0;
	}

	if (buffer) {
		buffer = 0;
		iwidth = 0;
		iheight = 0;
	}

	delete buffer_surface;
}

  OpenGL::OpenGL() : gltexture(0), glprogram(0), linear(false),
                     buffer(NULL), buffer_surface(NULL), iwidth(0), iheight(0),
                     iformat(GL_UNSIGNED_INT_8_8_8_8_REV), // this didn't seem to be set anywhere before...
                     ibpp(32)                              // ...nor this
  { }

  OpenGL::~OpenGL()
	{
		term();
	}

}

#endif<|MERGE_RESOLUTION|>--- conflicted
+++ resolved
@@ -287,7 +287,7 @@
 			glErrorCheck();
 			if (infoLogLength == 0)
 			{
-				Log(LOG_ERROR) << "OpenGL shader link failed: No log returned from driver\n";
+				Log(LOG_ERROR) << "OpenGL shader link failed: No log returned from driver";
 			}
 			else
 			{
@@ -295,15 +295,7 @@
 				glGetProgramInfoLog(glprogram, infoLogLength, NULL, infoLog);
 				glErrorCheck();
 
-<<<<<<< HEAD
-				Log(LOG_ERROR) << "OpenGL shader link failed \"" << infoLog << "\"\n";
-=======
-		Log(LOG_ERROR) << "OpenGL shader link failed:";
-		if (infoLogLength)
-		{
-			Log(LOG_ERROR) << infoLog;
-		}
->>>>>>> 522fb0a0
+				Log(LOG_ERROR) << "OpenGL shader link failed \"" << infoLog << "\"";
 
 				delete[] infoLog;
 			}
@@ -334,7 +326,7 @@
 		glErrorCheck();
 		if (infoLogLength == 0)
 		{
-			Log(LOG_ERROR) << "OpenGL shader compilation failed: No log returned from driver\n";
+			Log(LOG_ERROR) << "OpenGL shader compilation failed: No log returned from driver";
 		}
 		else
 		{
@@ -342,15 +334,7 @@
 			glGetShaderInfoLog(shader, infoLogLength, NULL, infoLog);
 			glErrorCheck();
 
-<<<<<<< HEAD
-			Log(LOG_ERROR) << "OpenGL shader compilation failed: \"" << infoLog << "\"\n";
-=======
-		Log(LOG_ERROR) << "OpenGL shader compilation failed:";
-		if (infoLogLength)
-		{
-			Log(LOG_ERROR) << infoLog;
-		}
->>>>>>> 522fb0a0
+			Log(LOG_ERROR) << "OpenGL shader compilation failed: \"" << infoLog << "\"";
 
 			delete[] infoLog;
 		}
