--- conflicted
+++ resolved
@@ -491,13 +491,8 @@
 	}
 }
 
-<<<<<<< HEAD
-  OpenGL::OpenGL() : gltexture(0), glprogram(0), linear(false),
+  OpenGL::OpenGL() : gltexture(0), glprogram(0), linear(false), shader_support(false),
                      buffer(NULL), iwidth(0), iheight(0),
-=======
-  OpenGL::OpenGL() : gltexture(0), glprogram(0), linear(false), shader_support(false),
-                     buffer(NULL), buffer_surface(NULL), iwidth(0), iheight(0),
->>>>>>> 84786c4e
                      iformat(GL_UNSIGNED_INT_8_8_8_8_REV), // this didn't seem to be set anywhere before...
                      ibpp(32)                              // ...nor this
   { }
