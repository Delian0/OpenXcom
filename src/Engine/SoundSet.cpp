--- conflicted
+++ resolved
@@ -20,13 +20,9 @@
 #include "CatFile.h"
 #include "Sound.h"
 #include "Exception.h"
-<<<<<<< HEAD
 #include "Logger.h"
 #include "SDL2Helpers.h"
-=======
-#include <sstream>
 #include <climits>
->>>>>>> 19efc4ad
 
 namespace OpenXcom
 {
