/*
 * Copyright 2010-2013 OpenXcom Developers.
 *
 * This file is part of OpenXcom.
 *
 * OpenXcom is free software: you can redistribute it and/or modify
 * it under the terms of the GNU General Public License as published by
 * the Free Software Foundation, either version 3 of the License, or
 * (at your option) any later version.
 *
 * OpenXcom is distributed in the hope that it will be useful,
 * but WITHOUT ANY WARRANTY; without even the implied warranty of
 * MERCHANTABILITY or FITNESS FOR A PARTICULAR PURPOSE.  See the
 * GNU General Public License for more details.
 *
 * You should have received a copy of the GNU General Public License
 * along with OpenXcom.  If not, see <http://www.gnu.org/licenses/>.
 */

#ifndef OPENXCOM_SHADERMOVE_H
#define	OPENXCOM_SHADERMOVE_H

#include "ShaderDraw.h"

namespace OpenXcom
{


template<typename Pixel>
class ShaderMove : public helper::ShaderBase<Pixel>
{
	int _move_x;
	int _move_y;

public:
	typedef helper::ShaderBase<Pixel> _base;
<<<<<<< HEAD
	friend class helper::controler<ShaderMove<Pixel> >;

=======
	friend struct helper::controler<ShaderMove<Pixel> >;
	
>>>>>>> 3ab44220
	inline ShaderMove(Surface* s):
		_base(s),
		_move_x(s->getX()), _move_y(s->getY())
	{

	}

	inline ShaderMove(Surface* s, int move_x, int move_y):
		_base(s),
		_move_x(move_x), _move_y(move_y)
	{

	}

	inline ShaderMove(const ShaderMove& f):
		_base(f),
		_move_x(f._move_x), _move_y(f._move_y)
	{

	}

	inline ShaderMove(std::vector<Pixel>& f, int max_x, int max_y):
		_base(f, max_x, max_y),
		_move_x(), _move_y()
	{

	}

	inline ShaderMove(std::vector<Pixel>& f, int max_x, int max_y, int move_x, int move_y):
		_base(f, max_x, max_y),
		_move_x(move_x), _move_y(move_y)
	{

	}

	inline GraphSubset getImage() const
	{
		return _base::_range_domain.offset(_move_x, _move_y);
	}

	inline void setMove(int x, int y)
	{
		_move_x = x;
		_move_y = y;
	}
	inline void addMove(int x, int y)
	{
		_move_x += x;
		_move_y += y;
	}
};



namespace helper
{

template<typename Pixel>
struct controler<ShaderMove<Pixel> > : public controler_base<typename ShaderMove<Pixel>::PixelPtr, typename ShaderMove<Pixel>::PixelRef>
{
	typedef typename ShaderMove<Pixel>::PixelPtr PixelPtr;
	typedef typename ShaderMove<Pixel>::PixelRef PixelRef;

	typedef controler_base<PixelPtr, PixelRef> base_type;

	controler(const ShaderMove<Pixel>& f) : base_type(f.ptr(), f.getDomain(), f.getImage(), std::make_pair(1, f.pitch()))
	{

	}

};

}//namespace helper

/**
 * Create warper from Surface
 * @param s standard 8bit OpenXcom surface
 * @return
 */
inline ShaderMove<Uint8> ShaderSurface(Surface* s)
{
	return ShaderMove<Uint8>(s);
}

/**
 * Create warper from Surface and provided offset
 * @param s standard 8bit OpenXcom surface
 * @param x offset on x
 * @param y offset on y
 * @return
 */
inline ShaderMove<Uint8> ShaderSurface(Surface* s, int x, int y)
{
	return ShaderMove<Uint8>(s, x, y);
}

/**
 * Create warper from cropped Surface and provided offset
 * @param s standard 8bit OpenXcom surface
 * @param x offset on x
 * @param y offset on y
 * @return
 */
inline ShaderMove<Uint8> ShaderCrop(Surface* s, int x, int y)
{
	ShaderMove<Uint8> ret(s, x, y);
	SDL_Rect* s_crop = s->getCrop();
	if(s_crop->w && s_crop->h)
	{
		GraphSubset crop(std::make_pair(s_crop->x, s_crop->x + s_crop->w), std::make_pair(s_crop->y, s_crop->y + s_crop->h));
		ret.setDomain(crop);
		ret.addMove(-s_crop->x, -s_crop->y);
	}
	return ret;
}

/**
 * Create warper from cropped Surface
 * @param s standard 8bit OpenXcom surface
 * @return
 */
inline ShaderMove<Uint8> ShaderCrop(Surface* s)
{
	return ShaderCrop(s, s->getX(), s->getY());
}

}//namespace OpenXcom

#endif	/* OPENXCOM_SHADERMOVE_H */

<|MERGE_RESOLUTION|>--- conflicted
+++ resolved
@@ -1,173 +1,168 @@
-/*
- * Copyright 2010-2013 OpenXcom Developers.
- *
- * This file is part of OpenXcom.
- *
- * OpenXcom is free software: you can redistribute it and/or modify
- * it under the terms of the GNU General Public License as published by
- * the Free Software Foundation, either version 3 of the License, or
- * (at your option) any later version.
- *
- * OpenXcom is distributed in the hope that it will be useful,
- * but WITHOUT ANY WARRANTY; without even the implied warranty of
- * MERCHANTABILITY or FITNESS FOR A PARTICULAR PURPOSE.  See the
- * GNU General Public License for more details.
- *
- * You should have received a copy of the GNU General Public License
- * along with OpenXcom.  If not, see <http://www.gnu.org/licenses/>.
- */
-
-#ifndef OPENXCOM_SHADERMOVE_H
-#define	OPENXCOM_SHADERMOVE_H
-
-#include "ShaderDraw.h"
-
-namespace OpenXcom
-{
-
-
-template<typename Pixel>
-class ShaderMove : public helper::ShaderBase<Pixel>
-{
-	int _move_x;
-	int _move_y;
-
-public:
-	typedef helper::ShaderBase<Pixel> _base;
-<<<<<<< HEAD
-	friend class helper::controler<ShaderMove<Pixel> >;
-
-=======
-	friend struct helper::controler<ShaderMove<Pixel> >;
-	
->>>>>>> 3ab44220
-	inline ShaderMove(Surface* s):
-		_base(s),
-		_move_x(s->getX()), _move_y(s->getY())
-	{
-
-	}
-
-	inline ShaderMove(Surface* s, int move_x, int move_y):
-		_base(s),
-		_move_x(move_x), _move_y(move_y)
-	{
-
-	}
-
-	inline ShaderMove(const ShaderMove& f):
-		_base(f),
-		_move_x(f._move_x), _move_y(f._move_y)
-	{
-
-	}
-
-	inline ShaderMove(std::vector<Pixel>& f, int max_x, int max_y):
-		_base(f, max_x, max_y),
-		_move_x(), _move_y()
-	{
-
-	}
-
-	inline ShaderMove(std::vector<Pixel>& f, int max_x, int max_y, int move_x, int move_y):
-		_base(f, max_x, max_y),
-		_move_x(move_x), _move_y(move_y)
-	{
-
-	}
-
-	inline GraphSubset getImage() const
-	{
-		return _base::_range_domain.offset(_move_x, _move_y);
-	}
-
-	inline void setMove(int x, int y)
-	{
-		_move_x = x;
-		_move_y = y;
-	}
-	inline void addMove(int x, int y)
-	{
-		_move_x += x;
-		_move_y += y;
-	}
-};
-
-
-
-namespace helper
-{
-
-template<typename Pixel>
-struct controler<ShaderMove<Pixel> > : public controler_base<typename ShaderMove<Pixel>::PixelPtr, typename ShaderMove<Pixel>::PixelRef>
-{
-	typedef typename ShaderMove<Pixel>::PixelPtr PixelPtr;
-	typedef typename ShaderMove<Pixel>::PixelRef PixelRef;
-
-	typedef controler_base<PixelPtr, PixelRef> base_type;
-
-	controler(const ShaderMove<Pixel>& f) : base_type(f.ptr(), f.getDomain(), f.getImage(), std::make_pair(1, f.pitch()))
-	{
-
-	}
-
-};
-
-}//namespace helper
-
-/**
- * Create warper from Surface
- * @param s standard 8bit OpenXcom surface
- * @return
- */
-inline ShaderMove<Uint8> ShaderSurface(Surface* s)
-{
-	return ShaderMove<Uint8>(s);
-}
-
-/**
- * Create warper from Surface and provided offset
- * @param s standard 8bit OpenXcom surface
- * @param x offset on x
- * @param y offset on y
- * @return
- */
-inline ShaderMove<Uint8> ShaderSurface(Surface* s, int x, int y)
-{
-	return ShaderMove<Uint8>(s, x, y);
-}
-
-/**
- * Create warper from cropped Surface and provided offset
- * @param s standard 8bit OpenXcom surface
- * @param x offset on x
- * @param y offset on y
- * @return
- */
-inline ShaderMove<Uint8> ShaderCrop(Surface* s, int x, int y)
-{
-	ShaderMove<Uint8> ret(s, x, y);
-	SDL_Rect* s_crop = s->getCrop();
-	if(s_crop->w && s_crop->h)
-	{
-		GraphSubset crop(std::make_pair(s_crop->x, s_crop->x + s_crop->w), std::make_pair(s_crop->y, s_crop->y + s_crop->h));
-		ret.setDomain(crop);
-		ret.addMove(-s_crop->x, -s_crop->y);
-	}
-	return ret;
-}
-
-/**
- * Create warper from cropped Surface
- * @param s standard 8bit OpenXcom surface
- * @return
- */
-inline ShaderMove<Uint8> ShaderCrop(Surface* s)
-{
-	return ShaderCrop(s, s->getX(), s->getY());
-}
-
-}//namespace OpenXcom
-
-#endif	/* OPENXCOM_SHADERMOVE_H */
-
+/*
+ * Copyright 2010-2013 OpenXcom Developers.
+ *
+ * This file is part of OpenXcom.
+ *
+ * OpenXcom is free software: you can redistribute it and/or modify
+ * it under the terms of the GNU General Public License as published by
+ * the Free Software Foundation, either version 3 of the License, or
+ * (at your option) any later version.
+ *
+ * OpenXcom is distributed in the hope that it will be useful,
+ * but WITHOUT ANY WARRANTY; without even the implied warranty of
+ * MERCHANTABILITY or FITNESS FOR A PARTICULAR PURPOSE.  See the
+ * GNU General Public License for more details.
+ *
+ * You should have received a copy of the GNU General Public License
+ * along with OpenXcom.  If not, see <http://www.gnu.org/licenses/>.
+ */
+
+#ifndef OPENXCOM_SHADERMOVE_H
+#define	OPENXCOM_SHADERMOVE_H
+
+#include "ShaderDraw.h"
+
+namespace OpenXcom
+{
+
+
+template<typename Pixel>
+class ShaderMove : public helper::ShaderBase<Pixel>
+{
+	int _move_x;
+	int _move_y;
+
+public:
+	typedef helper::ShaderBase<Pixel> _base;
+	friend struct helper::controler<ShaderMove<Pixel> >;
+
+	inline ShaderMove(Surface* s):
+		_base(s),
+		_move_x(s->getX()), _move_y(s->getY())
+	{
+
+	}
+
+	inline ShaderMove(Surface* s, int move_x, int move_y):
+		_base(s),
+		_move_x(move_x), _move_y(move_y)
+	{
+
+	}
+
+	inline ShaderMove(const ShaderMove& f):
+		_base(f),
+		_move_x(f._move_x), _move_y(f._move_y)
+	{
+
+	}
+
+	inline ShaderMove(std::vector<Pixel>& f, int max_x, int max_y):
+		_base(f, max_x, max_y),
+		_move_x(), _move_y()
+	{
+
+	}
+
+	inline ShaderMove(std::vector<Pixel>& f, int max_x, int max_y, int move_x, int move_y):
+		_base(f, max_x, max_y),
+		_move_x(move_x), _move_y(move_y)
+	{
+
+	}
+
+	inline GraphSubset getImage() const
+	{
+		return _base::_range_domain.offset(_move_x, _move_y);
+	}
+
+	inline void setMove(int x, int y)
+	{
+		_move_x = x;
+		_move_y = y;
+	}
+	inline void addMove(int x, int y)
+	{
+		_move_x += x;
+		_move_y += y;
+	}
+};
+
+
+
+namespace helper
+{
+
+template<typename Pixel>
+struct controler<ShaderMove<Pixel> > : public controler_base<typename ShaderMove<Pixel>::PixelPtr, typename ShaderMove<Pixel>::PixelRef>
+{
+	typedef typename ShaderMove<Pixel>::PixelPtr PixelPtr;
+	typedef typename ShaderMove<Pixel>::PixelRef PixelRef;
+
+	typedef controler_base<PixelPtr, PixelRef> base_type;
+
+	controler(const ShaderMove<Pixel>& f) : base_type(f.ptr(), f.getDomain(), f.getImage(), std::make_pair(1, f.pitch()))
+	{
+
+	}
+
+};
+
+}//namespace helper
+
+/**
+ * Create warper from Surface
+ * @param s standard 8bit OpenXcom surface
+ * @return
+ */
+inline ShaderMove<Uint8> ShaderSurface(Surface* s)
+{
+	return ShaderMove<Uint8>(s);
+}
+
+/**
+ * Create warper from Surface and provided offset
+ * @param s standard 8bit OpenXcom surface
+ * @param x offset on x
+ * @param y offset on y
+ * @return
+ */
+inline ShaderMove<Uint8> ShaderSurface(Surface* s, int x, int y)
+{
+	return ShaderMove<Uint8>(s, x, y);
+}
+
+/**
+ * Create warper from cropped Surface and provided offset
+ * @param s standard 8bit OpenXcom surface
+ * @param x offset on x
+ * @param y offset on y
+ * @return
+ */
+inline ShaderMove<Uint8> ShaderCrop(Surface* s, int x, int y)
+{
+	ShaderMove<Uint8> ret(s, x, y);
+	SDL_Rect* s_crop = s->getCrop();
+	if(s_crop->w && s_crop->h)
+	{
+		GraphSubset crop(std::make_pair(s_crop->x, s_crop->x + s_crop->w), std::make_pair(s_crop->y, s_crop->y + s_crop->h));
+		ret.setDomain(crop);
+		ret.addMove(-s_crop->x, -s_crop->y);
+	}
+	return ret;
+}
+
+/**
+ * Create warper from cropped Surface
+ * @param s standard 8bit OpenXcom surface
+ * @return
+ */
+inline ShaderMove<Uint8> ShaderCrop(Surface* s)
+{
+	return ShaderCrop(s, s->getX(), s->getY());
+}
+
+}//namespace OpenXcom
+
+#endif	/* OPENXCOM_SHADERMOVE_H */
+