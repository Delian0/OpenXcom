--- conflicted
+++ resolved
@@ -122,70 +122,63 @@
 	static const Uint8 ColorGroup = 15<<4;
 	static const Uint8 ColorShade = 15;
 
-	static inline bool loop(Uint8& dest, const Uint8& src, const std::pair<Uint8, Uint8>& face_color)
-	{
-		if ((src & ColorGroup) == face_color.first)
-		{
-			dest = face_color.second + (src & ColorShade);
-			return true;
-		}
-		else
-		{
-			return false;
-		}
-	}
-
-	static inline void func(Uint8& dest, const Uint8& src, const std::pair<Uint8, Uint8> *color, int size, int)
+	static inline void loop(Uint8& dest, const Uint8& src, const Uint8& override, int burn)
+	{
+		const Uint8 shade = (src & ColorShade) + burn + (override & ColorShade);
+		if (shade > 26)
+		{
+			dest = 0;
+		}
+		else if (shade > 15)
+		{
+			dest = ColorShade;
+		}
+		else
+		{
+			dest = (override & ColorGroup) + shade;
+		}
+	}
+
+	static inline void func(Uint8& dest, const Uint8& src, const std::pair<Uint8, Uint8> *color, int size, int burn)
 	{
 		if (src)
 		{
 			for (int i = 0; i < size; ++i)
 			{
-				if (loop(dest, src, color[i]))
+				if ((src & ColorGroup) == color[i].first)
 				{
+					loop(dest, src, color[i].second, burn);
 					return;
 				}
 			}
-			dest = src;
+			loop(dest, 0, src, burn);
 		}
 	}
 };
 
-<<<<<<< HEAD
-/**
- * Helper function calculating out unit if over damaged.
- * @param src Source surface with dying graphic.
- * @param dest Destination surface.
- * @param unit Dying unit.
- * @return Value of fadeout.
- */
-static inline void burnOut(Surface *src, Surface *dest, BattleUnit *unit)
+} //namespace
+
+void UnitSprite::drawRecolored(Surface *src)
 {
 	int burn = 0;
-	if (unit->getOverKillDamage())
-	{
-		burn = - 16 * unit->getHealth() * (unit->getFallingPhase() + 1) / unit->getArmor()->getDeathFrames() / unit->getBaseStats()->health;
-	}
-	src->blitNShade(dest, 0, 0, burn);
-=======
-}
-
-void UnitSprite::drawRecolored(Surface *src)
-{
-	if (_colorSize)
-	{
-		lock();
-		ShaderDraw<ColorReplace>(ShaderSurface(this), ShaderSurface(src), ShaderScalar(_color), ShaderScalar(_colorSize));
-		unlock();
-	}
-	else
-	{
-		src->blit(this);
-	}
->>>>>>> ca592762
-}
-
-} //namespace
+	int overkill = _unit->getOverKillDamage();
+	int maxHp = _unit->getBaseStats()->health;
+	if (overkill)
+	{
+		if (overkill > maxHp)
+		{
+			burn = 16 * (_unit->getFallingPhase() + 1) / _unit->getArmor()->getDeathFrames();
+		}
+		else
+		{
+			burn = 16 * overkill * (_unit->getFallingPhase() + 1) / _unit->getArmor()->getDeathFrames() / maxHp;
+		}
+	}
+	lock();
+	ShaderDraw<ColorReplace>(ShaderSurface(this), ShaderSurface(src), ShaderScalar(_color), ShaderScalar(_colorSize), ShaderScalar(burn));
+	unlock();
+}
+
 
 /**
  * Sets the animation frame for animated units.
@@ -332,40 +325,7 @@
 	if (_unit->getStatus() == STATUS_COLLAPSING)
 	{
 		torso = _unitSurface->getFrame(die + _unit->getFallingPhase());
-<<<<<<< HEAD
-		burnOut(torso, this, _unit);
-		if (_unit->getGeoscapeSoldier() && Options::battleHairBleach)
-		{
-			SoldierLook look = _unit->getGeoscapeSoldier()->getLook();
-
-			if (look)
-			{
-				Uint8 face_color = ColorFace::Face;
-				Uint8 hair_color = ColorFace::Hair;
-				switch(look)
-				{
-					case LOOK_BLONDE:
-						break;
-					case LOOK_BROWNHAIR:
-						hair_color = (10<<4) + 4;
-						break;
-					case LOOK_ORIENTAL:
-						face_color = 10<<4;
-						hair_color = (15<<4) + 5;
-						break;
-					case LOOK_AFRICAN:
-						face_color = (10<<4) + 3;
-						hair_color = (10<<4) + 6;
-						break;
-				}
-				lock();
-				ShaderDraw<ColorFace>(ShaderSurface(this), ShaderScalar(hair_color), ShaderScalar(face_color));
-				unlock();
-			}
-		}
-=======
 		drawRecolored(torso);
->>>>>>> ca592762
 		return;
 	}
 	if (_drawingRoutine == 0 || _helmet)
@@ -669,11 +629,7 @@
 	if (_unit->getStatus() == STATUS_COLLAPSING)
 	{
 		torso = _unitSurface->getFrame(die + _unit->getFallingPhase());
-<<<<<<< HEAD
-		burnOut(torso, this, _unit);
-=======
 		drawRecolored(torso);
->>>>>>> ca592762
 		return;
 	}
 
@@ -923,11 +879,7 @@
 	if (_unit->getStatus() == STATUS_COLLAPSING)
 	{
 		s = _unitSurface->getFrame(die + _unit->getFallingPhase());
-<<<<<<< HEAD
-		burnOut(s, this, _unit);
-=======
 		drawRecolored(s);
->>>>>>> ca592762
 		return;
 	}
 	else if (_unit->getStatus() == STATUS_WALKING)
@@ -1078,11 +1030,7 @@
 	if (_unit->getStatus() == STATUS_COLLAPSING)
 	{
 		torso = _unitSurface->getFrame(die + _unit->getFallingPhase());
-<<<<<<< HEAD
-		burnOut(torso, this, _unit);
-=======
 		drawRecolored(torso);
->>>>>>> ca592762
 		return;
 	}
 
@@ -1271,11 +1219,7 @@
 	if (_unit->getStatus() == STATUS_COLLAPSING)
 	{
 		torso = _unitSurface->getFrame(die + _unit->getFallingPhase());
-<<<<<<< HEAD
-		burnOut(torso, this, _unit);
-=======
 		drawRecolored(torso);
->>>>>>> ca592762
 		return;
 	}
 
@@ -1367,11 +1311,7 @@
 	if (_unit->getStatus() == STATUS_COLLAPSING)
 		torso = _unitSurface->getFrame(die + _unit->getFallingPhase());
 
-<<<<<<< HEAD
-	burnOut(torso, this, _unit);
-=======
 	drawRecolored(torso);
->>>>>>> ca592762
 }
 
 /**
@@ -1433,11 +1373,7 @@
 	{
 		// biodrone death frames
 		s = _unitSurface->getFrame(die + _unit->getFallingPhase());
-<<<<<<< HEAD
-		burnOut(s, this, _unit);
-=======
 		drawRecolored(s);
->>>>>>> ca592762
 		return;
 	}
 
@@ -1462,11 +1398,7 @@
 	if (_unit->getStatus() == STATUS_COLLAPSING)
 	{
 		s = _unitSurface->getFrame(die + _unit->getFallingPhase());
-<<<<<<< HEAD
-		burnOut(s, this, _unit);
-=======
 		drawRecolored(s);
->>>>>>> ca592762
 		return;
 	}
 
