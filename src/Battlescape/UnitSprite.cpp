--- conflicted
+++ resolved
@@ -877,8 +877,8 @@
 	const int offY2[8] = { 1, -4, -2, 0, 3, 3, 5, 0 }; // for the weapons
 	const int offX3[8] = { 0, 6, 6, 12, -4, -5, -5, -13 }; // for the left handed rifles
 	const int offY3[8] = { -4, -4, -1, 0, 5, 0, 1, 0 }; // for the left handed rifles
-<<<<<<< HEAD
 	const int standConvert[8] = { 3, 2, 1, 0, 7, 6, 5, 4 }; // array for converting stand frames for some tftd civilians
+	const int offXAiming = 16;
 
 	if (_drawingRoutine == 16) // tftd civilian - first set
 	{
@@ -892,10 +892,6 @@
 		die = 148;
 	}
 
-=======
-	const int offXAiming = 16;
-	
->>>>>>> c9fbdd47
 	if (_unit->isOut())
 	{
 		// unit is drawn as an item
