/*
 * Copyright 2010-2016 OpenXcom Developers.
 *
 * This file is part of OpenXcom.
 *
 * OpenXcom is free software: you can redistribute it and/or modify
 * it under the terms of the GNU General Public License as published by
 * the Free Software Foundation, either version 3 of the License, or
 * (at your option) any later version.
 *
 * OpenXcom is distributed in the hope that it will be useful,
 * but WITHOUT ANY WARRANTY; without even the implied warranty of
 * MERCHANTABILITY or FITNESS FOR A PARTICULAR PURPOSE.  See the
 * GNU General Public License for more details.
 *
 * You should have received a copy of the GNU General Public License
 * along with OpenXcom.  If not, see <http://www.gnu.org/licenses/>.
 */
#include <list>
#include <algorithm>
#include "Pathfinding.h"
#include "PathfindingOpenSet.h"
#include "../Savegame/SavedBattleGame.h"
#include "../Savegame/Tile.h"
#include "../Mod/Armor.h"
#include "../Savegame/BattleUnit.h"
#include "../Engine/Options.h"
#include "../fmath.h"
#include "BattlescapeGame.h"

namespace OpenXcom
{

constexpr int Pathfinding::dir_x[Pathfinding::dir_max];
constexpr int Pathfinding::dir_y[Pathfinding::dir_max];
constexpr int Pathfinding::dir_z[Pathfinding::dir_max];

int Pathfinding::red = 3;
int Pathfinding::yellow = 10;
int Pathfinding::green = 4;

/**
 * Sets up a Pathfinding.
 * @param save pointer to SavedBattleGame object.
 */
Pathfinding::Pathfinding(SavedBattleGame *save) : _save(save), _unit(0), _pathPreviewed(false), _strafeMove(false)
{
	_size = _save->getMapSizeXYZ();
	// Initialize one node per tile
	_nodes.reserve(_size);
	for (int i = 0; i < _size; ++i)
	{
		_nodes.push_back(PathfindingNode(_save->getTileCoords(i)));
	}
}

/**
 * Deletes the Pathfinding.
 * @internal This is required to be here because it requires the PathfindingNode class definition.
 */
Pathfinding::~Pathfinding()
{
	// Nothing more to do here.
}

/**
 * Gets the Node on a given position on the map.
 * @param pos Position.
 * @return Pointer to node.
 */
PathfindingNode *Pathfinding::getNode(Position pos)
{
	return &_nodes[_save->getTileIndex(pos)];
}

/**
 * Calculates the shortest path.
 * @param unit Unit taking the path.
 * @param endPosition The position we want to reach.
 * @param missileTarget Target of the path.
 * @param maxTUCost Maximum time units the path can cost.
 */
void Pathfinding::calculate(BattleUnit *unit, Position endPosition, BattleActionMove bam, const BattleUnit *missileTarget, int maxTUCost)
{
	_totalTUCost = {};
	_path.clear();
	// i'm DONE with these out of bounds errors.
	if (endPosition.x > _save->getMapSizeX() - unit->getArmor()->getSize() || endPosition.y > _save->getMapSizeY() - unit->getArmor()->getSize() || endPosition.x < 0 || endPosition.y < 0) return;

	bool sneak = Options::sneakyAI && unit->getFaction() == FACTION_HOSTILE;

	Position startPosition = unit->getPosition();
	MovementType movementType = getMovementType(unit, missileTarget, bam);
	if (missileTarget != 0 && maxTUCost == -1 && bam == BAM_MISSILE)  // pathfinding for missile
	{
		maxTUCost = 10000;
	}
	_unit = unit;

	Tile *destinationTile = _save->getTile(endPosition);

	// check if destination is not blocked
	if (isBlocked(_unit, destinationTile, O_FLOOR, bam, missileTarget) || isBlocked(_unit, destinationTile, O_OBJECT, bam, missileTarget)) return;

	// the following check avoids that the unit walks behind the stairs if we click behind the stairs to make it go up the stairs.
	// it only works if the unit is on one of the 2 tiles on the stairs, or on the tile right in front of the stairs.
	if (isOnStairs(startPosition, endPosition))
	{
		endPosition.z++;
		destinationTile = _save->getTile(endPosition);
	}
	while (endPosition.z != _save->getMapSizeZ() && destinationTile->getTerrainLevel() == -24)
	{
		endPosition.z++;
		destinationTile = _save->getTile(endPosition);
	}
	// make sure we didn't just try to adjust the Z of our destination outside the map
	// this occurs in rare circumstances where an object has terrainLevel -24 on the top floor
	// and is considered passable terrain for whatever reason (usually bigwall type objects)
	if (endPosition.z == _save->getMapSizeZ())
	{
		return; // Icarus is a bad role model for XCom soldiers.
	}
	// check if we have floor, else lower destination (for non flying units only, because otherwise they never reached this place)
	while (canFallDown(destinationTile, _unit->getArmor()->getSize()) && movementType != MT_FLY)
	{
		endPosition.z--;
		destinationTile = _save->getTile(endPosition);
	}
	// check if destination is not blocked
	if (isBlocked(_unit, destinationTile, O_FLOOR, bam, missileTarget) || isBlocked(_unit, destinationTile, O_OBJECT, bam, missileTarget)) return;

	// Strafing move allowed only to adjacent squares on same z. "Same z" rule mainly to simplify walking render.
	_strafeMove = bam == BAM_STRAFE && (startPosition.z == endPosition.z) &&
							(abs(startPosition.x - endPosition.x) <= 1) && (abs(startPosition.y - endPosition.y) <= 1);

	if (_strafeMove)
	{
		int direction = -1;
		vectorToDirection(endPosition - startPosition, direction);
		if (direction == -1 || std::min(abs(8 + direction - _unit->getDirection()), std::min( abs(_unit->getDirection() - direction), abs(8 + _unit->getDirection() - direction))) > 2)
		{
			// Strafing backwards-ish currently unsupported, turn it off and continue.
			_strafeMove = false;
		}
		else if (getTUCost(startPosition, direction, _unit, 0, bam).cost.time == INVALID_MOVE_COST)
		{
			// we can't reach in one step
			_strafeMove = false;
		}
	}

	// look for a possible fast and accurate bresenham path and skip A*
	if (startPosition.z == endPosition.z && bresenhamPath(startPosition, endPosition, bam, missileTarget, sneak))
	{
		std::reverse(_path.begin(), _path.end()); //paths are stored in reverse order
		return;
	}
	else
	{
		abortPath(); // if bresenham failed, we shouldn't keep the path it was attempting, in case A* fails too.
	}
	// Now try through A*.
	if (!aStarPath(startPosition, endPosition, bam, missileTarget, sneak, maxTUCost))
	{
		abortPath();
	}
}

/**
 * Calculates the shortest path using a simple A-Star algorithm.
 * The unit information and movement type must have already been set.
 * The path information is set only if a valid path is found.
 * @param startPosition The position to start from.
 * @param endPosition The position we want to reach.
 * @param missileTarget Target of the path.
 * @param sneak Is the unit sneaking?
 * @param maxTUCost Maximum time units the path can cost.
 * @return True if a path exists, false otherwise.
 */
bool Pathfinding::aStarPath(Position startPosition, Position endPosition, BattleActionMove bam, const BattleUnit *missileTarget, bool sneak, int maxTUCost)
{
	// reset every node, so we have to check them all
	for (auto& pn : _nodes)
	{
		pn.reset();
	}

	// start position is the first one in our "open" list
	PathfindingNode *start = getNode(startPosition);
	start->connect({}, 0, 0, endPosition);
	PathfindingOpenSet openList;
	openList.push(start);
	bool missile = (bam == BAM_MISSILE);
	// if the open list is empty, we've reached the end
	while (!openList.empty())
	{
		PathfindingNode *currentNode = openList.pop();
		Position const &currentPos = currentNode->getPosition();
		currentNode->setChecked();
		if (currentPos == endPosition) // We found our target.
		{
			_path.clear();
			PathfindingNode *pf = currentNode;
			while (pf->getPrevNode())
			{
				_path.push_back(pf->getPrevDir());
				pf = pf->getPrevNode();
			}
			return true;
		}

		// Try all reachable neighbours.
		for (int direction = 0; direction < 10; direction++)
		{
			PathfindingStep r = getTUCost(currentPos, direction, _unit, missileTarget, bam);
			if (r.cost.time == INVALID_MOVE_COST) // Skip unreachable / blocked
				continue;

			Position nextPos = r.pos;
			if (sneak && _save->getTile(nextPos)->getVisible()) r.cost.time *= 2; // avoid being seen
			PathfindingNode *nextNode = getNode(nextPos);
			if (nextNode->isChecked()) // Our algorithm means this node is already at minimum cost.
				continue;
			_totalTUCost = currentNode->getTUCost(missile) + r.cost + r.penalty;
			// If this node is unvisited or has only been visited from inferior paths...
			if ((!nextNode->inOpenSet() || nextNode->getTUCost(missile).time > _totalTUCost.time) && _totalTUCost.time <= maxTUCost)
			{
				nextNode->connect(_totalTUCost, currentNode, direction, endPosition);
				openList.push(nextNode);
			}
		}
	}
	// Unable to reach the target
	return false;
}

/**
 * Gets the TU cost to move from 1 tile to the other (ONE STEP ONLY).
 * But also updates the endPosition, because it is possible
 * the unit goes upstairs or falls down while walking.
 * @param startPosition The position to start from.
 * @param direction The direction we are facing.
 * @param endPosition The position we want to reach.
 * @param unit The unit moving.
 * @param missileTarget The target unit used for BAM_MISSILE.
 * @param bam What move type is required (one special case is BAM_MISSILE)?
 * @return TU cost or 255 if movement is impossible.
 */
PathfindingStep Pathfinding::getTUCost(Position startPosition, int direction, const BattleUnit *unit, const BattleUnit *missileTarget, BattleActionMove bam) const
{
	Position pos;
	directionToVector(direction, &pos);
	pos += startPosition;

	const MovementType movementType = getMovementType(unit, missileTarget, bam);
	const Armor* armor =  unit->getArmor();
	const int size = armor->getSize() - 1;
	const int numberOfParts = armor->getTotalSize();
	int maskOfPartsGoingUp = 0x0;
	int maskOfPartsHoleUp = 0x0;
	int maskOfPartsGoingDown = 0x0;
	int maskOfPartsFalling = 0x0;
	int maskOfPartsFlying = 0x0;
	int maskOfPartsGround = 0x0;
	int maskArmor = size ? 0xF : 0x1;

	Position offsets[4] =
	{
		{ 0, 0, 0 },
		{ 1, 0, 0 },
		{ 0, 1, 0 },
		{ 1, 1, 0 },
	};
	Tile* startTile[4] = { };
	Tile* destinationTile[4] = { };
	Tile* aboveDestination[4] = { };
	Tile* belowDestination[4] = { };

	// init variables
	for (int i = 0; i < numberOfParts; ++i)
	{
		Tile* st = _save->getTile(startPosition + offsets[i]);
		Tile* dt = _save->getTile(pos + offsets[i]);
		if (!st || !dt)
		{
			return {{INVALID_MOVE_COST, 0}};
		}
		startTile[i] = st;
		destinationTile[i] = dt;
		aboveDestination[i] = _save->getAboveTile(dt);
		belowDestination[i] = _save->getBelowTile(dt);
	}

	// check move up or down
	for (int i = 0; i < numberOfParts; ++i)
	{
		int maskCurrentPart = 1 << i;
		if (direction < DIR_UP && startTile[i]->getTerrainLevel() > - 16)
		{
			// check if we can go this way
			if (isBlockedDirection(unit, startTile[i], direction, bam, missileTarget))
				return {{INVALID_MOVE_COST, 0}};
			if (startTile[i]->getTerrainLevel() - destinationTile[i]->getTerrainLevel() > 8)
				return {{INVALID_MOVE_COST, 0}};
		}

		// if we are on a stairs try to go up a level
		if (direction < DIR_UP && startTile[i]->getTerrainLevel() <= -16 && aboveDestination[i] && !aboveDestination[i]->hasNoFloor(_save))
		{
			maskOfPartsGoingUp |= maskCurrentPart;
		}
		else if (direction < DIR_UP && movementType != MT_FLY && belowDestination[i] && canFallDown(destinationTile[i]) && belowDestination[i]->getTerrainLevel() <= -12)
		{
			maskOfPartsGoingDown |= maskCurrentPart;
		}
		else if (bam != BAM_MISSILE && movementType == MT_FLY)
		{
			// 2 or more voxels poking into this tile = no go
			BattleUnit* overlaping = destinationTile[i]->getOverlappingUnit(_save, TUO_IGNORE_SMALL);
			if (overlaping && overlaping != unit)
			{
				return {{INVALID_MOVE_COST, 0}};
			}
		}

		Tile* aboveStart =_save->getAboveTile(startTile[i]);
		if (aboveStart && aboveStart->hasNoFloor(_save))
		{
			maskOfPartsHoleUp |= maskCurrentPart;
		}
		// check if we have floor, else fall down
		if (movementType != MT_FLY && canFallDown(startTile[i]))
		{
			maskOfPartsFalling |= maskCurrentPart;
		}
		if (movementType == MT_FLY && (canFallDown(startTile[i]) || canFallDown(destinationTile[i])))
		{
			maskOfPartsFlying |= maskCurrentPart;
		}
		if (direction != DIR_DOWN && !canFallDown(destinationTile[i]))
		{
			maskOfPartsGround |= maskCurrentPart;
		}
	}

	const bool triedStairs = (maskOfPartsGoingUp != 0 && ((maskOfPartsGoingUp | maskOfPartsHoleUp) == maskArmor));
	const bool triedStairsDown = (maskOfPartsGround == 0 && ((maskOfPartsGoingDown | maskOfPartsFalling) == maskArmor));
	const bool fallingDown = (maskOfPartsFalling == maskArmor);
	const bool flying =  (maskOfPartsFlying == maskArmor);

	if (movementType != MT_FLY && fallingDown)
	{
		if (direction != DIR_DOWN)
		{
			return {{INVALID_MOVE_COST, 0}}; //cannot walk on air
		}
	}

	for (int i = 0; i < numberOfParts; ++i)
	{
		if (triedStairs)
		{
			destinationTile[i] = aboveDestination[i];
		}
		else if (direction != DIR_DOWN && triedStairsDown)
		{
			destinationTile[i] = belowDestination[i];
		}

		// check if the destination tile can be walked over
		if (isBlocked(unit, destinationTile[i], O_FLOOR, bam, missileTarget) || isBlocked(unit, destinationTile[i], O_OBJECT, bam, missileTarget))
		{
			return {{INVALID_MOVE_COST, 0}};
		}
	}

	// don't let tanks phase through doors.
	if (size)
	{
		Tile* t = destinationTile[3];
		if ((t->isDoor(O_NORTHWALL)) ||
			(t->isDoor(O_WESTWALL)))
		{
			return {{INVALID_MOVE_COST, 0}};
		}
	}

	// pre-calculate fire penalty (to make it consistent for 2x2 units)
	int firePenaltyCost = 0;
	if (unit->getFaction() != FACTION_PLAYER &&
		unit->getSpecialAbility() < SPECAB_BURNFLOOR)
	{
		for (int i = 0; i < numberOfParts; ++i)
		{
			if (destinationTile[i]->getFire() > 0)
			{
				firePenaltyCost = FIRE_PREVIEW_MOVE_COST; // try to find a better path, but don't exclude this path entirely.
			}
		}
	}


	// calculate cost and some final checks
	int totalCost = 0;

	for (int i = 0; i < numberOfParts; ++i)
	{
		int cost = 0;
		bool upperLevel = destinationTile[i]->getPosition().z > startTile[i]->getPosition().z;
		bool sameLevel = destinationTile[i]->getPosition().z == startTile[i]->getPosition().z;
		if (direction < DIR_UP && sameLevel)
		{
			// check if we can go this way
			if (isBlockedDirection(unit, startTile[i], direction, bam, missileTarget))
				return {{INVALID_MOVE_COST, 0}};
			if (startTile[i]->getTerrainLevel() - destinationTile[i]->getTerrainLevel() > 8)
				return {{INVALID_MOVE_COST, 0}};
		}
		else if (direction >= DIR_UP && !triedStairsDown)
		{
			// check if we can go up or down through gravlift or fly
			if (validateUpDown(unit, startTile[i]->getPosition(), direction, (bam == BAM_MISSILE)))
			{
				cost = 8; // vertical movement by flying suit or grav lift
			}
			else
			{
				return {{INVALID_MOVE_COST, 0}};
			}
		}
		if (upperLevel)
		{
			startTile[i] = _save->getAboveTile(startTile[i]);

			if (direction < DIR_UP)
			{
				// check if we can go this way
				if (isBlockedDirection(unit, startTile[i], direction, bam, missileTarget))
					return {{INVALID_MOVE_COST, 0}};
				if (startTile[i]->getTerrainLevel() - destinationTile[i]->getTerrainLevel() > 8)
					return {{INVALID_MOVE_COST, 0}};
			}
		}

		int wallcost = 0; // walking through rubble walls, but don't charge for walking diagonally through doors (which is impossible),
						// they're a special case unto themselves, if we can walk past them diagonally, it means we can go around,
						// as there is no wall blocking us.
		if (direction == 0 || direction == 7 || direction == 1)
			wallcost += startTile[i]->getTUCost(O_NORTHWALL, movementType);
		if (!triedStairsDown && (direction == 2 || direction == 1 || direction == 3))
			wallcost += destinationTile[i]->getTUCost(O_WESTWALL, movementType);
		if (!triedStairsDown && (direction == 4 || direction == 3 || direction == 5))
			wallcost += destinationTile[i]->getTUCost(O_NORTHWALL, movementType);
		if (direction == 6 || direction == 5 || direction == 7)
			wallcost += startTile[i]->getTUCost(O_WESTWALL, movementType);

		// for backward compatiblity (100 + 100 + 100 > 255) or for (255 + 10 > 255)
		if (wallcost >= INVALID_MOVE_COST)
		{
			return {{INVALID_MOVE_COST, 0}};
		}

		// if we don't want to fall down and there is no floor, we can't know the TUs so it's default to 4
		if (direction < DIR_UP && !triedStairsDown && destinationTile[i]->hasNoFloor(0))
		{
			cost = DEFAULT_MOVE_COST;
		}

		// calculate the cost by adding floor walk cost and object walk cost
		if (direction < DIR_UP)
		{
			cost += destinationTile[i]->getTUCost(O_FLOOR, movementType);
			if (!triedStairsDown && !triedStairs && destinationTile[i]->getMapData(O_OBJECT))
			{
				cost += destinationTile[i]->getTUCost(O_OBJECT, movementType);
			}
			if (cost == 0)
			{
				// some mods have broken tiles with 0 move cost, as it could be problematic for the engine, we override it to default cost.
				cost = DEFAULT_MOVE_COST;
			}
			// climbing up a level costs one extra
			if (upperLevel)
			{
				cost++;
			}
		}

<<<<<<< HEAD
		// diagonal walking (uneven directions) costs 50% more tu's
		if (direction < DIR_UP && direction & 1)
		{
			wallcost /= 2;
			cost = (int)((double)cost * 1.5);
		}

		cost += wallcost;

		// TFTD thing: underwater tiles on fire or filled with smoke cost 2 TUs more for whatever reason.
		if (_save->getDepth() > 0 && (destinationTile[i]->getFire() > 0 || destinationTile[i]->getSmoke() > 0))
		{
			cost += 2;
		}

		// Strafing costs +1 for forwards-ish or sidewards, propose +2 for backwards-ish directions
		// Maybe if flying then it makes no difference?
		if (_strafeMove && bam == BAM_STRAFE)
		{
			if (unit->getDirection() != direction)
			{
				cost += 1;
=======
			if (missile && destinationTile->getUnit())
			{
				BattleUnit *unitHere = destinationTile->getUnit();
				if (unitHere != target && !unitHere->isOut())
				{
					if (unitHere->getFaction() == _unit->getFaction())
					{
						return 255; // consider any tile occupied by a friendly as being blocked
					}
					else if (unitHere->getTurnsSinceSpotted() <= unit->getUnitRules()->getIntelligence())
					{
						return 255; // consider any tile occupied by a known unit that isn't our target as being blocked
					}
				}
			}

			// Strafing costs +1 for forwards-ish or sidewards, propose +2 for backwards-ish directions
			// Maybe if flying then it makes no difference?
			if (Options::strafe && _strafeMove) {
				if (size) {
					// 4-tile units not supported.
					// Turn off strafe move and continue
					_strafeMove = false;
				}
				else
				{
					if (std::min(abs(8 + direction - _unit->getDirection()), std::min( abs(_unit->getDirection() - direction), abs(8 + _unit->getDirection() - direction))) > 2) {
						// Strafing backwards-ish currently unsupported, turn it off and continue.
						_strafeMove = false;
					}
					else
					{
						if (_unit->getDirection() != direction) {
							cost += 1;
						}
					}
				}
>>>>>>> e418c5ad
			}
		}

		// cap move cost to given limit
		cost = std::min(cost, +MAX_MOVE_COST);

		totalCost += cost;
	}

	// because unit move up or down we adjust final position
	if (triedStairs)
	{
		pos.z++;
	}
	else if (direction != DIR_DOWN && triedStairsDown)
	{
		pos.z--;
	}

	// for bigger sized units, check the path between parts in an X shape at the end position
	if (size)
	{
		totalCost /= numberOfParts;
		Tile *originTile = _save->getTile(pos + Position(1,1,0));
		Tile *finalTile = _save->getTile(pos);
		int tmpDirection = 7;
		if (isBlockedDirection(unit, originTile, tmpDirection, bam, missileTarget))
			return {{INVALID_MOVE_COST, 0}};
		if (!triedStairsDown && abs(originTile->getTerrainLevel() - finalTile->getTerrainLevel()) > 10)
			return {{INVALID_MOVE_COST, 0}};
		originTile = _save->getTile(pos + Position(1,0,0));
		finalTile = _save->getTile(pos + Position(0,1,0));
		tmpDirection = 5;
		if (isBlockedDirection(unit, originTile, tmpDirection, bam, missileTarget))
			return {{INVALID_MOVE_COST, 0}};
		if (!triedStairsDown && abs(originTile->getTerrainLevel() - finalTile->getTerrainLevel()) > 10)
			return {{INVALID_MOVE_COST, 0}};
	}


	if (bam == BAM_MISSILE)
	{
		return { { }, { }, pos };
	}

	if (direction == DIR_DOWN && fallingDown)
	{
		return { { }, { firePenaltyCost, 0 }, pos };
	}

	const int costDiv = 100 * 100 * 100;
	ArmorMoveCost cost = { totalCost, totalCost };

	cost *= unit->getMoveCostBase();

	if (flying)
	{
		cost *= unit->getMoveCostBaseFly();
	}
	else
	{
		cost *= unit->getMoveCostBaseNormal();
	}

	if (direction >= Pathfinding::DIR_UP)
	{
		if (flying)
		{
			if (direction == Pathfinding::DIR_UP)
			{
				cost *= armor->getMoveCostFlyUp();
			}
			else
			{
				cost *= armor->getMoveCostFlyDown();
			}
		}
		else
		{
			//unit use GravLift
			cost *= armor->getMoveCostGravLift();
		}
	}
	else if (bam == BAM_NORMAL)
	{
		if (flying)
		{
			cost *= armor->getMoveCostFlyWalk();
		}
		else
		{
			cost *= armor->getMoveCostWalk();
		}
	}
	else if (bam == BAM_RUN)
	{
		if (flying)
		{
			cost *= armor->getMoveCostFlyRun();
		}
		else
		{
			cost *= armor->getMoveCostRun();
		}
	}
	else if (bam == BAM_STRAFE)
	{
		if (flying)
		{
			cost *= armor->getMoveCostFlyStrafe();
		}
		else
		{
			cost *= armor->getMoveCostStrafe();
		}
	}
	else if (bam == BAM_SNEAK)
	{
		//no flight
		cost *= armor->getMoveCostSneak();
	}
	else
	{
		assert(false && "Unreachable code in pathfinding cost");
	}

	const int timeCost = (cost.TimePercent - 1 + (costDiv / 2)) / costDiv;
	const int energyCost = (cost.EnergyPercent - 1 + (costDiv / 2)) / costDiv;

	return { { Clamp(timeCost, 1, INVALID_MOVE_COST - 1), Clamp(energyCost, 0, INVALID_MOVE_COST) }, { firePenaltyCost, 0 }, pos };
}

/**
 * Checks whether a path is ready and gives the first direction.
 * @return Direction where the unit needs to go next, -1 if it's the end of the path.
 */
int Pathfinding::getStartDirection() const
{
	if (_path.empty()) return -1;
	return _path.back();
}

/**
 * Dequeues the next path direction. Ie returns the direction and removes it from queue.
 * @return Direction where the unit needs to go next, -1 if it's the end of the path.
 */
int Pathfinding::dequeuePath()
{
	if (_path.empty()) return -1;
	int last_element = _path.back();
	_path.pop_back();
	return last_element;
}

/**
 * Aborts the current path. Clears the path vector.
 */
void Pathfinding::abortPath()
{
	_totalTUCost = {};
	_path.clear();
}

/**
 * Gets movement type of unit or movement of missile.
 * @param unit Unit we check path for.
 * @param missileTarget Target of missile in case of `BAM_MISSILE
 * @return `MT_FLY` if we have `missileTarget` other wise `unit` move type.
 */
MovementType Pathfinding::getMovementType(const BattleUnit *unit, const BattleUnit *missileTarget, BattleActionMove bam) const
{
	if (missileTarget)
	{
		return MT_FLY;
	}
	else
	{
		if (bam == BAM_SNEAK)
		{
			return MT_WALK;
		}
		else
		{
			return unit->getMovementType();
		}
	}
}

/**
 * Determines whether a certain part of a tile blocks movement.
 * @param tile Specified tile, can be a null pointer.
 * @param part Part of the tile.
 * @param missileTarget Target for a missile.
 * @return True if the movement is blocked.
 */
bool Pathfinding::isBlocked(const BattleUnit *unit, const Tile *tile, const int part, BattleActionMove bam, const BattleUnit *missileTarget, int bigWallExclusion) const
{
	if (tile == 0) return true; // probably outside the map here

	MovementType movementType = getMovementType(unit, missileTarget, bam);

	if (part == O_BIGWALL)
	{
		if (tile->getMapData(O_OBJECT) &&
			tile->getMapData(O_OBJECT)->getBigWall() != 0 &&
			tile->getMapData(O_OBJECT)->getBigWall() <= BIGWALLNWSE &&
			tile->getMapData(O_OBJECT)->getBigWall() != bigWallExclusion)
			return true; // blocking part
		else
			return false;
	}
	if (part == O_WESTWALL)
	{
		if (tile->getMapData(O_OBJECT) &&
			(tile->getMapData(O_OBJECT)->getBigWall() == BIGWALLWEST ||
			tile->getMapData(O_OBJECT)->getBigWall() == BIGWALLWESTANDNORTH))
			return true; // blocking part
		Tile *tileWest = _save->getTile(tile->getPosition() + Position(-1, 0, 0));
		if (!tileWest) return true;	// do not look outside of map
		if (tileWest->getMapData(O_OBJECT) &&
			(tileWest->getMapData(O_OBJECT)->getBigWall() == BIGWALLEAST ||
			tileWest->getMapData(O_OBJECT)->getBigWall() == BIGWALLEASTANDSOUTH))
			return true; // blocking part
	}
	if (part == O_NORTHWALL)
	{
		if (tile->getMapData(O_OBJECT) &&
			(tile->getMapData(O_OBJECT)->getBigWall() == BIGWALLNORTH ||
			 tile->getMapData(O_OBJECT)->getBigWall() == BIGWALLWESTANDNORTH))
			return true; // blocking part
		Tile *tileNorth = _save->getTile(tile->getPosition() + Position(0, -1, 0));
		if (!tileNorth)
			return true; // do not look outside of map
		if (tileNorth->getMapData(O_OBJECT) &&
			(tileNorth->getMapData(O_OBJECT)->getBigWall() == BIGWALLSOUTH ||
			 tileNorth->getMapData(O_OBJECT)->getBigWall() == BIGWALLEASTANDSOUTH))
			return true; // blocking part
	}
	if (part == O_FLOOR)
	{
		if (tile->getUnit())
		{
<<<<<<< HEAD
			BattleUnit *u = tile->getUnit();
			if (u == unit || u == missileTarget || u->isOut()) return false;
			if (missileTarget && u != missileTarget && u->getFaction() == FACTION_HOSTILE)
				return true;			// AI pathfinding with missiles shouldn't path through their own units
			if (unit)
			{
				if (unit->getFaction() == FACTION_PLAYER && u->getVisible()) return true;		// player know all visible units
				if (unit->getFaction() == u->getFaction()) return true;
				if (unit->getFaction() == FACTION_HOSTILE &&
					std::find(unit->getUnitsSpottedThisTurn().begin(), unit->getUnitsSpottedThisTurn().end(), u) != unit->getUnitsSpottedThisTurn().end()) return true;
=======
			BattleUnit *unit = tile->getUnit();
			if (unit == _unit || unit == missileTarget || unit->isOut())
				return false;
			if (_unit)
			{
				if (_unit->getFaction() == FACTION_PLAYER && unit->getVisible())
					return true; // player know all visible units
				if (_unit->getFaction() == unit->getFaction())
					return true;
				if (_unit->getFaction() == FACTION_HOSTILE &&
					std::find(_unit->getUnitsSpottedThisTurn().begin(), _unit->getUnitsSpottedThisTurn().end(), unit) != _unit->getUnitsSpottedThisTurn().end())
					return true;
>>>>>>> e418c5ad
			}
		}
		else if (tile->hasNoFloor(0) && movementType != MT_FLY) // this whole section is devoted to making large units not take part in any kind of falling behaviour
		{
			Position pos = tile->getPosition();
			while (pos.z >= 0)
			{
				Tile *t = _save->getTile(pos);
				BattleUnit *u = t->getUnit();

				if (u != 0 && u != unit)
				{
					// don't let large units fall on other units
					if (unit && unit->isBigUnit())
					{
						return true;
					}
					// don't let any units fall on large units
					if (u != unit && u != missileTarget && !u->isOut() && u->isBigUnit())
					{
						return true;
					}
				}
				// not gonna fall any further, so we can stop checking.
				if (!t->hasNoFloor(0))
				{
					break;
				}
				pos.z--;
			}
		}
	}
	// missiles can't pathfind through closed doors.
<<<<<<< HEAD
	{ TilePart tp = (TilePart)part;
	if (missileTarget != 0 && tile->getMapData(tp) &&
		(tile->isDoor(tp) ||
		(tile->isUfoDoor(tp) &&
		!tile->isUfoDoorOpen(tp))))
	{
		return true;
	}}
	if (tile->getTUCost(part, movementType) == Pathfinding::INVALID_MOVE_COST) return true; // blocking part
=======
	{
		TilePart tp = (TilePart)part;
		if (missileTarget != 0 && tile->getMapData(tp) &&
			(tile->getMapData(tp)->isDoor() ||
			 (tile->getMapData(tp)->isUFODoor() &&
			  !tile->isUfoDoorOpen(tp))))
		{
			return true;
		}
	}
	if (tile->getTUCost(part, _movementType) == 255) return true; // blocking part
>>>>>>> e418c5ad
	return false;
}

/**
 * Determines whether going from one tile to another blocks movement.
 * @param unit Unit that move.
 * @param startTile The tile to start from.
 * @param direction The direction we are facing.
 * @param bam Move type.
 * @param missileTarget Target for a missile.
 * @return True if the movement is blocked.
 */
bool Pathfinding::isBlockedDirection(const BattleUnit *unit, Tile *startTile, const int direction, BattleActionMove bam, const BattleUnit *missileTarget) const
{

	// check if the difference in height between start and destination is not too high
	// so we can not jump to the highest part of the stairs from the floor
	// stairs terrainlevel goes typically -8 -16 (2 steps) or -4 -12 -20 (3 steps)
	// this "maximum jump height" is therefore set to 8

	const Position currentPosition = startTile->getPosition();
	static const Position oneTileNorth = Position(0, -1, 0);
	static const Position oneTileEast = Position(1, 0, 0);
	static const Position oneTileSouth = Position(0, 1, 0);
	static const Position oneTileWest = Position(-1, 0, 0);

	switch(direction)
	{
	case 0:	// north
		if (isBlocked(unit, startTile, O_NORTHWALL, bam, missileTarget)) return true;
		break;
	case 1: // north-east
		if (isBlocked(unit, startTile,O_NORTHWALL, bam, missileTarget)) return true;
		if (isBlocked(unit, _save->getTile(currentPosition + oneTileNorth + oneTileEast),O_WESTWALL, bam, missileTarget)) return true;
		if (isBlocked(unit, _save->getTile(currentPosition + oneTileEast),O_WESTWALL, bam, missileTarget)) return true;
		if (isBlocked(unit, _save->getTile(currentPosition + oneTileEast),O_NORTHWALL, bam, missileTarget)) return true;
		if (isBlocked(unit, _save->getTile(currentPosition + oneTileEast), O_BIGWALL, bam, missileTarget, BIGWALLNESW)) return true;
		if (isBlocked(unit, _save->getTile(currentPosition + oneTileNorth), O_BIGWALL, bam, missileTarget, BIGWALLNESW)) return true;
		break;
	case 2: // east
		if (isBlocked(unit, _save->getTile(currentPosition + oneTileEast), O_WESTWALL, bam, missileTarget)) return true;
		break;
	case 3: // south-east
		if (isBlocked(unit, _save->getTile(currentPosition + oneTileEast), O_WESTWALL, bam, missileTarget)) return true;
		if (isBlocked(unit, _save->getTile(currentPosition + oneTileSouth), O_NORTHWALL, bam, missileTarget)) return true;
		if (isBlocked(unit, _save->getTile(currentPosition + oneTileSouth + oneTileEast), O_NORTHWALL, bam, missileTarget)) return true;
		if (isBlocked(unit, _save->getTile(currentPosition + oneTileSouth + oneTileEast), O_WESTWALL, bam, missileTarget)) return true;
		if (isBlocked(unit, _save->getTile(currentPosition + oneTileEast), O_BIGWALL, bam, missileTarget, BIGWALLNWSE)) return true;
		if (isBlocked(unit, _save->getTile(currentPosition + oneTileSouth), O_BIGWALL, bam, missileTarget, BIGWALLNWSE)) return true;
		break;
	case 4: // south
		if (isBlocked(unit, _save->getTile(currentPosition + oneTileSouth), O_NORTHWALL, bam, missileTarget)) return true;
		break;
	case 5: // south-west
		if (isBlocked(unit, startTile, O_WESTWALL, bam, missileTarget)) return true;
		if (isBlocked(unit, _save->getTile(currentPosition + oneTileSouth), O_WESTWALL, bam, missileTarget)) return true;
		if (isBlocked(unit, _save->getTile(currentPosition + oneTileSouth), O_NORTHWALL, bam, missileTarget)) return true;
		if (isBlocked(unit, _save->getTile(currentPosition + oneTileSouth), O_BIGWALL, bam, missileTarget, BIGWALLNESW)) return true;
		if (isBlocked(unit, _save->getTile(currentPosition + oneTileWest), O_BIGWALL, bam, missileTarget, BIGWALLNESW)) return true;
		if (isBlocked(unit, _save->getTile(currentPosition + oneTileSouth + oneTileWest), O_NORTHWALL, bam, missileTarget)) return true;
		break;
	case 6: // west
		if (isBlocked(unit, startTile, O_WESTWALL, bam, missileTarget)) return true;
		break;
	case 7: // north-west
		if (isBlocked(unit, startTile, O_WESTWALL, bam, missileTarget)) return true;
		if (isBlocked(unit, startTile, O_NORTHWALL, bam, missileTarget)) return true;
		if (isBlocked(unit, _save->getTile(currentPosition + oneTileWest), O_NORTHWALL, bam, missileTarget)) return true;
		if (isBlocked(unit, _save->getTile(currentPosition + oneTileNorth), O_WESTWALL, bam, missileTarget)) return true;
		if (isBlocked(unit, _save->getTile(currentPosition + oneTileNorth), O_BIGWALL, bam, missileTarget, BIGWALLNWSE)) return true;
		if (isBlocked(unit, _save->getTile(currentPosition + oneTileWest), O_BIGWALL, bam, missileTarget, BIGWALLNWSE)) return true;
		break;
	}

	return false;
}

/**
 * Determines whether going from one tile to another blocks movement.
 * @param unit Unit that move.
 * @param startTile The tile to start from.
 * @param direction The direction we are facing.
 */
bool Pathfinding::isBlockedDirection(const BattleUnit *unit, Tile *startTile, const int direction) const
{
	return isBlockedDirection(unit, startTile, direction, BAM_NORMAL, nullptr);
}

/**
 * Determines whether a unit can fall down from this tile.
 * We can fall down here, if the tile does not exist, the tile has no floor
 * the current position is higher than 0, if there is no unit standing below us.
 * @param here The current tile.
 * @return True if a unit can fall down.
 */
bool Pathfinding::canFallDown(Tile *here) const
{
	if (here->getPosition().z == 0)
		return false;

	return here->hasNoFloor(_save);
}

/**
 * Determines whether a unit can fall down from this tile.
 * We can fall down here, if the tile does not exist, the tile has no floor
 * the current position is higher than 0, if there is no unit standing below us.
 * @param here The current tile.
 * @param size The size of the unit.
 * @return True if a unit can fall down.
 */
bool Pathfinding::canFallDown(Tile *here, int size) const
{
	for (int x = 0; x != size; ++x)
	{
		for (int y = 0; y != size; ++y)
		{
			Position checkPos = here->getPosition() + Position(x,y,0);
			Tile *checkTile = _save->getTile(checkPos);
			if (!canFallDown(checkTile))
				return false;
		}
	}
	return true;
}

/**
 * Determines whether the unit is going up a stairs.
 * @param startPosition The position to start from.
 * @param endPosition The position we wanna reach.
 * @return True if the unit is going up a stairs.
 */
bool Pathfinding::isOnStairs(Position startPosition, Position endPosition) const
{
	//condition 1 : endposition has to the south a terrainlevel -16 object (upper part of the stairs)
	if (_save->getTile(endPosition + Position(0, 1, 0)) && _save->getTile(endPosition + Position(0, 1, 0))->getTerrainLevel() == -16)
	{
		// condition 2 : one position further to the south there has to be a terrainlevel -8 object (lower part of the stairs)
		if (_save->getTile(endPosition + Position(0, 2, 0)) && _save->getTile(endPosition + Position(0, 2, 0))->getTerrainLevel() != -8)
		{
			return false;
		}

		// condition 3 : the start position has to be on either of the 3 tiles to the south of the endposition
		if (startPosition == endPosition + Position(0, 1, 0) || startPosition == endPosition + Position(0, 2, 0) || startPosition == endPosition + Position(0, 3, 0))
		{
			return true;
		}
	}

	// same for the east-west oriented stairs.
	if (_save->getTile(endPosition + Position(1, 0, 0)) && _save->getTile(endPosition + Position(1, 0, 0))->getTerrainLevel() == -16)
	{
		if (_save->getTile(endPosition + Position(2, 0, 0)) && _save->getTile(endPosition + Position(2, 0, 0))->getTerrainLevel() != -8)
		{
			return false;
		}
		if (startPosition == endPosition + Position(1, 0, 0) || startPosition == endPosition + Position(2, 0, 0) || startPosition == endPosition + Position(3, 0, 0))
		{
			return true;
		}
	}

	//TFTD stairs 1 : endposition has to the south a terrainlevel -18 object (upper part of the stairs)
	if (_save->getTile(endPosition + Position(0, 1, 0)) && _save->getTile(endPosition + Position(0, 1, 0))->getTerrainLevel() == -18)
	{
		// condition 2 : one position further to the south there has to be a terrainlevel -8 object (lower part of the stairs)
		if (_save->getTile(endPosition + Position(0, 2, 0)) && _save->getTile(endPosition + Position(0, 2, 0))->getTerrainLevel() != -12)
		{
			return false;
		}

		// condition 3 : the start position has to be on either of the 3 tiles to the south of the endposition
		if (startPosition == endPosition + Position(0, 1, 0) || startPosition == endPosition + Position(0, 2, 0) || startPosition == endPosition + Position(0, 3, 0))
		{
			return true;
		}
	}

	// same for the east-west oriented stairs.
	if (_save->getTile(endPosition + Position(1, 0, 0)) && _save->getTile(endPosition + Position(1, 0, 0))->getTerrainLevel() == -18)
	{
		if (_save->getTile(endPosition + Position(2, 0, 0)) && _save->getTile(endPosition + Position(2, 0, 0))->getTerrainLevel() != -12)
		{
			return false;
		}
		if (startPosition == endPosition + Position(1, 0, 0) || startPosition == endPosition + Position(2, 0, 0) || startPosition == endPosition + Position(3, 0, 0))
		{
			return true;
		}
	}
	return false;
}

/**
 * Checks, for the up/down button, if the movement is valid. Either there is a grav lift or the unit can fly and there are no obstructions.
 * @param bu Pointer to unit.
 * @param startPosition Unit starting position.
 * @param direction Up or Down
 * @return bool Whether it's valid.
 */
bool Pathfinding::validateUpDown(const BattleUnit *bu, const Position& startPosition, const int direction, bool missile) const
{
	Position endPosition;
	directionToVector(direction, &endPosition);
	endPosition += startPosition;
	Tile *startTile = _save->getTile(startPosition);
	Tile *destinationTile = _save->getTile(endPosition);
	if (startTile->getMapData(O_FLOOR) && destinationTile && destinationTile->getMapData(O_FLOOR) &&
		(startTile->getMapData(O_FLOOR)->isGravLift() && destinationTile->getMapData(O_FLOOR)->isGravLift()))
	{
		if (missile)
		{
			if (direction == DIR_UP)
			{
				if (destinationTile->getMapData(O_FLOOR)->getLoftID(0) != 0)
					return false;
			}
			else if (startTile->getMapData(O_FLOOR)->getLoftID(0) != 0)
			{
				return false;
			}
		}
		return true;
	}
	else
	{
		if (bu->getMovementType() == MT_FLY)
		{
			if ((direction == DIR_UP && destinationTile && destinationTile->hasNoFloor(_save)) // flying up only possible when there is no roof
				|| (direction == DIR_DOWN && destinationTile && startTile->hasNoFloor(_save)) // falling down only possible when there is no floor
				)
			{
				return true;
			}
		}
	}

	return false;
}

/**
 * Marks tiles for the path preview.
 * @param bRemove Remove preview?
 * @return True, if a path is previewed.
 */
bool Pathfinding::previewPath(bool bRemove)
{
	if (_path.empty())
		return false;

	if (!bRemove && _pathPreviewed)
		return false;

	_pathPreviewed = !bRemove;

	if (bRemove)
	{
		// use old values, player could unpress buttons.
	}
	else
	{
		_ctrlUsed = Options::strafe && _save->isCtrlPressed(true);
		_altUsed = Options::strafe && _save->isAltPressed(true);
	}

	refreshPath();

	return true;
}

/**
 * Unmarks the tiles used for the path preview.
 * @return True, if the previewed path was removed.
 */
bool Pathfinding::removePreview()
{
	if (!_pathPreviewed)
		return false;
	previewPath(true);
	return true;
}

/**
 * Refresh the path preview.
 */
void Pathfinding::refreshPath()
{
	Position pos = _unit->getPosition();

	int tus = _unit->getTimeUnits();
	if (_unit->isKneeled())
	{
		tus -= _unit->getKneelUpCost();
	}
	int energy = _unit->getEnergy();
	int size = _unit->getArmor()->getSize() - 1;
	int total = _unit->isKneeled() ? _unit->getKneelUpCost() : 0;
	if (_unit->getArmor()->getTurnBeforeFirstStep())
	{
		int dir = getStartDirection();
		if (dir != -1 && dir != _unit->getDirection())
		{
			int turnCost = std::abs(_unit->getDirection() - dir);
			if (turnCost > 4)
			{
				turnCost = 8 - turnCost;
			}
			turnCost = turnCost * _unit->getTurnCost();

			tus -= turnCost;
			total += turnCost;
		}
	}
	bool switchBack = false;
	if (_save->getBattleGame()->getReservedAction() == BA_NONE)
	{
		switchBack = true;
		_save->getBattleGame()->setTUReserved(BA_AUTOSHOT);
	}

	const bool running = _ctrlUsed && _unit->getArmor()->allowsRunning(_unit->isSmallUnit()) && _path.size() > 1;
	const bool strafing = _ctrlUsed && _unit->getArmor()->allowsStrafing(_unit->isSmallUnit()) && _path.size() == 1;
	const bool sneaking = _altUsed && _unit->getArmor()->allowsSneaking(_unit->isSmallUnit());

	const BattleActionMove bam = strafing ? BAM_STRAFE : running ? BAM_RUN : sneaking ? BAM_SNEAK : BAM_NORMAL;
	const MovementType movementType = getMovementType(_unit, nullptr, bam); //preview always for unit not missiles
	for (std::vector<int>::reverse_iterator i = _path.rbegin(); i != _path.rend(); ++i)
	{
		int dir = *i;
		PathfindingStep r = getTUCost(pos, dir, _unit, 0, bam);
		pos = r.pos;
		energy -= r.cost.energy;
		tus -= r.cost.time;
		total += r.cost.time;
		bool reserve = _save->getBattleGame()->checkReservedTU(_unit, total, _unit->getEnergy() - energy, true);
		for (int x = size; x >= 0; x--)
		{
			for (int y = size; y >= 0; y--)
			{
				Tile *tile = _save->getTile(pos + Position(x,y,0));
				Tile *tileAbove = _save->getTile(pos + Position(x,y,1));
				if (_pathPreviewed)
				{
					if (i == _path.rend() - 1)
					{
						tile->setPreview(10);
					}
					else
					{
						int nextDir = *(i + 1);
						tile->setPreview(nextDir);
					}
					if ((x && y) || size == 0)
					{
						tile->setTUMarker(std::max(0,tus));
						tile->setEnergyMarker(std::max(0,energy));
					}
					if (tileAbove && tileAbove->getPreview() == 0 && r.cost.time == 0 && movementType != MT_FLY) //unit fell down, retroactively make the tile above's direction marker to DOWN
					{
						tileAbove->setPreview(DIR_DOWN);
					}
				}
				else
				{
					tile->setPreview(-1);
					tile->setTUMarker(-1);
					tile->setEnergyMarker(-1);
				}
				tile->setMarkerColor(!_pathPreviewed ? 0 : ((tus>=0 && energy>=0)?(reserve?Pathfinding::green : Pathfinding::yellow) : Pathfinding::red));
			}
		}
	}
	if (switchBack)
	{
		_save->getBattleGame()->setTUReserved(BA_NONE);
	}
}

/**
 * Calculates the shortest path using Bresenham path algorithm.
 * @note This only works in the X/Y plane.
 * @param origin The position to start from.
 * @param target The position we want to reach.
 * @param missileTarget Target of the path.
 * @param sneak Is the unit sneaking?
 * @param maxTUCost Maximum time units the path can cost.
 * @return True if a path exists, false otherwise.
 */
bool Pathfinding::bresenhamPath(Position origin, Position target, BattleActionMove bam, const BattleUnit *missileTarget, bool sneak, int maxTUCost)
{
	int xd[8] = {0, 1, 1, 1, 0, -1, -1, -1};
	int yd[8] = {-1, -1, 0, 1, 1, 1, 0, -1};

	int x, x0, x1, delta_x, step_x;
	int y, y0, y1, delta_y, step_y;
	int z, z0, z1, delta_z, step_z;
	int swap_xy, swap_xz;
	int drift_xy, drift_xz;
	int cx, cy, cz;
	Position lastPoint(origin);
	int dir;
	int lastTUCost = -1;
	Position nextPoint;
	_totalTUCost = {};

	//start and end points
	x0 = origin.x;	 x1 = target.x;
	y0 = origin.y;	 y1 = target.y;
	z0 = origin.z;	 z1 = target.z;

	//'steep' xy Line, make longest delta x plane
	swap_xy = abs(y1 - y0) > abs(x1 - x0);
	if (swap_xy)
	{
		std::swap(x0, y0);
		std::swap(x1, y1);
	}

	//do same for xz
	swap_xz = abs(z1 - z0) > abs(x1 - x0);
	if (swap_xz)
	{
		std::swap(x0, z0);
		std::swap(x1, z1);
	}

	//delta is Length in each plane
	delta_x = abs(x1 - x0);
	delta_y = abs(y1 - y0);
	delta_z = abs(z1 - z0);

	//drift controls when to step in 'shallow' planes
	//starting value keeps Line centred
	drift_xy  = (delta_x / 2);
	drift_xz  = (delta_x / 2);

	//direction of line
	step_x = 1;  if (x0 > x1) {  step_x = -1; }
	step_y = 1;  if (y0 > y1) {  step_y = -1; }
	step_z = 1;  if (z0 > z1) {  step_z = -1; }

	//starting point
	y = y0;
	z = z0;

	//step through longest delta (which we have swapped to x)
	for (x = x0; x != (x1+step_x); x += step_x)
	{
		//copy position
		cx = x;	cy = y;	cz = z;

		//unswap (in reverse)
		if (swap_xz) std::swap(cx, cz);
		if (swap_xy) std::swap(cx, cy);

		if (x != x0 || y != y0 || z != z0)
		{
			Position realNextPoint = Position(cx, cy, cz);
			// get direction
			for (dir = 0; dir < 8; ++dir)
			{
				if (xd[dir] == cx-lastPoint.x && yd[dir] == cy-lastPoint.y) break;
			}
			PathfindingStep r = getTUCost(lastPoint, dir, _unit, missileTarget, bam);
			nextPoint = r.pos;
			int tuCost = r.cost.time + r.penalty.time;

			if (sneak && _save->getTile(nextPoint)->getVisible()) return false;

			// delete the following
			bool isDiagonal = (dir&1);
			int lastTUCostDiagonal = lastTUCost + lastTUCost / 2;
			int tuCostDiagonal = tuCost + tuCost / 2;
			if (nextPoint == realNextPoint && r.cost.time != INVALID_MOVE_COST && (tuCost == lastTUCost || (isDiagonal && tuCost == lastTUCostDiagonal) || (!isDiagonal && tuCostDiagonal == lastTUCost) || lastTUCost == -1)
				&& !isBlockedDirection(_unit, _save->getTile(lastPoint), dir, bam, missileTarget))
			{
				_path.push_back(dir);
			}
			else
			{
				return false;
			}
			if (missileTarget == 0 && r.cost.time != INVALID_MOVE_COST)
			{
				lastTUCost = tuCost;
				_totalTUCost = _totalTUCost + r.cost + r.penalty;
			}
			lastPoint = Position(cx, cy, cz);
		}
		//update progress in other planes
		drift_xy = drift_xy - delta_y;
		drift_xz = drift_xz - delta_z;

		//step in y plane
		if (drift_xy < 0)
		{
			y = y + step_y;
			drift_xy = drift_xy + delta_x;
		}

		//same in z
		if (drift_xz < 0)
		{
			z = z + step_z;
			drift_xz = drift_xz + delta_x;
		}
	}

	return true;
}

/**
 * Locates all tiles reachable to @a *unit with a TU cost no more than @a tuMax.
 * Uses Dijkstra's algorithm.
 * @param unit Pointer to the unit.
 * @param tuMax The maximum cost of the path to each tile.
 * @return An array of reachable tiles, sorted in ascending order of cost. The first tile is the start location.
 */
std::vector<int> Pathfinding::findReachable(const BattleUnit *unit, const BattleActionCost &cost)
{
	const Position start = unit->getPosition();
	int tuMax = unit->getTimeUnits() - cost.Time;
	int energyMax = unit->getEnergy() - cost.Energy;

	PathfindingCost costMax = { tuMax, energyMax };

	for (auto& pn : _nodes)
	{
		pn.reset();
	}
	PathfindingNode *startNode = getNode(start);
	startNode->connect({}, 0, 0);
	PathfindingOpenSet unvisited;
	unvisited.push(startNode);
	std::vector<PathfindingNode*> reachable;
	while (!unvisited.empty())
	{
		PathfindingNode *currentNode = unvisited.pop();
		Position const &currentPos = currentNode->getPosition();

		// Try all reachable neighbours.
		for (int direction = 0; direction < 10; direction++)
		{
			PathfindingStep r = getTUCost(currentPos, direction, unit, 0, BAM_NORMAL);
			if (r.cost.time == INVALID_MOVE_COST) // Skip unreachable / blocked
				continue;
			PathfindingCost totalTuCost = currentNode->getTUCost(false) + r.cost + r.penalty;
			if (!(totalTuCost <= costMax)) // Run out of TUs/Energy
				continue;
			PathfindingNode *nextNode = getNode(r.pos);
			if (nextNode->isChecked()) // Our algorithm means this node is already at minimum cost.
				continue;
			// If this node is unvisited or visited from a better path.
			if (!nextNode->inOpenSet() || nextNode->getTUCost(false).time > totalTuCost.time)
			{
				nextNode->connect(totalTuCost, currentNode, direction);
				unvisited.push(nextNode);
			}
		}
		currentNode->setChecked();
		reachable.push_back(currentNode);
	}
	std::sort(reachable.begin(), reachable.end(), MinNodeCosts());
	std::vector<int> tiles;
	tiles.reserve(reachable.size());
	for (auto* pn : reachable)
	{
		tiles.push_back(_save->getTileIndex(pn->getPosition()));
	}
	return tiles;
}

/**
 * Gets the strafe move setting.
 * @return Strafe move.
 */
bool Pathfinding::getStrafeMove() const
{
	return _strafeMove;
}

/**
 * Gets the path preview setting.
 * @return True, if paths are previewed.
 */
bool Pathfinding::isPathPreviewed() const
{
	return _pathPreviewed;
}

/**
 * Sets _unit in order to abuse low-level pathfinding functions from outside the class.
 * @param unit Unit taking the path.
 */
void Pathfinding::setUnit(BattleUnit* unit)
{
	_unit = unit;
}

/**
 * Gets a reference to the current path.
 * @return the actual path.
 */
const std::vector<int> &Pathfinding::getPath() const
{
	return _path;
}

/**
 * Makes a copy of the current path.
 * @return a copy of the path.
 */
std::vector<int> Pathfinding::copyPath() const
{
	return _path;
}

}<|MERGE_RESOLUTION|>--- conflicted
+++ resolved
@@ -487,7 +487,6 @@
 			}
 		}
 
-<<<<<<< HEAD
 		// diagonal walking (uneven directions) costs 50% more tu's
 		if (direction < DIR_UP && direction & 1)
 		{
@@ -501,6 +500,22 @@
 		if (_save->getDepth() > 0 && (destinationTile[i]->getFire() > 0 || destinationTile[i]->getSmoke() > 0))
 		{
 			cost += 2;
+		}
+
+		if (missileTarget && destinationTile[i]->getUnit())
+		{
+			BattleUnit *unitHere = destinationTile[i]->getUnit();
+			if (unitHere != missileTarget && !unitHere->isOut())
+			{
+				if (unitHere->getFaction() == _unit->getFaction())
+				{
+					return {{INVALID_MOVE_COST, 0}}; // consider any tile occupied by a friendly as being blocked
+				}
+				else if (unitHere->getTurnsSinceSpotted() <= unit->getUnitRules()->getIntelligence())
+				{
+					return {{INVALID_MOVE_COST, 0}}; // consider any tile occupied by a known unit that isn't our target as being blocked
+				}
+			}
 		}
 
 		// Strafing costs +1 for forwards-ish or sidewards, propose +2 for backwards-ish directions
@@ -510,45 +525,6 @@
 			if (unit->getDirection() != direction)
 			{
 				cost += 1;
-=======
-			if (missile && destinationTile->getUnit())
-			{
-				BattleUnit *unitHere = destinationTile->getUnit();
-				if (unitHere != target && !unitHere->isOut())
-				{
-					if (unitHere->getFaction() == _unit->getFaction())
-					{
-						return 255; // consider any tile occupied by a friendly as being blocked
-					}
-					else if (unitHere->getTurnsSinceSpotted() <= unit->getUnitRules()->getIntelligence())
-					{
-						return 255; // consider any tile occupied by a known unit that isn't our target as being blocked
-					}
-				}
-			}
-
-			// Strafing costs +1 for forwards-ish or sidewards, propose +2 for backwards-ish directions
-			// Maybe if flying then it makes no difference?
-			if (Options::strafe && _strafeMove) {
-				if (size) {
-					// 4-tile units not supported.
-					// Turn off strafe move and continue
-					_strafeMove = false;
-				}
-				else
-				{
-					if (std::min(abs(8 + direction - _unit->getDirection()), std::min( abs(_unit->getDirection() - direction), abs(8 + _unit->getDirection() - direction))) > 2) {
-						// Strafing backwards-ish currently unsupported, turn it off and continue.
-						_strafeMove = false;
-					}
-					else
-					{
-						if (_unit->getDirection() != direction) {
-							cost += 1;
-						}
-					}
-				}
->>>>>>> e418c5ad
 			}
 		}
 
@@ -791,31 +767,18 @@
 	{
 		if (tile->getUnit())
 		{
-<<<<<<< HEAD
 			BattleUnit *u = tile->getUnit();
-			if (u == unit || u == missileTarget || u->isOut()) return false;
-			if (missileTarget && u != missileTarget && u->getFaction() == FACTION_HOSTILE)
-				return true;			// AI pathfinding with missiles shouldn't path through their own units
+			if (u == unit || u == missileTarget || u->isOut())
+				return false;
 			if (unit)
 			{
-				if (unit->getFaction() == FACTION_PLAYER && u->getVisible()) return true;		// player know all visible units
-				if (unit->getFaction() == u->getFaction()) return true;
+				if (unit->getFaction() == FACTION_PLAYER && u->getVisible())
+					return true; // player know all visible units
+				if (unit->getFaction() == u->getFaction())
+					return true;
 				if (unit->getFaction() == FACTION_HOSTILE &&
-					std::find(unit->getUnitsSpottedThisTurn().begin(), unit->getUnitsSpottedThisTurn().end(), u) != unit->getUnitsSpottedThisTurn().end()) return true;
-=======
-			BattleUnit *unit = tile->getUnit();
-			if (unit == _unit || unit == missileTarget || unit->isOut())
-				return false;
-			if (_unit)
-			{
-				if (_unit->getFaction() == FACTION_PLAYER && unit->getVisible())
-					return true; // player know all visible units
-				if (_unit->getFaction() == unit->getFaction())
+					std::find(unit->getUnitsSpottedThisTurn().begin(), unit->getUnitsSpottedThisTurn().end(), u) != unit->getUnitsSpottedThisTurn().end())
 					return true;
-				if (_unit->getFaction() == FACTION_HOSTILE &&
-					std::find(_unit->getUnitsSpottedThisTurn().begin(), _unit->getUnitsSpottedThisTurn().end(), unit) != _unit->getUnitsSpottedThisTurn().end())
-					return true;
->>>>>>> e418c5ad
 			}
 		}
 		else if (tile->hasNoFloor(0) && movementType != MT_FLY) // this whole section is devoted to making large units not take part in any kind of falling behaviour
@@ -849,29 +812,17 @@
 		}
 	}
 	// missiles can't pathfind through closed doors.
-<<<<<<< HEAD
-	{ TilePart tp = (TilePart)part;
-	if (missileTarget != 0 && tile->getMapData(tp) &&
-		(tile->isDoor(tp) ||
-		(tile->isUfoDoor(tp) &&
-		!tile->isUfoDoorOpen(tp))))
-	{
-		return true;
-	}}
-	if (tile->getTUCost(part, movementType) == Pathfinding::INVALID_MOVE_COST) return true; // blocking part
-=======
 	{
 		TilePart tp = (TilePart)part;
 		if (missileTarget != 0 && tile->getMapData(tp) &&
-			(tile->getMapData(tp)->isDoor() ||
-			 (tile->getMapData(tp)->isUFODoor() &&
-			  !tile->isUfoDoorOpen(tp))))
+			(tile->isDoor(tp) ||
+			(tile->isUfoDoor(tp) &&
+			!tile->isUfoDoorOpen(tp))))
 		{
 			return true;
 		}
 	}
-	if (tile->getTUCost(part, _movementType) == 255) return true; // blocking part
->>>>>>> e418c5ad
+	if (tile->getTUCost(part, movementType) == Pathfinding::INVALID_MOVE_COST) return true; // blocking part
 	return false;
 }
 
