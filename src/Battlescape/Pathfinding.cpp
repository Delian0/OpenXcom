--- conflicted
+++ resolved
@@ -504,44 +504,6 @@
 }
 
 /**
-<<<<<<< HEAD
-=======
- * Converts direction to a vector. Direction starts north = 0 and goes clockwise.
- * @param direction Source direction.
- * @param vector Pointer to a position (which acts as a vector).
- */
-void Pathfinding::directionToVector(int direction, Position *vector)
-{
-	int x[10] = {0, 1, 1, 1, 0, -1, -1, -1,0,0};
-	int y[10] = {-1, -1, 0, 1, 1, 1, 0, -1,0,0};
-	int z[10] = {0, 0, 0, 0, 0, 0, 0, 0, 1, -1};
-	vector->x = x[direction];
-	vector->y = y[direction];
-	vector->z = z[direction];
-}
-
-/**
- * Converts direction to a vector. Direction starts north = 0 and goes clockwise.
- * @param vector Pointer to a position (which acts as a vector).
- * @param dir Resulting direction.
- */
-void Pathfinding::vectorToDirection(const Position &vector, int &dir)
-{
-	dir = -1;
-	int x[8] = {0, 1, 1, 1, 0, -1, -1, -1};
-	int y[8] = {-1, -1, 0, 1, 1, 1, 0, -1};
-	for (int i = 0; i < 8; ++i)
-	{
-		if (x[i] == vector.x && y[i] == vector.y)
-		{
-			dir = i;
-			return;
-		}
-	}
-}
-
-/**
->>>>>>> 2e8f569f
  * Checks whether a path is ready and gives the first direction.
  * @return Direction where the unit needs to go next, -1 if it's the end of the path.
  */
@@ -632,7 +594,7 @@
 			{
 				if (_unit->getFaction() == FACTION_PLAYER && unit->getVisible()) return true;		// player know all visible units
 				if (_unit->getFaction() == unit->getFaction()) return true;
-				if (_unit->getFaction() == FACTION_HOSTILE &&
+				if (_unit->getFaction() == FACTION_HOSTILE && 
 					std::find(_unit->getUnitsSpottedThisTurn().begin(), _unit->getUnitsSpottedThisTurn().end(), unit) != _unit->getUnitsSpottedThisTurn().end()) return true;
 			}
 		}
