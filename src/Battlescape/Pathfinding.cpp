/*
 * Copyright 2010-2016 OpenXcom Developers.
 *
 * This file is part of OpenXcom.
 *
 * OpenXcom is free software: you can redistribute it and/or modify
 * it under the terms of the GNU General Public License as published by
 * the Free Software Foundation, either version 3 of the License, or
 * (at your option) any later version.
 *
 * OpenXcom is distributed in the hope that it will be useful,
 * but WITHOUT ANY WARRANTY; without even the implied warranty of
 * MERCHANTABILITY or FITNESS FOR A PARTICULAR PURPOSE.  See the
 * GNU General Public License for more details.
 *
 * You should have received a copy of the GNU General Public License
 * along with OpenXcom.  If not, see <http://www.gnu.org/licenses/>.
 */
#include <list>
#include <algorithm>
#include "Pathfinding.h"
#include "PathfindingOpenSet.h"
#include "../Savegame/SavedBattleGame.h"
#include "../Savegame/Tile.h"
#include "../Mod/Armor.h"
#include "../Savegame/BattleUnit.h"
#include "../Engine/Options.h"
#include "BattlescapeGame.h"

namespace OpenXcom
{

constexpr int Pathfinding::dir_x[Pathfinding::dir_max];
constexpr int Pathfinding::dir_y[Pathfinding::dir_max];
constexpr int Pathfinding::dir_z[Pathfinding::dir_max];

int Pathfinding::red = 3;
int Pathfinding::yellow = 10;
int Pathfinding::green = 4;

/**
 * Sets up a Pathfinding.
 * @param save pointer to SavedBattleGame object.
 */
Pathfinding::Pathfinding(SavedBattleGame *save) : _save(save), _unit(0), _pathPreviewed(false), _strafeMove(false), _totalTUCost(0), _modifierUsed(false), _movementType(MT_WALK)
{
	_size = _save->getMapSizeXYZ();
	// Initialize one node per tile
	_nodes.reserve(_size);
	Position p;
	for (int i = 0; i < _size; ++i)
	{
		_save->getTileCoords(i, &p.x, &p.y, &p.z);
		_nodes.push_back(PathfindingNode(p));
	}
}

/**
 * Deletes the Pathfinding.
 * @internal This is required to be here because it requires the PathfindingNode class definition.
 */
Pathfinding::~Pathfinding()
{
	// Nothing more to do here.
}

/**
 * Gets the Node on a given position on the map.
 * @param pos Position.
 * @return Pointer to node.
 */
PathfindingNode *Pathfinding::getNode(const Position& pos)
{
	return &_nodes[_save->getTileIndex(pos)];
}

/**
 * Calculates the shortest path.
 * @param unit Unit taking the path.
 * @param endPosition The position we want to reach.
 * @param target Target of the path.
 * @param maxTUCost Maximum time units the path can cost.
 */
void Pathfinding::calculate(BattleUnit *unit, Position endPosition, BattleUnit *target, int maxTUCost)
{
	_totalTUCost = 0;
	_path.clear();
	// i'm DONE with these out of bounds errors.
	if (endPosition.x > _save->getMapSizeX() - unit->getArmor()->getSize() || endPosition.y > _save->getMapSizeY() - unit->getArmor()->getSize() || endPosition.x < 0 || endPosition.y < 0) return;

	bool sneak = Options::sneakyAI && unit->getFaction() == FACTION_HOSTILE;

	Position startPosition = unit->getPosition();
	_movementType = unit->getMovementType();
	if (target != 0 && maxTUCost == -1)  // pathfinding for missile
	{
		_movementType = MT_FLY;
		maxTUCost = 10000;
	}
	_unit = unit;

	Tile *destinationTile = _save->getTile(endPosition);

	// check if destination is not blocked
	if (isBlocked(destinationTile, O_FLOOR, target) || isBlocked(destinationTile, O_OBJECT, target)) return;

	// the following check avoids that the unit walks behind the stairs if we click behind the stairs to make it go up the stairs.
	// it only works if the unit is on one of the 2 tiles on the stairs, or on the tile right in front of the stairs.
	if (isOnStairs(startPosition, endPosition))
	{
		endPosition.z++;
		destinationTile = _save->getTile(endPosition);
	}
	while (endPosition.z != _save->getMapSizeZ() && destinationTile->getTerrainLevel() == -24)
	{
		endPosition.z++;
		destinationTile = _save->getTile(endPosition);
	}
	// check if we have floor, else lower destination (for non flying units only, because otherwise they never reached this place)
	while (canFallDown(destinationTile, _unit->getArmor()->getSize()) && _movementType != MT_FLY)
	{
		endPosition.z--;
		destinationTile = _save->getTile(endPosition);
	}
	// check if destination is not blocked
	if (isBlocked(destinationTile, O_FLOOR, target) || isBlocked(destinationTile, O_OBJECT, target)) return;
	int size = unit->getArmor()->getSize()-1;
	if (size >= 1)
	{
		int its = 0;
		const int dir[3] = {4,2,3};
		for (int x = 0; x <= size; x += size)
		{
			for (int y = 0; y <= size; y += size)
			{
				if (x || y)
				{
					Tile *checkTile = _save->getTile(endPosition + Position(x, y, 0));
					if ((isBlocked(destinationTile, checkTile, dir[its], unit) &&
						isBlocked(destinationTile, checkTile, dir[its], target))||
						(checkTile->getUnit() &&
						checkTile->getUnit() != unit &&
						checkTile->getUnit()->getVisible() &&
						checkTile->getUnit() != target))
						return;
					if (x && y)
					{
						if ((checkTile->getMapData(O_NORTHWALL) && checkTile->getMapData(O_NORTHWALL)->isDoor()) ||
							(checkTile->getMapData(O_WESTWALL) && checkTile->getMapData(O_WESTWALL)->isDoor()))
							return;
					}
					++its;
				}
			}
		}
	}
	// Strafing move allowed only to adjacent squares on same z. "Same z" rule mainly to simplify walking render.
	_strafeMove = Options::strafe && (SDL_GetModState() & KMOD_CTRL) != 0 && (startPosition.z == endPosition.z) &&
							(abs(startPosition.x - endPosition.x) <= 1) && (abs(startPosition.y - endPosition.y) <= 1);

	// look for a possible fast and accurate bresenham path and skip A*
	if (startPosition.z == endPosition.z && bresenhamPath(startPosition,endPosition, target, sneak))
	{
		std::reverse(_path.begin(), _path.end()); //paths are stored in reverse order
		return;
	}
	else
	{
		abortPath(); // if bresenham failed, we shouldn't keep the path it was attempting, in case A* fails too.
	}
	// Now try through A*.
	if (!aStarPath(startPosition, endPosition, target, sneak, maxTUCost))
	{
		abortPath();
	}
}

/**
 * Calculates the shortest path using a simple A-Star algorithm.
 * The unit information and movement type must have already been set.
 * The path information is set only if a valid path is found.
 * @param startPosition The position to start from.
 * @param endPosition The position we want to reach.
 * @param target Target of the path.
 * @param sneak Is the unit sneaking?
 * @param maxTUCost Maximum time units the path can cost.
 * @return True if a path exists, false otherwise.
 */
bool Pathfinding::aStarPath(const Position &startPosition, const Position &endPosition, BattleUnit *target, bool sneak, int maxTUCost)
{
	// reset every node, so we have to check them all
	for (std::vector<PathfindingNode>::iterator it = _nodes.begin(); it != _nodes.end(); ++it)
		it->reset();

	// start position is the first one in our "open" list
	PathfindingNode *start = getNode(startPosition);
	start->connect(0, 0, 0, endPosition);
	PathfindingOpenSet openList;
	openList.push(start);
	bool missile = (target && maxTUCost == 10000);
	// if the open list is empty, we've reached the end
	while (!openList.empty())
	{
		PathfindingNode *currentNode = openList.pop();
		Position const &currentPos = currentNode->getPosition();
		currentNode->setChecked();
		if (currentPos == endPosition) // We found our target.
		{
			_path.clear();
			PathfindingNode *pf = currentNode;
			while (pf->getPrevNode())
			{
				_path.push_back(pf->getPrevDir());
				pf = pf->getPrevNode();
			}
			return true;
		}

		// Try all reachable neighbours.
		for (int direction = 0; direction < 10; direction++)
		{
			Position nextPos;
			int tuCost = getTUCost(currentPos, direction, &nextPos, _unit, target, missile);
			if (tuCost >= 255) // Skip unreachable / blocked
				continue;
			if (sneak && _save->getTile(nextPos)->getVisible()) tuCost *= 2; // avoid being seen
			PathfindingNode *nextNode = getNode(nextPos);
			if (nextNode->isChecked()) // Our algorithm means this node is already at minimum cost.
				continue;
			_totalTUCost = currentNode->getTUCost(missile) + tuCost;
			// If this node is unvisited or has only been visited from inferior paths...
			if ((!nextNode->inOpenSet() || nextNode->getTUCost(missile) > _totalTUCost) && _totalTUCost <= maxTUCost)
			{
				nextNode->connect(_totalTUCost, currentNode, direction, endPosition);
				openList.push(nextNode);
			}
		}
	}
	// Unable to reach the target
	return false;
}

/**
 * Gets the TU cost to move from 1 tile to the other (ONE STEP ONLY).
 * But also updates the endPosition, because it is possible
 * the unit goes upstairs or falls down while walking.
 * @param startPosition The position to start from.
 * @param direction The direction we are facing.
 * @param endPosition The position we want to reach.
 * @param unit The unit moving.
 * @param target The target unit.
 * @param missile Is this a guided missile?
 * @return TU cost or 255 if movement is impossible.
 */
int Pathfinding::getTUCost(const Position &startPosition, int direction, Position *endPosition, BattleUnit *unit, BattleUnit *target, bool missile)
{
	_unit = unit;
	directionToVector(direction, endPosition);
	*endPosition += startPosition;
	bool fellDown = false;
	bool triedStairs = false;
	int size = _unit->getArmor()->getSize() - 1;
	int cost = 0;
	int numberOfPartsGoingUp = 0;
	int numberOfPartsGoingDown = 0;
	int numberOfPartsFalling = 0;
	int numberOfPartsChangingHeight = 0;
	int totalCost = 0;

	for (int x = 0; x <= size; ++x)
		for (int y = 0; y <= size; ++y)
		{
			Position offset = Position (x, y, 0);
			Tile *startTile = _save->getTile(startPosition + offset);
			Tile *destinationTile = _save->getTile(*endPosition + offset);
			Tile *belowDestination = _save->getTile(*endPosition + offset + Position(0,0,-1));
			Tile *aboveDestination = _save->getTile(*endPosition + offset + Position(0,0,1));

			// this means the destination is probably outside the map
			if (startTile == 0 || destinationTile == 0)
				return 255;
			if (!x && !y && _movementType != MT_FLY && canFallDown(startTile, size+1))
			{
				if (direction != DIR_DOWN)
				{
					return 255; //cannot walk on air
				}
				else
				{
					fellDown = true;
				}
			}
			if (direction < DIR_UP && startTile->getTerrainLevel() > - 16)
			{
				// check if we can go this way
				if (isBlocked(startTile, destinationTile, direction, target))
					return 255;
				if (startTile->getTerrainLevel() - destinationTile->getTerrainLevel() > 8)
					return 255;
			}

			// this will later be used to re-cast the start tile again.
			Position verticalOffset (0, 0, 0);

			// if we are on a stairs try to go up a level
			if (direction < DIR_UP && startTile->getTerrainLevel() <= -16 && !aboveDestination->hasNoFloor(destinationTile) && !triedStairs)
			{
					numberOfPartsGoingUp++;

					if (numberOfPartsGoingUp > size)
					{
						verticalOffset.z++;
						endPosition->z++;
						destinationTile = _save->getTile(*endPosition + offset);
						belowDestination = _save->getTile(*endPosition + Position(x,y,-1));
						triedStairs = true;
					}
			}
			else if (direction < DIR_UP && !fellDown && _movementType != MT_FLY && belowDestination && canFallDown(destinationTile) && belowDestination->getTerrainLevel() <= -12)
			{
					numberOfPartsGoingDown++;

					if (numberOfPartsGoingDown == (size + 1)*(size + 1))
					{
						endPosition->z--;
						destinationTile = _save->getTile(*endPosition + offset);
						belowDestination = _save->getTile(*endPosition + Position(x,y,-1));
						fellDown = true;
					}
			}
			else if (!missile && _movementType == MT_FLY && belowDestination && belowDestination->getUnit() && belowDestination->getUnit() != unit)
			{
				// 2 or more voxels poking into this tile = no go
				if (belowDestination->getUnit()->getHeight() + belowDestination->getUnit()->getFloatHeight() - belowDestination->getTerrainLevel() > 26)
				{
					return 255;
				}
			}

			// this means the destination is probably outside the map
			if (!destinationTile)
				return 255;

			if (direction < DIR_UP && endPosition->z == startTile->getPosition().z)
			{
				// check if we can go this way
				if (isBlocked(startTile, destinationTile, direction, target))
					return 255;
				if (startTile->getTerrainLevel() - destinationTile->getTerrainLevel() > 8)
					return 255;
			}
			else if (direction >= DIR_UP && !fellDown)
			{
				// check if we can go up or down through gravlift or fly
				if (validateUpDown(unit, startPosition + offset, direction, missile))
				{
					cost = 8; // vertical movement by flying suit or grav lift
				}
				else
				{
					return 255;
				}
			}

			// check if we have floor, else fall down
			if (_movementType != MT_FLY && !fellDown && canFallDown(startTile))
			{
				numberOfPartsFalling++;

				if (numberOfPartsFalling == (size+1)*(size+1) && direction != DIR_DOWN)
				{
						return 0;
				}
			}
			startTile = _save->getTile(startTile->getPosition() + verticalOffset);


			if (direction < DIR_UP && numberOfPartsGoingUp != 0)
			{
				// check if we can go this way
				if (isBlocked(startTile, destinationTile, direction, target))
					return 255;
				if (startTile->getTerrainLevel() - destinationTile->getTerrainLevel() > 8)
					return 255;
			}

			int wallcost = 0; // walking through rubble walls, but don't charge for walking diagonally through doors (which is impossible),
							// they're a special case unto themselves, if we can walk past them diagonally, it means we can go around,
							// as there is no wall blocking us.
			if (direction == 0 || direction == 7 || direction == 1)
				wallcost += startTile->getTUCost(O_NORTHWALL, _movementType);
			if (!fellDown && (direction == 2 || direction == 1 || direction == 3))
				wallcost += destinationTile->getTUCost(O_WESTWALL, _movementType);
			if (!fellDown && (direction == 4 || direction == 3 || direction == 5))
				wallcost += destinationTile->getTUCost(O_NORTHWALL, _movementType);
			if (direction == 6 || direction == 5 || direction == 7)
				wallcost += startTile->getTUCost(O_WESTWALL, _movementType);
			// don't let tanks phase through doors.
			if (x && y)
			{
				if ((destinationTile->getMapData(O_NORTHWALL) && destinationTile->getMapData(O_NORTHWALL)->isDoor()) ||
					(destinationTile->getMapData(O_WESTWALL) && destinationTile->getMapData(O_WESTWALL)->isDoor()))
				{
					return 255;
				}
			}
			// check if the destination tile can be walked over
			if (isBlocked(destinationTile, O_FLOOR, target) || isBlocked(destinationTile, O_OBJECT, target))
			{
				return 255;
			}

			// if we don't want to fall down and there is no floor, we can't know the TUs so it's default to 4
			if (direction < DIR_UP && !fellDown && destinationTile->hasNoFloor(0))
			{
				cost = 4;
			}
			// calculate the cost by adding floor walk cost and object walk cost
			if (direction < DIR_UP)
			{
				cost += destinationTile->getTUCost(O_FLOOR, _movementType);
				if (!fellDown && !triedStairs && destinationTile->getMapData(O_OBJECT))
				{
					cost += destinationTile->getTUCost(O_OBJECT, _movementType);
				}
				// climbing up a level costs one extra
				if (verticalOffset.z > 0)
				{
					cost++;
				}
			}

			// diagonal walking (uneven directions) costs 50% more tu's
			if (direction < DIR_UP && direction & 1)
			{
				wallcost /= 2;
				cost = (int)((double)cost * 1.5);
			}
			cost += wallcost;
			if (_unit->getFaction() == FACTION_HOSTILE &&
				destinationTile->getFire() > 0)
				cost += 32; // try to find a better path, but don't exclude this path entirely.

			// TFTD thing: tiles on fire are cost 2 TUs more for whatever reason.
			if (_save->getDepth() > 0 && destinationTile->getFire() > 0)
			{
				cost += 2;
			}

			// Strafing costs +1 for forwards-ish or sidewards, propose +2 for backwards-ish directions
			// Maybe if flying then it makes no difference?
			if (Options::strafe && _strafeMove) {
				if (size) {
					// 4-tile units not supported.
					// Turn off strafe move and continue
					_strafeMove = false;
				}
				else
				{
					if (std::min(abs(8 + direction - _unit->getDirection()), std::min( abs(_unit->getDirection() - direction), abs(8 + _unit->getDirection() - direction))) > 2) {
						// Strafing backwards-ish currently unsupported, turn it off and continue.
						_strafeMove = false;
					}
					else
					{
						if (_unit->getDirection() != direction) {
							cost += 1;
						}
					}
				}
			}
			totalCost += cost;
			cost = 0;
		}

	// for bigger sized units, check the path between parts in an X shape at the end position
	if (size)
	{
		totalCost /= (size+1)*(size+1);
		Tile *startTile = _save->getTile(*endPosition + Position(1,1,0));
		Tile *destinationTile = _save->getTile(*endPosition);
		int tmpDirection = 7;
		if (isBlocked(startTile, destinationTile, tmpDirection, target))
			return 255;
		if (!fellDown && abs(startTile->getTerrainLevel() - destinationTile->getTerrainLevel()) > 10)
			return 255;
		startTile = _save->getTile(*endPosition + Position(1,0,0));
		destinationTile = _save->getTile(*endPosition + Position(0,1,0));
		tmpDirection = 5;
		if (isBlocked(startTile, destinationTile, tmpDirection, target))
			return 255;
		if (!fellDown && abs(startTile->getTerrainLevel() - destinationTile->getTerrainLevel()) > 10)
			return 255;
		// also check if we change level, that there are two parts changing level,
		// so a big sized unit can not go up a small sized stairs
		if (numberOfPartsChangingHeight == 1)
			return 255;
	}

	if (missile)
		return 0;
	else
		return totalCost;
}

/**
 * Checks whether a path is ready and gives the first direction.
 * @return Direction where the unit needs to go next, -1 if it's the end of the path.
 */
int Pathfinding::getStartDirection()
{
	if (_path.empty()) return -1;
	return _path.back();
}

/**
 * Dequeues the next path direction. Ie returns the direction and removes it from queue.
 * @return Direction where the unit needs to go next, -1 if it's the end of the path.
 */
int Pathfinding::dequeuePath()
{
	if (_path.empty()) return -1;
	int last_element = _path.back();
	_path.pop_back();
	return last_element;
}

/**
 * Aborts the current path. Clears the path vector.
 */
void Pathfinding::abortPath()
{
	_totalTUCost = 0;
	_path.clear();
}


/**
 * Determines whether a certain part of a tile blocks movement.
 * @param tile Specified tile, can be a null pointer.
 * @param part Part of the tile.
 * @param missileTarget Target for a missile.
 * @return True if the movement is blocked.
 */
bool Pathfinding::isBlocked(Tile *tile, const int part, BattleUnit *missileTarget, int bigWallExclusion)
{
	if (tile == 0) return true; // probably outside the map here

	if (part == O_BIGWALL)
	{
		if (tile->getMapData(O_OBJECT) &&
			tile->getMapData(O_OBJECT)->getBigWall() != 0 &&
			tile->getMapData(O_OBJECT)->getBigWall() <= BIGWALLNWSE &&
			tile->getMapData(O_OBJECT)->getBigWall() != bigWallExclusion)
			return true; // blocking part
		else
			return false;
	}
	if (part == O_WESTWALL)
	{
		if (tile->getMapData(O_OBJECT) &&
			(tile->getMapData(O_OBJECT)->getBigWall() == BIGWALLWEST ||
			tile->getMapData(O_OBJECT)->getBigWall() == BIGWALLWESTANDNORTH ))
			return true; // blocking part
		Tile *tileWest = _save->getTile(tile->getPosition() + Position(-1, 0, 0));
		if (!tileWest) return true;	// do not look outside of map
		if (tileWest->getMapData(O_OBJECT) &&
			(tileWest->getMapData(O_OBJECT)->getBigWall() == BIGWALLEAST ||
			tileWest->getMapData(O_OBJECT)->getBigWall() == BIGWALLEASTANDSOUTH))
			return true; // blocking part
	}
	if (part == O_NORTHWALL)
	{
		if (tile->getMapData(O_OBJECT) &&
			(tile->getMapData(O_OBJECT)->getBigWall() == BIGWALLNORTH ||
			tile->getMapData(O_OBJECT)->getBigWall() == BIGWALLWESTANDNORTH ))
			return true; // blocking part
		Tile *tileNorth = _save->getTile(tile->getPosition() + Position(0, -1, 0));
		if (!tileNorth) return true; // do not look outside of map
		if (tileNorth->getMapData(O_OBJECT) &&
			(tileNorth->getMapData(O_OBJECT)->getBigWall() == BIGWALLSOUTH ||
			tileNorth->getMapData(O_OBJECT)->getBigWall() == BIGWALLEASTANDSOUTH))
			return true; // blocking part
	}
	if (part == O_FLOOR)
	{
		BattleUnit *unit = tile->getUnit();
		if (unit != 0)
		{
			if (unit == _unit || unit == missileTarget || unit->isOut()) return false;
<<<<<<< HEAD
			if (_unit && _unit->getFaction() == FACTION_PLAYER && unit->getVisible()) return true;		// player know all visible units
			if (_unit && _unit->getFaction() == unit->getFaction()) return true;
			if (_unit && _unit->getFaction() == FACTION_HOSTILE &&
				std::find(_unit->getUnitsSpottedThisTurn().begin(), _unit->getUnitsSpottedThisTurn().end(), unit) != _unit->getUnitsSpottedThisTurn().end()) return true;
=======
			if (missileTarget && unit != missileTarget && unit->getFaction() == FACTION_HOSTILE) 
				return true;			// AI pathfinding with missiles shouldn't path through their own units
			if (_unit)
			{
				if (_unit->getFaction() == FACTION_PLAYER && unit->getVisible()) return true;		// player know all visible units
				if (_unit->getFaction() == unit->getFaction()) return true;
				if (_unit->getFaction() == FACTION_HOSTILE && 
					std::find(_unit->getUnitsSpottedThisTurn().begin(), _unit->getUnitsSpottedThisTurn().end(), unit) != _unit->getUnitsSpottedThisTurn().end()) return true;
			}
>>>>>>> 920bee5d
		}
		else if (tile->hasNoFloor(0) && _movementType != MT_FLY) // this whole section is devoted to making large units not take part in any kind of falling behaviour
		{
			Position pos = tile->getPosition();
			while (pos.z >= 0)
			{
				Tile *t = _save->getTile(pos);
				BattleUnit *unit = t->getUnit();

				if (unit != 0 && unit != _unit)
				{
					// don't let large units fall on other units
					if (_unit && _unit->getArmor()->getSize() > 1)
					{
						return true;
					}
					// don't let any units fall on large units
					if (unit != _unit && unit != missileTarget && !unit->isOut() && unit->getArmor()->getSize() > 1)
					{
						return true;
					}
				}
				// not gonna fall any further, so we can stop checking.
				if (!t->hasNoFloor(0))
				{
					break;
				}
				pos.z--;
			}
		}
	}
	// missiles can't pathfind through closed doors.
	if (missileTarget != 0 && tile->getMapData(part) &&
		(tile->getMapData(part)->isDoor() ||
		(tile->getMapData(part)->isUFODoor() &&
		!tile->isUfoDoorOpen(part))))
	{
		return true;
	}
	if (tile->getTUCost(part, _movementType) == 255) return true; // blocking part
	return false;
}

/**
 * Determines whether going from one tile to another blocks movement.
 * @param startTile The tile to start from.
 * @param endTile The tile we want to reach.
 * @param direction The direction we are facing.
 * @param missileTarget Target for a missile.
 * @return True if the movement is blocked.
 */
bool Pathfinding::isBlocked(Tile *startTile, Tile * /* endTile */, const int direction, BattleUnit *missileTarget)
{

	// check if the difference in height between start and destination is not too high
	// so we can not jump to the highest part of the stairs from the floor
	// stairs terrainlevel goes typically -8 -16 (2 steps) or -4 -12 -20 (3 steps)
	// this "maximum jump height" is therefore set to 8

	const Position currentPosition = startTile->getPosition();
	static const Position oneTileNorth = Position(0, -1, 0);
	static const Position oneTileEast = Position(1, 0, 0);
	static const Position oneTileSouth = Position(0, 1, 0);
	static const Position oneTileWest = Position(-1, 0, 0);

	switch(direction)
	{
	case 0:	// north
		if (isBlocked(startTile, O_NORTHWALL, missileTarget)) return true;
		break;
	case 1: // north-east
		if (isBlocked(startTile,O_NORTHWALL, missileTarget)) return true;
		if (isBlocked(_save->getTile(currentPosition + oneTileNorth + oneTileEast),O_WESTWALL, missileTarget)) return true;
		if (isBlocked(_save->getTile(currentPosition + oneTileEast),O_WESTWALL, missileTarget)) return true;
		if (isBlocked(_save->getTile(currentPosition + oneTileEast),O_NORTHWALL, missileTarget)) return true;
		if (isBlocked(_save->getTile(currentPosition + oneTileEast), O_BIGWALL, missileTarget, BIGWALLNESW)) return true;
		if (isBlocked(_save->getTile(currentPosition + oneTileNorth), O_BIGWALL, missileTarget, BIGWALLNESW)) return true;
		break;
	case 2: // east
		if (isBlocked(_save->getTile(currentPosition + oneTileEast), O_WESTWALL, missileTarget)) return true;
		break;
	case 3: // south-east
		if (isBlocked(_save->getTile(currentPosition + oneTileEast), O_WESTWALL, missileTarget)) return true;
		if (isBlocked(_save->getTile(currentPosition + oneTileSouth), O_NORTHWALL, missileTarget)) return true;
		if (isBlocked(_save->getTile(currentPosition + oneTileSouth + oneTileEast), O_NORTHWALL, missileTarget)) return true;
		if (isBlocked(_save->getTile(currentPosition + oneTileSouth + oneTileEast), O_WESTWALL, missileTarget)) return true;
		if (isBlocked(_save->getTile(currentPosition + oneTileEast), O_BIGWALL, missileTarget, BIGWALLNWSE)) return true;
		if (isBlocked(_save->getTile(currentPosition + oneTileSouth), O_BIGWALL, missileTarget, BIGWALLNWSE)) return true;
		break;
	case 4: // south
		if (isBlocked(_save->getTile(currentPosition + oneTileSouth), O_NORTHWALL, missileTarget)) return true;
		break;
	case 5: // south-west
		if (isBlocked(startTile, O_WESTWALL, missileTarget)) return true;
		if (isBlocked(_save->getTile(currentPosition + oneTileSouth), O_WESTWALL, missileTarget)) return true;
		if (isBlocked(_save->getTile(currentPosition + oneTileSouth), O_NORTHWALL, missileTarget)) return true;
		if (isBlocked(_save->getTile(currentPosition + oneTileSouth), O_BIGWALL, missileTarget, BIGWALLNESW)) return true;
		if (isBlocked(_save->getTile(currentPosition + oneTileWest), O_BIGWALL, missileTarget, BIGWALLNESW)) return true;
		if (isBlocked(_save->getTile(currentPosition + oneTileSouth + oneTileWest), O_NORTHWALL, missileTarget)) return true;
		break;
	case 6: // west
		if (isBlocked(startTile, O_WESTWALL, missileTarget)) return true;
		break;
	case 7: // north-west
		if (isBlocked(startTile, O_WESTWALL, missileTarget)) return true;
		if (isBlocked(startTile, O_NORTHWALL, missileTarget)) return true;
		if (isBlocked(_save->getTile(currentPosition + oneTileWest), O_NORTHWALL, missileTarget)) return true;
		if (isBlocked(_save->getTile(currentPosition + oneTileNorth), O_WESTWALL, missileTarget)) return true;
		if (isBlocked(_save->getTile(currentPosition + oneTileNorth), O_BIGWALL, missileTarget, BIGWALLNWSE)) return true;
		if (isBlocked(_save->getTile(currentPosition + oneTileWest), O_BIGWALL, missileTarget, BIGWALLNWSE)) return true;
		break;
	}

	return false;
}

/**
 * Determines whether a unit can fall down from this tile.
 * We can fall down here, if the tile does not exist, the tile has no floor
 * the current position is higher than 0, if there is no unit standing below us.
 * @param here The current tile.
 * @return True if a unit can fall down.
 */
bool Pathfinding::canFallDown(Tile *here)
{
	if (here->getPosition().z == 0)
		return false;
	Tile* tileBelow = _save->getTile(here->getPosition() - Position (0,0,1));

	return here->hasNoFloor(tileBelow);
}

/**
 * Determines whether a unit can fall down from this tile.
 * We can fall down here, if the tile does not exist, the tile has no floor
 * the current position is higher than 0, if there is no unit standing below us.
 * @param here The current tile.
 * @param size The size of the unit.
 * @return True if a unit can fall down.
 */
bool Pathfinding::canFallDown(Tile *here, int size)
{
	for (int x = 0; x != size; ++x)
	{
		for (int y = 0; y != size; ++y)
		{
			Position checkPos = here->getPosition() + Position(x,y,0);
			Tile *checkTile = _save->getTile(checkPos);
			if (!canFallDown(checkTile))
				return false;
		}
	}
	return true;
}

/**
 * Determines whether the unit is going up a stairs.
 * @param startPosition The position to start from.
 * @param endPosition The position we wanna reach.
 * @return True if the unit is going up a stairs.
 */
bool Pathfinding::isOnStairs(const Position &startPosition, const Position &endPosition)
{
	//condition 1 : endposition has to the south a terrainlevel -16 object (upper part of the stairs)
	if (_save->getTile(endPosition + Position(0, 1, 0)) && _save->getTile(endPosition + Position(0, 1, 0))->getTerrainLevel() == -16)
	{
		// condition 2 : one position further to the south there has to be a terrainlevel -8 object (lower part of the stairs)
		if (_save->getTile(endPosition + Position(0, 2, 0)) && _save->getTile(endPosition + Position(0, 2, 0))->getTerrainLevel() != -8)
		{
			return false;
		}

		// condition 3 : the start position has to be on either of the 3 tiles to the south of the endposition
		if (startPosition == endPosition + Position(0, 1, 0) || startPosition == endPosition + Position(0, 2, 0) || startPosition == endPosition + Position(0, 3, 0))
		{
			return true;
		}
	}

	// same for the east-west oriented stairs.
	if (_save->getTile(endPosition + Position(1, 0, 0)) && _save->getTile(endPosition + Position(1, 0, 0))->getTerrainLevel() == -16)
	{
		if (_save->getTile(endPosition + Position(2, 0, 0)) && _save->getTile(endPosition + Position(2, 0, 0))->getTerrainLevel() != -8)
		{
			return false;
		}
		if (startPosition == endPosition + Position(1, 0, 0) || startPosition == endPosition + Position(2, 0, 0) || startPosition == endPosition + Position(3, 0, 0))
		{
			return true;
		}
	}

	//TFTD stairs 1 : endposition has to the south a terrainlevel -18 object (upper part of the stairs)
	if (_save->getTile(endPosition + Position(0, 1, 0)) && _save->getTile(endPosition + Position(0, 1, 0))->getTerrainLevel() == -18)
	{
		// condition 2 : one position further to the south there has to be a terrainlevel -8 object (lower part of the stairs)
		if (_save->getTile(endPosition + Position(0, 2, 0)) && _save->getTile(endPosition + Position(0, 2, 0))->getTerrainLevel() != -12)
		{
			return false;
		}

		// condition 3 : the start position has to be on either of the 3 tiles to the south of the endposition
		if (startPosition == endPosition + Position(0, 1, 0) || startPosition == endPosition + Position(0, 2, 0) || startPosition == endPosition + Position(0, 3, 0))
		{
			return true;
		}
	}

	// same for the east-west oriented stairs.
	if (_save->getTile(endPosition + Position(1, 0, 0)) && _save->getTile(endPosition + Position(1, 0, 0))->getTerrainLevel() == -18)
	{
		if (_save->getTile(endPosition + Position(2, 0, 0)) && _save->getTile(endPosition + Position(2, 0, 0))->getTerrainLevel() != -12)
		{
			return false;
		}
		if (startPosition == endPosition + Position(1, 0, 0) || startPosition == endPosition + Position(2, 0, 0) || startPosition == endPosition + Position(3, 0, 0))
		{
			return true;
		}
	}
	return false;
}

/**
 * Checks, for the up/down button, if the movement is valid. Either there is a grav lift or the unit can fly and there are no obstructions.
 * @param bu Pointer to unit.
 * @param startPosition Unit starting position.
 * @param direction Up or Down
 * @return bool Whether it's valid.
 */
bool Pathfinding::validateUpDown(BattleUnit *bu, Position startPosition, const int direction, bool missile)
{
	Position endPosition;
	directionToVector(direction, &endPosition);
	endPosition += startPosition;
	Tile *startTile = _save->getTile(startPosition);
	Tile *belowStart = _save->getTile(startPosition + Position(0,0,-1));
	Tile *destinationTile = _save->getTile(endPosition);
	if (startTile->getMapData(O_FLOOR) && destinationTile && destinationTile->getMapData(O_FLOOR) &&
		(startTile->getMapData(O_FLOOR)->isGravLift() && destinationTile->getMapData(O_FLOOR)->isGravLift()))
	{
		if (missile)
		{
			if (direction == DIR_UP)
			{
				if (destinationTile->getMapData(O_FLOOR)->getLoftID(0) != 0)
					return false;
			}
			else if (startTile->getMapData(O_FLOOR)->getLoftID(0) != 0)
			{
				return false;
			}
		}
		return true;
	}
	else
	{
		if (bu->getMovementType() == MT_FLY)
		{
			if ((direction == DIR_UP && destinationTile && destinationTile->hasNoFloor(startTile)) // flying up only possible when there is no roof
				|| (direction == DIR_DOWN && destinationTile && startTile->hasNoFloor(belowStart)) // falling down only possible when there is no floor
				)
			{
				return true;
			}
		}
	}

	return false;
}

/**
 * Marks tiles for the path preview.
 * @param bRemove Remove preview?
 * @return True, if a path is previewed.
 */
bool Pathfinding::previewPath(bool bRemove)
{
	if (_path.empty())
		return false;

	if (!bRemove && _pathPreviewed)
		return false;

	_pathPreviewed = !bRemove;

	Position pos = _unit->getPosition();
	Position destination;
	int tus = _unit->getTimeUnits();
	if (_unit->isKneeled())
	{
		tus -= 8;
	}
	int energy = _unit->getEnergy();
	int size = _unit->getArmor()->getSize() - 1;
	int total = _unit->isKneeled() ? 8 : 0;
	bool switchBack = false;
	if (_save->getBattleGame()->getReservedAction() == BA_NONE)
	{
		switchBack = true;
		_save->getBattleGame()->setTUReserved(BA_AUTOSHOT);
	}
	_modifierUsed = (SDL_GetModState() & KMOD_CTRL) != 0;
	bool running = Options::strafe && _modifierUsed && _unit->getArmor()->getSize() == 1 && _path.size() > 1;
	for (std::vector<int>::reverse_iterator i = _path.rbegin(); i != _path.rend(); ++i)
	{
		int dir = *i;
		int tu = getTUCost(pos, dir, &destination, _unit, 0, false); // gets tu cost, but also gets the destination position.
		int energyUse = tu;
		if (dir >= Pathfinding::DIR_UP)
		{
			energyUse = 0;
		}
		else if (running)
		{
			tu *= 0.75;
			energyUse *= 1.5;
		}
		energy -= energyUse / 2;
		tus -= tu;
		total += tu;
		bool reserve = _save->getBattleGame()->checkReservedTU(_unit, total, _unit->getEnergy() - energy, true);
		pos = destination;
		for (int x = size; x >= 0; x--)
		{
			for (int y = size; y >= 0; y--)
			{
				Tile *tile = _save->getTile(pos + Position(x,y,0));
				Tile *tileAbove = _save->getTile(pos + Position(x,y,1));
				if (!bRemove)
				{
					if (i == _path.rend() - 1)
					{
						tile->setPreview(10);
					}
					else
					{
						int nextDir = *(i + 1);
						tile->setPreview(nextDir);
					}
					if ((x && y) || size == 0)
					{
						tile->setTUMarker(std::max(0,tus));
					}
					if (tileAbove && tileAbove->getPreview() == 0 && tu == 0 && _movementType != MT_FLY) //unit fell down, retroactively make the tile above's direction marker to DOWN
					{
						tileAbove->setPreview(DIR_DOWN);
					}
				}
				else
				{
					tile->setPreview(-1);
					tile->setTUMarker(-1);
				}
				tile->setMarkerColor(bRemove?0:((tus>=0 && energy>=0)?(reserve?Pathfinding::green : Pathfinding::yellow) : Pathfinding::red));
			}
		}
	}
	if (switchBack)
	{
		_save->getBattleGame()->setTUReserved(BA_NONE);
	}
	return true;
}

/**
 * Unmarks the tiles used for the path preview.
 * @return True, if the previewed path was removed.
 */
bool Pathfinding::removePreview()
{
	if (!_pathPreviewed)
		return false;
	previewPath(true);
	return true;
}

/**
 * Calculates the shortest path using Brensenham path algorithm.
 * @note This only works in the X/Y plane.
 * @param origin The position to start from.
 * @param target The position we want to reach.
 * @param targetUnit Target of the path.
 * @param sneak Is the unit sneaking?
 * @param maxTUCost Maximum time units the path can cost.
 * @return True if a path exists, false otherwise.
 */
bool Pathfinding::bresenhamPath(const Position& origin, const Position& target, BattleUnit *targetUnit, bool sneak, int maxTUCost)
{
	int xd[8] = {0, 1, 1, 1, 0, -1, -1, -1};
	int yd[8] = {-1, -1, 0, 1, 1, 1, 0, -1};

	int x, x0, x1, delta_x, step_x;
	int y, y0, y1, delta_y, step_y;
	int z, z0, z1, delta_z, step_z;
	int swap_xy, swap_xz;
	int drift_xy, drift_xz;
	int cx, cy, cz;
	Position lastPoint(origin);
	int dir;
	int lastTUCost = -1;
	Position nextPoint;
	_totalTUCost = 0;

	//start and end points
	x0 = origin.x;	 x1 = target.x;
	y0 = origin.y;	 y1 = target.y;
	z0 = origin.z;	 z1 = target.z;

	//'steep' xy Line, make longest delta x plane
	swap_xy = abs(y1 - y0) > abs(x1 - x0);
	if (swap_xy)
	{
		std::swap(x0, y0);
		std::swap(x1, y1);
	}

	//do same for xz
	swap_xz = abs(z1 - z0) > abs(x1 - x0);
	if (swap_xz)
	{
		std::swap(x0, z0);
		std::swap(x1, z1);
	}

	//delta is Length in each plane
	delta_x = abs(x1 - x0);
	delta_y = abs(y1 - y0);
	delta_z = abs(z1 - z0);

	//drift controls when to step in 'shallow' planes
	//starting value keeps Line centred
	drift_xy  = (delta_x / 2);
	drift_xz  = (delta_x / 2);

	//direction of line
	step_x = 1;  if (x0 > x1) {  step_x = -1; }
	step_y = 1;  if (y0 > y1) {  step_y = -1; }
	step_z = 1;  if (z0 > z1) {  step_z = -1; }

	//starting point
	y = y0;
	z = z0;

	//step through longest delta (which we have swapped to x)
	for (x = x0; x != (x1+step_x); x += step_x)
	{
		//copy position
		cx = x;	cy = y;	cz = z;

		//unswap (in reverse)
		if (swap_xz) std::swap(cx, cz);
		if (swap_xy) std::swap(cx, cy);

		if (x != x0 || y != y0 || z != z0)
		{
			Position realNextPoint = Position(cx, cy, cz);
			nextPoint = realNextPoint;
			// get direction
			for (dir = 0; dir < 8; ++dir)
			{
				if (xd[dir] == cx-lastPoint.x && yd[dir] == cy-lastPoint.y) break;
			}
			int tuCost = getTUCost(lastPoint, dir, &nextPoint, _unit, targetUnit, (targetUnit && maxTUCost == 10000));

			if (sneak && _save->getTile(nextPoint)->getVisible()) return false;

			// delete the following
			bool isDiagonal = (dir&1);
			int lastTUCostDiagonal = lastTUCost + lastTUCost / 2;
			int tuCostDiagonal = tuCost + tuCost / 2;
			if (nextPoint == realNextPoint && tuCost < 255 && (tuCost == lastTUCost || (isDiagonal && tuCost == lastTUCostDiagonal) || (!isDiagonal && tuCostDiagonal == lastTUCost) || lastTUCost == -1)
				&& !isBlocked(_save->getTile(lastPoint), _save->getTile(nextPoint), dir, targetUnit))
			{
				_path.push_back(dir);
			}
			else
			{
				return false;
			}
			if (targetUnit == 0 && tuCost != 255)
			{
				lastTUCost = tuCost;
				_totalTUCost += tuCost;
			}
			lastPoint = Position(cx, cy, cz);
		}
		//update progress in other planes
		drift_xy = drift_xy - delta_y;
		drift_xz = drift_xz - delta_z;

		//step in y plane
		if (drift_xy < 0)
		{
			y = y + step_y;
			drift_xy = drift_xy + delta_x;
		}

		//same in z
		if (drift_xz < 0)
		{
			z = z + step_z;
			drift_xz = drift_xz + delta_x;
		}
	}

	return true;
}

/**
 * Locates all tiles reachable to @a *unit with a TU cost no more than @a tuMax.
 * Uses Dijkstra's algorithm.
 * @param unit Pointer to the unit.
 * @param tuMax The maximum cost of the path to each tile.
 * @return An array of reachable tiles, sorted in ascending order of cost. The first tile is the start location.
 */
std::vector<int> Pathfinding::findReachable(BattleUnit *unit, const BattleActionCost &cost)
{
	const Position &start = unit->getPosition();
	int tuMax = unit->getTimeUnits() - cost.Time;
	int energyMax = unit->getEnergy() - cost.Energy;
	for (std::vector<PathfindingNode>::iterator it = _nodes.begin(); it != _nodes.end(); ++it)
	{
		it->reset();
	}
	PathfindingNode *startNode = getNode(start);
	startNode->connect(0, 0, 0);
	PathfindingOpenSet unvisited;
	unvisited.push(startNode);
	std::vector<PathfindingNode*> reachable;
	while (!unvisited.empty())
	{
		PathfindingNode *currentNode = unvisited.pop();
		Position const &currentPos = currentNode->getPosition();

		// Try all reachable neighbours.
		for (int direction = 0; direction < 10; direction++)
		{
			Position nextPos;
			int tuCost = getTUCost(currentPos, direction, &nextPos, unit, 0, false);
			if (tuCost == 255) // Skip unreachable / blocked
				continue;
			if (currentNode->getTUCost(false) + tuCost > tuMax ||
				(currentNode->getTUCost(false) + tuCost) / 2 > energyMax) // Run out of TUs/Energy
				continue;
			PathfindingNode *nextNode = getNode(nextPos);
			if (nextNode->isChecked()) // Our algorithm means this node is already at minimum cost.
				continue;
			int totalTuCost = currentNode->getTUCost(false) + tuCost;
			// If this node is unvisited or visited from a better path.
			if (!nextNode->inOpenSet() || nextNode->getTUCost(false) > totalTuCost)
			{
				nextNode->connect(totalTuCost, currentNode, direction);
				unvisited.push(nextNode);
			}
		}
		currentNode->setChecked();
		reachable.push_back(currentNode);
	}
	std::sort(reachable.begin(), reachable.end(), MinNodeCosts());
	std::vector<int> tiles;
	tiles.reserve(reachable.size());
	for (std::vector<PathfindingNode*>::const_iterator it = reachable.begin(); it != reachable.end(); ++it)
	{
		tiles.push_back(_save->getTileIndex((*it)->getPosition()));
	}
	return tiles;
}

/**
 * Gets the strafe move setting.
 * @return Strafe move.
 */
bool Pathfinding::getStrafeMove() const
{
	return _strafeMove;
}

/**
 * Gets the path preview setting.
 * @return True, if paths are previewed.
 */
bool Pathfinding::isPathPreviewed() const
{
	return _pathPreviewed;
}

/**
 * Sets _unit in order to abuse low-level pathfinding functions from outside the class.
 * @param unit Unit taking the path.
 */
void Pathfinding::setUnit(BattleUnit* unit)
{
	_unit = unit;
	if (unit != 0)
	{
		_movementType = unit->getMovementType();
	}
	else
	{
		_movementType = MT_WALK;
	}
}

/**
 * Checks whether a modifier key was used to enable strafing or running.
 * @return True, if a modifier was used.
 */
bool Pathfinding::isModifierUsed() const
{
	return _modifierUsed;
}

/**
 * Gets a reference to the current path.
 * @return the actual path.
 */
const std::vector<int> &Pathfinding::getPath()
{
	return _path;
}

/**
 * Makes a copy of the current path.
 * @return a copy of the path.
 */
std::vector<int> Pathfinding::copyPath() const
{
	return _path;
}
}<|MERGE_RESOLUTION|>--- conflicted
+++ resolved
@@ -588,12 +588,6 @@
 		if (unit != 0)
 		{
 			if (unit == _unit || unit == missileTarget || unit->isOut()) return false;
-<<<<<<< HEAD
-			if (_unit && _unit->getFaction() == FACTION_PLAYER && unit->getVisible()) return true;		// player know all visible units
-			if (_unit && _unit->getFaction() == unit->getFaction()) return true;
-			if (_unit && _unit->getFaction() == FACTION_HOSTILE &&
-				std::find(_unit->getUnitsSpottedThisTurn().begin(), _unit->getUnitsSpottedThisTurn().end(), unit) != _unit->getUnitsSpottedThisTurn().end()) return true;
-=======
 			if (missileTarget && unit != missileTarget && unit->getFaction() == FACTION_HOSTILE) 
 				return true;			// AI pathfinding with missiles shouldn't path through their own units
 			if (_unit)
@@ -603,7 +597,6 @@
 				if (_unit->getFaction() == FACTION_HOSTILE && 
 					std::find(_unit->getUnitsSpottedThisTurn().begin(), _unit->getUnitsSpottedThisTurn().end(), unit) != _unit->getUnitsSpottedThisTurn().end()) return true;
 			}
->>>>>>> 920bee5d
 		}
 		else if (tile->hasNoFloor(0) && _movementType != MT_FLY) // this whole section is devoted to making large units not take part in any kind of falling behaviour
 		{
