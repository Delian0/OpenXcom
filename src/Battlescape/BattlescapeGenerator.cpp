/*
 * Copyright 2010-2016 OpenXcom Developers.
 *
 * This file is part of OpenXcom.
 *
 * OpenXcom is free software: you can redistribute it and/or modify
 * it under the terms of the GNU General Public License as published by
 * the Free Software Foundation, either version 3 of the License, or
 * (at your option) any later version.
 *
 * OpenXcom is distributed in the hope that it will be useful,
 * but WITHOUT ANY WARRANTY; without even the implied warranty of
 * MERCHANTABILITY or FITNESS FOR A PARTICULAR PURPOSE.  See the
 * GNU General Public License for more details.
 *
 * You should have received a copy of the GNU General Public License
 * along with OpenXcom.  If not, see <http://www.gnu.org/licenses/>.
 */
#include <assert.h>
#include <fstream>
#include <sstream>
#include "BattlescapeGenerator.h"
#include "TileEngine.h"
#include "Inventory.h"
#include "AIModule.h"
#include "../Savegame/SavedGame.h"
#include "../Savegame/SavedBattleGame.h"
#include "../Savegame/Tile.h"
#include "../Savegame/ItemContainer.h"
#include "../Savegame/Base.h"
#include "../Savegame/BaseFacility.h"
#include "../Savegame/Soldier.h"
#include "../Savegame/BattleUnit.h"
#include "../Savegame/BattleItem.h"
#include "../Savegame/Ufo.h"
#include "../Savegame/Craft.h"
#include "../Savegame/Node.h"
#include "../Savegame/Vehicle.h"
#include "../Savegame/MissionSite.h"
#include "../Savegame/AlienBase.h"
#include "../Savegame/EquipmentLayoutItem.h"
#include "../Engine/Game.h"
#include "../Engine/LocalizedText.h"
#include "../Engine/FileMap.h"
#include "../Engine/Options.h"
#include "../Engine/RNG.h"
#include "../Engine/Exception.h"
#include "../Engine/Logger.h"
#include "../Mod/MapBlock.h"
#include "../Mod/MapDataSet.h"
#include "../Mod/RuleUfo.h"
#include "../Mod/RuleCraft.h"
#include "../Mod/RuleInventory.h"
#include "../Mod/Mod.h"
#include "../Mod/MapData.h"
#include "../Mod/MCDPatch.h"
#include "../Mod/Armor.h"
#include "../Mod/Unit.h"
#include "../Mod/AlienRace.h"
#include "../Mod/RuleSoldier.h"
#include "../Mod/RuleStartingCondition.h"
#include "../Mod/AlienDeployment.h"
#include "../Mod/RuleBaseFacility.h"
#include "../Mod/Texture.h"
#include "BattlescapeState.h"

namespace OpenXcom
{

/**
 * Sets up a BattlescapeGenerator.
 * @param game pointer to Game object.
 */
BattlescapeGenerator::BattlescapeGenerator(Game *game) :
	_game(game), _save(game->getSavedGame()->getSavedBattle()), _mod(_game->getMod()),
	_craft(0), _craftRules(0), _ufo(0), _base(0), _mission(0), _alienBase(0), _terrain(0), _baseTerrain(0),
	_mapsize_x(0), _mapsize_y(0), _mapsize_z(0), _worldTexture(0), _worldShade(0),
	_unitSequence(0), _craftInventoryTile(0), _alienCustomDeploy(0), _alienCustomMission(0), _alienItemLevel(0),
	_baseInventory(false), _generateFuel(true), _craftDeployed(false), _ufoDeployed(false), _craftZ(0), _blocksToDo(0), _dummy(0)
{
	_allowAutoLoadout = !Options::disableAutoEquip;
	_inventorySlotGround = _game->getMod()->getInventory("STR_GROUND", true);
}

/**
 * Deletes the BattlescapeGenerator.
 */
BattlescapeGenerator::~BattlescapeGenerator()
{

}

/**
 * Sets up all our various arrays and whatnot according to the size of the map.
 */
void BattlescapeGenerator::init(bool resetTerrain)
{
	_blocks.clear();
	_landingzone.clear();
	_segments.clear();
	_drillMap.clear();
	_alternateTerrainMaps.clear();
	_alternateTerrains.clear();
	_alternateTerrainRects.clear();
	_alternateTerrainHeights.clear();
	_notInBlocks.clear();
	_notInBlocksRects.clear();
	_notInBlocksOffsets.clear();
	_placedBlockRects.clear();
	_verticalLevels.clear();

	_blocks.resize((_mapsize_x / 10), std::vector<MapBlock*>((_mapsize_y / 10)));
	_landingzone.resize((_mapsize_x / 10), std::vector<bool>((_mapsize_y / 10),false));
	_segments.resize((_mapsize_x / 10), std::vector<int>((_mapsize_y / 10),0));
	_drillMap.resize((_mapsize_x / 10), std::vector<int>((_mapsize_y / 10),MD_NONE));

	_blocksToDo = (_mapsize_x / 10) * (_mapsize_y / 10);
	// creates the tile objects
	_save->initMap(_mapsize_x, _mapsize_y, _mapsize_z, resetTerrain);
	_save->initUtilities(_mod);
}

/**
 * Sets the XCom craft involved in the battle.
 * @param craft Pointer to XCom craft.
 */
void BattlescapeGenerator::setCraft(Craft *craft)
{
	_craft = craft;
	_craftRules = _craft->getRules();
	_craft->setInBattlescape(true);
}

/**
 * Sets the ufo involved in the battle.
 * @param ufo Pointer to UFO.
 */
void BattlescapeGenerator::setUfo(Ufo *ufo)
{
	_ufo = ufo;
	_ufo->setInBattlescape(true);
}

/**
 * Sets the world texture where a ufo crashed. This is used to determine the terrain.
 * @param texture Texture id of the polygon on the globe.
 */
void BattlescapeGenerator::setWorldTexture(Texture *texture)
{
	_worldTexture = texture;
}

/**
 * Sets the world shade where a ufo crashed. This is used to determine the battlescape light level.
 * @param shade Shade of the polygon on the globe.
 */
void BattlescapeGenerator::setWorldShade(int shade)
{
	if (shade > 15) shade = 15;
	if (shade < 0) shade = 0;
	_worldShade = shade;
}

/**
 * Sets the alien race on the mission. This is used to determine the various alien types to spawn.
 * @param alienRace Alien (main) race.
 */
void BattlescapeGenerator::setAlienRace(const std::string &alienRace)
{
	_alienRace = alienRace;
}

/**
 * Sets the alien item level. This is used to determine how advanced the equipment of the aliens will be.
 * note: this only applies to "New Battle" type games. we intentionally don't alter the month for those,
 * because we're using monthsPassed -1 for new battle in other sections of code.
 * - this value should be from 0 to the size of the itemLevel array in the ruleset (default 9).
 * - at a certain number of months higher item levels appear more and more and lower ones will gradually disappear
 * @param alienItemLevel AlienItemLevel.
 */
void BattlescapeGenerator::setAlienItemlevel(int alienItemLevel)
{
	_alienItemLevel = alienItemLevel;
}

/**
 * Set new weapon deploy for aliens that override weapon deploy data form mission type/ufo.
 * @param alienCustomDeploy
 */
void BattlescapeGenerator::setAlienCustomDeploy(const AlienDeployment* alienCustomDeploy, const AlienDeployment* alienCustomMission)
{
	_alienCustomDeploy = alienCustomDeploy;
	_alienCustomMission = alienCustomMission;
}

/**
 * Sets the XCom base involved in the battle.
 * @param base Pointer to XCom base.
 */
void BattlescapeGenerator::setBase(Base *base)
{
	_base = base;
	_base->setInBattlescape(true);
}

/**
 * Sets the mission site involved in the battle.
 * @param mission Pointer to mission site.
 */
void BattlescapeGenerator::setMissionSite(MissionSite *mission)
{
	_mission = mission;
	_mission->setInBattlescape(true);
}


/**
 * Switches an existing battlescapesavegame to a new stage.
 */
void BattlescapeGenerator::nextStage()
{
	int aliensAlive = 0;
	// send all enemy units, or those not in endpoint area (if aborted) to time out
	for (std::vector<BattleUnit*>::iterator i = _save->getUnits()->begin(); i != _save->getUnits()->end(); ++i)
	{
		if ((*i)->getStatus() != STATUS_DEAD                              // if they're not dead
			&& (((*i)->getOriginalFaction() == FACTION_PLAYER               // and they're a soldier
			&& _save->isAborted()											  // and you aborted
			&& !(*i)->isInExitArea(END_POINT))                                // and they're not on the exit
			|| (*i)->getOriginalFaction() != FACTION_PLAYER))               // or they're not a soldier
		{
			if ((*i)->getOriginalFaction() == FACTION_HOSTILE && !(*i)->isOut())
			{
				if ((*i)->getOriginalFaction() == (*i)->getFaction())
				{
					aliensAlive++;
				}
				else if ((*i)->getTile())
				{
					_save->getTileEngine()->itemDropInventory((*i)->getTile(), (*i));
				}
			}
			(*i)->goToTimeOut();
			if ((*i)->getAIModule())
			{
				(*i)->setAIModule(0);
			}
		}
		if ((*i)->getTile())
		{
			const Position pos = (*i)->getPosition();
			const int size = (*i)->getArmor()->getSize();
			for (int x = 0; x != size; ++x)
			{
				for (int y = 0; y != size; ++y)
				{
					_save->getTile(pos + Position(x,y,0))->setUnit(0);
				}
			}
		}
		(*i)->setTile(0);
		(*i)->setPosition(Position(-1,-1,-1), false);
	}

	// remove all items not belonging to our soldiers from the map.
	// sort items into two categories:
	// the ones that we are guaranteed to be able to take home, barring complete failure (ie: stuff on the ship)
	// and the ones that are scattered about on the ground, that will be recovered ONLY on success.
	// this does not include items in your soldier's hands.
	std::vector<BattleItem*> *takeHomeGuaranteed = _save->getGuaranteedRecoveredItems();
	std::vector<BattleItem*> *takeHomeConditional = _save->getConditionalRecoveredItems();
	std::vector<BattleItem*> takeToNextStage, carryToNextStage, removeFromGame;

	_save->resetTurnCounter();

	for (std::vector<BattleItem*>::iterator i = _save->getItems()->begin(); i != _save->getItems()->end(); ++i)
	{
		// first off: don't process ammo loaded into weapons. at least not at this level. ammo will be handled simultaneously.
		if (!(*i)->isAmmo())
		{
			std::vector<BattleItem*> *toContainer = &removeFromGame;
			// if it's recoverable, and it's not owned by someone
			if ((((*i)->getUnit() && (*i)->getUnit()->getGeoscapeSoldier()) || (*i)->getRules()->isRecoverable()) && !(*i)->getOwner())
			{
				// first off: don't count primed grenades on the floor
				if ((*i)->getFuseTimer() == -1)
				{
					// protocol 1: all defenders dead, recover all items.
					if (aliensAlive == 0)
					{
						// any corpses or unconscious units get put in the skyranger, as well as any unresearched items
						if (((*i)->getUnit() &&
							((*i)->getUnit()->getOriginalFaction() != FACTION_PLAYER ||
							(*i)->getUnit()->getStatus() == STATUS_DEAD))
							|| !_game->getSavedGame()->isResearched((*i)->getRules()->getRequirements()))
						{
							toContainer = takeHomeGuaranteed;
						}
						// otherwise it comes with us to stage two
						else
						{
							toContainer = &takeToNextStage;
						}
					}
					// protocol 2: some of the aliens survived, meaning we ran to the exit zone.
					// recover stuff depending on where it was at the end of the mission.
					else
					{
						Tile *tile = (*i)->getTile();
						if (tile)
						{
							// on a tile at least, so i'll give you the benefit of the doubt on this and give it a conditional recovery at this point
							toContainer = takeHomeConditional;
							if (tile->getMapData(O_FLOOR))
							{
								// in the skyranger? it goes home.
								if (tile->getMapData(O_FLOOR)->getSpecialType() == START_POINT)
								{
									toContainer = takeHomeGuaranteed;
								}
								// on the exit grid? it goes to stage two.
								else if (tile->getMapData(O_FLOOR)->getSpecialType() == END_POINT)
								{
									toContainer = &takeToNextStage;
								}
							}
						}
					}
				}
			}
			// if a soldier is already holding it, let's let him keep it
			if ((*i)->getOwner() && (*i)->getOwner()->getFaction() == FACTION_PLAYER)
			{
				toContainer = &carryToNextStage;
			}

			// at this point, we know what happens with the item, so let's apply it to any ammo as well.
			for (int slot = 0; slot < RuleItem::AmmoSlotMax; ++slot)
			{
				BattleItem *ammo = (*i)->getAmmoForSlot(slot);
				if (ammo && ammo != *i)
				{
					// break any tile links, because all the tiles are about to disappear.
					ammo->setTile(0);
					toContainer->push_back(ammo);
				}
			}
			// and now the actual item itself.
			(*i)->setTile(0);
			toContainer->push_back(*i);
		}
	}

	// anything in the "removeFromGame" vector will now be discarded - they're all dead to us now.
	for (std::vector<BattleItem*>::iterator i = removeFromGame.begin(); i != removeFromGame.end();++i)
	{
		// fixed weapons, or anything that's otherwise "equipped" will need to be de-equipped
		// from their owners to make sure we don't have any null pointers to worry about later
		(*i)->moveToOwner(nullptr);
		delete *i;
	}

	// empty the items vector
	_save->getItems()->clear();

	// rebuild it with only the items we want to keep active in battle for the next stage
	// here we add all the items that our soldiers are carrying, and we'll add the items on the
	// inventory tile after we've generated our map. everything else will either be in one of the
	// recovery arrays, or deleted from existance at this point.
	for (std::vector<BattleItem*>::iterator i = carryToNextStage.begin(); i != carryToNextStage.end();++i)
	{
		_save->getItems()->push_back(*i);
	}

	_alienCustomDeploy = _game->getMod()->getDeployment(_save->getAlienCustomDeploy());
	_alienCustomMission = _game->getMod()->getDeployment(_save->getAlienCustomMission());

	if (_alienCustomDeploy) _alienCustomDeploy = _game->getMod()->getDeployment(_alienCustomDeploy->getNextStage());
	if (_alienCustomMission) _alienCustomMission = _game->getMod()->getDeployment(_alienCustomMission->getNextStage());

	_save->setAlienCustom(_alienCustomDeploy ? _alienCustomDeploy->getType() : "", _alienCustomMission ? _alienCustomMission->getType() : "");

	const AlienDeployment *ruleDeploy = _alienCustomMission ? _alienCustomMission : _game->getMod()->getDeployment(_save->getMissionType(), true);
	_save->setTurnLimit(ruleDeploy->getTurnLimit());
	_save->setChronoTrigger(ruleDeploy->getChronoTrigger());
	_save->setCheatTurn(ruleDeploy->getCheatTurn());
	ruleDeploy->getDimensions(&_mapsize_x, &_mapsize_y, &_mapsize_z);
	size_t pick = RNG::generate(0, ruleDeploy->getTerrains().size() -1);
	_terrain = _game->getMod()->getTerrain(ruleDeploy->getTerrains().at(pick), true);
	setDepth(ruleDeploy, true);
	_worldShade = ruleDeploy->getShade();

	RuleStartingCondition *startingCondition = _game->getMod()->getStartingCondition(ruleDeploy->getStartingCondition());
	RuleStartingCondition *temp = _game->getMod()->getStartingCondition(_terrain->getStartingCondition());
	if (temp != 0)
	{
		startingCondition = temp;
	}
	_save->setStartingConditionType(startingCondition != 0 ? startingCondition->getType() : "");

	// starting conditions - armor transformation (no armor replacement! that is done only before the 1st stage)
	if (startingCondition != 0)
	{
		for (std::vector<BattleUnit*>::iterator j = _save->getUnits()->begin(); j != _save->getUnits()->end(); ++j)
		{
			if ((*j)->getOriginalFaction() == FACTION_PLAYER && (*j)->getGeoscapeSoldier())
			{
				std::string transformedArmor = startingCondition->getArmorTransformation((*j)->getArmor()->getType());
				if (!transformedArmor.empty())
				{
					// remember the original armor (i.e. only if there were no transformations in earlier stage(s)!)
					if (!(*j)->getGeoscapeSoldier()->getTransformedArmor())
					{
						(*j)->getGeoscapeSoldier()->setTransformedArmor(_game->getMod()->getArmor((*j)->getArmor()->getType()));
					}
					// change soldier's armor (needed for inventory view!)
					(*j)->getGeoscapeSoldier()->setArmor(_game->getMod()->getArmor(transformedArmor));
					// change battleunit's armor
					(*j)->updateArmorFromSoldier((*j)->getGeoscapeSoldier(), _game->getMod()->getArmor(transformedArmor), _save->getDepth(), _game->getMod()->getMaxViewDistance());
				}
			}
		}
	}

	const std::vector<MapScript*> *script = _game->getMod()->getMapScript(_terrain->getScript());
	if (_game->getMod()->getMapScript(ruleDeploy->getScript()))
	{
		script = _game->getMod()->getMapScript(ruleDeploy->getScript());
	}
	else if (ruleDeploy->getScript() != "")
	{
		throw Exception("Map generator encountered an error: " + ruleDeploy->getScript() + " script not found.");
	}
	if (script == 0)
	{
		throw Exception("Map generator encountered an error: " + _terrain->getScript() + " script not found.");
	}

	// cleanup before map old map is destroyed
	for (auto unit : *_save->getUnits())
	{
		unit->clearVisibleTiles();
		unit->clearVisibleUnits();
	}

	generateMap(script);

	setupObjectives(ruleDeploy);

	int highestSoldierID = 0;
	bool selectedFirstSoldier = false;
	for (std::vector<BattleUnit*>::iterator j = _save->getUnits()->begin(); j != _save->getUnits()->end(); ++j)
	{
		if ((*j)->getOriginalFaction() == FACTION_PLAYER)
		{
			if (!(*j)->isOut())
			{
				(*j)->setTurnsSinceSpotted(255);
				(*j)->setTurnsLeftSpottedForSnipers(0);
				if (!selectedFirstSoldier && (*j)->getGeoscapeSoldier())
				{
					_save->setSelectedUnit(*j);
					selectedFirstSoldier = true;
				}
				Node* node = _save->getSpawnNode(NR_XCOM, (*j));
				if (node || placeUnitNearFriend(*j))
				{
					if (node)
					{
						_save->setUnitPosition((*j), node->getPosition());
					}
					if (!_craftInventoryTile)
					{
						_craftInventoryTile = (*j)->getTile();
					}
					_craftInventoryTile->setUnit(*j);
					(*j)->setVisible(false);
					if ((*j)->getId() > highestSoldierID)
					{
						highestSoldierID = (*j)->getId();
					}
					//reset TUs, regain energy, etc. but don't take damage or go berserk
					(*j)->prepareNewTurn(false);
				}
			}
		}
	}

	if (_save->getSelectedUnit() == 0 || _save->getSelectedUnit()->isOut() || _save->getSelectedUnit()->getFaction() != FACTION_PLAYER)
	{
		_save->selectNextPlayerUnit();
	}
	RuleInventory *ground = _game->getMod()->getInventory("STR_GROUND", true);

	for (std::vector<BattleItem*>::iterator i = takeToNextStage.begin(); i != takeToNextStage.end(); ++i)
	{
		_save->getItems()->push_back(*i);
		if ((*i)->getSlot() == ground)
		{
			_craftInventoryTile->addItem(*i, ground);
			if ((*i)->getUnit())
			{
				_craftInventoryTile->setUnit((*i)->getUnit());
				(*i)->getUnit()->setPosition(_craftInventoryTile->getPosition());
			}
		}
	}

	_unitSequence = _save->getUnits()->back()->getId() + 1;

	size_t unitCount = _save->getUnits()->size();

	// Let's figure out what race we're up against.
	_alienRace = ruleDeploy->getRace();

	for (std::vector<MissionSite*>::iterator i = _game->getSavedGame()->getMissionSites()->begin();
		_alienRace == "" && i != _game->getSavedGame()->getMissionSites()->end(); ++i)
	{
		if ((*i)->isInBattlescape())
		{
			_alienRace = (*i)->getAlienRace();
		}
	}

	for (std::vector<AlienBase*>::iterator i = _game->getSavedGame()->getAlienBases()->begin();
		_alienRace == "" && i != _game->getSavedGame()->getAlienBases()->end(); ++i)
	{
		if ((*i)->isInBattlescape())
		{
			_alienRace = (*i)->getAlienRace();
		}
	}

	deployAliens(_alienCustomDeploy ? _alienCustomDeploy : ruleDeploy);

	if (unitCount == _save->getUnits()->size())
	{
		throw Exception("Map generator encountered an error: no alien units could be placed on the map.");
	}

	deployCivilians(ruleDeploy->getCivilians());
	for (std::map<std::string, int>::const_iterator i = ruleDeploy->getCiviliansByType().begin(); i != ruleDeploy->getCiviliansByType().end(); ++i)
	{
		deployCivilians(i->second, true, i->first);
	}

	_save->setAborted(false);
	setMusic(ruleDeploy, true);
	_save->setGlobalShade(_worldShade);
	_save->getTileEngine()->calculateLighting(LL_AMBIENT, TileEngine::invalid, 0, true);
}

/**
 * Starts the generator; it fills up the battlescapesavegame with data.
 */
void BattlescapeGenerator::run()
{
	_save->setAlienCustom(_alienCustomDeploy ? _alienCustomDeploy->getType() : "", _alienCustomMission ? _alienCustomMission->getType() : "");

	const AlienDeployment *ruleDeploy = _alienCustomMission ? _alienCustomMission : _game->getMod()->getDeployment(_ufo?_ufo->getRules()->getType():_save->getMissionType(), true);

	_save->setTurnLimit(ruleDeploy->getTurnLimit());
	_save->setChronoTrigger(ruleDeploy->getChronoTrigger());
	_save->setCheatTurn(ruleDeploy->getCheatTurn());
	ruleDeploy->getDimensions(&_mapsize_x, &_mapsize_y, &_mapsize_z);

	_unitSequence = BattleUnit::MAX_SOLDIER_ID; // geoscape soldier IDs should stay below this number

	if (_terrain == 0)
	{
		if (_worldTexture == 0 || _worldTexture->getTerrain()->empty() || !ruleDeploy->getTerrains().empty())
		{
			if (!ruleDeploy->getTerrains().empty())
			{
				size_t pick = RNG::generate(0, ruleDeploy->getTerrains().size() - 1);
				_terrain = _game->getMod()->getTerrain(ruleDeploy->getTerrains().at(pick), true);
			}
			else // trouble: no texture and no deployment terrain, most likely scenario is a UFO landing on water: use the first available terrain
			{
				_terrain = _game->getMod()->getTerrain(_game->getMod()->getTerrainList().front(), true);
			}
		}
		else
		{
			Target *target = _ufo;
			if (_mission) target = _mission;
			_terrain = _game->getMod()->getTerrain(_worldTexture->getRandomTerrain(target), true);
		}
	}
<<<<<<< HEAD
	
=======

>>>>>>> 110ec46c
	setDepth(ruleDeploy, false);

	if (ruleDeploy->getShade() != -1)
	{
		_worldShade = ruleDeploy->getShade();
	}
	else if (ruleDeploy->getMinShade() != -1 && _worldShade < ruleDeploy->getMinShade())
	{
		_worldShade = ruleDeploy->getMinShade();
	}
	else if (ruleDeploy->getMaxShade() != -1 && _worldShade > ruleDeploy->getMaxShade())
	{
		_worldShade = ruleDeploy->getMaxShade();
	}

	const std::vector<MapScript*> *script = _game->getMod()->getMapScript(_terrain->getScript());
	if (_game->getMod()->getMapScript(ruleDeploy->getScript()))
	{
		script = _game->getMod()->getMapScript(ruleDeploy->getScript());
	}
	else if (ruleDeploy->getScript() != "")
	{
		throw Exception("Map generator encountered an error: " + ruleDeploy->getScript() + " script not found.");
	}
	if (script == 0)
	{
		throw Exception("Map generator encountered an error: " + _terrain->getScript() + " script not found.");
	}

	generateMap(script);

	setupObjectives(ruleDeploy);

	RuleStartingCondition *startingCondition = _game->getMod()->getStartingCondition(ruleDeploy->getStartingCondition());
	RuleStartingCondition *temp = _game->getMod()->getStartingCondition(_terrain->getStartingCondition());
	if (temp != 0)
	{
		startingCondition = temp;
	}
	deployXCOM(startingCondition);

	size_t unitCount = _save->getUnits()->size();

	deployAliens(_alienCustomDeploy ? _alienCustomDeploy : ruleDeploy);

	if (unitCount == _save->getUnits()->size())
	{
		throw Exception("Map generator encountered an error: no alien units could be placed on the map.");
	}

	deployCivilians(ruleDeploy->getCivilians());
	for (std::map<std::string, int>::const_iterator i = ruleDeploy->getCiviliansByType().begin(); i != ruleDeploy->getCiviliansByType().end(); ++i)
	{
		deployCivilians(i->second, true, i->first);
	}

	if (_generateFuel)
	{
		fuelPowerSources();
	}

	if (_ufo && _ufo->getStatus() == Ufo::CRASHED)
	{
		explodePowerSources();
	}

	setMusic(ruleDeploy, false);
	// set shade (alien bases are a little darker, sites depend on worldshade)
	_save->setGlobalShade(_worldShade);

	_save->getTileEngine()->calculateLighting(LL_AMBIENT, TileEngine::invalid, 0, true);
}

/**
 * Deploys all the X-COM units and equipment based on the Geoscape base / craft.
 */
void BattlescapeGenerator::deployXCOM(const RuleStartingCondition *startingCondition)
{
	_save->setStartingConditionType(startingCondition != 0 ? startingCondition->getType() : "");

	RuleInventory *ground = _game->getMod()->getInventory("STR_GROUND", true);

	if (_craft != 0)
		_base = _craft->getBase();

	// we will need this during debriefing to show a list of recovered items
	// Note: saved info is required only because of base defense missions, other missions could work without a save too
	// IMPORTANT: the number of vehicles and their ammo has been messed up by Base::setupDefenses() already :( and will need to be handled separately later
	if (_base != 0)
	{
		ItemContainer *rememberMe = _save->getBaseStorageItems();
		for (std::map<std::string, int>::iterator i = _base->getStorageItems()->getContents()->begin(); i != _base->getStorageItems()->getContents()->end(); ++i)
		{
			rememberMe->addItem(i->first, i->second);
		}
	}

	// add vehicles that are in the craft - a vehicle is actually an item, which you will never see as it is converted to a unit
	// however the item itself becomes the weapon it "holds".
	if (!_baseInventory)
	{
		if (_craft != 0)
		{
			for (std::vector<Vehicle*>::iterator i = _craft->getVehicles()->begin(); i != _craft->getVehicles()->end(); ++i)
			{
				RuleItem *item = (*i)->getRules();
				if (startingCondition != 0 && !startingCondition->isVehicleAllowed(item->getType()))
				{
					// send disabled vehicles back to base
					_base->getStorageItems()->addItem(item->getType(), 1);
					// ammo too, if necessary
					if (!item->getPrimaryCompatibleAmmo()->empty())
					{
						// Calculate how much ammo needs to be added to the base.
						RuleItem *ammo = _game->getMod()->getItem(item->getPrimaryCompatibleAmmo()->front(), true);
						int ammoPerVehicle;
						if (ammo->getClipSize() > 0 && item->getClipSize() > 0)
						{
							ammoPerVehicle = item->getClipSize() / ammo->getClipSize();
						}
						else
						{
							ammoPerVehicle = ammo->getClipSize();
						}
						_base->getStorageItems()->addItem(ammo->getType(), ammoPerVehicle);
					}
				}
				else
				{
					BattleUnit *unit = addXCOMVehicle(*i);
					if (unit && !_save->getSelectedUnit())
						_save->setSelectedUnit(unit);
				}
			}
		}
		else if (_base != 0)
		{
			// add vehicles that are in the base inventory
			for (std::vector<Vehicle*>::iterator i = _base->getVehicles()->begin(); i != _base->getVehicles()->end(); ++i)
			{
				BattleUnit *unit = addXCOMVehicle(*i);
				if (unit && !_save->getSelectedUnit())
					_save->setSelectedUnit(unit);
			}
			// we only add vehicles from the craft in new battle mode,
			// otherwise the base's vehicle vector will already contain these
			// due to the geoscape calling base->setupDefenses()
			if (_game->getSavedGame()->getMonthsPassed() == -1)
			{
				for (std::vector<Craft*>::iterator i = _base->getCrafts()->begin(); i != _base->getCrafts()->end(); ++i)
				{
					for (std::vector<Vehicle*>::iterator j = (*i)->getVehicles()->begin(); j != (*i)->getVehicles()->end(); ++j)
					{
						BattleUnit *unit = addXCOMVehicle(*j);
						if (unit && !_save->getSelectedUnit())
							_save->setSelectedUnit(unit);
					}
				}
			}
		}
	}

	// add soldiers that are in the craft or base
	for (std::vector<Soldier*>::iterator i = _base->getSoldiers()->begin(); i != _base->getSoldiers()->end(); ++i)
	{
		if ((_craft != 0 && (*i)->getCraft() == _craft) ||
			(_craft == 0 && ((*i)->hasFullHealth() || Options::everyoneFightsNobodyQuits) && ((*i)->getCraft() == 0 || (*i)->getCraft()->getStatus() != "STR_OUT")))
		{
			// starting conditions - armor transformation or replacement
			if (startingCondition != 0)
			{
				std::string transformedArmor = startingCondition->getArmorTransformation((*i)->getArmor()->getType());
				if (!transformedArmor.empty())
				{
					(*i)->setTransformedArmor((*i)->getArmor());
					(*i)->setArmor(_game->getMod()->getArmor(transformedArmor));
				}
				else
				{
					std::string replacedArmor = startingCondition->getArmorReplacement((*i)->getRules()->getType(), (*i)->getArmor()->getType());
					if (!replacedArmor.empty())
					{
						(*i)->setReplacedArmor((*i)->getArmor());
						(*i)->setArmor(_game->getMod()->getArmor(replacedArmor));
					}
				}
			}
			BattleUnit *unit = addXCOMUnit(new BattleUnit(*i, _save->getDepth(), _game->getMod()->getMaxViewDistance()));
			if (unit && !_save->getSelectedUnit())
				_save->setSelectedUnit(unit);
		}
	}

	if (_save->getUnits()->empty())
	{
		throw Exception("Map generator encountered an error: no xcom units could be placed on the map.");
	}

	// maybe we should assign all units to the first tile of the skyranger before the inventory pre-equip and then reassign them to their correct tile afterwards?
	// fix: make them invisible, they are made visible afterwards.
	for (std::vector<BattleUnit*>::iterator i = _save->getUnits()->begin(); i != _save->getUnits()->end(); ++i)
	{
		if ((*i)->getFaction() == FACTION_PLAYER)
		{
			_craftInventoryTile->setUnit(*i);
			(*i)->setVisible(false);
		}
	}

	if (_craft != 0)
	{
		// add items that are in the craft
		for (std::map<std::string, int>::iterator i = _craft->getItems()->getContents()->begin(); i != _craft->getItems()->getContents()->end(); ++i)
		{
			if (startingCondition != 0 && !startingCondition->isItemAllowed(i->first, _game->getMod()))
			{
				// send disabled items back to base
				_base->getStorageItems()->addItem(i->first, i->second);
			}
			else
			{
				for (int count = 0; count < i->second; count++)
				{
					_save->createItemForTile(i->first, _craftInventoryTile);
				}
			}
		}
	}
	else
	{
		// only use the items in the craft in new battle mode.
		if (_game->getSavedGame()->getMonthsPassed() != -1)
		{
			// add items that are in the base
			for (std::map<std::string, int>::iterator i = _base->getStorageItems()->getContents()->begin(); i != _base->getStorageItems()->getContents()->end();)
			{
				// only put items in the battlescape that make sense (when the item got a sprite, it's probably ok)
				RuleItem *rule = _game->getMod()->getItem(i->first, true);
				if (rule->canBeEquippedBeforeBaseDefense() && rule->getBigSprite() > -1 && rule->getBattleType() != BT_NONE && rule->getBattleType() != BT_CORPSE && !rule->isFixed() && _game->getSavedGame()->isResearched(rule->getRequirements()))
				{
					for (int count = 0; count < i->second; count++)
					{
						_save->createItemForTile(i->first, _craftInventoryTile);
					}
					std::map<std::string, int>::iterator tmp = i;
					++i;
					if (!_baseInventory)
					{
						_base->getStorageItems()->removeItem(tmp->first, tmp->second);
					}
				}
				else
				{
					++i;
				}
			}
		}
		// add items from crafts in base
		for (std::vector<Craft*>::iterator c = _base->getCrafts()->begin(); c != _base->getCrafts()->end(); ++c)
		{
			if ((*c)->getStatus() == "STR_OUT")
				continue;
			for (std::map<std::string, int>::iterator i = (*c)->getItems()->getContents()->begin(); i != (*c)->getItems()->getContents()->end(); ++i)
			{
				for (int count = 0; count < i->second; count++)
				{
					_save->createItemForTile(i->first, _craftInventoryTile);
				}
			}
		}
	}

	std::vector<BattleItem*> tempItemList = *_craftInventoryTile->getInventory();

	// equip soldiers based on equipment-layout
	for (BattleItem* i : tempItemList)
	{
		// set all the items on this tile as belonging to the XCOM faction.
		i->setXCOMProperty(true);
		// don't let the soldiers take extra ammo yet
		if (i->getRules()->getBattleType() == BT_AMMO)
			continue;
		placeItemByLayout(i, tempItemList);
	}

	// refresh list
	tempItemList = *_craftInventoryTile->getInventory();

	// load weapons before loadouts take extra clips.
	loadWeapons(tempItemList);

	// refresh list
	tempItemList = *_craftInventoryTile->getInventory();

	for (BattleItem* i : tempItemList)
	{
		// we only need to distribute extra ammo at this point.
		if (i->getRules()->getBattleType() != BT_AMMO)
			continue;
		placeItemByLayout(i, tempItemList);
	}

	// refresh list
	tempItemList = *_craftInventoryTile->getInventory();

	// auto-equip soldiers (only soldiers without layout) and clean up moved items
	autoEquip(*_save->getUnits(), _game->getMod(), &tempItemList, ground, _worldShade, _allowAutoLoadout, false);
}

void BattlescapeGenerator::autoEquip(std::vector<BattleUnit*> units, Mod *mod, std::vector<BattleItem*> *craftInv,
		RuleInventory *groundRuleInv, int worldShade, bool allowAutoLoadout, bool overrideEquipmentLayout)
{
	for (int pass = 0; pass < 4; ++pass)
	{
		for (std::vector<BattleItem*>::iterator j = craftInv->begin(); j != craftInv->end();)
		{
			if ((*j)->getSlot() == groundRuleInv)
			{
				bool add = false;

				switch (pass)
				{
				// priority 1: rifles.
				case 0:
					add = (*j)->getRules()->isRifle();
					break;
				// priority 2: pistols (assuming no rifles were found).
				case 1:
					add = (*j)->getRules()->isPistol();
					break;
				// priority 3: ammunition.
				case 2:
					add = (*j)->getRules()->getBattleType() == BT_AMMO;
					break;
				// priority 4: leftovers.
				case 3:
					add = !(*j)->getRules()->isPistol() &&
							!(*j)->getRules()->isRifle() &&
							((*j)->getRules()->getBattleType() != BT_FLARE || worldShade >= 9);
					break;
				default:
					break;
				}

				if (add)
				{
					for (std::vector<BattleUnit*>::iterator i = units.begin(); i != units.end(); ++i)
					{
						if (!(*i)->hasInventory() || !(*i)->getGeoscapeSoldier() || (!overrideEquipmentLayout && !(*i)->getGeoscapeSoldier()->getEquipmentLayout()->empty()))
						{
							continue;
						}
						// let's not be greedy, we'll only take a second extra clip
						// if everyone else has had a chance to take a first.
						bool allowSecondClip = (pass == 3);
						if ((*i)->addItem(*j, mod, allowSecondClip, allowAutoLoadout))
						{
							j = craftInv->erase(j);
							add = false;
							break;
						}
					}
					if (!add)
					{
						continue;
					}
				}
			}
			++j;
		}
	}
}

/**
 * Adds an XCom vehicle to the game.
 * Sets the correct turret depending on the ammo type.
 * @param v Pointer to the Vehicle.
 * @return Pointer to the spawned unit.
 */
BattleUnit *BattlescapeGenerator::addXCOMVehicle(Vehicle *v)
{
	Unit *rule = v->getRules()->getVehicleUnit();
	BattleUnit *unit = addXCOMUnit(new BattleUnit(rule, FACTION_PLAYER, _unitSequence++, rule->getArmor(), 0, _save->getDepth(), _game->getMod()->getMaxViewDistance()));
	if (unit)
	{
		_save->createItemForUnit(v->getRules(), unit, true);
		if (!v->getRules()->getPrimaryCompatibleAmmo()->empty())
		{
			std::string ammo = v->getRules()->getPrimaryCompatibleAmmo()->front();
			BattleItem *ammoItem = _save->createItemForUnit(ammo, unit);
			if (ammoItem)
			{
				ammoItem->setAmmoQuantity(v->getAmmo());
			}
		}
		unit->setTurretType(v->getRules()->getTurretType());
	}
	return unit;
}

/**
 * Adds a soldier to the game and places him on a free spawnpoint.
 * Spawnpoints are either tiles in case of an XCom craft that landed.
 * Or they are mapnodes in case there's no craft.
 * @param soldier Pointer to the Soldier.
 * @return Pointer to the spawned unit.
 */
BattleUnit *BattlescapeGenerator::addXCOMUnit(BattleUnit *unit)
{
	if (_baseInventory)
	{
		if (unit->hasInventory())
		{
			_save->getUnits()->push_back(unit);
			_save->initUnit(unit);
			return unit;
		}
	}
	else
	{
		if (_craft == 0 || !_craftDeployed)
		{
			Node* node = _save->getSpawnNode(NR_XCOM, unit);
			if (node)
			{
				_save->setUnitPosition(unit, node->getPosition());
				_craftInventoryTile = _save->getTile(node->getPosition());
				unit->setDirection(RNG::generate(0, 7));
				_save->getUnits()->push_back(unit);
				_save->initUnit(unit);
				_save->getTileEngine()->calculateFOV(unit);
				return unit;
			}
			else if (_save->getMissionType() != "STR_BASE_DEFENSE")
			{
				if (placeUnitNearFriend(unit))
				{
					_craftInventoryTile = _save->getTile(unit->getPosition());
					unit->setDirection(RNG::generate(0, 7));
					_save->getUnits()->push_back(unit);
					_save->initUnit(unit);
					_save->getTileEngine()->calculateFOV(unit);
					return unit;
				}
			}
		}
		else if (_craft && !_craftRules->getDeployment().empty())
		{
			if (_craftInventoryTile == 0)
			{
				// Craft inventory tile position defined in the ruleset
				std::vector<int> coords = _craftRules->getCraftInventoryTile();
				if (coords.size() >= 3)
				{
					Position craftInventoryTilePosition = Position(coords[0] + (_craftPos.x * 10), coords[1] + (_craftPos.y * 10), coords[2] + _craftZ);
					canPlaceXCOMUnit(_save->getTile(craftInventoryTilePosition));
				}
			}

			for (std::vector<std::vector<int> >::const_iterator i = _craftRules->getDeployment().begin(); i != _craftRules->getDeployment().end(); ++i)
			{
				Position pos = Position((*i)[0] + (_craftPos.x * 10), (*i)[1] + (_craftPos.y * 10), (*i)[2] + _craftZ);
				int dir = (*i)[3];
				bool canPlace = true;
				for (int x = 0; x < unit->getArmor()->getSize(); ++x)
				{
					for (int y = 0; y < unit->getArmor()->getSize(); ++y)
					{
						canPlace = (canPlace && canPlaceXCOMUnit(_save->getTile(pos + Position(x, y, 0))));
					}
				}
				if (canPlace)
				{
					if (_save->setUnitPosition(unit, pos))
					{
						_save->getUnits()->push_back(unit);
						_save->initUnit(unit);
						unit->setDirection(dir);
						return unit;
					}
				}
			}
		}
		else
		{
			for (int i = 0; i < _mapsize_x * _mapsize_y * _mapsize_z; ++i)
			{
				if (canPlaceXCOMUnit(_save->getTile(i)))
				{
					if (_save->setUnitPosition(unit, _save->getTile(i)->getPosition()))
					{
						_save->initUnit(unit);
						_save->getUnits()->push_back(unit);
						return unit;
					}
				}
			}
		}
	}
	delete unit;
	return 0;
}

/**
 * Checks if a soldier/tank can be placed on a given tile.
 * @param tile the given tile.
 * @return whether the unit can be placed here.
 */
bool BattlescapeGenerator::canPlaceXCOMUnit(Tile *tile)
{
	// to spawn an xcom soldier, there has to be a tile, with a floor, with the starting point attribute and no object in the way
	if (tile &&
		tile->getMapData(O_FLOOR) &&
		tile->getMapData(O_FLOOR)->getSpecialType() == START_POINT &&
		!tile->getMapData(O_OBJECT) &&
		tile->getMapData(O_FLOOR)->getTUCost(MT_WALK) < 255)
	{
		if (_craftInventoryTile == 0)
			_craftInventoryTile = tile;

		return true;
	}
	return false;
}

/**
 * Deploys the aliens, according to the alien deployment rules.
 * @param race Pointer to the alien race.
 * @param deployment Pointer to the deployment rules.
 */
void BattlescapeGenerator::deployAliens(const AlienDeployment *deployment)
{
	// race defined by deployment if there is one.
	if (deployment->getRace() != "" && _game->getSavedGame()->getMonthsPassed() > -1)
	{
		_alienRace = deployment->getRace();
	}

	if (_save->getDepth() > 0 && _alienRace.find("_UNDERWATER") == std::string::npos)
	{
		_alienRace = _alienRace + "_UNDERWATER";
	}

	AlienRace *race = _game->getMod()->getAlienRace(_alienRace);
	if (race == 0)
	{
		throw Exception("Map generator encountered an error: Unknown race: " + _alienRace + " defined in deployment: " + deployment->getType());
	}

	int month;
	if (_game->getSavedGame()->getMonthsPassed() != -1)
	{
		month =
		((size_t) _game->getSavedGame()->getMonthsPassed()) > _game->getMod()->getAlienItemLevels().size() - 1 ?  // if
		_game->getMod()->getAlienItemLevels().size() - 1 : // then
		_game->getSavedGame()->getMonthsPassed() ;  // else
	}
	else
	{
		month = _alienItemLevel;
	}
	for (std::vector<DeploymentData>::const_iterator d = deployment->getDeploymentData()->begin(); d != deployment->getDeploymentData()->end(); ++d)
	{
		int quantity;

		if (_game->getSavedGame()->getDifficulty() < DIFF_VETERAN)
			quantity = (*d).lowQty + RNG::generate(0, (*d).dQty); // beginner/experienced
		else if (_game->getSavedGame()->getDifficulty() < DIFF_SUPERHUMAN)
			quantity = (*d).lowQty+(((*d).highQty-(*d).lowQty)/2) + RNG::generate(0, (*d).dQty); // veteran/genius
		else
			quantity = (*d).highQty + RNG::generate(0, (*d).dQty); // super (and beyond?)

		quantity += RNG::generate(0, (*d).extraQty);

		for (int i = 0; i < quantity; ++i)
		{
			std::string alienName = race->getMember((*d).alienRank);

			bool outside = RNG::generate(0,99) < (*d).percentageOutsideUfo;
			if (_ufo == 0)
				outside = false;
			Unit *rule = _game->getMod()->getUnit(alienName, true);
			BattleUnit *unit = addAlien(rule, (*d).alienRank, outside);
			size_t itemLevel = (size_t)(_game->getMod()->getAlienItemLevels().at(month).at(RNG::generate(0,9)));
			if (unit)
			{
				_save->initUnit(unit, itemLevel);
				if (!rule->isLivingWeapon())
				{
					if ((*d).itemSets.size() == 0)
					{
						throw Exception("Unit generator encountered an error: item set not defined");
					}
					if (itemLevel >= (*d).itemSets.size())
					{
						itemLevel = (*d).itemSets.size() - 1;
					}
					for (std::vector<std::string>::const_iterator it = (*d).itemSets.at(itemLevel).items.begin(); it != (*d).itemSets.at(itemLevel).items.end(); ++it)
					{
						RuleItem *ruleItem = _game->getMod()->getItem(*it);
						if (ruleItem)
						{
							_save->createItemForUnit(ruleItem, unit);
						}
					}
				}
			}
		}
	}
}



/**
 * Adds an alien to the game and places him on a free spawnpoint.
 * @param rules Pointer to the Unit which holds info about the alien .
 * @param alienRank The rank of the alien, used for spawn point search.
 * @param outside Whether the alien should spawn outside or inside the UFO.
 * @return Pointer to the created unit.
 */
BattleUnit *BattlescapeGenerator::addAlien(Unit *rules, int alienRank, bool outside)
{
	BattleUnit *unit = new BattleUnit(rules, FACTION_HOSTILE, _unitSequence++, rules->getArmor(), _game->getMod()->getStatAdjustment(_game->getSavedGame()->getDifficulty()), _save->getDepth(), _game->getMod()->getMaxViewDistance());
	Node *node = 0;

	// safety to avoid index out of bounds errors
	if (alienRank > 7)
		alienRank = 7;
	/* following data is the order in which certain alien ranks spawn on certain node ranks */
	/* note that they all can fall back to rank 0 nodes - which is scout (outside ufo) */

	for (int i = 0; i < 7 && node == 0; ++i)
	{
		if (outside)
			node = _save->getSpawnNode(0, unit); // when alien is instructed to spawn outside, we only look for node 0 spawnpoints
		else
			node = _save->getSpawnNode(Node::nodeRank[alienRank][i], unit);
	}

	int difficulty = _game->getSavedGame()->getDifficultyCoefficient();

	if (node && _save->setUnitPosition(unit, node->getPosition()))
	{
		unit->setAIModule(new AIModule(_game->getSavedGame()->getSavedBattle(), unit, node));
		unit->setRankInt(alienRank);
		int dir = _save->getTileEngine()->faceWindow(node->getPosition());
		Position craft = _game->getSavedGame()->getSavedBattle()->getUnits()->at(0)->getPosition();
		if (_save->getTileEngine()->distance(node->getPosition(), craft) <= 20 && RNG::percent(20 * difficulty))
			dir = unit->directionTo(craft);
		if (dir != -1)
			unit->setDirection(dir);
		else
			unit->setDirection(RNG::generate(0,7));

		// we only add a unit if it has a node to spawn on.
		// (stops them spawning at 0,0,0)
		_save->getUnits()->push_back(unit);
	}
	else
	{
		// ASSASSINATION CHALLENGE SPECIAL: screw the player, just because we didn't find a node,
		// doesn't mean we can't ruin Tornis's day: spawn as many aliens as possible.
		if (_game->getSavedGame()->getDifficulty() >= DIFF_SUPERHUMAN && placeUnitNearFriend(unit))
		{
			unit->setAIModule(new AIModule(_game->getSavedGame()->getSavedBattle(), unit, 0));
			unit->setRankInt(alienRank);
			int dir = _save->getTileEngine()->faceWindow(unit->getPosition());
			Position craft = _game->getSavedGame()->getSavedBattle()->getUnits()->at(0)->getPosition();
			if (_save->getTileEngine()->distance(unit->getPosition(), craft) <= 20 && RNG::percent(20 * difficulty))
				dir = unit->directionTo(craft);
			if (dir != -1)
				unit->setDirection(dir);
			else
				unit->setDirection(RNG::generate(0,7));

			_save->getUnits()->push_back(unit);
		}
		else
		{
			delete unit;
			unit = 0;
		}
	}

	return unit;
}

/**
 * Adds a civilian to the game and places him on a free spawnpoint.
 * @param rules Pointer to the Unit which holds info about the civilian.
 * @return Pointer to the created unit.
 */
BattleUnit *BattlescapeGenerator::addCivilian(Unit *rules)
{
	BattleUnit *unit = new BattleUnit(rules, FACTION_NEUTRAL, _unitSequence++, rules->getArmor(), 0, _save->getDepth(), _game->getMod()->getMaxViewDistance());
	Node *node = _save->getSpawnNode(0, unit);

	if (node)
	{
		_save->setUnitPosition(unit, node->getPosition());
		unit->setAIModule(new AIModule(_save, unit, node));
		unit->setDirection(RNG::generate(0,7));

		// we only add a unit if it has a node to spawn on.
		// (stops them spawning at 0,0,0)
		_save->getUnits()->push_back(unit);
	}
	else if (placeUnitNearFriend(unit))
	{
		unit->setAIModule(new AIModule(_save, unit, node));
		unit->setDirection(RNG::generate(0,7));
		_save->getUnits()->push_back(unit);
	}
	else
	{
		delete unit;
		unit = 0;
	}
	return unit;
}

/**
 * Places an item on an XCom soldier based on equipment layout.
 * @param item Pointer to the Item.
 * @return Pointer to the Item.
 */
bool BattlescapeGenerator::placeItemByLayout(BattleItem *item, const std::vector<BattleItem*> &itemList)
{
	if (item->getSlot() == _inventorySlotGround)
	{
		auto& itemType = item->getRules()->getType();

		// find the first soldier with a matching layout-slot
		for (auto unit : *_save->getUnits())
		{
			// skip the vehicles, we need only X-Com soldiers WITH equipment-layout
			if (unit->getArmor()->getSize() > 1 || !unit->getGeoscapeSoldier() || unit->getGeoscapeSoldier()->getEquipmentLayout()->empty())
			{
				continue;
			}

			// find the first matching layout-slot which is not already occupied
			for (auto layoutItem : *unit->getGeoscapeSoldier()->getEquipmentLayout())
			{
				if (itemType != layoutItem->getItemType()) continue;

				auto inventorySlot = _game->getMod()->getInventory(layoutItem->getSlot(), true);

				if (unit->getItem(inventorySlot, layoutItem->getSlotX(), layoutItem->getSlotY())) continue;

				auto toLoad = 0;
				for (int slot = 0; slot < RuleItem::AmmoSlotMax; ++slot)
				{
					if (layoutItem->getAmmoItemForSlot(slot) != "NONE")
					{
						++toLoad;
					}
				}

				if (toLoad)
				{
					// maybe we find the layout-ammo on the ground to load it with
					for (auto ammo : itemList)
					{
						if (ammo->getSlot() == _inventorySlotGround)
						{
							auto& ammoType = ammo->getRules()->getType();
							for (int slot = 0; slot < RuleItem::AmmoSlotMax; ++slot)
							{
								if (ammoType == layoutItem->getAmmoItemForSlot(slot))
								{
									if (item->setAmmoPreMission(ammo))
									{
										--toLoad;
									}
									// even if item was not loaded other slots can't use it either
									break;
								}
							}
							if (!toLoad)
							{
								break;
							}
						}
					}
				}

				// only place the weapon onto the soldier when it's loaded with its layout-ammo (if any)
				if (!toLoad || item->haveAnyAmmo())
				{
					item->moveToOwner(unit);
					item->setSlot(inventorySlot);
					item->setSlotX(layoutItem->getSlotX());
					item->setSlotY(layoutItem->getSlotY());
					if (Options::includePrimeStateInSavedLayout &&
						(item->getRules()->getBattleType() == BT_GRENADE ||
						item->getRules()->getBattleType() == BT_PROXIMITYGRENADE))
					{
						item->setFuseTimer(layoutItem->getFuseTimer());
					}
					return true;
				}
			}
		}
	}
	return false;
}

/**
 * Loads an XCom format MAP file into the tiles of the battlegame.
 * @param mapblock Pointer to MapBlock.
 * @param xoff Mapblock offset in X direction.
 * @param yoff Mapblock offset in Y direction.
 * @param save Pointer to the current SavedBattleGame.
 * @param terrain Pointer to the Terrain rule.
 * @param discovered Whether or not this mapblock is discovered (eg. landingsite of the XCom plane).
 * @return int Height of the loaded mapblock (this is needed for spawpoint calculation...)
 * @sa http://www.ufopaedia.org/index.php?title=MAPS
 * @note Y-axis is in reverse order.
 */
int BattlescapeGenerator::loadMAP(MapBlock *mapblock, int xoff, int yoff, int zoff, RuleTerrain *terrain, int mapDataSetOffset, bool discovered, bool craft)
{
	int sizex, sizey, sizez;
	int x = xoff, y = yoff, z = zoff;
	char size[3];
	unsigned char value[4];
	std::ostringstream filename;
	filename << "MAPS/" << mapblock->getName() << ".MAP";
	unsigned int terrainObjectID;

	// Load file
	std::ifstream mapFile (FileMap::getFilePath(filename.str()).c_str(), std::ios::in| std::ios::binary);
	if (!mapFile)
	{
		throw Exception(filename.str() + " not found");
	}

	mapFile.read((char*)&size, sizeof(size));
	sizey = (int)size[0];
	sizex = (int)size[1];
	sizez = (int)size[2];

	mapblock->setSizeZ(sizez);

	std::ostringstream ss;
	if (sizez > _save->getMapSizeZ())
	{
		ss << "Height of map " + filename.str() + " too big for this mission, block is " << sizez << ", expected: " << _save->getMapSizeZ();
		throw Exception(ss.str());
	}

	if (sizex != mapblock->getSizeX() ||
		sizey != mapblock->getSizeY())
	{
		ss << "Map block is not of the size specified " + filename.str() + " is " << sizex << "x" << sizey << " , expected: " << mapblock->getSizeX() << "x" << mapblock->getSizeY();
		throw Exception(ss.str());
	}

	z += sizez - 1;

	for (int i = _mapsize_z-1; i >0; i--)
	{
		// check if there is already a layer - if so, we have to move Z up
		MapData *floor = _save->getTile(Position(x, y, i))->getMapData(O_FLOOR);
		if (floor != 0 && zoff == 0)
		{
			z += i;
			if (craft && _craftZ == 0)
			{
				_craftZ = i;
			}
			break;
		}
	}

	if (z > (_save->getMapSizeZ()-1))
	{
		throw Exception("Something is wrong in your map definitions, craft/ufo map is too tall?");
	}

	while (mapFile.read((char*)&value, sizeof(value)))
	{
		for (int part = O_FLOOR; part <= O_OBJECT; ++part)
		{
			terrainObjectID = ((unsigned char)value[part]);
			if (terrainObjectID>0)
			{
				int mapDataSetID = mapDataSetOffset;
				unsigned int mapDataID = terrainObjectID;
				MapData *md = terrain->getMapData(&mapDataID, &mapDataSetID);
				if (mapDataSetOffset > 0) // ie: ufo or craft.
				{
					_save->getTile(Position(x, y, z))->setMapData(0, -1, -1, O_OBJECT);
				}
				TilePart tp = (TilePart) part;
				_save->getTile(Position(x, y, z))->setMapData(md, mapDataID, mapDataSetID, tp);
			}
		}

		_save->getTile(Position(x, y, z))->setDiscovered((discovered || mapblock->isFloorRevealed(z)), 2);

		x++;

		if (x == (sizex + xoff))
		{
			x = xoff;
			y++;
		}
		if (y == (sizey + yoff))
		{
			y = yoff;
			z--;
		}
	}

	if (!mapFile.eof())
	{
		throw Exception("Invalid MAP file: " + filename.str());
	}

	mapFile.close();

	if (_generateFuel)
	{
		// if one of the mapBlocks has an items array defined, don't deploy fuel algorithmically
		_generateFuel = mapblock->getItems()->empty();
	}
	std::map<std::string, std::pair<int, int> >::const_iterator primeEnd = mapblock->getItemsFuseTimers()->end();
	for (std::map<std::string, std::vector<Position> >::const_iterator i = mapblock->getItems()->begin(); i != mapblock->getItems()->end(); ++i)
	{
		std::map<std::string, std::pair<int, int> >::const_iterator prime = mapblock->getItemsFuseTimers()->find((*i).first);
		RuleItem *rule = _game->getMod()->getItem((*i).first, true);
		for (std::vector<Position>::const_iterator j = (*i).second.begin(); j != (*i).second.end(); ++j)
		{
			BattleItem *item = _save->createItemForTile(rule, _save->getTile((*j) + Position(xoff, yoff, zoff)));
			if (prime != primeEnd)
			{
				item->setFuseTimer(RNG::generate(prime->second.first, prime->second.second));
			}
		}
	}
	// randomized items
	for (std::vector<RandomizedItems>::const_iterator i = mapblock->getRandomizedItems()->begin(); i != mapblock->getRandomizedItems()->end(); ++i)
	{
		if (i->itemList.size() < 1)
		{
			continue; // skip empty definition
		}
		else
		{
			// mixed = false
			int index = RNG::generate(0, i->itemList.size() - 1);
			RuleItem *rule = _game->getMod()->getItem(i->itemList[index]);

			for (int j = 0; j < i->amount; ++j)
			{
				if (i->mixed)
				{
					// mixed = true
					index = RNG::generate(0, i->itemList.size() - 1);
					rule = _game->getMod()->getItem(i->itemList[index]);
				}

				BattleItem *item = new BattleItem(rule, _save->getCurrentItemId());
				_save->getItems()->push_back(item);
				_save->getTile(i->position + Position(xoff, yoff, zoff))->addItem(item, _game->getMod()->getInventory("STR_GROUND"));
			}
		}
	}

	return sizez;
}

/**
 * Stores the necessary variables for loading a map after the mapscript is processed
 * Used primarily for loading tilesets other than the standard for the terrain
 * @param mapblock Pointer to MapBlock.
 * @param x Mapblock offset in X direction.
 * @param y Mapblock offset in Y direction.
 * @param z Mapblock vertical offset.
 * @param terrain Pointer to the terrain for this map
 */
void BattlescapeGenerator::addMAPAlternate(MapBlock *mapblock, int x, int y, int z, RuleTerrain *terrain)
{
	_alternateTerrainMaps.push_back(mapblock);
	_alternateTerrains.push_back(terrain);
	SDL_Rect blockRect;
	blockRect.x = x;
	blockRect.y = y;
	blockRect.w = mapblock->getSizeX();
	blockRect.h = mapblock->getSizeY();
	_alternateTerrainRects.push_back(blockRect);
	_alternateTerrainHeights.push_back(z);
}

/**
 * Stores the necessary variables for connecting nodes from maps added by
 * @param mapblock Pointer to MapBlock.
 * @param x Mapblock offset in X direction.
 * @param y Mapblock offset in Y direction.
 * @param z Mapblock vertical offset.
 */
void BattlescapeGenerator::addSegmentVertical(MapBlock *mapblock, int x, int y, int z)
{
	_notInBlocks.push_back(mapblock);
	SDL_Rect blockRect;
	blockRect.x = x;
	blockRect.y = y;
	blockRect.w = mapblock->getSizeX();
	blockRect.h = mapblock->getSizeY();
	_notInBlocksRects.push_back(blockRect);
	_notInBlocksOffsets.push_back(z);
}

/**
 * Loads an XCom format RMP file into the spawnpoints of the battlegame.
 * @param mapblock Pointer to MapBlock.
 * @param xoff Mapblock offset in X direction.
 * @param yoff Mapblock offset in Y direction.
 * @param zoff Mapblock vertical offset.
 * @param segment Mapblock segment.
 * @sa http://www.ufopaedia.org/index.php?title=ROUTES
 */
void BattlescapeGenerator::loadRMP(MapBlock *mapblock, int xoff, int yoff, int zoff, int segment)
{
	unsigned char value[24];
	std::ostringstream filename;
	filename << "ROUTES/" << mapblock->getName() << ".RMP";

	// Load file
	std::ifstream mapFile (FileMap::getFilePath(filename.str()).c_str(), std::ios::in| std::ios::binary);
	if (!mapFile)
	{
		throw Exception(filename.str() + " not found");
	}

	size_t nodeOffset = _save->getNodes()->size();
	std::vector<int> badNodes;
	int nodesAdded = 0;
	while (mapFile.read((char*)&value, sizeof(value)))
	{
		int pos_x = value[1];
		int pos_y = value[0];
		int pos_z = value[2];
		Node *node;
		if (pos_x >= 0 && pos_x < mapblock->getSizeX() &&
			pos_y >= 0 && pos_y < mapblock->getSizeY() &&
			pos_z >= 0 && pos_z < mapblock->getSizeZ())
		{
			Position pos = Position(xoff + pos_x, yoff + pos_y, mapblock->getSizeZ() - 1 - pos_z + zoff);
			int type     = value[19];
			int rank     = value[20];
			int flags    = value[21];
			int reserved = value[22];
			int priority = value[23];
			node = new Node(_save->getNodes()->size(), pos, segment, type, rank, flags, reserved, priority);
			for (int j = 0; j < 5; ++j)
			{
				int connectID = value[4 + j * 3];
				// don't touch special values
				if (connectID <= 250)
				{
					connectID += nodeOffset;
				}
				// 255/-1 = unused, 254/-2 = north, 253/-3 = east, 252/-4 = south, 251/-5 = west
				else
				{
					connectID -= 256;
				}
				node->getNodeLinks()->push_back(connectID);
			}
		}
		else
		{
			// since we use getNodes()->at(n) a lot, we have to push a dummy node into the vector to keep the connections sane,
			// or else convert the node vector to a map, either way is as much work, so i'm sticking with vector for faster operation.
			// this is because the "built in" nodeLinks reference each other by number, and it's gonna be implementational hell to try
			// to adjust those numbers retroactively, post-culling. far better to simply mark these culled nodes as dummies, and discount their use
			// that way, all the connections will still line up properly in the array.
			node = new Node();
			node->setDummy(true);
			Log(LOG_INFO) << "Bad node in RMP file: " << filename.str() << " Node #" << nodesAdded << " is outside map boundaries at X:" << pos_x << " Y:" << pos_y << " Z:" << pos_z << ". Culling Node.";
			badNodes.push_back(nodesAdded);
		}
		_save->getNodes()->push_back(node);
		nodesAdded++;
	}

	for (std::vector<int>::iterator i = badNodes.begin(); i != badNodes.end(); ++i)
	{
		int nodeCounter = nodesAdded;
		for (std::vector<Node*>::reverse_iterator j = _save->getNodes()->rbegin(); j != _save->getNodes()->rend() && nodeCounter > 0; ++j)
		{
			if (!(*j)->isDummy())
			{
				for(std::vector<int>::iterator k = (*j)->getNodeLinks()->begin(); k != (*j)->getNodeLinks()->end(); ++k)
				{
					if (*k - nodeOffset == (unsigned)*i)
					{
						Log(LOG_INFO) << "RMP file: " << filename.str() << " Node #" << nodeCounter - 1 << " is linked to Node #" << *i << ", which was culled. Terminating Link.";
						*k = -1;
					}
				}
			}
			nodeCounter--;
		}
	}

	if (!mapFile.eof())
	{
		throw Exception("Invalid RMP file: " + filename.str());
	}

	mapFile.close();
}

/**
 * Fill power sources with an alien fuel object.
 */
void BattlescapeGenerator::fuelPowerSources()
{
	for (int i = 0; i < _save->getMapSizeXYZ(); ++i)
	{
		if (_save->getTile(i)->getMapData(O_OBJECT)
			&& _save->getTile(i)->getMapData(O_OBJECT)->getSpecialType() == UFO_POWER_SOURCE)
		{
			_save->createItemForTile(_game->getMod()->getAlienFuelName(), _save->getTile(i));
		}
	}
}


/**
 * When a UFO crashes, there is a 75% chance for each powersource to explode.
 */
void BattlescapeGenerator::explodePowerSources()
{
	for (int i = 0; i < _save->getMapSizeXYZ(); ++i)
	{
		if (_save->getTile(i)->getMapData(O_OBJECT)
			&& _save->getTile(i)->getMapData(O_OBJECT)->getSpecialType() == UFO_POWER_SOURCE && RNG::percent(75))
		{
			Position pos;
			pos.x = _save->getTile(i)->getPosition().x*16;
			pos.y = _save->getTile(i)->getPosition().y*16;
			pos.z = (_save->getTile(i)->getPosition().z*24) +12;
			_save->getTileEngine()->explode({ }, pos, 180+RNG::generate(0,70), _save->getMod()->getDamageType(DT_HE), 10);
		}
	}
	Tile *t = _save->getTileEngine()->checkForTerrainExplosions();
	while (t)
	{
		int power = t->getExplosive();
		t->setExplosive(0, 0, true);
		Position p = t->getPosition().toVexel() + Position(8,8,0);
		_save->getTileEngine()->explode({ }, p, power, _game->getMod()->getDamageType(DT_HE), power / 10);
		t = _save->getTileEngine()->checkForTerrainExplosions();
	}
}

/**
 * Spawns civilians on a terror mission.
 * @param max Maximum number of civilians to spawn.
 */
void BattlescapeGenerator::deployCivilians(int max, bool roundUp, const std::string &civilianType)
{
	if (max)
	{
		// inevitably someone will point out that ufopaedia says 0-16 civilians.
		// to that person: this is only partially true;
		// 0 civilians would only be a possibility if there were already 80 units,
		// or no spawn nodes for civilians, but it would always try to spawn at least 8.
		int number = RNG::generate(roundUp ? (max+1)/2 : max/2, max);

		if (number > 0)
		{
			int month;
			if (_game->getSavedGame()->getMonthsPassed() != -1)
			{
				month =
				((size_t) _game->getSavedGame()->getMonthsPassed()) > _game->getMod()->getAlienItemLevels().size() - 1 ?  // if
				_game->getMod()->getAlienItemLevels().size() - 1 : // then
				_game->getSavedGame()->getMonthsPassed() ;  // else
			}
			else
			{
				month = _alienItemLevel;
			}
			for (int i = 0; i < number; ++i)
			{
				Unit* rule = 0;
				if (civilianType.size() > 0)
				{
					rule = _game->getMod()->getUnit(civilianType, true);
				}
				else
				{
					size_t pick = RNG::generate(0, _terrain->getCivilianTypes().size() - 1);
					rule = _game->getMod()->getUnit(_terrain->getCivilianTypes().at(pick), true);
				}
				BattleUnit* civ = addCivilian(rule);
				if (civ)
				{
					size_t itemLevel = (size_t)(_game->getMod()->getAlienItemLevels().at(month).at(RNG::generate(0,9)));
					// Built in weapons: civilians may have levelled item lists with randomized distribution
					// following the same basic rules as the alien item levels.
					_save->initUnit(civ, itemLevel);
				}
			}
		}
	}
}

/**
 * Sets the alien base involved in the battle.
 * @param base Pointer to alien base.
 */
void BattlescapeGenerator::setAlienBase(AlienBase *base)
{
	_alienBase = base;
	_alienBase->setInBattlescape(true);
}

/**
 * Places a unit near a friendly unit.
 * @param unit Pointer to the unit in question.
 * @return If we successfully placed the unit.
 */
bool BattlescapeGenerator::placeUnitNearFriend(BattleUnit *unit)
{
	if (_save->getUnits()->empty())
	{
		return false;
	}
	for (int i = 0; i != 10; ++i)
	{
		Position entryPoint = Position(-1, -1, -1);
		int tries = 100;
		bool largeUnit = false;
		while (entryPoint == Position(-1, -1, -1) && tries)
		{
			BattleUnit* k = _save->getUnits()->at(RNG::generate(0, _save->getUnits()->size()-1));
			if (k->getFaction() == unit->getFaction() && k->getPosition() != Position(-1, -1, -1) && k->getArmor()->getSize() >= unit->getArmor()->getSize())
			{
				entryPoint = k->getPosition();
				largeUnit = (k->getArmor()->getSize() != 1);
			}
			--tries;
		}
		if (tries && _save->placeUnitNearPosition(unit, entryPoint, largeUnit))
		{
			return true;
		}
	}
	return false;
}


/**
 * Creates a mini-battle-save for managing inventory from the Geoscape.
 * Kids, don't try this at home!
 * @param craft Pointer to craft to manage.
 */
void BattlescapeGenerator::runInventory(Craft *craft)
{
	// we need to fake a map for soldier placement
	_baseInventory = true;
	_mapsize_x = 2;
	_mapsize_y = 2;
	_mapsize_z = 1;
	_save->initMap(_mapsize_x, _mapsize_y, _mapsize_z);
	MapDataSet *set = new MapDataSet("dummy");
	MapData *data = new MapData(set);
	_craftInventoryTile = _save->getTile(0);

	// ok now generate the battleitems for inventory
	if (craft != 0) setCraft(craft);
	deployXCOM(0);
	delete data;
	delete set;
}

/**
 * Loads all XCom weaponry before anything else is distributed.
 */
void BattlescapeGenerator::loadWeapons(const std::vector<BattleItem*> &itemList)
{
	// let's try to load this weapon, whether we equip it or not.
	for (BattleItem* i : itemList)
	{
		if (i->isWeaponWithAmmo() &&
			!i->haveAllAmmo() &&
			!i->getRules()->isFixed())
		{
			for (BattleItem* j : itemList)
			{
				if (j->getSlot() == _inventorySlotGround && i->setAmmoPreMission(j))
				{
					if (i->haveAllAmmo())
					{
						break;
					}
				}
			}
		}
	}
}

/**
 * Generates a map (set of tiles) for a new battlescape game.
 * @param script the script to use to build the map.
 */
void BattlescapeGenerator::generateMap(const std::vector<MapScript*> *script)
{
	// set our ambient sound
	_save->setAmbientSound(_terrain->getAmbience());
	_save->setAmbientVolume(_terrain->getAmbientVolume());

	// set up our map generation vars
	_dummy = new MapBlock("dummy");

	init(true);

	MapBlock* craftMap = 0;
	std::vector<MapBlock*> ufoMaps;

	int mapDataSetIDOffset = 0;
	int craftDataSetIDOffset = 0;

	// create an array to track command success/failure
	std::map<int, bool> conditionals;

	for (std::vector<MapDataSet*>::iterator i = _terrain->getMapDataSets()->begin(); i != _terrain->getMapDataSets()->end(); ++i)
	{
		(*i)->loadData();
		if (_game->getMod()->getMCDPatch((*i)->getName()))
		{
			_game->getMod()->getMCDPatch((*i)->getName())->modifyData(*i);
		}
		_save->getMapDataSets()->push_back(*i);
		mapDataSetIDOffset++;
	}

	RuleTerrain* ufoTerrain = 0;
	// lets generate the map now and store it inside the tile objects

	// this mission type is "hard-coded" in terms of map layout
	uint64_t seed = RNG::getSeed();
	_baseTerrain = _terrain;
	if (_save->getMissionType() == "STR_BASE_DEFENSE")
	{
		if (_mod->getBaseDefenseMapFromLocation() == 1)
		{
			Target *target = _base;

			// Set RNG to make base generation dependent on base position
			double baseLon = target->getLongitude();
			double baseLat = target->getLatitude();
			if (baseLon == 0)
			{
				baseLon = 1.0;
			}
			if (baseLat == 0)
			{
				baseLat = 1.0;
			}
			uint64_t baseSeed = baseLon * baseLat * 1e6;
			RNG::setSeed(baseSeed);

			_baseTerrain = _game->getMod()->getTerrain(_worldTexture->getRandomBaseTerrain(target), true);
			generateBaseMap();
		}
		else
		{
			generateBaseMap();
		}
	}

	//process script
	for (std::vector<MapScript*>::const_iterator i = script->begin(); i != script->end(); ++i)
	{
		MapScript *command = *i;

		if (command->getLabel() > 0 && conditionals.find(command->getLabel()) != conditionals.end())
		{
			throw Exception("Map generator encountered an error: multiple commands are sharing the same label.");
		}
		bool &success = conditionals[command->getLabel()] = false;


		// if this command runs conditionally on the failures or successes of previous commands
		if (!command->getConditionals()->empty())
		{
			bool execute = true;
			// compare the corresponding entries in the success/failure vector
			for (std::vector<int>::const_iterator condition = command->getConditionals()->begin(); condition != command->getConditionals()->end(); ++condition)
			{
				// positive numbers indicate conditional on success, negative means conditional on failure
				// ie: [1, -2] means this command only runs if command 1 succeeded and command 2 failed.
				if (conditionals.find(std::abs(*condition)) != conditionals.end())
				{
					if ((*condition > 0 && !conditionals[*condition]) || (*condition < 0 && conditionals[std::abs(*condition)]))
					{
						execute = false;
						break;
					}
				}
				else
				{
					throw Exception("Map generator encountered an error: conditional command expected a label that did not exist before this command.");
				}
			}
			if (!execute)
			{
				continue;
			}
		}

		// Variables for holding alternate terrains in script commands
		std::string terrainName;
		RuleTerrain *terrain;

		// Look for the new terrain
		terrainName = command->getAlternateTerrain();
		if (terrainName == "baseTerrain")
		{
			terrain = _baseTerrain;
		}
		else if (terrainName != "")
		{
			//get the terrain according to the string name
			terrain = _game->getMod()->getTerrain(terrainName);
			if (!terrain) //make sure we get the terrain, otherwise put error in mod, but continue with generation
			{
				Log(LOG_ERROR) << "Map generator could not find alternate terrain " << terrainName << ", proceding with terrain from alienDeployments or Geoscape texture.";
				terrain = _terrain;
			}
		}
		else // no alternate terrain in command, default
		{
			terrain = _terrain;
		}

		// if there's a chance a command won't execute by design, take that into account here.
		if (RNG::percent(command->getChancesOfExecution()))
		{
			// initialize the block selection arrays
			command->init();

			// Check if the command has vertical levels, then place blocks to match the levels
			_verticalLevels.clear();
			_verticalLevels = command->getVerticalLevels();
			bool doLevels = false;
			if (_verticalLevels.size() != 0)
			{
				doLevels = populateVerticalLevels(command);
			}
			int zOff;

			// Variables for holding alternate terrains in script commands
			std::string terrainName = "";
			RuleTerrain *terrain;

			// Variable for holding positions of blocks in addLine and fillArea commands for vertical levels
			_placedBlockRects.clear();

			// each command can be attempted multiple times, as randomization within the rects may occur
			for (int j = 0; j < command->getExecutions(); ++j)
			{
				_ufoDeployed = false; // reset EACH time
				// Loop over the VerticalLevels if they exist, otherwise just do single level
				for (size_t m = 0; m <= _verticalLevels.size(); m++)
				{
					if (m == _verticalLevels.size() && m != 0)
					{
						break;
					}

					int x, y;
					MapBlock *block = 0;

					// Handle whether or not to use verticalLevels
					VerticalLevel currentLevel;
					if (doLevels)
					{
						currentLevel = _verticalLevels.at(m);
						terrainName = currentLevel.levelTerrain;
						zOff = currentLevel.zoff;

						// Initialize block selection inside a vertical level
						command->initVerticalLevel(currentLevel);
					}
					else
					{
						zOff = 0;
					}

					if (terrainName == "")
					{
						terrainName = command->getAlternateTerrain();
					}

					if (terrainName == "baseTerrain")
					{
						terrain = _baseTerrain;
					}
					else if (terrainName != "")
					{
						//get the terrain according to the string name
						terrain = _game->getMod()->getTerrain(terrainName);
						if (!terrain) //make sure we get the terrain, otherwise put error in mod, but continue with generation
						{
							Log(LOG_ERROR) << "Map generator could not find alternate terrain " << terrainName << ", proceding with terrain from alienDeployments or Geoscape texture.";
							terrain = _terrain;
						}
					}
					else // no alternate terrain in command, default
					{
						terrain = _terrain;
					}


					switch (command->getType())
					{
					case MSC_ADDBLOCK:
						if (!doLevels || currentLevel.levelType != "empty")
						{
							block = command->getNextBlock(terrain);
						}

						// select an X and Y position from within the rects, using an even distribution
						if (block && m == 0 && selectPosition(command->getRects(), x, y, block->getSizeX(), block->getSizeY()))
						{
							if (terrain == _terrain)
							{
								success = addBlock(x, y, block, true) || success;
							}
							else // adding a block from an alternate terrain, loads map data after scripts are run
							{
								bool blockAdded = addBlock(x, y, block, false);
								if (blockAdded)
								{
									addMAPAlternate(block, x, y, zOff, terrain);
								}
								success = blockAdded || success;
							}
						}

						if (block && m != 0)
						{
							addMAPAlternate(block, x, y, zOff, terrain);
							addSegmentVertical(block, x, y, zOff);
						}
						break;
					case MSC_ADDLINE:
						success = addLine((MapDirection)(command->getDirection()), command->getRects(), terrain, zOff);
						break;
					case MSC_ADDCRAFT:
						if (_craft)
						{
							RuleCraft *craftRulesOverride = _save->getMod()->getCraft(command->getCraftName());
							if (craftRulesOverride != 0)
							{
								_craftRules = craftRulesOverride;
							}

							craftMap = _craftRules->getBattlescapeTerrainData()->getRandomMapBlock(999, 999, 0, false);
							if (m == 0)
							{
								bool craftPlaced = addCraft(craftMap, command, _craftPos, terrain);
								// Note: if label != 0, we assume that this may actually fail and will be handled by subsequent command(s)
								if (!craftPlaced && command->getLabel() == 0)
								{
									throw Exception("Map generator encountered an error: Craft (MapBlock: "
										+ craftMap->getName()
										+ ") could not be placed on the map. You may try turning on 'save scumming' to work around this issue.");
								}
								if (craftPlaced)
								{
									// by default addCraft adds blocks from group 1.
									// this can be overwritten in the command by defining specific groups or blocks
									// or this behaviour can be suppressed by leaving group 1 empty
									// this is intentional to allow for TFTD's cruise liners/etc
									// in this situation, you can end up with ANYTHING under your craft, so be careful
									for (x = _craftPos.x; x < _craftPos.x + _craftPos.w; ++x)
									{
										for (y = _craftPos.y; y < _craftPos.y + _craftPos.h; ++y)
										{
											if (_blocks[x][y])
											{
												addMAPAlternate(_blocks[x][y], x, y, zOff, terrain);
											}
										}
									}
									_craftDeployed = true;
									success = true;
								}
							}

							if (m != 0 && _craftDeployed)
							{
								if (currentLevel.levelType != "empty" && currentLevel.levelType != "craft")
								{
									block = command->getNextBlock(terrain);
								}

								if (block)
								{
									for (x = _craftPos.x; x < _craftPos.x + _craftPos.w; ++x)
									{
										for (y = _craftPos.y; y < _craftPos.y + _craftPos.h; ++y)
										{
											addMAPAlternate(block, x, y, zOff, terrain);
											addSegmentVertical(block, x, y, zOff);

											block = command->getNextBlock(terrain);
										}
									}
								}

								if (currentLevel.levelType == "craft")
								{
									_craftZ = zOff;
								}
							}
						}
						break;
					case MSC_ADDUFO:
						// as above, note that the craft and the ufo will never be allowed to overlap.
						// significant difference here is that we accept a UFOName string here to choose the UFO map
						// and we store the UFO positions in a vector, which we iterate later when actually loading the
						// map and route data. this makes it possible to add multiple UFOs to a single map
						// IMPORTANTLY: all the UFOs must use _exactly_ the same MCD set.
						// this is fine for most UFOs but it does mean small scouts can't be combined with larger ones
						// unless some major alterations are done to the MCD sets and maps themselves beforehand
						// this is because serializing all the MCDs is an implementational nightmare from my perspective,
						// and modders can take care of all that manually on their end.
						if (_game->getMod()->getUfo(command->getUFOName()))
						{
							ufoTerrain = _game->getMod()->getUfo(command->getUFOName())->getBattlescapeTerrainData();
						}
						else if (_ufo)
						{
							ufoTerrain = _ufo->getRules()->getBattlescapeTerrainData();
						}

						if (ufoTerrain)
						{
							MapBlock *ufoMap = ufoTerrain->getRandomMapBlock(999, 999, 0, false);
							SDL_Rect ufoPosTemp;
							if (m == 0) // Choose UFO location when on ground level
							{
								bool ufoPlaced = addCraft(ufoMap, command, ufoPosTemp, terrain);
								// Note: if label != 0, we assume that this may actually fail and will be handled by subsequent command(s)
								if (!ufoPlaced && command->getLabel() == 0)
								{
									if (command->canBeSkipped())
									{
										Log(LOG_INFO) << "Map generator encountered a recoverable problem: UFO (MapBlock: " << ufoMap->getName() << ") could not be placed on the map. Command skipped.";
										break;
									}
									else
									{
										throw Exception("Map generator encountered an error: UFO (MapBlock: "
											+ ufoMap->getName()
											+ ") could not be placed on the map. You may try turning on 'save scumming' to work around this issue.");
									}
								}
								if (ufoPlaced)
								{
									_ufoPos.push_back(ufoPosTemp);
									ufoMaps.push_back(ufoMap);
									for (x = ufoPosTemp.x; x < ufoPosTemp.x + ufoPosTemp.w; ++x)
									{
										for (y = ufoPosTemp.y; y < ufoPosTemp.y + ufoPosTemp.h; ++y)
										{
											if (_blocks[x][y])
											{
												addMAPAlternate(_blocks[x][y], x, y, zOff, terrain);
											}
										}
									}
									_ufoZ.push_back(0);
									_ufoDeployed = true;
									success = true;
								}
							}

							if (m != 0 && _ufoDeployed)
							{
								if (currentLevel.levelType != "empty" && currentLevel.levelType != "craft")
								{
									block = command->getNextBlock(terrain);
								}

								for (x = _ufoPos.back().x; x < _ufoPos.back().x + _ufoPos.back().w; ++x)
								{
									for (y = _ufoPos.back().y; y < _ufoPos.back().y + _ufoPos.back().h; ++y)
									{
										if (block && _blocks[x][y])
										{
											addMAPAlternate(block, x, y, zOff, terrain);
											addSegmentVertical(block, x, y, zOff);

											block = command->getNextBlock(terrain);
										}
									}
								}
								success = true;

								if (currentLevel.levelType == "craft")
								{
									_ufoZ.back() = zOff;
								}
							}
						}
						break;
					case MSC_DIGTUNNEL:
						drillModules(command->getTunnelData(), command->getRects(), command->getDirection());
						success = true; // this command is fail-proof
						break;
					case MSC_FILLAREA:
						block = command->getNextBlock(terrain);
						if (m == 0)
						{
							while (block)
							{
								if (selectPosition(command->getRects(), x, y, block->getSizeX(), block->getSizeY()))
								{
									// fill area will succeed if even one block is added
									if (terrain == _terrain)
									{
										success = addBlock(x, y, block, true) || success;
									}
									else // adding a block from an alternate terrain, loads map data after scripts are run
									{
										bool blockAdded = addBlock(x, y, block, false);
										if (blockAdded)
										{
											addMAPAlternate(block, x, y, zOff, terrain);
										}
										success = blockAdded || success;
									}

									// Add to a list of rects for fill area to be able to do verticalLevels
									SDL_Rect blockRect;
									blockRect.x = x;
									blockRect.y = y;
									blockRect.w = block->getSizeX();
									blockRect.h = block->getSizeY();
									_placedBlockRects.push_back(blockRect);
								}
								else
								{
									break;
								}
								block = command->getNextBlock(terrain);
							}
						}
						else if (m != 0)
						{
							if (currentLevel.levelType != "empty")
							{
								for (std::vector<SDL_Rect>::iterator n = _placedBlockRects.begin(); n != _placedBlockRects.end(); n++)
								{
									x = (*n).x;
									y = (*n).y;

									addMAPAlternate(block, x, y, zOff, terrain);
									addSegmentVertical(block, x, y, zOff);

									block = command->getNextBlock(terrain);
									if (!block)
									{
										break;
									}
								}
							}
						}
						break;
					case MSC_CHECKBLOCK:
						for (std::vector<SDL_Rect*>::const_iterator k = command->getRects()->begin(); k != command->getRects()->end() && !success; ++k)
						{
							for (x = (*k)->x; x != (*k)->x + (*k)->w && x != _mapsize_x / 10 && !success; ++x)
							{
								for (y = (*k)->y; y != (*k)->y + (*k)->h && y != _mapsize_y / 10 && !success; ++y)
								{
									if (!command->getGroups()->empty())
									{
										for (std::vector<int>::const_iterator z = command->getGroups()->begin(); z != command->getGroups()->end() && !success; ++z)
										{
											success = _blocks[x][y]->isInGroup((*z));
										}
									}
									else if (!command->getBlocks()->empty())
									{
										for (std::vector<int>::const_iterator z = command->getBlocks()->begin(); z != command->getBlocks()->end() && !success; ++z)
										{
											if ((size_t)(*z) < _terrain->getMapBlocks()->size())
											{
												success = (_blocks[x][y] == _terrain->getMapBlocks()->at(*z));
											}
										}
									}
									else
									{
										// wildcard, we don't care what block it is, we just wanna know if there's a block here
										success = (_blocks[x][y] != 0);
									}
								}
							}
						}
						break;
					case MSC_REMOVE:
						success = removeBlocks(command);
						break;
					case MSC_RESIZE:
						if (_save->getMissionType() == "STR_BASE_DEFENSE")
						{
							throw Exception("Map Generator encountered an error: Base defense map cannot be resized.");
						}
						if (_blocksToDo < (_mapsize_x / 10) * (_mapsize_y / 10))
						{
							throw Exception("Map Generator encountered an error: One does not simply resize the map after adding blocks.");
						}

						if (command->getSizeX() > 0 && command->getSizeX() != _mapsize_x / 10)
						{
							_mapsize_x = command->getSizeX() * 10;
						}
						if (command->getSizeY() > 0 && command->getSizeY() != _mapsize_y / 10)
						{
							_mapsize_y = command->getSizeY() * 10;
						}
						if (command->getSizeZ() > 0 && command->getSizeZ() != _mapsize_z)
						{
							_mapsize_z = command->getSizeZ();
						}
						init(false);
						break;
					default:
						break;
					}
				}
			}
		}
	}

	if (_blocksToDo)
	{
		throw Exception("Map failed to fully generate.");
	}

	if (!_alternateTerrainMaps.empty() && !_alternateTerrains.empty())
	{
		// Set up an array for keeping track of which terrains are loaded
		std::map<RuleTerrain*, int> loadedAlternateTerrains;

		// Iterate through unloaded map blocks to load them with the proper terrain
		for (size_t i = 0; i < _alternateTerrainMaps.size(); i++)
		{
			RuleTerrain* terrainToLoad;

			// Figure out if we need to load a new terrain or just point back to an already loaded one
			int alternateTerrainDataOffset = mapDataSetIDOffset;
			std::map<RuleTerrain*, int>::iterator alternateTerrainsIterator;
			alternateTerrainsIterator = loadedAlternateTerrains.find(_alternateTerrains.at(i));

			// Do we need to load a new terrain?
			if (alternateTerrainsIterator == loadedAlternateTerrains.end())
			{
				if (_alternateTerrains.at(i) == _terrain) // If it's the original map terrain, just go back to that
				{
					terrainToLoad = _terrain;
					alternateTerrainDataOffset = 0; // Same as addblock function
				}
				else	// Load a new terrain
				{
					terrainToLoad = _alternateTerrains.at(i);
					loadedAlternateTerrains[terrainToLoad] = mapDataSetIDOffset;
					alternateTerrainDataOffset = mapDataSetIDOffset;

					for (std::vector<MapDataSet*>::iterator j = _alternateTerrains.at(i)->getMapDataSets()->begin(); j != _alternateTerrains.at(i)->getMapDataSets()->end(); ++j)
					{
						(*j)->loadData();
						if (_game->getMod()->getMCDPatch((*j)->getName()))
						{
							_game->getMod()->getMCDPatch((*j)->getName())->modifyData(*j);
						}
						_save->getMapDataSets()->push_back(*j);
						mapDataSetIDOffset++;
					}
				}
			}
			else // go back to an already loaded terrain
			{
				terrainToLoad = alternateTerrainsIterator->first;
				alternateTerrainDataOffset = alternateTerrainsIterator->second;
			}

			// Now that we have the new terrain, load the maps
			bool visible = (_save->getMissionType() == "STR_BASE_DEFENSE");
			loadMAP(_alternateTerrainMaps.at(i), _alternateTerrainRects[i].x * 10, _alternateTerrainRects[i].y * 10, _alternateTerrainHeights.at(i), terrainToLoad, alternateTerrainDataOffset, visible);

		}
	}

	loadNodes();

	if (!ufoMaps.empty() && ufoTerrain)
	{
		for (std::vector<MapDataSet*>::iterator i = ufoTerrain->getMapDataSets()->begin(); i != ufoTerrain->getMapDataSets()->end(); ++i)
		{
			(*i)->loadData();
			if (_game->getMod()->getMCDPatch((*i)->getName()))
			{
				_game->getMod()->getMCDPatch((*i)->getName())->modifyData(*i);
			}
			_save->getMapDataSets()->push_back(*i);
			craftDataSetIDOffset++;
		}

		for (size_t i = 0; i < ufoMaps.size(); ++i)
		{
			loadMAP(ufoMaps[i], _ufoPos[i].x * 10, _ufoPos[i].y * 10, _ufoZ[i], ufoTerrain, mapDataSetIDOffset);
			loadRMP(ufoMaps[i], _ufoPos[i].x * 10, _ufoPos[i].y * 10, _ufoZ[i], Node::UFOSEGMENT);
			for (int j = 0; j < ufoMaps[i]->getSizeX() / 10; ++j)
			{
				for (int k = 0; k < ufoMaps[i]->getSizeY() / 10; k++)
				{
					_segments[_ufoPos[i].x + j][_ufoPos[i].y + k] = Node::UFOSEGMENT;
				}
			}
		}
	}

	if (craftMap)
	{
		for (std::vector<MapDataSet*>::iterator i = _craftRules->getBattlescapeTerrainData()->getMapDataSets()->begin(); i != _craftRules->getBattlescapeTerrainData()->getMapDataSets()->end(); ++i)
		{
			(*i)->loadData();
			if (_game->getMod()->getMCDPatch((*i)->getName()))
			{
				_game->getMod()->getMCDPatch((*i)->getName())->modifyData(*i);
			}
			_save->getMapDataSets()->push_back(*i);
		}
		loadMAP(craftMap, _craftPos.x * 10, _craftPos.y * 10, _craftZ, _craftRules->getBattlescapeTerrainData(), mapDataSetIDOffset + craftDataSetIDOffset, _craftRules->isMapVisible(), true);
		loadRMP(craftMap, _craftPos.x * 10, _craftPos.y * 10, _craftZ, Node::CRAFTSEGMENT);
		for (int i = 0; i < craftMap->getSizeX() / 10; ++i)
		{
			for (int j = 0; j < craftMap->getSizeY() / 10; j++)
			{
				_segments[_craftPos.x + i][_craftPos.y + j] = Node::CRAFTSEGMENT;
			}
		}
		for (int i = (_craftPos.x * 10) - 1; i <= (_craftPos.x * 10) + craftMap->getSizeX(); ++i)
		{
			for (int j = (_craftPos.y * 10) - 1; j <= (_craftPos.y * 10) + craftMap->getSizeY(); j++)
			{
				for (int k = _mapsize_z - 1; k >= _craftZ; --k)
				{
					if (_save->getTile(Position(i, j, k)))
					{
						_save->getTile(Position(i, j, k))->setDiscovered(_craftRules->isMapVisible(), 2);
					}
				}
			}
		}
	}

	delete _dummy;

	// special hacks to fill in empty floors on level 0
	for (int x = 0; x < _mapsize_x; ++x)
	{
		for (int y = 0; y < _mapsize_y; ++y)
		{
			if (_save->getTile(Position(x, y, 0))->getMapData(O_FLOOR) == 0)
			{
				_save->getTile(Position(x, y, 0))->setMapData(MapDataSet::getScorchedEarthTile(), 1, 0, O_FLOOR);
			}
		}
	}

	attachNodeLinks();

	if (_save->getMissionType() == "STR_BASE_DEFENSE" && _mod->getBaseDefenseMapFromLocation() == 1)
	{
		RNG::setSeed(seed);
	}
}

/**
 * Generates a map based on the base's layout.
 * this doesn't drill or fill with dirt, the script must do that.
 */
void BattlescapeGenerator::generateBaseMap()
{
	// add modules based on the base's layout
	for (std::vector<BaseFacility*>::const_iterator i = _base->getFacilities()->begin(); i != _base->getFacilities()->end(); ++i)
	{
		if ((*i)->getBuildTime() == 0 || (*i)->getIfHadPreviousFacility())
		{
			int num = 0;
			int xLimit = (*i)->getX() + (*i)->getRules()->getSize() -1;
			int yLimit = (*i)->getY() + (*i)->getRules()->getSize() -1;

			// Do we use the normal method for placing items on the ground or an explicit definition?
			bool storageCheckerboard = ((*i)->getRules()->getStorageTiles().size() == 0);

			// If the facility lacks a verticalLevels ruleset definition, use this original code
			if ((*i)->getRules()->getVerticalLevels().size() == 0)
			{
			for (int y = (*i)->getY(); y <= yLimit; ++y)
			{
				for (int x = (*i)->getX(); x <= xLimit; ++x)
				{
					// lots of crazy stuff here, which is for the hangars (or other large base facilities one may create)
					// TODO: clean this mess up, make the mapNames a vector in the base module defs
					// also figure out how to do the terrain sets on a per-block basis.
					std::string mapname = (*i)->getRules()->getMapName();
					std::ostringstream newname;
					newname << mapname.substr(0, mapname.size()-2); // strip of last 2 digits
					int mapnum = atoi(mapname.substr(mapname.size()-2, 2).c_str()); // get number
					mapnum += num;
					if (mapnum < 10) newname << 0;
					newname << mapnum;
					auto block = _terrain->getMapBlock(newname.str());
					if (!block)
					{
						throw Exception("Map generator encountered an error: map block "
							+ newname.str()
							+ " is not defined in terrain "
							+ _terrain->getName()
							+ ".");
					}
					addBlock(x, y, block, true);
					_drillMap[x][y] = MD_NONE;
					num++;
					if ((*i)->getRules()->getStorage() > 0 && storageCheckerboard)
					{
						int groundLevel;
						for (groundLevel = _mapsize_z -1; groundLevel >= 0; --groundLevel)
						{
							if (!_save->getTile(Position(x*10, y*10, groundLevel))->hasNoFloor(0))

								break;
						}
						// general stores - there is where the items are put
						for (int k = x * 10; k != (x + 1) * 10; ++k)
						{
							for (int l = y * 10; l != (y + 1) * 10; ++l)
							{
								// we only want every other tile, giving us a "checkerboard" pattern
								if ((k+l) % 2 == 0)
								{
									Tile *t = _save->getTile(Position(k,l,groundLevel));
									Tile *tEast = _save->getTile(Position(k+1,l,groundLevel));
									Tile *tSouth = _save->getTile(Position(k,l+1,groundLevel));
									if (t && t->getMapData(O_FLOOR) && !t->getMapData(O_OBJECT) &&
										tEast && !tEast->getMapData(O_WESTWALL) &&
										tSouth && !tSouth->getMapData(O_NORTHWALL))
									{
										_save->getStorageSpace().push_back(Position(k, l, groundLevel));
									}
								}
							}
						}
						// let's put the inventory tile on the lower floor, just to be safe.
						if (!_craftInventoryTile)
						{
							_craftInventoryTile = _save->getTile(Position((x*10)+5,(y*10)+5,groundLevel-1));
						}
					}
				}
			}
			}
			else // Load the vertical levels as if it were an addBlock script command
			{
				// Create a mapscript command to handle picking blocks for the vertical level
				MapScript command;

				// Get the vertical levels from the facility ruleset and create a list according to map size
				_verticalLevels.clear();
				_verticalLevels = (*i)->getRules()->getVerticalLevels();
				populateVerticalLevels(&command);
				int zOff;

				// Loop over the vertical levels to load the map
				for (size_t k = 0; k <= _verticalLevels.size(); k++)
				{
					if (k == _verticalLevels.size())
					{
						break;
					}

					int x = (*i)->getX();
					int y = (*i)->getY();
					MapBlock *block = 0;

					VerticalLevel currentLevel = _verticalLevels.at(k);
					std::string terrainName = currentLevel.levelTerrain;
					zOff = currentLevel.zoff;
					RuleTerrain *terrain;

					if (terrainName == "baseTerrain")
					{
						terrain = _baseTerrain;
					}
					else if (terrainName != "")
					{
						//get the terrain according to the string name
						terrain = _game->getMod()->getTerrain(terrainName);
						if (!terrain) //make sure we get the terrain, otherwise put error in mod, but continue with generation
						{
							Log(LOG_ERROR) << "Map generator could not find alternate terrain " << terrainName << ", proceding with terrain from alienDeployments or Geoscape texture.";
							terrain = _terrain;
						}
					}
					else // no alternate terrain in command, default
					{
						terrain = _terrain;
					}


					// Initialize block selection inside the vertical level
					command.initVerticalLevel(currentLevel);

					// Place and load the map at the current level
					if (currentLevel.levelType != "empty")
					{
						block = command.getNextBlock(terrain);
					}

					if (block && k == 0)
					{
						if (terrain == _terrain)
						{
							addBlock(x, y, block, true);
						}
						else // adding a block from an alternate terrain, loads map data after scripts are run
						{
							bool blockAdded = addBlock(x, y, block, false);
							if (blockAdded)
							{
								addMAPAlternate(block, x, y, zOff, terrain);
							}
						}
					}

					if (block && k != 0)
					{
						addMAPAlternate(block, x, y, zOff, terrain);
						addSegmentVertical(block, x, y, zOff);
					}
				}

				// Stuff from original code that needs to iterate over size of the facility
				for (int y = (*i)->getY(); y <= yLimit; ++y)
				{
					for (int x = (*i)->getX(); x <= xLimit; ++x)
					{
						_drillMap[x][y] = MD_NONE;
						if ((*i)->getRules()->getStorage() > 0 && storageCheckerboard)
						{
							int groundLevel;
							for (groundLevel = _mapsize_z -1; groundLevel >= 0; --groundLevel)
							{
								if (!_save->getTile(Position(x*10, y*10, groundLevel))->hasNoFloor(0))

									break;
							}
							// general stores - there is where the items are put
							for (int k = x * 10; k != (x + 1) * 10; ++k)
							{
								for (int l = y * 10; l != (y + 1) * 10; ++l)
								{
									// we only want every other tile, giving us a "checkerboard" pattern
									if ((k+l) % 2 == 0)
									{
										Tile *t = _save->getTile(Position(k,l,groundLevel));
										Tile *tEast = _save->getTile(Position(k+1,l,groundLevel));
										Tile *tSouth = _save->getTile(Position(k,l+1,groundLevel));
										if (t && t->getMapData(O_FLOOR) && !t->getMapData(O_OBJECT) &&
											tEast && !tEast->getMapData(O_WESTWALL) &&
											tSouth && !tSouth->getMapData(O_NORTHWALL))
										{
											_save->getStorageSpace().push_back(Position(k, l, groundLevel));
										}
									}
								}
							}
							// let's put the inventory tile on the lower floor, just to be safe.
							if (!_craftInventoryTile)
							{
								_craftInventoryTile = _save->getTile(Position((x*10)+5,(y*10)+5,groundLevel-1));
							}
						}
					}
				}
			}

			// Extended handling for placing storage tiles by ruleset definition
			if ((*i)->getRules()->getStorage() > 0 && !storageCheckerboard)
			{
				int x = (*i)->getX();
				int y = (*i)->getY();

				for (std::vector<Position>::const_iterator j = (*i)->getRules()->getStorageTiles().begin(); j != (*i)->getRules()->getStorageTiles().end(); ++j)
				{
					if (j->x < 0 || j->x / 10 > (*i)->getRules()->getSize()
						|| j->y < 0 || j->y / 10 > (*i)->getRules()->getSize()
						|| j->z < 0 || j->z > _mapsize_z)
					{
						Log(LOG_ERROR) << "Tile position " << (*j) << " is outside the facility " << (*i)->getRules()->getType() << ", skipping placing items there.";
						continue;
					}

					Position tilePos = Position((x * 10) + j->x, (y * 10) + j->y, j->z);
					if (!_save->getTile(tilePos))
					{
						Log(LOG_ERROR) << "Tile position " << tilePos << ", from the facility " << (*i)->getRules()->getType() << ", is outside the map; skipping placing items there.";
						continue;
					}

					_save->getStorageSpace().push_back(tilePos);

					if (!_craftInventoryTile) // just to be safe, make sure we have a craft inventory tile
					{
						_craftInventoryTile = _save->getTile(tilePos);
					}
				}

				// Crash gracefully with some information before we spawn a map where no items could be placed.
				if (_save->getStorageSpace().size() == 0)
				{
					throw Exception("Could not place items on given tiles in storage facility " + (*i)->getRules()->getType());
				}
			}

			for (int x = (*i)->getX(); x <= xLimit; ++x)
			{
				_drillMap[x][yLimit] = MD_VERTICAL;
			}
			for (int y = (*i)->getY(); y <= yLimit; ++y)
			{
				_drillMap[xLimit][y] = MD_HORIZONTAL;
			}
			_drillMap[xLimit][yLimit] = MD_BOTH;
		}
	}
	_save->calculateModuleMap();

}

/**
 * Populates the verticalLevels vector
 * @param command the mapscript command from which to get the size
 * @return true
 */
bool BattlescapeGenerator::populateVerticalLevels(MapScript *command)
{
	VerticalLevel groundLevel;
	VerticalLevel ceilingLevel;
	VerticalLevel lineLevel;
	std::vector<VerticalLevel> fillLevels;
	fillLevels.clear();

	// Add the level to the list according to its type
	for (std::vector<VerticalLevel>::const_iterator i = _verticalLevels.begin(); i != _verticalLevels.end(); ++i)
	{
		if ((*i).levelType == "ground") // Placed first in all commands, defines the z = 0 map block
		{
			groundLevel = (*i);
		}
		else if ((*i).levelType == "ceiling") // Placed last in all commands and only used once, defines top map block
		{
			ceilingLevel = (*i);
		}
		else if ((*i).levelType == "middle" || (*i).levelType == "empty" || (*i).levelType == "craft")
		{
			fillLevels.push_back((*i));
		}
		else if ((*i).levelType == "decoration") // Special definition for blocks you want to use to 'decorate' another
		{
			fillLevels.push_back((*i));
			fillLevels.back().levelSizeZ = 0;
		}
		else
		{
			Log(LOG_ERROR) << "Map generator encountered an error: " << (*i).levelType << " is not a valid VerticalLevel type.";
		}
	}

	// Populate a vector of the vertical levels to build from the ground up
	_verticalLevels.erase(_verticalLevels.begin(), _verticalLevels.end());
	int zLevelsLeft;
	if (command->getSizeZ() != 0)
	{
		zLevelsLeft = std::min(command->getSizeZ(), _save->getMapSizeZ());
	}
	else
	{
		zLevelsLeft = _save->getMapSizeZ();
	}
	int zOff = 0;

	if (groundLevel.levelType == "ground")
	{
		_verticalLevels.push_back(groundLevel);
		zLevelsLeft -= groundLevel.levelSizeZ;
		zOff += groundLevel.levelSizeZ;
	}

	if (ceilingLevel.levelType == "ceiling")
	{
		zLevelsLeft -= ceilingLevel.levelSizeZ;
	}

	bool stop = false;

	while (zLevelsLeft > 0 && !stop)
	{
		stop = true;

		for (std::vector<VerticalLevel>::iterator i = fillLevels.begin(); i != fillLevels.end(); ++i)
		{
			if ((*i).maxRepeats != 0) // Once a level has used up all its repeats, skip adding it
			{
				(*i).maxRepeats--;
			}
			else
			{
				continue;
			}

			if ((*i).levelSizeZ <= zLevelsLeft)
			{
				stop = false;
				_verticalLevels.push_back(*i);
				_verticalLevels.back().zoff = zOff;
				zOff += (*i).levelSizeZ;
				zLevelsLeft -= (*i).levelSizeZ;
			}

			// If the craft is on the ground, give it a landing zone type map
			if (_verticalLevels.back().levelType == "craft" && _verticalLevels.back().levelGroups.size() == 0 && zOff == 0)
			{
					_verticalLevels.back().levelGroups.push_back(1);
			}
		}
	}

	// Now that we've filled the levels, put the ceiling level on top
	if (ceilingLevel.levelType == "ceiling")
	{
		ceilingLevel.zoff = zOff;
		_verticalLevels.push_back(ceilingLevel);
	}

	return true;
}

/**
 * Clears a module from the map.
 * @param x the x offset.
 * @param y the y offset.
 * @param sizeX how far along the x axis to clear.
 * @param sizeY how far along the y axis to clear.
 */
void BattlescapeGenerator::clearModule(int x, int y, int sizeX, int sizeY)
{
	for (int z = 0; z != _mapsize_z; ++z)
	{
		for (int dx = x; dx != x + sizeX; ++dx)
		{
			for (int dy = y; dy != y + sizeY; ++dy)
			{
				Tile *tile = _save->getTile(Position(dx,dy,z));
				for (int i = O_FLOOR; i <= O_OBJECT; i++)
					tile->setMapData(0, -1, -1, (TilePart)i);
			}
		}
	}
}

/**
 * Loads all the nodes from the map modules.
 */
void BattlescapeGenerator::loadNodes()
{
	int segment = 0;

	// Loading nodes for ground-level maps
	for (int itY = 0; itY < (_mapsize_y / 10); itY++)
	{
		for (int itX = 0; itX < (_mapsize_x / 10); itX++)
		{
			_segments[itX][itY] = segment;
			if (_blocks[itX][itY] != 0 && _blocks[itX][itY] != _dummy)
			{
				if (!(_blocks[itX][itY]->isInGroup(MT_LANDINGZONE) && _landingzone[itX][itY] && _craftZ == 0))
				{
					loadRMP(_blocks[itX][itY], itX * 10, itY * 10, 0, segment++);
				}
				}
			}
		}

	// Loading nodes for verticalLevels maps
	for (size_t i = 0; i < _notInBlocks.size(); i++)
	{
		loadRMP(_notInBlocks[i], _notInBlocksRects[i].x * 10, _notInBlocksRects[i].y * 10, _notInBlocksOffsets[i], segment++);
	}
}

/**
 * Attaches all the nodes together in an intricate web of lies.
 */
void BattlescapeGenerator::attachNodeLinks()
{
	// Since standard vanilla maps are added first, the cutoff between nodes in
	// _segments and those loaded in verticalLevels is the largest value of _segements
	int lastSegmentsIndex = 0;
	for (int itY = 0; itY < (_mapsize_y / 10); itY++)
	{
		for (int itX = 0; itX < (_mapsize_x / 10); itX++)
		{
			if(_segments[itX][itY] > lastSegmentsIndex)
			{
				lastSegmentsIndex = _segments[itX][itY];
			}
		}
	}

	// First pass is original code, connects all ground-level maps
	for (std::vector<Node*>::iterator i = _save->getNodes()->begin(); i != _save->getNodes()->end(); ++i)
	{
		if ((*i)->isDummy())
		{
			continue;
		}

		// Did we load this node from a verticalLevel?
		// If so, it's time to go to the next loop!
		if ((*i)->getSegment() > lastSegmentsIndex)
		{
			break;
		}

		Node *node = (*i);
		int segmentX = node->getPosition().x / 10;
		int segmentY = node->getPosition().y / 10;
		int neighbourSegments[4];
		int neighbourDirections[4] = { -2, -3, -4, -5 };
		int neighbourDirectionsInverted[4] = { -4, -5, -2, -3 };

		if (segmentX == (_mapsize_x / 10)-1)
			neighbourSegments[0] = -1;
		else
			neighbourSegments[0] = _segments[segmentX+1][segmentY];
		if (segmentY == (_mapsize_y / 10)-1)
			neighbourSegments[1] = -1;
		else
			neighbourSegments[1] = _segments[segmentX][segmentY+1];
		if (segmentX == 0)
			neighbourSegments[2] = -1;
		else
			neighbourSegments[2] = _segments[segmentX-1][segmentY];
		if (segmentY == 0)
			neighbourSegments[3] = -1;
		else
			neighbourSegments[3] = _segments[segmentX][segmentY-1];

		for (std::vector<int>::iterator j = node->getNodeLinks()->begin(); j != node->getNodeLinks()->end(); ++j )
		{
			for (int n = 0; n < 4; n++)
			{
				if (*j == neighbourDirections[n])
				{
					for (std::vector<Node*>::iterator k = _save->getNodes()->begin(); k != _save->getNodes()->end(); ++k)
					{
						if ((*k)->isDummy())
						{
							continue;
						}
						if ((*k)->getSegment() == neighbourSegments[n])
						{
							for (std::vector<int>::iterator l = (*k)->getNodeLinks()->begin(); l != (*k)->getNodeLinks()->end(); ++l )
							{
								if (*l == neighbourDirectionsInverted[n])
								{
									*l = node->getID();
									*j = (*k)->getID();
								}
							}
						}
					}
				}
			}
		}
	}

	// Second pass to obfuscate even further by adding an additional layer of connections
	// Goes through _segmentsVertical to connect nodes from verticalLevels that would
	// be missed in the original code
	for (std::vector<Node*>::iterator i = _save->getNodes()->begin(); i != _save->getNodes()->end(); ++i)
	{
		// All the nodes before lastSegmentsIndex were already connected
		// verticalLevels start for segment values greater than lastSegmentsIndex
		if ((*i)->isDummy() || (*i)->getSegment() > lastSegmentsIndex)
		{
			continue;
		}

		Node *node = (*i);
		int nodeX = node->getPosition().x / 10;
		int nodeY = node->getPosition().y / 10;
		int nodeZ = node->getPosition().z;
		std::map<int, std::vector<int> > neighbourDirections;

		// Make a list of directions in which to look for neighbouring nodes
		if (nodeX != 0)
		{
			std::vector<int> tempVector;
			tempVector.push_back(-1);
			tempVector.push_back(0);
			tempVector.push_back(0);
			neighbourDirections[-5] = tempVector;
		}
		if (nodeX != (_mapsize_x / 10)-1)
		{
			std::vector<int> tempVector;
			tempVector.push_back(1);
			tempVector.push_back(0);
			tempVector.push_back(0);
			neighbourDirections[-3] = tempVector;
		}
		if (nodeY != 0)
		{
			std::vector<int> tempVector;
			tempVector.push_back(0);
			tempVector.push_back(-1);
			tempVector.push_back(0);
			neighbourDirections[-2] = tempVector;
		}
		if (nodeY != (_mapsize_y / 10)-1)
		{
			std::vector<int> tempVector;
			tempVector.push_back(0);
			tempVector.push_back(1);
			tempVector.push_back(0);
			neighbourDirections[-4] = tempVector;
		}
		if (nodeZ != 0)
		{
			std::vector<int> tempVector;
			tempVector.push_back(0);
			tempVector.push_back(0);
			tempVector.push_back(-1);
			neighbourDirections[-6] = tempVector;
		}
		if (nodeZ != _mapsize_z)
		{
			std::vector<int> tempVector;
			tempVector.push_back(0);
			tempVector.push_back(0);
			tempVector.push_back(1);
			neighbourDirections[-1] = tempVector;
		}

		std::map<int, int> neighbourDirectionsInverted;
		neighbourDirectionsInverted[-2] = -4;
		neighbourDirectionsInverted[-3] = -5;
		neighbourDirectionsInverted[-4] = -2;
		neighbourDirectionsInverted[-5] = -3;

		for (std::map<int, std::vector<int> >::iterator j = neighbourDirections.begin(); j != neighbourDirections.end(); j++)
		{
			std::vector<int>::iterator linkDirection;
			linkDirection = find(node->getNodeLinks()->begin(), node->getNodeLinks()->end(), (*j).first);
			if (linkDirection != node->getNodeLinks()->end() || (*j).first == -1 || (*j).first == -6)
			{
				for (std::vector<Node*>::iterator k = _save->getNodes()->begin(); k != _save->getNodes()->end(); ++k)
				{
					if ((*k)->isDummy())
					{
						continue;
					}

					std::vector<int> currentDirection = (*j).second;
					int linkX = (*k)->getPosition().x / 10 - currentDirection[0];
					int linkY = (*k)->getPosition().y / 10 - currentDirection[1];
					int linkZ = (*k)->getPosition().z - currentDirection[2];

					if (linkX == nodeX && linkY == nodeY && linkZ == nodeZ)
					{
						for (std::vector<int>::iterator l = (*k)->getNodeLinks()->begin(); l != (*k)->getNodeLinks()->end(); ++l )
						{
							std::map<int, int>::iterator invertedDirection = neighbourDirectionsInverted.find((*l));
							if (invertedDirection != neighbourDirectionsInverted.end() && !((*j).first == -1 || (*j).first == -6) && (*invertedDirection).second == *linkDirection)
							{
								*l = node->getID();
								*linkDirection = (*k)->getID();
							}
						}

						if ((*j).first == -1 || (*j).first == -6)
						{
							// Create a vertical link between nodes only if the nodes are within an x+y distance of 3 and the link isn't already there
							int xDistance = abs(node->getPosition().x - (*k)->getPosition().x);
							int yDistance = abs(node->getPosition().y - (*k)->getPosition().y);
							int xyDistance = xDistance + yDistance;
							std::vector<int>::iterator l;
							l = find((*k)->getNodeLinks()->begin(), (*k)->getNodeLinks()->end(), node->getID());
							if (xyDistance <= 3 && l == (*k)->getNodeLinks()->end())
							{
								(*k)->getNodeLinks()->push_back(node->getID());
								(*i)->getNodeLinks()->push_back((*k)->getID());
							}
						}
					}
				}
			}
		}
	}
}

/**
 * Selects a position for a map block.
 * @param rects the positions to select from, none meaning the whole map.
 * @param X the x position for the block gets stored in this variable.
 * @param Y the y position for the block gets stored in this variable.
 * @param sizeX the x size of the block we want to add.
 * @param sizeY the y size of the block we want to add.
 * @return if a valid position was selected or not.
 */
bool BattlescapeGenerator::selectPosition(const std::vector<SDL_Rect *> *rects, int &X, int &Y, int sizeX, int sizeY)
{
	std::vector<SDL_Rect*> available;
	std::vector<std::pair<int, int> > valid;
	SDL_Rect wholeMap;
	wholeMap.x = 0;
	wholeMap.y = 0;
	wholeMap.w = (_mapsize_x / 10);
	wholeMap.h = (_mapsize_y / 10);
	sizeX = (sizeX / 10);
	sizeY = (sizeY / 10);
	if (rects->empty())
	{
		available.push_back(&wholeMap);
	}
	else
	{
		available = *rects;
	}
	for (std::vector<SDL_Rect*>::const_iterator i = available.begin(); i != available.end(); ++i)
	{
		if (sizeX > (*i)->w || sizeY > (*i)->h)
		{
			continue;
		}
		for (int x = (*i)->x; x + sizeX <= (*i)->x + (*i)->w && x + sizeX <= wholeMap.w; ++x)
		{
			for (int y = (*i)->y; y + sizeY <= (*i)->y + (*i)->h && y + sizeY <= wholeMap.h; ++y)
			{
				if (std::find(valid.begin(), valid.end(), std::make_pair(x,y)) == valid.end())
				{
					bool add = true;
					for (int xCheck = x; xCheck != x + sizeX; ++xCheck)
					{
						for (int yCheck = y; yCheck != y + sizeY; ++yCheck)
						{
							if (_blocks[xCheck][yCheck])
							{
								add = false;
							}
						}
					}
					if (add)
					{
						valid.push_back(std::make_pair(x,y));
					}
				}
			}
		}
	}
	if (valid.empty())
	{
		return false;
	}
	std::pair<int, int> selection = valid.at(RNG::generate(0, valid.size() - 1));
	X = selection.first;
	Y = selection.second;
	return true;
}

/**
 * Adds a craft (or UFO) to the map, and tries to add a landing zone type block underneath it.
 * @param craftMap the map for the craft in question.
 * @param command the script command to pull info from.
 * @param craftPos the position of the craft is stored here.
 * @return if the craft was placed or not.
 */
bool BattlescapeGenerator::addCraft(MapBlock *craftMap, MapScript *command, SDL_Rect &craftPos, RuleTerrain *terrain)
{
	craftPos.w = craftMap->getSizeX();
	craftPos.h = craftMap->getSizeY();
	bool placed = false;
	int x, y;

	placed = selectPosition(command->getRects(), x, y, craftPos.w, craftPos.h);
	// if ok, allocate it
	if (placed)
	{
		craftPos.x = x;
		craftPos.y = y;
		craftPos.w /= 10;
		craftPos.h /= 10;
		for (x = 0; x < craftPos.w; ++x)
		{
			for (y = 0; y < craftPos.h; ++y)
			{
				_landingzone[craftPos.x + x][craftPos.y + y] = true;
				MapBlock *block = command->getNextBlock(terrain);
				if (block && !_blocks[craftPos.x + x][craftPos.y + y])
				{
					_blocks[craftPos.x + x][craftPos.y + y] = block;
					_blocksToDo--;
				}
			}
		}
	}

	return placed;
}

/**
 * draws a line along the map either horizontally, vertically or both.
 * @param direction the direction to draw the line
 * @param rects the positions to allow the line to be drawn in.
 * @return if the blocks were added or not.
 */
bool BattlescapeGenerator::addLine(MapDirection direction, const std::vector<SDL_Rect*> *rects, RuleTerrain *terrain, int zOff)
{
	if (direction == MD_BOTH)
	{
		if (addLine(MD_VERTICAL, rects, terrain, zOff))
		{
			addLine(MD_HORIZONTAL, rects, terrain, zOff);
			return true;
		}
		return false;
	}

	int tries = 0;
	bool placed = false;

	int roadX, roadY = 0;
	int *iteratorValue = &roadX;
	MapBlockType comparator = MT_NSROAD;
	MapBlockType typeToAdd = MT_EWROAD;
	int limit = _mapsize_x / 10;
	if (direction == MD_VERTICAL)
	{
		iteratorValue = &roadY;
		comparator = MT_EWROAD;
		typeToAdd = MT_NSROAD;
		limit = _mapsize_y / 10;
	}
	while (!placed)
	{
		placed = selectPosition(rects, roadX, roadY, 10, 10);
		for (*iteratorValue = 0; *iteratorValue < limit; *iteratorValue += 1)
		{
			if (placed && _blocks[roadX][roadY] != 0 && _blocks[roadX][roadY]->isInGroup(comparator) == false)
			{
				placed = false;
				break;
			}
		}
		if (tries++ > 20)
		{
			return false;
		}
	}
	*iteratorValue = 0;
	while (*iteratorValue < limit)
	{
		bool loadMap = false;

		if (_blocks[roadX][roadY] == 0)
		{
			loadMap = addBlock(roadX, roadY, terrain->getRandomMapBlock(10, 10, typeToAdd), false);
		}
		else if (_blocks[roadX][roadY]->isInGroup(comparator))
		{
			_blocks[roadX][roadY] = terrain->getRandomMapBlock(10, 10, MT_CROSSING);
			clearModule(roadX * 10, roadY * 10, 10, 10);
			loadMap = true;
		}

		// Check if we're using an alternate terrain, if so, hold off on loading it until later
		if (loadMap)
		{
			if (terrain == _terrain)
			{
				loadMAP(_blocks[roadX][roadY], roadX * 10, roadY * 10, 0, terrain, 0);
			}
			else
			{
				addMAPAlternate(_blocks[roadX][roadY], roadX, roadY, zOff, terrain);
			}
		}
		*iteratorValue += 1;
	}
	return true;
}

/**
 * Adds a single block to the map.
 * @param x the x position to add the block
 * @param y the y position to add the block
 * @param block the block to add.
 * @return if the block was added or not.
 */
bool BattlescapeGenerator::addBlock(int x, int y, MapBlock *block, bool placeMap)
{
	int xSize = (block->getSizeX() - 1) / 10;
	int ySize = (block->getSizeY() - 1) / 10;

	for (int xd = 0; xd <= xSize; ++xd)
	{
		for (int yd = 0; yd != ySize; ++yd)
		{
			if (_blocks[x + xd][y + yd])
				return false;
		}
	}

	for (int xd = 0; xd <= xSize; ++xd)
	{
		for (int yd = 0; yd <= ySize; ++yd)
		{
			_blocks[x + xd][y + yd] = _dummy;
			_blocksToDo--;
		}
	}

	// mark the south edge of the block for drilling
	for (int xd = 0; xd <= xSize; ++xd)
	{
		_drillMap[x+xd][y + ySize] = MD_VERTICAL;
	}
	// then the east edge
	for (int yd = 0; yd <= ySize; ++yd)
	{
		_drillMap[x + xSize][y+yd] = MD_HORIZONTAL;
	}
	// then the far corner gets marked for both
	// this also marks 1x1 modules
	_drillMap[x + xSize][y+ySize] = MD_BOTH;

	_blocks[x][y] = block;
	bool visible = (_save->getMissionType() == "STR_BASE_DEFENSE"); // yes, i'm hard coding these, big whoop, wanna fight about it?

	if (placeMap)
	{
		loadMAP(_blocks[x][y], x * 10, y * 10, 0, _terrain, 0, visible);
	}
	return true;
}

/**
 * Drills a tunnel between existing map modules.
 * note that this drills all modules currently on the map,
 * so it should take place BEFORE the dirt is added in base defenses.
 * @param data the wall replacements and level to dig on.
 * @param rects the length/width of the tunnels themselves.
 * @param dir the direction to drill.
 */
void BattlescapeGenerator::drillModules(TunnelData* data, const std::vector<SDL_Rect *> *rects, MapDirection dir)
{
	const MCDReplacement *wWall = data->getMCDReplacement("westWall");
	const MCDReplacement *nWall = data->getMCDReplacement("northWall");
	const MCDReplacement *corner = data->getMCDReplacement("corner");
	const MCDReplacement *floor = data->getMCDReplacement("floor");
	SDL_Rect rect;
	rect.x = rect.y = rect.w = rect.h = 3;
	if (!rects->empty())
	{
		rect = *rects->front();
	}

	for (int i = 0; i < (_mapsize_x / 10); ++i)
	{
		for (int j = 0; j < (_mapsize_y / 10); ++j)
		{
			if (_blocks[i][j] == 0)
				continue;
<<<<<<< HEAD
			
=======

>>>>>>> 110ec46c
			MapData *md;

			if (dir != MD_VERTICAL)
			{
				// drill east
				if (i < (_mapsize_x / 10)-1 && (_drillMap[i][j] == MD_HORIZONTAL || _drillMap[i][j] == MD_BOTH) && _blocks[i+1][j] != 0)
				{
					Tile *tile;
					// remove stuff
					for (int k = rect.y; k != rect.y + rect.h; ++k)
					{
						tile = _save->getTile(Position((i*10)+9, (j*10)+k, data->level));
						if (tile)
						{
							tile->setMapData(0, -1, -1, O_WESTWALL);
							tile->setMapData(0, -1, -1, O_OBJECT);
							if (floor)
							{
								md = _terrain->getMapDataSets()->at(floor->set)->getObjects()->at(floor->entry);
								tile->setMapData(md, floor->entry, floor->set, O_FLOOR);
							}

							tile = _save->getTile(Position((i+1)*10, (j*10)+k, data->level));
							tile->setMapData(0, -1, -1, O_WESTWALL);
							MapData* obj = tile->getMapData(O_OBJECT);
							if (obj && obj->getTUCost(MT_WALK) == 0)
							{
								tile->setMapData(0, -1, -1, O_OBJECT);
							}
						}
					}

					if (nWall)
					{
						md = _terrain->getMapDataSets()->at(nWall->set)->getObjects()->at(nWall->entry);
						tile = _save->getTile(Position((i*10)+9, (j*10)+rect.y, data->level));
						tile->setMapData(md, nWall->entry, nWall->set, O_NORTHWALL);
						tile = _save->getTile(Position((i*10)+9, (j*10)+rect.y+rect.h, data->level));
						tile->setMapData(md, nWall->entry, nWall->set, O_NORTHWALL);
					}

					if (corner)
					{
						md = _terrain->getMapDataSets()->at(corner->set)->getObjects()->at(corner->entry);
						tile = _save->getTile(Position((i+1)*10, (j*10)+rect.y, data->level));
						if (tile->getMapData(O_NORTHWALL) == 0)
							tile->setMapData(md, corner->entry, corner->set, O_NORTHWALL);
					}
				}
			}

			if (dir != MD_HORIZONTAL)
			{
				// drill south
				if (j < (_mapsize_y / 10)-1 && (_drillMap[i][j] == MD_VERTICAL || _drillMap[i][j] == MD_BOTH) && _blocks[i][j+1] != 0)
				{
					// remove stuff
					for (int k = rect.x; k != rect.x + rect.w; ++k)
					{
						Tile * tile = _save->getTile(Position((i*10)+k, (j*10)+9, data->level));
						if (tile)
						{
							tile->setMapData(0, -1, -1, O_NORTHWALL);
							tile->setMapData(0, -1, -1, O_OBJECT);
							if (floor)
							{
								md = _terrain->getMapDataSets()->at(floor->set)->getObjects()->at(floor->entry);
								tile->setMapData(md, floor->entry, floor->set, O_FLOOR);
							}

							tile = _save->getTile(Position((i*10)+k, (j+1)*10, data->level));
							tile->setMapData(0, -1, -1, O_NORTHWALL);
							MapData* obj = tile->getMapData(O_OBJECT);
							if (obj && obj->getTUCost(MT_WALK) == 0)
							{
								tile->setMapData(0, -1, -1, O_OBJECT);
							}
						}
					}

					if (wWall)
					{
						md = _terrain->getMapDataSets()->at(wWall->set)->getObjects()->at(wWall->entry);
						Tile *tile = _save->getTile(Position((i*10)+rect.x, (j*10)+9, data->level));
						tile->setMapData(md, wWall->entry, wWall->set, O_WESTWALL);
						tile = _save->getTile(Position((i*10)+rect.x+rect.w, (j*10)+9, data->level));
						tile->setMapData(md, wWall->entry, wWall->set, O_WESTWALL);
					}

					if (corner)
					{
						md = _terrain->getMapDataSets()->at(corner->set)->getObjects()->at(corner->entry);
						Tile *tile = _save->getTile(Position((i*10)+rect.x, (j+1)*10, data->level));
						if (tile->getMapData(O_WESTWALL) == 0)
							tile->setMapData(md, corner->entry, corner->set, O_WESTWALL);
					}
				}
			}
		}
	}
}

/**
 * Removes all blocks within a given set of rects, as defined in the command.
 * @param command contains all the info we need.
 * @return success of the removal.
 * @feel shame for having written this.
 */
bool BattlescapeGenerator::removeBlocks(MapScript *command)
{
	std::vector<std::pair<int, int> > deleted;
	bool success = false;

	for (std::vector<SDL_Rect*>::const_iterator k = command->getRects()->begin(); k != command->getRects()->end(); ++k)
	{
		for (int x = (*k)->x; x != (*k)->x + (*k)->w && x != _mapsize_x / 10; ++x)
		{
			for (int y = (*k)->y; y != (*k)->y + (*k)->h && y != _mapsize_y / 10; ++y)
			{
				if (_blocks[x][y] != 0 && _blocks[x][y] != _dummy)
				{
					std::pair<int, int> pos(x, y);
					if (!command->getGroups()->empty())
					{
						for (std::vector<int>::const_iterator z = command->getGroups()->begin(); z != command->getGroups()->end(); ++z)
						{
							if (_blocks[x][y]->isInGroup((*z)))
							{
								// the deleted vector should only contain unique entries
								if (std::find(deleted.begin(), deleted.end(), pos) == deleted.end())
								{
									deleted.push_back(pos);
								}
							}
						}
					}
					else if (!command->getBlocks()->empty())
					{
						for (std::vector<int>::const_iterator z = command->getBlocks()->begin(); z != command->getBlocks()->end(); ++z)
						{
							if ((size_t)(*z) < _terrain->getMapBlocks()->size())
							{
								// the deleted vector should only contain unique entries
								if (std::find(deleted.begin(), deleted.end(), pos) == deleted.end())
								{
									deleted.push_back(pos);
								}
							}
						}
					}
					else
					{
						// the deleted vector should only contain unique entries
						if (std::find(deleted.begin(), deleted.end(), pos) == deleted.end())
						{
							deleted.push_back(pos);
						}
					}
				}
			}
		}
	}
	for (std::vector<std::pair<int, int> >::const_iterator z = deleted.begin(); z != deleted.end(); ++z)
	{
		int x = (*z).first;
		int y = (*z).second;
		clearModule(x * 10, y * 10, _blocks[x][y]->getSizeX(), _blocks[x][y]->getSizeY());

		int delx = (_blocks[x][y]->getSizeX() / 10);
		int dely = (_blocks[x][y]->getSizeY() / 10);

		for (int dx = x; dx != x + delx; ++dx)
		{
			for (int dy = y; dy != y + dely; ++dy)
			{
				_blocks[dx][dy] = 0;
				_blocksToDo++;
			}
		}
		// this command succeeds if even one block is removed.
		success = true;
	}
	return success;
}

/**
 * Sets the terrain to be used in battle generation.
 * @param terrain Pointer to the terrain rules.
 */
void BattlescapeGenerator::setTerrain(RuleTerrain *terrain)
{
	_terrain = terrain;
}


/**
 * Sets up the objectives for the map.
 * @param ruleDeploy the deployment data we're gleaning data from.
 */
void BattlescapeGenerator::setupObjectives(const AlienDeployment *ruleDeploy)
{
	// reset bug hunt mode (necessary for multi-stage missions)
	_save->setBughuntMode(false);
	// set global min turn
	_save->setBughuntMinTurn(_game->getMod()->getBughuntMinTurn());
	// set min turn override per deployment (if defined)
	if (ruleDeploy->getBughuntMinTurn() > 0)
	{
		_save->setBughuntMinTurn(ruleDeploy->getBughuntMinTurn());
	}

	int targetType = ruleDeploy->getObjectiveType();

	if (targetType > -1)
	{
		int objectives = ruleDeploy->getObjectivesRequired();
		int actualCount = 0;

		for (int i = 0; i < _save->getMapSizeXYZ(); ++i)
		{
			for (int j = O_FLOOR; j <= O_OBJECT; ++j)
			{
				TilePart tp = (TilePart)j;
				if (_save->getTile(i)->getMapData(tp) && _save->getTile(i)->getMapData(tp)->getSpecialType() == targetType)
				{
					actualCount++;
				}
			}
		}

		if (actualCount > 0)
		{
			_save->setObjectiveType(targetType);

			if (actualCount < objectives || objectives == 0)
			{
				_save->setObjectiveCount(actualCount);
			}
			else
			{
				_save->setObjectiveCount(objectives);
			}
		}
	}
}

/**
* Sets the depth based on the terrain or the provided AlienDeployment rule.
* @param ruleDeploy the deployment data we're gleaning data from.
* @param nextStage whether the mission is progressing to the next stage.
*/
void BattlescapeGenerator::setDepth(const AlienDeployment* ruleDeploy, bool nextStage)
{
	if (_save->getDepth() > 0 && !nextStage)
	{
		// new battle menu will have set the depth already
		return;
	}

	if (ruleDeploy->getMaxDepth() > 0)
	{
		_save->setDepth(RNG::generate(ruleDeploy->getMinDepth(), ruleDeploy->getMaxDepth()));
	}
	else if (_terrain->getMaxDepth() > 0 || nextStage)
	{
		_save->setDepth(RNG::generate(_terrain->getMinDepth(), _terrain->getMaxDepth()));
	}
}

/**
* Sets the background music based on the terrain or the provided AlienDeployment rule.
* @param ruleDeploy the deployment data we're gleaning data from.
* @param nextStage whether the mission is progressing to the next stage.
*/
void BattlescapeGenerator::setMusic(const AlienDeployment* ruleDeploy, bool nextStage)
{
	if (!ruleDeploy->getMusic().empty())
	{
		_save->setMusic(ruleDeploy->getMusic().at(RNG::generate(0, ruleDeploy->getMusic().size() - 1)));
	}
	else if (!_terrain->getMusic().empty())
	{
		_save->setMusic(_terrain->getMusic().at(RNG::generate(0, _terrain->getMusic().size() - 1)));
	}
	else if (nextStage)
	{
		_save->setMusic("");
	}
}

}<|MERGE_RESOLUTION|>--- conflicted
+++ resolved
@@ -587,11 +587,7 @@
 			_terrain = _game->getMod()->getTerrain(_worldTexture->getRandomTerrain(target), true);
 		}
 	}
-<<<<<<< HEAD
-	
-=======
-
->>>>>>> 110ec46c
+
 	setDepth(ruleDeploy, false);
 
 	if (ruleDeploy->getShade() != -1)
@@ -1043,7 +1039,7 @@
 			if (_craftInventoryTile == 0)
 			{
 				// Craft inventory tile position defined in the ruleset
-				std::vector<int> coords = _craftRules->getCraftInventoryTile();
+				const std::vector<int> coords = _craftRules->getCraftInventoryTile();
 				if (coords.size() >= 3)
 				{
 					Position craftInventoryTilePosition = Position(coords[0] + (_craftPos.x * 10), coords[1] + (_craftPos.y * 10), coords[2] + _craftZ);
@@ -3493,11 +3489,7 @@
 		{
 			if (_blocks[i][j] == 0)
 				continue;
-<<<<<<< HEAD
-			
-=======
-
->>>>>>> 110ec46c
+
 			MapData *md;
 
 			if (dir != MD_VERTICAL)
