--- conflicted
+++ resolved
@@ -60,11 +60,7 @@
 #include "../Savegame/EquipmentLayoutItem.h"
 #include "CivilianBAIState.h"
 #include "AlienBAIState.h"
-<<<<<<< HEAD
-#include "Pathfinding.h"
 #include "BattlescapeState.h"
-=======
->>>>>>> 773fd047
 
 namespace OpenXcom
 {
@@ -73,17 +69,12 @@
  * Sets up a BattlescapeGenerator.
  * @param game pointer to Game object.
  */
-<<<<<<< HEAD
 BattlescapeGenerator::BattlescapeGenerator(Game *game) :
-	_game(game), _save(game->getSavedGame()->getSavedBattle()), _res(_game->getResourcePack()),
+	_game(game), _save(game->getSavedGame()->getSavedBattle()), _mod(_game->getMod()),
 	_craft(0), _ufo(0), _base(0), _mission(0), _alienBase(0), _terrain(0),
 	_mapsize_x(0), _mapsize_y(0), _mapsize_z(0), _worldTexture(0), _worldShade(0),
 	_unitSequence(0), _craftInventoryTile(0), _alienCustomDeploy(0), _alienCustomMission(0), _alienItemLevel(0),
 	_baseInventory(false), _generateFuel(true), _craftDeployed(false), _craftZ(0)
-=======
-BattlescapeGenerator::BattlescapeGenerator(Game *game) : _game(game), _save(game->getSavedGame()->getSavedBattle()), _mod(game->getMod()), _craft(0), _ufo(0), _base(0), _mission(0), _alienBase(0), _terrain(0),
-														 _mapsize_x(0), _mapsize_y(0), _mapsize_z(0), _worldTexture(0), _worldShade(0), _unitSequence(0), _craftInventoryTile(0), _alienItemLevel(0), _baseInventory(false), _generateFuel(true), _craftDeployed(false), _craftZ(0)
->>>>>>> 773fd047
 {
 	_allowAutoLoadout = !Options::disableAutoEquip;
 }
@@ -114,11 +105,7 @@
 	_blocksToDo = (_mapsize_x / 10) * (_mapsize_y / 10);
 	// creates the tile objects
 	_save->initMap(_mapsize_x, _mapsize_y, _mapsize_z);
-<<<<<<< HEAD
-	_save->initUtilities(_res, _game->getRuleset());
-=======
 	_save->initUtilities(_mod);
->>>>>>> 773fd047
 }
 /**
  * Sets the XCom craft involved in the battle.
@@ -352,19 +339,15 @@
 		_save->getItems()->push_back(*i);
 	}
 
-<<<<<<< HEAD
-	_alienCustomDeploy = _game->getRuleset()->getDeployment(_save->getAlienCustomDeploy());
-	_alienCustomMission = _game->getRuleset()->getDeployment(_save->getAlienCustomMission());
-
-	if (_alienCustomDeploy) _alienCustomDeploy = _game->getRuleset()->getDeployment(_alienCustomDeploy->getNextStage());
-	if (_alienCustomMission) _alienCustomMission = _game->getRuleset()->getDeployment(_alienCustomMission->getNextStage());
+	_alienCustomDeploy = _game->getMod()->getDeployment(_save->getAlienCustomDeploy());
+	_alienCustomMission = _game->getMod()->getDeployment(_save->getAlienCustomMission());
+
+	if (_alienCustomDeploy) _alienCustomDeploy = _game->getMod()->getDeployment(_alienCustomDeploy->getNextStage());
+	if (_alienCustomMission) _alienCustomMission = _game->getMod()->getDeployment(_alienCustomMission->getNextStage());
 
 	_save->setAlienCustom(_alienCustomDeploy ? _alienCustomDeploy->getType() : "", _alienCustomMission ? _alienCustomMission->getType() : "");
 
-	const AlienDeployment *ruleDeploy = _alienCustomMission ? _alienCustomMission : _game->getRuleset()->getDeployment(_save->getMissionType());
-=======
-	AlienDeployment *ruleDeploy = _game->getMod()->getDeployment(_save->getMissionType());
->>>>>>> 773fd047
+	const AlienDeployment *ruleDeploy = _alienCustomMission ? _alienCustomMission : _game->getMod()->getDeployment(_save->getMissionType());
 	ruleDeploy->getDimensions(&_mapsize_x, &_mapsize_y, &_mapsize_z);
 	size_t pick = RNG::generate(0, ruleDeploy->getTerrains().size() -1);
 	_terrain = _game->getMod()->getTerrain(ruleDeploy->getTerrains().at(pick));
@@ -486,13 +469,9 @@
  */
 void BattlescapeGenerator::run()
 {
-<<<<<<< HEAD
 	_save->setAlienCustom(_alienCustomDeploy ? _alienCustomDeploy->getType() : "", _alienCustomMission ? _alienCustomMission->getType() : "");
 
-	const AlienDeployment *ruleDeploy = _alienCustomMission ? _alienCustomMission : _game->getRuleset()->getDeployment(_ufo?_ufo->getRules()->getType():_save->getMissionType());
-=======
-	AlienDeployment *ruleDeploy = _game->getMod()->getDeployment(_ufo?_ufo->getRules()->getType():_save->getMissionType());
->>>>>>> 773fd047
+	const AlienDeployment *ruleDeploy = _alienCustomMission ? _alienCustomMission : _game->getMod()->getDeployment(_ufo?_ufo->getRules()->getType():_save->getMissionType());
 
 	ruleDeploy->getDimensions(&_mapsize_x, &_mapsize_y, &_mapsize_z);
 
@@ -838,48 +817,19 @@
 	BattleUnit *unit = addXCOMUnit(new BattleUnit(rule, FACTION_PLAYER, _unitSequence++, _game->getMod()->getArmor(rule->getArmor()), 0, _save->getDepth()));
 	if (unit)
 	{
-<<<<<<< HEAD
-		BattleItem *item = new BattleItem(_game->getRuleset()->getItem(vehicle), _save->getCurrentItemId());
+		BattleItem *item = new BattleItem(_game->getMod()->getItem(vehicle), _save->getCurrentItemId());
 		if (!_save->addItem(item, unit))
-=======
-		BattleItem *item = new BattleItem(_game->getMod()->getItem(vehicle), _save->getCurrentItemId());
-		if (!addItem(item, unit))
->>>>>>> 773fd047
 		{
 			delete item;
 		}
 		if (!v->getRules()->getCompatibleAmmo()->empty())
 		{
 			std::string ammo = v->getRules()->getCompatibleAmmo()->front();
-<<<<<<< HEAD
-			BattleItem *ammoItem = new BattleItem(_game->getRuleset()->getItem(ammo), _save->getCurrentItemId());
+			BattleItem *ammoItem = new BattleItem(_game->getMod()->getItem(ammo), _save->getCurrentItemId());
 			_save->addItem(ammoItem, unit);
 			ammoItem->setAmmoQuantity(v->getAmmo());
 		}
 		unit->setTurretType(v->getRules()->getTurretType());
-=======
-			BattleItem *ammoItem = new BattleItem(_game->getMod()->getItem(ammo), _save->getCurrentItemId());
-			addItem(ammoItem, unit);
-			ammoItem->setAmmoQuantity(v->getAmmo());
-		}
-		unit->setTurretType(v->getRules()->getTurretType());
-
-		if (!rule->getBuiltInWeapons().empty())
-		{
-			for (std::vector<std::string>::const_iterator i = rule->getBuiltInWeapons().begin(); i != rule->getBuiltInWeapons().end(); ++i)
-			{
-				RuleItem *ruleItem = _game->getMod()->getItem(*i);
-				if (ruleItem)
-				{
-					BattleItem *item = new BattleItem(ruleItem, _save->getCurrentItemId());
-					if (!addItem(item, unit))
-					{
-						delete item;
-					}
-				}
-			}
-		}
->>>>>>> 773fd047
 	}
 	return unit;
 }
@@ -906,10 +856,6 @@
 			_save->getUnits()->push_back(unit);
 			_save->initFixedItems(unit);
 			_save->getTileEngine()->calculateFOV(unit);
-<<<<<<< HEAD
-=======
-			unit->setSpecialWeapon(_save, _game->getMod());
->>>>>>> 773fd047
 			return unit;
 		}
 		else if (_save->getMissionType() != "STR_BASE_DEFENSE")
@@ -921,10 +867,6 @@
 				_save->getUnits()->push_back(unit);
 				_save->initFixedItems(unit);
 				_save->getTileEngine()->calculateFOV(unit);
-<<<<<<< HEAD
-=======
-				unit->setSpecialWeapon(_save, _game->getMod());
->>>>>>> 773fd047
 				return unit;
 			}
 		}
@@ -950,10 +892,6 @@
 					_save->getUnits()->push_back(unit);
 					_save->initFixedItems(unit);
 					unit->setDirection(dir);
-<<<<<<< HEAD
-=======
-					unit->setSpecialWeapon(_save, _game->getMod());
->>>>>>> 773fd047
 					return unit;
 				}
 			}
@@ -968,11 +906,7 @@
 				if (_save->setUnitPosition(unit, _save->getTiles()[i]->getPosition()))
 				{
 					_save->getUnits()->push_back(unit);
-<<<<<<< HEAD
 					_save->initFixedItems(unit);
-=======
-					unit->setSpecialWeapon(_save, _game->getMod());
->>>>>>> 773fd047
 					return unit;
 				}
 			}
@@ -1066,48 +1000,8 @@
 			size_t itemLevel = (size_t)(_game->getMod()->getAlienItemLevels().at(month).at(RNG::generate(0,9)));
 			if (unit)
 			{
-<<<<<<< HEAD
 				_save->initFixedItems(unit);
 				if (!rule->isLivingWeapon())
-=======
-				// Built in weapons: the unit has this weapon regardless of loadout or what have you.
-				if (!rule->getBuiltInWeapons().empty())
-				{
-					for (std::vector<std::string>::const_iterator j = rule->getBuiltInWeapons().begin(); j != rule->getBuiltInWeapons().end(); ++j)
-					{
-						RuleItem *ruleItem = _game->getMod()->getItem(*j);
-						if (ruleItem)
-						{
-							BattleItem *item = new BattleItem(ruleItem, _save->getCurrentItemId());
-							if (!addItem(item, unit))
-							{
-								delete item;
-							}
-						}
-					}
-				}
-
-				// terrorist alien's equipment is a special case - they are fitted with a weapon which is the alien's name with suffix _WEAPON
-				if (rule->isLivingWeapon())
-				{
-					std::string terroristWeapon = rule->getRace().substr(4);
-					terroristWeapon += "_WEAPON";
-					RuleItem *ruleItem = _game->getMod()->getItem(terroristWeapon);
-					if (ruleItem)
-					{
-						BattleItem *item = new BattleItem(ruleItem, _save->getCurrentItemId());
-						if (!addItem(item, unit))
-						{
-							delete item;
-						}
-						else
-						{
-							unit->setTurretType(item->getRules()->getTurretType());
-						}
-					}
-				}
-				else
->>>>>>> 773fd047
 				{
 					if ((*d).itemSets.size() == 0)
 					{
@@ -1169,10 +1063,6 @@
 	{
 		unit->setAIState(new AlienBAIState(_game->getSavedGame()->getSavedBattle(), unit, node));
 		unit->setRankInt(alienRank);
-<<<<<<< HEAD
-=======
-		unit->setSpecialWeapon(_save, _game->getMod());
->>>>>>> 773fd047
 		int dir = _save->getTileEngine()->faceWindow(node->getPosition());
 		Position craft = _game->getSavedGame()->getSavedBattle()->getUnits()->at(0)->getPosition();
 		if (_save->getTileEngine()->distance(node->getPosition(), craft) <= 20 && RNG::percent(20 * difficulty))
@@ -1199,10 +1089,6 @@
 		{
 			unit->setAIState(new AlienBAIState(_game->getSavedGame()->getSavedBattle(), unit, 0));
 			unit->setRankInt(alienRank);
-<<<<<<< HEAD
-=======
-			unit->setSpecialWeapon(_save, _game->getMod());
->>>>>>> 773fd047
 			int dir = _save->getTileEngine()->faceWindow(unit->getPosition());
 			Position craft = _game->getSavedGame()->getSavedBattle()->getUnits()->at(0)->getPosition();
 			if (_save->getTileEngine()->distance(unit->getPosition(), craft) <= 20 && RNG::percent(20 * difficulty))
@@ -1331,185 +1217,7 @@
 }
 
 /**
-<<<<<<< HEAD
  * Generates a map (set of tiles) for a new battlescape game.
-=======
- * Adds an item to an XCom soldier (auto-equip).
- * @param item Pointer to the Item.
- * @param unit Pointer to the Unit.
- * @param allowSecondClip allow the unit to take a second clip or not. (only applies to xcom soldiers, aliens are allowed regardless of this flag)
- * @return if the item was placed or not.
- */
-bool BattlescapeGenerator::addItem(BattleItem *item, BattleUnit *unit, bool allowSecondClip)
-{
-	RuleInventory *rightHand = _game->getMod()->getInventory("STR_RIGHT_HAND");
-	RuleInventory *leftHand = _game->getMod()->getInventory("STR_LEFT_HAND");
-	bool placed = false;
-	bool loaded = false;
-	BattleItem *rightWeapon = unit->getItem("STR_RIGHT_HAND");
-	BattleItem *leftWeapon = unit->getItem("STR_LEFT_HAND");
-	int weight = 0;
-
-	// tanks and aliens don't care about weight or multiple items,
-	// their loadouts are defined in the rulesets and more or less set in stone.
-	if (unit->getFaction() == FACTION_PLAYER && unit->hasInventory())
-	{
-		weight = unit->getCarriedWeight() + item->getRules()->getWeight();
-		if (item->getAmmoItem() && item->getAmmoItem() != item)
-		{
-			weight += item->getAmmoItem()->getRules()->getWeight();
-		}
-		// allow all weapons to be loaded by avoiding this check,
-		// they'll return false later anyway if the unit has something in his hand.
-		if (item->getRules()->getCompatibleAmmo()->empty())
-		{
-			int tally = 0;
-			for (std::vector<BattleItem*>::iterator i = unit->getInventory()->begin(); i != unit->getInventory()->end(); ++i)
-			{
-				if (item->getRules()->getType() == (*i)->getRules()->getType())
-				{
-					if (allowSecondClip && item->getRules()->getBattleType() == BT_AMMO)
-					{
-						tally++;
-						if (tally == 2)
-						{
-							return false;
-						}
-					}
-					else
-					{
-						// we already have one, thanks.
-						return false;
-					}
-				}
-			}
-		}
-	}
-	bool keep = true;
-	switch (item->getRules()->getBattleType())
-	{
-	case BT_FIREARM:
-	case BT_MELEE:
-		if (item->getAmmoItem() || unit->getFaction() != FACTION_PLAYER || !unit->hasInventory())
-		{
-			loaded = true;
-		}
-
-		if (loaded && (unit->getGeoscapeSoldier() == 0 || _allowAutoLoadout))
-		{
-			if (!rightWeapon && unit->getBaseStats()->strength * 0.66 >= weight) // weight is always considered 0 for aliens
-			{
-				item->moveToOwner(unit);
-				item->setSlot(rightHand);
-				placed = true;
-			}
-			if (!placed && !leftWeapon && (unit->getFaction() != FACTION_PLAYER || item->getRules()->isFixed()))
-			{
-				item->moveToOwner(unit);
-				item->setSlot(leftHand);
-				placed = true;
-			}
-		}
-		break;
-	case BT_AMMO:
-		// xcom weapons will already be loaded, aliens and tanks, however, get their ammo added afterwards.
-		// so let's try to load them here.
-		if (rightWeapon && (rightWeapon->getRules()->isFixed() || unit->getFaction() != FACTION_PLAYER) &&
-			!rightWeapon->getRules()->getCompatibleAmmo()->empty() &&
-			!rightWeapon->getAmmoItem() &&
-			rightWeapon->setAmmoItem(item) == 0)
-		{
-			item->setSlot(rightHand);
-			placed = true;
-			break;
-		}
-		if (leftWeapon && (leftWeapon->getRules()->isFixed() || unit->getFaction() != FACTION_PLAYER) &&
-			!leftWeapon->getRules()->getCompatibleAmmo()->empty() &&
-			!leftWeapon->getAmmoItem() &&
-			leftWeapon->setAmmoItem(item) == 0)
-		{
-			item->setSlot(leftHand);
-			placed = true;
-			break;
-		}
-		// don't take ammo for weapons we don't have.
-		keep = (unit->getFaction() != FACTION_PLAYER);
-		if (rightWeapon)
-		{
-			for (std::vector<std::string>::iterator i = rightWeapon->getRules()->getCompatibleAmmo()->begin(); i != rightWeapon->getRules()->getCompatibleAmmo()->end(); ++i)
-			{
-				if (*i == item->getRules()->getType())
-				{
-					keep = true;
-					break;
-				}
-			}
-		}
-		if (leftWeapon)
-		{
-			for (std::vector<std::string>::iterator i = leftWeapon->getRules()->getCompatibleAmmo()->begin(); i != leftWeapon->getRules()->getCompatibleAmmo()->end(); ++i)
-			{
-				if (*i == item->getRules()->getType())
-				{
-					keep = true;
-					break;
-				}
-			}
-		}
-		if (!keep)
-		{
-			break;
-		}
-	default:
-		if ((unit->getGeoscapeSoldier() == 0 || _allowAutoLoadout))
-		{
-			if (unit->getBaseStats()->strength >= weight) // weight is always considered 0 for aliens
-			{
-				for (std::vector<std::string>::const_iterator i = _game->getMod()->getInvsList().begin(); i != _game->getMod()->getInvsList().end() && !placed; ++i)
-				{
-					RuleInventory *slot = _game->getMod()->getInventory(*i);
-					if (slot->getType() == INV_SLOT)
-					{
-						for (std::vector<RuleSlot>::iterator j = slot->getSlots()->begin(); j != slot->getSlots()->end() && !placed; ++j)
-						{
-							if (!Inventory::overlapItems(unit, item, slot, j->x, j->y) && slot->fitItemInSlot(item->getRules(), j->x, j->y))
-							{
-								item->moveToOwner(unit);
-								item->setSlot(slot);
-								item->setSlotX(j->x);
-								item->setSlotY(j->y);
-								placed = true;
-								break;
-							}
-						}
-					}
-				}
-			}
-		}
-	break;
-	}
-
-	if (placed)
-	{
-		_save->getItems()->push_back(item);
-	}
-	item->setXCOMProperty(unit->getFaction() == FACTION_PLAYER);
-
-	return placed;
-}
-
-/**
- * Loads an XCom format MAP file into the tiles of the battlegame.
- * @param mapblock Pointer to MapBlock.
- * @param xoff Mapblock offset in X direction.
- * @param yoff Mapblock offset in Y direction.
- * @param save Pointer to the current SavedBattleGame.
- * @param terrain Pointer to the Terrain rule.
- * @param discovered Whether or not this mapblock is discovered (eg. landingsite of the XCom plane).
- * @return int Height of the loaded mapblock (this is needed for spawpoint calculation...)
- * @sa http://www.ufopaedia.org/index.php?title=MAPS
- * @note Y-axis is in reverse order.
->>>>>>> 773fd047
  */
 int BattlescapeGenerator::loadMAP(MapBlock *mapblock, int xoff, int yoff, RuleTerrain *terrain, int mapDataSetOffset, bool discovered, bool craft)
 {
@@ -1620,12 +1328,8 @@
 	std::map<std::string, std::pair<int, int> >::const_iterator primeEnd = mapblock->getItemsFuseTimers()->end();
 	for (std::map<std::string, std::vector<Position> >::const_iterator i = mapblock->getItems()->begin(); i != mapblock->getItems()->end(); ++i)
 	{
-<<<<<<< HEAD
 		std::map<std::string, std::pair<int, int> >::const_iterator prime = mapblock->getItemsFuseTimers()->find((*i).first);
-		RuleItem *rule = _game->getRuleset()->getItem((*i).first);
-=======
 		RuleItem *rule = _game->getMod()->getItem((*i).first);
->>>>>>> 773fd047
 		for (std::vector<Position>::const_iterator j = (*i).second.begin(); j != (*i).second.end(); ++j)
 		{
 			BattleItem *item = new BattleItem(rule, _save->getCurrentItemId());
@@ -1736,7 +1440,7 @@
 			pos.x = _save->getTiles()[i]->getPosition().x*16;
 			pos.y = _save->getTiles()[i]->getPosition().y*16;
 			pos.z = (_save->getTiles()[i]->getPosition().z*24) +12;
-			_save->getTileEngine()->explode(pos, 180+RNG::generate(0,70), _save->getRuleset()->getDamageType(DT_HE), 10);
+			_save->getTileEngine()->explode(pos, 180+RNG::generate(0,70), _save->getMod()->getDamageType(DT_HE), 10);
 		}
 	}
 	Tile *t = _save->getTileEngine()->checkForTerrainExplosions();
@@ -1745,7 +1449,7 @@
 		int power = t->getExplosive();
 		t->setExplosive(0, 0, true);
 		Position p = t->getPosition().toVexel() + Position(8,8,0);
-		_save->getTileEngine()->explode(p, power, _game->getRuleset()->getDamageType(DT_HE), power / 10);
+		_save->getTileEngine()->explode(p, power, _game->getMod()->getDamageType(DT_HE), power / 10);
 		t = _save->getTileEngine()->checkForTerrainExplosions();
 	}
 }
