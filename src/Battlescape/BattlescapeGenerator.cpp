--- conflicted
+++ resolved
@@ -712,11 +712,7 @@
 	if (unit)
 	{
 		BattleItem *item = new BattleItem(_game->getRuleset()->getItem(vehicle), _save->getCurrentItemId());
-<<<<<<< HEAD
 		if (!_save->addItem(item, unit))
-=======
-		if (!addItem(item, unit))
->>>>>>> da19de58
 		{
 			delete item;
 		}
@@ -724,33 +720,10 @@
 		{
 			std::string ammo = v->getRules()->getCompatibleAmmo()->front();
 			BattleItem *ammoItem = new BattleItem(_game->getRuleset()->getItem(ammo), _save->getCurrentItemId());
-<<<<<<< HEAD
 			_save->addItem(ammoItem, unit);
 			ammoItem->setAmmoQuantity(v->getAmmo());
 		}
 		unit->setTurretType(v->getRules()->getTurretType());
-=======
-			addItem(ammoItem, unit);
-			ammoItem->setAmmoQuantity(v->getAmmo());
-		}
-		unit->setTurretType(v->getRules()->getTurretType());
-
-		if (!rule->getBuiltInWeapons().empty())
-		{
-			for (std::vector<std::string>::const_iterator i = rule->getBuiltInWeapons().begin(); i != rule->getBuiltInWeapons().end(); ++i)
-			{
-				RuleItem *ruleItem = _game->getRuleset()->getItem(*i);
-				if (ruleItem)
-				{
-					BattleItem *item = new BattleItem(ruleItem, _save->getCurrentItemId());
-					if (!addItem(item, unit))
-					{
-						delete item;
-					}
-				}
-			}
-		}
->>>>>>> da19de58
 	}
 	return unit;
 }
@@ -917,19 +890,12 @@
 				outside = false;
 			Unit *rule = _game->getRuleset()->getUnit(alienName);
 			BattleUnit *unit = addAlien(rule, (*d).alienRank, outside);
-<<<<<<< HEAD
-=======
 			size_t itemLevel = (size_t)(_game->getRuleset()->getAlienItemLevels().at(month).at(RNG::generate(0,9)));
->>>>>>> da19de58
 			if (unit)
 			{
 				_save->initFixedItems(unit);
 				if (!rule->isLivingWeapon())
 				{
-<<<<<<< HEAD
-					std::vector<std::string>& itemLevel = (*d).itemSets.at(_game->getRuleset()->getAlienItemLevels().at(month).at(RNG::generate(0,9))).items;
-					for (std::vector<std::string>::iterator it = itemLevel.begin(); it != itemLevel.end(); ++it)
-=======
 					if (itemLevel >= (*d).itemSets.size())
 					{
 						std::stringstream ss;
@@ -937,7 +903,6 @@
 						throw Exception(ss.str());
 					}
 					for (std::vector<std::string>::iterator it = (*d).itemSets.at(itemLevel).items.begin(); it != (*d).itemSets.at(itemLevel).items.end(); ++it)
->>>>>>> da19de58
 					{
 						RuleItem *ruleItem = _game->getRuleset()->getItem((*it));
 						if (ruleItem)
