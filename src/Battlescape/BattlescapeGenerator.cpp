/*
 * Copyright 2010-2016 OpenXcom Developers.
 *
 * This file is part of OpenXcom.
 *
 * OpenXcom is free software: you can redistribute it and/or modify
 * it under the terms of the GNU General Public License as published by
 * the Free Software Foundation, either version 3 of the License, or
 * (at your option) any later version.
 *
 * OpenXcom is distributed in the hope that it will be useful,
 * but WITHOUT ANY WARRANTY; without even the implied warranty of
 * MERCHANTABILITY or FITNESS FOR A PARTICULAR PURPOSE.  See the
 * GNU General Public License for more details.
 *
 * You should have received a copy of the GNU General Public License
 * along with OpenXcom.  If not, see <http://www.gnu.org/licenses/>.
 */
#include <assert.h>
#include <sstream>
#include "BattlescapeGenerator.h"
#include "TileEngine.h"
#include "Inventory.h"
#include "AIModule.h"
#include "../Savegame/SavedGame.h"
#include "../Savegame/SavedBattleGame.h"
#include "../Savegame/Tile.h"
#include "../Savegame/ItemContainer.h"
#include "../Savegame/Base.h"
#include "../Savegame/BaseFacility.h"
#include "../Savegame/Soldier.h"
#include "../Savegame/BattleUnit.h"
#include "../Savegame/BattleItem.h"
#include "../Savegame/Ufo.h"
#include "../Savegame/Craft.h"
#include "../Savegame/Node.h"
#include "../Savegame/Vehicle.h"
#include "../Savegame/MissionSite.h"
#include "../Savegame/AlienBase.h"
#include "../Savegame/EquipmentLayoutItem.h"
#include "../Engine/Game.h"
#include "../Engine/FileMap.h"
#include "../Engine/Options.h"
#include "../Engine/RNG.h"
#include "../Engine/Exception.h"
#include "../Engine/Logger.h"
#include "../Mod/MapBlock.h"
#include "../Mod/MapDataSet.h"
#include "../Mod/RuleUfo.h"
#include "../Mod/RuleCraft.h"
#include "../Mod/RuleInventory.h"
#include "../Mod/Mod.h"
#include "../Mod/MapData.h"
#include "../Mod/Armor.h"
#include "../Mod/Unit.h"
#include "../Mod/AlienRace.h"
#include "../Mod/RuleEnviroEffects.h"
#include "../Mod/RuleSoldier.h"
#include "../Mod/RuleStartingCondition.h"
#include "../Mod/AlienDeployment.h"
#include "../Mod/RuleBaseFacility.h"
#include "../Mod/Texture.h"
#include "Pathfinding.h"

namespace OpenXcom
{

/**
 * Sets up a BattlescapeGenerator.
 * @param game pointer to Game object.
 */
BattlescapeGenerator::BattlescapeGenerator(Game *game) :
	_game(game), _save(game->getSavedGame()->getSavedBattle()), _mod(_game->getMod()),
	_craft(0), _craftRules(0), _ufo(0), _base(0), _mission(0), _alienBase(0), _terrain(0), _baseTerrain(0), _globeTerrain(0), _alternateTerrain(0),
	_mapsize_x(0), _mapsize_y(0), _mapsize_z(0), _missionTexture(0), _globeTexture(0), _worldShade(0),
	_unitSequence(0), _craftInventoryTile(0), _alienCustomDeploy(0), _alienCustomMission(0), _alienItemLevel(0), _ufoDamagePercentage(0),
	_baseInventory(false), _generateFuel(true), _craftDeployed(false), _ufoDeployed(false), _craftZ(0), _craftPos(), _markAsReinforcementsBlock(0), _blocksToDo(0), _dummy(0)
{
	_allowAutoLoadout = !Options::disableAutoEquip;
	if (_game->getSavedGame()->getDisableSoldierEquipment())
	{
		_allowAutoLoadout = false;
	}
	_inventorySlotGround = _game->getMod()->getInventoryGround();
}

/**
 * Deletes the BattlescapeGenerator.
 */
BattlescapeGenerator::~BattlescapeGenerator()
{

}

/**
 * Sets up all our various arrays and whatnot according to the size of the map.
 */
void BattlescapeGenerator::init(bool resetTerrain)
{
	_blocks.clear();
	_landingzone.clear();
	_segments.clear();
	_drillMap.clear();
	_verticalLevels.clear();
	_loadedTerrains.clear();
	_verticalLevelSegments.clear();

	_markAsReinforcementsBlock = 0;
	_save->getReinforcementsBlocks().clear();
	_save->getReinforcementsBlocks().resize((_mapsize_x / 10), std::vector<int>((_mapsize_y / 10), 0));

	_save->getFlattenedMapTerrainNames().clear();
	_save->getFlattenedMapTerrainNames().resize((_mapsize_x / 10), std::vector<std::string>((_mapsize_y / 10), ""));
	_save->getFlattenedMapBlockNames().clear();
	_save->getFlattenedMapBlockNames().resize((_mapsize_x / 10), std::vector<std::string>((_mapsize_y / 10), ""));

	_blocks.resize((_mapsize_x / 10), std::vector<MapBlock*>((_mapsize_y / 10)));
	_landingzone.resize((_mapsize_x / 10), std::vector<bool>((_mapsize_y / 10),false));
	_segments.resize((_mapsize_x / 10), std::vector<int>((_mapsize_y / 10),0));
	_drillMap.resize((_mapsize_x / 10), std::vector<int>((_mapsize_y / 10),MD_NONE));

	_blocksToDo = (_mapsize_x / 10) * (_mapsize_y / 10);
	// creates the tile objects
	_save->initMap(_mapsize_x, _mapsize_y, _mapsize_z, resetTerrain);
	_save->initUtilities(_mod);
}

/**
 * Sets the XCom craft involved in the battle.
 * @param craft Pointer to XCom craft.
 */
void BattlescapeGenerator::setCraft(Craft *craft)
{
	_craft = craft;
	_craftRules = _craft->getRules();
	_craft->setInBattlescape(true);
}

/**
 * Sets the ufo involved in the battle.
 * @param ufo Pointer to UFO.
 */
void BattlescapeGenerator::setUfo(Ufo *ufo)
{
	_ufo = ufo;
	_ufo->setInBattlescape(true);
}

/**
 * Sets the world texture where a ufo crashed. This is used to determine the terrain.
 * @param missionTexture Texture id of the polygon on the globe (for UFOs). For mission sites, alien bases, etc. can be something else.
 * @param globeTexture Texture id of the polygon on the globe.
 */
void BattlescapeGenerator::setWorldTexture(Texture *missionTexture, Texture *globeTexture)
{
	_missionTexture = missionTexture;
	_globeTexture = globeTexture;
}

/**
 * Sets the world shade where a ufo crashed. This is used to determine the battlescape light level.
 * @param shade Shade of the polygon on the globe.
 */
void BattlescapeGenerator::setWorldShade(int shade)
{
	if (shade > 15) shade = 15;
	if (shade < 0) shade = 0;
	_worldShade = shade;
}

/**
 * Sets the alien race on the mission. This is used to determine the various alien types to spawn.
 * @param alienRace Alien (main) race.
 */
void BattlescapeGenerator::setAlienRace(const std::string &alienRace)
{
	_alienRace = alienRace;
}

/**
 * Sets the alien item level. This is used to determine how advanced the equipment of the aliens will be.
 * note: this only applies to "New Battle" type games. we intentionally don't alter the month for those,
 * because we're using monthsPassed -1 for new battle in other sections of code.
 * - this value should be from 0 to the size of the itemLevel array in the ruleset (default 9).
 * - at a certain number of months higher item levels appear more and more and lower ones will gradually disappear
 * @param alienItemLevel AlienItemLevel.
 */
void BattlescapeGenerator::setAlienItemlevel(int alienItemLevel)
{
	_alienItemLevel = alienItemLevel;
}

/**
 * Sets the UFO damage percentage. Used to spawn less aliens during base defense.
 * @param ufoDamagePercentage Damage percentage.
 */
void BattlescapeGenerator::setUfoDamagePercentage(int ufoDamagePercentage)
{
	_ufoDamagePercentage = ufoDamagePercentage;
}

/**
 * Set new weapon deploy for aliens that overrides weapon deploy data from mission type/ufo.
 * @param alienCustomDeploy
 */
void BattlescapeGenerator::setAlienCustomDeploy(const AlienDeployment* alienCustomDeploy, const AlienDeployment* alienCustomMission)
{
	_alienCustomDeploy = alienCustomDeploy;
	_alienCustomMission = alienCustomMission;
}

/**
 * Sets the XCom base involved in the battle.
 * @param base Pointer to XCom base.
 */
void BattlescapeGenerator::setBase(Base *base)
{
	_base = base;
	_base->setInBattlescape(true);
}

/**
 * Sets the mission site involved in the battle.
 * @param mission Pointer to mission site.
 */
void BattlescapeGenerator::setMissionSite(MissionSite *mission)
{
	_mission = mission;
	_mission->setInBattlescape(true);
}


/**
 * Switches an existing battlescape savegame to a new stage.
 */
void BattlescapeGenerator::nextStage()
{
	// check if the unit is available in the next stage
	auto isUnitStillActive = [](const BattleUnit* u)
	{
		return !u->isOut() || u->getStatus() == STATUS_UNCONSCIOUS;
	};
	// check if the unit is on the exit tile
	auto isInExit = [s = _save](const BattleUnit* u)
	{
		Tile *tmpTile = s->getTile(u->getPosition());
		return u->isInExitArea(END_POINT) || u->liesInExitArea(tmpTile, END_POINT);
	};

	// preventively drop all units from soldier's inventory (makes handling easier)
	// 1. no alien/civilian living, dead or unconscious is allowed to transition
	// 2. no dead xcom unit is allowed to transition
	// 3. only living or unconscious xcom units can transition
	for (auto* bu : *_save->getUnits())
	{
		if (bu->getOriginalFaction() == FACTION_PLAYER && !bu->isOut())
		{
			std::vector<BattleItem*> unitsToDrop;
			for (auto* bi : *bu->getInventory())
			{
				if (bi->getUnit())
				{
					unitsToDrop.push_back(bi);
				}
			}
			for (auto* corpseItem : unitsToDrop)
			{
				_save->getTileEngine()->itemDrop(bu->getTile(), corpseItem, false);
			}
		}

		// scripts (or some bugs in the game) could make aliens or soldiers that have "unresolved" stun or death state.
		if (!bu->isOut() && bu->isOutThresholdExceed())
		{
			bu->instaFalling();
			if (bu->getTile())
			{
				_save->getTileEngine()->itemDropInventory(bu->getTile(), bu);
			}

			//spawn corpse/body for unit to recover
			for (int i = bu->getArmor()->getTotalSize() - 1; i >= 0; --i)
			{
				auto* corpse = _save->createItemForTile(bu->getArmor()->getCorpseBattlescape()[i], nullptr);
				corpse->setUnit(bu);
				_save->getTileEngine()->itemDrop(bu->getTile(), corpse, false);
			}
		}
	}

	int aliensAlive = 0;
	// send all enemy units, or those not in endpoint area (if aborted) to time out
	for (auto* bu : *_save->getUnits())
	{
		bu->clearVisibleUnits();
		bu->clearVisibleTiles();

		if (bu->getStatus() != STATUS_DEAD                              // if they're not dead
			&& ((bu->getOriginalFaction() == FACTION_PLAYER               // and they're a soldier
			&& _save->isAborted()											  // and you aborted
			&& !isInExit(bu))                                                     // and they're not on the exit
			|| bu->getOriginalFaction() != FACTION_PLAYER))               // or they're not a soldier
		{
			if (bu->getOriginalFaction() == FACTION_HOSTILE && !bu->isOut())
			{
				if (bu->getOriginalFaction() == bu->getFaction())
				{
					aliensAlive++;
				}
				else if (bu->getTile())
				{
					_save->getTileEngine()->itemDropInventory(bu->getTile(), bu);
				}
			}
			bu->goToTimeOut();
			if (bu->getAIModule())
			{
				bu->setAIModule(0);
			}
		}
		bu->setFire(0);
		bu->setTile(nullptr, _save);
		bu->setPosition(TileEngine::invalid, false);
	}

	// send banned units to timeout
	if (_save->getStartingCondition() && !_save->getStartingCondition()->getForbiddenArmorsInNextStage().empty())
	{
		BattleUnit* firstUnitToTimeout = nullptr;
		bool everybodyInTimeout = true;
		for (auto* bu : *_save->getUnits())
		{
			if (bu->getOriginalFaction() == FACTION_PLAYER && bu->getStatus() != STATUS_DEAD && bu->getStatus() != STATUS_IGNORE_ME)
			{
				if (bu->isBannedInNextStage())
				{
					if (firstUnitToTimeout)
					{
						bu->goToTimeOut();
						bu->setAIModule(0);
					}
					else
					{
						firstUnitToTimeout = bu;
					}
				}
				else
				{
					everybodyInTimeout = false;
				}
			}
		}
		// should all remaining xcom units go to timeout, make one of them unconscious instead (to prevent a crash)
		if (firstUnitToTimeout)
		{
			if (everybodyInTimeout)
			{
				firstUnitToTimeout->healStun(-firstUnitToTimeout->getHealth() * 3);
				//firstUnitToTimeout->instaFalling(); // don't "resolve" the unit status yet (to prevent a crash)
				// drop inventory
				// spawn corpse
				// FIXME: this is basically just an ugly hack, maybe it can be done better? e.g. fail the mission already before calling nextStage() ?
			}
			else
			{
				firstUnitToTimeout->goToTimeOut();
				firstUnitToTimeout->setAIModule(0);
			}
		}
	}

	// remove all items not belonging to our soldiers from the map.
	// sort items into two categories:
	// the ones that we are guaranteed to be able to take home, barring complete failure (ie: stuff on the ship)
	// and the ones that are scattered about on the ground, that will be recovered ONLY on success.
	// this does not include items in your soldier's hands.
	std::vector<BattleItem*> *takeHomeGuaranteed = _save->getGuaranteedRecoveredItems();
	std::vector<BattleItem*> *takeHomeConditional = _save->getConditionalRecoveredItems();
	std::vector<BattleItem*> takeToNextStage, carryToNextStage, removeFromGame, dummyForSpecialWeaponsRemovedElsewhere;

	bool autowin = false;
	if (_save->getChronoTrigger() >= FORCE_WIN && _save->getTurn() > _save->getTurnLimit())
	{
		autowin = true;
	}


	// this will be `getItems` for next stage, allocate same size plus small buffer for new items
	carryToNextStage.reserve(_save->getItems()->size() + 16);

	_save->resetTurnCounter();

	for (auto* bi : *_save->getItems())
	{
		// first off: don't process ammo loaded into weapons. at least not at this level. ammo will be handled simultaneously.
		if (!bi->isAmmo())
		{
			std::vector<BattleItem*> *toContainer = &removeFromGame;
			// if it's recoverable, and it's not owned by someone
			if (((bi->getUnit() && bi->getUnit()->getGeoscapeSoldier()) || bi->getRules()->isRecoverable()) && !bi->getOwner())
			{
				// first off: don't count primed grenades on the floor
				if (bi->getFuseTimer() == -1)
				{
					// protocol 1: all defenders dead, recover all items.
					if (aliensAlive == 0 || autowin)
					{
						// any corpses or unconscious units get put in the skyranger, as well as any unresearched items
						if ((bi->getUnit() &&
							(bi->getUnit()->getOriginalFaction() != FACTION_PLAYER ||
							bi->getUnit()->getStatus() == STATUS_DEAD))
							|| !_game->getSavedGame()->isResearched(bi->getRules()->getRequirements()))
						{
							toContainer = takeHomeGuaranteed;
						}
						// otherwise it comes with us to stage two
						else
						{
							toContainer = &takeToNextStage;
						}
					}
					// protocol 2: some of the aliens survived, meaning we ran to the exit zone.
					// recover stuff depending on where it was at the end of the mission.
					else
					{
						Tile *tile = bi->getTile();
						if (tile)
						{
							// on a tile at least, so i'll give you the benefit of the doubt on this and give it a conditional recovery at this point
							toContainer = takeHomeConditional;
							if (tile->getMapData(O_FLOOR))
							{
								// in the skyranger? it goes home.
								if (tile->getFloorSpecialTileType() == START_POINT)
								{
									toContainer = takeHomeGuaranteed;
								}
								// on the exit grid? it goes to stage two.
								else if (tile->getFloorSpecialTileType() == END_POINT)
								{
									// apply similar logic (for units) as in protocol 1
									if (bi->getUnit() &&
										(bi->getUnit()->getOriginalFaction() != FACTION_PLAYER ||
										bi->getUnit()->getStatus() == STATUS_DEAD))
									{
										toContainer = takeHomeConditional;
									}
									else
									{
										toContainer = &takeToNextStage;
									}
								}
							}
						}
					}
				}
			}

			if (bi->isSpecialWeapon())
			{
				if (isUnitStillActive(bi->getOwner()))
				{
					// the owner of the weapon is still in the game
					toContainer = &carryToNextStage;
				}
				else
				{
					// the item will be deleted (moved to the delete list) by the `removeSpecialWeapons` function, skip all operations in this function
					toContainer = &dummyForSpecialWeaponsRemovedElsewhere;
				}
			}
			else
			{
				if (bi->isOwnerIgnored())
				{
					// the unit was set to "timeout" in a previous stage or in this stage
					// in both cases we propagate this item to the next stage even if it will not be accessible
					// "timeout" aliens should have their inventory purged already
					toContainer = &carryToNextStage;
				}
				else if (bi->getOwner() && bi->getOwner()->getFaction() == FACTION_PLAYER)
				{
					// if a soldier is already holding it, let's let him keep it
					toContainer = &carryToNextStage;
					// Note: if a soldier is recovered at the end, his items will be recovered with him (regardless of whether that soldier was in timeout at the end or not)
				}
			}

			// at this point, we know what happens with the item, so let's apply it to any ammo as well.
			for (int slot = 0; slot < RuleItem::AmmoSlotMax; ++slot)
			{
				BattleItem *ammo = bi->getAmmoForSlot(slot);
				if (ammo && ammo != bi)
				{
					// break any tile links, because all the tiles are about to disappear.
					ammo->setTile(0);
					toContainer->push_back(ammo);
				}
			}
			// and now the actual item itself.
			bi->setTile(0);
			toContainer->push_back(bi);
		}
	}

	// remove special weapons
	for (auto* bu : *_save->getUnits())
	{
		if (!isUnitStillActive(bu))
		{
			bu->removeSpecialWeapons(_save);
		}
	}

	// anything in the "removeFromGame" vector will now be discarded - they're all dead to us now.
	for (auto* bi : removeFromGame)
	{
		// fixed weapons, or anything that's otherwise "equipped" will need to be de-equipped
		// from their owners to make sure we don't have any null pointers to worry about later
		bi->moveToOwner(nullptr);
		delete bi;
	}

	// rebuild it with only the items we want to keep active in battle for the next stage
	// here we add all the items that our soldiers are carrying, and we'll add the items on the
	// inventory tile after we've generated our map. everything else will either be in one of the
	// recovery arrays, or deleted from existence at this point.
	std::swap(*_save->getItems(), carryToNextStage);

	_alienCustomDeploy = _game->getMod()->getDeployment(_save->getAlienCustomDeploy());
	_alienCustomMission = _game->getMod()->getDeployment(_save->getAlienCustomMission());

	if (_alienCustomDeploy) _alienCustomDeploy = _game->getMod()->getDeployment(_alienCustomDeploy->getNextStage());
	if (_alienCustomMission) _alienCustomMission = _game->getMod()->getDeployment(_alienCustomMission->getNextStage());

	_save->setAlienCustom(_alienCustomDeploy ? _alienCustomDeploy->getType() : "", _alienCustomMission ? _alienCustomMission->getType() : "");

	const AlienDeployment *ruleDeploy = _alienCustomMission ? _alienCustomMission : _game->getMod()->getDeployment(_save->getMissionType(), true);
	_save->setTurnLimit(ruleDeploy->getTurnLimit());
	_save->setChronoTrigger(ruleDeploy->getChronoTrigger());
	_save->setCheatTurn(ruleDeploy->getCheatTurn());
	ruleDeploy->getDimensions(&_mapsize_x, &_mapsize_y, &_mapsize_z);
	size_t pick = RNG::generate(0, ruleDeploy->getTerrains().size() -1);
	_terrain = _game->getMod()->getTerrain(ruleDeploy->getTerrains().at(pick), true);
	setDepth(ruleDeploy, true);
	_worldShade = ruleDeploy->getShade();

	RuleEnviroEffects* enviro = _game->getMod()->getEnviroEffects(_terrain->getEnviroEffects());
	RuleEnviroEffects* temp = _game->getMod()->getEnviroEffects(ruleDeploy->getEnviroEffects());
	if (temp != 0)
	{
		enviro = temp;
	}
	_save->applyEnviroEffects(enviro);

	// enviro effects - armor transformation (no armor replacement! that is done only before the 1st stage)
	if (enviro != 0)
	{
		for (auto* bu : *_save->getUnits())
		{
			if (bu->getOriginalFaction() == FACTION_PLAYER && bu->getGeoscapeSoldier())
			{
				Armor* transformedArmor = enviro->getArmorTransformation(bu->getArmor());
				if (transformedArmor)
				{
					// remember the original armor (i.e. only if there were no transformations in earlier stage(s)!)
					if (!bu->getGeoscapeSoldier()->getTransformedArmor())
					{
						bu->getGeoscapeSoldier()->setTransformedArmor(_game->getMod()->getArmor(bu->getArmor()->getType()));
					}
					// change soldier's armor (needed for inventory view!)
					bu->getGeoscapeSoldier()->setArmor(transformedArmor);
					// change battleunit's armor
					bu->updateArmorFromSoldier(_game->getMod(), bu->getGeoscapeSoldier(), transformedArmor, _save->getDepth(), true, _save->getStartingCondition());
					// remove old special built-in weapons and replace them with new fresh special built-in weapons
					// TODO? if this was a limited-use weapon, it will have full ammo again!
					bu->removeSpecialWeapons(_save);
					bu->setSpecialWeapon(_save, false);
				}
			}
			else if (bu->getOriginalFaction() == FACTION_PLAYER)
			{
				// HWPs
				Armor* transformedArmor = enviro->getArmorTransformation(bu->getArmor());
				if (transformedArmor)
				{
					// change battleunit's armor
					bu->updateArmorFromNonSoldier(_game->getMod(), transformedArmor, _save->getDepth(), _save->getStartingCondition());
				}
			}
		}
	}

	auto& terrainMapScript = _terrain->getRandomMapScript();
	const std::vector<MapScript*> *script = _game->getMod()->getMapScript(terrainMapScript);
	_save->setLastUsedMapScript(terrainMapScript);

	auto& deployMapScript = ruleDeploy->getRandomMapScript();
	if (_game->getMod()->getMapScript(deployMapScript))
	{
		script = _game->getMod()->getMapScript(deployMapScript);
		_save->setLastUsedMapScript(deployMapScript);
	}
	else if (!deployMapScript.empty())
	{
		throw Exception("Map generator encountered an error: " + deployMapScript + " script not found.");
	}
	if (script == 0)
	{
		throw Exception("Map generator encountered an error: " + terrainMapScript + " script not found.");
	}

	// cleanup before map old map is destroyed
	for (auto* bu : *_save->getUnits())
	{
		bu->clearVisibleTiles();
		bu->clearVisibleUnits();
	}

	generateMap(script, ruleDeploy->getCustomUfoName(), nullptr);

	setupObjectives(ruleDeploy);

	int highestSoldierID = 0;
	bool selectedFirstSoldier = false;
	int soldiersTotal = 0;
	int soldiersPlaced = 0;
	for (auto* bu : *_save->getUnits())
	{
		if (bu->getOriginalFaction() == FACTION_PLAYER)
		{
			if (!bu->isOut())
			{
				++soldiersTotal;
				bu->resetTurnsSinceStunned();
				bu->setTurnsSinceSpotted(255);
				bu->setTurnsLeftSpottedForSnipers(0);
				if (!selectedFirstSoldier && bu->getGeoscapeSoldier())
				{
					_save->setSelectedUnit(bu);
					selectedFirstSoldier = true;
				}
				Node* node = _save->getSpawnNode(NR_XCOM, bu);
				if (node || placeUnitNearFriend(bu))
				{
					++soldiersPlaced;
					if (node)
					{
						_save->setUnitPosition(bu, node->getPosition());
					}

					if (!_craftInventoryTile)
					{
						_craftInventoryTile = bu->getTile();
					}

					bu->setInventoryTile(_craftInventoryTile);
					bu->setVisible(false);
					if (bu->getId() > highestSoldierID)
					{
						highestSoldierID = bu->getId();
					}
					//reset TUs, regain energy, etc. but don't take damage or go berserk
					bu->prepareNewTurn(false);
				}
			}
		}
	}
	if (soldiersPlaced == 0)
	{
		throw Exception("Map generator encountered an error: no xcom units could be placed on the map.");
	}
	else if (soldiersPlaced < soldiersTotal)
	{
		std::ostringstream oss;
		oss << "Map generator encountered an error: not all xcom units could be placed on the map. Placed: " << soldiersPlaced << " of " << soldiersTotal << ".";
		throw Exception(oss.str());
	}

	if (_save->getSelectedUnit() == 0 || _save->getSelectedUnit()->isOut() || _save->getSelectedUnit()->getFaction() != FACTION_PLAYER)
	{
		_save->selectNextPlayerUnit();
	}
	RuleInventory *ground = _inventorySlotGround;

	for (auto* bi : takeToNextStage)
	{
		_save->getItems()->push_back(bi);
		if (bi->getSlot() == ground)
		{
			_craftInventoryTile->addItem(bi, ground);
			if (bi->getUnit())
			{
				bi->getUnit()->setPosition(_craftInventoryTile->getPosition());
			}
		}
	}

	_unitSequence = _save->getUnits()->back()->getId() + 1;

	// Let's figure out what race we're up against.
	_alienRace = ruleDeploy->getRace();

	if (_alienRace.empty())
	{
		for (const auto* missionSite : *_game->getSavedGame()->getMissionSites())
		{
			if (missionSite->isInBattlescape())
			{
				_alienRace = missionSite->getAlienRace();
				break; // loop finished
			}
		}
	}

	if (_alienRace.empty())
	{
		for (const auto* ab : *_game->getSavedGame()->getAlienBases())
		{
			if (ab->isInBattlescape())
			{
				_alienRace = ab->getAlienRace();
				break; // loop finished
			}
		}
	}

	int civilianSpawnNodeRank = ruleDeploy->getCivilianSpawnNodeRank();
	bool markCiviliansAsVIP = ruleDeploy->getMarkCiviliansAsVIP();

	// Special case: deploy civilians before aliens
	if (civilianSpawnNodeRank > 0)
	{
		deployCivilians(markCiviliansAsVIP, civilianSpawnNodeRank, ruleDeploy->getCivilians());
		for (auto& pair : ruleDeploy->getCiviliansByType())
		{
			deployCivilians(markCiviliansAsVIP, civilianSpawnNodeRank, pair.second, true, pair.first);
		}
	}

	size_t unitCount = _save->getUnits()->size();

	deployAliens(_alienCustomDeploy ? _alienCustomDeploy : ruleDeploy);

	if (unitCount == _save->getUnits()->size())
	{
		throw Exception("Map generator encountered an error: no alien units could be placed on the map.");
	}

	// Normal case: deploy civilians after aliens
	if (civilianSpawnNodeRank == 0)
	{
		deployCivilians(markCiviliansAsVIP, civilianSpawnNodeRank, ruleDeploy->getCivilians());
		for (auto& pair : ruleDeploy->getCiviliansByType())
		{
			deployCivilians(markCiviliansAsVIP, civilianSpawnNodeRank, pair.second, true, pair.first);
		}
	}

	_save->setAborted(false);
	setMusic(ruleDeploy, true);
	_save->setGlobalShade(_worldShade);
	_save->getTileEngine()->calculateLighting(LL_AMBIENT, TileEngine::invalid, 0, true);
}

/**
 * Starts the generator; it fills up the battlescape savegame with data.
 */
void BattlescapeGenerator::run()
{
	bool isPreview = _save->isPreview();

	_save->setAlienCustom(_alienCustomDeploy ? _alienCustomDeploy->getType() : "", _alienCustomMission ? _alienCustomMission->getType() : "");

	// Note: this considers also fake underwater UFO deployment (via _alienCustomMission)
	const AlienDeployment *ruleDeploy = _alienCustomMission ? _alienCustomMission : _game->getMod()->getDeployment(_ufo?_ufo->getRules()->getType():_save->getMissionType(), true);

	_save->setTurnLimit(ruleDeploy->getTurnLimit());
	_save->setChronoTrigger(ruleDeploy->getChronoTrigger());
	_save->setCheatTurn(ruleDeploy->getCheatTurn());
	ruleDeploy->getDimensions(&_mapsize_x, &_mapsize_y, &_mapsize_z);

	_unitSequence = BattleUnit::MAX_SOLDIER_ID; // geoscape soldier IDs should stay below this number

	if (_terrain == 0)
	{
		if (_missionTexture == 0 || _missionTexture->getTerrain()->empty() || !ruleDeploy->getTerrains().empty())
		{
			if (!ruleDeploy->getTerrains().empty())
			{
				size_t pick = RNG::generate(0, ruleDeploy->getTerrains().size() - 1);
				_terrain = _game->getMod()->getTerrain(ruleDeploy->getTerrains().at(pick), true);
			}
			else // trouble: no texture and no deployment terrain, most likely scenario is a UFO landing on water: use the first available terrain
			{
				Log(LOG_WARNING) << "Trouble: no texture and no deployment terrain, most likely scenario is a UFO landing on water: using the first available terrain...";
				_terrain = _game->getMod()->getTerrain(_game->getMod()->getTerrainList().front(), true);
			}
		}
		else
		{
			Target *target = _ufo;
			if (_mission) target = _mission;
			_terrain = _game->getMod()->getTerrain(_missionTexture->getRandomTerrain(target), true);
		}
	}

	if (_terrain == 0)
	{
		throw Exception("Map generator encountered an error: No valid terrain found.");
	}

	setDepth(ruleDeploy, false);

	if (ruleDeploy->getShade() != -1)
	{
		_worldShade = ruleDeploy->getShade();
	}
	else if (ruleDeploy->getMinShade() != -1 && _worldShade < ruleDeploy->getMinShade())
	{
		_worldShade = ruleDeploy->getMinShade();
	}
	else if (ruleDeploy->getMaxShade() != -1 && _worldShade > ruleDeploy->getMaxShade())
	{
		_worldShade = ruleDeploy->getMaxShade();
	}

	auto& terrainMapScript = _terrain->getRandomMapScript();
	const std::vector<MapScript*> *script = _game->getMod()->getMapScript(terrainMapScript);
	_save->setLastUsedMapScript(terrainMapScript);

	auto& deployMapScript = ruleDeploy->getRandomMapScript();
	if (_game->getMod()->getMapScript(deployMapScript))
	{
		script = _game->getMod()->getMapScript(deployMapScript);
		_save->setLastUsedMapScript(deployMapScript);
	}
	else if (!deployMapScript.empty())
	{
		throw Exception("Map generator encountered an error: " + deployMapScript + " script not found.");
	}
	if (script == 0)
	{
		throw Exception("Map generator encountered an error: " + terrainMapScript + " script not found.");
	}

	if (isPreview && _craftRules)
	{
		// resize the map if needed
		for (const auto* dims : *_craftRules->getBattlescapeTerrainData()->getMapBlocks())
		{
			if (dims->getSizeX() > _mapsize_x)
			{
				_mapsize_x = dims->getSizeX();
			}
			if (dims->getSizeY() > _mapsize_y)
			{
				_mapsize_y = dims->getSizeY();
			}
		}
	}

	RuleStartingCondition* startingCondition = _game->getMod()->getStartingCondition(ruleDeploy->getStartingCondition());
	if (!startingCondition && _missionTexture)
	{
		startingCondition = _game->getMod()->getStartingCondition(_missionTexture->getStartingCondition());
	}
	_save->setStartingCondition(startingCondition);

	generateMap(script, ruleDeploy->getCustomUfoName(), startingCondition);

	if (isPreview && ruleDeploy->isHidden())
	{
		_save->revealMap();
	}

	setupObjectives(ruleDeploy);

	RuleEnviroEffects *enviro = _game->getMod()->getEnviroEffects(ruleDeploy->getEnviroEffects());
	if (!enviro && _terrain)
	{
		enviro = _game->getMod()->getEnviroEffects(_terrain->getEnviroEffects());
	}
	deployXCOM(isPreview ? nullptr : startingCondition, isPreview ? nullptr : enviro);

	int civilianSpawnNodeRank = ruleDeploy->getCivilianSpawnNodeRank();
	bool markCiviliansAsVIP = ruleDeploy->getMarkCiviliansAsVIP();

	// Special case: deploy civilians before aliens
	if (!isPreview && civilianSpawnNodeRank > 0)
	{
		deployCivilians(markCiviliansAsVIP, civilianSpawnNodeRank, ruleDeploy->getCivilians());
		for (auto& pair : ruleDeploy->getCiviliansByType())
		{
			deployCivilians(markCiviliansAsVIP, civilianSpawnNodeRank, pair.second, true, pair.first);
		}
	}

	size_t unitCount = _save->getUnits()->size();

	if (!isPreview)
	{
		deployAliens(_alienCustomDeploy ? _alienCustomDeploy : ruleDeploy);
	}

	if (!isPreview && unitCount == _save->getUnits()->size())
	{
		throw Exception("Map generator encountered an error: no alien units could be placed on the map.");
	}

	// Normal case: deploy civilians after aliens
	if (!isPreview && civilianSpawnNodeRank == 0)
	{
		deployCivilians(markCiviliansAsVIP, civilianSpawnNodeRank, ruleDeploy->getCivilians());
		for (auto& pair : ruleDeploy->getCiviliansByType())
		{
			deployCivilians(markCiviliansAsVIP, civilianSpawnNodeRank, pair.second, true, pair.first);
		}
	}

	if (!isPreview && _generateFuel)
	{
		fuelPowerSources();
	}

	setMusic(ruleDeploy, false);
	// set shade (alien bases are a little darker, sites depend on world shade)
	_save->setGlobalShade(_worldShade);

	_save->getTileEngine()->calculateLighting(LL_AMBIENT, TileEngine::invalid, 0, true);

	if (!isPreview && _ufo && _ufo->getStatus() == Ufo::CRASHED)
	{
		explodePowerSources();
	}
}

/**
 * Deploys all the X-COM units and equipment based on the Geoscape base / craft.
 */
void BattlescapeGenerator::deployXCOM(const RuleStartingCondition* startingCondition, const RuleEnviroEffects* enviro)
{
	bool isPreview = _save->isPreview();

	_save->applyEnviroEffects(enviro);

	RuleInventory *ground = _inventorySlotGround;

	if (_craft != 0)
	{
		_base = _craft->getBase();
		_craft->resetTemporaryCustomVehicleDeploymentFlags();
	}

	// we will need this during debriefing to show a list of recovered items
	// Note: saved info is required only because of base defense missions, other missions could work without a save too
	// IMPORTANT: the number of vehicles and their ammo has been messed up by Base::setupDefenses() already :( and will need to be handled separately later
	if (!isPreview && _base != 0)
	{
		ItemContainer *rememberMe = _save->getBaseStorageItems();
		for (const auto& pair : *_base->getStorageItems()->getContents())
		{
			rememberMe->addItem(pair.first, pair.second);
		}
	}

	// add vehicles that are in the craft - a vehicle is actually an item, which you will never see as it is converted to a unit
	// however the item itself becomes the weapon it "holds".
	if (!_baseInventory)
	{
		if (_craft != 0)
		{
			for (auto* vehicle : *_craft->getVehicles())
			{
				RuleItem *item = vehicle->getRules();
				if (startingCondition != 0 && !startingCondition->isVehiclePermitted(item->getType()))
				{
					// send disabled vehicles back to base
					_base->getStorageItems()->addItem(item, 1);
					// ammo too, if necessary
					if (item->getVehicleClipAmmo())
					{
						// Calculate how much ammo needs to be added to the base.
						_base->getStorageItems()->addItem(item->getVehicleClipAmmo(), item->getVehicleClipsLoaded());
					}
				}
				else if (item->getVehicleUnit()->getArmor()->getSize() > 1 || Mod::EXTENDED_HWP_LOAD_ORDER == false)
				{
					// 2x2 HWPs first
					BattleUnit *unit = addXCOMVehicle(vehicle);
					if (unit && !_save->getSelectedUnit())
						_save->setSelectedUnit(unit);
				}
			}
		}
		else if (_base != 0)
		{
			// add vehicles that are in the base inventory
			for (auto* vehicle : *_base->getVehicles())
			{
				BattleUnit *unit = addXCOMVehicle(vehicle);
				if (unit && !_save->getSelectedUnit())
					_save->setSelectedUnit(unit);
			}
			// we only add vehicles from the craft in new battle mode,
			// otherwise the base's vehicle vector will already contain these
			// due to the geoscape calling base->setupDefenses()
			if (_game->getSavedGame()->getMonthsPassed() == -1)
			{
				for (auto* craft : *_base->getCrafts())
				{
					for (auto* vehicle : *craft->getVehicles())
					{
						BattleUnit *unit = addXCOMVehicle(vehicle);
						if (unit && !_save->getSelectedUnit())
							_save->setSelectedUnit(unit);
					}
				}
			}
		}
	}

	// enviro effects and starting conditions - armor transformation and replacement
	if (startingCondition != 0 || enviro != 0)
	{
		for (auto* soldier : *_base->getSoldiers())
		{
			if ((_craft != 0 && soldier->getCraft() == _craft) ||
				(_craft == 0 && (soldier->hasFullHealth() || soldier->canDefendBase()) && (soldier->getCraft() == 0 || soldier->getCraft()->getStatus() != "STR_OUT")))
			{
				Armor* transformedArmor = nullptr;
				if (enviro)
					transformedArmor = enviro->getArmorTransformation(soldier->getArmor());
				if (transformedArmor)
				{
					soldier->setTransformedArmor(soldier->getArmor());
					soldier->setArmor(transformedArmor);
				}
				else
				{
					Armor* replacedArmor = nullptr;
					if (startingCondition)
					{
						std::string replacedArmorType = startingCondition->getArmorReplacement(soldier->getRules()->getType(), soldier->getArmor()->getType());
						replacedArmor = _game->getMod()->getArmor(replacedArmorType, true);
						if (replacedArmor && replacedArmor->getSize() > soldier->getArmor()->getSize())
						{
							// cannot switch into a bigger armor size!
							replacedArmor = nullptr;
						}
					}
					if (replacedArmor)
					{
						soldier->setReplacedArmor(soldier->getArmor());
						soldier->setArmor(replacedArmor);
					}
				}
			}
		}
	}

	// add soldiers that are in the craft or base (2x2 only)
	{
		for (auto* soldier : *_base->getSoldiers())
		{
			if (soldier->getArmor()->getSize() == 1)
			{
				continue;
			}
			if ((_craft != 0 && soldier->getCraft() == _craft) ||
				(_craft == 0 && (soldier->hasFullHealth() || soldier->canDefendBase()) && (soldier->getCraft() == 0 || soldier->getCraft()->getStatus() != "STR_OUT")))
			{
				// clear the soldier's equipment layout, we want to start fresh
				if (_game->getSavedGame()->getDisableSoldierEquipment())
				{
					soldier->clearEquipmentLayout();
				}
				BattleUnit *unit = addXCOMUnit(new BattleUnit(_game->getMod() , soldier, _save->getDepth(), _save->getStartingCondition()));
				if (unit && !_save->getSelectedUnit())
					_save->setSelectedUnit(unit);
			}
		}
	}

	// add remaining 1x1 craft vehicles
	if (!_baseInventory && Mod::EXTENDED_HWP_LOAD_ORDER)
	{
		if (_craft != 0)
		{
			for (auto* vehicle : *_craft->getVehicles())
			{
				RuleItem *item = vehicle->getRules();
				if (startingCondition != 0 && !startingCondition->isVehiclePermitted(item->getType()))
				{
					// skip, already done earlier
				}
				else if (item->getVehicleUnit()->getArmor()->getSize() == 1)
				{
					// 1x1 HWPs last
					BattleUnit *unit = addXCOMVehicle(vehicle);
					if (unit && !_save->getSelectedUnit())
						_save->setSelectedUnit(unit);
				}
			}
		}
	}

	// add soldiers that are in the craft or base (1x1 only)
	{
		for (auto* soldier : *_base->getSoldiers())
		{
			if (soldier->getArmor()->getSize() > 1)
			{
				continue;
			}
			if ((_craft != 0 && soldier->getCraft() == _craft) ||
				(_craft == 0 && (soldier->hasFullHealth() || soldier->canDefendBase()) && (soldier->getCraft() == 0 || soldier->getCraft()->getStatus() != "STR_OUT")))
			{
				// clear the soldier's equipment layout, we want to start fresh
				if (_game->getSavedGame()->getDisableSoldierEquipment())
				{
					soldier->clearEquipmentLayout();
				}
				BattleUnit *unit = addXCOMUnit(new BattleUnit(_game->getMod(), soldier, _save->getDepth(), _save->getStartingCondition()));
				if (unit && !_save->getSelectedUnit())
					_save->setSelectedUnit(unit);
			}
		}
	}

	// job's done
	_game->getSavedGame()->setDisableSoldierEquipment(false);

	// Corner case: the base has some soldiers, but nowhere to spawn them (e.g. after a previous base defense destroyed everything but access lift)
	if (_save->getUnits()->empty() && _save->getMissionType() == "STR_BASE_DEFENSE")
	{
		// let's force-spawn a dummy unit and auto-fail the battle
		std::string firstRace = _game->getMod()->getAlienRacesList().front();
		AlienRace* raceRule = _game->getMod()->getAlienRace(firstRace);
		std::string firstUnit = raceRule->getMember(0);
		Unit* unitRule = _game->getMod()->getUnit(firstUnit);
		BattleUnit* unit = _save->createTempUnit(unitRule, FACTION_PLAYER, _unitSequence++);
		unit->setSummonedPlayerUnit(true); // auto-fail battle
		_save->setSelectedUnit(unit);

		Tile* firstTile = _save->getTile(0);
		_save->setUnitPosition(unit, firstTile->getPosition());
		_save->getUnits()->push_back(unit);
		_craftInventoryTile = firstTile;
	}

	if (_save->getUnits()->empty())
	{
		throw Exception("Map generator encountered an error: no xcom units could be placed on the map.");
	}

	// maybe we should assign all units to the first tile of the skyranger before the inventory pre-equip and then reassign them to their correct tile afterwards?
	// fix: make them invisible, they are made visible afterwards.
	for (auto* bu : *_save->getUnits())
	{
		if (bu->getFaction() == FACTION_PLAYER)
		{
			bu->setInventoryTile(_craftInventoryTile);
			bu->setVisible(false);
		}
	}

	if (isPreview)
	{
		// alright, that's enough
		return;
	}

	if (_craft != 0)
	{
		// add items that are in the craft
		for (const auto& pair : *_craft->getItems()->getContents())
		{
			if (startingCondition != 0 && !startingCondition->isItemPermitted(pair.first, _game->getMod(), _craft))
			{
				// send disabled items back to base
				_base->getStorageItems()->addItem(pair.first, pair.second);
			}
			else
			{
				for (int count = 0; count < pair.second; count++)
				{
					_save->createItemForTile(pair.first, _craftInventoryTile);
				}
			}
		}
	}
	else
	{
		// only use the items in the craft in new battle mode.
		if (_game->getSavedGame()->getMonthsPassed() != -1)
		{
			// add items that are in the base
			for (auto i = _base->getStorageItems()->getContents()->begin(); i != _base->getStorageItems()->getContents()->end();)
			{
				RuleItem *rule = _game->getMod()->getItem(i->first, true);
				if (
					// is item allowed in base defense?
					rule->canBeEquippedBeforeBaseDefense() &&
					// only put items in the battlescape that make sense (when the item got a sprite, it's probably ok)
					rule->isInventoryItem() &&
					// if item can be equip to craft then you should be able to use it in base defense
					// in some cases we forbid some items from craft but still allow them in base defense if normally they were available.
					(rule->isUsefulBattlescapeItem() || rule->canBeEquippedToCraftInventory()) &&
					// we know how to use this item
					_game->getSavedGame()->isResearched(rule->getRequirements()))
				{
					for (int count = 0; count < i->second; count++)
					{
						_save->createItemForTile(i->first, _craftInventoryTile);
					}
					std::map<std::string, int>::iterator tmp = i; // copy
					++i;
					if (!_baseInventory)
					{
						_base->getStorageItems()->removeItem(tmp->first, tmp->second);
					}
				}
				else
				{
					++i;
				}
			}
		}
		// add items from crafts in base
		for (auto* craft : *_base->getCrafts())
		{
			if (craft->getStatus() == "STR_OUT")
				continue;
			for (const auto& pair : *craft->getItems()->getContents())
			{
				for (int count = 0; count < pair.second; count++)
				{
					_save->createItemForTile(pair.first, _craftInventoryTile);
				}
			}
		}
	}

	std::vector<BattleItem*> tempItemList = *_craftInventoryTile->getInventory();

	// equip soldiers based on equipment-layout
	for (BattleItem* bi : tempItemList)
	{
		// set all the items on this tile as belonging to the XCOM faction.
		bi->setXCOMProperty(true);
		// don't let the soldiers take extra ammo yet
		if (bi->getRules()->getBattleType() == BT_AMMO)
			continue;
		placeItemByLayout(bi, tempItemList);
	}

	// load fixed weapons based on equipment layout
	reloadFixedWeaponsByLayout();

	// refresh list
	tempItemList = *_craftInventoryTile->getInventory();

	// load weapons before loadouts take extra clips.
	loadWeapons(tempItemList);

	// refresh list
	tempItemList = *_craftInventoryTile->getInventory();

	for (BattleItem* bi : tempItemList)
	{
		// we only need to distribute extra ammo at this point.
		if (bi->getRules()->getBattleType() != BT_AMMO)
			continue;
		placeItemByLayout(bi, tempItemList);
	}

	// refresh list
	tempItemList = *_craftInventoryTile->getInventory();

	// auto-equip soldiers (only soldiers without layout) and clean up moved items
	autoEquip(*_save->getUnits(), _game->getMod(), &tempItemList, ground, _worldShade, _allowAutoLoadout, false);
}

void BattlescapeGenerator::autoEquip(std::vector<BattleUnit*> units, Mod *mod, std::vector<BattleItem*> *craftInv,
		RuleInventory *groundRuleInv, int worldShade, bool allowAutoLoadout, bool overrideEquipmentLayout)
{
	for (int pass = 0; pass < 4; ++pass)
	{
		BattleItem* bi = nullptr;
		for (auto iter = craftInv->begin(); iter != craftInv->end();)
		{
			bi = (*iter);
			if (bi->getRules()->getInventoryHeight() == 0 || bi->getRules()->getInventoryWidth() == 0)
			{
				// don't autoequip hidden items, whatever they are
				++iter;
				continue;
			}
			if (bi->getSlot() == groundRuleInv)
			{
				bool add = false;

				switch (pass)
				{
				// priority 1: rifles.
				case 0:
					add = bi->getRules()->isRifle();
					break;
				// priority 2: pistols (assuming no rifles were found).
				case 1:
					add = bi->getRules()->isPistol();
					break;
				// priority 3: ammunition.
				case 2:
					add = bi->getRules()->getBattleType() == BT_AMMO;
					break;
				// priority 4: leftovers.
				case 3:
					add = !bi->getRules()->isPistol() &&
							!bi->getRules()->isRifle() &&
							(bi->getRules()->getBattleType() != BT_FLARE || worldShade > mod->getMaxDarknessToSeeUnits());
					break;
				default:
					break;
				}

				if (add)
				{
					for (auto* bu : units)
					{
						if (!bu->hasInventory() || !bu->getGeoscapeSoldier() || (!overrideEquipmentLayout && !bu->getGeoscapeSoldier()->getEquipmentLayout()->empty()))
						{
							continue;
						}
						// let's not be greedy, we'll only take a second extra clip
						// if everyone else has had a chance to take a first.
						bool allowSecondClip = (pass == 3);
						if (bu->addItem(bi, mod, allowSecondClip, allowAutoLoadout))
						{
							iter = craftInv->erase(iter);
							add = false;
							break;
						}
					}
					if (!add)
					{
						continue;
					}
				}
			}
			++iter;
		}
	}
}

/**
 * Adds an XCom vehicle to the game.
 * Sets the correct turret depending on the ammo type.
 * @param v Pointer to the Vehicle.
 * @return Pointer to the spawned unit.
 */
BattleUnit *BattlescapeGenerator::addXCOMVehicle(Vehicle *v)
{
	const Unit *rule = v->getRules()->getVehicleUnit();
	BattleUnit *unit = addXCOMUnit(_save->createTempUnit(rule, FACTION_PLAYER, _unitSequence++));
	if (unit)
	{
		if (!_save->isPreview())
		{
			_save->createItemForUnit(v->getRules(), unit, true);
			if (v->getRules()->getVehicleClipAmmo())
			{
				BattleItem *ammoItem = _save->createItemForUnit(v->getRules()->getVehicleClipAmmo(), unit);
				if (ammoItem)
				{
					ammoItem->setAmmoQuantity(v->getAmmo());
				}
			}
		}
		unit->setTurretType(v->getRules()->getTurretType());
	}
	return unit;
}

/**
 * Adds a soldier to the game and places him on a free spawnpoint.
 * Spawnpoints are either tiles in case of an XCom craft that landed.
 * Or they are map nodes in case there's no craft.
 * @param soldier Pointer to the Soldier.
 * @return Pointer to the spawned unit.
 */
BattleUnit *BattlescapeGenerator::addXCOMUnit(BattleUnit *unit)
{
	if (_save->isPreview() && !_save->getCraftForPreview())
	{
		// base preview, one standard unit is enough
		if (_save->getUnits()->size() > 0 && !_save->getUnits()->back()->isSummonedPlayerUnit())
		{
			delete unit;
			return nullptr;
		}
	}

	if (_baseInventory)
	{
		if (unit->hasInventory())
		{
			_save->getUnits()->push_back(unit);
			_save->initUnit(unit);
			return unit;
		}
	}
	else
	{
		if (_craft == 0 || !_craftDeployed)
		{
			Node* node = _save->getSpawnNode(NR_XCOM, unit);
			if (node)
			{
				_save->setUnitPosition(unit, node->getPosition());
				_craftInventoryTile = _save->getTile(node->getPosition());
				unit->setDirection(RNG::generate(0, 7));
				_save->getUnits()->push_back(unit);
				_save->initUnit(unit);
				return unit;
			}
			else if (_save->getMissionType() != "STR_BASE_DEFENSE")
			{
				if (placeUnitNearFriend(unit))
				{
					_craftInventoryTile = _save->getTile(unit->getPosition());
					unit->setDirection(RNG::generate(0, 7));
					_save->getUnits()->push_back(unit);
					_save->initUnit(unit);
					return unit;
				}
			}
		}
		else if (_craft && _craft->hasCustomDeployment() && _craft->getRules() == _craftRules)
		{
			setCustomCraftInventoryTile();

			bool canPlace = false;
			Position pos;
			int dir = 0;
			if (unit->getGeoscapeSoldier())
			{
				auto& depl = _craft->getCustomSoldierDeployment().at(unit->getGeoscapeSoldier()->getId()); // crashes if not found
				pos = depl.first + Position(_craftPos.x * 10, _craftPos.y * 10, _craftZ);
				dir = depl.second;
				canPlace = true;
			}
			else
			{
				auto& deplVec = _craft->getCustomVehicleDeployment();
				for (auto& depl : deplVec)
				{
					if (depl.type == unit->getType() && !depl.used)
					{
						pos = depl.pos + Position(_craftPos.x * 10, _craftPos.y * 10, _craftZ);
						dir = depl.dir;
						canPlace = true;
						depl.used = true; // mark as used, i.e. don't try the same for the next vehicle unit
						break;
					}
				}
			}
			if (!canPlace)
			{
				throw Exception("Unit generator encountered an error: custom craft deployment failed.");
			}
			else
			{
				for (int x = 0; x < unit->getArmor()->getSize(); ++x)
				{
					for (int y = 0; y < unit->getArmor()->getSize(); ++y)
					{
						canPlace = (canPlace && canPlaceXCOMUnit(_save->getTile(pos + Position(x, y, 0))));
					}
				}
			}
			if (canPlace)
			{
				if (_save->setUnitPosition(unit, pos))
				{
					_save->getUnits()->push_back(unit);
					_save->initUnit(unit);
					unit->setDirection(dir);
					return unit;
				}
			}
		}
		else if (_craft && _save->hasCustomDeployment(_craftRules))
		{
			setCustomCraftInventoryTile();

			auto& deploy = _save->getCustomDeployment(_craftRules);
			for (auto& vec : deploy)
			{
				Position pos = Position(vec[0] + (_craftPos.x * 10), vec[1] + (_craftPos.y * 10), vec[2] + _craftZ);
				int dir = vec[3];
				bool canPlace = true;
				for (int x = 0; x < unit->getArmor()->getSize(); ++x)
				{
					for (int y = 0; y < unit->getArmor()->getSize(); ++y)
					{
						canPlace = (canPlace && canPlaceXCOMUnit(_save->getTile(pos + Position(x, y, 0))));
					}
				}
				if (canPlace)
				{
					if (_save->setUnitPosition(unit, pos))
					{
						_save->getUnits()->push_back(unit);
						_save->initUnit(unit);
						unit->setDirection(dir);
						return unit;
					}
				}
			}
		}
		else
		{
			if (_craft)
			{
				setCustomCraftInventoryTile();
			}

			for (int i = 0; i < _mapsize_x * _mapsize_y * _mapsize_z; ++i)
			{
				if (canPlaceXCOMUnit(_save->getTile(i)))
				{
					if (_save->setUnitPosition(unit, _save->getTile(i)->getPosition()))
					{
						_save->getUnits()->push_back(unit);
						_save->initUnit(unit);
						return unit;
					}
				}
			}
		}
	}
	delete unit;
	return 0;
}

/**
 * Tries to set a custom craft inventory tile.
 */
void BattlescapeGenerator::setCustomCraftInventoryTile()
{
	if (_craftInventoryTile == 0)
	{
		// Craft inventory tile position defined in the ruleset
		const std::vector<int> coords = _craftRules->getCraftInventoryTile();
		if (coords.size() >= 3)
		{
			Position craftInventoryTilePosition = Position(coords[0] + (_craftPos.x * 10), coords[1] + (_craftPos.y * 10), coords[2] + _craftZ);
			canPlaceXCOMUnit(_save->getTile(craftInventoryTilePosition));
		}
	}
}

/**
 * Checks if a soldier/tank can be placed on a given tile.
 * @param tile the given tile.
 * @return whether the unit can be placed here.
 */
bool BattlescapeGenerator::canPlaceXCOMUnit(Tile *tile)
{
	// to spawn an xcom soldier, there has to be a tile, with a floor, with the starting point attribute and no object in the way
	if (tile &&
		tile->getFloorSpecialTileType() == START_POINT &&
		!tile->getMapData(O_OBJECT) &&
		tile->getMapData(O_FLOOR) && // for clarity this is checked again, first time was in `getFloorSpecialTileType`
		tile->getMapData(O_FLOOR)->getTUCost(MT_WALK) != Pathfinding::INVALID_MOVE_COST)
	{
		if (_craftInventoryTile == 0)
			_craftInventoryTile = tile;

		return true;
	}
	return false;
}

/**
 * Deploys the aliens, according to the alien deployment rules.
 * @param race Pointer to the alien race.
 * @param deployment Pointer to the deployment rules.
 */
void BattlescapeGenerator::deployAliens(const AlienDeployment *deployment)
{
	// race defined by deployment if there is one.
	std::string tmpRace = deployment->getRace();
	if (!tmpRace.empty() && _game->getSavedGame()->getMonthsPassed() > -1)
	{
		_alienRace = tmpRace;
	}

	if (_save->getDepth() > 0 && _alienRace.find("_UNDERWATER") == std::string::npos)
	{
		_alienRace = _alienRace + "_UNDERWATER";
	}

	AlienRace *race = _game->getMod()->getAlienRace(_alienRace);
	if (race == 0)
	{
		throw Exception("Map generator encountered an error: Unknown race: " + _alienRace + " defined in deployment: " + deployment->getType());
	}

	int month;
	if (_game->getSavedGame()->getMonthsPassed() != -1)
	{
		month =
		((size_t) _game->getSavedGame()->getMonthsPassed()) > _game->getMod()->getAlienItemLevels().size() - 1 ?  // if
		_game->getMod()->getAlienItemLevels().size() - 1 : // then
		_game->getSavedGame()->getMonthsPassed() ;  // else
	}
	else
	{
		month = _alienItemLevel;
	}

	// save for later use
	_save->setReinforcementsDeployment(deployment->getType());
	_save->setReinforcementsRace(race->getId());
	_save->setReinforcementsItemLevel(month);
	// and reset memory at each stage
	_save->getReinforcementsMemory().clear();

	for (auto& dd : *deployment->getDeploymentData())
	{
		int quantity;
<<<<<<< HEAD

		switch (_game->getSavedGame()->getDifficulty())
		{
		case DIFF_BEGINNER:
			quantity = dd.lowQty;
			break;
		case DIFF_EXPERIENCED:
			quantity = dd.medQty > 0 ? dd.lowQty + ((dd.medQty - dd.lowQty) / 2) : dd.lowQty;
			break;
		case DIFF_VETERAN:
			quantity = dd.medQty > 0 ? dd.medQty : dd.lowQty + ((dd.highQty - dd.lowQty) / 2);
			break;
		case DIFF_GENIUS:
			quantity = dd.medQty > 0 ? dd.medQty + ((dd.highQty - dd.medQty) / 2) : dd.lowQty + ((dd.highQty - dd.lowQty) / 2);
			break;
		case DIFF_SUPERHUMAN:
		default:
			quantity = dd.highQty;
		}

		quantity += RNG::generate(0, dd.dQty);
		quantity += RNG::generate(0, dd.extraQty);
=======
		int deltaQuantity = _mod->isDemigod() ? (*d).dQty : RNG::generate(0, (*d).dQty); // maximium spawns for demigod
		if (_game->getSavedGame()->getDifficulty() < DIFF_VETERAN)
			quantity = (*d).lowQty + deltaQuantity; // beginner/experienced
		else if (_game->getSavedGame()->getDifficulty() < DIFF_SUPERHUMAN)
			quantity = (*d).lowQty + (((*d).highQty - (*d).lowQty) / 2) + deltaQuantity; // veteran/genius
		else
			quantity = (*d).highQty + deltaQuantity; // super (and beyond?)

		quantity += _mod->isDemigod() ? (*d).extraQty : RNG::generate(0, (*d).extraQty);
>>>>>>> e418c5ad

		for (int i = 0; i < quantity; ++i)
		{
			// if the UFO was damaged, each alien (after the first) has a chance to not spawn (during base defense)
			if (_ufoDamagePercentage > 0)
			{
				if (i > 0 && RNG::percent(_ufoDamagePercentage))
				{
					continue;
				}
			}

			std::string alienName = dd.customUnitType.empty() ? race->getMember(dd.alienRank) : dd.customUnitType;

			bool outside = RNG::generate(0,99) < dd.percentageOutsideUfo;
			if (_ufo == 0)
				outside = false;
			Unit *rule = _game->getMod()->getUnit(alienName, true);
			BattleUnit *unit = addAlien(rule, dd.alienRank, outside);
			size_t itemLevel = (size_t)(_game->getMod()->getAlienItemLevels().at(month).at(RNG::generate(0,9)));
			if (unit)
			{
				_save->initUnit(unit, itemLevel);
				if (!rule->isLivingWeapon())
				{
					if (dd.itemSets.empty())
					{
						throw Exception("Unit generator encountered an error: item set not defined");
					}
					if (itemLevel >= dd.itemSets.size())
					{
						itemLevel = dd.itemSets.size() - 1;
					}
					for (auto& itemType : dd.itemSets.at(itemLevel).items)
					{
						RuleItem *ruleItem = _game->getMod()->getItem(itemType);
						if (ruleItem)
						{
							_save->createItemForUnit(ruleItem, unit);
						}
					}
					for (auto& iset : dd.extraRandomItems)
					{
						if (iset.items.empty())
							continue;
						int pick = RNG::generate(0, iset.items.size() - 1);
						RuleItem *ruleItem = _game->getMod()->getItem(iset.items[pick]);
						if (ruleItem)
						{
							_save->createItemForUnit(ruleItem, unit);
						}
					}
				}
			}
		}
	}
}



/**
 * Adds an alien to the game and places him on a free spawnpoint.
 * @param rules Pointer to the Unit which holds info about the alien .
 * @param alienRank The rank of the alien, used for spawn point search.
 * @param outside Whether the alien should spawn outside or inside the UFO.
 * @return Pointer to the created unit.
 */
BattleUnit *BattlescapeGenerator::addAlien(Unit *rules, int alienRank, bool outside)
{
	BattleUnit *unit = _save->createTempUnit(rules, FACTION_HOSTILE, _unitSequence++);
	Node *node = 0;

	// safety to avoid index out of bounds errors
	if (alienRank > 7)
		alienRank = 7;
	/* following data is the order in which certain alien ranks spawn on certain node ranks */
	/* note that they all can fall back to rank 0 nodes - which is scout (outside ufo) */

	for (int i = 0; i < 7 && node == 0; ++i)
	{
		if (outside)
			node = _save->getSpawnNode(0, unit); // when alien is instructed to spawn outside, we only look for node 0 spawnpoints
		else
			node = _save->getSpawnNode(Node::nodeRank[alienRank][i], unit);
	}

	int aliensFacingCraftOdds = 20 * _game->getSavedGame()->getDifficultyCoefficient();
	{
		int diff = _game->getSavedGame()->getDifficulty();
		auto& custom = _game->getMod()->getAliensFacingCraftOdds();
		if (custom.size() > (size_t)diff)
		{
			aliensFacingCraftOdds = custom[diff];
		}
	}

	if (node && _save->setUnitPosition(unit, node->getPosition()))
	{
		unit->getAIModule()->setStartNode(node);
		unit->setRankInt(alienRank);
		int dir = _save->getTileEngine()->faceWindow(node->getPosition());
		Position craft = _game->getSavedGame()->getSavedBattle()->getUnits()->at(0)->getPosition();
		if (Position::distance2d(node->getPosition(), craft) <= 20 && RNG::percent(aliensFacingCraftOdds))
			dir = unit->directionTo(craft);
		if (dir != -1)
			unit->setDirection(dir);
		else
			unit->setDirection(RNG::generate(0,7));

		// we only add a unit if it has a node to spawn on.
		// (stops them spawning at 0,0,0)
		_save->getUnits()->push_back(unit);
	}
	else
	{
		// DEMIGOD DIFFICULTY: screw the player: spawn as many aliens as possible.
		if (_game->getMod()->isDemigod() && placeUnitNearFriend(unit))
		{
			unit->setRankInt(alienRank);
			int dir = _save->getTileEngine()->faceWindow(unit->getPosition());
			Position craft = _game->getSavedGame()->getSavedBattle()->getUnits()->at(0)->getPosition();
			if (Position::distance2d(unit->getPosition(), craft) <= 20 && RNG::percent(aliensFacingCraftOdds))
				dir = unit->directionTo(craft);
			if (dir != -1)
				unit->setDirection(dir);
			else
				unit->setDirection(RNG::generate(0,7));

			_save->getUnits()->push_back(unit);
		}
		else
		{
			delete unit;
			unit = 0;
		}
	}

	return unit;
}

/**
 * Adds a civilian to the game and places him on a free spawnpoint.
 * @param rules Pointer to the Unit which holds info about the civilian.
 * @return Pointer to the created unit.
 */
BattleUnit *BattlescapeGenerator::addCivilian(Unit *rules, int nodeRank)
{
	BattleUnit *unit = _save->createTempUnit(rules, FACTION_NEUTRAL, _unitSequence++);
	Node *node = _save->getSpawnNode(nodeRank, unit);

	if (node)
	{
		_save->setUnitPosition(unit, node->getPosition());
		unit->getAIModule()->setStartNode(node);
		unit->setDirection(RNG::generate(0,7));

		// we only add a unit if it has a node to spawn on.
		// (stops them spawning at 0,0,0)
		_save->getUnits()->push_back(unit);
	}
	else if (placeUnitNearFriend(unit))
	{
		unit->setDirection(RNG::generate(0,7));
		_save->getUnits()->push_back(unit);
	}
	else
	{
		delete unit;
		unit = 0;
	}
	return unit;
}

/**
 * Places an item on an XCom soldier based on equipment layout.
 * @param item Pointer to the Item.
 * @return Pointer to the Item.
 */
bool BattlescapeGenerator::placeItemByLayout(BattleItem *item, const std::vector<BattleItem*> &itemList)
{
	if (item->getSlot() == _inventorySlotGround)
	{
		auto& itemType = item->getRules()->getType();

		// find the first soldier with a matching layout-slot
		for (auto* unit : *_save->getUnits())
		{
			// skip the vehicles, we need only X-Com soldiers WITH equipment-layout
			if (!unit->getGeoscapeSoldier() || unit->getGeoscapeSoldier()->getEquipmentLayout()->empty())
			{
				continue;
			}

			// find the first matching layout-slot which is not already occupied
			for (const auto* layoutItem : *unit->getGeoscapeSoldier()->getEquipmentLayout())
			{
				// fixed items will be handled elsewhere
				if (layoutItem->isFixed()) continue;

				if (itemType != layoutItem->getItemType()) continue;

				auto* inventorySlot = _game->getMod()->getInventory(layoutItem->getSlot(), true);

				// we need to check all "slot boxes" for overlap (not just top left)
				bool overlaps = false;
				for (int x = 0; x < item->getRules()->getInventoryWidth(); ++x)
				{
					for (int y = 0; y < item->getRules()->getInventoryHeight(); ++y)
					{
						if (!overlaps && unit->getItem(inventorySlot, x + layoutItem->getSlotX(), y + layoutItem->getSlotY()))
						{
							overlaps = true;
						}
					}
				}
				if (overlaps) continue;

				int toLoad = 0;
				for (int slot = 0; slot < RuleItem::AmmoSlotMax; ++slot)
				{
					if (layoutItem->getAmmoItemForSlot(slot) != "NONE")
					{
						++toLoad;
					}
				}

				if (toLoad)
				{
					// maybe we find the layout-ammo on the ground to load it with
					for (auto* ammo : itemList)
					{
						if (ammo->getSlot() == _inventorySlotGround)
						{
							auto& ammoType = ammo->getRules()->getType();
							for (int slot = 0; slot < RuleItem::AmmoSlotMax; ++slot)
							{
								if (ammoType == layoutItem->getAmmoItemForSlot(slot))
								{
									if (item->setAmmoPreMission(ammo))
									{
										--toLoad;
									}
									// even if item was not loaded other slots can't use it either
									break;
								}
							}
							if (!toLoad)
							{
								break;
							}
						}
					}
				}

				// only place the weapon onto the soldier when it's loaded with its layout-ammo (if any)
				if (!toLoad || item->haveAnyAmmo())
				{
					item->moveToOwner(unit);
					item->setSlot(inventorySlot);
					item->setSlotX(layoutItem->getSlotX());
					item->setSlotY(layoutItem->getSlotY());
					if (Options::includePrimeStateInSavedLayout && item->getRules()->getFuseTimerType() != BFT_NONE)
					{
						item->setFuseTimer(layoutItem->getFuseTimer());
					}
					return true;
				}
			}
		}
	}
	return false;
}

/**
 * Reloads fixed weapons on XCom soldiers based on equipment layout.
 */
void BattlescapeGenerator::reloadFixedWeaponsByLayout()
{
	// go through all soldiers
	for (auto* unit : *_save->getUnits())
	{
		// skip the vehicles, we need only X-Com soldiers WITH equipment-layout
		if (!unit->getGeoscapeSoldier() || unit->getGeoscapeSoldier()->getEquipmentLayout()->empty())
		{
			continue;
		}

		// find fixed weapons in the layout
		for (const auto* layoutItem : *unit->getGeoscapeSoldier()->getEquipmentLayout())
		{
			if (layoutItem->isFixed() == false) continue;

			// find matching fixed weapon in the inventory
			BattleItem* fixedItem = nullptr;
			for (auto* item : *unit->getInventory())
			{
				if (item->getSlot()->getId() == layoutItem->getSlot() &&
					item->getSlotX() == layoutItem->getSlotX() &&
					item->getSlotY() == layoutItem->getSlotY() &&
					item->getRules()->getType() == layoutItem->getItemType())
				{
					fixedItem = item;
					break;
				}
			}
			if (!fixedItem) continue;

			int toLoad = 0;
			for (int slot = 0; slot < RuleItem::AmmoSlotMax; ++slot)
			{
				if (layoutItem->getAmmoItemForSlot(slot) != "NONE")
				{
					++toLoad;
				}
			}

			if (toLoad)
			{
				// maybe we find the layout-ammo on the ground to load it with
				for (auto* ammo : *_craftInventoryTile->getInventory())
				{
					if (ammo->getSlot() == _inventorySlotGround)
					{
						auto& ammoType = ammo->getRules()->getType();
						for (int slot = 0; slot < RuleItem::AmmoSlotMax; ++slot)
						{
							if (ammoType == layoutItem->getAmmoItemForSlot(slot))
							{
								if (fixedItem->setAmmoPreMission(ammo))
								{
									--toLoad;
								}
								// even if item was not loaded other slots can't use it either
								break;
							}
						}
						if (!toLoad)
						{
							break;
						}
					}
				}
			}
		}
	}
}

/**
 * Loads an XCom format MAP file into the tiles of the battlegame.
 * @param mapblock Pointer to MapBlock.
 * @param xoff Mapblock offset in X direction.
 * @param yoff Mapblock offset in Y direction.
 * @param save Pointer to the current SavedBattleGame.
 * @param terrain Pointer to the Terrain rule.
 * @param discovered Whether or not this mapblock is discovered (eg. landing site of the XCom plane).
 * @return int Height of the loaded mapblock (this is needed for spawnpoint calculation...)
 * @sa http://www.ufopaedia.org/index.php?title=MAPS
 * @note Y-axis is in reverse order.
 */
int BattlescapeGenerator::loadMAP(MapBlock *mapblock, int xoff, int yoff, int zoff, RuleTerrain *terrain, int mapDataSetOffset, bool discovered, bool craft, int ufoIndex)
{
	int sizex, sizey, sizez;
	int x = xoff, y = yoff, z = zoff;
	char size[3];
	unsigned char value[4];
	std::string filename = "MAPS/" + mapblock->getName() + ".MAP";
	unsigned int terrainObjectID;

	// Load file
	auto mapFile = FileMap::getIStream(filename);

	mapFile->read((char*)&size, sizeof(size));
	sizey = (int)size[0];
	sizex = (int)size[1];
	sizez = (int)size[2];

	mapblock->setSizeZ(sizez);

	std::ostringstream ss;
	if (sizez > _save->getMapSizeZ())
	{
		ss << "Height of map " + filename + " too big for this mission, block is " << sizez << ", expected: " << _save->getMapSizeZ();
		throw Exception(ss.str());
	}

	if (sizex != mapblock->getSizeX() ||
		sizey != mapblock->getSizeY())
	{
		ss << "Map block is not of the size specified " + filename + " is " << sizex << "x" << sizey << " , expected: " << mapblock->getSizeX() << "x" << mapblock->getSizeY();
		throw Exception(ss.str());
	}

	z += sizez - 1;

	for (int i = _mapsize_z-1; i >0; i--)
	{
		// check if there is already a layer - if so, we have to move Z up
		MapData *floor = _save->getTile(Position(x, y, i))->getMapData(O_FLOOR);
		if (floor != 0 && zoff == 0)
		{
			z += i;
			if (craft && _craftZ == 0)
			{
				_craftZ = i;
			}
			if (ufoIndex >= 0 && _ufoZ[ufoIndex] == 0)
			{
				_ufoZ[ufoIndex] = i;
			}
			break;
		}
	}

	if (z > (_save->getMapSizeZ()-1))
	{
		if (_save->getMissionType() == "STR_BASE_DEFENSE")
		{
			// we'll already have gone through _base->isOverlappingOrOverflowing() by the time we hit this, possibly multiple times
			// let's just throw an exception and tell them to check the log, it'll have all the detail they'll need.
			throw Exception("Something is wrong with your base, check your log file for additional information.");
		}
		throw Exception("Something is wrong in your map definitions, craft/ufo map is too tall?");
	}

	while (mapFile->read((char*)&value, sizeof(value)))
	{
		for (int part = O_FLOOR; part < O_MAX; ++part)
		{
			terrainObjectID = ((unsigned char)value[part]);
			if (terrainObjectID>0)
			{
				int mapDataSetID = mapDataSetOffset;
				unsigned int mapDataID = terrainObjectID;
				MapData *md = terrain->getMapData(&mapDataID, &mapDataSetID);
				if (mapDataSetOffset > 0) // ie: ufo or craft.
				{
					_save->getTile(Position(x, y, z))->setMapData(0, -1, -1, O_OBJECT);
				}
				TilePart tp = (TilePart) part;
				_save->getTile(Position(x, y, z))->setMapData(md, mapDataID, mapDataSetID, tp);
			}
		}

		_save->getTile(Position(x, y, z))->setDiscovered((discovered || mapblock->isFloorRevealed(z)), O_FLOOR);

		x++;

		if (x == (sizex + xoff))
		{
			x = xoff;
			y++;
		}
		if (y == (sizey + yoff))
		{
			y = yoff;
			z--;
		}
	}

	if (!mapFile->eof())
	{
		throw Exception("Invalid MAP file: " + filename);
	}

	// Add the craft offset to the positions of the items if we're loading a craft map
	// But don't do so if loading a verticalLevel, since the z offset of the craft is handled by that code
	if (craft && zoff == 0)
	{
		zoff += _craftZ;
	}
	// Add the ufo offset to the positions of the items if we're loading a ufo map
	// But don't do so if loading a verticalLevel, since the z offset of the ufo is handled by that code
	if (ufoIndex >= 0 && zoff == 0)
	{
		zoff += _ufoZ[ufoIndex];
	}

	if (_generateFuel)
	{
		// if one of the mapBlocks has an items array defined, don't deploy fuel algorithmically
		_generateFuel = mapblock->getItems()->empty();
	}
	auto primeEnd = mapblock->getItemsFuseTimers()->end();
	for (auto& mapblockItemInfo : *mapblock->getItems())
	{
		auto prime = mapblock->getItemsFuseTimers()->find(mapblockItemInfo.first);
		RuleItem *rule = _game->getMod()->getItem(mapblockItemInfo.first, true);
		if (rule->getBattleType() == BT_CORPSE)
		{
			throw Exception("Placing corpse items (battleType: 11) on the map is not allowed. Item: " + rule->getType() + ", map block: " + mapblock->getName());
		}
		for (auto& itemPos : mapblockItemInfo.second)
		{
			if (itemPos.x >= mapblock->getSizeX() || itemPos.y >= mapblock->getSizeY() || itemPos.z >= mapblock->getSizeZ())
			{
				ss << "Item " << rule->getType() << " is outside of map block " << mapblock->getName() << ", position: [";
				ss << itemPos.x << "," << itemPos.y << "," << itemPos.z << "], block size: [";
				ss << mapblock->getSizeX() << "," << mapblock->getSizeY() << "," << mapblock->getSizeZ() << "]";
				throw Exception(ss.str());
			}
			BattleItem *item = _save->createItemForTile(rule, _save->getTile(itemPos + Position(xoff, yoff, zoff)));
			if (prime != primeEnd)
			{
				item->setFuseTimer(RNG::generate(prime->second.first, prime->second.second));
			}
		}
	}
	// randomized items
	for (auto& rngItems : *mapblock->getRandomizedItems())
	{
		if (rngItems.itemList.size() < 1)
		{
			continue; // skip empty definition
		}
		else
		{
			// mixed = false
			int index = RNG::generate(0, rngItems.itemList.size() - 1);
			RuleItem *rule = _game->getMod()->getItem(rngItems.itemList[index], true);

			for (int j = 0; j < rngItems.amount; ++j)
			{
				if (rngItems.mixed)
				{
					// mixed = true
					index = RNG::generate(0, rngItems.itemList.size() - 1);
					rule = _game->getMod()->getItem(rngItems.itemList[index], true);
				}

				if (rule->getBattleType() == BT_CORPSE)
				{
					throw Exception("Placing corpse items (battleType: 11) on the map is not allowed. Item: " + rule->getType() + ", map block: " + mapblock->getName());
				}
				if (rngItems.position.x >= mapblock->getSizeX() || rngItems.position.y >= mapblock->getSizeY() || rngItems.position.z >= mapblock->getSizeZ())
				{
					ss << "Random item " << rule->getType() << " is outside of map block " << mapblock->getName() << ", position: [";
					ss << rngItems.position.x << "," << rngItems.position.y << "," << rngItems.position.z << "], block size: [";
					ss << mapblock->getSizeX() << "," << mapblock->getSizeY() << "," << mapblock->getSizeZ() << "]";
					throw Exception(ss.str());
				}
				_save->createItemForTile(rule, _save->getTile(rngItems.position + Position(xoff, yoff, zoff)));
			}
		}
	}

	return sizez;
}

/**
 * Loads an XCom format RMP file into the spawnpoints of the battlegame.
 * @param mapblock Pointer to MapBlock.
 * @param xoff Mapblock offset in X direction.
 * @param yoff Mapblock offset in Y direction.
 * @param zoff Mapblock vertical offset.
 * @param segment Mapblock segment.
 * @sa http://www.ufopaedia.org/index.php?title=ROUTES
 */
void BattlescapeGenerator::loadRMP(MapBlock *mapblock, int xoff, int yoff, int zoff, int segment)
{
	unsigned char value[24];
	std::string filename = "ROUTES/" + mapblock->getName() +".RMP";
	// Load file
	auto mapFile = FileMap::getIStream(filename);

	size_t nodeOffset = _save->getNodes()->size();
	std::vector<int> badNodes;
	int nodesAdded = 0;
	while (mapFile->read((char*)&value, sizeof(value)))
	{
		int pos_x = value[1];
		int pos_y = value[0];
		int pos_z = value[2];
		Node *node;
		if (pos_x >= 0 && pos_x < mapblock->getSizeX() &&
			pos_y >= 0 && pos_y < mapblock->getSizeY() &&
			pos_z >= 0 && pos_z < mapblock->getSizeZ())
		{
			Position pos = Position(xoff + pos_x, yoff + pos_y, mapblock->getSizeZ() - 1 - pos_z + zoff);
			int type     = value[19];
			int rank     = value[20];
			int flags    = value[21];
			int reserved = value[22];
			int priority = value[23];
			node = new Node(_save->getNodes()->size(), pos, segment, type, rank, flags, reserved, priority);
			for (int j = 0; j < 5; ++j)
			{
				int connectID = value[4 + j * 3];
				// don't touch special values
				if (connectID <= 250)
				{
					connectID += nodeOffset;
				}
				// 255/-1 = unused, 254/-2 = north, 253/-3 = east, 252/-4 = south, 251/-5 = west
				else
				{
					connectID -= 256;
				}
				node->getNodeLinks()->push_back(connectID);
			}
		}
		else
		{
			// since we use getNodes()->at(n) a lot, we have to push a dummy node into the vector to keep the connections sane,
			// or else convert the node vector to a map, either way is as much work, so i'm sticking with vector for faster operation.
			// this is because the "built in" nodeLinks reference each other by number, and it's gonna be implementational hell to try
			// to adjust those numbers retroactively, post-culling. far better to simply mark these culled nodes as dummies, and discount their use
			// that way, all the connections will still line up properly in the array.
			node = new Node();
			node->setDummy(true);
			Log(LOG_INFO) << "Bad node in RMP file: " << filename << " Node #" << nodesAdded << " is outside map boundaries at X:" << pos_x << " Y:" << pos_y << " Z:" << pos_z << ". Culling Node.";
			badNodes.push_back(nodesAdded);
		}
		_save->getNodes()->push_back(node);
		nodesAdded++;
	}

	for (int badNodeId : badNodes)
	{
		int nodeCounter = nodesAdded;
		for (std::vector<Node*>::reverse_iterator nodeIt = _save->getNodes()->rbegin(); nodeIt != _save->getNodes()->rend() && nodeCounter > 0; ++nodeIt)
		{
			if (!(*nodeIt)->isDummy())
			{
				for (int& nodeLink : *(*nodeIt)->getNodeLinks())
				{
					if (nodeLink - nodeOffset == (unsigned)badNodeId)
					{
						Log(LOG_INFO) << "RMP file: " << filename << " Node #" << nodeCounter - 1 << " is linked to Node #" << badNodeId << ", which was culled. Terminating Link.";
						nodeLink = -1;
					}
				}
			}
			nodeCounter--;
		}
	}

	if (!mapFile->eof())
	{
		throw Exception("Invalid RMP file: " + filename);
	}
}

/**
 * Checks if a new terrain is being requested by a command and loads it if necessary
 * @param terrain Pointer to the terrain.
 * @return The MCD offset where the requested terrain begins
 */
int BattlescapeGenerator::loadExtraTerrain(RuleTerrain *terrain)
{
	int mapDataSetIDOffset;

	auto it = _loadedTerrains.find(terrain);
	if (it != _loadedTerrains.end())
	{
		// Found the terrain in the already-loaded list, get the offset
		mapDataSetIDOffset = it->second;
	}
	else
	{
		// Terrain not loaded yet, go ahead and load it
		mapDataSetIDOffset = _save->getMapDataSets()->size(); // new terrain's offset starts at the end of the already-loaded list

		for (auto* mds : *terrain->getMapDataSets())
		{
			mds->loadData(_game->getMod()->getMCDPatch(mds->getName()));
			_save->getMapDataSets()->push_back(mds);
		}

		_loadedTerrains[terrain] = mapDataSetIDOffset;
	}

	return mapDataSetIDOffset;
}

/**
 * Fill power sources with an alien fuel object.
 */
void BattlescapeGenerator::fuelPowerSources()
{
	for (int i = 0; i < _save->getMapSizeXYZ(); ++i)
	{
		if (_save->getTile(i)->getObjectSpecialTileType() == UFO_POWER_SOURCE)
		{
			_save->createItemForTile(_game->getMod()->getAlienFuelName(), _save->getTile(i));
		}
	}
}


/**
 * When a UFO crashes, there is a 75% chance for each power source to explode.
 */
void BattlescapeGenerator::explodePowerSources()
{
	for (int i = 0; i < _save->getMapSizeXYZ(); ++i)
	{
		if (_save->getTile(i)->getObjectSpecialTileType() == UFO_POWER_SOURCE && RNG::percent(75))
		{
			Position pos;
			pos.x = _save->getTile(i)->getPosition().x*16;
			pos.y = _save->getTile(i)->getPosition().y*16;
			pos.z = (_save->getTile(i)->getPosition().z*24) +12;
			_save->getTileEngine()->explode({ }, pos, 180+RNG::generate(0,70), _save->getMod()->getDamageType(DT_HE), 10);
		}
	}
	Tile *t = _save->getTileEngine()->checkForTerrainExplosions();
	while (t)
	{
		int power = t->getExplosive();
		t->setExplosive(0, 0, true);
		Position p = t->getPosition().toVoxel() + Position(8,8,0);
		_save->getTileEngine()->explode({ }, p, power, _game->getMod()->getDamageType(DT_HE), power / 10);
		t = _save->getTileEngine()->checkForTerrainExplosions();
	}
}

/**
 * Spawns civilians on a terror mission.
 * @param max Maximum number of civilians to spawn.
 */
void BattlescapeGenerator::deployCivilians(bool markAsVIP, int nodeRank, int max, bool roundUp, const std::string &civilianType)
{
	if (max)
	{
		// inevitably someone will point out that ufopaedia says 0-16 civilians.
		// to that person: this is only partially true;
		// 0 civilians would only be a possibility if there were already 80 units,
		// or no spawn nodes for civilians, but it would always try to spawn at least 8.
		int number = RNG::generate(roundUp ? (max+1)/2 : max/2, max);

		if (number > 0)
		{
			int month;
			if (_game->getSavedGame()->getMonthsPassed() != -1)
			{
				month =
				((size_t) _game->getSavedGame()->getMonthsPassed()) > _game->getMod()->getAlienItemLevels().size() - 1 ?  // if
				_game->getMod()->getAlienItemLevels().size() - 1 : // then
				_game->getSavedGame()->getMonthsPassed() ;  // else
			}
			else
			{
				month = _alienItemLevel;
			}
			for (int i = 0; i < number; ++i)
			{
				Unit* rule = 0;
				if (civilianType.size() > 0)
				{
					rule = _game->getMod()->getUnit(civilianType, true);
				}
				else
				{
					size_t pick = RNG::generate(0, _terrain->getCivilianTypes().size() - 1);
					rule = _game->getMod()->getUnit(_terrain->getCivilianTypes().at(pick), true);
				}
				BattleUnit* civ = addCivilian(rule, nodeRank);
				if (civ)
				{
					if (markAsVIP) civ->markAsVIP();
					size_t itemLevel = (size_t)(_game->getMod()->getAlienItemLevels().at(month).at(RNG::generate(0,9)));
					// Built in weapons: civilians may have levelled item lists with randomized distribution
					// following the same basic rules as the alien item levels.
					_save->initUnit(civ, itemLevel);
				}
			}
		}
	}
}

/**
 * Sets the alien base involved in the battle.
 * @param base Pointer to alien base.
 */
void BattlescapeGenerator::setAlienBase(AlienBase *base)
{
	_alienBase = base;
	_alienBase->setInBattlescape(true);
}

/**
 * Places a unit near a friendly unit.
 * @param unit Pointer to the unit in question.
 * @return If we successfully placed the unit.
 */
bool BattlescapeGenerator::placeUnitNearFriend(BattleUnit *unit)
{
	if (_save->getUnits()->empty())
	{
		return false;
	}
	for (int i = 0; i != 10; ++i)
	{
		Position entryPoint = TileEngine::invalid;
		int tries = 100;
		bool largeUnit = false;
		while (entryPoint == TileEngine::invalid && tries)
		{
			BattleUnit* k = _save->getUnits()->at(RNG::generate(0, _save->getUnits()->size()-1));
			if (k->getFaction() == unit->getFaction() && k->getPosition() != TileEngine::invalid && k->getArmor()->getSize() >= unit->getArmor()->getSize())
			{
				entryPoint = k->getPosition();
				largeUnit = k->isBigUnit();
			}
			--tries;
		}
		if (tries && _save->placeUnitNearPosition(unit, entryPoint, largeUnit))
		{
			return true;
		}
	}
	return false;
}


/**
 * Creates a mini-battle-save for managing inventory from the Geoscape.
 * Kids, don't try this at home!
 * @param craft Pointer to craft to manage.
 */
void BattlescapeGenerator::runInventory(Craft *craft)
{
	// we need to fake a map for soldier placement
	_baseInventory = true;
	_mapsize_x = 2;
	_mapsize_y = 2;
	_mapsize_z = 1;
	_save->initMap(_mapsize_x, _mapsize_y, _mapsize_z);
	_save->initUtilities(_mod, true);
	MapDataSet *set = new MapDataSet("dummy");
	MapData *data = new MapData(set);
	_craftInventoryTile = _save->getTile(0);

	// ok now generate the battle items for inventory
	if (craft != 0) setCraft(craft);
	deployXCOM(nullptr, nullptr);
	delete data;
	delete set;
}

/**
 * Loads all XCom weaponry before anything else is distributed.
 */
void BattlescapeGenerator::loadWeapons(const std::vector<BattleItem*> &itemList)
{
	// let's try to load this weapon, whether we equip it or not.
	for (BattleItem* i : itemList)
	{
		if (i->isWeaponWithAmmo() &&
			!i->haveAllAmmo() &&
			!i->getRules()->isFixed())
		{
			for (BattleItem* j : itemList)
			{
				if (j->getSlot() == _inventorySlotGround && i->setAmmoPreMission(j))
				{
					if (i->haveAllAmmo())
					{
						break;
					}
				}
			}
		}
	}
}

/**
 * Generates a map (set of tiles) for a new battlescape game.
 * @param script the script to use to build the map.
 * @param customUfoName custom UFO name to use for the dummy/blank 'addUFO' mapscript command.
 */
void BattlescapeGenerator::generateMap(const std::vector<MapScript*> *script, const std::string &customUfoName, const RuleStartingCondition* startingCondition)
{
	// reset ambient sound
	_save->setAmbientSound(Mod::NO_SOUND);
	_save->setAmbienceRandom({});

	// set our ambient sound
	if (_terrain->getAmbience() != Mod::NO_SOUND)
	{
		_save->setAmbientSound(_terrain->getAmbience());
	}
	else
	{
		_save->setAmbienceRandom(_terrain->getAmbienceRandom());
		_save->setMinAmbienceRandomDelay(_terrain->getMinAmbienceRandomDelay());
		_save->setMaxAmbienceRandomDelay(_terrain->getMaxAmbienceRandomDelay());
		_save->resetCurrentAmbienceDelay();
	}
	_save->setAmbientVolume(_terrain->getAmbientVolume());

	// set up our map generation vars
	_dummy = new MapBlock("dummy");

	init(true);

	MapBlock* craftMap = 0;
	std::vector<MapBlock*> ufoMaps;

	int mapDataSetIDOffset = 0;
	int craftDataSetIDOffset = 0;

	// create an array to track command success/failure
	std::map<int, bool> conditionals;

	// Load in the default terrain data
	for (auto* mds : *_terrain->getMapDataSets())
	{
		mds->loadData(_game->getMod()->getMCDPatch(mds->getName()));
		_save->getMapDataSets()->push_back(mds);
		mapDataSetIDOffset++;
	}

	_loadedTerrains[_terrain] = 0;

	RuleTerrain* ufoTerrain = 0;
	std::string consolidatedUfoType;
	// lets generate the map now and store it inside the tile objects

	// determine globe terrain from globe texture
	_globeTerrain = _terrain;
	if (_globeTexture && _craft)
	{
		// TODO (cosmetic): multiple attempts (e.g. several attacks on the same alien base) may generate different terrains from the same globe texture
		auto* tmpTerrain  = _game->getMod()->getTerrain(_globeTexture->getRandomTerrain(_craft), false);
		if (tmpTerrain)
		{
			_globeTerrain = tmpTerrain;
		}
	}

	// this mission type is "hard-coded" in terms of map layout
	uint64_t seed = RNG::getSeed();
	_baseTerrain = _terrain;
	if (_save->getMissionType() == "STR_BASE_DEFENSE")
	{
		if (_mod->getBaseDefenseMapFromLocation() == 1)
		{
			Target *target = _base;

			// Set RNG to make base generation dependent on base position
			double baseLon = target->getLongitude();
			double baseLat = target->getLatitude();
			if (baseLon == 0)
			{
				baseLon = 1.0;
			}
			if (baseLat == 0)
			{
				baseLat = 1.0;
			}
			uint64_t baseSeed = baseLon * baseLat * 1e6;
			RNG::setSeed(baseSeed);

			_baseTerrain = _game->getMod()->getTerrain(_missionTexture->getRandomBaseTerrain(target), true);
			generateBaseMap();
		}
		else
		{
			generateBaseMap();
		}
	}

	//process script
	for (auto* command : *script)
	{
		if (command->getLabel() > 0 && conditionals.find(command->getLabel()) != conditionals.end())
		{
			throw Exception("Map generator encountered an error: multiple commands are sharing the same label.");
		}
		bool &success = conditionals[command->getLabel()] = false;


		// if this command runs conditionally on the failures or successes of previous commands
		if (!command->getConditionals()->empty())
		{
			bool execute = true;
			// compare the corresponding entries in the success/failure vector
			for (int condition : *command->getConditionals())
			{
				// positive numbers indicate conditional on success, negative means conditional on failure
				// ie: [1, -2] means this command only runs if command 1 succeeded and command 2 failed.
				if (conditionals.find(std::abs(condition)) != conditionals.end())
				{
					if ((condition > 0 && !conditionals[condition]) || (condition < 0 && conditionals[std::abs(condition)]))
					{
						execute = false;
						break;
					}
				}
				else
				{
					throw Exception("Map generator encountered an error: conditional command expected a label that did not exist before this command.");
				}
			}
			if (!execute)
			{
				continue;
			}
		}

		// if there's a chance a command won't execute by design, take that into account here.
		if (RNG::percent(command->getChancesOfExecution()))
		{
			// initialize the block selection arrays
			command->init();

			// each command can be attempted multiple times, as randomization within the rects may occur
			for (int j = 0; j < command->getExecutions(); ++j)
			{
				_ufoDeployed = false; // reset EACH time
				_alternateTerrain = nullptr; // reset

				int x, y;
				MapBlock *block = 0;

				// Check if the command has vertical levels
				_verticalLevels.clear();
				bool doLevels = populateVerticalLevels(command);
				auto currentLevel = _verticalLevels.begin();
				// Special case among verticalLevels, we want to add the blocks using the "line" level, not the ground or the first level
				if (doLevels && command->getType() == MSC_ADDLINE)
				{
					for ( ; currentLevel != _verticalLevels.end(); ++currentLevel)
					{
						if (currentLevel->levelType == VLT_LINE)
						{
							break;
						}
					}

					// How did you pass the populateVerticalLevels validation???
					if (currentLevel == _verticalLevels.end())
					{
						throw Exception("Map generator encountered an error: An addLine command with verticalLevels doesn't contain a level for the line.");
					}
				}

				// Variable for holding positions of blocks added for use in loading vertical levels
				_placedBlockRects.clear();

				RuleTerrain *terrain = _terrain;
				if (!command->getRandomAlternateTerrain().empty())
				{
					size_t pick = RNG::generate(0, command->getRandomAlternateTerrain().size() - 1);
					terrain = pickTerrain(command->getRandomAlternateTerrain().at(pick));
				}
				_alternateTerrain = terrain; // backup for later use

				if (doLevels)
				{
					// initNextLevel() << returns next block for use
					command->initVerticalLevel(*currentLevel);
					terrain = currentLevel->levelTerrain == "" ? terrain : pickTerrain(currentLevel->levelTerrain);
				}

				_markAsReinforcementsBlock = command->markAsReinforcementsBlock() ? 1 : 0;

				switch (command->getType())
				{
				case MSC_ADDBLOCK:
					block = command->getNextBlock(terrain);
					// select an X and Y position from within the rects, using an even distribution
					if (block && selectPosition(command->getRects(), x, y, block->getSizeX(), block->getSizeY()))
					{
						bool blockAdded = addBlock(x, y, block, terrain);
						success = blockAdded || success;

						if (blockAdded && doLevels)
						{
							SDL_Rect blockRect;
							blockRect.x = x;
							blockRect.y = y;
							blockRect.w = block->getSizeX();
							blockRect.h = block->getSizeY();
							_placedBlockRects.push_back(blockRect);

							loadVerticalLevels(command);
						}
					}

					break;
				case MSC_ADDLINE:
					success = addLine((MapDirection)(command->getDirection()), command->getRects(), terrain, command->getVerticalGroup(), command->getHorizontalGroup(), command->getCrossingGroup());

					if (doLevels && success)
					{
						loadVerticalLevels(command, true);
					}

					break;
				case MSC_ADDCRAFT:
					if (_craft)
					{
						const RuleCraft *craftRulesOverride = _save->getMod()->getCraft(command->getCraftName());
						if (startingCondition)
						{
							craftRulesOverride = startingCondition->getCraftReplacement(_craftRules, craftRulesOverride);
						}
						if (craftRulesOverride != 0)
						{
							_craftRules = craftRulesOverride;
						}

						craftMap = _craftRules->getBattlescapeTerrainData()->getRandomMapBlock(999, 999, 0, false);
						bool craftPlaced = addCraft(craftMap, command, _craftPos, terrain);
						// Note: if label != 0, we assume that this may actually fail and will be handled by subsequent command(s)
						if (!craftPlaced && command->getLabel() == 0)
						{
							throw Exception("Map generator encountered an error: Craft (MapBlock: "
								+ craftMap->getName()
								+ ") could not be placed on the map. You may try turning on 'save scumming' to work around this issue.");
						}
						if (craftPlaced)
						{
							// by default addCraft adds blocks from group 1.
							// this can be overwritten in the command by defining specific groups or blocks
							// or this behaviour can be suppressed by leaving group 1 empty
							// this is intentional to allow for TFTD's cruise liners/etc
							// in this situation, you can end up with ANYTHING under your craft, so be careful
							for (x = _craftPos.x; x < _craftPos.x + _craftPos.w; ++x)
							{
								for (y = _craftPos.y; y < _craftPos.y + _craftPos.h; ++y)
								{
									if (_blocks[x][y])
									{
										bool visible = (_save->getMissionType() == "STR_BASE_DEFENSE");

										int terrainMapDataSetIDOffset = loadExtraTerrain(terrain);
										loadMAP(_blocks[x][y], x * 10, y * 10, 0, terrain, terrainMapDataSetIDOffset, visible);

										if (doLevels)
										{
											SDL_Rect blockRect;
											blockRect.x = x;
											blockRect.y = y;
											blockRect.w = _blocks[x][y]->getSizeX();
											blockRect.h = _blocks[x][y]->getSizeY();
											_placedBlockRects.push_back(blockRect);
										}
									}
								}
							}

							if (doLevels)
							{
								loadVerticalLevels(command, true, craftMap);
							}

							_craftDeployed = true;
							success = true;
						}
					}
					break;
				case MSC_ADDUFO:
					// as above, note that the craft and the ufo will never be allowed to overlap.
					// significant difference here is that we accept a UFOName string here to choose the UFO map
					// and we store the UFO positions in a vector, which we iterate later when actually loading the
					// map and route data. this makes it possible to add multiple UFOs to a single map
					// IMPORTANTLY: all the UFOs must use _exactly_ the same MCD set.
					// this is fine for most UFOs but it does mean small scouts can't be combined with larger ones
					// unless some major alterations are done to the MCD sets and maps themselves beforehand
					// this is because serializing all the MCDs is an implementational nightmare from my perspective,
					// and modders can take care of all that manually on their end.
					if (_game->getMod()->getUfo(command->getUFOName()))
					{
						ufoTerrain = _game->getMod()->getUfo(command->getUFOName())->getBattlescapeTerrainData();
						consolidatedUfoType = command->getUFOName();
					}
					else if (_ufo)
					{
						ufoTerrain = _ufo->getRules()->getBattlescapeTerrainData();
						consolidatedUfoType = _ufo->getRules()->getType();
					}
					else if (!customUfoName.empty())
					{
						auto* customUfoRule = _game->getMod()->getUfo(customUfoName, true); // crash if it doesn't exist, let the modder know what's going on
						ufoTerrain = customUfoRule->getBattlescapeTerrainData();
						consolidatedUfoType = customUfoName;
					}

					if (ufoTerrain)
					{
						MapBlock *ufoMap = ufoTerrain->getRandomMapBlock(999, 999, 0, false);
						SDL_Rect ufoPosTemp;
						bool ufoPlaced = addCraft(ufoMap, command, ufoPosTemp, terrain);
						// Note: if label != 0, we assume that this may actually fail and will be handled by subsequent command(s)
						if (!ufoPlaced && command->getLabel() == 0)
						{
							if (command->canBeSkipped())
							{
								Log(LOG_INFO) << "Map generator encountered a recoverable problem: UFO (MapBlock: " << ufoMap->getName() << ") could not be placed on the map. Command skipped.";
								break;
							}
							else
							{
								throw Exception("Map generator encountered an error: UFO (MapBlock: "
									+ ufoMap->getName()
									+ ") could not be placed on the map. You may try turning on 'save scumming' to work around this issue.");
							}
						}
						if (ufoPlaced)
						{
							_ufoPos.push_back(ufoPosTemp);
							ufoMaps.push_back(ufoMap);
							for (x = ufoPosTemp.x; x < ufoPosTemp.x + ufoPosTemp.w; ++x)
							{
								for (y = ufoPosTemp.y; y < ufoPosTemp.y + ufoPosTemp.h; ++y)
								{
									if (_blocks[x][y])
									{

										bool visible = (_save->getMissionType() == "STR_BASE_DEFENSE");

										int terrainMapDataSetIDOffset = loadExtraTerrain(terrain);
										loadMAP(_blocks[x][y], x * 10, y * 10, 0, terrain, terrainMapDataSetIDOffset, visible);

										if (doLevels)
										{
											SDL_Rect blockRect;
											blockRect.x = x;
											blockRect.y = y;
											blockRect.w = _blocks[x][y]->getSizeX();
											blockRect.h = _blocks[x][y]->getSizeY();
											_placedBlockRects.push_back(blockRect);
										}
									}
								}
							}

							_ufoZ.push_back(0);

							if (doLevels)
							{
								loadVerticalLevels(command, true, ufoMap);
							}

							_ufoDeployed = true;
							success = true;
						}
					}
					break;
				case MSC_DIGTUNNEL:
					drillModules(command->getTunnelData(), command->getRects(), command->getDirection(), terrain);
					success = true; // this command is fail-proof
					break;
				case MSC_FILLAREA:
					block = command->getNextBlock(terrain);
					while (block)
					{
						if (selectPosition(command->getRects(), x, y, block->getSizeX(), block->getSizeY()))
						{
							// fill area will succeed if even one block is added
							success = addBlock(x, y, block, terrain) || success;

							// Add to a list of rects for fill area to be able to do verticalLevels
							SDL_Rect blockRect;
							blockRect.x = x;
							blockRect.y = y;
							blockRect.w = block->getSizeX();
							blockRect.h = block->getSizeY();
							_placedBlockRects.push_back(blockRect);
						}
						else
						{
							break;
						}
						block = command->getNextBlock(terrain);
					}

					// Now load all the vertical levels
					if(doLevels && _placedBlockRects.size() != 0)
					{
						loadVerticalLevels(command, true);
					}

					break;
				case MSC_CHECKBLOCK:
					for (const auto* rect : *command->getRects())
					{
						if (success) break; // loop finished
						for (x = rect->x; x != rect->x + rect->w && x != _mapsize_x / 10 && !success; ++x)
						{
							for (y = rect->y; y != rect->y + rect->h && y != _mapsize_y / 10 && !success; ++y)
							{
								if (!command->getGroups()->empty())
								{
									for (int grp : *command->getGroups())
									{
										if (success) break; // loop finished
										success = _blocks[x][y] && _blocks[x][y]->isInGroup(grp);
									}
								}
								else if (!command->getBlocks()->empty())
								{
									for (int blck : *command->getBlocks())
									{
										if (success) break; // loop finished
										if ((size_t)(blck) < terrain->getMapBlocks()->size())
										{
											success = (_blocks[x][y] == terrain->getMapBlocks()->at(blck));
										}
									}
								}
								else
								{
									// wildcard, we don't care what block it is, we just wanna know if there's a block here
									success = (_blocks[x][y] != 0);
								}
							}
						}
					}
					break;
				case MSC_REMOVE:
					success = removeBlocks(command);
					break;
				case MSC_RESIZE:
					if (_save->getMissionType() == "STR_BASE_DEFENSE")
					{
						throw Exception("Map Generator encountered an error: Base defense map cannot be resized.");
					}
					if (_blocksToDo < (_mapsize_x / 10) * (_mapsize_y / 10))
					{
						throw Exception("Map Generator encountered an error: One does not simply resize the map after adding blocks.");
					}

					if (command->getSizeX() > 0 && command->getSizeX() != _mapsize_x / 10)
					{
						_mapsize_x = command->getSizeX() * 10;
					}
					if (command->getSizeY() > 0 && command->getSizeY() != _mapsize_y / 10)
					{
						_mapsize_y = command->getSizeY() * 10;
					}
					if (command->getSizeZ() > 0 && command->getSizeZ() != _mapsize_z)
					{
						_mapsize_z = command->getSizeZ();
					}
					init(false);
					break;
				default:
					break;
				}
			}
		}
	}

	if (_blocksToDo)
	{
		throw Exception("Map failed to fully generate.");
	}

	// Put the map data set ID offset to the end of the terrains in the save since we may have loaded more than the default
	mapDataSetIDOffset = _save->getMapDataSets()->size();

	loadNodes();

	if (!ufoMaps.empty() && ufoTerrain)
	{
		for (auto* mds : *ufoTerrain->getMapDataSets())
		{
			mds->loadData(_game->getMod()->getMCDPatch(mds->getName()));
			_save->getMapDataSets()->push_back(mds);
			craftDataSetIDOffset++;
		}

		for (size_t i = 0; i < ufoMaps.size(); ++i)
		{
			loadMAP(ufoMaps[i], _ufoPos[i].x * 10, _ufoPos[i].y * 10, _ufoZ[i], ufoTerrain, mapDataSetIDOffset, false, false, i);
			loadRMP(ufoMaps[i], _ufoPos[i].x * 10, _ufoPos[i].y * 10, _ufoZ[i], Node::UFOSEGMENT);
			for (int j = 0; j < ufoMaps[i]->getSizeX() / 10; ++j)
			{
				for (int k = 0; k < ufoMaps[i]->getSizeY() / 10; k++)
				{
					_save->getFlattenedMapTerrainNames()[_ufoPos[i].x + j][_ufoPos[i].y + k] = consolidatedUfoType; // UFO name, not terrain name
					_save->getFlattenedMapBlockNames()[_ufoPos[i].x + j][_ufoPos[i].y + k] = ufoMaps[i]->getName();
					_segments[_ufoPos[i].x + j][_ufoPos[i].y + k] = Node::UFOSEGMENT;
				}
			}
		}
	}

	if (craftMap)
	{
		_craftRules->getBattlescapeTerrainData()->refreshMapDataSets(_craft->getSkinIndex(), _game->getMod()); // change skin if needed
		for (auto* mds : *_craftRules->getBattlescapeTerrainData()->getMapDataSets())
		{
			mds->loadData(_game->getMod()->getMCDPatch(mds->getName()));
			_save->getMapDataSets()->push_back(mds);
		}
		loadMAP(craftMap, _craftPos.x * 10, _craftPos.y * 10, _craftZ, _craftRules->getBattlescapeTerrainData(), mapDataSetIDOffset + craftDataSetIDOffset, _craftRules->isMapVisible(), true);
		loadRMP(craftMap, _craftPos.x * 10, _craftPos.y * 10, _craftZ, Node::CRAFTSEGMENT);
		for (int i = 0; i < craftMap->getSizeX() / 10; ++i)
		{
			for (int j = 0; j < craftMap->getSizeY() / 10; j++)
			{
				_save->getFlattenedMapTerrainNames()[_craftPos.x + i][_craftPos.y + j] = _craftRules->getType(); // craft name, not terrain name
				_save->getFlattenedMapBlockNames()[_craftPos.x + i][_craftPos.y + j] = craftMap->getName();
				_segments[_craftPos.x + i][_craftPos.y + j] = Node::CRAFTSEGMENT;
			}
		}
		for (int i = (_craftPos.x * 10) - 1; i <= (_craftPos.x * 10) + craftMap->getSizeX(); ++i)
		{
			for (int j = (_craftPos.y * 10) - 1; j <= (_craftPos.y * 10) + craftMap->getSizeY(); j++)
			{
				for (int k = _mapsize_z - 1; k >= _craftZ; --k)
				{
					if (_save->getTile(Position(i, j, k)))
					{
						_save->getTile(Position(i, j, k))->setDiscovered(_craftRules->isMapVisible(), O_FLOOR);
					}
				}
			}
		}
	}

	delete _dummy;

	// special hacks to fill in empty floors on level 0
	for (int x = 0; x < _mapsize_x; ++x)
	{
		for (int y = 0; y < _mapsize_y; ++y)
		{
			if (_save->getTile(Position(x, y, 0))->getMapData(O_FLOOR) == 0)
			{
				_save->getTile(Position(x, y, 0))->setMapData(MapDataSet::getScorchedEarthTile(), 1, 0, O_FLOOR);
			}
		}
	}

	attachNodeLinks();

	if (_save->getMissionType() == "STR_BASE_DEFENSE" && _mod->getBaseDefenseMapFromLocation() == 1)
	{
		RNG::setSeed(seed);
	}
}

/**
 * Generates a map based on the base's layout.
 * this doesn't drill or fill with dirt, the script must do that.
 */
void BattlescapeGenerator::generateBaseMap()
{
	// add modules based on the base's layout
	for (const auto* fac : *_base->getFacilities())
	{
		if (fac->isBuiltOrHadPreviousFacility())
		{
			int num = 0;
			int xLimit = fac->getX() + fac->getRules()->getSize() -1;
			int yLimit = fac->getY() + fac->getRules()->getSize() -1;

			// Do we use the normal method for placing items on the ground or an explicit definition?
			bool storageCheckerboard = (fac->getRules()->getStorageTiles().size() == 0);

			// If the facility has a verticalLevels ruleset definition, load it as if it's an addBlock command
			if (fac->getRules()->getVerticalLevels().size() != 0)
			{
				// Create a mapscript command to handle picking blocks for the vertical level
				MapScript command;

				// Get the vertical levels from the facility ruleset and create a list according to map size
				_verticalLevels.clear();
				_verticalLevels = fac->getRules()->getVerticalLevels();
				command.setVerticalLevels(_verticalLevels, fac->getRules()->getSize());
				populateVerticalLevels(&command);

				auto currentLevel = _verticalLevels.begin();
				command.initVerticalLevel(*currentLevel);
				RuleTerrain *terrain;
				terrain = currentLevel->levelTerrain == "" ? _terrain : pickTerrain(currentLevel->levelTerrain);
				_placedBlockRects.clear();

				MapBlock *block = command.getNextBlock(terrain);
				if (block)
				{
					int x = fac->getX();
					int y = fac->getY();
					addBlock(x, y, block, terrain);

					SDL_Rect blockRect;
					blockRect.x = x;
					blockRect.y = y;
					blockRect.w = block->getSizeX();
					blockRect.h = block->getSizeY();
					_placedBlockRects.push_back(blockRect);

					_alternateTerrain = nullptr; // not used in this case
					loadVerticalLevels(&command);
				}
				else
				{
					throw Exception("Map generator encountered an error: facility " + fac->getRules()->getType() + " has no block on first verticalLevel.");
				}
			}

			for (int y = fac->getY(); y <= yLimit; ++y)
			{
				for (int x = fac->getX(); x <= xLimit; ++x)
				{
					// lots of crazy stuff here, which is for the hangars (or other large base facilities one may create)
					// TODO: clean this mess up, make the mapNames a vector in the base module defs
					// also figure out how to do the terrain sets on a per-block basis.

					// Only use the mapName if we didn't load the map by verticalLevels
					if (fac->getRules()->getVerticalLevels().size() == 0)
					{
						std::string mapname = fac->getRules()->getMapName();
						std::ostringstream newname;
						newname << mapname.substr(0, mapname.size()-2); // strip of last 2 digits
						int mapnum = atoi(mapname.substr(mapname.size()-2, 2).c_str()); // get number
						mapnum += num;
						if (mapnum < 10) newname << 0;
						newname << mapnum;
						auto* block = _terrain->getMapBlock(newname.str());
						if (!block)
						{
							throw Exception("Map generator encountered an error: map block "
								+ newname.str()
								+ " is not defined in terrain "
								+ _terrain->getName()
								+ ".");
						}
						addBlock(x, y, block, _terrain);
					}
					_drillMap[x][y] = MD_NONE;
					num++;
					if (fac->getRules()->getStorage() > 0 && storageCheckerboard)
					{
						int groundLevel;
						for (groundLevel = _mapsize_z - 1; groundLevel >= 0; --groundLevel)
						{
							if (!_save->getTile(Position(x * 10, y * 10, groundLevel))->hasNoFloor(0))
								break;
						}
						// general stores - there is where the items are put
						for (int k = x * 10; k != (x + 1) * 10; ++k)
						{
							for (int l = y * 10; l != (y + 1) * 10; ++l)
							{
								// we only want every other tile, giving us a "checkerboard" pattern
								if ((k + l) % 2 == 0)
								{
									Tile *t = _save->getTile(Position(k, l, groundLevel));
									Tile *tEast = _save->getTile(Position(k + 1, l, groundLevel));
									Tile *tSouth = _save->getTile(Position(k, l + 1, groundLevel));
									if (t && t->getMapData(O_FLOOR) && !t->getMapData(O_OBJECT) &&
										tEast && !tEast->getMapData(O_WESTWALL) &&
										tSouth && !tSouth->getMapData(O_NORTHWALL))
									{
										_save->getStorageSpace().push_back(Position(k, l, groundLevel));
									}
								}
							}
						}
						// let's put the inventory tile on the lower floor, just to be safe.
						if (!_craftInventoryTile)
						{
							_craftInventoryTile = _save->getTile(Position((x * 10) + 5, (y * 10) + 5, groundLevel - 1));
						}
					}
				}
			}

			// Extended handling for placing storage tiles by ruleset definition
			if (fac->getRules()->getStorage() > 0 && !storageCheckerboard)
			{
				int x = fac->getX();
				int y = fac->getY();
				bool validPos = false;
				for (const auto& pos : fac->getRules()->getStorageTiles())
				{
					if (pos == TileEngine::invalid)
					{
						validPos = true;
						break;
					}

					if (pos.x < 0 || pos.x / 10 > fac->getRules()->getSize()
						|| pos.y < 0 || pos.y / 10 > fac->getRules()->getSize()
						|| pos.z < 0 || pos.z > _mapsize_z)
					{
						Log(LOG_ERROR) << "Tile position " << pos << " is outside the facility " << fac->getRules()->getType() << ", skipping placing items there.";
						continue;
					}

					Position tilePos = Position((x * 10) + pos.x, (y * 10) + pos.y, pos.z);
					if (!_save->getTile(tilePos))
					{
						Log(LOG_ERROR) << "Tile position " << tilePos << ", from the facility " << fac->getRules()->getType() << ", is outside the map; skipping placing items there.";
						continue;
					}

					validPos = true;
					_save->getStorageSpace().push_back(tilePos);

					if (!_craftInventoryTile) // just to be safe, make sure we have a craft inventory tile
					{
						_craftInventoryTile = _save->getTile(tilePos);
					}
				}

				// Crash gracefully with some information before we spawn a map where no items could be placed.
				if (!validPos)
				{
					throw Exception("Could not place items on given tiles in storage facility " + fac->getRules()->getType());
				}
			}

			for (int x = fac->getX(); x <= xLimit; ++x)
			{
				_drillMap[x][yLimit] = MD_VERTICAL;
			}
			for (int y = fac->getY(); y <= yLimit; ++y)
			{
				_drillMap[xLimit][y] = MD_HORIZONTAL;
			}
			_drillMap[xLimit][yLimit] = MD_BOTH;
		}
	}
	_save->calculateModuleMap();

}

/**
 * Populates the verticalLevels vector
 * @param command the mapscript command from which to get the size
 * @return whether or not the command has levels
 */
bool BattlescapeGenerator::populateVerticalLevels(MapScript *command)
{
	_verticalLevels.clear();

	if (command->getVerticalLevels().size() == 0)
	{
		return false;
	}

	// First check for ground level
	bool levelFound = false;
	for (auto& verticalLevel : command->getVerticalLevels())
	{
		if (verticalLevel.levelType == VLT_GROUND)
		{
			if (!levelFound)
			{
				_verticalLevels.push_back(verticalLevel);
				// For consistency with the standard addCraft/addUFO commands, set default groups to 1 (LZ) if not defined
				if ((command->getType() == MSC_ADDCRAFT || command->getType() == MSC_ADDUFO) && verticalLevel.levelGroups.size() == 0)
				{
					_verticalLevels.back().levelGroups.push_back(1);
				}
				levelFound = true;
			}
			else
			{
				Log(LOG_WARNING) << "Map generator encountered an error: a 'ground' verticalLevel can only be used once per command.";
			}
		}
	}

	// Next, find the "filler" levels
	levelFound = false;
	for (auto& verticalLevel : command->getVerticalLevels())
	{
		switch (verticalLevel.levelType)
		{
			case VLT_CRAFT:
				if ((command->getType() == MSC_ADDCRAFT || command->getType() == MSC_ADDUFO) && !levelFound)
				{
					_verticalLevels.push_back(verticalLevel);
					_verticalLevels.back().maxRepeats = 1;
					levelFound = true;
				}
				else if (command->getType() == MSC_ADDCRAFT || command->getType() == MSC_ADDUFO)
				{
					Log(LOG_WARNING) << "Map generator encountered an error: a 'craft' verticalLevel can only be used once per command.";
				}
				else
				{
					Log(LOG_WARNING) << "Map generator encountered an error: a 'craft' verticalLevel is only valid for addCraft and addUFO commands, skipping level.";
				}

				break;

			case VLT_LINE:
				if (command->getType() == MSC_ADDLINE && !levelFound)
				{
					_verticalLevels.push_back(verticalLevel);
					levelFound = true;
				}
				else if (command->getType() == MSC_ADDLINE)
				{
					Log(LOG_WARNING) << "Map generator encountered an error: a 'line' verticalLevel can only be used once per command.";
				}
				else
				{
					Log(LOG_WARNING) << "Map generator encountered an error: a 'line' verticalLevel is only valid for addLine commands, skipping level.";
				}

				break;

			case VLT_MIDDLE:
			case VLT_EMPTY:
			case VLT_DECORATION:
				_verticalLevels.push_back(verticalLevel);

				break;

			default :

				break;
		}
	}

	// Finally, add the "ceiling" level
	levelFound = false;
	for (auto& verticalLevel : command->getVerticalLevels())
	{
		if (verticalLevel.levelType == VLT_CEILING)
		{
			if (!levelFound)
			{
				_verticalLevels.push_back(verticalLevel);
				levelFound = true;
			}
			else
			{
				Log(LOG_WARNING) << "Map generator encountered an error: a 'ceiling' verticalLevel can only be used once per command.";
			}
		}
	}

	return true;
}

/**
 * Gets a terrain from a terrain name for a command or vertical level, validates if there is no terrain name
 * @param terrainName the name of the terrain to look for.
 * @return pointer to the terrain
 */
RuleTerrain* BattlescapeGenerator::pickTerrain(std::string terrainName)
{
	RuleTerrain *terrain;

	if (terrainName == "baseTerrain")
	{
		terrain = _baseTerrain;
	}
	else if (terrainName == "globeTerrain")
	{
		terrain = _globeTerrain;
	}
	else if (terrainName != "")
	{
		//get the terrain according to the string name
		terrain = _game->getMod()->getTerrain(terrainName);
		if (!terrain)
		{
			// make sure we get a terrain, and put an error in the log, continuing with generation
			Log(LOG_ERROR) << "Map generator could not find alternate terrain " << terrainName << ", proceeding with terrain from alienDeployments or Geoscape texture.";
			terrain = _terrain;
		}
	}
	else
	{
		// no alternate terrain in command or verticalLevel, default to deployment terrain
		terrain = _terrain;
	}

	return terrain;
}

/**
 * Loads maps from verticalLevels within a mapscript command
 * @param command the mapScript command.
 * @param terrain pointer to the terrain for the the mapScript command
 */
void BattlescapeGenerator::loadVerticalLevels(MapScript *command, bool repopulateLevels, MapBlock *craftMap)
{
	for (const auto& rect : _placedBlockRects)
	{
		// If we're using a command that adds multiple blocks per single execution, we need to make sure the _verticalLevels vector gets repopulated after each iteration.
		if (repopulateLevels)
		{
			populateVerticalLevels(command);
		}

		int x = rect.x;
		int y = rect.y;
		MapBlock *block = _blocks[x][y];

		auto currentLevel = _verticalLevels.begin();
		RuleTerrain *terrain = _terrain;
		if (_alternateTerrain)
		{
			terrain = _alternateTerrain; // alternate terrain defined on the map script command
		}

		int zOffset = 0;
		int zLevelsLeft = command->getSizeZ();
		if (zLevelsLeft < 1)
		{
			zLevelsLeft = _mapsize_z;
		}
		else if (zLevelsLeft > _mapsize_z)
		{
			Log(LOG_WARNING) << "Battlescape Generator has encountered an error: a mapscript command has height " << command->getSizeZ() << " while the map is only " << _mapsize_z << " tiles tall.";
			Log(LOG_WARNING) << "Reducing command size to map height";

			zLevelsLeft = _mapsize_z;
		}

		// Special handling for addline command: we need to check if the line is on ground level. If not, we need to re-load the z = 0 level and load the line later
		MapBlock *lineBlock = 0;
		if (command->getType() == MSC_ADDLINE && currentLevel->levelType != VLT_LINE)
		{
			lineBlock = _blocks[x][y];

			clearModule(x*10, y*10, 10, 10);
			++_blocksToDo; // this will be re-added with addBlock
			command->initVerticalLevel(*currentLevel);
			RuleTerrain *levelTerrain = pickTerrain(currentLevel->levelTerrain);
			block = command->getNextBlock(levelTerrain);

			if (block)
			{
				addBlock(x, y, block, levelTerrain);
			}
			else
			{
				Log(LOG_WARNING) << "Battlescape Generator has encountered an error: an addLine mapscript command has vertical levels but a mapblock for the ground level could not be loaded.";
			}
		}

		// For the first level, "ground" or "line" should only done once, so remove it. Otherwise, just advance the iterator
		int z = currentLevel->levelSizeZ == -1 ? block->getSizeZ() : currentLevel->levelSizeZ;
		zOffset += z;
		zLevelsLeft -= z;
		if (currentLevel->levelType == VLT_GROUND || currentLevel->levelType == VLT_LINE)
		{
			currentLevel = _verticalLevels.erase(currentLevel);
		}
		else
		{
			++currentLevel;
		}

		// Reserve the space for the ceiling level
		MapBlock *ceilingBlock = 0;
		RuleTerrain *ceilingTerrain = terrain;
		if (_verticalLevels.back().levelType == VLT_CEILING)
		{
			command->initVerticalLevel(_verticalLevels.back());
			ceilingTerrain = _verticalLevels.back().levelTerrain == "" ? terrain : pickTerrain(_verticalLevels.back().levelTerrain);
			ceilingBlock = command->getNextBlock(ceilingTerrain);
			if (ceilingBlock)
			{
				z = _verticalLevels.back().levelSizeZ == -1 ? ceilingBlock->getSizeZ() : _verticalLevels.back().levelSizeZ;
				if (z > zLevelsLeft)
				{
					ceilingBlock = 0;
				}
				else
				{
					zLevelsLeft -= z;
					_verticalLevels.pop_back();
				}
			}
		}

		// Now load the rest of the levels
		int tries = 0;
		int maxTries = 20;

		// If a addLine command for some reason can't fit in the line itself, note this in the log for the modder to fix
		bool lineAdded = false;

		// Loop over the "filling" levels to build up the maps placed at this location
		while (_verticalLevels.size() > 0 && zLevelsLeft > 0 && tries <= maxTries)
		{
			// Since our goal is filling the space between the bottom and the max height, we repeat the list of levels until we're done
			if (currentLevel == _verticalLevels.end())
				currentLevel = _verticalLevels.begin();

			// Determine what we're doing with the current level
			RuleTerrain *levelTerrain = terrain;
			block = 0;
			z = 0;

			switch (currentLevel->levelType)
			{
				case VLT_CRAFT:
					// Set the craft height offset if necessary
					if (command->getType() == MSC_ADDCRAFT && zOffset > _craftZ)
					{
						_craftZ = zOffset;
					}
					else if (command->getType() == MSC_ADDUFO && zOffset > _ufoZ.back())
					{
						_ufoZ.back() = zOffset;
					}

					z = currentLevel->levelSizeZ == -1 ? craftMap->getSizeZ() : currentLevel->levelSizeZ;

					if (z > zLevelsLeft)
					{
						throw Exception("Map Generator has encountered an error: craft or ufo map"
							+ craftMap->getName()
							+ "could not be placed because either the map is too tall or the verticalLevels place it too high.");
					}

					break;

				case VLT_EMPTY:
					// We're just bumping the zOffset upwards
					z = currentLevel->levelSizeZ == -1 ? 1 : currentLevel->levelSizeZ;

					break;

				default:
					// All other level types: we're loading a map block
					if (currentLevel->levelTerrain != "")
					{
						levelTerrain = pickTerrain(currentLevel->levelTerrain);
					}

					if (command->getType() == MSC_ADDLINE && currentLevel->levelType == VLT_LINE && lineBlock)
					{
						// We're re-loading a block for the addLine command
						block = lineBlock;
						lineAdded = true;
					}
					else
					{
						// We're loading a new block
						command->initVerticalLevel(*currentLevel);
						block = command->getNextBlock(levelTerrain);
					}

					if(block)
					{
						z = currentLevel->levelSizeZ == -1 ? block->getSizeZ() : currentLevel->levelSizeZ;
					}

					break;
			}

			// Apply the current level if it fits before we reach the max height, otherwise try again with the current level
			if (z <= zLevelsLeft)
			{
				// Load a map if that's what we're doing
				if (block)
				{
					bool visible = (_save->getMissionType() == "STR_BASE_DEFENSE");

					int terrainMapDataSetIDOffset = loadExtraTerrain(levelTerrain);
					loadMAP(block, x * 10, y * 10, zOffset, levelTerrain, terrainMapDataSetIDOffset, visible);
					_verticalLevelSegments.push_back(std::make_pair(block, Position(x, y, zOffset)));
				}

				zLevelsLeft -= z;
				zOffset += z;

				// Move to the next level in the list and remove the current one if we've used it up while looping
				--currentLevel->maxRepeats;
				if (currentLevel->maxRepeats == 0)
				{
					currentLevel = _verticalLevels.erase(currentLevel);
				}
				else
				{
					++currentLevel;
				}
			}
			else
			{
				++tries;
			}
		}

		if (command->getType() == MSC_ADDLINE && !lineAdded)
		{
			Log(LOG_WARNING) << "Battlescape Generator has encountered an error: a addLine mapscript command with vertical levels did not load the line itself. The modder may want to reduce the number of levels before the line.";
		}

		// Now we can finally load the ceiling level
		if (ceilingBlock)
		{
			bool visible = (_save->getMissionType() == "STR_BASE_DEFENSE");

			int terrainMapDataSetIDOffset = loadExtraTerrain(ceilingTerrain);
			loadMAP(ceilingBlock, x * 10, y * 10, zOffset, ceilingTerrain, terrainMapDataSetIDOffset, visible);
			_verticalLevelSegments.push_back(std::make_pair(ceilingBlock, Position(x, y, zOffset)));
		}
	}
}

/**
 * Clears a module from the map.
 * @param x the x offset.
 * @param y the y offset.
 * @param sizeX how far along the x axis to clear.
 * @param sizeY how far along the y axis to clear.
 */
void BattlescapeGenerator::clearModule(int x, int y, int sizeX, int sizeY)
{
	for (int z = 0; z != _mapsize_z; ++z)
	{
		for (int dx = x; dx != x + sizeX; ++dx)
		{
			for (int dy = y; dy != y + sizeY; ++dy)
			{
				Tile *tile = _save->getTile(Position(dx,dy,z));
				for (int i = O_FLOOR; i < O_MAX; i++)
					tile->setMapData(0, -1, -1, (TilePart)i);
			}
		}
	}
}

/**
 * Loads all the nodes from the map modules.
 */
void BattlescapeGenerator::loadNodes()
{
	int segment = 0;

	// Loading nodes for ground-level maps
	for (int itY = 0; itY < (_mapsize_y / 10); itY++)
	{
		for (int itX = 0; itX < (_mapsize_x / 10); itX++)
		{
			_segments[itX][itY] = segment;
			if (_blocks[itX][itY] != 0 && _blocks[itX][itY] != _dummy)
			{
				if (!(_blocks[itX][itY]->isInGroup(MT_LANDINGZONE) && _landingzone[itX][itY] && _craftZ == 0))
				{
					loadRMP(_blocks[itX][itY], itX * 10, itY * 10, 0, segment++);
				}
				}
			}
		}

	// Loading nodes for verticalLevels maps
	for (const auto& pair : _verticalLevelSegments)
	{
		loadRMP(pair.first, pair.second.x * 10, pair.second.y * 10, pair.second.z, segment++);
	}
}

/**
 * Attaches all the nodes together in an intricate web of lies.
 */
void BattlescapeGenerator::attachNodeLinks()
{
	// Since standard vanilla maps are added first, the cutoff between nodes in
	// _segments and those loaded in verticalLevels is the largest value of _segements
	int lastSegmentsIndex = 0;
	for (int itY = 0; itY < (_mapsize_y / 10); itY++)
	{
		for (int itX = 0; itX < (_mapsize_x / 10); itX++)
		{
			if(_segments[itX][itY] > lastSegmentsIndex)
			{
				lastSegmentsIndex = _segments[itX][itY];
			}
		}
	}

	// First pass is original code, connects all ground-level maps
	for (std::vector<Node*>::iterator i = _save->getNodes()->begin(); i != _save->getNodes()->end(); ++i)
	{
		Node* node = (*i);

		if (node->isDummy())
		{
			continue;
		}

		// Did we load this node from a verticalLevel?
		// If so, it's time to go to the next loop!
		if (node->getSegment() > lastSegmentsIndex)
		{
			break;
		}

		int segmentX = node->getPosition().x / 10;
		int segmentY = node->getPosition().y / 10;
		int neighbourSegments[4];
		int neighbourDirections[4] = { -2, -3, -4, -5 };
		int neighbourDirectionsInverted[4] = { -4, -5, -2, -3 };

		if (segmentX == (_mapsize_x / 10)-1)
			neighbourSegments[0] = -1;
		else
			neighbourSegments[0] = _segments[segmentX+1][segmentY];
		if (segmentY == (_mapsize_y / 10)-1)
			neighbourSegments[1] = -1;
		else
			neighbourSegments[1] = _segments[segmentX][segmentY+1];
		if (segmentX == 0)
			neighbourSegments[2] = -1;
		else
			neighbourSegments[2] = _segments[segmentX-1][segmentY];
		if (segmentY == 0)
			neighbourSegments[3] = -1;
		else
			neighbourSegments[3] = _segments[segmentX][segmentY-1];

		for (std::vector<int>::iterator j = node->getNodeLinks()->begin(); j != node->getNodeLinks()->end(); ++j )
		{
			for (int n = 0; n < 4; n++)
			{
				if (*j == neighbourDirections[n])
				{
					for (std::vector<Node*>::iterator k = _save->getNodes()->begin(); k != _save->getNodes()->end(); ++k)
					{
						if ((*k)->isDummy())
						{
							continue;
						}
						if ((*k)->getSegment() == neighbourSegments[n])
						{
							for (std::vector<int>::iterator l = (*k)->getNodeLinks()->begin(); l != (*k)->getNodeLinks()->end(); ++l )
							{
								if (*l == neighbourDirectionsInverted[n])
								{
									*l = node->getID();
									*j = (*k)->getID();
								}
							}
						}
					}
				}
			}
		}
	}

	// Second pass to obfuscate even further by adding an additional layer of connections
	// Goes through _segmentsVertical to connect nodes from verticalLevels that would
	// be missed in the original code
	for (std::vector<Node*>::iterator i = _save->getNodes()->begin(); i != _save->getNodes()->end(); ++i)
	{
		Node* node = (*i);

		// All the nodes before lastSegmentsIndex were already connected
		// verticalLevels start for segment values greater than lastSegmentsIndex
		if (node->isDummy() || node->getSegment() > lastSegmentsIndex)
		{
			continue;
		}

		int nodeX = node->getPosition().x / 10;
		int nodeY = node->getPosition().y / 10;
		int nodeZ = node->getPosition().z;
		std::map<int, std::vector<int> > neighbourDirections;

		// Make a list of directions in which to look for neighbouring nodes
		if (nodeX != 0)
		{
			std::vector<int> tempVector;
			tempVector.push_back(-1);
			tempVector.push_back(0);
			tempVector.push_back(0);
			neighbourDirections[-5] = tempVector;
		}
		if (nodeX != (_mapsize_x / 10)-1)
		{
			std::vector<int> tempVector;
			tempVector.push_back(1);
			tempVector.push_back(0);
			tempVector.push_back(0);
			neighbourDirections[-3] = tempVector;
		}
		if (nodeY != 0)
		{
			std::vector<int> tempVector;
			tempVector.push_back(0);
			tempVector.push_back(-1);
			tempVector.push_back(0);
			neighbourDirections[-2] = tempVector;
		}
		if (nodeY != (_mapsize_y / 10)-1)
		{
			std::vector<int> tempVector;
			tempVector.push_back(0);
			tempVector.push_back(1);
			tempVector.push_back(0);
			neighbourDirections[-4] = tempVector;
		}
		if (nodeZ != 0)
		{
			std::vector<int> tempVector;
			tempVector.push_back(0);
			tempVector.push_back(0);
			tempVector.push_back(-1);
			neighbourDirections[-6] = tempVector;
		}
		if (nodeZ != _mapsize_z)
		{
			std::vector<int> tempVector;
			tempVector.push_back(0);
			tempVector.push_back(0);
			tempVector.push_back(1);
			neighbourDirections[-1] = tempVector;
		}

		std::map<int, int> neighbourDirectionsInverted;
		neighbourDirectionsInverted[-2] = -4;
		neighbourDirectionsInverted[-3] = -5;
		neighbourDirectionsInverted[-4] = -2;
		neighbourDirectionsInverted[-5] = -3;

		for (std::map<int, std::vector<int> >::iterator j = neighbourDirections.begin(); j != neighbourDirections.end(); j++)
		{
			std::vector<int>::iterator linkDirection;
			linkDirection = std::find(node->getNodeLinks()->begin(), node->getNodeLinks()->end(), (*j).first);
			if (linkDirection != node->getNodeLinks()->end() || (*j).first == -1 || (*j).first == -6)
			{
				for (std::vector<Node*>::iterator k = _save->getNodes()->begin(); k != _save->getNodes()->end(); ++k)
				{
					if ((*k)->isDummy())
					{
						continue;
					}

					std::vector<int> currentDirection = (*j).second;
					int linkX = (*k)->getPosition().x / 10 - currentDirection[0];
					int linkY = (*k)->getPosition().y / 10 - currentDirection[1];
					int linkZ = (*k)->getPosition().z - currentDirection[2];

					if (linkX == nodeX && linkY == nodeY && linkZ == nodeZ)
					{
						for (std::vector<int>::iterator l = (*k)->getNodeLinks()->begin(); l != (*k)->getNodeLinks()->end(); ++l )
						{
							std::map<int, int>::iterator invertedDirection = neighbourDirectionsInverted.find((*l));
							if (invertedDirection != neighbourDirectionsInverted.end() && !((*j).first == -1 || (*j).first == -6) && (*invertedDirection).second == *linkDirection)
							{
								*l = node->getID();
								*linkDirection = (*k)->getID();
							}
						}

						if ((*j).first == -1 || (*j).first == -6)
						{
							// Create a vertical link between nodes only if the nodes are within an x+y distance of 3 and the link isn't already there
							int xDistance = abs(node->getPosition().x - (*k)->getPosition().x);
							int yDistance = abs(node->getPosition().y - (*k)->getPosition().y);
							int xyDistance = xDistance + yDistance;
							std::vector<int>::iterator l;
							l = std::find((*k)->getNodeLinks()->begin(), (*k)->getNodeLinks()->end(), node->getID());
							if (xyDistance <= 3 && l == (*k)->getNodeLinks()->end())
							{
								(*k)->getNodeLinks()->push_back(node->getID());
								node->getNodeLinks()->push_back((*k)->getID());
							}
						}
					}
				}
			}
		}
	}
}

/**
 * Selects a position for a map block.
 * @param rects the positions to select from, none meaning the whole map.
 * @param X the x position for the block gets stored in this variable.
 * @param Y the y position for the block gets stored in this variable.
 * @param sizeX the x size of the block we want to add.
 * @param sizeY the y size of the block we want to add.
 * @return if a valid position was selected or not.
 */
bool BattlescapeGenerator::selectPosition(const std::vector<SDL_Rect *> *rects, int &X, int &Y, int sizeX, int sizeY)
{
	std::vector<SDL_Rect*> available;
	std::vector<std::pair<int, int> > valid;
	SDL_Rect wholeMap;
	wholeMap.x = 0;
	wholeMap.y = 0;
	wholeMap.w = (_mapsize_x / 10);
	wholeMap.h = (_mapsize_y / 10);
	sizeX = (sizeX / 10);
	sizeY = (sizeY / 10);
	if (rects->empty())
	{
		available.push_back(&wholeMap);
	}
	else
	{
		available = *rects;
	}
	for (const auto* rect : available)
	{
		if (sizeX > rect->w || sizeY > rect->h)
		{
			continue;
		}
		for (int x = rect->x; x + sizeX <= rect->x + rect->w && x + sizeX <= wholeMap.w; ++x)
		{
			for (int y = rect->y; y + sizeY <= rect->y + rect->h && y + sizeY <= wholeMap.h; ++y)
			{
				if (std::find(valid.begin(), valid.end(), std::make_pair(x,y)) == valid.end())
				{
					bool add = true;
					for (int xCheck = x; xCheck != x + sizeX; ++xCheck)
					{
						for (int yCheck = y; yCheck != y + sizeY; ++yCheck)
						{
							if (_blocks[xCheck][yCheck])
							{
								add = false;
							}
						}
					}
					if (add)
					{
						valid.push_back(std::make_pair(x,y));
					}
				}
			}
		}
	}
	if (valid.empty())
	{
		return false;
	}
	std::pair<int, int> selection = valid.at(RNG::generate(0, valid.size() - 1));
	X = selection.first;
	Y = selection.second;
	return true;
}

/**
 * Adds a craft (or UFO) to the map, and tries to add a landing zone type block underneath it.
 * @param craftMap the map for the craft in question.
 * @param command the script command to pull info from.
 * @param craftPos the position of the craft is stored here.
 * @return if the craft was placed or not.
 */
bool BattlescapeGenerator::addCraft(MapBlock *craftMap, MapScript *command, SDL_Rect &craftPos, RuleTerrain *terrain)
{
	craftPos.w = craftMap->getSizeX();
	craftPos.h = craftMap->getSizeY();
	bool placed = false;
	int x, y;

	placed = selectPosition(command->getRects(), x, y, craftPos.w, craftPos.h);
	// if ok, allocate it
	if (placed)
	{
		if (_verticalLevels.size() != 0)
		{
			command->initVerticalLevel(_verticalLevels.front());
		}

		craftPos.x = x;
		craftPos.y = y;
		craftPos.w /= 10;
		craftPos.h /= 10;
		for (x = 0; x < craftPos.w; ++x)
		{
			for (y = 0; y < craftPos.h; ++y)
			{
				_landingzone[craftPos.x + x][craftPos.y + y] = true;
				MapBlock *block = command->getNextBlock(terrain);
				if (block && !_blocks[craftPos.x + x][craftPos.y + y])
				{
					_save->getReinforcementsBlocks()[craftPos.x + x][craftPos.y + y] = _markAsReinforcementsBlock;
					_save->getFlattenedMapTerrainNames()[craftPos.x + x][craftPos.y + y] = terrain->getName();
					_save->getFlattenedMapBlockNames()[craftPos.x + x][craftPos.y + y] = block->getName();
					_blocks[craftPos.x + x][craftPos.y + y] = block;
					_blocksToDo--;
				}
			}
		}
	}

	return placed;
}

/**
 * draws a line along the map either horizontally, vertically or both.
 * @param direction the direction to draw the line
 * @param rects the positions to allow the line to be drawn in.
 * @return if the blocks were added or not.
 */
bool BattlescapeGenerator::addLine(MapDirection direction, const std::vector<SDL_Rect*> *rects, RuleTerrain *terrain, int verticalGroup, int horizontalGroup, int crossingGroup)
{
	if (direction == MD_BOTH)
	{
		if (addLine(MD_VERTICAL, rects, terrain, verticalGroup, horizontalGroup, crossingGroup))
		{
			addLine(MD_HORIZONTAL, rects, terrain, verticalGroup, horizontalGroup, crossingGroup);
			return true;
		}
		return false;
	}

	int tries = 0;
	bool placed = false;

	int roadX, roadY = 0;
	int *iteratorValue = &roadX;
	int comparator = verticalGroup;
	int typeToAdd = horizontalGroup;
	int limit = _mapsize_x / 10;
	if (direction == MD_VERTICAL)
	{
		iteratorValue = &roadY;
		comparator = horizontalGroup;
		typeToAdd = verticalGroup;
		limit = _mapsize_y / 10;
	}
	while (!placed)
	{
		placed = selectPosition(rects, roadX, roadY, 10, 10);
		for (*iteratorValue = 0; *iteratorValue < limit; *iteratorValue += 1)
		{
			if (placed && _blocks[roadX][roadY] != 0 && _blocks[roadX][roadY]->isInGroup(comparator) == false)
			{
				placed = false;
				break;
			}
		}
		if (tries++ > 20)
		{
			return false;
		}
	}
	*iteratorValue = 0;
	while (*iteratorValue < limit)
	{
		if (_blocks[roadX][roadY] == 0)
		{
			MapBlock* randomMapBlock1 = terrain->getRandomMapBlock(10, 10, typeToAdd);
			if (!randomMapBlock1)
			{
				std::ostringstream ss1;
				ss1 << "Map script command `addLine` failed (1). Terrain " + terrain->getName() + ", block group " << typeToAdd << ", script " << _save->getLastUsedMapScript();
				throw Exception(ss1.str());
			}
			addBlock(roadX, roadY, randomMapBlock1, terrain);

			SDL_Rect blockRect;
			blockRect.x = roadX;
			blockRect.y = roadY;
			blockRect.w = 1;
			blockRect.h = 1;

			// Only add unique positions for loading vertical levels
			auto it = std::find_if(_placedBlockRects.begin(), _placedBlockRects.end(), [&](const SDL_Rect& rect) { return rect.x == roadX && rect.y == roadY; });
			if (it == _placedBlockRects.end())
			{
				_placedBlockRects.push_back(blockRect);
			}
		}
		else if (_blocks[roadX][roadY]->isInGroup(comparator))
		{
			MapBlock* randomMapBlock2 = terrain->getRandomMapBlock(10, 10, crossingGroup);
			if (!randomMapBlock2)
			{
				std::ostringstream ss2;
				ss2 << "Map script command `addLine` failed (2). Terrain " + terrain->getName() + ", block group " << crossingGroup << ", script " << _save->getLastUsedMapScript();
				throw Exception(ss2.str());
			}
			_blocks[roadX][roadY] = randomMapBlock2;
			clearModule(roadX * 10, roadY * 10, 10, 10);
			int terrainMapDataSetIDOffset = loadExtraTerrain(terrain);
			loadMAP(_blocks[roadX][roadY], roadX * 10, roadY * 10, 0, terrain, terrainMapDataSetIDOffset);

			SDL_Rect blockRect;
			blockRect.x = roadX;
			blockRect.y = roadY;
			blockRect.w = 1;
			blockRect.h = 1;

			// Only add unique positions for loading vertical levels
			auto it = std::find_if(_placedBlockRects.begin(), _placedBlockRects.end(), [&](const SDL_Rect& rect) { return rect.x == roadX && rect.y == roadY; });
			if (it == _placedBlockRects.end())
			{
				_placedBlockRects.push_back(blockRect);
			}
		}
		*iteratorValue += 1;
	}
	return true;
}

/**
 * Adds a single block to the map.
 * @param x the x position to add the block
 * @param y the y position to add the block
 * @param z the z offset for loading the map
 * @param block the block to add.
 * @param terrain pointer to the terrain for the block.
 * @return if the block was added or not.
 */
bool BattlescapeGenerator::addBlock(int x, int y, MapBlock *block, RuleTerrain* terrain)
{
	int xSize = (block->getSizeX() - 1) / 10;
	int ySize = (block->getSizeY() - 1) / 10;

	for (int xd = 0; xd <= xSize; ++xd)
	{
		for (int yd = 0; yd != ySize; ++yd)
		{
			if (_blocks[x + xd][y + yd])
				return false;
		}
	}

	for (int xd = 0; xd <= xSize; ++xd)
	{
		for (int yd = 0; yd <= ySize; ++yd)
		{
			_save->getReinforcementsBlocks()[x + xd][y + yd] = _markAsReinforcementsBlock;
			_save->getFlattenedMapTerrainNames()[x + xd][y + yd] = terrain->getName();
			_save->getFlattenedMapBlockNames()[x + xd][y + yd] = block->getName();
			_blocks[x + xd][y + yd] = _dummy;
			_blocksToDo--;
		}
	}

	// mark the south edge of the block for drilling
	for (int xd = 0; xd <= xSize; ++xd)
	{
		_drillMap[x+xd][y + ySize] = MD_VERTICAL;
	}
	// then the east edge
	for (int yd = 0; yd <= ySize; ++yd)
	{
		_drillMap[x + xSize][y+yd] = MD_HORIZONTAL;
	}
	// then the far corner gets marked for both
	// this also marks 1x1 modules
	_drillMap[x + xSize][y+ySize] = MD_BOTH;

	_blocks[x][y] = block;
	bool visible = (_save->getMissionType() == "STR_BASE_DEFENSE"); // yes, i'm hard coding these, big whoop, wanna fight about it?

	int terrainMapDataSetIDOffset = loadExtraTerrain(terrain);
	loadMAP(_blocks[x][y], x * 10, y * 10, 0, terrain, terrainMapDataSetIDOffset, visible);

	return true;
}

/**
 * Drills a tunnel between existing map modules.
 * note that this drills all modules currently on the map,
 * so it should take place BEFORE the dirt is added in base defenses.
 * @param data the wall replacements and level to dig on.
 * @param rects the length/width of the tunnels themselves.
 * @param dir the direction to drill.
 * @param terrain which terrain to use for the wall replacements.
 */
void BattlescapeGenerator::drillModules(TunnelData* data, const std::vector<SDL_Rect *> *rects, MapDirection dir, RuleTerrain *terrain)
{
	// Make sure the terrain we're going to use for the replacements is loaded
	loadExtraTerrain(terrain);

	const MCDReplacement *wWall = data->getMCDReplacement("westWall");
	const MCDReplacement *nWall = data->getMCDReplacement("northWall");
	const MCDReplacement *corner = data->getMCDReplacement("corner");
	const MCDReplacement *floor = data->getMCDReplacement("floor");
	SDL_Rect rect;
	rect.x = rect.y = rect.w = rect.h = 3;
	if (!rects->empty())
	{
		rect = *rects->front();
	}

	for (int i = 0; i < (_mapsize_x / 10); ++i)
	{
		for (int j = 0; j < (_mapsize_y / 10); ++j)
		{
			if (_blocks[i][j] == 0)
				continue;

			MapData *md;

			if (dir != MD_VERTICAL)
			{
				// drill east
				if (i < (_mapsize_x / 10)-1 && (_drillMap[i][j] == MD_HORIZONTAL || _drillMap[i][j] == MD_BOTH) && _blocks[i+1][j] != 0)
				{
					Tile *tile;
					// remove stuff
					for (int k = rect.y; k != rect.y + rect.h; ++k)
					{
						tile = _save->getTile(Position((i*10)+9, (j*10)+k, data->level));
						if (tile)
						{
							tile->setMapData(0, -1, -1, O_WESTWALL);
							tile->setMapData(0, -1, -1, O_OBJECT);
							if (floor)
							{
								md = terrain->getMapDataSets()->at(floor->set)->getObject(floor->entry);
								tile->setMapData(md, floor->entry, floor->set, O_FLOOR);
							}

							tile = _save->getTile(Position((i+1)*10, (j*10)+k, data->level));
							tile->setMapData(0, -1, -1, O_WESTWALL);
							MapData* obj = tile->getMapData(O_OBJECT);
							if (obj && obj->getTUCost(MT_WALK) == 0)
							{
								tile->setMapData(0, -1, -1, O_OBJECT);
							}
						}
					}

					if (nWall)
					{
						md = terrain->getMapDataSets()->at(nWall->set)->getObject(nWall->entry);
						tile = _save->getTile(Position((i*10)+9, (j*10)+rect.y, data->level));
						tile->setMapData(md, nWall->entry, nWall->set, O_NORTHWALL);
						tile = _save->getTile(Position((i*10)+9, (j*10)+rect.y+rect.h, data->level));
						tile->setMapData(md, nWall->entry, nWall->set, O_NORTHWALL);
					}

					if (corner)
					{
						md = terrain->getMapDataSets()->at(corner->set)->getObject(corner->entry);
						tile = _save->getTile(Position((i+1)*10, (j*10)+rect.y, data->level));
						if (tile->getMapData(O_NORTHWALL) == 0)
							tile->setMapData(md, corner->entry, corner->set, O_NORTHWALL);
					}
				}
			}

			if (dir != MD_HORIZONTAL)
			{
				// drill south
				if (j < (_mapsize_y / 10)-1 && (_drillMap[i][j] == MD_VERTICAL || _drillMap[i][j] == MD_BOTH) && _blocks[i][j+1] != 0)
				{
					// remove stuff
					for (int k = rect.x; k != rect.x + rect.w; ++k)
					{
						Tile * tile = _save->getTile(Position((i*10)+k, (j*10)+9, data->level));
						if (tile)
						{
							tile->setMapData(0, -1, -1, O_NORTHWALL);
							tile->setMapData(0, -1, -1, O_OBJECT);
							if (floor)
							{
								md = terrain->getMapDataSets()->at(floor->set)->getObject(floor->entry);
								tile->setMapData(md, floor->entry, floor->set, O_FLOOR);
							}

							tile = _save->getTile(Position((i*10)+k, (j+1)*10, data->level));
							tile->setMapData(0, -1, -1, O_NORTHWALL);
							MapData* obj = tile->getMapData(O_OBJECT);
							if (obj && obj->getTUCost(MT_WALK) == 0)
							{
								tile->setMapData(0, -1, -1, O_OBJECT);
							}
						}
					}

					if (wWall)
					{
						md = terrain->getMapDataSets()->at(wWall->set)->getObject(wWall->entry);
						Tile *tile = _save->getTile(Position((i*10)+rect.x, (j*10)+9, data->level));
						tile->setMapData(md, wWall->entry, wWall->set, O_WESTWALL);
						tile = _save->getTile(Position((i*10)+rect.x+rect.w, (j*10)+9, data->level));
						tile->setMapData(md, wWall->entry, wWall->set, O_WESTWALL);
					}

					if (corner)
					{
						md = terrain->getMapDataSets()->at(corner->set)->getObject(corner->entry);
						Tile *tile = _save->getTile(Position((i*10)+rect.x, (j+1)*10, data->level));
						if (tile->getMapData(O_WESTWALL) == 0)
							tile->setMapData(md, corner->entry, corner->set, O_WESTWALL);
					}
				}
			}
		}
	}
}

/**
 * Removes all blocks within a given set of rects, as defined in the command.
 * @param command contains all the info we need.
 * @return success of the removal.
 * @feel shame for having written this.
 */
bool BattlescapeGenerator::removeBlocks(MapScript *command)
{
	std::vector<std::pair<int, int> > deleted;
	bool success = false;

	for (const auto* rect : *command->getRects())
	{
		for (int x = rect->x; x != rect->x + rect->w && x != _mapsize_x / 10; ++x)
		{
			for (int y = rect->y; y != rect->y + rect->h && y != _mapsize_y / 10; ++y)
			{
				if (_blocks[x][y] != 0 && _blocks[x][y] != _dummy)
				{
					std::pair<int, int> pos(x, y);
					if (!command->getGroups()->empty())
					{
						for (int grp : *command->getGroups())
						{
							if (_blocks[x][y]->isInGroup(grp))
							{
								// the deleted vector should only contain unique entries
								if (std::find(deleted.begin(), deleted.end(), pos) == deleted.end())
								{
									deleted.push_back(pos);
								}
							}
						}
					}
					else if (!command->getBlocks()->empty())
					{
						for (int blck : *command->getBlocks())
						{
							if ((size_t)blck < _terrain->getMapBlocks()->size())
							{
								// the deleted vector should only contain unique entries
								if (std::find(deleted.begin(), deleted.end(), pos) == deleted.end())
								{
									deleted.push_back(pos);
								}
							}
						}
					}
					else
					{
						// the deleted vector should only contain unique entries
						if (std::find(deleted.begin(), deleted.end(), pos) == deleted.end())
						{
							deleted.push_back(pos);
						}
					}
				}
			}
		}
	}
	for (const auto& pair : deleted)
	{
		int x = pair.first;
		int y = pair.second;
		clearModule(x * 10, y * 10, _blocks[x][y]->getSizeX(), _blocks[x][y]->getSizeY());

		int delx = (_blocks[x][y]->getSizeX() / 10);
		int dely = (_blocks[x][y]->getSizeY() / 10);

		for (int dx = x; dx != x + delx; ++dx)
		{
			for (int dy = y; dy != y + dely; ++dy)
			{
				_save->getReinforcementsBlocks()[dx][dy] = 0;
				_save->getFlattenedMapTerrainNames()[dx][dy] = "";
				_save->getFlattenedMapBlockNames()[dx][dy] = "";
				_blocks[dx][dy] = 0;
				_blocksToDo++;

				// Make sure vertical levels segment data is removed too
				auto it = _verticalLevelSegments.begin();
				while (it != _verticalLevelSegments.end())
				{
					if (it->second.x == dx && it->second.y == dy)
					{
						it = _verticalLevelSegments.erase(it);
					}
					else
					{
						++it;
					}
				}
			}
		}
		// this command succeeds if even one block is removed.
		success = true;
	}
	return success;
}

/**
 * Sets the terrain to be used in battle generation.
 * @param terrain Pointer to the terrain rules.
 */
void BattlescapeGenerator::setTerrain(RuleTerrain *terrain)
{
	_terrain = terrain;
}


/**
 * Sets up the objectives for the map.
 * @param ruleDeploy the deployment data we're gleaning data from.
 */
void BattlescapeGenerator::setupObjectives(const AlienDeployment *ruleDeploy)
{
	// reset bug hunt mode (necessary for multi-stage missions)
	_save->setBughuntMode(false);
	// set global min turn
	_save->setBughuntMinTurn(_game->getMod()->getBughuntMinTurn());
	// set min turn override per deployment (if defined)
	if (ruleDeploy->getBughuntMinTurn() > 0)
	{
		_save->setBughuntMinTurn(ruleDeploy->getBughuntMinTurn());
	}

	// used for "escort the VIPs" and "protect the VIPs" missions
	_save->setVIPSurvivalPercentage(ruleDeploy->getVIPSurvivalPercentage());
	_save->setVIPEscapeType(ruleDeploy->getEscapeType());

	int targetType = ruleDeploy->getObjectiveType();

	if (targetType > -1)
	{
		int objectives = ruleDeploy->getObjectivesRequired();
		int actualCount = 0;

		for (int i = 0; i < _save->getMapSizeXYZ(); ++i)
		{
			for (int j = O_FLOOR; j < O_MAX; ++j)
			{
				TilePart tp = (TilePart)j;
				if (_save->getTile(i)->getMapData(tp) && _save->getTile(i)->getMapData(tp)->getSpecialType() == targetType)
				{
					actualCount++;
				}
			}
		}

		if (actualCount > 0)
		{
			_save->setObjectiveType(targetType);

			if (actualCount < objectives || objectives == 0)
			{
				_save->setObjectiveCount(actualCount);
			}
			else
			{
				_save->setObjectiveCount(objectives);
			}
		}
	}
}

/**
* Sets the depth based on the terrain or the provided AlienDeployment rule.
* @param ruleDeploy the deployment data we're gleaning data from.
* @param nextStage whether the mission is progressing to the next stage.
*/
void BattlescapeGenerator::setDepth(const AlienDeployment* ruleDeploy, bool nextStage)
{
	if (_save->getDepth() > 0 && !nextStage)
	{
		// new battle menu will have set the depth already
		return;
	}

	if (ruleDeploy->getMaxDepth() > 0)
	{
		_save->setDepth(RNG::generate(ruleDeploy->getMinDepth(), ruleDeploy->getMaxDepth()));
	}
	else if (_terrain->getMaxDepth() > 0 || nextStage)
	{
		_save->setDepth(RNG::generate(_terrain->getMinDepth(), _terrain->getMaxDepth()));
	}
}

/**
* Sets the background music based on the terrain or the provided AlienDeployment rule.
* @param ruleDeploy the deployment data we're gleaning data from.
* @param nextStage whether the mission is progressing to the next stage.
*/
void BattlescapeGenerator::setMusic(const AlienDeployment* ruleDeploy, bool nextStage)
{
	if (!ruleDeploy->getMusic().empty())
	{
		_save->setMusic(ruleDeploy->getMusic().at(RNG::generate(0, ruleDeploy->getMusic().size() - 1)));
	}
	else if (!_terrain->getMusic().empty())
	{
		_save->setMusic(_terrain->getMusic().at(RNG::generate(0, _terrain->getMusic().size() - 1)));
	}
	else if (nextStage)
	{
		_save->setMusic("");
	}
}

}<|MERGE_RESOLUTION|>--- conflicted
+++ resolved
@@ -1632,7 +1632,6 @@
 	for (auto& dd : *deployment->getDeploymentData())
 	{
 		int quantity;
-<<<<<<< HEAD
 
 		switch (_game->getSavedGame()->getDifficulty())
 		{
@@ -1653,19 +1652,8 @@
 			quantity = dd.highQty;
 		}
 
-		quantity += RNG::generate(0, dd.dQty);
-		quantity += RNG::generate(0, dd.extraQty);
-=======
-		int deltaQuantity = _mod->isDemigod() ? (*d).dQty : RNG::generate(0, (*d).dQty); // maximium spawns for demigod
-		if (_game->getSavedGame()->getDifficulty() < DIFF_VETERAN)
-			quantity = (*d).lowQty + deltaQuantity; // beginner/experienced
-		else if (_game->getSavedGame()->getDifficulty() < DIFF_SUPERHUMAN)
-			quantity = (*d).lowQty + (((*d).highQty - (*d).lowQty) / 2) + deltaQuantity; // veteran/genius
-		else
-			quantity = (*d).highQty + deltaQuantity; // super (and beyond?)
-
-		quantity += _mod->isDemigod() ? (*d).extraQty : RNG::generate(0, (*d).extraQty);
->>>>>>> e418c5ad
+		quantity += _mod->isDemigod() ? dd.dQty : RNG::generate(0, dd.dQty); // maximium spawns for demigod
+		quantity += _mod->isDemigod() ? dd.extraQty : RNG::generate(0, dd.extraQty);
 
 		for (int i = 0; i < quantity; ++i)
 		{
