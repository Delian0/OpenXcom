--- conflicted
+++ resolved
@@ -604,14 +604,10 @@
 			continue;
 		placeItemByLayout(*i);
 	}
-<<<<<<< HEAD
 	
 	// auto-equip soldiers (only soldiers without layout) and clean up moved items
 	autoEquip(*_save->getUnits(), _game->getRuleset(), _save, _craftInventoryTile->getInventory(), ground, _worldShade, _allowAutoLoadout, false);
 }
-=======
-
->>>>>>> db416456
 
 void BattlescapeGenerator::autoEquip(std::vector<BattleUnit*> units, Ruleset *gameRuleset, SavedBattleGame *addToSave, std::vector<BattleItem*> *craftInv,
 		RuleInventory *groundRuleInv, int worldShade, bool allowAutoLoadout, bool overrideEquipmentLayout)
