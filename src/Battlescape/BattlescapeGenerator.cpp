/*
 * Copyright 2010-2015 OpenXcom Developers.
 *
 * This file is part of OpenXcom.
 *
 * OpenXcom is free software: you can redistribute it and/or modify
 * it under the terms of the GNU General Public License as published by
 * the Free Software Foundation, either version 3 of the License, or
 * (at your option) any later version.
 *
 * OpenXcom is distributed in the hope that it will be useful,
 * but WITHOUT ANY WARRANTY; without even the implied warranty of
 * MERCHANTABILITY or FITNESS FOR A PARTICULAR PURPOSE.  See the
 * GNU General Public License for more details.
 *
 * You should have received a copy of the GNU General Public License
 * along with OpenXcom.  If not, see <http://www.gnu.org/licenses/>.
 */
#include <assert.h>
#include <fstream>
#include <sstream>
#include "BattlescapeGenerator.h"
#include "TileEngine.h"
#include "Inventory.h"
#include "../Savegame/SavedGame.h"
#include "../Savegame/SavedBattleGame.h"
#include "../Savegame/Tile.h"
#include "../Savegame/ItemContainer.h"
#include "../Savegame/Base.h"
#include "../Savegame/BaseFacility.h"
#include "../Savegame/Soldier.h"
#include "../Savegame/BattleUnit.h"
#include "../Savegame/BattleItem.h"
#include "../Savegame/Ufo.h"
#include "../Savegame/Craft.h"
#include "../Savegame/Node.h"
#include "../Engine/Game.h"
#include "../Engine/LocalizedText.h"
#include "../Engine/FileMap.h"
#include "../Engine/Options.h"
#include "../Engine/RNG.h"
#include "../Engine/Exception.h"
#include "../Mod/MapBlock.h"
#include "../Mod/MapDataSet.h"
#include "../Mod/RuleUfo.h"
#include "../Mod/RuleCraft.h"
#include "../Mod/RuleInventory.h"
#include "../Mod/Mod.h"
#include "../Mod/MapData.h"
#include "../Mod/MCDPatch.h"
#include "../Mod/Armor.h"
#include "../Mod/Unit.h"
#include "../Mod/AlienRace.h"
#include "../Mod/RuleSoldier.h"
#include "../Mod/RuleStartingCondition.h"
#include "../Mod/AlienDeployment.h"
#include "../Mod/RuleBaseFacility.h"
#include "../Mod/Texture.h"
#include "../Savegame/Vehicle.h"
#include "../Savegame/MissionSite.h"
#include "../Savegame/AlienBase.h"
#include "../Savegame/EquipmentLayoutItem.h"
#include "CivilianBAIState.h"
#include "AlienBAIState.h"
#include "BattlescapeState.h"

namespace OpenXcom
{

/**
 * Sets up a BattlescapeGenerator.
 * @param game pointer to Game object.
 */
BattlescapeGenerator::BattlescapeGenerator(Game *game) :
	_game(game), _save(game->getSavedGame()->getSavedBattle()), _mod(_game->getMod()),
	_craft(0), _craftRules(0), _ufo(0), _base(0), _mission(0), _alienBase(0), _terrain(0),
	_mapsize_x(0), _mapsize_y(0), _mapsize_z(0), _worldTexture(0), _worldShade(0),
	_unitSequence(0), _craftInventoryTile(0), _alienCustomDeploy(0), _alienCustomMission(0), _alienItemLevel(0),
	_baseInventory(false), _generateFuel(true), _craftDeployed(false), _craftZ(0)
{
	_allowAutoLoadout = !Options::disableAutoEquip;
}

/**
 * Deletes the BattlescapeGenerator.
 */
BattlescapeGenerator::~BattlescapeGenerator()
{

}

/**
 * Sets up all our various arrays and whatnot according to the size of the map.
 */
void BattlescapeGenerator::init()
{
	_blocks.clear();
	_landingzone.clear();
	_segments.clear();
	_drillMap.clear();

	_blocks.resize((_mapsize_x / 10), std::vector<MapBlock*>((_mapsize_y / 10)));
	_landingzone.resize((_mapsize_x / 10), std::vector<bool>((_mapsize_y / 10),false));
	_segments.resize((_mapsize_x / 10), std::vector<int>((_mapsize_y / 10),0));
	_drillMap.resize((_mapsize_x / 10), std::vector<int>((_mapsize_y / 10),MD_NONE));

	_blocksToDo = (_mapsize_x / 10) * (_mapsize_y / 10);
	// creates the tile objects
	_save->initMap(_mapsize_x, _mapsize_y, _mapsize_z);
	_save->initUtilities(_mod);
}

/**
 * Sets the XCom craft involved in the battle.
 * @param craft Pointer to XCom craft.
 */
void BattlescapeGenerator::setCraft(Craft *craft)
{
	_craft = craft;
	_craftRules = _craft->getRules();
	_craft->setInBattlescape(true);
}

/**
 * Sets the ufo involved in the battle.
 * @param ufo Pointer to UFO.
 */
void BattlescapeGenerator::setUfo(Ufo *ufo)
{
	_ufo = ufo;
	_ufo->setInBattlescape(true);
}

/**
 * Sets the world texture where a ufo crashed. This is used to determine the terrain.
 * @param texture Texture id of the polygon on the globe.
 */
void BattlescapeGenerator::setWorldTexture(Texture *texture)
{
	_worldTexture = texture;
}

/**
 * Sets the world shade where a ufo crashed. This is used to determine the battlescape light level.
 * @param shade Shade of the polygon on the globe.
 */
void BattlescapeGenerator::setWorldShade(int shade)
{
	if (shade > 15) shade = 15;
	if (shade < 0) shade = 0;
	_worldShade = shade;
}

/**
 * Sets the alien race on the mission. This is used to determine the various alien types to spawn.
 * @param alienRace Alien (main) race.
 */
void BattlescapeGenerator::setAlienRace(const std::string &alienRace)
{
	_alienRace = alienRace;
}

/**
 * Sets the alien item level. This is used to determine how advanced the equipment of the aliens will be.
 * note: this only applies to "New Battle" type games. we intentionally don't alter the month for those,
 * because we're using monthsPassed -1 for new battle in other sections of code.
 * - this value should be from 0 to the size of the itemLevel array in the ruleset (default 9).
 * - at a certain number of months higher item levels appear more and more and lower ones will gradually disappear
 * @param alienItemLevel AlienItemLevel.
 */
void BattlescapeGenerator::setAlienItemlevel(int alienItemLevel)
{
	_alienItemLevel = alienItemLevel;
}

/**
 * Set new weapon deploy for aliens that override weapon deploy data form mission type/ufo.
 * @param alienCustomDeploy
 */
void BattlescapeGenerator::setAlienCustomDeploy(const AlienDeployment* alienCustomDeploy, const AlienDeployment* alienCustomMission)
{
	_alienCustomDeploy = alienCustomDeploy;
	_alienCustomMission = alienCustomMission;
}

/**
 * Sets the XCom base involved in the battle.
 * @param base Pointer to XCom base.
 */
void BattlescapeGenerator::setBase(Base *base)
{
	_base = base;
	_base->setInBattlescape(true);
}

/**
 * Sets the mission site involved in the battle.
 * @param mission Pointer to mission site.
 */
void BattlescapeGenerator::setMissionSite(MissionSite *mission)
{
	_mission = mission;
	_mission->setInBattlescape(true);
}


/**
 * Switches an existing battlescapesavegame to a new stage.
 */
void BattlescapeGenerator::nextStage()
{
	int aliensAlive = 0;
	// kill all enemy units, or those not in endpoint area (if aborted)
	for (std::vector<BattleUnit*>::iterator i = _save->getUnits()->begin(); i != _save->getUnits()->end(); ++i)
	{
		if ((*i)->getStatus() != STATUS_DEAD                              // if they're not dead
			&& (((*i)->getOriginalFaction() == FACTION_PLAYER               // and they're a soldier
			&& _game->getSavedGame()->getSavedBattle()->isAborted()           // and you aborted
			&& !(*i)->isInExitArea(END_POINT))                                // and they're not on the exit
			|| (*i)->getOriginalFaction() != FACTION_PLAYER))               // or they're not a soldier
		{
			if ((*i)->getOriginalFaction() == FACTION_HOSTILE && !(*i)->isOut())
			{
				aliensAlive++;
			}
			(*i)->goToTimeOut();
		}
		if ((*i)->getTile())
		{
			(*i)->getTile()->setUnit(0);
		}
		(*i)->setTile(0);
		(*i)->setPosition(Position(-1,-1,-1), false);
	}

	_save->resetTurnCounter();

	// remove all items not belonging to our soldiers from the map.
	// sort items into two categories:
	// the ones that we are guaranteed to be able to take home, barring complete failure (ie: stuff on the ship)
	// and the ones that are scattered about on the ground, that will be recovered ONLY on success.
	// this does not include items in your soldier's hands.
	std::vector<BattleItem*> *takeHomeGuaranteed = _save->getGuaranteedRecoveredItems();
	std::vector<BattleItem*> *takeHomeConditional = _save->getConditionalRecoveredItems();
	std::vector<BattleItem*> takeToNextStage, carryToNextStage, removeFromGame;

	for (std::vector<BattleItem*>::iterator i = _save->getItems()->begin(); i != _save->getItems()->end(); ++i)
	{
		// first off: don't process ammo loaded into weapons. at least not at this level. ammo will be handled simultaneously.
		if (!(*i)->isAmmo())
		{
			std::vector<BattleItem*> *toContainer = &removeFromGame;
			// if it's recoverable, and it's not owned by someone
			if ((*i)->getRules()->isRecoverable() && !(*i)->getOwner())
			{
				// first off: don't count primed grenades on the floor
				if ((*i)->getFuseTimer() == -1)
				{
					// protocol 1: all defenders dead, recover all items.
					if (aliensAlive == 0)
					{
						// any corpses or unconscious units get put in the skyranger, as well as any unresearched items
						if ((*i)->getUnit() || !_game->getSavedGame()->isResearched((*i)->getRules()->getRequirements()))
						{
							toContainer = takeHomeGuaranteed;
						}
						// otherwise it comes with us to stage two
						else
						{
							toContainer = &takeToNextStage;
						}
					}
					// protocol 2: some of the aliens survived, meaning we ran to the exit zone.
					// recover stuff depending on where it was at the end of the mission.
					else
					{
						Tile *tile = (*i)->getTile();
						if (tile)
						{
							// on a tile at least, so i'll give you the benefit of the doubt on this and give it a conditional recovery at this point
							toContainer = takeHomeConditional;
							if (tile->getMapData(O_FLOOR))
							{
								// in the skyranger? it goes home.
								if (tile->getMapData(O_FLOOR)->getSpecialType() == START_POINT)
								{
									toContainer = takeHomeGuaranteed;
								}
								// on the exit grid? it goes to stage two.
								else if (tile->getMapData(O_FLOOR)->getSpecialType() == END_POINT)
								{
									toContainer = &takeToNextStage;
								}
							}
						}
					}
				}
			}
			// if a soldier is already holding it, let's let him keep it
			if ((*i)->getOwner() && (*i)->getOwner()->getFaction() == FACTION_PLAYER)
			{
				toContainer = &carryToNextStage;
			}

			// at this point, we know what happens with the item, so let's apply it to any ammo as well.
			BattleItem *ammo = (*i)->getAmmoItem();
			if (ammo && ammo != *i)
			{
				// break any tile links, because all the tiles are about to disappear.
				ammo->setTile(0);
				toContainer->push_back(ammo);
			}
			// and now the actual item itself.
			(*i)->setTile(0);
			toContainer->push_back(*i);
		}
	}

	// anything in the "removeFromGame" vector will now be discarded - they're all dead to us now.
	for (std::vector<BattleItem*>::iterator i = removeFromGame.begin(); i != removeFromGame.end();++i)
	{
		// fixed weapons, or anything that's otherwise "equipped" will need to be de-equipped
		// from their owners to make sure we don't have any null pointers to worry about later
		if ((*i)->getOwner())
		{
			for (std::vector<BattleItem*>::iterator j = (*i)->getOwner()->getInventory()->begin(); j != (*i)->getOwner()->getInventory()->end(); ++j)
			{
				if (*i == *j)
				{
					(*i)->getOwner()->getInventory()->erase(j);
					break;
				}
			}
		}
		delete *i;
	}

	// empty the items vector
	_save->getItems()->clear();

	// rebuild it with only the items we want to keep active in battle for the next stage
	// here we add all the items that our soldiers are carrying, and we'll add the items on the
	// inventory tile after we've generated our map. everything else will either be in one of the
	// recovery arrays, or deleted from existance at this point.
	for (std::vector<BattleItem*>::iterator i = carryToNextStage.begin(); i != carryToNextStage.end();++i)
	{
		_save->getItems()->push_back(*i);
	}

	_alienCustomDeploy = _game->getMod()->getDeployment(_save->getAlienCustomDeploy());
	_alienCustomMission = _game->getMod()->getDeployment(_save->getAlienCustomMission());

	if (_alienCustomDeploy) _alienCustomDeploy = _game->getMod()->getDeployment(_alienCustomDeploy->getNextStage());
	if (_alienCustomMission) _alienCustomMission = _game->getMod()->getDeployment(_alienCustomMission->getNextStage());

	_save->setAlienCustom(_alienCustomDeploy ? _alienCustomDeploy->getType() : "", _alienCustomMission ? _alienCustomMission->getType() : "");

	const AlienDeployment *ruleDeploy = _alienCustomMission ? _alienCustomMission : _game->getMod()->getDeployment(_save->getMissionType());
	ruleDeploy->getDimensions(&_mapsize_x, &_mapsize_y, &_mapsize_z);
	size_t pick = RNG::generate(0, ruleDeploy->getTerrains().size() -1);
	_terrain = _game->getMod()->getTerrain(ruleDeploy->getTerrains().at(pick));
	_worldShade = ruleDeploy->getShade();

	const std::vector<MapScript*> *script = _game->getMod()->getMapScript(_terrain->getScript());
	if (_game->getMod()->getMapScript(ruleDeploy->getScript()))
	{
		script = _game->getMod()->getMapScript(ruleDeploy->getScript());
	}
	else if (ruleDeploy->getScript() != "")
	{
		throw Exception("Map generator encountered an error: " + ruleDeploy->getScript() + " script not found.");
	}
	if (script == 0)
	{
		throw Exception("Map generator encountered an error: " + _terrain->getScript() + " script not found.");
	}

	generateMap(script);

	setupObjectives(ruleDeploy);

	int highestSoldierID = 0;
	bool selectedFirstSoldier = false;
	for (std::vector<BattleUnit*>::iterator j = _save->getUnits()->begin(); j != _save->getUnits()->end(); ++j)
	{
		if ((*j)->getOriginalFaction() == FACTION_PLAYER)
		{
			if (!(*j)->isOut())
			{
				(*j)->setTurnsSinceSpotted(255);
				(*j)->clearVisibleTiles();
				if (!selectedFirstSoldier && (*j)->getGeoscapeSoldier())
				{
					_save->setSelectedUnit(*j);
					selectedFirstSoldier = true;
				}
				Node* node = _save->getSpawnNode(NR_XCOM, (*j));
				if (node || placeUnitNearFriend(*j))
				{
					if (node)
					{
						_save->setUnitPosition((*j), node->getPosition());
					}
					if (!_craftInventoryTile)
					{
						_craftInventoryTile = (*j)->getTile();
					}
					_craftInventoryTile->setUnit(*j);
					(*j)->setVisible(false);
					if ((*j)->getId() > highestSoldierID)
					{
						highestSoldierID = (*j)->getId();
					}
					//reset TUs, regain energy, etc. but don't take damage or go berserk
					(*j)->prepareNewTurn(false);
				}
			}
		}
	}
	// tanks only i guess?
	if (_save->getSelectedUnit() == 0 || _save->getSelectedUnit()->getFaction() != FACTION_PLAYER)
	{
		_save->selectNextPlayerUnit();
	}
	RuleInventory *ground = _game->getMod()->getInventory("STR_GROUND");

	for (std::vector<BattleItem*>::iterator i = takeToNextStage.begin(); i != takeToNextStage.end(); ++i)
	{
		_save->getItems()->push_back(*i);
		_craftInventoryTile->addItem(*i, ground);
	}

	_unitSequence = _save->getUnits()->back()->getId() + 1;

	size_t unitCount = _save->getUnits()->size();

	// Let's figure out what race we're up against.
	_alienRace = ruleDeploy->getRace();

	for (std::vector<MissionSite*>::iterator i = _game->getSavedGame()->getMissionSites()->begin();
		_alienRace == "" && i != _game->getSavedGame()->getMissionSites()->end(); ++i)
	{
		if ((*i)->isInBattlescape())
		{
			_alienRace = (*i)->getAlienRace();
		}
	}

	for (std::vector<AlienBase*>::iterator i = _game->getSavedGame()->getAlienBases()->begin();
		_alienRace == "" && i != _game->getSavedGame()->getAlienBases()->end(); ++i)
	{
		if ((*i)->isInBattlescape())
		{
			_alienRace = (*i)->getAlienRace();
		}
	}

	deployAliens(_alienCustomDeploy ? _alienCustomDeploy : ruleDeploy);

	if (unitCount == _save->getUnits()->size())
	{
		throw Exception("Map generator encountered an error: no alien units could be placed on the map.");
	}

	deployCivilians(ruleDeploy->getCivilians());

	_save->setAborted(false);
	_save->setGlobalShade(_worldShade);
	_save->getTileEngine()->calculateSunShading();
	_save->getTileEngine()->calculateTerrainLighting();
	_save->getTileEngine()->calculateUnitLighting();
	_save->getTileEngine()->recalculateFOV();
}

/**
 * Starts the generator; it fills up the battlescapesavegame with data.
 */
void BattlescapeGenerator::run()
{
	_save->setAlienCustom(_alienCustomDeploy ? _alienCustomDeploy->getType() : "", _alienCustomMission ? _alienCustomMission->getType() : "");

	const AlienDeployment *ruleDeploy = _alienCustomMission ? _alienCustomMission : _game->getMod()->getDeployment(_ufo?_ufo->getRules()->getType():_save->getMissionType());

	ruleDeploy->getDimensions(&_mapsize_x, &_mapsize_y, &_mapsize_z);

	_unitSequence = BattleUnit::MAX_SOLDIER_ID; // geoscape soldier IDs should stay below this number

	if (_terrain == 0)
	{
		if (_worldTexture == 0 || _worldTexture->getTerrain()->empty() || !ruleDeploy->getTerrains().empty())
		{
			if (!ruleDeploy->getTerrains().empty())
			{
				size_t pick = RNG::generate(0, ruleDeploy->getTerrains().size() - 1);
				_terrain = _game->getMod()->getTerrain(ruleDeploy->getTerrains().at(pick));
			}
			else // trouble: no texture and no deployment terrain, most likely scenario is a UFO landing on water: use the first available terrain
			{
				_terrain = _game->getMod()->getTerrain(_game->getMod()->getTerrainList().front());
			}
		}
		else
		{
			Target *target = _ufo;
			if (_mission) target = _mission;
			_terrain = _game->getMod()->getTerrain(_worldTexture->getRandomTerrain(target));
		}
	}

	// new battle menu will have set the depth already
	if (_save->getDepth() == 0)
	{
		if (ruleDeploy->getMaxDepth() > 0)
		{
			_save->setDepth(RNG::generate(ruleDeploy->getMinDepth(), ruleDeploy->getMaxDepth()));
		}
		else if (_terrain->getMaxDepth() > 0)
		{
			_save->setDepth(RNG::generate(_terrain->getMinDepth(), _terrain->getMaxDepth()));
		}
	}

	if (ruleDeploy->getShade() != -1)
	{
		_worldShade = ruleDeploy->getShade();
	}

	const std::vector<MapScript*> *script = _game->getMod()->getMapScript(_terrain->getScript());
	if (_game->getMod()->getMapScript(ruleDeploy->getScript()))
	{
		script = _game->getMod()->getMapScript(ruleDeploy->getScript());
	}
	else if (ruleDeploy->getScript() != "")
	{
		throw Exception("Map generator encountered an error: " + ruleDeploy->getScript() + " script not found.");
	}
	if (script == 0)
	{
		throw Exception("Map generator encountered an error: " + _terrain->getScript() + " script not found.");
	}

	generateMap(script);

	setupObjectives(ruleDeploy);

	RuleStartingCondition *startingCondition = _game->getMod()->getStartingCondition(ruleDeploy->getStartingCondition());
	deployXCOM(startingCondition);

	size_t unitCount = _save->getUnits()->size();

	deployAliens(_alienCustomDeploy ? _alienCustomDeploy : ruleDeploy);

	if (unitCount == _save->getUnits()->size())
	{
		throw Exception("Map generator encountered an error: no alien units could be placed on the map.");
	}

	deployCivilians(ruleDeploy->getCivilians());

	if (_generateFuel)
	{
		fuelPowerSources();
	}

	if (_ufo && _ufo->getStatus() == Ufo::CRASHED)
	{
		explodePowerSources();
	}

	if (!ruleDeploy->getMusic().empty())
	{
		_save->setMusic(ruleDeploy->getMusic().at(RNG::generate(0, ruleDeploy->getMusic().size()-1)));
	}
	else if (!_terrain->getMusic().empty())
	{
		_save->setMusic(_terrain->getMusic().at(RNG::generate(0, _terrain->getMusic().size()-1)));
	}
	// set shade (alien bases are a little darker, sites depend on worldshade)
	_save->setGlobalShade(_worldShade);

	_save->getTileEngine()->calculateSunShading();
	_save->getTileEngine()->calculateTerrainLighting();
	_save->getTileEngine()->calculateUnitLighting();
	_save->getTileEngine()->recalculateFOV();
}

/**
 * Deploys all the X-COM units and equipment based on the Geoscape base / craft.
 */
void BattlescapeGenerator::deployXCOM(const RuleStartingCondition *startingCondition)
{
	// we will need this during debriefing for some cleanup
	_save->setStartingConditionType(startingCondition != 0 ? startingCondition->getType() : "");

	RuleInventory *ground = _game->getMod()->getInventory("STR_GROUND");

	if (_craft != 0)
		_base = _craft->getBase();

	// add vehicles that are in the craft - a vehicle is actually an item, which you will never see as it is converted to a unit
	// however the item itself becomes the weapon it "holds".
	if (!_baseInventory)
	{
		if (_craft != 0)
		{
			for (std::vector<Vehicle*>::iterator i = _craft->getVehicles()->begin(); i != _craft->getVehicles()->end(); ++i)
			{
				if (startingCondition != 0 && !startingCondition->isVehicleAllowed((*i)->getRules()->getType()))
				{
					// send disabled vehicles back to base
					_base->getStorageItems()->addItem((*i)->getRules()->getType(), 1);
					// ammo too, if necessary
					if (!(*i)->getRules()->getCompatibleAmmo()->empty())
					{
						RuleItem *ammo = _game->getMod()->getItem((*i)->getRules()->getCompatibleAmmo()->front());
						_base->getStorageItems()->addItem(ammo->getType(), (*i)->getAmmo());
					}
				}
				else
				{
					BattleUnit *unit = addXCOMVehicle(*i);
					if (unit && !_save->getSelectedUnit())
						_save->setSelectedUnit(unit);
				}
			}
		}
		else if (_base != 0)
		{
			// add vehicles that are in the base inventory
			for (std::vector<Vehicle*>::iterator i = _base->getVehicles()->begin(); i != _base->getVehicles()->end(); ++i)
			{
				BattleUnit *unit = addXCOMVehicle(*i);
				if (unit && !_save->getSelectedUnit())
					_save->setSelectedUnit(unit);
			}
			// we only add vehicles from the craft in new battle mode,
			// otherwise the base's vehicle vector will already contain these
			// due to the geoscape calling base->setupDefenses()
			if (_game->getSavedGame()->getMonthsPassed() == -1)
			{
				for (std::vector<Craft*>::iterator i = _base->getCrafts()->begin(); i != _base->getCrafts()->end(); ++i)
				{
					for (std::vector<Vehicle*>::iterator j = (*i)->getVehicles()->begin(); j != (*i)->getVehicles()->end(); ++j)
					{
						BattleUnit *unit = addXCOMVehicle(*j);
						if (unit && !_save->getSelectedUnit())
							_save->setSelectedUnit(unit);
					}
				}
			}
		}
	}

	// add soldiers that are in the craft or base
	for (std::vector<Soldier*>::iterator i = _base->getSoldiers()->begin(); i != _base->getSoldiers()->end(); ++i)
	{
		if ((_craft != 0 && (*i)->getCraft() == _craft) ||
			(_craft == 0 && ((*i)->getWoundRecovery() == 0 || Options::everyoneFightsNobodyQuits) && ((*i)->getCraft() == 0 || (*i)->getCraft()->getStatus() != "STR_OUT")))
		{
			// starting conditions - armor transformation or replacement
			if (startingCondition != 0)
			{
				std::string transformedArmor = startingCondition->getArmorTransformation((*i)->getArmor()->getType());
				if (!transformedArmor.empty())
				{
					(*i)->setTransformedArmor((*i)->getArmor());
					(*i)->setArmor(_game->getMod()->getArmor(transformedArmor));
				}
				else
				{
					std::string replacedArmor = startingCondition->getArmorReplacement((*i)->getRules()->getType(), (*i)->getArmor()->getType());
					if (!replacedArmor.empty())
					{
						(*i)->setReplacedArmor((*i)->getArmor());
						(*i)->setArmor(_game->getMod()->getArmor(replacedArmor));
					}
				}
			}
			BattleUnit *unit = addXCOMUnit(new BattleUnit(*i, _save->getDepth(), _game->getMod()->getMaxViewDistance()));
			if (unit && !_save->getSelectedUnit())
				_save->setSelectedUnit(unit);
		}
	}

	if (_save->getUnits()->empty())
	{
		throw Exception("Map generator encountered an error: no xcom units could be placed on the map.");
	}

	// maybe we should assign all units to the first tile of the skyranger before the inventory pre-equip and then reassign them to their correct tile afterwards?
	// fix: make them invisible, they are made visible afterwards.
	for (std::vector<BattleUnit*>::iterator i = _save->getUnits()->begin(); i != _save->getUnits()->end(); ++i)
	{
		if ((*i)->getFaction() == FACTION_PLAYER)
		{
			_craftInventoryTile->setUnit(*i);
			(*i)->setVisible(false);
		}
	}

	if (_craft != 0)
	{
		// add items that are in the craft
		for (std::map<std::string, int>::iterator i = _craft->getItems()->getContents()->begin(); i != _craft->getItems()->getContents()->end(); ++i)
		{
			if (startingCondition != 0 && !startingCondition->isItemAllowed(i->first, _game->getMod()))
<<<<<<< HEAD
			{
				// send disabled items back to base
				_base->getStorageItems()->addItem(i->first, i->second);
			}
			else
			{
				for (int count = 0; count < i->second; count++)
				{
					_craftInventoryTile->addItem(new BattleItem(_game->getMod()->getItem(i->first), _save->getCurrentItemId()), ground);
				}
			}
		}
		// add automagically spawned items
		if (startingCondition != 0)
		{
			const std::map<std::string, int> *defaultItems = startingCondition->getDefaultItems();
			for (std::map<std::string, int>::const_iterator i = defaultItems->begin(); i != defaultItems->end(); ++i)
			{
=======
			{
				// send disabled items back to base
				_base->getStorageItems()->addItem(i->first, i->second);
			}
			else
			{
				for (int count = 0; count < i->second; count++)
				{
					_craftInventoryTile->addItem(new BattleItem(_game->getMod()->getItem(i->first), _save->getCurrentItemId()), ground);
				}
			}
		}
		// add automagically spawned items
		if (startingCondition != 0)
		{
			const std::map<std::string, int> *defaultItems = startingCondition->getDefaultItems();
			for (std::map<std::string, int>::const_iterator i = defaultItems->begin(); i != defaultItems->end(); ++i)
			{
>>>>>>> f8964521
				for (int count = 0; count < i->second; count++)
				{
					_craftInventoryTile->addItem(new BattleItem(_game->getMod()->getItem(i->first), _save->getCurrentItemId()), ground);
				}
			}
		}
	}
	else
	{
		// only use the items in the craft in new battle mode.
		if (_game->getSavedGame()->getMonthsPassed() != -1)
		{
			// add items that are in the base
			for (std::map<std::string, int>::iterator i = _base->getStorageItems()->getContents()->begin(); i != _base->getStorageItems()->getContents()->end();)
			{
				// only put items in the battlescape that make sense (when the item got a sprite, it's probably ok)
				RuleItem *rule = _game->getMod()->getItem(i->first);
				if (rule->getBigSprite() > -1 && rule->getBattleType() != BT_NONE && rule->getBattleType() != BT_CORPSE && !rule->isFixed() && _game->getSavedGame()->isResearched(rule->getRequirements()))
				{
					for (int count = 0; count < i->second; count++)
					{
						_craftInventoryTile->addItem(new BattleItem(_game->getMod()->getItem(i->first), _save->getCurrentItemId()), ground);
					}
					std::map<std::string, int>::iterator tmp = i;
					++i;
					_base->getStorageItems()->removeItem(tmp->first, tmp->second);
				}
				else
				{
					++i;
				}
			}
		}
		// add items from crafts in base
		for (std::vector<Craft*>::iterator c = _base->getCrafts()->begin(); c != _base->getCrafts()->end(); ++c)
		{
			if ((*c)->getStatus() == "STR_OUT")
				continue;
			for (std::map<std::string, int>::iterator i = (*c)->getItems()->getContents()->begin(); i != (*c)->getItems()->getContents()->end(); ++i)
			{
				for (int count = 0; count < i->second; count++)
				{
					_craftInventoryTile->addItem(new BattleItem(_game->getMod()->getItem(i->first), _save->getCurrentItemId()), ground);
				}
			}
		}
	}

	// equip soldiers based on equipment-layout
	for (std::vector<BattleItem*>::iterator i = _craftInventoryTile->getInventory()->begin(); i != _craftInventoryTile->getInventory()->end(); ++i)
	{
		// don't let the soldiers take extra ammo yet
		if ((*i)->getRules()->getBattleType() == BT_AMMO)
			continue;
		placeItemByLayout(*i);
	}

	// load weapons before loadouts take extra clips.
	loadWeapons();

	for (std::vector<BattleItem*>::iterator i = _craftInventoryTile->getInventory()->begin(); i != _craftInventoryTile->getInventory()->end(); ++i)
	{
		// we only need to distribute extra ammo at this point.
		if ((*i)->getRules()->getBattleType() != BT_AMMO)
			continue;
		placeItemByLayout(*i);
	}


	// auto-equip soldiers (only soldiers without layout)
	for (int pass = 0; pass != 4; ++pass)
	{
		for (std::vector<BattleItem*>::iterator j = _craftInventoryTile->getInventory()->begin(); j != _craftInventoryTile->getInventory()->end();)
		{
			if ((*j)->getSlot() == ground)
			{
				bool add = false;

				switch (pass)
				{
				// priority 1: rifles.
				case 0:
					add = (*j)->getRules()->isRifle();
					break;
				// priority 2: pistols (assuming no rifles were found).
				case 1:
					add = (*j)->getRules()->isPistol();
					break;
				// priority 3: ammunition.
				case 2:
					add = (*j)->getRules()->getBattleType() == BT_AMMO;
					break;
				// priority 4: leftovers.
				case 3:
					add = !(*j)->getRules()->isPistol() &&
							!(*j)->getRules()->isRifle() &&
							((*j)->getRules()->getBattleType() != BT_FLARE || _worldShade >= 9);
					break;
				default:
					break;
				}

				if (add)
				{
					for (std::vector<BattleUnit*>::iterator i = _save->getUnits()->begin(); i != _save->getUnits()->end(); ++i)
					{
						if (!(*i)->hasInventory() || !(*i)->getGeoscapeSoldier() || !(*i)->getGeoscapeSoldier()->getEquipmentLayout()->empty())
						{
							continue;
						}
						// let's not be greedy, we'll only take a second extra clip
						// if everyone else has had a chance to take a first.
						bool allowSecondClip = (pass == 3);

						if (_save->addItem(*j, *i, allowSecondClip, _allowAutoLoadout))
						{
							j = _craftInventoryTile->getInventory()->erase(j);
							add = false;
							break;
						}
					}
					if (!add)
					{
						continue;
					}
				}
			}
			++j;
		}
	}
	// clean up moved items
	for (std::vector<BattleItem*>::iterator i = _craftInventoryTile->getInventory()->begin(); i != _craftInventoryTile->getInventory()->end();)
	{
		if ((*i)->getSlot() != ground)
		{
			i = _craftInventoryTile->getInventory()->erase(i);
		}
		else
		{
			_save->getItems()->push_back(*i);
			++i;
		}
	}
}

/**
 * Adds an XCom vehicle to the game.
 * Sets the correct turret depending on the ammo type.
 * @param v Pointer to the Vehicle.
 * @return Pointer to the spawned unit.
 */
BattleUnit *BattlescapeGenerator::addXCOMVehicle(Vehicle *v)
{
	std::string vehicle = v->getRules()->getType();
	Unit *rule = _game->getMod()->getUnit(vehicle);
	BattleUnit *unit = addXCOMUnit(new BattleUnit(rule, FACTION_PLAYER, _unitSequence++, _game->getMod()->getArmor(rule->getArmor()), 0, _save->getDepth(), _game->getMod()->getMaxViewDistance()));
	if (unit)
	{
		BattleItem *item = new BattleItem(_game->getMod()->getItem(vehicle), _save->getCurrentItemId());
		if (!_save->addItem(item, unit))
		{
			delete item;
		}
		if (!v->getRules()->getCompatibleAmmo()->empty())
		{
			std::string ammo = v->getRules()->getCompatibleAmmo()->front();
			BattleItem *ammoItem = new BattleItem(_game->getMod()->getItem(ammo), _save->getCurrentItemId());
			_save->addItem(ammoItem, unit);
			ammoItem->setAmmoQuantity(v->getAmmo());
		}
		unit->setTurretType(v->getRules()->getTurretType());
	}
	return unit;
}

/**
 * Adds a soldier to the game and places him on a free spawnpoint.
 * Spawnpoints are either tiles in case of an XCom craft that landed.
 * Or they are mapnodes in case there's no craft.
 * @param soldier Pointer to the Soldier.
 * @return Pointer to the spawned unit.
 */
BattleUnit *BattlescapeGenerator::addXCOMUnit(BattleUnit *unit)
{
//	unit->setId(_unitCount++);

	if ((_craft == 0 || !_craftDeployed) && !_baseInventory)
	{
		Node* node = _save->getSpawnNode(NR_XCOM, unit);
		if (node)
		{
			_save->setUnitPosition(unit, node->getPosition());
			_craftInventoryTile = _save->getTile(node->getPosition());
			unit->setDirection(RNG::generate(0,7));
			_save->getUnits()->push_back(unit);
			_save->initFixedItems(unit);
			_save->getTileEngine()->calculateFOV(unit);
			return unit;
		}
		else if (_save->getMissionType() != "STR_BASE_DEFENSE")
		{
			if (placeUnitNearFriend(unit))
			{
				_craftInventoryTile = _save->getTile(unit->getPosition());
				unit->setDirection(RNG::generate(0,7));
				_save->getUnits()->push_back(unit);
				_save->initFixedItems(unit);
				_save->getTileEngine()->calculateFOV(unit);
				return unit;
			}
		}
	}
	else if (_craft && !_craftRules->getDeployment().empty() && !_baseInventory)
	{
		if (_craftInventoryTile == 0)
		{
			// Craft inventory tile position defined in the ruleset
			std::vector<int> coords = _craftRules->getCraftInventoryTile();
			if (coords.size() >= 3)
			{
				Position craftInventoryTilePosition = Position(coords[0] + (_craftPos.x * 10), coords[1] + (_craftPos.y * 10), coords[2] + _craftZ);
				canPlaceXCOMUnit(_save->getTile(craftInventoryTilePosition));
			}
		}

		for (std::vector<std::vector<int> >::const_iterator i = _craftRules->getDeployment().begin(); i != _craftRules->getDeployment().end(); ++i)
		{
			Position pos = Position((*i)[0] + (_craftPos.x * 10), (*i)[1] + (_craftPos.y * 10), (*i)[2] + _craftZ);
			int dir = (*i)[3];
			bool canPlace = true;
			for (int x = 0; x < unit->getArmor()->getSize(); ++x)
			{
				for (int y = 0; y < unit->getArmor()->getSize(); ++y)
				{
					canPlace = (canPlace && canPlaceXCOMUnit(_save->getTile(pos + Position(x,y,0))));
				}
			}
			if (canPlace)
			{
				if (_save->setUnitPosition(unit, pos))
				{
					_save->getUnits()->push_back(unit);
					_save->initFixedItems(unit);
					unit->setDirection(dir);
					return unit;
				}
			}
		}
	}
	else
	{
		for (int i = 0; i < _mapsize_x * _mapsize_y * _mapsize_z; ++i)
		{
			if (canPlaceXCOMUnit(_save->getTile(i)))
			{
				if (_save->setUnitPosition(unit, _save->getTile(i)->getPosition()))
				{
					_save->getUnits()->push_back(unit);
					_save->initFixedItems(unit);
					return unit;
				}
			}
		}
	}
	delete unit;
	return 0;
}

/**
 * Checks if a soldier/tank can be placed on a given tile.
 * @param tile the given tile.
 * @return whether the unit can be placed here.
 */
bool BattlescapeGenerator::canPlaceXCOMUnit(Tile *tile)
{
	// to spawn an xcom soldier, there has to be a tile, with a floor, with the starting point attribute and no object in the way
	if (tile &&
		tile->getMapData(O_FLOOR) &&
		tile->getMapData(O_FLOOR)->getSpecialType() == START_POINT &&
		!tile->getMapData(O_OBJECT) &&
		tile->getMapData(O_FLOOR)->getTUCost(MT_WALK) < 255)
	{
		if (_craftInventoryTile == 0)
			_craftInventoryTile = tile;

		return true;
	}
	return false;
}

/**
 * Deploys the aliens, according to the alien deployment rules.
 * @param race Pointer to the alien race.
 * @param deployment Pointer to the deployment rules.
 */
void BattlescapeGenerator::deployAliens(const AlienDeployment *deployment)
{
	// race defined by deployment if there is one.
	if (deployment->getRace() != "" && _game->getSavedGame()->getMonthsPassed() > -1)
	{
		_alienRace = deployment->getRace();
	}

	if (_save->getDepth() > 0 && _alienRace.find("_UNDERWATER") == std::string::npos)
	{
		_alienRace = _alienRace + "_UNDERWATER";
	}

	if (_game->getMod()->getAlienRace(_alienRace) == 0)
	{
		throw Exception("Map generator encountered an error: Unknown race: " + _alienRace + " defined in deployment: " + deployment->getType());
	}

	AlienRace *race = _game->getMod()->getAlienRace(_alienRace);

	int month;
	if (_game->getSavedGame()->getMonthsPassed() != -1)
	{
		month =
		((size_t) _game->getSavedGame()->getMonthsPassed()) > _game->getMod()->getAlienItemLevels().size() - 1 ?  // if
		_game->getMod()->getAlienItemLevels().size() - 1 : // then
		_game->getSavedGame()->getMonthsPassed() ;  // else
	}
	else
	{
		month = _alienItemLevel;
	}
	for (std::vector<DeploymentData>::const_iterator d = deployment->getDeploymentData()->begin(); d != deployment->getDeploymentData()->end(); ++d)
	{
		std::string alienName = race->getMember((*d).alienRank);

		int quantity;

		if (_game->getSavedGame()->getDifficulty() < DIFF_VETERAN)
			quantity = (*d).lowQty + RNG::generate(0, (*d).dQty); // beginner/experienced
		else if (_game->getSavedGame()->getDifficulty() < DIFF_SUPERHUMAN)
			quantity = (*d).lowQty+(((*d).highQty-(*d).lowQty)/2) + RNG::generate(0, (*d).dQty); // veteran/genius
		else
			quantity = (*d).highQty + RNG::generate(0, (*d).dQty); // super (and beyond?)

		quantity += RNG::generate(0, (*d).extraQty);

		for (int i = 0; i < quantity; ++i)
		{
			bool outside = RNG::generate(0,99) < (*d).percentageOutsideUfo;
			if (_ufo == 0)
				outside = false;
			Unit *rule = _game->getMod()->getUnit(alienName);
			BattleUnit *unit = addAlien(rule, (*d).alienRank, outside);
			size_t itemLevel = (size_t)(_game->getMod()->getAlienItemLevels().at(month).at(RNG::generate(0,9)));
			if (unit)
			{
				_save->initFixedItems(unit);
				if (!rule->isLivingWeapon())
				{
					if ((*d).itemSets.size() == 0)
					{
						throw Exception("Unit generator encountered an error: item set not defined");
					}
					if (itemLevel >= (*d).itemSets.size())
					{
						itemLevel = (*d).itemSets.size() - 1;
					}
					for (std::vector<std::string>::const_iterator it = (*d).itemSets.at(itemLevel).items.begin(); it != (*d).itemSets.at(itemLevel).items.end(); ++it)
					{
						RuleItem *ruleItem = _game->getMod()->getItem((*it));
						if (ruleItem)
						{
							BattleItem *item = new BattleItem(ruleItem, _save->getCurrentItemId());
							if (!_save->addItem(item, unit))
							{
								delete item;
							}
						}
					}
				}
			}
		}
	}
}



/**
 * Adds an alien to the game and places him on a free spawnpoint.
 * @param rules Pointer to the Unit which holds info about the alien .
 * @param alienRank The rank of the alien, used for spawn point search.
 * @param outside Whether the alien should spawn outside or inside the UFO.
 * @return Pointer to the created unit.
 */
BattleUnit *BattlescapeGenerator::addAlien(Unit *rules, int alienRank, bool outside)
{
<<<<<<< HEAD
	BattleUnit *unit = new BattleUnit(rules, FACTION_HOSTILE, _unitSequence++, _game->getMod()->getArmor(rules->getArmor()), _game->getMod()->getStatAdjustment(_game->getSavedGame()->getDifficulty()), _save->getDepth(), _game->getMod()->getMaxViewDistance());
=======
	int difficulty =_game->getSavedGame()->getDifficultyCoefficient();
	BattleUnit *unit = new BattleUnit(rules, FACTION_HOSTILE, _unitSequence++, _game->getMod()->getArmor(rules->getArmor()), difficulty, _save->getDepth(), _game->getMod()->getMaxViewDistance());
>>>>>>> f8964521
	Node *node = 0;

	// safety to avoid index out of bounds errors
	if (alienRank > 7)
		alienRank = 7;
	/* following data is the order in which certain alien ranks spawn on certain node ranks */
	/* note that they all can fall back to rank 0 nodes - which is scout (outside ufo) */

	for (int i = 0; i < 7 && node == 0; ++i)
	{
		if (outside)
			node = _save->getSpawnNode(0, unit); // when alien is instructed to spawn outside, we only look for node 0 spawnpoints
		else
			node = _save->getSpawnNode(Node::nodeRank[alienRank][i], unit);
	}

	int difficulty = _game->getSavedGame()->getDifficultyCoefficient();

	if (node && _save->setUnitPosition(unit, node->getPosition()))
	{
		unit->setAIState(new AlienBAIState(_game->getSavedGame()->getSavedBattle(), unit, node));
		unit->setRankInt(alienRank);
		int dir = _save->getTileEngine()->faceWindow(node->getPosition());
		Position craft = _game->getSavedGame()->getSavedBattle()->getUnits()->at(0)->getPosition();
		if (_save->getTileEngine()->distance(node->getPosition(), craft) <= 20 && RNG::percent(20 * difficulty))
			dir = unit->directionTo(craft);
		if (dir != -1)
			unit->setDirection(dir);
		else
			unit->setDirection(RNG::generate(0,7));

		// we only add a unit if it has a node to spawn on.
		// (stops them spawning at 0,0,0)
		_save->getUnits()->push_back(unit);
	}
	else
	{
		// ASSASSINATION CHALLENGE SPECIAL: screw the player, just because we didn't find a node,
		// doesn't mean we can't ruin Tornis's day: spawn as many aliens as possible.
		if (_game->getSavedGame()->getDifficulty() >= DIFF_SUPERHUMAN && placeUnitNearFriend(unit))
		{
			unit->setAIState(new AlienBAIState(_game->getSavedGame()->getSavedBattle(), unit, 0));
			unit->setRankInt(alienRank);
			int dir = _save->getTileEngine()->faceWindow(unit->getPosition());
			Position craft = _game->getSavedGame()->getSavedBattle()->getUnits()->at(0)->getPosition();
			if (_save->getTileEngine()->distance(unit->getPosition(), craft) <= 20 && RNG::percent(20 * difficulty))
				dir = unit->directionTo(craft);
			if (dir != -1)
				unit->setDirection(dir);
			else
				unit->setDirection(RNG::generate(0,7));

			_save->getUnits()->push_back(unit);
		}
		else
		{
			delete unit;
			unit = 0;
		}
	}

	return unit;
}

/**
 * Adds a civilian to the game and places him on a free spawnpoint.
 * @param rules Pointer to the Unit which holds info about the civilian.
 * @return Pointer to the created unit.
 */
BattleUnit *BattlescapeGenerator::addCivilian(Unit *rules)
{
	BattleUnit *unit = new BattleUnit(rules, FACTION_NEUTRAL, _unitSequence++, _game->getMod()->getArmor(rules->getArmor()), 0, _save->getDepth(), _game->getMod()->getMaxViewDistance());
	Node *node = _save->getSpawnNode(0, unit);

	if (node)
	{
		_save->setUnitPosition(unit, node->getPosition());
		unit->setAIState(new CivilianBAIState(_game->getSavedGame()->getSavedBattle(), unit, node));
		unit->setDirection(RNG::generate(0,7));

		// we only add a unit if it has a node to spawn on.
		// (stops them spawning at 0,0,0)
		_save->getUnits()->push_back(unit);
	}
	else if (placeUnitNearFriend(unit))
	{
		unit->setAIState(new CivilianBAIState(_game->getSavedGame()->getSavedBattle(), unit, node));
		unit->setDirection(RNG::generate(0,7));
		_save->getUnits()->push_back(unit);
	}
	else
	{
		delete unit;
		unit = 0;
	}

	return unit;
}

/**
 * Places an item on an XCom soldier based on equipment layout.
 * @param item Pointer to the Item.
 * @return Pointer to the Item.
 */
bool BattlescapeGenerator::placeItemByLayout(BattleItem *item)
{
	RuleInventory *ground = _game->getMod()->getInventory("STR_GROUND");
	if (item->getSlot() == ground)
	{
		bool loaded;
		RuleInventory *righthand = _game->getMod()->getInventory("STR_RIGHT_HAND");

		// find the first soldier with a matching layout-slot
		for (std::vector<BattleUnit*>::iterator i = _save->getUnits()->begin(); i != _save->getUnits()->end(); ++i)
		{
			// skip the vehicles, we need only X-Com soldiers WITH equipment-layout
			if ((*i)->getArmor()->getSize() > 1 || !(*i)->getGeoscapeSoldier() || (*i)->getGeoscapeSoldier()->getEquipmentLayout()->empty())
			{
				continue;
			}

			// find the first matching layout-slot which is not already occupied
			std::vector<EquipmentLayoutItem*> *layoutItems = (*i)->getGeoscapeSoldier()->getEquipmentLayout();
			for (std::vector<EquipmentLayoutItem*>::iterator j = layoutItems->begin(); j != layoutItems->end(); ++j)
			{
				if (item->getRules()->getType() != (*j)->getItemType()
				|| (*i)->getItem((*j)->getSlot(), (*j)->getSlotX(), (*j)->getSlotY())) continue;

				if ((*j)->getAmmoItem() == "NONE")
				{
					loaded = true;
				}
				else
				{
					loaded = false;
					// maybe we find the layout-ammo on the ground to load it with
					for (std::vector<BattleItem*>::iterator k = _craftInventoryTile->getInventory()->begin(); (!loaded) && k != _craftInventoryTile->getInventory()->end(); ++k)
					{
						if ((*k)->getRules()->getType() == (*j)->getAmmoItem() && (*k)->getSlot() == ground
						&& item->setAmmoItem((*k)) == 0)
						{
							_save->getItems()->push_back(*k);
							(*k)->setSlot(righthand);
							loaded = true;
							// note: soldier is not owner of the ammo, we are using this fact when saving equipments
						}
					}
				}
				// only place the weapon onto the soldier when it's loaded with its layout-ammo (if any)
				if (loaded)
				{
					item->moveToOwner((*i));
					item->setSlot(_game->getMod()->getInventory((*j)->getSlot()));
					item->setSlotX((*j)->getSlotX());
					item->setSlotY((*j)->getSlotY());
					if (Options::includePrimeStateInSavedLayout &&
						(item->getRules()->getBattleType() == BT_GRENADE ||
						item->getRules()->getBattleType() == BT_PROXIMITYGRENADE))
					{
						item->setFuseTimer((*j)->getFuseTimer());
					}
					_save->getItems()->push_back(item);
					return true;
				}
			}
		}
	}
	return false;
}

/**
 * Generates a map (set of tiles) for a new battlescape game.
 */
int BattlescapeGenerator::loadMAP(MapBlock *mapblock, int xoff, int yoff, RuleTerrain *terrain, int mapDataSetOffset, bool discovered, bool craft)
{
	int sizex, sizey, sizez;
	int x = xoff, y = yoff, z = 0;
	char size[3];
	unsigned char value[4];
	std::ostringstream filename;
	filename << "MAPS/" << mapblock->getName() << ".MAP";
	unsigned int terrainObjectID;

	// Load file
	std::ifstream mapFile (FileMap::getFilePath(filename.str()).c_str(), std::ios::in| std::ios::binary);
	if (!mapFile)
	{
		throw Exception(filename.str() + " not found");
	}

	mapFile.read((char*)&size, sizeof(size));
	sizey = (int)size[0];
	sizex = (int)size[1];
	sizez = (int)size[2];

	mapblock->setSizeZ(sizez);

	std::ostringstream ss;
	if (sizez > _save->getMapSizeZ())
	{
		ss << "Height of map " + filename.str() + " too big for this mission, block is " << sizez << ", expected: " << _save->getMapSizeZ();
		throw Exception(ss.str());
	}

	if (sizex != mapblock->getSizeX() ||
		sizey != mapblock->getSizeY())
	{
		ss << "Map block is not of the size specified " + filename.str() + " is " << sizex << "x" << sizey << " , expected: " << mapblock->getSizeX() << "x" << mapblock->getSizeY();
		throw Exception(ss.str());
	}

	z += sizez - 1;

	for (int i = _mapsize_z-1; i >0; i--)
	{
		// check if there is already a layer - if so, we have to move Z up
		MapData *floor = _save->getTile(Position(x, y, i))->getMapData(O_FLOOR);
		if (floor != 0)
		{
			z += i;
			if (craft)
			{
				_craftZ = i;
			}
			break;
		}
	}

	if (z > (_save->getMapSizeZ()-1))
	{
		throw Exception("Something is wrong in your map definitions, craft/ufo map is too tall?");
	}

	while (mapFile.read((char*)&value, sizeof(value)))
	{
		for (int part = 0; part < 4; ++part)
		{
			terrainObjectID = ((unsigned char)value[part]);
			if (terrainObjectID>0)
			{
				int mapDataSetID = mapDataSetOffset;
				unsigned int mapDataID = terrainObjectID;
				MapData *md = terrain->getMapData(&mapDataID, &mapDataSetID);
				if (mapDataSetOffset > 0) // ie: ufo or craft.
				{
					_save->getTile(Position(x, y, z))->setMapData(0, -1, -1, 3);
				}
				_save->getTile(Position(x, y, z))->setMapData(md, mapDataID, mapDataSetID, part);
			}
		}

		_save->getTile(Position(x, y, z))->setDiscovered((discovered || mapblock->isFloorRevealed(z)), 2);

		x++;

		if (x == (sizex + xoff))
		{
			x = xoff;
			y++;
		}
		if (y == (sizey + yoff))
		{
			y = yoff;
			z--;
		}
	}

	if (!mapFile.eof())
	{
		throw Exception("Invalid MAP file: " + filename.str());
	}

	mapFile.close();

	if (_generateFuel)
	{
		// if one of the mapBlocks has an items array defined, don't deploy fuel algorithmically
		_generateFuel = mapblock->getItems()->empty();
	}
	std::map<std::string, std::pair<int, int> >::const_iterator primeEnd = mapblock->getItemsFuseTimers()->end();
	for (std::map<std::string, std::vector<Position> >::const_iterator i = mapblock->getItems()->begin(); i != mapblock->getItems()->end(); ++i)
	{
		std::map<std::string, std::pair<int, int> >::const_iterator prime = mapblock->getItemsFuseTimers()->find((*i).first);
		RuleItem *rule = _game->getMod()->getItem((*i).first);
		for (std::vector<Position>::const_iterator j = (*i).second.begin(); j != (*i).second.end(); ++j)
		{
			BattleItem *item = new BattleItem(rule, _save->getCurrentItemId());
			if (prime != primeEnd)
			{
				item->setFuseTimer(RNG::generate(prime->second.first, prime->second.second));
			}
			_save->getItems()->push_back(item);
			_save->getTile((*j) + Position(xoff, yoff, 0))->addItem(item, _game->getMod()->getInventory("STR_GROUND"));
		}
	}
	return sizez;
}

/**
 * Loads an XCom format RMP file into the spawnpoints of the battlegame.
 * @param mapblock Pointer to MapBlock.
 * @param xoff Mapblock offset in X direction.
 * @param yoff Mapblock offset in Y direction.
 * @param segment Mapblock segment.
 * @sa http://www.ufopaedia.org/index.php?title=ROUTES
 */
void BattlescapeGenerator::loadRMP(MapBlock *mapblock, int xoff, int yoff, int segment)
{
	unsigned char value[24];
	std::ostringstream filename;
	filename << "ROUTES/" << mapblock->getName() << ".RMP";

	// Load file
	std::ifstream mapFile (FileMap::getFilePath(filename.str()).c_str(), std::ios::in| std::ios::binary);
	if (!mapFile)
	{
		throw Exception(filename.str() + " not found");
	}

	size_t nodeOffset = _save->getNodes()->size();

	while (mapFile.read((char*)&value, sizeof(value)))
	{
		int pos_x = value[1];
		int pos_y = value[0];
		int pos_z = value[2];
		if (pos_x < mapblock->getSizeX() && pos_y < mapblock->getSizeY() && pos_z < _mapsize_z)
		{
			Position pos = Position(xoff + pos_x, yoff + pos_y, mapblock->getSizeZ() - 1 - pos_z);
			int type     = value[19];
			int rank     = value[20];
			int flags    = value[21];
			int reserved = value[22];
			int priority = value[23];
			Node *node = new Node(_save->getNodes()->size(), pos, segment, type, rank, flags, reserved, priority);
			for (int j = 0; j < 5; ++j)
			{
				int connectID = value[4 + j * 3];
				// don't touch special values
				if (connectID <= 250)
				{
					connectID += nodeOffset;
				}
				// 255/-1 = unused, 254/-2 = north, 253/-3 = east, 252/-4 = south, 251/-5 = west
				else
				{
					connectID -= 256;
				}
				node->getNodeLinks()->push_back(connectID);
			}
			_save->getNodes()->push_back(node);
		}
	}

	if (!mapFile.eof())
	{
		throw Exception("Invalid RMP file");
	}

	mapFile.close();
}

/**
 * Fill power sources with an alien fuel object.
 */
void BattlescapeGenerator::fuelPowerSources()
{
	for (int i = 0; i < _save->getMapSizeXYZ(); ++i)
	{
		if (_save->getTile(i)->getMapData(O_OBJECT)
			&& _save->getTile(i)->getMapData(O_OBJECT)->getSpecialType() == UFO_POWER_SOURCE)
		{
			BattleItem *alienFuel = new BattleItem(_game->getMod()->getItem(_game->getMod()->getAlienFuelName()), _save->getCurrentItemId());
			_save->getItems()->push_back(alienFuel);
			_save->getTile(i)->addItem(alienFuel, _game->getMod()->getInventory("STR_GROUND"));
		}
	}
}


/**
 * When a UFO crashes, there is a 75% chance for each powersource to explode.
 */
void BattlescapeGenerator::explodePowerSources()
{
	for (int i = 0; i < _save->getMapSizeXYZ(); ++i)
	{
		if (_save->getTile(i)->getMapData(O_OBJECT)
			&& _save->getTile(i)->getMapData(O_OBJECT)->getSpecialType() == UFO_POWER_SOURCE && RNG::percent(75))
		{
			Position pos;
			pos.x = _save->getTile(i)->getPosition().x*16;
			pos.y = _save->getTile(i)->getPosition().y*16;
			pos.z = (_save->getTile(i)->getPosition().z*24) +12;
			_save->getTileEngine()->explode(pos, 180+RNG::generate(0,70), _save->getMod()->getDamageType(DT_HE), 10, 0, 0);
		}
	}
	Tile *t = _save->getTileEngine()->checkForTerrainExplosions();
	while (t)
	{
		int power = t->getExplosive();
		t->setExplosive(0, 0, true);
		Position p = t->getPosition().toVexel() + Position(8,8,0);
		_save->getTileEngine()->explode(p, power, _game->getMod()->getDamageType(DT_HE), power / 10, 0, 0);
		t = _save->getTileEngine()->checkForTerrainExplosions();
	}
}

/**
 * Spawns civilians on a terror mission.
 * @param max Maximum number of civilians to spawn.
 */
void BattlescapeGenerator::deployCivilians(int max)
{
	if (max)
	{
		// inevitably someone will point out that ufopaedia says 0-16 civilians.
		// to that person: i looked at the code and it says otherwise.
		// 0 civilians would only be a possibility if there were already 80 units,
		// or no spawn nodes for civilians.
		int number = RNG::generate(max/2, max);

		if (number > 0)
		{
			for (int i = 0; i < number; ++i)
			{
				size_t pick = RNG::generate(0, _terrain->getCivilianTypes().size() -1);
				addCivilian(_game->getMod()->getUnit(_terrain->getCivilianTypes().at(pick)));
			}
		}
	}
}

/**
 * Sets the alien base involved in the battle.
 * @param base Pointer to alien base.
 */
void BattlescapeGenerator::setAlienBase(AlienBase *base)
{
	_alienBase = base;
	_alienBase->setInBattlescape(true);
}

/**
 * Places a unit near a friendly unit.
 * @param unit Pointer to the unit in question.
 * @return If we successfully placed the unit.
 */
bool BattlescapeGenerator::placeUnitNearFriend(BattleUnit *unit)
{
	if (_save->getUnits()->empty())
	{
		return false;
	}
	for (int i = 0; i != 10; ++i)
	{
		Position entryPoint = Position(-1, -1, -1);
		int tries = 100;
		bool largeUnit = false;
		while (entryPoint == Position(-1, -1, -1) && tries)
		{
			BattleUnit* k = _save->getUnits()->at(RNG::generate(0, _save->getUnits()->size()-1));
			if (k->getFaction() == unit->getFaction() && k->getPosition() != Position(-1, -1, -1) && k->getArmor()->getSize() >= unit->getArmor()->getSize())
			{
				entryPoint = k->getPosition();
				largeUnit = (k->getArmor()->getSize() != 1);
			}
			--tries;
		}
		if (tries && _save->placeUnitNearPosition(unit, entryPoint, largeUnit))
		{
			return true;
		}
	}
	return false;
}


/**
 * Creates a mini-battle-save for managing inventory from the Geoscape.
 * Kids, don't try this at home!
 * @param craft Pointer to craft to manage.
 */
void BattlescapeGenerator::runInventory(Craft *craft)
{
	// we need to fake a map for soldier placement
	_baseInventory = true;
	int soldiers = craft->getNumSoldiers();
	_mapsize_x = soldiers;
	_mapsize_y = 1;
	_mapsize_z = 1;
	_save->initMap(_mapsize_x, _mapsize_y, _mapsize_z);
	MapDataSet *set = new MapDataSet("dummy");
	MapData *data = new MapData(set);
	for (int i = 0; i < soldiers; ++i)
	{
		Tile *tile = _save->getTile(i);
		tile->setMapData(data, 0, 0, O_FLOOR);
		tile->getMapData(O_FLOOR)->setSpecialType(START_POINT, 0);
		tile->getMapData(O_FLOOR)->setTUWalk(0);
		tile->getMapData(O_FLOOR)->setFlags(false, false, false, 0, false, false, false, false, false);
	}

	// ok now generate the battleitems for inventory
	setCraft(craft);
	deployXCOM(0);
	delete data;
	delete set;
}

/**
 * Loads all XCom weaponry before anything else is distributed.
 */
void BattlescapeGenerator::loadWeapons()
{
	// let's try to load this weapon, whether we equip it or not.
	for (std::vector<BattleItem*>::iterator i = _craftInventoryTile->getInventory()->begin(); i != _craftInventoryTile->getInventory()->end(); ++i)
	{
		if (!(*i)->getRules()->isFixed() &&
			!(*i)->getRules()->getCompatibleAmmo()->empty() &&
			(*i)->getAmmoItem() == 0 &&
			((*i)->getRules()->getBattleType() == BT_FIREARM || (*i)->getRules()->getBattleType() == BT_MELEE))
		{
			bool loaded = false;
			for (std::vector<BattleItem*>::iterator j = _craftInventoryTile->getInventory()->begin(); j != _craftInventoryTile->getInventory()->end() && !loaded; ++j)
			{
				if ((*j)->getSlot() == _game->getMod()->getInventory("STR_GROUND") && (*i)->setAmmoItem((*j)) == 0)
				{
					_save->getItems()->push_back(*j);
					(*j)->setXCOMProperty(true);
					(*j)->setSlot(_game->getMod()->getInventory("STR_RIGHT_HAND"));
					loaded = true;
				}
			}
		}
	}
	for (std::vector<BattleItem*>::iterator i = _craftInventoryTile->getInventory()->begin(); i != _craftInventoryTile->getInventory()->end();)
	{
		if ((*i)->getSlot() != _game->getMod()->getInventory("STR_GROUND"))
		{
			i = _craftInventoryTile->getInventory()->erase(i);
			continue;
		}
		++i;
	}
}

/**
 * Generates a map (set of tiles) for a new battlescape game.
 * @param script the script to use to build the map.
 */
void BattlescapeGenerator::generateMap(const std::vector<MapScript*> *script)
{
	// set our ambient sound
	_save->setAmbientSound(_terrain->getAmbience());
	_save->setAmbientVolume(_terrain->getAmbientVolume());

	// set up our map generation vars
	_dummy = new MapBlock("dummy");

	init();

	MapBlock* craftMap = 0;
	std::vector<MapBlock*> ufoMaps;

	int mapDataSetIDOffset = 0;
	int craftDataSetIDOffset = 0;

	// create an array to track command success/failure
	std::map<int, bool> conditionals;

	for (std::vector<MapDataSet*>::iterator i = _terrain->getMapDataSets()->begin(); i != _terrain->getMapDataSets()->end(); ++i)
	{
		(*i)->loadData();
		if (_game->getMod()->getMCDPatch((*i)->getName()))
		{
			_game->getMod()->getMCDPatch((*i)->getName())->modifyData(*i);
		}
		_save->getMapDataSets()->push_back(*i);
		mapDataSetIDOffset++;
	}

	RuleTerrain* ufoTerrain = 0;
	// lets generate the map now and store it inside the tile objects

	// this mission type is "hard-coded" in terms of map layout
	if (_save->getMissionType() == "STR_BASE_DEFENSE")
	{
		generateBaseMap();
	}

	//process script
	for (std::vector<MapScript*>::const_iterator i = script->begin(); i != script->end(); ++i)
	{
		MapScript *command = *i;

		if (command->getLabel() > 0 && conditionals.find(command->getLabel()) != conditionals.end())
		{
			throw Exception("Map generator encountered an error: multiple commands are sharing the same label.");
		}
		bool &success = conditionals[command->getLabel()] = false;


		// if this command runs conditionally on the failures or successes of previous commands
		if (!command->getConditionals()->empty())
		{
			bool execute = true;
			// compare the corresponding entries in the success/failure vector
			for (std::vector<int>::const_iterator condition = command->getConditionals()->begin(); condition != command->getConditionals()->end(); ++condition)
			{
				// positive numbers indicate conditional on success, negative means conditional on failure
				// ie: [1, -2] means this command only runs if command 1 succeeded and command 2 failed.
				if (conditionals.find(std::abs(*condition)) != conditionals.end())
				{
					if ((*condition > 0 && !conditionals[*condition]) || (*condition < 0 && conditionals[std::abs(*condition)]))
					{
						execute = false;
						break;
					}
				}
				else
				{
					throw Exception("Map generator encountered an error: conditional command expected a label that did not exist before this command.");
				}
			}
			if (!execute)
			{
				continue;
			}
		}

		// if there's a chance a command won't execute by design, take that into account here.
		if (RNG::percent(command->getChancesOfExecution()))
		{
			// initialize the block selection arrays
			command->init();

			// each command can be attempted multiple times, as randomization within the rects may occur
			for (int j = 0; j < command->getExecutions(); ++j)
			{
				int x, y;
				MapBlock *block = 0;
				switch (command->getType())
				{
				case MSC_ADDBLOCK:
					block = command->getNextBlock(_terrain);
					// select an X and Y position from within the rects, using an even distribution
					if (block && selectPosition(command->getRects(), x, y, block->getSizeX(), block->getSizeY()))
					{
						success = addBlock(x, y, block) || success;
					}
					break;
				case MSC_ADDLINE:
					success = addLine((MapDirection)(command->getDirection()), command->getRects());
					break;
				case MSC_ADDCRAFT:
					if (_craft)
					{
						RuleCraft *craftRulesOverride = _save->getMod()->getCraft(command->getCraftName());
						if (craftRulesOverride != 0)
						{
							_craftRules = craftRulesOverride;
						}

						craftMap = _craftRules->getBattlescapeTerrainData()->getRandomMapBlock(999, 999, 0, false);
						if (addCraft(craftMap, command, _craftPos))
						{
							// by default addCraft adds blocks from group 1.
							// this can be overwritten in the command by defining specific groups or blocks
							// or this behaviour can be suppressed by leaving group 1 empty
							// this is intentional to allow for TFTD's cruise liners/etc
							// in this situation, you can end up with ANYTHING under your craft, so be careful
							for (x = _craftPos.x; x < _craftPos.x + _craftPos.w; ++x)
							{
								for (y = _craftPos.y; y < _craftPos.y + _craftPos.h; ++y)
								{
									if (_blocks[x][y])
									{
										loadMAP(_blocks[x][y], x * 10, y * 10, _terrain, 0);
									}
								}
							}
							_craftDeployed = true;
							success = true;
						}
					}
					break;
				case MSC_ADDUFO:
					// as above, note that the craft and the ufo will never be allowed to overlap.
					// significant difference here is that we accept a UFOName string here to choose the UFO map
					// and we store the UFO positions in a vector, which we iterate later when actually loading the
					// map and route data. this makes it possible to add multiple UFOs to a single map
					// IMPORTANTLY: all the UFOs must use _exactly_ the same MCD set.
					// this is fine for most UFOs but it does mean small scouts can't be combined with larger ones
					// unless some major alterations are done to the MCD sets and maps themselves beforehand
					// this is because serializing all the MCDs is an implementational nightmare from my perspective,
					// and modders can take care of all that manually on their end.
					if (_game->getMod()->getUfo(command->getUFOName()))
					{
						ufoTerrain = _game->getMod()->getUfo(command->getUFOName())->getBattlescapeTerrainData();
					}
					else if (_ufo)
					{
						ufoTerrain = _ufo->getRules()->getBattlescapeTerrainData();
					}

					if (ufoTerrain)
					{
						MapBlock *ufoMap = ufoTerrain->getRandomMapBlock(999, 999, 0, false);
						SDL_Rect ufoPosTemp;
						if (addCraft(ufoMap, command, ufoPosTemp))
						{
							_ufoPos.push_back(ufoPosTemp);
							ufoMaps.push_back(ufoMap);
							for (x = ufoPosTemp.x; x < ufoPosTemp.x + ufoPosTemp.w; ++x)
							{
								for (y = ufoPosTemp.y; y < ufoPosTemp.y + ufoPosTemp.h; ++y)
								{
									if (_blocks[x][y])
									{
										loadMAP(_blocks[x][y], x * 10, y * 10, _terrain, 0);
									}
								}
							}
							success = true;
						}
					}
					break;
				case MSC_DIGTUNNEL:
					drillModules(command->getTunnelData(), command->getRects(), command->getDirection());
					success = true; // this command is fail-proof
					break;
				case MSC_FILLAREA:
					block = command->getNextBlock(_terrain);
					while (block)
					{
						if (selectPosition(command->getRects(), x, y, block->getSizeX(), block->getSizeY()))
						{
							// fill area will succeed if even one block is added
							success = addBlock(x, y, block) || success;
						}
						else
						{
							break;
						}
						block = command->getNextBlock(_terrain);
					}
					break;
				case MSC_CHECKBLOCK:
					for (std::vector<SDL_Rect*>::const_iterator k = command->getRects()->begin(); k != command->getRects()->end() && !success; ++k)
					{
						for (x = (*k)->x; x != (*k)->x + (*k)->w && x != _mapsize_x / 10 && !success; ++x)
						{
							for (y = (*k)->y; y != (*k)->y + (*k)->h && y != _mapsize_y / 10 && !success; ++y)
							{
								if (!command->getGroups()->empty())
								{
									for (std::vector<int>::const_iterator z = command->getGroups()->begin(); z != command->getGroups()->end() && !success; ++z)
									{
										success = _blocks[x][y]->isInGroup((*z));
									}
								}
								else if (!command->getBlocks()->empty())
								{
									for (std::vector<int>::const_iterator z = command->getBlocks()->begin(); z != command->getBlocks()->end() && !success; ++z)
									{
										if ((size_t)(*z) < _terrain->getMapBlocks()->size())
										{
											success = (_blocks[x][y] == _terrain->getMapBlocks()->at(*z));
										}
									}
								}
								else
								{
									// wildcard, we don't care what block it is, we just wanna know if there's a block here
									success = (_blocks[x][y] != 0);
								}
							}
						}
					}
					break;
				case MSC_REMOVE:
					success = removeBlocks(command);
					break;
				case MSC_RESIZE:
					if (_save->getMissionType() == "STR_BASE_DEFENSE")
					{
						throw Exception("Map Generator encountered an error: Base defense map cannot be resized.");
					}
					if (_blocksToDo < (_mapsize_x / 10) * (_mapsize_y / 10))
					{
						throw Exception("Map Generator encountered an error: One does not simply resize the map after adding blocks.");
					}

					if (command->getSizeX() > 0 && command->getSizeX() != _mapsize_x / 10)
					{
						_mapsize_x = command->getSizeX() * 10;
					}
					if (command->getSizeY() > 0 && command->getSizeY() != _mapsize_y / 10)
					{
						_mapsize_y = command->getSizeY() * 10;
					}
					if (command->getSizeZ() > 0 && command->getSizeZ() != _mapsize_z)
					{
						_mapsize_z = command->getSizeZ();
					}
					init();
					break;
				default:
					break;
				}
			}
		}
	}

	if (_blocksToDo)
	{
		throw Exception("Map failed to fully generate.");
	}

	loadNodes();

	if (!ufoMaps.empty() && ufoTerrain)
	{
		for (std::vector<MapDataSet*>::iterator i = ufoTerrain->getMapDataSets()->begin(); i != ufoTerrain->getMapDataSets()->end(); ++i)
		{
			(*i)->loadData();
			if (_game->getMod()->getMCDPatch((*i)->getName()))
			{
				_game->getMod()->getMCDPatch((*i)->getName())->modifyData(*i);
			}
			_save->getMapDataSets()->push_back(*i);
			craftDataSetIDOffset++;
		}
		
		for (size_t i = 0; i < ufoMaps.size(); ++i)
		{
			loadMAP(ufoMaps[i], _ufoPos[i].x * 10, _ufoPos[i].y * 10, ufoTerrain, mapDataSetIDOffset);
			loadRMP(ufoMaps[i], _ufoPos[i].x * 10, _ufoPos[i].y * 10, Node::UFOSEGMENT);
			for (int j = 0; j < ufoMaps[i]->getSizeX() / 10; ++j)
			{
				for (int k = 0; k < ufoMaps[i]->getSizeY() / 10; k++)
				{
					_segments[_ufoPos[i].x + j][_ufoPos[i].y + k] = Node::UFOSEGMENT;
				}
			}
		}
	}

	if (craftMap)
	{
		for (std::vector<MapDataSet*>::iterator i = _craftRules->getBattlescapeTerrainData()->getMapDataSets()->begin(); i != _craftRules->getBattlescapeTerrainData()->getMapDataSets()->end(); ++i)
		{
			(*i)->loadData();
			if (_game->getMod()->getMCDPatch((*i)->getName()))
			{
				_game->getMod()->getMCDPatch((*i)->getName())->modifyData(*i);
			}
			_save->getMapDataSets()->push_back(*i);
		}
		loadMAP(craftMap, _craftPos.x * 10, _craftPos.y * 10, _craftRules->getBattlescapeTerrainData(), mapDataSetIDOffset + craftDataSetIDOffset, true, true);
		loadRMP(craftMap, _craftPos.x * 10, _craftPos.y * 10, Node::CRAFTSEGMENT);
		for (int i = 0; i < craftMap->getSizeX() / 10; ++i)
		{
			for (int j = 0; j < craftMap->getSizeY() / 10; j++)
			{
				_segments[_craftPos.x + i][_craftPos.y + j] = Node::CRAFTSEGMENT;
			}
		}
		for (int i = (_craftPos.x * 10) - 1; i <= (_craftPos.x * 10) + craftMap->getSizeX(); ++i)
		{
			for (int j = (_craftPos.y * 10) - 1; j <= (_craftPos.y * 10) + craftMap->getSizeY(); j++)
			{
				for (int k = _mapsize_z-1; k >= _craftZ; --k)
				{
					if (_save->getTile(Position(i,j,k)))
					{
						_save->getTile(Position(i,j,k))->setDiscovered(true, 2);
					}
				}
			}
		}
	}

	delete _dummy;

	// special hacks to fill in empty floors on level 0
	for (int x = 0; x < _mapsize_x; ++x)
	{
		for (int y = 0; y < _mapsize_y; ++y)
		{
			if (_save->getTile(Position(x, y, 0))->getMapData(O_FLOOR) == 0)
			{
				_save->getTile(Position(x, y, 0))->setMapData(MapDataSet::getScorchedEarthTile(), 1, 0, O_FLOOR);
			}
		}
	}

	attachNodeLinks();
}

/**
 * Generates a map based on the base's layout.
 * this doesn't drill or fill with dirt, the script must do that.
 */
void BattlescapeGenerator::generateBaseMap()
{
	// add modules based on the base's layout
	for (std::vector<BaseFacility*>::const_iterator i = _base->getFacilities()->begin(); i != _base->getFacilities()->end(); ++i)
	{
		if ((*i)->getBuildTime() == 0)
		{
			int num = 0;
			int xLimit = (*i)->getX() + (*i)->getRules()->getSize() -1;
			int yLimit = (*i)->getY() + (*i)->getRules()->getSize() -1;

			for (int y = (*i)->getY(); y <= yLimit; ++y)
			{
				for (int x = (*i)->getX(); x <= xLimit; ++x)
				{
					// lots of crazy stuff here, which is for the hangars (or other large base facilities one may create)
					// TODO: clean this mess up, make the mapNames a vector in the base module defs
					// also figure out how to do the terrain sets on a per-block basis.
					std::string mapname = (*i)->getRules()->getMapName();
					std::ostringstream newname;
					newname << mapname.substr(0, mapname.size()-2); // strip of last 2 digits
					int mapnum = atoi(mapname.substr(mapname.size()-2, 2).c_str()); // get number
					mapnum += num;
					if (mapnum < 10) newname << 0;
					newname << mapnum;
					addBlock(x, y, _terrain->getMapBlock(newname.str()));
					_drillMap[x][y] = MD_NONE;
					num++;
					if ((*i)->getRules()->getStorage() > 0)
					{
						int groundLevel;
						for (groundLevel = _mapsize_z -1; groundLevel >= 0; --groundLevel)
						{
							if (!_save->getTile(Position(x*10, y*10, groundLevel))->hasNoFloor(0))

								break;
						}
						// general stores - there is where the items are put
						for (int k = x * 10; k != (x + 1) * 10; ++k)
						{
							for (int l = y * 10; l != (y + 1) * 10; ++l)
							{
								// we only want every other tile, giving us a "checkerboard" pattern
								if ((k+l) % 2 == 0)
								{
									Tile *t = _save->getTile(Position(k,l,groundLevel));
									Tile *tEast = _save->getTile(Position(k+1,l,groundLevel));
									Tile *tSouth = _save->getTile(Position(k,l+1,groundLevel));
									if (t && t->getMapData(O_FLOOR) && !t->getMapData(O_OBJECT) &&
										tEast && !tEast->getMapData(O_WESTWALL) &&
										tSouth && !tSouth->getMapData(O_NORTHWALL))
									{
										_save->getStorageSpace().push_back(Position(k, l, groundLevel));
									}
								}
							}
						}
						// let's put the inventory tile on the lower floor, just to be safe.
						if (!_craftInventoryTile)
						{
							_craftInventoryTile = _save->getTile(Position((x*10)+5,(y*10)+5,groundLevel-1));
						}
					}
				}
			}
			for (int x = (*i)->getX(); x <= xLimit; ++x)
			{
				_drillMap[x][yLimit] = MD_VERTICAL;
			}
			for (int y = (*i)->getY(); y <= yLimit; ++y)
			{
				_drillMap[xLimit][y] = MD_HORIZONTAL;
			}
			_drillMap[xLimit][yLimit] = MD_BOTH;
		}
	}
	_save->calculateModuleMap();

}

/**
 * Clears a module from the map.
 * @param x the x offset.
 * @param y the y offset.
 * @param sizeX how far along the x axis to clear.
 * @param sizeY how far along the y axis to clear.
 */
void BattlescapeGenerator::clearModule(int x, int y, int sizeX, int sizeY)
{
	for (int z = 0; z != _mapsize_z; ++z)
	{
		for (int dx = x; dx != x + sizeX; ++dx)
		{
			for (int dy = y; dy != y + sizeY; ++dy)
			{
				Tile *tile = _save->getTile(Position(dx,dy,z));
				for (int i = 0; i < 4; ++i)
					tile->setMapData(0, -1, -1, i);
			}
		}
	}
}

/**
 * Loads all the nodes from the map modules.
 */
void BattlescapeGenerator::loadNodes()
{
	int segment = 0;
	for (int itY = 0; itY < (_mapsize_y / 10); itY++)
	{
		for (int itX = 0; itX < (_mapsize_x / 10); itX++)
		{
			_segments[itX][itY] = segment;
			if (_blocks[itX][itY] != 0 && _blocks[itX][itY] != _dummy)
			{
				if (!(_blocks[itX][itY]->isInGroup(MT_LANDINGZONE) && _landingzone[itX][itY]))
				{
					loadRMP(_blocks[itX][itY], itX * 10, itY * 10, segment++);
				}
			}
		}
	}
}

/**
 * Attaches all the nodes together in an intricate web of lies.
 */
void BattlescapeGenerator::attachNodeLinks()
{
	for (std::vector<Node*>::iterator i = _save->getNodes()->begin(); i != _save->getNodes()->end(); ++i)
	{
		Node *node = (*i);
		int segmentX = node->getPosition().x / 10;
		int segmentY = node->getPosition().y / 10;
		int neighbourSegments[4];
		int neighbourDirections[4] = { -2, -3, -4, -5 };
		int neighbourDirectionsInverted[4] = { -4, -5, -2, -3 };

		if (segmentX == (_mapsize_x / 10)-1)
			neighbourSegments[0] = -1;
		else
			neighbourSegments[0] = _segments[segmentX+1][segmentY];
		if (segmentY == (_mapsize_y / 10)-1)
			neighbourSegments[1] = -1;
		else
			neighbourSegments[1] = _segments[segmentX][segmentY+1];
		if (segmentX == 0)
			neighbourSegments[2] = -1;
		else
			neighbourSegments[2] = _segments[segmentX-1][segmentY];
		if (segmentY == 0)
			neighbourSegments[3] = -1;
		else
			neighbourSegments[3] = _segments[segmentX][segmentY-1];

		for (std::vector<int>::iterator j = node->getNodeLinks()->begin(); j != node->getNodeLinks()->end(); ++j )
		{
			for (int n = 0; n < 4; n++)
			{
				if (*j == neighbourDirections[n])
				{
					for (std::vector<Node*>::iterator k = _save->getNodes()->begin(); k != _save->getNodes()->end(); ++k)
					{
						if ((*k)->getSegment() == neighbourSegments[n])
						{
							for (std::vector<int>::iterator l = (*k)->getNodeLinks()->begin(); l != (*k)->getNodeLinks()->end(); ++l )
							{
								if (*l == neighbourDirectionsInverted[n])
								{
									*l = node->getID();
									*j = (*k)->getID();
								}
							}
						}
					}
				}
			}
		}
	}
}

/**
 * Selects a position for a map block.
 * @param rects the positions to select from, none meaning the whole map.
 * @param X the x position for the block gets stored in this variable.
 * @param Y the y position for the block gets stored in this variable.
 * @param sizeX the x size of the block we want to add.
 * @param sizeY the y size of the block we want to add.
 * @return if a valid position was selected or not.
 */
bool BattlescapeGenerator::selectPosition(const std::vector<SDL_Rect *> *rects, int &X, int &Y, int sizeX, int sizeY)
{
	std::vector<SDL_Rect*> available;
	std::vector<std::pair<int, int> > valid;
	SDL_Rect wholeMap;
	wholeMap.x = 0;
	wholeMap.y = 0;
	wholeMap.w = (_mapsize_x / 10);
	wholeMap.h = (_mapsize_y / 10);
	sizeX = (sizeX / 10);
	sizeY = (sizeY / 10);
	if (rects->empty())
	{
		available.push_back(&wholeMap);
	}
	else
	{
		available = *rects;
	}
	for (std::vector<SDL_Rect*>::const_iterator i = available.begin(); i != available.end(); ++i)
	{
		if (sizeX > (*i)->w || sizeY > (*i)->h)
		{
			continue;
		}
		for (int x = (*i)->x; x + sizeX <= (*i)->x + (*i)->w && x + sizeX <= wholeMap.w; ++x)
		{
			for (int y = (*i)->y; y + sizeY <= (*i)->y + (*i)->h && y + sizeY <= wholeMap.h; ++y)
			{
				if (std::find(valid.begin(), valid.end(), std::make_pair(x,y)) == valid.end())
				{
					bool add = true;
					for (int xCheck = x; xCheck != x + sizeX; ++xCheck)
					{
						for (int yCheck = y; yCheck != y + sizeY; ++yCheck)
						{
							if (_blocks[xCheck][yCheck])
							{
								add = false;
							}
						}
					}
					if (add)
					{
						valid.push_back(std::make_pair(x,y));
					}
				}
			}
		}
	}
	if (valid.empty())
	{
		return false;
	}
	std::pair<int, int> selection = valid.at(RNG::generate(0, valid.size() - 1));
	X = selection.first;
	Y = selection.second;
	return true;
}

/**
 * Adds a craft (or UFO) to the map, and tries to add a landing zone type block underneath it.
 * @param craftMap the map for the craft in question.
 * @param command the script command to pull info from.
 * @param craftPos the position of the craft is stored here.
 * @return if the craft was placed or not.
 */
bool BattlescapeGenerator::addCraft(MapBlock *craftMap, MapScript *command, SDL_Rect &craftPos)
{
	craftPos.w = craftMap->getSizeX();
	craftPos.h = craftMap->getSizeY();
	bool placed = false;
	int x, y;

	placed = selectPosition(command->getRects(), x, y, craftPos.w, craftPos.h);
	// if ok, allocate it
	if (placed)
	{
		craftPos.x = x;
		craftPos.y = y;
		craftPos.w /= 10;
		craftPos.h /= 10;
		for (x = 0; x < craftPos.w; ++x)
		{
			for (y = 0; y < craftPos.h; ++y)
			{
				_landingzone[craftPos.x + x][craftPos.y + y] = true;
				MapBlock *block = command->getNextBlock(_terrain);
				if (block && !_blocks[craftPos.x + x][craftPos.y + y])
				{
					_blocks[craftPos.x + x][craftPos.y + y] = block;
					_blocksToDo--;
				}
			}
		}
	}

	return placed;
}

/**
 * draws a line along the map either horizontally, vertically or both.
 * @param direction the direction to draw the line
 * @param rects the positions to allow the line to be drawn in.
 * @return if the blocks were added or not.
 */
bool BattlescapeGenerator::addLine(MapDirection direction, const std::vector<SDL_Rect*> *rects)
{
	if (direction == MD_BOTH)
	{
		if (addLine(MD_VERTICAL, rects))
		{
			addLine(MD_HORIZONTAL, rects);
			return true;
		}
		return false;
	}

	int tries = 0;
	bool placed = false;

	int roadX, roadY;
	int *iteratorValue = &roadX;
	MapBlockType comparator = MT_NSROAD;
	MapBlockType typeToAdd = MT_EWROAD;
	int limit = _mapsize_x / 10;
	if (direction == MD_VERTICAL)
	{
		iteratorValue = &roadY;
		comparator = MT_EWROAD;
		typeToAdd = MT_NSROAD;
		limit = _mapsize_y / 10;
	}
	while (!placed)
	{
		selectPosition(rects, roadX, roadY, 10, 10);
		placed = true;
		for (*iteratorValue = 0; *iteratorValue < limit; *iteratorValue += 1)
		{
			if (_blocks[roadX][roadY] != 0 && _blocks[roadX][roadY]->isInGroup(comparator) == false)
			{
				placed = false;
				break;
			}
		}
		if (tries++ > 20)
		{
			return false;
		}
	}
	*iteratorValue = 0;
	while (*iteratorValue < limit)
	{
		if (_blocks[roadX][roadY] == 0)
		{
			addBlock(roadX, roadY, _terrain->getRandomMapBlock(10, 10, typeToAdd));
		}
		else if (_blocks[roadX][roadY]->isInGroup(comparator))
		{
			_blocks[roadX][roadY] = _terrain->getRandomMapBlock(10, 10, MT_CROSSING);
			clearModule(roadX * 10, roadY * 10, 10, 10);
			loadMAP(_blocks[roadX][roadY], roadX * 10, roadY * 10, _terrain, 0);
		}
		*iteratorValue += 1;
	}
	return true;
}

/**
 * Adds a single block to the map.
 * @param x the x position to add the block
 * @param y the y position to add the block
 * @param block the block to add.
 * @return if the block was added or not.
 */
bool BattlescapeGenerator::addBlock(int x, int y, MapBlock *block)
{
	int xSize = (block->getSizeX() - 1) / 10;
	int ySize = (block->getSizeY() - 1) / 10;

	for (int xd = 0; xd <= xSize; ++xd)
	{
		for (int yd = 0; yd != ySize; ++yd)
		{
			if (_blocks[x + xd][y + yd])
				return false;
		}
	}

	for (int xd = 0; xd <= xSize; ++xd)
	{
		for (int yd = 0; yd <= ySize; ++yd)
		{
			_blocks[x + xd][y + yd] = _dummy;
			_blocksToDo--;
		}
	}

	// mark the south edge of the block for drilling
	for (int xd = 0; xd <= xSize; ++xd)
	{
		_drillMap[x+xd][y + ySize] = MD_VERTICAL;
	}
	// then the east edge
	for (int yd = 0; yd <= ySize; ++yd)
	{
		_drillMap[x + xSize][y+yd] = MD_HORIZONTAL;
	}
	// then the far corner gets marked for both
	// this also marks 1x1 modules
	_drillMap[x + xSize][y+ySize] = MD_BOTH;

	_blocks[x][y] = block;
	bool visible = (_save->getMissionType() == "STR_BASE_DEFENSE"); // yes, i'm hard coding these, big whoop, wanna fight about it?

	loadMAP(_blocks[x][y], x * 10, y * 10, _terrain, 0, visible);
	return true;
}

/**
 * Drills a tunnel between existing map modules.
 * note that this drills all modules currently on the map,
 * so it should take place BEFORE the dirt is added in base defenses.
 * @param data the wall replacements and level to dig on.
 * @param rects the length/width of the tunnels themselves.
 * @param dir the direction to drill.
 */
void BattlescapeGenerator::drillModules(TunnelData* data, const std::vector<SDL_Rect *> *rects, MapDirection dir)
{
	const MCDReplacement *wWall = data->getMCDReplacement("westWall");
	const MCDReplacement *nWall = data->getMCDReplacement("northWall");
	const MCDReplacement *corner = data->getMCDReplacement("corner");
	const MCDReplacement *floor = data->getMCDReplacement("floor");
	SDL_Rect rect;
	rect.x = rect.y = rect.w = rect.h = 3;
	if (!rects->empty())
	{
		rect = *rects->front();
	}

	for (int i = 0; i < (_mapsize_x / 10); ++i)
	{
		for (int j = 0; j < (_mapsize_y / 10); ++j)
		{
			if (_blocks[i][j] == 0)
				continue;
			Tile *tile;
			MapData *md;

			if (dir != MD_VERTICAL)
			{
				// drill east
				if (i < (_mapsize_x / 10)-1 && (_drillMap[i][j] == MD_HORIZONTAL || _drillMap[i][j] == MD_BOTH) && _blocks[i+1][j] != 0)
				{
					// remove stuff
					for (int k = rect.y; k != rect.y + rect.h; ++k)
					{
						tile = _save->getTile(Position((i*10)+9, (j*10)+k, data->level));
						if (tile)
						{
							tile->setMapData(0, -1, -1, O_WESTWALL);
							tile->setMapData(0, -1, -1, O_OBJECT);
							if (floor)
							{
								md = _terrain->getMapDataSets()->at(floor->set)->getObjects()->at(floor->entry);
								tile->setMapData(md, floor->entry, floor->set, O_FLOOR);
							}

							tile = _save->getTile(Position((i+1)*10, (j*10)+k, data->level));
							tile->setMapData(0, -1, -1, O_WESTWALL);
							MapData* obj = tile->getMapData(O_OBJECT);
							if (obj && obj->getTUCost(MT_WALK) == 0)
							{
								tile->setMapData(0, -1, -1, O_OBJECT);
							}
						}
					}

					if (nWall)
					{
						md = _terrain->getMapDataSets()->at(nWall->set)->getObjects()->at(nWall->entry);
						tile = _save->getTile(Position((i*10)+9, (j*10)+rect.y, data->level));
						tile->setMapData(md, nWall->entry, nWall->set, O_NORTHWALL);
						tile = _save->getTile(Position((i*10)+9, (j*10)+rect.y+rect.h, data->level));
						tile->setMapData(md, nWall->entry, nWall->set, O_NORTHWALL);
					}

					if (corner)
					{
						md = _terrain->getMapDataSets()->at(corner->set)->getObjects()->at(corner->entry);
						tile = _save->getTile(Position((i+1)*10, (j*10)+rect.y, data->level));
						if (tile->getMapData(O_NORTHWALL) == 0)
							tile->setMapData(md, corner->entry, corner->set, O_NORTHWALL);
					}
				}
			}

			if (dir != MD_HORIZONTAL)
			{
				// drill south
				if (j < (_mapsize_y / 10)-1 && (_drillMap[i][j] == MD_VERTICAL || _drillMap[i][j] == MD_BOTH) && _blocks[i][j+1] != 0)
				{
					// remove stuff
					for (int k = rect.x; k != rect.x + rect.w; ++k)
					{
						Tile * tile = _save->getTile(Position((i*10)+k, (j*10)+9, data->level));
						if (tile)
						{
							tile->setMapData(0, -1, -1, O_NORTHWALL);
							tile->setMapData(0, -1, -1, O_OBJECT);
							if (floor)
							{
								md = _terrain->getMapDataSets()->at(floor->set)->getObjects()->at(floor->entry);
								tile->setMapData(md, floor->entry, floor->set, O_FLOOR);
							}

							tile = _save->getTile(Position((i*10)+k, (j+1)*10, data->level));
							tile->setMapData(0, -1, -1, O_NORTHWALL);
							MapData* obj = tile->getMapData(O_OBJECT);
							if (obj && obj->getTUCost(MT_WALK) == 0)
							{
								tile->setMapData(0, -1, -1, O_OBJECT);
							}
						}
					}

					if (wWall)
					{
						md = _terrain->getMapDataSets()->at(wWall->set)->getObjects()->at(wWall->entry);
						tile = _save->getTile(Position((i*10)+rect.x, (j*10)+9, data->level));
						tile->setMapData(md, wWall->entry, wWall->set, O_WESTWALL);
						tile = _save->getTile(Position((i*10)+rect.x+rect.w, (j*10)+9, data->level));
						tile->setMapData(md, wWall->entry, wWall->set, O_WESTWALL);
					}

					if (corner)
					{
						md = _terrain->getMapDataSets()->at(corner->set)->getObjects()->at(corner->entry);
						tile = _save->getTile(Position((i*10)+rect.x, (j+1)*10, data->level));
						if (tile->getMapData(O_WESTWALL) == 0)
							tile->setMapData(md, corner->entry, corner->set, O_WESTWALL);
					}
				}
			}
		}
	}
}

/**
 * Removes all blocks within a given set of rects, as defined in the command.
 * @param command contains all the info we need.
 * @return success of the removal.
 * @feel shame for having written this.
 */
bool BattlescapeGenerator::removeBlocks(MapScript *command)
{
	std::vector<std::pair<int, int> > deleted;
	bool success = false;

	for (std::vector<SDL_Rect*>::const_iterator k = command->getRects()->begin(); k != command->getRects()->end(); ++k)
	{
		for (int x = (*k)->x; x != (*k)->x + (*k)->w && x != _mapsize_x / 10; ++x)
		{
			for (int y = (*k)->y; y != (*k)->y + (*k)->h && y != _mapsize_y / 10; ++y)
			{
				if (_blocks[x][y] != 0 && _blocks[x][y] != _dummy)
				{
					std::pair<int, int> pos(x, y);
					if (!command->getGroups()->empty())
					{
						for (std::vector<int>::const_iterator z = command->getGroups()->begin(); z != command->getGroups()->end(); ++z)
						{
							if (_blocks[x][y]->isInGroup((*z)))
							{
								// the deleted vector should only contain unique entries
								if (std::find(deleted.begin(), deleted.end(), pos) == deleted.end())
								{
									deleted.push_back(pos);
								}
							}
						}
					}
					else if (!command->getBlocks()->empty())
					{
						for (std::vector<int>::const_iterator z = command->getBlocks()->begin(); z != command->getBlocks()->end(); ++z)
						{
							if ((size_t)(*z) < _terrain->getMapBlocks()->size())
							{
								// the deleted vector should only contain unique entries
								if (std::find(deleted.begin(), deleted.end(), pos) == deleted.end())
								{
									deleted.push_back(pos);
								}
							}
						}
					}
					else
					{
						// the deleted vector should only contain unique entries
						if (std::find(deleted.begin(), deleted.end(), pos) == deleted.end())
						{
							deleted.push_back(pos);
						}
					}
				}
			}
		}
	}
	for (std::vector<std::pair<int, int> >::const_iterator z = deleted.begin(); z != deleted.end(); ++z)
	{
		int x = (*z).first;
		int y = (*z).second;
		clearModule(x * 10, y * 10, _blocks[x][y]->getSizeX(), _blocks[x][y]->getSizeY());

		int delx = (_blocks[x][y]->getSizeX() / 10);
		int dely = (_blocks[x][y]->getSizeY() / 10);

		for (int dx = x; dx != x + delx; ++dx)
		{
			for (int dy = y; dy != y + dely; ++dy)
			{
				_blocks[dx][dy] = 0;
				_blocksToDo++;
			}
		}
		// this command succeeds if even one block is removed.
		success = true;
	}
	return success;
}

/**
 * Sets the terrain to be used in battle generation.
 * @param terrain Pointer to the terrain rules.
 */
void BattlescapeGenerator::setTerrain(RuleTerrain *terrain)
{
	_terrain = terrain;
}


/**
 * Sets up the objectives for the map.
 * @param ruleDeploy the deployment data we're gleaning data from.
 */
void BattlescapeGenerator::setupObjectives(const AlienDeployment *ruleDeploy)
{
	int targetType = ruleDeploy->getObjectiveType();

	if (targetType > -1)
	{
		int objectives = ruleDeploy->getObjectivesRequired();
		int actualCount = 0;

		for (int i = 0; i < _save->getMapSizeXYZ(); ++i)
		{
			for (int j = 0; j != 4; ++j)
			{
				if (_save->getTile(i)->getMapData(j) && _save->getTile(i)->getMapData(j)->getSpecialType() == targetType)
				{
					actualCount++;
				}
			}
		}

		if (actualCount > 0)
		{
			_save->setObjectiveType(targetType);

			if (actualCount < objectives || objectives == 0)
			{
				_save->setObjectiveCount(actualCount);
			}
			else
			{
				_save->setObjectiveCount(objectives);
			}
		}
	}
}
}<|MERGE_RESOLUTION|>--- conflicted
+++ resolved
@@ -704,7 +704,6 @@
 		for (std::map<std::string, int>::iterator i = _craft->getItems()->getContents()->begin(); i != _craft->getItems()->getContents()->end(); ++i)
 		{
 			if (startingCondition != 0 && !startingCondition->isItemAllowed(i->first, _game->getMod()))
-<<<<<<< HEAD
 			{
 				// send disabled items back to base
 				_base->getStorageItems()->addItem(i->first, i->second);
@@ -723,26 +722,6 @@
 			const std::map<std::string, int> *defaultItems = startingCondition->getDefaultItems();
 			for (std::map<std::string, int>::const_iterator i = defaultItems->begin(); i != defaultItems->end(); ++i)
 			{
-=======
-			{
-				// send disabled items back to base
-				_base->getStorageItems()->addItem(i->first, i->second);
-			}
-			else
-			{
-				for (int count = 0; count < i->second; count++)
-				{
-					_craftInventoryTile->addItem(new BattleItem(_game->getMod()->getItem(i->first), _save->getCurrentItemId()), ground);
-				}
-			}
-		}
-		// add automagically spawned items
-		if (startingCondition != 0)
-		{
-			const std::map<std::string, int> *defaultItems = startingCondition->getDefaultItems();
-			for (std::map<std::string, int>::const_iterator i = defaultItems->begin(); i != defaultItems->end(); ++i)
-			{
->>>>>>> f8964521
 				for (int count = 0; count < i->second; count++)
 				{
 					_craftInventoryTile->addItem(new BattleItem(_game->getMod()->getItem(i->first), _save->getCurrentItemId()), ground);
@@ -1135,12 +1114,7 @@
  */
 BattleUnit *BattlescapeGenerator::addAlien(Unit *rules, int alienRank, bool outside)
 {
-<<<<<<< HEAD
 	BattleUnit *unit = new BattleUnit(rules, FACTION_HOSTILE, _unitSequence++, _game->getMod()->getArmor(rules->getArmor()), _game->getMod()->getStatAdjustment(_game->getSavedGame()->getDifficulty()), _save->getDepth(), _game->getMod()->getMaxViewDistance());
-=======
-	int difficulty =_game->getSavedGame()->getDifficultyCoefficient();
-	BattleUnit *unit = new BattleUnit(rules, FACTION_HOSTILE, _unitSequence++, _game->getMod()->getArmor(rules->getArmor()), difficulty, _save->getDepth(), _game->getMod()->getMaxViewDistance());
->>>>>>> f8964521
 	Node *node = 0;
 
 	// safety to avoid index out of bounds errors
