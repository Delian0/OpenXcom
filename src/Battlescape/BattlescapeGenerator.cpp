/*
 * Copyright 2010-2016 OpenXcom Developers.
 *
 * This file is part of OpenXcom.
 *
 * OpenXcom is free software: you can redistribute it and/or modify
 * it under the terms of the GNU General Public License as published by
 * the Free Software Foundation, either version 3 of the License, or
 * (at your option) any later version.
 *
 * OpenXcom is distributed in the hope that it will be useful,
 * but WITHOUT ANY WARRANTY; without even the implied warranty of
 * MERCHANTABILITY or FITNESS FOR A PARTICULAR PURPOSE.  See the
 * GNU General Public License for more details.
 *
 * You should have received a copy of the GNU General Public License
 * along with OpenXcom.  If not, see <http://www.gnu.org/licenses/>.
 */
#include <assert.h>
#include <fstream>
#include <sstream>
#include "BattlescapeGenerator.h"
#include "TileEngine.h"
#include "Inventory.h"
#include "AIModule.h"
#include "../Savegame/SavedGame.h"
#include "../Savegame/SavedBattleGame.h"
#include "../Savegame/Tile.h"
#include "../Savegame/ItemContainer.h"
#include "../Savegame/Base.h"
#include "../Savegame/BaseFacility.h"
#include "../Savegame/Soldier.h"
#include "../Savegame/BattleUnit.h"
#include "../Savegame/BattleItem.h"
#include "../Savegame/Ufo.h"
#include "../Savegame/Craft.h"
#include "../Savegame/Node.h"
#include "../Savegame/Vehicle.h"
#include "../Savegame/MissionSite.h"
#include "../Savegame/AlienBase.h"
#include "../Savegame/EquipmentLayoutItem.h"
#include "../Engine/Game.h"
#include "../Engine/LocalizedText.h"
#include "../Engine/FileMap.h"
#include "../Engine/Options.h"
#include "../Engine/RNG.h"
#include "../Engine/Exception.h"
#include "../Engine/Logger.h"
#include "../Mod/MapBlock.h"
#include "../Mod/MapDataSet.h"
#include "../Mod/RuleUfo.h"
#include "../Mod/RuleCraft.h"
#include "../Mod/RuleInventory.h"
#include "../Mod/Mod.h"
#include "../Mod/MapData.h"
#include "../Mod/MCDPatch.h"
#include "../Mod/Armor.h"
#include "../Mod/Unit.h"
#include "../Mod/AlienRace.h"
#include "../Mod/RuleSoldier.h"
#include "../Mod/RuleStartingCondition.h"
#include "../Mod/AlienDeployment.h"
#include "../Mod/RuleBaseFacility.h"
#include "../Mod/Texture.h"
#include "BattlescapeState.h"

namespace OpenXcom
{

/**
 * Sets up a BattlescapeGenerator.
 * @param game pointer to Game object.
 */
BattlescapeGenerator::BattlescapeGenerator(Game *game) :
	_game(game), _save(game->getSavedGame()->getSavedBattle()), _mod(_game->getMod()),
	_craft(0), _craftRules(0), _ufo(0), _base(0), _mission(0), _alienBase(0), _terrain(0), _baseTerrain(0),
	_mapsize_x(0), _mapsize_y(0), _mapsize_z(0), _worldTexture(0), _worldShade(0),
	_unitSequence(0), _craftInventoryTile(0), _alienCustomDeploy(0), _alienCustomMission(0), _alienItemLevel(0),
	_baseInventory(false), _generateFuel(true), _craftDeployed(false), _craftZ(0), _blocksToDo(0), _dummy(0)
{
	_allowAutoLoadout = !Options::disableAutoEquip;
}

/**
 * Deletes the BattlescapeGenerator.
 */
BattlescapeGenerator::~BattlescapeGenerator()
{

}

/**
 * Sets up all our various arrays and whatnot according to the size of the map.
 */
void BattlescapeGenerator::init(bool resetTerrain)
{
	_blocks.clear();
	_landingzone.clear();
	_segments.clear();
	_drillMap.clear();
	_alternateTerrainMaps.clear();
	_alternateTerrains.clear();
	_alternateTerrainRects.clear();
	_alternateTerrainHeights.clear();
	_notInBlocks.clear();
	_notInBlocksRects.clear();
	_notInBlocksOffsets.clear();
	_placedBlockRects.clear();
	_verticalLevels.clear();

	_blocks.resize((_mapsize_x / 10), std::vector<MapBlock*>((_mapsize_y / 10)));
	_landingzone.resize((_mapsize_x / 10), std::vector<bool>((_mapsize_y / 10),false));
	_segments.resize((_mapsize_x / 10), std::vector<int>((_mapsize_y / 10),0));
	_drillMap.resize((_mapsize_x / 10), std::vector<int>((_mapsize_y / 10),MD_NONE));

	_blocksToDo = (_mapsize_x / 10) * (_mapsize_y / 10);
	// creates the tile objects
	_save->initMap(_mapsize_x, _mapsize_y, _mapsize_z, resetTerrain);
	_save->initUtilities(_mod);
}

/**
 * Sets the XCom craft involved in the battle.
 * @param craft Pointer to XCom craft.
 */
void BattlescapeGenerator::setCraft(Craft *craft)
{
	_craft = craft;
	_craftRules = _craft->getRules();
	_craft->setInBattlescape(true);
}

/**
 * Sets the ufo involved in the battle.
 * @param ufo Pointer to UFO.
 */
void BattlescapeGenerator::setUfo(Ufo *ufo)
{
	_ufo = ufo;
	_ufo->setInBattlescape(true);
}

/**
 * Sets the world texture where a ufo crashed. This is used to determine the terrain.
 * @param texture Texture id of the polygon on the globe.
 */
void BattlescapeGenerator::setWorldTexture(Texture *texture)
{
	_worldTexture = texture;
}

/**
 * Sets the world shade where a ufo crashed. This is used to determine the battlescape light level.
 * @param shade Shade of the polygon on the globe.
 */
void BattlescapeGenerator::setWorldShade(int shade)
{
	if (shade > 15) shade = 15;
	if (shade < 0) shade = 0;
	_worldShade = shade;
}

/**
 * Sets the alien race on the mission. This is used to determine the various alien types to spawn.
 * @param alienRace Alien (main) race.
 */
void BattlescapeGenerator::setAlienRace(const std::string &alienRace)
{
	_alienRace = alienRace;
}

/**
 * Sets the alien item level. This is used to determine how advanced the equipment of the aliens will be.
 * note: this only applies to "New Battle" type games. we intentionally don't alter the month for those,
 * because we're using monthsPassed -1 for new battle in other sections of code.
 * - this value should be from 0 to the size of the itemLevel array in the ruleset (default 9).
 * - at a certain number of months higher item levels appear more and more and lower ones will gradually disappear
 * @param alienItemLevel AlienItemLevel.
 */
void BattlescapeGenerator::setAlienItemlevel(int alienItemLevel)
{
	_alienItemLevel = alienItemLevel;
}

/**
 * Set new weapon deploy for aliens that override weapon deploy data form mission type/ufo.
 * @param alienCustomDeploy
 */
void BattlescapeGenerator::setAlienCustomDeploy(const AlienDeployment* alienCustomDeploy, const AlienDeployment* alienCustomMission)
{
	_alienCustomDeploy = alienCustomDeploy;
	_alienCustomMission = alienCustomMission;
}

/**
 * Sets the XCom base involved in the battle.
 * @param base Pointer to XCom base.
 */
void BattlescapeGenerator::setBase(Base *base)
{
	_base = base;
	_base->setInBattlescape(true);
}

/**
 * Sets the mission site involved in the battle.
 * @param mission Pointer to mission site.
 */
void BattlescapeGenerator::setMissionSite(MissionSite *mission)
{
	_mission = mission;
	_mission->setInBattlescape(true);
}


/**
 * Switches an existing battlescapesavegame to a new stage.
 */
void BattlescapeGenerator::nextStage()
{
	int aliensAlive = 0;
	// send all enemy units, or those not in endpoint area (if aborted) to time out
	for (std::vector<BattleUnit*>::iterator i = _save->getUnits()->begin(); i != _save->getUnits()->end(); ++i)
	{
		if ((*i)->getStatus() != STATUS_DEAD                              // if they're not dead
			&& (((*i)->getOriginalFaction() == FACTION_PLAYER               // and they're a soldier
			&& _save->isAborted()											  // and you aborted
			&& !(*i)->isInExitArea(END_POINT))                                // and they're not on the exit
			|| (*i)->getOriginalFaction() != FACTION_PLAYER))               // or they're not a soldier
		{
			if ((*i)->getOriginalFaction() == FACTION_HOSTILE && !(*i)->isOut())
			{
				if ((*i)->getOriginalFaction() == (*i)->getFaction())
				{
					aliensAlive++;
				}
				else if ((*i)->getTile())
				{
					for (std::vector<BattleItem*>::iterator j = (*i)->getInventory()->begin(); j != (*i)->getInventory()->end();)
					{
						if (!(*j)->getRules()->isFixed())
						{
							(*i)->getTile()->addItem(*j, _game->getMod()->getInventory("STR_GROUND", true));
							j = (*i)->getInventory()->erase(j);
						}
						else
						{
							++j;
						}
					}
				}
			}
			(*i)->goToTimeOut();
			if ((*i)->getAIModule())
			{
				(*i)->setAIModule(0);
			}
		}
		if ((*i)->getTile())
		{
			const Position pos = (*i)->getPosition();
			const int size = (*i)->getArmor()->getSize();
			for (int x = 0; x != size; ++x)
			{
				for (int y = 0; y != size; ++y)
				{
					_save->getTile(pos + Position(x,y,0))->setUnit(0);
				}
			}
		}
		(*i)->setTile(0);
		(*i)->setPosition(Position(-1,-1,-1), false);
	}

	// remove all items not belonging to our soldiers from the map.
	// sort items into two categories:
	// the ones that we are guaranteed to be able to take home, barring complete failure (ie: stuff on the ship)
	// and the ones that are scattered about on the ground, that will be recovered ONLY on success.
	// this does not include items in your soldier's hands.
	std::vector<BattleItem*> *takeHomeGuaranteed = _save->getGuaranteedRecoveredItems();
	std::vector<BattleItem*> *takeHomeConditional = _save->getConditionalRecoveredItems();
	std::vector<BattleItem*> takeToNextStage, carryToNextStage, removeFromGame;

	_save->resetTurnCounter();

	for (std::vector<BattleItem*>::iterator i = _save->getItems()->begin(); i != _save->getItems()->end(); ++i)
	{
		// first off: don't process ammo loaded into weapons. at least not at this level. ammo will be handled simultaneously.
		if (!(*i)->isAmmo())
		{
			std::vector<BattleItem*> *toContainer = &removeFromGame;
			// if it's recoverable, and it's not owned by someone
			if ((((*i)->getUnit() && (*i)->getUnit()->getGeoscapeSoldier()) || (*i)->getRules()->isRecoverable()) && !(*i)->getOwner())
			{
				// first off: don't count primed grenades on the floor
				if ((*i)->getFuseTimer() == -1)
				{
					// protocol 1: all defenders dead, recover all items.
					if (aliensAlive == 0)
					{
						// any corpses or unconscious units get put in the skyranger, as well as any unresearched items
						if (((*i)->getUnit() &&
							((*i)->getUnit()->getOriginalFaction() != FACTION_PLAYER ||
							(*i)->getUnit()->getStatus() == STATUS_DEAD))
							|| !_game->getSavedGame()->isResearched((*i)->getRules()->getRequirements()))
						{
							toContainer = takeHomeGuaranteed;
						}
						// otherwise it comes with us to stage two
						else
						{
							toContainer = &takeToNextStage;
						}
					}
					// protocol 2: some of the aliens survived, meaning we ran to the exit zone.
					// recover stuff depending on where it was at the end of the mission.
					else
					{
						Tile *tile = (*i)->getTile();
						if (tile)
						{
							// on a tile at least, so i'll give you the benefit of the doubt on this and give it a conditional recovery at this point
							toContainer = takeHomeConditional;
							if (tile->getMapData(O_FLOOR))
							{
								// in the skyranger? it goes home.
								if (tile->getMapData(O_FLOOR)->getSpecialType() == START_POINT)
								{
									toContainer = takeHomeGuaranteed;
								}
								// on the exit grid? it goes to stage two.
								else if (tile->getMapData(O_FLOOR)->getSpecialType() == END_POINT)
								{
									toContainer = &takeToNextStage;
								}
							}
						}
					}
				}
			}
			// if a soldier is already holding it, let's let him keep it
			if ((*i)->getOwner() && (*i)->getOwner()->getFaction() == FACTION_PLAYER)
			{
				toContainer = &carryToNextStage;
			}

			// at this point, we know what happens with the item, so let's apply it to any ammo as well.
			for (int slot = 0; slot < RuleItem::AmmoSlotMax; ++slot)
			{
				BattleItem *ammo = (*i)->getAmmoForSlot(slot);
				if (ammo && ammo != *i)
				{
					// break any tile links, because all the tiles are about to disappear.
					ammo->setTile(0);
					toContainer->push_back(ammo);
				}
			}
			// and now the actual item itself.
			(*i)->setTile(0);
			toContainer->push_back(*i);
		}
	}

	// anything in the "removeFromGame" vector will now be discarded - they're all dead to us now.
	for (std::vector<BattleItem*>::iterator i = removeFromGame.begin(); i != removeFromGame.end();++i)
	{
		// fixed weapons, or anything that's otherwise "equipped" will need to be de-equipped
		// from their owners to make sure we don't have any null pointers to worry about later
		if ((*i)->getOwner())
		{
			for (std::vector<BattleItem*>::iterator j = (*i)->getOwner()->getInventory()->begin(); j != (*i)->getOwner()->getInventory()->end(); ++j)
			{
				if (*i == *j)
				{
					(*i)->getOwner()->getInventory()->erase(j);
					break;
				}
			}
		}
		delete *i;
	}

	// empty the items vector
	_save->getItems()->clear();

	// rebuild it with only the items we want to keep active in battle for the next stage
	// here we add all the items that our soldiers are carrying, and we'll add the items on the
	// inventory tile after we've generated our map. everything else will either be in one of the
	// recovery arrays, or deleted from existance at this point.
	for (std::vector<BattleItem*>::iterator i = carryToNextStage.begin(); i != carryToNextStage.end();++i)
	{
		_save->getItems()->push_back(*i);
	}

	_alienCustomDeploy = _game->getMod()->getDeployment(_save->getAlienCustomDeploy());
	_alienCustomMission = _game->getMod()->getDeployment(_save->getAlienCustomMission());

	if (_alienCustomDeploy) _alienCustomDeploy = _game->getMod()->getDeployment(_alienCustomDeploy->getNextStage());
	if (_alienCustomMission) _alienCustomMission = _game->getMod()->getDeployment(_alienCustomMission->getNextStage());

	_save->setAlienCustom(_alienCustomDeploy ? _alienCustomDeploy->getType() : "", _alienCustomMission ? _alienCustomMission->getType() : "");

	const AlienDeployment *ruleDeploy = _alienCustomMission ? _alienCustomMission : _game->getMod()->getDeployment(_save->getMissionType(), true);
	_save->setTurnLimit(ruleDeploy->getTurnLimit());
	_save->setChronoTrigger(ruleDeploy->getChronoTrigger());
	_save->setCheatTurn(ruleDeploy->getCheatTurn());
	ruleDeploy->getDimensions(&_mapsize_x, &_mapsize_y, &_mapsize_z);
	size_t pick = RNG::generate(0, ruleDeploy->getTerrains().size() -1);
	_terrain = _game->getMod()->getTerrain(ruleDeploy->getTerrains().at(pick), true);
	_worldShade = ruleDeploy->getShade();

	const std::vector<MapScript*> *script = _game->getMod()->getMapScript(_terrain->getScript());
	if (_game->getMod()->getMapScript(ruleDeploy->getScript()))
	{
		script = _game->getMod()->getMapScript(ruleDeploy->getScript());
	}
	else if (ruleDeploy->getScript() != "")
	{
		throw Exception("Map generator encountered an error: " + ruleDeploy->getScript() + " script not found.");
	}
	if (script == 0)
	{
		throw Exception("Map generator encountered an error: " + _terrain->getScript() + " script not found.");
	}

	// cleanup before map old map is destroyed
	for (auto unit : *_save->getUnits())
	{
		unit->clearVisibleTiles();
		unit->clearVisibleUnits();
	}

	generateMap(script);

	setupObjectives(ruleDeploy);

	int highestSoldierID = 0;
	bool selectedFirstSoldier = false;
	for (std::vector<BattleUnit*>::iterator j = _save->getUnits()->begin(); j != _save->getUnits()->end(); ++j)
	{
		if ((*j)->getOriginalFaction() == FACTION_PLAYER)
		{
			if (!(*j)->isOut())
			{
				(*j)->setTurnsSinceSpotted(255);
				if (!selectedFirstSoldier && (*j)->getGeoscapeSoldier())
				{
					_save->setSelectedUnit(*j);
					selectedFirstSoldier = true;
				}
				Node* node = _save->getSpawnNode(NR_XCOM, (*j));
				if (node || placeUnitNearFriend(*j))
				{
					if (node)
					{
						_save->setUnitPosition((*j), node->getPosition());
					}
					if (!_craftInventoryTile)
					{
						_craftInventoryTile = (*j)->getTile();
					}
					_craftInventoryTile->setUnit(*j);
					(*j)->setVisible(false);
					if ((*j)->getId() > highestSoldierID)
					{
						highestSoldierID = (*j)->getId();
					}
					//reset TUs, regain energy, etc. but don't take damage or go berserk
					(*j)->prepareNewTurn(false);
				}
			}
		}
	}

	if (_save->getSelectedUnit() == 0 || _save->getSelectedUnit()->isOut() || _save->getSelectedUnit()->getFaction() != FACTION_PLAYER)
	{
		_save->selectNextPlayerUnit();
	}
	RuleInventory *ground = _game->getMod()->getInventory("STR_GROUND", true);

	for (std::vector<BattleItem*>::iterator i = takeToNextStage.begin(); i != takeToNextStage.end(); ++i)
	{
		_save->getItems()->push_back(*i);
		_craftInventoryTile->addItem(*i, ground);
		if ((*i)->getUnit())
		{
			_craftInventoryTile->setUnit((*i)->getUnit());
			(*i)->getUnit()->setPosition(_craftInventoryTile->getPosition());
		}
	}

	_unitSequence = _save->getUnits()->back()->getId() + 1;

	size_t unitCount = _save->getUnits()->size();

	// Let's figure out what race we're up against.
	_alienRace = ruleDeploy->getRace();

	for (std::vector<MissionSite*>::iterator i = _game->getSavedGame()->getMissionSites()->begin();
		_alienRace == "" && i != _game->getSavedGame()->getMissionSites()->end(); ++i)
	{
		if ((*i)->isInBattlescape())
		{
			_alienRace = (*i)->getAlienRace();
		}
	}

	for (std::vector<AlienBase*>::iterator i = _game->getSavedGame()->getAlienBases()->begin();
		_alienRace == "" && i != _game->getSavedGame()->getAlienBases()->end(); ++i)
	{
		if ((*i)->isInBattlescape())
		{
			_alienRace = (*i)->getAlienRace();
		}
	}

	deployAliens(_alienCustomDeploy ? _alienCustomDeploy : ruleDeploy);

	if (unitCount == _save->getUnits()->size())
	{
		throw Exception("Map generator encountered an error: no alien units could be placed on the map.");
	}

	deployCivilians(ruleDeploy->getCivilians());
	for (std::map<std::string, int>::const_iterator i = ruleDeploy->getCiviliansByType().begin(); i != ruleDeploy->getCiviliansByType().end(); ++i)
	{
		deployCivilians(i->second, true, i->first);
	}

	_save->setAborted(false);
	_save->setGlobalShade(_worldShade);
	_save->getTileEngine()->calculateLighting(LL_AMBIENT, TileEngine::invalid, 0, true);
	_save->getTileEngine()->recalculateFOV();
}

/**
 * Starts the generator; it fills up the battlescapesavegame with data.
 */
void BattlescapeGenerator::run()
{
	_save->setAlienCustom(_alienCustomDeploy ? _alienCustomDeploy->getType() : "", _alienCustomMission ? _alienCustomMission->getType() : "");

	const AlienDeployment *ruleDeploy = _alienCustomMission ? _alienCustomMission : _game->getMod()->getDeployment(_ufo?_ufo->getRules()->getType():_save->getMissionType(), true);

	_save->setTurnLimit(ruleDeploy->getTurnLimit());
	_save->setChronoTrigger(ruleDeploy->getChronoTrigger());
	_save->setCheatTurn(ruleDeploy->getCheatTurn());
	ruleDeploy->getDimensions(&_mapsize_x, &_mapsize_y, &_mapsize_z);

	_unitSequence = BattleUnit::MAX_SOLDIER_ID; // geoscape soldier IDs should stay below this number

	if (_terrain == 0)
	{
		if (_worldTexture == 0 || _worldTexture->getTerrain()->empty() || !ruleDeploy->getTerrains().empty())
		{
			if (!ruleDeploy->getTerrains().empty())
			{
				size_t pick = RNG::generate(0, ruleDeploy->getTerrains().size() - 1);
				_terrain = _game->getMod()->getTerrain(ruleDeploy->getTerrains().at(pick), true);
			}
			else // trouble: no texture and no deployment terrain, most likely scenario is a UFO landing on water: use the first available terrain
			{
				_terrain = _game->getMod()->getTerrain(_game->getMod()->getTerrainList().front(), true);
			}
		}
		else
		{
			Target *target = _ufo;
			if (_mission) target = _mission;
			_terrain = _game->getMod()->getTerrain(_worldTexture->getRandomTerrain(target), true);
		}
	}

	// new battle menu will have set the depth already
	if (_save->getDepth() == 0)
	{
		if (ruleDeploy->getMaxDepth() > 0)
		{
			_save->setDepth(RNG::generate(ruleDeploy->getMinDepth(), ruleDeploy->getMaxDepth()));
		}
		else if (_terrain->getMaxDepth() > 0)
		{
			_save->setDepth(RNG::generate(_terrain->getMinDepth(), _terrain->getMaxDepth()));
		}
	}

	if (ruleDeploy->getShade() != -1)
	{
		_worldShade = ruleDeploy->getShade();
	}
	else if (ruleDeploy->getMinShade() != -1 && _worldShade < ruleDeploy->getMinShade())
	{
		_worldShade = ruleDeploy->getMinShade();
	}
	else if (ruleDeploy->getMaxShade() != -1 && _worldShade > ruleDeploy->getMaxShade())
	{
		_worldShade = ruleDeploy->getMaxShade();
	}

	const std::vector<MapScript*> *script = _game->getMod()->getMapScript(_terrain->getScript());
	if (_game->getMod()->getMapScript(ruleDeploy->getScript()))
	{
		script = _game->getMod()->getMapScript(ruleDeploy->getScript());
	}
	else if (ruleDeploy->getScript() != "")
	{
		throw Exception("Map generator encountered an error: " + ruleDeploy->getScript() + " script not found.");
	}
	if (script == 0)
	{
		throw Exception("Map generator encountered an error: " + _terrain->getScript() + " script not found.");
	}

	generateMap(script);

	setupObjectives(ruleDeploy);

	RuleStartingCondition *startingCondition = _game->getMod()->getStartingCondition(ruleDeploy->getStartingCondition());
	RuleStartingCondition *temp = _game->getMod()->getStartingCondition(_terrain->getStartingCondition());
	if (temp != 0)
	{
		startingCondition = temp;
	}
	deployXCOM(startingCondition);

	size_t unitCount = _save->getUnits()->size();

	deployAliens(_alienCustomDeploy ? _alienCustomDeploy : ruleDeploy);

	if (unitCount == _save->getUnits()->size())
	{
		throw Exception("Map generator encountered an error: no alien units could be placed on the map.");
	}

	deployCivilians(ruleDeploy->getCivilians());
	for (std::map<std::string, int>::const_iterator i = ruleDeploy->getCiviliansByType().begin(); i != ruleDeploy->getCiviliansByType().end(); ++i)
	{
		deployCivilians(i->second, true, i->first);
	}

	if (_generateFuel)
	{
		fuelPowerSources();
	}

	if (_ufo && _ufo->getStatus() == Ufo::CRASHED)
	{
		explodePowerSources();
	}

	if (!ruleDeploy->getMusic().empty())
	{
		_save->setMusic(ruleDeploy->getMusic().at(RNG::generate(0, ruleDeploy->getMusic().size()-1)));
	}
	else if (!_terrain->getMusic().empty())
	{
		_save->setMusic(_terrain->getMusic().at(RNG::generate(0, _terrain->getMusic().size()-1)));
	}
	// set shade (alien bases are a little darker, sites depend on worldshade)
	_save->setGlobalShade(_worldShade);

	_save->getTileEngine()->calculateLighting(LL_AMBIENT, TileEngine::invalid, 0, true);
	_save->getTileEngine()->recalculateFOV();
}

/**
 * Deploys all the X-COM units and equipment based on the Geoscape base / craft.
 */
void BattlescapeGenerator::deployXCOM(const RuleStartingCondition *startingCondition)
{
	// we will need this during debriefing for some cleanup
	_save->setStartingConditionType(startingCondition != 0 ? startingCondition->getType() : "");

	RuleInventory *ground = _game->getMod()->getInventory("STR_GROUND", true);

	if (_craft != 0)
		_base = _craft->getBase();

	// we will need this during debriefing to show a list of recovered items
	// Note: saved info is required only because of base defense missions, other missions could work without a save too
	// IMPORTANT: the number of vehicles and their ammo has been messed up by Base::setupDefenses() already :( and will need to be handled separately later
	if (_base != 0)
	{
		ItemContainer *rememberMe = _save->getBaseStorageItems();
		for (std::map<std::string, int>::iterator i = _base->getStorageItems()->getContents()->begin(); i != _base->getStorageItems()->getContents()->end(); ++i)
		{
			rememberMe->addItem(i->first, i->second);
		}
	}

	// add vehicles that are in the craft - a vehicle is actually an item, which you will never see as it is converted to a unit
	// however the item itself becomes the weapon it "holds".
	if (!_baseInventory)
	{
		if (_craft != 0)
		{
			for (std::vector<Vehicle*>::iterator i = _craft->getVehicles()->begin(); i != _craft->getVehicles()->end(); ++i)
			{
				RuleItem *item = (*i)->getRules();
				if (startingCondition != 0 && !startingCondition->isVehicleAllowed(item->getType()))
				{
					// send disabled vehicles back to base
					_base->getStorageItems()->addItem(item->getType(), 1);
					// ammo too, if necessary
<<<<<<< HEAD
					if (!item->getCompatibleAmmo()->empty())
					{
						// Calculate how much ammo needs to be added to the base.
						RuleItem *ammo = _game->getMod()->getItem(item->getCompatibleAmmo()->front(), true);
						int ammoPerVehicle;
						if (ammo->getClipSize() > 0 && item->getClipSize() > 0)
						{
							ammoPerVehicle = item->getClipSize() / ammo->getClipSize();
						}
						else
						{
							ammoPerVehicle = ammo->getClipSize();
						}
						_base->getStorageItems()->addItem(ammo->getType(), ammoPerVehicle);
=======
					if (!(*i)->getRules()->getPrimaryCompatibleAmmo()->empty())
					{
						RuleItem *ammo = _game->getMod()->getItem((*i)->getRules()->getPrimaryCompatibleAmmo()->front());
						_base->getStorageItems()->addItem(ammo->getType(), (*i)->getAmmo());
>>>>>>> e4c82202
					}
				}
				else
				{
					BattleUnit *unit = addXCOMVehicle(*i);
					if (unit && !_save->getSelectedUnit())
						_save->setSelectedUnit(unit);
				}
			}
		}
		else if (_base != 0)
		{
			// add vehicles that are in the base inventory
			for (std::vector<Vehicle*>::iterator i = _base->getVehicles()->begin(); i != _base->getVehicles()->end(); ++i)
			{
				BattleUnit *unit = addXCOMVehicle(*i);
				if (unit && !_save->getSelectedUnit())
					_save->setSelectedUnit(unit);
			}
			// we only add vehicles from the craft in new battle mode,
			// otherwise the base's vehicle vector will already contain these
			// due to the geoscape calling base->setupDefenses()
			if (_game->getSavedGame()->getMonthsPassed() == -1)
			{
				for (std::vector<Craft*>::iterator i = _base->getCrafts()->begin(); i != _base->getCrafts()->end(); ++i)
				{
					for (std::vector<Vehicle*>::iterator j = (*i)->getVehicles()->begin(); j != (*i)->getVehicles()->end(); ++j)
					{
						BattleUnit *unit = addXCOMVehicle(*j);
						if (unit && !_save->getSelectedUnit())
							_save->setSelectedUnit(unit);
					}
				}
			}
		}
	}

	// add soldiers that are in the craft or base
	for (std::vector<Soldier*>::iterator i = _base->getSoldiers()->begin(); i != _base->getSoldiers()->end(); ++i)
	{
		if ((_craft != 0 && (*i)->getCraft() == _craft) ||
			(_craft == 0 && ((*i)->hasFullHealth() || Options::everyoneFightsNobodyQuits) && ((*i)->getCraft() == 0 || (*i)->getCraft()->getStatus() != "STR_OUT")))
		{
			// starting conditions - armor transformation or replacement
			if (startingCondition != 0)
			{
				std::string transformedArmor = startingCondition->getArmorTransformation((*i)->getArmor()->getType());
				if (!transformedArmor.empty())
				{
					(*i)->setTransformedArmor((*i)->getArmor());
					(*i)->setArmor(_game->getMod()->getArmor(transformedArmor));
				}
				else
				{
					std::string replacedArmor = startingCondition->getArmorReplacement((*i)->getRules()->getType(), (*i)->getArmor()->getType());
					if (!replacedArmor.empty())
					{
						(*i)->setReplacedArmor((*i)->getArmor());
						(*i)->setArmor(_game->getMod()->getArmor(replacedArmor));
					}
				}
			}
			BattleUnit *unit = addXCOMUnit(new BattleUnit(*i, _save->getDepth(), _game->getMod()->getMaxViewDistance()));
			if (unit && !_save->getSelectedUnit())
				_save->setSelectedUnit(unit);
		}
	}

	if (_save->getUnits()->empty())
	{
		throw Exception("Map generator encountered an error: no xcom units could be placed on the map.");
	}

	// maybe we should assign all units to the first tile of the skyranger before the inventory pre-equip and then reassign them to their correct tile afterwards?
	// fix: make them invisible, they are made visible afterwards.
	for (std::vector<BattleUnit*>::iterator i = _save->getUnits()->begin(); i != _save->getUnits()->end(); ++i)
	{
		if ((*i)->getFaction() == FACTION_PLAYER)
		{
			_craftInventoryTile->setUnit(*i);
			(*i)->setVisible(false);
		}
	}

	if (_craft != 0)
	{
		// add items that are in the craft
		for (std::map<std::string, int>::iterator i = _craft->getItems()->getContents()->begin(); i != _craft->getItems()->getContents()->end(); ++i)
		{
			if (startingCondition != 0 && !startingCondition->isItemAllowed(i->first, _game->getMod()))
			{
				// send disabled items back to base
				_base->getStorageItems()->addItem(i->first, i->second);
			}
			else
			{
				for (int count = 0; count < i->second; count++)
				{
					_save->createItemForTile(i->first, _craftInventoryTile);
				}
			}
		}
		// add automagically spawned items
		if (startingCondition != 0)
		{
			const std::map<std::string, int> *defaultItems = startingCondition->getDefaultItems();
			for (std::map<std::string, int>::const_iterator i = defaultItems->begin(); i != defaultItems->end(); ++i)
			{
				for (int count = 0; count < i->second; count++)
				{
					_save->createItemForTile(i->first, _craftInventoryTile);
				}
			}
		}
	}
	else
	{
		// only use the items in the craft in new battle mode.
		if (_game->getSavedGame()->getMonthsPassed() != -1)
		{
			// add items that are in the base
			for (std::map<std::string, int>::iterator i = _base->getStorageItems()->getContents()->begin(); i != _base->getStorageItems()->getContents()->end();)
			{
				// only put items in the battlescape that make sense (when the item got a sprite, it's probably ok)
				RuleItem *rule = _game->getMod()->getItem(i->first, true);
				if (rule->canBeEquippedBeforeBaseDefense() && rule->getBigSprite() > -1 && rule->getBattleType() != BT_NONE && rule->getBattleType() != BT_CORPSE && !rule->isFixed() && _game->getSavedGame()->isResearched(rule->getRequirements()))
				{
					for (int count = 0; count < i->second; count++)
					{
						_save->createItemForTile(i->first, _craftInventoryTile);
					}
					std::map<std::string, int>::iterator tmp = i;
					++i;
					if (!_baseInventory)
					{
						_base->getStorageItems()->removeItem(tmp->first, tmp->second);
					}
				}
				else
				{
					++i;
				}
			}
		}
		// add items from crafts in base
		for (std::vector<Craft*>::iterator c = _base->getCrafts()->begin(); c != _base->getCrafts()->end(); ++c)
		{
			if ((*c)->getStatus() == "STR_OUT")
				continue;
			for (std::map<std::string, int>::iterator i = (*c)->getItems()->getContents()->begin(); i != (*c)->getItems()->getContents()->end(); ++i)
			{
				for (int count = 0; count < i->second; count++)
				{
					_save->createItemForTile(i->first, _craftInventoryTile);
				}
			}
		}
	}

	// equip soldiers based on equipment-layout
	for (std::vector<BattleItem*>::iterator i = _craftInventoryTile->getInventory()->begin(); i != _craftInventoryTile->getInventory()->end(); ++i)
	{
		// set all the items on this tile as belonging to the XCOM faction.
		(*i)->setXCOMProperty(true);
		// don't let the soldiers take extra ammo yet
		if ((*i)->getRules()->getBattleType() == BT_AMMO)
			continue;
		placeItemByLayout(*i);
	}

	// load weapons before loadouts take extra clips.
	loadWeapons();

	for (std::vector<BattleItem*>::iterator i = _craftInventoryTile->getInventory()->begin(); i != _craftInventoryTile->getInventory()->end(); ++i)
	{
		// we only need to distribute extra ammo at this point.
		if ((*i)->getRules()->getBattleType() != BT_AMMO)
			continue;
		placeItemByLayout(*i);
	}

	// auto-equip soldiers (only soldiers without layout) and clean up moved items
	autoEquip(*_save->getUnits(), _game->getMod(), _craftInventoryTile->getInventory(), ground, _worldShade, _allowAutoLoadout, false);
}

void BattlescapeGenerator::autoEquip(std::vector<BattleUnit*> units, Mod *mod, std::vector<BattleItem*> *craftInv,
		RuleInventory *groundRuleInv, int worldShade, bool allowAutoLoadout, bool overrideEquipmentLayout)
{
	for (int pass = 0; pass < 4; ++pass)
	{
		for (std::vector<BattleItem*>::iterator j = craftInv->begin(); j != craftInv->end();)
		{
			if ((*j)->getSlot() == groundRuleInv)
			{
				bool add = false;

				switch (pass)
				{
				// priority 1: rifles.
				case 0:
					add = (*j)->getRules()->isRifle();
					break;
				// priority 2: pistols (assuming no rifles were found).
				case 1:
					add = (*j)->getRules()->isPistol();
					break;
				// priority 3: ammunition.
				case 2:
					add = (*j)->getRules()->getBattleType() == BT_AMMO;
					break;
				// priority 4: leftovers.
				case 3:
					add = !(*j)->getRules()->isPistol() &&
							!(*j)->getRules()->isRifle() &&
							((*j)->getRules()->getBattleType() != BT_FLARE || worldShade >= 9);
					break;
				default:
					break;
				}

				if (add)
				{
					for (std::vector<BattleUnit*>::iterator i = units.begin(); i != units.end(); ++i)
					{
						if (!(*i)->hasInventory() || !(*i)->getGeoscapeSoldier() || (!overrideEquipmentLayout && !(*i)->getGeoscapeSoldier()->getEquipmentLayout()->empty()))
						{
							continue;
						}
						// let's not be greedy, we'll only take a second extra clip
						// if everyone else has had a chance to take a first.
						bool allowSecondClip = (pass == 3);
						if ((*i)->addItem(*j, mod, allowSecondClip, allowAutoLoadout))
						{
							j = craftInv->erase(j);
							add = false;
							break;
						}
					}
					if (!add)
					{
						continue;
					}
				}
			}
			++j;
		}
	}

	// clean up moved items
	for (std::vector<BattleItem*>::iterator i = craftInv->begin(); i != craftInv->end();)
	{
		if ((*i)->getSlot() != groundRuleInv)
		{
			i = craftInv->erase(i);
		}
		else
		{
			++i;
		}
	}
}

/**
 * Adds an XCom vehicle to the game.
 * Sets the correct turret depending on the ammo type.
 * @param v Pointer to the Vehicle.
 * @return Pointer to the spawned unit.
 */
BattleUnit *BattlescapeGenerator::addXCOMVehicle(Vehicle *v)
{
	std::string vehicle = v->getRules()->getType();
	Unit *rule = _game->getMod()->getUnit(vehicle, true);
	BattleUnit *unit = addXCOMUnit(new BattleUnit(rule, FACTION_PLAYER, _unitSequence++, _game->getMod()->getArmor(rule->getArmor(), true), 0, _save->getDepth(), _game->getMod()->getMaxViewDistance()));
	if (unit)
	{
		_save->createItemForUnit(vehicle, unit);
		if (!v->getRules()->getPrimaryCompatibleAmmo()->empty())
		{
			std::string ammo = v->getRules()->getPrimaryCompatibleAmmo()->front();
			BattleItem *ammoItem = _save->createItemForUnit(ammo, unit);
			if (ammoItem)
			{
				ammoItem->setAmmoQuantity(v->getAmmo());
			}
		}
		unit->setTurretType(v->getRules()->getTurretType());
	}
	return unit;
}

/**
 * Adds a soldier to the game and places him on a free spawnpoint.
 * Spawnpoints are either tiles in case of an XCom craft that landed.
 * Or they are mapnodes in case there's no craft.
 * @param soldier Pointer to the Soldier.
 * @return Pointer to the spawned unit.
 */
BattleUnit *BattlescapeGenerator::addXCOMUnit(BattleUnit *unit)
{
//	unit->setId(_unitCount++);

	if ((_craft == 0 || !_craftDeployed) && !_baseInventory)
	{
		Node* node = _save->getSpawnNode(NR_XCOM, unit);
		if (node)
		{
			_save->setUnitPosition(unit, node->getPosition());
			_craftInventoryTile = _save->getTile(node->getPosition());
			unit->setDirection(RNG::generate(0,7));
			_save->getUnits()->push_back(unit);
			_save->initUnit(unit);
			_save->getTileEngine()->calculateFOV(unit);
			return unit;
		}
		else if (_save->getMissionType() != "STR_BASE_DEFENSE")
		{
			if (placeUnitNearFriend(unit))
			{
				_craftInventoryTile = _save->getTile(unit->getPosition());
				unit->setDirection(RNG::generate(0,7));
				_save->getUnits()->push_back(unit);
				_save->initUnit(unit);
				_save->getTileEngine()->calculateFOV(unit);
				return unit;
			}
		}
	}
	else if (_craft && !_craftRules->getDeployment().empty() && !_baseInventory)
	{
		if (_craftInventoryTile == 0)
		{
			// Craft inventory tile position defined in the ruleset
			std::vector<int> coords = _craftRules->getCraftInventoryTile();
			if (coords.size() >= 3)
			{
				Position craftInventoryTilePosition = Position(coords[0] + (_craftPos.x * 10), coords[1] + (_craftPos.y * 10), coords[2] + _craftZ);
				canPlaceXCOMUnit(_save->getTile(craftInventoryTilePosition));
			}
		}

		for (std::vector<std::vector<int> >::const_iterator i = _craftRules->getDeployment().begin(); i != _craftRules->getDeployment().end(); ++i)
		{
			Position pos = Position((*i)[0] + (_craftPos.x * 10), (*i)[1] + (_craftPos.y * 10), (*i)[2] + _craftZ);
			int dir = (*i)[3];
			bool canPlace = true;
			for (int x = 0; x < unit->getArmor()->getSize(); ++x)
			{
				for (int y = 0; y < unit->getArmor()->getSize(); ++y)
				{
					canPlace = (canPlace && canPlaceXCOMUnit(_save->getTile(pos + Position(x,y,0))));
				}
			}
			if (canPlace)
			{
				if (_save->setUnitPosition(unit, pos))
				{
					_save->getUnits()->push_back(unit);
					_save->initUnit(unit);
					unit->setDirection(dir);
					return unit;
				}
			}
		}
	}
	else
	{
		for (int i = 0; i < _mapsize_x * _mapsize_y * _mapsize_z; ++i)
		{
			if (canPlaceXCOMUnit(_save->getTile(i)))
			{
				if (_save->setUnitPosition(unit, _save->getTile(i)->getPosition()))
				{
					_save->getUnits()->push_back(unit);
					_save->initUnit(unit);
					return unit;
				}
			}
		}
	}
	delete unit;
	return 0;
}

/**
 * Checks if a soldier/tank can be placed on a given tile.
 * @param tile the given tile.
 * @return whether the unit can be placed here.
 */
bool BattlescapeGenerator::canPlaceXCOMUnit(Tile *tile)
{
	// to spawn an xcom soldier, there has to be a tile, with a floor, with the starting point attribute and no object in the way
	if (tile &&
		tile->getMapData(O_FLOOR) &&
		tile->getMapData(O_FLOOR)->getSpecialType() == START_POINT &&
		!tile->getMapData(O_OBJECT) &&
		tile->getMapData(O_FLOOR)->getTUCost(MT_WALK) < 255)
	{
		if (_craftInventoryTile == 0)
			_craftInventoryTile = tile;

		return true;
	}
	return false;
}

/**
 * Deploys the aliens, according to the alien deployment rules.
 * @param race Pointer to the alien race.
 * @param deployment Pointer to the deployment rules.
 */
void BattlescapeGenerator::deployAliens(const AlienDeployment *deployment)
{
	// race defined by deployment if there is one.
	if (deployment->getRace() != "" && _game->getSavedGame()->getMonthsPassed() > -1)
	{
		_alienRace = deployment->getRace();
	}

	if (_save->getDepth() > 0 && _alienRace.find("_UNDERWATER") == std::string::npos)
	{
		_alienRace = _alienRace + "_UNDERWATER";
	}

	AlienRace *race = _game->getMod()->getAlienRace(_alienRace);
	if (race == 0)
	{
		throw Exception("Map generator encountered an error: Unknown race: " + _alienRace + " defined in deployment: " + deployment->getType());
	}

	int month;
	if (_game->getSavedGame()->getMonthsPassed() != -1)
	{
		month =
		((size_t) _game->getSavedGame()->getMonthsPassed()) > _game->getMod()->getAlienItemLevels().size() - 1 ?  // if
		_game->getMod()->getAlienItemLevels().size() - 1 : // then
		_game->getSavedGame()->getMonthsPassed() ;  // else
	}
	else
	{
		month = _alienItemLevel;
	}
	for (std::vector<DeploymentData>::const_iterator d = deployment->getDeploymentData()->begin(); d != deployment->getDeploymentData()->end(); ++d)
	{
		int quantity;

		if (_game->getSavedGame()->getDifficulty() < DIFF_VETERAN)
			quantity = (*d).lowQty + RNG::generate(0, (*d).dQty); // beginner/experienced
		else if (_game->getSavedGame()->getDifficulty() < DIFF_SUPERHUMAN)
			quantity = (*d).lowQty+(((*d).highQty-(*d).lowQty)/2) + RNG::generate(0, (*d).dQty); // veteran/genius
		else
			quantity = (*d).highQty + RNG::generate(0, (*d).dQty); // super (and beyond?)

		quantity += RNG::generate(0, (*d).extraQty);

		for (int i = 0; i < quantity; ++i)
		{
			std::string alienName = race->getMember((*d).alienRank);

			bool outside = RNG::generate(0,99) < (*d).percentageOutsideUfo;
			if (_ufo == 0)
				outside = false;
			Unit *rule = _game->getMod()->getUnit(alienName, true);
			BattleUnit *unit = addAlien(rule, (*d).alienRank, outside);
			size_t itemLevel = (size_t)(_game->getMod()->getAlienItemLevels().at(month).at(RNG::generate(0,9)));
			if (unit)
			{
				_save->initUnit(unit, itemLevel);
				if (!rule->isLivingWeapon())
				{
					if ((*d).itemSets.size() == 0)
					{
						throw Exception("Unit generator encountered an error: item set not defined");
					}
					if (itemLevel >= (*d).itemSets.size())
					{
						itemLevel = (*d).itemSets.size() - 1;
					}
					for (std::vector<std::string>::const_iterator it = (*d).itemSets.at(itemLevel).items.begin(); it != (*d).itemSets.at(itemLevel).items.end(); ++it)
					{
						RuleItem *ruleItem = _game->getMod()->getItem(*it);
						if (ruleItem)
						{
							_save->createItemForUnit(ruleItem, unit);
						}
					}
				}
			}
		}
	}
}



/**
 * Adds an alien to the game and places him on a free spawnpoint.
 * @param rules Pointer to the Unit which holds info about the alien .
 * @param alienRank The rank of the alien, used for spawn point search.
 * @param outside Whether the alien should spawn outside or inside the UFO.
 * @return Pointer to the created unit.
 */
BattleUnit *BattlescapeGenerator::addAlien(Unit *rules, int alienRank, bool outside)
{
	BattleUnit *unit = new BattleUnit(rules, FACTION_HOSTILE, _unitSequence++, _game->getMod()->getArmor(rules->getArmor(), true), _game->getMod()->getStatAdjustment(_game->getSavedGame()->getDifficulty()), _save->getDepth(), _game->getMod()->getMaxViewDistance());
	Node *node = 0;

	// safety to avoid index out of bounds errors
	if (alienRank > 7)
		alienRank = 7;
	/* following data is the order in which certain alien ranks spawn on certain node ranks */
	/* note that they all can fall back to rank 0 nodes - which is scout (outside ufo) */

	for (int i = 0; i < 7 && node == 0; ++i)
	{
		if (outside)
			node = _save->getSpawnNode(0, unit); // when alien is instructed to spawn outside, we only look for node 0 spawnpoints
		else
			node = _save->getSpawnNode(Node::nodeRank[alienRank][i], unit);
	}

	int difficulty = _game->getSavedGame()->getDifficultyCoefficient();

	if (node && _save->setUnitPosition(unit, node->getPosition()))
	{
		unit->setAIModule(new AIModule(_game->getSavedGame()->getSavedBattle(), unit, node));
		unit->setRankInt(alienRank);
		int dir = _save->getTileEngine()->faceWindow(node->getPosition());
		Position craft = _game->getSavedGame()->getSavedBattle()->getUnits()->at(0)->getPosition();
		if (_save->getTileEngine()->distance(node->getPosition(), craft) <= 20 && RNG::percent(20 * difficulty))
			dir = unit->directionTo(craft);
		if (dir != -1)
			unit->setDirection(dir);
		else
			unit->setDirection(RNG::generate(0,7));

		// we only add a unit if it has a node to spawn on.
		// (stops them spawning at 0,0,0)
		_save->getUnits()->push_back(unit);
	}
	else
	{
		// ASSASSINATION CHALLENGE SPECIAL: screw the player, just because we didn't find a node,
		// doesn't mean we can't ruin Tornis's day: spawn as many aliens as possible.
		if (_game->getSavedGame()->getDifficulty() >= DIFF_SUPERHUMAN && placeUnitNearFriend(unit))
		{
			unit->setAIModule(new AIModule(_game->getSavedGame()->getSavedBattle(), unit, 0));
			unit->setRankInt(alienRank);
			int dir = _save->getTileEngine()->faceWindow(unit->getPosition());
			Position craft = _game->getSavedGame()->getSavedBattle()->getUnits()->at(0)->getPosition();
			if (_save->getTileEngine()->distance(unit->getPosition(), craft) <= 20 && RNG::percent(20 * difficulty))
				dir = unit->directionTo(craft);
			if (dir != -1)
				unit->setDirection(dir);
			else
				unit->setDirection(RNG::generate(0,7));

			_save->getUnits()->push_back(unit);
		}
		else
		{
			delete unit;
			unit = 0;
		}
	}

	return unit;
}

/**
 * Adds a civilian to the game and places him on a free spawnpoint.
 * @param rules Pointer to the Unit which holds info about the civilian.
 * @return Pointer to the created unit.
 */
BattleUnit *BattlescapeGenerator::addCivilian(Unit *rules)
{
	BattleUnit *unit = new BattleUnit(rules, FACTION_NEUTRAL, _unitSequence++, _game->getMod()->getArmor(rules->getArmor(), true), 0, _save->getDepth(), _game->getMod()->getMaxViewDistance());
	Node *node = _save->getSpawnNode(0, unit);

	if (node)
	{
		_save->setUnitPosition(unit, node->getPosition());
		unit->setAIModule(new AIModule(_save, unit, node));
		unit->setDirection(RNG::generate(0,7));

		// we only add a unit if it has a node to spawn on.
		// (stops them spawning at 0,0,0)
		_save->getUnits()->push_back(unit);
	}
	else if (placeUnitNearFriend(unit))
	{
		unit->setAIModule(new AIModule(_save, unit, node));
		unit->setDirection(RNG::generate(0,7));
		_save->getUnits()->push_back(unit);
	}
	else
	{
		delete unit;
		unit = 0;
	}
	return unit;
}

/**
 * Places an item on an XCom soldier based on equipment layout.
 * @param item Pointer to the Item.
 * @return Pointer to the Item.
 */
bool BattlescapeGenerator::placeItemByLayout(BattleItem *item)
{
	RuleInventory *ground = _game->getMod()->getInventory("STR_GROUND", true);
	if (item->getSlot() == ground)
	{
		auto& itemType = item->getRules()->getType();

		// find the first soldier with a matching layout-slot
		for (auto unit : *_save->getUnits())
		{
			// skip the vehicles, we need only X-Com soldiers WITH equipment-layout
			if (unit->getArmor()->getSize() > 1 || !unit->getGeoscapeSoldier() || unit->getGeoscapeSoldier()->getEquipmentLayout()->empty())
			{
				continue;
			}

			// find the first matching layout-slot which is not already occupied
			for (auto layoutItem : *unit->getGeoscapeSoldier()->getEquipmentLayout())
			{
				if (itemType != layoutItem->getItemType()) continue;

				auto inventorySlot = _game->getMod()->getInventory(layoutItem->getSlot(), true);

				if (unit->getItem(inventorySlot, layoutItem->getSlotX(), layoutItem->getSlotY())) continue;

				auto toLoad = 0;
				for (int slot = 0; slot < RuleItem::AmmoSlotMax; ++slot)
				{
					if (layoutItem->getAmmoItemForSlot(slot) != "NONE")
					{
						++toLoad;
					}
				}

				if (toLoad)
				{
					// maybe we find the layout-ammo on the ground to load it with
					for (auto ammo : *_craftInventoryTile->getInventory())
					{
						if (ammo->getSlot() == ground)
						{
							auto& ammoType = ammo->getRules()->getType();
							for (int slot = 0; slot < RuleItem::AmmoSlotMax; ++slot)
							{
								if (ammoType == layoutItem->getAmmoItemForSlot(slot))
								{
									if (item->setAmmoPreMission(ammo))
									{
										--toLoad;
									}
									// even if item was not loaded other slots can't use it either
									break;
								}
							}
							if (!toLoad)
							{
								break;
							}
						}
					}
				}

				// only place the weapon onto the soldier when it's loaded with its layout-ammo (if any)
				if (!toLoad || item->haveAnyAmmo())
				{
					item->moveToOwner(unit);
					item->setSlot(inventorySlot);
					item->setSlotX(layoutItem->getSlotX());
					item->setSlotY(layoutItem->getSlotY());
					if (Options::includePrimeStateInSavedLayout &&
						(item->getRules()->getBattleType() == BT_GRENADE ||
						item->getRules()->getBattleType() == BT_PROXIMITYGRENADE))
					{
						item->setFuseTimer(layoutItem->getFuseTimer());
					}
					return true;
				}
			}
		}
	}
	return false;
}

/**
 * Loads an XCom format MAP file into the tiles of the battlegame.
 * @param mapblock Pointer to MapBlock.
 * @param xoff Mapblock offset in X direction.
 * @param yoff Mapblock offset in Y direction.
 * @param save Pointer to the current SavedBattleGame.
 * @param terrain Pointer to the Terrain rule.
 * @param discovered Whether or not this mapblock is discovered (eg. landingsite of the XCom plane).
 * @return int Height of the loaded mapblock (this is needed for spawpoint calculation...)
 * @sa http://www.ufopaedia.org/index.php?title=MAPS
 * @note Y-axis is in reverse order.
 */
int BattlescapeGenerator::loadMAP(MapBlock *mapblock, int xoff, int yoff, int zoff, RuleTerrain *terrain, int mapDataSetOffset, bool discovered, bool craft)
{
	int sizex, sizey, sizez;
	int x = xoff, y = yoff, z = zoff;
	char size[3];
	unsigned char value[4];
	std::ostringstream filename;
	filename << "MAPS/" << mapblock->getName() << ".MAP";
	unsigned int terrainObjectID;

	// Load file
	std::ifstream mapFile (FileMap::getFilePath(filename.str()).c_str(), std::ios::in| std::ios::binary);
	if (!mapFile)
	{
		throw Exception(filename.str() + " not found");
	}

	mapFile.read((char*)&size, sizeof(size));
	sizey = (int)size[0];
	sizex = (int)size[1];
	sizez = (int)size[2];

	mapblock->setSizeZ(sizez);

	std::ostringstream ss;
	if (sizez > _save->getMapSizeZ())
	{
		ss << "Height of map " + filename.str() + " too big for this mission, block is " << sizez << ", expected: " << _save->getMapSizeZ();
		throw Exception(ss.str());
	}

	if (sizex != mapblock->getSizeX() ||
		sizey != mapblock->getSizeY())
	{
		ss << "Map block is not of the size specified " + filename.str() + " is " << sizex << "x" << sizey << " , expected: " << mapblock->getSizeX() << "x" << mapblock->getSizeY();
		throw Exception(ss.str());
	}

	z += sizez - 1;

	for (int i = _mapsize_z-1; i >0; i--)
	{
		// check if there is already a layer - if so, we have to move Z up
		MapData *floor = _save->getTile(Position(x, y, i))->getMapData(O_FLOOR);
		if (floor != 0 && zoff == 0)
		{
			z += i;
			if (craft && _craftZ == 0)
			{
				_craftZ = i;
			}
			break;
		}
	}

	if (z > (_save->getMapSizeZ()-1))
	{
		throw Exception("Something is wrong in your map definitions, craft/ufo map is too tall?");
	}

	while (mapFile.read((char*)&value, sizeof(value)))
	{
		for (int part = 0; part < 4; ++part)
		{
			terrainObjectID = ((unsigned char)value[part]);
			if (terrainObjectID>0)
			{
				int mapDataSetID = mapDataSetOffset;
				unsigned int mapDataID = terrainObjectID;
				MapData *md = terrain->getMapData(&mapDataID, &mapDataSetID);
				if (mapDataSetOffset > 0) // ie: ufo or craft.
				{
					_save->getTile(Position(x, y, z))->setMapData(0, -1, -1, 3);
				}
				_save->getTile(Position(x, y, z))->setMapData(md, mapDataID, mapDataSetID, part);
			}
		}

		_save->getTile(Position(x, y, z))->setDiscovered((discovered || mapblock->isFloorRevealed(z)), 2);

		x++;

		if (x == (sizex + xoff))
		{
			x = xoff;
			y++;
		}
		if (y == (sizey + yoff))
		{
			y = yoff;
			z--;
		}
	}

	if (!mapFile.eof())
	{
		throw Exception("Invalid MAP file: " + filename.str());
	}

	mapFile.close();

	if (_generateFuel)
	{
		// if one of the mapBlocks has an items array defined, don't deploy fuel algorithmically
		_generateFuel = mapblock->getItems()->empty();
	}
	std::map<std::string, std::pair<int, int> >::const_iterator primeEnd = mapblock->getItemsFuseTimers()->end();
	for (std::map<std::string, std::vector<Position> >::const_iterator i = mapblock->getItems()->begin(); i != mapblock->getItems()->end(); ++i)
	{
		std::map<std::string, std::pair<int, int> >::const_iterator prime = mapblock->getItemsFuseTimers()->find((*i).first);
		RuleItem *rule = _game->getMod()->getItem((*i).first, true);
		for (std::vector<Position>::const_iterator j = (*i).second.begin(); j != (*i).second.end(); ++j)
		{
			BattleItem *item = _save->createItemForTile(rule, _save->getTile((*j) + Position(xoff, yoff, zoff)));
			if (prime != primeEnd)
			{
				item->setFuseTimer(RNG::generate(prime->second.first, prime->second.second));
			}
		}
	}
	// randomized items
	for (std::vector<RandomizedItems>::const_iterator i = mapblock->getRandomizedItems()->begin(); i != mapblock->getRandomizedItems()->end(); ++i)
	{
		if (i->itemList.size() < 1)
		{
			continue; // skip empty definition
		}
		else
		{
			// mixed = false
			int index = RNG::generate(0, i->itemList.size() - 1);
			RuleItem *rule = _game->getMod()->getItem(i->itemList[index]);

			for (int j = 0; j < i->amount; ++j)
			{
				if (i->mixed)
				{
					// mixed = true
					index = RNG::generate(0, i->itemList.size() - 1);
					rule = _game->getMod()->getItem(i->itemList[index]);
				}

				BattleItem *item = new BattleItem(rule, _save->getCurrentItemId());
				_save->getItems()->push_back(item);
				_save->getTile(i->position + Position(xoff, yoff, zoff))->addItem(item, _game->getMod()->getInventory("STR_GROUND"));
			}
		}
	}

	return sizez;
}

/**
 * Stores the necessary variables for loading a map after the mapscript is processed
 * Used primarily for loading tilesets other than the standard for the terrain
 * @param mapblock Pointer to MapBlock.
 * @param x Mapblock offset in X direction.
 * @param y Mapblock offset in Y direction.
 * @param z Mapblock vertical offset.
 * @param terrain Pointer to the terrain for this map
 */
void BattlescapeGenerator::addMAPAlternate(MapBlock *mapblock, int x, int y, int z, RuleTerrain *terrain)
{
	_alternateTerrainMaps.push_back(mapblock);
	_alternateTerrains.push_back(terrain);
	SDL_Rect blockRect;
	blockRect.x = x;
	blockRect.y = y;
	blockRect.w = mapblock->getSizeX();
	blockRect.h = mapblock->getSizeY();
	_alternateTerrainRects.push_back(blockRect);
	_alternateTerrainHeights.push_back(z);
}

/**
 * Stores the necessary variables for connecting nodes from maps added by
 * @param mapblock Pointer to MapBlock.
 * @param x Mapblock offset in X direction.
 * @param y Mapblock offset in Y direction.
 * @param z Mapblock vertical offset.
 */
void BattlescapeGenerator::addSegmentVertical(MapBlock *mapblock, int x, int y, int z)
{
	_notInBlocks.push_back(mapblock);
	SDL_Rect blockRect;
	blockRect.x = x;
	blockRect.y = y;
	blockRect.w = mapblock->getSizeX();
	blockRect.h = mapblock->getSizeY();
	_notInBlocksRects.push_back(blockRect);
	_notInBlocksOffsets.push_back(z);
}

/**
 * Loads an XCom format RMP file into the spawnpoints of the battlegame.
 * @param mapblock Pointer to MapBlock.
 * @param xoff Mapblock offset in X direction.
 * @param yoff Mapblock offset in Y direction.
 * @param zoff Mapblock vertical offset.
 * @param segment Mapblock segment.
 * @sa http://www.ufopaedia.org/index.php?title=ROUTES
 */
void BattlescapeGenerator::loadRMP(MapBlock *mapblock, int xoff, int yoff, int zoff, int segment)
{
	unsigned char value[24];
	std::ostringstream filename;
	filename << "ROUTES/" << mapblock->getName() << ".RMP";

	// Load file
	std::ifstream mapFile (FileMap::getFilePath(filename.str()).c_str(), std::ios::in| std::ios::binary);
	if (!mapFile)
	{
		throw Exception(filename.str() + " not found");
	}

	size_t nodeOffset = _save->getNodes()->size();
	std::vector<int> badNodes;
	int nodesAdded = 0;
	while (mapFile.read((char*)&value, sizeof(value)))
	{
		int pos_x = value[1];
		int pos_y = value[0];
		int pos_z = value[2];
		Node *node;
		if (pos_x >= 0 && pos_x < mapblock->getSizeX() &&
			pos_y >= 0 && pos_y < mapblock->getSizeY() &&
			pos_z >= 0 && pos_z < mapblock->getSizeZ())
		{
			Position pos = Position(xoff + pos_x, yoff + pos_y, mapblock->getSizeZ() - 1 - pos_z + zoff);
			int type     = value[19];
			int rank     = value[20];
			int flags    = value[21];
			int reserved = value[22];
			int priority = value[23];
			node = new Node(_save->getNodes()->size(), pos, segment, type, rank, flags, reserved, priority);
			for (int j = 0; j < 5; ++j)
			{
				int connectID = value[4 + j * 3];
				// don't touch special values
				if (connectID <= 250)
				{
					connectID += nodeOffset;
				}
				// 255/-1 = unused, 254/-2 = north, 253/-3 = east, 252/-4 = south, 251/-5 = west
				else
				{
					connectID -= 256;
				}
				node->getNodeLinks()->push_back(connectID);
			}
		}
		else
		{
			// since we use getNodes()->at(n) a lot, we have to push a dummy node into the vector to keep the connections sane,
			// or else convert the node vector to a map, either way is as much work, so i'm sticking with vector for faster operation.
			// this is because the "built in" nodeLinks reference each other by number, and it's gonna be implementational hell to try
			// to adjust those numbers retroactively, post-culling. far better to simply mark these culled nodes as dummies, and discount their use
			// that way, all the connections will still line up properly in the array.
			node = new Node();
			node->setDummy(true);
			Log(LOG_INFO) << "Bad node in RMP file: " << filename.str() << " Node #" << nodesAdded << " is outside map boundaries at X:" << pos_x << " Y:" << pos_y << " Z:" << pos_z << ". Culling Node.";
			badNodes.push_back(nodesAdded);
		}
		_save->getNodes()->push_back(node);
		nodesAdded++;
	}

	for (std::vector<int>::iterator i = badNodes.begin(); i != badNodes.end(); ++i)
	{
		int nodeCounter = nodesAdded;
		for (std::vector<Node*>::reverse_iterator j = _save->getNodes()->rbegin(); j != _save->getNodes()->rend() && nodeCounter > 0; ++j)
		{
			if (!(*j)->isDummy())
			{
				for(std::vector<int>::iterator k = (*j)->getNodeLinks()->begin(); k != (*j)->getNodeLinks()->end(); ++k)
				{
					if (*k - nodeOffset == (unsigned)*i)
					{
						Log(LOG_INFO) << "RMP file: " << filename.str() << " Node #" << nodeCounter - 1 << " is linked to Node #" << *i << ", which was culled. Terminating Link.";
						*k = -1;
					}
				}
			}
			nodeCounter--;
		}
	}

	if (!mapFile.eof())
	{
		throw Exception("Invalid RMP file: " + filename.str());
	}

	mapFile.close();
}

/**
 * Fill power sources with an alien fuel object.
 */
void BattlescapeGenerator::fuelPowerSources()
{
	for (int i = 0; i < _save->getMapSizeXYZ(); ++i)
	{
		if (_save->getTile(i)->getMapData(O_OBJECT)
			&& _save->getTile(i)->getMapData(O_OBJECT)->getSpecialType() == UFO_POWER_SOURCE)
		{
			_save->createItemForTile(_game->getMod()->getAlienFuelName(), _save->getTile(i));
		}
	}
}


/**
 * When a UFO crashes, there is a 75% chance for each powersource to explode.
 */
void BattlescapeGenerator::explodePowerSources()
{
	for (int i = 0; i < _save->getMapSizeXYZ(); ++i)
	{
		if (_save->getTile(i)->getMapData(O_OBJECT)
			&& _save->getTile(i)->getMapData(O_OBJECT)->getSpecialType() == UFO_POWER_SOURCE && RNG::percent(75))
		{
			Position pos;
			pos.x = _save->getTile(i)->getPosition().x*16;
			pos.y = _save->getTile(i)->getPosition().y*16;
			pos.z = (_save->getTile(i)->getPosition().z*24) +12;
			_save->getTileEngine()->explode({ }, pos, 180+RNG::generate(0,70), _save->getMod()->getDamageType(DT_HE), 10);
		}
	}
	Tile *t = _save->getTileEngine()->checkForTerrainExplosions();
	while (t)
	{
		int power = t->getExplosive();
		t->setExplosive(0, 0, true);
		Position p = t->getPosition().toVexel() + Position(8,8,0);
		_save->getTileEngine()->explode({ }, p, power, _game->getMod()->getDamageType(DT_HE), power / 10);
		t = _save->getTileEngine()->checkForTerrainExplosions();
	}
}

/**
 * Spawns civilians on a terror mission.
 * @param max Maximum number of civilians to spawn.
 */
void BattlescapeGenerator::deployCivilians(int max, bool roundUp, const std::string &civilianType)
{
	if (max)
	{
		// inevitably someone will point out that ufopaedia says 0-16 civilians.
		// to that person: this is only partially true;
		// 0 civilians would only be a possibility if there were already 80 units,
		// or no spawn nodes for civilians, but it would always try to spawn at least 8.
		int number = RNG::generate(roundUp ? (max+1)/2 : max/2, max);

		if (number > 0)
		{
			int month;
			if (_game->getSavedGame()->getMonthsPassed() != -1)
			{
				month =
				((size_t) _game->getSavedGame()->getMonthsPassed()) > _game->getMod()->getAlienItemLevels().size() - 1 ?  // if
				_game->getMod()->getAlienItemLevels().size() - 1 : // then
				_game->getSavedGame()->getMonthsPassed() ;  // else
			}
			else
			{
				month = _alienItemLevel;
			}
			for (int i = 0; i < number; ++i)
			{
				Unit* rule = 0;
				if (civilianType.size() > 0)
				{
					rule = _game->getMod()->getUnit(civilianType, true);
				}
				else
				{
					size_t pick = RNG::generate(0, _terrain->getCivilianTypes().size() - 1);
					rule = _game->getMod()->getUnit(_terrain->getCivilianTypes().at(pick), true);
				}
				BattleUnit* civ = addCivilian(rule);
				if (civ)
				{
					size_t itemLevel = (size_t)(_game->getMod()->getAlienItemLevels().at(month).at(RNG::generate(0,9)));
					// Built in weapons: civilians may have levelled item lists with randomized distribution
					// following the same basic rules as the alien item levels.
					_save->initUnit(civ, itemLevel);
				}
			}
		}
	}
}

/**
 * Sets the alien base involved in the battle.
 * @param base Pointer to alien base.
 */
void BattlescapeGenerator::setAlienBase(AlienBase *base)
{
	_alienBase = base;
	_alienBase->setInBattlescape(true);
}

/**
 * Places a unit near a friendly unit.
 * @param unit Pointer to the unit in question.
 * @return If we successfully placed the unit.
 */
bool BattlescapeGenerator::placeUnitNearFriend(BattleUnit *unit)
{
	if (_save->getUnits()->empty())
	{
		return false;
	}
	for (int i = 0; i != 10; ++i)
	{
		Position entryPoint = Position(-1, -1, -1);
		int tries = 100;
		bool largeUnit = false;
		while (entryPoint == Position(-1, -1, -1) && tries)
		{
			BattleUnit* k = _save->getUnits()->at(RNG::generate(0, _save->getUnits()->size()-1));
			if (k->getFaction() == unit->getFaction() && k->getPosition() != Position(-1, -1, -1) && k->getArmor()->getSize() >= unit->getArmor()->getSize())
			{
				entryPoint = k->getPosition();
				largeUnit = (k->getArmor()->getSize() != 1);
			}
			--tries;
		}
		if (tries && _save->placeUnitNearPosition(unit, entryPoint, largeUnit))
		{
			return true;
		}
	}
	return false;
}


/**
 * Creates a mini-battle-save for managing inventory from the Geoscape.
 * Kids, don't try this at home!
 * @param craft Pointer to craft to manage.
 */
void BattlescapeGenerator::runInventory(Craft *craft)
{
	// we need to fake a map for soldier placement
	_baseInventory = true;
	int soldiers = craft != 0 ? craft->getNumSoldiers() : _base->getAvailableSoldiers(true, Options::everyoneFightsNobodyQuits);
	_mapsize_x = soldiers;
	_mapsize_y = 1;
	_mapsize_z = 1;
	_save->initMap(_mapsize_x, _mapsize_y, _mapsize_z);
	MapDataSet *set = new MapDataSet("dummy");
	MapData *data = new MapData(set);
	for (int i = 0; i < soldiers; ++i)
	{
		Tile *tile = _save->getTile(i);
		tile->setMapData(data, 0, 0, O_FLOOR);
		tile->getMapData(O_FLOOR)->setSpecialType(START_POINT, 0);
		tile->getMapData(O_FLOOR)->setTUWalk(0);
		tile->getMapData(O_FLOOR)->setFlags(false, false, false, 0, false, false, false, false, false);
	}

	// ok now generate the battleitems for inventory
	if (craft != 0) setCraft(craft);
	deployXCOM(0);
	delete data;
	delete set;
}

/**
 * Loads all XCom weaponry before anything else is distributed.
 */
void BattlescapeGenerator::loadWeapons()
{
	auto groundSlot = _game->getMod()->getInventory("STR_GROUND", true);
	// let's try to load this weapon, whether we equip it or not.
	for (BattleItem* i : *_craftInventoryTile->getInventory())
	{
		if (i->isWeaponWithAmmo() && //TODO test this check
			!i->haveAllAmmo() &&
			!i->getRules()->isFixed())
		{
			for (BattleItem* j : *_craftInventoryTile->getInventory())
			{
				if (j->getSlot() == groundSlot && i->setAmmoPreMission(j))
				{
					if (!i->haveAllAmmo())
					{
						break;
					}
				}
			}
		}
	}
	for (std::vector<BattleItem*>::iterator i = _craftInventoryTile->getInventory()->begin(); i != _craftInventoryTile->getInventory()->end();)
	{
		if ((*i)->getSlot() != groundSlot)
		{
			i = _craftInventoryTile->getInventory()->erase(i);
			continue;
		}
		++i;
	}
}

/**
 * Generates a map (set of tiles) for a new battlescape game.
 * @param script the script to use to build the map.
 */
void BattlescapeGenerator::generateMap(const std::vector<MapScript*> *script)
{
	// set our ambient sound
	_save->setAmbientSound(_terrain->getAmbience());
	_save->setAmbientVolume(_terrain->getAmbientVolume());

	// set up our map generation vars
	_dummy = new MapBlock("dummy");

	init(true);

	MapBlock* craftMap = 0;
	std::vector<MapBlock*> ufoMaps;

	int mapDataSetIDOffset = 0;
	int craftDataSetIDOffset = 0;

	// create an array to track command success/failure
	std::map<int, bool> conditionals;

	for (std::vector<MapDataSet*>::iterator i = _terrain->getMapDataSets()->begin(); i != _terrain->getMapDataSets()->end(); ++i)
	{
		(*i)->loadData();
		if (_game->getMod()->getMCDPatch((*i)->getName()))
		{
			_game->getMod()->getMCDPatch((*i)->getName())->modifyData(*i);
		}
		_save->getMapDataSets()->push_back(*i);
		mapDataSetIDOffset++;
	}

	RuleTerrain* ufoTerrain = 0;
	// lets generate the map now and store it inside the tile objects

	// this mission type is "hard-coded" in terms of map layout
	uint64_t seed = RNG::getSeed();
	_baseTerrain = _terrain;
	if (_save->getMissionType() == "STR_BASE_DEFENSE")
	{
		if (_mod->getBaseDefenseMapFromLocation() == 1)
		{
			Target *target = _base;

			// Set RNG to make base generation dependent on base position
			double baseLon = target->getLongitude();
			double baseLat = target->getLatitude();
			if (baseLon == 0)
			{
				baseLon = 1.0;
			}
			if (baseLat == 0)
			{
				baseLat = 1.0;
			}
			uint64_t baseSeed = baseLon * baseLat * 1e6;
			RNG::setSeed(baseSeed);

			_baseTerrain = _game->getMod()->getTerrain(_worldTexture->getRandomBaseTerrain(target), true);
			generateBaseMap();
		}
		else
		{
			generateBaseMap();
		}
	}

	//process script
	for (std::vector<MapScript*>::const_iterator i = script->begin(); i != script->end(); ++i)
	{
		MapScript *command = *i;

		if (command->getLabel() > 0 && conditionals.find(command->getLabel()) != conditionals.end())
		{
			throw Exception("Map generator encountered an error: multiple commands are sharing the same label.");
		}
		bool &success = conditionals[command->getLabel()] = false;


		// if this command runs conditionally on the failures or successes of previous commands
		if (!command->getConditionals()->empty())
		{
			bool execute = true;
			// compare the corresponding entries in the success/failure vector
			for (std::vector<int>::const_iterator condition = command->getConditionals()->begin(); condition != command->getConditionals()->end(); ++condition)
			{
				// positive numbers indicate conditional on success, negative means conditional on failure
				// ie: [1, -2] means this command only runs if command 1 succeeded and command 2 failed.
				if (conditionals.find(std::abs(*condition)) != conditionals.end())
				{
					if ((*condition > 0 && !conditionals[*condition]) || (*condition < 0 && conditionals[std::abs(*condition)]))
					{
						execute = false;
						break;
					}
				}
				else
				{
					throw Exception("Map generator encountered an error: conditional command expected a label that did not exist before this command.");
				}
			}
			if (!execute)
			{
				continue;
			}
		}

		// Variables for holding alternate terrains in script commands
		std::string terrainName;
		RuleTerrain *terrain;

		// Look for the new terrain
		terrainName = command->getAlternateTerrain();
		if (terrainName == "baseTerrain")
		{
			terrain = _baseTerrain;
		}
		else if (terrainName != "")
		{
			//get the terrain according to the string name
			terrain = _game->getMod()->getTerrain(terrainName);
			if (!terrain) //make sure we get the terrain, otherwise put error in mod, but continue with generation
			{
				Log(LOG_ERROR) << "Map generator could not find alternate terrain " << terrainName << ", proceding with terrain from alienDeployments or Geoscape texture.";
				terrain = _terrain;
			}
		}
		else // no alternate terrain in command, default
		{
			terrain = _terrain;
		}

		// if there's a chance a command won't execute by design, take that into account here.
		if (RNG::percent(command->getChancesOfExecution()))
		{
			// initialize the block selection arrays
			command->init();

			// Check if the command has vertical levels, then place blocks to match the levels
			_verticalLevels.clear();
			_verticalLevels = command->getVerticalLevels();
			bool doLevels = false;
			if (_verticalLevels.size() != 0)
			{
				doLevels = populateVerticalLevels(command);
			}
			int zOff;

			// Variables for holding alternate terrains in script commands
			std::string terrainName = "";
			RuleTerrain *terrain;

			// Variable for holding positions of blocks in addLine and fillArea commands for vertical levels
			_placedBlockRects.clear();

			// each command can be attempted multiple times, as randomization within the rects may occur
			for (int j = 0; j < command->getExecutions(); ++j)
			{
				// Loop over the VerticalLevels if they exist, otherwise just do single level
				for (size_t m = 0; m <= _verticalLevels.size(); m++)
				{
					if (m == _verticalLevels.size() && m != 0)
					{
						break;
					}

				int x, y;
				MapBlock *block = 0;

					// Handle whether or not to use verticalLevels
					VerticalLevel currentLevel;
					if (doLevels)
					{
						currentLevel = _verticalLevels.at(m);
						terrainName = currentLevel.levelTerrain;
						zOff = currentLevel.zoff;

						// Initialize block selection inside a vertical level
						command->initVerticalLevel(currentLevel);
					}
					else
					{
						zOff = 0;
					}

					if (terrainName == "")
					{
						terrainName = command->getAlternateTerrain();
					}

					if (terrainName == "baseTerrain")
					{
						terrain = _baseTerrain;
					}
					else if (terrainName != "")
					{
						//get the terrain according to the string name
						terrain = _game->getMod()->getTerrain(terrainName);
						if (!terrain) //make sure we get the terrain, otherwise put error in mod, but continue with generation
						{
							Log(LOG_ERROR) << "Map generator could not find alternate terrain " << terrainName << ", proceding with terrain from alienDeployments or Geoscape texture.";
							terrain = _terrain;
						}
					}
					else // no alternate terrain in command, default
					{
						terrain = _terrain;
					}


				switch (command->getType())
				{
				case MSC_ADDBLOCK:
						if (!doLevels || currentLevel.levelType != "empty")
						{
					block = command->getNextBlock(terrain);
						}

					// select an X and Y position from within the rects, using an even distribution
						if (block && m == 0 && selectPosition(command->getRects(), x, y, block->getSizeX(), block->getSizeY()))
					{
						if (terrain == _terrain)
						{
							success = addBlock(x, y, block, true) || success;
						}
						else // adding a block from an alternate terrain, loads map data after scripts are run
						{
							bool blockAdded = addBlock(x, y, block, false);
							if (blockAdded)
							{
									addMAPAlternate(block, x, y, zOff, terrain);
							}
							success = blockAdded || success;
						}
					}

						if (block && m != 0)
						{
							addMAPAlternate(block, x, y, zOff, terrain);
							addSegmentVertical(block, x, y, zOff);
						}
					break;
				case MSC_ADDLINE:
						success = addLine((MapDirection)(command->getDirection()), command->getRects(), terrain, zOff);
					break;
				case MSC_ADDCRAFT:
					if (_craft)
					{
						RuleCraft *craftRulesOverride = _save->getMod()->getCraft(command->getCraftName());
						if (craftRulesOverride != 0)
						{
							_craftRules = craftRulesOverride;
						}

						craftMap = _craftRules->getBattlescapeTerrainData()->getRandomMapBlock(999, 999, 0, false);
							if (m == 0 && addCraft(craftMap, command, _craftPos, terrain))
						{
							// by default addCraft adds blocks from group 1.
							// this can be overwritten in the command by defining specific groups or blocks
							// or this behaviour can be suppressed by leaving group 1 empty
							// this is intentional to allow for TFTD's cruise liners/etc
							// in this situation, you can end up with ANYTHING under your craft, so be careful
							for (x = _craftPos.x; x < _craftPos.x + _craftPos.w; ++x)
							{
								for (y = _craftPos.y; y < _craftPos.y + _craftPos.h; ++y)
								{
										if (_blocks[x][y])
									{
											addMAPAlternate(_blocks[x][y], x, y, zOff, terrain);
									}
								}
							}
<<<<<<< HEAD
							_craftDeployed = true;
							success = true;
						}
							
=======

>>>>>>> e4c82202
							if (m != 0 && _craftDeployed)
							{
								if (currentLevel.levelType != "empty" && currentLevel.levelType != "craft")
								{
									block = command->getNextBlock(terrain);
								}

								if (block)
								{
									for (x = _craftPos.x; x < _craftPos.x + _craftPos.w; ++x)
									{
										for (y = _craftPos.y; y < _craftPos.y + _craftPos.h; ++y)
										{
											addMAPAlternate(block, x, y, zOff, terrain);
											addSegmentVertical(block, x, y, zOff);

											block = command->getNextBlock(terrain);
										}
									}
								}

								if (currentLevel.levelType == "craft")
								{
									_craftZ = zOff;
								}
							}
					}
					break;
				case MSC_ADDUFO:
					// as above, note that the craft and the ufo will never be allowed to overlap.
					// significant difference here is that we accept a UFOName string here to choose the UFO map
					// and we store the UFO positions in a vector, which we iterate later when actually loading the
					// map and route data. this makes it possible to add multiple UFOs to a single map
					// IMPORTANTLY: all the UFOs must use _exactly_ the same MCD set.
					// this is fine for most UFOs but it does mean small scouts can't be combined with larger ones
					// unless some major alterations are done to the MCD sets and maps themselves beforehand
					// this is because serializing all the MCDs is an implementational nightmare from my perspective,
					// and modders can take care of all that manually on their end.
					if (_game->getMod()->getUfo(command->getUFOName()))
					{
						ufoTerrain = _game->getMod()->getUfo(command->getUFOName())->getBattlescapeTerrainData();
					}
					else if (_ufo)
					{
						ufoTerrain = _ufo->getRules()->getBattlescapeTerrainData();
					}

					if (ufoTerrain)
					{
						MapBlock *ufoMap = ufoTerrain->getRandomMapBlock(999, 999, 0, false);
						SDL_Rect ufoPosTemp;
							if (m == 0 && addCraft(ufoMap, command, ufoPosTemp, terrain)) // Choose UFO location when on ground level
						{
							_ufoPos.push_back(ufoPosTemp);
							ufoMaps.push_back(ufoMap);
							for (x = ufoPosTemp.x; x < ufoPosTemp.x + ufoPosTemp.w; ++x)
							{
								for (y = ufoPosTemp.y; y < ufoPosTemp.y + ufoPosTemp.h; ++y)
								{
										if (_blocks[x][y])
									{
											addMAPAlternate(_blocks[x][y], x, y, zOff, terrain);
										}
									}
									}
								_ufoZ.push_back(0);
								success = true;
							}

							if (m != 0) // Check for loading more vertical levels, but only add if LZ was chosen
									{
								if (currentLevel.levelType != "empty" && currentLevel.levelType != "craft")
								{
									block = command->getNextBlock(terrain);
								}

								for (x = _ufoPos.back().x; x < _ufoPos.back().x + _ufoPos.back().w; ++x)
								{
									for (y = _ufoPos.back().y; y < _ufoPos.back().y + _ufoPos.back().h; ++y)
									{
										if (block && _blocks[x][y])
										{
											addMAPAlternate(block, x, y, zOff, terrain);
											addSegmentVertical(block, x, y, zOff);

											block = command->getNextBlock(terrain);
									}
								}
							}
							success = true;

								if (currentLevel.levelType == "craft")
								{
									_ufoZ.back() = zOff;
								}
						}
					}
					break;
				case MSC_DIGTUNNEL:
					drillModules(command->getTunnelData(), command->getRects(), command->getDirection());
					success = true; // this command is fail-proof
					break;
				case MSC_FILLAREA:
					block = command->getNextBlock(terrain);
						if (m == 0)
						{
					while (block)
					{
						if (selectPosition(command->getRects(), x, y, block->getSizeX(), block->getSizeY()))
						{
							// fill area will succeed if even one block is added
							if (terrain == _terrain)
							{
								success = addBlock(x, y, block, true) || success;
							}
							else // adding a block from an alternate terrain, loads map data after scripts are run
							{
								bool blockAdded = addBlock(x, y, block, false);
								if (blockAdded)
								{
											addMAPAlternate(block, x, y, zOff, terrain);
										}
										success = blockAdded || success;
									}

									// Add to a list of rects for fill area to be able to do verticalLevels
									SDL_Rect blockRect;
									blockRect.x = x;
									blockRect.y = y;
									blockRect.w = block->getSizeX();
									blockRect.h = block->getSizeY();
									_placedBlockRects.push_back(blockRect);
						}
						else
						{
							break;
						}
						block = command->getNextBlock(terrain);
					}
						}
						else if (m != 0)
						{
							if (currentLevel.levelType != "empty")
							{
								for (std::vector<SDL_Rect>::iterator n = _placedBlockRects.begin(); n != _placedBlockRects.end(); n++)
								{
									x = (*n).x;
									y = (*n).y;

									addMAPAlternate(block, x, y, zOff, terrain);
									addSegmentVertical(block, x, y, zOff);

									block = command->getNextBlock(terrain);
									if (!block)
									{
										break;
									}
								}
							}
						}
						break;
				case MSC_CHECKBLOCK:
					for (std::vector<SDL_Rect*>::const_iterator k = command->getRects()->begin(); k != command->getRects()->end() && !success; ++k)
					{
						for (x = (*k)->x; x != (*k)->x + (*k)->w && x != _mapsize_x / 10 && !success; ++x)
						{
							for (y = (*k)->y; y != (*k)->y + (*k)->h && y != _mapsize_y / 10 && !success; ++y)
							{
								if (!command->getGroups()->empty())
								{
									for (std::vector<int>::const_iterator z = command->getGroups()->begin(); z != command->getGroups()->end() && !success; ++z)
									{
										success = _blocks[x][y]->isInGroup((*z));
									}
								}
								else if (!command->getBlocks()->empty())
								{
									for (std::vector<int>::const_iterator z = command->getBlocks()->begin(); z != command->getBlocks()->end() && !success; ++z)
									{
										if ((size_t)(*z) < _terrain->getMapBlocks()->size())
										{
											success = (_blocks[x][y] == _terrain->getMapBlocks()->at(*z));
										}
									}
								}
								else
								{
									// wildcard, we don't care what block it is, we just wanna know if there's a block here
									success = (_blocks[x][y] != 0);
								}
							}
						}
					}
					break;
				case MSC_REMOVE:
					success = removeBlocks(command);
					break;
				case MSC_RESIZE:
					if (_save->getMissionType() == "STR_BASE_DEFENSE")
					{
						throw Exception("Map Generator encountered an error: Base defense map cannot be resized.");
					}
					if (_blocksToDo < (_mapsize_x / 10) * (_mapsize_y / 10))
					{
						throw Exception("Map Generator encountered an error: One does not simply resize the map after adding blocks.");
					}

					if (command->getSizeX() > 0 && command->getSizeX() != _mapsize_x / 10)
					{
						_mapsize_x = command->getSizeX() * 10;
					}
					if (command->getSizeY() > 0 && command->getSizeY() != _mapsize_y / 10)
					{
						_mapsize_y = command->getSizeY() * 10;
					}
					if (command->getSizeZ() > 0 && command->getSizeZ() != _mapsize_z)
					{
						_mapsize_z = command->getSizeZ();
					}
						init(false);
					break;
				default:
					break;
				}
			}
		}
	}
	}

	if (_blocksToDo)
	{
		throw Exception("Map failed to fully generate.");
	}

	if (!_alternateTerrainMaps.empty() && !_alternateTerrains.empty())
	{
		// Set up an array for keeping track of which terrains are loaded
		std::map<RuleTerrain*, int> loadedAlternateTerrains;

		// Iterate through unloaded map blocks to load them with the proper terrain
		for (size_t i = 0; i < _alternateTerrainMaps.size(); i++)
		{
			RuleTerrain* terrainToLoad;

			// Figure out if we need to load a new terrain or just point back to an already loaded one
			int alternateTerrainDataOffset = mapDataSetIDOffset;
			std::map<RuleTerrain*, int>::iterator alternateTerrainsIterator;
			alternateTerrainsIterator = loadedAlternateTerrains.find(_alternateTerrains.at(i));

			// Do we need to load a new terrain?
			if (alternateTerrainsIterator == loadedAlternateTerrains.end())
			{
				if (_alternateTerrains.at(i) == _terrain) // If it's the original map terrain, just go back to that
				{
					terrainToLoad = _terrain;
					alternateTerrainDataOffset = 0; // Same as addblock function
				}
				else	// Load a new terrain
				{
					terrainToLoad = _alternateTerrains.at(i);
					loadedAlternateTerrains[terrainToLoad] = mapDataSetIDOffset;
					alternateTerrainDataOffset = mapDataSetIDOffset;

				for (std::vector<MapDataSet*>::iterator j = _alternateTerrains.at(i)->getMapDataSets()->begin(); j != _alternateTerrains.at(i)->getMapDataSets()->end(); ++j)
				{
					(*j)->loadData();
					if (_game->getMod()->getMCDPatch((*j)->getName()))
					{
						_game->getMod()->getMCDPatch((*j)->getName())->modifyData(*j);
					}
					_save->getMapDataSets()->push_back(*j);
					mapDataSetIDOffset++;
				}
				}
			}
			else // go back to an already loaded terrain
			{
				terrainToLoad = alternateTerrainsIterator->first;
				alternateTerrainDataOffset = alternateTerrainsIterator->second;
			}

			// Now that we have the new terrain, load the maps
			bool visible = (_save->getMissionType() == "STR_BASE_DEFENSE");
			loadMAP(_alternateTerrainMaps.at(i), _alternateTerrainRects[i].x * 10, _alternateTerrainRects[i].y * 10, _alternateTerrainHeights.at(i),  terrainToLoad, alternateTerrainDataOffset, visible);

		}
	}

	loadNodes();

	if (!ufoMaps.empty() && ufoTerrain)
	{
		for (std::vector<MapDataSet*>::iterator i = ufoTerrain->getMapDataSets()->begin(); i != ufoTerrain->getMapDataSets()->end(); ++i)
		{
			(*i)->loadData();
			if (_game->getMod()->getMCDPatch((*i)->getName()))
			{
				_game->getMod()->getMCDPatch((*i)->getName())->modifyData(*i);
			}
			_save->getMapDataSets()->push_back(*i);
			craftDataSetIDOffset++;
		}

		for (size_t i = 0; i < ufoMaps.size(); ++i)
		{
			loadMAP(ufoMaps[i], _ufoPos[i].x * 10, _ufoPos[i].y * 10, _ufoZ[i], ufoTerrain, mapDataSetIDOffset);
			loadRMP(ufoMaps[i], _ufoPos[i].x * 10, _ufoPos[i].y * 10, _ufoZ[i], Node::UFOSEGMENT);
			for (int j = 0; j < ufoMaps[i]->getSizeX() / 10; ++j)
			{
				for (int k = 0; k < ufoMaps[i]->getSizeY() / 10; k++)
				{
					_segments[_ufoPos[i].x + j][_ufoPos[i].y + k] = Node::UFOSEGMENT;
				}
			}
		}
	}

	if (craftMap)
	{
		for (std::vector<MapDataSet*>::iterator i = _craftRules->getBattlescapeTerrainData()->getMapDataSets()->begin(); i != _craftRules->getBattlescapeTerrainData()->getMapDataSets()->end(); ++i)
		{
			(*i)->loadData();
			if (_game->getMod()->getMCDPatch((*i)->getName()))
			{
				_game->getMod()->getMCDPatch((*i)->getName())->modifyData(*i);
			}
			_save->getMapDataSets()->push_back(*i);
		}
		loadMAP(craftMap, _craftPos.x * 10, _craftPos.y * 10, _craftZ, _craftRules->getBattlescapeTerrainData(), mapDataSetIDOffset + craftDataSetIDOffset, true, true);
		loadRMP(craftMap, _craftPos.x * 10, _craftPos.y * 10, _craftZ, Node::CRAFTSEGMENT);
		for (int i = 0; i < craftMap->getSizeX() / 10; ++i)
		{
			for (int j = 0; j < craftMap->getSizeY() / 10; j++)
			{
				_segments[_craftPos.x + i][_craftPos.y + j] = Node::CRAFTSEGMENT;
			}
		}
		for (int i = (_craftPos.x * 10) - 1; i <= (_craftPos.x * 10) + craftMap->getSizeX(); ++i)
		{
			for (int j = (_craftPos.y * 10) - 1; j <= (_craftPos.y * 10) + craftMap->getSizeY(); j++)
			{
				for (int k = _mapsize_z-1; k >= _craftZ; --k)
				{
					if (_save->getTile(Position(i,j,k)))
					{
						_save->getTile(Position(i,j,k))->setDiscovered(true, 2);
					}
				}
			}
		}
	}

	delete _dummy;

	// special hacks to fill in empty floors on level 0
	for (int x = 0; x < _mapsize_x; ++x)
	{
		for (int y = 0; y < _mapsize_y; ++y)
		{
			if (_save->getTile(Position(x, y, 0))->getMapData(O_FLOOR) == 0)
			{
				_save->getTile(Position(x, y, 0))->setMapData(MapDataSet::getScorchedEarthTile(), 1, 0, O_FLOOR);
			}
		}
	}

	attachNodeLinks();

	if (_save->getMissionType() == "STR_BASE_DEFENSE" && _mod->getBaseDefenseMapFromLocation() == 1)
	{
		RNG::setSeed(seed);
	}
}

/**
 * Generates a map based on the base's layout.
 * this doesn't drill or fill with dirt, the script must do that.
 */
void BattlescapeGenerator::generateBaseMap()
{
	// add modules based on the base's layout
	for (std::vector<BaseFacility*>::const_iterator i = _base->getFacilities()->begin(); i != _base->getFacilities()->end(); ++i)
	{
		if ((*i)->getBuildTime() == 0)
		{
			int num = 0;
			int xLimit = (*i)->getX() + (*i)->getRules()->getSize() -1;
			int yLimit = (*i)->getY() + (*i)->getRules()->getSize() -1;

			// If the facility lacks a verticalLevels ruleset definition, use this original code
			if ((*i)->getRules()->getVerticalLevels().size() == 0)
			{
			for (int y = (*i)->getY(); y <= yLimit; ++y)
			{
				for (int x = (*i)->getX(); x <= xLimit; ++x)
				{
					// lots of crazy stuff here, which is for the hangars (or other large base facilities one may create)
					// TODO: clean this mess up, make the mapNames a vector in the base module defs
					// also figure out how to do the terrain sets on a per-block basis.
					std::string mapname = (*i)->getRules()->getMapName();
					std::ostringstream newname;
					newname << mapname.substr(0, mapname.size()-2); // strip of last 2 digits
					int mapnum = atoi(mapname.substr(mapname.size()-2, 2).c_str()); // get number
					mapnum += num;
					if (mapnum < 10) newname << 0;
					newname << mapnum;
					addBlock(x, y, _terrain->getMapBlock(newname.str()), true);
					_drillMap[x][y] = MD_NONE;
					num++;
					if ((*i)->getRules()->getStorage() > 0)
					{
						int groundLevel;
						for (groundLevel = _mapsize_z -1; groundLevel >= 0; --groundLevel)
						{
							if (!_save->getTile(Position(x*10, y*10, groundLevel))->hasNoFloor(0))

								break;
						}
						// general stores - there is where the items are put
						for (int k = x * 10; k != (x + 1) * 10; ++k)
						{
							for (int l = y * 10; l != (y + 1) * 10; ++l)
							{
								// we only want every other tile, giving us a "checkerboard" pattern
								if ((k+l) % 2 == 0)
								{
									Tile *t = _save->getTile(Position(k,l,groundLevel));
									Tile *tEast = _save->getTile(Position(k+1,l,groundLevel));
									Tile *tSouth = _save->getTile(Position(k,l+1,groundLevel));
									if (t && t->getMapData(O_FLOOR) && !t->getMapData(O_OBJECT) &&
										tEast && !tEast->getMapData(O_WESTWALL) &&
										tSouth && !tSouth->getMapData(O_NORTHWALL))
									{
										_save->getStorageSpace().push_back(Position(k, l, groundLevel));
									}
								}
							}
						}
						// let's put the inventory tile on the lower floor, just to be safe.
						if (!_craftInventoryTile)
						{
							_craftInventoryTile = _save->getTile(Position((x*10)+5,(y*10)+5,groundLevel-1));
						}
					}
				}
			}
			}
			else // Load the vertical levels as if it were an addBlock script command
			{
				// Create a mapscript command to handle picking blocks for the vertical level
				MapScript command;

				// Get the vertical levels from the facility ruleset and create a list according to map size
				_verticalLevels.clear();
				_verticalLevels = (*i)->getRules()->getVerticalLevels();
				populateVerticalLevels(&command);
				int zOff;

				// Loop over the vertical levels to load the map
				for (size_t k = 0; k <= _verticalLevels.size(); k++)
				{
					if (k == _verticalLevels.size())
					{
						break;
					}

					int x = (*i)->getX();
					int y = (*i)->getY();
					MapBlock *block = 0;

					VerticalLevel currentLevel = _verticalLevels.at(k);
					std::string terrainName = currentLevel.levelTerrain;
					zOff = currentLevel.zoff;
					RuleTerrain *terrain;

					if (terrainName == "baseTerrain")
					{
						terrain = _baseTerrain;
					}
					else if (terrainName != "")
					{
						//get the terrain according to the string name
						terrain = _game->getMod()->getTerrain(terrainName);
						if (!terrain) //make sure we get the terrain, otherwise put error in mod, but continue with generation
						{
							Log(LOG_ERROR) << "Map generator could not find alternate terrain " << terrainName << ", proceding with terrain from alienDeployments or Geoscape texture.";
							terrain = _terrain;
						}
					}
					else // no alternate terrain in command, default
					{
						terrain = _terrain;
					}


					// Initialize block selection inside the vertical level
					command.initVerticalLevel(currentLevel);

					// Place and load the map at the current level
					if (currentLevel.levelType != "empty")
					{
						block = command.getNextBlock(terrain);
					}

					if (block && k == 0)
					{
						if (terrain == _terrain)
						{
							addBlock(x, y, block, true);
						}
						else // adding a block from an alternate terrain, loads map data after scripts are run
						{
							bool blockAdded = addBlock(x, y, block, false);
							if (blockAdded)
							{
								addMAPAlternate(block, x, y, zOff, terrain);
							}
						}
					}

					if (block && k != 0)
					{
						addMAPAlternate(block, x, y, zOff, terrain);
						addSegmentVertical(block, x, y, zOff);
					}
				}

				// Stuff from original code that needs to iterate over size of the facility
				for (int y = (*i)->getY(); y <= yLimit; ++y)
				{
					for (int x = (*i)->getX(); x <= xLimit; ++x)
					{
						_drillMap[x][y] = MD_NONE;
						if ((*i)->getRules()->getStorage() > 0)
						{
							int groundLevel;
							for (groundLevel = _mapsize_z -1; groundLevel >= 0; --groundLevel)
							{
								if (!_save->getTile(Position(x*10, y*10, groundLevel))->hasNoFloor(0))

									break;
							}
							// general stores - there is where the items are put
							for (int k = x * 10; k != (x + 1) * 10; ++k)
							{
								for (int l = y * 10; l != (y + 1) * 10; ++l)
								{
									// we only want every other tile, giving us a "checkerboard" pattern
									if ((k+l) % 2 == 0)
									{
										Tile *t = _save->getTile(Position(k,l,groundLevel));
										Tile *tEast = _save->getTile(Position(k+1,l,groundLevel));
										Tile *tSouth = _save->getTile(Position(k,l+1,groundLevel));
										if (t && t->getMapData(O_FLOOR) && !t->getMapData(O_OBJECT) &&
											tEast && !tEast->getMapData(O_WESTWALL) &&
											tSouth && !tSouth->getMapData(O_NORTHWALL))
										{
											_save->getStorageSpace().push_back(Position(k, l, groundLevel));
										}
									}
								}
							}
							// let's put the inventory tile on the lower floor, just to be safe.
							if (!_craftInventoryTile)
							{
								_craftInventoryTile = _save->getTile(Position((x*10)+5,(y*10)+5,groundLevel-1));
							}
						}
					}
				}
			}
			for (int x = (*i)->getX(); x <= xLimit; ++x)
			{
				_drillMap[x][yLimit] = MD_VERTICAL;
			}
			for (int y = (*i)->getY(); y <= yLimit; ++y)
			{
				_drillMap[xLimit][y] = MD_HORIZONTAL;
			}
			_drillMap[xLimit][yLimit] = MD_BOTH;
		}
	}
	_save->calculateModuleMap();

}

/**
 * Populates the verticalLevels vector
 * @param command the mapscript command from which to get the size
 * @return true
 */
bool BattlescapeGenerator::populateVerticalLevels(MapScript *command)
{
	VerticalLevel groundLevel;
	VerticalLevel ceilingLevel;
	VerticalLevel lineLevel;
	std::vector<VerticalLevel> fillLevels;
	fillLevels.clear();

	// Add the level to the list according to its type
	for (std::vector<VerticalLevel>::const_iterator i = _verticalLevels.begin(); i != _verticalLevels.end(); ++i)
	{
		if ((*i).levelType == "ground") // Placed first in all commands, defines the z = 0 map block
		{
			groundLevel = (*i);
		}
		else if ((*i).levelType == "ceiling") // Placed last in all commands and only used once, defines top map block
		{
			ceilingLevel = (*i);
		}
		else if ((*i).levelType == "middle" || (*i).levelType == "empty" || (*i).levelType == "craft")
		{
			fillLevels.push_back((*i));
		}
		else if ((*i).levelType == "decoration") // Special definition for blocks you want to use to 'decorate' another
		{
			fillLevels.push_back((*i));
			fillLevels.back().levelSizeZ = 0;
		}
		else
		{
			Log(LOG_ERROR) << "Map generator encountered an error: " << (*i).levelType << " is not a valid VerticalLevel type.";
		}
	}

	// Populate a vector of the vertical levels to build from the ground up
	_verticalLevels.erase(_verticalLevels.begin(), _verticalLevels.end());
	int zLevelsLeft;
	if (command->getSizeZ() != 0)
	{
		zLevelsLeft = std::min(command->getSizeZ(), _save->getMapSizeZ());
	}
	else
	{
		zLevelsLeft = _save->getMapSizeZ();
	}
	int zOff = 0;

	if (groundLevel.levelType == "ground")
	{
		_verticalLevels.push_back(groundLevel);
		zLevelsLeft -= groundLevel.levelSizeZ;
		zOff += groundLevel.levelSizeZ;
	}

	if (ceilingLevel.levelType == "ceiling")
	{
		zLevelsLeft -= ceilingLevel.levelSizeZ;
	}

	bool stop = false;

	while (zLevelsLeft > 0 && !stop)
	{
		stop = true;

		for (std::vector<VerticalLevel>::iterator i = fillLevels.begin(); i != fillLevels.end(); ++i)
		{
			if ((*i).maxRepeats != 0) // Once a level has used up all its repeats, skip adding it
			{
				(*i).maxRepeats--;
			}
			else
			{
				continue;
			}

			if ((*i).levelSizeZ <= zLevelsLeft)
			{
				stop = false;
				_verticalLevels.push_back(*i);
				_verticalLevels.back().zoff = zOff;
				zOff += (*i).levelSizeZ;
				zLevelsLeft -= (*i).levelSizeZ;
			}

			// If the craft is on the ground, give it a landing zone type map
			if (_verticalLevels.back().levelType == "craft" && _verticalLevels.back().levelGroups.size() == 0 && zOff == 0)
			{
					_verticalLevels.back().levelGroups.push_back(1);
			}
		}
	}

	// Now that we've filled the levels, put the ceiling level on top
	if (ceilingLevel.levelType == "ceiling")
	{
		ceilingLevel.zoff = zOff;
		_verticalLevels.push_back(ceilingLevel);
	}

	return true;
}

/**
 * Clears a module from the map.
 * @param x the x offset.
 * @param y the y offset.
 * @param sizeX how far along the x axis to clear.
 * @param sizeY how far along the y axis to clear.
 */
void BattlescapeGenerator::clearModule(int x, int y, int sizeX, int sizeY)
{
	for (int z = 0; z != _mapsize_z; ++z)
	{
		for (int dx = x; dx != x + sizeX; ++dx)
		{
			for (int dy = y; dy != y + sizeY; ++dy)
			{
				Tile *tile = _save->getTile(Position(dx,dy,z));
				for (int i = 0; i < 4; ++i)
					tile->setMapData(0, -1, -1, i);
			}
		}
	}
}

/**
 * Loads all the nodes from the map modules.
 */
void BattlescapeGenerator::loadNodes()
{
	int segment = 0;

	// Loading nodes for ground-level maps
	for (int itY = 0; itY < (_mapsize_y / 10); itY++)
	{
		for (int itX = 0; itX < (_mapsize_x / 10); itX++)
		{
			_segments[itX][itY] = segment;
			if (_blocks[itX][itY] != 0 && _blocks[itX][itY] != _dummy)
			{
				if (!(_blocks[itX][itY]->isInGroup(MT_LANDINGZONE) && _landingzone[itX][itY] && _craftZ == 0))
				{
					loadRMP(_blocks[itX][itY], itX * 10, itY * 10, 0, segment++);
				}
				}
			}
		}

	// Loading nodes for verticalLevels maps
	for (size_t i = 0; i < _notInBlocks.size(); i++)
	{
		loadRMP(_notInBlocks[i], _notInBlocksRects[i].x * 10, _notInBlocksRects[i].y * 10, _notInBlocksOffsets[i], segment++);
	}
}

/**
 * Attaches all the nodes together in an intricate web of lies.
 */
void BattlescapeGenerator::attachNodeLinks()
{
	// Since standard vanilla maps are added first, the cutoff between nodes in
	// _segments and those loaded in verticalLevels is the largest value of _segements
	int lastSegmentsIndex = 0;
	for (int itY = 0; itY < (_mapsize_y / 10); itY++)
	{
		for (int itX = 0; itX < (_mapsize_x / 10); itX++)
		{
			if(_segments[itX][itY] > lastSegmentsIndex)
			{
				lastSegmentsIndex = _segments[itX][itY];
			}
		}
	}

	// First pass is original code, connects all ground-level maps
	for (std::vector<Node*>::iterator i = _save->getNodes()->begin(); i != _save->getNodes()->end(); ++i)
	{
		if ((*i)->isDummy())
		{
			continue;
		}

		// Did we load this node from a verticalLevel?
		// If so, it's time to go to the next loop!
		if ((*i)->getSegment() > lastSegmentsIndex)
		{
			break;
		}

		Node *node = (*i);
		int segmentX = node->getPosition().x / 10;
		int segmentY = node->getPosition().y / 10;
		int neighbourSegments[4];
		int neighbourDirections[4] = { -2, -3, -4, -5 };
		int neighbourDirectionsInverted[4] = { -4, -5, -2, -3 };

		if (segmentX == (_mapsize_x / 10)-1)
			neighbourSegments[0] = -1;
		else
			neighbourSegments[0] = _segments[segmentX+1][segmentY];
		if (segmentY == (_mapsize_y / 10)-1)
			neighbourSegments[1] = -1;
		else
			neighbourSegments[1] = _segments[segmentX][segmentY+1];
		if (segmentX == 0)
			neighbourSegments[2] = -1;
		else
			neighbourSegments[2] = _segments[segmentX-1][segmentY];
		if (segmentY == 0)
			neighbourSegments[3] = -1;
		else
			neighbourSegments[3] = _segments[segmentX][segmentY-1];

		for (std::vector<int>::iterator j = node->getNodeLinks()->begin(); j != node->getNodeLinks()->end(); ++j )
		{
			for (int n = 0; n < 4; n++)
			{
				if (*j == neighbourDirections[n])
				{
					for (std::vector<Node*>::iterator k = _save->getNodes()->begin(); k != _save->getNodes()->end(); ++k)
					{
						if ((*k)->isDummy())
						{
							continue;
						}
						if ((*k)->getSegment() == neighbourSegments[n])
						{
							for (std::vector<int>::iterator l = (*k)->getNodeLinks()->begin(); l != (*k)->getNodeLinks()->end(); ++l )
							{
								if (*l == neighbourDirectionsInverted[n])
								{
									*l = node->getID();
									*j = (*k)->getID();
								}
							}
						}
					}
				}
			}
		}
	}

	// Second pass to obfuscate even further by adding an additional layer of connections
	// Goes through _segmentsVertical to connect nodes from verticalLevels that would
	// be missed in the original code
	for (std::vector<Node*>::iterator i = _save->getNodes()->begin(); i != _save->getNodes()->end(); ++i)
	{
		// All the nodes before lastSegmentsIndex were already connected
		// verticalLevels start for segment values greater than lastSegmentsIndex
		if ((*i)->isDummy() || (*i)->getSegment() > lastSegmentsIndex)
		{
			continue;
		}

		Node *node = (*i);
		int nodeX = node->getPosition().x / 10;
		int nodeY = node->getPosition().y / 10;
		int nodeZ = node->getPosition().z;
		std::map<int, std::vector<int> > neighbourDirections;

		// Make a list of directions in which to look for neighbouring nodes
		if (nodeX != 0)
		{
			std::vector<int> tempVector;
			tempVector.push_back(-1);
			tempVector.push_back(0);
			tempVector.push_back(0);
			neighbourDirections[-5] = tempVector;
		}
		if (nodeX != (_mapsize_x / 10)-1)
		{
			std::vector<int> tempVector;
			tempVector.push_back(1);
			tempVector.push_back(0);
			tempVector.push_back(0);
			neighbourDirections[-3] = tempVector;
		}
		if (nodeY != 0)
		{
			std::vector<int> tempVector;
			tempVector.push_back(0);
			tempVector.push_back(-1);
			tempVector.push_back(0);
			neighbourDirections[-2] = tempVector;
		}
		if (nodeY != (_mapsize_y / 10)-1)
		{
			std::vector<int> tempVector;
			tempVector.push_back(0);
			tempVector.push_back(1);
			tempVector.push_back(0);
			neighbourDirections[-4] = tempVector;
		}
		if (nodeZ != 0)
		{
			std::vector<int> tempVector;
			tempVector.push_back(0);
			tempVector.push_back(0);
			tempVector.push_back(-1);
			neighbourDirections[-6] = tempVector;
		}
		if (nodeZ != _mapsize_z)
		{
			std::vector<int> tempVector;
			tempVector.push_back(0);
			tempVector.push_back(0);
			tempVector.push_back(1);
			neighbourDirections[-1] = tempVector;
		}

		std::map<int, int> neighbourDirectionsInverted;
		neighbourDirectionsInverted[-2] = -4;
		neighbourDirectionsInverted[-3] = -5;
		neighbourDirectionsInverted[-4] = -2;
		neighbourDirectionsInverted[-5] = -3;

		for (std::map<int, std::vector<int> >::iterator j = neighbourDirections.begin(); j != neighbourDirections.end(); j++)
		{
			std::vector<int>::iterator linkDirection;
			linkDirection = find(node->getNodeLinks()->begin(), node->getNodeLinks()->end(), (*j).first);
			if (linkDirection != node->getNodeLinks()->end() || (*j).first == -1 || (*j).first == -6)
			{
				for (std::vector<Node*>::iterator k = _save->getNodes()->begin(); k != _save->getNodes()->end(); ++k)
				{
					if ((*k)->isDummy())
					{
						continue;
					}

					std::vector<int> currentDirection = (*j).second;
					int linkX = (*k)->getPosition().x / 10 - currentDirection[0];
					int linkY = (*k)->getPosition().y / 10 - currentDirection[1];
					int linkZ = (*k)->getPosition().z - currentDirection[2];

					if (linkX == nodeX && linkY == nodeY && linkZ == nodeZ)
					{
						for (std::vector<int>::iterator l = (*k)->getNodeLinks()->begin(); l != (*k)->getNodeLinks()->end(); ++l )
						{
							std::map<int, int>::iterator invertedDirection = neighbourDirectionsInverted.find((*l));
							if (invertedDirection != neighbourDirectionsInverted.end() && !((*j).first == -1 || (*j).first == -6) && (*invertedDirection).second == *linkDirection)
							{
								*l = node->getID();
								*linkDirection = (*k)->getID();
							}
						}

						if ((*j).first == -1 || (*j).first == -6)
						{
							// Create a vertical link between nodes only if the nodes are within an x+y distance of 3 and the link isn't already there
							int xDistance = abs(node->getPosition().x - (*k)->getPosition().x);
							int yDistance = abs(node->getPosition().y - (*k)->getPosition().y);
							int xyDistance = xDistance + yDistance;
							std::vector<int>::iterator l;
							l = find((*k)->getNodeLinks()->begin(), (*k)->getNodeLinks()->end(), node->getID());
							if (xyDistance <= 3 && l == (*k)->getNodeLinks()->end())
							{
								(*k)->getNodeLinks()->push_back(node->getID());
								(*i)->getNodeLinks()->push_back((*k)->getID());
							}
						}
					}
				}
			}
		}
	}
}

/**
 * Selects a position for a map block.
 * @param rects the positions to select from, none meaning the whole map.
 * @param X the x position for the block gets stored in this variable.
 * @param Y the y position for the block gets stored in this variable.
 * @param sizeX the x size of the block we want to add.
 * @param sizeY the y size of the block we want to add.
 * @return if a valid position was selected or not.
 */
bool BattlescapeGenerator::selectPosition(const std::vector<SDL_Rect *> *rects, int &X, int &Y, int sizeX, int sizeY)
{
	std::vector<SDL_Rect*> available;
	std::vector<std::pair<int, int> > valid;
	SDL_Rect wholeMap;
	wholeMap.x = 0;
	wholeMap.y = 0;
	wholeMap.w = (_mapsize_x / 10);
	wholeMap.h = (_mapsize_y / 10);
	sizeX = (sizeX / 10);
	sizeY = (sizeY / 10);
	if (rects->empty())
	{
		available.push_back(&wholeMap);
	}
	else
	{
		available = *rects;
	}
	for (std::vector<SDL_Rect*>::const_iterator i = available.begin(); i != available.end(); ++i)
	{
		if (sizeX > (*i)->w || sizeY > (*i)->h)
		{
			continue;
		}
		for (int x = (*i)->x; x + sizeX <= (*i)->x + (*i)->w && x + sizeX <= wholeMap.w; ++x)
		{
			for (int y = (*i)->y; y + sizeY <= (*i)->y + (*i)->h && y + sizeY <= wholeMap.h; ++y)
			{
				if (std::find(valid.begin(), valid.end(), std::make_pair(x,y)) == valid.end())
				{
					bool add = true;
					for (int xCheck = x; xCheck != x + sizeX; ++xCheck)
					{
						for (int yCheck = y; yCheck != y + sizeY; ++yCheck)
						{
							if (_blocks[xCheck][yCheck])
							{
								add = false;
							}
						}
					}
					if (add)
					{
						valid.push_back(std::make_pair(x,y));
					}
				}
			}
		}
	}
	if (valid.empty())
	{
		return false;
	}
	std::pair<int, int> selection = valid.at(RNG::generate(0, valid.size() - 1));
	X = selection.first;
	Y = selection.second;
	return true;
}

/**
 * Adds a craft (or UFO) to the map, and tries to add a landing zone type block underneath it.
 * @param craftMap the map for the craft in question.
 * @param command the script command to pull info from.
 * @param craftPos the position of the craft is stored here.
 * @return if the craft was placed or not.
 */
bool BattlescapeGenerator::addCraft(MapBlock *craftMap, MapScript *command, SDL_Rect &craftPos, RuleTerrain *terrain)
{
	craftPos.w = craftMap->getSizeX();
	craftPos.h = craftMap->getSizeY();
	bool placed = false;
	int x, y;

	placed = selectPosition(command->getRects(), x, y, craftPos.w, craftPos.h);
	// if ok, allocate it
	if (placed)
	{
		craftPos.x = x;
		craftPos.y = y;
		craftPos.w /= 10;
		craftPos.h /= 10;
		for (x = 0; x < craftPos.w; ++x)
		{
			for (y = 0; y < craftPos.h; ++y)
			{
				_landingzone[craftPos.x + x][craftPos.y + y] = true;
				MapBlock *block = command->getNextBlock(terrain);
				if (block && !_blocks[craftPos.x + x][craftPos.y + y])
				{
					_blocks[craftPos.x + x][craftPos.y + y] = block;
					_blocksToDo--;
				}
			}
		}
	}

	return placed;
}

/**
 * draws a line along the map either horizontally, vertically or both.
 * @param direction the direction to draw the line
 * @param rects the positions to allow the line to be drawn in.
 * @return if the blocks were added or not.
 */
bool BattlescapeGenerator::addLine(MapDirection direction, const std::vector<SDL_Rect*> *rects, RuleTerrain *terrain, int zOff)
{
	if (direction == MD_BOTH)
	{
		if (addLine(MD_VERTICAL, rects, terrain, zOff))
		{
			addLine(MD_HORIZONTAL, rects, terrain, zOff);
			return true;
		}
		return false;
	}

	int tries = 0;
	bool placed = false;

	int roadX, roadY = 0;
	int *iteratorValue = &roadX;
	MapBlockType comparator = MT_NSROAD;
	MapBlockType typeToAdd = MT_EWROAD;
	int limit = _mapsize_x / 10;
	if (direction == MD_VERTICAL)
	{
		iteratorValue = &roadY;
		comparator = MT_EWROAD;
		typeToAdd = MT_NSROAD;
		limit = _mapsize_y / 10;
	}
	while (!placed)
	{
		placed = selectPosition(rects, roadX, roadY, 10, 10);
		for (*iteratorValue = 0; *iteratorValue < limit; *iteratorValue += 1)
		{
			if (placed && _blocks[roadX][roadY] != 0 && _blocks[roadX][roadY]->isInGroup(comparator) == false)
			{
				placed = false;
				break;
			}
		}
		if (tries++ > 20)
		{
			return false;
		}
	}
	*iteratorValue = 0;
	while (*iteratorValue < limit)
	{
		bool loadMap = false;

		if (_blocks[roadX][roadY] == 0)
		{
			loadMap = addBlock(roadX, roadY, terrain->getRandomMapBlock(10, 10, typeToAdd), false);
		}
		else if (_blocks[roadX][roadY]->isInGroup(comparator))
		{
			_blocks[roadX][roadY] = terrain->getRandomMapBlock(10, 10, MT_CROSSING);
			clearModule(roadX * 10, roadY * 10, 10, 10);
			loadMap = true;
		}

		// Check if we're using an alternate terrain, if so, hold off on loading it until later
		if (loadMap)
		{
			if (terrain == _terrain)
			{
				loadMAP(_blocks[roadX][roadY], roadX * 10, roadY * 10, 0, terrain, 0);
			}
			else
			{
				addMAPAlternate(_blocks[roadX][roadY], roadX, roadY, zOff, terrain);
			}
		}
		*iteratorValue += 1;
	}
	return true;
}

/**
 * Adds a single block to the map.
 * @param x the x position to add the block
 * @param y the y position to add the block
 * @param block the block to add.
 * @return if the block was added or not.
 */
bool BattlescapeGenerator::addBlock(int x, int y, MapBlock *block, bool placeMap)
{
	int xSize = (block->getSizeX() - 1) / 10;
	int ySize = (block->getSizeY() - 1) / 10;

	for (int xd = 0; xd <= xSize; ++xd)
	{
		for (int yd = 0; yd != ySize; ++yd)
		{
			if (_blocks[x + xd][y + yd])
				return false;
		}
	}

	for (int xd = 0; xd <= xSize; ++xd)
	{
		for (int yd = 0; yd <= ySize; ++yd)
		{
			_blocks[x + xd][y + yd] = _dummy;
			_blocksToDo--;
		}
	}

	// mark the south edge of the block for drilling
	for (int xd = 0; xd <= xSize; ++xd)
	{
		_drillMap[x+xd][y + ySize] = MD_VERTICAL;
	}
	// then the east edge
	for (int yd = 0; yd <= ySize; ++yd)
	{
		_drillMap[x + xSize][y+yd] = MD_HORIZONTAL;
	}
	// then the far corner gets marked for both
	// this also marks 1x1 modules
	_drillMap[x + xSize][y+ySize] = MD_BOTH;

	_blocks[x][y] = block;
	bool visible = (_save->getMissionType() == "STR_BASE_DEFENSE"); // yes, i'm hard coding these, big whoop, wanna fight about it?

	if (placeMap)
	{
		loadMAP(_blocks[x][y], x * 10, y * 10, 0, _terrain, 0, visible);
	}
	return true;
}

/**
 * Drills a tunnel between existing map modules.
 * note that this drills all modules currently on the map,
 * so it should take place BEFORE the dirt is added in base defenses.
 * @param data the wall replacements and level to dig on.
 * @param rects the length/width of the tunnels themselves.
 * @param dir the direction to drill.
 */
void BattlescapeGenerator::drillModules(TunnelData* data, const std::vector<SDL_Rect *> *rects, MapDirection dir)
{
	const MCDReplacement *wWall = data->getMCDReplacement("westWall");
	const MCDReplacement *nWall = data->getMCDReplacement("northWall");
	const MCDReplacement *corner = data->getMCDReplacement("corner");
	const MCDReplacement *floor = data->getMCDReplacement("floor");
	SDL_Rect rect;
	rect.x = rect.y = rect.w = rect.h = 3;
	if (!rects->empty())
	{
		rect = *rects->front();
	}

	for (int i = 0; i < (_mapsize_x / 10); ++i)
	{
		for (int j = 0; j < (_mapsize_y / 10); ++j)
		{
			if (_blocks[i][j] == 0)
				continue;
			Tile *tile;
			MapData *md;

			if (dir != MD_VERTICAL)
			{
				// drill east
				if (i < (_mapsize_x / 10)-1 && (_drillMap[i][j] == MD_HORIZONTAL || _drillMap[i][j] == MD_BOTH) && _blocks[i+1][j] != 0)
				{
					// remove stuff
					for (int k = rect.y; k != rect.y + rect.h; ++k)
					{
						tile = _save->getTile(Position((i*10)+9, (j*10)+k, data->level));
						if (tile)
						{
							tile->setMapData(0, -1, -1, O_WESTWALL);
							tile->setMapData(0, -1, -1, O_OBJECT);
							if (floor)
							{
								md = _terrain->getMapDataSets()->at(floor->set)->getObjects()->at(floor->entry);
								tile->setMapData(md, floor->entry, floor->set, O_FLOOR);
							}

							tile = _save->getTile(Position((i+1)*10, (j*10)+k, data->level));
							tile->setMapData(0, -1, -1, O_WESTWALL);
							MapData* obj = tile->getMapData(O_OBJECT);
							if (obj && obj->getTUCost(MT_WALK) == 0)
							{
								tile->setMapData(0, -1, -1, O_OBJECT);
							}
						}
					}

					if (nWall)
					{
						md = _terrain->getMapDataSets()->at(nWall->set)->getObjects()->at(nWall->entry);
						tile = _save->getTile(Position((i*10)+9, (j*10)+rect.y, data->level));
						tile->setMapData(md, nWall->entry, nWall->set, O_NORTHWALL);
						tile = _save->getTile(Position((i*10)+9, (j*10)+rect.y+rect.h, data->level));
						tile->setMapData(md, nWall->entry, nWall->set, O_NORTHWALL);
					}

					if (corner)
					{
						md = _terrain->getMapDataSets()->at(corner->set)->getObjects()->at(corner->entry);
						tile = _save->getTile(Position((i+1)*10, (j*10)+rect.y, data->level));
						if (tile->getMapData(O_NORTHWALL) == 0)
							tile->setMapData(md, corner->entry, corner->set, O_NORTHWALL);
					}
				}
			}

			if (dir != MD_HORIZONTAL)
			{
				// drill south
				if (j < (_mapsize_y / 10)-1 && (_drillMap[i][j] == MD_VERTICAL || _drillMap[i][j] == MD_BOTH) && _blocks[i][j+1] != 0)
				{
					// remove stuff
					for (int k = rect.x; k != rect.x + rect.w; ++k)
					{
						Tile * tile = _save->getTile(Position((i*10)+k, (j*10)+9, data->level));
						if (tile)
						{
							tile->setMapData(0, -1, -1, O_NORTHWALL);
							tile->setMapData(0, -1, -1, O_OBJECT);
							if (floor)
							{
								md = _terrain->getMapDataSets()->at(floor->set)->getObjects()->at(floor->entry);
								tile->setMapData(md, floor->entry, floor->set, O_FLOOR);
							}

							tile = _save->getTile(Position((i*10)+k, (j+1)*10, data->level));
							tile->setMapData(0, -1, -1, O_NORTHWALL);
							MapData* obj = tile->getMapData(O_OBJECT);
							if (obj && obj->getTUCost(MT_WALK) == 0)
							{
								tile->setMapData(0, -1, -1, O_OBJECT);
							}
						}
					}

					if (wWall)
					{
						md = _terrain->getMapDataSets()->at(wWall->set)->getObjects()->at(wWall->entry);
						tile = _save->getTile(Position((i*10)+rect.x, (j*10)+9, data->level));
						tile->setMapData(md, wWall->entry, wWall->set, O_WESTWALL);
						tile = _save->getTile(Position((i*10)+rect.x+rect.w, (j*10)+9, data->level));
						tile->setMapData(md, wWall->entry, wWall->set, O_WESTWALL);
					}

					if (corner)
					{
						md = _terrain->getMapDataSets()->at(corner->set)->getObjects()->at(corner->entry);
						tile = _save->getTile(Position((i*10)+rect.x, (j+1)*10, data->level));
						if (tile->getMapData(O_WESTWALL) == 0)
							tile->setMapData(md, corner->entry, corner->set, O_WESTWALL);
					}
				}
			}
		}
	}
}

/**
 * Removes all blocks within a given set of rects, as defined in the command.
 * @param command contains all the info we need.
 * @return success of the removal.
 * @feel shame for having written this.
 */
bool BattlescapeGenerator::removeBlocks(MapScript *command)
{
	std::vector<std::pair<int, int> > deleted;
	bool success = false;

	for (std::vector<SDL_Rect*>::const_iterator k = command->getRects()->begin(); k != command->getRects()->end(); ++k)
	{
		for (int x = (*k)->x; x != (*k)->x + (*k)->w && x != _mapsize_x / 10; ++x)
		{
			for (int y = (*k)->y; y != (*k)->y + (*k)->h && y != _mapsize_y / 10; ++y)
			{
				if (_blocks[x][y] != 0 && _blocks[x][y] != _dummy)
				{
					std::pair<int, int> pos(x, y);
					if (!command->getGroups()->empty())
					{
						for (std::vector<int>::const_iterator z = command->getGroups()->begin(); z != command->getGroups()->end(); ++z)
						{
							if (_blocks[x][y]->isInGroup((*z)))
							{
								// the deleted vector should only contain unique entries
								if (std::find(deleted.begin(), deleted.end(), pos) == deleted.end())
								{
									deleted.push_back(pos);
								}
							}
						}
					}
					else if (!command->getBlocks()->empty())
					{
						for (std::vector<int>::const_iterator z = command->getBlocks()->begin(); z != command->getBlocks()->end(); ++z)
						{
							if ((size_t)(*z) < _terrain->getMapBlocks()->size())
							{
								// the deleted vector should only contain unique entries
								if (std::find(deleted.begin(), deleted.end(), pos) == deleted.end())
								{
									deleted.push_back(pos);
								}
							}
						}
					}
					else
					{
						// the deleted vector should only contain unique entries
						if (std::find(deleted.begin(), deleted.end(), pos) == deleted.end())
						{
							deleted.push_back(pos);
						}
					}
				}
			}
		}
	}
	for (std::vector<std::pair<int, int> >::const_iterator z = deleted.begin(); z != deleted.end(); ++z)
	{
		int x = (*z).first;
		int y = (*z).second;
		clearModule(x * 10, y * 10, _blocks[x][y]->getSizeX(), _blocks[x][y]->getSizeY());

		int delx = (_blocks[x][y]->getSizeX() / 10);
		int dely = (_blocks[x][y]->getSizeY() / 10);

		for (int dx = x; dx != x + delx; ++dx)
		{
			for (int dy = y; dy != y + dely; ++dy)
			{
				_blocks[dx][dy] = 0;
				_blocksToDo++;
			}
		}
		// this command succeeds if even one block is removed.
		success = true;
	}
	return success;
}

/**
 * Sets the terrain to be used in battle generation.
 * @param terrain Pointer to the terrain rules.
 */
void BattlescapeGenerator::setTerrain(RuleTerrain *terrain)
{
	_terrain = terrain;
}


/**
 * Sets up the objectives for the map.
 * @param ruleDeploy the deployment data we're gleaning data from.
 */
void BattlescapeGenerator::setupObjectives(const AlienDeployment *ruleDeploy)
{
	// reset bug hunt mode (necessary for multi-stage missions)
	_save->setBughuntMode(false);
	// set global min turn
	_save->setBughuntMinTurn(_game->getMod()->getBughuntMinTurn());
	// set min turn override per deployment (if defined)
	if (ruleDeploy->getBughuntMinTurn() > 0)
	{
		_save->setBughuntMinTurn(ruleDeploy->getBughuntMinTurn());
	}

	int targetType = ruleDeploy->getObjectiveType();

	if (targetType > -1)
	{
		int objectives = ruleDeploy->getObjectivesRequired();
		int actualCount = 0;

		for (int i = 0; i < _save->getMapSizeXYZ(); ++i)
		{
			for (int j = 0; j != 4; ++j)
			{
				if (_save->getTile(i)->getMapData(j) && _save->getTile(i)->getMapData(j)->getSpecialType() == targetType)
				{
					actualCount++;
				}
			}
		}

		if (actualCount > 0)
		{
			_save->setObjectiveType(targetType);

			if (actualCount < objectives || objectives == 0)
			{
				_save->setObjectiveCount(actualCount);
			}
			else
			{
				_save->setObjectiveCount(objectives);
			}
		}
	}
}

}<|MERGE_RESOLUTION|>--- conflicted
+++ resolved
@@ -702,11 +702,10 @@
 					// send disabled vehicles back to base
 					_base->getStorageItems()->addItem(item->getType(), 1);
 					// ammo too, if necessary
-<<<<<<< HEAD
-					if (!item->getCompatibleAmmo()->empty())
+					if (!item->getPrimaryCompatibleAmmo()->empty())
 					{
 						// Calculate how much ammo needs to be added to the base.
-						RuleItem *ammo = _game->getMod()->getItem(item->getCompatibleAmmo()->front(), true);
+						RuleItem *ammo = _game->getMod()->getItem(item->getPrimaryCompatibleAmmo()->front(), true);
 						int ammoPerVehicle;
 						if (ammo->getClipSize() > 0 && item->getClipSize() > 0)
 						{
@@ -717,12 +716,6 @@
 							ammoPerVehicle = ammo->getClipSize();
 						}
 						_base->getStorageItems()->addItem(ammo->getType(), ammoPerVehicle);
-=======
-					if (!(*i)->getRules()->getPrimaryCompatibleAmmo()->empty())
-					{
-						RuleItem *ammo = _game->getMod()->getItem((*i)->getRules()->getPrimaryCompatibleAmmo()->front());
-						_base->getStorageItems()->addItem(ammo->getType(), (*i)->getAmmo());
->>>>>>> e4c82202
 					}
 				}
 				else
@@ -2187,7 +2180,7 @@
 						}
 
 						craftMap = _craftRules->getBattlescapeTerrainData()->getRandomMapBlock(999, 999, 0, false);
-							if (m == 0 && addCraft(craftMap, command, _craftPos, terrain))
+						if (m == 0 && addCraft(craftMap, command, _craftPos, terrain))
 						{
 							// by default addCraft adds blocks from group 1.
 							// this can be overwritten in the command by defining specific groups or blocks
@@ -2198,46 +2191,42 @@
 							{
 								for (y = _craftPos.y; y < _craftPos.y + _craftPos.h; ++y)
 								{
-										if (_blocks[x][y])
+									if (_blocks[x][y])
 									{
-											addMAPAlternate(_blocks[x][y], x, y, zOff, terrain);
+										addMAPAlternate(_blocks[x][y], x, y, zOff, terrain);
 									}
 								}
 							}
-<<<<<<< HEAD
 							_craftDeployed = true;
 							success = true;
 						}
-							
-=======
-
->>>>>>> e4c82202
-							if (m != 0 && _craftDeployed)
+
+						if (m != 0 && _craftDeployed)
+						{
+							if (currentLevel.levelType != "empty" && currentLevel.levelType != "craft")
 							{
-								if (currentLevel.levelType != "empty" && currentLevel.levelType != "craft")
+								block = command->getNextBlock(terrain);
+							}
+
+							if (block)
+							{
+								for (x = _craftPos.x; x < _craftPos.x + _craftPos.w; ++x)
 								{
-									block = command->getNextBlock(terrain);
-								}
-
-								if (block)
-								{
-									for (x = _craftPos.x; x < _craftPos.x + _craftPos.w; ++x)
+									for (y = _craftPos.y; y < _craftPos.y + _craftPos.h; ++y)
 									{
-										for (y = _craftPos.y; y < _craftPos.y + _craftPos.h; ++y)
-										{
-											addMAPAlternate(block, x, y, zOff, terrain);
-											addSegmentVertical(block, x, y, zOff);
-
-											block = command->getNextBlock(terrain);
-										}
+										addMAPAlternate(block, x, y, zOff, terrain);
+										addSegmentVertical(block, x, y, zOff);
+
+										block = command->getNextBlock(terrain);
 									}
 								}
-
-								if (currentLevel.levelType == "craft")
-								{
-									_craftZ = zOff;
-								}
 							}
+
+							if (currentLevel.levelType == "craft")
+							{
+								_craftZ = zOff;
+							}
+						}
 					}
 					break;
 				case MSC_ADDUFO:
