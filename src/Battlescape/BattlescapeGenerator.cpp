/*
 * Copyright 2010-2016 OpenXcom Developers.
 *
 * This file is part of OpenXcom.
 *
 * OpenXcom is free software: you can redistribute it and/or modify
 * it under the terms of the GNU General Public License as published by
 * the Free Software Foundation, either version 3 of the License, or
 * (at your option) any later version.
 *
 * OpenXcom is distributed in the hope that it will be useful,
 * but WITHOUT ANY WARRANTY; without even the implied warranty of
 * MERCHANTABILITY or FITNESS FOR A PARTICULAR PURPOSE.  See the
 * GNU General Public License for more details.
 *
 * You should have received a copy of the GNU General Public License
 * along with OpenXcom.  If not, see <http://www.gnu.org/licenses/>.
 */
#include <assert.h>
#include <sstream>
#include "BattlescapeGenerator.h"
#include "TileEngine.h"
#include "Inventory.h"
#include "AIModule.h"
#include "../Savegame/SavedGame.h"
#include "../Savegame/SavedBattleGame.h"
#include "../Savegame/Tile.h"
#include "../Savegame/ItemContainer.h"
#include "../Savegame/Base.h"
#include "../Savegame/BaseFacility.h"
#include "../Savegame/Soldier.h"
#include "../Savegame/BattleUnit.h"
#include "../Savegame/BattleItem.h"
#include "../Savegame/Ufo.h"
#include "../Savegame/Craft.h"
#include "../Savegame/Node.h"
#include "../Savegame/Vehicle.h"
#include "../Savegame/MissionSite.h"
#include "../Savegame/AlienBase.h"
#include "../Savegame/EquipmentLayoutItem.h"
#include "../Engine/Game.h"
#include "../Engine/FileMap.h"
#include "../Engine/Options.h"
#include "../Engine/RNG.h"
#include "../Engine/Exception.h"
#include "../Engine/Logger.h"
#include "../Mod/MapBlock.h"
#include "../Mod/MapDataSet.h"
#include "../Mod/RuleUfo.h"
#include "../Mod/RuleCraft.h"
#include "../Mod/RuleInventory.h"
#include "../Mod/Mod.h"
#include "../Mod/MapData.h"
#include "../Mod/MCDPatch.h"
#include "../Mod/Armor.h"
#include "../Mod/Unit.h"
#include "../Mod/AlienRace.h"
#include "../Mod/RuleEnviroEffects.h"
#include "../Mod/RuleSoldier.h"
#include "../Mod/RuleStartingCondition.h"
#include "../Mod/AlienDeployment.h"
#include "../Mod/RuleBaseFacility.h"
#include "../Mod/Texture.h"
#include "BattlescapeState.h"

namespace OpenXcom
{

/**
 * Sets up a BattlescapeGenerator.
 * @param game pointer to Game object.
 */
BattlescapeGenerator::BattlescapeGenerator(Game *game) :
	_game(game), _save(game->getSavedGame()->getSavedBattle()), _mod(_game->getMod()),
	_craft(0), _craftRules(0), _ufo(0), _base(0), _mission(0), _alienBase(0), _terrain(0), _baseTerrain(0),
	_mapsize_x(0), _mapsize_y(0), _mapsize_z(0), _worldTexture(0), _worldShade(0),
	_unitSequence(0), _craftInventoryTile(0), _alienCustomDeploy(0), _alienCustomMission(0), _alienItemLevel(0), _ufoDamagePercentage(0),
	_baseInventory(false), _generateFuel(true), _craftDeployed(false), _ufoDeployed(false), _craftZ(0), _craftPos(), _blocksToDo(0), _dummy(0)
{
	_allowAutoLoadout = !Options::disableAutoEquip;
	if (_game->getSavedGame()->getDisableSoldierEquipment())
	{
		_allowAutoLoadout = false;
	}
	_inventorySlotGround = _game->getMod()->getInventory("STR_GROUND", true);
}

/**
 * Deletes the BattlescapeGenerator.
 */
BattlescapeGenerator::~BattlescapeGenerator()
{

}

/**
 * Sets up all our various arrays and whatnot according to the size of the map.
 */
void BattlescapeGenerator::init(bool resetTerrain)
{
	_blocks.clear();
	_landingzone.clear();
	_segments.clear();
	_drillMap.clear();
	_verticalLevels.clear();
	_loadedTerrains.clear();
	_verticalLevelSegments.clear();

	_blocks.resize((_mapsize_x / 10), std::vector<MapBlock*>((_mapsize_y / 10)));
	_landingzone.resize((_mapsize_x / 10), std::vector<bool>((_mapsize_y / 10),false));
	_segments.resize((_mapsize_x / 10), std::vector<int>((_mapsize_y / 10),0));
	_drillMap.resize((_mapsize_x / 10), std::vector<int>((_mapsize_y / 10),MD_NONE));

	_blocksToDo = (_mapsize_x / 10) * (_mapsize_y / 10);
	// creates the tile objects
	_save->initMap(_mapsize_x, _mapsize_y, _mapsize_z, resetTerrain);
	_save->initUtilities(_mod);
}

/**
 * Sets the XCom craft involved in the battle.
 * @param craft Pointer to XCom craft.
 */
void BattlescapeGenerator::setCraft(Craft *craft)
{
	_craft = craft;
	_craftRules = _craft->getRules();
	_craft->setInBattlescape(true);
}

/**
 * Sets the ufo involved in the battle.
 * @param ufo Pointer to UFO.
 */
void BattlescapeGenerator::setUfo(Ufo *ufo)
{
	_ufo = ufo;
	_ufo->setInBattlescape(true);
}

/**
 * Sets the world texture where a ufo crashed. This is used to determine the terrain.
 * @param texture Texture id of the polygon on the globe.
 */
void BattlescapeGenerator::setWorldTexture(Texture *texture)
{
	_worldTexture = texture;
}

/**
 * Sets the world shade where a ufo crashed. This is used to determine the battlescape light level.
 * @param shade Shade of the polygon on the globe.
 */
void BattlescapeGenerator::setWorldShade(int shade)
{
	if (shade > 15) shade = 15;
	if (shade < 0) shade = 0;
	_worldShade = shade;
}

/**
 * Sets the alien race on the mission. This is used to determine the various alien types to spawn.
 * @param alienRace Alien (main) race.
 */
void BattlescapeGenerator::setAlienRace(const std::string &alienRace)
{
	_alienRace = alienRace;
}

/**
 * Sets the alien item level. This is used to determine how advanced the equipment of the aliens will be.
 * note: this only applies to "New Battle" type games. we intentionally don't alter the month for those,
 * because we're using monthsPassed -1 for new battle in other sections of code.
 * - this value should be from 0 to the size of the itemLevel array in the ruleset (default 9).
 * - at a certain number of months higher item levels appear more and more and lower ones will gradually disappear
 * @param alienItemLevel AlienItemLevel.
 */
void BattlescapeGenerator::setAlienItemlevel(int alienItemLevel)
{
	_alienItemLevel = alienItemLevel;
}

/**
 * Sets the UFO damage percentage. Used to spawn less aliens during base defense.
 * @param ufoDamagePercentage Damage percentage.
 */
void BattlescapeGenerator::setUfoDamagePercentage(int ufoDamagePercentage)
{
	_ufoDamagePercentage = ufoDamagePercentage;
}

/**
 * Set new weapon deploy for aliens that override weapon deploy data form mission type/ufo.
 * @param alienCustomDeploy
 */
void BattlescapeGenerator::setAlienCustomDeploy(const AlienDeployment* alienCustomDeploy, const AlienDeployment* alienCustomMission)
{
	_alienCustomDeploy = alienCustomDeploy;
	_alienCustomMission = alienCustomMission;
}

/**
 * Sets the XCom base involved in the battle.
 * @param base Pointer to XCom base.
 */
void BattlescapeGenerator::setBase(Base *base)
{
	_base = base;
	_base->setInBattlescape(true);
}

/**
 * Sets the mission site involved in the battle.
 * @param mission Pointer to mission site.
 */
void BattlescapeGenerator::setMissionSite(MissionSite *mission)
{
	_mission = mission;
	_mission->setInBattlescape(true);
}


/**
 * Switches an existing battlescape savegame to a new stage.
 */
void BattlescapeGenerator::nextStage()
{
	// preventively drop all units from soldier's inventory (makes handling easier)
	// 1. no alien/civilian living, dead or unconscious is allowed to transition
	// 2. no dead xcom unit is allowed to transition
	// 3. only living or unconscious xcom units can transition
	for (std::vector<BattleUnit*>::iterator unit = _save->getUnits()->begin(); unit != _save->getUnits()->end(); ++unit)
	{
		if ((*unit)->getOriginalFaction() == FACTION_PLAYER && !(*unit)->isOut())
		{
			std::vector<BattleItem*> unitsToDrop;
			for (std::vector<BattleItem*>::iterator item = (*unit)->getInventory()->begin(); item != (*unit)->getInventory()->end(); ++item)
			{
				if ((*item)->getUnit())
				{
					unitsToDrop.push_back(*item);
				}
			}
			for (std::vector<BattleItem*>::iterator corpseItem = unitsToDrop.begin(); corpseItem != unitsToDrop.end(); ++corpseItem)
			{
				(*corpseItem)->moveToOwner(0);
				(*unit)->getTile()->addItem(*corpseItem, _inventorySlotGround);
				if ((*corpseItem)->getUnit() && (*corpseItem)->getUnit()->getStatus() == STATUS_UNCONSCIOUS)
				{
					(*corpseItem)->getUnit()->setPosition((*unit)->getTile()->getPosition());
				}
			}
		}
	}

	int aliensAlive = 0;
	// send all enemy units, or those not in endpoint area (if aborted) to time out
	for (std::vector<BattleUnit*>::iterator i = _save->getUnits()->begin(); i != _save->getUnits()->end(); ++i)
	{
		(*i)->clearVisibleUnits();
		(*i)->clearVisibleTiles();

		Tile *tmpTile = _save->getTile((*i)->getPosition());
		bool isInExit = (*i)->isInExitArea(END_POINT) || (*i)->liesInExitArea(tmpTile, END_POINT);

		if ((*i)->getStatus() != STATUS_DEAD                              // if they're not dead
			&& (((*i)->getOriginalFaction() == FACTION_PLAYER               // and they're a soldier
			&& _save->isAborted()											  // and you aborted
			&& !isInExit)                                                     // and they're not on the exit
			|| (*i)->getOriginalFaction() != FACTION_PLAYER))               // or they're not a soldier
		{
			if ((*i)->getOriginalFaction() == FACTION_HOSTILE && !(*i)->isOut())
			{
				if ((*i)->getOriginalFaction() == (*i)->getFaction())
				{
					aliensAlive++;
				}
				else if ((*i)->getTile())
				{
					_save->getTileEngine()->itemDropInventory((*i)->getTile(), (*i));
				}
			}
			(*i)->goToTimeOut();
			if ((*i)->getAIModule())
			{
				(*i)->setAIModule(0);
			}
		}
		(*i)->setFire(0);
		(*i)->setTile(nullptr, _save);
		(*i)->setPosition(TileEngine::invalid, false);
	}

	// remove all items not belonging to our soldiers from the map.
	// sort items into two categories:
	// the ones that we are guaranteed to be able to take home, barring complete failure (ie: stuff on the ship)
	// and the ones that are scattered about on the ground, that will be recovered ONLY on success.
	// this does not include items in your soldier's hands.
	std::vector<BattleItem*> *takeHomeGuaranteed = _save->getGuaranteedRecoveredItems();
	std::vector<BattleItem*> *takeHomeConditional = _save->getConditionalRecoveredItems();
	std::vector<BattleItem*> takeToNextStage, carryToNextStage, removeFromGame;

	_save->resetTurnCounter();

	for (std::vector<BattleItem*>::iterator i = _save->getItems()->begin(); i != _save->getItems()->end(); ++i)
	{
		// first off: don't process ammo loaded into weapons. at least not at this level. ammo will be handled simultaneously.
		if (!(*i)->isAmmo())
		{
			std::vector<BattleItem*> *toContainer = &removeFromGame;
			// if it's recoverable, and it's not owned by someone
			if ((((*i)->getUnit() && (*i)->getUnit()->getGeoscapeSoldier()) || (*i)->getRules()->isRecoverable()) && !(*i)->getOwner())
			{
				// first off: don't count primed grenades on the floor
				if ((*i)->getFuseTimer() == -1)
				{
					// protocol 1: all defenders dead, recover all items.
					if (aliensAlive == 0)
					{
						// any corpses or unconscious units get put in the skyranger, as well as any unresearched items
						if (((*i)->getUnit() &&
							((*i)->getUnit()->getOriginalFaction() != FACTION_PLAYER ||
							(*i)->getUnit()->getStatus() == STATUS_DEAD))
							|| !_game->getSavedGame()->isResearched((*i)->getRules()->getRequirements()))
						{
							toContainer = takeHomeGuaranteed;
						}
						// otherwise it comes with us to stage two
						else
						{
							toContainer = &takeToNextStage;
						}
					}
					// protocol 2: some of the aliens survived, meaning we ran to the exit zone.
					// recover stuff depending on where it was at the end of the mission.
					else
					{
						Tile *tile = (*i)->getTile();
						if (tile)
						{
							// on a tile at least, so i'll give you the benefit of the doubt on this and give it a conditional recovery at this point
							toContainer = takeHomeConditional;
							if (tile->getMapData(O_FLOOR))
							{
								// in the skyranger? it goes home.
								if (tile->getMapData(O_FLOOR)->getSpecialType() == START_POINT)
								{
									toContainer = takeHomeGuaranteed;
								}
								// on the exit grid? it goes to stage two.
								else if (tile->getMapData(O_FLOOR)->getSpecialType() == END_POINT)
								{
									// apply similar logic (for units) as in protocol 1
									if ((*i)->getUnit() &&
										((*i)->getUnit()->getOriginalFaction() != FACTION_PLAYER ||
										(*i)->getUnit()->getStatus() == STATUS_DEAD))
									{
										toContainer = takeHomeConditional;
									}
									else
									{
										toContainer = &takeToNextStage;
									}
								}
							}
						}
					}
				}
			}
			// if a soldier is already holding it, let's let him keep it
			if ((*i)->getOwner() && (*i)->getOwner()->getFaction() == FACTION_PLAYER)
			{
				toContainer = &carryToNextStage;
			}

			// at this point, we know what happens with the item, so let's apply it to any ammo as well.
			for (int slot = 0; slot < RuleItem::AmmoSlotMax; ++slot)
			{
				BattleItem *ammo = (*i)->getAmmoForSlot(slot);
				if (ammo && ammo != *i)
				{
					// break any tile links, because all the tiles are about to disappear.
					ammo->setTile(0);
					toContainer->push_back(ammo);
				}
			}
			// and now the actual item itself.
			(*i)->setTile(0);
			toContainer->push_back(*i);
		}
	}

	// anything in the "removeFromGame" vector will now be discarded - they're all dead to us now.
	for (std::vector<BattleItem*>::iterator i = removeFromGame.begin(); i != removeFromGame.end();++i)
	{
		// fixed weapons, or anything that's otherwise "equipped" will need to be de-equipped
		// from their owners to make sure we don't have any null pointers to worry about later
		(*i)->moveToOwner(nullptr);
		delete *i;
	}

	// empty the items vector
	_save->getItems()->clear();

	// rebuild it with only the items we want to keep active in battle for the next stage
	// here we add all the items that our soldiers are carrying, and we'll add the items on the
	// inventory tile after we've generated our map. everything else will either be in one of the
	// recovery arrays, or deleted from existence at this point.
	for (std::vector<BattleItem*>::iterator i = carryToNextStage.begin(); i != carryToNextStage.end();++i)
	{
		_save->getItems()->push_back(*i);
	}

	_alienCustomDeploy = _game->getMod()->getDeployment(_save->getAlienCustomDeploy());
	_alienCustomMission = _game->getMod()->getDeployment(_save->getAlienCustomMission());

	if (_alienCustomDeploy) _alienCustomDeploy = _game->getMod()->getDeployment(_alienCustomDeploy->getNextStage());
	if (_alienCustomMission) _alienCustomMission = _game->getMod()->getDeployment(_alienCustomMission->getNextStage());

	_save->setAlienCustom(_alienCustomDeploy ? _alienCustomDeploy->getType() : "", _alienCustomMission ? _alienCustomMission->getType() : "");

	const AlienDeployment *ruleDeploy = _alienCustomMission ? _alienCustomMission : _game->getMod()->getDeployment(_save->getMissionType(), true);
	_save->setTurnLimit(ruleDeploy->getTurnLimit());
	_save->setChronoTrigger(ruleDeploy->getChronoTrigger());
	_save->setCheatTurn(ruleDeploy->getCheatTurn());
	ruleDeploy->getDimensions(&_mapsize_x, &_mapsize_y, &_mapsize_z);
	size_t pick = RNG::generate(0, ruleDeploy->getTerrains().size() -1);
	_terrain = _game->getMod()->getTerrain(ruleDeploy->getTerrains().at(pick), true);
	setDepth(ruleDeploy, true);
	_worldShade = ruleDeploy->getShade();

	RuleEnviroEffects* enviro = _game->getMod()->getEnviroEffects(_terrain->getEnviroEffects());
	RuleEnviroEffects* temp = _game->getMod()->getEnviroEffects(ruleDeploy->getEnviroEffects());
	if (temp != 0)
	{
		enviro = temp;
	}
	_save->applyEnviroEffects(enviro);

	// enviro effects - armor transformation (no armor replacement! that is done only before the 1st stage)
	if (enviro != 0)
	{
		for (std::vector<BattleUnit*>::iterator j = _save->getUnits()->begin(); j != _save->getUnits()->end(); ++j)
		{
			if ((*j)->getOriginalFaction() == FACTION_PLAYER && (*j)->getGeoscapeSoldier())
			{
				auto transformedArmor = enviro->getArmorTransformation((*j)->getArmor());
				if (transformedArmor)
				{
					// remember the original armor (i.e. only if there were no transformations in earlier stage(s)!)
					if (!(*j)->getGeoscapeSoldier()->getTransformedArmor())
					{
						(*j)->getGeoscapeSoldier()->setTransformedArmor(_game->getMod()->getArmor((*j)->getArmor()->getType()));
					}
					// change soldier's armor (needed for inventory view!)
					(*j)->getGeoscapeSoldier()->setArmor(transformedArmor);
					// change battleunit's armor
					(*j)->updateArmorFromSoldier(_game->getMod(), (*j)->getGeoscapeSoldier(), transformedArmor, _save->getDepth());
				}
			}
		}
	}

	const std::vector<MapScript*> *script = _game->getMod()->getMapScript(_terrain->getScript());
	if (_game->getMod()->getMapScript(ruleDeploy->getScript()))
	{
		script = _game->getMod()->getMapScript(ruleDeploy->getScript());
	}
	else if (!ruleDeploy->getScript().empty())
	{
		throw Exception("Map generator encountered an error: " + ruleDeploy->getScript() + " script not found.");
	}
	if (script == 0)
	{
		throw Exception("Map generator encountered an error: " + _terrain->getScript() + " script not found.");
	}

	// cleanup before map old map is destroyed
	for (auto unit : *_save->getUnits())
	{
		unit->clearVisibleTiles();
		unit->clearVisibleUnits();
	}

	generateMap(script);

	setupObjectives(ruleDeploy);

	int highestSoldierID = 0;
	bool selectedFirstSoldier = false;
	for (std::vector<BattleUnit*>::iterator j = _save->getUnits()->begin(); j != _save->getUnits()->end(); ++j)
	{
		if ((*j)->getOriginalFaction() == FACTION_PLAYER)
		{
			if (!(*j)->isOut())
			{
				(*j)->setTurnsSinceSpotted(255);
				(*j)->setTurnsLeftSpottedForSnipers(0);
				if (!selectedFirstSoldier && (*j)->getGeoscapeSoldier())
				{
					_save->setSelectedUnit(*j);
					selectedFirstSoldier = true;
				}
				Node* node = _save->getSpawnNode(NR_XCOM, (*j));
				if (node || placeUnitNearFriend(*j))
				{
					if (node)
					{
						_save->setUnitPosition((*j), node->getPosition());
					}

					if (!_craftInventoryTile)
					{
						_craftInventoryTile = (*j)->getTile();
					}

					(*j)->setInventoryTile(_craftInventoryTile);
					(*j)->setVisible(false);
					if ((*j)->getId() > highestSoldierID)
					{
						highestSoldierID = (*j)->getId();
					}
					//reset TUs, regain energy, etc. but don't take damage or go berserk
					(*j)->prepareNewTurn(false);
				}
			}
		}
	}

	if (_save->getSelectedUnit() == 0 || _save->getSelectedUnit()->isOut() || _save->getSelectedUnit()->getFaction() != FACTION_PLAYER)
	{
		_save->selectNextPlayerUnit();
	}
	RuleInventory *ground = _game->getMod()->getInventory("STR_GROUND", true);

	for (std::vector<BattleItem*>::iterator i = takeToNextStage.begin(); i != takeToNextStage.end(); ++i)
	{
		_save->getItems()->push_back(*i);
		if ((*i)->getSlot() == ground)
		{
			_craftInventoryTile->addItem(*i, ground);
			if ((*i)->getUnit())
			{
				(*i)->getUnit()->setPosition(_craftInventoryTile->getPosition());
			}
		}
	}

	_unitSequence = _save->getUnits()->back()->getId() + 1;

	size_t unitCount = _save->getUnits()->size();

	// Let's figure out what race we're up against.
	_alienRace = ruleDeploy->getRace();

	for (std::vector<MissionSite*>::iterator i = _game->getSavedGame()->getMissionSites()->begin();
		_alienRace.empty() && i != _game->getSavedGame()->getMissionSites()->end(); ++i)
	{
		if ((*i)->isInBattlescape())
		{
			_alienRace = (*i)->getAlienRace();
		}
	}

	for (std::vector<AlienBase*>::iterator i = _game->getSavedGame()->getAlienBases()->begin();
		_alienRace.empty() && i != _game->getSavedGame()->getAlienBases()->end(); ++i)
	{
		if ((*i)->isInBattlescape())
		{
			_alienRace = (*i)->getAlienRace();
		}
	}

	deployAliens(_alienCustomDeploy ? _alienCustomDeploy : ruleDeploy);

	if (unitCount == _save->getUnits()->size())
	{
		throw Exception("Map generator encountered an error: no alien units could be placed on the map.");
	}

	deployCivilians(ruleDeploy->getCivilians());
	for (std::map<std::string, int>::const_iterator i = ruleDeploy->getCiviliansByType().begin(); i != ruleDeploy->getCiviliansByType().end(); ++i)
	{
		deployCivilians(i->second, true, i->first);
	}

	_save->setAborted(false);
	setMusic(ruleDeploy, true);
	_save->setGlobalShade(_worldShade);
	_save->getTileEngine()->calculateLighting(LL_AMBIENT, TileEngine::invalid, 0, true);
}

/**
 * Starts the generator; it fills up the battlescape savegame with data.
 */
void BattlescapeGenerator::run()
{
	_save->setAlienCustom(_alienCustomDeploy ? _alienCustomDeploy->getType() : "", _alienCustomMission ? _alienCustomMission->getType() : "");

	// Note: this considers also fake underwater UFO deployment (via _alienCustomMission)
	const AlienDeployment *ruleDeploy = _alienCustomMission ? _alienCustomMission : _game->getMod()->getDeployment(_ufo?_ufo->getRules()->getType():_save->getMissionType(), true);

	_save->setTurnLimit(ruleDeploy->getTurnLimit());
	_save->setChronoTrigger(ruleDeploy->getChronoTrigger());
	_save->setCheatTurn(ruleDeploy->getCheatTurn());
	ruleDeploy->getDimensions(&_mapsize_x, &_mapsize_y, &_mapsize_z);

	_unitSequence = BattleUnit::MAX_SOLDIER_ID; // geoscape soldier IDs should stay below this number

	if (_terrain == 0)
	{
		if (_worldTexture == 0 || _worldTexture->getTerrain()->empty() || !ruleDeploy->getTerrains().empty())
		{
			if (!ruleDeploy->getTerrains().empty())
			{
				size_t pick = RNG::generate(0, ruleDeploy->getTerrains().size() - 1);
				_terrain = _game->getMod()->getTerrain(ruleDeploy->getTerrains().at(pick), true);
			}
			else // trouble: no texture and no deployment terrain, most likely scenario is a UFO landing on water: use the first available terrain
			{
				_terrain = _game->getMod()->getTerrain(_game->getMod()->getTerrainList().front(), true);
			}
		}
		else
		{
			Target *target = _ufo;
			if (_mission) target = _mission;
			_terrain = _game->getMod()->getTerrain(_worldTexture->getRandomTerrain(target), true);
		}
	}

	if (_terrain == 0)
	{
		throw Exception("Map generator encountered an error: No valid terrain found.");
	}

	setDepth(ruleDeploy, false);

	if (ruleDeploy->getShade() != -1)
	{
		_worldShade = ruleDeploy->getShade();
	}
	else if (ruleDeploy->getMinShade() != -1 && _worldShade < ruleDeploy->getMinShade())
	{
		_worldShade = ruleDeploy->getMinShade();
	}
	else if (ruleDeploy->getMaxShade() != -1 && _worldShade > ruleDeploy->getMaxShade())
	{
		_worldShade = ruleDeploy->getMaxShade();
	}

	const std::vector<MapScript*> *script = _game->getMod()->getMapScript(_terrain->getScript());
	if (_game->getMod()->getMapScript(ruleDeploy->getScript()))
	{
		script = _game->getMod()->getMapScript(ruleDeploy->getScript());
	}
	else if (!ruleDeploy->getScript().empty())
	{
		throw Exception("Map generator encountered an error: " + ruleDeploy->getScript() + " script not found.");
	}
	if (script == 0)
	{
		throw Exception("Map generator encountered an error: " + _terrain->getScript() + " script not found.");
	}

	generateMap(script);

	setupObjectives(ruleDeploy);

	RuleStartingCondition *startingCondition = _game->getMod()->getStartingCondition(ruleDeploy->getStartingCondition());
	if (!startingCondition && _worldTexture)
	{
		startingCondition = _game->getMod()->getStartingCondition(_worldTexture->getStartingCondition());
	}
	RuleEnviroEffects *enviro = _game->getMod()->getEnviroEffects(ruleDeploy->getEnviroEffects());
	if (!enviro && _terrain)
	{
		enviro = _game->getMod()->getEnviroEffects(_terrain->getEnviroEffects());
	}
	deployXCOM(startingCondition, enviro);

	size_t unitCount = _save->getUnits()->size();

	deployAliens(_alienCustomDeploy ? _alienCustomDeploy : ruleDeploy);

	if (unitCount == _save->getUnits()->size())
	{
		throw Exception("Map generator encountered an error: no alien units could be placed on the map.");
	}

	deployCivilians(ruleDeploy->getCivilians());
	for (std::map<std::string, int>::const_iterator i = ruleDeploy->getCiviliansByType().begin(); i != ruleDeploy->getCiviliansByType().end(); ++i)
	{
		deployCivilians(i->second, true, i->first);
	}

	if (_generateFuel)
	{
		fuelPowerSources();
	}

	if (_ufo && _ufo->getStatus() == Ufo::CRASHED)
	{
		explodePowerSources();
	}

	setMusic(ruleDeploy, false);
	// set shade (alien bases are a little darker, sites depend on world shade)
	_save->setGlobalShade(_worldShade);

	_save->getTileEngine()->calculateLighting(LL_AMBIENT, TileEngine::invalid, 0, true);
}

/**
 * Deploys all the X-COM units and equipment based on the Geoscape base / craft.
 */
void BattlescapeGenerator::deployXCOM(const RuleStartingCondition* startingCondition, const RuleEnviroEffects* enviro)
{
	_save->applyEnviroEffects(enviro);

	RuleInventory *ground = _game->getMod()->getInventory("STR_GROUND", true);

	if (_craft != 0)
		_base = _craft->getBase();

	// we will need this during debriefing to show a list of recovered items
	// Note: saved info is required only because of base defense missions, other missions could work without a save too
	// IMPORTANT: the number of vehicles and their ammo has been messed up by Base::setupDefenses() already :( and will need to be handled separately later
	if (_base != 0)
	{
		ItemContainer *rememberMe = _save->getBaseStorageItems();
		for (std::map<std::string, int>::iterator i = _base->getStorageItems()->getContents()->begin(); i != _base->getStorageItems()->getContents()->end(); ++i)
		{
			rememberMe->addItem(i->first, i->second);
		}
	}

	// add vehicles that are in the craft - a vehicle is actually an item, which you will never see as it is converted to a unit
	// however the item itself becomes the weapon it "holds".
	if (!_baseInventory)
	{
		if (_craft != 0)
		{
			for (std::vector<Vehicle*>::iterator i = _craft->getVehicles()->begin(); i != _craft->getVehicles()->end(); ++i)
			{
				RuleItem *item = (*i)->getRules();
				if (startingCondition != 0 && !startingCondition->isVehiclePermitted(item->getType()))
				{
					// send disabled vehicles back to base
					_base->getStorageItems()->addItem(item->getType(), 1);
					// ammo too, if necessary
					if (!item->getPrimaryCompatibleAmmo()->empty())
					{
						// Calculate how much ammo needs to be added to the base.
						RuleItem *ammo = _game->getMod()->getItem(item->getPrimaryCompatibleAmmo()->front(), true);
						int ammoPerVehicle;
						if (ammo->getClipSize() > 0 && item->getClipSize() > 0)
						{
							ammoPerVehicle = item->getClipSize() / ammo->getClipSize();
						}
						else
						{
							ammoPerVehicle = ammo->getClipSize();
						}
						_base->getStorageItems()->addItem(ammo->getType(), ammoPerVehicle);
					}
				}
				else
				{
					BattleUnit *unit = addXCOMVehicle(*i);
					if (unit && !_save->getSelectedUnit())
						_save->setSelectedUnit(unit);
				}
			}
		}
		else if (_base != 0)
		{
			// add vehicles that are in the base inventory
			for (std::vector<Vehicle*>::iterator i = _base->getVehicles()->begin(); i != _base->getVehicles()->end(); ++i)
			{
				BattleUnit *unit = addXCOMVehicle(*i);
				if (unit && !_save->getSelectedUnit())
					_save->setSelectedUnit(unit);
			}
			// we only add vehicles from the craft in new battle mode,
			// otherwise the base's vehicle vector will already contain these
			// due to the geoscape calling base->setupDefenses()
			if (_game->getSavedGame()->getMonthsPassed() == -1)
			{
				for (std::vector<Craft*>::iterator i = _base->getCrafts()->begin(); i != _base->getCrafts()->end(); ++i)
				{
					for (std::vector<Vehicle*>::iterator j = (*i)->getVehicles()->begin(); j != (*i)->getVehicles()->end(); ++j)
					{
						BattleUnit *unit = addXCOMVehicle(*j);
						if (unit && !_save->getSelectedUnit())
							_save->setSelectedUnit(unit);
					}
				}
			}
		}
	}

	// enviro effects and starting conditions - armor transformation and replacement
	if (startingCondition != 0 || enviro != 0)
	{
		for (std::vector<Soldier*>::iterator i = _base->getSoldiers()->begin(); i != _base->getSoldiers()->end(); ++i)
		{
			if ((_craft != 0 && (*i)->getCraft() == _craft) ||
				(_craft == 0 && ((*i)->hasFullHealth() || (*i)->canDefendBase()) && ((*i)->getCraft() == 0 || (*i)->getCraft()->getStatus() != "STR_OUT")))
			{
				Armor* transformedArmor = nullptr;
				if (enviro)
					transformedArmor = enviro->getArmorTransformation((*i)->getArmor());
				if (transformedArmor)
				{
					(*i)->setTransformedArmor((*i)->getArmor());
					(*i)->setArmor(transformedArmor);
				}
				else
				{
					std::string replacedArmor;
					if (startingCondition)
						replacedArmor = startingCondition->getArmorReplacement((*i)->getRules()->getType(), (*i)->getArmor()->getType());
					if (!replacedArmor.empty())
					{
						(*i)->setReplacedArmor((*i)->getArmor());
						(*i)->setArmor(_game->getMod()->getArmor(replacedArmor));
					}
				}
			}
		}
	}

	// add soldiers that are in the craft or base (all 2x2 soldiers first, only then 1x1 soldiers)
	for (int armorSize = 2; armorSize > 0; --armorSize)
	{
		for (std::vector<Soldier*>::iterator i = _base->getSoldiers()->begin(); i != _base->getSoldiers()->end(); ++i)
		{
			if ((*i)->getArmor()->getSize() != armorSize)
			{
				continue;
			}
			if ((_craft != 0 && (*i)->getCraft() == _craft) ||
				(_craft == 0 && ((*i)->hasFullHealth() || (*i)->canDefendBase()) && ((*i)->getCraft() == 0 || (*i)->getCraft()->getStatus() != "STR_OUT")))
			{
				// clear the soldier's equipment layout, we want to start fresh
				if (_game->getSavedGame()->getDisableSoldierEquipment())
				{
					(*i)->clearEquipmentLayout();
				}
				BattleUnit *unit = addXCOMUnit(new BattleUnit(_game->getMod() , *i, _save->getDepth()));
				if (unit && !_save->getSelectedUnit())
					_save->setSelectedUnit(unit);
			}
		}
	}

	// job's done
	_game->getSavedGame()->setDisableSoldierEquipment(false);

	if (_save->getUnits()->empty())
	{
		throw Exception("Map generator encountered an error: no xcom units could be placed on the map.");
	}

	// maybe we should assign all units to the first tile of the skyranger before the inventory pre-equip and then reassign them to their correct tile afterwards?
	// fix: make them invisible, they are made visible afterwards.
	for (std::vector<BattleUnit*>::iterator i = _save->getUnits()->begin(); i != _save->getUnits()->end(); ++i)
	{
		if ((*i)->getFaction() == FACTION_PLAYER)
		{
			(*i)->setInventoryTile(_craftInventoryTile);
			(*i)->setVisible(false);
		}
	}

	if (_craft != 0)
	{
		// add items that are in the craft
		for (std::map<std::string, int>::iterator i = _craft->getItems()->getContents()->begin(); i != _craft->getItems()->getContents()->end(); ++i)
		{
			if (startingCondition != 0 && !startingCondition->isItemPermitted(i->first, _game->getMod()))
			{
				// send disabled items back to base
				_base->getStorageItems()->addItem(i->first, i->second);
			}
			else
			{
				for (int count = 0; count < i->second; count++)
				{
					_save->createItemForTile(i->first, _craftInventoryTile);
				}
			}
		}
	}
	else
	{
		// only use the items in the craft in new battle mode.
		if (_game->getSavedGame()->getMonthsPassed() != -1)
		{
			// add items that are in the base
			for (std::map<std::string, int>::iterator i = _base->getStorageItems()->getContents()->begin(); i != _base->getStorageItems()->getContents()->end();)
			{
				RuleItem *rule = _game->getMod()->getItem(i->first, true);
				if (
					// is item allowed in base defense?
					rule->canBeEquippedBeforeBaseDefense() &&
					// only put items in the battlescape that make sense (when the item got a sprite, it's probably ok)
					rule->isInventoryItem() &&
					// if item can be equip to craft then you should be able to use it in base defense
					// in some cases we forbid some items from craft but still allow them in base defense if normally they were available.
					(rule->isUsefulBattlescapeItem() || rule->canBeEquippedToCraftInventory()) &&
					// we know how to use this item
					_game->getSavedGame()->isResearched(rule->getRequirements()))
				{
					for (int count = 0; count < i->second; count++)
					{
						_save->createItemForTile(i->first, _craftInventoryTile);
					}
					std::map<std::string, int>::iterator tmp = i;
					++i;
					if (!_baseInventory)
					{
						_base->getStorageItems()->removeItem(tmp->first, tmp->second);
					}
				}
				else
				{
					++i;
				}
			}
		}
		// add items from crafts in base
		for (std::vector<Craft*>::iterator c = _base->getCrafts()->begin(); c != _base->getCrafts()->end(); ++c)
		{
			if ((*c)->getStatus() == "STR_OUT")
				continue;
			for (std::map<std::string, int>::iterator i = (*c)->getItems()->getContents()->begin(); i != (*c)->getItems()->getContents()->end(); ++i)
			{
				for (int count = 0; count < i->second; count++)
				{
					_save->createItemForTile(i->first, _craftInventoryTile);
				}
			}
		}
	}

	std::vector<BattleItem*> tempItemList = *_craftInventoryTile->getInventory();

	// equip soldiers based on equipment-layout
	for (BattleItem* i : tempItemList)
	{
		// set all the items on this tile as belonging to the XCOM faction.
		i->setXCOMProperty(true);
		// don't let the soldiers take extra ammo yet
		if (i->getRules()->getBattleType() == BT_AMMO)
			continue;
		placeItemByLayout(i, tempItemList);
	}

	// refresh list
	tempItemList = *_craftInventoryTile->getInventory();

	// load weapons before loadouts take extra clips.
	loadWeapons(tempItemList);

	// refresh list
	tempItemList = *_craftInventoryTile->getInventory();

	for (BattleItem* i : tempItemList)
	{
		// we only need to distribute extra ammo at this point.
		if (i->getRules()->getBattleType() != BT_AMMO)
			continue;
		placeItemByLayout(i, tempItemList);
	}

	// refresh list
	tempItemList = *_craftInventoryTile->getInventory();

	// auto-equip soldiers (only soldiers without layout) and clean up moved items
	autoEquip(*_save->getUnits(), _game->getMod(), &tempItemList, ground, _worldShade, _allowAutoLoadout, false);
}

void BattlescapeGenerator::autoEquip(std::vector<BattleUnit*> units, Mod *mod, std::vector<BattleItem*> *craftInv,
		RuleInventory *groundRuleInv, int worldShade, bool allowAutoLoadout, bool overrideEquipmentLayout)
{
	for (int pass = 0; pass < 4; ++pass)
	{
		for (std::vector<BattleItem*>::iterator j = craftInv->begin(); j != craftInv->end();)
		{
			if ((*j)->getSlot() == groundRuleInv)
			{
				bool add = false;

				switch (pass)
				{
				// priority 1: rifles.
				case 0:
					add = (*j)->getRules()->isRifle();
					break;
				// priority 2: pistols (assuming no rifles were found).
				case 1:
					add = (*j)->getRules()->isPistol();
					break;
				// priority 3: ammunition.
				case 2:
					add = (*j)->getRules()->getBattleType() == BT_AMMO;
					break;
				// priority 4: leftovers.
				case 3:
					add = !(*j)->getRules()->isPistol() &&
							!(*j)->getRules()->isRifle() &&
							((*j)->getRules()->getBattleType() != BT_FLARE || worldShade >= 9);
					break;
				default:
					break;
				}

				if (add)
				{
					for (std::vector<BattleUnit*>::iterator i = units.begin(); i != units.end(); ++i)
					{
						if (!(*i)->hasInventory() || !(*i)->getGeoscapeSoldier() || (!overrideEquipmentLayout && !(*i)->getGeoscapeSoldier()->getEquipmentLayout()->empty()))
						{
							continue;
						}
						// let's not be greedy, we'll only take a second extra clip
						// if everyone else has had a chance to take a first.
						bool allowSecondClip = (pass == 3);
						if ((*i)->addItem(*j, mod, allowSecondClip, allowAutoLoadout))
						{
							j = craftInv->erase(j);
							add = false;
							break;
						}
					}
					if (!add)
					{
						continue;
					}
				}
			}
			++j;
		}
	}
}

/**
 * Adds an XCom vehicle to the game.
 * Sets the correct turret depending on the ammo type.
 * @param v Pointer to the Vehicle.
 * @return Pointer to the spawned unit.
 */
BattleUnit *BattlescapeGenerator::addXCOMVehicle(Vehicle *v)
{
	Unit *rule = v->getRules()->getVehicleUnit();
	BattleUnit *unit = addXCOMUnit(new BattleUnit(_game->getMod(), rule, FACTION_PLAYER, _unitSequence++, nullptr, rule->getArmor(), 0, _save->getDepth()));
	if (unit)
	{
		_save->createItemForUnit(v->getRules(), unit, true);
		if (!v->getRules()->getPrimaryCompatibleAmmo()->empty())
		{
			std::string ammo = v->getRules()->getPrimaryCompatibleAmmo()->front();
			BattleItem *ammoItem = _save->createItemForUnit(ammo, unit);
			if (ammoItem)
			{
				ammoItem->setAmmoQuantity(v->getAmmo());
			}
		}
		unit->setTurretType(v->getRules()->getTurretType());
	}
	return unit;
}

/**
 * Adds a soldier to the game and places him on a free spawnpoint.
 * Spawnpoints are either tiles in case of an XCom craft that landed.
 * Or they are map nodes in case there's no craft.
 * @param soldier Pointer to the Soldier.
 * @return Pointer to the spawned unit.
 */
BattleUnit *BattlescapeGenerator::addXCOMUnit(BattleUnit *unit)
{
	if (_baseInventory)
	{
		if (unit->hasInventory())
		{
			_save->getUnits()->push_back(unit);
			_save->initUnit(unit);
			return unit;
		}
	}
	else
	{
		if (_craft == 0 || !_craftDeployed)
		{
			Node* node = _save->getSpawnNode(NR_XCOM, unit);
			if (node)
			{
				_save->setUnitPosition(unit, node->getPosition());
				_craftInventoryTile = _save->getTile(node->getPosition());
				unit->setDirection(RNG::generate(0, 7));
				_save->getUnits()->push_back(unit);
				_save->initUnit(unit);
				_save->getTileEngine()->calculateFOV(unit);
				return unit;
			}
			else if (_save->getMissionType() != "STR_BASE_DEFENSE")
			{
				if (placeUnitNearFriend(unit))
				{
					_craftInventoryTile = _save->getTile(unit->getPosition());
					unit->setDirection(RNG::generate(0, 7));
					_save->getUnits()->push_back(unit);
					_save->initUnit(unit);
					_save->getTileEngine()->calculateFOV(unit);
					return unit;
				}
			}
		}
		else if (_craft && !_craftRules->getDeployment().empty())
		{
			if (_craftInventoryTile == 0)
			{
				// Craft inventory tile position defined in the ruleset
				const std::vector<int> coords = _craftRules->getCraftInventoryTile();
				if (coords.size() >= 3)
				{
					Position craftInventoryTilePosition = Position(coords[0] + (_craftPos.x * 10), coords[1] + (_craftPos.y * 10), coords[2] + _craftZ);
					canPlaceXCOMUnit(_save->getTile(craftInventoryTilePosition));
				}
			}

			for (std::vector<std::vector<int> >::const_iterator i = _craftRules->getDeployment().begin(); i != _craftRules->getDeployment().end(); ++i)
			{
				Position pos = Position((*i)[0] + (_craftPos.x * 10), (*i)[1] + (_craftPos.y * 10), (*i)[2] + _craftZ);
				int dir = (*i)[3];
				bool canPlace = true;
				for (int x = 0; x < unit->getArmor()->getSize(); ++x)
				{
					for (int y = 0; y < unit->getArmor()->getSize(); ++y)
					{
						canPlace = (canPlace && canPlaceXCOMUnit(_save->getTile(pos + Position(x, y, 0))));
					}
				}
				if (canPlace)
				{
					if (_save->setUnitPosition(unit, pos))
					{
						_save->getUnits()->push_back(unit);
						_save->initUnit(unit);
						unit->setDirection(dir);
						return unit;
					}
				}
			}
		}
		else
		{
			for (int i = 0; i < _mapsize_x * _mapsize_y * _mapsize_z; ++i)
			{
				if (canPlaceXCOMUnit(_save->getTile(i)))
				{
					if (_save->setUnitPosition(unit, _save->getTile(i)->getPosition()))
					{
						_save->initUnit(unit);
						_save->getUnits()->push_back(unit);
						return unit;
					}
				}
			}
		}
	}
	delete unit;
	return 0;
}

/**
 * Checks if a soldier/tank can be placed on a given tile.
 * @param tile the given tile.
 * @return whether the unit can be placed here.
 */
bool BattlescapeGenerator::canPlaceXCOMUnit(Tile *tile)
{
	// to spawn an xcom soldier, there has to be a tile, with a floor, with the starting point attribute and no object in the way
	if (tile &&
		tile->getMapData(O_FLOOR) &&
		tile->getMapData(O_FLOOR)->getSpecialType() == START_POINT &&
		!tile->getMapData(O_OBJECT) &&
		tile->getMapData(O_FLOOR)->getTUCost(MT_WALK) < 255)
	{
		if (_craftInventoryTile == 0)
			_craftInventoryTile = tile;

		return true;
	}
	return false;
}

/**
 * Deploys the aliens, according to the alien deployment rules.
 * @param race Pointer to the alien race.
 * @param deployment Pointer to the deployment rules.
 */
void BattlescapeGenerator::deployAliens(const AlienDeployment *deployment)
{
	// race defined by deployment if there is one.
	auto tmpRace = deployment->getRace();
	if (!tmpRace.empty() && _game->getSavedGame()->getMonthsPassed() > -1)
	{
		_alienRace = tmpRace;
	}

	if (_save->getDepth() > 0 && _alienRace.find("_UNDERWATER") == std::string::npos)
	{
		_alienRace = _alienRace + "_UNDERWATER";
	}

	AlienRace *race = _game->getMod()->getAlienRace(_alienRace);
	if (race == 0)
	{
		throw Exception("Map generator encountered an error: Unknown race: " + _alienRace + " defined in deployment: " + deployment->getType());
	}

	int month;
	if (_game->getSavedGame()->getMonthsPassed() != -1)
	{
		month =
		((size_t) _game->getSavedGame()->getMonthsPassed()) > _game->getMod()->getAlienItemLevels().size() - 1 ?  // if
		_game->getMod()->getAlienItemLevels().size() - 1 : // then
		_game->getSavedGame()->getMonthsPassed() ;  // else
	}
	else
	{
		month = _alienItemLevel;
	}
	for (std::vector<DeploymentData>::const_iterator d = deployment->getDeploymentData()->begin(); d != deployment->getDeploymentData()->end(); ++d)
	{
		int quantity;

		if (_game->getSavedGame()->getDifficulty() < DIFF_VETERAN)
			quantity = (*d).lowQty + RNG::generate(0, (*d).dQty); // beginner/experienced
		else if (_game->getSavedGame()->getDifficulty() < DIFF_SUPERHUMAN)
			quantity = (*d).lowQty+(((*d).highQty-(*d).lowQty)/2) + RNG::generate(0, (*d).dQty); // veteran/genius
		else
			quantity = (*d).highQty + RNG::generate(0, (*d).dQty); // super (and beyond?)

		quantity += RNG::generate(0, (*d).extraQty);

		for (int i = 0; i < quantity; ++i)
		{
			// if the UFO was damaged, each alien (after the first) has a chance to not spawn (during base defense)
			if (_ufoDamagePercentage > 0)
			{
				if (i > 0 && RNG::percent(_ufoDamagePercentage))
				{
					continue;
				}
			}

			std::string alienName = race->getMember((*d).alienRank);

			bool outside = RNG::generate(0,99) < (*d).percentageOutsideUfo;
			if (_ufo == 0)
				outside = false;
			Unit *rule = _game->getMod()->getUnit(alienName, true);
			BattleUnit *unit = addAlien(rule, (*d).alienRank, outside);
			size_t itemLevel = (size_t)(_game->getMod()->getAlienItemLevels().at(month).at(RNG::generate(0,9)));
			if (unit)
			{
				_save->initUnit(unit, itemLevel);
				if (!rule->isLivingWeapon())
				{
					if ((*d).itemSets.empty())
					{
						throw Exception("Unit generator encountered an error: item set not defined");
					}
					if (itemLevel >= (*d).itemSets.size())
					{
						itemLevel = (*d).itemSets.size() - 1;
					}
					for (std::vector<std::string>::const_iterator it = (*d).itemSets.at(itemLevel).items.begin(); it != (*d).itemSets.at(itemLevel).items.end(); ++it)
					{
						RuleItem *ruleItem = _game->getMod()->getItem(*it);
						if (ruleItem)
						{
							_save->createItemForUnit(ruleItem, unit);
						}
					}
					for (auto& iset : (*d).extraRandomItems)
					{
						if (iset.items.empty())
							continue;
						auto pick = RNG::generate(0, iset.items.size() - 1);
						RuleItem *ruleItem = _game->getMod()->getItem(iset.items[pick]);
						if (ruleItem)
						{
							_save->createItemForUnit(ruleItem, unit);
						}
					}
				}
			}
		}
	}
}



/**
 * Adds an alien to the game and places him on a free spawnpoint.
 * @param rules Pointer to the Unit which holds info about the alien .
 * @param alienRank The rank of the alien, used for spawn point search.
 * @param outside Whether the alien should spawn outside or inside the UFO.
 * @return Pointer to the created unit.
 */
BattleUnit *BattlescapeGenerator::addAlien(Unit *rules, int alienRank, bool outside)
{
	BattleUnit *unit = new BattleUnit(_game->getMod(), rules, FACTION_HOSTILE, _unitSequence++, _save->getEnviroEffects(), rules->getArmor(), _game->getMod()->getStatAdjustment(_game->getSavedGame()->getDifficulty()), _save->getDepth());
	Node *node = 0;

	// safety to avoid index out of bounds errors
	if (alienRank > 7)
		alienRank = 7;
	/* following data is the order in which certain alien ranks spawn on certain node ranks */
	/* note that they all can fall back to rank 0 nodes - which is scout (outside ufo) */

	for (int i = 0; i < 7 && node == 0; ++i)
	{
		if (outside)
			node = _save->getSpawnNode(0, unit); // when alien is instructed to spawn outside, we only look for node 0 spawnpoints
		else
			node = _save->getSpawnNode(Node::nodeRank[alienRank][i], unit);
	}

	int difficulty = _game->getSavedGame()->getDifficultyCoefficient();

	if (node && _save->setUnitPosition(unit, node->getPosition()))
	{
		unit->setAIModule(new AIModule(_game->getSavedGame()->getSavedBattle(), unit, node));
		unit->setRankInt(alienRank);
		int dir = _save->getTileEngine()->faceWindow(node->getPosition());
		Position craft = _game->getSavedGame()->getSavedBattle()->getUnits()->at(0)->getPosition();
		if (Position::distance2d(node->getPosition(), craft) <= 20 && RNG::percent(20 * difficulty))
			dir = unit->directionTo(craft);
		if (dir != -1)
			unit->setDirection(dir);
		else
			unit->setDirection(RNG::generate(0,7));

		// we only add a unit if it has a node to spawn on.
		// (stops them spawning at 0,0,0)
		_save->getUnits()->push_back(unit);
	}
	else
	{
		// ASSASSINATION CHALLENGE SPECIAL: screw the player, just because we didn't find a node,
		// doesn't mean we can't ruin Tornis's day: spawn as many aliens as possible.
		if (_game->getSavedGame()->getDifficulty() >= DIFF_SUPERHUMAN && placeUnitNearFriend(unit))
		{
			unit->setAIModule(new AIModule(_game->getSavedGame()->getSavedBattle(), unit, 0));
			unit->setRankInt(alienRank);
			int dir = _save->getTileEngine()->faceWindow(unit->getPosition());
			Position craft = _game->getSavedGame()->getSavedBattle()->getUnits()->at(0)->getPosition();
			if (Position::distance2d(unit->getPosition(), craft) <= 20 && RNG::percent(20 * difficulty))
				dir = unit->directionTo(craft);
			if (dir != -1)
				unit->setDirection(dir);
			else
				unit->setDirection(RNG::generate(0,7));

			_save->getUnits()->push_back(unit);
		}
		else
		{
			delete unit;
			unit = 0;
		}
	}

	return unit;
}

/**
 * Adds a civilian to the game and places him on a free spawnpoint.
 * @param rules Pointer to the Unit which holds info about the civilian.
 * @return Pointer to the created unit.
 */
BattleUnit *BattlescapeGenerator::addCivilian(Unit *rules)
{
	BattleUnit *unit = new BattleUnit(_game->getMod(), rules, FACTION_NEUTRAL, _unitSequence++, _save->getEnviroEffects(), rules->getArmor(), 0, _save->getDepth());
	Node *node = _save->getSpawnNode(0, unit);

	if (node)
	{
		_save->setUnitPosition(unit, node->getPosition());
		unit->setAIModule(new AIModule(_save, unit, node));
		unit->setDirection(RNG::generate(0,7));

		// we only add a unit if it has a node to spawn on.
		// (stops them spawning at 0,0,0)
		_save->getUnits()->push_back(unit);
	}
	else if (placeUnitNearFriend(unit))
	{
		unit->setAIModule(new AIModule(_save, unit, node));
		unit->setDirection(RNG::generate(0,7));
		_save->getUnits()->push_back(unit);
	}
	else
	{
		delete unit;
		unit = 0;
	}
	return unit;
}

/**
 * Places an item on an XCom soldier based on equipment layout.
 * @param item Pointer to the Item.
 * @return Pointer to the Item.
 */
bool BattlescapeGenerator::placeItemByLayout(BattleItem *item, const std::vector<BattleItem*> &itemList)
{
	if (item->getSlot() == _inventorySlotGround)
	{
		auto& itemType = item->getRules()->getType();

		// find the first soldier with a matching layout-slot
		for (auto unit : *_save->getUnits())
		{
			// skip the vehicles, we need only X-Com soldiers WITH equipment-layout
			if (!unit->getGeoscapeSoldier() || unit->getGeoscapeSoldier()->getEquipmentLayout()->empty())
			{
				continue;
			}

			// find the first matching layout-slot which is not already occupied
			for (auto layoutItem : *unit->getGeoscapeSoldier()->getEquipmentLayout())
			{
				if (itemType != layoutItem->getItemType()) continue;

				auto inventorySlot = _game->getMod()->getInventory(layoutItem->getSlot(), true);

				if (unit->getItem(inventorySlot, layoutItem->getSlotX(), layoutItem->getSlotY())) continue;

				auto toLoad = 0;
				for (int slot = 0; slot < RuleItem::AmmoSlotMax; ++slot)
				{
					if (layoutItem->getAmmoItemForSlot(slot) != "NONE")
					{
						++toLoad;
					}
				}

				if (toLoad)
				{
					// maybe we find the layout-ammo on the ground to load it with
					for (auto ammo : itemList)
					{
						if (ammo->getSlot() == _inventorySlotGround)
						{
							auto& ammoType = ammo->getRules()->getType();
							for (int slot = 0; slot < RuleItem::AmmoSlotMax; ++slot)
							{
								if (ammoType == layoutItem->getAmmoItemForSlot(slot))
								{
									if (item->setAmmoPreMission(ammo))
									{
										--toLoad;
									}
									// even if item was not loaded other slots can't use it either
									break;
								}
							}
							if (!toLoad)
							{
								break;
							}
						}
					}
				}

				// only place the weapon onto the soldier when it's loaded with its layout-ammo (if any)
				if (!toLoad || item->haveAnyAmmo())
				{
					item->moveToOwner(unit);
					item->setSlot(inventorySlot);
					item->setSlotX(layoutItem->getSlotX());
					item->setSlotY(layoutItem->getSlotY());
					if (Options::includePrimeStateInSavedLayout && item->getRules()->getFuseTimerType() != BFT_NONE)
					{
						item->setFuseTimer(layoutItem->getFuseTimer());
					}
					return true;
				}
			}
		}
	}
	return false;
}

/**
 * Loads an XCom format MAP file into the tiles of the battlegame.
 * @param mapblock Pointer to MapBlock.
 * @param xoff Mapblock offset in X direction.
 * @param yoff Mapblock offset in Y direction.
 * @param save Pointer to the current SavedBattleGame.
 * @param terrain Pointer to the Terrain rule.
 * @param discovered Whether or not this mapblock is discovered (eg. landing site of the XCom plane).
 * @return int Height of the loaded mapblock (this is needed for spawnpoint calculation...)
 * @sa http://www.ufopaedia.org/index.php?title=MAPS
 * @note Y-axis is in reverse order.
 */
int BattlescapeGenerator::loadMAP(MapBlock *mapblock, int xoff, int yoff, int zoff, RuleTerrain *terrain, int mapDataSetOffset, bool discovered, bool craft)
{
	int sizex, sizey, sizez;
	int x = xoff, y = yoff, z = zoff;
	char size[3];
	unsigned char value[4];
	std::string filename = "MAPS/" + mapblock->getName() + ".MAP";
	unsigned int terrainObjectID;

	// Load file
	auto mapFile = FileMap::getIStream(filename);

	mapFile->read((char*)&size, sizeof(size));
	sizey = (int)size[0];
	sizex = (int)size[1];
	sizez = (int)size[2];

	mapblock->setSizeZ(sizez);

	std::ostringstream ss;
	if (sizez > _save->getMapSizeZ())
	{
		ss << "Height of map " + filename + " too big for this mission, block is " << sizez << ", expected: " << _save->getMapSizeZ();
		throw Exception(ss.str());
	}

	if (sizex != mapblock->getSizeX() ||
		sizey != mapblock->getSizeY())
	{
		ss << "Map block is not of the size specified " + filename + " is " << sizex << "x" << sizey << " , expected: " << mapblock->getSizeX() << "x" << mapblock->getSizeY();
		throw Exception(ss.str());
	}

	z += sizez - 1;

	for (int i = _mapsize_z-1; i >0; i--)
	{
		// check if there is already a layer - if so, we have to move Z up
		MapData *floor = _save->getTile(Position(x, y, i))->getMapData(O_FLOOR);
		if (floor != 0 && zoff == 0)
		{
			z += i;
			if (craft && _craftZ == 0)
			{
				_craftZ = i;
			}
			break;
		}
	}

	if (z > (_save->getMapSizeZ()-1))
	{
		throw Exception("Something is wrong in your map definitions, craft/ufo map is too tall?");
	}

	while (mapFile->read((char*)&value, sizeof(value)))
	{
		for (int part = O_FLOOR; part < O_MAX; ++part)
		{
			terrainObjectID = ((unsigned char)value[part]);
			if (terrainObjectID>0)
			{
				int mapDataSetID = mapDataSetOffset;
				unsigned int mapDataID = terrainObjectID;
				MapData *md = terrain->getMapData(&mapDataID, &mapDataSetID);
				if (mapDataSetOffset > 0) // ie: ufo or craft.
				{
					_save->getTile(Position(x, y, z))->setMapData(0, -1, -1, O_OBJECT);
				}
				TilePart tp = (TilePart) part;
				_save->getTile(Position(x, y, z))->setMapData(md, mapDataID, mapDataSetID, tp);
			}
		}

		_save->getTile(Position(x, y, z))->setDiscovered((discovered || mapblock->isFloorRevealed(z)), 2);

		x++;

		if (x == (sizex + xoff))
		{
			x = xoff;
			y++;
		}
		if (y == (sizey + yoff))
		{
			y = yoff;
			z--;
		}
	}

	if (!mapFile->eof())
	{
		throw Exception("Invalid MAP file: " + filename);
	}

	// Add the craft offset to the positions of the items if we're loading a craft map
	// But don't do so if loading a verticalLevel, since the z offset of the craft is handled by that code
	if (craft && zoff == 0)
	{
		zoff += _craftZ;
	}

	if (_generateFuel)
	{
		// if one of the mapBlocks has an items array defined, don't deploy fuel algorithmically
		_generateFuel = mapblock->getItems()->empty();
	}
	std::map<std::string, std::pair<int, int> >::const_iterator primeEnd = mapblock->getItemsFuseTimers()->end();
	for (std::map<std::string, std::vector<Position> >::const_iterator i = mapblock->getItems()->begin(); i != mapblock->getItems()->end(); ++i)
	{
		std::map<std::string, std::pair<int, int> >::const_iterator prime = mapblock->getItemsFuseTimers()->find((*i).first);
		RuleItem *rule = _game->getMod()->getItem((*i).first, true);
		for (std::vector<Position>::const_iterator j = (*i).second.begin(); j != (*i).second.end(); ++j)
		{
			if ((*j).x >= mapblock->getSizeX() || (*j).y >= mapblock->getSizeY() || (*j).z >= mapblock->getSizeZ())
			{
				ss << "Item " << rule->getName() << " is outside of map block " << mapblock->getName() << ", position: [";
				ss << (*j).x << "," << (*j).y << "," << (*j).z << "], block size: [";
				ss << mapblock->getSizeX() << "," << mapblock->getSizeY() << "," << mapblock->getSizeZ() << "]";
				throw Exception(ss.str());
			}
			BattleItem *item = _save->createItemForTile(rule, _save->getTile((*j) + Position(xoff, yoff, zoff)));
			if (prime != primeEnd)
			{
				item->setFuseTimer(RNG::generate(prime->second.first, prime->second.second));
			}
		}
	}
	// randomized items
	for (std::vector<RandomizedItems>::const_iterator i = mapblock->getRandomizedItems()->begin(); i != mapblock->getRandomizedItems()->end(); ++i)
	{
		if (i->itemList.size() < 1)
		{
			continue; // skip empty definition
		}
		else
		{
			// mixed = false
			int index = RNG::generate(0, i->itemList.size() - 1);
			RuleItem *rule = _game->getMod()->getItem(i->itemList[index]);

			for (int j = 0; j < i->amount; ++j)
			{
				if (i->mixed)
				{
					// mixed = true
					index = RNG::generate(0, i->itemList.size() - 1);
					rule = _game->getMod()->getItem(i->itemList[index]);
				}

				if (i->position.x >= mapblock->getSizeX() || i->position.y >= mapblock->getSizeY() || i->position.z >= mapblock->getSizeZ())
				{
					ss << "Random item " << rule->getName() << " is outside of map block " << mapblock->getName() << ", position: [";
					ss << i->position.x << "," << i->position.y << "," << i->position.z << "], block size: [";
					ss << mapblock->getSizeX() << "," << mapblock->getSizeY() << "," << mapblock->getSizeZ() << "]";
					throw Exception(ss.str());
				}
				_save->createItemForTile(rule, _save->getTile(i->position + Position(xoff, yoff, zoff)));
			}
		}
	}

	return sizez;
}

/**
 * Loads an XCom format RMP file into the spawnpoints of the battlegame.
 * @param mapblock Pointer to MapBlock.
 * @param xoff Mapblock offset in X direction.
 * @param yoff Mapblock offset in Y direction.
 * @param zoff Mapblock vertical offset.
 * @param segment Mapblock segment.
 * @sa http://www.ufopaedia.org/index.php?title=ROUTES
 */
void BattlescapeGenerator::loadRMP(MapBlock *mapblock, int xoff, int yoff, int zoff, int segment)
{
	unsigned char value[24];
	std::string filename = "ROUTES/" + mapblock->getName() +".RMP";
	// Load file
	auto mapFile = FileMap::getIStream(filename);

	size_t nodeOffset = _save->getNodes()->size();
	std::vector<int> badNodes;
	int nodesAdded = 0;
	while (mapFile->read((char*)&value, sizeof(value)))
	{
		int pos_x = value[1];
		int pos_y = value[0];
		int pos_z = value[2];
		Node *node;
		if (pos_x >= 0 && pos_x < mapblock->getSizeX() &&
			pos_y >= 0 && pos_y < mapblock->getSizeY() &&
			pos_z >= 0 && pos_z < mapblock->getSizeZ())
		{
			Position pos = Position(xoff + pos_x, yoff + pos_y, mapblock->getSizeZ() - 1 - pos_z + zoff);
			int type     = value[19];
			int rank     = value[20];
			int flags    = value[21];
			int reserved = value[22];
			int priority = value[23];
			node = new Node(_save->getNodes()->size(), pos, segment, type, rank, flags, reserved, priority);
			for (int j = 0; j < 5; ++j)
			{
				int connectID = value[4 + j * 3];
				// don't touch special values
				if (connectID <= 250)
				{
					connectID += nodeOffset;
				}
				// 255/-1 = unused, 254/-2 = north, 253/-3 = east, 252/-4 = south, 251/-5 = west
				else
				{
					connectID -= 256;
				}
				node->getNodeLinks()->push_back(connectID);
			}
		}
		else
		{
			// since we use getNodes()->at(n) a lot, we have to push a dummy node into the vector to keep the connections sane,
			// or else convert the node vector to a map, either way is as much work, so i'm sticking with vector for faster operation.
			// this is because the "built in" nodeLinks reference each other by number, and it's gonna be implementational hell to try
			// to adjust those numbers retroactively, post-culling. far better to simply mark these culled nodes as dummies, and discount their use
			// that way, all the connections will still line up properly in the array.
			node = new Node();
			node->setDummy(true);
			Log(LOG_INFO) << "Bad node in RMP file: " << filename << " Node #" << nodesAdded << " is outside map boundaries at X:" << pos_x << " Y:" << pos_y << " Z:" << pos_z << ". Culling Node.";
			badNodes.push_back(nodesAdded);
		}
		_save->getNodes()->push_back(node);
		nodesAdded++;
	}

	for (std::vector<int>::iterator i = badNodes.begin(); i != badNodes.end(); ++i)
	{
		int nodeCounter = nodesAdded;
		for (std::vector<Node*>::reverse_iterator j = _save->getNodes()->rbegin(); j != _save->getNodes()->rend() && nodeCounter > 0; ++j)
		{
			if (!(*j)->isDummy())
			{
				for(std::vector<int>::iterator k = (*j)->getNodeLinks()->begin(); k != (*j)->getNodeLinks()->end(); ++k)
				{
					if (*k - nodeOffset == (unsigned)*i)
					{
						Log(LOG_INFO) << "RMP file: " << filename << " Node #" << nodeCounter - 1 << " is linked to Node #" << *i << ", which was culled. Terminating Link.";
						*k = -1;
					}
				}
			}
			nodeCounter--;
		}
	}

	if (!mapFile->eof())
	{
		throw Exception("Invalid RMP file: " + filename);
	}
}

/**
 * Checks if a new terrain is being requested by a command and loads it if necessary
 * @param terrain Pointer to the terrain.
 * @return The MCD offset where the requested terrain begins
 */
int BattlescapeGenerator::loadExtraTerrain(RuleTerrain *terrain)
{
	int mapDataSetIDOffset;

	std::map<RuleTerrain*, int>::iterator it = _loadedTerrains.find(terrain);
	if (it != _loadedTerrains.end())
	{
		// Found the terrain in the already-loaded list, get the offset
		mapDataSetIDOffset = it->second;
	}
	else
	{
		// Terrain not loaded yet, go ahead and load it
		mapDataSetIDOffset = _save->getMapDataSets()->size(); // new terrain's offset starts at the end of the already-loaded list

		for (const auto& i : *terrain->getMapDataSets())
		{
			i->loadData();
			if (_game->getMod()->getMCDPatch(i->getName()))
			{
				_game->getMod()->getMCDPatch(i->getName())->modifyData(i);
			}
			_save->getMapDataSets()->push_back(i);
		}

		_loadedTerrains[terrain] = mapDataSetIDOffset;
	}

	return mapDataSetIDOffset;
}

/**
 * Fill power sources with an alien fuel object.
 */
void BattlescapeGenerator::fuelPowerSources()
{
	for (int i = 0; i < _save->getMapSizeXYZ(); ++i)
	{
		if (_save->getTile(i)->getMapData(O_OBJECT)
			&& _save->getTile(i)->getMapData(O_OBJECT)->getSpecialType() == UFO_POWER_SOURCE)
		{
			_save->createItemForTile(_game->getMod()->getAlienFuelName(), _save->getTile(i));
		}
	}
}


/**
 * When a UFO crashes, there is a 75% chance for each power source to explode.
 */
void BattlescapeGenerator::explodePowerSources()
{
	for (int i = 0; i < _save->getMapSizeXYZ(); ++i)
	{
		if (_save->getTile(i)->getMapData(O_OBJECT)
			&& _save->getTile(i)->getMapData(O_OBJECT)->getSpecialType() == UFO_POWER_SOURCE && RNG::percent(75))
		{
			Position pos;
			pos.x = _save->getTile(i)->getPosition().x*16;
			pos.y = _save->getTile(i)->getPosition().y*16;
			pos.z = (_save->getTile(i)->getPosition().z*24) +12;
			_save->getTileEngine()->explode({ }, pos, 180+RNG::generate(0,70), _save->getMod()->getDamageType(DT_HE), 10);
		}
	}
	Tile *t = _save->getTileEngine()->checkForTerrainExplosions();
	while (t)
	{
		int power = t->getExplosive();
		t->setExplosive(0, 0, true);
		Position p = t->getPosition().toVoxel() + Position(8,8,0);
		_save->getTileEngine()->explode({ }, p, power, _game->getMod()->getDamageType(DT_HE), power / 10);
		t = _save->getTileEngine()->checkForTerrainExplosions();
	}
}

/**
 * Spawns civilians on a terror mission.
 * @param max Maximum number of civilians to spawn.
 */
void BattlescapeGenerator::deployCivilians(int max, bool roundUp, const std::string &civilianType)
{
	if (max)
	{
		// inevitably someone will point out that ufopaedia says 0-16 civilians.
		// to that person: this is only partially true;
		// 0 civilians would only be a possibility if there were already 80 units,
		// or no spawn nodes for civilians, but it would always try to spawn at least 8.
		int number = RNG::generate(roundUp ? (max+1)/2 : max/2, max);

		if (number > 0)
		{
			int month;
			if (_game->getSavedGame()->getMonthsPassed() != -1)
			{
				month =
				((size_t) _game->getSavedGame()->getMonthsPassed()) > _game->getMod()->getAlienItemLevels().size() - 1 ?  // if
				_game->getMod()->getAlienItemLevels().size() - 1 : // then
				_game->getSavedGame()->getMonthsPassed() ;  // else
			}
			else
			{
				month = _alienItemLevel;
			}
			for (int i = 0; i < number; ++i)
			{
				Unit* rule = 0;
				if (civilianType.size() > 0)
				{
					rule = _game->getMod()->getUnit(civilianType, true);
				}
				else
				{
					size_t pick = RNG::generate(0, _terrain->getCivilianTypes().size() - 1);
					rule = _game->getMod()->getUnit(_terrain->getCivilianTypes().at(pick), true);
				}
				BattleUnit* civ = addCivilian(rule);
				if (civ)
				{
					size_t itemLevel = (size_t)(_game->getMod()->getAlienItemLevels().at(month).at(RNG::generate(0,9)));
					// Built in weapons: civilians may have levelled item lists with randomized distribution
					// following the same basic rules as the alien item levels.
					_save->initUnit(civ, itemLevel);
				}
			}
		}
	}
}

/**
 * Sets the alien base involved in the battle.
 * @param base Pointer to alien base.
 */
void BattlescapeGenerator::setAlienBase(AlienBase *base)
{
	_alienBase = base;
	_alienBase->setInBattlescape(true);
}

/**
 * Places a unit near a friendly unit.
 * @param unit Pointer to the unit in question.
 * @return If we successfully placed the unit.
 */
bool BattlescapeGenerator::placeUnitNearFriend(BattleUnit *unit)
{
	if (_save->getUnits()->empty())
	{
		return false;
	}
	for (int i = 0; i != 10; ++i)
	{
		Position entryPoint = TileEngine::invalid;
		int tries = 100;
		bool largeUnit = false;
		while (entryPoint == TileEngine::invalid && tries)
		{
			BattleUnit* k = _save->getUnits()->at(RNG::generate(0, _save->getUnits()->size()-1));
			if (k->getFaction() == unit->getFaction() && k->getPosition() != TileEngine::invalid && k->getArmor()->getSize() >= unit->getArmor()->getSize())
			{
				entryPoint = k->getPosition();
				largeUnit = (k->getArmor()->getSize() != 1);
			}
			--tries;
		}
		if (tries && _save->placeUnitNearPosition(unit, entryPoint, largeUnit))
		{
			return true;
		}
	}
	return false;
}


/**
 * Creates a mini-battle-save for managing inventory from the Geoscape.
 * Kids, don't try this at home!
 * @param craft Pointer to craft to manage.
 */
void BattlescapeGenerator::runInventory(Craft *craft)
{
	// we need to fake a map for soldier placement
	_baseInventory = true;
	_mapsize_x = 2;
	_mapsize_y = 2;
	_mapsize_z = 1;
	_save->initMap(_mapsize_x, _mapsize_y, _mapsize_z);
	_save->initUtilities(_mod, true);
	MapDataSet *set = new MapDataSet("dummy");
	MapData *data = new MapData(set);
	_craftInventoryTile = _save->getTile(0);

	// ok now generate the battle items for inventory
	if (craft != 0) setCraft(craft);
	deployXCOM(nullptr, nullptr);
	delete data;
	delete set;
}

/**
 * Loads all XCom weaponry before anything else is distributed.
 */
void BattlescapeGenerator::loadWeapons(const std::vector<BattleItem*> &itemList)
{
	// let's try to load this weapon, whether we equip it or not.
	for (BattleItem* i : itemList)
	{
		if (i->isWeaponWithAmmo() &&
			!i->haveAllAmmo() &&
			!i->getRules()->isFixed())
		{
			for (BattleItem* j : itemList)
			{
				if (j->getSlot() == _inventorySlotGround && i->setAmmoPreMission(j))
				{
					if (i->haveAllAmmo())
					{
						break;
					}
				}
			}
		}
	}
}

/**
 * Generates a map (set of tiles) for a new battlescape game.
 * @param script the script to use to build the map.
 */
void BattlescapeGenerator::generateMap(const std::vector<MapScript*> *script)
{
	// set our ambient sound
	if (_terrain->getAmbience() != -1)
	{
		_save->setAmbientSound(_terrain->getAmbience());
	}
	else
	{
		_save->setAmbienceRandom(_terrain->getAmbienceRandom());
		_save->setMinAmbienceRandomDelay(_terrain->getMinAmbienceRandomDelay());
		_save->setMaxAmbienceRandomDelay(_terrain->getMaxAmbienceRandomDelay());
		_save->resetCurrentAmbienceDelay();
	}
	_save->setAmbientVolume(_terrain->getAmbientVolume());

	// set up our map generation vars
	_dummy = new MapBlock("dummy");

	init(true);

	MapBlock* craftMap = 0;
	std::vector<MapBlock*> ufoMaps;

	int mapDataSetIDOffset = 0;
	int craftDataSetIDOffset = 0;

	// create an array to track command success/failure
	std::map<int, bool> conditionals;

	// Load in the default terrain data
	for (std::vector<MapDataSet*>::iterator i = _terrain->getMapDataSets()->begin(); i != _terrain->getMapDataSets()->end(); ++i)
	{
		(*i)->loadData();
		if (_game->getMod()->getMCDPatch((*i)->getName()))
		{
			_game->getMod()->getMCDPatch((*i)->getName())->modifyData(*i);
		}
		_save->getMapDataSets()->push_back(*i);
		mapDataSetIDOffset++;
	}

	_loadedTerrains[_terrain] = 0;

	RuleTerrain* ufoTerrain = 0;
	// lets generate the map now and store it inside the tile objects

	// this mission type is "hard-coded" in terms of map layout
	uint64_t seed = RNG::getSeed();
	_baseTerrain = _terrain;
	if (_save->getMissionType() == "STR_BASE_DEFENSE")
	{
		if (_mod->getBaseDefenseMapFromLocation() == 1)
		{
			Target *target = _base;

			// Set RNG to make base generation dependent on base position
			double baseLon = target->getLongitude();
			double baseLat = target->getLatitude();
			if (baseLon == 0)
			{
				baseLon = 1.0;
			}
			if (baseLat == 0)
			{
				baseLat = 1.0;
			}
			uint64_t baseSeed = baseLon * baseLat * 1e6;
			RNG::setSeed(baseSeed);

			_baseTerrain = _game->getMod()->getTerrain(_worldTexture->getRandomBaseTerrain(target), true);
			generateBaseMap();
		}
		else
		{
			generateBaseMap();
		}
	}

	//process script
	for (std::vector<MapScript*>::const_iterator i = script->begin(); i != script->end(); ++i)
	{
		MapScript *command = *i;

		if (command->getLabel() > 0 && conditionals.find(command->getLabel()) != conditionals.end())
		{
			throw Exception("Map generator encountered an error: multiple commands are sharing the same label.");
		}
		bool &success = conditionals[command->getLabel()] = false;


		// if this command runs conditionally on the failures or successes of previous commands
		if (!command->getConditionals()->empty())
		{
			bool execute = true;
			// compare the corresponding entries in the success/failure vector
			for (std::vector<int>::const_iterator condition = command->getConditionals()->begin(); condition != command->getConditionals()->end(); ++condition)
			{
				// positive numbers indicate conditional on success, negative means conditional on failure
				// ie: [1, -2] means this command only runs if command 1 succeeded and command 2 failed.
				if (conditionals.find(std::abs(*condition)) != conditionals.end())
				{
					if ((*condition > 0 && !conditionals[*condition]) || (*condition < 0 && conditionals[std::abs(*condition)]))
					{
						execute = false;
						break;
					}
				}
				else
				{
					throw Exception("Map generator encountered an error: conditional command expected a label that did not exist before this command.");
				}
			}
			if (!execute)
			{
				continue;
			}
		}

		// if there's a chance a command won't execute by design, take that into account here.
		if (RNG::percent(command->getChancesOfExecution()))
		{
			// initialize the block selection arrays
			command->init();

			// each command can be attempted multiple times, as randomization within the rects may occur
			for (int j = 0; j < command->getExecutions(); ++j)
			{
				_ufoDeployed = false; // reset EACH time

				int x, y;
				MapBlock *block = 0;

				// Check if the command has vertical levels
				_verticalLevels.clear();
				bool doLevels = populateVerticalLevels(command);
				std::vector<VerticalLevel>::iterator currentLevel = _verticalLevels.begin();
				// Special case among verticalLevels, we want to add the blocks using the "line" level, not the ground or the first level
				if (doLevels && command->getType() == MSC_ADDLINE)
				{
					for ( ; currentLevel != _verticalLevels.end(); ++currentLevel)
					{
						if (currentLevel->levelType == VLT_LINE)
						{
							break;
						}
					}

					// How did you pass the populateVerticalLevels validation???
					if (currentLevel == _verticalLevels.end())
					{
						throw Exception("Map generator encountered an error: An addLine command with verticalLevels doesn't contain a level for the line.");
					}
				}

				// Variable for holding positions of blocks added for use in loading vertical levels
				_placedBlockRects.clear();

				RuleTerrain *terrain;
				terrain = pickTerrain(command->getAlternateTerrain());

				if (doLevels)
				{
					// initNextLevel() << returns next block for use
					command->initVerticalLevel(*currentLevel);
					terrain = currentLevel->levelTerrain == "" ? terrain : pickTerrain(currentLevel->levelTerrain);
				}

				switch (command->getType())
				{
				case MSC_ADDBLOCK:
					block = command->getNextBlock(terrain);
					// select an X and Y position from within the rects, using an even distribution
					if (block && selectPosition(command->getRects(), x, y, block->getSizeX(), block->getSizeY()))
					{
						bool blockAdded = addBlock(x, y, block, terrain);
						success = blockAdded || success;

						if (blockAdded && doLevels)
						{
							SDL_Rect blockRect;
							blockRect.x = x;
							blockRect.y = y;
							blockRect.w = block->getSizeX();
							blockRect.h = block->getSizeY();
							_placedBlockRects.push_back(blockRect);

							loadVerticalLevels(command);
						}
					}

					break;
				case MSC_ADDLINE:
					success = addLine((MapDirection)(command->getDirection()), command->getRects(), terrain);

					if (doLevels && success)
					{
						loadVerticalLevels(command, true);
					}

					break;
				case MSC_ADDCRAFT:
					if (_craft)
					{
						RuleCraft *craftRulesOverride = _save->getMod()->getCraft(command->getCraftName());
						if (craftRulesOverride != 0)
						{
							_craftRules = craftRulesOverride;
						}

						craftMap = _craftRules->getBattlescapeTerrainData()->getRandomMapBlock(999, 999, 0, false);
						bool craftPlaced = addCraft(craftMap, command, _craftPos, terrain);
						// Note: if label != 0, we assume that this may actually fail and will be handled by subsequent command(s)
						if (!craftPlaced && command->getLabel() == 0)
						{
							throw Exception("Map generator encountered an error: Craft (MapBlock: "
								+ craftMap->getName()
								+ ") could not be placed on the map. You may try turning on 'save scumming' to work around this issue.");
						}
						if (craftPlaced)
						{
							// by default addCraft adds blocks from group 1.
							// this can be overwritten in the command by defining specific groups or blocks
							// or this behaviour can be suppressed by leaving group 1 empty
							// this is intentional to allow for TFTD's cruise liners/etc
							// in this situation, you can end up with ANYTHING under your craft, so be careful
							for (x = _craftPos.x; x < _craftPos.x + _craftPos.w; ++x)
							{
								for (y = _craftPos.y; y < _craftPos.y + _craftPos.h; ++y)
								{
									if (_blocks[x][y])
									{
										bool visible = (_save->getMissionType() == "STR_BASE_DEFENSE");

										int terrainMapDataSetIDOffset = loadExtraTerrain(terrain);
										loadMAP(_blocks[x][y], x * 10, y * 10, 0, terrain, terrainMapDataSetIDOffset, visible);

										if (doLevels)
										{
											SDL_Rect blockRect;
											blockRect.x = x;
											blockRect.y = y;
											blockRect.w = _blocks[x][y]->getSizeX();
											blockRect.h = _blocks[x][y]->getSizeY();
											_placedBlockRects.push_back(blockRect);
										}
									}
								}
							}

							if (doLevels)
							{
								loadVerticalLevels(command, true, craftMap);
							}

							_craftDeployed = true;
							success = true;
						}
					}
					break;
				case MSC_ADDUFO:
					// as above, note that the craft and the ufo will never be allowed to overlap.
					// significant difference here is that we accept a UFOName string here to choose the UFO map
					// and we store the UFO positions in a vector, which we iterate later when actually loading the
					// map and route data. this makes it possible to add multiple UFOs to a single map
					// IMPORTANTLY: all the UFOs must use _exactly_ the same MCD set.
					// this is fine for most UFOs but it does mean small scouts can't be combined with larger ones
					// unless some major alterations are done to the MCD sets and maps themselves beforehand
					// this is because serializing all the MCDs is an implementational nightmare from my perspective,
					// and modders can take care of all that manually on their end.
					if (_game->getMod()->getUfo(command->getUFOName()))
					{
						ufoTerrain = _game->getMod()->getUfo(command->getUFOName())->getBattlescapeTerrainData();
					}
					else if (_ufo)
					{
						ufoTerrain = _ufo->getRules()->getBattlescapeTerrainData();
					}

					if (ufoTerrain)
					{
						MapBlock *ufoMap = ufoTerrain->getRandomMapBlock(999, 999, 0, false);
						SDL_Rect ufoPosTemp;
						bool ufoPlaced = addCraft(ufoMap, command, ufoPosTemp, terrain);
						// Note: if label != 0, we assume that this may actually fail and will be handled by subsequent command(s)
						if (!ufoPlaced && command->getLabel() == 0)
						{
							if (command->canBeSkipped())
							{
								Log(LOG_INFO) << "Map generator encountered a recoverable problem: UFO (MapBlock: " << ufoMap->getName() << ") could not be placed on the map. Command skipped.";
								break;
							}
							else
							{
								throw Exception("Map generator encountered an error: UFO (MapBlock: "
									+ ufoMap->getName()
									+ ") could not be placed on the map. You may try turning on 'save scumming' to work around this issue.");
							}
						}
						if (ufoPlaced)
						{
							_ufoPos.push_back(ufoPosTemp);
							ufoMaps.push_back(ufoMap);
							for (x = ufoPosTemp.x; x < ufoPosTemp.x + ufoPosTemp.w; ++x)
							{
								for (y = ufoPosTemp.y; y < ufoPosTemp.y + ufoPosTemp.h; ++y)
								{
									if (_blocks[x][y])
									{

										bool visible = (_save->getMissionType() == "STR_BASE_DEFENSE");

										int terrainMapDataSetIDOffset = loadExtraTerrain(terrain);
										loadMAP(_blocks[x][y], x * 10, y * 10, 0, terrain, terrainMapDataSetIDOffset, visible);

										if (doLevels)
										{
											SDL_Rect blockRect;
											blockRect.x = x;
											blockRect.y = y;
											blockRect.w = _blocks[x][y]->getSizeX();
											blockRect.h = _blocks[x][y]->getSizeY();
											_placedBlockRects.push_back(blockRect);
										}
									}
								}
							}

							_ufoZ.push_back(0);

							if (doLevels)
							{
								loadVerticalLevels(command, true, ufoMap);
							}

							_ufoDeployed = true;
							success = true;
						}
					}
					break;
				case MSC_DIGTUNNEL:
					drillModules(command->getTunnelData(), command->getRects(), command->getDirection(), terrain);
					success = true; // this command is fail-proof
					break;
				case MSC_FILLAREA:
					block = command->getNextBlock(terrain);
					while (block)
					{
						if (selectPosition(command->getRects(), x, y, block->getSizeX(), block->getSizeY()))
						{
							// fill area will succeed if even one block is added
							success = addBlock(x, y, block, terrain) || success;
							
							// Add to a list of rects for fill area to be able to do verticalLevels
							SDL_Rect blockRect;
							blockRect.x = x;
							blockRect.y = y;
							blockRect.w = block->getSizeX();
							blockRect.h = block->getSizeY();
							_placedBlockRects.push_back(blockRect);
						}
						else
						{
							break;
						}
						block = command->getNextBlock(terrain);
					}

					// Now load all the vertical levels
					if(doLevels && _placedBlockRects.size() != 0)
					{
						loadVerticalLevels(command, true);
					}

					break;
				case MSC_CHECKBLOCK:
					for (std::vector<SDL_Rect*>::const_iterator k = command->getRects()->begin(); k != command->getRects()->end() && !success; ++k)
					{
						for (x = (*k)->x; x != (*k)->x + (*k)->w && x != _mapsize_x / 10 && !success; ++x)
						{
							for (y = (*k)->y; y != (*k)->y + (*k)->h && y != _mapsize_y / 10 && !success; ++y)
							{
								if (!command->getGroups()->empty())
								{
									for (std::vector<int>::const_iterator z = command->getGroups()->begin(); z != command->getGroups()->end() && !success; ++z)
									{
										success = _blocks[x][y]->isInGroup((*z));
									}
								}
								else if (!command->getBlocks()->empty())
								{
									for (std::vector<int>::const_iterator z = command->getBlocks()->begin(); z != command->getBlocks()->end() && !success; ++z)
									{
										if ((size_t)(*z) < terrain->getMapBlocks()->size())
										{
											success = (_blocks[x][y] == terrain->getMapBlocks()->at(*z));
										}
									}
								}
								else
								{
									// wildcard, we don't care what block it is, we just wanna know if there's a block here
									success = (_blocks[x][y] != 0);
								}
							}
						}
					}
					break;
				case MSC_REMOVE:
					success = removeBlocks(command);
					break;
				case MSC_RESIZE:
					if (_save->getMissionType() == "STR_BASE_DEFENSE")
					{
						throw Exception("Map Generator encountered an error: Base defense map cannot be resized.");
					}
					if (_blocksToDo < (_mapsize_x / 10) * (_mapsize_y / 10))
					{
						throw Exception("Map Generator encountered an error: One does not simply resize the map after adding blocks.");
					}

					if (command->getSizeX() > 0 && command->getSizeX() != _mapsize_x / 10)
					{
						_mapsize_x = command->getSizeX() * 10;
					}
					if (command->getSizeY() > 0 && command->getSizeY() != _mapsize_y / 10)
					{
						_mapsize_y = command->getSizeY() * 10;
					}
					if (command->getSizeZ() > 0 && command->getSizeZ() != _mapsize_z)
					{
						_mapsize_z = command->getSizeZ();
					}
					init(false);
					break;
				default:
					break;
				}
			}
		}
	}

	if (_blocksToDo)
	{
		throw Exception("Map failed to fully generate.");
	}

	// Put the map data set ID offset to the end of the terrains in the save since we may have loaded more than the default
	mapDataSetIDOffset = _save->getMapDataSets()->size();

	loadNodes();

	if (!ufoMaps.empty() && ufoTerrain)
	{
		for (std::vector<MapDataSet*>::iterator i = ufoTerrain->getMapDataSets()->begin(); i != ufoTerrain->getMapDataSets()->end(); ++i)
		{
			(*i)->loadData();
			if (_game->getMod()->getMCDPatch((*i)->getName()))
			{
				_game->getMod()->getMCDPatch((*i)->getName())->modifyData(*i);
			}
			_save->getMapDataSets()->push_back(*i);
			craftDataSetIDOffset++;
		}

		for (size_t i = 0; i < ufoMaps.size(); ++i)
		{
			loadMAP(ufoMaps[i], _ufoPos[i].x * 10, _ufoPos[i].y * 10, _ufoZ[i], ufoTerrain, mapDataSetIDOffset);
			loadRMP(ufoMaps[i], _ufoPos[i].x * 10, _ufoPos[i].y * 10, _ufoZ[i], Node::UFOSEGMENT);
			for (int j = 0; j < ufoMaps[i]->getSizeX() / 10; ++j)
			{
				for (int k = 0; k < ufoMaps[i]->getSizeY() / 10; k++)
				{
					_segments[_ufoPos[i].x + j][_ufoPos[i].y + k] = Node::UFOSEGMENT;
				}
			}
		}
	}

	if (craftMap)
	{
		for (std::vector<MapDataSet*>::iterator i = _craftRules->getBattlescapeTerrainData()->getMapDataSets()->begin(); i != _craftRules->getBattlescapeTerrainData()->getMapDataSets()->end(); ++i)
		{
			(*i)->loadData();
			if (_game->getMod()->getMCDPatch((*i)->getName()))
			{
				_game->getMod()->getMCDPatch((*i)->getName())->modifyData(*i);
			}
			_save->getMapDataSets()->push_back(*i);
		}
		loadMAP(craftMap, _craftPos.x * 10, _craftPos.y * 10, _craftZ, _craftRules->getBattlescapeTerrainData(), mapDataSetIDOffset + craftDataSetIDOffset, _craftRules->isMapVisible(), true);
		loadRMP(craftMap, _craftPos.x * 10, _craftPos.y * 10, _craftZ, Node::CRAFTSEGMENT);
		for (int i = 0; i < craftMap->getSizeX() / 10; ++i)
		{
			for (int j = 0; j < craftMap->getSizeY() / 10; j++)
			{
				_segments[_craftPos.x + i][_craftPos.y + j] = Node::CRAFTSEGMENT;
			}
		}
		for (int i = (_craftPos.x * 10) - 1; i <= (_craftPos.x * 10) + craftMap->getSizeX(); ++i)
		{
			for (int j = (_craftPos.y * 10) - 1; j <= (_craftPos.y * 10) + craftMap->getSizeY(); j++)
			{
				for (int k = _mapsize_z - 1; k >= _craftZ; --k)
				{
					if (_save->getTile(Position(i, j, k)))
					{
						_save->getTile(Position(i, j, k))->setDiscovered(_craftRules->isMapVisible(), 2);
					}
				}
			}
		}
	}

	delete _dummy;

	// special hacks to fill in empty floors on level 0
	for (int x = 0; x < _mapsize_x; ++x)
	{
		for (int y = 0; y < _mapsize_y; ++y)
		{
			if (_save->getTile(Position(x, y, 0))->getMapData(O_FLOOR) == 0)
			{
				_save->getTile(Position(x, y, 0))->setMapData(MapDataSet::getScorchedEarthTile(), 1, 0, O_FLOOR);
			}
		}
	}

	attachNodeLinks();

	if (_save->getMissionType() == "STR_BASE_DEFENSE" && _mod->getBaseDefenseMapFromLocation() == 1)
	{
		RNG::setSeed(seed);
	}
}

/**
 * Generates a map based on the base's layout.
 * this doesn't drill or fill with dirt, the script must do that.
 */
void BattlescapeGenerator::generateBaseMap()
{
	// add modules based on the base's layout
	for (std::vector<BaseFacility*>::const_iterator i = _base->getFacilities()->begin(); i != _base->getFacilities()->end(); ++i)
	{
		if ((*i)->getBuildTime() == 0 || (*i)->getIfHadPreviousFacility())
		{
			int num = 0;
			int xLimit = (*i)->getX() + (*i)->getRules()->getSize() -1;
			int yLimit = (*i)->getY() + (*i)->getRules()->getSize() -1;

			// Do we use the normal method for placing items on the ground or an explicit definition?
			bool storageCheckerboard = ((*i)->getRules()->getStorageTiles().size() == 0);

			// If the facility has a verticalLevels ruleset definition, load it as if it's an addBlock command
			if ((*i)->getRules()->getVerticalLevels().size() != 0)
			{
				// Create a mapscript command to handle picking blocks for the vertical level
				MapScript command;

				// Get the vertical levels from the facility ruleset and create a list according to map size
				_verticalLevels.clear();
				_verticalLevels = (*i)->getRules()->getVerticalLevels();
				command.setVerticalLevels(_verticalLevels);
				populateVerticalLevels(&command);

				std::vector<VerticalLevel>::iterator currentLevel = _verticalLevels.begin();
				command.initVerticalLevel(*currentLevel);
				RuleTerrain *terrain;
				terrain = currentLevel->levelTerrain == "" ? _terrain : pickTerrain(currentLevel->levelTerrain);
				_placedBlockRects.clear();

				MapBlock *block = command.getNextBlock(terrain);
				if (block)
				{
					int x = (*i)->getX();
					int y = (*i)->getY();
					addBlock(x, y, block, terrain);

					SDL_Rect blockRect;
					blockRect.x = x;
					blockRect.y = y;
					blockRect.w = block->getSizeX();
					blockRect.h = block->getSizeY();
					_placedBlockRects.push_back(blockRect);

					loadVerticalLevels(&command);
				}
				else
				{
					throw Exception("Map generator encountered an error: facility " + (*i)->getRules()->getType() + " has no block on first verticalLevel.");
				}
			}
			
			for (int y = (*i)->getY(); y <= yLimit; ++y)
			{
				for (int x = (*i)->getX(); x <= xLimit; ++x)
				{
					// lots of crazy stuff here, which is for the hangars (or other large base facilities one may create)
					// TODO: clean this mess up, make the mapNames a vector in the base module defs
					// also figure out how to do the terrain sets on a per-block basis.
					
					// Only use the mapName if we didn't load the map by verticalLevels
					if ((*i)->getRules()->getVerticalLevels().size() == 0)
					{
						std::string mapname = (*i)->getRules()->getMapName();
						std::ostringstream newname;
						newname << mapname.substr(0, mapname.size()-2); // strip of last 2 digits
						int mapnum = atoi(mapname.substr(mapname.size()-2, 2).c_str()); // get number
						mapnum += num;
						if (mapnum < 10) newname << 0;
						newname << mapnum;
						auto block = _terrain->getMapBlock(newname.str());
						if (!block)
						{
							throw Exception("Map generator encountered an error: map block "
								+ newname.str()
								+ " is not defined in terrain "
								+ _terrain->getName()
								+ ".");
						}
						addBlock(x, y, block, _terrain);
					}
					_drillMap[x][y] = MD_NONE;
					num++;
					if ((*i)->getRules()->getStorage() > 0 && storageCheckerboard)
					{
						int groundLevel;
						for (groundLevel = _mapsize_z -1; groundLevel >= 0; --groundLevel)
						{
							if (!_save->getTile(Position(x*10, y*10, groundLevel))->hasNoFloor(0))

								break;
						}
						// general stores - there is where the items are put
						for (int k = x * 10; k != (x + 1) * 10; ++k)
						{
							for (int l = y * 10; l != (y + 1) * 10; ++l)
							{
								// we only want every other tile, giving us a "checkerboard" pattern
								if ((k+l) % 2 == 0)
								{
									Tile *t = _save->getTile(Position(k,l,groundLevel));
									Tile *tEast = _save->getTile(Position(k+1,l,groundLevel));
									Tile *tSouth = _save->getTile(Position(k,l+1,groundLevel));
									if (t && t->getMapData(O_FLOOR) && !t->getMapData(O_OBJECT) &&
										tEast && !tEast->getMapData(O_WESTWALL) &&
										tSouth && !tSouth->getMapData(O_NORTHWALL))
									{
										_save->getStorageSpace().push_back(Position(k, l, groundLevel));
									}
								}
							}
						}
						// let's put the inventory tile on the lower floor, just to be safe.
						if (!_craftInventoryTile)
						{
							_craftInventoryTile = _save->getTile(Position((x*10)+5,(y*10)+5,groundLevel-1));
						}
					}
				}
			}

			// Extended handling for placing storage tiles by ruleset definition
			if ((*i)->getRules()->getStorage() > 0 && !storageCheckerboard)
			{
				int x = (*i)->getX();
				int y = (*i)->getY();

				for (std::vector<Position>::const_iterator j = (*i)->getRules()->getStorageTiles().begin(); j != (*i)->getRules()->getStorageTiles().end(); ++j)
				{
					if (j->x < 0 || j->x / 10 > (*i)->getRules()->getSize()
						|| j->y < 0 || j->y / 10 > (*i)->getRules()->getSize()
						|| j->z < 0 || j->z > _mapsize_z)
					{
						Log(LOG_ERROR) << "Tile position " << (*j) << " is outside the facility " << (*i)->getRules()->getType() << ", skipping placing items there.";
						continue;
					}

					Position tilePos = Position((x * 10) + j->x, (y * 10) + j->y, j->z);
					if (!_save->getTile(tilePos))
					{
						Log(LOG_ERROR) << "Tile position " << tilePos << ", from the facility " << (*i)->getRules()->getType() << ", is outside the map; skipping placing items there.";
						continue;
					}

					_save->getStorageSpace().push_back(tilePos);

					if (!_craftInventoryTile) // just to be safe, make sure we have a craft inventory tile
					{
						_craftInventoryTile = _save->getTile(tilePos);
					}
				}

				// Crash gracefully with some information before we spawn a map where no items could be placed.
				if (_save->getStorageSpace().size() == 0)
				{
					throw Exception("Could not place items on given tiles in storage facility " + (*i)->getRules()->getType());
				}
			}

			for (int x = (*i)->getX(); x <= xLimit; ++x)
			{
				_drillMap[x][yLimit] = MD_VERTICAL;
			}
			for (int y = (*i)->getY(); y <= yLimit; ++y)
			{
				_drillMap[xLimit][y] = MD_HORIZONTAL;
			}
			_drillMap[xLimit][yLimit] = MD_BOTH;
		}
	}
	_save->calculateModuleMap();

}

/**
 * Populates the verticalLevels vector
 * @param command the mapscript command from which to get the size
 * @return whether or not the command has levels
 */
bool BattlescapeGenerator::populateVerticalLevels(MapScript *command)
{
	_verticalLevels.clear();

	if (command->getVerticalLevels().size() == 0)
	{
		return false;
	}

	// First check for ground level
	bool levelFound = false;
	for (auto &i : command->getVerticalLevels())
	{
		if (i.levelType == VLT_GROUND)
		{
			if (!levelFound)
			{
				_verticalLevels.push_back(i);
				// For consistency with the standard addCraft/addUFO commands, set default groups to 1 (LZ) if not defined
				if ((command->getType() == MSC_ADDCRAFT || command->getType() == MSC_ADDUFO) && i.levelGroups.size() == 0)
				{
					_verticalLevels.back().levelGroups.push_back(1);
				}
				levelFound = true;
			}
			else
			{
				Log(LOG_WARNING) << "Map generator encountered an error: a 'ground' verticalLevel can only be used once per command.";
			}
		}
	}

	// Next, find the "filler" levels
	levelFound = false;
	for (auto &i : command->getVerticalLevels())
	{
		switch (i.levelType)
		{
			case VLT_CRAFT:
				if ((command->getType() == MSC_ADDCRAFT || command->getType() == MSC_ADDUFO) && !levelFound)
				{
					_verticalLevels.push_back(i);
					_verticalLevels.back().maxRepeats = 1;
					levelFound = true;
				}
				else if (command->getType() == MSC_ADDCRAFT || command->getType() == MSC_ADDUFO)
				{
					Log(LOG_WARNING) << "Map generator encountered an error: a 'craft' verticalLevel can only be used once per command.";
				}
				else
				{
					Log(LOG_WARNING) << "Map generator encountered an error: a 'craft' verticalLevel is only valid for addCraft and addUFO commands, skipping level.";
				}

				break;

			case VLT_LINE:
				if (command->getType() == MSC_ADDLINE && !levelFound)
				{
					_verticalLevels.push_back(i);
					levelFound = true;
				}
				else if (command->getType() == MSC_ADDLINE)
				{
					Log(LOG_WARNING) << "Map generator encountered an error: a 'line' verticalLevel can only be used once per command.";
				}
				else
				{
					Log(LOG_WARNING) << "Map generator encountered an error: a 'line' verticalLevel is only valid for addLine commands, skipping level.";
				}

				break;

			case VLT_MIDDLE:
			case VLT_EMPTY:
			case VLT_DECORATION:
				_verticalLevels.push_back(i);

				break;

			default :

				break;
		}
	}

	// Finally, add the "ceiling" level
	levelFound = false;
	for (auto &i : command->getVerticalLevels())
	{
		if (i.levelType == VLT_CEILING)
		{
			if (!levelFound)
			{
				_verticalLevels.push_back(i);
				levelFound = true;
			}
			else
			{
				Log(LOG_WARNING) << "Map generator encountered an error: a 'ceiling' verticalLevel can only be used once per command.";
			}
		}
	}

	return true;
}

/**
 * Gets a terrain from a terrain name for a command or vertical level, validates if there is no terrain name
 * @param terrainName the name of the terrain to look for.
 * @return pointer to the terrain
 */
RuleTerrain* BattlescapeGenerator::pickTerrain(std::string terrainName)
{
	RuleTerrain *terrain;

	if (terrainName == "baseTerrain")
	{
		terrain = _baseTerrain;
	}
	else if (terrainName != "")
	{
		//get the terrain according to the string name
		terrain = _game->getMod()->getTerrain(terrainName);
		if (!terrain)
		{
			// make sure we get a terrain, and put an error in the log, continuing with generation
			Log(LOG_ERROR) << "Map generator could not find alternate terrain " << terrainName << ", proceeding with terrain from alienDeployments or Geoscape texture.";
			terrain = _terrain;
		}
	}
	else
	{
		// no alternate terrain in command or verticalLevel, default to deployment terrain
		terrain = _terrain;
	}

	return terrain;
}

/**
 * Loads maps from verticalLevels within a mapscript command
 * @param command the mapScript command.
 * @param terrain pointer to the terrain for the the mapScript command
 */
void BattlescapeGenerator::loadVerticalLevels(MapScript *command, bool repopulateLevels, MapBlock *craftMap)
{
	for (std::vector<SDL_Rect>::iterator i = _placedBlockRects.begin(); i != _placedBlockRects.end(); ++i)
	{
		// If we're using a command that adds multiple blocks per single execution, we need to make sure the _verticalLevels vector gets repopulated after each iteration.
		if (repopulateLevels)
		{
			populateVerticalLevels(command);
		}

		int x = i->x;
		int y = i->y;
		MapBlock *block = _blocks[x][y];

		std::vector<VerticalLevel>::iterator currentLevel = _verticalLevels.begin();
		RuleTerrain *terrain = pickTerrain(command->getAlternateTerrain());

		int zOffset = 0;
		int zLevelsLeft = command->getSizeZ();
		if (zLevelsLeft < 1)
		{
			zLevelsLeft = _mapsize_z;
		}
		else if (zLevelsLeft > _mapsize_z)
		{
			Log(LOG_WARNING) << "Battlescape Generator has encountered an error: a mapscript command has height " << command->getSizeZ() << " while the map is only " << _mapsize_z << " tiles tall.";
			Log(LOG_WARNING) << "Reducing command size to map height";

			zLevelsLeft = _mapsize_z;
		}

		// Special handling for addline command: we need to check if the line is on ground level. If not, we need to re-load the z = 0 level and load the line later
		MapBlock *lineBlock = 0;
		if (command->getType() == MSC_ADDLINE && currentLevel->levelType != VLT_LINE)
		{
			lineBlock = _blocks[x][y];

			clearModule(x*10, y*10, 10, 10);
			++_blocksToDo; // this will be re-added with addBlock
			command->initVerticalLevel(*currentLevel);
			RuleTerrain *levelTerrain = pickTerrain(currentLevel->levelTerrain);
			block = command->getNextBlock(levelTerrain);

			if (block)
			{
				addBlock(x, y, block, levelTerrain);
			}
			else
			{
				Log(LOG_WARNING) << "Battlescape Generator has encountered an error: an addLine mapscript command has vertical levels but a mapblock for the ground level could not be loaded.";
			}
		}

		// For the first level, "ground" or "line" should only done once, so remove it. Otherwise, just advance the iterator
		int z = currentLevel->levelSizeZ == -1 ? block->getSizeZ() : currentLevel->levelSizeZ;
		zOffset += z;
		zLevelsLeft -= z;
		if (currentLevel->levelType == VLT_GROUND || currentLevel->levelType == VLT_LINE)
		{
			currentLevel = _verticalLevels.erase(currentLevel);
		}
		else
		{
			++currentLevel;
		}

		// Reserve the space for the ceiling level	
		MapBlock *ceilingBlock = 0;
		RuleTerrain *ceilingTerrain = terrain;
		if (_verticalLevels.back().levelType == VLT_CEILING)
		{
			command->initVerticalLevel(_verticalLevels.back());
			ceilingTerrain = _verticalLevels.back().levelTerrain == "" ? terrain : pickTerrain(_verticalLevels.back().levelTerrain);
			ceilingBlock = command->getNextBlock(ceilingTerrain);
			if (ceilingBlock)
			{
				z = _verticalLevels.back().levelSizeZ == -1 ? ceilingBlock->getSizeZ() : _verticalLevels.back().levelSizeZ;
				if (z > zLevelsLeft)
				{
					ceilingBlock = 0;
				}
				else
				{
					zLevelsLeft -= z;
					_verticalLevels.pop_back();
				}
			}
		}

		// Now load the rest of the levels
		int tries = 0;
		int maxTries = 20;

		// If a addLine command for some reason can't fit in the line itself, note this in the log for the modder to fix
		bool lineAdded = false;

		// Loop over the "filling" levels to build up the maps placed at this location
		while (_verticalLevels.size() > 0 && zLevelsLeft > 0 && tries <= maxTries)
		{
			// Since our goal is filling the space between the bottom and the max height, we repeat the list of levels until we're done
			if (currentLevel == _verticalLevels.end())
				currentLevel = _verticalLevels.begin();

			// Determine what we're doing with the current level
			RuleTerrain *levelTerrain = terrain;
			block = 0;
			z = 0;

			switch (currentLevel->levelType)
			{
				case VLT_CRAFT:
					// Set the craft height offset if necessary
					if (command->getType() == MSC_ADDCRAFT && zOffset > _craftZ)
					{
						_craftZ = zOffset;
					}
					else if (command->getType() == MSC_ADDUFO && zOffset > _ufoZ.back())
					{
						_ufoZ.back() = zOffset;
					}

					z = currentLevel->levelSizeZ == -1 ? craftMap->getSizeZ() : currentLevel->levelSizeZ;

					if (z > zLevelsLeft)
					{
						throw Exception("Map Generator has encountered an error: craft or ufo map"
							+ craftMap->getName()
							+ "could not be placed because either the map is too tall or the verticalLevels place it too high.");
					}

					break;

				case VLT_EMPTY:
					// We're just bumping the zOffset upwards
					z = currentLevel->levelSizeZ == -1 ? 1 : currentLevel->levelSizeZ;

					break;

				default:
					// All other level types: we're loading a map block
					if (currentLevel->levelTerrain != "")
					{
						levelTerrain = pickTerrain(currentLevel->levelTerrain);
					}

					if (command->getType() == MSC_ADDLINE && currentLevel->levelType == VLT_LINE && lineBlock)
					{
						// We're re-loading a block for the addLine command
						block = lineBlock;
						lineAdded = true;
					}
					else
					{
						// We're loading a new block
						command->initVerticalLevel(*currentLevel);
						block = command->getNextBlock(levelTerrain);
					}

					if(block)
					{
						z = currentLevel->levelSizeZ == -1 ? block->getSizeZ() : currentLevel->levelSizeZ;
					}

					break;
			}

			// Apply the current level if it fits before we reach the max height, otherwise try again with the current level
			if (z <= zLevelsLeft)
			{
				// Load a map if that's what we're doing
				if (block)
				{
					bool visible = (_save->getMissionType() == "STR_BASE_DEFENSE");

					int terrainMapDataSetIDOffset = loadExtraTerrain(levelTerrain);
					loadMAP(block, x * 10, y * 10, zOffset, levelTerrain, terrainMapDataSetIDOffset, visible);
					_verticalLevelSegments.push_back(std::make_pair(block, Position(x, y, zOffset)));
				}

				zLevelsLeft -= z;
				zOffset += z;

				// Move to the next level in the list and remove the current one if we've used it up while looping
				--currentLevel->maxRepeats;
				if (currentLevel->maxRepeats == 0)
				{
					currentLevel = _verticalLevels.erase(currentLevel);
				}
				else
				{
					++currentLevel;
				}
			}
			else
			{
				++tries;
			}
		}

		if (command->getType() == MSC_ADDLINE && !lineAdded)
		{
			Log(LOG_WARNING) << "Battlescape Generator has encountered an error: a addLine mapscript command with vertical levels did not load the line itself. The modder may want to reduce the number of levels before the line.";
		}

		// Now we can finally load the ceiling level
		if (ceilingBlock)
		{
			bool visible = (_save->getMissionType() == "STR_BASE_DEFENSE");

			int terrainMapDataSetIDOffset = loadExtraTerrain(ceilingTerrain);
			loadMAP(ceilingBlock, x * 10, y * 10, zOffset, ceilingTerrain, terrainMapDataSetIDOffset, visible);
			_verticalLevelSegments.push_back(std::make_pair(ceilingBlock, Position(x, y, zOffset)));
		}
	}
}

/**
 * Clears a module from the map.
 * @param x the x offset.
 * @param y the y offset.
 * @param sizeX how far along the x axis to clear.
 * @param sizeY how far along the y axis to clear.
 */
void BattlescapeGenerator::clearModule(int x, int y, int sizeX, int sizeY)
{
	for (int z = 0; z != _mapsize_z; ++z)
	{
		for (int dx = x; dx != x + sizeX; ++dx)
		{
			for (int dy = y; dy != y + sizeY; ++dy)
			{
				Tile *tile = _save->getTile(Position(dx,dy,z));
				for (int i = O_FLOOR; i < O_MAX; i++)
					tile->setMapData(0, -1, -1, (TilePart)i);
			}
		}
	}
}

/**
 * Loads all the nodes from the map modules.
 */
void BattlescapeGenerator::loadNodes()
{
	int segment = 0;

	// Loading nodes for ground-level maps
	for (int itY = 0; itY < (_mapsize_y / 10); itY++)
	{
		for (int itX = 0; itX < (_mapsize_x / 10); itX++)
		{
			_segments[itX][itY] = segment;
			if (_blocks[itX][itY] != 0 && _blocks[itX][itY] != _dummy)
			{
				if (!(_blocks[itX][itY]->isInGroup(MT_LANDINGZONE) && _landingzone[itX][itY] && _craftZ == 0))
				{
					loadRMP(_blocks[itX][itY], itX * 10, itY * 10, 0, segment++);
				}
				}
			}
		}

	// Loading nodes for verticalLevels maps
	for (std::vector<std::pair<MapBlock*, Position> >::iterator i = _verticalLevelSegments.begin(); i != _verticalLevelSegments.end(); ++i)
	{
		loadRMP(i->first, i->second.x * 10, i->second.y * 10, i->second.z, segment++);
	}
}

/**
 * Attaches all the nodes together in an intricate web of lies.
 */
void BattlescapeGenerator::attachNodeLinks()
{
	// Since standard vanilla maps are added first, the cutoff between nodes in
	// _segments and those loaded in verticalLevels is the largest value of _segements
	int lastSegmentsIndex = 0;
	for (int itY = 0; itY < (_mapsize_y / 10); itY++)
	{
		for (int itX = 0; itX < (_mapsize_x / 10); itX++)
		{
			if(_segments[itX][itY] > lastSegmentsIndex)
			{
				lastSegmentsIndex = _segments[itX][itY];
			}
		}
	}

	// First pass is original code, connects all ground-level maps
	for (std::vector<Node*>::iterator i = _save->getNodes()->begin(); i != _save->getNodes()->end(); ++i)
	{
		if ((*i)->isDummy())
		{
			continue;
		}

		// Did we load this node from a verticalLevel?
		// If so, it's time to go to the next loop!
		if ((*i)->getSegment() > lastSegmentsIndex)
		{
			break;
		}

		Node *node = (*i);
		int segmentX = node->getPosition().x / 10;
		int segmentY = node->getPosition().y / 10;
		int neighbourSegments[4];
		int neighbourDirections[4] = { -2, -3, -4, -5 };
		int neighbourDirectionsInverted[4] = { -4, -5, -2, -3 };

		if (segmentX == (_mapsize_x / 10)-1)
			neighbourSegments[0] = -1;
		else
			neighbourSegments[0] = _segments[segmentX+1][segmentY];
		if (segmentY == (_mapsize_y / 10)-1)
			neighbourSegments[1] = -1;
		else
			neighbourSegments[1] = _segments[segmentX][segmentY+1];
		if (segmentX == 0)
			neighbourSegments[2] = -1;
		else
			neighbourSegments[2] = _segments[segmentX-1][segmentY];
		if (segmentY == 0)
			neighbourSegments[3] = -1;
		else
			neighbourSegments[3] = _segments[segmentX][segmentY-1];

		for (std::vector<int>::iterator j = node->getNodeLinks()->begin(); j != node->getNodeLinks()->end(); ++j )
		{
			for (int n = 0; n < 4; n++)
			{
				if (*j == neighbourDirections[n])
				{
					for (std::vector<Node*>::iterator k = _save->getNodes()->begin(); k != _save->getNodes()->end(); ++k)
					{
						if ((*k)->isDummy())
						{
							continue;
						}
						if ((*k)->getSegment() == neighbourSegments[n])
						{
							for (std::vector<int>::iterator l = (*k)->getNodeLinks()->begin(); l != (*k)->getNodeLinks()->end(); ++l )
							{
								if (*l == neighbourDirectionsInverted[n])
								{
									*l = node->getID();
									*j = (*k)->getID();
								}
							}
						}
					}
				}
			}
		}
	}

	// Second pass to obfuscate even further by adding an additional layer of connections
	// Goes through _segmentsVertical to connect nodes from verticalLevels that would
	// be missed in the original code
	for (std::vector<Node*>::iterator i = _save->getNodes()->begin(); i != _save->getNodes()->end(); ++i)
	{
		// All the nodes before lastSegmentsIndex were already connected
		// verticalLevels start for segment values greater than lastSegmentsIndex
		if ((*i)->isDummy() || (*i)->getSegment() > lastSegmentsIndex)
		{
			continue;
		}

		Node *node = (*i);
		int nodeX = node->getPosition().x / 10;
		int nodeY = node->getPosition().y / 10;
		int nodeZ = node->getPosition().z;
		std::map<int, std::vector<int> > neighbourDirections;

		// Make a list of directions in which to look for neighbouring nodes
		if (nodeX != 0)
		{
			std::vector<int> tempVector;
			tempVector.push_back(-1);
			tempVector.push_back(0);
			tempVector.push_back(0);
			neighbourDirections[-5] = tempVector;
		}
		if (nodeX != (_mapsize_x / 10)-1)
		{
			std::vector<int> tempVector;
			tempVector.push_back(1);
			tempVector.push_back(0);
			tempVector.push_back(0);
			neighbourDirections[-3] = tempVector;
		}
		if (nodeY != 0)
		{
			std::vector<int> tempVector;
			tempVector.push_back(0);
			tempVector.push_back(-1);
			tempVector.push_back(0);
			neighbourDirections[-2] = tempVector;
		}
		if (nodeY != (_mapsize_y / 10)-1)
		{
			std::vector<int> tempVector;
			tempVector.push_back(0);
			tempVector.push_back(1);
			tempVector.push_back(0);
			neighbourDirections[-4] = tempVector;
		}
		if (nodeZ != 0)
		{
			std::vector<int> tempVector;
			tempVector.push_back(0);
			tempVector.push_back(0);
			tempVector.push_back(-1);
			neighbourDirections[-6] = tempVector;
		}
		if (nodeZ != _mapsize_z)
		{
			std::vector<int> tempVector;
			tempVector.push_back(0);
			tempVector.push_back(0);
			tempVector.push_back(1);
			neighbourDirections[-1] = tempVector;
		}

		std::map<int, int> neighbourDirectionsInverted;
		neighbourDirectionsInverted[-2] = -4;
		neighbourDirectionsInverted[-3] = -5;
		neighbourDirectionsInverted[-4] = -2;
		neighbourDirectionsInverted[-5] = -3;

		for (std::map<int, std::vector<int> >::iterator j = neighbourDirections.begin(); j != neighbourDirections.end(); j++)
		{
			std::vector<int>::iterator linkDirection;
			linkDirection = std::find(node->getNodeLinks()->begin(), node->getNodeLinks()->end(), (*j).first);
			if (linkDirection != node->getNodeLinks()->end() || (*j).first == -1 || (*j).first == -6)
			{
				for (std::vector<Node*>::iterator k = _save->getNodes()->begin(); k != _save->getNodes()->end(); ++k)
				{
					if ((*k)->isDummy())
					{
						continue;
					}

					std::vector<int> currentDirection = (*j).second;
					int linkX = (*k)->getPosition().x / 10 - currentDirection[0];
					int linkY = (*k)->getPosition().y / 10 - currentDirection[1];
					int linkZ = (*k)->getPosition().z - currentDirection[2];

					if (linkX == nodeX && linkY == nodeY && linkZ == nodeZ)
					{
						for (std::vector<int>::iterator l = (*k)->getNodeLinks()->begin(); l != (*k)->getNodeLinks()->end(); ++l )
						{
							std::map<int, int>::iterator invertedDirection = neighbourDirectionsInverted.find((*l));
							if (invertedDirection != neighbourDirectionsInverted.end() && !((*j).first == -1 || (*j).first == -6) && (*invertedDirection).second == *linkDirection)
							{
								*l = node->getID();
								*linkDirection = (*k)->getID();
							}
						}

						if ((*j).first == -1 || (*j).first == -6)
						{
							// Create a vertical link between nodes only if the nodes are within an x+y distance of 3 and the link isn't already there
							int xDistance = abs(node->getPosition().x - (*k)->getPosition().x);
							int yDistance = abs(node->getPosition().y - (*k)->getPosition().y);
							int xyDistance = xDistance + yDistance;
							std::vector<int>::iterator l;
							l = std::find((*k)->getNodeLinks()->begin(), (*k)->getNodeLinks()->end(), node->getID());
							if (xyDistance <= 3 && l == (*k)->getNodeLinks()->end())
							{
								(*k)->getNodeLinks()->push_back(node->getID());
								(*i)->getNodeLinks()->push_back((*k)->getID());
							}
						}
					}
				}
			}
		}
	}
}

/**
 * Selects a position for a map block.
 * @param rects the positions to select from, none meaning the whole map.
 * @param X the x position for the block gets stored in this variable.
 * @param Y the y position for the block gets stored in this variable.
 * @param sizeX the x size of the block we want to add.
 * @param sizeY the y size of the block we want to add.
 * @return if a valid position was selected or not.
 */
bool BattlescapeGenerator::selectPosition(const std::vector<SDL_Rect *> *rects, int &X, int &Y, int sizeX, int sizeY)
{
	std::vector<SDL_Rect*> available;
	std::vector<std::pair<int, int> > valid;
	SDL_Rect wholeMap;
	wholeMap.x = 0;
	wholeMap.y = 0;
	wholeMap.w = (_mapsize_x / 10);
	wholeMap.h = (_mapsize_y / 10);
	sizeX = (sizeX / 10);
	sizeY = (sizeY / 10);
	if (rects->empty())
	{
		available.push_back(&wholeMap);
	}
	else
	{
		available = *rects;
	}
	for (std::vector<SDL_Rect*>::const_iterator i = available.begin(); i != available.end(); ++i)
	{
		if (sizeX > (*i)->w || sizeY > (*i)->h)
		{
			continue;
		}
		for (int x = (*i)->x; x + sizeX <= (*i)->x + (*i)->w && x + sizeX <= wholeMap.w; ++x)
		{
			for (int y = (*i)->y; y + sizeY <= (*i)->y + (*i)->h && y + sizeY <= wholeMap.h; ++y)
			{
				if (std::find(valid.begin(), valid.end(), std::make_pair(x,y)) == valid.end())
				{
					bool add = true;
					for (int xCheck = x; xCheck != x + sizeX; ++xCheck)
					{
						for (int yCheck = y; yCheck != y + sizeY; ++yCheck)
						{
							if (_blocks[xCheck][yCheck])
							{
								add = false;
							}
						}
					}
					if (add)
					{
						valid.push_back(std::make_pair(x,y));
					}
				}
			}
		}
	}
	if (valid.empty())
	{
		return false;
	}
	std::pair<int, int> selection = valid.at(RNG::generate(0, valid.size() - 1));
	X = selection.first;
	Y = selection.second;
	return true;
}

/**
 * Adds a craft (or UFO) to the map, and tries to add a landing zone type block underneath it.
 * @param craftMap the map for the craft in question.
 * @param command the script command to pull info from.
 * @param craftPos the position of the craft is stored here.
 * @return if the craft was placed or not.
 */
bool BattlescapeGenerator::addCraft(MapBlock *craftMap, MapScript *command, SDL_Rect &craftPos, RuleTerrain *terrain)
{
	craftPos.w = craftMap->getSizeX();
	craftPos.h = craftMap->getSizeY();
	bool placed = false;
	int x, y;

	placed = selectPosition(command->getRects(), x, y, craftPos.w, craftPos.h);
	// if ok, allocate it
	if (placed)
	{
		if (_verticalLevels.size() != 0)
		{
			command->initVerticalLevel(_verticalLevels.front());
		}

		craftPos.x = x;
		craftPos.y = y;
		craftPos.w /= 10;
		craftPos.h /= 10;
		for (x = 0; x < craftPos.w; ++x)
		{
			for (y = 0; y < craftPos.h; ++y)
			{
				_landingzone[craftPos.x + x][craftPos.y + y] = true;
				MapBlock *block = command->getNextBlock(terrain);
				if (block && !_blocks[craftPos.x + x][craftPos.y + y])
				{
					_blocks[craftPos.x + x][craftPos.y + y] = block;
					_blocksToDo--;
				}
			}
		}
	}

	return placed;
}

/**
 * draws a line along the map either horizontally, vertically or both.
 * @param direction the direction to draw the line
 * @param rects the positions to allow the line to be drawn in.
 * @return if the blocks were added or not.
 */
bool BattlescapeGenerator::addLine(MapDirection direction, const std::vector<SDL_Rect*> *rects, RuleTerrain *terrain)
{
	if (direction == MD_BOTH)
	{
		if (addLine(MD_VERTICAL, rects, terrain))
		{
			addLine(MD_HORIZONTAL, rects, terrain);
			return true;
		}
		return false;
	}

	int tries = 0;
	bool placed = false;

	int roadX, roadY = 0;
	int *iteratorValue = &roadX;
	MapBlockType comparator = MT_NSROAD;
	MapBlockType typeToAdd = MT_EWROAD;
	int limit = _mapsize_x / 10;
	if (direction == MD_VERTICAL)
	{
		iteratorValue = &roadY;
		comparator = MT_EWROAD;
		typeToAdd = MT_NSROAD;
		limit = _mapsize_y / 10;
	}
	while (!placed)
	{
		placed = selectPosition(rects, roadX, roadY, 10, 10);
		for (*iteratorValue = 0; *iteratorValue < limit; *iteratorValue += 1)
		{
			if (placed && _blocks[roadX][roadY] != 0 && _blocks[roadX][roadY]->isInGroup(comparator) == false)
			{
				placed = false;
				break;
			}
		}
		if (tries++ > 20)
		{
			return false;
		}
	}
	*iteratorValue = 0;
	while (*iteratorValue < limit)
	{
		if (_blocks[roadX][roadY] == 0)
		{
			addBlock(roadX, roadY, terrain->getRandomMapBlock(10, 10, typeToAdd), terrain);
			
			SDL_Rect blockRect;
			blockRect.x = roadX;
			blockRect.y = roadY;
			blockRect.w = 1;
			blockRect.h = 1;

			// Only add unique positions for loading vertical levels
			auto it = std::find_if(_placedBlockRects.begin(), _placedBlockRects.end(), [&](const SDL_Rect& rect) { return rect.x == roadX && rect.y == roadY; });
			if (it == _placedBlockRects.end())
			{
				_placedBlockRects.push_back(blockRect);
			}
		}
		else if (_blocks[roadX][roadY]->isInGroup(comparator))
		{
			_blocks[roadX][roadY] = terrain->getRandomMapBlock(10, 10, MT_CROSSING);
			clearModule(roadX * 10, roadY * 10, 10, 10);
			loadMAP(_blocks[roadX][roadY], roadX * 10, roadY * 10, 0, terrain, 0);
			
			SDL_Rect blockRect;
			blockRect.x = roadX;
			blockRect.y = roadY;
			blockRect.w = 1;
			blockRect.h = 1;

			// Only add unique positions for loading vertical levels
			auto it = std::find_if(_placedBlockRects.begin(), _placedBlockRects.end(), [&](const SDL_Rect& rect) { return rect.x == roadX && rect.y == roadY; });
			if (it == _placedBlockRects.end())
			{
				_placedBlockRects.push_back(blockRect);
			}
		}
		*iteratorValue += 1;
	}
	return true;
}

/**
 * Adds a single block to the map.
 * @param x the x position to add the block
 * @param y the y position to add the block
 * @param z the z offset for loading the map
 * @param block the block to add.
 * @param terrain pointer to the terrain for the block.
 * @return if the block was added or not.
 */
bool BattlescapeGenerator::addBlock(int x, int y, MapBlock *block, RuleTerrain* terrain)
{
	int xSize = (block->getSizeX() - 1) / 10;
	int ySize = (block->getSizeY() - 1) / 10;

	for (int xd = 0; xd <= xSize; ++xd)
	{
		for (int yd = 0; yd != ySize; ++yd)
		{
			if (_blocks[x + xd][y + yd])
				return false;
		}
	}

	for (int xd = 0; xd <= xSize; ++xd)
	{
		for (int yd = 0; yd <= ySize; ++yd)
		{
			_blocks[x + xd][y + yd] = _dummy;
			_blocksToDo--;
		}
	}

	// mark the south edge of the block for drilling
	for (int xd = 0; xd <= xSize; ++xd)
	{
		_drillMap[x+xd][y + ySize] = MD_VERTICAL;
	}
	// then the east edge
	for (int yd = 0; yd <= ySize; ++yd)
	{
		_drillMap[x + xSize][y+yd] = MD_HORIZONTAL;
	}
	// then the far corner gets marked for both
	// this also marks 1x1 modules
	_drillMap[x + xSize][y+ySize] = MD_BOTH;

	_blocks[x][y] = block;
	bool visible = (_save->getMissionType() == "STR_BASE_DEFENSE"); // yes, i'm hard coding these, big whoop, wanna fight about it?

	int terrainMapDataSetIDOffset = loadExtraTerrain(terrain);
	loadMAP(_blocks[x][y], x * 10, y * 10, 0, terrain, terrainMapDataSetIDOffset, visible);

	return true;
}

/**
 * Drills a tunnel between existing map modules.
 * note that this drills all modules currently on the map,
 * so it should take place BEFORE the dirt is added in base defenses.
 * @param data the wall replacements and level to dig on.
 * @param rects the length/width of the tunnels themselves.
 * @param dir the direction to drill.
 * @param terrain which terrain to use for the wall replacements.
 */
void BattlescapeGenerator::drillModules(TunnelData* data, const std::vector<SDL_Rect *> *rects, MapDirection dir, RuleTerrain *terrain)
{
	// Make sure the terrain we're going to use for the replacements is loaded
	loadExtraTerrain(terrain);

	const MCDReplacement *wWall = data->getMCDReplacement("westWall");
	const MCDReplacement *nWall = data->getMCDReplacement("northWall");
	const MCDReplacement *corner = data->getMCDReplacement("corner");
	const MCDReplacement *floor = data->getMCDReplacement("floor");
	SDL_Rect rect;
	rect.x = rect.y = rect.w = rect.h = 3;
	if (!rects->empty())
	{
		rect = *rects->front();
	}

	for (int i = 0; i < (_mapsize_x / 10); ++i)
	{
		for (int j = 0; j < (_mapsize_y / 10); ++j)
		{
			if (_blocks[i][j] == 0)
				continue;

			MapData *md;

			if (dir != MD_VERTICAL)
			{
				// drill east
				if (i < (_mapsize_x / 10)-1 && (_drillMap[i][j] == MD_HORIZONTAL || _drillMap[i][j] == MD_BOTH) && _blocks[i+1][j] != 0)
				{
					Tile *tile;
					// remove stuff
					for (int k = rect.y; k != rect.y + rect.h; ++k)
					{
						tile = _save->getTile(Position((i*10)+9, (j*10)+k, data->level));
						if (tile)
						{
							tile->setMapData(0, -1, -1, O_WESTWALL);
							tile->setMapData(0, -1, -1, O_OBJECT);
							if (floor)
							{
<<<<<<< HEAD
								md = terrain->getMapDataSets()->at(floor->set)->getObjects()->at(floor->entry);
=======
								md = _terrain->getMapDataSets()->at(floor->set)->getObject(floor->entry);
>>>>>>> 1443422d
								tile->setMapData(md, floor->entry, floor->set, O_FLOOR);
							}

							tile = _save->getTile(Position((i+1)*10, (j*10)+k, data->level));
							tile->setMapData(0, -1, -1, O_WESTWALL);
							MapData* obj = tile->getMapData(O_OBJECT);
							if (obj && obj->getTUCost(MT_WALK) == 0)
							{
								tile->setMapData(0, -1, -1, O_OBJECT);
							}
						}
					}

					if (nWall)
					{
<<<<<<< HEAD
						md = terrain->getMapDataSets()->at(nWall->set)->getObjects()->at(nWall->entry);
=======
						md = _terrain->getMapDataSets()->at(nWall->set)->getObject(nWall->entry);
>>>>>>> 1443422d
						tile = _save->getTile(Position((i*10)+9, (j*10)+rect.y, data->level));
						tile->setMapData(md, nWall->entry, nWall->set, O_NORTHWALL);
						tile = _save->getTile(Position((i*10)+9, (j*10)+rect.y+rect.h, data->level));
						tile->setMapData(md, nWall->entry, nWall->set, O_NORTHWALL);
					}

					if (corner)
					{
<<<<<<< HEAD
						md = terrain->getMapDataSets()->at(corner->set)->getObjects()->at(corner->entry);
=======
						md = _terrain->getMapDataSets()->at(corner->set)->getObject(corner->entry);
>>>>>>> 1443422d
						tile = _save->getTile(Position((i+1)*10, (j*10)+rect.y, data->level));
						if (tile->getMapData(O_NORTHWALL) == 0)
							tile->setMapData(md, corner->entry, corner->set, O_NORTHWALL);
					}
				}
			}

			if (dir != MD_HORIZONTAL)
			{
				// drill south
				if (j < (_mapsize_y / 10)-1 && (_drillMap[i][j] == MD_VERTICAL || _drillMap[i][j] == MD_BOTH) && _blocks[i][j+1] != 0)
				{
					// remove stuff
					for (int k = rect.x; k != rect.x + rect.w; ++k)
					{
						Tile * tile = _save->getTile(Position((i*10)+k, (j*10)+9, data->level));
						if (tile)
						{
							tile->setMapData(0, -1, -1, O_NORTHWALL);
							tile->setMapData(0, -1, -1, O_OBJECT);
							if (floor)
							{
<<<<<<< HEAD
								md = terrain->getMapDataSets()->at(floor->set)->getObjects()->at(floor->entry);
=======
								md = _terrain->getMapDataSets()->at(floor->set)->getObject(floor->entry);
>>>>>>> 1443422d
								tile->setMapData(md, floor->entry, floor->set, O_FLOOR);
							}

							tile = _save->getTile(Position((i*10)+k, (j+1)*10, data->level));
							tile->setMapData(0, -1, -1, O_NORTHWALL);
							MapData* obj = tile->getMapData(O_OBJECT);
							if (obj && obj->getTUCost(MT_WALK) == 0)
							{
								tile->setMapData(0, -1, -1, O_OBJECT);
							}
						}
					}

					if (wWall)
					{
<<<<<<< HEAD
						md = terrain->getMapDataSets()->at(wWall->set)->getObjects()->at(wWall->entry);
=======
						md = _terrain->getMapDataSets()->at(wWall->set)->getObject(wWall->entry);
>>>>>>> 1443422d
						Tile *tile = _save->getTile(Position((i*10)+rect.x, (j*10)+9, data->level));
						tile->setMapData(md, wWall->entry, wWall->set, O_WESTWALL);
						tile = _save->getTile(Position((i*10)+rect.x+rect.w, (j*10)+9, data->level));
						tile->setMapData(md, wWall->entry, wWall->set, O_WESTWALL);
					}

					if (corner)
					{
<<<<<<< HEAD
						md = terrain->getMapDataSets()->at(corner->set)->getObjects()->at(corner->entry);
=======
						md = _terrain->getMapDataSets()->at(corner->set)->getObject(corner->entry);
>>>>>>> 1443422d
						Tile *tile = _save->getTile(Position((i*10)+rect.x, (j+1)*10, data->level));
						if (tile->getMapData(O_WESTWALL) == 0)
							tile->setMapData(md, corner->entry, corner->set, O_WESTWALL);
					}
				}
			}
		}
	}
}

/**
 * Removes all blocks within a given set of rects, as defined in the command.
 * @param command contains all the info we need.
 * @return success of the removal.
 * @feel shame for having written this.
 */
bool BattlescapeGenerator::removeBlocks(MapScript *command)
{
	std::vector<std::pair<int, int> > deleted;
	bool success = false;

	for (std::vector<SDL_Rect*>::const_iterator k = command->getRects()->begin(); k != command->getRects()->end(); ++k)
	{
		for (int x = (*k)->x; x != (*k)->x + (*k)->w && x != _mapsize_x / 10; ++x)
		{
			for (int y = (*k)->y; y != (*k)->y + (*k)->h && y != _mapsize_y / 10; ++y)
			{
				if (_blocks[x][y] != 0 && _blocks[x][y] != _dummy)
				{
					std::pair<int, int> pos(x, y);
					if (!command->getGroups()->empty())
					{
						for (std::vector<int>::const_iterator z = command->getGroups()->begin(); z != command->getGroups()->end(); ++z)
						{
							if (_blocks[x][y]->isInGroup((*z)))
							{
								// the deleted vector should only contain unique entries
								if (std::find(deleted.begin(), deleted.end(), pos) == deleted.end())
								{
									deleted.push_back(pos);
								}
							}
						}
					}
					else if (!command->getBlocks()->empty())
					{
						for (std::vector<int>::const_iterator z = command->getBlocks()->begin(); z != command->getBlocks()->end(); ++z)
						{
							if ((size_t)(*z) < _terrain->getMapBlocks()->size())
							{
								// the deleted vector should only contain unique entries
								if (std::find(deleted.begin(), deleted.end(), pos) == deleted.end())
								{
									deleted.push_back(pos);
								}
							}
						}
					}
					else
					{
						// the deleted vector should only contain unique entries
						if (std::find(deleted.begin(), deleted.end(), pos) == deleted.end())
						{
							deleted.push_back(pos);
						}
					}
				}
			}
		}
	}
	for (std::vector<std::pair<int, int> >::const_iterator z = deleted.begin(); z != deleted.end(); ++z)
	{
		int x = (*z).first;
		int y = (*z).second;
		clearModule(x * 10, y * 10, _blocks[x][y]->getSizeX(), _blocks[x][y]->getSizeY());

		int delx = (_blocks[x][y]->getSizeX() / 10);
		int dely = (_blocks[x][y]->getSizeY() / 10);

		for (int dx = x; dx != x + delx; ++dx)
		{
			for (int dy = y; dy != y + dely; ++dy)
			{
				_blocks[dx][dy] = 0;
				_blocksToDo++;

				// Make sure vertical levels segment data is removed too
				std::vector<std::pair<MapBlock*, Position> >::iterator it = _verticalLevelSegments.begin();
				while (it != _verticalLevelSegments.end())
				{
					if (it->second.x == dx && it->second.y == dy)
					{
						it = _verticalLevelSegments.erase(it);
					}
					else
					{
						++it;
					}
				}
			}
		}
		// this command succeeds if even one block is removed.
		success = true;
	}
	return success;
}

/**
 * Sets the terrain to be used in battle generation.
 * @param terrain Pointer to the terrain rules.
 */
void BattlescapeGenerator::setTerrain(RuleTerrain *terrain)
{
	_terrain = terrain;
}


/**
 * Sets up the objectives for the map.
 * @param ruleDeploy the deployment data we're gleaning data from.
 */
void BattlescapeGenerator::setupObjectives(const AlienDeployment *ruleDeploy)
{
	// reset bug hunt mode (necessary for multi-stage missions)
	_save->setBughuntMode(false);
	// set global min turn
	_save->setBughuntMinTurn(_game->getMod()->getBughuntMinTurn());
	// set min turn override per deployment (if defined)
	if (ruleDeploy->getBughuntMinTurn() > 0)
	{
		_save->setBughuntMinTurn(ruleDeploy->getBughuntMinTurn());
	}

	int targetType = ruleDeploy->getObjectiveType();

	if (targetType > -1)
	{
		int objectives = ruleDeploy->getObjectivesRequired();
		int actualCount = 0;

		for (int i = 0; i < _save->getMapSizeXYZ(); ++i)
		{
			for (int j = O_FLOOR; j < O_MAX; ++j)
			{
				TilePart tp = (TilePart)j;
				if (_save->getTile(i)->getMapData(tp) && _save->getTile(i)->getMapData(tp)->getSpecialType() == targetType)
				{
					actualCount++;
				}
			}
		}

		if (actualCount > 0)
		{
			_save->setObjectiveType(targetType);

			if (actualCount < objectives || objectives == 0)
			{
				_save->setObjectiveCount(actualCount);
			}
			else
			{
				_save->setObjectiveCount(objectives);
			}
		}
	}
}

/**
* Sets the depth based on the terrain or the provided AlienDeployment rule.
* @param ruleDeploy the deployment data we're gleaning data from.
* @param nextStage whether the mission is progressing to the next stage.
*/
void BattlescapeGenerator::setDepth(const AlienDeployment* ruleDeploy, bool nextStage)
{
	if (_save->getDepth() > 0 && !nextStage)
	{
		// new battle menu will have set the depth already
		return;
	}

	if (ruleDeploy->getMaxDepth() > 0)
	{
		_save->setDepth(RNG::generate(ruleDeploy->getMinDepth(), ruleDeploy->getMaxDepth()));
	}
	else if (_terrain->getMaxDepth() > 0 || nextStage)
	{
		_save->setDepth(RNG::generate(_terrain->getMinDepth(), _terrain->getMaxDepth()));
	}
}

/**
* Sets the background music based on the terrain or the provided AlienDeployment rule.
* @param ruleDeploy the deployment data we're gleaning data from.
* @param nextStage whether the mission is progressing to the next stage.
*/
void BattlescapeGenerator::setMusic(const AlienDeployment* ruleDeploy, bool nextStage)
{
	if (!ruleDeploy->getMusic().empty())
	{
		_save->setMusic(ruleDeploy->getMusic().at(RNG::generate(0, ruleDeploy->getMusic().size() - 1)));
	}
	else if (!_terrain->getMusic().empty())
	{
		_save->setMusic(_terrain->getMusic().at(RNG::generate(0, _terrain->getMusic().size() - 1)));
	}
	else if (nextStage)
	{
		_save->setMusic("");
	}
}

}<|MERGE_RESOLUTION|>--- conflicted
+++ resolved
@@ -3663,11 +3663,7 @@
 							tile->setMapData(0, -1, -1, O_OBJECT);
 							if (floor)
 							{
-<<<<<<< HEAD
-								md = terrain->getMapDataSets()->at(floor->set)->getObjects()->at(floor->entry);
-=======
-								md = _terrain->getMapDataSets()->at(floor->set)->getObject(floor->entry);
->>>>>>> 1443422d
+								md = terrain->getMapDataSets()->at(floor->set)->getObject(floor->entry);
 								tile->setMapData(md, floor->entry, floor->set, O_FLOOR);
 							}
 
@@ -3683,11 +3679,7 @@
 
 					if (nWall)
 					{
-<<<<<<< HEAD
-						md = terrain->getMapDataSets()->at(nWall->set)->getObjects()->at(nWall->entry);
-=======
-						md = _terrain->getMapDataSets()->at(nWall->set)->getObject(nWall->entry);
->>>>>>> 1443422d
+						md = terrain->getMapDataSets()->at(nWall->set)->getObject(nWall->entry);
 						tile = _save->getTile(Position((i*10)+9, (j*10)+rect.y, data->level));
 						tile->setMapData(md, nWall->entry, nWall->set, O_NORTHWALL);
 						tile = _save->getTile(Position((i*10)+9, (j*10)+rect.y+rect.h, data->level));
@@ -3696,11 +3688,7 @@
 
 					if (corner)
 					{
-<<<<<<< HEAD
-						md = terrain->getMapDataSets()->at(corner->set)->getObjects()->at(corner->entry);
-=======
-						md = _terrain->getMapDataSets()->at(corner->set)->getObject(corner->entry);
->>>>>>> 1443422d
+						md = terrain->getMapDataSets()->at(corner->set)->getObject(corner->entry);
 						tile = _save->getTile(Position((i+1)*10, (j*10)+rect.y, data->level));
 						if (tile->getMapData(O_NORTHWALL) == 0)
 							tile->setMapData(md, corner->entry, corner->set, O_NORTHWALL);
@@ -3723,11 +3711,7 @@
 							tile->setMapData(0, -1, -1, O_OBJECT);
 							if (floor)
 							{
-<<<<<<< HEAD
-								md = terrain->getMapDataSets()->at(floor->set)->getObjects()->at(floor->entry);
-=======
-								md = _terrain->getMapDataSets()->at(floor->set)->getObject(floor->entry);
->>>>>>> 1443422d
+								md = terrain->getMapDataSets()->at(floor->set)->getObject(floor->entry);
 								tile->setMapData(md, floor->entry, floor->set, O_FLOOR);
 							}
 
@@ -3743,11 +3727,7 @@
 
 					if (wWall)
 					{
-<<<<<<< HEAD
-						md = terrain->getMapDataSets()->at(wWall->set)->getObjects()->at(wWall->entry);
-=======
-						md = _terrain->getMapDataSets()->at(wWall->set)->getObject(wWall->entry);
->>>>>>> 1443422d
+						md = terrain->getMapDataSets()->at(wWall->set)->getObject(wWall->entry);
 						Tile *tile = _save->getTile(Position((i*10)+rect.x, (j*10)+9, data->level));
 						tile->setMapData(md, wWall->entry, wWall->set, O_WESTWALL);
 						tile = _save->getTile(Position((i*10)+rect.x+rect.w, (j*10)+9, data->level));
@@ -3756,11 +3736,7 @@
 
 					if (corner)
 					{
-<<<<<<< HEAD
-						md = terrain->getMapDataSets()->at(corner->set)->getObjects()->at(corner->entry);
-=======
-						md = _terrain->getMapDataSets()->at(corner->set)->getObject(corner->entry);
->>>>>>> 1443422d
+						md = terrain->getMapDataSets()->at(corner->set)->getObject(corner->entry);
 						Tile *tile = _save->getTile(Position((i*10)+rect.x, (j+1)*10, data->level));
 						if (tile->getMapData(O_WESTWALL) == 0)
 							tile->setMapData(md, corner->entry, corner->set, O_WESTWALL);
