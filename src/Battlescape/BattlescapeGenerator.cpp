--- conflicted
+++ resolved
@@ -1015,7 +1015,6 @@
 	}
 	else if (_craft && !_craftRules->getDeployment().empty() && !_baseInventory)
 	{
-<<<<<<< HEAD
 		if (_craftInventoryTile == 0)
 		{
 			// Craft inventory tile position defined in the ruleset
@@ -1027,8 +1026,6 @@
 			}
 		}
 
-=======
->>>>>>> f88a2678
 		for (std::vector<std::vector<int> >::const_iterator i = _craftRules->getDeployment().begin(); i != _craftRules->getDeployment().end(); ++i)
 		{
 			Position pos = Position((*i)[0] + (_craftPos.x * 10), (*i)[1] + (_craftPos.y * 10), (*i)[2] + _craftZ);
@@ -2025,11 +2022,7 @@
 						}
 
 						craftMap = _craftRules->getBattlescapeTerrainData()->getRandomMapBlock(999, 999, 0, false);
-<<<<<<< HEAD
-						if (addCraft(craftMap, command, _craftPos))
-=======
 						if (addCraft(craftMap, command, _craftPos, terrain))
->>>>>>> f88a2678
 						{
 							// by default addCraft adds blocks from group 1.
 							// this can be overwritten in the command by defining specific groups or blocks
@@ -2309,11 +2302,7 @@
 			}
 			_save->getMapDataSets()->push_back(*i);
 		}
-<<<<<<< HEAD
-		loadMAP(craftMap, _craftPos.x * 10, _craftPos.y * 10, _craftRules->getBattlescapeTerrainData(), mapDataSetIDOffset + craftDataSetIDOffset, true, true);
-=======
 		loadMAP(craftMap, _craftPos.x * 10, _craftPos.y * 10, 0, _craftRules->getBattlescapeTerrainData(), mapDataSetIDOffset + craftDataSetIDOffset, true, true);
->>>>>>> f88a2678
 		loadRMP(craftMap, _craftPos.x * 10, _craftPos.y * 10, Node::CRAFTSEGMENT);
 		for (int i = 0; i < craftMap->getSizeX() / 10; ++i)
 		{
