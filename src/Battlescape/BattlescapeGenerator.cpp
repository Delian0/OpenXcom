--- conflicted
+++ resolved
@@ -1042,14 +1042,9 @@
 			}
 		}
 	}
-<<<<<<< HEAD
 
 	// fixed weapon always placed into hands
 	if (item->getRules()->isFixed())
-=======
-	bool keep = true;
-	switch (item->getRules()->getBattleType())
->>>>>>> e81af6f6
 	{
 		if (!rightWeapon || !leftWeapon)
 		{
@@ -1060,6 +1055,7 @@
 	}
 	else
 	{
+		bool keep = true;
 		switch (item->getRules()->getBattleType())
 		{
 		case BT_FIREARM:
@@ -1086,15 +1082,10 @@
 			}
 			break;
 		case BT_AMMO:
-			// no weapon, or our weapon takes no ammo.
-			// we won't be needing this. move on.
-			if (!rightWeapon || rightWeapon->getRules()->getCompatibleAmmo()->empty())
-			{
-				break;
-			}
 			// xcom weapons will already be loaded, aliens and tanks, however, get their ammo added afterwards.
 			// so let's try to load them here.
-			if ((rightWeapon->getRules()->isFixed() || unit->getFaction() != FACTION_PLAYER) &&
+			if (rightWeapon && (rightWeapon->getRules()->isFixed() || unit->getFaction() != FACTION_PLAYER) &&
+				!rightWeapon->getRules()->getCompatibleAmmo()->empty() &&
 				!rightWeapon->getAmmoItem() &&
 				rightWeapon->setAmmoItem(item) == 0)
 			{
@@ -1103,6 +1094,7 @@
 				break;
 			}
 			if (leftWeapon && (leftWeapon->getRules()->isFixed() || unit->getFaction() != FACTION_PLAYER) &&
+				!leftWeapon->getRules()->getCompatibleAmmo()->empty() &&
 				!leftWeapon->getAmmoItem() &&
 				leftWeapon->setAmmoItem(item))
 			{
@@ -1110,66 +1102,36 @@
 				placed = true;
 				break;
 			}
-<<<<<<< HEAD
+			// don't take ammo for weapons we don't have.
+			keep = (unit->getFaction() != FACTION_PLAYER);
+			if (rightWeapon)
+			{
+				for (std::vector<std::string>::iterator i = rightWeapon->getRules()->getCompatibleAmmo()->begin(); i != rightWeapon->getRules()->getCompatibleAmmo()->end(); ++i)
+				{
+					if (*i == item->getRules()->getType())
+					{
+						keep = true;
+						break;
+					}
+				}
+			}
+			if (leftWeapon)
+			{
+				for (std::vector<std::string>::iterator i = leftWeapon->getRules()->getCompatibleAmmo()->begin(); i != leftWeapon->getRules()->getCompatibleAmmo()->end(); ++i)
+				{
+					if (*i == item->getRules()->getType())
+					{
+						keep = true;
+						break;
+					}
+				}
+			}
+			if (!keep)
+			{
+				break;
+			}
 		default:
 			if ((unit->getGeoscapeSoldier() == 0 || _allowAutoLoadout))
-=======
-		}
-		break;
-	case BT_AMMO:
-		// xcom weapons will already be loaded, aliens and tanks, however, get their ammo added afterwards.
-		// so let's try to load them here.
-		if (rightWeapon && (rightWeapon->getRules()->isFixed() || unit->getFaction() != FACTION_PLAYER) &&
-			!rightWeapon->getRules()->getCompatibleAmmo()->empty() &&
-			!rightWeapon->getAmmoItem() &&
-			rightWeapon->setAmmoItem(item) == 0)
-		{
-			item->setSlot(rightHand);
-			placed = true;
-			break;
-		}
-		if (leftWeapon && (leftWeapon->getRules()->isFixed() || unit->getFaction() != FACTION_PLAYER) &&
-			!leftWeapon->getRules()->getCompatibleAmmo()->empty() &&
-			!leftWeapon->getAmmoItem() &&
-			leftWeapon->setAmmoItem(item))
-		{
-			item->setSlot(leftHand);
-			placed = true;
-			break;
-		}
-		// don't take ammo for weapons we don't have.
-		keep = (unit->getFaction() != FACTION_PLAYER);
-		if (rightWeapon)
-		{
-			for (std::vector<std::string>::iterator i = rightWeapon->getRules()->getCompatibleAmmo()->begin(); i != rightWeapon->getRules()->getCompatibleAmmo()->end(); ++i)
-			{
-				if (*i == item->getRules()->getType())
-				{
-					keep = true;
-					break;
-				}
-			}
-		}
-		if (leftWeapon)
-		{
-			for (std::vector<std::string>::iterator i = leftWeapon->getRules()->getCompatibleAmmo()->begin(); i != leftWeapon->getRules()->getCompatibleAmmo()->end(); ++i)
-			{
-				if (*i == item->getRules()->getType())
-				{
-					keep = true;
-					break;
-				}
-			}
-		}
-		if (!keep)
-		{
-			break;
-		}
-	default:
-		if ((unit->getGeoscapeSoldier() == 0 || _allowAutoLoadout))
-		{
-			if (unit->getStats()->strength >= weight) // weight is always considered 0 for aliens
->>>>>>> e81af6f6
 			{
 				if (unit->getStats()->strength >= weight) // weight is always considered 0 for aliens
 				{
