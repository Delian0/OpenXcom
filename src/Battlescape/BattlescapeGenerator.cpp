--- conflicted
+++ resolved
@@ -690,11 +690,6 @@
 			_save->getUnits()->push_back(unit);
 			_save->initFixedItems(unit);
 			_save->getTileEngine()->calculateFOV(unit);
-<<<<<<< HEAD
-			unit->deriveRank();
-=======
-			unit->setSpecialWeapon(_save, _game->getRuleset());
->>>>>>> ca592762
 			return unit;
 		}
 		else if (_save->getMissionType() != "STR_BASE_DEFENSE")
@@ -706,11 +701,6 @@
 				_save->getUnits()->push_back(unit);
 				_save->initFixedItems(unit);
 				_save->getTileEngine()->calculateFOV(unit);
-<<<<<<< HEAD
-				unit->deriveRank();
-=======
-				unit->setSpecialWeapon(_save, _game->getRuleset());
->>>>>>> ca592762
 				return unit;
 			}
 		}
@@ -736,11 +726,6 @@
 					_save->getUnits()->push_back(unit);
 					_save->initFixedItems(unit);
 					unit->setDirection(dir);
-<<<<<<< HEAD
-					unit->deriveRank();
-=======
-					unit->setSpecialWeapon(_save, _game->getRuleset());
->>>>>>> ca592762
 					return unit;
 				}
 			}
@@ -755,12 +740,7 @@
 				if (_save->setUnitPosition(unit, _save->getTiles()[i]->getPosition()))
 				{
 					_save->getUnits()->push_back(unit);
-<<<<<<< HEAD
 					_save->initFixedItems(unit);
-					unit->deriveRank();
-=======
-					unit->setSpecialWeapon(_save, _game->getRuleset());
->>>>>>> ca592762
 					return unit;
 				}
 			}
