/*
 * Copyright 2010-2016 OpenXcom Developers.
 *
 * This file is part of OpenXcom.
 *
 * OpenXcom is free software: you can redistribute it and/or modify
 * it under the terms of the GNU General Public License as published by
 * the Free Software Foundation, either version 3 of the License, or
 * (at your option) any later version.
 *
 * OpenXcom is distributed in the hope that it will be useful,
 * but WITHOUT ANY WARRANTY; without even the implied warranty of
 * MERCHANTABILITY or FITNESS FOR A PARTICULAR PURPOSE.  See the
 * GNU General Public License for more details.
 *
 * You should have received a copy of the GNU General Public License
 * along with OpenXcom.  If not, see <http://www.gnu.org/licenses/>.
 */
#include "ActionMenuState.h"
#include "../Engine/Game.h"
#include "../Engine/Options.h"
#include "../Engine/LocalizedText.h"
#include "../Engine/Action.h"
#include "../Engine/Sound.h"
#include "../Engine/Unicode.h"
#include "../Savegame/BattleUnit.h"
#include "../Savegame/BattleItem.h"
#include "../Mod/Mod.h"
#include "../Mod/RuleItem.h"
#include "ActionMenuItem.h"
#include "PrimeGrenadeState.h"
#include "MedikitState.h"
#include "ScannerState.h"
#include "../Savegame/SavedGame.h"
#include "../Savegame/SavedBattleGame.h"
#include "../Savegame/Tile.h"
#include "Pathfinding.h"
#include "TileEngine.h"
#include "../Interface/Text.h"

namespace OpenXcom
{

/**
 * Default constructor, used by SkillMenuState.
 */
ActionMenuState::ActionMenuState(BattleAction *action) : _action(action)
{
}

/**
 * Initializes all the elements in the Action Menu window.
 * @param game Pointer to the core game.
 * @param action Pointer to the action.
 * @param x Position on the x-axis.
 * @param y position on the y-axis.
 */
ActionMenuState::ActionMenuState(BattleAction *action, int x, int y) : _action(action)
{
	_screen = false;

	// Set palette
	_game->getSavedGame()->getSavedBattle()->setPaletteByDepth(this);

	for (int i = 0; i < 6; ++i)
	{
		_actionMenu[i] = new ActionMenuItem(i, _game, x, y);
		add(_actionMenu[i]);
		_actionMenu[i]->setVisible(false);
		_actionMenu[i]->onMouseClick((ActionHandler)&ActionMenuState::btnActionMenuItemClick);
	}

	// Build up the popup menu
	int id = 0;
	const RuleItem *weapon = _action->weapon->getRules();

	// throwing (if not a fixed weapon)
	if (!weapon->isFixed() && weapon->getCostThrow().Time > 0)
	{
		addItem(BA_THROW, "STR_THROW", &id, Options::keyBattleActionItem5);
	}

	if (weapon->isPsiRequired() && _action->actor->getBaseStats()->psiSkill <= 0)
	{
		return;
	}

	if (weapon->isManaRequired() && _action->actor->getOriginalFaction() == FACTION_PLAYER)
	{
		if (!_game->getMod()->isManaFeatureEnabled() || !_game->getSavedGame()->isManaUnlocked(_game->getMod()))
		{
			return;
		}
	}

	// priming
	if (weapon->getFuseTimerDefault() >= 0 )
	{
		auto normalWeapon = weapon->getBattleType() != BT_GRENADE && weapon->getBattleType() != BT_FLARE && weapon->getBattleType() != BT_PROXIMITYGRENADE;
		if (_action->weapon->getFuseTimer() == -1)
		{
			if (weapon->getCostPrime().Time > 0)
			{
				addItem(BA_PRIME, weapon->getPrimeActionName(), &id, normalWeapon ? SDLK_UNKNOWN : Options::keyBattleActionItem1);
			}
		}
		else
		{
			if (weapon->getCostUnprime().Time > 0 && !weapon->getUnprimeActionName().empty())
			{
				addItem(BA_UNPRIME, weapon->getUnprimeActionName(), &id, normalWeapon ? SDLK_UNKNOWN : Options::keyBattleActionItem2);
			}
		}
	}

	if (weapon->getBattleType() == BT_FIREARM)
	{
		auto isLauncher = _action->weapon->getCurrentWaypoints() != 0;
		auto slotLauncher = _action->weapon->getActionConf(BA_LAUNCH)->ammoSlot;
		auto slotSnap = _action->weapon->getActionConf(BA_SNAPSHOT)->ammoSlot;
		auto slotAuto = _action->weapon->getActionConf(BA_AUTOSHOT)->ammoSlot;

		if ((!isLauncher || slotLauncher != slotAuto) && weapon->getCostAuto().Time > 0)
		{
			addItem(BA_AUTOSHOT, weapon->getConfigAuto()->name, &id, Options::keyBattleActionItem3);
		}

		if ((!isLauncher || slotLauncher != slotSnap) && weapon->getCostSnap().Time > 0)
		{
			addItem(BA_SNAPSHOT,  weapon->getConfigSnap()->name, &id, Options::keyBattleActionItem2);
		}

		if (isLauncher)
		{
			addItem(BA_LAUNCH, "STR_LAUNCH_MISSILE", &id, Options::keyBattleActionItem1);
		}
		else if (weapon->getCostAimed().Time > 0)
		{
			addItem(BA_AIMEDSHOT,  weapon->getConfigAimed()->name, &id, Options::keyBattleActionItem1);
		}
	}

	if (weapon->getCostMelee().Time > 0)
	{
		std::string name = weapon->getConfigMelee()->name;
		if (name.empty())
		{
			// stun rod
			if (weapon->getBattleType() == BT_MELEE && weapon->getDamageType()->ResistType == DT_STUN)
			{
				name = "STR_STUN";
			}
			else
			// melee weapon
			{
				name = "STR_HIT_MELEE";
			}
		}
		addItem(BA_HIT, name, &id, Options::keyBattleActionItem4);
	}

	// special items
	if (weapon->getBattleType() == BT_MEDIKIT)
	{
		addItem(BA_USE, weapon->getMedikitActionName(), &id, Options::keyBattleActionItem1);
	}
	else if (weapon->getBattleType() == BT_SCANNER)
	{
		addItem(BA_USE, "STR_USE_SCANNER", &id, Options::keyBattleActionItem1);
	}
	else if (weapon->getBattleType() == BT_PSIAMP)
	{
		if (weapon->getCostMind().Time > 0)
		{
			addItem(BA_MINDCONTROL, "STR_MIND_CONTROL", &id, Options::keyBattleActionItem3);
		}
		if (weapon->getCostPanic().Time > 0)
		{
			addItem(BA_PANIC, "STR_PANIC_UNIT", &id, Options::keyBattleActionItem2);
		}
		if (weapon->getCostUse().Time > 0)
		{
			addItem(BA_USE, weapon->getPsiAttackName(), &id, Options::keyBattleActionItem1);
		}
	}
	else if (weapon->getBattleType() == BT_MINDPROBE)
	{
		addItem(BA_USE, "STR_USE_MIND_PROBE", &id, Options::keyBattleActionItem1);
	}

}

/**
 * Deletes the ActionMenuState.
 */
ActionMenuState::~ActionMenuState()
{

}

/**
 * Init function.
 */
void ActionMenuState::init()
{
	if (!_actionMenu[0]->getVisible())
	{
		// Item don't have any actions, close popup.
		_game->popState();
	}
}

/**
 * Adds a new menu item for an action.
 * @param ba Action type.
 * @param name Action description.
 * @param id Pointer to the new item ID.
 */
void ActionMenuState::addItem(BattleActionType ba, const std::string &name, int *id, SDLKey key)
{
	std::string s1, s2;
	int acc = BattleUnit::getFiringAccuracy(BattleActionAttack::GetBeforeShoot(ba, _action->actor, _action->weapon), _game->getMod());
	int tu = _action->actor->getActionTUs(ba, _action->weapon).Time;

	if (ba == BA_THROW || ba == BA_AIMEDSHOT || ba == BA_SNAPSHOT || ba == BA_AUTOSHOT || ba == BA_LAUNCH || ba == BA_HIT)
		s1 = tr("STR_ACCURACY_SHORT").arg(Unicode::formatPercentage(acc));
	s2 = tr("STR_TIME_UNITS_SHORT").arg(tu);
	_actionMenu[*id]->setAction(ba, tr(name), s1, s2, tu);
	_actionMenu[*id]->setVisible(true);
	if (key != SDLK_UNKNOWN)
	{
		_actionMenu[*id]->onKeyboardPress((ActionHandler)&ActionMenuState::btnActionMenuItemClick, key);
	}
	(*id)++;
}

/**
 * Closes the window on right-click.
 * @param action Pointer to an action.
 */
void ActionMenuState::handle(Action *action)
{
	State::handle(action);
	if (action->getDetails()->type == SDL_MOUSEBUTTONDOWN && action->getDetails()->button.button == SDL_BUTTON_RIGHT)
	{
		_game->popState();
	}
	else if (action->getDetails()->type == SDL_KEYDOWN &&
		(action->getDetails()->key.keysym.sym == Options::keyCancel ||
		action->getDetails()->key.keysym.sym == Options::keyBattleUseLeftHand ||
		action->getDetails()->key.keysym.sym == Options::keyBattleUseRightHand))
	{
		_game->popState();
	}
}

/**
 * Executes the action corresponding to this action menu item.
 * @param action Pointer to an action.
 */
void ActionMenuState::btnActionMenuItemClick(Action *action)
{
	_game->getSavedGame()->getSavedBattle()->getPathfinding()->removePreview();

	int btnID = -1;

	// got to find out which button was pressed
	for (size_t i = 0; i < std::size(_actionMenu) && btnID == -1; ++i)
	{
		if (action->getSender() == _actionMenu[i])
		{
			btnID = i;
		}
	}

	if (btnID != -1)
	{
		_action->type = _actionMenu[btnID]->getAction();
		_action->skillRules = nullptr;
		_action->updateTU();

		handleAction();
	}
}

void ActionMenuState::handleAction()
{
	{
		const RuleItem *weapon = _action->weapon->getRules();
		bool newHitLog = false;
		std::string actionResult = "STR_UNKNOWN"; // needs a non-empty default/fall-back !

		if (_action->type != BA_THROW &&
			_action->actor->getOriginalFaction() == FACTION_PLAYER &&
			!_game->getSavedGame()->isResearched(weapon->getRequirements()))
		{
			_action->result = "STR_UNABLE_TO_USE_ALIEN_ARTIFACT_UNTIL_RESEARCHED";
			_game->popState();
		}
		else if (_action->type != BA_THROW &&
			!_game->getSavedGame()->getSavedBattle()->canUseWeapon(_action->weapon, _action->actor, false, _action->type, &actionResult))
		{
			_action->result = actionResult;
			_game->popState();
		}
		else if (_action->type == BA_PRIME)
		{
			const BattleFuseType fuseType = weapon->getFuseTimerType();
			if (fuseType == BFT_SET)
			{
				_game->pushState(new PrimeGrenadeState(_action, false, 0));
			}
			else
			{
				_action->value = weapon->getFuseTimerDefault();
				_game->popState();
			}
		}
		else if (_action->type == BA_UNPRIME)
		{
			_game->popState();
		}
		else if (_action->type == BA_USE && weapon->getBattleType() == BT_MEDIKIT)
		{
			BattleUnit *targetUnit = 0;
			TileEngine *tileEngine = _game->getSavedGame()->getSavedBattle()->getTileEngine();
			const std::vector<BattleUnit*> *units = _game->getSavedGame()->getSavedBattle()->getUnits();
			for (std::vector<BattleUnit*>::const_iterator i = units->begin(); i != units->end() && !targetUnit; ++i)
			{
				// we can heal a unit that is at the same position, unconscious and healable(=woundable)
				if ((*i)->getPosition() == _action->actor->getPosition() && *i != _action->actor && (*i)->getStatus() == STATUS_UNCONSCIOUS && ((*i)->isWoundable() || weapon->getAllowTargetImmune()) && weapon->getAllowTargetGround())
				{
					if ((*i)->getArmor()->getSize() != 1)
					{
						// never EVER apply anything to 2x2 units on the ground
						continue;
					}
					if ((weapon->getAllowTargetFriendGround() && (*i)->getOriginalFaction() == FACTION_PLAYER) ||
						(weapon->getAllowTargetNeutralGround() && (*i)->getOriginalFaction() == FACTION_NEUTRAL) ||
						(weapon->getAllowTargetHostileGround() && (*i)->getOriginalFaction() == FACTION_HOSTILE))
					{
						targetUnit = *i;
					}
				}
			}
			if (!targetUnit && weapon->getAllowTargetStanding())
			{
				if (tileEngine->validMeleeRange(
					_action->actor->getPosition(),
					_action->actor->getDirection(),
					_action->actor,
					0, &_action->target, false))
				{
					Tile *tile = _game->getSavedGame()->getSavedBattle()->getTile(_action->target);
					if (tile != 0 && tile->getUnit() && (tile->getUnit()->isWoundable() || weapon->getAllowTargetImmune()))
					{
						if ((weapon->getAllowTargetFriendStanding() && tile->getUnit()->getOriginalFaction() == FACTION_PLAYER) ||
							(weapon->getAllowTargetNeutralStanding() && tile->getUnit()->getOriginalFaction() == FACTION_NEUTRAL) ||
							(weapon->getAllowTargetHostileStanding() && tile->getUnit()->getOriginalFaction() == FACTION_HOSTILE))
						{
							targetUnit = tile->getUnit();
						}
					}
				}
			}
			if (!targetUnit && weapon->getAllowTargetSelf())
			{
				targetUnit = _action->actor;
			}
			if (targetUnit)
			{
				_game->popState();
				BattleMediKitType type = weapon->getMediKitType();
				if (type)
				{
					if ((type == BMT_HEAL && _action->weapon->getHealQuantity() > 0) ||
						(type == BMT_STIMULANT && _action->weapon->getStimulantQuantity() > 0) ||
						(type == BMT_PAINKILLER && _action->weapon->getPainKillerQuantity() > 0))
					{
						if (_action->spendTU(&_action->result))
						{
							switch (type)
							{
							case BMT_HEAL:
								if (targetUnit->getFatalWounds())
								{
									for (int i = 0; i < BODYPART_MAX; ++i)
									{
										if (targetUnit->getFatalWound(i))
										{
											tileEngine->medikitUse(_action, targetUnit, BMA_HEAL, i);
											tileEngine->medikitRemoveIfEmpty(_action);
											break;
										}
									}
								}
								else
								{
									tileEngine->medikitUse(_action, targetUnit, BMA_HEAL, BODYPART_TORSO);
									tileEngine->medikitRemoveIfEmpty(_action);
								}
								break;
							case BMT_STIMULANT:
								tileEngine->medikitUse(_action, targetUnit, BMA_STIMULANT, BODYPART_TORSO);
								tileEngine->medikitRemoveIfEmpty(_action);
								break;
							case BMT_PAINKILLER:
								tileEngine->medikitUse(_action, targetUnit, BMA_PAINKILLER, BODYPART_TORSO);
								tileEngine->medikitRemoveIfEmpty(_action);
								break;
							case BMT_NORMAL:
								break;
							}
						}
					}
					else
					{
						_action->result = "STR_NO_USES_LEFT";
					}
				}
				else
				{
					_game->pushState(new MedikitState(targetUnit, _action, tileEngine));
				}
			}
			else
			{
				_action->result = "STR_THERE_IS_NO_ONE_THERE";
				_game->popState();
			}
		}
		else if (_action->type == BA_USE && weapon->getBattleType() == BT_SCANNER)
		{
			// spend TUs first, then show the scanner
			if (_action->spendTU(&_action->result))
			{
				_game->popState();
				_game->pushState (new ScannerState(_action));
			}
			else
			{
				_game->popState();
			}
		}
		else if (_action->type == BA_LAUNCH)
		{
			// check beforehand if we have enough time units
			if (!_action->haveTU(&_action->result))
			{
				//nothing
			}
			else if (!_action->weapon->getAmmoForAction(BA_LAUNCH, &_action->result))
			{
				//nothing
			}
			else
			{
				_action->targeting = true;
				newHitLog = true;
			}
			_game->popState();
		}
		else if (_action->type == BA_HIT)
		{
			// check beforehand if we have enough time units
			if (!_action->haveTU(&_action->result))
			{
				//nothing
			}
			else if (!_game->getSavedGame()->getSavedBattle()->getTileEngine()->validMeleeRange(
				_action->actor->getPosition(),
				_action->actor->getDirection(),
				_action->actor,
				0, &_action->target))
			{
				_action->result = "STR_THERE_IS_NO_ONE_THERE";
			}
			else
			{
				newHitLog = true;
			}
			_game->popState();
		}
		else
		{
			_action->targeting = true;
			newHitLog = true;
			_game->popState();
		}
<<<<<<< HEAD

		if (newHitLog)
		{
			_game->getSavedGame()->getSavedBattle()->appendToHitLog(HITLOG_PLAYER_FIRING, FACTION_PLAYER, tr(weapon->getType()));
=======
		// meleeAttackBState won't be available to clear the action type, do it here instead.
		if (_action->type == BA_HIT && !_action->result.empty())
		{
			_action->type = BA_NONE;
>>>>>>> 54d8a13b
		}
	}
}

/**
 * Updates the scale.
 * @param dX delta of X;
 * @param dY delta of Y;
 */
void ActionMenuState::resize(int &dX, int &dY)
{
	State::recenter(dX, dY * 2);
}

}<|MERGE_RESOLUTION|>--- conflicted
+++ resolved
@@ -487,17 +487,16 @@
 			newHitLog = true;
 			_game->popState();
 		}
-<<<<<<< HEAD
-
-		if (newHitLog)
-		{
-			_game->getSavedGame()->getSavedBattle()->appendToHitLog(HITLOG_PLAYER_FIRING, FACTION_PLAYER, tr(weapon->getType()));
-=======
+
 		// meleeAttackBState won't be available to clear the action type, do it here instead.
 		if (_action->type == BA_HIT && !_action->result.empty())
 		{
 			_action->type = BA_NONE;
->>>>>>> 54d8a13b
+		}
+
+		if (newHitLog)
+		{
+			_game->getSavedGame()->getSavedBattle()->appendToHitLog(HITLOG_PLAYER_FIRING, FACTION_PLAYER, tr(weapon->getType()));
 		}
 	}
 }
