--- conflicted
+++ resolved
@@ -134,25 +134,20 @@
 	// priming
 	if (weapon->getFuseTimerDefault() >= 0 )
 	{
-<<<<<<< HEAD
-		addItem(BA_PRIME, "STR_PRIME_GRENADE", &id, Options::keyBattleActionItem1);
-		return; // hotkey safety!
-=======
 		if (_action->weapon->getFuseTimer() == -1)
 		{
 			if (weapon->getCostPrime().Time > 0)
 			{
-				addItem(BA_PRIME, weapon->getPrimeActionName(), &id);
+				addItem(BA_PRIME, weapon->getPrimeActionName(), &id, Options::keyBattleActionItem1); // FIXME: hotkey safety?!
 			}
 		}
 		else
 		{
 			if (weapon->getCostUnprime().Time > 0)
 			{
-				addItem(BA_UNPRIME, weapon->getUnprimeActionName(), &id);
-			}
-		}
->>>>>>> f88a2678
+				addItem(BA_UNPRIME, weapon->getUnprimeActionName(), &id, Options::keyBattleActionItem2); // FIXME: hotkey safety?!
+			}
+		}
 	}
 
 	if (weapon->getBattleType() == BT_FIREARM)
