--- conflicted
+++ resolved
@@ -160,27 +160,15 @@
 		{
 			if (weapon->getCostAuto().Time > 0)
 			{
-<<<<<<< HEAD
-				addItem(BA_AUTOSHOT, "STR_AUTO_SHOT", &id, Options::keyBattleActionItem3);
+				addItem(BA_AUTOSHOT, weapon->getConfigAuto()->name, &id, Options::keyBattleActionItem3);
 			}
 			if (weapon->getCostSnap().Time > 0)
 			{
-				addItem(BA_SNAPSHOT, "STR_SNAP_SHOT", &id, Options::keyBattleActionItem2);
+				addItem(BA_SNAPSHOT,  weapon->getConfigSnap()->name, &id, Options::keyBattleActionItem2);
 			}
 			if (weapon->getCostAimed().Time > 0)
 			{
-				addItem(BA_AIMEDSHOT, "STR_AIMED_SHOT", &id, Options::keyBattleActionItem1);
-=======
-				addItem(BA_AUTOSHOT, weapon->getConfigAuto()->name, &id);
-			}
-			if (weapon->getCostSnap().Time > 0)
-			{
-				addItem(BA_SNAPSHOT,  weapon->getConfigSnap()->name, &id);
-			}
-			if (weapon->getCostAimed().Time > 0)
-			{
-				addItem(BA_AIMEDSHOT,  weapon->getConfigAimed()->name, &id);
->>>>>>> e4c82202
+				addItem(BA_AIMEDSHOT,  weapon->getConfigAimed()->name, &id, Options::keyBattleActionItem1);
 			}
 		}
 	}
@@ -190,14 +178,6 @@
 		std::string name = weapon->getConfigMelee()->name;
 		if (name.empty())
 		{
-<<<<<<< HEAD
-			addItem(BA_HIT, "STR_STUN", &id, Options::keyBattleActionItem4);
-		}
-		else
-			// melee weapon
-		{
-			addItem(BA_HIT, "STR_HIT_MELEE", &id, Options::keyBattleActionItem4);
-=======
 			// stun rod
 			if (weapon->getBattleType() == BT_MELEE && weapon->getDamageType()->ResistType == DT_STUN)
 			{
@@ -208,9 +188,8 @@
 			{
 				name = "STR_HIT_MELEE";
 			}
->>>>>>> e4c82202
-		}
-		addItem(BA_HIT, name, &id);
+		}
+		addItem(BA_HIT, name, &id, Options::keyBattleActionItem4);
 	}
 
 	// special items
