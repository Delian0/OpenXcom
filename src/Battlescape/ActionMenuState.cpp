/*
 * Copyright 2010-2015 OpenXcom Developers.
 *
 * This file is part of OpenXcom.
 *
 * OpenXcom is free software: you can redistribute it and/or modify
 * it under the terms of the GNU General Public License as published by
 * the Free Software Foundation, either version 3 of the License, or
 * (at your option) any later version.
 *
 * OpenXcom is distributed in the hope that it will be useful,
 * but WITHOUT ANY WARRANTY; without even the implied warranty of
 * MERCHANTABILITY or FITNESS FOR A PARTICULAR PURPOSE.  See the
 * GNU General Public License for more details.
 *
 * You should have received a copy of the GNU General Public License
 * along with OpenXcom.  If not, see <http://www.gnu.org/licenses/>.
 */
#include "ActionMenuState.h"
#include "../Engine/Game.h"
#include "../Engine/Options.h"
#include "../Engine/LocalizedText.h"
#include "../Engine/Action.h"
#include "../Savegame/BattleUnit.h"
#include "../Savegame/BattleItem.h"
#include "../Ruleset/RuleItem.h"
#include "ActionMenuItem.h"
#include "PrimeGrenadeState.h"
#include "MedikitState.h"
#include "ScannerState.h"
#include "../Savegame/SavedGame.h"
#include "../Savegame/SavedBattleGame.h"
#include "../Savegame/Tile.h"
#include "Pathfinding.h"
#include "TileEngine.h"
#include "../Interface/Text.h"

namespace OpenXcom
{

/**
 * Initializes all the elements in the Action Menu window.
 * @param game Pointer to the core game.
 * @param action Pointer to the action.
 * @param x Position on the x-axis.
 * @param y position on the y-axis.
 */
ActionMenuState::ActionMenuState(BattleAction *action, int x, int y) : _action(action)
{
	_screen = false;

	// Set palette
	_game->getSavedGame()->getSavedBattle()->setPaletteByDepth(this);

	for (int i = 0; i < 6; ++i)
	{
		_actionMenu[i] = new ActionMenuItem(i, _game, x, y);
		add(_actionMenu[i]);
		_actionMenu[i]->setVisible(false);
		_actionMenu[i]->onMouseClick((ActionHandler)&ActionMenuState::btnActionMenuItemClick);
	}

	// Build up the popup menu
	int id = 0;
	RuleItem *weapon = _action->weapon->getRules();

	// throwing (if not a fixed weapon)
	if (!weapon->isFixed() && weapon->getCostThrow().Time > 0)
	{
		addItem(BA_THROW, "STR_THROW", &id);
	}

	if (weapon->isPsiRequired() && _action->actor->getBaseStats()->psiSkill <= 0)
	{
		return;
	}

	// priming
	if (weapon->getFuseTimerDefault() >= 0 && _action->weapon->getFuseTimer() == -1)
	{
		addItem(BA_PRIME, "STR_PRIME_GRENADE", &id);
	}

	if (weapon->getBattleType() == BT_FIREARM)
	{
		if (weapon->isWaypoint() || (_action->weapon->getAmmoItem() && _action->weapon->getAmmoItem()->getRules()->isWaypoint()))
		{
			addItem(BA_LAUNCH, "STR_LAUNCH_MISSILE", &id);
		}
		else
		{
			if (weapon->getCostAuto().Time > 0)
			{
				addItem(BA_AUTOSHOT, "STR_AUTO_SHOT", &id);
			}
			if (weapon->getCostSnap().Time > 0)
			{
				addItem(BA_SNAPSHOT, "STR_SNAP_SHOT", &id);
			}
			if (weapon->getCostAimed().Time > 0)
			{
				addItem(BA_AIMEDSHOT, "STR_AIMED_SHOT", &id);
			}
		}
	}

	if (weapon->getCostMelee().Time > 0)
	{
		// stun rod
		if (weapon->getBattleType() == BT_MELEE && weapon->getDamageType()->ResistType == DT_STUN)
		{
			addItem(BA_HIT, "STR_STUN", &id);
		}
		else
		// melee weapon
		{
			addItem(BA_HIT, "STR_HIT_MELEE", &id);
		}
	}

	// special items
	if (weapon->getBattleType() == BT_MEDIKIT)
	{
		addItem(BA_USE, "STR_USE_MEDI_KIT", &id);
	}
	else if (weapon->getBattleType() == BT_SCANNER)
	{
		addItem(BA_USE, "STR_USE_SCANNER", &id);
	}
	else if (weapon->getBattleType() == BT_PSIAMP)
	{
		if (weapon->getCostMind().Time > 0)
		{
			addItem(BA_MINDCONTROL, "STR_MIND_CONTROL", &id);
		}
		if (weapon->getCostPanic().Time > 0)
		{
			addItem(BA_PANIC, "STR_PANIC_UNIT", &id);
		}
		if (weapon->getCostUse().Time > 0)
		{
			addItem(BA_USE, weapon->getPsiAttackName(), &id);
		}
	}
	else if (weapon->getBattleType() == BT_MINDPROBE)
	{
		addItem(BA_USE, "STR_USE_MIND_PROBE", &id);
	}

}

/**
 * Deletes the ActionMenuState.
 */
ActionMenuState::~ActionMenuState()
{

}

/**
 * Adds a new menu item for an action.
 * @param ba Action type.
 * @param name Action description.
 * @param id Pointer to the new item ID.
 */
void ActionMenuState::addItem(BattleActionType ba, const std::string &name, int *id)
{
	std::wstring s1, s2;
	int acc = _action->actor->getFiringAccuracy(ba, _action->weapon);
	int tu = _action->actor->getActionTUs(ba, _action->weapon).Time;

	if (ba == BA_THROW || ba == BA_AIMEDSHOT || ba == BA_SNAPSHOT || ba == BA_AUTOSHOT || ba == BA_LAUNCH || ba == BA_HIT)
		s1 = tr("STR_ACCURACY_SHORT").arg(Text::formatPercentage(acc));
	s2 = tr("STR_TIME_UNITS_SHORT").arg(tu);
	_actionMenu[*id]->setAction(ba, tr(name), s1, s2, tu);
	_actionMenu[*id]->setVisible(true);
	(*id)++;
}

/**
 * Closes the window on right-click.
 * @param action Pointer to an action.
 */
void ActionMenuState::handle(Action *action)
{
	State::handle(action);
	if (action->getDetails()->type == SDL_MOUSEBUTTONDOWN && action->getDetails()->button.button == SDL_BUTTON_RIGHT)
	{
		_game->popState();
	}
	else if (action->getDetails()->type == SDL_KEYDOWN &&
		(action->getDetails()->key.keysym.sym == Options::keyCancel ||
		action->getDetails()->key.keysym.sym == Options::keyBattleUseLeftHand ||
		action->getDetails()->key.keysym.sym == Options::keyBattleUseRightHand))
	{
		_game->popState();
	}
}

/**
 * Executes the action corresponding to this action menu item.
 * @param action Pointer to an action.
 */
void ActionMenuState::btnActionMenuItemClick(Action *action)
{
	_game->getSavedGame()->getSavedBattle()->getPathfinding()->removePreview();

	int btnID = -1;
	RuleItem *weapon = _action->weapon->getRules();

	// got to find out which button was pressed
	for (size_t i = 0; i < sizeof(_actionMenu)/sizeof(_actionMenu[0]) && btnID == -1; ++i)
	{
		if (action->getSender() == _actionMenu[i])
		{
			btnID = i;
		}
	}

	if (btnID != -1)
	{
		_action->type = _actionMenu[btnID]->getAction();
<<<<<<< HEAD
		_action->updateTU();
		if (weapon->isWaterOnly() &&
=======
		_action->TU = _actionMenu[btnID]->getTUs();
		if (_action->type != BA_THROW &&
			_action->actor->getOriginalFaction() == FACTION_PLAYER &&
			!_game->getSavedGame()->isResearched(weapon->getRequirements()))
		{
			_action->result = "STR_UNABLE_TO_USE_ALIEN_ARTIFACT_UNTIL_RESEARCHED";
			_game->popState();
		}
		else if (weapon->isWaterOnly() &&
>>>>>>> 2b90af62
			_game->getSavedGame()->getSavedBattle()->getDepth() == 0 &&
			_action->type != BA_THROW)
		{
			_action->result = "STR_UNDERWATER_EQUIPMENT";
			_game->popState();
		}
		else if (_action->type == BA_PRIME)
		{
			const BattleFuseType fuseType = weapon->getFuseTimerType();
			if (fuseType == BFT_SET)
			{
				_game->pushState(new PrimeGrenadeState(_action, false, 0));
			}
			else
			{
				_action->value = weapon->getFuseTimerDefault();
				_game->popState();
			}
		}
		else if (_action->type == BA_USE && weapon->getBattleType() == BT_MEDIKIT)
		{
			BattleUnit *targetUnit = 0;
			TileEngine *tileEngine = _game->getSavedGame()->getSavedBattle()->getTileEngine();
			const std::vector<BattleUnit*> *units = _game->getSavedGame()->getSavedBattle()->getUnits();
			for (std::vector<BattleUnit*>::const_iterator i = units->begin(); i != units->end() && !targetUnit; ++i)
			{
				// we can heal a unit that is at the same position, unconscious and healable(=woundable)
				if ((*i)->getPosition() == _action->actor->getPosition() && *i != _action->actor && (*i)->getStatus() == STATUS_UNCONSCIOUS && (*i)->isWoundable())
				{
					targetUnit = *i;
				}
			}
			if (!targetUnit)
			{
				if (tileEngine->validMeleeRange(
					_action->actor->getPosition(),
					_action->actor->getDirection(),
					_action->actor,
					0, &_action->target, false))
				{
					Tile *tile = _game->getSavedGame()->getSavedBattle()->getTile(_action->target);
					if (tile != 0 && tile->getUnit() && tile->getUnit()->isWoundable())
					{
						targetUnit = tile->getUnit();
					}
				}
			}
			if (!targetUnit && weapon->getAllowSelfHeal())
			{
				targetUnit = _action->actor;
			}
			if (targetUnit)
			{
				_game->popState();
				BattleMediKitType type = weapon->getMediKitType();
				if (type)
				{
					if ((type == BMT_HEAL && _action->weapon->getHealQuantity() > 0) ||
						(type == BMT_STIMULANT && _action->weapon->getStimulantQuantity() > 0) ||
						(type == BMT_PAINKILLER && _action->weapon->getPainKillerQuantity() > 0))
					{
						if (_action->spendTU(&_action->result))
						{
							switch (type)
							{
							case BMT_HEAL:
								if (targetUnit->getFatalWounds())
								{
									for (int i = 0; i < BODYPART_MAX; ++i)
									{
										if (targetUnit->getFatalWound(i))
										{
											tileEngine->medikitHeal(_action, targetUnit, i);
											break;
										}
									}
								}
								else
								{
									tileEngine->medikitHeal(_action, targetUnit, BODYPART_TORSO);
								}
								break;
							case BMT_STIMULANT:
								tileEngine->medikitStimulant(_action, targetUnit);
								break;
							case BMT_PAINKILLER:
								tileEngine->medikitPainKiller(_action, targetUnit);
								break;
							case BMT_NORMAL:
								break;
							}
						}
					}
					else
					{
						_action->result = "STR_NO_USES_LEFT";
					}
				}
				else
				{
					_game->pushState(new MedikitState(targetUnit, _action, tileEngine));
				}
			}
			else
			{
				_action->result = "STR_THERE_IS_NO_ONE_THERE";
				_game->popState();
			}
		}
		else if (_action->type == BA_USE && weapon->getBattleType() == BT_SCANNER)
		{
			// spend TUs first, then show the scanner
			if (_action->spendTU(&_action->result))
			{
				_game->popState();
				_game->pushState (new ScannerState(_action));
			}
			else
			{
				_game->popState();
			}
		}
		else if (_action->type == BA_LAUNCH)
		{
			// check beforehand if we have enough time units
			if (!_action->haveTU(&_action->result))
			{
				//nothing
			}
			else if (_action->weapon->getAmmoItem() ==0 || (_action->weapon->getAmmoItem() && _action->weapon->getAmmoItem()->getAmmoQuantity() == 0))
			{
				_action->result = "STR_NO_AMMUNITION_LOADED";
			}
			else
			{
				_action->targeting = true;
			}
			_game->popState();
		}
		else if (_action->type == BA_HIT)
		{
			// check beforehand if we have enough time units
			if (!_action->haveTU(&_action->result))
			{
				//nothing
			}
			else if (!_game->getSavedGame()->getSavedBattle()->getTileEngine()->validMeleeRange(
				_action->actor->getPosition(),
				_action->actor->getDirection(),
				_action->actor,
				0, &_action->target))
			{
				_action->result = "STR_THERE_IS_NO_ONE_THERE";
			}
			_game->popState();
		}
		else
		{
			_action->targeting = true;
			_game->popState();
		}
	}
}

/**
 * Updates the scale.
 * @param dX delta of X;
 * @param dY delta of Y;
 */
void ActionMenuState::resize(int &dX, int &dY)
{
	State::recenter(dX, dY * 2);
}

}<|MERGE_RESOLUTION|>--- conflicted
+++ resolved
@@ -220,11 +220,7 @@
 	if (btnID != -1)
 	{
 		_action->type = _actionMenu[btnID]->getAction();
-<<<<<<< HEAD
 		_action->updateTU();
-		if (weapon->isWaterOnly() &&
-=======
-		_action->TU = _actionMenu[btnID]->getTUs();
 		if (_action->type != BA_THROW &&
 			_action->actor->getOriginalFaction() == FACTION_PLAYER &&
 			!_game->getSavedGame()->isResearched(weapon->getRequirements()))
@@ -233,7 +229,6 @@
 			_game->popState();
 		}
 		else if (weapon->isWaterOnly() &&
->>>>>>> 2b90af62
 			_game->getSavedGame()->getSavedBattle()->getDepth() == 0 &&
 			_action->type != BA_THROW)
 		{
