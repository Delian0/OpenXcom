<<<<<<< HEAD
/*
 * Copyright 2010-2015 OpenXcom Developers.
 *
 * This file is part of OpenXcom.
 *
 * OpenXcom is free software: you can redistribute it and/or modify
 * it under the terms of the GNU General Public License as published by
 * the Free Software Foundation, either version 3 of the License, or
 * (at your option) any later version.
 *
 * OpenXcom is distributed in the hope that it will be useful,
 * but WITHOUT ANY WARRANTY; without even the implied warranty of
 * MERCHANTABILITY or FITNESS FOR A PARTICULAR PURPOSE.  See the
 * GNU General Public License for more details.
 *
 * You should have received a copy of the GNU General Public License
 * along with OpenXcom.  If not, see <http://www.gnu.org/licenses/>.
 */
#include "InventoryState.h"
#include "Inventory.h"
#include "../Engine/Game.h"
#include "../Engine/FileMap.h"
#include "../Mod/Mod.h"
#include "../Engine/LocalizedText.h"
#include "../Engine/Screen.h"
#include "../Engine/Palette.h"
#include "../Engine/Surface.h"
#include "../Interface/Text.h"
#include "../Interface/BattlescapeButton.h"
#include "../Engine/Action.h"
#include "../Engine/InteractiveSurface.h"
#include "../Engine/Sound.h"
#include "../Engine/SurfaceSet.h"
#include "../Savegame/SavedGame.h"
#include "../Savegame/Tile.h"
#include "../Savegame/SavedBattleGame.h"
#include "../Savegame/BattleUnit.h"
#include "../Savegame/Soldier.h"
#include "../Mod/RuleItem.h"
#include "../Mod/RuleInventory.h"
#include "../Mod/Armor.h"
#include "../Engine/Options.h"
#include "UnitInfoState.h"
#include "BattlescapeState.h"
#include "TileEngine.h"
#include "../Mod/RuleInterface.h"

namespace OpenXcom
{

static const int _templateBtnX = 288;
static const int _createTemplateBtnY = 90;
static const int _applyTemplateBtnY  = 113;

/**
 * Initializes all the elements in the Inventory screen.
 * @param game Pointer to the core game.
 * @param tu Does Inventory use up Time Units?
 * @param parent Pointer to parent Battlescape.
 */
InventoryState::InventoryState(bool tu, BattlescapeState *parent) : _tu(tu), _lightUpdated(false), _parent(parent)
{
	_battleGame = _game->getSavedGame()->getSavedBattle();

	if (Options::maximizeInfoScreens)
	{
		Options::baseXResolution = Screen::ORIGINAL_WIDTH;
		Options::baseYResolution = Screen::ORIGINAL_HEIGHT;
		_game->getScreen()->resetDisplay(false);
	}
	else if (!_battleGame->getTileEngine())
	{
		Screen::updateScale(Options::battlescapeScale, Options::battlescapeScale, Options::baseXBattlescape, Options::baseYBattlescape, true);
		_game->getScreen()->resetDisplay(false);
	}

	// Create objects
	_bg = new Surface(320, 200, 0, 0);
	_soldier = new Surface(320, 200, 0, 0);
	_txtName = new Text(210, 17, 28, 6);
	_txtTus = new Text(40, 9, 245, 24);
	_txtWeight = new Text(70, 9, 245, 24);
	_txtFAcc = new Text(40, 9, 245, 32);
	_txtReact = new Text(40, 9, 245, 40);
	_txtPSkill = new Text(40, 9, 245, 48);
	_txtPStr = new Text(40, 9, 245, 56);
	_txtItem = new Text(160, 9, 128, 140);
	_txtAmmo = new Text(66, 24, 254, 64);
	_btnOk = new BattlescapeButton(35, 22, 237, 1);
	_btnPrev = new BattlescapeButton(23, 22, 273, 1);
	_btnNext = new BattlescapeButton(23, 22, 297, 1);
	_btnUnload = new BattlescapeButton(32, 25, 288, 32);
	_btnGround = new BattlescapeButton(32, 15, 289, 137);
	_btnRank = new BattlescapeButton(26, 23, 0, 0);
	_btnCreateTemplate = new BattlescapeButton(32, 22, _templateBtnX, _createTemplateBtnY);
	_btnApplyTemplate = new BattlescapeButton(32, 22, _templateBtnX, _applyTemplateBtnY);
	_selAmmo = new Surface(RuleInventory::HAND_W * RuleInventory::SLOT_W, RuleInventory::HAND_H * RuleInventory::SLOT_H, 272, 88);
	_inv = new Inventory(_game, 320, 200, 0, 0, _parent == 0);

	// Set palette
	setPalette("PAL_BATTLESCAPE");

	add(_bg);

	// Set up objects
	_game->getMod()->getSurface("TAC01.SCR")->blit(_bg);

	add(_soldier);
	add(_txtName, "textName", "inventory", _bg);
	add(_txtTus, "textTUs", "inventory", _bg);
	add(_txtWeight, "textWeight", "inventory", _bg);
	add(_txtFAcc, "textFiring", "inventory", _bg);
	add(_txtReact, "textReaction", "inventory", _bg);
	add(_txtPSkill, "textPsiSkill", "inventory", _bg);
	add(_txtPStr, "textPsiStrength", "inventory", _bg);
	add(_txtItem, "textItem", "inventory", _bg);
	add(_txtAmmo, "textAmmo", "inventory", _bg);
	add(_btnOk, "buttonOK", "inventory", _bg);
	add(_btnPrev, "buttonPrev", "inventory", _bg);
	add(_btnNext, "buttonNext", "inventory", _bg);
	add(_btnUnload, "buttonUnload", "inventory", _bg);
	add(_btnGround, "buttonGround", "inventory", _bg);
	add(_btnRank, "rank", "inventory", _bg);
	add(_btnCreateTemplate, "buttonCreate", "inventory", _bg);
	add(_btnApplyTemplate, "buttonApply", "inventory", _bg);
	add(_selAmmo);
	add(_inv);

	// move the TU display down to make room for the weight display
	if (Options::showMoreStatsInInventoryView)
	{
		_txtTus->setY(_txtTus->getY() + 8);
	}

	centerAllSurfaces();



	_txtName->setBig();
	_txtName->setHighContrast(true);

	_txtTus->setHighContrast(true);

	_txtWeight->setHighContrast(true);

	_txtFAcc->setHighContrast(true);

	_txtReact->setHighContrast(true);

	_txtPSkill->setHighContrast(true);

	_txtPStr->setHighContrast(true);

	_txtItem->setHighContrast(true);

	_txtAmmo->setAlign(ALIGN_CENTER);
	_txtAmmo->setHighContrast(true);

	_btnOk->onMouseClick((ActionHandler)&InventoryState::btnOkClick);
	_btnOk->onKeyboardPress((ActionHandler)&InventoryState::btnOkClick, Options::keyCancel);
	_btnOk->onKeyboardPress((ActionHandler)&InventoryState::btnOkClick, Options::keyBattleInventory);
	_btnOk->setTooltip("STR_OK");
	_btnOk->onMouseIn((ActionHandler)&InventoryState::txtTooltipIn);
	_btnOk->onMouseOut((ActionHandler)&InventoryState::txtTooltipOut);

	_btnPrev->onMouseClick((ActionHandler)&InventoryState::btnPrevClick);
	_btnPrev->onKeyboardPress((ActionHandler)&InventoryState::btnPrevClick, Options::keyBattlePrevUnit);
	_btnPrev->setTooltip("STR_PREVIOUS_UNIT");
	_btnPrev->onMouseIn((ActionHandler)&InventoryState::txtTooltipIn);
	_btnPrev->onMouseOut((ActionHandler)&InventoryState::txtTooltipOut);

	_btnNext->onMouseClick((ActionHandler)&InventoryState::btnNextClick);
	_btnNext->onKeyboardPress((ActionHandler)&InventoryState::btnNextClick, Options::keyBattleNextUnit);
	_btnNext->setTooltip("STR_NEXT_UNIT");
	_btnNext->onMouseIn((ActionHandler)&InventoryState::txtTooltipIn);
	_btnNext->onMouseOut((ActionHandler)&InventoryState::txtTooltipOut);

	_btnUnload->onMouseClick((ActionHandler)&InventoryState::btnUnloadClick);
	_btnUnload->setTooltip("STR_UNLOAD_WEAPON");
	_btnUnload->onMouseIn((ActionHandler)&InventoryState::txtTooltipIn);
	_btnUnload->onMouseOut((ActionHandler)&InventoryState::txtTooltipOut);

	_btnGround->onMouseClick((ActionHandler)&InventoryState::btnGroundClick);
	_btnGround->setTooltip("STR_SCROLL_RIGHT");
	_btnGround->onMouseIn((ActionHandler)&InventoryState::txtTooltipIn);
	_btnGround->onMouseOut((ActionHandler)&InventoryState::txtTooltipOut);

	_btnRank->onMouseClick((ActionHandler)&InventoryState::btnRankClick);
	_btnRank->setTooltip("STR_UNIT_STATS");
	_btnRank->onMouseIn((ActionHandler)&InventoryState::txtTooltipIn);
	_btnRank->onMouseOut((ActionHandler)&InventoryState::txtTooltipOut);

	_btnCreateTemplate->onMouseClick((ActionHandler)&InventoryState::btnCreateTemplateClick);
	_btnCreateTemplate->onKeyboardPress((ActionHandler)&InventoryState::btnCreateTemplateClick, Options::keyInvCreateTemplate);
	_btnCreateTemplate->setTooltip("STR_CREATE_INVENTORY_TEMPLATE");
	_btnCreateTemplate->onMouseIn((ActionHandler)&InventoryState::txtTooltipIn);
	_btnCreateTemplate->onMouseOut((ActionHandler)&InventoryState::txtTooltipOut);

	_btnApplyTemplate->onMouseClick((ActionHandler)&InventoryState::btnApplyTemplateClick);
	_btnApplyTemplate->onKeyboardPress((ActionHandler)&InventoryState::btnApplyTemplateClick, Options::keyInvApplyTemplate);
	_btnApplyTemplate->onKeyboardPress((ActionHandler)&InventoryState::onClearInventory, Options::keyInvClear);
	_btnApplyTemplate->setTooltip("STR_APPLY_INVENTORY_TEMPLATE");
	_btnApplyTemplate->onMouseIn((ActionHandler)&InventoryState::txtTooltipIn);
	_btnApplyTemplate->onMouseOut((ActionHandler)&InventoryState::txtTooltipOut);


	// only use copy/paste buttons in setup (i.e. non-tu) mode
	if (_tu)
	{
		_btnCreateTemplate->setVisible(false);
		_btnApplyTemplate->setVisible(false);
	}
	else
	{
		updateTemplateButtons(true);
	}

	_inv->draw();
	_inv->setTuMode(_tu);
	_inv->setSelectedUnit(_game->getSavedGame()->getSavedBattle()->getSelectedUnit());
	_inv->onMouseClick((ActionHandler)&InventoryState::invClick, 0);
	_inv->onMouseOver((ActionHandler)&InventoryState::invMouseOver);
	_inv->onMouseOut((ActionHandler)&InventoryState::invMouseOut);

	_txtTus->setVisible(_tu);
	_txtWeight->setVisible(Options::showMoreStatsInInventoryView);
	_txtFAcc->setVisible(Options::showMoreStatsInInventoryView && !_tu);
	_txtReact->setVisible(Options::showMoreStatsInInventoryView && !_tu);
	_txtPSkill->setVisible(Options::showMoreStatsInInventoryView && !_tu);
	_txtPStr->setVisible(Options::showMoreStatsInInventoryView && !_tu);
}

static void _clearInventoryTemplate(std::vector<EquipmentLayoutItem*> &inventoryTemplate)
{
	for (std::vector<EquipmentLayoutItem*>::iterator eraseIt = inventoryTemplate.begin();
		 eraseIt != inventoryTemplate.end();
		 eraseIt = inventoryTemplate.erase(eraseIt))
	{
		delete *eraseIt;
	}
}

/**
 *
 */
InventoryState::~InventoryState()
{
	_clearInventoryTemplate(_curInventoryTemplate);

	if (_battleGame->getTileEngine())
	{
		if (Options::maximizeInfoScreens)
		{
			Screen::updateScale(Options::battlescapeScale, Options::battlescapeScale, Options::baseXBattlescape, Options::baseYBattlescape, true);
			_game->getScreen()->resetDisplay(false);
		}
		Tile *inventoryTile = _battleGame->getSelectedUnit()->getTile();
		_battleGame->getTileEngine()->applyGravity(inventoryTile);
		_battleGame->getTileEngine()->calculateLighting(LL_ITEMS); // dropping/picking up flares
		_battleGame->getTileEngine()->recalculateFOV();
	}
	else
	{
		Screen::updateScale(Options::geoscapeScale, Options::geoscapeScale, Options::baseXGeoscape, Options::baseYGeoscape, true);
		_game->getScreen()->resetDisplay(false);
	}
}

/**
 * Updates all soldier stats when the soldier changes.
 */
void InventoryState::init()
{
	State::init();
	BattleUnit *unit = _battleGame->getSelectedUnit();

	// no selected unit, close inventory
	if (unit == 0)
	{
		btnOkClick(0);
		return;
	}
	// skip to the first unit with inventory
	if (!unit->hasInventory())
	{
		if (_parent)
		{
			_parent->selectNextPlayerUnit(false, false, true);
		}
		else
		{
			_battleGame->selectNextPlayerUnit(false, false, true);
		}
		// no available unit, close inventory
		if (_battleGame->getSelectedUnit() == 0 || !_battleGame->getSelectedUnit()->hasInventory())
		{
			// starting a mission with just vehicles
			btnOkClick(0);
			return;
		}
		else
		{
			unit = _battleGame->getSelectedUnit();
		}
	}

	_soldier->clear();
	_btnRank->clear();

	_txtName->setBig();
	_txtName->setText(unit->getName(_game->getLanguage()));
	_inv->setSelectedUnit(unit);
	Soldier *s = unit->getGeoscapeSoldier();
	if (s)
	{
		SurfaceSet *texture = _game->getMod()->getSurfaceSet("SMOKE.PCK");
		texture->getFrame(20 + s->getRank())->setX(0);
		texture->getFrame(20 + s->getRank())->setY(0);
		texture->getFrame(20 + s->getRank())->blit(_btnRank);

		const std::string look = s->getArmor()->getSpriteInventory();
		const std::string gender = s->getGender() == GENDER_MALE ? "M" : "F";
		std::stringstream ss;
		Surface *surf = 0;

		for (int i = 0; i <= 4; ++i)
		{
			ss.str("");
			ss << look;
			ss << gender;
			ss << (int)s->getLook() + (s->getLookVariant() & (15 >> i)) * 4;
			ss << ".SPK";
			surf = _game->getMod()->getSurface(ss.str());
			if (surf)
			{
				break;
			}
		}
		if (!surf)
		{
			ss.str("");
			ss << look;
			ss << ".SPK";
			surf = _game->getMod()->getSurface(ss.str());
		}
		surf->blit(_soldier);
	}
	else
	{
		Surface *armorSurface = _game->getMod()->getSurface(unit->getArmor()->getSpriteInventory());
		if (!armorSurface)
		{
			armorSurface = _game->getMod()->getSurface(unit->getArmor()->getSpriteInventory() + ".SPK");
		}
		if (!armorSurface)
		{
			armorSurface = _game->getMod()->getSurface(unit->getArmor()->getSpriteInventory() + "M0.SPK");
		}
		if (armorSurface)
		{
			armorSurface->blit(_soldier);
		}
	}

	updateStats();
	refreshMouse();
}

/**
 * Updates the soldier stats (Weight, TU).
 */
void InventoryState::updateStats()
{
	BattleUnit *unit = _battleGame->getSelectedUnit();

	_txtTus->setText(tr("STR_TIME_UNITS_SHORT").arg(unit->getTimeUnits()));

	int weight = unit->getCarriedWeight(_inv->getSelectedItem());
	_txtWeight->setText(tr("STR_WEIGHT").arg(weight).arg(unit->getBaseStats()->strength));
	if (weight > unit->getBaseStats()->strength)
	{
		_txtWeight->setSecondaryColor(_game->getMod()->getInterface("inventory")->getElement("weight")->color2);
	}
	else
	{
		_txtWeight->setSecondaryColor(_game->getMod()->getInterface("inventory")->getElement("weight")->color);
	}

	_txtFAcc->setText(tr("STR_ACCURACY_SHORT").arg((int)(unit->getBaseStats()->firing * unit->getHealth()) / unit->getBaseStats()->health));

	_txtReact->setText(tr("STR_REACTIONS_SHORT").arg(unit->getBaseStats()->reactions));

	if (unit->getBaseStats()->psiSkill > 0)
	{
		_txtPSkill->setText(tr("STR_PSIONIC_SKILL_SHORT").arg(unit->getBaseStats()->psiSkill));
	}
	else
	{
		_txtPSkill->setText(L"");
	}

	if (unit->getBaseStats()->psiSkill > 0 || (Options::psiStrengthEval && _game->getSavedGame()->isResearched(_game->getMod()->getPsiRequirements())))
	{
		_txtPStr->setText(tr("STR_PSIONIC_STRENGTH_SHORT").arg(unit->getBaseStats()->psiStrength));
	}
	else
	{
		_txtPStr->setText(L"");
	}
}

/**
 * Saves the soldiers' equipment-layout.
 */
void InventoryState::saveEquipmentLayout()
{
	for (std::vector<BattleUnit*>::iterator i = _battleGame->getUnits()->begin(); i != _battleGame->getUnits()->end(); ++i)
	{
		// we need X-Com soldiers only
		if ((*i)->getGeoscapeSoldier() == 0) continue;

		std::vector<EquipmentLayoutItem*> *layoutItems = (*i)->getGeoscapeSoldier()->getEquipmentLayout();

		// clear the previous save
		if (!layoutItems->empty())
		{
			for (std::vector<EquipmentLayoutItem*>::iterator j = layoutItems->begin(); j != layoutItems->end(); ++j)
				delete *j;
			layoutItems->clear();
		}

		// save the soldier's items
		// note: with using getInventory() we are skipping the ammos loaded, (they're not owned) because we handle the loaded-ammos separately (inside)
		for (std::vector<BattleItem*>::iterator j = (*i)->getInventory()->begin(); j != (*i)->getInventory()->end(); ++j)
		{
			std::string ammo;
			if ((*j)->needsAmmo() && 0 != (*j)->getAmmoItem()) ammo = (*j)->getAmmoItem()->getRules()->getType();
			else ammo = "NONE";
			layoutItems->push_back(new EquipmentLayoutItem(
				(*j)->getRules()->getType(),
				(*j)->getSlot()->getId(),
				(*j)->getSlotX(),
				(*j)->getSlotY(),
				ammo,
				(*j)->getFuseTimer()
			));
		}
	}
}

/**
 * Returns to the previous screen.
 * @param action Pointer to an action.
 */
void InventoryState::btnOkClick(Action *)
{
	if (_inv->getSelectedItem() != 0)
		return;
	_game->popState();
	Tile *inventoryTile = _battleGame->getSelectedUnit()->getTile();
	if (!_tu)
	{
		saveEquipmentLayout();
		_battleGame->resetUnitTiles();
		if (_battleGame->getTurn() == 1)
		{
			_battleGame->randomizeItemLocations(inventoryTile);
			if (inventoryTile->getUnit())
			{
				// make sure we select the unit closest to the ramp.
				_battleGame->setSelectedUnit(inventoryTile->getUnit());
			}
		}

		// initialize xcom units for battle
		for (std::vector<BattleUnit*>::iterator j = _battleGame->getUnits()->begin(); j != _battleGame->getUnits()->end(); ++j)
		{
			if ((*j)->getOriginalFaction() != FACTION_PLAYER || (*j)->isOut())
			{
				continue;
			}

			(*j)->prepareNewTurn();
		}
	}
}

/**
 * Selects the previous soldier.
 * @param action Pointer to an action.
 */
void InventoryState::btnPrevClick(Action *)
{
	if (_inv->getSelectedItem() != 0)
	{
		return;
	}

	if (_parent)
	{
		_parent->selectPreviousPlayerUnit(false, false, true);
	}
	else
	{
		_battleGame->selectPreviousPlayerUnit(false, false, true);
	}
	init();
}

/**
 * Selects the next soldier.
 * @param action Pointer to an action.
 */
void InventoryState::btnNextClick(Action *)
{
	if (_inv->getSelectedItem() != 0)
	{
		return;
	}
	if (_parent)
	{
		_parent->selectNextPlayerUnit(false, false, true);
	}
	else
	{
		_battleGame->selectNextPlayerUnit(false, false, true);
	}
	init();
}

/**
 * Unloads the selected weapon.
 * @param action Pointer to an action.
 */
void InventoryState::btnUnloadClick(Action *)
{
	if (_inv->unload())
	{
		_txtItem->setText(L"");
		_txtAmmo->setText(L"");
		_selAmmo->clear();
		updateStats();
		_game->getMod()->getSoundByDepth(0, Mod::ITEM_DROP)->play();
	}
}

/**
 * Shows more ground items / rearranges them.
 * @param action Pointer to an action.
 */
void InventoryState::btnGroundClick(Action *)
{
	_inv->arrangeGround();
}

/**
 * Shows the unit info screen.
 * @param action Pointer to an action.
 */
void InventoryState::btnRankClick(Action *)
{
	_game->pushState(new UnitInfoState(_battleGame->getSelectedUnit(), _parent, true, false));
}

void InventoryState::btnCreateTemplateClick(Action *)
{
	// don't accept clicks when moving items
	if (_inv->getSelectedItem() != 0)
	{
		return;
	}

	// clear current template
	_clearInventoryTemplate(_curInventoryTemplate);

	// copy inventory instead of just keeping a pointer to it.  that way
	// create/apply can be used as an undo button for a single unit and will
	// also work as expected if inventory is modified after 'create' is clicked
	std::vector<BattleItem*> *unitInv = _battleGame->getSelectedUnit()->getInventory();
	for (std::vector<BattleItem*>::iterator j = unitInv->begin(); j != unitInv->end(); ++j)
	{
		// skip fixed items
		if ((*j)->getRules()->isFixed())
		{
			continue;
		}

		std::string ammo;
		if ((*j)->needsAmmo() && (*j)->getAmmoItem())
		{
			ammo = (*j)->getAmmoItem()->getRules()->getType();
		}
		else
		{
			ammo = "NONE";
		}

		_curInventoryTemplate.push_back(new EquipmentLayoutItem(
				(*j)->getRules()->getType(),
				(*j)->getSlot()->getId(),
				(*j)->getSlotX(),
				(*j)->getSlotY(),
				ammo,
				(*j)->getFuseTimer()));
	}

	// give audio feedback
	_game->getMod()->getSoundByDepth(_battleGame->getDepth(), Mod::ITEM_DROP)->play();
	refreshMouse();
}

static void _clearInventory(Game *game, std::vector<BattleItem*> *unitInv, Tile *groundTile)
{
	RuleInventory *groundRuleInv = game->getMod()->getInventory("STR_GROUND");

	// clear unit's inventory (i.e. move everything to the ground)
	for (std::vector<BattleItem*>::iterator i = unitInv->begin(); i != unitInv->end(); )
	{
		if ((*i)->getRules()->isFixed())
		{
			// do nothing, fixed items cannot be moved!
			++i;
		}
		else
		{
			(*i)->setOwner(NULL);
			groundTile->addItem(*i, groundRuleInv);
			i = unitInv->erase(i);
		}
	}
}

void InventoryState::btnApplyTemplateClick(Action *)
{
	// don't accept clicks when moving items
	// it's ok if the template is empty -- it will just result in clearing the
	// unit's inventory
	if (_inv->getSelectedItem() != 0)
	{
		return;
	}

	BattleUnit               *unit          = _battleGame->getSelectedUnit();
	std::vector<BattleItem*> *unitInv       = unit->getInventory();
	Tile                     *groundTile    = unit->getTile();
	std::vector<BattleItem*> *groundInv     = groundTile->getInventory();
	RuleInventory            *groundRuleInv = _game->getMod()->getInventory("STR_GROUND");

	_clearInventory(_game, unitInv, groundTile);

	// attempt to replicate inventory template by grabbing corresponding items
	// from the ground.  if any item is not found on the ground, display warning
	// message, but continue attempting to fulfill the template as best we can
	bool itemMissing = false;
	std::vector<EquipmentLayoutItem*>::iterator templateIt;
	for (templateIt = _curInventoryTemplate.begin(); templateIt != _curInventoryTemplate.end(); ++templateIt)
	{
		// search for template item in ground inventory
		std::vector<BattleItem*>::iterator groundItem;
		const bool needsAmmo = !_game->getMod()->getItem((*templateIt)->getItemType())->getCompatibleAmmo()->empty();
		bool found = false;
		bool rescan = true;
		while (rescan)
		{
			rescan = false;

			const std::string targetAmmo = (*templateIt)->getAmmoItem();
			BattleItem *matchedWeapon = NULL;
			BattleItem *matchedAmmo   = NULL;
			for (groundItem = groundInv->begin(); groundItem != groundInv->end(); ++groundItem)
			{
				// if we find the appropriate ammo, remember it for later for if we find
				// the right weapon but with the wrong ammo
				const std::string groundItemName = (*groundItem)->getRules()->getType();
				if (needsAmmo && targetAmmo == groundItemName)
				{
					matchedAmmo = *groundItem;
				}

				if ((*templateIt)->getItemType() == groundItemName)
				{
					// if the loaded ammo doesn't match the template item's,
					// remember the weapon for later and continue scanning
					BattleItem *loadedAmmo = (*groundItem)->getAmmoItem();
					if ((needsAmmo && loadedAmmo && targetAmmo != loadedAmmo->getRules()->getType())
					 || (needsAmmo && !loadedAmmo))
					{
						// remember the last matched weapon for simplicity (but prefer empty weapons if any are found)
						if (!matchedWeapon || matchedWeapon->getAmmoItem())
						{
							matchedWeapon = *groundItem;
						}
						continue;
					}

					// check if the slot is not occupied already (e.g. by a fixed weapon)
					if (!_inv->overlapItems(
						unit,
						*groundItem,
						_game->getMod()->getInventory((*templateIt)->getSlot()),
						(*templateIt)->getSlotX(),
						(*templateIt)->getSlotY()))
					{
						// move matched item from ground to the appropriate inv slot
						(*groundItem)->setOwner(unit);
						(*groundItem)->setSlot(_game->getMod()->getInventory((*templateIt)->getSlot()));
						(*groundItem)->setSlotX((*templateIt)->getSlotX());
						(*groundItem)->setSlotY((*templateIt)->getSlotY());
						(*groundItem)->setFuseTimer((*templateIt)->getFuseTimer());
						unitInv->push_back(*groundItem);
						groundInv->erase(groundItem);
					}
					else
					{
						// let the user know or not? probably not... should be obvious why
					}
					found = true; // found = true, even if not equiped
					break;
				}
			}

			// if we failed to find an exact match, but found unloaded ammo and
			// the right weapon, unload the target weapon, load the right ammo, and use it
			if (!found && matchedWeapon && (!needsAmmo || matchedAmmo))
			{
				// unload the existing ammo (if any) from the weapon
				BattleItem *loadedAmmo = matchedWeapon->getAmmoItem();
				if (loadedAmmo)
				{
					groundTile->addItem(loadedAmmo, groundRuleInv);
					matchedWeapon->setAmmoItem(NULL);
				}

				// load the correct ammo into the weapon
				if (matchedAmmo)
				{
					matchedWeapon->setAmmoItem(matchedAmmo);
					groundTile->removeItem(matchedAmmo);
				}

				// rescan and pick up the newly-loaded/unloaded weapon
				rescan = true;
			}
		}

		if (!found)
		{
			itemMissing = true;
		}
	}

	if (itemMissing)
	{
		_inv->showWarning(tr("STR_NOT_ENOUGH_ITEMS_FOR_TEMPLATE"));
	}

	// refresh ui
	_inv->arrangeGround(false);
	updateStats();
	refreshMouse();

	// give audio feedback
	_game->getMod()->getSoundByDepth(_battleGame->getDepth(), Mod::ITEM_DROP)->play();
}

void InventoryState::refreshMouse()
{
	// send a mouse motion event to refresh any hover actions
	int x, y;
	SDL_GetMouseState(&x, &y);
	SDL_WarpMouse(x+1, y);

	// move the mouse back to avoid cursor creep
	SDL_WarpMouse(x, y);
}

void InventoryState::onClearInventory(Action *)
{
	// don't accept clicks when moving items
	if (_inv->getSelectedItem() != 0)
	{
		return;
	}

	BattleUnit               *unit       = _battleGame->getSelectedUnit();
	std::vector<BattleItem*> *unitInv    = unit->getInventory();
	Tile                     *groundTile = unit->getTile();

	_clearInventory(_game, unitInv, groundTile);

	// refresh ui
	_inv->arrangeGround(false);
	updateStats();
	refreshMouse();

	// give audio feedback
	_game->getMod()->getSoundByDepth(_battleGame->getDepth(), Mod::ITEM_DROP)->play();
}

/**
 * Updates item info.
 * @param action Pointer to an action.
 */
void InventoryState::invClick(Action *act)
{
	updateStats();
}

/**
 * Shows item info.
 * @param action Pointer to an action.
 */
void InventoryState::invMouseOver(Action *)
{
	if (_inv->getSelectedItem() != 0)
	{
		return;
	}

	BattleItem *item = _inv->getMouseOverItem();
	if (item != 0)
	{
		if (item->getUnit() && item->getUnit()->getStatus() == STATUS_UNCONSCIOUS)
		{
			_txtItem->setText(item->getUnit()->getName(_game->getLanguage()));
		}
		else
		{
			if (_game->getSavedGame()->isResearched(item->getRules()->getRequirements()))
			{
				_txtItem->setText(tr(item->getRules()->getName()));
			}
			else
			{
				_txtItem->setText(tr("STR_ALIEN_ARTIFACT"));
			}
		}
		std::wstring s;
		if (item->getAmmoItem() != 0 && item->needsAmmo())
		{
			s = tr("STR_AMMO_ROUNDS_LEFT").arg(item->getAmmoItem()->getAmmoQuantity());
			SDL_Rect r;
			r.x = 0;
			r.y = 0;
			r.w = RuleInventory::HAND_W * RuleInventory::SLOT_W;
			r.h = RuleInventory::HAND_H * RuleInventory::SLOT_H;
			_selAmmo->drawRect(&r, _game->getMod()->getInterface("inventory")->getElement("grid")->color);
			r.x++;
			r.y++;
			r.w -= 2;
			r.h -= 2;
			_selAmmo->drawRect(&r, Palette::blockOffset(0)+15);
			item->getAmmoItem()->getRules()->drawHandSprite(_game->getMod()->getSurfaceSet("BIGOBS.PCK"), _selAmmo);
			updateTemplateButtons(false);
		}
		else
		{
			_selAmmo->clear();
			updateTemplateButtons(!_tu);
		}
		if (item->getAmmoQuantity() != 0 && item->needsAmmo())
		{
			s = tr("STR_AMMO_ROUNDS_LEFT").arg(item->getAmmoQuantity());
		}
		else if (item->getRules()->getBattleType() == BT_MEDIKIT)
		{
			s = tr("STR_MEDI_KIT_QUANTITIES_LEFT").arg(item->getPainKillerQuantity()).arg(item->getStimulantQuantity()).arg(item->getHealQuantity());
		}
		_txtAmmo->setText(s);
	}
	else
	{
		if (_currentTooltip.empty())
		{
			_txtItem->setText(L"");
		}
		_txtAmmo->setText(L"");
		_selAmmo->clear();
		updateTemplateButtons(!_tu);
	}
}

/**
 * Hides item info.
 * @param action Pointer to an action.
 */
void InventoryState::invMouseOut(Action *)
{
	_txtItem->setText(L"");
	_txtAmmo->setText(L"");
	_selAmmo->clear();
	updateTemplateButtons(!_tu);
}

/**
 * Takes care of any events from the core game engine.
 * @param action Pointer to an action.
 */
void InventoryState::handle(Action *action)
{
	State::handle(action);


#ifndef __MORPHOS__
	if (action->getDetails()->type == SDL_MOUSEBUTTONDOWN)
	{
		if (action->getDetails()->button.button == SDL_BUTTON_X1)
		{
			btnNextClick(action);
		}
		else if (action->getDetails()->button.button == SDL_BUTTON_X2)
		{
			btnPrevClick(action);
		}
	}
#endif
}

/**
 * Shows a tooltip for the appropriate button.
 * @param action Pointer to an action.
 */
void InventoryState::txtTooltipIn(Action *action)
{
	if (_inv->getSelectedItem() == 0 && Options::battleTooltips)
	{
		_currentTooltip = action->getSender()->getTooltip();
		_txtItem->setText(tr(_currentTooltip));
	}
}

/**
 * Clears the tooltip text.
 * @param action Pointer to an action.
 */
void InventoryState::txtTooltipOut(Action *action)
{
	if (_inv->getSelectedItem() == 0 && Options::battleTooltips)
	{
		if (_currentTooltip == action->getSender()->getTooltip())
		{
			_currentTooltip = "";
			_txtItem->setText(L"");
		}
	}
}

void InventoryState::updateTemplateButtons(bool isVisible)
{
	if (isVisible)
	{
		if (_curInventoryTemplate.empty())
		{
			// use "empty template" icons
			_game->getMod()->getSurface("InvCopy")->blit(_btnCreateTemplate);
			_game->getMod()->getSurface("InvPasteEmpty")->blit(_btnApplyTemplate);
			_btnApplyTemplate->setTooltip("STR_CLEAR_INVENTORY");
		}
		else
		{
			// use "active template" icons
			_game->getMod()->getSurface("InvCopyActive")->blit(_btnCreateTemplate);
			_game->getMod()->getSurface("InvPaste")->blit(_btnApplyTemplate);
			_btnApplyTemplate->setTooltip("STR_APPLY_INVENTORY_TEMPLATE");
		}
		_btnCreateTemplate->initSurfaces();
		_btnApplyTemplate->initSurfaces();
	}
	else
	{
		_btnCreateTemplate->clear();
		_btnApplyTemplate->clear();
	}
}
}
=======
/*
 * Copyright 2010-2016 OpenXcom Developers.
 *
 * This file is part of OpenXcom.
 *
 * OpenXcom is free software: you can redistribute it and/or modify
 * it under the terms of the GNU General Public License as published by
 * the Free Software Foundation, either version 3 of the License, or
 * (at your option) any later version.
 *
 * OpenXcom is distributed in the hope that it will be useful,
 * but WITHOUT ANY WARRANTY; without even the implied warranty of
 * MERCHANTABILITY or FITNESS FOR A PARTICULAR PURPOSE.  See the
 * GNU General Public License for more details.
 *
 * You should have received a copy of the GNU General Public License
 * along with OpenXcom.  If not, see <http://www.gnu.org/licenses/>.
 */
#include "InventoryState.h"
#include "Inventory.h"
#include "../Engine/Game.h"
#include "../Engine/FileMap.h"
#include "../Mod/Mod.h"
#include "../Engine/LocalizedText.h"
#include "../Engine/Screen.h"
#include "../Engine/Palette.h"
#include "../Engine/Surface.h"
#include "../Interface/Text.h"
#include "../Interface/BattlescapeButton.h"
#include "../Engine/Action.h"
#include "../Engine/InteractiveSurface.h"
#include "../Engine/Sound.h"
#include "../Engine/SurfaceSet.h"
#include "../Savegame/SavedGame.h"
#include "../Savegame/Tile.h"
#include "../Savegame/SavedBattleGame.h"
#include "../Savegame/BattleUnit.h"
#include "../Savegame/Soldier.h"
#include "../Mod/RuleItem.h"
#include "../Mod/RuleInventory.h"
#include "../Mod/Armor.h"
#include "../Engine/Options.h"
#include "UnitInfoState.h"
#include "BattlescapeState.h"
#include "BattlescapeGenerator.h"
#include "TileEngine.h"
#include "../Mod/RuleInterface.h"

namespace OpenXcom
{

static const int _templateBtnX = 288;
static const int _createTemplateBtnY = 90;
static const int _applyTemplateBtnY  = 113;

/**
 * Initializes all the elements in the Inventory screen.
 * @param game Pointer to the core game.
 * @param tu Does Inventory use up Time Units?
 * @param parent Pointer to parent Battlescape.
 */
InventoryState::InventoryState(bool tu, BattlescapeState *parent) : _tu(tu), _parent(parent)
{
	_battleGame = _game->getSavedGame()->getSavedBattle();

	if (Options::maximizeInfoScreens)
	{
		Options::baseXResolution = Screen::ORIGINAL_WIDTH;
		Options::baseYResolution = Screen::ORIGINAL_HEIGHT;
		_game->getScreen()->resetDisplay(false);
	}
	else if (!_battleGame->getTileEngine())
	{
		Screen::updateScale(Options::battlescapeScale, Options::battlescapeScale, Options::baseXBattlescape, Options::baseYBattlescape, true);
		_game->getScreen()->resetDisplay(false);
	}

	// Create objects
	_bg = new Surface(320, 200, 0, 0);
	_soldier = new Surface(320, 200, 0, 0);
	_txtName = new Text(210, 17, 28, 6);
	_txtTus = new Text(40, 9, 245, 24);
	_txtWeight = new Text(70, 9, 245, 24);
	_txtFAcc = new Text(40, 9, 245, 32);
	_txtReact = new Text(40, 9, 245, 40);
	_txtPSkill = new Text(40, 9, 245, 48);
	_txtPStr = new Text(40, 9, 245, 56);
	_txtItem = new Text(160, 9, 128, 140);
	_txtAmmo = new Text(66, 24, 254, 64);
	_btnOk = new BattlescapeButton(35, 22, 237, 1);
	_btnPrev = new BattlescapeButton(23, 22, 273, 1);
	_btnNext = new BattlescapeButton(23, 22, 297, 1);
	_btnUnload = new BattlescapeButton(32, 25, 288, 32);
	_btnGround = new BattlescapeButton(32, 15, 289, 137);
	_btnRank = new BattlescapeButton(26, 23, 0, 0);
	_btnCreateTemplate = new BattlescapeButton(32, 22, _templateBtnX, _createTemplateBtnY);
	_btnApplyTemplate = new BattlescapeButton(32, 22, _templateBtnX, _applyTemplateBtnY);
	_selAmmo = new Surface(RuleInventory::HAND_W * RuleInventory::SLOT_W, RuleInventory::HAND_H * RuleInventory::SLOT_H, 272, 88);
	_inv = new Inventory(_game, 320, 200, 0, 0, _parent == 0);

	// Set palette
	setPalette("PAL_BATTLESCAPE");

	add(_bg);

	// Set up objects
	_game->getMod()->getSurface("TAC01.SCR")->blit(_bg);

	add(_soldier);
	add(_txtName, "textName", "inventory", _bg);
	add(_txtTus, "textTUs", "inventory", _bg);
	add(_txtWeight, "textWeight", "inventory", _bg);
	add(_txtFAcc, "textFiring", "inventory", _bg);
	add(_txtReact, "textReaction", "inventory", _bg);
	add(_txtPSkill, "textPsiSkill", "inventory", _bg);
	add(_txtPStr, "textPsiStrength", "inventory", _bg);
	add(_txtItem, "textItem", "inventory", _bg);
	add(_txtAmmo, "textAmmo", "inventory", _bg);
	add(_btnOk, "buttonOK", "inventory", _bg);
	add(_btnPrev, "buttonPrev", "inventory", _bg);
	add(_btnNext, "buttonNext", "inventory", _bg);
	add(_btnUnload, "buttonUnload", "inventory", _bg);
	add(_btnGround, "buttonGround", "inventory", _bg);
	add(_btnRank, "rank", "inventory", _bg);
	add(_btnCreateTemplate, "buttonCreate", "inventory", _bg);
	add(_btnApplyTemplate, "buttonApply", "inventory", _bg);
	add(_selAmmo);
	add(_inv);

	// move the TU display down to make room for the weight display
	if (Options::showMoreStatsInInventoryView)
	{
		_txtTus->setY(_txtTus->getY() + 8);
	}

	centerAllSurfaces();



	_txtName->setBig();
	_txtName->setHighContrast(true);

	_txtTus->setHighContrast(true);

	_txtWeight->setHighContrast(true);

	_txtFAcc->setHighContrast(true);

	_txtReact->setHighContrast(true);

	_txtPSkill->setHighContrast(true);

	_txtPStr->setHighContrast(true);

	_txtItem->setHighContrast(true);

	_txtAmmo->setAlign(ALIGN_CENTER);
	_txtAmmo->setHighContrast(true);

	_btnOk->onMouseClick((ActionHandler)&InventoryState::btnOkClick);
	_btnOk->onKeyboardPress((ActionHandler)&InventoryState::btnOkClick, Options::keyCancel);
	_btnOk->onKeyboardPress((ActionHandler)&InventoryState::btnOkClick, Options::keyBattleInventory);
	_btnOk->setTooltip("STR_OK");
	_btnOk->onMouseIn((ActionHandler)&InventoryState::txtTooltipIn);
	_btnOk->onMouseOut((ActionHandler)&InventoryState::txtTooltipOut);

	_btnPrev->onMouseClick((ActionHandler)&InventoryState::btnPrevClick);
	_btnPrev->onKeyboardPress((ActionHandler)&InventoryState::btnPrevClick, Options::keyBattlePrevUnit);
	_btnPrev->setTooltip("STR_PREVIOUS_UNIT");
	_btnPrev->onMouseIn((ActionHandler)&InventoryState::txtTooltipIn);
	_btnPrev->onMouseOut((ActionHandler)&InventoryState::txtTooltipOut);

	_btnNext->onMouseClick((ActionHandler)&InventoryState::btnNextClick);
	_btnNext->onKeyboardPress((ActionHandler)&InventoryState::btnNextClick, Options::keyBattleNextUnit);
	_btnNext->setTooltip("STR_NEXT_UNIT");
	_btnNext->onMouseIn((ActionHandler)&InventoryState::txtTooltipIn);
	_btnNext->onMouseOut((ActionHandler)&InventoryState::txtTooltipOut);

	_btnUnload->onMouseClick((ActionHandler)&InventoryState::btnUnloadClick);
	_btnUnload->setTooltip("STR_UNLOAD_WEAPON");
	_btnUnload->onMouseIn((ActionHandler)&InventoryState::txtTooltipIn);
	_btnUnload->onMouseOut((ActionHandler)&InventoryState::txtTooltipOut);

	_btnGround->onMouseClick((ActionHandler)&InventoryState::btnGroundClick);
	_btnGround->setTooltip("STR_SCROLL_RIGHT");
	_btnGround->onMouseIn((ActionHandler)&InventoryState::txtTooltipIn);
	_btnGround->onMouseOut((ActionHandler)&InventoryState::txtTooltipOut);

	_btnRank->onMouseClick((ActionHandler)&InventoryState::btnRankClick);
	_btnRank->setTooltip("STR_UNIT_STATS");
	_btnRank->onMouseIn((ActionHandler)&InventoryState::txtTooltipIn);
	_btnRank->onMouseOut((ActionHandler)&InventoryState::txtTooltipOut);

	_btnCreateTemplate->onMouseClick((ActionHandler)&InventoryState::btnCreateTemplateClick);
	_btnCreateTemplate->onKeyboardPress((ActionHandler)&InventoryState::btnCreateTemplateClick, Options::keyInvCreateTemplate);
	_btnCreateTemplate->setTooltip("STR_CREATE_INVENTORY_TEMPLATE");
	_btnCreateTemplate->onMouseIn((ActionHandler)&InventoryState::txtTooltipIn);
	_btnCreateTemplate->onMouseOut((ActionHandler)&InventoryState::txtTooltipOut);

	_btnApplyTemplate->onMouseClick((ActionHandler)&InventoryState::btnApplyTemplateClick);
	_btnApplyTemplate->onKeyboardPress((ActionHandler)&InventoryState::btnApplyTemplateClick, Options::keyInvApplyTemplate);
	_btnApplyTemplate->onKeyboardPress((ActionHandler)&InventoryState::onClearInventory, Options::keyInvClear);
	_btnApplyTemplate->onKeyboardPress((ActionHandler)&InventoryState::onAutoequip, Options::keyInvAutoEquip);
	_btnApplyTemplate->setTooltip("STR_APPLY_INVENTORY_TEMPLATE");
	_btnApplyTemplate->onMouseIn((ActionHandler)&InventoryState::txtTooltipIn);
	_btnApplyTemplate->onMouseOut((ActionHandler)&InventoryState::txtTooltipOut);


	// only use copy/paste buttons in setup (i.e. non-tu) mode
	if (_tu)
	{
		_btnCreateTemplate->setVisible(false);
		_btnApplyTemplate->setVisible(false);
	}
	else
	{
		_updateTemplateButtons(true);
	}

	_inv->draw();
	_inv->setTuMode(_tu);
	_inv->setSelectedUnit(_game->getSavedGame()->getSavedBattle()->getSelectedUnit());
	_inv->onMouseClick((ActionHandler)&InventoryState::invClick, 0);
	_inv->onMouseOver((ActionHandler)&InventoryState::invMouseOver);
	_inv->onMouseOut((ActionHandler)&InventoryState::invMouseOut);

	_txtTus->setVisible(_tu);
	_txtWeight->setVisible(Options::showMoreStatsInInventoryView);
	_txtFAcc->setVisible(Options::showMoreStatsInInventoryView && !_tu);
	_txtReact->setVisible(Options::showMoreStatsInInventoryView && !_tu);
	_txtPSkill->setVisible(Options::showMoreStatsInInventoryView && !_tu);
	_txtPStr->setVisible(Options::showMoreStatsInInventoryView && !_tu);
}

static void _clearInventoryTemplate(std::vector<EquipmentLayoutItem*> &inventoryTemplate)
{
	for (std::vector<EquipmentLayoutItem*>::iterator eraseIt = inventoryTemplate.begin();
		 eraseIt != inventoryTemplate.end();
		 eraseIt = inventoryTemplate.erase(eraseIt))
	{
		delete *eraseIt;
	}
}

/**
 *
 */
InventoryState::~InventoryState()
{
	_clearInventoryTemplate(_curInventoryTemplate);

	if (_battleGame->getTileEngine())
	{
		if (Options::maximizeInfoScreens)
		{
			Screen::updateScale(Options::battlescapeScale, Options::battlescapeScale, Options::baseXBattlescape, Options::baseYBattlescape, true);
			_game->getScreen()->resetDisplay(false);
		}
		Tile *inventoryTile = _battleGame->getSelectedUnit()->getTile();
		_battleGame->getTileEngine()->applyGravity(inventoryTile);
		_battleGame->getTileEngine()->calculateTerrainLighting(); // dropping/picking up flares
		_battleGame->getTileEngine()->recalculateFOV();
	}
	else
	{
		Screen::updateScale(Options::geoscapeScale, Options::geoscapeScale, Options::baseXGeoscape, Options::baseYGeoscape, true);
		_game->getScreen()->resetDisplay(false);
	}
}

/**
 * Updates all soldier stats when the soldier changes.
 */
void InventoryState::init()
{
	State::init();
	BattleUnit *unit = _battleGame->getSelectedUnit();

	// no selected unit, close inventory
	if (unit == 0)
	{
		btnOkClick(0);
		return;
	}
	// skip to the first unit with inventory
	if (!unit->hasInventory())
	{
		if (_parent)
		{
			_parent->selectNextPlayerUnit(false, false, true);
		}
		else
		{
			_battleGame->selectNextPlayerUnit(false, false, true);
		}
		// no available unit, close inventory
		if (_battleGame->getSelectedUnit() == 0 || !_battleGame->getSelectedUnit()->hasInventory())
		{
			// starting a mission with just vehicles
			btnOkClick(0);
			return;
		}
		else
		{
			unit = _battleGame->getSelectedUnit();
		}
	}

	unit->setCache(0);
	_soldier->clear();
	_btnRank->clear();

	_txtName->setBig();
	_txtName->setText(unit->getName(_game->getLanguage()));
	_inv->setSelectedUnit(unit);
	Soldier *s = unit->getGeoscapeSoldier();
	if (s)
	{
		SurfaceSet *texture = _game->getMod()->getSurfaceSet("SMOKE.PCK");
		texture->getFrame(20 + s->getRank())->setX(0);
		texture->getFrame(20 + s->getRank())->setY(0);
		texture->getFrame(20 + s->getRank())->blit(_btnRank);

		std::string look = s->getArmor()->getSpriteInventory();
		if (s->getGender() == GENDER_MALE)
			look += "M";
		else
			look += "F";
		if (s->getLook() == LOOK_BLONDE)
			look += "0";
		if (s->getLook() == LOOK_BROWNHAIR)
			look += "1";
		if (s->getLook() == LOOK_ORIENTAL)
			look += "2";
		if (s->getLook() == LOOK_AFRICAN)
			look += "3";
		look += ".SPK";
		const std::set<std::string> &ufographContents = FileMap::getVFolderContents("UFOGRAPH");
		std::string lcaseLook = look;
		std::transform(lcaseLook.begin(), lcaseLook.end(), lcaseLook.begin(), tolower);
		if (ufographContents.find("lcaseLook") == ufographContents.end() && !_game->getMod()->getSurface(look))
		{
			look = s->getArmor()->getSpriteInventory() + ".SPK";
		}
		_game->getMod()->getSurface(look)->blit(_soldier);
	}
	else
	{
		Surface *armorSurface = _game->getMod()->getSurface(unit->getArmor()->getSpriteInventory());
		if (armorSurface)
		{
			armorSurface->blit(_soldier);
		}
	}

	updateStats();
	_refreshMouse();
}

/**
 * Updates the soldier stats (Weight, TU).
 */
void InventoryState::updateStats()
{
	BattleUnit *unit = _battleGame->getSelectedUnit();

	_txtTus->setText(tr("STR_TIME_UNITS_SHORT").arg(unit->getTimeUnits()));

	int weight = unit->getCarriedWeight(_inv->getSelectedItem());
	_txtWeight->setText(tr("STR_WEIGHT").arg(weight).arg(unit->getBaseStats()->strength));
	if (weight > unit->getBaseStats()->strength)
	{
		_txtWeight->setSecondaryColor(_game->getMod()->getInterface("inventory")->getElement("weight")->color2);
	}
	else
	{
		_txtWeight->setSecondaryColor(_game->getMod()->getInterface("inventory")->getElement("weight")->color);
	}

	_txtFAcc->setText(tr("STR_ACCURACY_SHORT").arg((int)(unit->getBaseStats()->firing * unit->getHealth()) / unit->getBaseStats()->health));

	_txtReact->setText(tr("STR_REACTIONS_SHORT").arg(unit->getBaseStats()->reactions));

	if (unit->getBaseStats()->psiSkill > 0)
	{
		_txtPSkill->setText(tr("STR_PSIONIC_SKILL_SHORT").arg(unit->getBaseStats()->psiSkill));
	}
	else
	{
		_txtPSkill->setText(L"");
	}

	if (unit->getBaseStats()->psiSkill > 0 || (Options::psiStrengthEval && _game->getSavedGame()->isResearched(_game->getMod()->getPsiRequirements())))
	{
		_txtPStr->setText(tr("STR_PSIONIC_STRENGTH_SHORT").arg(unit->getBaseStats()->psiStrength));
	}
	else
	{
		_txtPStr->setText(L"");
	}
}

/**
 * Saves the soldiers' equipment-layout.
 */
void InventoryState::saveEquipmentLayout()
{
	for (std::vector<BattleUnit*>::iterator i = _battleGame->getUnits()->begin(); i != _battleGame->getUnits()->end(); ++i)
	{
		// we need X-Com soldiers only
		if ((*i)->getGeoscapeSoldier() == 0) continue;

		std::vector<EquipmentLayoutItem*> *layoutItems = (*i)->getGeoscapeSoldier()->getEquipmentLayout();

		// clear the previous save
		if (!layoutItems->empty())
		{
			for (std::vector<EquipmentLayoutItem*>::iterator j = layoutItems->begin(); j != layoutItems->end(); ++j)
				delete *j;
			layoutItems->clear();
		}

		// save the soldier's items
		// note: with using getInventory() we are skipping the ammos loaded, (they're not owned) because we handle the loaded-ammos separately (inside)
		for (std::vector<BattleItem*>::iterator j = (*i)->getInventory()->begin(); j != (*i)->getInventory()->end(); ++j)
		{
			std::string ammo;
			if ((*j)->needsAmmo() && 0 != (*j)->getAmmoItem()) ammo = (*j)->getAmmoItem()->getRules()->getType();
			else ammo = "NONE";
			layoutItems->push_back(new EquipmentLayoutItem(
				(*j)->getRules()->getType(),
				(*j)->getSlot()->getId(),
				(*j)->getSlotX(),
				(*j)->getSlotY(),
				ammo,
				(*j)->getFuseTimer()
			));
		}
	}
}

/**
 * Returns to the previous screen.
 * @param action Pointer to an action.
 */
void InventoryState::btnOkClick(Action *)
{
	if (_inv->getSelectedItem() != 0)
		return;
	_game->popState();
	Tile *inventoryTile = _battleGame->getSelectedUnit()->getTile();
	if (!_tu)
	{
		saveEquipmentLayout();
		_battleGame->resetUnitTiles();
		if (_battleGame->getTurn() == 1)
		{
			_battleGame->randomizeItemLocations(inventoryTile);
			if (inventoryTile->getUnit())
			{
				// make sure we select the unit closest to the ramp.
				_battleGame->setSelectedUnit(inventoryTile->getUnit());
			}
		}

		// initialize xcom units for battle
		for (std::vector<BattleUnit*>::iterator j = _battleGame->getUnits()->begin(); j != _battleGame->getUnits()->end(); ++j)
		{
			if ((*j)->getOriginalFaction() != FACTION_PLAYER || (*j)->isOut())
			{
				continue;
			}

			(*j)->prepareNewTurn();
		}
	}
}

/**
 * Selects the previous soldier.
 * @param action Pointer to an action.
 */
void InventoryState::btnPrevClick(Action *)
{
	if (_inv->getSelectedItem() != 0)
	{
		return;
	}

	if (_parent)
	{
		_parent->selectPreviousPlayerUnit(false, false, true);
	}
	else
	{
		_battleGame->selectPreviousPlayerUnit(false, false, true);
	}
	init();
}

/**
 * Selects the next soldier.
 * @param action Pointer to an action.
 */
void InventoryState::btnNextClick(Action *)
{
	if (_inv->getSelectedItem() != 0)
	{
		return;
	}
	if (_parent)
	{
		_parent->selectNextPlayerUnit(false, false, true);
	}
	else
	{
		_battleGame->selectNextPlayerUnit(false, false, true);
	}
	init();
}

/**
 * Unloads the selected weapon.
 * @param action Pointer to an action.
 */
void InventoryState::btnUnloadClick(Action *)
{
	if (_inv->unload())
	{
		_txtItem->setText(L"");
		_txtAmmo->setText(L"");
		_selAmmo->clear();
		updateStats();
		_game->getMod()->getSoundByDepth(0, Mod::ITEM_DROP)->play();
	}
}

/**
 * Shows more ground items / rearranges them.
 * @param action Pointer to an action.
 */
void InventoryState::btnGroundClick(Action *)
{
	_inv->arrangeGround();
}

/**
 * Shows the unit info screen.
 * @param action Pointer to an action.
 */
void InventoryState::btnRankClick(Action *)
{
	_game->pushState(new UnitInfoState(_battleGame->getSelectedUnit(), _parent, true, false));
}

void InventoryState::btnCreateTemplateClick(Action *)
{
	// don't accept clicks when moving items
	if (_inv->getSelectedItem() != 0)
	{
		return;
	}

	// clear current template
	_clearInventoryTemplate(_curInventoryTemplate);

	// copy inventory instead of just keeping a pointer to it.  that way
	// create/apply can be used as an undo button for a single unit and will
	// also work as expected if inventory is modified after 'create' is clicked
	std::vector<BattleItem*> *unitInv = _battleGame->getSelectedUnit()->getInventory();
	for (std::vector<BattleItem*>::iterator j = unitInv->begin(); j != unitInv->end(); ++j)
	{
		std::string ammo;
		if ((*j)->needsAmmo() && (*j)->getAmmoItem())
		{
			ammo = (*j)->getAmmoItem()->getRules()->getType();
		}
		else
		{
			ammo = "NONE";
		}

		_curInventoryTemplate.push_back(new EquipmentLayoutItem(
				(*j)->getRules()->getType(),
				(*j)->getSlot()->getId(),
				(*j)->getSlotX(),
				(*j)->getSlotY(),
				ammo,
				(*j)->getFuseTimer()));
	}

	// give audio feedback
	_game->getMod()->getSoundByDepth(_battleGame->getDepth(), Mod::ITEM_DROP)->play();
	_refreshMouse();
}

static void _clearInventory(Game *game, std::vector<BattleItem*> *unitInv, Tile *groundTile)
{
	RuleInventory *groundRuleInv = game->getMod()->getInventory("STR_GROUND");

	// clear unit's inventory (i.e. move everything to the ground)
	for (std::vector<BattleItem*>::iterator i = unitInv->begin(); i != unitInv->end(); )
	{
		(*i)->setOwner(NULL);
		groundTile->addItem(*i, groundRuleInv);
		i = unitInv->erase(i);
	}
}

void InventoryState::btnApplyTemplateClick(Action *)
{
	// don't accept clicks when moving items
	// it's ok if the template is empty -- it will just result in clearing the
	// unit's inventory
	if (_inv->getSelectedItem() != 0)
	{
		return;
	}

	BattleUnit               *unit          = _battleGame->getSelectedUnit();
	std::vector<BattleItem*> *unitInv       = unit->getInventory();
	Tile                     *groundTile    = unit->getTile();
	std::vector<BattleItem*> *groundInv     = groundTile->getInventory();
	RuleInventory            *groundRuleInv = _game->getMod()->getInventory("STR_GROUND");

	_clearInventory(_game, unitInv, groundTile);

	// attempt to replicate inventory template by grabbing corresponding items
	// from the ground.  if any item is not found on the ground, display warning
	// message, but continue attempting to fulfill the template as best we can
	bool itemMissing = false;
	std::vector<EquipmentLayoutItem*>::iterator templateIt;
	for (templateIt = _curInventoryTemplate.begin(); templateIt != _curInventoryTemplate.end(); ++templateIt)
	{
		// search for template item in ground inventory
		std::vector<BattleItem*>::iterator groundItem;
		const bool needsAmmo = !_game->getMod()->getItem((*templateIt)->getItemType())->getCompatibleAmmo()->empty();
		bool found = false;
		bool rescan = true;
		while (rescan)
		{
			rescan = false;

			const std::string targetAmmo = (*templateIt)->getAmmoItem();
			BattleItem *matchedWeapon = NULL;
			BattleItem *matchedAmmo   = NULL;
			for (groundItem = groundInv->begin(); groundItem != groundInv->end(); ++groundItem)
			{
				// if we find the appropriate ammo, remember it for later for if we find
				// the right weapon but with the wrong ammo
				const std::string groundItemName = (*groundItem)->getRules()->getType();
				if (needsAmmo && targetAmmo == groundItemName)
				{
					matchedAmmo = *groundItem;
				}

				if ((*templateIt)->getItemType() == groundItemName)
				{
					// if the loaded ammo doesn't match the template item's,
					// remember the weapon for later and continue scanning
					BattleItem *loadedAmmo = (*groundItem)->getAmmoItem();
					if ((needsAmmo && loadedAmmo && targetAmmo != loadedAmmo->getRules()->getType())
					 || (needsAmmo && !loadedAmmo))
					{
						// remember the last matched weapon for simplicity (but prefer empty weapons if any are found)
						if (!matchedWeapon || matchedWeapon->getAmmoItem())
						{
							matchedWeapon = *groundItem;
						}
						continue;
					}

					// move matched item from ground to the appropriate inv slot
					(*groundItem)->setOwner(unit);
					(*groundItem)->setSlot(_game->getMod()->getInventory((*templateIt)->getSlot()));
					(*groundItem)->setSlotX((*templateIt)->getSlotX());
					(*groundItem)->setSlotY((*templateIt)->getSlotY());
					(*groundItem)->setFuseTimer((*templateIt)->getFuseTimer());
					unitInv->push_back(*groundItem);
					groundInv->erase(groundItem);
					found = true;
					break;
				}
			}

			// if we failed to find an exact match, but found unloaded ammo and
			// the right weapon, unload the target weapon, load the right ammo, and use it
			if (!found && matchedWeapon && (!needsAmmo || matchedAmmo))
			{
				// unload the existing ammo (if any) from the weapon
				BattleItem *loadedAmmo = matchedWeapon->getAmmoItem();
				if (loadedAmmo)
				{
					groundTile->addItem(loadedAmmo, groundRuleInv);
					matchedWeapon->setAmmoItem(NULL);
				}

				// load the correct ammo into the weapon
				if (matchedAmmo)
				{
					matchedWeapon->setAmmoItem(matchedAmmo);
					groundTile->removeItem(matchedAmmo);
				}

				// rescan and pick up the newly-loaded/unloaded weapon
				rescan = true;
			}
		}

		if (!found)
		{
			itemMissing = true;
		}
	}

	if (itemMissing)
	{
		_inv->showWarning(tr("STR_NOT_ENOUGH_ITEMS_FOR_TEMPLATE"));
	}

	// refresh ui
	_inv->arrangeGround(false);
	updateStats();
	_refreshMouse();

	// give audio feedback
	_game->getMod()->getSoundByDepth(_battleGame->getDepth(), Mod::ITEM_DROP)->play();
}

void InventoryState::_refreshMouse()
{
	// send a mouse motion event to refresh any hover actions
	int x, y;
	SDL_GetMouseState(&x, &y);
	SDL_WarpMouse(x+1, y);

	// move the mouse back to avoid cursor creep
	SDL_WarpMouse(x, y);
}

void InventoryState::onClearInventory(Action *)
{
	// don't act when moving items
	if (_inv->getSelectedItem() != 0)
	{
		return;
	}

	BattleUnit               *unit       = _battleGame->getSelectedUnit();
	std::vector<BattleItem*> *unitInv    = unit->getInventory();
	Tile                     *groundTile = unit->getTile();

	_clearInventory(_game, unitInv, groundTile);

	// refresh ui
	_inv->arrangeGround(false);
	updateStats();
	_refreshMouse();

	// give audio feedback
	_game->getMod()->getSoundByDepth(_battleGame->getDepth(), Mod::ITEM_DROP)->play();
}

void InventoryState::onAutoequip(Action *action)
{
	// don't act when moving items
	if (_inv->getSelectedItem() != 0)
	{
		return;
	}

	BattleUnit               *unit          = _battleGame->getSelectedUnit();
	Tile                     *groundTile    = unit->getTile();
	std::vector<BattleItem*> *groundInv     = groundTile->getInventory();	
	Mod                      *mod           = _game->getMod();
	RuleInventory            *groundRuleInv = mod->getInventory("STR_GROUND");
	int                       worldShade    = _battleGame->getGlobalShade();

	std::vector<BattleUnit*> units;
	units.push_back(unit);
	BattlescapeGenerator::autoEquip(units, mod, NULL, groundInv, groundRuleInv, worldShade, true, true);

	// refresh ui
	_inv->arrangeGround(false);
	updateStats();
	_refreshMouse();

	// give audio feedback
	_game->getMod()->getSoundByDepth(_battleGame->getDepth(), Mod::ITEM_DROP)->play();
}

/**
 * Updates item info.
 * @param action Pointer to an action.
 */
void InventoryState::invClick(Action *)
{
	updateStats();
}

/**
 * Shows item info.
 * @param action Pointer to an action.
 */
void InventoryState::invMouseOver(Action *)
{
	if (_inv->getSelectedItem() != 0)
	{
		return;
	}

	BattleItem *item = _inv->getMouseOverItem();
	if (item != 0)
	{
		if (item->getUnit() && item->getUnit()->getStatus() == STATUS_UNCONSCIOUS)
		{
			_txtItem->setText(item->getUnit()->getName(_game->getLanguage()));
		}
		else
		{
			if (_game->getSavedGame()->isResearched(item->getRules()->getRequirements()))
			{
				_txtItem->setText(tr(item->getRules()->getName()));
			}
			else
			{
				_txtItem->setText(tr("STR_ALIEN_ARTIFACT"));
			}
		}
		std::wstring s;
		if (item->getAmmoItem() != 0 && item->needsAmmo())
		{
			s = tr("STR_AMMO_ROUNDS_LEFT").arg(item->getAmmoItem()->getAmmoQuantity());
			SDL_Rect r;
			r.x = 0;
			r.y = 0;
			r.w = RuleInventory::HAND_W * RuleInventory::SLOT_W;
			r.h = RuleInventory::HAND_H * RuleInventory::SLOT_H;
			_selAmmo->drawRect(&r, _game->getMod()->getInterface("inventory")->getElement("grid")->color);
			r.x++;
			r.y++;
			r.w -= 2;
			r.h -= 2;
			_selAmmo->drawRect(&r, Palette::blockOffset(0)+15);
			item->getAmmoItem()->getRules()->drawHandSprite(_game->getMod()->getSurfaceSet("BIGOBS.PCK"), _selAmmo);
			_updateTemplateButtons(false);
		}
		else
		{
			_selAmmo->clear();
			_updateTemplateButtons(!_tu);
		}
		if (item->getAmmoQuantity() != 0 && item->needsAmmo())
		{
			s = tr("STR_AMMO_ROUNDS_LEFT").arg(item->getAmmoQuantity());
		}
		else if (item->getRules()->getBattleType() == BT_MEDIKIT)
		{
			s = tr("STR_MEDI_KIT_QUANTITIES_LEFT").arg(item->getPainKillerQuantity()).arg(item->getStimulantQuantity()).arg(item->getHealQuantity());
		}
		_txtAmmo->setText(s);
	}
	else
	{
		if (_currentTooltip.empty())
		{
			_txtItem->setText(L"");
		}
		_txtAmmo->setText(L"");
		_selAmmo->clear();
		_updateTemplateButtons(!_tu);
	}
}

/**
 * Hides item info.
 * @param action Pointer to an action.
 */
void InventoryState::invMouseOut(Action *)
{
	_txtItem->setText(L"");
	_txtAmmo->setText(L"");
	_selAmmo->clear();
	_updateTemplateButtons(!_tu);
}

/**
 * Takes care of any events from the core game engine.
 * @param action Pointer to an action.
 */
void InventoryState::handle(Action *action)
{
	State::handle(action);


#ifndef __MORPHOS__
	if (action->getDetails()->type == SDL_MOUSEBUTTONDOWN)
	{
		if (action->getDetails()->button.button == SDL_BUTTON_X1)
		{
			btnNextClick(action);
		}
		else if (action->getDetails()->button.button == SDL_BUTTON_X2)
		{
			btnPrevClick(action);
		}
	}
#endif
}

/**
 * Shows a tooltip for the appropriate button.
 * @param action Pointer to an action.
 */
void InventoryState::txtTooltipIn(Action *action)
{
	if (_inv->getSelectedItem() == 0 && Options::battleTooltips)
	{
		_currentTooltip = action->getSender()->getTooltip();
		_txtItem->setText(tr(_currentTooltip));
	}
}

/**
 * Clears the tooltip text.
 * @param action Pointer to an action.
 */
void InventoryState::txtTooltipOut(Action *action)
{
	if (_inv->getSelectedItem() == 0 && Options::battleTooltips)
	{
		if (_currentTooltip == action->getSender()->getTooltip())
		{
			_currentTooltip = "";
			_txtItem->setText(L"");
		}
	}
}

void InventoryState::_updateTemplateButtons(bool isVisible)
{
	if (isVisible)
	{
		if (_curInventoryTemplate.empty())
		{
			// use "empty template" icons
			_game->getMod()->getSurface("InvCopy")->blit(_btnCreateTemplate);
			_game->getMod()->getSurface("InvPasteEmpty")->blit(_btnApplyTemplate);
			_btnApplyTemplate->setTooltip("STR_CLEAR_INVENTORY");
		}
		else
		{
			// use "active template" icons
			_game->getMod()->getSurface("InvCopyActive")->blit(_btnCreateTemplate);
			_game->getMod()->getSurface("InvPaste")->blit(_btnApplyTemplate);
			_btnApplyTemplate->setTooltip("STR_APPLY_INVENTORY_TEMPLATE");
		}
		_btnCreateTemplate->initSurfaces();
		_btnApplyTemplate->initSurfaces();
	}
	else
	{
		_btnCreateTemplate->clear();
		_btnApplyTemplate->clear();
	}
}
}
>>>>>>> 8c63973c
<|MERGE_RESOLUTION|>--- conflicted
+++ resolved
@@ -1,980 +1,3 @@
-<<<<<<< HEAD
-/*
- * Copyright 2010-2015 OpenXcom Developers.
- *
- * This file is part of OpenXcom.
- *
- * OpenXcom is free software: you can redistribute it and/or modify
- * it under the terms of the GNU General Public License as published by
- * the Free Software Foundation, either version 3 of the License, or
- * (at your option) any later version.
- *
- * OpenXcom is distributed in the hope that it will be useful,
- * but WITHOUT ANY WARRANTY; without even the implied warranty of
- * MERCHANTABILITY or FITNESS FOR A PARTICULAR PURPOSE.  See the
- * GNU General Public License for more details.
- *
- * You should have received a copy of the GNU General Public License
- * along with OpenXcom.  If not, see <http://www.gnu.org/licenses/>.
- */
-#include "InventoryState.h"
-#include "Inventory.h"
-#include "../Engine/Game.h"
-#include "../Engine/FileMap.h"
-#include "../Mod/Mod.h"
-#include "../Engine/LocalizedText.h"
-#include "../Engine/Screen.h"
-#include "../Engine/Palette.h"
-#include "../Engine/Surface.h"
-#include "../Interface/Text.h"
-#include "../Interface/BattlescapeButton.h"
-#include "../Engine/Action.h"
-#include "../Engine/InteractiveSurface.h"
-#include "../Engine/Sound.h"
-#include "../Engine/SurfaceSet.h"
-#include "../Savegame/SavedGame.h"
-#include "../Savegame/Tile.h"
-#include "../Savegame/SavedBattleGame.h"
-#include "../Savegame/BattleUnit.h"
-#include "../Savegame/Soldier.h"
-#include "../Mod/RuleItem.h"
-#include "../Mod/RuleInventory.h"
-#include "../Mod/Armor.h"
-#include "../Engine/Options.h"
-#include "UnitInfoState.h"
-#include "BattlescapeState.h"
-#include "TileEngine.h"
-#include "../Mod/RuleInterface.h"
-
-namespace OpenXcom
-{
-
-static const int _templateBtnX = 288;
-static const int _createTemplateBtnY = 90;
-static const int _applyTemplateBtnY  = 113;
-
-/**
- * Initializes all the elements in the Inventory screen.
- * @param game Pointer to the core game.
- * @param tu Does Inventory use up Time Units?
- * @param parent Pointer to parent Battlescape.
- */
-InventoryState::InventoryState(bool tu, BattlescapeState *parent) : _tu(tu), _lightUpdated(false), _parent(parent)
-{
-	_battleGame = _game->getSavedGame()->getSavedBattle();
-
-	if (Options::maximizeInfoScreens)
-	{
-		Options::baseXResolution = Screen::ORIGINAL_WIDTH;
-		Options::baseYResolution = Screen::ORIGINAL_HEIGHT;
-		_game->getScreen()->resetDisplay(false);
-	}
-	else if (!_battleGame->getTileEngine())
-	{
-		Screen::updateScale(Options::battlescapeScale, Options::battlescapeScale, Options::baseXBattlescape, Options::baseYBattlescape, true);
-		_game->getScreen()->resetDisplay(false);
-	}
-
-	// Create objects
-	_bg = new Surface(320, 200, 0, 0);
-	_soldier = new Surface(320, 200, 0, 0);
-	_txtName = new Text(210, 17, 28, 6);
-	_txtTus = new Text(40, 9, 245, 24);
-	_txtWeight = new Text(70, 9, 245, 24);
-	_txtFAcc = new Text(40, 9, 245, 32);
-	_txtReact = new Text(40, 9, 245, 40);
-	_txtPSkill = new Text(40, 9, 245, 48);
-	_txtPStr = new Text(40, 9, 245, 56);
-	_txtItem = new Text(160, 9, 128, 140);
-	_txtAmmo = new Text(66, 24, 254, 64);
-	_btnOk = new BattlescapeButton(35, 22, 237, 1);
-	_btnPrev = new BattlescapeButton(23, 22, 273, 1);
-	_btnNext = new BattlescapeButton(23, 22, 297, 1);
-	_btnUnload = new BattlescapeButton(32, 25, 288, 32);
-	_btnGround = new BattlescapeButton(32, 15, 289, 137);
-	_btnRank = new BattlescapeButton(26, 23, 0, 0);
-	_btnCreateTemplate = new BattlescapeButton(32, 22, _templateBtnX, _createTemplateBtnY);
-	_btnApplyTemplate = new BattlescapeButton(32, 22, _templateBtnX, _applyTemplateBtnY);
-	_selAmmo = new Surface(RuleInventory::HAND_W * RuleInventory::SLOT_W, RuleInventory::HAND_H * RuleInventory::SLOT_H, 272, 88);
-	_inv = new Inventory(_game, 320, 200, 0, 0, _parent == 0);
-
-	// Set palette
-	setPalette("PAL_BATTLESCAPE");
-
-	add(_bg);
-
-	// Set up objects
-	_game->getMod()->getSurface("TAC01.SCR")->blit(_bg);
-
-	add(_soldier);
-	add(_txtName, "textName", "inventory", _bg);
-	add(_txtTus, "textTUs", "inventory", _bg);
-	add(_txtWeight, "textWeight", "inventory", _bg);
-	add(_txtFAcc, "textFiring", "inventory", _bg);
-	add(_txtReact, "textReaction", "inventory", _bg);
-	add(_txtPSkill, "textPsiSkill", "inventory", _bg);
-	add(_txtPStr, "textPsiStrength", "inventory", _bg);
-	add(_txtItem, "textItem", "inventory", _bg);
-	add(_txtAmmo, "textAmmo", "inventory", _bg);
-	add(_btnOk, "buttonOK", "inventory", _bg);
-	add(_btnPrev, "buttonPrev", "inventory", _bg);
-	add(_btnNext, "buttonNext", "inventory", _bg);
-	add(_btnUnload, "buttonUnload", "inventory", _bg);
-	add(_btnGround, "buttonGround", "inventory", _bg);
-	add(_btnRank, "rank", "inventory", _bg);
-	add(_btnCreateTemplate, "buttonCreate", "inventory", _bg);
-	add(_btnApplyTemplate, "buttonApply", "inventory", _bg);
-	add(_selAmmo);
-	add(_inv);
-
-	// move the TU display down to make room for the weight display
-	if (Options::showMoreStatsInInventoryView)
-	{
-		_txtTus->setY(_txtTus->getY() + 8);
-	}
-
-	centerAllSurfaces();
-
-
-
-	_txtName->setBig();
-	_txtName->setHighContrast(true);
-
-	_txtTus->setHighContrast(true);
-
-	_txtWeight->setHighContrast(true);
-
-	_txtFAcc->setHighContrast(true);
-
-	_txtReact->setHighContrast(true);
-
-	_txtPSkill->setHighContrast(true);
-
-	_txtPStr->setHighContrast(true);
-
-	_txtItem->setHighContrast(true);
-
-	_txtAmmo->setAlign(ALIGN_CENTER);
-	_txtAmmo->setHighContrast(true);
-
-	_btnOk->onMouseClick((ActionHandler)&InventoryState::btnOkClick);
-	_btnOk->onKeyboardPress((ActionHandler)&InventoryState::btnOkClick, Options::keyCancel);
-	_btnOk->onKeyboardPress((ActionHandler)&InventoryState::btnOkClick, Options::keyBattleInventory);
-	_btnOk->setTooltip("STR_OK");
-	_btnOk->onMouseIn((ActionHandler)&InventoryState::txtTooltipIn);
-	_btnOk->onMouseOut((ActionHandler)&InventoryState::txtTooltipOut);
-
-	_btnPrev->onMouseClick((ActionHandler)&InventoryState::btnPrevClick);
-	_btnPrev->onKeyboardPress((ActionHandler)&InventoryState::btnPrevClick, Options::keyBattlePrevUnit);
-	_btnPrev->setTooltip("STR_PREVIOUS_UNIT");
-	_btnPrev->onMouseIn((ActionHandler)&InventoryState::txtTooltipIn);
-	_btnPrev->onMouseOut((ActionHandler)&InventoryState::txtTooltipOut);
-
-	_btnNext->onMouseClick((ActionHandler)&InventoryState::btnNextClick);
-	_btnNext->onKeyboardPress((ActionHandler)&InventoryState::btnNextClick, Options::keyBattleNextUnit);
-	_btnNext->setTooltip("STR_NEXT_UNIT");
-	_btnNext->onMouseIn((ActionHandler)&InventoryState::txtTooltipIn);
-	_btnNext->onMouseOut((ActionHandler)&InventoryState::txtTooltipOut);
-
-	_btnUnload->onMouseClick((ActionHandler)&InventoryState::btnUnloadClick);
-	_btnUnload->setTooltip("STR_UNLOAD_WEAPON");
-	_btnUnload->onMouseIn((ActionHandler)&InventoryState::txtTooltipIn);
-	_btnUnload->onMouseOut((ActionHandler)&InventoryState::txtTooltipOut);
-
-	_btnGround->onMouseClick((ActionHandler)&InventoryState::btnGroundClick);
-	_btnGround->setTooltip("STR_SCROLL_RIGHT");
-	_btnGround->onMouseIn((ActionHandler)&InventoryState::txtTooltipIn);
-	_btnGround->onMouseOut((ActionHandler)&InventoryState::txtTooltipOut);
-
-	_btnRank->onMouseClick((ActionHandler)&InventoryState::btnRankClick);
-	_btnRank->setTooltip("STR_UNIT_STATS");
-	_btnRank->onMouseIn((ActionHandler)&InventoryState::txtTooltipIn);
-	_btnRank->onMouseOut((ActionHandler)&InventoryState::txtTooltipOut);
-
-	_btnCreateTemplate->onMouseClick((ActionHandler)&InventoryState::btnCreateTemplateClick);
-	_btnCreateTemplate->onKeyboardPress((ActionHandler)&InventoryState::btnCreateTemplateClick, Options::keyInvCreateTemplate);
-	_btnCreateTemplate->setTooltip("STR_CREATE_INVENTORY_TEMPLATE");
-	_btnCreateTemplate->onMouseIn((ActionHandler)&InventoryState::txtTooltipIn);
-	_btnCreateTemplate->onMouseOut((ActionHandler)&InventoryState::txtTooltipOut);
-
-	_btnApplyTemplate->onMouseClick((ActionHandler)&InventoryState::btnApplyTemplateClick);
-	_btnApplyTemplate->onKeyboardPress((ActionHandler)&InventoryState::btnApplyTemplateClick, Options::keyInvApplyTemplate);
-	_btnApplyTemplate->onKeyboardPress((ActionHandler)&InventoryState::onClearInventory, Options::keyInvClear);
-	_btnApplyTemplate->setTooltip("STR_APPLY_INVENTORY_TEMPLATE");
-	_btnApplyTemplate->onMouseIn((ActionHandler)&InventoryState::txtTooltipIn);
-	_btnApplyTemplate->onMouseOut((ActionHandler)&InventoryState::txtTooltipOut);
-
-
-	// only use copy/paste buttons in setup (i.e. non-tu) mode
-	if (_tu)
-	{
-		_btnCreateTemplate->setVisible(false);
-		_btnApplyTemplate->setVisible(false);
-	}
-	else
-	{
-		updateTemplateButtons(true);
-	}
-
-	_inv->draw();
-	_inv->setTuMode(_tu);
-	_inv->setSelectedUnit(_game->getSavedGame()->getSavedBattle()->getSelectedUnit());
-	_inv->onMouseClick((ActionHandler)&InventoryState::invClick, 0);
-	_inv->onMouseOver((ActionHandler)&InventoryState::invMouseOver);
-	_inv->onMouseOut((ActionHandler)&InventoryState::invMouseOut);
-
-	_txtTus->setVisible(_tu);
-	_txtWeight->setVisible(Options::showMoreStatsInInventoryView);
-	_txtFAcc->setVisible(Options::showMoreStatsInInventoryView && !_tu);
-	_txtReact->setVisible(Options::showMoreStatsInInventoryView && !_tu);
-	_txtPSkill->setVisible(Options::showMoreStatsInInventoryView && !_tu);
-	_txtPStr->setVisible(Options::showMoreStatsInInventoryView && !_tu);
-}
-
-static void _clearInventoryTemplate(std::vector<EquipmentLayoutItem*> &inventoryTemplate)
-{
-	for (std::vector<EquipmentLayoutItem*>::iterator eraseIt = inventoryTemplate.begin();
-		 eraseIt != inventoryTemplate.end();
-		 eraseIt = inventoryTemplate.erase(eraseIt))
-	{
-		delete *eraseIt;
-	}
-}
-
-/**
- *
- */
-InventoryState::~InventoryState()
-{
-	_clearInventoryTemplate(_curInventoryTemplate);
-
-	if (_battleGame->getTileEngine())
-	{
-		if (Options::maximizeInfoScreens)
-		{
-			Screen::updateScale(Options::battlescapeScale, Options::battlescapeScale, Options::baseXBattlescape, Options::baseYBattlescape, true);
-			_game->getScreen()->resetDisplay(false);
-		}
-		Tile *inventoryTile = _battleGame->getSelectedUnit()->getTile();
-		_battleGame->getTileEngine()->applyGravity(inventoryTile);
-		_battleGame->getTileEngine()->calculateLighting(LL_ITEMS); // dropping/picking up flares
-		_battleGame->getTileEngine()->recalculateFOV();
-	}
-	else
-	{
-		Screen::updateScale(Options::geoscapeScale, Options::geoscapeScale, Options::baseXGeoscape, Options::baseYGeoscape, true);
-		_game->getScreen()->resetDisplay(false);
-	}
-}
-
-/**
- * Updates all soldier stats when the soldier changes.
- */
-void InventoryState::init()
-{
-	State::init();
-	BattleUnit *unit = _battleGame->getSelectedUnit();
-
-	// no selected unit, close inventory
-	if (unit == 0)
-	{
-		btnOkClick(0);
-		return;
-	}
-	// skip to the first unit with inventory
-	if (!unit->hasInventory())
-	{
-		if (_parent)
-		{
-			_parent->selectNextPlayerUnit(false, false, true);
-		}
-		else
-		{
-			_battleGame->selectNextPlayerUnit(false, false, true);
-		}
-		// no available unit, close inventory
-		if (_battleGame->getSelectedUnit() == 0 || !_battleGame->getSelectedUnit()->hasInventory())
-		{
-			// starting a mission with just vehicles
-			btnOkClick(0);
-			return;
-		}
-		else
-		{
-			unit = _battleGame->getSelectedUnit();
-		}
-	}
-
-	_soldier->clear();
-	_btnRank->clear();
-
-	_txtName->setBig();
-	_txtName->setText(unit->getName(_game->getLanguage()));
-	_inv->setSelectedUnit(unit);
-	Soldier *s = unit->getGeoscapeSoldier();
-	if (s)
-	{
-		SurfaceSet *texture = _game->getMod()->getSurfaceSet("SMOKE.PCK");
-		texture->getFrame(20 + s->getRank())->setX(0);
-		texture->getFrame(20 + s->getRank())->setY(0);
-		texture->getFrame(20 + s->getRank())->blit(_btnRank);
-
-		const std::string look = s->getArmor()->getSpriteInventory();
-		const std::string gender = s->getGender() == GENDER_MALE ? "M" : "F";
-		std::stringstream ss;
-		Surface *surf = 0;
-
-		for (int i = 0; i <= 4; ++i)
-		{
-			ss.str("");
-			ss << look;
-			ss << gender;
-			ss << (int)s->getLook() + (s->getLookVariant() & (15 >> i)) * 4;
-			ss << ".SPK";
-			surf = _game->getMod()->getSurface(ss.str());
-			if (surf)
-			{
-				break;
-			}
-		}
-		if (!surf)
-		{
-			ss.str("");
-			ss << look;
-			ss << ".SPK";
-			surf = _game->getMod()->getSurface(ss.str());
-		}
-		surf->blit(_soldier);
-	}
-	else
-	{
-		Surface *armorSurface = _game->getMod()->getSurface(unit->getArmor()->getSpriteInventory());
-		if (!armorSurface)
-		{
-			armorSurface = _game->getMod()->getSurface(unit->getArmor()->getSpriteInventory() + ".SPK");
-		}
-		if (!armorSurface)
-		{
-			armorSurface = _game->getMod()->getSurface(unit->getArmor()->getSpriteInventory() + "M0.SPK");
-		}
-		if (armorSurface)
-		{
-			armorSurface->blit(_soldier);
-		}
-	}
-
-	updateStats();
-	refreshMouse();
-}
-
-/**
- * Updates the soldier stats (Weight, TU).
- */
-void InventoryState::updateStats()
-{
-	BattleUnit *unit = _battleGame->getSelectedUnit();
-
-	_txtTus->setText(tr("STR_TIME_UNITS_SHORT").arg(unit->getTimeUnits()));
-
-	int weight = unit->getCarriedWeight(_inv->getSelectedItem());
-	_txtWeight->setText(tr("STR_WEIGHT").arg(weight).arg(unit->getBaseStats()->strength));
-	if (weight > unit->getBaseStats()->strength)
-	{
-		_txtWeight->setSecondaryColor(_game->getMod()->getInterface("inventory")->getElement("weight")->color2);
-	}
-	else
-	{
-		_txtWeight->setSecondaryColor(_game->getMod()->getInterface("inventory")->getElement("weight")->color);
-	}
-
-	_txtFAcc->setText(tr("STR_ACCURACY_SHORT").arg((int)(unit->getBaseStats()->firing * unit->getHealth()) / unit->getBaseStats()->health));
-
-	_txtReact->setText(tr("STR_REACTIONS_SHORT").arg(unit->getBaseStats()->reactions));
-
-	if (unit->getBaseStats()->psiSkill > 0)
-	{
-		_txtPSkill->setText(tr("STR_PSIONIC_SKILL_SHORT").arg(unit->getBaseStats()->psiSkill));
-	}
-	else
-	{
-		_txtPSkill->setText(L"");
-	}
-
-	if (unit->getBaseStats()->psiSkill > 0 || (Options::psiStrengthEval && _game->getSavedGame()->isResearched(_game->getMod()->getPsiRequirements())))
-	{
-		_txtPStr->setText(tr("STR_PSIONIC_STRENGTH_SHORT").arg(unit->getBaseStats()->psiStrength));
-	}
-	else
-	{
-		_txtPStr->setText(L"");
-	}
-}
-
-/**
- * Saves the soldiers' equipment-layout.
- */
-void InventoryState::saveEquipmentLayout()
-{
-	for (std::vector<BattleUnit*>::iterator i = _battleGame->getUnits()->begin(); i != _battleGame->getUnits()->end(); ++i)
-	{
-		// we need X-Com soldiers only
-		if ((*i)->getGeoscapeSoldier() == 0) continue;
-
-		std::vector<EquipmentLayoutItem*> *layoutItems = (*i)->getGeoscapeSoldier()->getEquipmentLayout();
-
-		// clear the previous save
-		if (!layoutItems->empty())
-		{
-			for (std::vector<EquipmentLayoutItem*>::iterator j = layoutItems->begin(); j != layoutItems->end(); ++j)
-				delete *j;
-			layoutItems->clear();
-		}
-
-		// save the soldier's items
-		// note: with using getInventory() we are skipping the ammos loaded, (they're not owned) because we handle the loaded-ammos separately (inside)
-		for (std::vector<BattleItem*>::iterator j = (*i)->getInventory()->begin(); j != (*i)->getInventory()->end(); ++j)
-		{
-			std::string ammo;
-			if ((*j)->needsAmmo() && 0 != (*j)->getAmmoItem()) ammo = (*j)->getAmmoItem()->getRules()->getType();
-			else ammo = "NONE";
-			layoutItems->push_back(new EquipmentLayoutItem(
-				(*j)->getRules()->getType(),
-				(*j)->getSlot()->getId(),
-				(*j)->getSlotX(),
-				(*j)->getSlotY(),
-				ammo,
-				(*j)->getFuseTimer()
-			));
-		}
-	}
-}
-
-/**
- * Returns to the previous screen.
- * @param action Pointer to an action.
- */
-void InventoryState::btnOkClick(Action *)
-{
-	if (_inv->getSelectedItem() != 0)
-		return;
-	_game->popState();
-	Tile *inventoryTile = _battleGame->getSelectedUnit()->getTile();
-	if (!_tu)
-	{
-		saveEquipmentLayout();
-		_battleGame->resetUnitTiles();
-		if (_battleGame->getTurn() == 1)
-		{
-			_battleGame->randomizeItemLocations(inventoryTile);
-			if (inventoryTile->getUnit())
-			{
-				// make sure we select the unit closest to the ramp.
-				_battleGame->setSelectedUnit(inventoryTile->getUnit());
-			}
-		}
-
-		// initialize xcom units for battle
-		for (std::vector<BattleUnit*>::iterator j = _battleGame->getUnits()->begin(); j != _battleGame->getUnits()->end(); ++j)
-		{
-			if ((*j)->getOriginalFaction() != FACTION_PLAYER || (*j)->isOut())
-			{
-				continue;
-			}
-
-			(*j)->prepareNewTurn();
-		}
-	}
-}
-
-/**
- * Selects the previous soldier.
- * @param action Pointer to an action.
- */
-void InventoryState::btnPrevClick(Action *)
-{
-	if (_inv->getSelectedItem() != 0)
-	{
-		return;
-	}
-
-	if (_parent)
-	{
-		_parent->selectPreviousPlayerUnit(false, false, true);
-	}
-	else
-	{
-		_battleGame->selectPreviousPlayerUnit(false, false, true);
-	}
-	init();
-}
-
-/**
- * Selects the next soldier.
- * @param action Pointer to an action.
- */
-void InventoryState::btnNextClick(Action *)
-{
-	if (_inv->getSelectedItem() != 0)
-	{
-		return;
-	}
-	if (_parent)
-	{
-		_parent->selectNextPlayerUnit(false, false, true);
-	}
-	else
-	{
-		_battleGame->selectNextPlayerUnit(false, false, true);
-	}
-	init();
-}
-
-/**
- * Unloads the selected weapon.
- * @param action Pointer to an action.
- */
-void InventoryState::btnUnloadClick(Action *)
-{
-	if (_inv->unload())
-	{
-		_txtItem->setText(L"");
-		_txtAmmo->setText(L"");
-		_selAmmo->clear();
-		updateStats();
-		_game->getMod()->getSoundByDepth(0, Mod::ITEM_DROP)->play();
-	}
-}
-
-/**
- * Shows more ground items / rearranges them.
- * @param action Pointer to an action.
- */
-void InventoryState::btnGroundClick(Action *)
-{
-	_inv->arrangeGround();
-}
-
-/**
- * Shows the unit info screen.
- * @param action Pointer to an action.
- */
-void InventoryState::btnRankClick(Action *)
-{
-	_game->pushState(new UnitInfoState(_battleGame->getSelectedUnit(), _parent, true, false));
-}
-
-void InventoryState::btnCreateTemplateClick(Action *)
-{
-	// don't accept clicks when moving items
-	if (_inv->getSelectedItem() != 0)
-	{
-		return;
-	}
-
-	// clear current template
-	_clearInventoryTemplate(_curInventoryTemplate);
-
-	// copy inventory instead of just keeping a pointer to it.  that way
-	// create/apply can be used as an undo button for a single unit and will
-	// also work as expected if inventory is modified after 'create' is clicked
-	std::vector<BattleItem*> *unitInv = _battleGame->getSelectedUnit()->getInventory();
-	for (std::vector<BattleItem*>::iterator j = unitInv->begin(); j != unitInv->end(); ++j)
-	{
-		// skip fixed items
-		if ((*j)->getRules()->isFixed())
-		{
-			continue;
-		}
-
-		std::string ammo;
-		if ((*j)->needsAmmo() && (*j)->getAmmoItem())
-		{
-			ammo = (*j)->getAmmoItem()->getRules()->getType();
-		}
-		else
-		{
-			ammo = "NONE";
-		}
-
-		_curInventoryTemplate.push_back(new EquipmentLayoutItem(
-				(*j)->getRules()->getType(),
-				(*j)->getSlot()->getId(),
-				(*j)->getSlotX(),
-				(*j)->getSlotY(),
-				ammo,
-				(*j)->getFuseTimer()));
-	}
-
-	// give audio feedback
-	_game->getMod()->getSoundByDepth(_battleGame->getDepth(), Mod::ITEM_DROP)->play();
-	refreshMouse();
-}
-
-static void _clearInventory(Game *game, std::vector<BattleItem*> *unitInv, Tile *groundTile)
-{
-	RuleInventory *groundRuleInv = game->getMod()->getInventory("STR_GROUND");
-
-	// clear unit's inventory (i.e. move everything to the ground)
-	for (std::vector<BattleItem*>::iterator i = unitInv->begin(); i != unitInv->end(); )
-	{
-		if ((*i)->getRules()->isFixed())
-		{
-			// do nothing, fixed items cannot be moved!
-			++i;
-		}
-		else
-		{
-			(*i)->setOwner(NULL);
-			groundTile->addItem(*i, groundRuleInv);
-			i = unitInv->erase(i);
-		}
-	}
-}
-
-void InventoryState::btnApplyTemplateClick(Action *)
-{
-	// don't accept clicks when moving items
-	// it's ok if the template is empty -- it will just result in clearing the
-	// unit's inventory
-	if (_inv->getSelectedItem() != 0)
-	{
-		return;
-	}
-
-	BattleUnit               *unit          = _battleGame->getSelectedUnit();
-	std::vector<BattleItem*> *unitInv       = unit->getInventory();
-	Tile                     *groundTile    = unit->getTile();
-	std::vector<BattleItem*> *groundInv     = groundTile->getInventory();
-	RuleInventory            *groundRuleInv = _game->getMod()->getInventory("STR_GROUND");
-
-	_clearInventory(_game, unitInv, groundTile);
-
-	// attempt to replicate inventory template by grabbing corresponding items
-	// from the ground.  if any item is not found on the ground, display warning
-	// message, but continue attempting to fulfill the template as best we can
-	bool itemMissing = false;
-	std::vector<EquipmentLayoutItem*>::iterator templateIt;
-	for (templateIt = _curInventoryTemplate.begin(); templateIt != _curInventoryTemplate.end(); ++templateIt)
-	{
-		// search for template item in ground inventory
-		std::vector<BattleItem*>::iterator groundItem;
-		const bool needsAmmo = !_game->getMod()->getItem((*templateIt)->getItemType())->getCompatibleAmmo()->empty();
-		bool found = false;
-		bool rescan = true;
-		while (rescan)
-		{
-			rescan = false;
-
-			const std::string targetAmmo = (*templateIt)->getAmmoItem();
-			BattleItem *matchedWeapon = NULL;
-			BattleItem *matchedAmmo   = NULL;
-			for (groundItem = groundInv->begin(); groundItem != groundInv->end(); ++groundItem)
-			{
-				// if we find the appropriate ammo, remember it for later for if we find
-				// the right weapon but with the wrong ammo
-				const std::string groundItemName = (*groundItem)->getRules()->getType();
-				if (needsAmmo && targetAmmo == groundItemName)
-				{
-					matchedAmmo = *groundItem;
-				}
-
-				if ((*templateIt)->getItemType() == groundItemName)
-				{
-					// if the loaded ammo doesn't match the template item's,
-					// remember the weapon for later and continue scanning
-					BattleItem *loadedAmmo = (*groundItem)->getAmmoItem();
-					if ((needsAmmo && loadedAmmo && targetAmmo != loadedAmmo->getRules()->getType())
-					 || (needsAmmo && !loadedAmmo))
-					{
-						// remember the last matched weapon for simplicity (but prefer empty weapons if any are found)
-						if (!matchedWeapon || matchedWeapon->getAmmoItem())
-						{
-							matchedWeapon = *groundItem;
-						}
-						continue;
-					}
-
-					// check if the slot is not occupied already (e.g. by a fixed weapon)
-					if (!_inv->overlapItems(
-						unit,
-						*groundItem,
-						_game->getMod()->getInventory((*templateIt)->getSlot()),
-						(*templateIt)->getSlotX(),
-						(*templateIt)->getSlotY()))
-					{
-						// move matched item from ground to the appropriate inv slot
-						(*groundItem)->setOwner(unit);
-						(*groundItem)->setSlot(_game->getMod()->getInventory((*templateIt)->getSlot()));
-						(*groundItem)->setSlotX((*templateIt)->getSlotX());
-						(*groundItem)->setSlotY((*templateIt)->getSlotY());
-						(*groundItem)->setFuseTimer((*templateIt)->getFuseTimer());
-						unitInv->push_back(*groundItem);
-						groundInv->erase(groundItem);
-					}
-					else
-					{
-						// let the user know or not? probably not... should be obvious why
-					}
-					found = true; // found = true, even if not equiped
-					break;
-				}
-			}
-
-			// if we failed to find an exact match, but found unloaded ammo and
-			// the right weapon, unload the target weapon, load the right ammo, and use it
-			if (!found && matchedWeapon && (!needsAmmo || matchedAmmo))
-			{
-				// unload the existing ammo (if any) from the weapon
-				BattleItem *loadedAmmo = matchedWeapon->getAmmoItem();
-				if (loadedAmmo)
-				{
-					groundTile->addItem(loadedAmmo, groundRuleInv);
-					matchedWeapon->setAmmoItem(NULL);
-				}
-
-				// load the correct ammo into the weapon
-				if (matchedAmmo)
-				{
-					matchedWeapon->setAmmoItem(matchedAmmo);
-					groundTile->removeItem(matchedAmmo);
-				}
-
-				// rescan and pick up the newly-loaded/unloaded weapon
-				rescan = true;
-			}
-		}
-
-		if (!found)
-		{
-			itemMissing = true;
-		}
-	}
-
-	if (itemMissing)
-	{
-		_inv->showWarning(tr("STR_NOT_ENOUGH_ITEMS_FOR_TEMPLATE"));
-	}
-
-	// refresh ui
-	_inv->arrangeGround(false);
-	updateStats();
-	refreshMouse();
-
-	// give audio feedback
-	_game->getMod()->getSoundByDepth(_battleGame->getDepth(), Mod::ITEM_DROP)->play();
-}
-
-void InventoryState::refreshMouse()
-{
-	// send a mouse motion event to refresh any hover actions
-	int x, y;
-	SDL_GetMouseState(&x, &y);
-	SDL_WarpMouse(x+1, y);
-
-	// move the mouse back to avoid cursor creep
-	SDL_WarpMouse(x, y);
-}
-
-void InventoryState::onClearInventory(Action *)
-{
-	// don't accept clicks when moving items
-	if (_inv->getSelectedItem() != 0)
-	{
-		return;
-	}
-
-	BattleUnit               *unit       = _battleGame->getSelectedUnit();
-	std::vector<BattleItem*> *unitInv    = unit->getInventory();
-	Tile                     *groundTile = unit->getTile();
-
-	_clearInventory(_game, unitInv, groundTile);
-
-	// refresh ui
-	_inv->arrangeGround(false);
-	updateStats();
-	refreshMouse();
-
-	// give audio feedback
-	_game->getMod()->getSoundByDepth(_battleGame->getDepth(), Mod::ITEM_DROP)->play();
-}
-
-/**
- * Updates item info.
- * @param action Pointer to an action.
- */
-void InventoryState::invClick(Action *act)
-{
-	updateStats();
-}
-
-/**
- * Shows item info.
- * @param action Pointer to an action.
- */
-void InventoryState::invMouseOver(Action *)
-{
-	if (_inv->getSelectedItem() != 0)
-	{
-		return;
-	}
-
-	BattleItem *item = _inv->getMouseOverItem();
-	if (item != 0)
-	{
-		if (item->getUnit() && item->getUnit()->getStatus() == STATUS_UNCONSCIOUS)
-		{
-			_txtItem->setText(item->getUnit()->getName(_game->getLanguage()));
-		}
-		else
-		{
-			if (_game->getSavedGame()->isResearched(item->getRules()->getRequirements()))
-			{
-				_txtItem->setText(tr(item->getRules()->getName()));
-			}
-			else
-			{
-				_txtItem->setText(tr("STR_ALIEN_ARTIFACT"));
-			}
-		}
-		std::wstring s;
-		if (item->getAmmoItem() != 0 && item->needsAmmo())
-		{
-			s = tr("STR_AMMO_ROUNDS_LEFT").arg(item->getAmmoItem()->getAmmoQuantity());
-			SDL_Rect r;
-			r.x = 0;
-			r.y = 0;
-			r.w = RuleInventory::HAND_W * RuleInventory::SLOT_W;
-			r.h = RuleInventory::HAND_H * RuleInventory::SLOT_H;
-			_selAmmo->drawRect(&r, _game->getMod()->getInterface("inventory")->getElement("grid")->color);
-			r.x++;
-			r.y++;
-			r.w -= 2;
-			r.h -= 2;
-			_selAmmo->drawRect(&r, Palette::blockOffset(0)+15);
-			item->getAmmoItem()->getRules()->drawHandSprite(_game->getMod()->getSurfaceSet("BIGOBS.PCK"), _selAmmo);
-			updateTemplateButtons(false);
-		}
-		else
-		{
-			_selAmmo->clear();
-			updateTemplateButtons(!_tu);
-		}
-		if (item->getAmmoQuantity() != 0 && item->needsAmmo())
-		{
-			s = tr("STR_AMMO_ROUNDS_LEFT").arg(item->getAmmoQuantity());
-		}
-		else if (item->getRules()->getBattleType() == BT_MEDIKIT)
-		{
-			s = tr("STR_MEDI_KIT_QUANTITIES_LEFT").arg(item->getPainKillerQuantity()).arg(item->getStimulantQuantity()).arg(item->getHealQuantity());
-		}
-		_txtAmmo->setText(s);
-	}
-	else
-	{
-		if (_currentTooltip.empty())
-		{
-			_txtItem->setText(L"");
-		}
-		_txtAmmo->setText(L"");
-		_selAmmo->clear();
-		updateTemplateButtons(!_tu);
-	}
-}
-
-/**
- * Hides item info.
- * @param action Pointer to an action.
- */
-void InventoryState::invMouseOut(Action *)
-{
-	_txtItem->setText(L"");
-	_txtAmmo->setText(L"");
-	_selAmmo->clear();
-	updateTemplateButtons(!_tu);
-}
-
-/**
- * Takes care of any events from the core game engine.
- * @param action Pointer to an action.
- */
-void InventoryState::handle(Action *action)
-{
-	State::handle(action);
-
-
-#ifndef __MORPHOS__
-	if (action->getDetails()->type == SDL_MOUSEBUTTONDOWN)
-	{
-		if (action->getDetails()->button.button == SDL_BUTTON_X1)
-		{
-			btnNextClick(action);
-		}
-		else if (action->getDetails()->button.button == SDL_BUTTON_X2)
-		{
-			btnPrevClick(action);
-		}
-	}
-#endif
-}
-
-/**
- * Shows a tooltip for the appropriate button.
- * @param action Pointer to an action.
- */
-void InventoryState::txtTooltipIn(Action *action)
-{
-	if (_inv->getSelectedItem() == 0 && Options::battleTooltips)
-	{
-		_currentTooltip = action->getSender()->getTooltip();
-		_txtItem->setText(tr(_currentTooltip));
-	}
-}
-
-/**
- * Clears the tooltip text.
- * @param action Pointer to an action.
- */
-void InventoryState::txtTooltipOut(Action *action)
-{
-	if (_inv->getSelectedItem() == 0 && Options::battleTooltips)
-	{
-		if (_currentTooltip == action->getSender()->getTooltip())
-		{
-			_currentTooltip = "";
-			_txtItem->setText(L"");
-		}
-	}
-}
-
-void InventoryState::updateTemplateButtons(bool isVisible)
-{
-	if (isVisible)
-	{
-		if (_curInventoryTemplate.empty())
-		{
-			// use "empty template" icons
-			_game->getMod()->getSurface("InvCopy")->blit(_btnCreateTemplate);
-			_game->getMod()->getSurface("InvPasteEmpty")->blit(_btnApplyTemplate);
-			_btnApplyTemplate->setTooltip("STR_CLEAR_INVENTORY");
-		}
-		else
-		{
-			// use "active template" icons
-			_game->getMod()->getSurface("InvCopyActive")->blit(_btnCreateTemplate);
-			_game->getMod()->getSurface("InvPaste")->blit(_btnApplyTemplate);
-			_btnApplyTemplate->setTooltip("STR_APPLY_INVENTORY_TEMPLATE");
-		}
-		_btnCreateTemplate->initSurfaces();
-		_btnApplyTemplate->initSurfaces();
-	}
-	else
-	{
-		_btnCreateTemplate->clear();
-		_btnApplyTemplate->clear();
-	}
-}
-}
-=======
 /*
  * Copyright 2010-2016 OpenXcom Developers.
  *
@@ -1036,7 +59,7 @@
  * @param tu Does Inventory use up Time Units?
  * @param parent Pointer to parent Battlescape.
  */
-InventoryState::InventoryState(bool tu, BattlescapeState *parent) : _tu(tu), _parent(parent)
+InventoryState::InventoryState(bool tu, BattlescapeState *parent) : _tu(tu), _lightUpdated(false), _parent(parent)
 {
 	_battleGame = _game->getSavedGame()->getSavedBattle();
 
@@ -1191,7 +214,7 @@
 	}
 	else
 	{
-		_updateTemplateButtons(true);
+		updateTemplateButtons(true);
 	}
 
 	_inv->draw();
@@ -1235,7 +258,7 @@
 		}
 		Tile *inventoryTile = _battleGame->getSelectedUnit()->getTile();
 		_battleGame->getTileEngine()->applyGravity(inventoryTile);
-		_battleGame->getTileEngine()->calculateTerrainLighting(); // dropping/picking up flares
+		_battleGame->getTileEngine()->calculateLighting(LL_ITEMS); // dropping/picking up flares
 		_battleGame->getTileEngine()->recalculateFOV();
 	}
 	else
@@ -1283,7 +306,6 @@
 		}
 	}
 
-	unit->setCache(0);
 	_soldier->clear();
 	_btnRank->clear();
 
@@ -1298,32 +320,44 @@
 		texture->getFrame(20 + s->getRank())->setY(0);
 		texture->getFrame(20 + s->getRank())->blit(_btnRank);
 
-		std::string look = s->getArmor()->getSpriteInventory();
-		if (s->getGender() == GENDER_MALE)
-			look += "M";
-		else
-			look += "F";
-		if (s->getLook() == LOOK_BLONDE)
-			look += "0";
-		if (s->getLook() == LOOK_BROWNHAIR)
-			look += "1";
-		if (s->getLook() == LOOK_ORIENTAL)
-			look += "2";
-		if (s->getLook() == LOOK_AFRICAN)
-			look += "3";
-		look += ".SPK";
-		const std::set<std::string> &ufographContents = FileMap::getVFolderContents("UFOGRAPH");
-		std::string lcaseLook = look;
-		std::transform(lcaseLook.begin(), lcaseLook.end(), lcaseLook.begin(), tolower);
-		if (ufographContents.find("lcaseLook") == ufographContents.end() && !_game->getMod()->getSurface(look))
-		{
-			look = s->getArmor()->getSpriteInventory() + ".SPK";
-		}
-		_game->getMod()->getSurface(look)->blit(_soldier);
+		const std::string look = s->getArmor()->getSpriteInventory();
+		const std::string gender = s->getGender() == GENDER_MALE ? "M" : "F";
+		std::stringstream ss;
+		Surface *surf = 0;
+
+		for (int i = 0; i <= 4; ++i)
+		{
+			ss.str("");
+			ss << look;
+			ss << gender;
+			ss << (int)s->getLook() + (s->getLookVariant() & (15 >> i)) * 4;
+			ss << ".SPK";
+			surf = _game->getMod()->getSurface(ss.str());
+			if (surf)
+			{
+				break;
+			}
+		}
+		if (!surf)
+		{
+			ss.str("");
+			ss << look;
+			ss << ".SPK";
+			surf = _game->getMod()->getSurface(ss.str());
+		}
+		surf->blit(_soldier);
 	}
 	else
 	{
 		Surface *armorSurface = _game->getMod()->getSurface(unit->getArmor()->getSpriteInventory());
+		if (!armorSurface)
+		{
+			armorSurface = _game->getMod()->getSurface(unit->getArmor()->getSpriteInventory() + ".SPK");
+		}
+		if (!armorSurface)
+		{
+			armorSurface = _game->getMod()->getSurface(unit->getArmor()->getSpriteInventory() + "M0.SPK");
+		}
 		if (armorSurface)
 		{
 			armorSurface->blit(_soldier);
@@ -1331,7 +365,7 @@
 	}
 
 	updateStats();
-	_refreshMouse();
+	refreshMouse();
 }
 
 /**
@@ -1547,6 +581,12 @@
 	std::vector<BattleItem*> *unitInv = _battleGame->getSelectedUnit()->getInventory();
 	for (std::vector<BattleItem*>::iterator j = unitInv->begin(); j != unitInv->end(); ++j)
 	{
+		// skip fixed items
+		if ((*j)->getRules()->isFixed())
+		{
+			continue;
+		}
+
 		std::string ammo;
 		if ((*j)->needsAmmo() && (*j)->getAmmoItem())
 		{
@@ -1568,7 +608,7 @@
 
 	// give audio feedback
 	_game->getMod()->getSoundByDepth(_battleGame->getDepth(), Mod::ITEM_DROP)->play();
-	_refreshMouse();
+	refreshMouse();
 }
 
 static void _clearInventory(Game *game, std::vector<BattleItem*> *unitInv, Tile *groundTile)
@@ -1578,9 +618,17 @@
 	// clear unit's inventory (i.e. move everything to the ground)
 	for (std::vector<BattleItem*>::iterator i = unitInv->begin(); i != unitInv->end(); )
 	{
-		(*i)->setOwner(NULL);
-		groundTile->addItem(*i, groundRuleInv);
-		i = unitInv->erase(i);
+		if ((*i)->getRules()->isFixed())
+		{
+			// do nothing, fixed items cannot be moved!
+			++i;
+		}
+		else
+		{
+			(*i)->setOwner(NULL);
+			groundTile->addItem(*i, groundRuleInv);
+			i = unitInv->erase(i);
+		}
 	}
 }
 
@@ -1647,15 +695,28 @@
 						continue;
 					}
 
-					// move matched item from ground to the appropriate inv slot
-					(*groundItem)->setOwner(unit);
-					(*groundItem)->setSlot(_game->getMod()->getInventory((*templateIt)->getSlot()));
-					(*groundItem)->setSlotX((*templateIt)->getSlotX());
-					(*groundItem)->setSlotY((*templateIt)->getSlotY());
-					(*groundItem)->setFuseTimer((*templateIt)->getFuseTimer());
-					unitInv->push_back(*groundItem);
-					groundInv->erase(groundItem);
-					found = true;
+					// check if the slot is not occupied already (e.g. by a fixed weapon)
+					if (!_inv->overlapItems(
+						unit,
+						*groundItem,
+						_game->getMod()->getInventory((*templateIt)->getSlot()),
+						(*templateIt)->getSlotX(),
+						(*templateIt)->getSlotY()))
+					{
+						// move matched item from ground to the appropriate inv slot
+						(*groundItem)->setOwner(unit);
+						(*groundItem)->setSlot(_game->getMod()->getInventory((*templateIt)->getSlot()));
+						(*groundItem)->setSlotX((*templateIt)->getSlotX());
+						(*groundItem)->setSlotY((*templateIt)->getSlotY());
+						(*groundItem)->setFuseTimer((*templateIt)->getFuseTimer());
+						unitInv->push_back(*groundItem);
+						groundInv->erase(groundItem);
+					}
+					else
+					{
+						// let the user know or not? probably not... should be obvious why
+					}
+					found = true; // found = true, even if not equiped
 					break;
 				}
 			}
@@ -1698,13 +759,13 @@
 	// refresh ui
 	_inv->arrangeGround(false);
 	updateStats();
-	_refreshMouse();
+	refreshMouse();
 
 	// give audio feedback
 	_game->getMod()->getSoundByDepth(_battleGame->getDepth(), Mod::ITEM_DROP)->play();
 }
 
-void InventoryState::_refreshMouse()
+void InventoryState::refreshMouse()
 {
 	// send a mouse motion event to refresh any hover actions
 	int x, y;
@@ -1732,7 +793,7 @@
 	// refresh ui
 	_inv->arrangeGround(false);
 	updateStats();
-	_refreshMouse();
+	refreshMouse();
 
 	// give audio feedback
 	_game->getMod()->getSoundByDepth(_battleGame->getDepth(), Mod::ITEM_DROP)->play();
@@ -1748,19 +809,20 @@
 
 	BattleUnit               *unit          = _battleGame->getSelectedUnit();
 	Tile                     *groundTile    = unit->getTile();
-	std::vector<BattleItem*> *groundInv     = groundTile->getInventory();	
+	std::vector<BattleItem*> *groundInv     = groundTile->getInventory();
 	Mod                      *mod           = _game->getMod();
 	RuleInventory            *groundRuleInv = mod->getInventory("STR_GROUND");
 	int                       worldShade    = _battleGame->getGlobalShade();
+	SavedBattleGame           dummy{ mod };
 
 	std::vector<BattleUnit*> units;
 	units.push_back(unit);
-	BattlescapeGenerator::autoEquip(units, mod, NULL, groundInv, groundRuleInv, worldShade, true, true);
+	BattlescapeGenerator::autoEquip(units, mod, &dummy, groundInv, groundRuleInv, worldShade, true, true);
 
 	// refresh ui
 	_inv->arrangeGround(false);
 	updateStats();
-	_refreshMouse();
+	refreshMouse();
 
 	// give audio feedback
 	_game->getMod()->getSoundByDepth(_battleGame->getDepth(), Mod::ITEM_DROP)->play();
@@ -1770,7 +832,7 @@
  * Updates item info.
  * @param action Pointer to an action.
  */
-void InventoryState::invClick(Action *)
+void InventoryState::invClick(Action *act)
 {
 	updateStats();
 }
@@ -1820,12 +882,12 @@
 			r.h -= 2;
 			_selAmmo->drawRect(&r, Palette::blockOffset(0)+15);
 			item->getAmmoItem()->getRules()->drawHandSprite(_game->getMod()->getSurfaceSet("BIGOBS.PCK"), _selAmmo);
-			_updateTemplateButtons(false);
+			updateTemplateButtons(false);
 		}
 		else
 		{
 			_selAmmo->clear();
-			_updateTemplateButtons(!_tu);
+			updateTemplateButtons(!_tu);
 		}
 		if (item->getAmmoQuantity() != 0 && item->needsAmmo())
 		{
@@ -1845,7 +907,7 @@
 		}
 		_txtAmmo->setText(L"");
 		_selAmmo->clear();
-		_updateTemplateButtons(!_tu);
+		updateTemplateButtons(!_tu);
 	}
 }
 
@@ -1858,7 +920,7 @@
 	_txtItem->setText(L"");
 	_txtAmmo->setText(L"");
 	_selAmmo->clear();
-	_updateTemplateButtons(!_tu);
+	updateTemplateButtons(!_tu);
 }
 
 /**
@@ -1914,7 +976,7 @@
 	}
 }
 
-void InventoryState::_updateTemplateButtons(bool isVisible)
+void InventoryState::updateTemplateButtons(bool isVisible)
 {
 	if (isVisible)
 	{
@@ -1941,5 +1003,4 @@
 		_btnApplyTemplate->clear();
 	}
 }
-}
->>>>>>> 8c63973c
+}