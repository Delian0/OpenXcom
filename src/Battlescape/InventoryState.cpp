/*
 * Copyright 2010-2016 OpenXcom Developers.
 *
 * This file is part of OpenXcom.
 *
 * OpenXcom is free software: you can redistribute it and/or modify
 * it under the terms of the GNU General Public License as published by
 * the Free Software Foundation, either version 3 of the License, or
 * (at your option) any later version.
 *
 * OpenXcom is distributed in the hope that it will be useful,
 * but WITHOUT ANY WARRANTY; without even the implied warranty of
 * MERCHANTABILITY or FITNESS FOR A PARTICULAR PURPOSE.  See the
 * GNU General Public License for more details.
 *
 * You should have received a copy of the GNU General Public License
 * along with OpenXcom.  If not, see <http://www.gnu.org/licenses/>.
 */
#include "InventoryState.h"
#include "InventoryLoadState.h"
#include "InventorySaveState.h"
#include <algorithm>
#include "Inventory.h"
#include "../Basescape/SoldierArmorState.h"
#include "../Basescape/SoldierAvatarState.h"
#include "../Geoscape/GeoscapeState.h"
#include "../Engine/Game.h"
#include "../Engine/FileMap.h"
#include "../Mod/Mod.h"
#include "../Engine/LocalizedText.h"
#include "../Engine/Screen.h"
#include "../Engine/Palette.h"
#include "../Engine/Surface.h"
#include "../Interface/Text.h"
#include "../Interface/TextEdit.h"
#include "../Interface/BattlescapeButton.h"
#include "../Engine/Action.h"
#include "../Engine/InteractiveSurface.h"
#include "../Engine/Sound.h"
#include "../Engine/SurfaceSet.h"
#include "../Savegame/SavedGame.h"
#include "../Savegame/Tile.h"
#include "../Savegame/SavedBattleGame.h"
#include "../Savegame/Base.h"
#include "../Savegame/BattleUnit.h"
#include "../Savegame/Craft.h"
#include "../Savegame/ItemContainer.h"
#include "../Savegame/Soldier.h"
#include "../Mod/RuleItem.h"
#include "../Mod/RuleInventory.h"
#include "../Mod/Armor.h"
#include "../Engine/Options.h"
#include "UnitInfoState.h"
#include "BattlescapeState.h"
#include "BattlescapeGenerator.h"
#include "TileEngine.h"
#include "../Mod/RuleInterface.h"
#include "../Ufopaedia/Ufopaedia.h"

namespace OpenXcom
{

static const int _templateBtnX = 288;
static const int _createTemplateBtnY = 90;
static const int _applyTemplateBtnY  = 113;

/**
 * Initializes all the elements in the Inventory screen.
 * @param game Pointer to the core game.
 * @param tu Does Inventory use up Time Units?
 * @param parent Pointer to parent Battlescape.
 */
InventoryState::InventoryState(bool tu, BattlescapeState *parent, Base *base, bool noCraft) : _tu(tu), _noCraft(noCraft), _lightUpdated(false), _parent(parent), _base(base), _reloadUnit(false), _globalLayoutIndex(-1)
{
	_battleGame = _game->getSavedGame()->getSavedBattle();

	if (Options::maximizeInfoScreens)
	{
		Options::baseXResolution = Screen::ORIGINAL_WIDTH;
		Options::baseYResolution = Screen::ORIGINAL_HEIGHT;
		_game->getScreen()->resetDisplay(false);
	}
	else if (!_battleGame->getTileEngine())
	{
		Screen::updateScale(Options::battlescapeScale, Options::battlescapeScale, Options::baseXBattlescape, Options::baseYBattlescape, true);
		_game->getScreen()->resetDisplay(false);
	}

	// Create objects
	_bg = new Surface(320, 200, 0, 0);
	_soldier = new Surface(320, 200, 0, 0);
	_txtName = new TextEdit(this, 210, 17, 28, 6);
	_txtTus = new Text(40, 9, 245, 24);
	_txtWeight = new Text(70, 9, 245, 24);
	_txtFiringAcc = new Text(70, 9, 245, 32);
	_txtThrowingAcc = new Text(70, 9, 245, 40);
	_txtMeleeAcc = new Text(70, 9, 245, 48);
	_txtPsi = new Text(70, 9, 245, 56);
	_txtItem = new Text(160, 9, 128, 140);
	_txtAmmo = new Text(66, 24, 254, 64);
	_btnOk = new BattlescapeButton(35, 22, 237, 1);
	_btnPrev = new BattlescapeButton(23, 22, 273, 1);
	_btnNext = new BattlescapeButton(23, 22, 297, 1);
	_btnUnload = new BattlescapeButton(32, 25, 288, 32);
	_btnGround = new BattlescapeButton(32, 15, 289, 137);
	_btnRank = new BattlescapeButton(26, 23, 0, 0);
	_btnArmor = new BattlescapeButton(40, 70, 60, 65);
	_btnCreateTemplate = new BattlescapeButton(32, 22, _templateBtnX, _createTemplateBtnY);
	_btnApplyTemplate = new BattlescapeButton(32, 22, _templateBtnX, _applyTemplateBtnY);
	_selAmmo = new Surface(RuleInventory::HAND_W * RuleInventory::SLOT_W, RuleInventory::HAND_H * RuleInventory::SLOT_H, 272, 88);
	_inv = new Inventory(_game, 320, 200, 0, 0, _parent == 0);
	_btnQuickSearch = new TextEdit(this, 40, 9, 244, 140);

	// Set palette
	setPalette("PAL_BATTLESCAPE");

	add(_bg);

	// Set up objects
	_game->getMod()->getSurface("TAC01.SCR")->blit(_bg);

	add(_soldier);
	add(_btnQuickSearch, "textItem", "inventory");
	add(_txtName, "textName", "inventory", _bg);
	add(_txtTus, "textTUs", "inventory", _bg);
	add(_txtWeight, "textWeight", "inventory", _bg);
	add(_txtFiringAcc, "textFiring", "inventory", _bg);
	add(_txtThrowingAcc, "textFiring", "inventory", _bg);
	add(_txtMeleeAcc, "textFiring", "inventory", _bg);
	add(_txtPsi, "textFiring", "inventory", _bg);
	add(_txtItem, "textItem", "inventory", _bg);
	add(_txtAmmo, "textAmmo", "inventory", _bg);
	add(_btnOk, "buttonOK", "inventory", _bg);
	add(_btnPrev, "buttonPrev", "inventory", _bg);
	add(_btnNext, "buttonNext", "inventory", _bg);
	add(_btnUnload, "buttonUnload", "inventory", _bg);
	add(_btnGround, "buttonGround", "inventory", _bg);
	add(_btnRank, "rank", "inventory", _bg);
	add(_btnArmor, "buttonOK", "inventory", _bg);
	add(_btnCreateTemplate, "buttonCreate", "inventory", _bg);
	add(_btnApplyTemplate, "buttonApply", "inventory", _bg);
	add(_selAmmo);
	add(_inv);

	// move the TU display down to make room for the weight display
	if (Options::showMoreStatsInInventoryView)
	{
		_txtTus->setY(_txtTus->getY() + 8);
	}

	centerAllSurfaces();



	_txtName->setBig();
	_txtName->setHighContrast(true);
	_txtName->onChange((ActionHandler)&InventoryState::edtSoldierChange);
	_txtName->onMousePress((ActionHandler)&InventoryState::edtSoldierPress);

	_txtTus->setHighContrast(true);

	_txtWeight->setHighContrast(true);

	_txtFiringAcc->setHighContrast(true);

	_txtThrowingAcc->setHighContrast(true);

	_txtMeleeAcc->setHighContrast(true);

	_txtPsi->setHighContrast(true);

	_txtItem->setHighContrast(true);

	_txtAmmo->setAlign(ALIGN_CENTER);
	_txtAmmo->setHighContrast(true);

	_btnOk->onMouseClick((ActionHandler)&InventoryState::btnOkClick);
	_btnOk->onKeyboardPress((ActionHandler)&InventoryState::btnOkClick, Options::keyCancel);
	_btnOk->onKeyboardPress((ActionHandler)&InventoryState::btnOkClick, Options::keyBattleInventory);
	_btnOk->onKeyboardPress((ActionHandler)&GeoscapeState::btnUfopaediaClick, Options::keyGeoUfopedia);
	_btnOk->onKeyboardPress((ActionHandler)&InventoryState::btnArmorClick, Options::keyBattleAbort);
	_btnOk->onKeyboardPress((ActionHandler)&InventoryState::btnArmorClickRight, Options::keyBattleMap);
	_btnOk->onKeyboardPress((ActionHandler)&InventoryState::btnInventoryLoadClick, Options::keyQuickLoad);
	_btnOk->onKeyboardPress((ActionHandler)&InventoryState::btnInventorySaveClick, Options::keyQuickSave);
	_btnOk->setTooltip("STR_OK");
	_btnOk->onMouseIn((ActionHandler)&InventoryState::txtTooltipIn);
	_btnOk->onMouseOut((ActionHandler)&InventoryState::txtTooltipOut);

	_btnPrev->onMouseClick((ActionHandler)&InventoryState::btnPrevClick);
	_btnPrev->onKeyboardPress((ActionHandler)&InventoryState::btnPrevClick, Options::keyBattlePrevUnit);
	_btnPrev->setTooltip("STR_PREVIOUS_UNIT");
	_btnPrev->onMouseIn((ActionHandler)&InventoryState::txtTooltipIn);
	_btnPrev->onMouseOut((ActionHandler)&InventoryState::txtTooltipOut);

	_btnNext->onMouseClick((ActionHandler)&InventoryState::btnNextClick);
	_btnNext->onKeyboardPress((ActionHandler)&InventoryState::btnNextClick, Options::keyBattleNextUnit);
	_btnNext->setTooltip("STR_NEXT_UNIT");
	_btnNext->onMouseIn((ActionHandler)&InventoryState::txtTooltipIn);
	_btnNext->onMouseOut((ActionHandler)&InventoryState::txtTooltipOut);

	_btnUnload->onMouseClick((ActionHandler)&InventoryState::btnUnloadClick);
	_btnUnload->setTooltip("STR_UNLOAD_WEAPON");
	_btnUnload->onMouseIn((ActionHandler)&InventoryState::txtTooltipIn);
	_btnUnload->onMouseOut((ActionHandler)&InventoryState::txtTooltipOut);

	_btnGround->onMouseClick((ActionHandler)&InventoryState::btnGroundClick);
	_btnGround->setTooltip("STR_SCROLL_RIGHT");
	_btnGround->onMouseIn((ActionHandler)&InventoryState::txtTooltipIn);
	_btnGround->onMouseOut((ActionHandler)&InventoryState::txtTooltipOut);

	_btnRank->onMouseClick((ActionHandler)&InventoryState::btnRankClick);
	_btnRank->setTooltip("STR_UNIT_STATS");
	_btnRank->onMouseIn((ActionHandler)&InventoryState::txtTooltipIn);
	_btnRank->onMouseOut((ActionHandler)&InventoryState::txtTooltipOut);

	_btnArmor->onMouseClick((ActionHandler)&InventoryState::btnArmorClick);
	_btnArmor->onMouseClick((ActionHandler)&InventoryState::btnArmorClickRight, SDL_BUTTON_RIGHT);
	_btnArmor->onMouseClick((ActionHandler)&InventoryState::btnArmorClickMiddle, SDL_BUTTON_MIDDLE);
	_btnArmor->onMouseIn((ActionHandler)&InventoryState::txtArmorTooltipIn);
	_btnArmor->onMouseOut((ActionHandler)&InventoryState::txtArmorTooltipOut);

	_btnCreateTemplate->onMouseClick((ActionHandler)&InventoryState::btnCreateTemplateClick);
	_btnCreateTemplate->onKeyboardPress((ActionHandler)&InventoryState::btnCreateTemplateClick, Options::keyInvCreateTemplate);
	_btnCreateTemplate->setTooltip("STR_CREATE_INVENTORY_TEMPLATE");
	_btnCreateTemplate->onMouseIn((ActionHandler)&InventoryState::txtTooltipIn);
	_btnCreateTemplate->onMouseOut((ActionHandler)&InventoryState::txtTooltipOut);

	_btnApplyTemplate->onMouseClick((ActionHandler)&InventoryState::btnApplyTemplateClick);
	_btnApplyTemplate->onKeyboardPress((ActionHandler)&InventoryState::btnApplyTemplateClick, Options::keyInvApplyTemplate);
	_btnApplyTemplate->onKeyboardPress((ActionHandler)&InventoryState::onClearInventory, Options::keyInvClear);
	_btnApplyTemplate->onKeyboardPress((ActionHandler)&InventoryState::onAutoequip, Options::keyInvAutoEquip);
	_btnApplyTemplate->setTooltip("STR_APPLY_INVENTORY_TEMPLATE");
	_btnApplyTemplate->onMouseIn((ActionHandler)&InventoryState::txtTooltipIn);
	_btnApplyTemplate->onMouseOut((ActionHandler)&InventoryState::txtTooltipOut);

	_btnQuickSearch->setHighContrast(true);
	_btnQuickSearch->setText(L""); // redraw
	_btnQuickSearch->onEnter((ActionHandler)&InventoryState::btnQuickSearchApply);
	_btnQuickSearch->setVisible(false);

	_btnOk->onKeyboardRelease((ActionHandler)&InventoryState::btnQuickSearchToggle, Options::keyToggleQuickSearch);

	// only use copy/paste buttons in setup (i.e. non-tu) mode
	if (_tu)
	{
		_btnCreateTemplate->setVisible(false);
		_btnApplyTemplate->setVisible(false);
	}
	else
	{
		updateTemplateButtons(true);
	}

	_inv->draw();
	_inv->setTuMode(_tu);
	_inv->setSelectedUnit(_game->getSavedGame()->getSavedBattle()->getSelectedUnit());
	_inv->onMouseClick((ActionHandler)&InventoryState::invClick, 0);
	_inv->onMouseOver((ActionHandler)&InventoryState::invMouseOver);
	_inv->onMouseOut((ActionHandler)&InventoryState::invMouseOut);

	_txtTus->setVisible(_tu);
	_txtWeight->setVisible(Options::showMoreStatsInInventoryView);
	_txtFiringAcc->setVisible(Options::showMoreStatsInInventoryView && !_tu);
	_txtThrowingAcc->setVisible(Options::showMoreStatsInInventoryView && !_tu);
	_txtMeleeAcc->setVisible(Options::showMoreStatsInInventoryView && !_tu);
	_txtPsi->setVisible(Options::showMoreStatsInInventoryView && !_tu);
}

static void _clearInventoryTemplate(std::vector<EquipmentLayoutItem*> &inventoryTemplate)
{
	for (std::vector<EquipmentLayoutItem*>::iterator eraseIt = inventoryTemplate.begin();
		 eraseIt != inventoryTemplate.end();
		 eraseIt = inventoryTemplate.erase(eraseIt))
	{
		delete *eraseIt;
	}
}

/**
 *
 */
InventoryState::~InventoryState()
{
	_clearInventoryTemplate(_curInventoryTemplate);
	_clearInventoryTemplate(_tempInventoryTemplate);

	if (_battleGame->getTileEngine())
	{
		if (Options::maximizeInfoScreens)
		{
			Screen::updateScale(Options::battlescapeScale, Options::battlescapeScale, Options::baseXBattlescape, Options::baseYBattlescape, true);
			_game->getScreen()->resetDisplay(false);
		}
		Tile *inventoryTile = _battleGame->getSelectedUnit()->getTile();
		_battleGame->getTileEngine()->applyGravity(inventoryTile);
		_battleGame->getTileEngine()->calculateLighting(LL_ITEMS); // dropping/picking up flares
		_battleGame->getTileEngine()->recalculateFOV();
	}
	else
	{
		Screen::updateScale(Options::geoscapeScale, Options::geoscapeScale, Options::baseXGeoscape, Options::baseYGeoscape, true);
		_game->getScreen()->resetDisplay(false);
	}
}

static void _clearInventory(Game *game, std::vector<BattleItem*> *unitInv, Tile *groundTile, bool deleteFixedItems)
{
	RuleInventory *groundRuleInv = game->getMod()->getInventory("STR_GROUND");

	// clear unit's inventory (i.e. move everything to the ground)
	for (std::vector<BattleItem*>::iterator i = unitInv->begin(); i != unitInv->end(); )
	{
		if ((*i)->getRules()->isFixed())
		{
			if (deleteFixedItems)
			{
				// delete fixed items completely (e.g. when changing armor)
				(*i)->setOwner(NULL);
				BattleItem *item = *i;
				i = unitInv->erase(i);
				game->getSavedGame()->getSavedBattle()->removeItem(item);
			}
			else
			{
				// do nothing, fixed items cannot be moved (individually by the player)!
				++i;
			}
		}
		else
		{
			(*i)->setOwner(NULL);
			(*i)->setFuseTimer(-1); // unprime explosives before dropping them
			groundTile->addItem(*i, groundRuleInv);
			i = unitInv->erase(i);
		}
	}
}

void InventoryState::setGlobalLayoutIndex(int index)
{
	_globalLayoutIndex = index;
}

/**
 * Updates all soldier stats when the soldier changes.
 */
void InventoryState::init()
{
	State::init();
	BattleUnit *unit = _battleGame->getSelectedUnit();

	// no selected unit, close inventory
	if (unit == 0)
	{
		btnOkClick(0);
		return;
	}
	// skip to the first unit with inventory
	if (!unit->hasInventory())
	{
		if (_parent)
		{
			_parent->selectNextPlayerUnit(false, false, true);
		}
		else
		{
			_battleGame->selectNextPlayerUnit(false, false, true);
		}
		// no available unit, close inventory
		if (_battleGame->getSelectedUnit() == 0 || !_battleGame->getSelectedUnit()->hasInventory())
		{
			// starting a mission with just vehicles
			btnOkClick(0);
			return;
		}
		else
		{
			unit = _battleGame->getSelectedUnit();
		}
	}

	_soldier->clear();
	_btnRank->clear();

	_txtName->setBig();
	_txtName->setText(unit->getName(_game->getLanguage()));
	_inv->setSelectedUnit(unit);
	Soldier *s = unit->getGeoscapeSoldier();
	if (s)
	{
		// reload necessary after the change of armor
		if (_reloadUnit)
		{
			// Step 0: update unit's armor
			unit->updateArmorFromSoldier(s, _battleGame->getDepth(), _game->getMod()->getMaxViewDistance());

			// Step 1: remember the unit's equipment (excl. fixed items)
			_clearInventoryTemplate(_tempInventoryTemplate);
			_createInventoryTemplate(_tempInventoryTemplate);

			// Step 2: drop all items (and delete fixed items!!)
			std::vector<BattleItem*> *unitInv = unit->getInventory();
			Tile *groundTile = unit->getTile();
			_clearInventory(_game, unitInv, groundTile, true);

			// Step 3: equip fixed items // Note: the inventory must be *completely* empty before this step
			_battleGame->initUnit(unit);

			// Step 4: re-equip original items (unless slots taken by fixed items)
			_applyInventoryTemplate(_tempInventoryTemplate);

			// refresh ui
			_inv->arrangeGround(false); // calls drawItems() too

			// reset armor tooltip
			_currentTooltip = "";
			_txtItem->setText(L"");

			// reload done
			_reloadUnit = false;
		}

		SurfaceSet *texture = _game->getMod()->getSurfaceSet("SMOKE.PCK");
		texture->getFrame(20 + s->getRank())->setX(0);
		texture->getFrame(20 + s->getRank())->setY(0);
		texture->getFrame(20 + s->getRank())->blit(_btnRank);

		const std::string look = s->getArmor()->getSpriteInventory();
		const std::string gender = s->getGender() == GENDER_MALE ? "M" : "F";
		std::stringstream ss;
		Surface *surf = 0;

		for (int i = 0; i <= 4; ++i)
		{
			ss.str("");
			ss << look;
			ss << gender;
			ss << (int)s->getLook() + (s->getLookVariant() & (15 >> i)) * 4;
			ss << ".SPK";
			surf = _game->getMod()->getSurface(ss.str(), false);
			if (surf)
			{
				break;
			}
		}
		if (!surf)
		{
			ss.str("");
			ss << look;
			ss << ".SPK";
			surf = _game->getMod()->getSurface(ss.str(), true);
		}
		surf->blit(_soldier);
	}
	else
	{
		Surface *armorSurface = _game->getMod()->getSurface(unit->getArmor()->getSpriteInventory(), false);
		if (!armorSurface)
		{
			armorSurface = _game->getMod()->getSurface(unit->getArmor()->getSpriteInventory() + ".SPK", false);
		}
		if (!armorSurface)
		{
			armorSurface = _game->getMod()->getSurface(unit->getArmor()->getSpriteInventory() + "M0.SPK", false);
		}
		if (armorSurface)
		{
			armorSurface->blit(_soldier);
		}
	}

	// coming from InventoryLoad window...
	if (_globalLayoutIndex > -1)
	{
		loadGlobalLayout((_globalLayoutIndex));
		_globalLayoutIndex = -1;

		// refresh ui
		_inv->arrangeGround(false);
	}

	updateStats();
	refreshMouse();
}

/**
 * Disables the input, if not a soldier. Sets the name without a statstring otherwise.
 * @param action Pointer to an action.
 */
void InventoryState::edtSoldierPress(Action *)
{
	// renaming available only in the base (not during mission)
	if (_base == 0)
	{
		_txtName->setFocus(false);
	}
	else
	{
		BattleUnit *unit = _inv->getSelectedUnit();
		if (unit != 0)
		{
			Soldier *s = unit->getGeoscapeSoldier();
			if (s)
			{
				// set the soldier's name without a statstring
				_txtName->setText(s->getName());
			}
			
		}
	}
}

/**
 * Changes the soldier's name.
 * @param action Pointer to an action.
 */
void InventoryState::edtSoldierChange(Action *)
{
	BattleUnit *unit = _inv->getSelectedUnit();
	if (unit != 0)
	{
		Soldier *s = unit->getGeoscapeSoldier();
		if (s)
		{
			// set the soldier's name
			s->setName(_txtName->getText());
			// also set the unit's name (with a statstring)
			unit->setName(s->getName(true));
		}
	}
}

/**
 * Updates the soldier stats (Weight, TU).
 */
void InventoryState::updateStats()
{
	BattleUnit *unit = _battleGame->getSelectedUnit();

	_txtTus->setText(tr("STR_TIME_UNITS_SHORT").arg(unit->getTimeUnits()));

	int weight = unit->getCarriedWeight(_inv->getSelectedItem());
	_txtWeight->setText(tr("STR_WEIGHT").arg(weight).arg(unit->getBaseStats()->strength));
	if (weight > unit->getBaseStats()->strength)
	{
		_txtWeight->setSecondaryColor(_game->getMod()->getInterface("inventory")->getElement("weight")->color2);
	}
	else
	{
		_txtWeight->setSecondaryColor(_game->getMod()->getInterface("inventory")->getElement("weight")->color);
	}

	_txtFiringAcc->setText(tr("STR_FIRING_SHORT").arg(unit->getBaseStats()->firing));

	_txtThrowingAcc->setText(tr("STR_THROWING_SHORT").arg(unit->getBaseStats()->throwing));

	_txtMeleeAcc->setText(tr("STR_MELEE_SHORT").arg(unit->getBaseStats()->melee));

	if (unit->getBaseStats()->psiSkill > 0 || (Options::psiStrengthEval && _game->getSavedGame()->isResearched(_game->getMod()->getPsiRequirements())))
	{
		_txtPsi->setText(tr("STR_PSI_SHORT")
			.arg(unit->getBaseStats()->psiStrength)
			.arg(unit->getBaseStats()->psiSkill > 0 ? unit->getBaseStats()->psiSkill : 0));
	}
	else
	{
		_txtPsi->setText(L"");
	}
}

/**
 * Saves the soldiers' equipment-layout.
 */
void InventoryState::saveEquipmentLayout()
{
	for (std::vector<BattleUnit*>::iterator i = _battleGame->getUnits()->begin(); i != _battleGame->getUnits()->end(); ++i)
	{
		// we need X-Com soldiers only
		if ((*i)->getGeoscapeSoldier() == 0) continue;

		std::vector<EquipmentLayoutItem*> *layoutItems = (*i)->getGeoscapeSoldier()->getEquipmentLayout();

		// clear the previous save
		if (!layoutItems->empty())
		{
			for (std::vector<EquipmentLayoutItem*>::iterator j = layoutItems->begin(); j != layoutItems->end(); ++j)
				delete *j;
			layoutItems->clear();
		}

		// save the soldier's items
		// note: with using getInventory() we are skipping the ammos loaded, (they're not owned) because we handle the loaded-ammos separately (inside)
		for (std::vector<BattleItem*>::iterator j = (*i)->getInventory()->begin(); j != (*i)->getInventory()->end(); ++j)
		{
			layoutItems->push_back(new EquipmentLayoutItem((*j)));
		}
	}
}

/**
 * Opens the Armor Selection GUI
 * @param action Pointer to an action.
 */
void InventoryState::btnArmorClick(Action *action)
{
	if (_base == 0)
	{
		// equipment just before mission or during the mission
		return;
	}

	// equipment in the base
	BattleUnit *unit = _battleGame->getSelectedUnit();
	Soldier *s = unit->getGeoscapeSoldier();

	if (!(s->getCraft() && s->getCraft()->getStatus() == "STR_OUT"))
	{
		size_t soldierIndex = 0;
		for (std::vector<Soldier*>::iterator i = _base->getSoldiers()->begin(); i != _base->getSoldiers()->end(); ++i)
		{
			if ((*i)->getId() == s->getId())
			{
				soldierIndex = i - _base->getSoldiers()->begin();
			}
		}

		_reloadUnit = true;
		_game->pushState(new SoldierArmorState(_base, soldierIndex, SA_BATTLESCAPE));
	}
}

/**
 * Opens the Avatar Selection GUI
 * @param action Pointer to an action.
 */
void InventoryState::btnArmorClickRight(Action *action)
{
	if (_base == 0)
	{
		// equipment just before mission or during the mission
		return;
	}

	// equipment in the base
	BattleUnit *unit = _battleGame->getSelectedUnit();
	Soldier *s = unit->getGeoscapeSoldier();

	if (!(s->getCraft() && s->getCraft()->getStatus() == "STR_OUT"))
	{
		size_t soldierIndex = 0;
		for (std::vector<Soldier*>::iterator i = _base->getSoldiers()->begin(); i != _base->getSoldiers()->end(); ++i)
		{
			if ((*i)->getId() == s->getId())
			{
				soldierIndex = i - _base->getSoldiers()->begin();
			}
		}

		_game->pushState(new SoldierAvatarState(_base, soldierIndex));
	}
}

/**
* Opens Ufopaedia entry for the corresponding armor.
* @param action Pointer to an action.
*/
void InventoryState::btnArmorClickMiddle(Action *action)
{
	BattleUnit *unit = _inv->getSelectedUnit();
	if (unit != 0)
	{
		std::string articleId = unit->getArmor()->getType();
		Ufopaedia::openArticle(_game, articleId);
	}
}

void InventoryState::saveGlobalLayout(int index)
{
	std::vector<EquipmentLayoutItem*> *tmpl = _game->getSavedGame()->getGlobalEquipmentLayout(index);

	// clear current template
	_clearInventoryTemplate(*tmpl);

	// create new template
	_createInventoryTemplate(*tmpl);
}

void InventoryState::loadGlobalLayout(int index)
{
	std::vector<EquipmentLayoutItem*> *tmpl = _game->getSavedGame()->getGlobalEquipmentLayout(index);

	_applyInventoryTemplate(*tmpl);
}

/**
* Handles global equipment layout actions.
* @param action Pointer to an action.
*/
void InventoryState::btnGlobalEquipmentLayoutClick(Action *action)
{
	if (_tu)
	{
		// cannot use this feature during the mission!
		return;
	}

	// don't accept clicks when moving items
	if (_inv->getSelectedItem() != 0)
	{
		return;
	}

	// SDLK_1 = 49, SDLK_9 = 57
	const int index = action->getDetails()->key.keysym.sym - 49;
	if (index < 0 || index > 8)
	{
		return; // just in case
	}

	if ((SDL_GetModState() & KMOD_CTRL) != 0)
	{
		saveGlobalLayout(index);

		// give audio feedback
		_game->getMod()->getSoundByDepth(_battleGame->getDepth(), Mod::ITEM_DROP)->play();
		refreshMouse();
	}
	else
	{
		loadGlobalLayout(index);

		// refresh ui
		_inv->arrangeGround(false);
		updateStats();
		refreshMouse();

		// give audio feedback
		_game->getMod()->getSoundByDepth(_battleGame->getDepth(), Mod::ITEM_DROP)->play();
	}
}

/**
* Opens the InventoryLoad screen.
* @param action Pointer to an action.
*/
void InventoryState::btnInventoryLoadClick(Action *)
{
	if (_tu)
	{
		// cannot use this feature during the mission!
		return;
	}

	_game->pushState(new InventoryLoadState(this));
}

/**
* Opens the InventorySave screen.
* @param action Pointer to an action.
*/
void InventoryState::btnInventorySaveClick(Action *)
{
	_game->pushState(new InventorySaveState(this));
}

/**
 * Returns to the previous screen.
 * @param action Pointer to an action.
 */
void InventoryState::btnOkClick(Action *)
{
	if (_inv->getSelectedItem() != 0)
		return;
	_game->popState();
	Tile *inventoryTile = _battleGame->getSelectedUnit()->getTile();
	if (!_tu)
	{
		saveEquipmentLayout();
		_battleGame->resetUnitTiles();
		if (_battleGame->getTurn() == 1)
		{
			_battleGame->randomizeItemLocations(inventoryTile);
			if (inventoryTile->getUnit())
			{
				// make sure we select the unit closest to the ramp.
				_battleGame->setSelectedUnit(inventoryTile->getUnit());
			}
		}

		// initialize xcom units for battle
		for (std::vector<BattleUnit*>::iterator j = _battleGame->getUnits()->begin(); j != _battleGame->getUnits()->end(); ++j)
		{
			if ((*j)->getOriginalFaction() != FACTION_PLAYER || (*j)->isOut())
			{
				continue;
			}

			(*j)->prepareNewTurn();
		}
	}
}

/**
 * Selects the previous soldier.
 * @param action Pointer to an action.
 */
void InventoryState::btnPrevClick(Action *)
{
	if (_inv->getSelectedItem() != 0)
	{
		return;
	}

	if (_parent)
	{
		_parent->selectPreviousPlayerUnit(false, false, true);
	}
	else
	{
		_battleGame->selectPreviousPlayerUnit(false, false, true);
	}
	init();
}

/**
 * Selects the next soldier.
 * @param action Pointer to an action.
 */
void InventoryState::btnNextClick(Action *)
{
	if (_inv->getSelectedItem() != 0)
	{
		return;
	}
	if (_parent)
	{
		_parent->selectNextPlayerUnit(false, false, true);
	}
	else
	{
		_battleGame->selectNextPlayerUnit(false, false, true);
	}
	init();
}

/**
 * Unloads the selected weapon.
 * @param action Pointer to an action.
 */
void InventoryState::btnUnloadClick(Action *)
{
	if (_inv->unload())
	{
		_txtItem->setText(L"");
		_txtAmmo->setText(L"");
		_selAmmo->clear();
		updateStats();
		_game->getMod()->getSoundByDepth(0, Mod::ITEM_DROP)->play();
	}
}

/**
* Quick search toggle.
* @param action Pointer to an action.
*/
void InventoryState::btnQuickSearchToggle(Action *action)
{
	if (_btnQuickSearch->getVisible())
	{
		_btnQuickSearch->setText(L"");
		_btnQuickSearch->setVisible(false);
		btnQuickSearchApply(action);
	}
	else
	{
		_btnQuickSearch->setVisible(true);
		_btnQuickSearch->setFocus(true);
	}
}

/**
* Quick search.
* @param action Pointer to an action.
*/
void InventoryState::btnQuickSearchApply(Action *)
{
	_inv->setSearchString(_btnQuickSearch->getText());
}

/**
 * Shows more ground items / rearranges them.
 * @param action Pointer to an action.
 */
void InventoryState::btnGroundClick(Action *)
{
	_inv->arrangeGround();
}

/**
 * Shows the unit info screen.
 * @param action Pointer to an action.
 */
void InventoryState::btnRankClick(Action *)
{
	_game->pushState(new UnitInfoState(_battleGame->getSelectedUnit(), _parent, true, false));
}

void InventoryState::_createInventoryTemplate(std::vector<EquipmentLayoutItem*> &inventoryTemplate)
{
	// copy inventory instead of just keeping a pointer to it.  that way
	// create/apply can be used as an undo button for a single unit and will
	// also work as expected if inventory is modified after 'create' is clicked
	std::vector<BattleItem*> *unitInv = _battleGame->getSelectedUnit()->getInventory();
	for (std::vector<BattleItem*>::iterator j = unitInv->begin(); j != unitInv->end(); ++j)
	{
		// skip fixed items
		if ((*j)->getRules()->isFixed())
		{
			continue;
		}

		inventoryTemplate.push_back(new EquipmentLayoutItem((*j)));
	}
}

void InventoryState::btnCreateTemplateClick(Action *)
{
	// don't accept clicks when moving items
	if (_inv->getSelectedItem() != 0)
	{
		return;
	}

	// clear current template
	_clearInventoryTemplate(_curInventoryTemplate);

	// create new template
	_createInventoryTemplate(_curInventoryTemplate);

	// give audio feedback
	_game->getMod()->getSoundByDepth(_battleGame->getDepth(), Mod::ITEM_DROP)->play();
	refreshMouse();
}

void InventoryState::_applyInventoryTemplate(std::vector<EquipmentLayoutItem*> &inventoryTemplate)
{
	BattleUnit               *unit          = _battleGame->getSelectedUnit();
	std::vector<BattleItem*> *unitInv       = unit->getInventory();
	Tile                     *groundTile    = unit->getTile();
	std::vector<BattleItem*> *groundInv     = groundTile->getInventory();
	RuleInventory            *groundRuleInv = _game->getMod()->getInventory("STR_GROUND", true);

	_clearInventory(_game, unitInv, groundTile, false);

	// attempt to replicate inventory template by grabbing corresponding items
	// from the ground.  if any item is not found on the ground, display warning
	// message, but continue attempting to fulfill the template as best we can
	bool itemMissing = false;
	std::vector<EquipmentLayoutItem*>::iterator templateIt;
	for (templateIt = inventoryTemplate.begin(); templateIt != inventoryTemplate.end(); ++templateIt)
	{
		// search for template item in ground inventory
		std::vector<BattleItem*>::iterator groundItem;
		bool found = false;

		bool needsAmmo[RuleItem::AmmoSlotMax] = { };
		std::string targetAmmo[RuleItem::AmmoSlotMax] = { };
		BattleItem *matchedWeapon = nullptr;
		BattleItem *matchedAmmo[RuleItem::AmmoSlotMax] = { };

		for (int slot = 0; slot < RuleItem::AmmoSlotMax; ++slot)
		{
			targetAmmo[slot] = (*templateIt)->getAmmoItemForSlot(slot);
			needsAmmo[slot] = (targetAmmo[slot] != "NONE");
			matchedAmmo[slot] = nullptr;
		}

		for (groundItem = groundInv->begin(); groundItem != groundInv->end(); ++groundItem)
		{
			// if we find the appropriate ammo, remember it for later for if we find
			// the right weapon but with the wrong ammo
			const std::string groundItemName = (*groundItem)->getRules()->getType();

			bool skipAmmo = false;
			for (int slot = 0; slot < RuleItem::AmmoSlotMax; ++slot)
			{
				if (needsAmmo[slot] && !matchedAmmo[slot] && targetAmmo[slot] == groundItemName)
				{
					matchedAmmo[slot] = *groundItem;
					skipAmmo = true;
				}
			}
			if (skipAmmo)
			{
				continue;
			}

			if ((*templateIt)->getItemType() == groundItemName)
			{
				// if the loaded ammo doesn't match the template item's,
				// remember the weapon for later and continue scanning
				bool skipWeapon = false;
				for (int slot = 0; slot < RuleItem::AmmoSlotMax; ++slot)
				{
					if (!(*groundItem)->needsAmmoForSlot(slot))
					{
						continue;
					}
					BattleItem *loadedAmmo = (*groundItem)->getAmmoForSlot(slot);
					if ((needsAmmo[slot] && (!loadedAmmo || targetAmmo[slot] != loadedAmmo->getRules()->getType()))
						|| (!needsAmmo[slot] && loadedAmmo))
					{
						// remember the last matched weapon for simplicity (but prefer empty weapons if any are found)
						if (!matchedWeapon || matchedWeapon->getAmmoForSlot(slot))
						{
							matchedWeapon = *groundItem;
						}
						skipWeapon = true;
					}
				}
				if (!skipWeapon)
				{
					matchedWeapon = *groundItem;
					found = true; // found = true, even if not equiped
					break;
				}
			}
		}

		// if we failed to find an exact match, but found unloaded ammo and
		// the right weapon, unload the target weapon, load the right ammo, and use it
		if (!found && matchedWeapon)
		{
			found = true;
			auto allMatch = true;
			for (int slot = 0; slot < RuleItem::AmmoSlotMax; ++slot)
			{
				allMatch &= (needsAmmo[slot] && matchedAmmo[slot]) || (!needsAmmo[slot]);
			}
			if (allMatch)
			{
				for (int slot = 0; slot < RuleItem::AmmoSlotMax; ++slot)
				{
					if ((*groundItem)->needsAmmoForSlot(slot) && (!needsAmmo[slot] || matchedAmmo[slot]))
					{
						// unload the existing ammo (if any) from the weapon
						BattleItem *loadedAmmo = matchedWeapon->setAmmoForSlot(slot, matchedAmmo[slot]);
						if (loadedAmmo)
						{
							groundTile->addItem(loadedAmmo, groundRuleInv);
						}

						// load the correct ammo into the weapon
						if (matchedAmmo[slot])
						{
							groundTile->removeItem(matchedAmmo[slot]);
						}
					}
				}
			}
			else
			{
				// nope we can't do it.
				found = false;
				matchedWeapon = nullptr;
			}
		}

		// check if the slot is not occupied already (e.g. by a fixed weapon)
		if (matchedWeapon && !_inv->overlapItems(
			unit,
			matchedWeapon,
			_game->getMod()->getInventory((*templateIt)->getSlot(), true),
			(*templateIt)->getSlotX(),
			(*templateIt)->getSlotY()))
		{
			// move matched item from ground to the appropriate inv slot
			matchedWeapon->setOwner(unit);
			matchedWeapon->setSlot(_game->getMod()->getInventory((*templateIt)->getSlot()));
			matchedWeapon->setSlotX((*templateIt)->getSlotX());
			matchedWeapon->setSlotY((*templateIt)->getSlotY());
			matchedWeapon->setFuseTimer((*templateIt)->getFuseTimer());
			unitInv->push_back(matchedWeapon);
			groundTile->removeItem(matchedWeapon);
		}
		else
		{
			// let the user know or not? probably not... should be obvious why
		}

		if (!found)
		{
			itemMissing = true;
		}
	}

	if (itemMissing)
	{
		_inv->showWarning(tr("STR_NOT_ENOUGH_ITEMS_FOR_TEMPLATE"));
	}
}

void InventoryState::btnApplyTemplateClick(Action *)
{
	// don't accept clicks when moving items
	// it's ok if the template is empty -- it will just result in clearing the
	// unit's inventory
	if (_inv->getSelectedItem() != 0)
	{
		return;
	}

	_applyInventoryTemplate(_curInventoryTemplate);

	// refresh ui
	_inv->arrangeGround(false);
	updateStats();
	refreshMouse();

	// give audio feedback
	_game->getMod()->getSoundByDepth(_battleGame->getDepth(), Mod::ITEM_DROP)->play();
}

void InventoryState::refreshMouse()
{
	// send a mouse motion event to refresh any hover actions
	int x, y;
	SDL_GetMouseState(&x, &y);
	SDL_WarpMouse(x+1, y);

	// move the mouse back to avoid cursor creep
	SDL_WarpMouse(x, y);
}

void InventoryState::onClearInventory(Action *)
{
	// don't act when moving items
	if (_inv->getSelectedItem() != 0)
	{
		return;
	}

	BattleUnit               *unit       = _battleGame->getSelectedUnit();
	std::vector<BattleItem*> *unitInv    = unit->getInventory();
	Tile                     *groundTile = unit->getTile();

	_clearInventory(_game, unitInv, groundTile, false);

	// refresh ui
	_inv->arrangeGround(false);
	updateStats();
	refreshMouse();

	// give audio feedback
	_game->getMod()->getSoundByDepth(_battleGame->getDepth(), Mod::ITEM_DROP)->play();
}

void InventoryState::onAutoequip(Action *)
{
	// don't act when moving items
	if (_inv->getSelectedItem() != 0)
	{
		return;
	}

	BattleUnit               *unit          = _battleGame->getSelectedUnit();
	Tile                     *groundTile    = unit->getTile();
	std::vector<BattleItem*> *groundInv     = groundTile->getInventory();
	Mod                      *mod           = _game->getMod();
	RuleInventory            *groundRuleInv = mod->getInventory("STR_GROUND", true);
	int                       worldShade    = _battleGame->getGlobalShade();

	std::vector<BattleUnit*> units;
	units.push_back(unit);
	BattlescapeGenerator::autoEquip(units, mod, groundInv, groundRuleInv, worldShade, true, true);

	// refresh ui
	_inv->arrangeGround(false);
	updateStats();
	refreshMouse();

	// give audio feedback
	_game->getMod()->getSoundByDepth(_battleGame->getDepth(), Mod::ITEM_DROP)->play();
}

/**
 * Updates item info.
 * @param action Pointer to an action.
 */
void InventoryState::invClick(Action *act)
{
	updateStats();
}

/**
 * Shows item info.
 * @param action Pointer to an action.
 */
void InventoryState::invMouseOver(Action *)
{
	if (_inv->getSelectedItem() != 0)
	{
		return;
	}

	BattleItem *item = _inv->getMouseOverItem();
	if (item != _mouseHoverItem)
	{
		_mouseHoverItemFrame = _inv->getAnimFrame();
		_mouseHoverItem = item;
	}
	if (item != 0)
	{
		std::wstring itemName;
		if (item->getUnit() && item->getUnit()->getStatus() == STATUS_UNCONSCIOUS)
		{
			itemName = item->getUnit()->getName(_game->getLanguage());
		}
		else
		{
			auto save = _game->getSavedGame();
			if (save->isResearched(item->getRules()->getRequirements()))
			{
<<<<<<< HEAD
				itemName = tr(item->getRules()->getName());
=======
				std::wstring text = tr(item->getRules()->getName());
				for (int slot = 0; slot < RuleItem::AmmoSlotMax; ++slot)
				{
					if (!item->needsAmmoForSlot(slot))
					{
						continue;
					}

					auto ammo = item->getAmmoForSlot(slot);
					if (!ammo || !save->isResearched(ammo->getRules()->getRequirements()))
					{
						continue;
					}

					const auto& ammoName = ammo->getRules()->getNameAsAmmo();
					if (!ammoName.empty())
					{
						text += L" ";
						text += tr(ammoName);
					}
				}
				_txtItem->setText(text);
>>>>>>> 90c6dc70
			}
			else
			{
				itemName = tr("STR_ALIEN_ARTIFACT");
			}
		}
<<<<<<< HEAD
		if (Options::showItemNameAndWeightInInventory)
		{
			std::wostringstream ss;
			ss << itemName;
			ss << L" [";
			ss << item->getTotalWeight();
			ss << L"]";
			_txtItem->setText(ss.str().c_str());
		}
		else
		{
			_txtItem->setText(itemName);
		}

		std::wstring s;
		if (item->getAmmoForSlot(0) != 0 && (item->needsAmmoForSlot(0) || item->getRules()->getClipSize() > 0))
=======

		_selAmmo->clear();
		if (item->isWeaponWithAmmo() && item->haveAnyAmmo())
>>>>>>> 90c6dc70
		{
			updateTemplateButtons(false);
			_txtAmmo->setText(L"");
		}
		else
		{
			_mouseHoverItem = nullptr;
			updateTemplateButtons(!_tu);
			std::wstring s;
			if (item->getAmmoQuantity() != 0)
			{
				s = tr("STR_AMMO_ROUNDS_LEFT").arg(item->getAmmoQuantity());
			}
			else if (item->getRules()->getBattleType() == BT_MEDIKIT)
			{
				s = tr("STR_MEDI_KIT_QUANTITIES_LEFT").arg(item->getPainKillerQuantity()).arg(item->getStimulantQuantity()).arg(item->getHealQuantity());
			}
			_txtAmmo->setText(s);
		}
	}
	else
	{
		if (_currentTooltip.empty())
		{
			_txtItem->setText(L"");
		}
		_txtAmmo->setText(L"");
		_selAmmo->clear();
		updateTemplateButtons(!_tu);
	}
}

/**
 * Hides item info.
 * @param action Pointer to an action.
 */
void InventoryState::invMouseOut(Action *)
{
	_txtItem->setText(L"");
	_txtAmmo->setText(L"");
	_selAmmo->clear();
	_mouseHoverItem = nullptr;
	updateTemplateButtons(!_tu);
}

void InventoryState::onMoveGroundInventoryToBase(Action *)
{
	// don't act when moving items
	if (_inv->getSelectedItem() != 0)
	{
		return;
	}

	if (_base == 0)
	{
		// equipment just before the mission (=after briefing) or during the mission
		return;
	}

	if (_noCraft)
	{
		// pre-equippping in the base, but *without* a craft
		return;
	}

	// ok, which craft?
	BattleUnit *unit = _battleGame->getSelectedUnit();
	Soldier *s = unit->getGeoscapeSoldier();
	Craft *c = s->getCraft();

	if (c == 0 || c->getStatus() == "STR_OUT")
	{
		// we're either not in a craft or not in a hangar (should not happen, but just in case)
		return;
	}
		
	Tile                     *groundTile = unit->getTile();
	std::vector<BattleItem*> *groundInv = groundTile->getInventory();

	// step 1: move stuff from craft to base
	for (std::vector<BattleItem*>::iterator i = groundInv->begin(); i != groundInv->end(); ++i)
	{
		std::string weaponRule = (*i)->getRules()->getType();
		// check all ammo slots first
		for (int slot = 0; slot < RuleItem::AmmoSlotMax; ++slot)
		{
			if ((*i)->getAmmoForSlot(slot))
			{
				std::string ammoRule = (*i)->getAmmoForSlot(slot)->getRules()->getType();
				// only real ammo
				if (weaponRule != ammoRule)
				{
					c->getItems()->removeItem(ammoRule);
					_base->getStorageItems()->addItem(ammoRule);
				}
			}
		}
		// and the weapon as last
		c->getItems()->removeItem(weaponRule);
		_base->getStorageItems()->addItem(weaponRule);
	}

	// step 2: clear ground
	for (std::vector<BattleItem*>::iterator i = groundInv->begin(); i != groundInv->end(); )
	{
		(*i)->setOwner(NULL);
		BattleItem *item = *i;
		i = groundInv->erase(i);
		_game->getSavedGame()->getSavedBattle()->removeItem(item);
	}

	// refresh ui
	_inv->arrangeGround(false);
	updateStats();
	refreshMouse();

	// give audio feedback
	_game->getMod()->getSoundByDepth(_battleGame->getDepth(), Mod::ITEM_DROP)->play();
}

/**
 * Takes care of any events from the core game engine.
 * @param action Pointer to an action.
 */
void InventoryState::handle(Action *action)
{
	State::handle(action);

	if (action->getDetails()->type == SDL_KEYDOWN)
	{
		// "ctrl+1..9" - save equipment
		// "1..9" - load equipment
		if (action->getDetails()->key.keysym.sym >= SDLK_1 && action->getDetails()->key.keysym.sym <= SDLK_9)
		{
			btnGlobalEquipmentLayoutClick(action);
		}
		if (action->getDetails()->key.keysym.sym == Options::keyInvClear)
		{
			if ((SDL_GetModState() & KMOD_CTRL) != 0 && (SDL_GetModState() & KMOD_ALT) != 0)
			{
				onMoveGroundInventoryToBase(action);
			}
		}
	}

#ifndef __MORPHOS__
	if (action->getDetails()->type == SDL_MOUSEBUTTONDOWN)
	{
		if (action->getDetails()->button.button == SDL_BUTTON_X1)
		{
			btnNextClick(action);
		}
		else if (action->getDetails()->button.button == SDL_BUTTON_X2)
		{
			btnPrevClick(action);
		}
	}
#endif
}

/**
 * Cycle throug loaded ammo in hover over item.
 */
void InventoryState::think()
{
	if (_mouseHoverItem)
	{
		auto anim = _inv->getAnimFrame();
		auto seq = std::max(((anim - _mouseHoverItemFrame) / 10) - 1, 0); // `-1` cause that first item will be show bit more longer
		auto modulo = 0;
		for (int slot = 0; slot < RuleItem::AmmoSlotMax; ++slot)
		{
			if (_mouseHoverItem->needsAmmoForSlot(slot) && _mouseHoverItem->getAmmoForSlot(slot))
			{
				++modulo;
			}
		}
		if (modulo)
		{
			seq %= modulo;
		}

		BattleItem* firstAmmo = nullptr;
		for (int slot = 0; slot < RuleItem::AmmoSlotMax; ++slot)
		{
			if (_mouseHoverItem->needsAmmoForSlot(slot) && _mouseHoverItem->getAmmoForSlot(slot))
			{
				firstAmmo = _mouseHoverItem->getAmmoForSlot(slot);
				if (slot >= seq)
				{
					break;
				}
			}
		}
		if (firstAmmo)
		{
			_txtAmmo->setText(tr("STR_AMMO_ROUNDS_LEFT").arg(firstAmmo->getAmmoQuantity()));
			SDL_Rect r;
			r.x = 0;
			r.y = 0;
			r.w = RuleInventory::HAND_W * RuleInventory::SLOT_W;
			r.h = RuleInventory::HAND_H * RuleInventory::SLOT_H;
			_selAmmo->drawRect(&r, _game->getMod()->getInterface("inventory")->getElement("grid")->color);
			r.x++;
			r.y++;
			r.w -= 2;
			r.h -= 2;
			_selAmmo->drawRect(&r, Palette::blockOffset(0)+15);
			firstAmmo->getRules()->drawHandSprite(_game->getMod()->getSurfaceSet("BIGOBS.PCK"), _selAmmo, firstAmmo, anim);
		}
		else
		{
			_selAmmo->clear();
		}
	}
	State::think();
}

/**
 * Shows a tooltip for the appropriate button.
 * @param action Pointer to an action.
 */
void InventoryState::txtTooltipIn(Action *action)
{
	if (_inv->getSelectedItem() == 0 && Options::battleTooltips)
	{
		_currentTooltip = action->getSender()->getTooltip();
		_txtItem->setText(tr(_currentTooltip));
	}
}

/**
 * Clears the tooltip text.
 * @param action Pointer to an action.
 */
void InventoryState::txtTooltipOut(Action *action)
{
	if (_inv->getSelectedItem() == 0 && Options::battleTooltips)
	{
		if (_currentTooltip == action->getSender()->getTooltip())
		{
			_currentTooltip = "";
			_txtItem->setText(L"");
		}
	}
}

/**
* Shows a tooltip for the paperdoll's armor.
* @param action Pointer to an action.
*/
void InventoryState::txtArmorTooltipIn(Action *action)
{
	if (_inv->getSelectedItem() == 0)
	{
		BattleUnit *unit = _inv->getSelectedUnit();
		if (unit != 0)
		{
			action->getSender()->setTooltip(unit->getArmor()->getType());
			_currentTooltip = action->getSender()->getTooltip();
			if (Options::showItemNameAndWeightInInventory)
			{
				std::wostringstream ss;
				ss << tr(_currentTooltip);
				ss << L" [";
				ss << unit->getArmor()->getWeight();
				ss << L"]";
				_txtItem->setText(ss.str().c_str());
			}
			else
			{
				_txtItem->setText(tr(_currentTooltip));
			}
		}
	}
}

/**
* Clears the armor tooltip text.
* @param action Pointer to an action.
*/
void InventoryState::txtArmorTooltipOut(Action *action)
{
	if (_inv->getSelectedItem() == 0)
	{
		if (_currentTooltip == action->getSender()->getTooltip())
		{
			_currentTooltip = "";
			_txtItem->setText(L"");
		}
	}
}

void InventoryState::updateTemplateButtons(bool isVisible)
{
	if (isVisible)
	{
		if (_curInventoryTemplate.empty())
		{
			// use "empty template" icons
			_game->getMod()->getSurface("InvCopy")->blit(_btnCreateTemplate);
			_game->getMod()->getSurface("InvPasteEmpty")->blit(_btnApplyTemplate);
			_btnApplyTemplate->setTooltip("STR_CLEAR_INVENTORY");
		}
		else
		{
			// use "active template" icons
			_game->getMod()->getSurface("InvCopyActive")->blit(_btnCreateTemplate);
			_game->getMod()->getSurface("InvPaste")->blit(_btnApplyTemplate);
			_btnApplyTemplate->setTooltip("STR_APPLY_INVENTORY_TEMPLATE");
		}
		_btnCreateTemplate->initSurfaces();
		_btnApplyTemplate->initSurfaces();
	}
	else
	{
		_btnCreateTemplate->clear();
		_btnApplyTemplate->clear();
	}
}

}<|MERGE_RESOLUTION|>--- conflicted
+++ resolved
@@ -1221,9 +1221,6 @@
 			auto save = _game->getSavedGame();
 			if (save->isResearched(item->getRules()->getRequirements()))
 			{
-<<<<<<< HEAD
-				itemName = tr(item->getRules()->getName());
-=======
 				std::wstring text = tr(item->getRules()->getName());
 				for (int slot = 0; slot < RuleItem::AmmoSlotMax; ++slot)
 				{
@@ -1245,15 +1242,14 @@
 						text += tr(ammoName);
 					}
 				}
-				_txtItem->setText(text);
->>>>>>> 90c6dc70
+				itemName = text;
 			}
 			else
 			{
 				itemName = tr("STR_ALIEN_ARTIFACT");
 			}
 		}
-<<<<<<< HEAD
+
 		if (Options::showItemNameAndWeightInInventory)
 		{
 			std::wostringstream ss;
@@ -1268,13 +1264,9 @@
 			_txtItem->setText(itemName);
 		}
 
-		std::wstring s;
-		if (item->getAmmoForSlot(0) != 0 && (item->needsAmmoForSlot(0) || item->getRules()->getClipSize() > 0))
-=======
-
+		// FIXME still need to merge this: if (item->getAmmoForSlot(0) != 0 && (item->needsAmmoForSlot(0) || item->getRules()->getClipSize() > 0))
 		_selAmmo->clear();
 		if (item->isWeaponWithAmmo() && item->haveAnyAmmo())
->>>>>>> 90c6dc70
 		{
 			updateTemplateButtons(false);
 			_txtAmmo->setText(L"");
