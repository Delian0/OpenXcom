/*
 * Copyright 2010-2016 OpenXcom Developers.
 *
 * This file is part of OpenXcom.
 *
 * OpenXcom is free software: you can redistribute it and/or modify
 * it under the terms of the GNU General Public License as published by
 * the Free Software Foundation, either version 3 of the License, or
 * (at your option) any later version.
 *
 * OpenXcom is distributed in the hope that it will be useful,
 * but WITHOUT ANY WARRANTY; without even the implied warranty of
 * MERCHANTABILITY or FITNESS FOR A PARTICULAR PURPOSE.  See the
 * GNU General Public License for more details.
 *
 * You should have received a copy of the GNU General Public License
 * along with OpenXcom.  If not, see <http://www.gnu.org/licenses/>.
 */
#include "InventoryState.h"
#include "InventoryLoadState.h"
#include "InventorySaveState.h"
#include <algorithm>
#include "Inventory.h"
#include "../Basescape/SoldierArmorState.h"
#include "../Basescape/SoldierAvatarState.h"
#include "../Engine/Game.h"
#include "../Engine/FileMap.h"
#include "../Mod/Mod.h"
#include "../Engine/LocalizedText.h"
#include "../Engine/Screen.h"
#include "../Engine/Palette.h"
#include "../Engine/Surface.h"
#include "../Engine/Collections.h"
#include "../Interface/Text.h"
#include "../Interface/TextEdit.h"
#include "../Interface/BattlescapeButton.h"
#include "../Engine/Action.h"
#include "../Engine/InteractiveSurface.h"
#include "../Engine/Sound.h"
#include "../Engine/SurfaceSet.h"
#include "../Savegame/SavedGame.h"
#include "../Savegame/Tile.h"
#include "../Savegame/SavedBattleGame.h"
#include "../Savegame/Base.h"
#include "../Savegame/BattleUnit.h"
#include "../Savegame/Craft.h"
#include "../Savegame/ItemContainer.h"
#include "../Savegame/Soldier.h"
#include "../Mod/RuleItem.h"
#include "../Mod/RuleInventory.h"
#include "../Mod/Armor.h"
#include "../Engine/Options.h"
#include "UnitInfoState.h"
#include "BattlescapeState.h"
#include "BattlescapeGenerator.h"
#include "TileEngine.h"
#include "../Mod/RuleInterface.h"
#include "../Ufopaedia/Ufopaedia.h"

namespace OpenXcom
{

static const int _templateBtnX = 288;
static const int _createTemplateBtnY = 90;
static const int _applyTemplateBtnY  = 113;

/**
 * Initializes all the elements in the Inventory screen.
 * @param game Pointer to the core game.
 * @param tu Does Inventory use up Time Units?
 * @param parent Pointer to parent Battlescape.
 */
InventoryState::InventoryState(bool tu, BattlescapeState *parent, Base *base, bool noCraft) : _tu(tu), _noCraft(noCraft), _lightUpdated(false), _parent(parent), _base(base), _reloadUnit(false), _globalLayoutIndex(-1)
{
	_battleGame = _game->getSavedGame()->getSavedBattle();

	if (Options::maximizeInfoScreens)
	{
		Options::baseXResolution = Screen::ORIGINAL_WIDTH;
		Options::baseYResolution = Screen::ORIGINAL_HEIGHT;
		_game->getScreen()->resetDisplay(false);
	}
	else if (!_battleGame->getTileEngine())
	{
		Screen::updateScale(Options::battlescapeScale, Options::battlescapeScale, Options::baseXBattlescape, Options::baseYBattlescape, true);
		_game->getScreen()->resetDisplay(false);
	}

	// Create objects
	_bg = new Surface(320, 200, 0, 0);
	_soldier = new Surface(320, 200, 0, 0);
	_txtName = new TextEdit(this, 210, 17, 28, 6);
	_txtTus = new Text(40, 9, 245, 24);
	_txtWeight = new Text(70, 9, 245, 24);
	_txtFiringAcc = new Text(70, 9, 245, 32);
	_txtThrowingAcc = new Text(70, 9, 245, 40);
	_txtMeleeAcc = new Text(70, 9, 245, 48);
	_txtPsi = new Text(70, 9, 245, 56);
	_txtItem = new Text(160, 9, 128, 140);
	_txtAmmo = new Text(66, 24, 254, 64);
	_btnOk = new BattlescapeButton(35, 22, 237, 1);
	_btnPrev = new BattlescapeButton(23, 22, 273, 1);
	_btnNext = new BattlescapeButton(23, 22, 297, 1);
	_btnUnload = new BattlescapeButton(32, 25, 288, 32);
	_btnGround = new BattlescapeButton(32, 15, 289, 137);
	_btnRank = new BattlescapeButton(26, 23, 0, 0);
	_btnArmor = new BattlescapeButton(40, 70, 60, 65);
	_btnCreateTemplate = new BattlescapeButton(32, 22, _templateBtnX, _createTemplateBtnY);
	_btnApplyTemplate = new BattlescapeButton(32, 22, _templateBtnX, _applyTemplateBtnY);
	_selAmmo = new Surface(RuleInventory::HAND_W * RuleInventory::SLOT_W, RuleInventory::HAND_H * RuleInventory::SLOT_H, 272, 88);
	_inv = new Inventory(_game, 320, 200, 0, 0, _parent == 0);
	_btnQuickSearch = new TextEdit(this, 40, 9, 244, 140);

	// Set palette
	setPalette("PAL_BATTLESCAPE");

	add(_bg);

	// Set up objects
	_game->getMod()->getSurface("TAC01.SCR")->blit(_bg);
	add(_btnArmor, "buttonOK", "inventory", _bg);

	add(_soldier);
	add(_btnQuickSearch, "textItem", "inventory");
	add(_txtName, "textName", "inventory", _bg);
	add(_txtTus, "textTUs", "inventory", _bg);
	add(_txtWeight, "textWeight", "inventory", _bg);
	add(_txtFiringAcc, "textFiring", "inventory", _bg);
	add(_txtThrowingAcc, "textFiring", "inventory", _bg);
	add(_txtMeleeAcc, "textFiring", "inventory", _bg);
	add(_txtPsi, "textFiring", "inventory", _bg);
	add(_txtItem, "textItem", "inventory", _bg);
	add(_txtAmmo, "textAmmo", "inventory", _bg);
	add(_btnOk, "buttonOK", "inventory", _bg);
	add(_btnPrev, "buttonPrev", "inventory", _bg);
	add(_btnNext, "buttonNext", "inventory", _bg);
	add(_btnUnload, "buttonUnload", "inventory", _bg);
	add(_btnGround, "buttonGround", "inventory", _bg);
	add(_btnRank, "rank", "inventory", _bg);
	add(_btnCreateTemplate, "buttonCreate", "inventory", _bg);
	add(_btnApplyTemplate, "buttonApply", "inventory", _bg);
	add(_selAmmo);
	add(_inv);

	// move the TU display down to make room for the weight display
	if (Options::showMoreStatsInInventoryView)
	{
		_txtTus->setY(_txtTus->getY() + 8);
	}

	centerAllSurfaces();



	_txtName->setBig();
	_txtName->setHighContrast(true);
	_txtName->onChange((ActionHandler)&InventoryState::edtSoldierChange);
	_txtName->onMousePress((ActionHandler)&InventoryState::edtSoldierPress);

	_txtTus->setHighContrast(true);

	_txtWeight->setHighContrast(true);

	_txtFiringAcc->setHighContrast(true);

	_txtThrowingAcc->setHighContrast(true);

	_txtMeleeAcc->setHighContrast(true);

	_txtPsi->setHighContrast(true);

	_txtItem->setHighContrast(true);

	_txtAmmo->setAlign(ALIGN_CENTER);
	_txtAmmo->setHighContrast(true);

	_btnOk->onMouseClick((ActionHandler)&InventoryState::btnOkClick);
	_btnOk->onKeyboardPress((ActionHandler)&InventoryState::btnOkClick, Options::keyCancel);
	_btnOk->onKeyboardPress((ActionHandler)&InventoryState::btnOkClick, Options::keyBattleInventory);
	_btnOk->onKeyboardPress((ActionHandler)&InventoryState::btnUfopaediaClick, Options::keyGeoUfopedia);
	_btnOk->onKeyboardPress((ActionHandler)&InventoryState::btnArmorClick, Options::keyInventoryArmor);
	_btnOk->onKeyboardPress((ActionHandler)&InventoryState::btnArmorClickRight, Options::keyInventoryAvatar);
	_btnOk->onKeyboardPress((ActionHandler)&InventoryState::btnInventoryLoadClick, Options::keyInventoryLoad);
	_btnOk->onKeyboardPress((ActionHandler)&InventoryState::btnInventorySaveClick, Options::keyInventorySave);
	_btnOk->setTooltip("STR_OK");
	_btnOk->onMouseIn((ActionHandler)&InventoryState::txtTooltipIn);
	_btnOk->onMouseOut((ActionHandler)&InventoryState::txtTooltipOut);
	_btnOk->onKeyboardPress((ActionHandler)&InventoryState::invMouseOver, SDLK_LALT);
	_btnOk->onKeyboardRelease((ActionHandler)&InventoryState::invMouseOver, SDLK_LALT);
	_btnOk->onKeyboardPress((ActionHandler)&InventoryState::invMouseOver, SDLK_RALT);
	_btnOk->onKeyboardRelease((ActionHandler)&InventoryState::invMouseOver, SDLK_RALT);

	_btnPrev->onMouseClick((ActionHandler)&InventoryState::btnPrevClick);
	_btnPrev->onKeyboardPress((ActionHandler)&InventoryState::btnPrevClick, Options::keyBattlePrevUnit);
	_btnPrev->setTooltip("STR_PREVIOUS_UNIT");
	_btnPrev->onMouseIn((ActionHandler)&InventoryState::txtTooltipIn);
	_btnPrev->onMouseOut((ActionHandler)&InventoryState::txtTooltipOut);

	_btnNext->onMouseClick((ActionHandler)&InventoryState::btnNextClick);
	_btnNext->onKeyboardPress((ActionHandler)&InventoryState::btnNextClick, Options::keyBattleNextUnit);
	_btnNext->setTooltip("STR_NEXT_UNIT");
	_btnNext->onMouseIn((ActionHandler)&InventoryState::txtTooltipIn);
	_btnNext->onMouseOut((ActionHandler)&InventoryState::txtTooltipOut);

	_btnUnload->onMouseClick((ActionHandler)&InventoryState::btnUnloadClick);
	_btnUnload->setTooltip("STR_UNLOAD_WEAPON");
	_btnUnload->onMouseIn((ActionHandler)&InventoryState::txtTooltipIn);
	_btnUnload->onMouseOut((ActionHandler)&InventoryState::txtTooltipOut);

	_btnGround->onMouseClick((ActionHandler)&InventoryState::btnGroundClick, SDL_BUTTON_LEFT);
	_btnGround->onMouseClick((ActionHandler)&InventoryState::btnGroundClick, SDL_BUTTON_RIGHT);
	_btnGround->setTooltip("STR_SCROLL_RIGHT");
	_btnGround->onMouseIn((ActionHandler)&InventoryState::txtTooltipIn);
	_btnGround->onMouseOut((ActionHandler)&InventoryState::txtTooltipOut);

	_btnRank->onMouseClick((ActionHandler)&InventoryState::btnRankClick);
	_btnRank->setTooltip("STR_UNIT_STATS");
	_btnRank->onMouseIn((ActionHandler)&InventoryState::txtTooltipIn);
	_btnRank->onMouseOut((ActionHandler)&InventoryState::txtTooltipOut);

	_btnArmor->onMouseClick((ActionHandler)&InventoryState::btnArmorClick);
	_btnArmor->onMouseClick((ActionHandler)&InventoryState::btnArmorClickRight, SDL_BUTTON_RIGHT);
	_btnArmor->onMouseClick((ActionHandler)&InventoryState::btnArmorClickMiddle, SDL_BUTTON_MIDDLE);
	_btnArmor->onMouseIn((ActionHandler)&InventoryState::txtArmorTooltipIn);
	_btnArmor->onMouseOut((ActionHandler)&InventoryState::txtArmorTooltipOut);

	_btnCreateTemplate->onMouseClick((ActionHandler)&InventoryState::btnCreateTemplateClick);
	_btnCreateTemplate->onKeyboardPress((ActionHandler)&InventoryState::btnCreateTemplateClick, Options::keyInvCreateTemplate);
	_btnCreateTemplate->setTooltip("STR_CREATE_INVENTORY_TEMPLATE");
	_btnCreateTemplate->onMouseIn((ActionHandler)&InventoryState::txtTooltipIn);
	_btnCreateTemplate->onMouseOut((ActionHandler)&InventoryState::txtTooltipOut);

	_btnApplyTemplate->onMouseClick((ActionHandler)&InventoryState::btnApplyTemplateClick);
	_btnApplyTemplate->onKeyboardPress((ActionHandler)&InventoryState::btnApplyTemplateClick, Options::keyInvApplyTemplate);
	_btnApplyTemplate->onKeyboardPress((ActionHandler)&InventoryState::onClearInventory, Options::keyInvClear);
	_btnApplyTemplate->onKeyboardPress((ActionHandler)&InventoryState::onAutoequip, Options::keyInvAutoEquip);
	_btnApplyTemplate->setTooltip("STR_APPLY_INVENTORY_TEMPLATE");
	_btnApplyTemplate->onMouseIn((ActionHandler)&InventoryState::txtTooltipIn);
	_btnApplyTemplate->onMouseOut((ActionHandler)&InventoryState::txtTooltipOut);

	_btnQuickSearch->setHighContrast(true);
	_btnQuickSearch->setText(L""); // redraw
	_btnQuickSearch->onEnter((ActionHandler)&InventoryState::btnQuickSearchApply);
	_btnQuickSearch->setVisible(false);

	_btnOk->onKeyboardRelease((ActionHandler)&InventoryState::btnQuickSearchToggle, Options::keyToggleQuickSearch);

	// only use copy/paste buttons in setup (i.e. non-tu) mode
	if (_tu)
	{
		_btnCreateTemplate->setVisible(false);
		_btnApplyTemplate->setVisible(false);
	}
	else
	{
		updateTemplateButtons(true);
	}

	_inv->draw();
	_inv->setTuMode(_tu);
	_inv->setSelectedUnit(_game->getSavedGame()->getSavedBattle()->getSelectedUnit());
	_inv->onMouseClick((ActionHandler)&InventoryState::invClick, 0);
	_inv->onMouseOver((ActionHandler)&InventoryState::invMouseOver);
	_inv->onMouseOut((ActionHandler)&InventoryState::invMouseOut);

	_txtTus->setVisible(_tu);
	_txtWeight->setVisible(Options::showMoreStatsInInventoryView);
	_txtFiringAcc->setVisible(Options::showMoreStatsInInventoryView && !_tu);
	_txtThrowingAcc->setVisible(Options::showMoreStatsInInventoryView && !_tu);
	_txtMeleeAcc->setVisible(Options::showMoreStatsInInventoryView && !_tu);
	_txtPsi->setVisible(Options::showMoreStatsInInventoryView && !_tu);
}

static void _clearInventoryTemplate(std::vector<EquipmentLayoutItem*> &inventoryTemplate)
{
	Collections::deleteAll(inventoryTemplate);
}

/**
 *
 */
InventoryState::~InventoryState()
{
	_clearInventoryTemplate(_curInventoryTemplate);
	_clearInventoryTemplate(_tempInventoryTemplate);

	if (_battleGame->getTileEngine())
	{
		if (Options::maximizeInfoScreens)
		{
			Screen::updateScale(Options::battlescapeScale, Options::battlescapeScale, Options::baseXBattlescape, Options::baseYBattlescape, true);
			_game->getScreen()->resetDisplay(false);
		}
		Tile *inventoryTile = _battleGame->getSelectedUnit()->getTile();
		_battleGame->getTileEngine()->applyGravity(inventoryTile);
		_battleGame->getTileEngine()->calculateLighting(LL_ITEMS); // dropping/picking up flares
		_battleGame->getTileEngine()->recalculateFOV();
	}
	else
	{
		Screen::updateScale(Options::geoscapeScale, Options::geoscapeScale, Options::baseXGeoscape, Options::baseYGeoscape, true);
		_game->getScreen()->resetDisplay(false);
	}
}

static void _clearInventory(Game *game, std::vector<BattleItem*> *unitInv, Tile *groundTile, bool deleteFixedItems)
{
	RuleInventory *groundRuleInv = game->getMod()->getInventory("STR_GROUND");

	// clear unit's inventory (i.e. move everything to the ground)
	for (std::vector<BattleItem*>::iterator i = unitInv->begin(); i != unitInv->end(); )
	{
		if ((*i)->getRules()->isFixed())
		{
			if (deleteFixedItems)
			{
				// delete fixed items completely (e.g. when changing armor)
				(*i)->setOwner(NULL);
				BattleItem *item = *i;
				i = unitInv->erase(i);
				game->getSavedGame()->getSavedBattle()->removeItem(item);
			}
			else
			{
				// do nothing, fixed items cannot be moved (individually by the player)!
				++i;
			}
		}
		else
		{
			(*i)->setOwner(NULL);
			(*i)->setFuseTimer(-1); // unprime explosives before dropping them
			groundTile->addItem(*i, groundRuleInv);
			i = unitInv->erase(i);
		}
	}
}

void InventoryState::setGlobalLayoutIndex(int index)
{
	_globalLayoutIndex = index;
}

/**
 * Updates all soldier stats when the soldier changes.
 */
void InventoryState::init()
{
	State::init();
	BattleUnit *unit = _battleGame->getSelectedUnit();

	// no selected unit, close inventory
	if (unit == 0)
	{
		btnOkClick(0);
		return;
	}
	// skip to the first unit with inventory
	if (!unit->hasInventory())
	{
		if (_parent)
		{
			_parent->selectNextPlayerUnit(false, false, true, _tu);
		}
		else
		{
			_battleGame->selectNextPlayerUnit(false, false, true);
		}
		// no available unit, close inventory
		if (_battleGame->getSelectedUnit() == 0 || !_battleGame->getSelectedUnit()->hasInventory())
		{
			// starting a mission with just vehicles
			btnOkClick(0);
			return;
		}
		else
		{
			unit = _battleGame->getSelectedUnit();
		}
	}

	_soldier->clear();
	_btnRank->clear();

	_txtName->setBig();
	_txtName->setText(unit->getName(_game->getLanguage()));
	_inv->setSelectedUnit(unit);
	Soldier *s = unit->getGeoscapeSoldier();
	if (s)
	{
		// reload necessary after the change of armor
		if (_reloadUnit)
		{
			// Step 0: update unit's armor
			unit->updateArmorFromSoldier(s, s->getArmor(), _battleGame->getDepth(), _game->getMod()->getMaxViewDistance());

			// Step 1: remember the unit's equipment (excl. fixed items)
			_clearInventoryTemplate(_tempInventoryTemplate);
			_createInventoryTemplate(_tempInventoryTemplate);

			// Step 2: drop all items (and delete fixed items!!)
			std::vector<BattleItem*> *unitInv = unit->getInventory();
			Tile *groundTile = unit->getTile();
			_clearInventory(_game, unitInv, groundTile, true);

			// Step 3: equip fixed items // Note: the inventory must be *completely* empty before this step
			_battleGame->initUnit(unit);

			// Step 4: re-equip original items (unless slots taken by fixed items)
			_applyInventoryTemplate(_tempInventoryTemplate);

			// refresh ui
			_inv->arrangeGround(); // calls drawItems() too

			// reset armor tooltip
			_currentTooltip = "";
			_txtItem->setText(L"");

			// reload done
			_reloadUnit = false;
		}

		SurfaceSet *texture = _game->getMod()->getSurfaceSet("SMOKE.PCK");
		texture->getFrame(s->getRankSpriteBattlescape())->setX(0);
		texture->getFrame(s->getRankSpriteBattlescape())->setY(0);
		texture->getFrame(s->getRankSpriteBattlescape())->blit(_btnRank);

		const std::string look = s->getArmor()->getSpriteInventory();
		const std::string gender = s->getGender() == GENDER_MALE ? "M" : "F";
		std::stringstream ss;
		Surface *surf = 0;

		for (int i = 0; i <= 4; ++i)
		{
			ss.str("");
			ss << look;
			ss << gender;
			ss << (int)s->getLook() + (s->getLookVariant() & (15 >> i)) * 4;
			ss << ".SPK";
			surf = _game->getMod()->getSurface(ss.str(), false);
			if (surf)
			{
				break;
			}
		}
		if (!surf)
		{
			ss.str("");
			ss << look;
			ss << ".SPK";
			surf = _game->getMod()->getSurface(ss.str(), true);
		}
		surf->blit(_soldier);
	}
	else
	{
		Surface *armorSurface = _game->getMod()->getSurface(unit->getArmor()->getSpriteInventory(), false);
		if (!armorSurface)
		{
			armorSurface = _game->getMod()->getSurface(unit->getArmor()->getSpriteInventory() + ".SPK", false);
		}
		if (!armorSurface)
		{
			armorSurface = _game->getMod()->getSurface(unit->getArmor()->getSpriteInventory() + "M0.SPK", false);
		}
		if (armorSurface)
		{
			armorSurface->blit(_soldier);
		}
	}

	// coming from InventoryLoad window...
	if (_globalLayoutIndex > -1)
	{
		loadGlobalLayout((_globalLayoutIndex));
		_globalLayoutIndex = -1;

		// refresh ui
		_inv->arrangeGround();
	}

	updateStats();
	refreshMouse();
}

/**
 * Disables the input, if not a soldier. Sets the name without a statstring otherwise.
 * @param action Pointer to an action.
 */
void InventoryState::edtSoldierPress(Action *)
{
	// renaming available only in the base (not during mission)
	if (_base == 0)
	{
		_txtName->setFocus(false);
	}
	else
	{
		BattleUnit *unit = _inv->getSelectedUnit();
		if (unit != 0)
		{
			Soldier *s = unit->getGeoscapeSoldier();
			if (s)
			{
				// set the soldier's name without a statstring
				_txtName->setText(s->getName());
			}
			
		}
	}
}

/**
 * Changes the soldier's name.
 * @param action Pointer to an action.
 */
void InventoryState::edtSoldierChange(Action *)
{
	BattleUnit *unit = _inv->getSelectedUnit();
	if (unit != 0)
	{
		Soldier *s = unit->getGeoscapeSoldier();
		if (s)
		{
			// set the soldier's name
			s->setName(_txtName->getText());
			// also set the unit's name (with a statstring)
			unit->setName(s->getName(true));
		}
	}
}

/**
 * Updates the soldier stats (Weight, TU).
 */
void InventoryState::updateStats()
{
	BattleUnit *unit = _battleGame->getSelectedUnit();

	_txtTus->setText(tr("STR_TIME_UNITS_SHORT").arg(unit->getTimeUnits()));

	int weight = unit->getCarriedWeight(_inv->getSelectedItem());
	_txtWeight->setText(tr("STR_WEIGHT").arg(weight).arg(unit->getBaseStats()->strength));
	if (weight > unit->getBaseStats()->strength)
	{
		_txtWeight->setSecondaryColor(_game->getMod()->getInterface("inventory")->getElement("weight")->color2);
	}
	else
	{
		_txtWeight->setSecondaryColor(_game->getMod()->getInterface("inventory")->getElement("weight")->color);
	}

	_txtFiringAcc->setText(tr("STR_FIRING_SHORT").arg(unit->getBaseStats()->firing));

	_txtThrowingAcc->setText(tr("STR_THROWING_SHORT").arg(unit->getBaseStats()->throwing));

	_txtMeleeAcc->setText(tr("STR_MELEE_SHORT").arg(unit->getBaseStats()->melee));

	if (unit->getBaseStats()->psiSkill > 0 || (Options::psiStrengthEval && _game->getSavedGame()->isResearched(_game->getMod()->getPsiRequirements())))
	{
		_txtPsi->setText(tr("STR_PSI_SHORT")
			.arg(unit->getBaseStats()->psiStrength)
			.arg(unit->getBaseStats()->psiSkill > 0 ? unit->getBaseStats()->psiSkill : 0));
	}
	else
	{
		_txtPsi->setText(L"");
	}
}

/**
 * Saves the soldiers' equipment-layout.
 */
void InventoryState::saveEquipmentLayout()
{
	for (std::vector<BattleUnit*>::iterator i = _battleGame->getUnits()->begin(); i != _battleGame->getUnits()->end(); ++i)
	{
		// we need X-Com soldiers only
		if ((*i)->getGeoscapeSoldier() == 0) continue;

		std::vector<EquipmentLayoutItem*> *layoutItems = (*i)->getGeoscapeSoldier()->getEquipmentLayout();

		// clear the previous save
		if (!layoutItems->empty())
		{
			for (std::vector<EquipmentLayoutItem*>::iterator j = layoutItems->begin(); j != layoutItems->end(); ++j)
				delete *j;
			layoutItems->clear();
		}

		// save the soldier's items
		// note: with using getInventory() we are skipping the ammos loaded, (they're not owned) because we handle the loaded-ammos separately (inside)
		for (std::vector<BattleItem*>::iterator j = (*i)->getInventory()->begin(); j != (*i)->getInventory()->end(); ++j)
		{
			// skip fixed items
			if ((*j)->getRules()->isFixed())
			{
				continue;
			}

			layoutItems->push_back(new EquipmentLayoutItem((*j)));
		}
	}
}

/**
 * Opens the Armor Selection GUI
 * @param action Pointer to an action.
 */
void InventoryState::btnArmorClick(Action *action)
{
	if (_base == 0)
	{
		// equipment just before mission or during the mission
		return;
	}

	// equipment in the base
	BattleUnit *unit = _battleGame->getSelectedUnit();
	Soldier *s = unit->getGeoscapeSoldier();

	if (!(s->getCraft() && s->getCraft()->getStatus() == "STR_OUT"))
	{
		size_t soldierIndex = 0;
		for (std::vector<Soldier*>::iterator i = _base->getSoldiers()->begin(); i != _base->getSoldiers()->end(); ++i)
		{
			if ((*i)->getId() == s->getId())
			{
				soldierIndex = i - _base->getSoldiers()->begin();
			}
		}

		_reloadUnit = true;
		_game->pushState(new SoldierArmorState(_base, soldierIndex, SA_BATTLESCAPE));
	}
}

/**
 * Opens the Avatar Selection GUI
 * @param action Pointer to an action.
 */
void InventoryState::btnArmorClickRight(Action *action)
{
	if (_base == 0)
	{
		// equipment just before mission or during the mission
		return;
	}

	// equipment in the base
	BattleUnit *unit = _battleGame->getSelectedUnit();
	Soldier *s = unit->getGeoscapeSoldier();

	if (!(s->getCraft() && s->getCraft()->getStatus() == "STR_OUT"))
	{
		size_t soldierIndex = 0;
		for (std::vector<Soldier*>::iterator i = _base->getSoldiers()->begin(); i != _base->getSoldiers()->end(); ++i)
		{
			if ((*i)->getId() == s->getId())
			{
				soldierIndex = i - _base->getSoldiers()->begin();
			}
		}

		_game->pushState(new SoldierAvatarState(_base, soldierIndex));
	}
}

/**
* Opens Ufopaedia entry for the corresponding armor.
* @param action Pointer to an action.
*/
void InventoryState::btnArmorClickMiddle(Action *action)
{
	BattleUnit *unit = _inv->getSelectedUnit();
	if (unit != 0)
	{
		std::string articleId = unit->getArmor()->getType();
		Ufopaedia::openArticle(_game, articleId);
	}
}

void InventoryState::saveGlobalLayout(int index)
{
	std::vector<EquipmentLayoutItem*> *tmpl = _game->getSavedGame()->getGlobalEquipmentLayout(index);

	// clear current template
	_clearInventoryTemplate(*tmpl);

	// create new template
	_createInventoryTemplate(*tmpl);
}

void InventoryState::loadGlobalLayout(int index)
{
	std::vector<EquipmentLayoutItem*> *tmpl = _game->getSavedGame()->getGlobalEquipmentLayout(index);

	_applyInventoryTemplate(*tmpl);
}

/**
* Handles global equipment layout actions.
* @param action Pointer to an action.
*/
void InventoryState::btnGlobalEquipmentLayoutClick(Action *action)
{
	if (_tu)
	{
		// cannot use this feature during the mission!
		return;
	}

	// don't accept clicks when moving items
	if (_inv->getSelectedItem() != 0)
	{
		return;
	}

	// SDLK_1 = 49, SDLK_9 = 57
	const int index = action->getDetails()->key.keysym.sym - 49;
	if (index < 0 || index > 8)
	{
		return; // just in case
	}

	if ((SDL_GetModState() & KMOD_CTRL) != 0)
	{
		saveGlobalLayout(index);

		// give audio feedback
		_game->getMod()->getSoundByDepth(_battleGame->getDepth(), Mod::ITEM_DROP)->play();
		refreshMouse();
	}
	else
	{
		loadGlobalLayout(index);

		// refresh ui
		_inv->arrangeGround();
		updateStats();
		refreshMouse();

		// give audio feedback
		_game->getMod()->getSoundByDepth(_battleGame->getDepth(), Mod::ITEM_DROP)->play();
	}
}

/**
* Opens the InventoryLoad screen.
* @param action Pointer to an action.
*/
void InventoryState::btnInventoryLoadClick(Action *)
{
	if (_tu)
	{
		// cannot use this feature during the mission!
		return;
	}

	_game->pushState(new InventoryLoadState(this));
}

/**
* Opens the InventorySave screen.
* @param action Pointer to an action.
*/
void InventoryState::btnInventorySaveClick(Action *)
{
	_game->pushState(new InventorySaveState(this));
}

/**
 * Opens the Ufopaedia.
 * @param action Pointer to an action.
 */
void InventoryState::btnUfopaediaClick(Action *)
{
	Ufopaedia::open(_game);
}

/**
 * Returns to the previous screen.
 * @param action Pointer to an action.
 */
void InventoryState::btnOkClick(Action *)
{
	if (_inv->getSelectedItem() != 0)
		return;
	_game->popState();
	Tile *inventoryTile = _battleGame->getSelectedUnit()->getTile();
	if (!_tu)
	{
		saveEquipmentLayout();
		_battleGame->resetUnitTiles();
		if (_battleGame->getTurn() == 1)
		{
			_battleGame->randomizeItemLocations(inventoryTile);
			if (inventoryTile->getUnit())
			{
				// make sure we select the unit closest to the ramp.
				_battleGame->setSelectedUnit(inventoryTile->getUnit());
			}
		}

		// initialize xcom units for battle
		for (std::vector<BattleUnit*>::iterator j = _battleGame->getUnits()->begin(); j != _battleGame->getUnits()->end(); ++j)
		{
			if ((*j)->getOriginalFaction() != FACTION_PLAYER || (*j)->isOut())
			{
				continue;
			}

			(*j)->prepareNewTurn();
		}
	}
}

/**
 * Selects the previous soldier.
 * @param action Pointer to an action.
 */
void InventoryState::btnPrevClick(Action *)
{
	if (_inv->getSelectedItem() != 0)
	{
		return;
	}

	if (_parent)
	{
		_parent->selectPreviousPlayerUnit(false, false, true);
	}
	else
	{
		_battleGame->selectPreviousPlayerUnit(false, false, true);
	}
	init();
}

/**
 * Selects the next soldier.
 * @param action Pointer to an action.
 */
void InventoryState::btnNextClick(Action *)
{
	if (_inv->getSelectedItem() != 0)
	{
		return;
	}
	if (_parent)
	{
		_parent->selectNextPlayerUnit(false, false, true);
	}
	else
	{
		_battleGame->selectNextPlayerUnit(false, false, true);
	}
	init();
}

/**
 * Unloads the selected weapon.
 * @param action Pointer to an action.
 */
void InventoryState::btnUnloadClick(Action *)
{
	if (_inv->unload())
	{
		_txtItem->setText(L"");
		_txtAmmo->setText(L"");
		_selAmmo->clear();
		updateStats();
		_game->getMod()->getSoundByDepth(0, Mod::ITEM_DROP)->play();
	}
}

/**
* Quick search toggle.
* @param action Pointer to an action.
*/
void InventoryState::btnQuickSearchToggle(Action *action)
{
	if (_btnQuickSearch->getVisible())
	{
		_btnQuickSearch->setText(L"");
		_btnQuickSearch->setVisible(false);
		btnQuickSearchApply(action);
	}
	else
	{
		_btnQuickSearch->setVisible(true);
		_btnQuickSearch->setFocus(true);
	}
}

/**
* Quick search.
* @param action Pointer to an action.
*/
void InventoryState::btnQuickSearchApply(Action *)
{
	_inv->setSearchString(_btnQuickSearch->getText());
}

/**
 * Shows more ground items / rearranges them.
 * @param action Pointer to an action.
 */
void InventoryState::btnGroundClick(Action *action)
{
	if (action->getDetails()->button.button == SDL_BUTTON_RIGHT)
	{
		// scroll backwards
		_inv->arrangeGround(-1);
	}
	else if ((SDL_GetModState() & KMOD_SHIFT) != 0)
	{
		// scroll backwards
		_inv->arrangeGround(-1);
	}
	else
	{
		// scroll forward
		_inv->arrangeGround(1);
	}
}

/**
 * Shows the unit info screen.
 * @param action Pointer to an action.
 */
void InventoryState::btnRankClick(Action *)
{
	_game->pushState(new UnitInfoState(_battleGame->getSelectedUnit(), _parent, true, false));
}

void InventoryState::_createInventoryTemplate(std::vector<EquipmentLayoutItem*> &inventoryTemplate)
{
	// copy inventory instead of just keeping a pointer to it.  that way
	// create/apply can be used as an undo button for a single unit and will
	// also work as expected if inventory is modified after 'create' is clicked
	std::vector<BattleItem*> *unitInv = _battleGame->getSelectedUnit()->getInventory();
	for (std::vector<BattleItem*>::iterator j = unitInv->begin(); j != unitInv->end(); ++j)
	{
		// skip fixed items
		if ((*j)->getRules()->isFixed())
		{
			continue;
		}

<<<<<<< HEAD
		inventoryTemplate.push_back(new EquipmentLayoutItem((*j)));
	}
}

void InventoryState::btnCreateTemplateClick(Action *)
=======
		_curInventoryTemplate.push_back(new EquipmentLayoutItem((*j)));
	}

	// give audio feedback
	_game->getMod()->getSoundByDepth(_battleGame->getDepth(), Mod::ITEM_DROP)->play();
	refreshMouse();
}

void InventoryState::btnApplyTemplateClick(Action *)
>>>>>>> 110ec46c
{
	// don't accept clicks when moving items
	if (_inv->getSelectedItem() != 0)
	{
		return;
	}

	// clear current template
	_clearInventoryTemplate(_curInventoryTemplate);

	// create new template
	_createInventoryTemplate(_curInventoryTemplate);

	// give audio feedback
	_game->getMod()->getSoundByDepth(_battleGame->getDepth(), Mod::ITEM_DROP)->play();
	refreshMouse();
}

void InventoryState::_applyInventoryTemplate(std::vector<EquipmentLayoutItem*> &inventoryTemplate)
{
	BattleUnit               *unit          = _battleGame->getSelectedUnit();
	Tile                     *groundTile    = unit->getTile();
	std::vector<BattleItem*> *groundInv     = groundTile->getInventory();

<<<<<<< HEAD
	_clearInventory(_game, unitInv, groundTile, false);
=======
	_battleGame->getTileEngine()->itemDropInventory(groundTile, unit);
>>>>>>> 110ec46c

	// attempt to replicate inventory template by grabbing corresponding items
	// from the ground.  if any item is not found on the ground, display warning
	// message, but continue attempting to fulfill the template as best we can
	bool itemMissing = false;
	std::vector<EquipmentLayoutItem*>::iterator templateIt;
	for (templateIt = inventoryTemplate.begin(); templateIt != inventoryTemplate.end(); ++templateIt)
	{
		// search for template item in ground inventory
		bool found = false;

		bool needsAmmo[RuleItem::AmmoSlotMax] = { };
		std::string targetAmmo[RuleItem::AmmoSlotMax] = { };
		BattleItem *matchedWeapon = nullptr;
		BattleItem *matchedAmmo[RuleItem::AmmoSlotMax] = { };

		for (int slot = 0; slot < RuleItem::AmmoSlotMax; ++slot)
		{
			targetAmmo[slot] = (*templateIt)->getAmmoItemForSlot(slot);
			needsAmmo[slot] = (targetAmmo[slot] != "NONE");
			matchedAmmo[slot] = nullptr;
		}

		for (BattleItem* groundItem : *groundInv)
		{
			// if we find the appropriate ammo, remember it for later for if we find
			// the right weapon but with the wrong ammo
			const std::string groundItemName = groundItem->getRules()->getType();

			bool skipAmmo = false;
			for (int slot = 0; slot < RuleItem::AmmoSlotMax; ++slot)
			{
				if (needsAmmo[slot] && !matchedAmmo[slot] && targetAmmo[slot] == groundItemName)
				{
					matchedAmmo[slot] = groundItem;
					skipAmmo = true;
				}
			}
			if (skipAmmo)
			{
				continue;
			}

			if ((*templateIt)->getItemType() == groundItemName)
			{
				// if the loaded ammo doesn't match the template item's,
				// remember the weapon for later and continue scanning
				bool skipWeapon = false;
				for (int slot = 0; slot < RuleItem::AmmoSlotMax; ++slot)
				{
					if (!groundItem->needsAmmoForSlot(slot))
					{
						continue;
					}
					BattleItem *loadedAmmo = groundItem->getAmmoForSlot(slot);
					if ((needsAmmo[slot] && (!loadedAmmo || targetAmmo[slot] != loadedAmmo->getRules()->getType()))
						|| (!needsAmmo[slot] && loadedAmmo))
					{
						// remember the last matched weapon for simplicity (but prefer empty weapons if any are found)
						if (!matchedWeapon || matchedWeapon->getAmmoForSlot(slot))
						{
							matchedWeapon = groundItem;
						}
						skipWeapon = true;
					}
				}
				if (!skipWeapon)
				{
					matchedWeapon = groundItem;
					found = true; // found = true, even if not equiped
					break;
				}
			}
		}

		// if we failed to find an exact match, but found unloaded ammo and
		// the right weapon, unload the target weapon, load the right ammo, and use it
		if (!found && matchedWeapon)
		{
			found = true;
			auto allMatch = true;
			for (int slot = 0; slot < RuleItem::AmmoSlotMax; ++slot)
			{
				allMatch &= (needsAmmo[slot] && matchedAmmo[slot]) || (!needsAmmo[slot]);
			}
			if (allMatch)
			{
				for (int slot = 0; slot < RuleItem::AmmoSlotMax; ++slot)
				{
					if (matchedWeapon->needsAmmoForSlot(slot) && (!needsAmmo[slot] || matchedAmmo[slot]))
					{
						// unload the existing ammo (if any) from the weapon
						BattleItem *loadedAmmo = matchedWeapon->setAmmoForSlot(slot, matchedAmmo[slot]);
						if (loadedAmmo)
						{
							_battleGame->getTileEngine()->itemDrop(groundTile, loadedAmmo, false);
						}
					}
				}
			}
			else
			{
				// nope we can't do it.
				found = false;
				matchedWeapon = nullptr;
			}
		}

		// check if the slot is not occupied already (e.g. by a fixed weapon)
		if (matchedWeapon && !_inv->overlapItems(
			unit,
			matchedWeapon,
			_game->getMod()->getInventory((*templateIt)->getSlot(), true),
			(*templateIt)->getSlotX(),
			(*templateIt)->getSlotY()))
		{
			// move matched item from ground to the appropriate inv slot
			matchedWeapon->moveToOwner(unit);
			matchedWeapon->setSlot(_game->getMod()->getInventory((*templateIt)->getSlot()));
			matchedWeapon->setSlotX((*templateIt)->getSlotX());
			matchedWeapon->setSlotY((*templateIt)->getSlotY());
			matchedWeapon->setFuseTimer((*templateIt)->getFuseTimer());
		}
		else
		{
			// let the user know or not? probably not... should be obvious why
		}

		if (!found)
		{
			itemMissing = true;
		}
	}

	if (itemMissing)
	{
		_inv->showWarning(tr("STR_NOT_ENOUGH_ITEMS_FOR_TEMPLATE"));
	}
}

void InventoryState::btnApplyTemplateClick(Action *)
{
	// don't accept clicks when moving items
	// it's ok if the template is empty -- it will just result in clearing the
	// unit's inventory
	if (_inv->getSelectedItem() != 0)
	{
		return;
	}

	_applyInventoryTemplate(_curInventoryTemplate);

	// refresh ui
	_inv->arrangeGround();
	updateStats();
	refreshMouse();

	// give audio feedback
	_game->getMod()->getSoundByDepth(_battleGame->getDepth(), Mod::ITEM_DROP)->play();
}

void InventoryState::refreshMouse()
{
	// send a mouse motion event to refresh any hover actions
	int x, y;
	SDL_GetMouseState(&x, &y);
	SDL_WarpMouse(x+1, y);

	// move the mouse back to avoid cursor creep
	SDL_WarpMouse(x, y);
}

void InventoryState::onClearInventory(Action *)
{
	// don't act when moving items
	if (_inv->getSelectedItem() != 0)
	{
		return;
	}

	BattleUnit               *unit       = _battleGame->getSelectedUnit();
	Tile                     *groundTile = unit->getTile();

<<<<<<< HEAD
	_clearInventory(_game, unitInv, groundTile, false);
=======
	_battleGame->getTileEngine()->itemDropInventory(groundTile, unit);
>>>>>>> 110ec46c

	// refresh ui
	_inv->arrangeGround();
	updateStats();
	refreshMouse();

	// give audio feedback
	_game->getMod()->getSoundByDepth(_battleGame->getDepth(), Mod::ITEM_DROP)->play();
}

void InventoryState::onAutoequip(Action *)
{
	// don't act when moving items
	if (_inv->getSelectedItem() != 0)
	{
		return;
	}

	BattleUnit               *unit          = _battleGame->getSelectedUnit();
	Tile                     *groundTile    = unit->getTile();
	std::vector<BattleItem*>  groundInv     = *groundTile->getInventory();
	Mod                      *mod           = _game->getMod();
	RuleInventory            *groundRuleInv = mod->getInventory("STR_GROUND", true);
	int                       worldShade    = _battleGame->getGlobalShade();

	std::vector<BattleUnit*> units;
	units.push_back(unit);
	BattlescapeGenerator::autoEquip(units, mod, &groundInv, groundRuleInv, worldShade, true, true);

	// refresh ui
	_inv->arrangeGround();
	updateStats();
	refreshMouse();

	// give audio feedback
	_game->getMod()->getSoundByDepth(_battleGame->getDepth(), Mod::ITEM_DROP)->play();
}

/**
 * Updates item info.
 * @param action Pointer to an action.
 */
void InventoryState::invClick(Action *act)
{
	updateStats();
}

/**
 * Calculates item damage info.
 */
void InventoryState::calculateCurrentDamageTooltip()
{
	// Differences against battlescape indicator:
	// 1. doesn't consider which action (auto/snap/aim/melee) is used... just takes ammo from primary slot
	// 2. doesn't show psi success chance (distance is unknown)
	// 3. doesn't consider range power reduction (distance is unknown)

	const BattleUnit *currentUnit = _inv->getSelectedUnit();

	if (!currentUnit)
		return;

	if (!_currentDamageTooltipItem)
		return;

	const RuleItem *weaponRule = _currentDamageTooltipItem->getRules();
	const int PRIMARY_SLOT = 0;

	// step 1: determine rule
	const RuleItem *rule;
	if (weaponRule->getBattleType() == BT_PSIAMP)
	{
		rule = weaponRule;
	}
	else if (_currentDamageTooltipItem->needsAmmoForSlot(PRIMARY_SLOT))
	{
		if (_currentDamageTooltipItem->getAmmoForSlot(PRIMARY_SLOT) != 0)
		{
			rule = _currentDamageTooltipItem->getAmmoForSlot(PRIMARY_SLOT)->getRules();
		}
		else
		{
			rule = 0; // empty weapon = no rule
		}
	}
	else
	{
		rule = weaponRule;
	}

	// step 2: check if unlocked
	if (_game->getSavedGame()->getMonthsPassed() == -1)
	{
		// new battle mode
	}
	else if (rule)
	{
		// instead of checking the weapon/ammo itself... we're checking their ufopedia articles here
		// same as for the battlescape indicator
		// it's arguable if this is the correct approach, but so far this is what we have
		ArticleDefinition *article = _game->getMod()->getUfopaediaArticle(rule->getType(), false);
		if (article && !Ufopaedia::isArticleAvailable(_game->getSavedGame(), article))
		{
			// ammo/weapon locked
			rule = 0;
		}
		if (rule && rule->getType() != weaponRule->getType())
		{
			article = _game->getMod()->getUfopaediaArticle(weaponRule->getType(), false);
			if (article && !Ufopaedia::isArticleAvailable(_game->getSavedGame(), article))
			{
				// weapon locked
				rule = 0;
			}
		}
	}

	// step 3: calculate and remember
	if (rule)
	{
		if (rule->getBattleType() != BT_CORPSE)
		{
			int totalDamage = 0;
			totalDamage += rule->getPowerBonus(currentUnit);
			//totalDamage -= rule->getPowerRangeReduction(distance * 16);
			if (totalDamage < 0) totalDamage = 0;
			std::wostringstream ss;
			ss << rule->getDamageType()->getRandomDamage(totalDamage, 1);
			ss << "-";
			ss << rule->getDamageType()->getRandomDamage(totalDamage, 2);
			if (rule->getDamageType()->RandomType == DRT_UFO_WITH_TWO_DICE)
				ss << "*";
			_currentDamageTooltip = tr("STR_DAMAGE_UC_").arg(ss.str());
		}
	}
	else
	{
		_currentDamageTooltip = tr("STR_DAMAGE_UC_").arg(tr("STR_UNKNOWN"));
	}
}
/**
 * Shows item info.
 * @param action Pointer to an action.
 */
void InventoryState::invMouseOver(Action *)
{
	if (_inv->getSelectedItem() != 0)
	{
		return;
	}

	bool altPressed = ((SDL_GetModState() & KMOD_ALT) != 0);
	bool currentDamageTooltipItemChanged = false;

	BattleItem *item = _inv->getMouseOverItem();
	if (item != _mouseHoverItem)
	{
		_mouseHoverItemFrame = _inv->getAnimFrame();
		_mouseHoverItem = item;
	}
	if (altPressed)
	{
		if (item != _currentDamageTooltipItem)
		{
			currentDamageTooltipItemChanged = true;
			_currentDamageTooltipItem = item;
			_currentDamageTooltip = L"";
		}
	}
	else
	{
		_currentDamageTooltipItem = nullptr;
		_currentDamageTooltip = L"";
	}
	if (item != 0)
	{
		std::wstring itemName;
		if (item->getUnit() && item->getUnit()->getStatus() == STATUS_UNCONSCIOUS)
		{
			itemName = item->getUnit()->getName(_game->getLanguage());
		}
		else
		{
			auto save = _game->getSavedGame();
			if (save->isResearched(item->getRules()->getRequirements()))
			{
				std::wstring text = tr(item->getRules()->getName());
				for (int slot = 0; slot < RuleItem::AmmoSlotMax; ++slot)
				{
					if (!item->needsAmmoForSlot(slot))
					{
						continue;
					}

					auto ammo = item->getAmmoForSlot(slot);
					if (!ammo || !save->isResearched(ammo->getRules()->getRequirements()))
					{
						continue;
					}

					const auto& ammoName = ammo->getRules()->getNameAsAmmo();
					if (!ammoName.empty())
					{
						text += L" ";
						text += tr(ammoName);
					}
				}
				if (altPressed)
				{
					if (currentDamageTooltipItemChanged)
					{
						calculateCurrentDamageTooltip();
					}
					itemName = _currentDamageTooltip;
				}
				else
				{
					itemName = text;
				}
			}
			else
			{
				itemName = tr("STR_ALIEN_ARTIFACT");
			}
		}

		if (!altPressed && Options::showItemNameAndWeightInInventory)
		{
			std::wostringstream ss;
			ss << itemName;
			ss << L" [";
			ss << item->getTotalWeight();
			ss << L"]";
			_txtItem->setText(ss.str().c_str());
		}
		else
		{
			_txtItem->setText(itemName);
		}

		_selAmmo->clear();
		bool hasSelfAmmo = item->getRules()->getBattleType() != BT_AMMO && item->getRules()->getClipSize() > 0;
		if ((item->isWeaponWithAmmo() || hasSelfAmmo) && item->haveAnyAmmo())
		{
			updateTemplateButtons(false);
			_txtAmmo->setText(L"");
		}
		else
		{
			_mouseHoverItem = nullptr;
			updateTemplateButtons(!_tu);
			std::wstring s;
			if (item->getAmmoQuantity() != 0 && item->getRules()->getBattleType() == BT_AMMO)
			{
				s = tr("STR_AMMO_ROUNDS_LEFT").arg(item->getAmmoQuantity());
			}
			else if (item->getRules()->getBattleType() == BT_MEDIKIT)
			{
				s = tr("STR_MEDI_KIT_QUANTITIES_LEFT").arg(item->getPainKillerQuantity()).arg(item->getStimulantQuantity()).arg(item->getHealQuantity());
			}
			_txtAmmo->setText(s);
		}
	}
	else
	{
		if (_currentTooltip.empty())
		{
			_txtItem->setText(L"");
		}
		_txtAmmo->setText(L"");
		_selAmmo->clear();
		updateTemplateButtons(!_tu);
	}
}

/**
 * Hides item info.
 * @param action Pointer to an action.
 */
void InventoryState::invMouseOut(Action *)
{
	_txtItem->setText(L"");
	_txtAmmo->setText(L"");
	_selAmmo->clear();
	_inv->setMouseOverItem(0);
	_mouseHoverItem = nullptr;
	_currentDamageTooltipItem = nullptr;
	_currentDamageTooltip = L"";
	updateTemplateButtons(!_tu);
}

void InventoryState::onMoveGroundInventoryToBase(Action *)
{
	// don't act when moving items
	if (_inv->getSelectedItem() != 0)
	{
		return;
	}

	if (_base == 0)
	{
		// equipment just before the mission (=after briefing) or during the mission
		return;
	}

	if (_noCraft)
	{
		// pre-equippping in the base, but *without* a craft
		return;
	}

	// ok, which craft?
	BattleUnit *unit = _battleGame->getSelectedUnit();
	Soldier *s = unit->getGeoscapeSoldier();
	Craft *c = s->getCraft();

	if (c == 0 || c->getStatus() == "STR_OUT")
	{
		// we're either not in a craft or not in a hangar (should not happen, but just in case)
		return;
	}
		
	Tile                     *groundTile = unit->getTile();
	std::vector<BattleItem*> *groundInv = groundTile->getInventory();

	// step 1: move stuff from craft to base
	for (std::vector<BattleItem*>::iterator i = groundInv->begin(); i != groundInv->end(); ++i)
	{
		std::string weaponRule = (*i)->getRules()->getType();
		// check all ammo slots first
		for (int slot = 0; slot < RuleItem::AmmoSlotMax; ++slot)
		{
			if ((*i)->getAmmoForSlot(slot))
			{
				std::string ammoRule = (*i)->getAmmoForSlot(slot)->getRules()->getType();
				// only real ammo
				if (weaponRule != ammoRule)
				{
					c->getItems()->removeItem(ammoRule);
					_base->getStorageItems()->addItem(ammoRule);
				}
			}
		}
		// and the weapon as last
		c->getItems()->removeItem(weaponRule);
		_base->getStorageItems()->addItem(weaponRule);
	}

	// step 2: clear ground
	for (std::vector<BattleItem*>::iterator i = groundInv->begin(); i != groundInv->end(); )
	{
		(*i)->setOwner(NULL);
		BattleItem *item = *i;
		i = groundInv->erase(i);
		_game->getSavedGame()->getSavedBattle()->removeItem(item);
	}

	// refresh ui
	_inv->arrangeGround();
	updateStats();
	refreshMouse();

	// give audio feedback
	_game->getMod()->getSoundByDepth(_battleGame->getDepth(), Mod::ITEM_DROP)->play();
}

/**
 * Takes care of any events from the core game engine.
 * @param action Pointer to an action.
 */
void InventoryState::handle(Action *action)
{
	State::handle(action);

	if (action->getDetails()->type == SDL_KEYDOWN)
	{
		// "ctrl+1..9" - save equipment
		// "1..9" - load equipment
		if (action->getDetails()->key.keysym.sym >= SDLK_1 && action->getDetails()->key.keysym.sym <= SDLK_9)
		{
			btnGlobalEquipmentLayoutClick(action);
		}
		if (action->getDetails()->key.keysym.sym == Options::keyInvClear)
		{
			if ((SDL_GetModState() & KMOD_CTRL) != 0 && (SDL_GetModState() & KMOD_ALT) != 0)
			{
				onMoveGroundInventoryToBase(action);
			}
		}
	}

#ifndef __MORPHOS__
	if (action->getDetails()->type == SDL_MOUSEBUTTONDOWN)
	{
		if (action->getDetails()->button.button == SDL_BUTTON_X1)
		{
			btnNextClick(action);
		}
		else if (action->getDetails()->button.button == SDL_BUTTON_X2)
		{
			btnPrevClick(action);
		}
	}
#endif
}

/**
 * Cycle throug loaded ammo in hover over item.
 */
void InventoryState::think()
{
	if (_mouseHoverItem)
	{
		auto anim = _inv->getAnimFrame();
		auto seq = std::max(((anim - _mouseHoverItemFrame) / 10) - 1, 0); // `-1` cause that first item will be show bit more longer
		auto modulo = 0;
		for (int slot = 0; slot < RuleItem::AmmoSlotMax; ++slot)
		{
			bool showSelfAmmo = slot == 0 && _mouseHoverItem->getRules()->getClipSize() > 0;
			if ((_mouseHoverItem->needsAmmoForSlot(slot) || showSelfAmmo) && _mouseHoverItem->getAmmoForSlot(slot))
			{
				++modulo;
			}
		}
		if (modulo)
		{
			seq %= modulo;
		}

		BattleItem* firstAmmo = nullptr;
		for (int slot = 0; slot < RuleItem::AmmoSlotMax; ++slot)
		{
			bool showSelfAmmo = slot == 0 && _mouseHoverItem->getRules()->getClipSize() > 0;
			if ((_mouseHoverItem->needsAmmoForSlot(slot) || showSelfAmmo) && _mouseHoverItem->getAmmoForSlot(slot))
			{
				firstAmmo = _mouseHoverItem->getAmmoForSlot(slot);
				if (slot >= seq)
				{
					break;
				}
			}
			else
			{
				// this will skip empty slot
				++seq;
			}
		}
		if (firstAmmo)
		{
			_txtAmmo->setText(tr("STR_AMMO_ROUNDS_LEFT").arg(firstAmmo->getAmmoQuantity()));
			SDL_Rect r;
			r.x = 0;
			r.y = 0;
			r.w = RuleInventory::HAND_W * RuleInventory::SLOT_W;
			r.h = RuleInventory::HAND_H * RuleInventory::SLOT_H;
			_selAmmo->drawRect(&r, _game->getMod()->getInterface("inventory")->getElement("grid")->color);
			r.x++;
			r.y++;
			r.w -= 2;
			r.h -= 2;
			_selAmmo->drawRect(&r, Palette::blockOffset(0)+15);
			firstAmmo->getRules()->drawHandSprite(_game->getMod()->getSurfaceSet("BIGOBS.PCK"), _selAmmo, firstAmmo, anim);
		}
		else
		{
			_selAmmo->clear();
		}
	}
	State::think();
}

/**
 * Shows a tooltip for the appropriate button.
 * @param action Pointer to an action.
 */
void InventoryState::txtTooltipIn(Action *action)
{
	if (_inv->getSelectedItem() == 0 && Options::battleTooltips)
	{
		_currentTooltip = action->getSender()->getTooltip();
		_txtItem->setText(tr(_currentTooltip));
	}
}

/**
 * Clears the tooltip text.
 * @param action Pointer to an action.
 */
void InventoryState::txtTooltipOut(Action *action)
{
	if (_inv->getSelectedItem() == 0 && Options::battleTooltips)
	{
		if (_currentTooltip == action->getSender()->getTooltip())
		{
			_currentTooltip = "";
			_txtItem->setText(L"");
		}
	}
}

/**
* Shows a tooltip for the paperdoll's armor.
* @param action Pointer to an action.
*/
void InventoryState::txtArmorTooltipIn(Action *action)
{
	if (_inv->getSelectedItem() == 0)
	{
		BattleUnit *unit = _inv->getSelectedUnit();
		if (unit != 0)
		{
			action->getSender()->setTooltip(unit->getArmor()->getType());
			_currentTooltip = action->getSender()->getTooltip();
			if (Options::showItemNameAndWeightInInventory)
			{
				std::wostringstream ss;
				ss << tr(_currentTooltip);
				ss << L" [";
				ss << unit->getArmor()->getWeight();
				ss << L"]";
				_txtItem->setText(ss.str().c_str());
			}
			else
			{
				_txtItem->setText(tr(_currentTooltip));
			}
		}
	}
}

/**
* Clears the armor tooltip text.
* @param action Pointer to an action.
*/
void InventoryState::txtArmorTooltipOut(Action *action)
{
	if (_inv->getSelectedItem() == 0)
	{
		if (_currentTooltip == action->getSender()->getTooltip())
		{
			_currentTooltip = "";
			_txtItem->setText(L"");
		}
	}
}

void InventoryState::updateTemplateButtons(bool isVisible)
{
	if (isVisible)
	{
		if (_curInventoryTemplate.empty())
		{
			// use "empty template" icons
			_game->getMod()->getSurface("InvCopy")->blit(_btnCreateTemplate);
			_game->getMod()->getSurface("InvPasteEmpty")->blit(_btnApplyTemplate);
			_btnApplyTemplate->setTooltip("STR_CLEAR_INVENTORY");
		}
		else
		{
			// use "active template" icons
			_game->getMod()->getSurface("InvCopyActive")->blit(_btnCreateTemplate);
			_game->getMod()->getSurface("InvPaste")->blit(_btnApplyTemplate);
			_btnApplyTemplate->setTooltip("STR_APPLY_INVENTORY_TEMPLATE");
		}
		_btnCreateTemplate->initSurfaces();
		_btnApplyTemplate->initSurfaces();
	}
	else
	{
		_btnCreateTemplate->clear();
		_btnApplyTemplate->clear();
	}
}

}<|MERGE_RESOLUTION|>--- conflicted
+++ resolved
@@ -948,52 +948,38 @@
 			continue;
 		}
 
-<<<<<<< HEAD
 		inventoryTemplate.push_back(new EquipmentLayoutItem((*j)));
 	}
 }
 
 void InventoryState::btnCreateTemplateClick(Action *)
-=======
-		_curInventoryTemplate.push_back(new EquipmentLayoutItem((*j)));
-	}
+{
+	// don't accept clicks when moving items
+	if (_inv->getSelectedItem() != 0)
+	{
+		return;
+	}
+
+	// clear current template
+	_clearInventoryTemplate(_curInventoryTemplate);
+
+	// create new template
+	_createInventoryTemplate(_curInventoryTemplate);
 
 	// give audio feedback
 	_game->getMod()->getSoundByDepth(_battleGame->getDepth(), Mod::ITEM_DROP)->play();
 	refreshMouse();
 }
 
-void InventoryState::btnApplyTemplateClick(Action *)
->>>>>>> 110ec46c
-{
-	// don't accept clicks when moving items
-	if (_inv->getSelectedItem() != 0)
-	{
-		return;
-	}
-
-	// clear current template
-	_clearInventoryTemplate(_curInventoryTemplate);
-
-	// create new template
-	_createInventoryTemplate(_curInventoryTemplate);
-
-	// give audio feedback
-	_game->getMod()->getSoundByDepth(_battleGame->getDepth(), Mod::ITEM_DROP)->play();
-	refreshMouse();
-}
-
 void InventoryState::_applyInventoryTemplate(std::vector<EquipmentLayoutItem*> &inventoryTemplate)
 {
 	BattleUnit               *unit          = _battleGame->getSelectedUnit();
 	Tile                     *groundTile    = unit->getTile();
 	std::vector<BattleItem*> *groundInv     = groundTile->getInventory();
 
-<<<<<<< HEAD
-	_clearInventory(_game, unitInv, groundTile, false);
-=======
+	// FIXME MERGE
+	//_clearInventory(_game, unitInv, groundTile, false);
 	_battleGame->getTileEngine()->itemDropInventory(groundTile, unit);
->>>>>>> 110ec46c
 
 	// attempt to replicate inventory template by grabbing corresponding items
 	// from the ground.  if any item is not found on the ground, display warning
@@ -1177,11 +1163,9 @@
 	BattleUnit               *unit       = _battleGame->getSelectedUnit();
 	Tile                     *groundTile = unit->getTile();
 
-<<<<<<< HEAD
-	_clearInventory(_game, unitInv, groundTile, false);
-=======
+	// FIXME MERGE
+	//_clearInventory(_game, unitInv, groundTile, false);
 	_battleGame->getTileEngine()->itemDropInventory(groundTile, unit);
->>>>>>> 110ec46c
 
 	// refresh ui
 	_inv->arrangeGround();
