--- conflicted
+++ resolved
@@ -17,12 +17,9 @@
  * along with OpenXcom.  If not, see <http://www.gnu.org/licenses/>.
  */
 #include "InventoryState.h"
-<<<<<<< HEAD
 #include "InventoryLoadState.h"
 #include "InventorySaveState.h"
-=======
 #include <algorithm>
->>>>>>> 090565d7
 #include "Inventory.h"
 #include "../Basescape/SoldierArmorState.h"
 #include "../Basescape/SoldierAvatarState.h"
@@ -93,17 +90,10 @@
 	_txtName = new TextEdit(this, 210, 17, 28, 6);
 	_txtTus = new Text(40, 9, 245, 24);
 	_txtWeight = new Text(70, 9, 245, 24);
-<<<<<<< HEAD
 	_txtFiringAcc = new Text(70, 9, 245, 32);
 	_txtThrowingAcc = new Text(70, 9, 245, 40);
 	_txtMeleeAcc = new Text(70, 9, 245, 48);
 	_txtPsi = new Text(70, 9, 245, 56);
-=======
-	_txtFAcc = new Text(50, 9, 245, 32);
-	_txtReact = new Text(50, 9, 245, 40);
-	_txtPSkill = new Text(50, 9, 245, 48);
-	_txtPStr = new Text(50, 9, 245, 56);
->>>>>>> 090565d7
 	_txtItem = new Text(160, 9, 128, 140);
 	_txtAmmo = new Text(66, 24, 254, 64);
 	_btnOk = new BattlescapeButton(35, 22, 237, 1);
@@ -929,34 +919,6 @@
 				ammo,
 				(*j)->getFuseTimer()));
 	}
-<<<<<<< HEAD
-=======
-
-	// give audio feedback
-	_game->getMod()->getSoundByDepth(_battleGame->getDepth(), Mod::ITEM_DROP)->play();
-	refreshMouse();
-}
-
-static void _clearInventory(Game *game, std::vector<BattleItem*> *unitInv, Tile *groundTile)
-{
-	RuleInventory *groundRuleInv = game->getMod()->getInventory("STR_GROUND", true);
-
-	// clear unit's inventory (i.e. move everything to the ground)
-	for (std::vector<BattleItem*>::iterator i = unitInv->begin(); i != unitInv->end(); )
-	{
-		if ((*i)->getRules()->isFixed())
-		{
-			// do nothing, fixed items cannot be moved!
-			++i;
-		}
-		else
-		{
-			(*i)->setOwner(NULL);
-			groundTile->addItem(*i, groundRuleInv);
-			i = unitInv->erase(i);
-		}
-	}
->>>>>>> 090565d7
 }
 
 void InventoryState::btnCreateTemplateClick(Action *)
