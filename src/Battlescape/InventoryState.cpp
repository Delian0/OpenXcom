/*
 * Copyright 2010-2016 OpenXcom Developers.
 *
 * This file is part of OpenXcom.
 *
 * OpenXcom is free software: you can redistribute it and/or modify
 * it under the terms of the GNU General Public License as published by
 * the Free Software Foundation, either version 3 of the License, or
 * (at your option) any later version.
 *
 * OpenXcom is distributed in the hope that it will be useful,
 * but WITHOUT ANY WARRANTY; without even the implied warranty of
 * MERCHANTABILITY or FITNESS FOR A PARTICULAR PURPOSE.  See the
 * GNU General Public License for more details.
 *
 * You should have received a copy of the GNU General Public License
 * along with OpenXcom.  If not, see <http://www.gnu.org/licenses/>.
 */
#include "InventoryState.h"
#include "InventoryLoadState.h"
#include "InventorySaveState.h"
#include <algorithm>
#include "Inventory.h"
#include "../Basescape/SoldierArmorState.h"
#include "../Basescape/SoldierAvatarState.h"
#include "../Geoscape/GeoscapeState.h"
#include "../Engine/Game.h"
#include "../Engine/FileMap.h"
#include "../Mod/Mod.h"
#include "../Engine/LocalizedText.h"
#include "../Engine/Screen.h"
#include "../Engine/Palette.h"
#include "../Engine/Surface.h"
#include "../Interface/Text.h"
#include "../Interface/TextEdit.h"
#include "../Interface/BattlescapeButton.h"
#include "../Engine/Action.h"
#include "../Engine/InteractiveSurface.h"
#include "../Engine/Sound.h"
#include "../Engine/SurfaceSet.h"
#include "../Savegame/SavedGame.h"
#include "../Savegame/Tile.h"
#include "../Savegame/SavedBattleGame.h"
#include "../Savegame/Base.h"
#include "../Savegame/BattleUnit.h"
#include "../Savegame/Craft.h"
#include "../Savegame/ItemContainer.h"
#include "../Savegame/Soldier.h"
#include "../Mod/RuleItem.h"
#include "../Mod/RuleInventory.h"
#include "../Mod/Armor.h"
#include "../Engine/Options.h"
#include "UnitInfoState.h"
#include "BattlescapeState.h"
#include "BattlescapeGenerator.h"
#include "TileEngine.h"
#include "../Mod/RuleInterface.h"
#include "../Ufopaedia/Ufopaedia.h"

namespace OpenXcom
{

static const int _templateBtnX = 288;
static const int _createTemplateBtnY = 90;
static const int _applyTemplateBtnY  = 113;

/**
 * Initializes all the elements in the Inventory screen.
 * @param game Pointer to the core game.
 * @param tu Does Inventory use up Time Units?
 * @param parent Pointer to parent Battlescape.
 */
InventoryState::InventoryState(bool tu, BattlescapeState *parent, Base *base, bool noCraft) : _tu(tu), _noCraft(noCraft), _lightUpdated(false), _parent(parent), _base(base), _reloadUnit(false), _globalLayoutIndex(-1)
{
	_battleGame = _game->getSavedGame()->getSavedBattle();

	if (Options::maximizeInfoScreens)
	{
		Options::baseXResolution = Screen::ORIGINAL_WIDTH;
		Options::baseYResolution = Screen::ORIGINAL_HEIGHT;
		_game->getScreen()->resetDisplay(false);
	}
	else if (!_battleGame->getTileEngine())
	{
		Screen::updateScale(Options::battlescapeScale, Options::battlescapeScale, Options::baseXBattlescape, Options::baseYBattlescape, true);
		_game->getScreen()->resetDisplay(false);
	}

	// Create objects
	_bg = new Surface(320, 200, 0, 0);
	_soldier = new Surface(320, 200, 0, 0);
	_txtName = new TextEdit(this, 210, 17, 28, 6);
	_txtTus = new Text(40, 9, 245, 24);
	_txtWeight = new Text(70, 9, 245, 24);
	_txtFiringAcc = new Text(70, 9, 245, 32);
	_txtThrowingAcc = new Text(70, 9, 245, 40);
	_txtMeleeAcc = new Text(70, 9, 245, 48);
	_txtPsi = new Text(70, 9, 245, 56);
	_txtItem = new Text(160, 9, 128, 140);
	_txtAmmo = new Text(66, 24, 254, 64);
	_btnOk = new BattlescapeButton(35, 22, 237, 1);
	_btnPrev = new BattlescapeButton(23, 22, 273, 1);
	_btnNext = new BattlescapeButton(23, 22, 297, 1);
	_btnUnload = new BattlescapeButton(32, 25, 288, 32);
	_btnGround = new BattlescapeButton(32, 15, 289, 137);
	_btnRank = new BattlescapeButton(26, 23, 0, 0);
	_btnArmor = new BattlescapeButton(40, 70, 60, 65);
	_btnCreateTemplate = new BattlescapeButton(32, 22, _templateBtnX, _createTemplateBtnY);
	_btnApplyTemplate = new BattlescapeButton(32, 22, _templateBtnX, _applyTemplateBtnY);
	_selAmmo = new Surface(RuleInventory::HAND_W * RuleInventory::SLOT_W, RuleInventory::HAND_H * RuleInventory::SLOT_H, 272, 88);
	_inv = new Inventory(_game, 320, 200, 0, 0, _parent == 0);
	_btnQuickSearch = new TextEdit(this, 40, 9, 244, 140);

	// Set palette
	setPalette("PAL_BATTLESCAPE");

	add(_bg);

	// Set up objects
	_game->getMod()->getSurface("TAC01.SCR")->blit(_bg);

	add(_soldier);
	add(_btnQuickSearch, "textItem", "inventory");
	add(_txtName, "textName", "inventory", _bg);
	add(_txtTus, "textTUs", "inventory", _bg);
	add(_txtWeight, "textWeight", "inventory", _bg);
	add(_txtFiringAcc, "textFiring", "inventory", _bg);
	add(_txtThrowingAcc, "textFiring", "inventory", _bg);
	add(_txtMeleeAcc, "textFiring", "inventory", _bg);
	add(_txtPsi, "textFiring", "inventory", _bg);
	add(_txtItem, "textItem", "inventory", _bg);
	add(_txtAmmo, "textAmmo", "inventory", _bg);
	add(_btnOk, "buttonOK", "inventory", _bg);
	add(_btnPrev, "buttonPrev", "inventory", _bg);
	add(_btnNext, "buttonNext", "inventory", _bg);
	add(_btnUnload, "buttonUnload", "inventory", _bg);
	add(_btnGround, "buttonGround", "inventory", _bg);
	add(_btnRank, "rank", "inventory", _bg);
	add(_btnArmor, "buttonOK", "inventory", _bg);
	add(_btnCreateTemplate, "buttonCreate", "inventory", _bg);
	add(_btnApplyTemplate, "buttonApply", "inventory", _bg);
	add(_selAmmo);
	add(_inv);

	// move the TU display down to make room for the weight display
	if (Options::showMoreStatsInInventoryView)
	{
		_txtTus->setY(_txtTus->getY() + 8);
	}

	centerAllSurfaces();



	_txtName->setBig();
	_txtName->setHighContrast(true);
	_txtName->onChange((ActionHandler)&InventoryState::edtSoldierChange);
	_txtName->onMousePress((ActionHandler)&InventoryState::edtSoldierPress);

	_txtTus->setHighContrast(true);

	_txtWeight->setHighContrast(true);

	_txtFiringAcc->setHighContrast(true);

	_txtThrowingAcc->setHighContrast(true);

	_txtMeleeAcc->setHighContrast(true);

	_txtPsi->setHighContrast(true);

	_txtItem->setHighContrast(true);

	_txtAmmo->setAlign(ALIGN_CENTER);
	_txtAmmo->setHighContrast(true);

	_btnOk->onMouseClick((ActionHandler)&InventoryState::btnOkClick);
	_btnOk->onKeyboardPress((ActionHandler)&InventoryState::btnOkClick, Options::keyCancel);
	_btnOk->onKeyboardPress((ActionHandler)&InventoryState::btnOkClick, Options::keyBattleInventory);
	_btnOk->onKeyboardPress((ActionHandler)&GeoscapeState::btnUfopaediaClick, Options::keyGeoUfopedia);
	_btnOk->onKeyboardPress((ActionHandler)&InventoryState::btnArmorClick, Options::keyBattleAbort);
	_btnOk->onKeyboardPress((ActionHandler)&InventoryState::btnArmorClickRight, Options::keyBattleMap);
	_btnOk->onKeyboardPress((ActionHandler)&InventoryState::btnInventoryLoadClick, Options::keyQuickLoad);
	_btnOk->onKeyboardPress((ActionHandler)&InventoryState::btnInventorySaveClick, Options::keyQuickSave);
	_btnOk->setTooltip("STR_OK");
	_btnOk->onMouseIn((ActionHandler)&InventoryState::txtTooltipIn);
	_btnOk->onMouseOut((ActionHandler)&InventoryState::txtTooltipOut);

	_btnPrev->onMouseClick((ActionHandler)&InventoryState::btnPrevClick);
	_btnPrev->onKeyboardPress((ActionHandler)&InventoryState::btnPrevClick, Options::keyBattlePrevUnit);
	_btnPrev->setTooltip("STR_PREVIOUS_UNIT");
	_btnPrev->onMouseIn((ActionHandler)&InventoryState::txtTooltipIn);
	_btnPrev->onMouseOut((ActionHandler)&InventoryState::txtTooltipOut);

	_btnNext->onMouseClick((ActionHandler)&InventoryState::btnNextClick);
	_btnNext->onKeyboardPress((ActionHandler)&InventoryState::btnNextClick, Options::keyBattleNextUnit);
	_btnNext->setTooltip("STR_NEXT_UNIT");
	_btnNext->onMouseIn((ActionHandler)&InventoryState::txtTooltipIn);
	_btnNext->onMouseOut((ActionHandler)&InventoryState::txtTooltipOut);

	_btnUnload->onMouseClick((ActionHandler)&InventoryState::btnUnloadClick);
	_btnUnload->setTooltip("STR_UNLOAD_WEAPON");
	_btnUnload->onMouseIn((ActionHandler)&InventoryState::txtTooltipIn);
	_btnUnload->onMouseOut((ActionHandler)&InventoryState::txtTooltipOut);

	_btnGround->onMouseClick((ActionHandler)&InventoryState::btnGroundClick);
	_btnGround->setTooltip("STR_SCROLL_RIGHT");
	_btnGround->onMouseIn((ActionHandler)&InventoryState::txtTooltipIn);
	_btnGround->onMouseOut((ActionHandler)&InventoryState::txtTooltipOut);

	_btnRank->onMouseClick((ActionHandler)&InventoryState::btnRankClick);
	_btnRank->setTooltip("STR_UNIT_STATS");
	_btnRank->onMouseIn((ActionHandler)&InventoryState::txtTooltipIn);
	_btnRank->onMouseOut((ActionHandler)&InventoryState::txtTooltipOut);

	_btnArmor->onMouseClick((ActionHandler)&InventoryState::btnArmorClick);
	_btnArmor->onMouseClick((ActionHandler)&InventoryState::btnArmorClickRight, SDL_BUTTON_RIGHT);
	_btnArmor->onMouseClick((ActionHandler)&InventoryState::btnArmorClickMiddle, SDL_BUTTON_MIDDLE);
	_btnArmor->onMouseIn((ActionHandler)&InventoryState::txtArmorTooltipIn);
	_btnArmor->onMouseOut((ActionHandler)&InventoryState::txtArmorTooltipOut);

	_btnCreateTemplate->onMouseClick((ActionHandler)&InventoryState::btnCreateTemplateClick);
	_btnCreateTemplate->onKeyboardPress((ActionHandler)&InventoryState::btnCreateTemplateClick, Options::keyInvCreateTemplate);
	_btnCreateTemplate->setTooltip("STR_CREATE_INVENTORY_TEMPLATE");
	_btnCreateTemplate->onMouseIn((ActionHandler)&InventoryState::txtTooltipIn);
	_btnCreateTemplate->onMouseOut((ActionHandler)&InventoryState::txtTooltipOut);

	_btnApplyTemplate->onMouseClick((ActionHandler)&InventoryState::btnApplyTemplateClick);
	_btnApplyTemplate->onKeyboardPress((ActionHandler)&InventoryState::btnApplyTemplateClick, Options::keyInvApplyTemplate);
	_btnApplyTemplate->onKeyboardPress((ActionHandler)&InventoryState::onClearInventory, Options::keyInvClear);
	_btnApplyTemplate->onKeyboardPress((ActionHandler)&InventoryState::onAutoequip, Options::keyInvAutoEquip);
	_btnApplyTemplate->setTooltip("STR_APPLY_INVENTORY_TEMPLATE");
	_btnApplyTemplate->onMouseIn((ActionHandler)&InventoryState::txtTooltipIn);
	_btnApplyTemplate->onMouseOut((ActionHandler)&InventoryState::txtTooltipOut);

	_btnQuickSearch->setHighContrast(true);
	_btnQuickSearch->setText(L""); // redraw
	_btnQuickSearch->onEnter((ActionHandler)&InventoryState::btnQuickSearchApply);
	_btnQuickSearch->setVisible(false);

	_btnOk->onKeyboardRelease((ActionHandler)&InventoryState::btnQuickSearchToggle, Options::keyToggleQuickSearch);

	// only use copy/paste buttons in setup (i.e. non-tu) mode
	if (_tu)
	{
		_btnCreateTemplate->setVisible(false);
		_btnApplyTemplate->setVisible(false);
	}
	else
	{
		updateTemplateButtons(true);
	}

	_inv->draw();
	_inv->setTuMode(_tu);
	_inv->setSelectedUnit(_game->getSavedGame()->getSavedBattle()->getSelectedUnit());
	_inv->onMouseClick((ActionHandler)&InventoryState::invClick, 0);
	_inv->onMouseOver((ActionHandler)&InventoryState::invMouseOver);
	_inv->onMouseOut((ActionHandler)&InventoryState::invMouseOut);

	_txtTus->setVisible(_tu);
	_txtWeight->setVisible(Options::showMoreStatsInInventoryView);
	_txtFiringAcc->setVisible(Options::showMoreStatsInInventoryView && !_tu);
	_txtThrowingAcc->setVisible(Options::showMoreStatsInInventoryView && !_tu);
	_txtMeleeAcc->setVisible(Options::showMoreStatsInInventoryView && !_tu);
	_txtPsi->setVisible(Options::showMoreStatsInInventoryView && !_tu);
}

static void _clearInventoryTemplate(std::vector<EquipmentLayoutItem*> &inventoryTemplate)
{
	for (std::vector<EquipmentLayoutItem*>::iterator eraseIt = inventoryTemplate.begin();
		 eraseIt != inventoryTemplate.end();
		 eraseIt = inventoryTemplate.erase(eraseIt))
	{
		delete *eraseIt;
	}
}

/**
 *
 */
InventoryState::~InventoryState()
{
	_clearInventoryTemplate(_curInventoryTemplate);
	_clearInventoryTemplate(_tempInventoryTemplate);

	if (_battleGame->getTileEngine())
	{
		if (Options::maximizeInfoScreens)
		{
			Screen::updateScale(Options::battlescapeScale, Options::battlescapeScale, Options::baseXBattlescape, Options::baseYBattlescape, true);
			_game->getScreen()->resetDisplay(false);
		}
		Tile *inventoryTile = _battleGame->getSelectedUnit()->getTile();
		_battleGame->getTileEngine()->applyGravity(inventoryTile);
		_battleGame->getTileEngine()->calculateLighting(LL_ITEMS); // dropping/picking up flares
		_battleGame->getTileEngine()->recalculateFOV();
	}
	else
	{
		Screen::updateScale(Options::geoscapeScale, Options::geoscapeScale, Options::baseXGeoscape, Options::baseYGeoscape, true);
		_game->getScreen()->resetDisplay(false);
	}
}

static void _clearInventory(Game *game, std::vector<BattleItem*> *unitInv, Tile *groundTile, bool deleteFixedItems)
{
	RuleInventory *groundRuleInv = game->getMod()->getInventory("STR_GROUND");

	// clear unit's inventory (i.e. move everything to the ground)
	for (std::vector<BattleItem*>::iterator i = unitInv->begin(); i != unitInv->end(); )
	{
		if ((*i)->getRules()->isFixed())
		{
			if (deleteFixedItems)
			{
				// delete fixed items completely (e.g. when changing armor)
				(*i)->setOwner(NULL);
				BattleItem *item = *i;
				i = unitInv->erase(i);
				game->getSavedGame()->getSavedBattle()->removeItem(item);
			}
			else
			{
				// do nothing, fixed items cannot be moved (individually by the player)!
				++i;
			}
		}
		else
		{
			(*i)->setOwner(NULL);
			(*i)->setFuseTimer(-1); // unprime explosives before dropping them
			groundTile->addItem(*i, groundRuleInv);
			i = unitInv->erase(i);
		}
	}
}

void InventoryState::setGlobalLayoutIndex(int index)
{
	_globalLayoutIndex = index;
}

/**
 * Updates all soldier stats when the soldier changes.
 */
void InventoryState::init()
{
	State::init();
	BattleUnit *unit = _battleGame->getSelectedUnit();

	// no selected unit, close inventory
	if (unit == 0)
	{
		btnOkClick(0);
		return;
	}
	// skip to the first unit with inventory
	if (!unit->hasInventory())
	{
		if (_parent)
		{
			_parent->selectNextPlayerUnit(false, false, true);
		}
		else
		{
			_battleGame->selectNextPlayerUnit(false, false, true);
		}
		// no available unit, close inventory
		if (_battleGame->getSelectedUnit() == 0 || !_battleGame->getSelectedUnit()->hasInventory())
		{
			// starting a mission with just vehicles
			btnOkClick(0);
			return;
		}
		else
		{
			unit = _battleGame->getSelectedUnit();
		}
	}

	_soldier->clear();
	_btnRank->clear();

	_txtName->setBig();
	_txtName->setText(unit->getName(_game->getLanguage()));
	_inv->setSelectedUnit(unit);
	Soldier *s = unit->getGeoscapeSoldier();
	if (s)
	{
		// reload necessary after the change of armor
		if (_reloadUnit)
		{
			// Step 0: update unit's armor
			unit->updateArmorFromSoldier(s, _battleGame->getDepth(), _game->getMod()->getMaxViewDistance());

			// Step 1: remember the unit's equipment (excl. fixed items)
			_clearInventoryTemplate(_tempInventoryTemplate);
			_createInventoryTemplate(_tempInventoryTemplate);

			// Step 2: drop all items (and delete fixed items!!)
			std::vector<BattleItem*> *unitInv = unit->getInventory();
			Tile *groundTile = unit->getTile();
			_clearInventory(_game, unitInv, groundTile, true);

			// Step 3: equip fixed items // Note: the inventory must be *completely* empty before this step
			_battleGame->initUnit(unit);

			// Step 4: re-equip original items (unless slots taken by fixed items)
			_applyInventoryTemplate(_tempInventoryTemplate);

			// refresh ui
			_inv->arrangeGround(false); // calls drawItems() too

			// reset armor tooltip
			_currentTooltip = "";
			_txtItem->setText(L"");

			// reload done
			_reloadUnit = false;
		}

		SurfaceSet *texture = _game->getMod()->getSurfaceSet("SMOKE.PCK");
		texture->getFrame(20 + s->getRank())->setX(0);
		texture->getFrame(20 + s->getRank())->setY(0);
		texture->getFrame(20 + s->getRank())->blit(_btnRank);

		const std::string look = s->getArmor()->getSpriteInventory();
		const std::string gender = s->getGender() == GENDER_MALE ? "M" : "F";
		std::stringstream ss;
		Surface *surf = 0;

		for (int i = 0; i <= 4; ++i)
		{
			ss.str("");
			ss << look;
			ss << gender;
			ss << (int)s->getLook() + (s->getLookVariant() & (15 >> i)) * 4;
			ss << ".SPK";
			surf = _game->getMod()->getSurface(ss.str(), false);
			if (surf)
			{
				break;
			}
		}
		if (!surf)
		{
			ss.str("");
			ss << look;
			ss << ".SPK";
			surf = _game->getMod()->getSurface(ss.str(), true);
		}
		surf->blit(_soldier);
	}
	else
	{
		Surface *armorSurface = _game->getMod()->getSurface(unit->getArmor()->getSpriteInventory(), false);
		if (!armorSurface)
		{
			armorSurface = _game->getMod()->getSurface(unit->getArmor()->getSpriteInventory() + ".SPK", false);
		}
		if (!armorSurface)
		{
			armorSurface = _game->getMod()->getSurface(unit->getArmor()->getSpriteInventory() + "M0.SPK", false);
		}
		if (armorSurface)
		{
			armorSurface->blit(_soldier);
		}
	}

	// coming from InventoryLoad window...
	if (_globalLayoutIndex > -1)
	{
		loadGlobalLayout((_globalLayoutIndex));
		_globalLayoutIndex = -1;

		// refresh ui
		_inv->arrangeGround(false);
	}

	updateStats();
	refreshMouse();
}

/**
 * Disables the input, if not a soldier. Sets the name without a statstring otherwise.
 * @param action Pointer to an action.
 */
void InventoryState::edtSoldierPress(Action *)
{
	// renaming available only in the base (not during mission)
	if (_base == 0)
	{
		_txtName->setFocus(false);
	}
	else
	{
		BattleUnit *unit = _inv->getSelectedUnit();
		if (unit != 0)
		{
			Soldier *s = unit->getGeoscapeSoldier();
			if (s)
			{
				// set the soldier's name without a statstring
				_txtName->setText(s->getName());
			}
			
		}
	}
}

/**
 * Changes the soldier's name.
 * @param action Pointer to an action.
 */
void InventoryState::edtSoldierChange(Action *)
{
	BattleUnit *unit = _inv->getSelectedUnit();
	if (unit != 0)
	{
		Soldier *s = unit->getGeoscapeSoldier();
		if (s)
		{
			// set the soldier's name
			s->setName(_txtName->getText());
			// also set the unit's name (with a statstring)
			unit->setName(s->getName(true));
		}
	}
}

/**
 * Updates the soldier stats (Weight, TU).
 */
void InventoryState::updateStats()
{
	BattleUnit *unit = _battleGame->getSelectedUnit();

	_txtTus->setText(tr("STR_TIME_UNITS_SHORT").arg(unit->getTimeUnits()));

	int weight = unit->getCarriedWeight(_inv->getSelectedItem());
	_txtWeight->setText(tr("STR_WEIGHT").arg(weight).arg(unit->getBaseStats()->strength));
	if (weight > unit->getBaseStats()->strength)
	{
		_txtWeight->setSecondaryColor(_game->getMod()->getInterface("inventory")->getElement("weight")->color2);
	}
	else
	{
		_txtWeight->setSecondaryColor(_game->getMod()->getInterface("inventory")->getElement("weight")->color);
	}

	_txtFiringAcc->setText(tr("STR_FIRING_SHORT").arg(unit->getBaseStats()->firing));

	_txtThrowingAcc->setText(tr("STR_THROWING_SHORT").arg(unit->getBaseStats()->throwing));

	_txtMeleeAcc->setText(tr("STR_MELEE_SHORT").arg(unit->getBaseStats()->melee));

	if (unit->getBaseStats()->psiSkill > 0 || (Options::psiStrengthEval && _game->getSavedGame()->isResearched(_game->getMod()->getPsiRequirements())))
	{
		_txtPsi->setText(tr("STR_PSI_SHORT")
			.arg(unit->getBaseStats()->psiStrength)
			.arg(unit->getBaseStats()->psiSkill > 0 ? unit->getBaseStats()->psiSkill : 0));
	}
	else
	{
		_txtPsi->setText(L"");
	}
}

/**
 * Saves the soldiers' equipment-layout.
 */
void InventoryState::saveEquipmentLayout()
{
	for (std::vector<BattleUnit*>::iterator i = _battleGame->getUnits()->begin(); i != _battleGame->getUnits()->end(); ++i)
	{
		// we need X-Com soldiers only
		if ((*i)->getGeoscapeSoldier() == 0) continue;

		std::vector<EquipmentLayoutItem*> *layoutItems = (*i)->getGeoscapeSoldier()->getEquipmentLayout();

		// clear the previous save
		if (!layoutItems->empty())
		{
			for (std::vector<EquipmentLayoutItem*>::iterator j = layoutItems->begin(); j != layoutItems->end(); ++j)
				delete *j;
			layoutItems->clear();
		}

		// save the soldier's items
		// note: with using getInventory() we are skipping the ammos loaded, (they're not owned) because we handle the loaded-ammos separately (inside)
		for (std::vector<BattleItem*>::iterator j = (*i)->getInventory()->begin(); j != (*i)->getInventory()->end(); ++j)
		{
			layoutItems->push_back(new EquipmentLayoutItem((*j)));
		}
	}
}

/**
 * Opens the Armor Selection GUI
 * @param action Pointer to an action.
 */
void InventoryState::btnArmorClick(Action *action)
{
	if (_base == 0)
	{
		// equipment just before mission or during the mission
		return;
	}

	// equipment in the base
	BattleUnit *unit = _battleGame->getSelectedUnit();
	Soldier *s = unit->getGeoscapeSoldier();

	if (!(s->getCraft() && s->getCraft()->getStatus() == "STR_OUT"))
	{
		size_t soldierIndex = 0;
		for (std::vector<Soldier*>::iterator i = _base->getSoldiers()->begin(); i != _base->getSoldiers()->end(); ++i)
		{
			if ((*i)->getId() == s->getId())
			{
				soldierIndex = i - _base->getSoldiers()->begin();
			}
		}

		_reloadUnit = true;
		_game->pushState(new SoldierArmorState(_base, soldierIndex, SA_BATTLESCAPE));
	}
}

/**
 * Opens the Avatar Selection GUI
 * @param action Pointer to an action.
 */
void InventoryState::btnArmorClickRight(Action *action)
{
	if (_base == 0)
	{
		// equipment just before mission or during the mission
		return;
	}

	// equipment in the base
	BattleUnit *unit = _battleGame->getSelectedUnit();
	Soldier *s = unit->getGeoscapeSoldier();

	if (!(s->getCraft() && s->getCraft()->getStatus() == "STR_OUT"))
	{
		size_t soldierIndex = 0;
		for (std::vector<Soldier*>::iterator i = _base->getSoldiers()->begin(); i != _base->getSoldiers()->end(); ++i)
		{
			if ((*i)->getId() == s->getId())
			{
				soldierIndex = i - _base->getSoldiers()->begin();
			}
		}

		_game->pushState(new SoldierAvatarState(_base, soldierIndex));
	}
}

/**
* Opens Ufopaedia entry for the corresponding armor.
* @param action Pointer to an action.
*/
void InventoryState::btnArmorClickMiddle(Action *action)
{
	BattleUnit *unit = _inv->getSelectedUnit();
	if (unit != 0)
	{
		std::string articleId = unit->getArmor()->getType();
		Ufopaedia::openArticle(_game, articleId);
	}
}

void InventoryState::saveGlobalLayout(int index)
{
	std::vector<EquipmentLayoutItem*> *tmpl = _game->getSavedGame()->getGlobalEquipmentLayout(index);

	// clear current template
	_clearInventoryTemplate(*tmpl);

	// create new template
	_createInventoryTemplate(*tmpl);
}

void InventoryState::loadGlobalLayout(int index)
{
	std::vector<EquipmentLayoutItem*> *tmpl = _game->getSavedGame()->getGlobalEquipmentLayout(index);

	_applyInventoryTemplate(*tmpl);
}

/**
* Handles global equipment layout actions.
* @param action Pointer to an action.
*/
void InventoryState::btnGlobalEquipmentLayoutClick(Action *action)
{
	if (_tu)
	{
		// cannot use this feature during the mission!
		return;
	}

	// don't accept clicks when moving items
	if (_inv->getSelectedItem() != 0)
	{
		return;
	}

	// SDLK_1 = 49, SDLK_9 = 57
	const int index = action->getDetails()->key.keysym.sym - 49;
	if (index < 0 || index > 8)
	{
		return; // just in case
	}

	if ((SDL_GetModState() & KMOD_CTRL) != 0)
	{
		saveGlobalLayout(index);

		// give audio feedback
		_game->getMod()->getSoundByDepth(_battleGame->getDepth(), Mod::ITEM_DROP)->play();
		refreshMouse();
	}
	else
	{
		loadGlobalLayout(index);

		// refresh ui
		_inv->arrangeGround(false);
		updateStats();
		refreshMouse();

		// give audio feedback
		_game->getMod()->getSoundByDepth(_battleGame->getDepth(), Mod::ITEM_DROP)->play();
	}
}

/**
* Opens the InventoryLoad screen.
* @param action Pointer to an action.
*/
void InventoryState::btnInventoryLoadClick(Action *)
{
	if (_tu)
	{
		// cannot use this feature during the mission!
		return;
	}

	_game->pushState(new InventoryLoadState(this));
}

/**
* Opens the InventorySave screen.
* @param action Pointer to an action.
*/
void InventoryState::btnInventorySaveClick(Action *)
{
	_game->pushState(new InventorySaveState(this));
}

/**
 * Returns to the previous screen.
 * @param action Pointer to an action.
 */
void InventoryState::btnOkClick(Action *)
{
	if (_inv->getSelectedItem() != 0)
		return;
	_game->popState();
	Tile *inventoryTile = _battleGame->getSelectedUnit()->getTile();
	if (!_tu)
	{
		saveEquipmentLayout();
		_battleGame->resetUnitTiles();
		if (_battleGame->getTurn() == 1)
		{
			_battleGame->randomizeItemLocations(inventoryTile);
			if (inventoryTile->getUnit())
			{
				// make sure we select the unit closest to the ramp.
				_battleGame->setSelectedUnit(inventoryTile->getUnit());
			}
		}

		// initialize xcom units for battle
		for (std::vector<BattleUnit*>::iterator j = _battleGame->getUnits()->begin(); j != _battleGame->getUnits()->end(); ++j)
		{
			if ((*j)->getOriginalFaction() != FACTION_PLAYER || (*j)->isOut())
			{
				continue;
			}

			(*j)->prepareNewTurn();
		}
	}
}

/**
 * Selects the previous soldier.
 * @param action Pointer to an action.
 */
void InventoryState::btnPrevClick(Action *)
{
	if (_inv->getSelectedItem() != 0)
	{
		return;
	}

	if (_parent)
	{
		_parent->selectPreviousPlayerUnit(false, false, true);
	}
	else
	{
		_battleGame->selectPreviousPlayerUnit(false, false, true);
	}
	init();
}

/**
 * Selects the next soldier.
 * @param action Pointer to an action.
 */
void InventoryState::btnNextClick(Action *)
{
	if (_inv->getSelectedItem() != 0)
	{
		return;
	}
	if (_parent)
	{
		_parent->selectNextPlayerUnit(false, false, true);
	}
	else
	{
		_battleGame->selectNextPlayerUnit(false, false, true);
	}
	init();
}

/**
 * Unloads the selected weapon.
 * @param action Pointer to an action.
 */
void InventoryState::btnUnloadClick(Action *)
{
	if (_inv->unload())
	{
		_txtItem->setText(L"");
		_txtAmmo->setText(L"");
		_selAmmo->clear();
		updateStats();
		_game->getMod()->getSoundByDepth(0, Mod::ITEM_DROP)->play();
	}
}

/**
* Quick search toggle.
* @param action Pointer to an action.
*/
void InventoryState::btnQuickSearchToggle(Action *action)
{
	if (_btnQuickSearch->getVisible())
	{
		_btnQuickSearch->setText(L"");
		_btnQuickSearch->setVisible(false);
		btnQuickSearchApply(action);
	}
	else
	{
		_btnQuickSearch->setVisible(true);
		_btnQuickSearch->setFocus(true);
	}
}

/**
* Quick search.
* @param action Pointer to an action.
*/
void InventoryState::btnQuickSearchApply(Action *)
{
	_inv->setSearchString(_btnQuickSearch->getText());
}

/**
 * Shows more ground items / rearranges them.
 * @param action Pointer to an action.
 */
void InventoryState::btnGroundClick(Action *)
{
	_inv->arrangeGround();
}

/**
 * Shows the unit info screen.
 * @param action Pointer to an action.
 */
void InventoryState::btnRankClick(Action *)
{
	_game->pushState(new UnitInfoState(_battleGame->getSelectedUnit(), _parent, true, false));
}

void InventoryState::_createInventoryTemplate(std::vector<EquipmentLayoutItem*> &inventoryTemplate)
{
	// copy inventory instead of just keeping a pointer to it.  that way
	// create/apply can be used as an undo button for a single unit and will
	// also work as expected if inventory is modified after 'create' is clicked
	std::vector<BattleItem*> *unitInv = _battleGame->getSelectedUnit()->getInventory();
	for (std::vector<BattleItem*>::iterator j = unitInv->begin(); j != unitInv->end(); ++j)
	{
		// skip fixed items
		if ((*j)->getRules()->isFixed())
		{
			continue;
		}

<<<<<<< HEAD
		std::string ammo;
		if ((*j)->needsAmmo() && (*j)->getAmmoItem())
		{
			ammo = (*j)->getAmmoItem()->getRules()->getType();
		}
		else
		{
			ammo = "NONE";
		}

		inventoryTemplate.push_back(new EquipmentLayoutItem(
				(*j)->getRules()->getType(),
				(*j)->getSlot()->getId(),
				(*j)->getSlotX(),
				(*j)->getSlotY(),
				ammo,
				(*j)->getFuseTimer()));
=======
		_curInventoryTemplate.push_back(new EquipmentLayoutItem((*j)));
>>>>>>> e4c82202
	}
}

void InventoryState::btnCreateTemplateClick(Action *)
{
	// don't accept clicks when moving items
	if (_inv->getSelectedItem() != 0)
	{
		return;
	}

	// clear current template
	_clearInventoryTemplate(_curInventoryTemplate);

	// create new template
	_createInventoryTemplate(_curInventoryTemplate);

	// give audio feedback
	_game->getMod()->getSoundByDepth(_battleGame->getDepth(), Mod::ITEM_DROP)->play();
	refreshMouse();
}

void InventoryState::_applyInventoryTemplate(std::vector<EquipmentLayoutItem*> &inventoryTemplate)
{
	BattleUnit               *unit          = _battleGame->getSelectedUnit();
	std::vector<BattleItem*> *unitInv       = unit->getInventory();
	Tile                     *groundTile    = unit->getTile();
	std::vector<BattleItem*> *groundInv     = groundTile->getInventory();
	RuleInventory            *groundRuleInv = _game->getMod()->getInventory("STR_GROUND", true);

	_clearInventory(_game, unitInv, groundTile, false);

	// attempt to replicate inventory template by grabbing corresponding items
	// from the ground.  if any item is not found on the ground, display warning
	// message, but continue attempting to fulfill the template as best we can
	bool itemMissing = false;
	std::vector<EquipmentLayoutItem*>::iterator templateIt;
	for (templateIt = inventoryTemplate.begin(); templateIt != inventoryTemplate.end(); ++templateIt)
	{
		// search for template item in ground inventory
		std::vector<BattleItem*>::iterator groundItem;
		bool found = false;

		bool needsAmmo[RuleItem::AmmoSlotMax] = { };
		std::string targetAmmo[RuleItem::AmmoSlotMax] = { };
		BattleItem *matchedWeapon = nullptr;
		BattleItem *matchedAmmo[RuleItem::AmmoSlotMax] = { };

		for (int slot = 0; slot < RuleItem::AmmoSlotMax; ++slot)
		{
			targetAmmo[slot] = (*templateIt)->getAmmoItemForSlot(slot);
			needsAmmo[slot] = (targetAmmo[slot] != "NONE");
			matchedAmmo[slot] = nullptr;
		}

		for (groundItem = groundInv->begin(); groundItem != groundInv->end(); ++groundItem)
		{
			// if we find the appropriate ammo, remember it for later for if we find
			// the right weapon but with the wrong ammo
			const std::string groundItemName = (*groundItem)->getRules()->getType();

			bool skipAmmo = false;
			for (int slot = 0; slot < RuleItem::AmmoSlotMax; ++slot)
			{
				if (needsAmmo[slot] && !matchedAmmo[slot] && targetAmmo[slot] == groundItemName)
				{
					matchedAmmo[slot] = *groundItem;
					skipAmmo = true;
				}
			}
			if (skipAmmo)
			{
				break;
			}

			if ((*templateIt)->getItemType() == groundItemName)
			{
				// if the loaded ammo doesn't match the template item's,
				// remember the weapon for later and continue scanning
				bool skipWeapon = false;
				for (int slot = 0; slot < RuleItem::AmmoSlotMax; ++slot)
				{
					BattleItem *loadedAmmo = (*groundItem)->getAmmoForSlot(slot);
					if ((needsAmmo[slot] && (!loadedAmmo || targetAmmo[slot] != loadedAmmo->getRules()->getType()))
						|| (!needsAmmo[slot] && loadedAmmo))
					{
						// remember the last matched weapon for simplicity (but prefer empty weapons if any are found)
						if (!matchedWeapon || matchedWeapon->getAmmoForSlot(slot))
						{
							matchedWeapon = *groundItem;
						}
<<<<<<< HEAD
						continue;
					}

					// check if the slot is not occupied already (e.g. by a fixed weapon)
					if (!_inv->overlapItems(
						unit,
						*groundItem,
						_game->getMod()->getInventory((*templateIt)->getSlot(), true),
						(*templateIt)->getSlotX(),
						(*templateIt)->getSlotY()))
					{
						// move matched item from ground to the appropriate inv slot
						(*groundItem)->setOwner(unit);
						(*groundItem)->setTile(0);
						(*groundItem)->setSlot(_game->getMod()->getInventory((*templateIt)->getSlot()));
						(*groundItem)->setSlotX((*templateIt)->getSlotX());
						(*groundItem)->setSlotY((*templateIt)->getSlotY());
						(*groundItem)->setFuseTimer((*templateIt)->getFuseTimer());
						unitInv->push_back(*groundItem);
						groundInv->erase(groundItem);
					}
					else
					{
						// let the user know or not? probably not... should be obvious why
=======
						skipWeapon = true;
>>>>>>> e4c82202
					}
				}
				if (!skipWeapon)
				{
					found = true; // found = true, even if not equiped
					break;
				}
			}
		}

		// if we failed to find an exact match, but found unloaded ammo and
		// the right weapon, unload the target weapon, load the right ammo, and use it
		if (!found && matchedWeapon)
		{
			auto allMatch = true;
			for (int slot = 0; slot < RuleItem::AmmoSlotMax; ++slot)
			{
				allMatch &= (needsAmmo[slot] && matchedAmmo[slot]) || (!needsAmmo[slot]);
			}
			if (allMatch)
			{
				for (int slot = 0; slot < RuleItem::AmmoSlotMax; ++slot)
				{
					if (!needsAmmo[slot] || matchedAmmo[slot])
					{
						// unload the existing ammo (if any) from the weapon
						BattleItem *loadedAmmo = matchedWeapon->setAmmoForSlot(slot, matchedAmmo[slot]);
						if (loadedAmmo)
						{
							groundTile->addItem(loadedAmmo, groundRuleInv);
						}

						// load the correct ammo into the weapon
						if (matchedAmmo[slot])
						{
							groundTile->removeItem(matchedAmmo[slot]);
						}
					}
				}
			}
			else
			{
				// nope we can't do it.
				found = false;
				matchedWeapon = nullptr;
			}
		}

		// check if the slot is not occupied already (e.g. by a fixed weapon)
		if (matchedWeapon && !_inv->overlapItems(
			unit,
			matchedWeapon,
			_game->getMod()->getInventory((*templateIt)->getSlot(), true),
			(*templateIt)->getSlotX(),
			(*templateIt)->getSlotY()))
		{
			// move matched item from ground to the appropriate inv slot
			matchedWeapon->setOwner(unit);
			matchedWeapon->setSlot(_game->getMod()->getInventory((*templateIt)->getSlot()));
			matchedWeapon->setSlotX((*templateIt)->getSlotX());
			matchedWeapon->setSlotY((*templateIt)->getSlotY());
			matchedWeapon->setFuseTimer((*templateIt)->getFuseTimer());
			unitInv->push_back(matchedWeapon);
			groundTile->removeItem(matchedWeapon);
		}
		else
		{
			// let the user know or not? probably not... should be obvious why
		}

		if (!found)
		{
			itemMissing = true;
		}
	}

	if (itemMissing)
	{
		_inv->showWarning(tr("STR_NOT_ENOUGH_ITEMS_FOR_TEMPLATE"));
	}
}

void InventoryState::btnApplyTemplateClick(Action *)
{
	// don't accept clicks when moving items
	// it's ok if the template is empty -- it will just result in clearing the
	// unit's inventory
	if (_inv->getSelectedItem() != 0)
	{
		return;
	}

	_applyInventoryTemplate(_curInventoryTemplate);

	// refresh ui
	_inv->arrangeGround(false);
	updateStats();
	refreshMouse();

	// give audio feedback
	_game->getMod()->getSoundByDepth(_battleGame->getDepth(), Mod::ITEM_DROP)->play();
}

void InventoryState::refreshMouse()
{
	// send a mouse motion event to refresh any hover actions
	int x, y;
	SDL_GetMouseState(&x, &y);
	SDL_WarpMouse(x+1, y);

	// move the mouse back to avoid cursor creep
	SDL_WarpMouse(x, y);
}

void InventoryState::onClearInventory(Action *)
{
	// don't act when moving items
	if (_inv->getSelectedItem() != 0)
	{
		return;
	}

	BattleUnit               *unit       = _battleGame->getSelectedUnit();
	std::vector<BattleItem*> *unitInv    = unit->getInventory();
	Tile                     *groundTile = unit->getTile();

	_clearInventory(_game, unitInv, groundTile, false);

	// refresh ui
	_inv->arrangeGround(false);
	updateStats();
	refreshMouse();

	// give audio feedback
	_game->getMod()->getSoundByDepth(_battleGame->getDepth(), Mod::ITEM_DROP)->play();
}

void InventoryState::onAutoequip(Action *)
{
	// don't act when moving items
	if (_inv->getSelectedItem() != 0)
	{
		return;
	}

	BattleUnit               *unit          = _battleGame->getSelectedUnit();
	Tile                     *groundTile    = unit->getTile();
	std::vector<BattleItem*> *groundInv     = groundTile->getInventory();
	Mod                      *mod           = _game->getMod();
	RuleInventory            *groundRuleInv = mod->getInventory("STR_GROUND", true);
	int                       worldShade    = _battleGame->getGlobalShade();

	std::vector<BattleUnit*> units;
	units.push_back(unit);
	BattlescapeGenerator::autoEquip(units, mod, groundInv, groundRuleInv, worldShade, true, true);

	// refresh ui
	_inv->arrangeGround(false);
	updateStats();
	refreshMouse();

	// give audio feedback
	_game->getMod()->getSoundByDepth(_battleGame->getDepth(), Mod::ITEM_DROP)->play();
}

/**
 * Updates item info.
 * @param action Pointer to an action.
 */
void InventoryState::invClick(Action *act)
{
	updateStats();
}

/**
 * Shows item info.
 * @param action Pointer to an action.
 */
void InventoryState::invMouseOver(Action *)
{
	if (_inv->getSelectedItem() != 0)
	{
		return;
	}

	BattleItem *item = _inv->getMouseOverItem();
	if (item != 0)
	{
		std::wstring itemName;
		if (item->getUnit() && item->getUnit()->getStatus() == STATUS_UNCONSCIOUS)
		{
			itemName = item->getUnit()->getName(_game->getLanguage());
		}
		else
		{
			if (_game->getSavedGame()->isResearched(item->getRules()->getRequirements()))
			{
				itemName = tr(item->getRules()->getName());
			}
			else
			{
				itemName = tr("STR_ALIEN_ARTIFACT");
			}
		}
		if (Options::showItemNameAndWeightInInventory)
		{
			int weight = item->getRules()->getWeight();
			if (item->getAmmoItem() != item && item->getAmmoItem())
			{
				weight += item->getAmmoItem()->getRules()->getWeight();
			}
			std::wostringstream ss;
			ss << itemName;
			ss << L" [";
			ss << weight;
			ss << L"]";
			_txtItem->setText(ss.str().c_str());
		}
		else
		{
			_txtItem->setText(itemName);
		}

		std::wstring s;
<<<<<<< HEAD
		if (item->getAmmoItem() != 0 && (item->needsAmmo() || item->getRules()->getClipSize() > 0))
=======
		if (item->getAmmoForSlot(0) != 0 && item->needsAmmoForSlot(0))
>>>>>>> e4c82202
		{
			s = tr("STR_AMMO_ROUNDS_LEFT").arg(item->getAmmoForSlot(0)->getAmmoQuantity());
			SDL_Rect r;
			r.x = 0;
			r.y = 0;
			r.w = RuleInventory::HAND_W * RuleInventory::SLOT_W;
			r.h = RuleInventory::HAND_H * RuleInventory::SLOT_H;
			_selAmmo->drawRect(&r, _game->getMod()->getInterface("inventory")->getElement("grid")->color);
			r.x++;
			r.y++;
			r.w -= 2;
			r.h -= 2;
			_selAmmo->drawRect(&r, Palette::blockOffset(0)+15);
			item->getAmmoForSlot(0)->getRules()->drawHandSprite(_game->getMod()->getSurfaceSet("BIGOBS.PCK"), _selAmmo);
			updateTemplateButtons(false);
		}
		else
		{
			_selAmmo->clear();
			updateTemplateButtons(!_tu);
		}
		if (item->getAmmoQuantity() != 0 && item->needsAmmoForSlot(0))
		{
			s = tr("STR_AMMO_ROUNDS_LEFT").arg(item->getAmmoQuantity());
		}
		else if (item->getRules()->getBattleType() == BT_MEDIKIT)
		{
			s = tr("STR_MEDI_KIT_QUANTITIES_LEFT").arg(item->getPainKillerQuantity()).arg(item->getStimulantQuantity()).arg(item->getHealQuantity());
		}
		_txtAmmo->setText(s);
	}
	else
	{
		if (_currentTooltip.empty())
		{
			_txtItem->setText(L"");
		}
		_txtAmmo->setText(L"");
		_selAmmo->clear();
		updateTemplateButtons(!_tu);
	}
}

/**
 * Hides item info.
 * @param action Pointer to an action.
 */
void InventoryState::invMouseOut(Action *)
{
	_txtItem->setText(L"");
	_txtAmmo->setText(L"");
	_selAmmo->clear();
	updateTemplateButtons(!_tu);
}

void InventoryState::onMoveGroundInventoryToBase(Action *)
{
	// don't act when moving items
	if (_inv->getSelectedItem() != 0)
	{
		return;
	}

	if (_base == 0)
	{
		// equipment just before the mission (=after briefing) or during the mission
		return;
	}

	if (_noCraft)
	{
		// pre-equippping in the base, but *without* a craft
		return;
	}

	// ok, which craft?
	BattleUnit *unit = _battleGame->getSelectedUnit();
	Soldier *s = unit->getGeoscapeSoldier();
	Craft *c = s->getCraft();

	if (c == 0 || c->getStatus() == "STR_OUT")
	{
		// we're either not in a craft or not in a hangar (should not happen, but just in case)
		return;
	}
		
	Tile                     *groundTile = unit->getTile();
	std::vector<BattleItem*> *groundInv = groundTile->getInventory();

	// step 1: move stuff from craft to base
	for (std::vector<BattleItem*>::iterator i = groundInv->begin(); i != groundInv->end(); ++i)
	{
		std::string weaponRule = (*i)->getRules()->getType();
		// don't forget the ammo!
		if ((*i)->getAmmoItem())
		{
			std::string ammoRule = (*i)->getAmmoItem()->getRules()->getType();
			// only real ammo
			if (weaponRule != ammoRule)
			{
				c->getItems()->removeItem(ammoRule);
				_base->getStorageItems()->addItem(ammoRule);
			}
		}
		c->getItems()->removeItem(weaponRule);
		_base->getStorageItems()->addItem(weaponRule);
	}

	// step 2: clear ground
	for (std::vector<BattleItem*>::iterator i = groundInv->begin(); i != groundInv->end(); )
	{
		(*i)->setOwner(NULL);
		BattleItem *item = *i;
		i = groundInv->erase(i);
		_game->getSavedGame()->getSavedBattle()->removeItem(item);
	}

	// refresh ui
	_inv->arrangeGround(false);
	updateStats();
	refreshMouse();

	// give audio feedback
	_game->getMod()->getSoundByDepth(_battleGame->getDepth(), Mod::ITEM_DROP)->play();
}

/**
 * Takes care of any events from the core game engine.
 * @param action Pointer to an action.
 */
void InventoryState::handle(Action *action)
{
	State::handle(action);

	if (action->getDetails()->type == SDL_KEYDOWN)
	{
		// "ctrl+1..9" - save equipment
		// "1..9" - load equipment
		if (action->getDetails()->key.keysym.sym >= SDLK_1 && action->getDetails()->key.keysym.sym <= SDLK_9)
		{
			btnGlobalEquipmentLayoutClick(action);
		}
		if (action->getDetails()->key.keysym.sym == Options::keyInvClear)
		{
			if ((SDL_GetModState() & KMOD_CTRL) != 0 && (SDL_GetModState() & KMOD_ALT) != 0)
			{
				onMoveGroundInventoryToBase(action);
			}
		}
	}

#ifndef __MORPHOS__
	if (action->getDetails()->type == SDL_MOUSEBUTTONDOWN)
	{
		if (action->getDetails()->button.button == SDL_BUTTON_X1)
		{
			btnNextClick(action);
		}
		else if (action->getDetails()->button.button == SDL_BUTTON_X2)
		{
			btnPrevClick(action);
		}
	}
#endif
}

/**
 * Shows a tooltip for the appropriate button.
 * @param action Pointer to an action.
 */
void InventoryState::txtTooltipIn(Action *action)
{
	if (_inv->getSelectedItem() == 0 && Options::battleTooltips)
	{
		_currentTooltip = action->getSender()->getTooltip();
		_txtItem->setText(tr(_currentTooltip));
	}
}

/**
 * Clears the tooltip text.
 * @param action Pointer to an action.
 */
void InventoryState::txtTooltipOut(Action *action)
{
	if (_inv->getSelectedItem() == 0 && Options::battleTooltips)
	{
		if (_currentTooltip == action->getSender()->getTooltip())
		{
			_currentTooltip = "";
			_txtItem->setText(L"");
		}
	}
}

/**
* Shows a tooltip for the paperdoll's armor.
* @param action Pointer to an action.
*/
void InventoryState::txtArmorTooltipIn(Action *action)
{
	if (_inv->getSelectedItem() == 0)
	{
		BattleUnit *unit = _inv->getSelectedUnit();
		if (unit != 0)
		{
			action->getSender()->setTooltip(unit->getArmor()->getType());
			_currentTooltip = action->getSender()->getTooltip();
			if (Options::showItemNameAndWeightInInventory)
			{
				std::wostringstream ss;
				ss << tr(_currentTooltip);
				ss << L" [";
				ss << unit->getArmor()->getWeight();
				ss << L"]";
				_txtItem->setText(ss.str().c_str());
			}
			else
			{
				_txtItem->setText(tr(_currentTooltip));
			}
		}
	}
}

/**
* Clears the armor tooltip text.
* @param action Pointer to an action.
*/
void InventoryState::txtArmorTooltipOut(Action *action)
{
	if (_inv->getSelectedItem() == 0)
	{
		if (_currentTooltip == action->getSender()->getTooltip())
		{
			_currentTooltip = "";
			_txtItem->setText(L"");
		}
	}
}

void InventoryState::updateTemplateButtons(bool isVisible)
{
	if (isVisible)
	{
		if (_curInventoryTemplate.empty())
		{
			// use "empty template" icons
			_game->getMod()->getSurface("InvCopy")->blit(_btnCreateTemplate);
			_game->getMod()->getSurface("InvPasteEmpty")->blit(_btnApplyTemplate);
			_btnApplyTemplate->setTooltip("STR_CLEAR_INVENTORY");
		}
		else
		{
			// use "active template" icons
			_game->getMod()->getSurface("InvCopyActive")->blit(_btnCreateTemplate);
			_game->getMod()->getSurface("InvPaste")->blit(_btnApplyTemplate);
			_btnApplyTemplate->setTooltip("STR_APPLY_INVENTORY_TEMPLATE");
		}
		_btnCreateTemplate->initSurfaces();
		_btnApplyTemplate->initSurfaces();
	}
	else
	{
		_btnCreateTemplate->clear();
		_btnApplyTemplate->clear();
	}
}

}<|MERGE_RESOLUTION|>--- conflicted
+++ resolved
@@ -919,27 +919,7 @@
 			continue;
 		}
 
-<<<<<<< HEAD
-		std::string ammo;
-		if ((*j)->needsAmmo() && (*j)->getAmmoItem())
-		{
-			ammo = (*j)->getAmmoItem()->getRules()->getType();
-		}
-		else
-		{
-			ammo = "NONE";
-		}
-
-		inventoryTemplate.push_back(new EquipmentLayoutItem(
-				(*j)->getRules()->getType(),
-				(*j)->getSlot()->getId(),
-				(*j)->getSlotX(),
-				(*j)->getSlotY(),
-				ammo,
-				(*j)->getFuseTimer()));
-=======
 		_curInventoryTemplate.push_back(new EquipmentLayoutItem((*j)));
->>>>>>> e4c82202
 	}
 }
 
@@ -1031,34 +1011,7 @@
 						{
 							matchedWeapon = *groundItem;
 						}
-<<<<<<< HEAD
-						continue;
-					}
-
-					// check if the slot is not occupied already (e.g. by a fixed weapon)
-					if (!_inv->overlapItems(
-						unit,
-						*groundItem,
-						_game->getMod()->getInventory((*templateIt)->getSlot(), true),
-						(*templateIt)->getSlotX(),
-						(*templateIt)->getSlotY()))
-					{
-						// move matched item from ground to the appropriate inv slot
-						(*groundItem)->setOwner(unit);
-						(*groundItem)->setTile(0);
-						(*groundItem)->setSlot(_game->getMod()->getInventory((*templateIt)->getSlot()));
-						(*groundItem)->setSlotX((*templateIt)->getSlotX());
-						(*groundItem)->setSlotY((*templateIt)->getSlotY());
-						(*groundItem)->setFuseTimer((*templateIt)->getFuseTimer());
-						unitInv->push_back(*groundItem);
-						groundInv->erase(groundItem);
-					}
-					else
-					{
-						// let the user know or not? probably not... should be obvious why
-=======
 						skipWeapon = true;
->>>>>>> e4c82202
 					}
 				}
 				if (!skipWeapon)
@@ -1265,11 +1218,12 @@
 		}
 		if (Options::showItemNameAndWeightInInventory)
 		{
-			int weight = item->getRules()->getWeight();
-			if (item->getAmmoItem() != item && item->getAmmoItem())
-			{
-				weight += item->getAmmoItem()->getRules()->getWeight();
-			}
+			int weight = item->getTotalWeight();
+			//int weight = item->getRules()->getWeight();
+			//if (item->getAmmoItem() != item && item->getAmmoItem())
+			//{
+			//	weight += item->getAmmoItem()->getRules()->getWeight();
+			//}
 			std::wostringstream ss;
 			ss << itemName;
 			ss << L" [";
@@ -1283,11 +1237,7 @@
 		}
 
 		std::wstring s;
-<<<<<<< HEAD
-		if (item->getAmmoItem() != 0 && (item->needsAmmo() || item->getRules()->getClipSize() > 0))
-=======
-		if (item->getAmmoForSlot(0) != 0 && item->needsAmmoForSlot(0))
->>>>>>> e4c82202
+		if (item->getAmmoForSlot(0) != 0 && (item->needsAmmoForSlot(0) || item->getRules()->getClipSize() > 0))
 		{
 			s = tr("STR_AMMO_ROUNDS_LEFT").arg(item->getAmmoForSlot(0)->getAmmoQuantity());
 			SDL_Rect r;
@@ -1381,10 +1331,10 @@
 	for (std::vector<BattleItem*>::iterator i = groundInv->begin(); i != groundInv->end(); ++i)
 	{
 		std::string weaponRule = (*i)->getRules()->getType();
-		// don't forget the ammo!
-		if ((*i)->getAmmoItem())
-		{
-			std::string ammoRule = (*i)->getAmmoItem()->getRules()->getType();
+		// don't forget the ammo! FIXME: only checks the first ammo atm
+		if ((*i)->getAmmoForSlot(0))
+		{
+			std::string ammoRule = (*i)->getAmmoForSlot(0)->getRules()->getType();
 			// only real ammo
 			if (weaponRule != ammoRule)
 			{
