/*
 * Copyright 2010-2015 OpenXcom Developers.
 *
 * This file is part of OpenXcom.
 *
 * OpenXcom is free software: you can redistribute it and/or modify
 * it under the terms of the GNU General Public License as published by
 * the Free Software Foundation, either version 3 of the License, or
 * (at your option) any later version.
 *
 * OpenXcom is distributed in the hope that it will be useful,
 * but WITHOUT ANY WARRANTY; without even the implied warranty of
 * MERCHANTABILITY or FITNESS FOR A PARTICULAR PURPOSE.  See the
 * GNU General Public License for more details.
 *
 * You should have received a copy of the GNU General Public License
 * along with OpenXcom.  If not, see <http://www.gnu.org/licenses/>.
 */
#include "InventoryState.h"
#include "Inventory.h"
#include "../Basescape/SoldierArmorState.h"
#include "../Basescape/SoldierAvatarState.h"
#include "../Geoscape/GeoscapeState.h"
#include "../Engine/Game.h"
#include "../Engine/FileMap.h"
#include "../Mod/Mod.h"
#include "../Engine/LocalizedText.h"
#include "../Engine/Screen.h"
#include "../Engine/Palette.h"
#include "../Engine/Surface.h"
#include "../Interface/Text.h"
#include "../Interface/TextEdit.h"
#include "../Interface/BattlescapeButton.h"
#include "../Engine/Action.h"
#include "../Engine/InteractiveSurface.h"
#include "../Engine/Sound.h"
#include "../Engine/SurfaceSet.h"
#include "../Savegame/SavedGame.h"
#include "../Savegame/Tile.h"
#include "../Savegame/SavedBattleGame.h"
#include "../Savegame/Base.h"
#include "../Savegame/BattleUnit.h"
#include "../Savegame/Craft.h"
#include "../Savegame/Soldier.h"
#include "../Mod/RuleItem.h"
#include "../Mod/RuleInventory.h"
#include "../Mod/Armor.h"
#include "../Engine/Options.h"
#include "UnitInfoState.h"
#include "BattlescapeState.h"
#include "TileEngine.h"
#include "../Mod/RuleInterface.h"

namespace OpenXcom
{

static const int _templateBtnX = 288;
static const int _createTemplateBtnY = 90;
static const int _applyTemplateBtnY  = 113;

/**
 * Initializes all the elements in the Inventory screen.
 * @param game Pointer to the core game.
 * @param tu Does Inventory use up Time Units?
 * @param parent Pointer to parent Battlescape.
 */
<<<<<<< HEAD
InventoryState::InventoryState(bool tu, BattlescapeState *parent) : _tu(tu), _lightUpdated(false), _parent(parent)
=======
InventoryState::InventoryState(bool tu, BattlescapeState *parent, Base *base) : _tu(tu), _parent(parent), _base(base), _reloadUnit(false)
>>>>>>> f8964521
{
	_battleGame = _game->getSavedGame()->getSavedBattle();

	if (Options::maximizeInfoScreens)
	{
		Options::baseXResolution = Screen::ORIGINAL_WIDTH;
		Options::baseYResolution = Screen::ORIGINAL_HEIGHT;
		_game->getScreen()->resetDisplay(false);
	}
	else if (!_battleGame->getTileEngine())
	{
		Screen::updateScale(Options::battlescapeScale, Options::battlescapeScale, Options::baseXBattlescape, Options::baseYBattlescape, true);
		_game->getScreen()->resetDisplay(false);
	}

	// Create objects
	_bg = new Surface(320, 200, 0, 0);
	_soldier = new Surface(320, 200, 0, 0);
	_txtName = new TextEdit(this, 210, 17, 28, 6);
	_txtTus = new Text(40, 9, 245, 24);
	_txtWeight = new Text(70, 9, 245, 24);
	_txtFiringAcc = new Text(70, 9, 245, 32);
	_txtThrowingAcc = new Text(70, 9, 245, 40);
	_txtMeleeAcc = new Text(70, 9, 245, 48);
	_txtPsi = new Text(70, 9, 245, 56);
	_txtItem = new Text(160, 9, 128, 140);
	_txtAmmo = new Text(66, 24, 254, 64);
	_btnOk = new BattlescapeButton(35, 22, 237, 1);
	_btnPrev = new BattlescapeButton(23, 22, 273, 1);
	_btnNext = new BattlescapeButton(23, 22, 297, 1);
	_btnUnload = new BattlescapeButton(32, 25, 288, 32);
	_btnGround = new BattlescapeButton(32, 15, 289, 137);
	_btnRank = new BattlescapeButton(26, 23, 0, 0);
	_btnCreateTemplate = new BattlescapeButton(32, 22, _templateBtnX, _createTemplateBtnY);
	_btnApplyTemplate = new BattlescapeButton(32, 22, _templateBtnX, _applyTemplateBtnY);
	_selAmmo = new Surface(RuleInventory::HAND_W * RuleInventory::SLOT_W, RuleInventory::HAND_H * RuleInventory::SLOT_H, 272, 88);
	_inv = new Inventory(_game, 320, 200, 0, 0, _parent == 0);
	_btnQuickSearch = new TextEdit(this, 40, 9, 244, 140);

	// Set palette
	setPalette("PAL_BATTLESCAPE");

	add(_bg);

	// Set up objects
	_game->getMod()->getSurface("TAC01.SCR")->blit(_bg);

	add(_soldier);
	add(_btnQuickSearch, "textItem", "inventory");
	add(_txtName, "textName", "inventory", _bg);
	add(_txtTus, "textTUs", "inventory", _bg);
	add(_txtWeight, "textWeight", "inventory", _bg);
	add(_txtFiringAcc, "textFiring", "inventory", _bg);
	add(_txtThrowingAcc, "textFiring", "inventory", _bg);
	add(_txtMeleeAcc, "textFiring", "inventory", _bg);
	add(_txtPsi, "textFiring", "inventory", _bg);
	add(_txtItem, "textItem", "inventory", _bg);
	add(_txtAmmo, "textAmmo", "inventory", _bg);
	add(_btnOk, "buttonOK", "inventory", _bg);
	add(_btnPrev, "buttonPrev", "inventory", _bg);
	add(_btnNext, "buttonNext", "inventory", _bg);
	add(_btnUnload, "buttonUnload", "inventory", _bg);
	add(_btnGround, "buttonGround", "inventory", _bg);
	add(_btnRank, "rank", "inventory", _bg);
	add(_btnCreateTemplate, "buttonCreate", "inventory", _bg);
	add(_btnApplyTemplate, "buttonApply", "inventory", _bg);
	add(_selAmmo);
	add(_inv);

	// move the TU display down to make room for the weight display
	if (Options::showMoreStatsInInventoryView)
	{
		_txtTus->setY(_txtTus->getY() + 8);
	}

	centerAllSurfaces();



	_txtName->setBig();
	_txtName->setHighContrast(true);
	_txtName->onChange((ActionHandler)&InventoryState::edtSoldierChange);
	_txtName->onMousePress((ActionHandler)&InventoryState::edtSoldierPress);

	_txtTus->setHighContrast(true);

	_txtWeight->setHighContrast(true);

	_txtFiringAcc->setHighContrast(true);

	_txtThrowingAcc->setHighContrast(true);

	_txtMeleeAcc->setHighContrast(true);

	_txtPsi->setHighContrast(true);

	_txtItem->setHighContrast(true);

	_txtAmmo->setAlign(ALIGN_CENTER);
	_txtAmmo->setHighContrast(true);

	_btnOk->onMouseClick((ActionHandler)&InventoryState::btnOkClick);
	_btnOk->onKeyboardPress((ActionHandler)&InventoryState::btnOkClick, Options::keyCancel);
	_btnOk->onKeyboardPress((ActionHandler)&InventoryState::btnOkClick, Options::keyBattleInventory);
	_btnOk->onKeyboardPress((ActionHandler)&GeoscapeState::btnUfopaediaClick, Options::keyGeoUfopedia);
	_btnOk->onKeyboardPress((ActionHandler)&InventoryState::btnArmorClick, Options::keyBattleAbort);
	_btnOk->onKeyboardPress((ActionHandler)&InventoryState::btnAvatarClick, Options::keyBattleMap);
	_btnOk->setTooltip("STR_OK");
	_btnOk->onMouseIn((ActionHandler)&InventoryState::txtTooltipIn);
	_btnOk->onMouseOut((ActionHandler)&InventoryState::txtTooltipOut);

	_btnPrev->onMouseClick((ActionHandler)&InventoryState::btnPrevClick);
	_btnPrev->onKeyboardPress((ActionHandler)&InventoryState::btnPrevClick, Options::keyBattlePrevUnit);
	_btnPrev->setTooltip("STR_PREVIOUS_UNIT");
	_btnPrev->onMouseIn((ActionHandler)&InventoryState::txtTooltipIn);
	_btnPrev->onMouseOut((ActionHandler)&InventoryState::txtTooltipOut);

	_btnNext->onMouseClick((ActionHandler)&InventoryState::btnNextClick);
	_btnNext->onKeyboardPress((ActionHandler)&InventoryState::btnNextClick, Options::keyBattleNextUnit);
	_btnNext->setTooltip("STR_NEXT_UNIT");
	_btnNext->onMouseIn((ActionHandler)&InventoryState::txtTooltipIn);
	_btnNext->onMouseOut((ActionHandler)&InventoryState::txtTooltipOut);

	_btnUnload->onMouseClick((ActionHandler)&InventoryState::btnUnloadClick);
	_btnUnload->setTooltip("STR_UNLOAD_WEAPON");
	_btnUnload->onMouseIn((ActionHandler)&InventoryState::txtTooltipIn);
	_btnUnload->onMouseOut((ActionHandler)&InventoryState::txtTooltipOut);

	_btnGround->onMouseClick((ActionHandler)&InventoryState::btnGroundClick);
	_btnGround->setTooltip("STR_SCROLL_RIGHT");
	_btnGround->onMouseIn((ActionHandler)&InventoryState::txtTooltipIn);
	_btnGround->onMouseOut((ActionHandler)&InventoryState::txtTooltipOut);

	_btnRank->onMouseClick((ActionHandler)&InventoryState::btnRankClick);
	_btnRank->setTooltip("STR_UNIT_STATS");
	_btnRank->onMouseIn((ActionHandler)&InventoryState::txtTooltipIn);
	_btnRank->onMouseOut((ActionHandler)&InventoryState::txtTooltipOut);

	_btnCreateTemplate->onMouseClick((ActionHandler)&InventoryState::btnCreateTemplateClick);
	_btnCreateTemplate->onKeyboardPress((ActionHandler)&InventoryState::btnCreateTemplateClick, Options::keyInvCreateTemplate);
	_btnCreateTemplate->setTooltip("STR_CREATE_INVENTORY_TEMPLATE");
	_btnCreateTemplate->onMouseIn((ActionHandler)&InventoryState::txtTooltipIn);
	_btnCreateTemplate->onMouseOut((ActionHandler)&InventoryState::txtTooltipOut);

	_btnApplyTemplate->onMouseClick((ActionHandler)&InventoryState::btnApplyTemplateClick);
	_btnApplyTemplate->onKeyboardPress((ActionHandler)&InventoryState::btnApplyTemplateClick, Options::keyInvApplyTemplate);
	_btnApplyTemplate->onKeyboardPress((ActionHandler)&InventoryState::onClearInventory, Options::keyInvClear);
	_btnApplyTemplate->setTooltip("STR_APPLY_INVENTORY_TEMPLATE");
	_btnApplyTemplate->onMouseIn((ActionHandler)&InventoryState::txtTooltipIn);
	_btnApplyTemplate->onMouseOut((ActionHandler)&InventoryState::txtTooltipOut);

	_btnQuickSearch->setHighContrast(true);
	_btnQuickSearch->setText(L""); // redraw
	_btnQuickSearch->onEnter((ActionHandler)&InventoryState::btnQuickSearchApply);
	_btnQuickSearch->setVisible(Options::showQuickSearch);

	_btnOk->onKeyboardRelease((ActionHandler)&InventoryState::btnQuickSearchToggle, Options::keyToggleQuickSearch);

	// only use copy/paste buttons in setup (i.e. non-tu) mode
	if (_tu)
	{
		_btnCreateTemplate->setVisible(false);
		_btnApplyTemplate->setVisible(false);
	}
	else
	{
		updateTemplateButtons(true);
	}

	_inv->draw();
	_inv->setTuMode(_tu);
	_inv->setSelectedUnit(_game->getSavedGame()->getSavedBattle()->getSelectedUnit());
	_inv->onMouseClick((ActionHandler)&InventoryState::invClick, 0);
	_inv->onMouseOver((ActionHandler)&InventoryState::invMouseOver);
	_inv->onMouseOut((ActionHandler)&InventoryState::invMouseOut);

	_txtTus->setVisible(_tu);
	_txtWeight->setVisible(Options::showMoreStatsInInventoryView);
	_txtFiringAcc->setVisible(Options::showMoreStatsInInventoryView && !_tu);
	_txtThrowingAcc->setVisible(Options::showMoreStatsInInventoryView && !_tu);
	_txtMeleeAcc->setVisible(Options::showMoreStatsInInventoryView && !_tu);
	_txtPsi->setVisible(Options::showMoreStatsInInventoryView && !_tu);
}

static void _clearInventoryTemplate(std::vector<EquipmentLayoutItem*> &inventoryTemplate)
{
	for (std::vector<EquipmentLayoutItem*>::iterator eraseIt = inventoryTemplate.begin();
		 eraseIt != inventoryTemplate.end();
		 eraseIt = inventoryTemplate.erase(eraseIt))
	{
		delete *eraseIt;
	}
}

/**
 *
 */
InventoryState::~InventoryState()
{
	_clearInventoryTemplate(_curInventoryTemplate);
	_clearInventoryTemplate(_tempInventoryTemplate);

	if (_battleGame->getTileEngine())
	{
		if (Options::maximizeInfoScreens)
		{
			Screen::updateScale(Options::battlescapeScale, Options::battlescapeScale, Options::baseXBattlescape, Options::baseYBattlescape, true);
			_game->getScreen()->resetDisplay(false);
		}
		Tile *inventoryTile = _battleGame->getSelectedUnit()->getTile();
		_battleGame->getTileEngine()->applyGravity(inventoryTile);
		_battleGame->getTileEngine()->calculateTerrainLighting(); // dropping/picking up flares
		_battleGame->getTileEngine()->recalculateFOV();
	}
	else
	{
		Screen::updateScale(Options::geoscapeScale, Options::geoscapeScale, Options::baseXGeoscape, Options::baseYGeoscape, true);
		_game->getScreen()->resetDisplay(false);
	}
}

static void _clearInventory(Game *game, std::vector<BattleItem*> *unitInv, Tile *groundTile, bool deleteFixedItems)
{
	RuleInventory *groundRuleInv = game->getMod()->getInventory("STR_GROUND");

	// clear unit's inventory (i.e. move everything to the ground)
	for (std::vector<BattleItem*>::iterator i = unitInv->begin(); i != unitInv->end(); )
	{
		if ((*i)->getRules()->isFixed())
		{
			if (deleteFixedItems)
			{
				// delete fixed items completely (e.g. when changing armor)
				(*i)->setOwner(NULL);
				BattleItem *item = *i;
				i = unitInv->erase(i);
				game->getSavedGame()->getSavedBattle()->removeItem(item);
			}
			else
			{
				// do nothing, fixed items cannot be moved (individually by the player)!
				++i;
			}
		}
		else
		{
			(*i)->setOwner(NULL);
			(*i)->setFuseTimer(-1); // unprime explosives before dropping them
			groundTile->addItem(*i, groundRuleInv);
			i = unitInv->erase(i);
		}
	}
}

/**
 * Updates all soldier stats when the soldier changes.
 */
void InventoryState::init()
{
	State::init();
	BattleUnit *unit = _battleGame->getSelectedUnit();

	// no selected unit, close inventory
	if (unit == 0)
	{
		btnOkClick(0);
		return;
	}
	// skip to the first unit with inventory
	if (!unit->hasInventory())
	{
		if (_parent)
		{
			_parent->selectNextPlayerUnit(false, false, true);
		}
		else
		{
			_battleGame->selectNextPlayerUnit(false, false, true);
		}
		// no available unit, close inventory
		if (_battleGame->getSelectedUnit() == 0 || !_battleGame->getSelectedUnit()->hasInventory())
		{
			// starting a mission with just vehicles
			btnOkClick(0);
			return;
		}
		else
		{
			unit = _battleGame->getSelectedUnit();
		}
	}

	_soldier->clear();
	_btnRank->clear();

	_txtName->setBig();
	_txtName->setText(unit->getName(_game->getLanguage()));
	_inv->setSelectedUnit(unit);
	Soldier *s = unit->getGeoscapeSoldier();
	if (s)
	{
		// reload necessary after the change of armor
		if (_reloadUnit)
		{
			// Step 0: update unit's armor
			unit->updateArmorFromSoldier(s, _battleGame->getDepth(), _game->getMod()->getMaxViewDistance());

			// Step 1: remember the unit's equipment (excl. fixed items)
			_clearInventoryTemplate(_tempInventoryTemplate);
			_createInventoryTemplate(_tempInventoryTemplate);

			// Step 2: drop all items (and delete fixed items!!)
			std::vector<BattleItem*> *unitInv = unit->getInventory();
			Tile *groundTile = unit->getTile();
			_clearInventory(_game, unitInv, groundTile, true);

			// Step 3: equip fixed items // Note: the inventory must be *completely* empty before this step
			_battleGame->initFixedItems(unit);

			// Step 4: re-equip original items (unless slots taken by fixed items)
			_applyInventoryTemplate(_tempInventoryTemplate);

			// refresh ui
			_inv->arrangeGround(false); // calls drawItems() too

			// reload done
			_reloadUnit = false;
		}

		SurfaceSet *texture = _game->getMod()->getSurfaceSet("SMOKE.PCK");
		texture->getFrame(20 + s->getRank())->setX(0);
		texture->getFrame(20 + s->getRank())->setY(0);
		texture->getFrame(20 + s->getRank())->blit(_btnRank);

		const std::string look = s->getArmor()->getSpriteInventory();
		const std::string gender = s->getGender() == GENDER_MALE ? "M" : "F";
		std::stringstream ss;
		Surface *surf = 0;

		for (int i = 0; i <= 4; ++i)
		{
			ss.str("");
			ss << look;
			ss << gender;
			ss << (int)s->getLook() + (s->getLookVariant() & (15 >> i)) * 4;
			ss << ".SPK";
			surf = _game->getMod()->getSurface(ss.str());
			if (surf)
			{
				break;
			}
		}
		if (!surf)
		{
			ss.str("");
			ss << look;
			ss << ".SPK";
			surf = _game->getMod()->getSurface(ss.str());
		}
		surf->blit(_soldier);
	}
	else
	{
		Surface *armorSurface = _game->getMod()->getSurface(unit->getArmor()->getSpriteInventory());
		if (!armorSurface)
		{
			armorSurface = _game->getMod()->getSurface(unit->getArmor()->getSpriteInventory() + ".SPK");
		}
		if (!armorSurface)
		{
			armorSurface = _game->getMod()->getSurface(unit->getArmor()->getSpriteInventory() + "M0.SPK");
		}
		if (armorSurface)
		{
			armorSurface->blit(_soldier);
		}
	}

	updateStats();
	refreshMouse();
}

/**
 * Disables the input, if not a soldier. Sets the name without a statstring otherwise.
 * @param action Pointer to an action.
 */
void InventoryState::edtSoldierPress(Action *)
{
	// renaming available only in the base (not during mission)
	if (_base == 0)
	{
		_txtName->setFocus(false);
	}
	else
	{
		BattleUnit *unit = _inv->getSelectedUnit();
		if (unit != 0)
		{
			Soldier *s = unit->getGeoscapeSoldier();
			if (s)
			{
				// set the soldier's name without a statstring
				_txtName->setText(s->getName());
			}
			
		}
	}
}

/**
 * Changes the soldier's name.
 * @param action Pointer to an action.
 */
void InventoryState::edtSoldierChange(Action *)
{
	BattleUnit *unit = _inv->getSelectedUnit();
	if (unit != 0)
	{
		Soldier *s = unit->getGeoscapeSoldier();
		if (s)
		{
			// set the soldier's name
			s->setName(_txtName->getText());
			// also set the unit's name (with a statstring)
			unit->setName(s->getName(true));
		}
	}
}

/**
 * Updates the soldier stats (Weight, TU).
 */
void InventoryState::updateStats()
{
	BattleUnit *unit = _battleGame->getSelectedUnit();

	_txtTus->setText(tr("STR_TIME_UNITS_SHORT").arg(unit->getTimeUnits()));

	int weight = unit->getCarriedWeight(_inv->getSelectedItem());
	_txtWeight->setText(tr("STR_WEIGHT").arg(weight).arg(unit->getBaseStats()->strength));
	if (weight > unit->getBaseStats()->strength)
	{
		_txtWeight->setSecondaryColor(_game->getMod()->getInterface("inventory")->getElement("weight")->color2);
	}
	else
	{
		_txtWeight->setSecondaryColor(_game->getMod()->getInterface("inventory")->getElement("weight")->color);
	}

	_txtFiringAcc->setText(tr("STR_FIRING_SHORT").arg(unit->getBaseStats()->firing));

	_txtThrowingAcc->setText(tr("STR_THROWING_SHORT").arg(unit->getBaseStats()->throwing));

	_txtMeleeAcc->setText(tr("STR_MELEE_SHORT").arg(unit->getBaseStats()->melee));

	if (unit->getBaseStats()->psiSkill > 0 || (Options::psiStrengthEval && _game->getSavedGame()->isResearched(_game->getMod()->getPsiRequirements())))
	{
		_txtPsi->setText(tr("STR_PSI_SHORT")
			.arg(unit->getBaseStats()->psiStrength)
			.arg(unit->getBaseStats()->psiSkill > 0 ? unit->getBaseStats()->psiSkill : 0));
	}
	else
	{
		_txtPsi->setText(L"");
	}
}

/**
 * Saves the soldiers' equipment-layout.
 */
void InventoryState::saveEquipmentLayout()
{
	for (std::vector<BattleUnit*>::iterator i = _battleGame->getUnits()->begin(); i != _battleGame->getUnits()->end(); ++i)
	{
		// we need X-Com soldiers only
		if ((*i)->getGeoscapeSoldier() == 0) continue;

		std::vector<EquipmentLayoutItem*> *layoutItems = (*i)->getGeoscapeSoldier()->getEquipmentLayout();

		// clear the previous save
		if (!layoutItems->empty())
		{
			for (std::vector<EquipmentLayoutItem*>::iterator j = layoutItems->begin(); j != layoutItems->end(); ++j)
				delete *j;
			layoutItems->clear();
		}

		// save the soldier's items
		// note: with using getInventory() we are skipping the ammos loaded, (they're not owned) because we handle the loaded-ammos separately (inside)
		for (std::vector<BattleItem*>::iterator j = (*i)->getInventory()->begin(); j != (*i)->getInventory()->end(); ++j)
		{
			std::string ammo;
			if ((*j)->needsAmmo() && 0 != (*j)->getAmmoItem()) ammo = (*j)->getAmmoItem()->getRules()->getType();
			else ammo = "NONE";
			layoutItems->push_back(new EquipmentLayoutItem(
				(*j)->getRules()->getType(),
				(*j)->getSlot()->getId(),
				(*j)->getSlotX(),
				(*j)->getSlotY(),
				ammo,
				(*j)->getFuseTimer()
			));
		}
	}
}

/**
 * Opens the Armor Selection GUI
 * @param action Pointer to an action.
 */
void InventoryState::btnArmorClick(Action *action)
{
	if (_base == 0)
	{
		// equipment just before mission or during the mission
		return;
	}

	// equipment in the base
	BattleUnit *unit = _battleGame->getSelectedUnit();
	Soldier *s = unit->getGeoscapeSoldier();

	if (!(s->getCraft() && s->getCraft()->getStatus() == "STR_OUT"))
	{
		size_t soldierIndex = 0;
		for (std::vector<Soldier*>::iterator i = _base->getSoldiers()->begin(); i != _base->getSoldiers()->end(); ++i)
		{
			if ((*i)->getId() == s->getId())
			{
				soldierIndex = i - _base->getSoldiers()->begin();
			}
		}

		_reloadUnit = true;
		_game->pushState(new SoldierArmorState(_base, soldierIndex, SA_BATTLESCAPE));
	}
}

/**
 * Opens the Avatar Selection GUI
 * @param action Pointer to an action.
 */
void InventoryState::btnAvatarClick(Action *action)
{
	if (_base == 0)
	{
		// equipment just before mission or during the mission
		return;
	}

	// equipment in the base
	BattleUnit *unit = _battleGame->getSelectedUnit();
	Soldier *s = unit->getGeoscapeSoldier();

	if (!(s->getCraft() && s->getCraft()->getStatus() == "STR_OUT"))
	{
		size_t soldierIndex = 0;
		for (std::vector<Soldier*>::iterator i = _base->getSoldiers()->begin(); i != _base->getSoldiers()->end(); ++i)
		{
			if ((*i)->getId() == s->getId())
			{
				soldierIndex = i - _base->getSoldiers()->begin();
			}
		}

		_game->pushState(new SoldierAvatarState(_base, soldierIndex));
	}
}

/**
 * Returns to the previous screen.
 * @param action Pointer to an action.
 */
void InventoryState::btnOkClick(Action *)
{
	if (_inv->getSelectedItem() != 0)
		return;
	_game->popState();
	Tile *inventoryTile = _battleGame->getSelectedUnit()->getTile();
	if (!_tu)
	{
		saveEquipmentLayout();
		_battleGame->resetUnitTiles();
		if (_battleGame->getTurn() == 1)
		{
			_battleGame->randomizeItemLocations(inventoryTile);
			if (inventoryTile->getUnit())
			{
				// make sure we select the unit closest to the ramp.
				_battleGame->setSelectedUnit(inventoryTile->getUnit());
			}
		}

		// initialize xcom units for battle
		for (std::vector<BattleUnit*>::iterator j = _battleGame->getUnits()->begin(); j != _battleGame->getUnits()->end(); ++j)
		{
			if ((*j)->getOriginalFaction() != FACTION_PLAYER || (*j)->isOut())
			{
				continue;
			}

			(*j)->prepareNewTurn();
		}
	}
	updateLighting();
}

/**
 * Selects the previous soldier.
 * @param action Pointer to an action.
 */
void InventoryState::btnPrevClick(Action *)
{
	if (_inv->getSelectedItem() != 0)
	{
		return;
	}

	if (_parent)
	{
		_parent->selectPreviousPlayerUnit(false, false, true);
	}
	else
	{
		_battleGame->selectPreviousPlayerUnit(false, false, true);
	}
	init();
}

/**
 * Selects the next soldier.
 * @param action Pointer to an action.
 */
void InventoryState::btnNextClick(Action *)
{
	if (_inv->getSelectedItem() != 0)
	{
		return;
	}
	if (_parent)
	{
		_parent->selectNextPlayerUnit(false, false, true);
	}
	else
	{
		_battleGame->selectNextPlayerUnit(false, false, true);
	}
	init();
}

/**
 * Unloads the selected weapon.
 * @param action Pointer to an action.
 */
void InventoryState::btnUnloadClick(Action *)
{
	if (_inv->unload())
	{
		_txtItem->setText(L"");
		_txtAmmo->setText(L"");
		_selAmmo->clear();
		updateStats();
		_game->getMod()->getSoundByDepth(0, Mod::ITEM_DROP)->play();
	}
}

/**
* Quick search toggle.
* @param action Pointer to an action.
*/
void InventoryState::btnQuickSearchToggle(Action *action)
{
	if (_btnQuickSearch->getVisible())
	{
		_btnQuickSearch->setText(L"");
		_btnQuickSearch->setVisible(false);
		btnQuickSearchApply(action);
	}
	else
	{
		_btnQuickSearch->setVisible(true);
		_btnQuickSearch->setFocus(true);
	}
}

/**
* Quick search.
* @param action Pointer to an action.
*/
void InventoryState::btnQuickSearchApply(Action *)
{
	_inv->setSearchString(_btnQuickSearch->getText());
}

/**
 * Shows more ground items / rearranges them.
 * @param action Pointer to an action.
 */
void InventoryState::btnGroundClick(Action *)
{
	_inv->arrangeGround();
}

/**
 * Shows the unit info screen.
 * @param action Pointer to an action.
 */
void InventoryState::btnRankClick(Action *)
{
	_game->pushState(new UnitInfoState(_battleGame->getSelectedUnit(), _parent, true, false));
}

void InventoryState::_createInventoryTemplate(std::vector<EquipmentLayoutItem*> &inventoryTemplate)
{
	// copy inventory instead of just keeping a pointer to it.  that way
	// create/apply can be used as an undo button for a single unit and will
	// also work as expected if inventory is modified after 'create' is clicked
	std::vector<BattleItem*> *unitInv = _battleGame->getSelectedUnit()->getInventory();
	for (std::vector<BattleItem*>::iterator j = unitInv->begin(); j != unitInv->end(); ++j)
	{
		// skip fixed items
		if ((*j)->getRules()->isFixed())
		{
			continue;
		}

		std::string ammo;
		if ((*j)->needsAmmo() && (*j)->getAmmoItem())
		{
			ammo = (*j)->getAmmoItem()->getRules()->getType();
		}
		else
		{
			ammo = "NONE";
		}

		inventoryTemplate.push_back(new EquipmentLayoutItem(
				(*j)->getRules()->getType(),
				(*j)->getSlot()->getId(),
				(*j)->getSlotX(),
				(*j)->getSlotY(),
				ammo,
				(*j)->getFuseTimer()));
	}
<<<<<<< HEAD

	// give audio feedback
	_game->getMod()->getSoundByDepth(_battleGame->getDepth(), Mod::ITEM_DROP)->play();
	refreshMouse();
}

static void _clearInventory(Game *game, std::vector<BattleItem*> *unitInv, Tile *groundTile)
{
	RuleInventory *groundRuleInv = game->getMod()->getInventory("STR_GROUND");

	// clear unit's inventory (i.e. move everything to the ground)
	for (std::vector<BattleItem*>::iterator i = unitInv->begin(); i != unitInv->end(); )
	{
		if ((*i)->getRules()->isFixed())
		{
			// do nothing, fixed items cannot be moved!
			++i;
		}
		else
		{
			(*i)->setOwner(NULL);
			groundTile->addItem(*i, groundRuleInv);
			i = unitInv->erase(i);
		}
	}
=======
>>>>>>> f8964521
}

void InventoryState::btnCreateTemplateClick(Action *)
{
	// don't accept clicks when moving items
	if (_inv->getSelectedItem() != 0)
	{
		return;
	}

	// clear current template
	_clearInventoryTemplate(_curInventoryTemplate);

	// create new template
	_createInventoryTemplate(_curInventoryTemplate);

	// give audio feedback
	_game->getMod()->getSoundByDepth(_battleGame->getDepth(), Mod::ITEM_DROP)->play();
	_refreshMouse();
}

void InventoryState::_applyInventoryTemplate(std::vector<EquipmentLayoutItem*> &inventoryTemplate)
{
	BattleUnit               *unit          = _battleGame->getSelectedUnit();
	std::vector<BattleItem*> *unitInv       = unit->getInventory();
	Tile                     *groundTile    = unit->getTile();
	std::vector<BattleItem*> *groundInv     = groundTile->getInventory();
	RuleInventory            *groundRuleInv = _game->getMod()->getInventory("STR_GROUND");

	_clearInventory(_game, unitInv, groundTile, false);

	// attempt to replicate inventory template by grabbing corresponding items
	// from the ground.  if any item is not found on the ground, display warning
	// message, but continue attempting to fulfill the template as best we can
	bool itemMissing = false;
	std::vector<EquipmentLayoutItem*>::iterator templateIt;
	for (templateIt = inventoryTemplate.begin(); templateIt != inventoryTemplate.end(); ++templateIt)
	{
		// check if the slot is not occupied already (e.g. by a fixed weapon)
		bool alreadyOccupied = false;
		for (std::vector<BattleItem*>::iterator checkFixedIt = unitInv->begin(); checkFixedIt != unitInv->end(); ++checkFixedIt)
		{
			if ((*checkFixedIt)->getSlot()->getId() == (*templateIt)->getSlot())
			{
				alreadyOccupied = true;
				break;
			}
		}
		if (alreadyOccupied)
		{
			// if occupied, skip
			continue;
		}

		// search for template item in ground inventory
		std::vector<BattleItem*>::iterator groundItem;
		const bool needsAmmo = !_game->getMod()->getItem((*templateIt)->getItemType())->getCompatibleAmmo()->empty();
		bool found = false;
		bool rescan = true;
		while (rescan)
		{
			rescan = false;

			const std::string targetAmmo = (*templateIt)->getAmmoItem();
			BattleItem *matchedWeapon = NULL;
			BattleItem *matchedAmmo   = NULL;
			for (groundItem = groundInv->begin(); groundItem != groundInv->end(); ++groundItem)
			{
				// if we find the appropriate ammo, remember it for later for if we find
				// the right weapon but with the wrong ammo
				const std::string groundItemName = (*groundItem)->getRules()->getType();
				if (needsAmmo && targetAmmo == groundItemName)
				{
					matchedAmmo = *groundItem;
				}

				if ((*templateIt)->getItemType() == groundItemName)
				{
					// if the loaded ammo doesn't match the template item's,
					// remember the weapon for later and continue scanning
					BattleItem *loadedAmmo = (*groundItem)->getAmmoItem();
					if ((needsAmmo && loadedAmmo && targetAmmo != loadedAmmo->getRules()->getType())
					 || (needsAmmo && !loadedAmmo))
					{
						// remember the last matched weapon for simplicity (but prefer empty weapons if any are found)
						if (!matchedWeapon || matchedWeapon->getAmmoItem())
						{
							matchedWeapon = *groundItem;
						}
						continue;
					}

					// check if the slot is not occupied already (e.g. by a fixed weapon)
					if (!_inv->overlapItems(
						unit,
						*groundItem,
						_game->getMod()->getInventory((*templateIt)->getSlot()),
						(*templateIt)->getSlotX(),
						(*templateIt)->getSlotY()))
					{
						// move matched item from ground to the appropriate inv slot
						(*groundItem)->setOwner(unit);
						(*groundItem)->setSlot(_game->getMod()->getInventory((*templateIt)->getSlot()));
						(*groundItem)->setSlotX((*templateIt)->getSlotX());
						(*groundItem)->setSlotY((*templateIt)->getSlotY());
						(*groundItem)->setFuseTimer((*templateIt)->getFuseTimer());
						unitInv->push_back(*groundItem);
						groundInv->erase(groundItem);
					}
					else
					{
						// let the user know or not? probably not... should be obvious why
					}
					found = true; // found = true, even if not equiped
					break;
				}
			}

			// if we failed to find an exact match, but found unloaded ammo and
			// the right weapon, unload the target weapon, load the right ammo, and use it
			if (!found && matchedWeapon && (!needsAmmo || matchedAmmo))
			{
				// unload the existing ammo (if any) from the weapon
				BattleItem *loadedAmmo = matchedWeapon->getAmmoItem();
				if (loadedAmmo)
				{
					groundTile->addItem(loadedAmmo, groundRuleInv);
					matchedWeapon->setAmmoItem(NULL);
				}

				// load the correct ammo into the weapon
				if (matchedAmmo)
				{
					matchedWeapon->setAmmoItem(matchedAmmo);
					groundTile->removeItem(matchedAmmo);
				}

				// rescan and pick up the newly-loaded/unloaded weapon
				rescan = true;
			}
		}

		if (!found)
		{
			itemMissing = true;
		}
	}

	if (itemMissing)
	{
		_inv->showWarning(tr("STR_NOT_ENOUGH_ITEMS_FOR_TEMPLATE"));
	}
}

void InventoryState::btnApplyTemplateClick(Action *)
{
	// don't accept clicks when moving items
	// it's ok if the template is empty -- it will just result in clearing the
	// unit's inventory
	if (_inv->getSelectedItem() != 0)
	{
		return;
	}

	_applyInventoryTemplate(_curInventoryTemplate);

	// refresh ui
	_inv->arrangeGround(false);
	updateStats();
	refreshMouse();

	// give audio feedback
	_game->getMod()->getSoundByDepth(_battleGame->getDepth(), Mod::ITEM_DROP)->play();
}

void InventoryState::refreshMouse()
{
	// send a mouse motion event to refresh any hover actions
	int x, y;
	SDL_GetMouseState(&x, &y);
	SDL_WarpMouse(x+1, y);

	// move the mouse back to avoid cursor creep
	SDL_WarpMouse(x, y);
}

void InventoryState::onClearInventory(Action *)
{
	// don't accept clicks when moving items
	if (_inv->getSelectedItem() != 0)
	{
		return;
	}

	BattleUnit               *unit       = _battleGame->getSelectedUnit();
	std::vector<BattleItem*> *unitInv    = unit->getInventory();
	Tile                     *groundTile = unit->getTile();

	_clearInventory(_game, unitInv, groundTile, false);

	// refresh ui
	_inv->arrangeGround(false);
	updateStats();
	refreshMouse();

	// give audio feedback
	_game->getMod()->getSoundByDepth(_battleGame->getDepth(), Mod::ITEM_DROP)->play();
}

/**
 * Updates item info.
 * @param action Pointer to an action.
 */
void InventoryState::invClick(Action *act)
{
	updateStats();
	if (_tu && act->isMouseRightClick())
	{
		updateLighting();
	}
}

/**
 * Update lighting in case of unit pick torch/electroflare to hands.
 */
void InventoryState::updateLighting()
{
	if (!_lightUpdated)
	{
		_lightUpdated = true;
		_battleGame->getTileEngine()->calculateUnitLighting();
		_battleGame->getTileEngine()->calculateTerrainLighting();
	}
}

/**
 * Shows item info.
 * @param action Pointer to an action.
 */
void InventoryState::invMouseOver(Action *)
{
	if (_inv->getSelectedItem() != 0)
	{
		return;
	}

	BattleItem *item = _inv->getMouseOverItem();
	if (item != 0)
	{
		std::wstring itemName;
		if (item->getUnit() && item->getUnit()->getStatus() == STATUS_UNCONSCIOUS)
		{
			itemName = item->getUnit()->getName(_game->getLanguage());
		}
		else
		{
			if (_game->getSavedGame()->isResearched(item->getRules()->getRequirements()))
			{
				itemName = tr(item->getRules()->getName());
			}
			else
			{
				itemName = tr("STR_ALIEN_ARTIFACT");
			}
		}
		if (Options::showItemNameAndWeightInInventory)
		{
			int weight = item->getRules()->getWeight();
			if (item->getAmmoItem() != item && item->getAmmoItem())
			{
				weight += item->getAmmoItem()->getRules()->getWeight();
			}
			std::wostringstream ss;
			ss << itemName;
			ss << L" [";
			ss << weight;
			ss << L"]";
			_txtItem->setText(ss.str().c_str());
		}
		else
		{
			_txtItem->setText(itemName);
		}

		std::wstring s;
		if (item->getAmmoItem() != 0 && item->needsAmmo())
		{
			s = tr("STR_AMMO_ROUNDS_LEFT").arg(item->getAmmoItem()->getAmmoQuantity());
			SDL_Rect r;
			r.x = 0;
			r.y = 0;
			r.w = RuleInventory::HAND_W * RuleInventory::SLOT_W;
			r.h = RuleInventory::HAND_H * RuleInventory::SLOT_H;
			_selAmmo->drawRect(&r, _game->getMod()->getInterface("inventory")->getElement("grid")->color);
			r.x++;
			r.y++;
			r.w -= 2;
			r.h -= 2;
			_selAmmo->drawRect(&r, Palette::blockOffset(0)+15);
			item->getAmmoItem()->getRules()->drawHandSprite(_game->getMod()->getSurfaceSet("BIGOBS.PCK"), _selAmmo);
			updateTemplateButtons(false);
		}
		else
		{
			_selAmmo->clear();
			updateTemplateButtons(!_tu);
		}
		if (item->getAmmoQuantity() != 0 && item->needsAmmo())
		{
			s = tr("STR_AMMO_ROUNDS_LEFT").arg(item->getAmmoQuantity());
		}
		else if (item->getRules()->getBattleType() == BT_MEDIKIT)
		{
			s = tr("STR_MEDI_KIT_QUANTITIES_LEFT").arg(item->getPainKillerQuantity()).arg(item->getStimulantQuantity()).arg(item->getHealQuantity());
		}
		_txtAmmo->setText(s);
	}
	else
	{
		if (_currentTooltip.empty())
		{
			_txtItem->setText(L"");
		}
		_txtAmmo->setText(L"");
		_selAmmo->clear();
		updateTemplateButtons(!_tu);
	}
}

/**
 * Hides item info.
 * @param action Pointer to an action.
 */
void InventoryState::invMouseOut(Action *)
{
	_txtItem->setText(L"");
	_txtAmmo->setText(L"");
	_selAmmo->clear();
	updateTemplateButtons(!_tu);
}

/**
 * Takes care of any events from the core game engine.
 * @param action Pointer to an action.
 */
void InventoryState::handle(Action *action)
{
	State::handle(action);


#ifndef __MORPHOS__
	if (action->getDetails()->type == SDL_MOUSEBUTTONDOWN)
	{
		if (action->getDetails()->button.button == SDL_BUTTON_X1)
		{
			btnNextClick(action);
		}
		else if (action->getDetails()->button.button == SDL_BUTTON_X2)
		{
			btnPrevClick(action);
		}
	}
#endif
}

/**
 * Shows a tooltip for the appropriate button.
 * @param action Pointer to an action.
 */
void InventoryState::txtTooltipIn(Action *action)
{
	if (_inv->getSelectedItem() == 0 && Options::battleTooltips)
	{
		_currentTooltip = action->getSender()->getTooltip();
		_txtItem->setText(tr(_currentTooltip));
	}
}

/**
 * Clears the tooltip text.
 * @param action Pointer to an action.
 */
void InventoryState::txtTooltipOut(Action *action)
{
	if (_inv->getSelectedItem() == 0 && Options::battleTooltips)
	{
		if (_currentTooltip == action->getSender()->getTooltip())
		{
			_currentTooltip = "";
			_txtItem->setText(L"");
		}
	}
}

void InventoryState::updateTemplateButtons(bool isVisible)
{
	if (isVisible)
	{
		if (_curInventoryTemplate.empty())
		{
			// use "empty template" icons
			_game->getMod()->getSurface("InvCopy")->blit(_btnCreateTemplate);
			_game->getMod()->getSurface("InvPasteEmpty")->blit(_btnApplyTemplate);
			_btnApplyTemplate->setTooltip("STR_CLEAR_INVENTORY");
		}
		else
		{
			// use "active template" icons
			_game->getMod()->getSurface("InvCopyActive")->blit(_btnCreateTemplate);
			_game->getMod()->getSurface("InvPaste")->blit(_btnApplyTemplate);
			_btnApplyTemplate->setTooltip("STR_APPLY_INVENTORY_TEMPLATE");
		}
		_btnCreateTemplate->initSurfaces();
		_btnApplyTemplate->initSurfaces();
	}
	else
	{
		_btnCreateTemplate->clear();
		_btnApplyTemplate->clear();
	}
}
}<|MERGE_RESOLUTION|>--- conflicted
+++ resolved
@@ -64,11 +64,7 @@
  * @param tu Does Inventory use up Time Units?
  * @param parent Pointer to parent Battlescape.
  */
-<<<<<<< HEAD
-InventoryState::InventoryState(bool tu, BattlescapeState *parent) : _tu(tu), _lightUpdated(false), _parent(parent)
-=======
-InventoryState::InventoryState(bool tu, BattlescapeState *parent, Base *base) : _tu(tu), _parent(parent), _base(base), _reloadUnit(false)
->>>>>>> f8964521
+InventoryState::InventoryState(bool tu, BattlescapeState *parent, Base *base) : _tu(tu), _lightUpdated(false), _parent(parent), _base(base), _reloadUnit(false)
 {
 	_battleGame = _game->getSavedGame()->getSavedBattle();
 
@@ -813,53 +809,25 @@
 				ammo,
 				(*j)->getFuseTimer()));
 	}
-<<<<<<< HEAD
+}
+
+void InventoryState::btnCreateTemplateClick(Action *)
+{
+	// don't accept clicks when moving items
+	if (_inv->getSelectedItem() != 0)
+	{
+		return;
+	}
+
+	// clear current template
+	_clearInventoryTemplate(_curInventoryTemplate);
+
+	// create new template
+	_createInventoryTemplate(_curInventoryTemplate);
 
 	// give audio feedback
 	_game->getMod()->getSoundByDepth(_battleGame->getDepth(), Mod::ITEM_DROP)->play();
 	refreshMouse();
-}
-
-static void _clearInventory(Game *game, std::vector<BattleItem*> *unitInv, Tile *groundTile)
-{
-	RuleInventory *groundRuleInv = game->getMod()->getInventory("STR_GROUND");
-
-	// clear unit's inventory (i.e. move everything to the ground)
-	for (std::vector<BattleItem*>::iterator i = unitInv->begin(); i != unitInv->end(); )
-	{
-		if ((*i)->getRules()->isFixed())
-		{
-			// do nothing, fixed items cannot be moved!
-			++i;
-		}
-		else
-		{
-			(*i)->setOwner(NULL);
-			groundTile->addItem(*i, groundRuleInv);
-			i = unitInv->erase(i);
-		}
-	}
-=======
->>>>>>> f8964521
-}
-
-void InventoryState::btnCreateTemplateClick(Action *)
-{
-	// don't accept clicks when moving items
-	if (_inv->getSelectedItem() != 0)
-	{
-		return;
-	}
-
-	// clear current template
-	_clearInventoryTemplate(_curInventoryTemplate);
-
-	// create new template
-	_createInventoryTemplate(_curInventoryTemplate);
-
-	// give audio feedback
-	_game->getMod()->getSoundByDepth(_battleGame->getDepth(), Mod::ITEM_DROP)->play();
-	_refreshMouse();
 }
 
 void InventoryState::_applyInventoryTemplate(std::vector<EquipmentLayoutItem*> &inventoryTemplate)
