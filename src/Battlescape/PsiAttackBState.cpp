--- conflicted
+++ resolved
@@ -125,107 +125,4 @@
 	_parent->popState();
 }
 
-<<<<<<< HEAD
-=======
-/**
- * Attempts a panic or mind control action.
- */
-void PsiAttackBState::psiAttack()
-{
-	double attackStrength = _unit->getBaseStats()->psiStrength * _unit->getBaseStats()->psiSkill / 50.0;
-	double defenseStrength = _target->getBaseStats()->psiStrength
-		+ ((_target->getBaseStats()->psiSkill > 0) ? 10.0 + _target->getBaseStats()->psiSkill / 5.0 : 10.0);
-	double dist = _parent->getTileEngine()->distance(_unit->getPosition(), _action.target);
-	attackStrength -= dist;
-	attackStrength += RNG::generate(0,55);
-
-	if (_action.type == BA_MINDCONTROL)
-	{
-		defenseStrength += 20;
-	}
-	
-	_unit->addPsiSkillExp();
-	if (Options::allowPsiStrengthImprovement) _target->addPsiStrengthExp();
-	if (attackStrength > defenseStrength)
-	{
-		Game *game = _parent->getSave()->getBattleState()->getGame();
-		_action.actor->addPsiSkillExp();
-		_action.actor->addPsiSkillExp();
-
-		BattleUnitKills killStat;
-		killStat.setUnitStats(_target);
-		killStat.setTurn(_parent->getSave()->getTurn(), _parent->getSave()->getSide());
-		killStat.weapon = _action.weapon->getRules()->getName();
-		killStat.weaponAmmo = _action.weapon->getRules()->getName();
-		killStat.faction = _target->getFaction();
-		killStat.mission = _parent->getSave()->getGeoscapeSave()->getMissionStatistics()->size();
-		killStat.id = _target->getId();
-
-		if (_action.type == BA_PANIC)
-		{
-			int moraleLoss = (110-_target->getBaseStats()->bravery);
-			if (moraleLoss > 0)
-			_target->moraleChange(-moraleLoss);
-			// Award Panic battle unit kill
-			if (!_unit->getStatistics()->duplicateEntry(STATUS_PANICKING, _target->getId()))
-			{
-				killStat.status = STATUS_PANICKING;
-				_unit->getStatistics()->kills.push_back(new BattleUnitKills(killStat));
-				_target->setMurdererId(_unit->getId());
-			}
-			if (_parent->getSave()->getSide() == FACTION_PLAYER)
-			{
-				game->pushState(new InfoboxState(game->getLanguage()->getString("STR_MORALE_ATTACK_SUCCESSFUL")));
-			}
-		}
-		else if (_action.type == BA_MINDCONTROL)
-		{
-			// Award MC battle unit kill
-			if (!_unit->getStatistics()->duplicateEntry(STATUS_TURNING, _target->getId()))
-			{
-				killStat.status = STATUS_TURNING;
-				_unit->getStatistics()->kills.push_back(new BattleUnitKills(killStat));
-				_target->setMurdererId(_unit->getId());
-			}
-			_target->convertToFaction(_unit->getFaction());
-			_parent->getTileEngine()->calculateFOV(_target->getPosition());
-			_parent->getTileEngine()->calculateUnitLighting();
-			_target->recoverTimeUnits();
-			_target->allowReselect();
-			_target->abortTurn(); // resets unit status to STANDING
-			// if all units from either faction are mind controlled - auto-end the mission.
-			if (_parent->getSave()->getSide() == FACTION_PLAYER)
-			{
-				if (Options::battleAutoEnd && Options::allowPsionicCapture)
-				{
-					int liveAliens = 0;
-					int liveSoldiers = 0;
-					_parent->tallyUnits(liveAliens, liveSoldiers);
-					if (liveAliens == 0 || liveSoldiers == 0)
-					{
-						_parent->getSave()->setSelectedUnit(0);
-						_parent->cancelCurrentAction(true);
-						_parent->requestEndTurn();
-					}
-				}
-				game->pushState(new InfoboxState(game->getLanguage()->getString("STR_MIND_CONTROL_SUCCESSFUL")));
-				_parent->getSave()->getBattleState()->updateSoldierInfo();
-			}
-			else
-			{
-				// show a little infobox with the name of the unit and "... is under alien control"
-				game->pushState(new InfoboxState(game->getLanguage()->getString("STR_IS_UNDER_ALIEN_CONTROL", _target->getGender()).arg(_target->getName(game->getLanguage()))));
-			}
-		}
-	}
-	else
-	{
-		if (Options::allowPsiStrengthImprovement)
-		{
-			_target->addPsiStrengthExp();
-		}
-	}
-}
-
->>>>>>> 25edd7b9
 }