/*
 * Copyright 2010-2015 OpenXcom Developers.
 *
 * This file is part of OpenXcom.
 *
 * OpenXcom is free software: you can redistribute it and/or modify
 * it under the terms of the GNU General Public License as published by
 * the Free Software Foundation, either version 3 of the License, or
 * (at your option) any later version.
 *
 * OpenXcom is distributed in the hope that it will be useful,
 * but WITHOUT ANY WARRANTY; without even the implied warranty of
 * MERCHANTABILITY or FITNESS FOR A PARTICULAR PURPOSE.  See the
 * GNU General Public License for more details.
 *
 * You should have received a copy of the GNU General Public License
 * along with OpenXcom.  If not, see <http://www.gnu.org/licenses/>.
 */
#ifndef OPENXCOM_ALIENBAISTATE_H
#define OPENXCOM_ALIENBAISTATE_H

#include "BattleAIState.h"
#include "../Battlescape/BattlescapeGame.h"
#include "Position.h"
#include <vector>

namespace OpenXcom
{

class SavedBattleGame;
class BattleUnit;
class BattlescapeState;
class Node;

/**
 * This class is used by the BattleUnit AI.
 */
class AlienBAIState : public BattleAIState
{
protected:
	BattleUnit *_aggroTarget;
	int _knownEnemies, _visibleEnemies, _spottingEnemies;
	int _escapeTUs, _ambushTUs, _reserveTUs;
	BattleAction *_escapeAction, *_ambushAction, *_attackAction, *_patrolAction, *_psiAction;
	bool _rifle, _melee, _blaster;
	bool _traceAI, _didPsi;
	int _AIMode, _intelligence, _closestDist;
	Node *_fromNode, *_toNode;
	std::vector<int> _reachable, _reachableWithAttack, _wasHitBy;
	BattleActionType _reserve;
public:
	/// Creates a new AlienBAIState linked to the game and a certain unit.
	AlienBAIState(SavedBattleGame *save, BattleUnit *unit, Node *node);
	/// Cleans up the AlienBAIState.
	~AlienBAIState();
	/// Loads the AI state from YAML.
	void load(const YAML::Node& node);
	/// Saves the AI state to YAML.
	YAML::Node save() const;
	/// Enters the state.
	void enter();
	/// Exits the state.
	void exit();
	/// Runs state functionality every AI cycle.
	void think(BattleAction *action);
	/// Sets the "unit was hit" flag true.
	void setWasHitBy(BattleUnit *attacker);
	/// Gets whether the unit was hit.
	bool getWasHitBy(int attacker) const;
	/// setup a patrol objective.
	void setupPatrol();
	/// setup an ambush objective.
	void setupAmbush();
	/// setup a combat objective.
	void setupAttack();
	/// setup an escape objective.
	void setupEscape();
	/// count how many xcom/civilian units are known to this unit.
	int countKnownTargets() const;
	/// count how many known XCom units are able to see this unit.
	int getSpottingUnits(Position pos) const;
	/// Selects the nearest target we can see, and return the number of viable targets.
	int selectNearestTarget();
	/// Selects the closest known xcom unit for ambushing.
	bool selectClosestKnownEnemy();
	/// Selects a random known target.
	bool selectRandomTarget();
	/// Selects the nearest reachable point relative to a target.
	bool selectPointNearTarget(BattleUnit *target, int maxTUs) const;
	/// re-evaluate our situation, and make a decision from our available options.
	void evaluateAIMode();
	/// Selects a suitable position from which to attack.
	bool findFirePoint();
	/// Decides if we should throw a grenade/launch a missile to this position.
<<<<<<< HEAD
	int explosiveEfficacy(Position targetPos, BattleUnit *attackingUnit, int radius, int diff, bool grenade = false) const;
=======
	bool explosiveEfficacy(Position targetPos, BattleUnit *attackingUnit, int radius, int diff, bool grenade = false) const;
	bool getNodeOfBestEfficacy(BattleAction *action);
>>>>>>> f94b499d
	/// Attempts to take a melee attack/charge an enemy we can see.
	void meleeAction();
	/// Attempts to fire a waypoint projectile at an enemy we, or one of our teammates sees.
	void wayPointAction();
	/// Attempts to fire at an enemy we can see.
	void projectileAction();
	/// Selects a fire method.
	void selectFireMethod();
	/// Attempts to throw a grenade at an enemy (or group of enemies) we can see.
	void grenadeAction();
	/// Performs a psionic attack.
	bool psiAction();
	/// Performs a melee attack action.
	void meleeAttack();
	/// Checks to make sure a target is valid, given the parameters
	bool validTarget(BattleUnit* unit, bool assessDanger, bool includeCivs) const;
	/// Checks the alien's TU reservation setting.
	BattleActionType getReserveMode();
	/// Assuming we have both a ranged and a melee weapon, we have to select one.
	void selectMeleeOrRanged();
};

}

#endif<|MERGE_RESOLUTION|>--- conflicted
+++ resolved
@@ -92,12 +92,8 @@
 	/// Selects a suitable position from which to attack.
 	bool findFirePoint();
 	/// Decides if we should throw a grenade/launch a missile to this position.
-<<<<<<< HEAD
 	int explosiveEfficacy(Position targetPos, BattleUnit *attackingUnit, int radius, int diff, bool grenade = false) const;
-=======
-	bool explosiveEfficacy(Position targetPos, BattleUnit *attackingUnit, int radius, int diff, bool grenade = false) const;
 	bool getNodeOfBestEfficacy(BattleAction *action);
->>>>>>> f94b499d
 	/// Attempts to take a melee attack/charge an enemy we can see.
 	void meleeAction();
 	/// Attempts to fire a waypoint projectile at an enemy we, or one of our teammates sees.
