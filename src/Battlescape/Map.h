--- conflicted
+++ resolved
@@ -40,10 +40,7 @@
 class UnitSprite;
 
 enum CursorType { CT_NONE, CT_NORMAL, CT_AIM, CT_PSI, CT_WAYPOINT, CT_THROW };
-<<<<<<< HEAD
-=======
 enum TilePart : int;
->>>>>>> 110ec46c
 
 /**
  * Interactive map of the battlescape.
