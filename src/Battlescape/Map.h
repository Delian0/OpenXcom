--- conflicted
+++ resolved
@@ -159,16 +159,11 @@
 	/// Set whether the screen should "flash" or not.
 	void setBlastFlash(bool flash);
 	/// Check if the screen is flashing this.
-<<<<<<< HEAD
-	bool getBlastFlash();
+	bool getBlastFlash() const;
 	/// Modify shade for fading
 	int reShade(Tile *tile);
 	/// toggle the night-vision mode
 	void toggleNightVision();
-
-=======
-	bool getBlastFlash() const;
->>>>>>> 090565d7
 };
 
 }