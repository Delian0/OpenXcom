--- conflicted
+++ resolved
@@ -421,11 +421,7 @@
 		{
 			_stackLevel[_selItem->getSlotX()][_selItem->getSlotY()] -= 1;
 		}
-<<<<<<< HEAD
-		_selItem->getRules()->drawHandSprite(_game->getResourcePack()->getSurfaceSet("BIGOBS.PCK"), _selection, _selItem->isSpriteAlt());
-=======
-		_selItem->getRules()->drawHandSprite(_game->getMod()->getSurfaceSet("BIGOBS.PCK"), _selection);
->>>>>>> 773fd047
+		_selItem->getRules()->drawHandSprite(_game->getMod()->getSurfaceSet("BIGOBS.PCK"), _selection, _selItem->isSpriteAlt());
 	}
 	drawItems();
 }
@@ -690,7 +686,7 @@
 
 						if (_selItem->getSlot()->getType() != INV_HAND)
 						{
-							tuCost += _selItem->getSlot()->getCost(_game->getRuleset()->getInventory("STR_RIGHT_HAND"));
+							tuCost += _selItem->getSlot()->getCost(_game->getMod()->getInventory("STR_RIGHT_HAND"));
 						}
 
 						if (item->getAmmoItem() != 0)
@@ -870,18 +866,12 @@
 
 	if (_selItem->getSlot()->getType() != INV_HAND)
 	{
-		tuCost += _selItem->getSlot()->getCost(_game->getRuleset()->getInventory("STR_RIGHT_HAND"));
+		tuCost += _selItem->getSlot()->getCost(_game->getMod()->getInventory("STR_RIGHT_HAND"));
 	}
 
 	if (!_tu || _selUnit->spendTimeUnits(tuCost))
 	{
-<<<<<<< HEAD
-		moveItem(_selItem, _game->getRuleset()->getInventory("STR_RIGHT_HAND"), 0, 0);
-=======
-		moveItem(_selItem->getAmmoItem(), _game->getMod()->getInventory("STR_LEFT_HAND"), 0, 0);
-		_selItem->getAmmoItem()->moveToOwner(_selUnit);
 		moveItem(_selItem, _game->getMod()->getInventory("STR_RIGHT_HAND"), 0, 0);
->>>>>>> 773fd047
 		_selItem->moveToOwner(_selUnit);
 		if (grenade)
 		{
@@ -890,7 +880,7 @@
 		}
 		else
 		{
-			moveItem(_selItem->getAmmoItem(), _game->getRuleset()->getInventory("STR_LEFT_HAND"), 0, 0);
+			moveItem(_selItem->getAmmoItem(), _game->getMod()->getInventory("STR_LEFT_HAND"), 0, 0);
 			_selItem->getAmmoItem()->moveToOwner(_selUnit);
 			_selItem->setAmmoItem(0);
 		}
