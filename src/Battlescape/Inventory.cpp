/*
 * Copyright 2010-2015 OpenXcom Developers.
 *
 * This file is part of OpenXcom.
 *
 * OpenXcom is free software: you can redistribute it and/or modify
 * it under the terms of the GNU General Public License as published by
 * the Free Software Foundation, either version 3 of the License, or
 * (at your option) any later version.
 *
 * OpenXcom is distributed in the hope that it will be useful,
 * but WITHOUT ANY WARRANTY; without even the implied warranty of
 * MERCHANTABILITY or FITNESS FOR A PARTICULAR PURPOSE.  See the
 * GNU General Public License for more details.
 *
 * You should have received a copy of the GNU General Public License
 * along with OpenXcom.  If not, see <http://www.gnu.org/licenses/>.
 */
#include "Inventory.h"
#include <cmath>
#include "../Mod/Mod.h"
#include "../Mod/RuleInventory.h"
#include "../Mod/RuleInterface.h"
#include "../Engine/Game.h"
#include "../Engine/Timer.h"
#include "../Interface/Text.h"
#include "../Interface/NumberText.h"
#include "../Engine/Font.h"
#include "../Engine/Language.h"
#include "../Engine/Options.h"
#include "../Savegame/SavedGame.h"
#include "../Savegame/SavedBattleGame.h"
#include "../Engine/SurfaceSet.h"
#include "../Savegame/BattleItem.h"
#include "../Mod/RuleItem.h"
#include "../Savegame/BattleUnit.h"
#include "../Engine/Action.h"
#include "../Engine/Sound.h"
#include "../Engine/Script.h"
#include "WarningMessage.h"
#include "../Savegame/Tile.h"
#include "PrimeGrenadeState.h"
#include <algorithm>
<<<<<<< HEAD
=======
#include "../Ufopaedia/Ufopaedia.h"
>>>>>>> f8964521
#include <unordered_map>

namespace OpenXcom
{

/**
 * Sets up an inventory with the specified size and position.
 * @param game Pointer to core game.
 * @param width Width in pixels.
 * @param height Height in pixels.
 * @param x X position in pixels.
 * @param y Y position in pixels.
 * @param base Is the inventory being called from the basescape?
 */
Inventory::Inventory(Game *game, int width, int height, int x, int y, bool base) : InteractiveSurface(width, height, x, y), _game(game), _selUnit(0), _selItem(0), _tu(true), _base(base), _groundOffset(0), _animFrame(0)
{
	_depth = _game->getSavedGame()->getSavedBattle()->getDepth();
	_grid = new Surface(width, height, x, y);
	_items = new Surface(width, height, x, y);
	_selection = new Surface(RuleInventory::HAND_W * RuleInventory::SLOT_W, RuleInventory::HAND_H * RuleInventory::SLOT_H, x, y);
	_warning = new WarningMessage(224, 24, 48, 176);
	_stackNumber = new NumberText(15, 15, 0, 0);
	_stackNumber->setBordered(true);

	_warning->initText(_game->getMod()->getFont("FONT_BIG"), _game->getMod()->getFont("FONT_SMALL"), _game->getLanguage());
	_warning->setColor(_game->getMod()->getInterface("battlescape")->getElement("warning")->color2);
	_warning->setTextColor(_game->getMod()->getInterface("battlescape")->getElement("warning")->color);

	_animTimer = new Timer(125);
	_animTimer->onTimer((SurfaceHandler)&Inventory::drawPrimers);
	_animTimer->start();
}

/**
 * Deletes inventory surfaces.
 */
Inventory::~Inventory()
{
	delete _grid;
	delete _items;
	delete _selection;
	delete _warning;
	delete _stackNumber;
	delete _animTimer;
}

/**
 * Replaces a certain amount of colors in the inventory's palette.
 * @param colors Pointer to the set of colors.
 * @param firstcolor Offset of the first color to replace.
 * @param ncolors Amount of colors to replace.
 */
void Inventory::setPalette(SDL_Color *colors, int firstcolor, int ncolors)
{
	Surface::setPalette(colors, firstcolor, ncolors);
	_grid->setPalette(colors, firstcolor, ncolors);
	_items->setPalette(colors, firstcolor, ncolors);
	_selection->setPalette(colors, firstcolor, ncolors);
	_warning->setPalette(colors, firstcolor, ncolors);
	_stackNumber->setPalette(getPalette());
}

/**
 * Changes the inventory's Time Units mode.
 * When True, inventory actions cost soldier time units (for battle).
 * When False, inventory actions don't cost anything (for pre-equip).
 * @param tu Time Units mode.
 */
void Inventory::setTuMode(bool tu)
{
	_tu = tu;
}

/**
 * Returns the currently selected (i.e. displayed) unit.
 * @return Pointer to selected unit, or 0 if none.
 */
BattleUnit *Inventory::getSelectedUnit() const
{
	return _selUnit;
}

/**
 * Changes the unit to display the inventory of.
 * @param unit Pointer to battle unit.
 */
void Inventory::setSelectedUnit(BattleUnit *unit)
{
	_selUnit = unit;
	_groundOffset = 999;
	arrangeGround();
}

/**
 * Draws the inventory elements.
 */
void Inventory::draw()
{
	drawGrid();
	drawItems();
}

/**
 * Draws the inventory grid for item placement.
 */
void Inventory::drawGrid()
{
	_grid->clear();
	RuleInterface *rule = _game->getMod()->getInterface("inventory");
	Uint8 color = rule->getElement("grid")->color;

	for (std::map<std::string, RuleInventory*>::iterator i = _game->getMod()->getInventories()->begin(); i != _game->getMod()->getInventories()->end(); ++i)
	{
		// Draw grid
		if (i->second->getType() == INV_SLOT)
		{
			for (std::vector<RuleSlot>::iterator j = i->second->getSlots()->begin(); j != i->second->getSlots()->end(); ++j)
			{
				SDL_Rect r;
				r.x = i->second->getX() + RuleInventory::SLOT_W * j->x;
				r.y = i->second->getY() + RuleInventory::SLOT_H * j->y;
				r.w = RuleInventory::SLOT_W + 1;
				r.h = RuleInventory::SLOT_H + 1;
				_grid->drawRect(&r, color);
				r.x++;
				r.y++;
				r.w -= 2;
				r.h -= 2;
				_grid->drawRect(&r, 0);
			}
		}
		else if (i->second->getType() == INV_HAND)
		{
			SDL_Rect r;
			r.x = i->second->getX();
			r.y = i->second->getY();
			r.w = RuleInventory::HAND_W * RuleInventory::SLOT_W;
			r.h = RuleInventory::HAND_H * RuleInventory::SLOT_H;
			_grid->drawRect(&r, color);
			r.x++;
			r.y++;
			r.w -= 2;
			r.h -= 2;
			_grid->drawRect(&r, 0);
		}
		else if (i->second->getType() == INV_GROUND)
		{
			for (int x = i->second->getX(); x <= 320; x += RuleInventory::SLOT_W)
			{
				for (int y = i->second->getY(); y <= 200; y += RuleInventory::SLOT_H)
				{
					SDL_Rect r;
					r.x = x;
					r.y = y;
					r.w = RuleInventory::SLOT_W + 1;
					r.h = RuleInventory::SLOT_H + 1;
					_grid->drawRect(&r, color);
					r.x++;
					r.y++;
					r.w -= 2;
					r.h -= 2;
					_grid->drawRect(&r, 0);
				}
			}
		}
	}
	drawGridLabels();
}

/**
 * Draws the inventory grid labels.
 */
void Inventory::drawGridLabels(bool showTuCost)
{
	Text text = Text(90, 9, 0, 0);
	text.setPalette(_grid->getPalette());
	text.initText(_game->getMod()->getFont("FONT_BIG"), _game->getMod()->getFont("FONT_SMALL"), _game->getLanguage());

	RuleInterface *rule = _game->getMod()->getInterface("inventory");

	text.setColor(rule->getElement("textSlots")->color);
	text.setHighContrast(true);

	for (std::map<std::string, RuleInventory*>::iterator i = _game->getMod()->getInventories()->begin(); i != _game->getMod()->getInventories()->end(); ++i)
	{
		// Draw label
		text.setX(i->second->getX());
		text.setY(i->second->getY() - text.getFont()->getHeight() - text.getFont()->getSpacing());
		if (showTuCost && _selItem != 0)
		{
			std::wostringstream ss;
			ss << _game->getLanguage()->getString(i->second->getId());
			ss << L":";
			ss << _selItem->getSlot()->getCost(i->second);
			text.setText(ss.str().c_str());
		}
		else
		{
			text.setText(_game->getLanguage()->getString(i->second->getId()));
		}
		text.blit(_grid);
	}
}

/**
 * Draws the items contained in the soldier's inventory.
 */
void Inventory::drawItems()
{
	ScriptWorkerBlit work;
	_items->clear();
	_grenadeIndicators.clear();
	Uint8 color = _game->getMod()->getInterface("inventory")->getElement("numStack")->color;
	if (_selUnit != 0)
	{
		SurfaceSet *texture = _game->getMod()->getSurfaceSet("BIGOBS.PCK");
		// Soldier items
		for (std::vector<BattleItem*>::iterator i = _selUnit->getInventory()->begin(); i != _selUnit->getInventory()->end(); ++i)
		{
			if ((*i) == _selItem)
				continue;

			int x, y;
			Surface *frame = (*i)->getBigSprite(texture);
			if ((*i)->getSlot()->getType() == INV_SLOT)
			{
				x = ((*i)->getSlot()->getX() + (*i)->getSlotX() * RuleInventory::SLOT_W);
				y = ((*i)->getSlot()->getY() + (*i)->getSlotY() * RuleInventory::SLOT_H);
			}
			else if ((*i)->getSlot()->getType() == INV_HAND)
			{
				x = ((*i)->getSlot()->getX() + (*i)->getRules()->getHandSpriteOffX());
				y = ((*i)->getSlot()->getY() + (*i)->getRules()->getHandSpriteOffY());
			}
			else
			{
				continue;
			}
			BattleItem::ScriptFill(&work, *i, BODYPART_ITEM_INVENTORY, 0, 0);
			work.executeBlit(frame, _items, x, y, 0);

			// grenade primer indicators
			if ((*i)->getFuseTimer() >= 0)
			{
				_grenadeIndicators.push_back(std::make_pair(x, y));
			}
		}
		Surface stackLayer(getWidth(), getHeight(), 0, 0);
		stackLayer.setPalette(getPalette());
		// Ground items
		int fatalWounds = 0;
		for (std::vector<BattleItem*>::iterator i = _selUnit->getTile()->getInventory()->begin(); i != _selUnit->getTile()->getInventory()->end(); ++i)
		{
			Surface *frame = (*i)->getBigSprite(texture);
			// note that you can make items invisible by setting their width or height to 0 (for example used with tank corpse items)
			if ((*i) == _selItem || (*i)->getSlotX() < _groundOffset || (*i)->getRules()->getInventoryHeight() == 0 || (*i)->getRules()->getInventoryWidth() == 0 || !frame)
				continue;

			int x, y;
			x = ((*i)->getSlot()->getX() + ((*i)->getSlotX() - _groundOffset) * RuleInventory::SLOT_W);
			y = ((*i)->getSlot()->getY() + (*i)->getSlotY() * RuleInventory::SLOT_H);
			BattleItem::ScriptFill(&work, *i, BODYPART_ITEM_INVENTORY, 0, 0);
			work.executeBlit(frame, _items, x, y, 0);

			// grenade primer indicators
			if ((*i)->getFuseTimer() >= 0)
			{
				_grenadeIndicators.push_back(std::make_pair(x, y));
<<<<<<< HEAD
=======
			}

			// fatal wounds
			fatalWounds = 0;
			if ((*i)->getUnit())
			{
				// don't show on dead units
				if ((*i)->getUnit()->getStatus() == STATUS_UNCONSCIOUS)
				{
					fatalWounds = (*i)->getUnit()->getFatalWounds();
				}
			}
			if (fatalWounds > 0)
			{
				_stackNumber->setX(((*i)->getSlot()->getX() + (((*i)->getSlotX() + (*i)->getRules()->getInventoryWidth()) - _groundOffset) * RuleInventory::SLOT_W)-4);
				if (fatalWounds > 9)
				{
					_stackNumber->setX(_stackNumber->getX()-4);
				}
				_stackNumber->setY(((*i)->getSlot()->getY() + ((*i)->getSlotY() + (*i)->getRules()->getInventoryHeight()) * RuleInventory::SLOT_H)-6);
				_stackNumber->setValue(fatalWounds);
				_stackNumber->draw();
				_stackNumber->setColor(32); // red
				_stackNumber->blit(&stackLayer);
>>>>>>> f8964521
			}

			// item stacking
			if (_stackLevel[(*i)->getSlotX()][(*i)->getSlotY()] > 1)
			{
				_stackNumber->setX(((*i)->getSlot()->getX() + (((*i)->getSlotX() + (*i)->getRules()->getInventoryWidth()) - _groundOffset) * RuleInventory::SLOT_W)-4);
				if (_stackLevel[(*i)->getSlotX()][(*i)->getSlotY()] > 9)
				{
					_stackNumber->setX(_stackNumber->getX()-4);
				}
				_stackNumber->setY(((*i)->getSlot()->getY() + ((*i)->getSlotY() + (*i)->getRules()->getInventoryHeight()) * RuleInventory::SLOT_H)-6);
				_stackNumber->setValue(_stackLevel[(*i)->getSlotX()][(*i)->getSlotY()]);
				_stackNumber->draw();
				_stackNumber->setColor(color);
				_stackNumber->blit(&stackLayer);
			}
		}

		// give it a border
		// this is the "darker" shade that goes in the corners.
		for (int x = -1; x <= 1; x += 2)
		{
			for (int y = -1; y <= 1; y += 2)
			{
				stackLayer.blitNShade(_items, x, y, 11);
			}
		}
		// this is the "slightly darker" version that goes in four cardinals.
		for (int z = -1; z <= 1; z += 2)
		{
			stackLayer.blitNShade(_items, z, 0, 8);
			stackLayer.blitNShade(_items, 0, z, 8);
		}
		// and finally the number itself
		stackLayer.blit(_items);
	}
}

/**
 * Moves an item to a specified slot in the
 * selected player's inventory.
 * @param item Pointer to battle item.
 * @param slot Inventory slot, or NULL if none.
 * @param x X position in slot.
 * @param y Y position in slot.
 */
void Inventory::moveItem(BattleItem *item, RuleInventory *slot, int x, int y)
{
	// Make items vanish (eg. ammo in weapons)
	if (slot == 0)
	{
		if (item->getSlot()->getType() == INV_GROUND)
		{
			_selUnit->getTile()->removeItem(item);
		}
		else
		{
			item->moveToOwner(0);
		}
	}
	else
	{
		// Handle dropping from/to ground.
		if (slot != item->getSlot())
		{
			if (slot->getType() == INV_GROUND)
			{
				item->moveToOwner(0);
				_selUnit->getTile()->addItem(item, item->getSlot());
				if (item->getUnit() && item->getUnit()->getStatus() == STATUS_UNCONSCIOUS)
				{
					item->getUnit()->setPosition(_selUnit->getPosition());
				}
			}
			else if (item->getSlot() == 0 || item->getSlot()->getType() == INV_GROUND)
			{
				item->moveToOwner(_selUnit);
				_selUnit->getTile()->removeItem(item);
				item->setTurnFlag(false);
				if (item->getUnit() && item->getUnit()->getStatus() == STATUS_UNCONSCIOUS)
				{
					item->getUnit()->setPosition(Position(-1,-1,-1));
				}
			}
		}
		item->setSlot(slot);
		item->setSlotX(x);
		item->setSlotY(y);
	}
}

/**
 * Checks if an item in a certain slot position would
 * overlap with any other inventory item.
 * @param unit Pointer to current unit.
 * @param item Pointer to battle item.
 * @param slot Inventory slot, or NULL if none.
 * @param x X position in slot.
 * @param y Y position in slot.
 * @return If there's overlap.
 */
bool Inventory::overlapItems(BattleUnit *unit, BattleItem *item, RuleInventory *slot, int x, int y)
{
	if (slot->getType() != INV_GROUND)
	{
		for (std::vector<BattleItem*>::const_iterator i = unit->getInventory()->begin(); i != unit->getInventory()->end(); ++i)
		{
			if ((*i)->getSlot() == slot && (*i)->occupiesSlot(x, y, item))
			{
				return true;
			}
		}
	}
	else if (unit->getTile() != 0)
	{
		for (std::vector<BattleItem*>::const_iterator i = unit->getTile()->getInventory()->begin(); i != unit->getTile()->getInventory()->end(); ++i)
		{
			if ((*i)->occupiesSlot(x, y, item))
			{
				return true;
			}
		}
	}
	return false;
}

/**
 * Gets the inventory slot located in the specified mouse position.
 * @param x Mouse X position. Returns the slot's X position.
 * @param y Mouse Y position. Returns the slot's Y position.
 * @return Slot rules, or NULL if none.
 */
RuleInventory *Inventory::getSlotInPosition(int *x, int *y) const
{
	for (std::map<std::string, RuleInventory*>::iterator i = _game->getMod()->getInventories()->begin(); i != _game->getMod()->getInventories()->end(); ++i)
	{
		if (i->second->checkSlotInPosition(x, y))
		{
			return i->second;
		}
	}
	return 0;
}

/**
 * Returns the item currently grabbed by the player.
 * @return Pointer to selected item, or NULL if none.
 */
BattleItem *Inventory::getSelectedItem() const
{
	return _selItem;
}

/**
 * Changes the item currently grabbed by the player.
 * @param item Pointer to selected item, or NULL if none.
 */
void Inventory::setSelectedItem(BattleItem *item)
{
	_selItem = (item && !item->getRules()->isFixed()) ? item : 0;
	if (_selItem == 0)
	{
		_selection->clear();
	}
	else
	{
		if (_selItem->getSlot()->getType() == INV_GROUND)
		{
			_stackLevel[_selItem->getSlotX()][_selItem->getSlotY()] -= 1;
		}
		_selItem->getRules()->drawHandSprite(_game->getMod()->getSurfaceSet("BIGOBS.PCK"), _selection, _selItem);
	}

	// 1. first draw the grid
	if (_tu)
	{
		drawGrid();
	}

	// 2. then the items
	drawItems();

	// 3. lastly re-draw the grid labels (so that they are not obscured by the items)
	if (_tu)
	{
		drawGridLabels(true);
	}
}

/**
* Changes the item currently grabbed by the player.
* @param item Pointer to selected item, or NULL if none.
*/
void Inventory::setSearchString(const std::wstring &searchString)
{
	_searchString = searchString;
	for (auto & c : _searchString) c = towupper(c);
	arrangeGround(true);
}

/**
 * Returns the item currently under mouse cursor.
 * @return Pointer to selected item, or 0 if none.
 */
BattleItem *Inventory::getMouseOverItem() const
{
	return _mouseOverItem;
}

/**
 * Changes the item currently under mouse cursor.
 * @param item Pointer to selected item, or NULL if none.
 */
void Inventory::setMouseOverItem(BattleItem *item)
{
	_mouseOverItem = (item && !item->getRules()->isFixed()) ? item : 0;
}

/**
 * Handles timers.
 */
void Inventory::think()
{
	_warning->think();
	_animTimer->think(0,this);
}

/**
 * Blits the inventory elements.
 * @param surface Pointer to surface to blit onto.
 */
void Inventory::blit(Surface *surface)
{
	clear();
	_grid->blit(this);
	_items->blit(this);
	_selection->blit(this);
	_warning->blit(this);
	Surface::blit(surface);
}

/**
 * Moves the selected item.
 * @param action Pointer to an action.
 * @param state State that the action handlers belong to.
 */
void Inventory::mouseOver(Action *action, State *state)
{
	_selection->setX((int)floor(action->getAbsoluteXMouse()) - _selection->getWidth()/2 - getX());
	_selection->setY((int)floor(action->getAbsoluteYMouse()) - _selection->getHeight()/2 - getY());
	if (_selUnit == 0)
		return;

	int x = (int)floor(action->getAbsoluteXMouse()) - getX(),
		y = (int)floor(action->getAbsoluteYMouse()) - getY();
	RuleInventory *slot = getSlotInPosition(&x, &y);
	if (slot != 0)
	{
		if (slot->getType() == INV_GROUND)
		{
			x += _groundOffset;
		}
		BattleItem *item = _selUnit->getItem(slot, x, y);
		setMouseOverItem(item);
	}
	else
	{
		setMouseOverItem(0);
	}

	_selection->setX((int)floor(action->getAbsoluteXMouse()) - _selection->getWidth()/2 - getX());
	_selection->setY((int)floor(action->getAbsoluteYMouse()) - _selection->getHeight()/2 - getY());
	InteractiveSurface::mouseOver(action, state);
}

/**
 * Picks up / drops an item.
 * @param action Pointer to an action.
 * @param state State that the action handlers belong to.
 */
void Inventory::mouseClick(Action *action, State *state)
{
	if (action->getDetails()->button.button == SDL_BUTTON_LEFT)
	{
		if (_selUnit == 0)
			return;
		// Pickup item
		if (_selItem == 0)
		{
			int x = (int)floor(action->getAbsoluteXMouse()) - getX(),
				y = (int)floor(action->getAbsoluteYMouse()) - getY();
			RuleInventory *slot = getSlotInPosition(&x, &y);
			if (slot != 0)
			{
				if (slot->getType() == INV_GROUND)
				{
					x += _groundOffset;
				}
				BattleItem *item = _selUnit->getItem(slot, x, y);
				if (item != 0)
				{
					if ((SDL_GetModState() & KMOD_CTRL))
					{
						// cannot move fixed items with Ctrl+click
						if (item->getRules()->isFixed())
						{
							_warning->showMessage(_game->getLanguage()->getString("Fixed items cannot be moved!"));
							return;
						}

						RuleInventory *newSlot = _game->getMod()->getInventory("STR_GROUND");
						std::string warning = "STR_NOT_ENOUGH_SPACE";
						bool placed = false;

						if (slot->getType() == INV_GROUND)
						{
							switch (item->getRules()->getBattleType())
							{
							case BT_FIREARM:
								newSlot = _game->getMod()->getInventory("STR_RIGHT_HAND");
								break;
							case BT_MINDPROBE:
							case BT_PSIAMP:
							case BT_MELEE:
							case BT_CORPSE:
								newSlot = _game->getMod()->getInventory("STR_LEFT_HAND");
								break;
							default:
								if (item->getRules()->getInventoryHeight() > 2)
								{
									newSlot = _game->getMod()->getInventory("STR_BACK_PACK");
								}
								else
								{
									newSlot = _game->getMod()->getInventory("STR_BELT");
								}
								break;
							}
						}

						if (newSlot->getType() != INV_GROUND)
						{
							_stackLevel[item->getSlotX()][item->getSlotY()] -= 1;

							placed = fitItem(newSlot, item, warning);

							if (!placed)
							{
								for (std::map<std::string, RuleInventory *>::const_iterator wildCard = _game->getMod()->getInventories()->begin(); wildCard != _game->getMod()->getInventories()->end() && !placed; ++wildCard)
								{
									newSlot = wildCard->second;
									if (newSlot->getType() == INV_GROUND)
									{
										continue;
									}
									placed = fitItem(newSlot, item, warning);
								}
							}
							if (!placed)
							{
								_stackLevel[item->getSlotX()][item->getSlotY()] += 1;
							}
						}
						else
						{
							if (!_tu || _selUnit->spendTimeUnits(item->getSlot()->getCost(newSlot)))
							{
								placed = true;
								moveItem(item, newSlot, 0, 0);
								_game->getMod()->getSoundByDepth(_depth, Mod::ITEM_DROP)->play();
								arrangeGround(false);
							}
							else
							{
								warning = "STR_NOT_ENOUGH_TIME_UNITS";
							}
						}

						if (!placed)
						{
							_warning->showMessage(_game->getLanguage()->getString(warning));
						}
					}
					else
					{
						setSelectedItem(item);
						if (item->getFuseTimer() >= 0)
						{
							_warning->showMessage(_game->getLanguage()->getString("STR_GRENADE_IS_ACTIVATED"));
						}
					}
				}
			}
		}
		// Drop item
		else
		{
			int x = _selection->getX() + (RuleInventory::HAND_W - _selItem->getRules()->getInventoryWidth()) * RuleInventory::SLOT_W/2 + RuleInventory::SLOT_W/2,
				y = _selection->getY() + (RuleInventory::HAND_H - _selItem->getRules()->getInventoryHeight()) * RuleInventory::SLOT_H/2 + RuleInventory::SLOT_H/2;
			RuleInventory *slot = getSlotInPosition(&x, &y);
			if (slot != 0)
			{
				if (slot->getType() == INV_GROUND)
				{
					x += _groundOffset;
				}
				BattleItem *item = _selUnit->getItem(slot, x, y);

				bool canStack = slot->getType() == INV_GROUND && canBeStacked(item, _selItem);

				// Put item in empty slot, or stack it, if possible.
				if (item == 0 || item == _selItem || canStack)
				{
					if (!overlapItems(_selUnit, _selItem, slot, x, y) && slot->fitItemInSlot(_selItem->getRules(), x, y))
					{
						if (!_tu || _selUnit->spendTimeUnits(_selItem->getSlot()->getCost(slot)))
						{
							moveItem(_selItem, slot, x, y);
							if (slot->getType() == INV_GROUND)
							{
								_stackLevel[x][y] += 1;
							}
							setSelectedItem(0);
							_game->getMod()->getSoundByDepth(_depth, Mod::ITEM_DROP)->play();
						}
						else
						{
							_warning->showMessage(_game->getLanguage()->getString("STR_NOT_ENOUGH_TIME_UNITS"));
						}
					}
					else if (canStack)
					{
						if (!_tu || _selUnit->spendTimeUnits(_selItem->getSlot()->getCost(slot)))
						{
							moveItem(_selItem, slot, item->getSlotX(), item->getSlotY());
							_stackLevel[item->getSlotX()][item->getSlotY()] += 1;
							setSelectedItem(0);
							_game->getMod()->getSoundByDepth(_depth, Mod::ITEM_DROP)->play();
						}
						else
						{
							_warning->showMessage(_game->getLanguage()->getString("STR_NOT_ENOUGH_TIME_UNITS"));
						}
					}
				}
				// Put item in weapon
				else if (!item->getRules()->getCompatibleAmmo()->empty())
				{
					bool wrong = true;
					for (std::vector<std::string>::iterator i = item->getRules()->getCompatibleAmmo()->begin(); i != item->getRules()->getCompatibleAmmo()->end(); ++i)
					{
						if ((*i) == _selItem->getRules()->getType())
						{
							wrong = false;
							break;
						}
					}
					if (wrong)
					{
						_warning->showMessage(_game->getLanguage()->getString("STR_WRONG_AMMUNITION_FOR_THIS_WEAPON"));
					}
					else
					{
						int tuCost = item->getRules()->getTULoad();

						if (_selItem->getSlot()->getType() != INV_HAND)
						{
							tuCost += _selItem->getSlot()->getCost(_game->getMod()->getInventory("STR_RIGHT_HAND"));
						}

						if (item->getAmmoItem() != 0)
						{
							_warning->showMessage(_game->getLanguage()->getString("STR_WEAPON_IS_ALREADY_LOADED"));
						}
						else if (!_tu || _selUnit->spendTimeUnits(tuCost))
						{
							moveItem(_selItem, 0, 0, 0);
							item->setAmmoItem(_selItem);
							_selItem->moveToOwner(0);
							setSelectedItem(0);
							_game->getMod()->getSoundByDepth(_depth, Mod::ITEM_RELOAD)->play();
							if (item->getSlot()->getType() == INV_GROUND)
							{
								arrangeGround(false);
							}
						}
						else
						{
							_warning->showMessage(_game->getLanguage()->getString("STR_NOT_ENOUGH_TIME_UNITS"));
						}
					}
				}
				// else swap the item positions?
			}
			else
			{
				// try again, using the position of the mouse cursor, not the item (slightly more intuitive for stacking)
				x = (int)floor(action->getAbsoluteXMouse()) - getX();
				y = (int)floor(action->getAbsoluteYMouse()) - getY();
				slot = getSlotInPosition(&x, &y);
				if (slot != 0 && slot->getType() == INV_GROUND)
				{
					x += _groundOffset;
					BattleItem *item = _selUnit->getItem(slot, x, y);
					if (canBeStacked(item, _selItem))
					{
						if (!_tu || _selUnit->spendTimeUnits(_selItem->getSlot()->getCost(slot)))
						{
							moveItem(_selItem, slot, item->getSlotX(), item->getSlotY());
							_stackLevel[item->getSlotX()][item->getSlotY()] += 1;
							setSelectedItem(0);
							_game->getMod()->getSoundByDepth(_depth, Mod::ITEM_DROP)->play();
						}
						else
						{
							_warning->showMessage(_game->getLanguage()->getString("STR_NOT_ENOUGH_TIME_UNITS"));
						}
					}
				}
			}
		}
	}
	else if (action->getDetails()->button.button == SDL_BUTTON_RIGHT)
	{
		if (_selItem == 0)
		{
			if (!_base || Options::includePrimeStateInSavedLayout)
			{
				if (!_tu)
				{
					int x = (int)floor(action->getAbsoluteXMouse()) - getX(),
						y = (int)floor(action->getAbsoluteYMouse()) - getY();
					RuleInventory *slot = getSlotInPosition(&x, &y);
					if (slot != 0)
					{
						if (slot->getType() == INV_GROUND)
						{
							x += _groundOffset;
						}
						BattleItem *item = _selUnit->getItem(slot, x, y);
						if (item != 0)
						{
							const BattleFuseType fuseType = item->getRules()->getFuseTimerType();
							if (fuseType != BFT_NONE)
							{
								if (item->getFuseTimer() == -1)
								{
									// Prime that grenade!
									if (fuseType == BFT_SET)
									{
										_game->pushState(new PrimeGrenadeState(0, true, item));
									}
									else
									{
										_warning->showMessage(_game->getLanguage()->getString("STR_GRENADE_IS_ACTIVATED"));
										item->setFuseTimer(item->getRules()->getFuseTimerDefault());
										arrangeGround(false);
									}
								}
								else
								{
									_warning->showMessage(_game->getLanguage()->getString("STR_GRENADE_IS_DEACTIVATED"));
									item->setFuseTimer(-1);  // Unprime the grenade
									arrangeGround(false);
								}
							}
						}
					}
				}
				else
				{
					_game->popState(); // Closes the inventory window on right-click (if not in preBattle equip screen!)
				}
			}
		}
		else
		{
			if (_selItem->getSlot()->getType() == INV_GROUND)
			{
				_stackLevel[_selItem->getSlotX()][_selItem->getSlotY()] += 1;
			}
			// Return item to original position
			setSelectedItem(0);
		}
	}
	else if (action->getDetails()->button.button == SDL_BUTTON_MIDDLE)
	{
		if (_selUnit == 0)
			return;

		int x = (int)floor(action->getAbsoluteXMouse()) - getX(),
			y = (int)floor(action->getAbsoluteYMouse()) - getY();
		RuleInventory *slot = getSlotInPosition(&x, &y);
		if (slot != 0)
		{
			if (slot->getType() == INV_GROUND)
			{
				x += _groundOffset;
			}
			BattleItem *item = _selUnit->getItem(slot, x, y);
			if (item != 0)
			{
				std::string articleId = item->getRules()->getType();
				Ufopaedia::openArticle(_game, articleId);
			}
		}
	}
	InteractiveSurface::mouseClick(action, state);
}

/**
 * Unloads the selected weapon, placing the gun
 * on the right hand and the ammo on the left hand.
 * @return The success of the weapon being unloaded.
 */
bool Inventory::unload()
{
	// Must be holding an item
	if (_selItem == 0)
	{
		return false;
	}

	const bool grenade = _selItem->getRules()->getBattleType() == BT_GRENADE || _selItem->getRules()->getBattleType() == BT_PROXIMITYGRENADE;

	// Item should be able to unload or unprimed.
	if (grenade)
	{
		// Item must be primed
		if (_selItem->getFuseTimer() == -1)
		{
			return false;
		}
	}
	else
	{
		// Item must be loaded
		if (_selItem->getAmmoItem() == 0 && !_selItem->getRules()->getCompatibleAmmo()->empty())
		{
			_warning->showMessage(_game->getLanguage()->getString("STR_NO_AMMUNITION_LOADED"));
		}
		if (_selItem->getAmmoItem() == 0 || !_selItem->needsAmmo() || !_selItem->getRules()->getTUUnload())
		{
			return false;
		}
	}

	// Hands must be free
	for (std::vector<BattleItem*>::iterator i = _selUnit->getInventory()->begin(); i != _selUnit->getInventory()->end(); ++i)
	{
		if ((*i)->getSlot()->getType() == INV_HAND && (*i) != _selItem)
		{
			_warning->showMessage(_game->getLanguage()->getString("STR_BOTH_HANDS_MUST_BE_EMPTY"));
			return false;
		}
	}

	int tuCost = 0;
	if (grenade)
	{
		tuCost += _selUnit->getActionTUs(BA_PRIME, _selItem).Time / 2;
	}
	else
	{
		tuCost += _selItem->getRules()->getTUUnload();
	}

	if (_selItem->getSlot()->getType() != INV_HAND)
	{
		tuCost += _selItem->getSlot()->getCost(_game->getMod()->getInventory("STR_RIGHT_HAND"));
	}

	if (!_tu || _selUnit->spendTimeUnits(tuCost))
	{
		moveItem(_selItem, _game->getMod()->getInventory("STR_RIGHT_HAND"), 0, 0);
		_selItem->moveToOwner(_selUnit);
		if (grenade)
		{
			_selItem->setFuseTimer(-1);
			_warning->showMessage(_game->getLanguage()->getString("STR_GRENADE_IS_DEACTIVATED"));
		}
		else
		{
			moveItem(_selItem->getAmmoItem(), _game->getMod()->getInventory("STR_LEFT_HAND"), 0, 0);
			_selItem->getAmmoItem()->moveToOwner(_selUnit);
			_selItem->setAmmoItem(0);
		}
		setSelectedItem(0);
	}
	else
	{
		_warning->showMessage(_game->getLanguage()->getString("STR_NOT_ENOUGH_TIME_UNITS"));
		return false;
	}

	return true;
}

/**
 * Arranges items on the ground for the inventory display.
 * Since items on the ground aren't assigned to anyone,
 * they don't actually have permanent slot positions.
 * @param alterOffset Whether to alter the ground offset.
 */
void Inventory::arrangeGround(bool alterOffset)
{
	RuleInventory *ground = _game->getMod()->getInventory("STR_GROUND");

	int slotsX = (320 - ground->getX()) / RuleInventory::SLOT_W;
	int slotsY = (200 - ground->getY()) / RuleInventory::SLOT_H;
	int x = 0;
	int y = 0;
	bool donePlacing = false;
	bool canPlace = false;
	int xMax = 0;
	_stackLevel.clear();

	if (_selUnit != 0)
	{
<<<<<<< HEAD
		std::unordered_map< std::string, std::vector<BattleItem*> > typeItemLists; // Lists of items of the same type (though not necessarily stackable).
		std::vector<BattleItem*> itemListOrder; // Placement order of item type stacks.
		std::map<std::pair<int, int>, int> startIndexCacheX; // Cache for skipping to last known available position of a given size.

		// first move all items out of the way - a big number in X direction
=======
		std::unordered_map< std::string, std::vector< std::vector<BattleItem*> > > typeItemLists; // Lists of items of the same type
		std::vector<BattleItem*> itemListOrder; // Placement order of item type stacks.
		std::vector< std::vector<int> > startIndexCacheX; // Cache for skipping to last known available position of a given size.
		// Create chart of free slots for later rapid lookup.
		std::vector< std::vector<bool> > occupiedSlots;
		occupiedSlots.resize(slotsY, std::vector<bool>(slotsX * 2, false));

		// Move items out of the way and find which stack they'll end up in within the inventory.
>>>>>>> f8964521
		for (std::vector<BattleItem*>::iterator i = _selUnit->getTile()->getInventory()->begin(); i != _selUnit->getTile()->getInventory()->end(); ++i)
		{
			// first move all items out of the way - a big number in X direction
			(*i)->setSlot(ground);
			(*i)->setSlotX(1000000);
			(*i)->setSlotY(0);

<<<<<<< HEAD
			// Push the item into a list for each item type. We'll handle stacking of different variants later.
			std::unordered_map<std::string, std::vector<BattleItem*> >::iterator iterItemList = typeItemLists.find((*i)->getRules()->getType());
			if (iterItemList == typeItemLists.end()) {
				// New item type, create an empty list for it.
				iterItemList = typeItemLists.insert(std::pair<std::string, std::vector<BattleItem*> >((*i)->getRules()->getType(), {})).first;
				itemListOrder.push_back((*i));
				startIndexCacheX[std::pair<int, int>((*i)->getRules()->getInventoryHeight(), (*i)->getRules()->getInventoryWidth())] = 0;
			}
			iterItemList->second.push_back((*i));
		}
		// NOTE: If filtering of displayed items is desired one could call a function to remove items from itemListOrder at this point.
		// Any item not mentioned on the list will remain out of the visible ground inventory area.
=======
			// Only handle visible items from this point on.
			if ((*i)->getRules()->getInventoryWidth())
			{
				// Each item type has a list of stacks. Find / create a suitable one for this item.
				std::unordered_map<std::string, std::vector< std::vector<BattleItem*> > >::iterator iterItemList = typeItemLists.find((*i)->getRules()->getType());
				if (iterItemList == typeItemLists.end()) {
					// New item type, create a list of item stacks for it.
					iterItemList = typeItemLists.insert(std::pair<std::string, std::vector< std::vector<BattleItem*> > >((*i)->getRules()->getType(), { { (*i) } })).first;
					itemListOrder.push_back((*i));
					// Figure out the largest item size present:
					x = std::max(x, (*i)->getRules()->getInventoryWidth());
					y = std::max(y, (*i)->getRules()->getInventoryHeight());
				}
				else {
					// With the item type found. Find which stack of this item type to add the item to.
					bool stacked = false;
					for (std::vector< std::vector<BattleItem*> >::iterator itemStack = iterItemList->second.begin(); itemStack != iterItemList->second.end(); itemStack++)
					{
						if (canBeStacked((*i), itemStack->at(0)))
						{
							itemStack->push_back((*i));
							stacked = true;
							break;
						}
					}
					if (!stacked) {
						// Not able to be stacked with previously placed items of this type. Make a new stack containing only this item.
						iterItemList->second.push_back({ (*i) });
					}
				}
			}
		}
		// Create the cache of last placed index for a given item size.
		startIndexCacheX.resize(y + 1, std::vector<int>(x + 1, 0));
>>>>>>> f8964521

		// Now for each item type, find the most topleft position that is not occupied and will fit.
		for (std::vector<BattleItem*>::iterator i = itemListOrder.begin(); i != itemListOrder.end(); ++i)
		{
<<<<<<< HEAD
			BattleItem* itemTypeSample = (*i); //Grab a sample of the item type we're trying to place.
			//Start searching at the x value where we last placed an item of this size.
			x = startIndexCacheX[std::pair<int, int>(itemTypeSample->getRules()->getInventoryHeight(), itemTypeSample->getRules()->getInventoryWidth())];
			y = 0;
			donePlacing = false;
			while (!donePlacing)
			{
				canPlace = true; // Assume we can put the item type here, if one of the following checks fails, we can't.
				for (int xd = 0; xd < itemTypeSample->getRules()->getInventoryWidth() && canPlace; xd++)
=======
			// quick search
			if (_searchString != L"")
			{
				std::wstring projectName = _game->getLanguage()->getString((*i)->getRules()->getType());
				for (auto & c : projectName) c = towupper(c);
				if (projectName.find(_searchString) == std::string::npos)
				{
					continue;
				}
			}

			// Fetch the list of item stacks for this item type. Then place each stack.
			std::unordered_map<std::string, std::vector< std::vector<BattleItem*> > >::iterator iterItemList = typeItemLists.find((*i)->getRules()->getType());
			for (std::vector< std::vector<BattleItem*> >::iterator itemStack = iterItemList->second.begin(); itemStack != iterItemList->second.end(); itemStack++)
			{
				BattleItem* itemTypeSample = itemStack->at(0); // Grab a sample of the stack of item type we're trying to place.

				// Start searching at the x value where we last placed an item of this size.
				x = startIndexCacheX[itemTypeSample->getRules()->getInventoryHeight()][itemTypeSample->getRules()->getInventoryWidth()];
				y = 0;
				donePlacing = false;
				while (!donePlacing)
>>>>>>> f8964521
				{
					canPlace = true; // Assume we can put the item type here, if one of the following checks fails, we can't.
					for (int xd = 0; xd < itemTypeSample->getRules()->getInventoryWidth() && canPlace; xd++)
					{
<<<<<<< HEAD
						canPlace = false;
=======
						if ((x + xd) % slotsX < x % slotsX)
						{
							canPlace = false;
						}
						else
						{
							for (int yd = 0; yd < itemTypeSample->getRules()->getInventoryHeight() && canPlace; yd++)
							{
								// If there's room and no item, we can place it here. (No need to check for stackability as nothing stackable has been placed)
								canPlace = !occupiedSlots[y + yd][x + xd];
							}
						}
>>>>>>> f8964521
					}
					if (canPlace) // Found a place for this item stack.
					{
<<<<<<< HEAD
						for (int yd = 0; yd < itemTypeSample->getRules()->getInventoryHeight() && canPlace; yd++)
						{
							// If there's room and no item, we can place it here. (No need to check for stackability as nothing stackable has been placed)
							BattleItem *item = _selUnit->getItem(ground, x + xd, y + yd);
							canPlace = item == 0;
=======
						xMax = std::max(xMax, x + itemTypeSample->getRules()->getInventoryWidth());
						if ( (x + startIndexCacheX[0].size() ) >= occupiedSlots[0].size())
						{
							// Filled enough for the widest item to potentially request occupancy checks outside of current cache. Expand slot cache.
							size_t newCacheSize = occupiedSlots[0].size() * 2;
							for (std::vector< std::vector<bool> >::iterator j = occupiedSlots.begin(); j != occupiedSlots.end(); ++j) {
								j->resize(newCacheSize, false);
							}
						}
						// Reserve the slots this item will occupy.
						for (int xd = 0; xd < itemTypeSample->getRules()->getInventoryWidth() && canPlace; xd++)
						{
							for (int yd = 0; yd < itemTypeSample->getRules()->getInventoryHeight() && canPlace; yd++)
							{
								occupiedSlots[y + yd][x + xd] = true;
							}
>>>>>>> f8964521
						}

						// Place all items from this stack in the location we just reserved.
						for (std::vector<BattleItem*>::iterator j = itemStack->begin(); j != itemStack->end(); ++j) {
							(*j)->setSlotX(x);
							(*j)->setSlotY(y);
							_stackLevel[x][y] += 1;
						}
						donePlacing = true;
					}
<<<<<<< HEAD
				}
				if (canPlace) // Found a place for this item stack.
				{
					std::vector<BattleItem*> nonStackable;
					// Place all stackable items of the current type, while taking note of any nonstackable ones.
					std::unordered_map<std::string, std::vector<BattleItem*> >::iterator itemTypeList = typeItemLists.find(itemTypeSample->getRules()->getType());
					for (std::vector<BattleItem*>::iterator j = itemTypeList->second.begin(); j != itemTypeList->second.end(); ++j) {
						if (itemTypeSample == (*j) || canBeStacked((*j), itemTypeSample))
						{
							(*j)->setSlotX(x);
							(*j)->setSlotY(y);

							// only increase the stack level if the item is actually visible.
							if ((*j)->getRules()->getInventoryWidth())
							{
								_stackLevel[x][y] += 1;
							}
						}
						else
						{
							nonStackable.push_back(*j);
						}
					}
					xMax = std::max(xMax, x + itemTypeSample->getRules()->getInventoryWidth());

					if (nonStackable.size() > 0)
					{
						// We have some items remaining which didn't stack. Let us find a different spot to place them in by sending them through once more.
						itemTypeList->second = nonStackable;
						itemTypeSample = itemTypeList->second.at(0);
						canPlace = false;
					}
					else {
						donePlacing = true;

						// Now update the shortcut cache so that items to follow are able to skip a decent chunk of their search,
						// as there can be no spot before this x-address with available slots for items that are larger in one or more dimensions.
						std::map<std::pair<int, int>, int>::iterator cacheToUpdate;
						int offsetX = 0;
						int offsetY = 0;
						int firstPossibleX = itemTypeSample->getRules()->getInventoryHeight() * 2 > slotsY ? x + itemTypeSample->getRules()->getInventoryWidth() : x;
						while ((cacheToUpdate = startIndexCacheX.find(std::pair<int, int>(itemTypeSample->getRules()->getInventoryHeight(), itemTypeSample->getRules()->getInventoryWidth() + offsetX))) != startIndexCacheX.end())
						{
							do
							{
								cacheToUpdate->second = std::max(firstPossibleX, cacheToUpdate->second);
								++offsetY;
							} while ((cacheToUpdate = startIndexCacheX.find(std::pair<int, int>(itemTypeSample->getRules()->getInventoryHeight() + offsetY, itemTypeSample->getRules()->getInventoryWidth() + offsetX))) != startIndexCacheX.end());
							++offsetX;
							offsetY = 0;
						}
					}
				}
				if (!donePlacing)
				{
					y++;
					if (y > slotsY - itemTypeSample->getRules()->getInventoryHeight())
=======
					if (!donePlacing)
					{
						y++;
						if (y > slotsY - itemTypeSample->getRules()->getInventoryHeight())
						{
							y = 0;
							x++;
						}
					}
				}
				// Now update the shortcut cache so that items to follow are able to skip a decent chunk of their search,
				// as there can be no spot before this x-address with available slots for items that are larger in one or more dimensions.
				std::map<std::pair<int, int>, int>::iterator cacheToUpdate;
				int firstPossibleX = itemTypeSample->getRules()->getInventoryHeight() * 2 > slotsY ? x + itemTypeSample->getRules()->getInventoryWidth() : x;
				for (int offsetY = itemTypeSample->getRules()->getInventoryHeight(); offsetY < startIndexCacheX.size(); ++offsetY)
				{
					for (int offsetX = itemTypeSample->getRules()->getInventoryWidth(); offsetX < startIndexCacheX[offsetY].size(); ++offsetX)
>>>>>>> f8964521
					{
						startIndexCacheX[offsetY][offsetX] = std::max(firstPossibleX, startIndexCacheX[offsetY][offsetX]);
					}
				}
			}
		}
	}
	if (alterOffset)
	{
		if (xMax >= _groundOffset + slotsX - 1)
		{
			_groundOffset += slotsX - 1;
		}
		else
		{
			_groundOffset = 0;
		}
	}
	drawItems();
}

/**
 * Attempts to place the item in the inventory slot.
 * @param newSlot Where to place the item.
 * @param item Item to be placed.
 * @param warning Warning message if item could not be placed.
 * @return True, if the item was successfully placed in the inventory.
 */
bool Inventory::fitItem(RuleInventory *newSlot, BattleItem *item, std::string &warning)
{
	bool placed = false;
	for (int y2 = 0; y2 <= newSlot->getY() / RuleInventory::SLOT_H && !placed; ++y2)
	{
		for (int x2 = 0; x2 <= newSlot->getX() / RuleInventory::SLOT_W && !placed; ++x2)
		{
			if (!overlapItems(_selUnit, item, newSlot, x2, y2) && newSlot->fitItemInSlot(item->getRules(), x2, y2))
			{
				if (!_tu || _selUnit->spendTimeUnits(item->getSlot()->getCost(newSlot)))
				{
					placed = true;
					moveItem(item, newSlot, x2, y2);
					_game->getMod()->getSoundByDepth(_depth, Mod::ITEM_DROP)->play();
					drawItems();
				}
				else
				{
					warning = "STR_NOT_ENOUGH_TIME_UNITS";
				}
			}
		}
	}
	return placed;
}

/**
 * Checks if two items can be stacked on one another.
 * @param itemA First item.
 * @param itemB Second item.
 * @return True, if the items can be stacked on one another.
 */
bool Inventory::canBeStacked(BattleItem *itemA, BattleItem *itemB)
{
		//both items actually exist
	return (itemA != 0 && itemB != 0 &&
		//both items have the same ruleset
		itemA->getRules() == itemB->getRules() &&
		// either they both have no ammo
		((!itemA->getAmmoItem() && !itemB->getAmmoItem()) ||
		// or they both have ammo
		(itemA->getAmmoItem() && itemB->getAmmoItem() &&
		// and the same ammo type
		itemA->getAmmoItem()->getRules() == itemB->getAmmoItem()->getRules() &&
		// and the same ammo quantity
		itemA->getAmmoItem()->getAmmoQuantity() == itemB->getAmmoItem()->getAmmoQuantity())) &&
		// and neither is set to explode
		itemA->getFuseTimer() == -1 && itemB->getFuseTimer() == -1 &&
		// and neither is a corpse or unconscious unit
		itemA->getUnit() == 0 && itemB->getUnit() == 0 &&
		// and if it's a medkit, it has the same number of charges
		itemA->getPainKillerQuantity() == itemB->getPainKillerQuantity() &&
		itemA->getHealQuantity() == itemB->getHealQuantity() &&
		itemA->getStimulantQuantity() == itemB->getStimulantQuantity());
}

/**
 * Shows a warning message.
 * @param msg The message to show.
 */
void Inventory::showWarning(const std::wstring &msg)
{
	_warning->showMessage(msg);
}

/**
 * Shows primer warnings on all live grenades.
 */
void Inventory::drawPrimers()
{
	const int Pulsate[8] = { 0, 1, 2, 3, 4, 3, 2, 1 };
	if (_animFrame == 8)
	{
		_animFrame = 0;
	}
	Surface *tempSurface = _game->getMod()->getSurfaceSet("SCANG.DAT")->getFrame(6);
	for (std::vector<std::pair<int, int> >::const_iterator i = _grenadeIndicators.begin(); i != _grenadeIndicators.end(); ++i)
	{
		tempSurface->blitNShade(_items, (*i).first, (*i).second, Pulsate[_animFrame]);
	}
	_animFrame++;
}

}<|MERGE_RESOLUTION|>--- conflicted
+++ resolved
@@ -41,10 +41,7 @@
 #include "../Savegame/Tile.h"
 #include "PrimeGrenadeState.h"
 #include <algorithm>
-<<<<<<< HEAD
-=======
 #include "../Ufopaedia/Ufopaedia.h"
->>>>>>> f8964521
 #include <unordered_map>
 
 namespace OpenXcom
@@ -313,8 +310,6 @@
 			if ((*i)->getFuseTimer() >= 0)
 			{
 				_grenadeIndicators.push_back(std::make_pair(x, y));
-<<<<<<< HEAD
-=======
 			}
 
 			// fatal wounds
@@ -339,7 +334,6 @@
 				_stackNumber->draw();
 				_stackNumber->setColor(32); // red
 				_stackNumber->blit(&stackLayer);
->>>>>>> f8964521
 			}
 
 			// item stacking
@@ -1059,13 +1053,6 @@
 
 	if (_selUnit != 0)
 	{
-<<<<<<< HEAD
-		std::unordered_map< std::string, std::vector<BattleItem*> > typeItemLists; // Lists of items of the same type (though not necessarily stackable).
-		std::vector<BattleItem*> itemListOrder; // Placement order of item type stacks.
-		std::map<std::pair<int, int>, int> startIndexCacheX; // Cache for skipping to last known available position of a given size.
-
-		// first move all items out of the way - a big number in X direction
-=======
 		std::unordered_map< std::string, std::vector< std::vector<BattleItem*> > > typeItemLists; // Lists of items of the same type
 		std::vector<BattleItem*> itemListOrder; // Placement order of item type stacks.
 		std::vector< std::vector<int> > startIndexCacheX; // Cache for skipping to last known available position of a given size.
@@ -1074,7 +1061,6 @@
 		occupiedSlots.resize(slotsY, std::vector<bool>(slotsX * 2, false));
 
 		// Move items out of the way and find which stack they'll end up in within the inventory.
->>>>>>> f8964521
 		for (std::vector<BattleItem*>::iterator i = _selUnit->getTile()->getInventory()->begin(); i != _selUnit->getTile()->getInventory()->end(); ++i)
 		{
 			// first move all items out of the way - a big number in X direction
@@ -1082,20 +1068,6 @@
 			(*i)->setSlotX(1000000);
 			(*i)->setSlotY(0);
 
-<<<<<<< HEAD
-			// Push the item into a list for each item type. We'll handle stacking of different variants later.
-			std::unordered_map<std::string, std::vector<BattleItem*> >::iterator iterItemList = typeItemLists.find((*i)->getRules()->getType());
-			if (iterItemList == typeItemLists.end()) {
-				// New item type, create an empty list for it.
-				iterItemList = typeItemLists.insert(std::pair<std::string, std::vector<BattleItem*> >((*i)->getRules()->getType(), {})).first;
-				itemListOrder.push_back((*i));
-				startIndexCacheX[std::pair<int, int>((*i)->getRules()->getInventoryHeight(), (*i)->getRules()->getInventoryWidth())] = 0;
-			}
-			iterItemList->second.push_back((*i));
-		}
-		// NOTE: If filtering of displayed items is desired one could call a function to remove items from itemListOrder at this point.
-		// Any item not mentioned on the list will remain out of the visible ground inventory area.
-=======
 			// Only handle visible items from this point on.
 			if ((*i)->getRules()->getInventoryWidth())
 			{
@@ -1130,22 +1102,10 @@
 		}
 		// Create the cache of last placed index for a given item size.
 		startIndexCacheX.resize(y + 1, std::vector<int>(x + 1, 0));
->>>>>>> f8964521
 
 		// Now for each item type, find the most topleft position that is not occupied and will fit.
 		for (std::vector<BattleItem*>::iterator i = itemListOrder.begin(); i != itemListOrder.end(); ++i)
 		{
-<<<<<<< HEAD
-			BattleItem* itemTypeSample = (*i); //Grab a sample of the item type we're trying to place.
-			//Start searching at the x value where we last placed an item of this size.
-			x = startIndexCacheX[std::pair<int, int>(itemTypeSample->getRules()->getInventoryHeight(), itemTypeSample->getRules()->getInventoryWidth())];
-			y = 0;
-			donePlacing = false;
-			while (!donePlacing)
-			{
-				canPlace = true; // Assume we can put the item type here, if one of the following checks fails, we can't.
-				for (int xd = 0; xd < itemTypeSample->getRules()->getInventoryWidth() && canPlace; xd++)
-=======
 			// quick search
 			if (_searchString != L"")
 			{
@@ -1168,14 +1128,10 @@
 				y = 0;
 				donePlacing = false;
 				while (!donePlacing)
->>>>>>> f8964521
 				{
 					canPlace = true; // Assume we can put the item type here, if one of the following checks fails, we can't.
 					for (int xd = 0; xd < itemTypeSample->getRules()->getInventoryWidth() && canPlace; xd++)
 					{
-<<<<<<< HEAD
-						canPlace = false;
-=======
 						if ((x + xd) % slotsX < x % slotsX)
 						{
 							canPlace = false;
@@ -1188,17 +1144,9 @@
 								canPlace = !occupiedSlots[y + yd][x + xd];
 							}
 						}
->>>>>>> f8964521
 					}
 					if (canPlace) // Found a place for this item stack.
 					{
-<<<<<<< HEAD
-						for (int yd = 0; yd < itemTypeSample->getRules()->getInventoryHeight() && canPlace; yd++)
-						{
-							// If there's room and no item, we can place it here. (No need to check for stackability as nothing stackable has been placed)
-							BattleItem *item = _selUnit->getItem(ground, x + xd, y + yd);
-							canPlace = item == 0;
-=======
 						xMax = std::max(xMax, x + itemTypeSample->getRules()->getInventoryWidth());
 						if ( (x + startIndexCacheX[0].size() ) >= occupiedSlots[0].size())
 						{
@@ -1215,7 +1163,6 @@
 							{
 								occupiedSlots[y + yd][x + xd] = true;
 							}
->>>>>>> f8964521
 						}
 
 						// Place all items from this stack in the location we just reserved.
@@ -1226,65 +1173,6 @@
 						}
 						donePlacing = true;
 					}
-<<<<<<< HEAD
-				}
-				if (canPlace) // Found a place for this item stack.
-				{
-					std::vector<BattleItem*> nonStackable;
-					// Place all stackable items of the current type, while taking note of any nonstackable ones.
-					std::unordered_map<std::string, std::vector<BattleItem*> >::iterator itemTypeList = typeItemLists.find(itemTypeSample->getRules()->getType());
-					for (std::vector<BattleItem*>::iterator j = itemTypeList->second.begin(); j != itemTypeList->second.end(); ++j) {
-						if (itemTypeSample == (*j) || canBeStacked((*j), itemTypeSample))
-						{
-							(*j)->setSlotX(x);
-							(*j)->setSlotY(y);
-
-							// only increase the stack level if the item is actually visible.
-							if ((*j)->getRules()->getInventoryWidth())
-							{
-								_stackLevel[x][y] += 1;
-							}
-						}
-						else
-						{
-							nonStackable.push_back(*j);
-						}
-					}
-					xMax = std::max(xMax, x + itemTypeSample->getRules()->getInventoryWidth());
-
-					if (nonStackable.size() > 0)
-					{
-						// We have some items remaining which didn't stack. Let us find a different spot to place them in by sending them through once more.
-						itemTypeList->second = nonStackable;
-						itemTypeSample = itemTypeList->second.at(0);
-						canPlace = false;
-					}
-					else {
-						donePlacing = true;
-
-						// Now update the shortcut cache so that items to follow are able to skip a decent chunk of their search,
-						// as there can be no spot before this x-address with available slots for items that are larger in one or more dimensions.
-						std::map<std::pair<int, int>, int>::iterator cacheToUpdate;
-						int offsetX = 0;
-						int offsetY = 0;
-						int firstPossibleX = itemTypeSample->getRules()->getInventoryHeight() * 2 > slotsY ? x + itemTypeSample->getRules()->getInventoryWidth() : x;
-						while ((cacheToUpdate = startIndexCacheX.find(std::pair<int, int>(itemTypeSample->getRules()->getInventoryHeight(), itemTypeSample->getRules()->getInventoryWidth() + offsetX))) != startIndexCacheX.end())
-						{
-							do
-							{
-								cacheToUpdate->second = std::max(firstPossibleX, cacheToUpdate->second);
-								++offsetY;
-							} while ((cacheToUpdate = startIndexCacheX.find(std::pair<int, int>(itemTypeSample->getRules()->getInventoryHeight() + offsetY, itemTypeSample->getRules()->getInventoryWidth() + offsetX))) != startIndexCacheX.end());
-							++offsetX;
-							offsetY = 0;
-						}
-					}
-				}
-				if (!donePlacing)
-				{
-					y++;
-					if (y > slotsY - itemTypeSample->getRules()->getInventoryHeight())
-=======
 					if (!donePlacing)
 					{
 						y++;
@@ -1302,7 +1190,6 @@
 				for (int offsetY = itemTypeSample->getRules()->getInventoryHeight(); offsetY < startIndexCacheX.size(); ++offsetY)
 				{
 					for (int offsetX = itemTypeSample->getRules()->getInventoryWidth(); offsetX < startIndexCacheX[offsetY].size(); ++offsetX)
->>>>>>> f8964521
 					{
 						startIndexCacheX[offsetY][offsetX] = std::max(firstPossibleX, startIndexCacheX[offsetY][offsetX]);
 					}
