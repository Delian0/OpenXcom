/*
 * Copyright 2010-2016 OpenXcom Developers.
 *
 * This file is part of OpenXcom.
 *
 * OpenXcom is free software: you can redistribute it and/or modify
 * it under the terms of the GNU General Public License as published by
 * the Free Software Foundation, either version 3 of the License, or
 * (at your option) any later version.
 *
 * OpenXcom is distributed in the hope that it will be useful,
 * but WITHOUT ANY WARRANTY; without even the implied warranty of
 * MERCHANTABILITY or FITNESS FOR A PARTICULAR PURPOSE.  See the
 * GNU General Public License for more details.
 *
 * You should have received a copy of the GNU General Public License
 * along with OpenXcom.  If not, see <http://www.gnu.org/licenses/>.
 */
#include <algorithm>
#include "../fmath.h"
#include "MiniMapView.h"
#include "MiniMapState.h"
#include "Pathfinding.h"
#include "../Savegame/Tile.h"
#include "Camera.h"
#include "../Engine/Action.h"
#include "../Interface/Cursor.h"
#include "../Savegame/SavedBattleGame.h"
#include "../Engine/Game.h"
#include "../Engine/SurfaceSet.h"
#include "../Mod/Mod.h"
#include "../Mod/Armor.h"
#include "../Mod/RuleInterface.h"
#include "../Engine/Options.h"
#include "../Engine/Screen.h"
#include <algorithm>

namespace OpenXcom
{
const int CELL_WIDTH = 4;
const int CELL_HEIGHT = 4;
const int MAX_FRAME = 2;

/**
 * Initializes all the elements in the MiniMapView.
 * @param w The MiniMapView width.
 * @param h The MiniMapView height.
 * @param x The MiniMapView x origin.
 * @param y The MiniMapView y origin.
 * @param game Pointer to the core game.
 * @param camera The Battlescape camera.
 * @param battleGame Pointer to the SavedBattleGame.
 */
MiniMapView::MiniMapView(int w, int h, int x, int y, Game * game, Camera * camera, SavedBattleGame * battleGame) : InteractiveSurface(w, h, x, y), _game(game), _camera(camera), _battleGame(battleGame), _frame(0), _mouseScrollingStartTime(0), _isMouseScrolling(false), _isMouseScrolled(false), _xBeforeMouseScrolling(0), _yBeforeMouseScrolling(0), _mouseScrollX(0), _mouseScrollY(0), _totalMouseMoveX(0), _totalMouseMoveY(0), _mouseMovedOverThreshold(false)
{
	_set = _game->getMod()->getSurfaceSet("SCANG.DAT");
	_emptySpaceIndex = _game->getMod()->getInterface("minimap")->getElement("emptySpace")->color;
}

/**
 * Draws the minimap.
 */
void MiniMapView::draw()
{
	int _startX = _camera->getCenterPosition().x - ((getWidth() / CELL_WIDTH) / 2);
	int _startY = _camera->getCenterPosition().y - ((getHeight() / CELL_HEIGHT) / 2);

	InteractiveSurface::draw();
	if (!_set)
	{
		return;
	}
	drawRect(0, 0, getWidth(), getHeight(), 15);
	this->lock();
	Surface * emptySpace = _set->getFrame(_emptySpaceIndex);
	bool isAltPressed = (SDL_GetModState() & KMOD_ALT) != 0;
	for (int lvl = 0; lvl <= _camera->getCenterPosition().z; lvl++)
	{
		int py = _startY;
		for (int y = 0; y < getHeight(); y += CELL_HEIGHT)
		{
			int px = _startX;
			for (int x = 0; x < getWidth(); x += CELL_WIDTH)
			{
				Position p(px, py, lvl);
				Tile *t = _battleGame->getTile(p);
				if (!t)
				{
					if (isAltPressed)
					{
						emptySpace->blitNShade(this, x, y, 0);
					}
					px++;
					continue;
				}
				for (int i = O_FLOOR; i < O_MAX; i++)
				{
					MapData *data = t->getMapData((TilePart)i);

					if (data && data->getMiniMapIndex())
					{
<<<<<<< HEAD
						Surface * s = _set->getFrame(data->getMiniMapIndex() + 35);
=======
						Surface *s = _set->getFrame(data->getMiniMapIndex() + 35);
>>>>>>> 84786c4e
						if (s)
						{
							int shade = 16;
							if (t->isDiscovered(2))
							{
								shade = t->getShade();
								if (shade > 7) shade = 7; //vanilla
							}
							s->blitNShade(this, x, y, shade);
						}
					}
				}
				// alive units
				if (t->getUnit() && (t->getUnit()->getVisible() || _battleGame->getBughuntMode() || _battleGame->getDebugMode()))
				{
					int frame = t->getUnit()->getMiniMapSpriteIndex();
					int size = t->getUnit()->getArmor()->getSize();
					frame += (t->getPosition().y - t->getUnit()->getPosition().y) * size;
					frame += t->getPosition().x - t->getUnit()->getPosition().x;
					frame += _frame * size * size;
					Surface * s = _set->getFrame(frame);
					if (size > 1 && t->getUnit()->getFaction() == FACTION_NEUTRAL)
					{
						s->blitNShade(this, x, y, 0, false, Pathfinding::red);
					}
					else
					{
						s->blitNShade(this, x, y, 0);
					}
				}
				// perhaps (at least one) item on this tile?
				if (t->isDiscovered(2) && !t->getInventory()->empty())
				{
					int frame = 9 + _frame;
					Surface * s = _set->getFrame(frame);
					bool allHidden = true;
					bool atLeastOnePrimed = false;
					for (auto& item : *t->getInventory())
					{
						if (!item->getRules()->isHiddenOnMinimap())
						{
							allHidden = false;
							if (item->getFuseTimer() >= 0)
							{
								atLeastOnePrimed = true;
								break; // no need to search further
							}
						}
					}
					if (allHidden)
					{
						// empty
					}
					else if (atLeastOnePrimed)
					{
						// dye red
						s->blitNShade(this, x, y, 0, false, Pathfinding::red);
					}
					else
					{
						// vanilla
						s->blitNShade(this, x, y, 0);
					}
				}

				px++;
			}
			py++;
		}
	}
	this->unlock();
	int centerX = getWidth() / 2 - 1;
	int centerY = getHeight() / 2 - 1;
	Uint8 color = 1 + _frame * 3;
	int xOffset = CELL_WIDTH / 2;
	int yOffset = CELL_HEIGHT / 2;
	drawLine(centerX - CELL_WIDTH, centerY - CELL_HEIGHT,
		 centerX - xOffset, centerY - yOffset,
		 color); // top left
	drawLine(centerX + xOffset, centerY - yOffset,
		 centerX + CELL_WIDTH, centerY - CELL_HEIGHT,
		 color); // top right
	drawLine(centerX - CELL_WIDTH, centerY + CELL_HEIGHT,
		 centerX - xOffset, centerY + yOffset,
		 color); // bottom left
	drawLine(centerX + CELL_WIDTH, centerY + CELL_HEIGHT,
		 centerX + xOffset, centerY + yOffset,
		 color); //bottom right
}

/**
 * Increments the displayed level.
 * @return New display level.
 */
int MiniMapView::up()
{
	_camera->setViewLevel(_camera->getViewLevel()+1);
	_redraw = true;
	return _camera->getViewLevel();
}

/**
 * Decrements the displayed level.
 * @return New display level.
 */
int MiniMapView::down()
{
	_camera->setViewLevel(_camera->getViewLevel()-1);
	_redraw = true;
	return _camera->getViewLevel();
}

/**
 * Handles mouse presses on the minimap. Enters mouse-moving mode when the right button is used.
 * @param action Pointer to an action.
 * @param state State that the action handlers belong to.
 */
void MiniMapView::mousePress(Action *action, State *state)
{
	InteractiveSurface::mousePress(action, state);

	if (action->getDetails()->button.button == Options::battleDragScrollButton)
	{
		_isMouseScrolling = true;
		_isMouseScrolled = false;
		SDL_GetMouseState(&_xBeforeMouseScrolling, &_yBeforeMouseScrolling);
		_posBeforeMouseScrolling = _camera->getCenterPosition();
		if (!Options::battleDragScrollInvert && _cursorPosition.z == 0)
		{
			_cursorPosition.x = action->getDetails()->motion.x;
			_cursorPosition.y = action->getDetails()->motion.y;
			// the Z is irrelevant to our mouse position, but we can use it as a boolean to check if the position is set or not
			_cursorPosition.z = 1;
		}
		_mouseScrollX = 0; _mouseScrollY = 0;
		_totalMouseMoveX = 0; _totalMouseMoveY = 0;
		_mouseMovedOverThreshold = false;
		_mouseScrollingStartTime = SDL_GetTicks();
	}
}

/**
 * Handles mouse clicks on the minimap. Will change the camera center to the clicked point.
 * @param action Pointer to an action.
 * @param state State that the action handlers belong to.
 */
void MiniMapView::mouseClick(Action *action, State *state)
{
	InteractiveSurface::mouseClick(action, state);

	// The following is the workaround for a rare problem where sometimes
	// the mouse-release event is missed for any reason.
	// However if the SDL is also missed the release event, then it is to no avail :(
	// (this part handles the release if it is missed and now an other button is used)
	if (_isMouseScrolling) {
		if (action->getDetails()->button.button != Options::battleDragScrollButton
		&& 0==(SDL_GetMouseState(0,0)&SDL_BUTTON(Options::battleDragScrollButton))) { // so we missed again the mouse-release :(
			// Check if we have to revoke the scrolling, because it was too short in time, so it was a click
			if ((!_mouseMovedOverThreshold) && ((int)(SDL_GetTicks() - _mouseScrollingStartTime) <= (Options::dragScrollTimeTolerance)))
				{ _camera->centerOnPosition(_posBeforeMouseScrolling); _redraw = true; }
			_isMouseScrolled = _isMouseScrolling = false;
			stopScrolling(action);
		}
	}

	// Drag-Scroll release: release mouse-scroll-mode
	if (_isMouseScrolling)
	{
		// While scrolling, other buttons are ineffective
		if (action->getDetails()->button.button == Options::battleDragScrollButton)
		{
			_isMouseScrolling = false;
			stopScrolling(action);
		}
		else
		{
			return;
		}
		// Check if we have to revoke the scrolling, because it was too short in time, so it was a click
		if ((!_mouseMovedOverThreshold) && ((int)(SDL_GetTicks() - _mouseScrollingStartTime) <= (Options::dragScrollTimeTolerance)))
		{
			_isMouseScrolled = false;
			stopScrolling(action);
			_camera->centerOnPosition(_posBeforeMouseScrolling);
			_redraw = true;
		}
		if (_isMouseScrolled) return;
	}

	if (action->getDetails()->button.button == SDL_BUTTON_RIGHT)
	{
		((MiniMapState*)(state))->btnOkClick(action);
	}

	if (action->getDetails()->button.button == SDL_BUTTON_LEFT)
	{
		int origX = action->getRelativeXMouse() / action->getXScale();
		int origY = action->getRelativeYMouse() / action->getYScale();
		// get offset (in cells) of the click relative to center of screen
		int xOff = (origX / CELL_WIDTH) - ((getWidth() / 2) / CELL_WIDTH);
		int yOff = (origY / CELL_HEIGHT) - ((getHeight() / 2) / CELL_HEIGHT);
		// center the camera on this new position
		int newX = _camera->getCenterPosition().x + xOff;
		int newY = _camera->getCenterPosition().y + yOff;
		_camera->centerOnPosition(Position(newX,newY,_camera->getViewLevel()));
		_redraw = true;
	}
}

/**
 * Handles moving over the minimap.
 * Will change the camera center when the mouse is moved in mouse-moving mode.
 * @param action Pointer to an action.
 * @param state State that the action handlers belong to.
 */
void MiniMapView::mouseOver(Action *action, State *state)
{
	InteractiveSurface::mouseOver(action, state);

	if (_isMouseScrolling && action->getDetails()->type == SDL_MOUSEMOTION)
	{
		// The following is the workaround for a rare problem where sometimes
		// the mouse-release event is missed for any reason.
		// However if the SDL is also missed the release event, then it is to no avail :(
		// (checking: is the dragScroll-mouse-button still pressed?)
		if (0==(SDL_GetMouseState(0,0)&SDL_BUTTON(Options::battleDragScrollButton))) { // so we missed again the mouse-release :(
			// Check if we have to revoke the scrolling, because it was too short in time, so it was a click
			if ((!_mouseMovedOverThreshold) && ((int)(SDL_GetTicks() - _mouseScrollingStartTime) <= (Options::dragScrollTimeTolerance)))
			{
					_camera->centerOnPosition(_posBeforeMouseScrolling);
					_redraw = true;
			}
			_isMouseScrolled = _isMouseScrolling = false;
			stopScrolling(action);
			return;
		}

		_isMouseScrolled = true;

		if (Options::touchEnabled == false)
		{
			// Set the mouse cursor back
			SDL_EventState(SDL_MOUSEMOTION, SDL_IGNORE);
			SDL_WarpMouse(_xBeforeMouseScrolling, _yBeforeMouseScrolling);
			SDL_EventState(SDL_MOUSEMOTION, SDL_ENABLE);
		}

		// Check the threshold
		_totalMouseMoveX += action->getDetails()->motion.xrel;
		_totalMouseMoveY += action->getDetails()->motion.yrel;
		if (!_mouseMovedOverThreshold)
			_mouseMovedOverThreshold = ((std::abs(_totalMouseMoveX) > Options::dragScrollPixelTolerance) || (std::abs(_totalMouseMoveY) > Options::dragScrollPixelTolerance));

		// Calculate the move
		int newX, newY;
		int scrollX, scrollY;

		if (Options::battleDragScrollInvert)
		{
			scrollX = action->getDetails()->motion.xrel;
			scrollY = action->getDetails()->motion.yrel;
		}
		else
		{
			scrollX = -action->getDetails()->motion.xrel;
			scrollY = -action->getDetails()->motion.yrel;
		}
		_mouseScrollX += scrollX;
		_mouseScrollY += scrollY;
		newX = _posBeforeMouseScrolling.x + _mouseScrollX / action->getXScale() / 4;
		newY = _posBeforeMouseScrolling.y + _mouseScrollY / action->getYScale() / 4;

		// Keep the limits...
		if (newX < -1 || _camera->getMapSizeX() < newX)
		{
			_mouseScrollX -= scrollX;
			newX = _posBeforeMouseScrolling.x + _mouseScrollX / 4;
		}
		if (newY < -1 || _camera->getMapSizeY() < newY)
		{
			_mouseScrollY -= scrollY;
			newY = _posBeforeMouseScrolling.y + _mouseScrollY / 4;
		}

		// Scrolling
		_camera->centerOnPosition(Position(newX,newY,_camera->getViewLevel()));
		_redraw = true;

		if (Options::touchEnabled == false)
		{
			// We don't want to see the mouse-cursor jumping :)
			if (Options::battleDragScrollInvert)
			{
				action->getDetails()->motion.x = _xBeforeMouseScrolling;
				action->getDetails()->motion.y = _yBeforeMouseScrolling;
			}
			else
			{
				Position delta(-scrollX, -scrollY, 0);
				int barWidth = _game->getScreen()->getCursorLeftBlackBand();
				int barHeight = _game->getScreen()->getCursorTopBlackBand();
				int cursorX = _cursorPosition.x + delta.x;
				int cursorY =_cursorPosition.y + delta.y;
				_cursorPosition.x = Clamp(cursorX, (int)Round(getX() * action->getXScale()) + barWidth, (int)Round((getX() + getWidth()) * action->getXScale()) + barWidth);
				_cursorPosition.y = Clamp(cursorY, (int)Round(getY() * action->getYScale()) + barHeight, (int)Round((getY() + getHeight()) * action->getYScale()) + barHeight);
				action->getDetails()->motion.x = _cursorPosition.x;
				action->getDetails()->motion.y = _cursorPosition.y;
			}
		}
		_game->getCursor()->handle(action);
	}
}

/**
 * Handles moving into the minimap.
 * Stops the mouse-scrolling mode, if its left on.
 * @param action Pointer to an action.
 * @param state State that the action handlers belong to.
 */
void MiniMapView::mouseIn(Action *action, State *state)
{
	InteractiveSurface::mouseIn(action, state);

	_isMouseScrolling = false;
	setButtonPressed(SDL_BUTTON_RIGHT, false);
}

/**
 * Updates the minimap animation.
 */
void MiniMapView::animate()
{
	_frame++;
	if (_frame > MAX_FRAME)
	{
		_frame = 0;
	}
	_redraw = true;
}

void MiniMapView::stopScrolling(Action *action)
{
	if (!Options::battleDragScrollInvert)
	{
		SDL_WarpMouse(_cursorPosition.x, _cursorPosition.y);
		action->setMouseAction(_cursorPosition.x/action->getXScale(), _cursorPosition.y/action->getYScale(), 0, 0);
	}
	// reset our "mouse position stored" flag
	_cursorPosition.z = 0;
}

}<|MERGE_RESOLUTION|>--- conflicted
+++ resolved
@@ -99,11 +99,7 @@
 
 					if (data && data->getMiniMapIndex())
 					{
-<<<<<<< HEAD
-						Surface * s = _set->getFrame(data->getMiniMapIndex() + 35);
-=======
 						Surface *s = _set->getFrame(data->getMiniMapIndex() + 35);
->>>>>>> 84786c4e
 						if (s)
 						{
 							int shade = 16;
