--- conflicted
+++ resolved
@@ -1,231 +1,114 @@
-<<<<<<< HEAD
-/*
- * Copyright 2010-2015 OpenXcom Developers.
- *
- * This file is part of OpenXcom.
- *
- * OpenXcom is free software: you can redistribute it and/or modify
- * it under the terms of the GNU General Public License as published by
- * the Free Software Foundation, either version 3 of the License, or
- * (at your option) any later version.
- *
- * OpenXcom is distributed in the hope that it will be useful,
- * but WITHOUT ANY WARRANTY; without even the implied warranty of
- * MERCHANTABILITY or FITNESS FOR A PARTICULAR PURPOSE.  See the
- * GNU General Public License for more details.
- *
- * You should have received a copy of the GNU General Public License
- * along with OpenXcom.  If not, see <http://www.gnu.org/licenses/>.
- */
-#include "PromotionsState.h"
-#include "../Engine/Game.h"
-#include "../Mod/Mod.h"
-#include "../Engine/LocalizedText.h"
-#include "../Interface/TextButton.h"
-#include "../Interface/Window.h"
-#include "../Interface/Text.h"
-#include "../Interface/TextList.h"
-#include "../Savegame/SavedGame.h"
-#include "../Savegame/Base.h"
-#include "../Savegame/Soldier.h"
-#include "../Engine/Options.h"
-
-namespace OpenXcom
-{
-
-/**
- * Initializes all the elements in the Promotions screen.
- * @param game Pointer to the core game.
- */
-PromotionsState::PromotionsState()
-{
-	// Create objects
-	_window = new Window(this, 320, 200, 0, 0);
-	_btnOk = new TextButton(288, 16, 16, 176);
-	_txtTitle = new Text(300, 17, 10, 8);
-	_txtName = new Text(114, 9, 16, 32);
-	_txtRank = new Text(90, 9, 130, 32);
-	_txtBase = new Text(80, 9, 220, 32);
-	_lstSoldiers = new TextList(288, 128, 8, 40);
-
-	// Set palette
-	setInterface("promotions");
-
-	add(_window, "window", "promotions");
-	add(_btnOk, "button", "promotions");
-	add(_txtTitle, "heading", "promotions");
-	add(_txtName, "text", "promotions");
-	add(_txtRank, "text", "promotions");
-	add(_txtBase, "text", "promotions");
-	add(_lstSoldiers, "list", "promotions");
-
-	centerAllSurfaces();
-
-	// Set up objects
-	_window->setBackground(_game->getMod()->getSurface("BACK01.SCR"));
-
-	_btnOk->setText(tr("STR_OK"));
-	_btnOk->onMouseClick((ActionHandler)&PromotionsState::btnOkClick);
-	_btnOk->onKeyboardPress((ActionHandler)&PromotionsState::btnOkClick, Options::keyOk);
-	_btnOk->onKeyboardPress((ActionHandler)&PromotionsState::btnOkClick, Options::keyCancel);
-
-	_txtTitle->setText(tr("STR_PROMOTIONS"));
-	_txtTitle->setAlign(ALIGN_CENTER);
-	_txtTitle->setBig();
-
-	_txtName->setText(tr("STR_NAME"));
-
-	_txtRank->setText(tr("STR_NEW_RANK"));
-
-	_txtBase->setText(tr("STR_BASE"));
-
-	_lstSoldiers->setColumns(3, 114, 90, 84);
-	_lstSoldiers->setSelectable(true);
-	_lstSoldiers->setBackground(_window);
-	_lstSoldiers->setMargin(8);
-
-	for (std::vector<Base*>::iterator i = _game->getSavedGame()->getBases()->begin(); i != _game->getSavedGame()->getBases()->end(); ++i)
-	{
-		for (std::vector<Soldier*>::iterator j = (*i)->getSoldiers()->begin(); j != (*i)->getSoldiers()->end(); ++j)
-		{
-			if ((*j)->isPromoted())
-			{
-				_lstSoldiers->addRow(3, (*j)->getName().c_str(), tr((*j)->getRankString()).c_str(), (*i)->getName().c_str());
-			}
-		}
-	}
-}
-
-/**
- *
- */
-PromotionsState::~PromotionsState()
-{
-}
-
-/**
- * Returns to the previous screen.
- * @param action Pointer to an action.
- */
-void PromotionsState::btnOkClick(Action *)
-{
-	_game->popState();
-}
-
-}
-=======
-/*
- * Copyright 2010-2016 OpenXcom Developers.
- *
- * This file is part of OpenXcom.
- *
- * OpenXcom is free software: you can redistribute it and/or modify
- * it under the terms of the GNU General Public License as published by
- * the Free Software Foundation, either version 3 of the License, or
- * (at your option) any later version.
- *
- * OpenXcom is distributed in the hope that it will be useful,
- * but WITHOUT ANY WARRANTY; without even the implied warranty of
- * MERCHANTABILITY or FITNESS FOR A PARTICULAR PURPOSE.  See the
- * GNU General Public License for more details.
- *
- * You should have received a copy of the GNU General Public License
- * along with OpenXcom.  If not, see <http://www.gnu.org/licenses/>.
- */
-#include "PromotionsState.h"
-#include "../Engine/Game.h"
-#include "../Mod/Mod.h"
-#include "../Engine/LocalizedText.h"
-#include "../Interface/TextButton.h"
-#include "../Interface/Window.h"
-#include "../Interface/Text.h"
-#include "../Interface/TextList.h"
-#include "../Savegame/SavedGame.h"
-#include "../Savegame/Base.h"
-#include "../Savegame/Soldier.h"
-#include "../Engine/Options.h"
-
-namespace OpenXcom
-{
-
-/**
- * Initializes all the elements in the Promotions screen.
- * @param game Pointer to the core game.
- */
-PromotionsState::PromotionsState()
-{
-	// Create objects
-	_window = new Window(this, 320, 200, 0, 0);
-	_btnOk = new TextButton(288, 16, 16, 176);
-	_txtTitle = new Text(300, 17, 10, 8);
-	_txtName = new Text(114, 9, 16, 32);
-	_txtRank = new Text(90, 9, 130, 32);
-	_txtBase = new Text(80, 9, 220, 32);
-	_lstSoldiers = new TextList(288, 128, 8, 40);
-
-	// Set palette
-	setInterface("promotions");
-
-	add(_window, "window", "promotions");
-	add(_btnOk, "button", "promotions");
-	add(_txtTitle, "heading", "promotions");
-	add(_txtName, "text", "promotions");
-	add(_txtRank, "text", "promotions");
-	add(_txtBase, "text", "promotions");
-	add(_lstSoldiers, "list", "promotions");
-
-	centerAllSurfaces();
-
-	// Set up objects
-	_window->setBackground(_game->getMod()->getSurface("BACK01.SCR"));
-
-	_btnOk->setText(tr("STR_OK"));
-	_btnOk->onMouseClick((ActionHandler)&PromotionsState::btnOkClick);
-	_btnOk->onKeyboardPress((ActionHandler)&PromotionsState::btnOkClick, Options::keyOk);
-	_btnOk->onKeyboardPress((ActionHandler)&PromotionsState::btnOkClick, Options::keyCancel);
-
-	_txtTitle->setText(tr("STR_PROMOTIONS"));
-	_txtTitle->setAlign(ALIGN_CENTER);
-	_txtTitle->setBig();
-
-	_txtName->setText(tr("STR_NAME"));
-
-	_txtRank->setText(tr("STR_NEW_RANK"));
-
-	_txtBase->setText(tr("STR_BASE"));
-
-	_lstSoldiers->setColumns(3, 114, 90, 84);
-	_lstSoldiers->setSelectable(true);
-	_lstSoldiers->setBackground(_window);
-	_lstSoldiers->setMargin(8);
-
-	for (std::vector<Base*>::iterator i = _game->getSavedGame()->getBases()->begin(); i != _game->getSavedGame()->getBases()->end(); ++i)
-	{
-		for (std::vector<Soldier*>::iterator j = (*i)->getSoldiers()->begin(); j != (*i)->getSoldiers()->end(); ++j)
-		{
-			if ((*j)->isPromoted())
-			{
-				_lstSoldiers->addRow(3, (*j)->getName().c_str(), tr((*j)->getRankString()).c_str(), (*i)->getName().c_str());
-			}
-		}
-	}
-}
-
-/**
- *
- */
-PromotionsState::~PromotionsState()
-{
-}
-
-/**
- * Returns to the previous screen.
- * @param action Pointer to an action.
- */
-void PromotionsState::btnOkClick(Action *)
-{
-	_game->popState();
-}
-
-}
->>>>>>> 8c63973c
+/*
+ * Copyright 2010-2016 OpenXcom Developers.
+ *
+ * This file is part of OpenXcom.
+ *
+ * OpenXcom is free software: you can redistribute it and/or modify
+ * it under the terms of the GNU General Public License as published by
+ * the Free Software Foundation, either version 3 of the License, or
+ * (at your option) any later version.
+ *
+ * OpenXcom is distributed in the hope that it will be useful,
+ * but WITHOUT ANY WARRANTY; without even the implied warranty of
+ * MERCHANTABILITY or FITNESS FOR A PARTICULAR PURPOSE.  See the
+ * GNU General Public License for more details.
+ *
+ * You should have received a copy of the GNU General Public License
+ * along with OpenXcom.  If not, see <http://www.gnu.org/licenses/>.
+ */
+#include "PromotionsState.h"
+#include "../Engine/Game.h"
+#include "../Mod/Mod.h"
+#include "../Engine/LocalizedText.h"
+#include "../Interface/TextButton.h"
+#include "../Interface/Window.h"
+#include "../Interface/Text.h"
+#include "../Interface/TextList.h"
+#include "../Savegame/SavedGame.h"
+#include "../Savegame/Base.h"
+#include "../Savegame/Soldier.h"
+#include "../Engine/Options.h"
+
+namespace OpenXcom
+{
+
+/**
+ * Initializes all the elements in the Promotions screen.
+ * @param game Pointer to the core game.
+ */
+PromotionsState::PromotionsState()
+{
+	// Create objects
+	_window = new Window(this, 320, 200, 0, 0);
+	_btnOk = new TextButton(288, 16, 16, 176);
+	_txtTitle = new Text(300, 17, 10, 8);
+	_txtName = new Text(114, 9, 16, 32);
+	_txtRank = new Text(90, 9, 130, 32);
+	_txtBase = new Text(80, 9, 220, 32);
+	_lstSoldiers = new TextList(288, 128, 8, 40);
+
+	// Set palette
+	setInterface("promotions");
+
+	add(_window, "window", "promotions");
+	add(_btnOk, "button", "promotions");
+	add(_txtTitle, "heading", "promotions");
+	add(_txtName, "text", "promotions");
+	add(_txtRank, "text", "promotions");
+	add(_txtBase, "text", "promotions");
+	add(_lstSoldiers, "list", "promotions");
+
+	centerAllSurfaces();
+
+	// Set up objects
+	_window->setBackground(_game->getMod()->getSurface("BACK01.SCR"));
+
+	_btnOk->setText(tr("STR_OK"));
+	_btnOk->onMouseClick((ActionHandler)&PromotionsState::btnOkClick);
+	_btnOk->onKeyboardPress((ActionHandler)&PromotionsState::btnOkClick, Options::keyOk);
+	_btnOk->onKeyboardPress((ActionHandler)&PromotionsState::btnOkClick, Options::keyCancel);
+
+	_txtTitle->setText(tr("STR_PROMOTIONS"));
+	_txtTitle->setAlign(ALIGN_CENTER);
+	_txtTitle->setBig();
+
+	_txtName->setText(tr("STR_NAME"));
+
+	_txtRank->setText(tr("STR_NEW_RANK"));
+
+	_txtBase->setText(tr("STR_BASE"));
+
+	_lstSoldiers->setColumns(3, 114, 90, 84);
+	_lstSoldiers->setSelectable(true);
+	_lstSoldiers->setBackground(_window);
+	_lstSoldiers->setMargin(8);
+
+	for (std::vector<Base*>::iterator i = _game->getSavedGame()->getBases()->begin(); i != _game->getSavedGame()->getBases()->end(); ++i)
+	{
+		for (std::vector<Soldier*>::iterator j = (*i)->getSoldiers()->begin(); j != (*i)->getSoldiers()->end(); ++j)
+		{
+			if ((*j)->isPromoted())
+			{
+				_lstSoldiers->addRow(3, (*j)->getName().c_str(), tr((*j)->getRankString()).c_str(), (*i)->getName().c_str());
+			}
+		}
+	}
+}
+
+/**
+ *
+ */
+PromotionsState::~PromotionsState()
+{
+}
+
+/**
+ * Returns to the previous screen.
+ * @param action Pointer to an action.
+ */
+void PromotionsState::btnOkClick(Action *)
+{
+	_game->popState();
+}
+
+}