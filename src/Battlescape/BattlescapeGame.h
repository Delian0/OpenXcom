--- conflicted
+++ resolved
@@ -141,15 +141,8 @@
 	void setStateInterval(Uint32 interval);
 	/// Checks for casualties in battle.
 	void checkForCasualties(BattleItem *murderweapon, BattleUnit *murderer, bool hiddenExplosion = false, bool terrainExplosion = false);
-<<<<<<< HEAD
-	/// Checks if a unit panics.
-	void checkForPanic(BattleUnit *unit);
 	/// Checks reserved tu and energy.
 	bool checkReservedTU(BattleUnit *bu, int tu, int energy, bool justChecking = false);
-=======
-	/// Checks reserved tu.
-	bool checkReservedTU(BattleUnit *bu, int tu, bool justChecking = false);
->>>>>>> 2b90af62
 	/// Handles unit AI.
 	void handleAI(BattleUnit *unit);
 	/// Drops an item and affects it with gravity.
@@ -221,13 +214,10 @@
 	void cleanupDeleted();
 	/// Get the depth of the saved game.
 	int getDepth() const;
-<<<<<<< HEAD
 	/// Play sound on battlefield (with direction).
 	void playSound(int sound, const Position &pos);
 	/// Play sound on battlefield.
 	void playSound(int sound);
-=======
->>>>>>> 2b90af62
 	/// Sets up a mission complete notification.
 	void missionComplete();
 };
