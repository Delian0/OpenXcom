--- conflicted
+++ resolved
@@ -159,15 +159,9 @@
 	/// Sets state think interval.
 	void setStateInterval(Uint32 interval);
 	/// Checks for casualties in battle.
-<<<<<<< HEAD
-	void checkForCasualties(const RuleDamageType *damageType, const BattleItem *murderweapon, BattleUnit *murderer, bool hiddenExplosion = false, bool terrainExplosion = false);
+	void checkForCasualties(const RuleDamageType *damageType, const BattleItem *murderweapon, BattleUnit *origMurderer, bool hiddenExplosion = false, bool terrainExplosion = false);
 	/// Checks reserved tu and energy.
 	bool checkReservedTU(BattleUnit *bu, int tu, int energy, bool justChecking = false);
-=======
-	void checkForCasualties(BattleItem *murderweapon, BattleUnit *origMurderer, bool hiddenExplosion = false, bool terrainExplosion = false);
-	/// Checks reserved tu.
-	bool checkReservedTU(BattleUnit *bu, int tu, bool justChecking = false);
->>>>>>> 27076888
 	/// Handles unit AI.
 	void handleAI(BattleUnit *unit);
 	/// Drops an item and affects it with gravity.
