--- conflicted
+++ resolved
@@ -48,19 +48,11 @@
 	BattleUnit *actor;
 	BattleItem *weapon, *origWeapon;
 
-<<<<<<< HEAD
-	//Default constructor.
+	/// Default constructor.
 	BattleActionCost() : type(BA_NONE), actor(0), weapon(0), origWeapon(0) { }
 
-	//Constructor with update.
+	/// Constructor with update.
 	BattleActionCost(BattleActionType action, BattleUnit *unit, BattleItem *item) : type(action), actor(unit), weapon(item), origWeapon(0) { updateTU(); }
-=======
-	/// Default constructor.
-	BattleActionCost() : type(BA_NONE), actor(0), weapon(0) { }
-
-	/// Constructor with update.
-	BattleActionCost(BattleActionType action, BattleUnit *unit, BattleItem *item) : type(action), actor(unit), weapon(item) { updateTU(); }
->>>>>>> 5f252156
 
 	/// Update value of TU based of actor, weapon and type.
 	void updateTU();
