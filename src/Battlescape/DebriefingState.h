/*
 * Copyright 2010-2015 OpenXcom Developers.
 *
 * This file is part of OpenXcom.
 *
 * OpenXcom is free software: you can redistribute it and/or modify
 * it under the terms of the GNU General Public License as published by
 * the Free Software Foundation, either version 3 of the License, or
 * (at your option) any later version.
 *
 * OpenXcom is distributed in the hope that it will be useful,
 * but WITHOUT ANY WARRANTY; without even the implied warranty of
 * MERCHANTABILITY or FITNESS FOR A PARTICULAR PURPOSE.  See the
 * GNU General Public License for more details.
 *
 * You should have received a copy of the GNU General Public License
 * along with OpenXcom.  If not, see <http://www.gnu.org/licenses/>.
 */
#ifndef OPENXCOM_DEBRIEFINGSTATE_H
#define OPENXCOM_DEBRIEFINGSTATE_H

#include "../Engine/State.h"
#include <string>
#include <vector>
#include <map>
#include "../Savegame/SavedGame.h"

namespace OpenXcom
{

class TextButton;
class Window;
class Text;
class TextList;
class BattleItem;
class Craft;
class Base;
class Region;
class Country;
class RuleItem;
class BattleUnit;

struct DebriefingStat { DebriefingStat(const std::string &_item, bool recovery) : item(_item), qty(0), score(0), recovery(recovery) {}; std::string item; int qty; int score; bool recovery; };

struct ReequipStat { std::string item; int qty; std::wstring craft; };

struct RecoveryItem { std::string name; int value; };

/**
 * Debriefing screen shown after a Battlescape
 * mission that displays the results.
 */
class DebriefingState : public State
{
private:
	Region *_region;
	Country *_country;
	Base *_base;
	std::vector<DebriefingStat*> _stats;
	TextButton *_btnOk;
	Window *_window;
	Text *_txtTitle, *_txtItem, *_txtQuantity, *_txtScore, *_txtRecovery, *_txtRating;
	TextList *_lstStats, *_lstRecovery, *_lstTotal;
	std::vector<ReequipStat> _missingItems;
<<<<<<< HEAD
	std::map<RuleItem*, int> _rounds, _roundsPainKiller, _roundsStimulant, _roundsHeal;
	std::map<int, RecoveryItem*> _recoveryStats;
=======
	std::map<RuleItem*, int> _rounds;
	std::map<int, RecoveryItem*> _recoveryStats;    
>>>>>>> 25edd7b9
	bool _positiveScore, _noContainment, _manageContainment, _destroyBase;
	int _limitsEnforced;
	MissionStatistics *_missionStatistics;
    std::vector<Soldier*> _soldiersCommended, _deadSoldiersCommended;
	/// Adds to the debriefing stats.
	void addStat(const std::string &name, int quantity, int score);
	/// Prepares debriefing.
	void prepareDebriefing();
	/// Recovers items from the battlescape.
	void recoverItems(std::vector<BattleItem*> *from, Base *base);
	/// Recovers an alien from the battlescape.
	void recoverAlien(BattleUnit *from, Base *base);
	/// Reequips a craft after a mission.
	void reequipCraft(Base *base, Craft *craft, bool vehicleItemsCanBeDestroyed);
public:
	/// Creates the Debriefing state.
	DebriefingState();
	/// Cleans up the Debriefing state.
	~DebriefingState();
	/// Handler for clicking the OK button.
	void btnOkClick(Action *action);
	void init();
};

}

#endif<|MERGE_RESOLUTION|>--- conflicted
+++ resolved
@@ -62,17 +62,12 @@
 	Text *_txtTitle, *_txtItem, *_txtQuantity, *_txtScore, *_txtRecovery, *_txtRating;
 	TextList *_lstStats, *_lstRecovery, *_lstTotal;
 	std::vector<ReequipStat> _missingItems;
-<<<<<<< HEAD
 	std::map<RuleItem*, int> _rounds, _roundsPainKiller, _roundsStimulant, _roundsHeal;
 	std::map<int, RecoveryItem*> _recoveryStats;
-=======
-	std::map<RuleItem*, int> _rounds;
-	std::map<int, RecoveryItem*> _recoveryStats;    
->>>>>>> 25edd7b9
 	bool _positiveScore, _noContainment, _manageContainment, _destroyBase;
 	int _limitsEnforced;
 	MissionStatistics *_missionStatistics;
-    std::vector<Soldier*> _soldiersCommended, _deadSoldiersCommended;
+	std::vector<Soldier*> _soldiersCommended, _deadSoldiersCommended;
 	/// Adds to the debriefing stats.
 	void addStat(const std::string &name, int quantity, int score);
 	/// Prepares debriefing.
