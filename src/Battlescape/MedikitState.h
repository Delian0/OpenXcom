#pragma once
/*
 * Copyright 2010-2016 OpenXcom Developers.
 *
 * This file is part of OpenXcom.
 *
 * OpenXcom is free software: you can redistribute it and/or modify
 * it under the terms of the GNU General Public License as published by
 * the Free Software Foundation, either version 3 of the License, or
 * (at your option) any later version.
 *
 * OpenXcom is distributed in the hope that it will be useful,
 * but WITHOUT ANY WARRANTY; without even the implied warranty of
 * MERCHANTABILITY or FITNESS FOR A PARTICULAR PURPOSE.  See the
 * GNU General Public License for more details.
 *
 * You should have received a copy of the GNU General Public License
 * along with OpenXcom.  If not, see <http://www.gnu.org/licenses/>.
 */
#include "../Engine/State.h"

namespace OpenXcom
{

class InteractiveSurface;
class MedikitView;
class Text;
class BattleItem;
class BattleUnit;
class TileEngine;
struct BattleAction;

/**
 * The Medikit User Interface. Medikit is an item for healing a soldier.
 */
class MedikitState : public State
{
	Surface *_bg;
	MedikitView *_medikitView;
	Text *_pkText, *_stimulantTxt,  *_healTxt, *_partTxt, *_woundTxt;
	InteractiveSurface *_endButton, *_stimulantButton, *_pkButton, *_healButton;
	BattleUnit *_targetUnit;
	BattleItem *_item;
	BattleAction *_action;
<<<<<<< HEAD
	TileEngine *_tileEngine;
=======
	int _tu;
>>>>>>> 8c63973c
	/// Handler for the end button.
	void onEndClick(Action *action);
	/// Handler for the heal button.
	void onHealClick(Action *action);
	/// Handler for the stimulant button.
	void onStimulantClick(Action *action);
	/// Handler for the pain killer button.
	void onPainKillerClick(Action *action);
	/// Updates the medikit interface.
	void update();
public:
	/// Creates the MedikitState.
	MedikitState(BattleUnit *targetUnit, BattleAction *action, TileEngine *tile);
	/// Handler for right-clicking anything.
	void handle(Action *action);
};
}<|MERGE_RESOLUTION|>--- conflicted
+++ resolved
@@ -42,11 +42,7 @@
 	BattleUnit *_targetUnit;
 	BattleItem *_item;
 	BattleAction *_action;
-<<<<<<< HEAD
 	TileEngine *_tileEngine;
-=======
-	int _tu;
->>>>>>> 8c63973c
 	/// Handler for the end button.
 	void onEndClick(Action *action);
 	/// Handler for the heal button.
