/*
 * Copyright 2010-2016 OpenXcom Developers.
 *
 * This file is part of OpenXcom.
 *
 * OpenXcom is free software: you can redistribute it and/or modify
 * it under the terms of the GNU General Public License as published by
 * the Free Software Foundation, either version 3 of the License, or
 * (at your option) any later version.
 *
 * OpenXcom is distributed in the hope that it will be useful,
 * but WITHOUT ANY WARRANTY; without even the implied warranty of
 * MERCHANTABILITY or FITNESS FOR A PARTICULAR PURPOSE.  See the
 * GNU General Public License for more details.
 *
 * You should have received a copy of the GNU General Public License
 * along with OpenXcom.  If not, see <http://www.gnu.org/licenses/>.
 */
#include "MeleeAttackBState.h"
#include "ExplosionBState.h"
#include "BattlescapeGame.h"
#include "BattlescapeState.h"
#include "TileEngine.h"
#include "Map.h"
#include "Camera.h"
#include "AIModule.h"
#include "../Savegame/Tile.h"
#include "../Engine/RNG.h"
#include "../Savegame/SavedBattleGame.h"
#include "../Savegame/BattleUnit.h"
#include "../Savegame/BattleItem.h"
#include "../Engine/Exception.h"
#include "../Engine/Sound.h"
#include "../Mod/Mod.h"
#include "../Mod/RuleItem.h"
#include "../fmath.h"

namespace OpenXcom
{

/**
 * Sets up a MeleeAttackBState.
 */
MeleeAttackBState::MeleeAttackBState(BattlescapeGame *parent, BattleAction action) : BattleState(parent, action), _unit(0), _target(0), _weapon(0), _ammo(0), _hitNumber(0), _initialized(false), _reaction(false)
{
}

/**
 * Deletes the MeleeAttackBState.
 */
MeleeAttackBState::~MeleeAttackBState()
{
}

/**
 * Initializes the sequence.
 * does a lot of validity checking.
 */
void MeleeAttackBState::init()
{
	if (_initialized) return;
	_initialized = true;

	_weapon = _action.weapon;
	if (!_weapon) // can't hit without weapon
	{
		_parent->popState();
		return;
	}

	_unit = _action.actor;

	bool reactionShoot = _unit->getFaction() != _parent->getSave()->getSide();
	_ammo = _action.weapon->getAmmoForAction(BA_HIT, reactionShoot ? nullptr : &_action.result);
	if (!_ammo)
	{
		_parent->popState();
		return;
	}

	if (!_parent->getSave()->getTile(_action.target)) // invalid target position
	{
		_parent->popState();
		return;
	}

	if (_unit->isOut() || _unit->isOutThresholdExceed())
	{
		// something went wrong - we can't shoot when dead or unconscious, or if we're about to fall over.
		_parent->popState();
		return;
	}

	// reaction fire
	if (reactionShoot)
	{
		// no ammo or target is dead: give the time units back and cancel the shot.
		auto target = _parent->getSave()->getTile(_action.target)->getUnit();
		if (!target || target->isOut() || target->isOutThresholdExceed() || target != _parent->getSave()->getSelectedUnit())
		{
			_parent->popState();
			return;
		}
		_unit->lookAt(_action.target, _unit->getTurretType() != -1);
		while (_unit->getStatus() == STATUS_TURNING)
		{
			_unit->turn(_unit->getTurretType() != -1);
		}
	}

	//spend TU
	if (!_action.spendTU(&_action.result))
	{
		_parent->popState();
		return;
	}


	AIModule *ai = _unit->getAIModule();

	if (_unit->getFaction() == _parent->getSave()->getSide() &&
		_unit->getFaction() != FACTION_PLAYER &&
		_parent->_debugPlay == false &&
		ai && ai->getTarget())
	{
		_target = ai->getTarget();
	}
	else
	{
		_target = _parent->getSave()->getTile(_action.target)->getUnit();
	}

	if (!_target)
	{
		throw Exception("This is a known (but tricky) bug... still fixing it, sorry. In the meantime, try save scumming option or kill all aliens in debug mode to finish the mission.");
	}

	int height = _target->getFloatHeight() + (_target->getHeight() / 2) - _parent->getSave()->getTile(_action.target)->getTerrainLevel();
	_voxel = _action.target.toVexel() + Position(8, 8, height);

	if (_unit->getFaction() == FACTION_HOSTILE)
	{
		_hitNumber = _weapon->getRules()->getAIMeleeHitCount() - 1;
	}

	performMeleeAttack();
}

/**
 * Performs all the overall functions of the state, this code runs AFTER the explosion state pops.
 */
void MeleeAttackBState::think()
{
	_parent->getSave()->getBattleState()->clearMouseScrollingState();
	if (_reaction && !_parent->getSave()->getUnitsFalling())
	{
		_reaction = false;
		if (_parent->getTileEngine()->checkReactionFire(_unit, _action))
		{
			return;
		}
	}

	// if the unit burns floortiles, burn floortiles
	if (_unit->getSpecialAbility() == SPECAB_BURNFLOOR || _unit->getSpecialAbility() == SPECAB_BURN_AND_EXPLODE)
	{
		_parent->getSave()->getTile(_action.target)->ignite(15);
	}
	if (_hitNumber > 0 &&
		// not performing a reaction attack
		_unit->getFaction() == _parent->getSave()->getSide() &&
		// whose target is still alive or at least conscious
		_target && !_target->isOutThresholdExceed() &&
		// and we still have ammo to make the attack
		_weapon->getAmmoForAction(BA_HIT) &&
		// spend the TUs immediately
		_action.spendTU())
	{
		--_hitNumber;
		performMeleeAttack();
	}
	else
	{
		if (_action.cameraPosition.z != -1)
		{
			_parent->getMap()->getCamera()->setMapOffset(_action.cameraPosition);
			_parent->getMap()->invalidate();
		}

		if (_parent->getSave()->getSide() == FACTION_PLAYER || _parent->getSave()->getDebugMode())
		{
			_parent->setupCursor();
		}
		_parent->convertInfected();
		_parent->popState();
	}
}

/**
 * Sets up a melee attack, inserts an explosion into the map and make noises.
 */
void MeleeAttackBState::performMeleeAttack()
{
	// set the soldier in an aiming position
	_unit->aim(true);

	// use up ammo if applicable
	_action.weapon->spendAmmoForAction(BA_HIT, _parent->getSave());
	_parent->getMap()->setCursorType(CT_NONE);

	// offset the damage voxel ever so slightly so that the target knows which side the attack came from
	Position difference = _unit->getPosition() - _action.target;
	// large units may cause it to offset too much, so we'll clamp the values.
	difference.x = std::max(-1, std::min(1, difference.x));
	difference.y = std::max(-1, std::min(1, difference.y));

	Position damagePosition = _voxel + difference;


<<<<<<< HEAD
	// make an explosion action
	_parent->statePushFront(new ExplosionBState(_parent, damagePosition, BattleActionAttack{ _action, _ammo, }, 0, true));
=======
		// since melee aliens don't use a conventional weapon type, we use their strength instead.
		if (_weapon->getRules()->isStrengthApplied())
		{
			power += _unit->getBaseStats()->strength;
		}
		// make some noise to signal the hit.
		if (_weapon->getRules()->getMeleeHitSound() != -1)
		{
			_parent->getMod()->getSoundByDepth(_parent->getDepth(), _action.weapon->getRules()->getMeleeHitSound())->play(-1, _parent->getMap()->getSoundAngle(_action.target));
		}
		
		// offset the damage voxel ever so slightly so that the target knows which side the attack came from
		Position difference = _unit->getPosition() - _action.target;
		// large units may cause it to offset too much, so we'll clamp the values.
		difference.x = Clamp(difference.x, -1, 1);
		difference.y = Clamp(difference.y, -1, 1);
>>>>>>> 13049d61


	_reaction = true;
}

}<|MERGE_RESOLUTION|>--- conflicted
+++ resolved
@@ -211,33 +211,14 @@
 	// offset the damage voxel ever so slightly so that the target knows which side the attack came from
 	Position difference = _unit->getPosition() - _action.target;
 	// large units may cause it to offset too much, so we'll clamp the values.
-	difference.x = std::max(-1, std::min(1, difference.x));
-	difference.y = std::max(-1, std::min(1, difference.y));
+	difference.x = Clamp(difference.x, -1, 1);
+	difference.y = Clamp(difference.y, -1, 1);
 
 	Position damagePosition = _voxel + difference;
 
 
-<<<<<<< HEAD
 	// make an explosion action
 	_parent->statePushFront(new ExplosionBState(_parent, damagePosition, BattleActionAttack{ _action, _ammo, }, 0, true));
-=======
-		// since melee aliens don't use a conventional weapon type, we use their strength instead.
-		if (_weapon->getRules()->isStrengthApplied())
-		{
-			power += _unit->getBaseStats()->strength;
-		}
-		// make some noise to signal the hit.
-		if (_weapon->getRules()->getMeleeHitSound() != -1)
-		{
-			_parent->getMod()->getSoundByDepth(_parent->getDepth(), _action.weapon->getRules()->getMeleeHitSound())->play(-1, _parent->getMap()->getSoundAngle(_action.target));
-		}
-		
-		// offset the damage voxel ever so slightly so that the target knows which side the attack came from
-		Position difference = _unit->getPosition() - _action.target;
-		// large units may cause it to offset too much, so we'll clamp the values.
-		difference.x = Clamp(difference.x, -1, 1);
-		difference.y = Clamp(difference.y, -1, 1);
->>>>>>> 13049d61
 
 
 	_reaction = true;
