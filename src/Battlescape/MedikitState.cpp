/*
 * Copyright 2010-2016 OpenXcom Developers.
 *
 * This file is part of OpenXcom.
 *
 * OpenXcom is free software: you can redistribute it and/or modify
 * it under the terms of the GNU General Public License as published by
 * the Free Software Foundation, either version 3 of the License, or
 * (at your option) any later version.
 *
 * OpenXcom is distributed in the hope that it will be useful,
 * but WITHOUT ANY WARRANTY; without even the implied warranty of
 * MERCHANTABILITY or FITNESS FOR A PARTICULAR PURPOSE.  See the
 * GNU General Public License for more details.
 *
 * You should have received a copy of the GNU General Public License
 * along with OpenXcom.  If not, see <http://www.gnu.org/licenses/>.
 */
#include "MedikitState.h"
#include "MedikitView.h"
#include "../Engine/InteractiveSurface.h"
#include "../Engine/Game.h"
#include "../Engine/LocalizedText.h"
#include "../Engine/Action.h"
#include "../Engine/Palette.h"
#include "../Interface/Text.h"
#include "../Engine/Screen.h"
#include "../Savegame/BattleItem.h"
#include "../Savegame/BattleUnit.h"
#include "../Mod/RuleItem.h"
#include "../Mod/Mod.h"
#include <sstream>
#include "../Engine/Options.h"
#include "../Savegame/SavedGame.h"
#include "../Savegame/SavedBattleGame.h"
#include "../Savegame/BattleUnitStatistics.h"
#include "TileEngine.h"

namespace OpenXcom
{

/**
 * Helper function that returns a string representation of a type (mainly used for numbers).
 * @param t The value to stringify.
 * @return A string representation of the value.
 */
template<typename type>
std::wstring toString (type t)
{
	std::wostringstream ss;
	ss << t;
	return ss.str();
}

/**
 * Helper class for the medikit title.
 */
class MedikitTitle : public Text
{
public:
	/// Creates a medikit title.
	MedikitTitle(int y, const std::wstring & title);
};

/**
 * Initializes a Medikit title.
 * @param y The title's y origin.
 * @param title The title.
 */
MedikitTitle::MedikitTitle (int y, const std::wstring & title) : Text (73, 9, 186, y)
{
	this->setText(title);
	this->setHighContrast(true);
	this->setAlign(ALIGN_CENTER);
}

/**
 * Helper class for the medikit value.
 */
class MedikitTxt : public Text
{
public:
	/// Creates a medikit text.
	MedikitTxt(int y);
};

/**
 * Initializes a Medikit text.
 * @param y The text's y origin.
 */
MedikitTxt::MedikitTxt(int y) : Text(33, 17, 220, y)
{
	// Note: we can't set setBig here. The needed font is only set when added to State
	this->setColor(Palette::blockOffset(1));
	this->setHighContrast(true);
	this->setAlign(ALIGN_CENTER);
}

/**
 * Helper class for the medikit button.
 */
class MedikitButton : public InteractiveSurface
{
public:
	/// Creates a medikit button.
	MedikitButton(int y);
};

/**
 * Initializes a Medikit button.
 * @param y The button's y origin.
 */
MedikitButton::MedikitButton(int y) : InteractiveSurface(30, 20, 190, y)
{
}

/**
 * Initializes the Medikit State.
 * @param game Pointer to the core game.
 * @param targetUnit The wounded unit.
 * @param action The healing action.
 */
MedikitState::MedikitState (BattleUnit *targetUnit, BattleAction *action, TileEngine *tile) : _targetUnit(targetUnit), _action(action), _tileEngine(tile), _revivedTarget(false)
{
	if (Options::maximizeInfoScreens)
	{
		Options::baseXResolution = Screen::ORIGINAL_WIDTH;
		Options::baseYResolution = Screen::ORIGINAL_HEIGHT;
		_game->getScreen()->resetDisplay(false);
	}

	_item = action->weapon;
	_bg = new Surface(320, 200);

	// Set palette
	_game->getSavedGame()->getSavedBattle()->setPaletteByDepth(this);

	if (_game->getScreen()->getDY() > 50)
	{
		_screen = false;
		_bg->drawRect(67, 44, 190, 100, Palette::blockOffset(15)+15);
	}
	_partTxt = new Text(62, 9, 82, 120);
	_woundTxt = new Text(14, 9, 145, 120);
	_medikitView = new MedikitView(52, 58, 95, 60, _game, _targetUnit, _partTxt, _woundTxt);
	_endButton = new InteractiveSurface(20, 20, 220, 140);
	_stimulantButton = new MedikitButton(84);
	_pkButton = new MedikitButton(48);
	_healButton = new MedikitButton(120);
	_pkText = new MedikitTxt (52);
	_stimulantTxt = new MedikitTxt (88);
	_healTxt = new MedikitTxt (124);
	add(_bg);
	add(_medikitView, "body", "medikit", _bg);
	add(_endButton, "buttonEnd", "medikit", _bg);
	add(new MedikitTitle (37, tr("STR_PAIN_KILLER")), "textPK", "medikit", _bg);
	add(new MedikitTitle (73, tr("STR_STIMULANT")), "textStim", "medikit", _bg);
	add(new MedikitTitle (109, tr("STR_HEAL")), "textHeal", "medikit", _bg);
	add(_healButton, "buttonHeal", "medikit", _bg);
	add(_stimulantButton, "buttonStim", "medikit", _bg);
	add(_pkButton, "buttonPK", "medikit", _bg);
	add(_pkText, "numPK", "medikit", _bg);
	add(_stimulantTxt, "numStim", "medikit", _bg);
	add(_healTxt, "numHeal", "medikit", _bg);
	add(_partTxt, "textPart", "medikit", _bg);
	add(_woundTxt, "numWounds", "medikit", _bg);

	centerAllSurfaces();

	Surface *backgroundSprite = 0;
	if (!_item->getRules()->getMediKitCustomBackground().empty())
	{
		backgroundSprite = _game->getMod()->getSurface(_item->getRules()->getMediKitCustomBackground(), false);
	}
	if (!backgroundSprite)
	{
		backgroundSprite = _game->getMod()->getSurface("MEDIBORD.PCK");
	}

	backgroundSprite->blit(_bg);
	_pkText->setBig();
	_stimulantTxt->setBig();
	_healTxt->setBig();
	_partTxt->setHighContrast(true);
	_woundTxt->setHighContrast(true);
	_endButton->onMouseClick((ActionHandler)&MedikitState::onEndClick);
	_endButton->onKeyboardPress((ActionHandler)&MedikitState::onEndClick, Options::keyCancel);
	_healButton->onMouseClick((ActionHandler)&MedikitState::onHealClick);
	_stimulantButton->onMouseClick((ActionHandler)&MedikitState::onStimulantClick);
	_pkButton->onMouseClick((ActionHandler)&MedikitState::onPainKillerClick);
	update();
}

/**
 * Closes the window on right-click.
 * @param action Pointer to an action.
 */
void MedikitState::handle(Action *action)
{
	State::handle(action);
	if (action->getDetails()->type == SDL_MOUSEBUTTONDOWN && action->getDetails()->button.button == SDL_BUTTON_RIGHT)
	{
		onEndClick(0);
	}
}

/**
 * Returns to the previous screen.
 * @param action Pointer to an action.
 */
void MedikitState::onEndClick(Action *)
{
	if (Options::maximizeInfoScreens)
	{
		Screen::updateScale(Options::battlescapeScale, Options::battlescapeScale, Options::baseXBattlescape, Options::baseYBattlescape, true);
		_game->getScreen()->resetDisplay(false);
	}
	_game->popState();
	_tileEngine->medikitRemoveIfEmpty(_action);
}

/**
 * Handler for clicking on the heal button.
 * @param action Pointer to an action.
 */
void MedikitState::onHealClick(Action *)
{
	if (_item->getHealQuantity() == 0)
	{
		return;
	}

	if (_action->spendTU(&_action->result))
	{
		_tileEngine->medikitHeal(_action, _targetUnit, _medikitView->getSelectedPart());
		_medikitView->updateSelectedPart();
		_medikitView->invalidate();
		_action->actor->getStatistics()->woundsHealed++;
		update();
<<<<<<< HEAD
		
		if (_targetUnit->getStatus() == STATUS_UNCONSCIOUS && _targetUnit->getStunlevel() < _targetUnit->getHealth() && _targetUnit->getHealth() > 0)
		{
			if (!_revivedTarget)
			{
				if (_targetUnit->getOriginalFaction() == FACTION_PLAYER)
				{
					_action->actor->getStatistics()->revivedSoldier++;
				}
				else if (_targetUnit->getOriginalFaction() == FACTION_HOSTILE)
=======

		if (_targetUnit->getStatus() == STATUS_UNCONSCIOUS && !_targetUnit->isOutThresholdExceed())
		{
			if (!_revivedTarget)
			{
				if(_targetUnit->getOriginalFaction() == FACTION_PLAYER)
				{
					_action->actor->getStatistics()->revivedSoldier++;
				}
				else if(_targetUnit->getOriginalFaction() == FACTION_HOSTILE)
>>>>>>> 110ec46c
				{
					_action->actor->getStatistics()->revivedHostile++;
				}
				else
				{
					_action->actor->getStatistics()->revivedNeutral++;
				}
				_revivedTarget = true;
			}
			// if the unit has revived and has no more wounds, we quit this screen automatically
			if (_targetUnit->getFatalWounds() == 0)
			{
				onEndClick(0);
			}
		}
	}
	else
	{
		onEndClick(0);
	}
}

/**
 * Handler for clicking on the stimulant button.
 * @param action Pointer to an action.
 */
void MedikitState::onStimulantClick(Action *)
{
	if (_item->getStimulantQuantity() == 0)
	{
		return;
	}

	if (_action->spendTU(&_action->result))
	{
		_tileEngine->medikitStimulant(_action, _targetUnit);
		_action->actor->getStatistics()->appliedStimulant++;
		update();

		// if the unit has revived we quit this screen automatically
		if (_targetUnit->getStatus() == STATUS_UNCONSCIOUS && !_targetUnit->isOutThresholdExceed())
		{
<<<<<<< HEAD
			if (_targetUnit->getOriginalFaction() == FACTION_PLAYER)
			{
				_action->actor->getStatistics()->revivedSoldier++;
			}
			else if (_targetUnit->getOriginalFaction() == FACTION_HOSTILE)
=======
			if(_targetUnit->getOriginalFaction() == FACTION_PLAYER)
			{
				_action->actor->getStatistics()->revivedSoldier++;
			}
			else if(_targetUnit->getOriginalFaction() == FACTION_HOSTILE)
>>>>>>> 110ec46c
			{
				_action->actor->getStatistics()->revivedHostile++;
			}
			else
			{
				_action->actor->getStatistics()->revivedNeutral++;
			}
			onEndClick(0);
		}
	}
	else
	{
		onEndClick(0);
	}
}

/**
 * Handler for clicking on the pain killer button.
 * @param action Pointer to an action.
 */
void MedikitState::onPainKillerClick(Action *)
{
	if (_item->getPainKillerQuantity() == 0)
	{
		return;
	}

	if (_action->spendTU(&_action->result))
	{
		_tileEngine->medikitPainKiller(_action, _targetUnit);
		_action->actor->getStatistics()->appliedPainKill++;
		update();
	}
	else
	{
		onEndClick(0);
	}
}

/**
 * Updates the medikit state.
 */
void MedikitState::update()
{
	_pkText->setText(toString(_item->getPainKillerQuantity()));
	_stimulantTxt->setText(toString(_item->getStimulantQuantity()));
	_healTxt->setText(toString(_item->getHealQuantity()));
	_medikitView->invalidate();
}

}<|MERGE_RESOLUTION|>--- conflicted
+++ resolved
@@ -237,18 +237,6 @@
 		_medikitView->invalidate();
 		_action->actor->getStatistics()->woundsHealed++;
 		update();
-<<<<<<< HEAD
-		
-		if (_targetUnit->getStatus() == STATUS_UNCONSCIOUS && _targetUnit->getStunlevel() < _targetUnit->getHealth() && _targetUnit->getHealth() > 0)
-		{
-			if (!_revivedTarget)
-			{
-				if (_targetUnit->getOriginalFaction() == FACTION_PLAYER)
-				{
-					_action->actor->getStatistics()->revivedSoldier++;
-				}
-				else if (_targetUnit->getOriginalFaction() == FACTION_HOSTILE)
-=======
 
 		if (_targetUnit->getStatus() == STATUS_UNCONSCIOUS && !_targetUnit->isOutThresholdExceed())
 		{
@@ -259,7 +247,6 @@
 					_action->actor->getStatistics()->revivedSoldier++;
 				}
 				else if(_targetUnit->getOriginalFaction() == FACTION_HOSTILE)
->>>>>>> 110ec46c
 				{
 					_action->actor->getStatistics()->revivedHostile++;
 				}
@@ -302,19 +289,11 @@
 		// if the unit has revived we quit this screen automatically
 		if (_targetUnit->getStatus() == STATUS_UNCONSCIOUS && !_targetUnit->isOutThresholdExceed())
 		{
-<<<<<<< HEAD
-			if (_targetUnit->getOriginalFaction() == FACTION_PLAYER)
+			if(_targetUnit->getOriginalFaction() == FACTION_PLAYER)
 			{
 				_action->actor->getStatistics()->revivedSoldier++;
 			}
-			else if (_targetUnit->getOriginalFaction() == FACTION_HOSTILE)
-=======
-			if(_targetUnit->getOriginalFaction() == FACTION_PLAYER)
-			{
-				_action->actor->getStatistics()->revivedSoldier++;
-			}
 			else if(_targetUnit->getOriginalFaction() == FACTION_HOSTILE)
->>>>>>> 110ec46c
 			{
 				_action->actor->getStatistics()->revivedHostile++;
 			}
