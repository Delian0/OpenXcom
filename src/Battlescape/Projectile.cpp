/*
 * Copyright 2010-2016 OpenXcom Developers.
 *
 * This file is part of OpenXcom.
 *
 * OpenXcom is free software: you can redistribute it and/or modify
 * it under the terms of the GNU General Public License as published by
 * the Free Software Foundation, either version 3 of the License, or
 * (at your option) any later version.
 *
 * OpenXcom is distributed in the hope that it will be useful,
 * but WITHOUT ANY WARRANTY; without even the implied warranty of
 * MERCHANTABILITY or FITNESS FOR A PARTICULAR PURPOSE.  See the
 * GNU General Public License for more details.
 *
 * You should have received a copy of the GNU General Public License
 * along with OpenXcom.  If not, see <http://www.gnu.org/licenses/>.
 */
#include "Projectile.h"
#include "TileEngine.h"
#include "Map.h"
#include "Camera.h"
#include "Particle.h"
#include "../Engine/SurfaceSet.h"
#include "../Engine/Surface.h"
#include "../Mod/Mod.h"
#include "../Mod/RuleItem.h"
#include "../Mod/MapData.h"
#include "../Savegame/BattleUnit.h"
#include "../Savegame/BattleItem.h"
#include "../Savegame/SavedBattleGame.h"
#include "../Savegame/Tile.h"
#include "../Engine/RNG.h"
#include "../Engine/Options.h"
#include "../fmath.h"

namespace OpenXcom
{

/**
 * Sets up a UnitSprite with the specified size and position.
 * @param mod Pointer to mod.
 * @param save Pointer to battlesavegame.
 * @param action An action.
 * @param origin Position the projectile originates from.
 * @param targetVoxel Position the projectile is targeting.
 * @param ammo the ammo that produced this projectile, where applicable.
 */
Projectile::Projectile(Mod *mod, SavedBattleGame *save, BattleAction action, Position origin, Position targetVoxel, BattleItem *ammo) : _mod(mod), _save(save), _action(action), _origin(origin), _targetVoxel(targetVoxel), _position(0), _distance(0.0f), _bulletSprite(-1), _reversed(false), _vaporColor(-1), _vaporDensity(-1), _vaporProbability(5)
{
	// this is the number of pixels the sprite will move between frames
	_speed = Options::battleFireSpeed;
	if (_action.weapon)
	{
		if (_action.type != BA_THROW)
		{
			// try to get all the required info from the ammo, if present
			if (ammo)
			{
				_bulletSprite = ammo->getRules()->getBulletSprite();
				_vaporColor = ammo->getRules()->getVaporColor();
				_vaporDensity = ammo->getRules()->getVaporDensity();
				_vaporProbability = ammo->getRules()->getVaporProbability();
				_speed = std::max(1, _speed + ammo->getRules()->getBulletSpeed());
			}

			// no ammo, or the ammo didn't contain the info we wanted, see what the weapon has on offer.
			if (_bulletSprite == -1)
			{
				_bulletSprite = _action.weapon->getRules()->getBulletSprite();
			}
			if (_vaporColor == -1)
			{
				_vaporColor = _action.weapon->getRules()->getVaporColor();
			}
			if (_vaporDensity == -1)
			{
				_vaporDensity = _action.weapon->getRules()->getVaporDensity();
			}
			if (_vaporProbability == 5)
			{
				_vaporProbability = _action.weapon->getRules()->getVaporProbability();
			}
			if (!ammo || (ammo != _action.weapon || ammo->getRules()->getBulletSpeed() == 0))
			{
				_speed = std::max(1, _speed + _action.weapon->getRules()->getBulletSpeed());
			}
		}
	}
	if ((targetVoxel.x - origin.x) + (targetVoxel.y - origin.y) >= 0)
	{
		_reversed = true;
	}
}

/**
 * Deletes the Projectile.
 */
Projectile::~Projectile()
{

}

/**
 * Calculates the trajectory for a straight path.
 * @param accuracy The unit's accuracy.
 * @return The objectnumber(0-3) or unit(4) or out of map (5) or -1 (no line of fire).
 */

int Projectile::calculateTrajectory(double accuracy)
{
	Position originVoxel = _save->getTileEngine()->getOriginVoxel(_action, _save->getTile(_origin));
	return calculateTrajectory(accuracy, originVoxel);
}

int Projectile::calculateTrajectory(double accuracy, const Position& originVoxel, bool excludeUnit)
{
	Tile *targetTile = _save->getTile(_action.target);
	BattleUnit *bu = _action.actor;

	_distance = 0.0f;
	int test;
	if (excludeUnit)
	{
		test = _save->getTileEngine()->calculateLine(originVoxel, _targetVoxel, false, &_trajectory, bu);
	}
	else
	{
		test = _save->getTileEngine()->calculateLine(originVoxel, _targetVoxel, false, &_trajectory, 0);
	}

	if (test != V_EMPTY &&
		!_trajectory.empty() &&
		_action.actor->getFaction() == FACTION_PLAYER &&
		_action.autoShotCounter == 1 &&
		((SDL_GetModState() & KMOD_CTRL) == 0 || !Options::forceFire) &&
		_save->getBattleGame()->getPanicHandled() &&
		_action.type != BA_LAUNCH)
	{
		Position hitPos = Position(_trajectory.at(0).x/16, _trajectory.at(0).y/16, _trajectory.at(0).z/24);
		if (test == V_UNIT && _save->getTile(hitPos) && _save->getTile(hitPos)->getUnit() == 0) //no unit? must be lower
		{
			hitPos = Position(hitPos.x, hitPos.y, hitPos.z-1);
		}

		if (hitPos != _action.target && _action.result.empty())
		{
			if (test == V_NORTHWALL)
			{
				if (hitPos.y - 1 != _action.target.y)
				{
					_trajectory.clear();
					return V_EMPTY;
				}
			}
			else if (test == V_WESTWALL)
			{
				if (hitPos.x - 1 != _action.target.x)
				{
					_trajectory.clear();
					return V_EMPTY;
				}
			}
			else if (test == V_UNIT)
			{
				BattleUnit *hitUnit = _save->getTile(hitPos)->getUnit();
				BattleUnit *targetUnit = targetTile->getUnit();
				if (hitUnit != targetUnit)
				{
					_trajectory.clear();
					return V_EMPTY;
				}
			}
			else
			{
				_trajectory.clear();
				return V_EMPTY;
			}
		}
	}

	_trajectory.clear();

	bool extendLine = true;
	// even guided missiles drift, but how much is based on
	// the shooter's faction, rather than accuracy.
	if (_action.type == BA_LAUNCH)
	{
		if (_action.actor->getFaction() == FACTION_PLAYER)
		{
			accuracy = 0.60;
		}
		else
		{
			accuracy = 0.55;
		}
		extendLine = _action.waypoints.size() <= 1;
	}

	// apply some accuracy modifiers.
	// This will results in a new target voxel
	applyAccuracy(originVoxel, &_targetVoxel, accuracy, false, extendLine);

	// finally do a line calculation and store this trajectory.
	return _save->getTileEngine()->calculateLine(originVoxel, _targetVoxel, true, &_trajectory, bu);
}

/**
 * Calculates the trajectory for a curved path.
 * @param accuracy The unit's accuracy.
 * @return True when a trajectory is possible.
 */
int Projectile::calculateThrow(double accuracy)
{
	Tile *targetTile = _save->getTile(_action.target);

	Position originVoxel = _save->getTileEngine()->getOriginVoxel(_action, 0);
	Position targetVoxel;
	std::vector<Position> targets;
	double curvature;
	targetVoxel = _action.target * Position(16,16,24) + Position(8,8, (1 + -targetTile->getTerrainLevel()));
	targets.clear();
	bool forced = false;

	if (_action.type == BA_THROW)
	{
		targets.push_back(targetVoxel);
	}
	else 
	{
		BattleUnit *tu = targetTile->getUnit();
		if (!tu && _action.target.z > 0 && targetTile->hasNoFloor(0))
			tu = _save->getTile(_action.target - Position(0, 0, 1))->getUnit();
		if (Options::forceFire && (SDL_GetModState() & KMOD_CTRL) != 0 && _save->getSide() == FACTION_PLAYER)
		{
			targets.push_back(_action.target * Position(16,16,24) + Position(0, 0, 12));
			forced = true;
		}
		else if (tu && ((_action.actor->getFaction() != FACTION_PLAYER) ||
			tu->getVisible()))
		{ //unit
			targetVoxel.z += tu->getFloatHeight(); //ground level is the base
			targets.push_back(targetVoxel + Position(0, 0, tu->getHeight()/2 + 1));
			targets.push_back(targetVoxel + Position(0, 0, 2));
			targets.push_back(targetVoxel + Position(0, 0, tu->getHeight() - 1));
		}
		else if (targetTile->getMapData(O_OBJECT) != 0)
		{
			targetVoxel = _action.target * Position(16,16,24) + Position(8,8,0);
			targets.push_back(targetVoxel + Position(0, 0, 13));
			targets.push_back(targetVoxel + Position(0, 0, 8));
			targets.push_back(targetVoxel + Position(0, 0, 23));
			targets.push_back(targetVoxel + Position(0, 0, 2));
		}
		else if (targetTile->getMapData(O_NORTHWALL) != 0)
		{
			targetVoxel = _action.target * Position(16,16,24) + Position(8,0,0);
			targets.push_back(targetVoxel + Position(0, 0, 13));
			targets.push_back(targetVoxel + Position(0, 0, 8));
			targets.push_back(targetVoxel + Position(0, 0, 20));
			targets.push_back(targetVoxel + Position(0, 0, 3));
		}
		else if (targetTile->getMapData(O_WESTWALL) != 0)
 		{
			targetVoxel = _action.target * Position(16,16,24) + Position(0,8,0);
			targets.push_back(targetVoxel + Position(0, 0, 13));
			targets.push_back(targetVoxel + Position(0, 0, 8));
			targets.push_back(targetVoxel + Position(0, 0, 20));
			targets.push_back(targetVoxel + Position(0, 0, 2));
		}
		else if (targetTile->getMapData(O_FLOOR) != 0)
		{
			targets.push_back(targetVoxel);
		}
	}

	int test = V_OUTOFBOUNDS;
	for (std::vector<Position>::iterator i = targets.begin(); i != targets.end(); ++i)
	{
		targetVoxel = *i;
		if (_save->getTileEngine()->validateThrow(_action, originVoxel, targetVoxel, &curvature, &test, forced))
		{
			break;
		}
	}
	if (!forced && test == V_OUTOFBOUNDS) return test; //no line of fire

<<<<<<< HEAD
	_distance = 0.0f;
	double curvature = 0.0;
	int retVal = V_OUTOFBOUNDS;
	if (_save->getTileEngine()->validateThrow(_action, originVoxel, targetVoxel, &curvature, &retVal))
=======
	test = V_OUTOFBOUNDS;
	// finally do a line calculation and store this trajectory, make sure it's valid.
	while (test == V_OUTOFBOUNDS)
>>>>>>> a176b83d
	{
		Position deltas = targetVoxel;
		// apply some accuracy modifiers
		_trajectory.clear();
		if (_action.type == BA_THROW)
		{
			applyAccuracy(originVoxel, &deltas, accuracy, true, false); //calling for best flavor
			deltas -= targetVoxel;
<<<<<<< HEAD
			_trajectory.clear();
			test = _save->getTileEngine()->calculateParabola(originVoxel, targetVoxel, true, &_trajectory, _action.actor, curvature, deltas);

			Tile *endTile = _save->getTile(_trajectory.back().toTile());
			// check if the item would land on a tile with a blocking object
			if (_action.type == BA_THROW
				&& endTile
				&& endTile->getMapData(O_OBJECT)
				&& endTile->getMapData(O_OBJECT)->getTUCost(MT_WALK) == 255
				&& !(endTile->isBigWall() && (endTile->getMapData(O_OBJECT)->getBigWall()<1 || endTile->getMapData(O_OBJECT)->getBigWall()>3)))
			{
				test = V_OUTOFBOUNDS;
			}
=======
>>>>>>> a176b83d
		}
		else
		{
			applyAccuracy(originVoxel, &targetVoxel, accuracy, true, false); //arcing shot deviation
			deltas = Position(0,0,0);
		}
		test = _save->getTileEngine()->calculateParabola(originVoxel, targetVoxel, true, &_trajectory, _action.actor, curvature, deltas);
		if (forced) return O_OBJECT; //fake hit
		Position endPoint = _trajectory.back() / Position (16, 16, 24);
		Tile *endTile = _save->getTile(endPoint);
		// check if the item would land on a tile with a blocking object
		if (_action.type == BA_THROW
			&& endTile
			&& endTile->getMapData(O_OBJECT)
			&& endTile->getMapData(O_OBJECT)->getTUCost(MT_WALK) == 255
			&& !(endTile->isBigWall() && (endTile->getMapData(O_OBJECT)->getBigWall()<1 || endTile->getMapData(O_OBJECT)->getBigWall()>3)))
		{
			test = V_OUTOFBOUNDS; 
		}
	}
	return test;
}

/**
 * Calculates the new target in voxel space, based on the given accuracy modifier.
 * @param origin Startposition of the trajectory in voxels.
 * @param target Endpoint of the trajectory in voxels.
 * @param accuracy Accuracy modifier.
 * @param keepRange Whether range affects accuracy.
 * @param extendLine should this line get extended to maximum distance?
 */
void Projectile::applyAccuracy(Position origin, Position *target, double accuracy, bool keepRange, bool extendLine)
{
	int xdiff = origin.x - target->x;
	int ydiff = origin.y - target->y;
	double realDistance = sqrt((double)(xdiff*xdiff)+(double)(ydiff*ydiff));
	// maxRange is the maximum range a projectile shall ever travel in voxel space
	double maxRange = keepRange?realDistance:16*1000; // 1000 tiles
	maxRange = _action.type == BA_HIT?46:maxRange; // up to 2 tiles diagonally (as in the case of reaper v reaper)
	const RuleItem *weapon = _action.weapon->getRules();

	if (_action.type != BA_THROW && _action.type != BA_HIT)
	{
		double modifier = 0.0;
		int upperLimit = weapon->getAimRange();
		int lowerLimit = weapon->getMinRange();
		if (Options::battleUFOExtenderAccuracy)
		{
			if (_action.type == BA_AUTOSHOT)
			{
				upperLimit = weapon->getAutoRange();
			}
			else if (_action.type == BA_SNAPSHOT)
			{
				upperLimit = weapon->getSnapRange();
			}
		}
		if (realDistance / 16 < lowerLimit)
		{
			modifier = (weapon->getDropoff() * (lowerLimit - realDistance / 16)) / 100;
		}
		else if (upperLimit < realDistance / 16)
		{
			modifier = (weapon->getDropoff() * (realDistance / 16 - upperLimit)) / 100;
		}
		accuracy = std::max(0.0, accuracy - modifier);
	}

	int xDist = abs(origin.x - target->x);
	int yDist = abs(origin.y - target->y);
	int zDist = abs(origin.z - target->z);
	int xyShift, zShift;

	if (xDist / 2 <= yDist)				//yes, we need to add some x/y non-uniformity
		xyShift = xDist / 4 + yDist;	//and don't ask why, please. it's The Commandment
	else
		xyShift = (xDist + yDist) / 2;	//that's uniform part of spreading

	if (xyShift <= zDist)				//slight z deviation
		zShift = xyShift / 2 + zDist;
	else
		zShift = xyShift + zDist / 2;

	int deviation = RNG::generate(0, 100) - (accuracy * 100);

	if (deviation >= 0)
		deviation += 50;				// add extra spread to "miss" cloud
	else
		deviation += 10;				//accuracy of 109 or greater will become 1 (tightest spread)

	deviation = std::max(1, zShift * deviation / 200);	//range ratio

	target->x += RNG::generate(0, deviation) - deviation / 2;
	target->y += RNG::generate(0, deviation) - deviation / 2;
	target->z += RNG::generate(0, deviation / 2) / 2 - deviation / 8;

	if (extendLine)
	{
		double rotation, tilt;
		rotation = atan2(double(target->y - origin.y), double(target->x - origin.x)) * 180 / M_PI;
		tilt = atan2(double(target->z - origin.z),
			sqrt(double(target->x - origin.x)*double(target->x - origin.x)+double(target->y - origin.y)*double(target->y - origin.y))) * 180 / M_PI;
		// calculate new target
		// this new target can be very far out of the map, but we don't care about that right now
		double cos_fi = cos(tilt * M_PI / 180.0);
		double sin_fi = sin(tilt * M_PI / 180.0);
		double cos_te = cos(rotation * M_PI / 180.0);
		double sin_te = sin(rotation * M_PI / 180.0);
		target->x = (int)(origin.x + maxRange * cos_te * cos_fi);
		target->y = (int)(origin.y + maxRange * sin_te * cos_fi);
		target->z = (int)(origin.z + maxRange * sin_fi);
	}
}

/**
 * Moves further in the trajectory.
 * @return false if the trajectory is finished - no new position exists in the trajectory.
 */
bool Projectile::move()
{
	for (int i = 0; i < _speed; ++i)
	{
		_position++;
		if (_position == _trajectory.size())
		{
			_position--;
			return false;
		}
		else if (_position > 0)
		{
			Position p = _trajectory[_position] - _trajectory[_position - 1];
			p *= p;
			_distance += sqrt(float(p.x + p.y + p.z));
		}
		if (_save->getDepth() > 0 && _vaporColor != -1 && _action.type != BA_THROW && RNG::percent(_vaporProbability))
		{
			addVaporCloud();
		}
	}
	return true;
}

/**
 * Gets the current position in voxel space.
 * @param offset Offset.
 * @return Position in voxel space.
 */
Position Projectile::getPosition(int offset) const
{
	int posOffset = (int)_position + offset;
	if (posOffset >= 0 && posOffset < (int)_trajectory.size())
		return _trajectory.at(posOffset);
	else
		return _trajectory.at(_position);
}

/**
 * Gets a particle reference from the projectile surfaces.
 * @param i Index.
 * @return Particle id.
 */
int Projectile::getParticle(int i) const
{
	if (_bulletSprite != -1)
		return _bulletSprite + i;
	else
		return -1;
}

/**
 * Gets the project tile item.
 * Returns 0 when there is no item thrown.
 * @return Pointer to BattleItem.
 */
BattleItem *Projectile::getItem() const
{
	if (_action.type == BA_THROW)
		return _action.weapon;
	else
		return 0;
}

/**
 * Skips to the end of the trajectory.
 */
void Projectile::skipTrajectory()
{
	while (move());
}

/**
 * Gets the Position of origin for the projectile
 * @return origin as a tile position.
 */
Position Projectile::getOrigin() const
{
	// instead of using the actor's position, we'll use the voxel origin translated to a tile position
	// this is a workaround for large units.
	return _trajectory.front().toTile();
}

/**
 * Gets the INTENDED target for this projectile
 * it is important to note that we do not use the final position of the projectile here,
 * but rather the targetted tile
 * @return target as a tile position.
 */
Position Projectile::getTarget() const
{
	return _action.target;
}

/**
 * Gets distances that projectile have traveled until now.
 * @return Returns traveled distance.
 */
float Projectile::getDistance() const
{
	return _distance;
}

/**
 * Is this projectile drawn back to front or front to back?
 * @return return if this is to be drawn in reverse order.
 */
bool Projectile::isReversed() const
{
	return _reversed;
}

/**
 * adds a cloud of vapor at the projectile's current position.
 */
void Projectile::addVaporCloud()
{
	Tile *tile = _save->getTile(_trajectory.at(_position) / Position(16,16,24));
	if (tile)
	{
		Position tilePos, voxelPos;
		_save->getBattleGame()->getMap()->getCamera()->convertMapToScreen(_trajectory.at(_position) / Position(16,16,24), &tilePos);
		tilePos += _save->getBattleGame()->getMap()->getCamera()->getMapOffset();
		_save->getBattleGame()->getMap()->getCamera()->convertVoxelToScreen(_trajectory.at(_position), &voxelPos);
		for (int i = 0; i != _vaporDensity; ++i)
		{
			Particle *particle = new Particle(voxelPos.x - tilePos.x + RNG::seedless(0, 4) - 2, voxelPos.y - tilePos.y + RNG::seedless(0, 4) - 2, RNG::seedless(48, 224), _vaporColor, RNG::seedless(32, 44));
			tile->addParticle(particle);
		}
	}
}

}<|MERGE_RESOLUTION|>--- conflicted
+++ resolved
@@ -274,6 +274,7 @@
 		}
 	}
 
+	_distance = 0.0f;
 	int test = V_OUTOFBOUNDS;
 	for (std::vector<Position>::iterator i = targets.begin(); i != targets.end(); ++i)
 	{
@@ -285,16 +286,9 @@
 	}
 	if (!forced && test == V_OUTOFBOUNDS) return test; //no line of fire
 
-<<<<<<< HEAD
-	_distance = 0.0f;
-	double curvature = 0.0;
-	int retVal = V_OUTOFBOUNDS;
-	if (_save->getTileEngine()->validateThrow(_action, originVoxel, targetVoxel, &curvature, &retVal))
-=======
 	test = V_OUTOFBOUNDS;
 	// finally do a line calculation and store this trajectory, make sure it's valid.
 	while (test == V_OUTOFBOUNDS)
->>>>>>> a176b83d
 	{
 		Position deltas = targetVoxel;
 		// apply some accuracy modifiers
@@ -303,22 +297,6 @@
 		{
 			applyAccuracy(originVoxel, &deltas, accuracy, true, false); //calling for best flavor
 			deltas -= targetVoxel;
-<<<<<<< HEAD
-			_trajectory.clear();
-			test = _save->getTileEngine()->calculateParabola(originVoxel, targetVoxel, true, &_trajectory, _action.actor, curvature, deltas);
-
-			Tile *endTile = _save->getTile(_trajectory.back().toTile());
-			// check if the item would land on a tile with a blocking object
-			if (_action.type == BA_THROW
-				&& endTile
-				&& endTile->getMapData(O_OBJECT)
-				&& endTile->getMapData(O_OBJECT)->getTUCost(MT_WALK) == 255
-				&& !(endTile->isBigWall() && (endTile->getMapData(O_OBJECT)->getBigWall()<1 || endTile->getMapData(O_OBJECT)->getBigWall()>3)))
-			{
-				test = V_OUTOFBOUNDS;
-			}
-=======
->>>>>>> a176b83d
 		}
 		else
 		{
@@ -327,7 +305,7 @@
 		}
 		test = _save->getTileEngine()->calculateParabola(originVoxel, targetVoxel, true, &_trajectory, _action.actor, curvature, deltas);
 		if (forced) return O_OBJECT; //fake hit
-		Position endPoint = _trajectory.back() / Position (16, 16, 24);
+		Position endPoint = _trajectory.back().toTile();
 		Tile *endTile = _save->getTile(endPoint);
 		// check if the item would land on a tile with a blocking object
 		if (_action.type == BA_THROW
