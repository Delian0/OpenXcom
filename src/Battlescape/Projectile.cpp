--- conflicted
+++ resolved
@@ -304,12 +304,8 @@
 			applyAccuracy(originVoxel, &targetVoxel, accuracy, true, false); //arcing shot deviation
 			deltas = Position(0,0,0);
 		}
-<<<<<<< HEAD
+		_trajectory.push_back(originVoxel);
 		test = _save->getTileEngine()->calculateParabolaVoxel(originVoxel, targetVoxel, true, &_trajectory, _action.actor, curvature, deltas);
-=======
-		_trajectory.push_back(originVoxel);
-		test = _save->getTileEngine()->calculateParabola(originVoxel, targetVoxel, true, &_trajectory, _action.actor, curvature, deltas);
->>>>>>> 323659cf
 		if (forced) return O_OBJECT; //fake hit
 		Position endPoint = _trajectory.back().toTile();
 		Tile *endTile = _save->getTile(endPoint);
