#pragma once
/*
 * Copyright 2010-2016 OpenXcom Developers.
 *
 * This file is part of OpenXcom.
 *
 * OpenXcom is free software: you can redistribute it and/or modify
 * it under the terms of the GNU General Public License as published by
 * the Free Software Foundation, either version 3 of the License, or
 * (at your option) any later version.
 *
 * OpenXcom is distributed in the hope that it will be useful,
 * but WITHOUT ANY WARRANTY; without even the implied warranty of
 * MERCHANTABILITY or FITNESS FOR A PARTICULAR PURPOSE.  See the
 * GNU General Public License for more details.
 *
 * You should have received a copy of the GNU General Public License
 * along with OpenXcom.  If not, see <http://www.gnu.org/licenses/>.
 */
#include "../Engine/State.h"
#include "../Interface/TextButton.h"
#include "../Savegame/EquipmentLayoutItem.h"


namespace OpenXcom
{

class Surface;
class Text;
<<<<<<< HEAD
class TextEdit;
=======
class NumberText;
>>>>>>> 90c6dc70
class InteractiveSurface;
class Inventory;
class SavedBattleGame;
class BattlescapeState;
class BattleUnit;
class BattlescapeButton;
class Base;

/**
 * Screen which displays soldier's inventory.
 */
class InventoryState : public State
{
private:
	Surface *_bg, *_soldier;
	Text *_txtItem, *_txtAmmo, *_txtWeight, *_txtTus, *_txtFiringAcc, *_txtThrowingAcc, *_txtMeleeAcc, *_txtPsi;
	TextEdit *_txtName;
	TextEdit *_btnQuickSearch;
	BattlescapeButton *_btnOk, *_btnPrev, *_btnNext, *_btnUnload, *_btnGround, *_btnRank, *_btnArmor;
	BattlescapeButton *_btnCreateTemplate, *_btnApplyTemplate;
	Surface *_selAmmo;
	Inventory *_inv;
<<<<<<< HEAD
	std::vector<EquipmentLayoutItem*> _curInventoryTemplate, _tempInventoryTemplate;
=======

	std::vector<EquipmentLayoutItem*> _curInventoryTemplate;
>>>>>>> 90c6dc70
	SavedBattleGame *_battleGame;
	const bool _tu, _noCraft;
	bool _lightUpdated;
	BattlescapeState *_parent;
	Base *_base;
	std::string _currentTooltip;
<<<<<<< HEAD
	bool _reloadUnit;
	int _globalLayoutIndex;
	/// Helper method for Create Template button
	void _createInventoryTemplate(std::vector<EquipmentLayoutItem*> &inventoryTemplate);
	/// Helper method for Apply Template button
	void _applyInventoryTemplate(std::vector<EquipmentLayoutItem*> &inventoryTemplate);
=======
	int _mouseHoverItemFrame = 0;
	BattleItem *_mouseHoverItem = nullptr;

>>>>>>> 90c6dc70
public:
	/// Creates the Inventory state.
	InventoryState(bool tu, BattlescapeState *parent, Base *base, bool noCraft = false);
	/// Cleans up the Inventory state.
	~InventoryState();
	/// Updates all soldier info.
	void setGlobalLayoutIndex(int index);
	void init();
	/// Handler for pressing on the Name edit.
	void edtSoldierPress(Action *action);
	/// Handler for changing text on the Name edit.
	void edtSoldierChange(Action *action);
	/// Updates the soldier info (Weight, TU).
	void updateStats();
	/// Saves the soldiers' equipment-layout.
	void saveEquipmentLayout();
	/// Handler for clicking the Armor button.
	void btnArmorClick(Action *action);
	void btnArmorClickRight(Action *action);
	void btnArmorClickMiddle(Action *action);
	/// Methods for handling the global equipment layout save/load hotkeys.
	void saveGlobalLayout(int index);
	void loadGlobalLayout(int index);
	void btnGlobalEquipmentLayoutClick(Action *action);
	/// Handler for clicking the Load button.
	void btnInventoryLoadClick(Action *action);
	/// Handler for clicking the Save button.
	void btnInventorySaveClick(Action *action);
	/// Handler for clicking the OK button.
	void btnOkClick(Action *action);
	/// Handlers for Quick Search.
	void btnQuickSearchToggle(Action *action);
	void btnQuickSearchApply(Action *action);
	/// Handler for clicking the Previous button.
	void btnPrevClick(Action *action);
	/// Handler for clicking the Next button.
	void btnNextClick(Action *action);
	/// Handler for clicking the Unload button.
	void btnUnloadClick(Action *action);
	/// Handler for clicking on the Ground -> button.
	void btnGroundClick(Action *action);
	/// Handler for clicking the Rank button.
	void btnRankClick(Action *action);
	/// Handler for clicking on the Create Template button.
	void btnCreateTemplateClick(Action *action);
	/// Handler for clicking the Apply Template button.
	void btnApplyTemplateClick(Action *action);
	/// Handler for hitting the Clear Inventory hotkey.
	void onClearInventory(Action *action);
	/// Handler for hitting the Autoequip hotkey.
	void onAutoequip(Action *action);
	/// Handler for clicking on the inventory.
	void invClick(Action *action);
	/// Handler for showing item info.
	void invMouseOver(Action *action);
	/// Handler for hiding item info.
	void invMouseOut(Action *action);
	/// Handler for hitting the [Move Ground Inventory To Base] hotkey.
	void onMoveGroundInventoryToBase(Action *action);
	/// Handles keypresses.
	void handle(Action *action) override;
	/// Runs state functionality every cycle.
	void think() override;
	/// Handler for showing tooltip.
	void txtTooltipIn(Action *action);
	/// Handler for hiding tooltip.
	void txtTooltipOut(Action *action);
	/// Handler for showing armor tooltip.
	void txtArmorTooltipIn(Action *action);
	/// Handler for hiding armor tooltip.
	void txtArmorTooltipOut(Action *action);

private:
	/// Update the visibility and icons for the template buttons.
	void updateTemplateButtons(bool isVisible);
	/// Refresh the hover status of the mouse.
	void refreshMouse();
};

}<|MERGE_RESOLUTION|>--- conflicted
+++ resolved
@@ -27,11 +27,8 @@
 
 class Surface;
 class Text;
-<<<<<<< HEAD
 class TextEdit;
-=======
 class NumberText;
->>>>>>> 90c6dc70
 class InteractiveSurface;
 class Inventory;
 class SavedBattleGame;
@@ -54,30 +51,21 @@
 	BattlescapeButton *_btnCreateTemplate, *_btnApplyTemplate;
 	Surface *_selAmmo;
 	Inventory *_inv;
-<<<<<<< HEAD
 	std::vector<EquipmentLayoutItem*> _curInventoryTemplate, _tempInventoryTemplate;
-=======
-
-	std::vector<EquipmentLayoutItem*> _curInventoryTemplate;
->>>>>>> 90c6dc70
 	SavedBattleGame *_battleGame;
 	const bool _tu, _noCraft;
 	bool _lightUpdated;
 	BattlescapeState *_parent;
 	Base *_base;
 	std::string _currentTooltip;
-<<<<<<< HEAD
+	int _mouseHoverItemFrame = 0;
+	BattleItem *_mouseHoverItem = nullptr;
 	bool _reloadUnit;
 	int _globalLayoutIndex;
 	/// Helper method for Create Template button
 	void _createInventoryTemplate(std::vector<EquipmentLayoutItem*> &inventoryTemplate);
 	/// Helper method for Apply Template button
 	void _applyInventoryTemplate(std::vector<EquipmentLayoutItem*> &inventoryTemplate);
-=======
-	int _mouseHoverItemFrame = 0;
-	BattleItem *_mouseHoverItem = nullptr;
-
->>>>>>> 90c6dc70
 public:
 	/// Creates the Inventory state.
 	InventoryState(bool tu, BattlescapeState *parent, Base *base, bool noCraft = false);
