--- conflicted
+++ resolved
@@ -38,11 +38,8 @@
 	BattleUnit *_unit;
 	const RuleDamageType *_damageType;
 	bool _noSound;
-<<<<<<< HEAD
+	int _extraFrame;
 	bool _overKill;
-=======
-	int _extraFrame;
->>>>>>> ca592762
 public:
 	/// Creates a new UnitDieBState class
 	UnitDieBState(BattlescapeGame *parent, BattleUnit *unit, const RuleDamageType *damageType, bool noSound);
