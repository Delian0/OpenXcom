--- conflicted
+++ resolved
@@ -38,11 +38,7 @@
 	BattleUnit *_unit;
 	const RuleDamageType *_damageType;
 	bool _noSound;
-<<<<<<< HEAD
 	bool _overKill;
-	int _originalDir;
-=======
->>>>>>> f94b499d
 public:
 	/// Creates a new UnitDieBState class
 	UnitDieBState(BattlescapeGame *parent, BattleUnit *unit, const RuleDamageType *damageType, bool noSound);
