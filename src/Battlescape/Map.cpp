/*
 * Copyright 2010-2016 OpenXcom Developers.
 *
 * This file is part of OpenXcom.
 *
 * OpenXcom is free software: you can redistribute it and/or modify
 * it under the terms of the GNU General Public License as published by
 * the Free Software Foundation, either version 3 of the License, or
 * (at your option) any later version.
 *
 * OpenXcom is distributed in the hope that it will be useful,
 * but WITHOUT ANY WARRANTY; without even the implied warranty of
 * MERCHANTABILITY or FITNESS FOR A PARTICULAR PURPOSE.  See the
 * GNU General Public License for more details.
 *
 * You should have received a copy of the GNU General Public License
 * along with OpenXcom.  If not, see <http://www.gnu.org/licenses/>.
 */
#include "Map.h"
#include "Camera.h"
#include "UnitSprite.h"
#include "ItemSprite.h"
#include "Pathfinding.h"
#include "TileEngine.h"
#include "Projectile.h"
#include "Explosion.h"
#include "BattlescapeState.h"
#include "Particle.h"
#include "../Mod/Mod.h"
#include "../Engine/Action.h"
#include "../Engine/SurfaceSet.h"
#include "../Engine/Timer.h"
#include "../Engine/Language.h"
#include "../Engine/Palette.h"
#include "../Engine/Game.h"
#include "../Engine/Screen.h"
#include "../Savegame/SavedBattleGame.h"
#include "../Savegame/Tile.h"
#include "../Savegame/BattleUnit.h"
#include "../Savegame/BattleItem.h"
#include "../Ufopaedia/Ufopaedia.h"
#include "../Mod/RuleItem.h"
#include "../Mod/RuleInterface.h"
#include "../Mod/MapDataSet.h"
#include "../Mod/MapData.h"
#include "../Mod/Armor.h"
#include "../Mod/RuleStartingCondition.h"
#include "BattlescapeMessage.h"
#include "../Savegame/SavedGame.h"
#include "../Interface/NumberText.h"
#include "../Interface/Text.h"
#include "../fmath.h"


/*
  1) Map origin is top corner.
  2) X axis goes downright. (width of the map)
  3) Y axis goes downleft. (length of the map
  4) Z axis goes up (height of the map)

           0,0
			/\
	    y+ /  \ x+
		   \  /
		    \/
 */

namespace OpenXcom
{

/**
 * Sets up a map with the specified size and position.
 * @param game Pointer to the core game.
 * @param width Width in pixels.
 * @param height Height in pixels.
 * @param x X position in pixels.
 * @param y Y position in pixels.
 * @param visibleMapHeight Current visible map height.
 */
Map::Map(Game *game, int width, int height, int x, int y, int visibleMapHeight) : InteractiveSurface(width, height, x, y), _game(game), _arrow(0), _anyIndicator(false), _isAltPressed(false), _selectorX(0), _selectorY(0), _mouseX(0), _mouseY(0), _cursorType(CT_NORMAL), _cursorSize(1), _animFrame(0), _projectile(0), _projectileInFOV(false), _explosionInFOV(false), _launch(false), _visibleMapHeight(visibleMapHeight), _unitDying(false), _smoothingEngaged(false), _flashScreen(false), _bgColor(15), _showObstacles(false)
{
	_iconHeight = _game->getMod()->getInterface("battlescape")->getElement("icons")->h;
	_iconWidth = _game->getMod()->getInterface("battlescape")->getElement("icons")->w;
	_messageColor = _game->getMod()->getInterface("battlescape")->getElement("messageWindows")->color;

	_previewSetting = Options::battleNewPreviewPath;
	_smoothCamera = Options::battleSmoothCamera;
	if (Options::traceAI)
	{
		// turn everything on because we want to see the markers.
		_previewSetting = PATH_FULL;
	}
	_save = _game->getSavedGame()->getSavedBattle();
	if ((int)(_game->getMod()->getLUTs()->size()) > _save->getDepth())
	{
		_transparencies = &_game->getMod()->getLUTs()->at(_save->getDepth());
	}

	_spriteWidth = _game->getMod()->getSurfaceSet("BLANKS.PCK")->getFrame(0)->getWidth();
	_spriteHeight = _game->getMod()->getSurfaceSet("BLANKS.PCK")->getFrame(0)->getHeight();
	_message = new BattlescapeMessage(320, (visibleMapHeight < 200)? visibleMapHeight : 200, 0, 0);
	_message->setX(_game->getScreen()->getDX());
	_message->setY((visibleMapHeight - _message->getHeight()) / 2);
	_message->setTextColor(_messageColor);
	_camera = new Camera(_spriteWidth, _spriteHeight, _save->getMapSizeX(), _save->getMapSizeY(), _save->getMapSizeZ(), this, visibleMapHeight);
	_scrollMouseTimer = new Timer(SCROLL_INTERVAL);
	_scrollMouseTimer->onTimer((SurfaceHandler)&Map::scrollMouse);
	_scrollKeyTimer = new Timer(SCROLL_INTERVAL);
	_scrollKeyTimer->onTimer((SurfaceHandler)&Map::scrollKey);
	_camera->setScrollTimer(_scrollMouseTimer, _scrollKeyTimer);
	_obstacleTimer = new Timer(2500);
	_obstacleTimer->stop();
	_obstacleTimer->onTimer((SurfaceHandler)&Map::disableObstacles);

	_txtAccuracy = new Text(44, 18, 0, 0);
	_txtAccuracy->setSmall();
	_txtAccuracy->setPalette(_game->getScreen()->getPalette());
	_txtAccuracy->setHighContrast(true);
	_txtAccuracy->initText(_game->getMod()->getFont("FONT_BIG"), _game->getMod()->getFont("FONT_SMALL"), _game->getLanguage());
	_cacheActiveWeaponUfopediaArticleUnlocked = -1;
	_cacheIsCtrlPressed = false;
	_cacheCursorPosition = Position(-1, -1, -1);
	_cacheHasLOS = -1;

	_nightVisionOn = false;
	_maxBrightnessVisionOn = false;
	_fadeShade = 16;
	_nvColor = 0;
	_fadeTimer = new Timer(FADE_INTERVAL);
	_fadeTimer->onTimer((SurfaceHandler)&Map::fadeShade);
	_fadeTimer->start();

	const RuleStartingCondition *startingCondition = _game->getMod()->getStartingCondition(_save->getStartingConditionType());
	if (startingCondition != 0)
	{
		_bgColor = startingCondition->getMapBackgroundColor();
	}

	_stunIndicator = _game->getMod()->getSurface("FloorStunIndicator", false);
	_woundIndicator = _game->getMod()->getSurface("FloorWoundIndicator", false);
	_burnIndicator = _game->getMod()->getSurface("FloorBurnIndicator", false);
	_shockIndicator = _game->getMod()->getSurface("FloorShockIndicator", false);
	_anyIndicator = _stunIndicator || _woundIndicator || _burnIndicator || _shockIndicator;

	const SavedBattleGame *battleSave = _game->getSavedGame()->getSavedBattle();
	if (battleSave)
	{
		const RuleStartingCondition *startingCondition = _game->getMod()->getStartingCondition(battleSave->getStartingConditionType());
		if (startingCondition)
		{
			if (!startingCondition->getMapShockIndicator().empty())
			{
				_shockIndicator = _game->getMod()->getSurface(startingCondition->getMapShockIndicator(), false);
			}
		}
	}
}

/**
 * Deletes the map.
 */
Map::~Map()
{
	delete _scrollMouseTimer;
	delete _scrollKeyTimer;
	delete _fadeTimer;
	delete _obstacleTimer;
	delete _arrow;
	delete _message;
	delete _camera;
	delete _txtAccuracy;
}

/**
 * Initializes the map.
 */
void Map::init()
{
	// load the tiny arrow into a surface
	int f = Palette::blockOffset(1); // yellow
	int b = 15; // black
	int pixels[81] = { 0, 0, b, b, b, b, b, 0, 0,
					   0, 0, b, f, f, f, b, 0, 0,
					   0, 0, b, f, f, f, b, 0, 0,
					   b, b, b, f, f, f, b, b, b,
					   b, f, f, f, f, f, f, f, b,
					   0, b, f, f, f, f, f, b, 0,
					   0, 0, b, f, f, f, b, 0, 0,
					   0, 0, 0, b, f, b, 0, 0, 0,
					   0, 0, 0, 0, b, 0, 0, 0, 0 };

	_arrow = new Surface(9, 9);
	_arrow->setPalette(this->getPalette());
	_arrow->lock();
	for (int y = 0; y < 9;++y)
		for (int x = 0; x < 9; ++x)
			_arrow->setPixel(x, y, pixels[x+(y*9)]);
	_arrow->unlock();

	_projectile = 0;
	if (_save->getDepth() == 0)
	{
		_projectileSet = _game->getMod()->getSurfaceSet("Projectiles");
	}
	else
	{
		_projectileSet = _game->getMod()->getSurfaceSet("UnderwaterProjectiles");
	}
}

/**
 * Keeps the animation timers running.
 */
void Map::think()
{
	_scrollMouseTimer->think(0, this);
	_scrollKeyTimer->think(0, this);
	_fadeTimer->think(0, this);
	_obstacleTimer->think(0, this);
}

/**
 * Draws the whole map, part by part.
 */
void Map::draw()
{
	if (!_redraw)
	{
		return;
	}

	// normally we'd call for a Surface::draw();
	// but we don't want to clear the background with colour 0, which is transparent (aka black)
	// we use colour 15 because that actually corresponds to the colour we DO want in all variations of the xcom and tftd palettes.
	// Note: un-hardcoded the color from 15 to ruleset value, default 15
	_redraw = false;
	clear(Palette::blockOffset(0) + _bgColor);

	Tile *t;

	_projectileInFOV = _save->getDebugMode();
	if (_projectile)
	{
		t = _save->getTile(Position(_projectile->getPosition(0).x/16, _projectile->getPosition(0).y/16, _projectile->getPosition(0).z/24));
		if (_save->getSide() == FACTION_PLAYER || (t && t->getVisible()))
		{
			_projectileInFOV = true;
		}
	}
	_explosionInFOV = _save->getDebugMode();
	if (!_explosions.empty())
	{
		for (std::list<Explosion*>::iterator i = _explosions.begin(); i != _explosions.end(); ++i)
		{
			t = _save->getTile(Position((*i)->getPosition().x/16, (*i)->getPosition().y/16, (*i)->getPosition().z/24));
			if (t && ((*i)->isBig() || t->getVisible()))
			{
				_explosionInFOV = true;
				break;
			}
		}
	}

	if ((_save->getSelectedUnit() && _save->getSelectedUnit()->getVisible()) || _unitDying || _save->getSelectedUnit() == 0 || _save->getDebugMode() || _projectileInFOV || _explosionInFOV)
	{
		drawTerrain(this);
	}
	else
	{
		_message->blit(this);
	}
}

/**
 * Replaces a certain amount of colors in the surface's palette.
 * @param colors Pointer to the set of colors.
 * @param firstcolor Offset of the first color to replace.
 * @param ncolors Amount of colors to replace.
 */
void Map::setPalette(SDL_Color *colors, int firstcolor, int ncolors)
{
	Surface::setPalette(colors, firstcolor, ncolors);
	for (std::vector<MapDataSet*>::const_iterator i = _save->getMapDataSets()->begin(); i != _save->getMapDataSets()->end(); ++i)
	{
		(*i)->getSurfaceset()->setPalette(colors, firstcolor, ncolors);
	}
	_message->setPalette(colors, firstcolor, ncolors);
	_message->setBackground(_game->getMod()->getSurface(_save->getHiddenMovementBackground()));
	_message->initText(_game->getMod()->getFont("FONT_BIG"), _game->getMod()->getFont("FONT_SMALL"), _game->getLanguage());
	_message->setText(_game->getLanguage()->getString("STR_HIDDEN_MOVEMENT"));
}

/**
 * Get shade of wall.
 * @param part For what wall do calculations.
 * @param tileFrot Tile of wall.
 * @param tileBehind Tile behind wall.
 * @return Current shade of wall.
 */
int Map::getWallShade(TilePart part, Tile* tileFrot, Tile* tileBehind)
{
	int shade;
	if (tileFrot->isDiscovered(2))
	{
		shade = reShade(tileFrot);
	}
	else
	{
		shade = 16;
	}
	if (part)
	{
		auto data = tileFrot->getMapData(part);
		if ((data->isDoor() || data->isUFODoor()) && tileFrot->isDiscovered(part - 1))
		{
			shade = std::min(reShade(tileFrot), tileBehind ? tileBehind->getShade() + 5 : 16);
		}
	}
	return shade;
}

/**
 * Check two positions if have same XY cords
 */
static bool positionHaveSameXY(Position a, Position b)
{
	return a.x == b.x && a.y == b.y;
}

/**
 * Draw part of unit graphic that overlap current tile.
 * @param surface
 * @param unitTile
 * @param currTile
 * @param currTileScreenPosition
 * @param shade
 * @param obstacleShade
 * @param topLayer
 */
void Map::drawUnit(UnitSprite &unitSprite, Tile *unitTile, Tile *currTile, Position currTileScreenPosition, int shade, int obstacleShade, bool topLayer)
{
	const int tileFoorWidth = 32;
	const int tileFoorHeight = 16;
	const int tileHeight = 40;

	if (!unitTile)
	{
		return;
	}
	BattleUnit* bu = unitTile->getUnit();
	Position unitOffset;
	bool unitFromBelow = false;
	if (!bu)
	{
		Tile *below = _save->getTile(unitTile->getPosition() + Position(0,0,-1));
		if (below && unitTile->hasNoFloor(below))
		{
			bu = below->getUnit();
			if (!bu)
			{
				return;
			}
			unitFromBelow = true;
		}
		else
		{
			return;
		}
	}

	if (!(bu->getVisible() || _save->getDebugMode()))
	{
		return;
	}

	unitOffset.x = unitTile->getPosition().x - bu->getPosition().x;
	unitOffset.y = unitTile->getPosition().y - bu->getPosition().y;
	int part = unitOffset.x + unitOffset.y*2;

	bool moving = bu->getStatus() == STATUS_WALKING || bu->getStatus() == STATUS_FLYING;
	int bonusWidth = moving ? 0 : tileFoorWidth;
	int topMargin = 0;
	int bottomMargin = 0;

	//if unit is from below then we draw only part that in in tile
	if (unitFromBelow)
	{
		bottomMargin = -tileFoorHeight / 2;
		topMargin = tileFoorHeight;
	}
	else if (topLayer)
	{
		topMargin = 2 * tileFoorHeight;
	}
	else
	{
		Tile *top = _save->getTile(unitTile->getPosition() + Position(0, 0, +1));
		if (top && top->hasNoFloor(unitTile))
		{
			topMargin = -tileFoorHeight / 2;
		}
		else
		{
			topMargin = tileFoorHeight;
		}
	}

	GraphSubset mask = GraphSubset(tileFoorWidth + bonusWidth, tileHeight + topMargin + bottomMargin).offset(currTileScreenPosition.x - bonusWidth / 2, currTileScreenPosition.y - topMargin);

	if (moving)
	{
		GraphSubset leftMask = mask.offset(-tileFoorWidth/2, 0);
		GraphSubset rightMask = mask.offset(+tileFoorWidth/2, 0);
		int direction = bu->getDirection();
		Position partCurr = currTile->getPosition();
		Position partDest = bu->getDestination() + unitOffset;
		Position partLast = bu->getLastPosition() + unitOffset;
		bool isTileDestPos = positionHaveSameXY(partDest, partCurr);
		bool isTileLastPos = positionHaveSameXY(partLast, partCurr);

		//adjusting mask
		if (positionHaveSameXY(partLast, partDest))
		{
			if (currTile == unitTile)
			{
				//no change
			}
			else
			{
				//nothing to draw
				return;
			}
		}
		else if (isTileDestPos)
		{
			//unit is moving to this tile
			switch (direction)
			{
			case 0:
			case 1:
				mask = GraphSubset::intersection(mask, rightMask);
				break;
			case 2:
				//no change
				break;
			case 3:
				//no change
				break;
			case 4:
				//no change
				break;
			case 5:
			case 6:
				mask = GraphSubset::intersection(mask, leftMask);
				break;
			case 7:
				//nothing to draw
				return;
			}
		}
		else if (isTileLastPos)
		{
			//unit is exiting this tile
			switch (direction)
			{
			case 0:
				//no change
				break;
			case 1:
			case 2:
				mask = GraphSubset::intersection(mask, leftMask);
				break;
			case 3:
				//nothing to draw
				return;
			case 4:
			case 5:
				mask = GraphSubset::intersection(mask, rightMask);
				break;
			case 6:
				//no change
				break;
			case 7:
				//no change
				break;
			}
		}
		else
		{
			Position leftPos = partCurr + Position(-1, 0, 0);
			Position rightPos = partCurr + Position(0, -1, 0);
			if (!topLayer && (partDest.z > partCurr.z || partLast.z > partCurr.z))
			{
				//unit change layers, it will be drawn by upper layer not lower.
				return;
			}
			else if (
				(direction == 1 && (partDest == rightPos || partLast == leftPos)) ||
				(direction == 5 && (partDest == leftPos || partLast == rightPos)))
			{
				mask = GraphSubset(tileFoorWidth, tileHeight + 2 * tileFoorHeight).offset(currTileScreenPosition.x, currTileScreenPosition.y - 2 * tileFoorHeight);
			}
			else
			{
				//unit is not moving close to tile
				return;
			}
		}
	}
	else if (unitTile != currTile)
	{
		return;
	}

	Position tileScreenPosition;
	_camera->convertMapToScreen(unitTile->getPosition() + Position(0,0, unitFromBelow ? -1 : 0), &tileScreenPosition);
	tileScreenPosition += _camera->getMapOffset();

	// draw unit
	Position offset;
	int shadeOffset;
	calculateWalkingOffset(bu, &offset, &shadeOffset);
	int tileShade = currTile->isDiscovered(2) ? reShade(currTile) : 16;
	int unitShade = (tileShade * (16 - shadeOffset) + shade * shadeOffset) / 16;
	if (!moving && unitTile->getObstacle(4))
	{
		unitShade = obstacleShade;
	}
	unitSprite.draw(bu, part, tileScreenPosition.x + offset.x, tileScreenPosition.y + offset.y, unitShade, mask, _isAltPressed);
}

/**
 * Draw the terrain.
 * Keep this function as optimised as possible. It's big to minimise overhead of function calls.
 * @param surface The surface to draw on.
 */
void Map::drawTerrain(Surface *surface)
{
	_isAltPressed = (SDL_GetModState() & KMOD_ALT) != 0;
	int frameNumber = 0;
	Surface *tmpSurface;
	Tile *tile;
	int beginX = 0, endX = _save->getMapSizeX() - 1;
	int beginY = 0, endY = _save->getMapSizeY() - 1;
	int beginZ = 0, endZ = _camera->getShowAllLayers()?_save->getMapSizeZ() - 1:_camera->getViewLevel();
	Position mapPosition, screenPosition, bulletPositionScreen;
	int bulletLowX=16000, bulletLowY=16000, bulletLowZ=16000, bulletHighX=0, bulletHighY=0, bulletHighZ=0;
	int dummy;
	BattleUnit *unit = 0;
	int tileShade, wallShade, tileColor, obstacleShade;
	UnitSprite unitSprite(surface, _game->getMod(), _animFrame, _save->getDepth() != 0);
	ItemSprite itemSprite(surface, _game->getMod(), _animFrame);

	const int halfAnimFrame = (_animFrame / 2) % 4;
	const int halfAnimFrameRest = (_animFrame % 2);

	static const int arrowBob[8] = {0,1,2,1,0,1,2,1};

	NumberText *_numWaypid = 0;

	// if we got bullet, get the highest x and y tiles to draw it on
	if (_projectile && _explosions.empty())
	{
		int part = _projectile->getItem() ? 0 : BULLET_SPRITES-1;
		for (int i = 0; i <= part; ++i)
		{
			if (_projectile->getPosition(1-i).x < bulletLowX)
				bulletLowX = _projectile->getPosition(1-i).x;
			if (_projectile->getPosition(1-i).y < bulletLowY)
				bulletLowY = _projectile->getPosition(1-i).y;
			if (_projectile->getPosition(1-i).z < bulletLowZ)
				bulletLowZ = _projectile->getPosition(1-i).z;
			if (_projectile->getPosition(1-i).x > bulletHighX)
				bulletHighX = _projectile->getPosition(1-i).x;
			if (_projectile->getPosition(1-i).y > bulletHighY)
				bulletHighY = _projectile->getPosition(1-i).y;
			if (_projectile->getPosition(1-i).z > bulletHighZ)
				bulletHighZ = _projectile->getPosition(1-i).z;
		}
		// divide by 16 to go from voxel to tile position
		bulletLowX = bulletLowX / 16;
		bulletLowY = bulletLowY / 16;
		bulletLowZ = bulletLowZ / 24;
		bulletHighX = bulletHighX / 16;
		bulletHighY = bulletHighY / 16;
		bulletHighZ = bulletHighZ / 24;

		// if the projectile is outside the viewport - center it back on it
		_camera->convertVoxelToScreen(_projectile->getPosition(), &bulletPositionScreen);

		if (_projectileInFOV)
		{
			Position newCam = _camera->getMapOffset();
			if (newCam.z != bulletHighZ) //switch level
			{
				newCam.z = bulletHighZ;
				if (_projectileInFOV)
				{
					_camera->setMapOffset(newCam);
					_camera->convertVoxelToScreen(_projectile->getPosition(), &bulletPositionScreen);
				}
			}
			if (_smoothCamera)
			{
				if (_launch)
				{
					_launch = false;
					if ((bulletPositionScreen.x < 1 || bulletPositionScreen.x > surface->getWidth() - 1 ||
						bulletPositionScreen.y < 1 || bulletPositionScreen.y > _visibleMapHeight - 1))
					{
						_camera->centerOnPosition(Position(bulletLowX, bulletLowY, bulletHighZ), false);
						_camera->convertVoxelToScreen(_projectile->getPosition(), &bulletPositionScreen);
					}
				}
				if (!_smoothingEngaged)
				{
					if (bulletPositionScreen.x < 1 || bulletPositionScreen.x > surface->getWidth() - 1 ||
						bulletPositionScreen.y < 1 || bulletPositionScreen.y > _visibleMapHeight - 1)
					{
						_smoothingEngaged = true;
					}
				}
				else
				{
					_camera->jumpXY(surface->getWidth() / 2 - bulletPositionScreen.x, _visibleMapHeight / 2 - bulletPositionScreen.y);
				}
			}
			else
			{
				bool enough;
				do
				{
					enough = true;
					if (bulletPositionScreen.x < 0)
					{
						_camera->jumpXY(+surface->getWidth(), 0);
						enough = false;
					}
					else if (bulletPositionScreen.x > surface->getWidth())
					{
						_camera->jumpXY(-surface->getWidth(), 0);
						enough = false;
					}
					else if (bulletPositionScreen.y < 0)
					{
						_camera->jumpXY(0, +_visibleMapHeight);
						enough = false;
					}
					else if (bulletPositionScreen.y > _visibleMapHeight)
					{
						_camera->jumpXY(0, -_visibleMapHeight);
						enough = false;
					}
					_camera->convertVoxelToScreen(_projectile->getPosition(), &bulletPositionScreen);
				}
				while (!enough);
			}
		}
	}

	// get corner map coordinates to give rough boundaries in which tiles to redraw are
	_camera->convertScreenToMap(0, 0, &beginX, &dummy);
	_camera->convertScreenToMap(surface->getWidth(), 0, &dummy, &beginY);
	_camera->convertScreenToMap(surface->getWidth() + _spriteWidth, surface->getHeight() + _spriteHeight, &endX, &dummy);
	_camera->convertScreenToMap(0, surface->getHeight() + _spriteHeight, &dummy, &endY);
	beginY -= (_camera->getViewLevel() * 2);
	beginX -= (_camera->getViewLevel() * 2);
	if (beginX < 0)
		beginX = 0;
	if (beginY < 0)
		beginY = 0;

	bool pathfinderTurnedOn = _save->getPathfinding()->isPathPreviewed();

	if (!_waypoints.empty() || (pathfinderTurnedOn && (_previewSetting & PATH_TU_COST)))
	{
		_numWaypid = new NumberText(15, 15, 20, 30);
		_numWaypid->setPalette(getPalette());
		_numWaypid->setColor(pathfinderTurnedOn ? _messageColor + 1 : Palette::blockOffset(1));
	}

	surface->lock();
	for (int itZ = beginZ; itZ <= endZ; itZ++)
	{
		bool topLayer = itZ == endZ;
		for (int itX = beginX; itX <= endX; itX++)
		{
			for (int itY = beginY; itY <= endY; itY++)
			{
				mapPosition = Position(itX, itY, itZ);
				_camera->convertMapToScreen(mapPosition, &screenPosition);
				screenPosition += _camera->getMapOffset();

				// only render cells that are inside the surface
				if (screenPosition.x > -_spriteWidth && screenPosition.x < surface->getWidth() + _spriteWidth &&
					screenPosition.y > -_spriteHeight && screenPosition.y < surface->getHeight() + _spriteHeight )
				{
					tile = _save->getTile(mapPosition);
					Tile *tileNorth = _save->getTile(mapPosition - Position(0,1,0));
					Tile *tileWest = _save->getTile(mapPosition - Position(1,0,0));

					if (!tile) continue;

					if (tile->isDiscovered(2))
					{
						tileShade = reShade(tile);
						obstacleShade = tileShade;
						if (_showObstacles)
						{
							if (tile->isObstacle())
							{
								if (tileShade > 7) obstacleShade = 7;
								if (tileShade < 2) obstacleShade = 2;
								obstacleShade += (arrowBob[_animFrame % 8] * 2 - 2);
							}
						}
					}
					else
					{
						tileShade = 16;
						obstacleShade = 16;
					}

					tileColor = tile->getMarkerColor();

					// Draw floor
					tmpSurface = tile->getSprite(O_FLOOR);
					if (tmpSurface)
					{
						if (tile->getObstacle(O_FLOOR))
							tmpSurface->blitNShade(surface, screenPosition.x, screenPosition.y - tile->getMapData(O_FLOOR)->getYOffset(), obstacleShade, false, _nvColor);
						else
							tmpSurface->blitNShade(surface, screenPosition.x, screenPosition.y - tile->getMapData(O_FLOOR)->getYOffset(), tileShade, false, _nvColor);
					}
					unit = tile->getUnit();

					// Draw cursor back
					if (_cursorType != CT_NONE && _selectorX > itX - _cursorSize && _selectorY > itY - _cursorSize && _selectorX < itX+1 && _selectorY < itY+1 && !_save->getBattleState()->getMouseOverIcons())
					{
						if (_camera->getViewLevel() == itZ)
						{
							if (_cursorType != CT_AIM)
							{
								if (unit && (unit->getVisible() || _save->getDebugMode()))
									frameNumber = halfAnimFrameRest; // yellow box
								else
									frameNumber = 0; // red box
							}
							else
							{
								if (unit && (unit->getVisible() || _save->getDebugMode()))
									frameNumber = 7 + halfAnimFrame; // yellow animated crosshairs
								else
									frameNumber = 6; // red static crosshairs
							}
							tmpSurface = _game->getMod()->getSurfaceSet("CURSOR.PCK")->getFrame(frameNumber);
							tmpSurface->blitNShade(surface, screenPosition.x, screenPosition.y, 0);
						}
						else if (_camera->getViewLevel() > itZ)
						{
							frameNumber = 2; // blue box
							tmpSurface = _game->getMod()->getSurfaceSet("CURSOR.PCK")->getFrame(frameNumber);
							tmpSurface->blitNShade(surface, screenPosition.x, screenPosition.y, 0);
						}
					}

					// special handling for a moving unit in background of tile.
					const int backPosSize = 3;
					Position backPos[backPosSize] =
					{
						Position(0, -1, 0),
						Position(-1, -1, 0),
						Position(-1, 0, 0),
					};

					for (int b = 0; b < backPosSize; ++b)
					{
						drawUnit(unitSprite, _save->getTile(mapPosition + backPos[b]), tile, screenPosition, tileShade, obstacleShade, topLayer);
					}

					// Draw walls
					if (!tile->isVoid())
					{
						// Draw west wall
						tmpSurface = tile->getSprite(O_WESTWALL);
						if (tmpSurface)
						{
							wallShade = getWallShade(O_WESTWALL, tile, tileWest);
							if (tile->getObstacle(O_WESTWALL))
								tmpSurface->blitNShade(surface, screenPosition.x, screenPosition.y - tile->getMapData(O_WESTWALL)->getYOffset(), obstacleShade, false, _nvColor);
							else
								tmpSurface->blitNShade(surface, screenPosition.x, screenPosition.y - tile->getMapData(O_WESTWALL)->getYOffset(), wallShade, false, _nvColor);
						}
						// Draw north wall
						tmpSurface = tile->getSprite(O_NORTHWALL);
						if (tmpSurface)
						{
							wallShade = getWallShade(O_NORTHWALL, tile, tileNorth);
							if (tile->getObstacle(O_NORTHWALL))
								tmpSurface->blitNShade(surface, screenPosition.x, screenPosition.y - tile->getMapData(O_NORTHWALL)->getYOffset(), obstacleShade, tile->getMapData(O_WESTWALL), _nvColor);
							else
								tmpSurface->blitNShade(surface, screenPosition.x, screenPosition.y - tile->getMapData(O_NORTHWALL)->getYOffset(), wallShade, tile->getMapData(O_WESTWALL), _nvColor);
						}
						// Draw object
						if (tile->getMapData(O_OBJECT) && (tile->getMapData(O_OBJECT)->getBigWall() < 6 || tile->getMapData(O_OBJECT)->getBigWall() == 9))
						{
							tmpSurface = tile->getSprite(O_OBJECT);
							if (tmpSurface)
							{
								if (tile->getObstacle(O_OBJECT))
									tmpSurface->blitNShade(surface, screenPosition.x, screenPosition.y - tile->getMapData(O_OBJECT)->getYOffset(), obstacleShade, false, _nvColor);
								else
									tmpSurface->blitNShade(surface, screenPosition.x, screenPosition.y - tile->getMapData(O_OBJECT)->getYOffset(), tileShade, false, _nvColor);
							}
						}
						// draw an item on top of the floor (if any)
						BattleItem* item = tile->getTopItem();
						if (item)
						{
							itemSprite.draw(item,
								screenPosition.x,
								screenPosition.y + tile->getTerrainLevel(),
								tileShade
							);
							if (_anyIndicator)
							{
								BattleUnit *itemUnit = item->getUnit();
								if (itemUnit && itemUnit->getStatus() == STATUS_UNCONSCIOUS)
								{
									if (_burnIndicator && itemUnit->getFire() > 0)
									{
										_burnIndicator->blitNShade(surface,
											screenPosition.x,
											screenPosition.y + tile->getTerrainLevel(),
											tileShade);
									}
									else if (_woundIndicator && itemUnit->getFatalWounds() > 0)
									{
										_woundIndicator->blitNShade(surface,
											screenPosition.x,
											screenPosition.y + tile->getTerrainLevel(),
											tileShade);
									}
									else if (_shockIndicator && itemUnit->hasNegativeHealthRegen())
									{
										_shockIndicator->blitNShade(surface,
											screenPosition.x,
											screenPosition.y + tile->getTerrainLevel(),
											tileShade);
									}
									else if (_stunIndicator)
									{
										_stunIndicator->blitNShade(surface,
											screenPosition.x,
											screenPosition.y + tile->getTerrainLevel(),
											tileShade);
									}
								}
							}
						}
					}

					// check if we got bullet && it is in Field Of View
					if (_projectile && _projectileInFOV)
					{
						tmpSurface = 0;
						BattleItem* item = _projectile->getItem();
						if (item)
						{
							Position voxelPos = _projectile->getPosition();
							// draw shadow on the floor
							voxelPos.z = _save->getTileEngine()->castedShade(voxelPos);
							if (voxelPos.x / 16 >= itX &&
								voxelPos.y / 16 >= itY &&
								voxelPos.x / 16 <= itX+1 &&
								voxelPos.y / 16 <= itY+1 &&
								voxelPos.z / 24 == itZ &&
								_save->getTileEngine()->isVoxelVisible(voxelPos))
							{
								_camera->convertVoxelToScreen(voxelPos, &bulletPositionScreen);

								itemSprite.drawShadow(item,
									bulletPositionScreen.x - 16,
									bulletPositionScreen.y - 26
								);
							}

							voxelPos = _projectile->getPosition();
							// draw thrown object
							if (voxelPos.x / 16 >= itX &&
								voxelPos.y / 16 >= itY &&
								voxelPos.x / 16 <= itX+1 &&
								voxelPos.y / 16 <= itY+1 &&
								voxelPos.z / 24 == itZ &&
								_save->getTileEngine()->isVoxelVisible(voxelPos))
							{
								_camera->convertVoxelToScreen(voxelPos, &bulletPositionScreen);

								itemSprite.draw(item,
									bulletPositionScreen.x - 16,
									bulletPositionScreen.y - 26,
									tileShade
								);
							}
						}
						else
						{
							// draw bullet on the correct tile
							if (itX >= bulletLowX && itX <= bulletHighX && itY >= bulletLowY && itY <= bulletHighY)
							{
								int begin = 0;
								int end = BULLET_SPRITES;
								int direction = 1;
								if (_projectile->isReversed())
								{
									begin = BULLET_SPRITES - 1;
									end = -1;
									direction = -1;
								}

								for (int i = begin; i != end; i += direction)
								{
									tmpSurface = _projectileSet->getFrame(_projectile->getParticle(i));
									if (tmpSurface)
									{
										Position voxelPos = _projectile->getPosition(1-i);
										// draw shadow on the floor
										voxelPos.z = _save->getTileEngine()->castedShade(voxelPos);
										if (voxelPos.x / 16 == itX &&
											voxelPos.y / 16 == itY &&
											voxelPos.z / 24 == itZ &&
											_save->getTileEngine()->isVoxelVisible(voxelPos))
										{
											_camera->convertVoxelToScreen(voxelPos, &bulletPositionScreen);
											bulletPositionScreen.x -= tmpSurface->getWidth() / 2;
											bulletPositionScreen.y -= tmpSurface->getHeight() / 2;
											tmpSurface->blitNShade(surface, bulletPositionScreen.x, bulletPositionScreen.y, 16, false, _nvColor);
										}

										// draw bullet itself
										voxelPos = _projectile->getPosition(1-i);
										if (voxelPos.x / 16 == itX &&
											voxelPos.y / 16 == itY &&
											voxelPos.z / 24 == itZ &&
											_save->getTileEngine()->isVoxelVisible(voxelPos))
										{
											_camera->convertVoxelToScreen(voxelPos, &bulletPositionScreen);
											bulletPositionScreen.x -= tmpSurface->getWidth() / 2;
											bulletPositionScreen.y -= tmpSurface->getHeight() / 2;
											tmpSurface->blitNShade(surface, bulletPositionScreen.x, bulletPositionScreen.y, 0, false, _nvColor);
										}
									}
								}
							}
						}
					}
					unit = tile->getUnit();
					// Draw soldier from this tile or below
					drawUnit(unitSprite, tile, tile, screenPosition, tileShade, obstacleShade, topLayer);

					// special handling for a moving unit in forground of tile.
					const int frontPosSize = 5;
					Position frontPos[frontPosSize] =
					{
						Position(-1, +1, 0),
						Position(0, +1, 0),
						Position(+1, +1, 0),
						Position(+1, 0, 0),
						Position(+1, -1, 0),
					};

					for (int f = 0; f < frontPosSize; ++f)
					{
						drawUnit(unitSprite, _save->getTile(mapPosition + frontPos[f]), tile, screenPosition, tileShade, obstacleShade, topLayer);
					}

					// Draw smoke/fire
					if (tile->getSmoke() && tile->isDiscovered(2))
					{
						frameNumber = 0;
						int shade = 0;
						if (!tile->getFire())
						{
							if (_save->getDepth() > 0)
							{
								frameNumber += Mod::UNDERWATER_SMOKE_OFFSET;
							}
							else
							{
								frameNumber += Mod::SMOKE_OFFSET;
							}
							frameNumber += int(floor((tile->getSmoke() / 6.0) - 0.1)); // see http://www.ufopaedia.org/images/c/cb/Smoke.gif
							shade = tileShade;
						}

						if (halfAnimFrame + tile->getAnimationOffset() > 3)
						{
							frameNumber += halfAnimFrame + tile->getAnimationOffset() - 4;
						}
						else
						{
							frameNumber += halfAnimFrame + tile->getAnimationOffset();
						}
						tmpSurface = _game->getMod()->getSurfaceSet("SMOKE.PCK")->getFrame(frameNumber);
						tmpSurface->blitNShade(surface, screenPosition.x, screenPosition.y, shade, false, _nvColor);
					}

					//draw particle clouds
					for (std::list<Particle*>::const_iterator i = tile->getParticleCloud()->begin(); i != tile->getParticleCloud()->end(); ++i)
					{
						int vaporX = screenPosition.x + (*i)->getX();
						int vaporY = screenPosition.y + (*i)->getY();
						if ((int)(_transparencies->size()) >= ((*i)->getColor() + 1) * 1024)
						{
							switch ((*i)->getSize())
							{
							case 3:
								surface->setPixel(vaporX+1, vaporY+1, (*_transparencies)[((*i)->getColor() * 1024) + ((*i)->getOpacity() * 256) + surface->getPixel(vaporX+1, vaporY+1)]);
							case 2:
								surface->setPixel(vaporX + 1, vaporY, (*_transparencies)[((*i)->getColor() * 1024) + ((*i)->getOpacity() * 256) + surface->getPixel(vaporX + 1, vaporY)]);
							case 1:
								surface->setPixel(vaporX, vaporY + 1, (*_transparencies)[((*i)->getColor() * 1024) + ((*i)->getOpacity() * 256) + surface->getPixel(vaporX, vaporY + 1)]);
							default:
								surface->setPixel(vaporX, vaporY, (*_transparencies)[((*i)->getColor() * 1024) + ((*i)->getOpacity() * 256) + surface->getPixel(vaporX, vaporY)]);
								break;
							}
						}
					}

					// Draw Path Preview
					if (tile->getPreview() != -1 && tile->isDiscovered(0) && (_previewSetting & PATH_ARROWS))
					{
						if (itZ > 0 && tile->hasNoFloor(_save->getTile(tile->getPosition() + Position(0,0,-1))))
						{
							tmpSurface = _game->getMod()->getSurfaceSet("Pathfinding")->getFrame(11);
							if (tmpSurface)
							{
								tmpSurface->blitNShade(surface, screenPosition.x, screenPosition.y+2, 0, false, tile->getMarkerColor());
							}
						}
						tmpSurface = _game->getMod()->getSurfaceSet("Pathfinding")->getFrame(tile->getPreview());
						if (tmpSurface)
						{
							tmpSurface->blitNShade(surface, screenPosition.x, screenPosition.y + tile->getTerrainLevel(), 0, false, tileColor);
						}
					}
					if (!tile->isVoid())
					{
						// Draw object
						if (tile->getMapData(O_OBJECT) && tile->getMapData(O_OBJECT)->getBigWall() >= 6 && tile->getMapData(O_OBJECT)->getBigWall() != 9)
						{
							tmpSurface = tile->getSprite(O_OBJECT);
							if (tmpSurface)
							{
								if (tile->getObstacle(O_OBJECT))
									tmpSurface->blitNShade(surface, screenPosition.x, screenPosition.y - tile->getMapData(O_OBJECT)->getYOffset(), obstacleShade, false, _nvColor);
								else
									tmpSurface->blitNShade(surface, screenPosition.x, screenPosition.y - tile->getMapData(O_OBJECT)->getYOffset(), tileShade, false, _nvColor);
							}
						}
					}
					// Draw cursor front
					if (_cursorType != CT_NONE && _selectorX > itX - _cursorSize && _selectorY > itY - _cursorSize && _selectorX < itX+1 && _selectorY < itY+1 && !_save->getBattleState()->getMouseOverIcons())
					{
						if (_camera->getViewLevel() == itZ)
						{
							if (_cursorType != CT_AIM)
							{
								if (unit && (unit->getVisible() || _save->getDebugMode()))
									frameNumber = 3 + halfAnimFrameRest; // yellow box
								else
									frameNumber = 3; // red box
							}
							else
							{
								if (unit && (unit->getVisible() || _save->getDebugMode()))
									frameNumber = 7 + halfAnimFrame; // yellow animated crosshairs
								else
									frameNumber = 6; // red static crosshairs
							}
							tmpSurface = _game->getMod()->getSurfaceSet("CURSOR.PCK")->getFrame(frameNumber);
							tmpSurface->blitNShade(surface, screenPosition.x, screenPosition.y, 0);

							// UFO extender accuracy: display adjusted accuracy value on crosshair in real-time.
							if ((_cursorType == CT_AIM || _cursorType == CT_PSI || _cursorType == CT_WAYPOINT) && Options::battleUFOExtenderAccuracy)
							{
								BattleAction *action = _save->getBattleGame()->getCurrentAction();
<<<<<<< HEAD
								const RuleItem *weapon = action->weapon->getRules();
								std::ostringstream ss;
								int distance = _save->getTileEngine()->distance(Position(itX, itY, itZ), action->actor->getPosition());
=======
								RuleItem *weapon = action->weapon->getRules();
								int accuracy = action->actor->getFiringAccuracy(action->type, action->weapon);
								int distance = _save->getTileEngine()->distance(Position (itX, itY,itZ), action->actor->getPosition());
								int upperLimit = 200;
								int lowerLimit = weapon->getMinRange();
								switch (action->type)
								{
								case BA_AIMEDSHOT:
									upperLimit = weapon->getAimRange();
									break;
								case BA_SNAPSHOT:
									upperLimit = weapon->getSnapRange();
									break;
								case BA_AUTOSHOT:
									upperLimit = weapon->getAutoRange();
									break;
								default:
									break;
								}
								// at this point, let's assume the shot is adjusted and set the text amber.
								_txtAccuracy->setColor(Palette::blockOffset(Pathfinding::yellow - 1)-1);
>>>>>>> 92150fc6

								if (_cursorType == CT_AIM)
								{
									int accuracy = action->actor->getFiringAccuracy(action->type, action->weapon, _game->getMod());
									int upperLimit = 200;
									int lowerLimit = weapon->getMinRange();
									switch (action->type)
									{
									case BA_AIMEDSHOT:
										upperLimit = weapon->getAimRange();
										break;
									case BA_SNAPSHOT:
										upperLimit = weapon->getSnapRange();
										break;
									case BA_AUTOSHOT:
										upperLimit = weapon->getAutoRange();
										break;
									default:
										break;
									}
									// at this point, let's assume the shot is adjusted and set the text amber.
									_txtAccuracy->setColor(Palette::blockOffset(Pathfinding::yellow - 1) - 1);

									if (distance > upperLimit)
									{
										accuracy -= (distance - upperLimit) * weapon->getDropoff();
									}
									else if (distance < lowerLimit)
									{
										accuracy -= (lowerLimit - distance) * weapon->getDropoff();
									}
									else
									{
										// no adjustment made? set it to green.
										_txtAccuracy->setColor(Palette::blockOffset(Pathfinding::green - 1) - 1);
									}

									// Include LOS penalty for tiles in the unit's current view range
									// Don't recalculate LOS for outside of the current FOV
									int noLOSAccuracyPenalty = action->weapon->getRules()->getNoLOSAccuracyPenalty(_game->getMod());
									if (noLOSAccuracyPenalty != -1)
									{
										bool isCtrlPressed = (SDL_GetModState() & KMOD_CTRL) != 0;
										bool hasLOS = false;
										if (Position(itX, itY, itZ) == _cacheCursorPosition && isCtrlPressed == _cacheIsCtrlPressed && _cacheHasLOS != -1)
										{
											// use cached result
											hasLOS = (_cacheHasLOS == 1);
										}
										else
										{
											// recalculate
											if (unit && (unit->getVisible() || _save->getDebugMode()))
											{
												hasLOS = _save->getTileEngine()->visible(action->actor, tile);
											}
											else
											{
												hasLOS = _save->getTileEngine()->isTileInLOS(action, tile);
											}
											// remember
											_cacheIsCtrlPressed = isCtrlPressed;
											_cacheCursorPosition = Position(itX, itY, itZ);
											_cacheHasLOS = hasLOS ? 1 : 0;
										}

										if (!hasLOS)
										{
											accuracy = accuracy * noLOSAccuracyPenalty / 100;
											_txtAccuracy->setColor(Palette::blockOffset(Pathfinding::yellow - 1) - 1);
										}
									}

									bool outOfRange = distance > weapon->getMaxRange();
									// special handling for short ranges and diagonals
									if (outOfRange && action->actor->directionTo(action->target) % 2 == 1)
									{
										// special handling for maxRange 1: allow it to target diagonally adjacent tiles, even though they are technically 2 tiles away.
										if (weapon->getMaxRange() == 1
											&& distance == 2)
										{
											outOfRange = false;
										}
										// special handling for maxRange 2: allow it to target diagonally adjacent tiles on a level above/below, even though they are technically 3 tiles away.
										else if (weapon->getMaxRange() == 2
											&& distance == 3
											&& itZ != action->actor->getPosition().z)
										{
											outOfRange = false;
										}
									}
									// zero accuracy or out of range: set it red.
									if (accuracy <= 0 || outOfRange)
									{
										accuracy = 0;
										_txtAccuracy->setColor(Palette::blockOffset(Pathfinding::red - 1) - 1);
									}
									ss << accuracy;
									ss << "%";
								}

								// display additional damage and psi-effectiveness info
								if (_isAltPressed)
								{
									// step 1: determine rule
									const RuleItem *rule;
									if (weapon->getBattleType() == BT_PSIAMP)
									{
										rule = weapon;
									}
									else if (action->weapon->needsAmmoForAction(action->type))
									{
										if (action->weapon->getAmmoForAction(action->type) != 0)
										{
											rule = action->weapon->getAmmoForAction(action->type)->getRules();
										}
										else
										{
											rule = 0; // empty weapon = no rule
										}
									}
									else
									{
										rule = weapon;
									}

									// step 2: check if unlocked
									if (_cacheActiveWeaponUfopediaArticleUnlocked == -1)
									{
										_cacheActiveWeaponUfopediaArticleUnlocked = 0;
										if (_game->getSavedGame()->getMonthsPassed() == -1)
										{
											_cacheActiveWeaponUfopediaArticleUnlocked = 1; // new battle mode
										}
										else if (rule)
										{
											_cacheActiveWeaponUfopediaArticleUnlocked = 1; // assume unlocked
											ArticleDefinition *article = _game->getMod()->getUfopaediaArticle(rule->getType(), false);
											if (article && !Ufopaedia::isArticleAvailable(_game->getSavedGame(), article))
											{
												_cacheActiveWeaponUfopediaArticleUnlocked = 0; // ammo/weapon locked
											}
											if (rule->getType() != weapon->getType())
											{
												article = _game->getMod()->getUfopaediaArticle(weapon->getType(), false);
												if (article && !Ufopaedia::isArticleAvailable(_game->getSavedGame(), article))
												{
													_cacheActiveWeaponUfopediaArticleUnlocked = 0; // weapon locked
												}
											}
										}
									}

									// step 3: calculate and draw
									if (rule && _cacheActiveWeaponUfopediaArticleUnlocked == 1)
									{
										if (rule->getBattleType() == BT_PSIAMP)
										{
											float attackStrength = action->actor->getPsiAccuracy(action->type, action->weapon);
											float defenseStrength = 30.0f; // indicator ignores: +victim->getArmor()->getPsiDefence(victim);

											Position p = action->actor->getPosition().toVexel() - Position(itX, itY, itZ).toVexel();
											p *= p;
											int min = attackStrength - defenseStrength - rule->getPsiAccuracyRangeReduction(sqrt(float(p.x + p.y + p.z)));
											int max = min + 55;
											if (max <= 0)
											{
												ss << "0%";
											}
											else
											{
												ss << min << "-" << max << "%";
											}
										}
										if (rule->getBattleType() != BT_PSIAMP || action->type == BA_USE)
										{
											int totalDamage = 0;
											totalDamage += rule->getPowerBonus(action->actor);
											totalDamage -= rule->getPowerRangeReduction(distance * 16);
											if (totalDamage < 0) totalDamage = 0;
											if (_cursorType != CT_WAYPOINT)
												ss << "\n";
											ss << rule->getDamageType()->getRandomDamage(totalDamage, 1);
											ss << "-";
											ss << rule->getDamageType()->getRandomDamage(totalDamage, 2);
											if (rule->getDamageType()->RandomType == DRT_UFO_WITH_TWO_DICE)
												ss << "*";
										}
									}
									else
									{
										ss << "\n?-?";
									}
								}
<<<<<<< HEAD

								_txtAccuracy->setText(Language::utf8ToWstr(ss.str()));
=======
								_txtAccuracy->setText(Unicode::formatPercentage(accuracy));
>>>>>>> 92150fc6
								_txtAccuracy->draw();
								_txtAccuracy->blitNShade(surface, screenPosition.x, screenPosition.y, 0);
							}
						}
						else if (_camera->getViewLevel() > itZ)
						{
							frameNumber = 5; // blue box
							tmpSurface = _game->getMod()->getSurfaceSet("CURSOR.PCK")->getFrame(frameNumber);
							tmpSurface->blitNShade(surface, screenPosition.x, screenPosition.y, 0);
						}
						if (!_isAltPressed && _cursorType > 2 && _camera->getViewLevel() == itZ)
						{
							int frame[6] = {0, 0, 0, 11, 13, 15};
							tmpSurface = _game->getMod()->getSurfaceSet("CURSOR.PCK")->getFrame(frame[_cursorType] + (_animFrame / 4) % 2);
							tmpSurface->blitNShade(surface, screenPosition.x, screenPosition.y, 0);
						}
					}

					// Draw waypoints if any on this tile
					int waypid = 1;
					int waypXOff = 2;
					int waypYOff = 2;

					for (std::vector<Position>::const_iterator i = _waypoints.begin(); i != _waypoints.end(); ++i)
					{
						if ((*i) == mapPosition)
						{
							if (waypXOff == 2 && waypYOff == 2)
							{
								tmpSurface = _game->getMod()->getSurfaceSet("CURSOR.PCK")->getFrame(7);
								tmpSurface->blitNShade(surface, screenPosition.x, screenPosition.y, 0);
							}
							if (_save->getBattleGame()->getCurrentAction()->type == BA_LAUNCH || _save->getBattleGame()->getCurrentAction()->sprayTargeting)
							{
								_numWaypid->setValue(waypid);
								_numWaypid->draw();
								_numWaypid->blitNShade(surface, screenPosition.x + waypXOff, screenPosition.y + waypYOff, 0);

								waypXOff += waypid > 9 ? 8 : 6;
								if (waypXOff >= 26)
								{
									waypXOff = 2;
									waypYOff += 8;
								}
							}
						}
						waypid++;
					}
				}
			}
		}
	}
	if (pathfinderTurnedOn)
	{
		if (_numWaypid)
		{
			_numWaypid->setBordered(true); // give it a border for the pathfinding display, makes it more visible on snow, etc.
		}
		for (int itZ = beginZ; itZ <= endZ; itZ++)
		{
			for (int itX = beginX; itX <= endX; itX++)
			{
				for (int itY = beginY; itY <= endY; itY++)
				{
					mapPosition = Position(itX, itY, itZ);
					_camera->convertMapToScreen(mapPosition, &screenPosition);
					screenPosition += _camera->getMapOffset();

					// only render cells that are inside the surface
					if (screenPosition.x > -_spriteWidth && screenPosition.x < surface->getWidth() + _spriteWidth &&
						screenPosition.y > -_spriteHeight && screenPosition.y < surface->getHeight() + _spriteHeight )
					{
						tile = _save->getTile(mapPosition);
						Tile *tileBelow = _save->getTile(mapPosition - Position(0,0,1));
						if (!tile || !tile->isDiscovered(0) || tile->getPreview() == -1)
							continue;
						int adjustment = -tile->getTerrainLevel();
						if (_previewSetting & PATH_ARROWS)
						{
							if (itZ > 0 && tile->hasNoFloor(tileBelow))
							{
								tmpSurface = _game->getMod()->getSurfaceSet("Pathfinding")->getFrame(23);
								if (tmpSurface)
								{
									tmpSurface->blitNShade(surface, screenPosition.x, screenPosition.y+2, 0, false, tile->getMarkerColor());
								}
							}
							int overlay = tile->getPreview() + 12;
							tmpSurface = _game->getMod()->getSurfaceSet("Pathfinding")->getFrame(overlay);
							if (tmpSurface)
							{
								tmpSurface->blitNShade(surface, screenPosition.x, screenPosition.y - adjustment, 0, false, tile->getMarkerColor());
							}
						}

						if (_previewSetting & PATH_TU_COST && tile->getTUMarker() > -1)
						{
							int off = tile->getTUMarker() > 9 ? 5 : 3;
							if (_save->getSelectedUnit() && _save->getSelectedUnit()->getArmor()->getSize() > 1)
							{
								adjustment += 1;
								if (!(_previewSetting & PATH_ARROWS))
								{
									adjustment += 7;
								}
							}
							_numWaypid->setValue(tile->getTUMarker());
							_numWaypid->draw();
							if ( !(_previewSetting & PATH_ARROWS) )
							{
								_numWaypid->blitNShade(surface, screenPosition.x + 16 - off, screenPosition.y + (29-adjustment), 0, false, tile->getMarkerColor() );
							}
							else
							{
								_numWaypid->blitNShade(surface, screenPosition.x + 16 - off, screenPosition.y + (22-adjustment), 0);
							}
						}
					}
				}
			}
		}
		if (_numWaypid)
		{
			_numWaypid->setBordered(false); // make sure we remove the border in case it's being used for missile waypoints.
		}
	}
	unit = _save->getSelectedUnit();
	if (unit && (_save->getSide() == FACTION_PLAYER || _save->getDebugMode()) && unit->getPosition().z <= _camera->getViewLevel())
	{
		_camera->convertMapToScreen(unit->getPosition(), &screenPosition);
		screenPosition += _camera->getMapOffset();
		Position offset;
		calculateWalkingOffset(unit, &offset);
		if (unit->getArmor()->getSize() > 1)
		{
			offset.y += 4;
		}
		offset.y += 24 - unit->getHeight();
		if (unit->isKneeled())
		{
			offset.y -= 2;
		}
		if (this->getCursorType() != CT_NONE)
		{
			_arrow->blitNShade(surface, screenPosition.x + offset.x + (_spriteWidth / 2) - (_arrow->getWidth() / 2), screenPosition.y + offset.y - _arrow->getHeight() + arrowBob[_animFrame % 8], 0);
		}
	}
	// Draw motion scanner arrows
	if (_isAltPressed && _save->getSide() == FACTION_PLAYER)
	{
		for (auto myUnit : *_save->getUnits())
		{
			if (myUnit->getScannedTurn() == _save->getTurn() && myUnit->getFaction() != FACTION_PLAYER && !myUnit->isOut())
			{
				Position temp = myUnit->getPosition();
				temp.z = _camera->getViewLevel();
				_camera->convertMapToScreen(temp, &screenPosition);
				screenPosition += _camera->getMapOffset();
				Position offset;
				//calculateWalkingOffset(myUnit, &offset);
				if (myUnit->getArmor()->getSize() > 1)
				{
					offset.y += 4;
				}
				offset.y += 24 - myUnit->getHeight();
				if (myUnit->isKneeled())
				{
					offset.y -= 2;
				}
				if (this->getCursorType() != CT_NONE)
				{
					_arrow->blitNShade(surface, screenPosition.x + offset.x + (_spriteWidth / 2) - (_arrow->getWidth() / 2), screenPosition.y + offset.y - _arrow->getHeight() + arrowBob[_animFrame % 8], 0);
				}
			}
		}
	}
	delete _numWaypid;

	// check if we got big explosions
	if (_explosionInFOV)
	{
		// big explosions cause the screen to flash as bright as possible before any explosions are actually drawn.
		// this causes everything to look like EGA for a single frame.
		// Meridian: no frikin flashing!!
		_flashScreen = false;
		if (_flashScreen)
		{
			for (int x = 0, y = 0; x < surface->getWidth() && y < surface->getHeight();)
			{
				Uint8 pixel = surface->getPixel(x, y);
				if (pixel)
				{
					pixel = (pixel & 0xF0) + 1; //avoid 0 pixel
					surface->setPixelIterative(&x, &y, pixel);
				}
			}
			_flashScreen = false;
		}
		else
		{
			for (std::list<Explosion*>::const_iterator i = _explosions.begin(); i != _explosions.end(); ++i)
			{
				_camera->convertVoxelToScreen((*i)->getPosition(), &bulletPositionScreen);
				if ((*i)->isBig())
				{
					if ((*i)->getCurrentFrame() >= 0)
					{
						tmpSurface = _game->getMod()->getSurfaceSet("X1.PCK")->getFrame((*i)->getCurrentFrame());
						tmpSurface->blitNShade(surface, bulletPositionScreen.x - (tmpSurface->getWidth() / 2), bulletPositionScreen.y - (tmpSurface->getHeight() / 2), 0, false, _nvColor);
					}
				}
				else if ((*i)->isHit())
				{
					tmpSurface = _game->getMod()->getSurfaceSet("HIT.PCK")->getFrame((*i)->getCurrentFrame());
					tmpSurface->blitNShade(surface, bulletPositionScreen.x - 15, bulletPositionScreen.y - 25, 0, false, _nvColor);
				}
				else
				{
					tmpSurface = _game->getMod()->getSurfaceSet("SMOKE.PCK")->getFrame((*i)->getCurrentFrame());
					tmpSurface->blitNShade(surface, bulletPositionScreen.x - 15, bulletPositionScreen.y - 15, 0, false, _nvColor);
				}
			}
		}
	}

	surface->unlock();
}

/**
 * Handles mouse presses on the map.
 * @param action Pointer to an action.
 * @param state State that the action handlers belong to.
 */
void Map::mousePress(Action *action, State *state)
{
	InteractiveSurface::mousePress(action, state);
	_camera->mousePress(action, state);
}

/**
 * Handles mouse releases on the map.
 * @param action Pointer to an action.
 * @param state State that the action handlers belong to.
 */
void Map::mouseRelease(Action *action, State *state)
{
	InteractiveSurface::mouseRelease(action, state);
	_camera->mouseRelease(action, state);
}

/**
 * Handles keyboard presses on the map.
 * @param action Pointer to an action.
 * @param state State that the action handlers belong to.
 */
void Map::keyboardPress(Action *action, State *state)
{
	InteractiveSurface::keyboardPress(action, state);
	_camera->keyboardPress(action, state);
}

/**
 * Handles map vision toggle mode.
 */

void Map::toggleNightVision()
{
	_nightVisionOn = !_nightVisionOn;
}

void Map::toggleMaxBrightnessVision()
{
	_maxBrightnessVisionOn = !_maxBrightnessVisionOn;
}

/**
 * Handles fade-in and fade-out shade modification
 * @param original tile/item/unit shade
 */

int Map::reShade(Tile *tile)
{
	// when modders just don't know where to stop...
	if (_maxBrightnessVisionOn)
	{
		return 0;
	}

	// no night vision
	if (_nvColor == 0)
	{
		return tile->getShade();
	}

	// already bright enough
	if ((tile->getShade() <= NIGHT_VISION_SHADE))
	{
		return tile->getShade();
	}

	// full night vision
	if (Options::fullNightVision)
	{
		return tile->getShade() > _fadeShade ? _fadeShade : tile->getShade();
	}

	// local night vision
	for (std::vector<BattleUnit*>::iterator i = _save->getUnits()->begin(); i != _save->getUnits()->end(); ++i)
	{
		if ((*i)->getFaction() == FACTION_PLAYER && !(*i)->isOut())
		{
			if (_save->getTileEngine()->distanceSq(tile->getPosition(), (*i)->getPosition(), false) <= (*i)->getMaxViewDistanceAtDark(0) * (*i)->getMaxViewDistanceAtDark(0))
			{
				return tile->getShade() > _fadeShade ? _fadeShade : tile->getShade();
			}
		}
	}

	return tile->getShade();
}

/**
 * Handles keyboard releases on the map.
 * @param action Pointer to an action.
 * @param state State that the action handlers belong to.
 */
void Map::keyboardRelease(Action *action, State *state)
{
	InteractiveSurface::keyboardRelease(action, state);
	_camera->keyboardRelease(action, state);
}

/**
 * Handles mouse over events on the map.
 * @param action Pointer to an action.
 * @param state State that the action handlers belong to.
 */
void Map::mouseOver(Action *action, State *state)
{
	InteractiveSurface::mouseOver(action, state);
	_camera->mouseOver(action, state);
	_mouseX = (int)action->getAbsoluteXMouse();
	_mouseY = (int)action->getAbsoluteYMouse();
	setSelectorPosition(_mouseX, _mouseY);
}


/**
 * Sets the selector to a certain tile on the map.
 * @param mx mouse x position.
 * @param my mouse y position.
 */
void Map::setSelectorPosition(int mx, int my)
{
	int oldX = _selectorX, oldY = _selectorY;

	_camera->convertScreenToMap(mx, my + _spriteHeight/4, &_selectorX, &_selectorY);

	if (oldX != _selectorX || oldY != _selectorY)
	{
		_redraw = true;
	}
}

/**
 * Handles animating tiles. 8 Frames per animation.
 * @param redraw Redraw the battlescape?
 */
void Map::animate(bool redraw)
{
	_save->nextAnimFrame();
	_animFrame = _save->getAnimFrame();

	// animate tiles
	for (int i = 0; i < _save->getMapSizeXYZ(); ++i)
	{
		_save->getTile(i)->animate();
	}

	// animate certain units (large flying units have a propulsion animation)
	for (std::vector<BattleUnit*>::iterator i = _save->getUnits()->begin(); i != _save->getUnits()->end(); ++i)
	{
		if (_save->getDepth() > 0 && !(*i)->getFloorAbove())
		{
			(*i)->breathe();
		}
	}

	if (redraw) _redraw = true;
}

/**
 * Draws the rectangle selector.
 * @param pos Pointer to a position.
 */
void Map::getSelectorPosition(Position *pos) const
{
	pos->x = _selectorX;
	pos->y = _selectorY;
	pos->z = _camera->getViewLevel();
}

/**
 * Calculates the offset of a soldier, when it is walking in the middle of 2 tiles.
 * @param unit Pointer to BattleUnit.
 * @param offset Pointer to the offset to return the calculation.
 */
void Map::calculateWalkingOffset(BattleUnit *unit, Position *offset, int *shadeOffset)
{
	int offsetX[8] = { 1, 1, 1, 0, -1, -1, -1, 0 };
	int offsetY[8] = { 1, 0, -1, -1, -1, 0, 1, 1 };
	int phase = unit->getWalkingPhase() + unit->getDiagonalWalkingPhase();
	int dir = unit->getDirection();
	int midphase = 4 + 4 * (dir % 2);
	int endphase = 8 + 8 * (dir % 2);
	int size = unit->getArmor()->getSize();

	offset->x = 0;
	offset->y = 0;

	if (shadeOffset)
	{
		*shadeOffset = endphase == 16 ? phase : phase * 2;
	}

	if (size > 1)
	{
		if (dir < 1 || dir > 5)
			midphase = endphase;
		else if (dir == 5)
			midphase = 12;
		else if (dir == 1)
			midphase = 5;
		else
			midphase = 1;
	}
	if (unit->getVerticalDirection())
	{
		midphase = 4;
		endphase = 8;
	}
	else if ((unit->getStatus() == STATUS_WALKING || unit->getStatus() == STATUS_FLYING))
	{
		if (phase < midphase)
		{
			offset->x = phase * 2 * offsetX[dir];
			offset->y = - phase * offsetY[dir];
		}
		else
		{
			offset->x = (phase - endphase) * 2 * offsetX[dir];
			offset->y = - (phase - endphase) * offsetY[dir];
		}
	}

	// If we are walking in between tiles, interpolate it's terrain level.
	if (unit->getStatus() == STATUS_WALKING || unit->getStatus() == STATUS_FLYING)
	{
		if (phase < midphase)
		{
			int fromLevel = getTerrainLevel(unit->getPosition(), size);
			int toLevel = getTerrainLevel(unit->getDestination(), size);
			if (unit->getPosition().z > unit->getDestination().z)
			{
				// going down a level, so toLevel 0 becomes +24, -8 becomes  16
				toLevel += 24*(unit->getPosition().z - unit->getDestination().z);
			}
			else if (unit->getPosition().z < unit->getDestination().z)
			{
				// going up a level, so toLevel 0 becomes -24, -8 becomes -16
				toLevel = -24*(unit->getDestination().z - unit->getPosition().z) + abs(toLevel);
			}
			offset->y += ((fromLevel * (endphase - phase)) / endphase) + ((toLevel * (phase)) / endphase);
		}
		else
		{
			// from phase 4 onwards the unit behind the scenes already is on the destination tile
			// we have to get it's last position to calculate the correct offset
			int fromLevel = getTerrainLevel(unit->getLastPosition(), size);
			int toLevel = getTerrainLevel(unit->getDestination(), size);
			if (unit->getLastPosition().z > unit->getDestination().z)
			{
				// going down a level, so fromLevel 0 becomes -24, -8 becomes -32
				fromLevel -= 24*(unit->getLastPosition().z - unit->getDestination().z);
			}
			else if (unit->getLastPosition().z < unit->getDestination().z)
			{
				// going up a level, so fromLevel 0 becomes +24, -8 becomes 16
				fromLevel = 24*(unit->getDestination().z - unit->getLastPosition().z) - abs(fromLevel);
			}
			offset->y += ((fromLevel * (endphase - phase)) / endphase) + ((toLevel * (phase)) / endphase);
		}
	}
	else
	{
		offset->y += getTerrainLevel(unit->getPosition(), size);

		if (_save->getDepth() > 0)
		{
			unit->setFloorAbove(false);

			// make sure this unit isn't obscured by the floor above him, otherwise it looks weird.
			if (_camera->getViewLevel() > unit->getPosition().z)
			{
				for (int z = std::min(_camera->getViewLevel(), _save->getMapSizeZ() - 1); z != unit->getPosition().z; --z)
				{
					if (!_save->getTile(Position(unit->getPosition().x, unit->getPosition().y, z))->hasNoFloor(0))
					{
						unit->setFloorAbove(true);
						break;
					}
				}
			}
		}
	}
}


/**
  * Terrainlevel goes from 0 to -24. For a larger sized unit, we need to pick the heighest terrain level, which is the lowest number...
  * @param pos Position.
  * @param size Size of the unit we want to get the level from.
  * @return terrainlevel.
  */
int Map::getTerrainLevel(const Position& pos, int size) const
{
	int lowestlevel = 0;

	for (int x = 0; x < size; x++)
	{
		for (int y = 0; y < size; y++)
		{
			int l = _save->getTile(pos + Position(x,y,0))->getTerrainLevel();
			if (l < lowestlevel)
				lowestlevel = l;
		}
	}

	return lowestlevel;
}

/**
 * Sets the 3D cursor to selection/aim mode.
 * @param type Cursor type.
 * @param size Size of cursor.
 */
void Map::setCursorType(CursorType type, int size)
{
	// reset cursor indicator cache
	_cacheActiveWeaponUfopediaArticleUnlocked = -1;
	_cacheIsCtrlPressed = false;
	_cacheCursorPosition = Position(-1, -1, -1);
	_cacheHasLOS = -1;

	_cursorType = type;
	if (_cursorType == CT_NORMAL)
		_cursorSize = size;
	else
		_cursorSize = 1;
}

/**
 * Gets the cursor type.
 * @return cursortype.
 */
CursorType Map::getCursorType() const
{
	return _cursorType;
}

/**
 * Puts a projectile sprite on the map.
 * @param projectile Projectile to place.
 */
void Map::setProjectile(Projectile *projectile)
{
	_projectile = projectile;
	if (projectile && Options::battleSmoothCamera)
	{
		_launch = true;
	}
}

/**
 * Gets the current projectile sprite on the map.
 * @return Projectile or 0 if there is no projectile sprite on the map.
 */
Projectile *Map::getProjectile() const
{
	return _projectile;
}

/**
 * Gets a list of explosion sprites on the map.
 * @return A list of explosion sprites.
 */
std::list<Explosion*> *Map::getExplosions()
{
	return &_explosions;
}

/**
 * Gets the pointer to the camera.
 * @return Pointer to camera.
 */
Camera *Map::getCamera()
{
	return _camera;
}

/**
 * Timers only work on surfaces so we have to pass this on to the camera object.
 */
void Map::scrollMouse()
{
	_camera->scrollMouse();
}

/**
 * Timers only work on surfaces so we have to pass this on to the camera object.
 */
void Map::scrollKey()
{
	_camera->scrollKey();
}

/**
 * Modify the fade shade level if fade's in progress.
 */
void Map::fadeShade()
{
	bool hold = SDL_GetKeyState(NULL)[Options::keyNightVisionHold];
	if ((_nightVisionOn && !hold) || (!_nightVisionOn && hold))
	{
		_nvColor = Options::nightVisionColor;
		if (_fadeShade > NIGHT_VISION_SHADE) // 0 = max brightness
		{
			--_fadeShade;
		}
	}
	else
	{
		if (_nvColor != 0)
		{
			if (_fadeShade < _save->getGlobalShade())
			{
				// gradually fade away
				++_fadeShade;
			}
			else
			{
				// and at the end turn off night vision
				_nvColor = 0;
			}
		}
	}
}

/**
 * Gets a list of waypoints on the map.
 * @return A list of waypoints.
 */
std::vector<Position> *Map::getWaypoints()
{
	return &_waypoints;
}

/**
 * Sets mouse-buttons' pressed state.
 * @param button Index of the button.
 * @param pressed The state of the button.
 */
void Map::setButtonsPressed(Uint8 button, bool pressed)
{
	setButtonPressed(button, pressed);
}

/**
 * Sets the unitDying flag.
 * @param flag True if the unit is dying.
 */
void Map::setUnitDying(bool flag)
{
	_unitDying = flag;
}

/**
 * Updates the selector to the last-known mouse position.
 */
void Map::refreshSelectorPosition()
{
	setSelectorPosition(_mouseX, _mouseY);
}

/**
 * Special handling for setting the height of the map viewport.
 * @param height the new base screen height.
 */
void Map::setHeight(int height)
{
	Surface::setHeight(height);
	_visibleMapHeight = height - _iconHeight;
	_message->setHeight((_visibleMapHeight < 200)? _visibleMapHeight : 200);
	_message->setY((_visibleMapHeight - _message->getHeight()) / 2);
}

/**
 * Special handling for setting the width of the map viewport.
 * @param width the new base screen width.
 */
void Map::setWidth(int width)
{
	int dX = width - getWidth();
	Surface::setWidth(width);
	_message->setX(_message->getX() + dX / 2);
}

/**
 * Get the hidden movement screen's vertical position.
 * @return the vertical position of the hidden movement window.
 */
int Map::getMessageY() const
{
	return _message->getY();
}

/**
 * Get the icon height.
 */
int Map::getIconHeight() const
{
	return _iconHeight;
}

/**
 * Get the icon width.
 */
int Map::getIconWidth() const
{
	return _iconWidth;
}

/**
 * Returns the angle(left/right balance) of a sound effect,
 * based off a map position.
 * @param pos the map position to calculate the sound angle from.
 * @return the angle of the sound (280 to 440).
 */
int Map::getSoundAngle(const Position& pos) const
{
	int midPoint = getWidth() / 2;
	Position relativePosition;

	_camera->convertMapToScreen(pos, &relativePosition);
	// cap the position to the screen edges relative to the center,
	// negative values indicating a left-shift, and positive values shifting to the right.
	relativePosition.x = Clamp((relativePosition.x + _camera->getMapOffset().x) - midPoint, -midPoint, midPoint);

	// convert the relative distance to a relative increment of an 80 degree angle
	// we use +- 80 instead of +- 90, so as not to go ALL the way left or right
	// which would effectively mute the sound out of one speaker.
	// since Mix_SetPosition uses modulo 360, we can't feed it a negative number, so add 360 instead.
	return 360 + (relativePosition.x / (midPoint / 80.0));
}

/**
 * Reset the camera smoothing bool.
 */
void Map::resetCameraSmoothing()
{
	_smoothingEngaged = false;
}

/**
 * Set the "explosion flash" bool.
 * @param flash should the screen be rendered in EGA this frame?
 */
void Map::setBlastFlash(bool flash)
{
	_flashScreen = flash;
}

/**
 * Checks if the screen is still being rendered in EGA.
 * @return if we are still in EGA mode.
 */
bool Map::getBlastFlash() const
{
	return _flashScreen;
}

/**
 * Resets obstacle markers.
 */
void Map::resetObstacles(void)
{
	for (int z = 0; z < _save->getMapSizeZ(); z++)
		for (int y = 0; y < _save->getMapSizeY(); y++)
			for (int x = 0; x < _save->getMapSizeX(); x++)
			{
				Tile *tile = _save->getTile(Position(x, y, z));
				if (tile) tile->resetObstacle();
			}
	_showObstacles = false;
}

/**
 * Enables obstacle markers.
 */
void Map::enableObstacles(void)
{
	_showObstacles = true;
	if (_obstacleTimer)
	{
		_obstacleTimer->stop();
		_obstacleTimer->start();
	}
}

/**
 * Disables obstacle markers.
 */
void Map::disableObstacles(void)
{
	_showObstacles = false;
	if (_obstacleTimer)
	{
		_obstacleTimer->stop();
	}
}

}<|MERGE_RESOLUTION|>--- conflicted
+++ resolved
@@ -1085,33 +1085,9 @@
 							if ((_cursorType == CT_AIM || _cursorType == CT_PSI || _cursorType == CT_WAYPOINT) && Options::battleUFOExtenderAccuracy)
 							{
 								BattleAction *action = _save->getBattleGame()->getCurrentAction();
-<<<<<<< HEAD
 								const RuleItem *weapon = action->weapon->getRules();
 								std::ostringstream ss;
 								int distance = _save->getTileEngine()->distance(Position(itX, itY, itZ), action->actor->getPosition());
-=======
-								RuleItem *weapon = action->weapon->getRules();
-								int accuracy = action->actor->getFiringAccuracy(action->type, action->weapon);
-								int distance = _save->getTileEngine()->distance(Position (itX, itY,itZ), action->actor->getPosition());
-								int upperLimit = 200;
-								int lowerLimit = weapon->getMinRange();
-								switch (action->type)
-								{
-								case BA_AIMEDSHOT:
-									upperLimit = weapon->getAimRange();
-									break;
-								case BA_SNAPSHOT:
-									upperLimit = weapon->getSnapRange();
-									break;
-								case BA_AUTOSHOT:
-									upperLimit = weapon->getAutoRange();
-									break;
-								default:
-									break;
-								}
-								// at this point, let's assume the shot is adjusted and set the text amber.
-								_txtAccuracy->setColor(Palette::blockOffset(Pathfinding::yellow - 1)-1);
->>>>>>> 92150fc6
 
 								if (_cursorType == CT_AIM)
 								{
@@ -1306,12 +1282,8 @@
 										ss << "\n?-?";
 									}
 								}
-<<<<<<< HEAD
-
-								_txtAccuracy->setText(Language::utf8ToWstr(ss.str()));
-=======
-								_txtAccuracy->setText(Unicode::formatPercentage(accuracy));
->>>>>>> 92150fc6
+
+								_txtAccuracy->setText(ss.str());
 								_txtAccuracy->draw();
 								_txtAccuracy->blitNShade(surface, screenPosition.x, screenPosition.y, 0);
 							}
