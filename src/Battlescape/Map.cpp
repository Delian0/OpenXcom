/*
 * Copyright 2010-2016 OpenXcom Developers.
 *
 * This file is part of OpenXcom.
 *
 * OpenXcom is free software: you can redistribute it and/or modify
 * it under the terms of the GNU General Public License as published by
 * the Free Software Foundation, either version 3 of the License, or
 * (at your option) any later version.
 *
 * OpenXcom is distributed in the hope that it will be useful,
 * but WITHOUT ANY WARRANTY; without even the implied warranty of
 * MERCHANTABILITY or FITNESS FOR A PARTICULAR PURPOSE.  See the
 * GNU General Public License for more details.
 *
 * You should have received a copy of the GNU General Public License
 * along with OpenXcom.  If not, see <http://www.gnu.org/licenses/>.
 */
#include <fstream>
#include "Map.h"
#include "Camera.h"
#include "UnitSprite.h"
#include "ItemSprite.h"
#include "Pathfinding.h"
#include "TileEngine.h"
#include "Projectile.h"
#include "Explosion.h"
#include "BattlescapeState.h"
#include "Particle.h"
#include "../Mod/Mod.h"
#include "../Engine/Action.h"
#include "../Engine/SurfaceSet.h"
#include "../Engine/Timer.h"
#include "../Engine/Language.h"
#include "../Engine/Palette.h"
#include "../Engine/Game.h"
#include "../Engine/Screen.h"
#include "../Savegame/SavedBattleGame.h"
#include "../Savegame/Tile.h"
#include "../Savegame/BattleUnit.h"
#include "../Savegame/BattleItem.h"
#include "../Mod/RuleItem.h"
#include "../Mod/RuleInterface.h"
#include "../Mod/MapDataSet.h"
#include "../Mod/MapData.h"
#include "../Mod/Armor.h"
#include "BattlescapeMessage.h"
#include "../Savegame/SavedGame.h"
#include "../Interface/NumberText.h"
#include "../Interface/Text.h"
#include "../fmath.h"


/*
  1) Map origin is top corner.
  2) X axis goes downright. (width of the map)
  3) Y axis goes downleft. (length of the map
  4) Z axis goes up (height of the map)

           0,0
			/\
	    y+ /  \ x+
		   \  /
		    \/
 */

namespace OpenXcom
{

/**
 * Sets up a map with the specified size and position.
 * @param game Pointer to the core game.
 * @param width Width in pixels.
 * @param height Height in pixels.
 * @param x X position in pixels.
 * @param y Y position in pixels.
 * @param visibleMapHeight Current visible map height.
 */
Map::Map(Game *game, int width, int height, int x, int y, int visibleMapHeight) : InteractiveSurface(width, height, x, y), _game(game), _arrow(0), _selectorX(0), _selectorY(0), _mouseX(0), _mouseY(0), _cursorType(CT_NORMAL), _cursorSize(1), _animFrame(0), _projectile(0), _projectileInFOV(false), _explosionInFOV(false), _launch(false), _visibleMapHeight(visibleMapHeight), _unitDying(false), _smoothingEngaged(false), _flashScreen(false)
{
	_iconHeight = _game->getMod()->getInterface("battlescape")->getElement("icons")->h;
	_iconWidth = _game->getMod()->getInterface("battlescape")->getElement("icons")->w;
	_messageColor = _game->getMod()->getInterface("battlescape")->getElement("messageWindows")->color;

	_previewSetting = Options::battleNewPreviewPath;
	_smoothCamera = Options::battleSmoothCamera;
	if (Options::traceAI)
	{
		// turn everything on because we want to see the markers.
		_previewSetting = PATH_FULL;
	}
	_save = _game->getSavedGame()->getSavedBattle();
	if ((int)(_game->getMod()->getLUTs()->size()) > _save->getDepth())
	{
		_transparencies = &_game->getMod()->getLUTs()->at(_save->getDepth());
	}

	_spriteWidth = _game->getMod()->getSurfaceSet("BLANKS.PCK")->getFrame(0)->getWidth();
	_spriteHeight = _game->getMod()->getSurfaceSet("BLANKS.PCK")->getFrame(0)->getHeight();
	_message = new BattlescapeMessage(320, (visibleMapHeight < 200)? visibleMapHeight : 200, 0, 0);
	_message->setX(_game->getScreen()->getDX());
	_message->setY((visibleMapHeight - _message->getHeight()) / 2);
	_message->setTextColor(_messageColor);
	_camera = new Camera(_spriteWidth, _spriteHeight, _save->getMapSizeX(), _save->getMapSizeY(), _save->getMapSizeZ(), this, visibleMapHeight);
	_scrollMouseTimer = new Timer(SCROLL_INTERVAL);
	_scrollMouseTimer->onTimer((SurfaceHandler)&Map::scrollMouse);
	_scrollKeyTimer = new Timer(SCROLL_INTERVAL);
	_scrollKeyTimer->onTimer((SurfaceHandler)&Map::scrollKey);
	_camera->setScrollTimer(_scrollMouseTimer, _scrollKeyTimer);

	_txtAccuracy = new Text(24, 9, 0, 0);
	_txtAccuracy->setSmall();
	_txtAccuracy->setPalette(_game->getScreen()->getPalette());
	_txtAccuracy->setHighContrast(true);
	_txtAccuracy->initText(_game->getMod()->getFont("FONT_BIG"), _game->getMod()->getFont("FONT_SMALL"), _game->getLanguage());
}

/**
 * Deletes the map.
 */
Map::~Map()
{
	delete _scrollMouseTimer;
	delete _scrollKeyTimer;
	delete _arrow;
	delete _message;
	delete _camera;
	delete _txtAccuracy;
}

/**
 * Initializes the map.
 */
void Map::init()
{
	// load the tiny arrow into a surface
	int f = Palette::blockOffset(1); // yellow
	int b = 15; // black
	int pixels[81] = { 0, 0, b, b, b, b, b, 0, 0,
					   0, 0, b, f, f, f, b, 0, 0,
					   0, 0, b, f, f, f, b, 0, 0,
					   b, b, b, f, f, f, b, b, b,
					   b, f, f, f, f, f, f, f, b,
					   0, b, f, f, f, f, f, b, 0,
					   0, 0, b, f, f, f, b, 0, 0,
					   0, 0, 0, b, f, b, 0, 0, 0,
					   0, 0, 0, 0, b, 0, 0, 0, 0 };

	_arrow = new Surface(9, 9);
	_arrow->setPalette(this->getPalette());
	_arrow->lock();
	for (int y = 0; y < 9;++y)
		for (int x = 0; x < 9; ++x)
			_arrow->setPixel(x, y, pixels[x+(y*9)]);
	_arrow->unlock();

	_projectile = 0;
	if (_save->getDepth() == 0)
	{
		_projectileSet = _game->getMod()->getSurfaceSet("Projectiles");
	}
	else
	{
		_projectileSet = _game->getMod()->getSurfaceSet("UnderwaterProjectiles");
	}
}

/**
 * Keeps the animation timers running.
 */
void Map::think()
{
	_scrollMouseTimer->think(0, this);
	_scrollKeyTimer->think(0, this);
}

/**
 * Draws the whole map, part by part.
 */
void Map::draw()
{
	if (!_redraw)
	{
		return;
	}

	// normally we'd call for a Surface::draw();
	// but we don't want to clear the background with colour 0, which is transparent (aka black)
	// we use colour 15 because that actually corresponds to the colour we DO want in all variations of the xcom and tftd palettes.
	_redraw = false;
	clear(Palette::blockOffset(0)+15);

	Tile *t;

	_projectileInFOV = _save->getDebugMode();
	if (_projectile)
	{
		t = _save->getTile(Position(_projectile->getPosition(0).x/16, _projectile->getPosition(0).y/16, _projectile->getPosition(0).z/24));
		if (_save->getSide() == FACTION_PLAYER || (t && t->getVisible()))
		{
			_projectileInFOV = true;
		}
	}
	_explosionInFOV = _save->getDebugMode();
	if (!_explosions.empty())
	{
		for (std::list<Explosion*>::iterator i = _explosions.begin(); i != _explosions.end(); ++i)
		{
			t = _save->getTile(Position((*i)->getPosition().x/16, (*i)->getPosition().y/16, (*i)->getPosition().z/24));
			if (t && ((*i)->isBig() || t->getVisible()))
			{
				_explosionInFOV = true;
				break;
			}
		}
	}

	if ((_save->getSelectedUnit() && _save->getSelectedUnit()->getVisible()) || _unitDying || _save->getSelectedUnit() == 0 || _save->getDebugMode() || _projectileInFOV || _explosionInFOV)
	{
		drawTerrain(this);
	}
	else
	{
		_message->blit(this);
	}
}

/**
 * Replaces a certain amount of colors in the surface's palette.
 * @param colors Pointer to the set of colors.
 * @param firstcolor Offset of the first color to replace.
 * @param ncolors Amount of colors to replace.
 */
void Map::setPalette(SDL_Color *colors, int firstcolor, int ncolors)
{
	Surface::setPalette(colors, firstcolor, ncolors);
	for (std::vector<MapDataSet*>::const_iterator i = _save->getMapDataSets()->begin(); i != _save->getMapDataSets()->end(); ++i)
	{
		(*i)->getSurfaceset()->setPalette(colors, firstcolor, ncolors);
	}
	_message->setPalette(colors, firstcolor, ncolors);
	_message->setBackground(_game->getMod()->getSurface("TAC00.SCR"));
	_message->initText(_game->getMod()->getFont("FONT_BIG"), _game->getMod()->getFont("FONT_SMALL"), _game->getLanguage());
	_message->setText(_game->getLanguage()->getString("STR_HIDDEN_MOVEMENT"));
}

/**
<<<<<<< HEAD
 * Get shade of wall.
 * @param part For what wall do calculations.
 * @param tileFrot Tile of wall.
 * @param tileBehind Tile behind wall.
 * @return Current shade of wall.
 */
int Map::getWallShade(MapDataType part, Tile* tileFrot, Tile* tileBehind)
{
	int shade;
	if (tileFrot->isDiscovered(2))
	{
		shade = tileFrot->getShade();
	}
	else
	{
		shade = 16;
	}
	if (part)
	{
		auto data = tileFrot->getMapData(part);
		if ((data->isDoor() || data->isUFODoor()) && tileFrot->isDiscovered(part - 1))
		{
			shade = std::min(tileFrot->getShade(), tileBehind ? tileBehind->getShade() + 5 : 16);
		}
	}
	return shade;
=======
 * Check two positions if have same XY cords
 */
static bool positionHaveSameXY(Position a, Position b)
{
	return a.x == b.x && a.y == b.y;
}


/**
 * Draw part of unit graphic that overlap current tile.
 * @param surface
 * @param bu
 * @param tileNorth
 * @param tileScreenPosition
 * @param shade
 */
void Map::drawUnit(Surface *surface, Tile *unitTile, Tile *currTile, Position currTileScreenPosition, int shade, bool topLayer)
{
	const int tileFoorWidth = 32;
	const int tileFoorHeight = 16;
	const int tileHeight = 40;

	if (!unitTile)
	{
		return;
	}
	BattleUnit* bu = unitTile->getUnit();
	Position unitOffset;
	bool unitFromBelow = false;
	if (!bu)
	{
		Tile *below = _save->getTile(unitTile->getPosition() + Position(0,0,-1));
		if (below && unitTile->hasNoFloor(below))
		{
			bu = below->getUnit();
			if (!bu)
			{
				return;
			}
			unitFromBelow = true;
		}
		else
		{
			return;
		}
	}

	if (!(bu->getVisible() || _save->getDebugMode()))
	{
		return;
	}

	unitOffset.x = unitTile->getPosition().x - bu->getPosition().x;
	unitOffset.y = unitTile->getPosition().y - bu->getPosition().y;
	int part = unitOffset.x + unitOffset.y*2;
	bool ignored;
	Surface *tmpSurface = bu->getCache(&ignored, part);
	if (!tmpSurface)
	{
		return;
	}

	bool moving = bu->getStatus() == STATUS_WALKING || bu->getStatus() == STATUS_FLYING;
	int bonusWidth = moving ? 0 : tileFoorWidth;
	int topMargin = 0;
	int bottomMargin = 0;

	//if unit is from below then we draw only part that in in tile
	if (unitFromBelow)
	{
		bottomMargin = -tileFoorHeight / 2;
		topMargin = tileFoorHeight;
	}
	else if (topLayer)
	{
		topMargin = 2 * tileFoorHeight;
	}
	else
	{
		Tile *top = _save->getTile(unitTile->getPosition() + Position(0, 0, +1));
		if (top && top->hasNoFloor(unitTile))
		{
			topMargin = -tileFoorHeight / 2;
		}
		else
		{
			topMargin = tileFoorHeight;
		}
	}

	GraphSubset mask = GraphSubset(tileFoorWidth + bonusWidth, tileHeight + topMargin + bottomMargin).offset(currTileScreenPosition.x - bonusWidth / 2, currTileScreenPosition.y - topMargin);

	if (moving)
	{
		GraphSubset leftMask = mask.offset(-tileFoorWidth/2, 0);
		GraphSubset rightMask = mask.offset(+tileFoorWidth/2, 0);
		int direction = bu->getDirection();
		Position partCurr = currTile->getPosition();
		Position partDest = bu->getDestination() + unitOffset;
		Position partLast = bu->getLastPosition() + unitOffset;
		bool isTileDestPos = positionHaveSameXY(partDest, partCurr);
		bool isTileLastPos = positionHaveSameXY(partLast, partCurr);

		//adjusting mask
		if (positionHaveSameXY(partLast, partDest))
		{
			if (currTile == unitTile)
			{
				//no change
			}
			else
			{
				//nothing to draw
				return;
			}
		}
		else if (isTileDestPos)
		{
			//unit is moving to this tile
			switch (direction)
			{
			case 0:
			case 1:
				mask = GraphSubset::intersection(mask, rightMask);
				break;
			case 2:
				//no change
				break;
			case 3:
				//no change
				break;
			case 4:
				//no change
				break;
			case 5:
			case 6:
				mask = GraphSubset::intersection(mask, leftMask);
				break;
			case 7:
				//nothing to draw
				return;
			}
		}
		else if (isTileLastPos)
		{
			//unit is exiting this tile
			switch (direction)
			{
			case 0:
				//no change
				break;
			case 1:
			case 2:
				mask = GraphSubset::intersection(mask, leftMask);
				break;
			case 3:
				//nothing to draw
				return;
			case 4:
			case 5:
				mask = GraphSubset::intersection(mask, rightMask);
				break;
			case 6:
				//no change
				break;
			case 7:
				//no change
				break;
			}
		}
		else
		{
			Position leftPos = partCurr + Position(-1, 0, 0);
			Position rightPos = partCurr + Position(0, -1, 0);
			if (!topLayer && (partDest.z > partCurr.z || partLast.z > partCurr.z))
			{
				//unit change layers, it will be drawn by upper layer not lower.
				return;
			}
			else if (
				(direction == 1 && (partDest == rightPos || partLast == leftPos)) ||
				(direction == 5 && (partDest == leftPos || partLast == rightPos)))
			{
				mask = GraphSubset(tileFoorWidth, tileHeight + 2 * tileFoorHeight).offset(currTileScreenPosition.x, currTileScreenPosition.y - 2 * tileFoorHeight);
			}
			else
			{
				//unit is not moving close to tile
				return;
			}
		}
	}
	else if (unitTile != currTile)
	{
		return;
	}

	Position tileScreenPosition;
	_camera->convertMapToScreen(unitTile->getPosition() + Position(0,0, unitFromBelow ? -1 : 0), &tileScreenPosition);
	tileScreenPosition += _camera->getMapOffset();

	// draw unit
	Position offset;
	int shadeOffset;
	calculateWalkingOffset(bu, &offset, &shadeOffset);
	int tileShade = currTile->isDiscovered(2) ? currTile->getShade() : 16;
	int unitShade = (tileShade * (16 - shadeOffset) + shade * shadeOffset) / 16;
	tmpSurface->blitNShade(surface, tileScreenPosition.x + offset.x - _spriteWidth / 2, tileScreenPosition.y + offset.y, unitShade, mask);
	// draw fire
	if (bu->getFire() > 0)
	{
		int frameNumber = 4 + (_animFrame / 2);
		tmpSurface = _game->getMod()->getSurfaceSet("SMOKE.PCK")->getFrame(frameNumber);
		tmpSurface->blitNShade(surface, tileScreenPosition.x + offset.x, tileScreenPosition.y + offset.y, 0, mask);
	}
	if (bu->getBreathFrame() > 0)
	{
		tmpSurface = _game->getMod()->getSurfaceSet("BREATH-1.PCK")->getFrame(bu->getBreathFrame() - 1);
		// lower the bubbles for shorter or kneeling units.
		offset.y += (22 - bu->getHeight());
		if (tmpSurface)
		{
			tmpSurface->blitNShade(surface, tileScreenPosition.x + offset.x, tileScreenPosition.y + offset.y - 30, tileShade, mask);
		}
	}
>>>>>>> 49b0af83
}

/**
 * Draw the terrain.
 * Keep this function as optimised as possible. It's big to minimise overhead of function calls.
 * @param surface The surface to draw on.
 */
void Map::drawTerrain(Surface *surface)
{
	int frameNumber = 0;
	Surface *tmpSurface;
	Tile *tile;
	int beginX = 0, endX = _save->getMapSizeX() - 1;
	int beginY = 0, endY = _save->getMapSizeY() - 1;
	int beginZ = 0, endZ = _camera->getShowAllLayers()?_save->getMapSizeZ() - 1:_camera->getViewLevel();
	Position mapPosition, screenPosition, bulletPositionScreen;
	int bulletLowX=16000, bulletLowY=16000, bulletLowZ=16000, bulletHighX=0, bulletHighY=0, bulletHighZ=0;
	int dummy;
	BattleUnit *unit = 0;
	int tileShade, wallShade, tileColor;
	UnitSprite unitSprite(surface, _game->getMod(), _animFrame, _save->getDepth() != 0);
	ItemSprite itemSprite(surface, _game->getMod(), _animFrame);

	const int halfAnimFrame = (_animFrame / 2) % 4;
	const int halfAnimFrameRest = (_animFrame % 2);

	static const int arrowBob[8] = {0,1,2,1,0,1,2,1};

	NumberText *_numWaypid = 0;

	// if we got bullet, get the highest x and y tiles to draw it on
	if (_projectile && _explosions.empty())
	{
		int part = _projectile->getItem() ? 0 : BULLET_SPRITES-1;
		for (int i = 0; i <= part; ++i)
		{
			if (_projectile->getPosition(1-i).x < bulletLowX)
				bulletLowX = _projectile->getPosition(1-i).x;
			if (_projectile->getPosition(1-i).y < bulletLowY)
				bulletLowY = _projectile->getPosition(1-i).y;
			if (_projectile->getPosition(1-i).z < bulletLowZ)
				bulletLowZ = _projectile->getPosition(1-i).z;
			if (_projectile->getPosition(1-i).x > bulletHighX)
				bulletHighX = _projectile->getPosition(1-i).x;
			if (_projectile->getPosition(1-i).y > bulletHighY)
				bulletHighY = _projectile->getPosition(1-i).y;
			if (_projectile->getPosition(1-i).z > bulletHighZ)
				bulletHighZ = _projectile->getPosition(1-i).z;
		}
		// divide by 16 to go from voxel to tile position
		bulletLowX = bulletLowX / 16;
		bulletLowY = bulletLowY / 16;
		bulletLowZ = bulletLowZ / 24;
		bulletHighX = bulletHighX / 16;
		bulletHighY = bulletHighY / 16;
		bulletHighZ = bulletHighZ / 24;

		// if the projectile is outside the viewport - center it back on it
		_camera->convertVoxelToScreen(_projectile->getPosition(), &bulletPositionScreen);

		if (_projectileInFOV)
		{
			Position newCam = _camera->getMapOffset();
			if (newCam.z != bulletHighZ) //switch level
			{
				newCam.z = bulletHighZ;
				if (_projectileInFOV)
				{
					_camera->setMapOffset(newCam);
					_camera->convertVoxelToScreen(_projectile->getPosition(), &bulletPositionScreen);
				}
			}
			if (_smoothCamera)
			{
				if (_launch)
				{
					_launch = false;
					if ((bulletPositionScreen.x < 1 || bulletPositionScreen.x > surface->getWidth() - 1 ||
						bulletPositionScreen.y < 1 || bulletPositionScreen.y > _visibleMapHeight - 1))
					{
						_camera->centerOnPosition(Position(bulletLowX, bulletLowY, bulletHighZ), false);
						_camera->convertVoxelToScreen(_projectile->getPosition(), &bulletPositionScreen);
					}
				}
				if (!_smoothingEngaged)
				{
					if (bulletPositionScreen.x < 1 || bulletPositionScreen.x > surface->getWidth() - 1 ||
						bulletPositionScreen.y < 1 || bulletPositionScreen.y > _visibleMapHeight - 1)
					{
						_smoothingEngaged = true;
					}
				}
				else
				{
					_camera->jumpXY(surface->getWidth() / 2 - bulletPositionScreen.x, _visibleMapHeight / 2 - bulletPositionScreen.y);
				}
			}
			else
			{
				bool enough;
				do
				{
					enough = true;
					if (bulletPositionScreen.x < 0)
					{
						_camera->jumpXY(+surface->getWidth(), 0);
						enough = false;
					}
					else if (bulletPositionScreen.x > surface->getWidth())
					{
						_camera->jumpXY(-surface->getWidth(), 0);
						enough = false;
					}
					else if (bulletPositionScreen.y < 0)
					{
						_camera->jumpXY(0, +_visibleMapHeight);
						enough = false;
					}
					else if (bulletPositionScreen.y > _visibleMapHeight)
					{
						_camera->jumpXY(0, -_visibleMapHeight);
						enough = false;
					}
					_camera->convertVoxelToScreen(_projectile->getPosition(), &bulletPositionScreen);
				}
				while (!enough);
			}
		}
	}

	// get corner map coordinates to give rough boundaries in which tiles to redraw are
	_camera->convertScreenToMap(0, 0, &beginX, &dummy);
	_camera->convertScreenToMap(surface->getWidth(), 0, &dummy, &beginY);
	_camera->convertScreenToMap(surface->getWidth() + _spriteWidth, surface->getHeight() + _spriteHeight, &endX, &dummy);
	_camera->convertScreenToMap(0, surface->getHeight() + _spriteHeight, &dummy, &endY);
	beginY -= (_camera->getViewLevel() * 2);
	beginX -= (_camera->getViewLevel() * 2);
	if (beginX < 0)
		beginX = 0;
	if (beginY < 0)
		beginY = 0;

	bool pathfinderTurnedOn = _save->getPathfinding()->isPathPreviewed();

	if (!_waypoints.empty() || (pathfinderTurnedOn && (_previewSetting & PATH_TU_COST)))
	{
		_numWaypid = new NumberText(15, 15, 20, 30);
		_numWaypid->setPalette(getPalette());
		_numWaypid->setColor(pathfinderTurnedOn ? _messageColor + 1 : Palette::blockOffset(1));
	}

	surface->lock();
	for (int itZ = beginZ; itZ <= endZ; itZ++)
	{
		bool topLayer = itZ == endZ;
		for (int itX = beginX; itX <= endX; itX++)
		{
			for (int itY = beginY; itY <= endY; itY++)
			{
				mapPosition = Position(itX, itY, itZ);
				_camera->convertMapToScreen(mapPosition, &screenPosition);
				screenPosition += _camera->getMapOffset();

				// only render cells that are inside the surface
				if (screenPosition.x > -_spriteWidth && screenPosition.x < surface->getWidth() + _spriteWidth &&
					screenPosition.y > -_spriteHeight && screenPosition.y < surface->getHeight() + _spriteHeight )
				{
					tile = _save->getTile(mapPosition);
					Tile *tileNorth = _save->getTile(mapPosition - Position(0,1,0));
					Tile *tileWest = _save->getTile(mapPosition - Position(1,0,0));

					if (!tile) continue;

					if (tile->isDiscovered(2))
					{
						tileShade = tile->getShade();
					}
					else
					{
						tileShade = 16;
					}

					tileColor = tile->getMarkerColor();

					// Draw floor
					tmpSurface = tile->getSprite(O_FLOOR);
					if (tmpSurface)
						tmpSurface->blitNShade(surface, screenPosition.x, screenPosition.y - tile->getMapData(O_FLOOR)->getYOffset(), tileShade);
					unit = tile->getUnit();

					// Draw cursor back
					if (_cursorType != CT_NONE && _selectorX > itX - _cursorSize && _selectorY > itY - _cursorSize && _selectorX < itX+1 && _selectorY < itY+1 && !_save->getBattleState()->getMouseOverIcons())
					{
						if (_camera->getViewLevel() == itZ)
						{
							if (_cursorType != CT_AIM)
							{
								if (unit && (unit->getVisible() || _save->getDebugMode()))
									frameNumber = halfAnimFrameRest; // yellow box
								else
									frameNumber = 0; // red box
							}else
							{
								if (unit && (unit->getVisible() || _save->getDebugMode()))
									frameNumber = 7 + halfAnimFrame; // yellow animated crosshairs
								else
									frameNumber = 6; // red static crosshairs
							}
							tmpSurface = _game->getMod()->getSurfaceSet("CURSOR.PCK")->getFrame(frameNumber);
							tmpSurface->blitNShade(surface, screenPosition.x, screenPosition.y, 0);
						}
						else if (_camera->getViewLevel() > itZ)
						{
							frameNumber = 2; // blue box
							tmpSurface = _game->getMod()->getSurfaceSet("CURSOR.PCK")->getFrame(frameNumber);
							tmpSurface->blitNShade(surface, screenPosition.x, screenPosition.y, 0);
						}
					}

<<<<<<< HEAD
					// special handling for a moving unit.
					if (tileNorth)
					{
						BattleUnit *bu = tileNorth->getUnit();
						int tileNorthShade, tileTwoNorthShade, tileWestShade, tileNorthWestShade, tileSouthWestShade;
						if (tileNorth->isDiscovered(2))
						{
							tileNorthShade = tileNorth->getShade();
						}
						else
						{
							tileNorthShade = 16;
							bu = 0;
						}

						/*
						 * Phase I: rerender the unit to make sure they don't get drawn over any walls or under any tiles
						 */
						if (bu && bu->getVisible() && bu->getStatus() == STATUS_WALKING && tile->getTerrainLevel() >= tileNorth->getTerrainLevel())
						{
							Position tileOffset = Position(16,-8,0);
							// the part is 0 for small units, large units have parts 1,2 & 3 depending on the relative x/y position of this tile vs the actual unit position.
							int part = 0;
							part += tileNorth->getPosition().x - bu->getPosition().x;
							part += (tileNorth->getPosition().y - bu->getPosition().y)*2;
							Position offset;
							calculateWalkingOffset(bu, &offset);
							offset += screenPosition;
							offset += tileOffset;

							unitSprite.draw(
								bu, part,
								offset.x,
								offset.y,
								tileNorthShade
							);

							/*
							 * Phase II: rerender any east wall type objects in the tile to the north of the unit
							 * only applies to movement in the north/south direction.
							 */
							if ((bu->getDirection() == 0 || bu->getDirection() == 4) && mapPosition.y >= 2)
							{
								Tile *tileTwoNorth = _save->getTile(mapPosition - Position(0,2,0));
								if (tileTwoNorth->isDiscovered(2))
								{
									tileTwoNorthShade = tileTwoNorth->getShade();
								}
								else
								{
									tileTwoNorthShade = 16;
								}
								tmpSurface = tileTwoNorth->getSprite(O_OBJECT);
								if (tmpSurface && tileTwoNorth->getMapData(O_OBJECT)->getBigWall() == 6)
								{
									tmpSurface->blitNShade(surface, screenPosition.x + tileOffset.x*2, screenPosition.y - tileTwoNorth->getMapData(O_OBJECT)->getYOffset() + tileOffset.y*2, tileTwoNorthShade);
								}
							}

							/*
							 * Phase III: render any south wall type objects in the tile to the northWest
							 */
							if (mapPosition.x > 0)
							{
								Tile *tileNorthWest = _save->getTile(mapPosition - Position(1,1,0));
								if (tileNorthWest->isDiscovered(2))
								{
									tileNorthWestShade = tileNorthWest->getShade();
								}
								else
								{
									tileNorthWestShade = 16;
								}
								tmpSurface = tileNorthWest->getSprite(O_OBJECT);
								if (tmpSurface && tileNorthWest->getMapData(O_OBJECT)->getBigWall() == 7)
								{
									tmpSurface->blitNShade(surface, screenPosition.x, screenPosition.y - tileNorthWest->getMapData(O_OBJECT)->getYOffset() + tileOffset.y*2, tileNorthWestShade);
								}
							}

							/*
							 * Phase IV: render any south or east wall type objects in the tile to the north
							 */
							if (tileNorth->getMapData(O_OBJECT) && tileNorth->getMapData(O_OBJECT)->getBigWall() >= 6 && tileNorth->getMapData(O_OBJECT)->getBigWall() != 9)
							{
								tmpSurface = tileNorth->getSprite(O_OBJECT);
								if (tmpSurface)
									tmpSurface->blitNShade(surface, screenPosition.x + tileOffset.x, screenPosition.y - tileNorth->getMapData(O_OBJECT)->getYOffset() + tileOffset.y, tileNorthShade);
							}
							if (tileWest)
							{
								/*
								 * Phase V: re-render objects in the tile to the south west
								 * only render half so it won't overlap other areas that are already drawn
								 * and only apply this to movement in a north easterly or south westerly direction.
								 */
								if ( (bu->getDirection() == 1 || bu->getDirection() == 5) && mapPosition.y < endY-1)
								{
									Tile *tileSouthWest = _save->getTile(mapPosition + Position(-1, 1, 0));
									if (tileSouthWest->isDiscovered(2))
									{
										tileSouthWestShade = tileSouthWest->getShade();
									}
									else
									{
										tileSouthWestShade = 16;
									}
									tmpSurface = tileSouthWest->getSprite(O_OBJECT);
									if (tmpSurface)
									{
										tmpSurface->blitNShade(surface, screenPosition.x - tileOffset.x * 2, screenPosition.y - tileSouthWest->getMapData(O_OBJECT)->getYOffset(), tileSouthWestShade, true);
									}
								}

								/*
								 * Phase VI: we need to re-render everything in the tile to the west.
								 */
								BattleUnit *westUnit = tileWest->getUnit();
								if (tileWest->isDiscovered(2))
								{
									tileWestShade = tileWest->getShade();
								}
								else
								{
									tileWestShade = 16;
									westUnit = 0;
								}
								tmpSurface = tileWest->getSprite(O_WESTWALL);
								if (tmpSurface && bu != unit)
								{
									Tile *tileWestWest = _save->getTile(mapPosition - Position(2,0,0));
									wallShade = getWallShade(O_WESTWALL, tileWest, tileWestWest);
									tmpSurface->blitNShade(surface, screenPosition.x - tileOffset.x, screenPosition.y - tileWest->getMapData(O_WESTWALL)->getYOffset() + tileOffset.y, wallShade, true);
								}
								tmpSurface = tileWest->getSprite(O_NORTHWALL);
								if (tmpSurface)
								{
									Tile *tileWestNorth = _save->getTile(mapPosition - Position(1,1,0));
									wallShade = getWallShade(O_NORTHWALL, tileWest, tileWestNorth);
									tmpSurface->blitNShade(surface, screenPosition.x - tileOffset.x, screenPosition.y - tileWest->getMapData(O_NORTHWALL)->getYOffset() + tileOffset.y, wallShade, true);
								}
								tmpSurface = tileWest->getSprite(O_OBJECT);
								if (tmpSurface && (tileWest->getMapData(O_OBJECT)->getBigWall() < 6 || tileWest->getMapData(O_OBJECT)->getBigWall() == 9) && tileWest->getMapData(O_OBJECT)->getBigWall() != 3)
								{
									tmpSurface->blitNShade(surface, screenPosition.x - tileOffset.x, screenPosition.y - tileWest->getMapData(O_OBJECT)->getYOffset() + tileOffset.y, tileWestShade, true);
									// if the object in the tile to the west is a diagonal big wall, we need to cover up the black triangle at the bottom
									if (tileWest->getMapData(O_OBJECT)->getBigWall() == 2)
									{
										tmpSurface = tile->getSprite(O_FLOOR);
										if (tmpSurface)
											tmpSurface->blitNShade(surface, screenPosition.x, screenPosition.y - tile->getMapData(O_FLOOR)->getYOffset(), tileShade);
									}
								}
								// draw an item on top of the floor (if any)
								BattleItem* item = tileWest->getTopItem();
								if (item)
								{
									itemSprite.draw(item,
										screenPosition.x - tileOffset.x,
										screenPosition.y + tileWest->getTerrainLevel() + tileOffset.y,
										tileWestShade,
										true
									);
								}
								// Draw soldier
								if (westUnit && (!tileWest->getMapData(O_OBJECT) || tileWest->getMapData(O_OBJECT)->getBigWall() < 6 || tileWest->getMapData(O_OBJECT)->getBigWall() == 9) && (westUnit->getVisible() || _save->getDebugMode()))
								{
									// the part is 0 for small units, large units have parts 1,2 & 3 depending on the relative x/y position of this tile vs the actual unit position.
									int part = 0;
									part += tileWest->getPosition().x - westUnit->getPosition().x;
									part += (tileWest->getPosition().y - westUnit->getPosition().y)*2;
									Position offset;
									calculateWalkingOffset(westUnit, &offset);
									unitSprite.draw(
										westUnit, part,
										screenPosition.x - tileOffset.x + offset.x,
										screenPosition.y + tileOffset.y + offset.y + getTerrainLevel(westUnit->getPosition(), westUnit->getArmor()->getSize()),
										tileWestShade,
										true
									);
								}
								// Draw smoke/fire
								if (tileWest->getSmoke() && tileWest->isDiscovered(2))
								{
									frameNumber = 0;
									int shade = 0;
									if (!tileWest->getFire())
									{
										if (_save->getDepth() > 0)
										{
											frameNumber += Mod::UNDERWATER_SMOKE_OFFSET;
										}
										else
										{
											frameNumber += Mod::SMOKE_OFFSET;
										}
										frameNumber += int(floor((tileWest->getSmoke() / 6.0) - 0.1)); // see http://www.ufopaedia.org/images/c/cb/Smoke.gif
										shade = tileWestShade;
									}

									if (halfAnimFrame + tileWest->getAnimationOffset() > 3)
									{
										frameNumber += (halfAnimFrame+ tileWest->getAnimationOffset() - 4);
									}
									else
									{
										frameNumber += halfAnimFrame + tileWest->getAnimationOffset();
									}
									tmpSurface = _game->getMod()->getSurfaceSet("SMOKE.PCK")->getFrame(frameNumber);
									tmpSurface->blitNShade(surface, screenPosition.x - tileOffset.x, screenPosition.y + tileOffset.y, shade, true);
								}
								// Draw object
								if (tileWest->getMapData(O_OBJECT) && tileWest->getMapData(O_OBJECT)->getBigWall() >= 6 && tileWest->getMapData(O_OBJECT)->getBigWall() != 9)
								{
									tmpSurface = tileWest->getSprite(O_OBJECT);
									tmpSurface->blitNShade(surface, screenPosition.x - tileOffset.x, screenPosition.y - tileWest->getMapData(O_OBJECT)->getYOffset() + tileOffset.y, tileWestShade, true);
								}
							}
						}
=======
					// special handling for a moving unit in background of tile.
					const int backPosSize = 3;
					Position backPos[backPosSize] =
					{
						Position(0, -1, 0),
						Position(-1, -1, 0),
						Position(-1, 0, 0),
					};

					for (int b = 0; b < backPosSize; ++b)
					{
						drawUnit(surface, _save->getTile(mapPosition + backPos[b]), tile, screenPosition, tileShade, topLayer);
>>>>>>> 49b0af83
					}

					// Draw walls
					if (!tile->isVoid())
					{
						// Draw west wall
						tmpSurface = tile->getSprite(O_WESTWALL);
						if (tmpSurface)
						{
							wallShade = getWallShade(O_WESTWALL, tile, tileWest);
							tmpSurface->blitNShade(surface, screenPosition.x, screenPosition.y - tile->getMapData(O_WESTWALL)->getYOffset(), wallShade);
						}
						// Draw north wall
						tmpSurface = tile->getSprite(O_NORTHWALL);
						if (tmpSurface)
						{
							wallShade = getWallShade(O_NORTHWALL, tile, tileNorth);
							tmpSurface->blitNShade(surface, screenPosition.x, screenPosition.y - tile->getMapData(O_NORTHWALL)->getYOffset(), wallShade, tile->getMapData(O_WESTWALL));
						}
						// Draw object
						if (tile->getMapData(O_OBJECT) && (tile->getMapData(O_OBJECT)->getBigWall() < 6 || tile->getMapData(O_OBJECT)->getBigWall() == 9))
						{
							tmpSurface = tile->getSprite(O_OBJECT);
							if (tmpSurface)
								tmpSurface->blitNShade(surface, screenPosition.x, screenPosition.y - tile->getMapData(O_OBJECT)->getYOffset(), tileShade);
						}
						// draw an item on top of the floor (if any)
						BattleItem* item = tile->getTopItem();
						if (item)
						{
							itemSprite.draw(item,
								screenPosition.x,
								screenPosition.y + tile->getTerrainLevel(),
								tileShade
							);
						}
					}

					// check if we got bullet && it is in Field Of View
					if (_projectile && _projectileInFOV)
					{
						tmpSurface = 0;
						BattleItem* item = _projectile->getItem();
						if (item)
						{
							Position voxelPos = _projectile->getPosition();
							// draw shadow on the floor
							voxelPos.z = _save->getTileEngine()->castedShade(voxelPos);
							if (voxelPos.x / 16 >= itX &&
								voxelPos.y / 16 >= itY &&
								voxelPos.x / 16 <= itX+1 &&
								voxelPos.y / 16 <= itY+1 &&
								voxelPos.z / 24 == itZ &&
								_save->getTileEngine()->isVoxelVisible(voxelPos))
							{
								_camera->convertVoxelToScreen(voxelPos, &bulletPositionScreen);

								itemSprite.drawShadow(item,
									bulletPositionScreen.x - 16,
									bulletPositionScreen.y - 26
								);
							}

							voxelPos = _projectile->getPosition();
							// draw thrown object
							if (voxelPos.x / 16 >= itX &&
								voxelPos.y / 16 >= itY &&
								voxelPos.x / 16 <= itX+1 &&
								voxelPos.y / 16 <= itY+1 &&
								voxelPos.z / 24 == itZ &&
								_save->getTileEngine()->isVoxelVisible(voxelPos))
							{
								_camera->convertVoxelToScreen(voxelPos, &bulletPositionScreen);

								itemSprite.draw(item,
									bulletPositionScreen.x - 16,
									bulletPositionScreen.y - 26,
									tileShade
								);
							}
						}
						else
						{
							// draw bullet on the correct tile
							if (itX >= bulletLowX && itX <= bulletHighX && itY >= bulletLowY && itY <= bulletHighY)
							{
								int begin = 0;
								int end = BULLET_SPRITES;
								int direction = 1;
								if (_projectile->isReversed())
								{
									begin = BULLET_SPRITES - 1;
									end = -1;
									direction = -1;
								}

								for (int i = begin; i != end; i += direction)
								{
									tmpSurface = _projectileSet->getFrame(_projectile->getParticle(i));
									if (tmpSurface)
									{
										Position voxelPos = _projectile->getPosition(1-i);
										// draw shadow on the floor
										voxelPos.z = _save->getTileEngine()->castedShade(voxelPos);
										if (voxelPos.x / 16 == itX &&
											voxelPos.y / 16 == itY &&
											voxelPos.z / 24 == itZ &&
											_save->getTileEngine()->isVoxelVisible(voxelPos))
										{
											_camera->convertVoxelToScreen(voxelPos, &bulletPositionScreen);
											bulletPositionScreen.x -= tmpSurface->getWidth() / 2;
											bulletPositionScreen.y -= tmpSurface->getHeight() / 2;
											tmpSurface->blitNShade(surface, bulletPositionScreen.x, bulletPositionScreen.y, 16);
										}

										// draw bullet itself
										voxelPos = _projectile->getPosition(1-i);
										if (voxelPos.x / 16 == itX &&
											voxelPos.y / 16 == itY &&
											voxelPos.z / 24 == itZ &&
											_save->getTileEngine()->isVoxelVisible(voxelPos))
										{
											_camera->convertVoxelToScreen(voxelPos, &bulletPositionScreen);
											bulletPositionScreen.x -= tmpSurface->getWidth() / 2;
											bulletPositionScreen.y -= tmpSurface->getHeight() / 2;
											tmpSurface->blitNShade(surface, bulletPositionScreen.x, bulletPositionScreen.y, 0);
										}
									}
								}
							}
						}
					}
					unit = tile->getUnit();
					// Draw soldier from this tile or below
					drawUnit(surface, tile, tile, screenPosition, tileShade, topLayer);

					// special handling for a moving unit in forground of tile.
					const int frontPosSize = 5;
					Position frontPos[frontPosSize] =
					{
<<<<<<< HEAD
						// the part is 0 for small units, large units have parts 1,2 & 3 depending on the relative x/y position of this tile vs the actual unit position.
						int part = 0;
						part += tile->getPosition().x - unit->getPosition().x;
						part += (tile->getPosition().y - unit->getPosition().y)*2;
						Position offset;
						calculateWalkingOffset(unit, &offset);
						offset += screenPosition;

						unitSprite.draw(
							unit, part,
							offset.x,
							offset.y,
							tileShade
						);
						if (unit->getBreathFrame() > 0)
						{
							tmpSurface = _game->getMod()->getSurfaceSet("BREATH-1.PCK")->getFrame(unit->getBreathFrame() - 1);
							// we enlarge the unit sprite when aiming to accommodate the weapon. so adjust as necessary.
							if (unit->getStatus() == STATUS_AIMING)
							{
								offset.x = 0;
							}

							// lower the bubbles for shorter or kneeling units.
							offset.y += (22 - unit->getHeight());
							if (tmpSurface)
							{
								tmpSurface->blitNShade(surface, offset.x, offset.y - 30, tileShade);
							}
						}
					}
					// if we can see through the floor, draw the soldier below it if it is on stairs
					Tile *tileBelow = _save->getTile(mapPosition + Position(0, 0, -1));
					if (itZ > 0 && tile->hasNoFloor(tileBelow))
					{
						BattleUnit *tunit = _save->selectUnit(Position(itX, itY, itZ-1));
						Tile *ttile = _save->getTile(Position(itX, itY, itZ-1));
						if (tunit && tunit->getVisible() && ttile->getTerrainLevel() < 0 && ttile->isDiscovered(2))
						{
							// the part is 0 for small units, large units have parts 1,2 & 3 depending on the relative x/y position of this tile vs the actual unit position.
							int part = 0;
							part += ttile->getPosition().x - tunit->getPosition().x;
							part += (ttile->getPosition().y - tunit->getPosition().y)*2;
							if (part != 1 && part != 2)
							{
								Position offset;
								calculateWalkingOffset(tunit, &offset);
								offset += screenPosition;
								offset += Position(0, 24, 0);

								unitSprite.draw(
									tunit, part,
									offset.x,
									offset.y,
									ttile->getShade()
								);
							}
						}
=======
						Position(-1, +1, 0),
						Position(0, +1, 0),
						Position(+1, +1, 0),
						Position(+1, 0, 0),
						Position(+1, -1, 0),
					};

					for (int f = 0; f < frontPosSize; ++f)
					{
						drawUnit(surface, _save->getTile(mapPosition + frontPos[f]), tile, screenPosition, tileShade, topLayer);
>>>>>>> 49b0af83
					}

					// Draw smoke/fire
					if (tile->getSmoke() && tile->isDiscovered(2))
					{
						frameNumber = 0;
						int shade = 0;
						if (!tile->getFire())
						{
							if (_save->getDepth() > 0)
							{
								frameNumber += Mod::UNDERWATER_SMOKE_OFFSET;
							}
							else
							{
								frameNumber += Mod::SMOKE_OFFSET;
							}
							frameNumber += int(floor((tile->getSmoke() / 6.0) - 0.1)); // see http://www.ufopaedia.org/images/c/cb/Smoke.gif
							shade = tileShade;
						}

						if (halfAnimFrame + tile->getAnimationOffset() > 3)
						{
							frameNumber += halfAnimFrame + tile->getAnimationOffset() - 4;
						}
						else
						{
							frameNumber += halfAnimFrame + tile->getAnimationOffset();
						}
						tmpSurface = _game->getMod()->getSurfaceSet("SMOKE.PCK")->getFrame(frameNumber);
						tmpSurface->blitNShade(surface, screenPosition.x, screenPosition.y, shade);
					}

					//draw particle clouds
					for (std::list<Particle*>::const_iterator i = tile->getParticleCloud()->begin(); i != tile->getParticleCloud()->end(); ++i)
					{
						int vaporX = screenPosition.x + (*i)->getX();
						int vaporY = screenPosition.y + (*i)->getY();
						if ((int)(_transparencies->size()) >= ((*i)->getColor() + 1) * 1024)
						{
							switch ((*i)->getSize())
							{
							case 3:
								surface->setPixel(vaporX+1, vaporY+1, (*_transparencies)[((*i)->getColor() * 1024) + ((*i)->getOpacity() * 256) + surface->getPixel(vaporX+1, vaporY+1)]);
							case 2:
								surface->setPixel(vaporX + 1, vaporY, (*_transparencies)[((*i)->getColor() * 1024) + ((*i)->getOpacity() * 256) + surface->getPixel(vaporX + 1, vaporY)]);
							case 1:
								surface->setPixel(vaporX, vaporY + 1, (*_transparencies)[((*i)->getColor() * 1024) + ((*i)->getOpacity() * 256) + surface->getPixel(vaporX, vaporY + 1)]);
							default:
								surface->setPixel(vaporX, vaporY, (*_transparencies)[((*i)->getColor() * 1024) + ((*i)->getOpacity() * 256) + surface->getPixel(vaporX, vaporY)]);
								break;
							}
						}
					}

					// Draw Path Preview
					if (tile->getPreview() != -1 && tile->isDiscovered(0) && (_previewSetting & PATH_ARROWS))
					{
						if (itZ > 0 && tile->hasNoFloor(_save->getTile(tile->getPosition() + Position(0,0,-1))))
						{
							tmpSurface = _game->getMod()->getSurfaceSet("Pathfinding")->getFrame(11);
							if (tmpSurface)
							{
								tmpSurface->blitNShade(surface, screenPosition.x, screenPosition.y+2, 0, false, tile->getMarkerColor());
							}
						}
						tmpSurface = _game->getMod()->getSurfaceSet("Pathfinding")->getFrame(tile->getPreview());
						if (tmpSurface)
						{
							tmpSurface->blitNShade(surface, screenPosition.x, screenPosition.y + tile->getTerrainLevel(), 0, false, tileColor);
						}
					}
					if (!tile->isVoid())
					{
						// Draw object
						if (tile->getMapData(O_OBJECT) && tile->getMapData(O_OBJECT)->getBigWall() >= 6 && tile->getMapData(O_OBJECT)->getBigWall() != 9)
						{
							tmpSurface = tile->getSprite(O_OBJECT);
							if (tmpSurface)
								tmpSurface->blitNShade(surface, screenPosition.x, screenPosition.y - tile->getMapData(O_OBJECT)->getYOffset(), tileShade, false);
						}
					}
					// Draw cursor front
					if (_cursorType != CT_NONE && _selectorX > itX - _cursorSize && _selectorY > itY - _cursorSize && _selectorX < itX+1 && _selectorY < itY+1 && !_save->getBattleState()->getMouseOverIcons())
					{
						if (_camera->getViewLevel() == itZ)
						{
							if (_cursorType != CT_AIM)
							{
								if (unit && (unit->getVisible() || _save->getDebugMode()))
									frameNumber = 3 + halfAnimFrameRest; // yellow box
								else
									frameNumber = 3; // red box
							}
							else
							{
								if (unit && (unit->getVisible() || _save->getDebugMode()))
									frameNumber = 7 + halfAnimFrame; // yellow animated crosshairs
								else
									frameNumber = 6; // red static crosshairs
							}
							tmpSurface = _game->getMod()->getSurfaceSet("CURSOR.PCK")->getFrame(frameNumber);
							tmpSurface->blitNShade(surface, screenPosition.x, screenPosition.y, 0);

							// UFO extender accuracy: display adjusted accuracy value on crosshair in real-time.
							if (_cursorType == CT_AIM && Options::battleUFOExtenderAccuracy)
							{
								BattleAction *action = _save->getBattleGame()->getCurrentAction();
								const RuleItem *weapon = action->weapon->getRules();
								std::ostringstream ss;
								int accuracy = action->actor->getFiringAccuracy(action->type, action->weapon, _game->getMod());
								int distance = _save->getTileEngine()->distance(Position (itX, itY,itZ), action->actor->getPosition());
								int upperLimit = 200;
								int lowerLimit = weapon->getMinRange();
								switch (action->type)
								{
								case BA_AIMEDSHOT:
									upperLimit = weapon->getAimRange();
									break;
								case BA_SNAPSHOT:
									upperLimit = weapon->getSnapRange();
									break;
								case BA_AUTOSHOT:
									upperLimit = weapon->getAutoRange();
									break;
								default:
									break;
								}
								// at this point, let's assume the shot is adjusted and set the text amber.
								_txtAccuracy->setColor(Palette::blockOffset(Pathfinding::yellow - 1)-1);

								if (distance > upperLimit)
								{
									accuracy -= (distance - upperLimit) * weapon->getDropoff();
								}
								else if (distance < lowerLimit)
								{
									accuracy -= (lowerLimit - distance) * weapon->getDropoff();
								}
								else
								{
									// no adjustment made? set it to green.
									_txtAccuracy->setColor(Palette::blockOffset(Pathfinding::green - 1)-1);
								}

								bool outOfRange = distance > weapon->getMaxRange();
								// special handling for short ranges and diagonals
								if (outOfRange && action->actor->directionTo(action->target) % 2 == 1)
								{
									// special handling for maxRange 1: allow it to target diagonally adjacent tiles, even though they are technically 2 tiles away.
									if (weapon->getMaxRange() == 1
										&& distance == 2)
									{
										outOfRange = false;
									}
									// special handling for maxRange 2: allow it to target diagonally adjacent tiles on a level above/below, even though they are technically 3 tiles away.
									else if (weapon->getMaxRange() == 2
										&& distance == 3
										&& itZ != action->actor->getPosition().z)
									{
										outOfRange = false;
									}
								}
								// zero accuracy or out of range: set it red.
								if (accuracy <= 0 || outOfRange)
								{
									accuracy = 0;
									_txtAccuracy->setColor(Palette::blockOffset(Pathfinding::red - 1)-1);
								}
								ss << accuracy;
								ss << "%";
								_txtAccuracy->setText(Language::utf8ToWstr(ss.str()));
								_txtAccuracy->draw();
								_txtAccuracy->blitNShade(surface, screenPosition.x, screenPosition.y, 0);
							}
						}
						else if (_camera->getViewLevel() > itZ)
						{
							frameNumber = 5; // blue box
							tmpSurface = _game->getMod()->getSurfaceSet("CURSOR.PCK")->getFrame(frameNumber);
							tmpSurface->blitNShade(surface, screenPosition.x, screenPosition.y, 0);
						}
						if (_cursorType > 2 && _camera->getViewLevel() == itZ)
						{
							int frame[6] = {0, 0, 0, 11, 13, 15};
							tmpSurface = _game->getMod()->getSurfaceSet("CURSOR.PCK")->getFrame(frame[_cursorType] + (_animFrame / 4) % 2);
							tmpSurface->blitNShade(surface, screenPosition.x, screenPosition.y, 0);
						}
					}

					// Draw waypoints if any on this tile
					int waypid = 1;
					int waypXOff = 2;
					int waypYOff = 2;

					for (std::vector<Position>::const_iterator i = _waypoints.begin(); i != _waypoints.end(); ++i)
					{
						if ((*i) == mapPosition)
						{
							if (waypXOff == 2 && waypYOff == 2)
							{
								tmpSurface = _game->getMod()->getSurfaceSet("CURSOR.PCK")->getFrame(7);
								tmpSurface->blitNShade(surface, screenPosition.x, screenPosition.y, 0);
							}
							if (_save->getBattleGame()->getCurrentAction()->type == BA_LAUNCH)
							{
								_numWaypid->setValue(waypid);
								_numWaypid->draw();
								_numWaypid->blitNShade(surface, screenPosition.x + waypXOff, screenPosition.y + waypYOff, 0);

								waypXOff += waypid > 9 ? 8 : 6;
								if (waypXOff >= 26)
								{
									waypXOff = 2;
									waypYOff += 8;
								}
							}
						}
						waypid++;
					}
				}
			}
		}
	}
	if (pathfinderTurnedOn)
	{
		if (_numWaypid)
		{
			_numWaypid->setBordered(true); // give it a border for the pathfinding display, makes it more visible on snow, etc.
		}
		for (int itZ = beginZ; itZ <= endZ; itZ++)
		{
			for (int itX = beginX; itX <= endX; itX++)
			{
				for (int itY = beginY; itY <= endY; itY++)
				{
					mapPosition = Position(itX, itY, itZ);
					_camera->convertMapToScreen(mapPosition, &screenPosition);
					screenPosition += _camera->getMapOffset();

					// only render cells that are inside the surface
					if (screenPosition.x > -_spriteWidth && screenPosition.x < surface->getWidth() + _spriteWidth &&
						screenPosition.y > -_spriteHeight && screenPosition.y < surface->getHeight() + _spriteHeight )
					{
						tile = _save->getTile(mapPosition);
						Tile *tileBelow = _save->getTile(mapPosition - Position(0,0,1));
						if (!tile || !tile->isDiscovered(0) || tile->getPreview() == -1)
							continue;
						int adjustment = -tile->getTerrainLevel();
						if (_previewSetting & PATH_ARROWS)
						{
							if (itZ > 0 && tile->hasNoFloor(tileBelow))
							{
								tmpSurface = _game->getMod()->getSurfaceSet("Pathfinding")->getFrame(23);
								if (tmpSurface)
								{
									tmpSurface->blitNShade(surface, screenPosition.x, screenPosition.y+2, 0, false, tile->getMarkerColor());
								}
							}
							int overlay = tile->getPreview() + 12;
							tmpSurface = _game->getMod()->getSurfaceSet("Pathfinding")->getFrame(overlay);
							if (tmpSurface)
							{
								tmpSurface->blitNShade(surface, screenPosition.x, screenPosition.y - adjustment, 0, false, tile->getMarkerColor());
							}
						}

						if (_previewSetting & PATH_TU_COST && tile->getTUMarker() > -1)
						{
							int off = tile->getTUMarker() > 9 ? 5 : 3;
							if (_save->getSelectedUnit() && _save->getSelectedUnit()->getArmor()->getSize() > 1)
							{
								adjustment += 1;
								if (!(_previewSetting & PATH_ARROWS))
								{
									adjustment += 7;
								}
							}
							_numWaypid->setValue(tile->getTUMarker());
							_numWaypid->draw();
							if ( !(_previewSetting & PATH_ARROWS) )
							{
								_numWaypid->blitNShade(surface, screenPosition.x + 16 - off, screenPosition.y + (29-adjustment), 0, false, tile->getMarkerColor() );
							}
							else
							{
								_numWaypid->blitNShade(surface, screenPosition.x + 16 - off, screenPosition.y + (22-adjustment), 0);
							}
						}
					}
				}
			}
		}
		if (_numWaypid)
		{
			_numWaypid->setBordered(false); // make sure we remove the border in case it's being used for missile waypoints.
		}
	}
	unit = _save->getSelectedUnit();
	if (unit && (_save->getSide() == FACTION_PLAYER || _save->getDebugMode()) && unit->getPosition().z <= _camera->getViewLevel())
	{
		_camera->convertMapToScreen(unit->getPosition(), &screenPosition);
		screenPosition += _camera->getMapOffset();
		Position offset;
		calculateWalkingOffset(unit, &offset);
		if (unit->getArmor()->getSize() > 1)
		{
			offset.y += 4;
		}
		offset.y += 24 - unit->getHeight();
		if (unit->isKneeled())
		{
			offset.y -= 2;
		}
		if (this->getCursorType() != CT_NONE)
		{
			_arrow->blitNShade(surface, screenPosition.x + offset.x + (_spriteWidth / 2) - (_arrow->getWidth() / 2), screenPosition.y + offset.y - _arrow->getHeight() + arrowBob[_animFrame % 8], 0);
		}
	}
	delete _numWaypid;

	// check if we got big explosions
	if (_explosionInFOV)
	{
		// big explosions cause the screen to flash as bright as possible before any explosions are actually drawn.
		// this causes everything to look like EGA for a single frame.
		if (_flashScreen)
		{
			for (int x = 0, y = 0; x < surface->getWidth() && y < surface->getHeight();)
			{
				Uint8 pixel = surface->getPixel(x, y);
				if (pixel)
				{
					pixel = (pixel & 0xF0) + 1; //avoid 0 pixel
					surface->setPixelIterative(&x, &y, pixel);
				}
			}
			_flashScreen = false;
		}
		else
		{
			for (std::list<Explosion*>::const_iterator i = _explosions.begin(); i != _explosions.end(); ++i)
			{
				_camera->convertVoxelToScreen((*i)->getPosition(), &bulletPositionScreen);
				if ((*i)->isBig())
				{
					if ((*i)->getCurrentFrame() >= 0)
					{
						tmpSurface = _game->getMod()->getSurfaceSet("X1.PCK")->getFrame((*i)->getCurrentFrame());
						tmpSurface->blitNShade(surface, bulletPositionScreen.x - (tmpSurface->getWidth() / 2), bulletPositionScreen.y - (tmpSurface->getHeight() / 2), 0);
					}
				}
				else if ((*i)->isHit())
				{
					tmpSurface = _game->getMod()->getSurfaceSet("HIT.PCK")->getFrame((*i)->getCurrentFrame());
					tmpSurface->blitNShade(surface, bulletPositionScreen.x - 15, bulletPositionScreen.y - 25, 0);
				}
				else
				{
					tmpSurface = _game->getMod()->getSurfaceSet("SMOKE.PCK")->getFrame((*i)->getCurrentFrame());
					tmpSurface->blitNShade(surface, bulletPositionScreen.x - 15, bulletPositionScreen.y - 15, 0);
				}
			}
		}
	}
	surface->unlock();
}

/**
 * Handles mouse presses on the map.
 * @param action Pointer to an action.
 * @param state State that the action handlers belong to.
 */
void Map::mousePress(Action *action, State *state)
{
	InteractiveSurface::mousePress(action, state);
	_camera->mousePress(action, state);
}

/**
 * Handles mouse releases on the map.
 * @param action Pointer to an action.
 * @param state State that the action handlers belong to.
 */
void Map::mouseRelease(Action *action, State *state)
{
	InteractiveSurface::mouseRelease(action, state);
	_camera->mouseRelease(action, state);
}

/**
 * Handles keyboard presses on the map.
 * @param action Pointer to an action.
 * @param state State that the action handlers belong to.
 */
void Map::keyboardPress(Action *action, State *state)
{
	InteractiveSurface::keyboardPress(action, state);
	_camera->keyboardPress(action, state);
}

/**
 * Handles keyboard releases on the map.
 * @param action Pointer to an action.
 * @param state State that the action handlers belong to.
 */
void Map::keyboardRelease(Action *action, State *state)
{
	InteractiveSurface::keyboardRelease(action, state);
	_camera->keyboardRelease(action, state);
}

/**
 * Handles mouse over events on the map.
 * @param action Pointer to an action.
 * @param state State that the action handlers belong to.
 */
void Map::mouseOver(Action *action, State *state)
{
	InteractiveSurface::mouseOver(action, state);
	_camera->mouseOver(action, state);
	_mouseX = (int)action->getAbsoluteXMouse();
	_mouseY = (int)action->getAbsoluteYMouse();
	setSelectorPosition(_mouseX, _mouseY);
}


/**
 * Sets the selector to a certain tile on the map.
 * @param mx mouse x position.
 * @param my mouse y position.
 */
void Map::setSelectorPosition(int mx, int my)
{
	int oldX = _selectorX, oldY = _selectorY;

	_camera->convertScreenToMap(mx, my + _spriteHeight/4, &_selectorX, &_selectorY);

	if (oldX != _selectorX || oldY != _selectorY)
	{
		_redraw = true;
	}
}

/**
 * Handles animating tiles. 8 Frames per animation.
 * @param redraw Redraw the battlescape?
 */
void Map::animate(bool redraw)
{
	_save->nextAnimFrame();
	_animFrame = _save->getAnimFrame();

	// animate tiles
	for (int i = 0; i < _save->getMapSizeXYZ(); ++i)
	{
		_save->getTile(i)->animate();
	}

	// animate certain units (large flying units have a propulsion animation)
	for (std::vector<BattleUnit*>::iterator i = _save->getUnits()->begin(); i != _save->getUnits()->end(); ++i)
	{
		if (_save->getDepth() > 0 && !(*i)->getFloorAbove())
		{
			(*i)->breathe();
		}
	}

	if (redraw) _redraw = true;
}

/**
 * Draws the rectangle selector.
 * @param pos Pointer to a position.
 */
void Map::getSelectorPosition(Position *pos) const
{
	pos->x = _selectorX;
	pos->y = _selectorY;
	pos->z = _camera->getViewLevel();
}

/**
 * Calculates the offset of a soldier, when it is walking in the middle of 2 tiles.
 * @param unit Pointer to BattleUnit.
 * @param offset Pointer to the offset to return the calculation.
 */
void Map::calculateWalkingOffset(BattleUnit *unit, Position *offset, int *shadeOffset)
{
	int offsetX[8] = { 1, 1, 1, 0, -1, -1, -1, 0 };
	int offsetY[8] = { 1, 0, -1, -1, -1, 0, 1, 1 };
	int phase = unit->getWalkingPhase() + unit->getDiagonalWalkingPhase();
	int dir = unit->getDirection();
	int midphase = 4 + 4 * (dir % 2);
	int endphase = 8 + 8 * (dir % 2);
	int size = unit->getArmor()->getSize();

<<<<<<< HEAD
	offset->x = 0;
	offset->y = 0;
=======
	if (shadeOffset)
	{
		*shadeOffset = endphase == 16 ? phase : phase * 2;
	}
>>>>>>> 49b0af83

	if (size > 1)
	{
		if (dir < 1 || dir > 5)
			midphase = endphase;
		else if (dir == 5)
			midphase = 12;
		else if (dir == 1)
			midphase = 5;
		else
			midphase = 1;
	}
	if (unit->getVerticalDirection())
	{
		midphase = 4;
		endphase = 8;
	}
	else if ((unit->getStatus() == STATUS_WALKING || unit->getStatus() == STATUS_FLYING))
	{
		if (phase < midphase)
		{
			offset->x = phase * 2 * offsetX[dir];
			offset->y = - phase * offsetY[dir];
		}
		else
		{
			offset->x = (phase - endphase) * 2 * offsetX[dir];
			offset->y = - (phase - endphase) * offsetY[dir];
		}
	}

	// If we are walking in between tiles, interpolate it's terrain level.
	if (unit->getStatus() == STATUS_WALKING || unit->getStatus() == STATUS_FLYING)
	{
		if (phase < midphase)
		{
			int fromLevel = getTerrainLevel(unit->getPosition(), size);
			int toLevel = getTerrainLevel(unit->getDestination(), size);
			if (unit->getPosition().z > unit->getDestination().z)
			{
				// going down a level, so toLevel 0 becomes +24, -8 becomes  16
				toLevel += 24*(unit->getPosition().z - unit->getDestination().z);
			}
			else if (unit->getPosition().z < unit->getDestination().z)
			{
				// going up a level, so toLevel 0 becomes -24, -8 becomes -16
				toLevel = -24*(unit->getDestination().z - unit->getPosition().z) + abs(toLevel);
			}
			offset->y += ((fromLevel * (endphase - phase)) / endphase) + ((toLevel * (phase)) / endphase);
		}
		else
		{
			// from phase 4 onwards the unit behind the scenes already is on the destination tile
			// we have to get it's last position to calculate the correct offset
			int fromLevel = getTerrainLevel(unit->getLastPosition(), size);
			int toLevel = getTerrainLevel(unit->getDestination(), size);
			if (unit->getLastPosition().z > unit->getDestination().z)
			{
				// going down a level, so fromLevel 0 becomes -24, -8 becomes -32
				fromLevel -= 24*(unit->getLastPosition().z - unit->getDestination().z);
			}
			else if (unit->getLastPosition().z < unit->getDestination().z)
			{
				// going up a level, so fromLevel 0 becomes +24, -8 becomes 16
				fromLevel = 24*(unit->getDestination().z - unit->getLastPosition().z) - abs(fromLevel);
			}
			offset->y += ((fromLevel * (endphase - phase)) / endphase) + ((toLevel * (phase)) / endphase);
		}
	}
	else
	{
		offset->y += getTerrainLevel(unit->getPosition(), size);

		if (_save->getDepth() > 0)
		{
			unit->setFloorAbove(false);

			// make sure this unit isn't obscured by the floor above him, otherwise it looks weird.
			if (_camera->getViewLevel() > unit->getPosition().z)
			{
				for (int z = std::min(_camera->getViewLevel(), _save->getMapSizeZ() - 1); z != unit->getPosition().z; --z)
				{
					if (!_save->getTile(Position(unit->getPosition().x, unit->getPosition().y, z))->hasNoFloor(0))
					{
						unit->setFloorAbove(true);
						break;
					}
				}
			}
		}
	}
}


/**
  * Terrainlevel goes from 0 to -24. For a larger sized unit, we need to pick the heighest terrain level, which is the lowest number...
  * @param pos Position.
  * @param size Size of the unit we want to get the level from.
  * @return terrainlevel.
  */
int Map::getTerrainLevel(const Position& pos, int size) const
{
	int lowestlevel = 0;

	for (int x = 0; x < size; x++)
	{
		for (int y = 0; y < size; y++)
		{
			int l = _save->getTile(pos + Position(x,y,0))->getTerrainLevel();
			if (l < lowestlevel)
				lowestlevel = l;
		}
	}

	return lowestlevel;
}

/**
 * Sets the 3D cursor to selection/aim mode.
 * @param type Cursor type.
 * @param size Size of cursor.
 */
void Map::setCursorType(CursorType type, int size)
{
	_cursorType = type;
	if (_cursorType == CT_NORMAL)
		_cursorSize = size;
	else
		_cursorSize = 1;
}

/**
 * Gets the cursor type.
 * @return cursortype.
 */
CursorType Map::getCursorType() const
{
	return _cursorType;
}

/**
<<<<<<< HEAD
=======
 * Checks all units for if they need to be redrawn.
 */
void Map::cacheUnits()
{
	for (std::vector<BattleUnit*>::iterator i = _save->getUnits()->begin(); i != _save->getUnits()->end(); ++i)
	{
		cacheUnit(*i);
	}
}

/**
 * Check if a certain unit needs to be redrawn.
 * @param unit Pointer to battleUnit.
 */
void Map::cacheUnit(BattleUnit *unit)
{
	UnitSprite *unitSprite = new UnitSprite(_spriteWidth * 2, _spriteHeight, 0, 0, _save->getDepth() != 0);
	unitSprite->setPalette(this->getPalette());
	bool invalid, dummy;
	int numOfParts = unit->getArmor()->getSize() * unit->getArmor()->getSize();

	unit->getCache(&invalid);
	if (invalid)
	{
		// 1 or 4 iterations, depending on unit size
		for (int i = 0; i < numOfParts; i++)
		{
			Surface *cache = unit->getCache(&dummy, i);
			if (!cache) // no cache created yet
			{
				cache = new Surface(_spriteWidth * 2, _spriteHeight);
				cache->setPalette(this->getPalette());
			}

			unitSprite->setBattleUnit(unit, i);
			unitSprite->setSurfaces(_game->getMod()->getSurfaceSet(unit->getArmor()->getSpriteSheet()),
									_game->getMod()->getSurfaceSet("HANDOB.PCK"),
									_game->getMod()->getSurfaceSet("HANDOB2.PCK"));
			unitSprite->setAnimationFrame(_animFrame);
			cache->clear();
			unitSprite->blit(cache);
			unit->setCache(cache, i);
		}
	}
	delete unitSprite;
}

/**
>>>>>>> 49b0af83
 * Puts a projectile sprite on the map.
 * @param projectile Projectile to place.
 */
void Map::setProjectile(Projectile *projectile)
{
	_projectile = projectile;
	if (projectile && Options::battleSmoothCamera)
	{
		_launch = true;
	}
}

/**
 * Gets the current projectile sprite on the map.
 * @return Projectile or 0 if there is no projectile sprite on the map.
 */
Projectile *Map::getProjectile() const
{
	return _projectile;
}

/**
 * Gets a list of explosion sprites on the map.
 * @return A list of explosion sprites.
 */
std::list<Explosion*> *Map::getExplosions()
{
	return &_explosions;
}

/**
 * Gets the pointer to the camera.
 * @return Pointer to camera.
 */
Camera *Map::getCamera()
{
	return _camera;
}

/**
 * Timers only work on surfaces so we have to pass this on to the camera object.
 */
void Map::scrollMouse()
{
	_camera->scrollMouse();
}

/**
 * Timers only work on surfaces so we have to pass this on to the camera object.
 */
void Map::scrollKey()
{
	_camera->scrollKey();
}

/**
 * Gets a list of waypoints on the map.
 * @return A list of waypoints.
 */
std::vector<Position> *Map::getWaypoints()
{
	return &_waypoints;
}

/**
 * Sets mouse-buttons' pressed state.
 * @param button Index of the button.
 * @param pressed The state of the button.
 */
void Map::setButtonsPressed(Uint8 button, bool pressed)
{
	setButtonPressed(button, pressed);
}

/**
 * Sets the unitDying flag.
 * @param flag True if the unit is dying.
 */
void Map::setUnitDying(bool flag)
{
	_unitDying = flag;
}

/**
 * Updates the selector to the last-known mouse position.
 */
void Map::refreshSelectorPosition()
{
	setSelectorPosition(_mouseX, _mouseY);
}

/**
 * Special handling for setting the height of the map viewport.
 * @param height the new base screen height.
 */
void Map::setHeight(int height)
{
	Surface::setHeight(height);
	_visibleMapHeight = height - _iconHeight;
	_message->setHeight((_visibleMapHeight < 200)? _visibleMapHeight : 200);
	_message->setY((_visibleMapHeight - _message->getHeight()) / 2);
}

/**
 * Special handling for setting the width of the map viewport.
 * @param width the new base screen width.
 */
void Map::setWidth(int width)
{
	int dX = width - getWidth();
	Surface::setWidth(width);
	_message->setX(_message->getX() + dX / 2);
}

/**
 * Get the hidden movement screen's vertical position.
 * @return the vertical position of the hidden movement window.
 */
int Map::getMessageY() const
{
	return _message->getY();
}

/**
 * Get the icon height.
 */
int Map::getIconHeight() const
{
	return _iconHeight;
}

/**
 * Get the icon width.
 */
int Map::getIconWidth() const
{
	return _iconWidth;
}

/**
 * Returns the angle(left/right balance) of a sound effect,
 * based off a map position.
 * @param pos the map position to calculate the sound angle from.
 * @return the angle of the sound (280 to 440).
 */
int Map::getSoundAngle(const Position& pos) const
{
	int midPoint = getWidth() / 2;
	Position relativePosition;

	_camera->convertMapToScreen(pos, &relativePosition);
	// cap the position to the screen edges relative to the center,
	// negative values indicating a left-shift, and positive values shifting to the right.
	relativePosition.x = std::max(-midPoint, std::min(midPoint, (relativePosition.x + _camera->getMapOffset().x) - midPoint));

	// convert the relative distance to a relative increment of an 80 degree angle
	// we use +- 80 instead of +- 90, so as not to go ALL the way left or right
	// which would effectively mute the sound out of one speaker.
	// since Mix_SetPosition uses modulo 360, we can't feed it a negative number, so add 360 instead.
	return 360 + (relativePosition.x / (midPoint / 80.0));
}

/**
 * Reset the camera smoothing bool.
 */
void Map::resetCameraSmoothing()
{
	_smoothingEngaged = false;
}

/**
 * Set the "explosion flash" bool.
 * @param flash should the screen be rendered in EGA this frame?
 */
void Map::setBlastFlash(bool flash)
{
	_flashScreen = flash;
}

/**
 * Checks if the screen is still being rendered in EGA.
 * @return if we are still in EGA mode.
 */
bool Map::getBlastFlash() const
{
	return _flashScreen;
}

}<|MERGE_RESOLUTION|>--- conflicted
+++ resolved
@@ -245,7 +245,6 @@
 }
 
 /**
-<<<<<<< HEAD
  * Get shade of wall.
  * @param part For what wall do calculations.
  * @param tileFrot Tile of wall.
@@ -272,7 +271,9 @@
 		}
 	}
 	return shade;
-=======
+}
+
+/**
  * Check two positions if have same XY cords
  */
 static bool positionHaveSameXY(Position a, Position b)
@@ -289,7 +290,7 @@
  * @param tileScreenPosition
  * @param shade
  */
-void Map::drawUnit(Surface *surface, Tile *unitTile, Tile *currTile, Position currTileScreenPosition, int shade, bool topLayer)
+void Map::drawUnit(UnitSprite &unitSprite, Tile *unitTile, Tile *currTile, Position currTileScreenPosition, int shade, bool topLayer)
 {
 	const int tileFoorWidth = 32;
 	const int tileFoorHeight = 16;
@@ -328,12 +329,6 @@
 	unitOffset.x = unitTile->getPosition().x - bu->getPosition().x;
 	unitOffset.y = unitTile->getPosition().y - bu->getPosition().y;
 	int part = unitOffset.x + unitOffset.y*2;
-	bool ignored;
-	Surface *tmpSurface = bu->getCache(&ignored, part);
-	if (!tmpSurface)
-	{
-		return;
-	}
 
 	bool moving = bu->getStatus() == STATUS_WALKING || bu->getStatus() == STATUS_FLYING;
 	int bonusWidth = moving ? 0 : tileFoorWidth;
@@ -480,25 +475,7 @@
 	calculateWalkingOffset(bu, &offset, &shadeOffset);
 	int tileShade = currTile->isDiscovered(2) ? currTile->getShade() : 16;
 	int unitShade = (tileShade * (16 - shadeOffset) + shade * shadeOffset) / 16;
-	tmpSurface->blitNShade(surface, tileScreenPosition.x + offset.x - _spriteWidth / 2, tileScreenPosition.y + offset.y, unitShade, mask);
-	// draw fire
-	if (bu->getFire() > 0)
-	{
-		int frameNumber = 4 + (_animFrame / 2);
-		tmpSurface = _game->getMod()->getSurfaceSet("SMOKE.PCK")->getFrame(frameNumber);
-		tmpSurface->blitNShade(surface, tileScreenPosition.x + offset.x, tileScreenPosition.y + offset.y, 0, mask);
-	}
-	if (bu->getBreathFrame() > 0)
-	{
-		tmpSurface = _game->getMod()->getSurfaceSet("BREATH-1.PCK")->getFrame(bu->getBreathFrame() - 1);
-		// lower the bubbles for shorter or kneeling units.
-		offset.y += (22 - bu->getHeight());
-		if (tmpSurface)
-		{
-			tmpSurface->blitNShade(surface, tileScreenPosition.x + offset.x, tileScreenPosition.y + offset.y - 30, tileShade, mask);
-		}
-	}
->>>>>>> 49b0af83
+	unitSprite.draw(bu, part, tileScreenPosition.x + offset.x, tileScreenPosition.y + offset.y, unitShade, mask);
 }
 
 /**
@@ -718,227 +695,6 @@
 						}
 					}
 
-<<<<<<< HEAD
-					// special handling for a moving unit.
-					if (tileNorth)
-					{
-						BattleUnit *bu = tileNorth->getUnit();
-						int tileNorthShade, tileTwoNorthShade, tileWestShade, tileNorthWestShade, tileSouthWestShade;
-						if (tileNorth->isDiscovered(2))
-						{
-							tileNorthShade = tileNorth->getShade();
-						}
-						else
-						{
-							tileNorthShade = 16;
-							bu = 0;
-						}
-
-						/*
-						 * Phase I: rerender the unit to make sure they don't get drawn over any walls or under any tiles
-						 */
-						if (bu && bu->getVisible() && bu->getStatus() == STATUS_WALKING && tile->getTerrainLevel() >= tileNorth->getTerrainLevel())
-						{
-							Position tileOffset = Position(16,-8,0);
-							// the part is 0 for small units, large units have parts 1,2 & 3 depending on the relative x/y position of this tile vs the actual unit position.
-							int part = 0;
-							part += tileNorth->getPosition().x - bu->getPosition().x;
-							part += (tileNorth->getPosition().y - bu->getPosition().y)*2;
-							Position offset;
-							calculateWalkingOffset(bu, &offset);
-							offset += screenPosition;
-							offset += tileOffset;
-
-							unitSprite.draw(
-								bu, part,
-								offset.x,
-								offset.y,
-								tileNorthShade
-							);
-
-							/*
-							 * Phase II: rerender any east wall type objects in the tile to the north of the unit
-							 * only applies to movement in the north/south direction.
-							 */
-							if ((bu->getDirection() == 0 || bu->getDirection() == 4) && mapPosition.y >= 2)
-							{
-								Tile *tileTwoNorth = _save->getTile(mapPosition - Position(0,2,0));
-								if (tileTwoNorth->isDiscovered(2))
-								{
-									tileTwoNorthShade = tileTwoNorth->getShade();
-								}
-								else
-								{
-									tileTwoNorthShade = 16;
-								}
-								tmpSurface = tileTwoNorth->getSprite(O_OBJECT);
-								if (tmpSurface && tileTwoNorth->getMapData(O_OBJECT)->getBigWall() == 6)
-								{
-									tmpSurface->blitNShade(surface, screenPosition.x + tileOffset.x*2, screenPosition.y - tileTwoNorth->getMapData(O_OBJECT)->getYOffset() + tileOffset.y*2, tileTwoNorthShade);
-								}
-							}
-
-							/*
-							 * Phase III: render any south wall type objects in the tile to the northWest
-							 */
-							if (mapPosition.x > 0)
-							{
-								Tile *tileNorthWest = _save->getTile(mapPosition - Position(1,1,0));
-								if (tileNorthWest->isDiscovered(2))
-								{
-									tileNorthWestShade = tileNorthWest->getShade();
-								}
-								else
-								{
-									tileNorthWestShade = 16;
-								}
-								tmpSurface = tileNorthWest->getSprite(O_OBJECT);
-								if (tmpSurface && tileNorthWest->getMapData(O_OBJECT)->getBigWall() == 7)
-								{
-									tmpSurface->blitNShade(surface, screenPosition.x, screenPosition.y - tileNorthWest->getMapData(O_OBJECT)->getYOffset() + tileOffset.y*2, tileNorthWestShade);
-								}
-							}
-
-							/*
-							 * Phase IV: render any south or east wall type objects in the tile to the north
-							 */
-							if (tileNorth->getMapData(O_OBJECT) && tileNorth->getMapData(O_OBJECT)->getBigWall() >= 6 && tileNorth->getMapData(O_OBJECT)->getBigWall() != 9)
-							{
-								tmpSurface = tileNorth->getSprite(O_OBJECT);
-								if (tmpSurface)
-									tmpSurface->blitNShade(surface, screenPosition.x + tileOffset.x, screenPosition.y - tileNorth->getMapData(O_OBJECT)->getYOffset() + tileOffset.y, tileNorthShade);
-							}
-							if (tileWest)
-							{
-								/*
-								 * Phase V: re-render objects in the tile to the south west
-								 * only render half so it won't overlap other areas that are already drawn
-								 * and only apply this to movement in a north easterly or south westerly direction.
-								 */
-								if ( (bu->getDirection() == 1 || bu->getDirection() == 5) && mapPosition.y < endY-1)
-								{
-									Tile *tileSouthWest = _save->getTile(mapPosition + Position(-1, 1, 0));
-									if (tileSouthWest->isDiscovered(2))
-									{
-										tileSouthWestShade = tileSouthWest->getShade();
-									}
-									else
-									{
-										tileSouthWestShade = 16;
-									}
-									tmpSurface = tileSouthWest->getSprite(O_OBJECT);
-									if (tmpSurface)
-									{
-										tmpSurface->blitNShade(surface, screenPosition.x - tileOffset.x * 2, screenPosition.y - tileSouthWest->getMapData(O_OBJECT)->getYOffset(), tileSouthWestShade, true);
-									}
-								}
-
-								/*
-								 * Phase VI: we need to re-render everything in the tile to the west.
-								 */
-								BattleUnit *westUnit = tileWest->getUnit();
-								if (tileWest->isDiscovered(2))
-								{
-									tileWestShade = tileWest->getShade();
-								}
-								else
-								{
-									tileWestShade = 16;
-									westUnit = 0;
-								}
-								tmpSurface = tileWest->getSprite(O_WESTWALL);
-								if (tmpSurface && bu != unit)
-								{
-									Tile *tileWestWest = _save->getTile(mapPosition - Position(2,0,0));
-									wallShade = getWallShade(O_WESTWALL, tileWest, tileWestWest);
-									tmpSurface->blitNShade(surface, screenPosition.x - tileOffset.x, screenPosition.y - tileWest->getMapData(O_WESTWALL)->getYOffset() + tileOffset.y, wallShade, true);
-								}
-								tmpSurface = tileWest->getSprite(O_NORTHWALL);
-								if (tmpSurface)
-								{
-									Tile *tileWestNorth = _save->getTile(mapPosition - Position(1,1,0));
-									wallShade = getWallShade(O_NORTHWALL, tileWest, tileWestNorth);
-									tmpSurface->blitNShade(surface, screenPosition.x - tileOffset.x, screenPosition.y - tileWest->getMapData(O_NORTHWALL)->getYOffset() + tileOffset.y, wallShade, true);
-								}
-								tmpSurface = tileWest->getSprite(O_OBJECT);
-								if (tmpSurface && (tileWest->getMapData(O_OBJECT)->getBigWall() < 6 || tileWest->getMapData(O_OBJECT)->getBigWall() == 9) && tileWest->getMapData(O_OBJECT)->getBigWall() != 3)
-								{
-									tmpSurface->blitNShade(surface, screenPosition.x - tileOffset.x, screenPosition.y - tileWest->getMapData(O_OBJECT)->getYOffset() + tileOffset.y, tileWestShade, true);
-									// if the object in the tile to the west is a diagonal big wall, we need to cover up the black triangle at the bottom
-									if (tileWest->getMapData(O_OBJECT)->getBigWall() == 2)
-									{
-										tmpSurface = tile->getSprite(O_FLOOR);
-										if (tmpSurface)
-											tmpSurface->blitNShade(surface, screenPosition.x, screenPosition.y - tile->getMapData(O_FLOOR)->getYOffset(), tileShade);
-									}
-								}
-								// draw an item on top of the floor (if any)
-								BattleItem* item = tileWest->getTopItem();
-								if (item)
-								{
-									itemSprite.draw(item,
-										screenPosition.x - tileOffset.x,
-										screenPosition.y + tileWest->getTerrainLevel() + tileOffset.y,
-										tileWestShade,
-										true
-									);
-								}
-								// Draw soldier
-								if (westUnit && (!tileWest->getMapData(O_OBJECT) || tileWest->getMapData(O_OBJECT)->getBigWall() < 6 || tileWest->getMapData(O_OBJECT)->getBigWall() == 9) && (westUnit->getVisible() || _save->getDebugMode()))
-								{
-									// the part is 0 for small units, large units have parts 1,2 & 3 depending on the relative x/y position of this tile vs the actual unit position.
-									int part = 0;
-									part += tileWest->getPosition().x - westUnit->getPosition().x;
-									part += (tileWest->getPosition().y - westUnit->getPosition().y)*2;
-									Position offset;
-									calculateWalkingOffset(westUnit, &offset);
-									unitSprite.draw(
-										westUnit, part,
-										screenPosition.x - tileOffset.x + offset.x,
-										screenPosition.y + tileOffset.y + offset.y + getTerrainLevel(westUnit->getPosition(), westUnit->getArmor()->getSize()),
-										tileWestShade,
-										true
-									);
-								}
-								// Draw smoke/fire
-								if (tileWest->getSmoke() && tileWest->isDiscovered(2))
-								{
-									frameNumber = 0;
-									int shade = 0;
-									if (!tileWest->getFire())
-									{
-										if (_save->getDepth() > 0)
-										{
-											frameNumber += Mod::UNDERWATER_SMOKE_OFFSET;
-										}
-										else
-										{
-											frameNumber += Mod::SMOKE_OFFSET;
-										}
-										frameNumber += int(floor((tileWest->getSmoke() / 6.0) - 0.1)); // see http://www.ufopaedia.org/images/c/cb/Smoke.gif
-										shade = tileWestShade;
-									}
-
-									if (halfAnimFrame + tileWest->getAnimationOffset() > 3)
-									{
-										frameNumber += (halfAnimFrame+ tileWest->getAnimationOffset() - 4);
-									}
-									else
-									{
-										frameNumber += halfAnimFrame + tileWest->getAnimationOffset();
-									}
-									tmpSurface = _game->getMod()->getSurfaceSet("SMOKE.PCK")->getFrame(frameNumber);
-									tmpSurface->blitNShade(surface, screenPosition.x - tileOffset.x, screenPosition.y + tileOffset.y, shade, true);
-								}
-								// Draw object
-								if (tileWest->getMapData(O_OBJECT) && tileWest->getMapData(O_OBJECT)->getBigWall() >= 6 && tileWest->getMapData(O_OBJECT)->getBigWall() != 9)
-								{
-									tmpSurface = tileWest->getSprite(O_OBJECT);
-									tmpSurface->blitNShade(surface, screenPosition.x - tileOffset.x, screenPosition.y - tileWest->getMapData(O_OBJECT)->getYOffset() + tileOffset.y, tileWestShade, true);
-								}
-							}
-						}
-=======
 					// special handling for a moving unit in background of tile.
 					const int backPosSize = 3;
 					Position backPos[backPosSize] =
@@ -950,8 +706,7 @@
 
 					for (int b = 0; b < backPosSize; ++b)
 					{
-						drawUnit(surface, _save->getTile(mapPosition + backPos[b]), tile, screenPosition, tileShade, topLayer);
->>>>>>> 49b0af83
+						drawUnit(unitSprite, _save->getTile(mapPosition + backPos[b]), tile, screenPosition, tileShade, topLayer);
 					}
 
 					// Draw walls
@@ -1086,72 +841,12 @@
 					}
 					unit = tile->getUnit();
 					// Draw soldier from this tile or below
-					drawUnit(surface, tile, tile, screenPosition, tileShade, topLayer);
+					drawUnit(unitSprite, tile, tile, screenPosition, tileShade, topLayer);
 
 					// special handling for a moving unit in forground of tile.
 					const int frontPosSize = 5;
 					Position frontPos[frontPosSize] =
 					{
-<<<<<<< HEAD
-						// the part is 0 for small units, large units have parts 1,2 & 3 depending on the relative x/y position of this tile vs the actual unit position.
-						int part = 0;
-						part += tile->getPosition().x - unit->getPosition().x;
-						part += (tile->getPosition().y - unit->getPosition().y)*2;
-						Position offset;
-						calculateWalkingOffset(unit, &offset);
-						offset += screenPosition;
-
-						unitSprite.draw(
-							unit, part,
-							offset.x,
-							offset.y,
-							tileShade
-						);
-						if (unit->getBreathFrame() > 0)
-						{
-							tmpSurface = _game->getMod()->getSurfaceSet("BREATH-1.PCK")->getFrame(unit->getBreathFrame() - 1);
-							// we enlarge the unit sprite when aiming to accommodate the weapon. so adjust as necessary.
-							if (unit->getStatus() == STATUS_AIMING)
-							{
-								offset.x = 0;
-							}
-
-							// lower the bubbles for shorter or kneeling units.
-							offset.y += (22 - unit->getHeight());
-							if (tmpSurface)
-							{
-								tmpSurface->blitNShade(surface, offset.x, offset.y - 30, tileShade);
-							}
-						}
-					}
-					// if we can see through the floor, draw the soldier below it if it is on stairs
-					Tile *tileBelow = _save->getTile(mapPosition + Position(0, 0, -1));
-					if (itZ > 0 && tile->hasNoFloor(tileBelow))
-					{
-						BattleUnit *tunit = _save->selectUnit(Position(itX, itY, itZ-1));
-						Tile *ttile = _save->getTile(Position(itX, itY, itZ-1));
-						if (tunit && tunit->getVisible() && ttile->getTerrainLevel() < 0 && ttile->isDiscovered(2))
-						{
-							// the part is 0 for small units, large units have parts 1,2 & 3 depending on the relative x/y position of this tile vs the actual unit position.
-							int part = 0;
-							part += ttile->getPosition().x - tunit->getPosition().x;
-							part += (ttile->getPosition().y - tunit->getPosition().y)*2;
-							if (part != 1 && part != 2)
-							{
-								Position offset;
-								calculateWalkingOffset(tunit, &offset);
-								offset += screenPosition;
-								offset += Position(0, 24, 0);
-
-								unitSprite.draw(
-									tunit, part,
-									offset.x,
-									offset.y,
-									ttile->getShade()
-								);
-							}
-						}
-=======
 						Position(-1, +1, 0),
 						Position(0, +1, 0),
 						Position(+1, +1, 0),
@@ -1161,8 +856,7 @@
 
 					for (int f = 0; f < frontPosSize; ++f)
 					{
-						drawUnit(surface, _save->getTile(mapPosition + frontPos[f]), tile, screenPosition, tileShade, topLayer);
->>>>>>> 49b0af83
+						drawUnit(unitSprite, _save->getTile(mapPosition + frontPos[f]), tile, screenPosition, tileShade, topLayer);
 					}
 
 					// Draw smoke/fire
@@ -1660,15 +1354,13 @@
 	int endphase = 8 + 8 * (dir % 2);
 	int size = unit->getArmor()->getSize();
 
-<<<<<<< HEAD
 	offset->x = 0;
 	offset->y = 0;
-=======
+
 	if (shadeOffset)
 	{
 		*shadeOffset = endphase == 16 ? phase : phase * 2;
 	}
->>>>>>> 49b0af83
 
 	if (size > 1)
 	{
@@ -1810,57 +1502,6 @@
 }
 
 /**
-<<<<<<< HEAD
-=======
- * Checks all units for if they need to be redrawn.
- */
-void Map::cacheUnits()
-{
-	for (std::vector<BattleUnit*>::iterator i = _save->getUnits()->begin(); i != _save->getUnits()->end(); ++i)
-	{
-		cacheUnit(*i);
-	}
-}
-
-/**
- * Check if a certain unit needs to be redrawn.
- * @param unit Pointer to battleUnit.
- */
-void Map::cacheUnit(BattleUnit *unit)
-{
-	UnitSprite *unitSprite = new UnitSprite(_spriteWidth * 2, _spriteHeight, 0, 0, _save->getDepth() != 0);
-	unitSprite->setPalette(this->getPalette());
-	bool invalid, dummy;
-	int numOfParts = unit->getArmor()->getSize() * unit->getArmor()->getSize();
-
-	unit->getCache(&invalid);
-	if (invalid)
-	{
-		// 1 or 4 iterations, depending on unit size
-		for (int i = 0; i < numOfParts; i++)
-		{
-			Surface *cache = unit->getCache(&dummy, i);
-			if (!cache) // no cache created yet
-			{
-				cache = new Surface(_spriteWidth * 2, _spriteHeight);
-				cache->setPalette(this->getPalette());
-			}
-
-			unitSprite->setBattleUnit(unit, i);
-			unitSprite->setSurfaces(_game->getMod()->getSurfaceSet(unit->getArmor()->getSpriteSheet()),
-									_game->getMod()->getSurfaceSet("HANDOB.PCK"),
-									_game->getMod()->getSurfaceSet("HANDOB2.PCK"));
-			unitSprite->setAnimationFrame(_animFrame);
-			cache->clear();
-			unitSprite->blit(cache);
-			unit->setCache(cache, i);
-		}
-	}
-	delete unitSprite;
-}
-
-/**
->>>>>>> 49b0af83
  * Puts a projectile sprite on the map.
  * @param projectile Projectile to place.
  */
