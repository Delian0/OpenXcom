/*
 * Copyright 2010-2016 OpenXcom Developers.
 *
 * This file is part of OpenXcom.
 *
 * OpenXcom is free software: you can redistribute it and/or modify
 * it under the terms of the GNU General Public License as published by
 * the Free Software Foundation, either version 3 of the License, or
 * (at your option) any later version.
 *
 * OpenXcom is distributed in the hope that it will be useful,
 * but WITHOUT ANY WARRANTY; without even the implied warranty of
 * MERCHANTABILITY or FITNESS FOR A PARTICULAR PURPOSE.  See the
 * GNU General Public License for more details.
 *
 * You should have received a copy of the GNU General Public License
 * along with OpenXcom.  If not, see <http://www.gnu.org/licenses/>.
 */
#include <sstream>
#include "BattlescapeGame.h"
#include "BattlescapeState.h"
#include "Map.h"
#include "Camera.h"
#include "NextTurnState.h"
#include "BattleState.h"
#include "UnitTurnBState.h"
#include "UnitWalkBState.h"
#include "ProjectileFlyBState.h"
#include "MeleeAttackBState.h"
#include "PsiAttackBState.h"
#include "ExplosionBState.h"
#include "TileEngine.h"
#include "UnitInfoState.h"
#include "UnitDieBState.h"
#include "UnitPanicBState.h"
#include "AIModule.h"
#include "Pathfinding.h"
#include "../Mod/AlienDeployment.h"
#include "../Engine/Game.h"
#include "../Engine/Language.h"
#include "../Engine/Sound.h"
#include "../Mod/Mod.h"
#include "../Interface/Cursor.h"
#include "../Savegame/SavedGame.h"
#include "../Savegame/SavedBattleGame.h"
#include "../Savegame/Tile.h"
#include "../Savegame/BattleUnit.h"
#include "../Savegame/BattleItem.h"
#include "../Mod/RuleItem.h"
#include "../Mod/RuleInventory.h"
#include "../Mod/Armor.h"
#include "../Engine/Options.h"
#include "../Engine/RNG.h"
#include "InfoboxState.h"
#include "InfoboxOKState.h"
#include "UnitFallBState.h"
#include "../Engine/Logger.h"
#include "../Savegame/BattleUnitStatistics.h"
<<<<<<< HEAD
#include "ConfirmEndMissionState.h"
=======
#include "../fmath.h"
>>>>>>> 090565d7

namespace OpenXcom
{

bool BattlescapeGame::_debugPlay = false;

/**
 * Update value of TU and Energy
 */
void BattleActionCost::updateTU()
{
	if (actor && weapon)
	{
		*(RuleItemUseCost*)this = actor->getActionTUs(type, weapon);
	}
	else
	{
		clearTU();
	}
}

/**
 * Clean up action cost.
 */
void BattleActionCost::clearTU()
{
	*(RuleItemUseCost*)this = RuleItemUseCost();
}

/**
 * Test if action can by performed.
 * @param message optional message with error condition.
 * @return Unit have enough stats to perform action.
 */
bool BattleActionCost::haveTU(std::string *message)
{
	if (Time <= 0)
	{
		//no action, no message
		return false;
	}
	if (actor->getTimeUnits() < Time)
	{
		if (message)
		{
			*message = "STR_NOT_ENOUGH_TIME_UNITS";
		}
		return false;
	}
	if (actor->getEnergy() < Energy)
	{
		if (message)
		{
			*message = "STR_NOT_ENOUGH_ENERGY";
		}
		return false;
	}
	if (actor->getMorale() < Morale)
	{
		if (message)
		{
			*message = "STR_NOT_ENOUGH_MORALE";
		}
		return false;
	}
	if (actor->getHealth() <= Health)
	{
		if (message)
		{
			*message = "STR_NOT_ENOUGH_HEALTH";
		}
		return false;
	}
	if (actor->getHealth() - actor->getStunlevel() <= Stun + Health)
	{
		if (message)
		{
			*message = "STR_NOT_ENOUGH_STUN";
		}
		return false;
	}
	return true;
}

/**
 * Spend cost of action if unit have enough stats.
 * @param message optional message with error condition.
 * @return Action was performed.
 */
bool BattleActionCost::spendTU(std::string *message)
{
	if (haveTU(message))
	{
		actor->spendCost(*this);
		return true;
	}
	return false;
}

/**
 * Initializes all the elements in the Battlescape screen.
 * @param save Pointer to the save game.
 * @param parentState Pointer to the parent battlescape state.
 */
BattlescapeGame::BattlescapeGame(SavedBattleGame *save, BattlescapeState *parentState) : _save(save), _parentState(parentState), _playerPanicHandled(true), _AIActionCounter(0), _AISecondMove(false), _playedAggroSound(false), _endTurnRequested(false), _endTurnProcessed(false), _endConfirmationHandled(false)
{

	_currentAction.actor = 0;
	_currentAction.targeting = false;
	_currentAction.type = BA_NONE;

	_debugPlay = false;

	checkForCasualties(nullptr, nullptr, nullptr, true);
	cancelCurrentAction();
}


/**
 * Delete BattlescapeGame.
 */
BattlescapeGame::~BattlescapeGame()
{
	for (std::list<BattleState*>::iterator i = _states.begin(); i != _states.end(); ++i)
	{
		delete *i;
	}
	cleanupDeleted();
}

/**
 * Checks for units panicking or falling and so on.
 */
void BattlescapeGame::think()
{
	// nothing is happening - see if we need some alien AI or units panicking or what have you
	if (_states.empty())
	{
		// it's a non player side (ALIENS or CIVILIANS)
		if (_save->getSide() != FACTION_PLAYER)
		{
			if (!_debugPlay)
			{
				if (_save->getSelectedUnit())
				{
					if (!handlePanickingUnit(_save->getSelectedUnit()))
						handleAI(_save->getSelectedUnit());
				}
				else
				{
					if (_save->selectNextPlayerUnit(true, _AISecondMove) == 0)
					{
						if (!_save->getDebugMode())
						{
							_endTurnRequested = true;
							statePushBack(0); // end AI turn
						}
						else
						{
							_save->selectNextPlayerUnit();
							_debugPlay = true;
						}
					}
				}
			}
		}
		else
		{
			// it's a player side && we have not handled all panicking units
			if (!_playerPanicHandled)
			{
				_playerPanicHandled = handlePanickingPlayer();
				_save->getBattleState()->updateSoldierInfo();
			}
		}
		if (_save->getUnitsFalling())
		{
			statePushFront(new UnitFallBState(this));
			_save->setUnitsFalling(false);
		}
	}
}

/**
 * Initializes the Battlescape game.
 */
void BattlescapeGame::init()
{
	if (_save->getSide() == FACTION_PLAYER && _save->getTurn() > 1)
	{
		_playerPanicHandled = false;
	}
}


/**
 * Handles the processing of the AI states of a unit.
 * @param unit Pointer to a unit.
 */
void BattlescapeGame::handleAI(BattleUnit *unit)
{
	std::wostringstream ss;

	if (unit->getTimeUnits() <= 5)
	{
		unit->dontReselect();
	}
	if (_AIActionCounter >= 2 || !unit->reselectAllowed())
	{
		if (_save->selectNextPlayerUnit(true, _AISecondMove) == 0)
		{
			if (!_save->getDebugMode())
			{
				_endTurnRequested = true;
				statePushBack(0); // end AI turn
			}
			else
			{
				_save->selectNextPlayerUnit();
				_debugPlay = true;
			}
		}
		if (_save->getSelectedUnit())
		{
			_parentState->updateSoldierInfo();
			getMap()->getCamera()->centerOnPosition(_save->getSelectedUnit()->getPosition());
			if (_save->getSelectedUnit()->getId() <= unit->getId())
			{
				_AISecondMove = true;
			}
		}
		_AIActionCounter = 0;
		return;
	}

	unit->setVisible(false); //Possible TODO: check nr of player unit observers, then hide the unit if noone can see it. Should then be able to skip the next FOV call.

	_save->getTileEngine()->calculateFOV(unit->getPosition(), 1, false); // might need this populate _visibleUnit for a newly-created alien.
		// it might also help chryssalids realize they've zombified someone and need to move on
		// it should also hide units when they've killed the guy spotting them
		// it's also for good luck

	AIModule *ai = unit->getAIModule();
	if (!ai)
	{
		// for some reason the unit had no AI routine assigned..
		unit->setAIModule(new AIModule(_save, unit, 0));
		ai = unit->getAIModule();
	}
	_AIActionCounter++;
	if (_AIActionCounter == 1)
	{
		_playedAggroSound = false;
		unit->setHiding(false);
		if (Options::traceAI) { Log(LOG_INFO) << "#" << unit->getId() << "--" << unit->getType(); }
	}

	BattleAction action;
	action.actor = unit;
	action.number = _AIActionCounter;
	unit->think(&action);

	if (action.type == BA_RETHINK)
	{
		_parentState->debug(L"Rethink");
		unit->think(&action);
	}

	_AIActionCounter = action.number;
	BattleItem *weapon = unit->getMainHandWeapon();
	if (!weapon || !weapon->getAmmoItem())
	{
		if (unit->getOriginalFaction() == FACTION_HOSTILE && unit->getVisibleUnits()->empty())
		{
			findItem(&action);
		}
	}

	if (unit->getCharging() != 0)
	{
		if (unit->getAggroSound() != -1 && !_playedAggroSound)
		{
			getMod()->getSoundByDepth(_save->getDepth(), unit->getAggroSound())->play(-1, getMap()->getSoundAngle(unit->getPosition()));
			_playedAggroSound = true;
		}
	}
	if (action.type == BA_WALK)
	{
		ss << L"Walking to " << action.target;
		_parentState->debug(ss.str());

		if (_save->getTile(action.target))
		{
			_save->getPathfinding()->calculate(action.actor, action.target);//, _save->getTile(action.target)->getUnit());
		}
		if (_save->getPathfinding()->getStartDirection() != -1)
		{
			statePushBack(new UnitWalkBState(this, action));
		}
	}

	if (action.type == BA_SNAPSHOT || action.type == BA_AUTOSHOT || action.type == BA_AIMEDSHOT || action.type == BA_THROW || action.type == BA_HIT || action.type == BA_MINDCONTROL || action.type == BA_USE || action.type == BA_PANIC || action.type == BA_LAUNCH)
	{
		ss.clear();
		ss << L"Attack type=" << action.type << " target="<< action.target << " weapon=" << Language::utf8ToWstr(action.weapon->getRules()->getName());
		_parentState->debug(ss.str());
		if (action.type == BA_MINDCONTROL || action.type == BA_PANIC || action.type == BA_USE)
		{
			statePushBack(new PsiAttackBState(this, action));
		}
		else
		{
			statePushBack(new UnitTurnBState(this, action));
			if (action.type == BA_HIT)
			{
				statePushBack(new MeleeAttackBState(this, action));
			}
			else
			{
				statePushBack(new ProjectileFlyBState(this, action));
			}
		}
	}

	if (action.type == BA_NONE)
	{
		_parentState->debug(L"Idle");
		_AIActionCounter = 0;
		if (_save->selectNextPlayerUnit(true, _AISecondMove) == 0)
		{
			if (!_save->getDebugMode())
			{
				_endTurnRequested = true;
				statePushBack(0); // end AI turn
			}
			else
			{
				_save->selectNextPlayerUnit();
				_debugPlay = true;
			}
		}
		if (_save->getSelectedUnit())
		{
			_parentState->updateSoldierInfo();
			getMap()->getCamera()->centerOnPosition(_save->getSelectedUnit()->getPosition());
			if (_save->getSelectedUnit()->getId() <= unit->getId())
			{
				_AISecondMove = true;
			}
		}
	}
}

/**
 * Toggles the Kneel/Standup status of the unit.
 * @param bu Pointer to a unit.
 * @return If the action succeeded.
 */
bool BattlescapeGame::kneel(BattleUnit *bu)
{
	int tu = bu->isKneeled() ? 8 : 4;
	if (bu->getType() == "SOLDIER" && !bu->isFloating() && ((!bu->isKneeled() && _save->getKneelReserved()) || checkReservedTU(bu, tu, 0)))
	{
		BattleAction kneel;
		kneel.type = BA_KNEEL;
		kneel.actor = bu;
		kneel.Time = tu;
		if (kneel.spendTU())
		{
			bu->kneel(!bu->isKneeled());
			// kneeling or standing up can reveal new terrain or units. I guess.
			getTileEngine()->calculateFOV(bu->getPosition(), 1, false); //Update unit FOV for everyone through this position, skip tiles.
			_parentState->updateSoldierInfo(); //This also updates the tile FOV of the unit, hence why it's skipped above.
			getTileEngine()->checkReactionFire(bu, kneel);
			return true;
		}
		else
		{
			_parentState->warning("STR_NOT_ENOUGH_TIME_UNITS");
		}
	}
	return false;
}

/**
 * Ends the turn.
 */
void BattlescapeGame::endTurn()
{
	_debugPlay = false;
	_currentAction.type = BA_NONE;
	getMap()->getWaypoints()->clear();
	_currentAction.waypoints.clear();
	_parentState->showLaunchButton(false);
	_currentAction.targeting = false;
	_AISecondMove = false;

	if (!_endTurnProcessed)
	{
		if (_save->getTileEngine()->closeUfoDoors() && Mod::SLIDING_DOOR_CLOSE != -1)
		{
			getMod()->getSoundByDepth(_save->getDepth(), Mod::SLIDING_DOOR_CLOSE)->play(); // ufo door closed
		}

		// if all grenades explode we remove items that expire on that turn too.
		std::vector<BattleItem*> forRemoval;
		bool exploded = false;

		// check for hot grenades on the ground
		for (int i = 0; i < _save->getMapSizeXYZ(); ++i)
		{
			for (std::vector<BattleItem*>::iterator it = _save->getTile(i)->getInventory()->begin(); it != _save->getTile(i)->getInventory()->end(); ++it)
			{
				if ((*it)->getFuseTimer() != 0 || (*it)->getRules()->getFuseTimerType() == BFT_INSTANT)
				{
					continue;
				}

				if ((*it)->getRules()->getBattleType() == BT_GRENADE)  // it's a grenade to explode now
				{
					if (RNG::percent((*it)->getRules()->getSpecialChance()))
					{
						Position p = _save->getTile(i)->getPosition().toVexel() + Position(8, 8, - _save->getTile(i)->getTerrainLevel());
						statePushNext(new ExplosionBState(this, p, BA_NONE, (*it), (*it)->getPreviousOwner()));
						exploded = true;
					}
					else
					{
						//grenade fail to explode.
						if ((*it)->getRules()->getFuseTimerType() == BFT_SET)
						{
							(*it)->setFuseTimer(1);
						}
						else
						{
							(*it)->setFuseTimer(-1);
						}
					}
				}
				else
				{
					forRemoval.push_back((*it));
				}
			}
		}
		for (std::vector<BattleItem*>::iterator it = forRemoval.begin(); it != forRemoval.end(); ++it)
		{
			_save->removeItem((*it));
		}
		if (exploded)
		{
			statePushBack(0);
			return;
		}
	}
	// check for terrain explosions
	Tile *t = _save->getTileEngine()->checkForTerrainExplosions();
	if (t)
	{
		Position p = t->getPosition().toVexel();
		statePushNext(new ExplosionBState(this, p, BA_NONE, 0, 0, t));
		statePushBack(0);
		return;
	}

	if (!_endTurnProcessed)
	{
		if (_save->getSide() != FACTION_NEUTRAL)
		{
			for (std::vector<BattleItem*>::iterator it = _save->getItems()->begin(); it != _save->getItems()->end(); ++it)
			{
					if ((*it)->getFuseTimer() > 0)
					{
						(*it)->setFuseTimer((*it)->getFuseTimer() - 1);
					}
			}
		}


		_save->endTurn();
		t = _save->getTileEngine()->checkForTerrainExplosions();
		if (t)
		{
			Position p = Position(t->getPosition().x * 16, t->getPosition().y * 16, t->getPosition().z * 24);
			statePushNext(new ExplosionBState(this, p, BA_NONE, 0, 0, t));
			statePushBack(0);
			_endTurnProcessed = true;
			return;
		}
	}

	_endTurnProcessed = false;

	if (_save->getSide() == FACTION_PLAYER)
	{
		setupCursor();
	}
	else
	{
		getMap()->setCursorType(CT_NONE);
	}

	checkForCasualties(nullptr, nullptr, nullptr, false, false);

	_save->getTileEngine()->calculateLighting(LL_FIRE, TileEngine::invalid, 0, true);
	_save->getTileEngine()->recalculateFOV();

	// if all units from either faction are killed - the mission is over.
	int liveAliens = 0;
	int liveSoldiers = 0;
	int inExit = 0;

	// Calculate values
	for (std::vector<BattleUnit*>::iterator j = _save->getUnits()->begin(); j != _save->getUnits()->end(); ++j)
	{
		if (!(*j)->isOut())
		{
			if ((*j)->getOriginalFaction() == FACTION_HOSTILE)
			{
				if (!Options::allowPsionicCapture || (*j)->getFaction() != FACTION_PLAYER)
				{
					liveAliens++;
				}
			}
			else if ((*j)->getOriginalFaction() == FACTION_PLAYER)
			{
				if ((*j)->isInExitArea(END_POINT))
				{
					inExit++;
				}
				if ((*j)->getFaction() == FACTION_PLAYER)
				{
					liveSoldiers++;
				}
				else
				{
					liveAliens++;
				}
			}
		}
	}

	if (_save->allObjectivesDestroyed() && _save->getObjectiveType() == MUST_DESTROY)
	{
		_parentState->finishBattle(false, liveSoldiers);
		return;
	}
	if (_save->getTurnLimit() > 0 && _save->getTurn() > _save->getTurnLimit())
	{
		switch (_save->getChronoTrigger())
		{
		case FORCE_ABORT:
			_save->setAborted(true);
			_parentState->finishBattle(true, inExit);
			return;
		case FORCE_WIN:
			_parentState->finishBattle(false, liveSoldiers);
			return;
		case FORCE_LOSE:
		default:
			_save->setAborted(true);
			_parentState->finishBattle(true, 0);
			return;
		}
	}

	if (liveAliens > 0 && liveSoldiers > 0)
	{
		showInfoBoxQueue();

		_parentState->updateSoldierInfo();

		if (playableUnitSelected())
		{
			getMap()->getCamera()->centerOnPosition(_save->getSelectedUnit()->getPosition());
			setupCursor();
		}
	}

	bool battleComplete = liveAliens == 0 || liveSoldiers == 0;

	if ((_save->getSide() != FACTION_NEUTRAL || battleComplete)
		&& _endTurnRequested)
	{
		_parentState->getGame()->pushState(new NextTurnState(_save, _parentState));
	}
	_endTurnRequested = false;
}


/**
 * Checks for casualties and adjusts morale accordingly.
 * @param murderweapon Need to know this, for a HE explosion there is an instant death.
 * @param murderer This is needed for credits for the kill.
 * @param hiddenExplosion Set to true for the explosions of UFO Power sources at start of battlescape.
 * @param terrainExplosion Set to true for the explosions of terrain.
 */
void BattlescapeGame::checkForCasualties(const RuleDamageType *damageType, const BattleItem *murderweapon, BattleUnit *murderer, bool hiddenExplosion, bool terrainExplosion)
{
	// If the victim was killed by the murderer's death explosion, fetch who killed the murderer and make HIM the murderer!
	if (murderer && !murderer->getGeoscapeSoldier() && murderer->getUnitRules()->getSpecialAbility() == SPECAB_EXPLODEONDEATH && murderer->getStatus() == STATUS_DEAD && murderer->getMurdererId() != 0)
	{
		for (std::vector<BattleUnit*>::const_iterator i = _save->getUnits()->begin(); i != _save->getUnits()->end(); ++i)
		{
			if ((*i)->getId() == murderer->getMurdererId())
			{
				murderer = (*i);
			}
		}
	}

	// Fetch the murder weapon
	std::string tempWeapon = "STR_WEAPON_UNKNOWN", tempAmmo = "STR_WEAPON_UNKNOWN";
	if (murderer)
	{
		if (murderweapon)
		{
			tempAmmo = murderweapon->getRules()->getName();
			tempWeapon = tempAmmo;
		}

		BattleItem *weapon = murderer->getItem("STR_RIGHT_HAND");
		if (weapon)
		{
			for (const std::string &s : *weapon->getRules()->getCompatibleAmmo())
			{
				if (s == tempAmmo)
				{
					tempWeapon = weapon->getRules()->getName();
				}
			}
		}
		weapon = murderer->getItem("STR_LEFT_HAND");
		if (weapon)
		{
			for (const std::string &s : *weapon->getRules()->getCompatibleAmmo())
			{
				if (s == tempAmmo)
				{
					tempWeapon = weapon->getRules()->getName();
				}
			}
		}
	}

	for (std::vector<BattleUnit*>::iterator j = _save->getUnits()->begin(); j != _save->getUnits()->end(); ++j)
	{
		if ((*j)->getStatus() == STATUS_IGNORE_ME) continue;
		BattleUnit *victim = (*j);

		BattleUnitKills killStat;
		killStat.mission = _parentState->getGame()->getSavedGame()->getMissionStatistics()->size();
		killStat.setTurn(_save->getTurn(), _save->getSide());
		killStat.setUnitStats(victim);
		killStat.faction = victim->getFaction();
		killStat.side = victim->getFatalShotSide();
		killStat.bodypart = victim->getFatalShotBodyPart();
		killStat.id = victim->getId();
		killStat.weapon = tempWeapon;
		killStat.weaponAmmo = tempAmmo;

		// Determine murder type
		if ((*j)->getStatus() != STATUS_DEAD)
		{
			if ((*j)->getHealth() <= 0)
			{
				killStat.status = STATUS_DEAD;
			}
			else if ((*j)->getStunlevel() >= (*j)->getHealth() && (*j)->getStatus() != STATUS_UNCONSCIOUS)
			{
				killStat.status = STATUS_UNCONSCIOUS;
			}
		}

		// Assume that, in absence of a murderer and an explosion, the laster unit to hit the victim is the murderer.
		// Possible causes of death: bleed out, fire.
		// Possible causes of unconciousness: wounds, smoke.
		// Assumption : The last person to hit the victim is the murderer.
		if (!murderer && !terrainExplosion)
		{
			for (std::vector<BattleUnit*>::const_iterator i = _save->getUnits()->begin(); i != _save->getUnits()->end(); ++i)
			{
				if ((*i)->getId() == victim->getMurdererId())
				{
					murderer = (*i);
					killStat.weapon = victim->getMurdererWeapon();
					killStat.weaponAmmo = victim->getMurdererWeaponAmmo();
					break;
				}
			}
		}

		if (murderer && killStat.status != STATUS_IGNORE_ME)
		{
			if (murderer->getFaction() == FACTION_PLAYER && murderer->getOriginalFaction() != FACTION_PLAYER)
			{
				// This must be a mind controlled unit. Find out who mind controlled him and award the kill to that unit.
				for (std::vector<BattleUnit*>::iterator i = _save->getUnits()->begin(); i != _save->getUnits()->end(); ++i)
				{
					if ((*i)->getId() == murderer->getMindControllerId() && (*i)->getGeoscapeSoldier())
					{
						(*i)->getStatistics()->kills.push_back(new BattleUnitKills(killStat));
						if (victim->getFaction() == FACTION_HOSTILE)
						{
							(*i)->getStatistics()->slaveKills++;
						}
						victim->setMurdererId((*i)->getId());
						break;
					}
				}
			}
			else if (!murderer->getStatistics()->duplicateEntry(killStat.status, victim->getId()))
			{
				murderer->getStatistics()->kills.push_back(new BattleUnitKills(killStat));
				victim->setMurdererId(murderer->getId());
			}
		}

		bool noSound = false;
		if ((*j)->getStatus() != STATUS_DEAD)
		{
			if ((*j)->getHealth() <= 0)
			{
				if (murderer)
				{
					murderer->addKillCount();
					victim->killedBy(murderer->getFaction());
					int modifier = murderer->getFaction() == FACTION_PLAYER ? _save->getFactionMoraleModifier(true) : 100;

					// if there is a known murderer, he will get a morale bonus if he is of a different faction (what with neutral?)
					if ((victim->getOriginalFaction() == FACTION_PLAYER && murderer->getFaction() == FACTION_HOSTILE) ||
						(victim->getOriginalFaction() == FACTION_HOSTILE && murderer->getFaction() == FACTION_PLAYER))
					{
						murderer->moraleChange(20 * modifier / 100);
					}
					// murderer will get a penalty with friendly fire
					if (victim->getOriginalFaction() == murderer->getOriginalFaction())
					{
						murderer->moraleChange(-(2000 / modifier));
					}
					if (victim->getOriginalFaction() == FACTION_NEUTRAL)
					{
						if (murderer->getOriginalFaction() == FACTION_PLAYER)
						{
							murderer->moraleChange(-(1000 / modifier));
						}
						else
						{
							murderer->moraleChange(10);
						}
					}
				}

				if (victim->getFaction() != FACTION_NEUTRAL)
				{
					int modifier = _save->getUnitMoraleModifier(victim);
					int loserMod =  _save->getFactionMoraleModifier(victim->getOriginalFaction() != FACTION_HOSTILE);
					int winnerMod = _save->getFactionMoraleModifier(victim->getOriginalFaction() == FACTION_HOSTILE);
					for (std::vector<BattleUnit*>::iterator i = _save->getUnits()->begin(); i != _save->getUnits()->end(); ++i)
					{
						if (!(*i)->isOut() && (*i)->getArmor()->getSize() == 1)
						{
							// the losing squad all get a morale loss
							if ((*i)->getOriginalFaction() == victim->getOriginalFaction())
							{
								int bravery = (110 - (*i)->getBaseStats()->bravery) / 10;
								(*i)->moraleChange(-(modifier * 200 * bravery / loserMod / 100));

								if (victim->getFaction() == FACTION_HOSTILE && murderer)
								{
									murderer->setTurnsSinceSpotted(0);
								}
							}
							// the winning squad all get a morale increase
							else
							{
								(*i)->moraleChange(10 * winnerMod / 100);
							}
						}
					}
				}
				if (murderweapon)
				{
					statePushNext(new UnitDieBState(this, (*j), damageType, noSound));
				}
				else
				{
					if (hiddenExplosion)
					{
						// this is instant death from UFO powersources, without screaming sounds
						noSound = true;
						statePushNext(new UnitDieBState(this, (*j), getMod()->getDamageType(DT_HE), noSound));
					}
					else
					{
						if (terrainExplosion)
						{
							// terrain explosion
							statePushNext(new UnitDieBState(this, (*j), getMod()->getDamageType(DT_HE), noSound));
						}
						else
						{
							// no murderer, and no terrain explosion, must be fatal wounds
							statePushNext(new UnitDieBState(this, (*j), getMod()->getDamageType(DT_NONE), noSound));  // DT_NONE = STR_HAS_DIED_FROM_A_FATAL_WOUND
						}
					}
				}
				// one of our own died, record the murderer instead of the victim
				if (victim->getGeoscapeSoldier())
				{
					victim->getStatistics()->KIA = true;
					BattleUnitKills *deathStat = new BattleUnitKills(killStat);
					if (murderer)
					{
						deathStat->setUnitStats(murderer);
						deathStat->faction = murderer->getFaction();
					}
					_parentState->getGame()->getSavedGame()->killSoldier(victim->getGeoscapeSoldier(), deathStat);
				}
			}
			else if ((*j)->getStunlevel() >= (*j)->getHealth() && (*j)->getStatus() != STATUS_UNCONSCIOUS)
			{
				if (victim->getGeoscapeSoldier())
				{
					victim->getStatistics()->wasUnconcious = true;
				}
				noSound = true;
				statePushNext(new UnitDieBState(this, (*j), getMod()->getDamageType(DT_NONE), noSound)); // no damage type used there
			}
		}
	}

	BattleUnit *bu = _save->getSelectedUnit();
	if (_save->getSide() == FACTION_PLAYER)
	{
		_parentState->showPsiButton(bu && bu->getSpecialWeapon(BT_PSIAMP) && !bu->isOut());
	}
}

/**
 * Shows the infoboxes in the queue (if any).
 */
void BattlescapeGame::showInfoBoxQueue()
{
	for (std::vector<InfoboxOKState*>::iterator i = _infoboxQueue.begin(); i != _infoboxQueue.end(); ++i)
	{
		_parentState->getGame()->pushState(*i);
	}

	_infoboxQueue.clear();
}

/**
 * Sets up a mission complete notification.
 */
void BattlescapeGame::missionComplete()
{
	Game *game = _parentState->getGame();
	if (game->getMod()->getDeployment(_save->getMissionType()))
	{
		std::string missionComplete = game->getMod()->getDeployment(_save->getMissionType())->getObjectivePopup();
		if (!missionComplete.empty())
		{
			_infoboxQueue.push_back(new InfoboxOKState(game->getLanguage()->getString(missionComplete)));
		}
	}
}

/**
 * Handles the result of non target actions, like priming a grenade.
 */
void BattlescapeGame::handleNonTargetAction()
{
	if (!_currentAction.targeting)
	{
		std::string error;
		_currentAction.cameraPosition = Position(0,0,-1);
		if (!_currentAction.result.empty())
		{
			_parentState->warning(_currentAction.result);
			_currentAction.result = "";
		}
		else if (_currentAction.type == BA_PRIME && _currentAction.value > -1)
		{
			if (_currentAction.spendTU(&error))
			{
				_parentState->warning("STR_GRENADE_IS_ACTIVATED");
				_currentAction.weapon->setFuseTimer(_currentAction.value);
				_save->getTileEngine()->calculateLighting(LL_UNITS, _currentAction.actor->getPosition());
				_save->getTileEngine()->calculateFOV(_currentAction.actor->getPosition(), _currentAction.weapon->getVisibilityUpdateRange(), false);
			}
			else
			{
				_parentState->warning(error);
			}
		}
		else if (_currentAction.type == BA_USE || _currentAction.type == BA_LAUNCH)
		{
			_save->reviveUnconsciousUnits(true);
		}
		else if (_currentAction.type == BA_HIT)
		{
			if (_currentAction.haveTU(&error))
			{
				statePushBack(new MeleeAttackBState(this, _currentAction));
			}
			else
			{
				_parentState->warning(error);
			}
		}
		_currentAction.type = BA_NONE;
		_parentState->updateSoldierInfo();
	}

	setupCursor();
}

/**
 * Sets the cursor according to the selected action.
 */
void BattlescapeGame::setupCursor()
{
	if (_currentAction.targeting)
	{
		if (_currentAction.type == BA_THROW)
		{
			getMap()->setCursorType(CT_THROW);
		}
		else if (_currentAction.type == BA_MINDCONTROL || _currentAction.type == BA_PANIC || _currentAction.type == BA_USE)
		{
			getMap()->setCursorType(CT_PSI);
		}
		else if (_currentAction.type == BA_LAUNCH)
		{
			getMap()->setCursorType(CT_WAYPOINT);
		}
		else
		{
			getMap()->setCursorType(CT_AIM);
		}
	}
	else
	{
		_currentAction.actor = _save->getSelectedUnit();
		if (_currentAction.actor)
		{
			getMap()->setCursorType(CT_NORMAL, _currentAction.actor->getArmor()->getSize());
		}
	}
}

/**
 * Determines whether a playable unit is selected. Normally only player side units can be selected, but in debug mode one can play with aliens too :)
 * Is used to see if stats can be displayed and action buttons will work.
 * @return Whether a playable unit is selected.
 */
bool BattlescapeGame::playableUnitSelected() const
{
	return _save->getSelectedUnit() != 0 && (_save->getSide() == FACTION_PLAYER || _save->getDebugMode());
}

/**
 * Gives time slice to the front state.
 */
void BattlescapeGame::handleState()
{
	if (!_states.empty())
	{
		// end turn request?
		if (_states.front() == 0)
		{
			_states.pop_front();
			endTurn();
			return;
		}
		else
		{
			_states.front()->think();
		}
		getMap()->invalidate(); // redraw map
	}
}

/**
 * Pushes a state to the front of the queue and starts it.
 * @param bs Battlestate.
 */
void BattlescapeGame::statePushFront(BattleState *bs)
{
	_states.push_front(bs);
	bs->init();
}

/**
 * Pushes a state as the next state after the current one.
 * @param bs Battlestate.
 */
void BattlescapeGame::statePushNext(BattleState *bs)
{
	if (_states.empty())
	{
		_states.push_front(bs);
		bs->init();
	}
	else
	{
		_states.insert(++_states.begin(), bs);
	}

}

/**
 * Pushes a state to the back.
 * @param bs Battlestate.
 */
void BattlescapeGame::statePushBack(BattleState *bs)
{
	if (_states.empty())
	{
		_states.push_front(bs);
		// end turn request?
		if (_states.front() == 0)
		{
			_states.pop_front();
			endTurn();
			return;
		}
		else
		{
			bs->init();
		}
	}
	else
	{
		_states.push_back(bs);
	}
}

/**
 * Removes the current state.
 *
 * This is a very important function. It is called by a BattleState (walking, projectile is flying, explosions,...) at the moment this state has finished its action.
 * Here we check the result of that action and do all the aftermath.
 * The state is popped off the list.
 */
void BattlescapeGame::popState()
{
	if (Options::traceAI)
	{
		Log(LOG_INFO) << "BattlescapeGame::popState() #" << _AIActionCounter << " with " << (_save->getSelectedUnit() ? _save->getSelectedUnit()->getTimeUnits() : -9999) << " TU";
	}
	bool actionFailed = false;

	if (_states.empty()) return;

	BattleAction action = _states.front()->getAction();

	if (action.actor && !action.result.empty() && action.actor->getFaction() == FACTION_PLAYER
		&& _playerPanicHandled && (_save->getSide() == FACTION_PLAYER || _debugPlay))
	{
		_parentState->warning(action.result);
		actionFailed = true;
	}
	_deleted.push_back(_states.front());
	_states.pop_front();

	// handle the end of this unit's actions
	if (action.actor && noActionsPending(action.actor))
	{
		if (action.actor->getFaction() == FACTION_PLAYER)
		{
			if (_save->getSide() == FACTION_PLAYER)
			{
				// after throwing the cursor returns to default cursor, after shooting it stays in targeting mode and the player can shoot again in the same mode (autoshot,snap,aimed)
				if ((action.type == BA_THROW || action.type == BA_LAUNCH) && !actionFailed)
				{
					// clean up the waypoints
					if (action.type == BA_LAUNCH)
					{
						_currentAction.waypoints.clear();
					}

					cancelCurrentAction(true);
				}
				_parentState->getGame()->getCursor()->setVisible(true);
				setupCursor();
			}
		}
		else
		{
			if (_save->getSide() != FACTION_PLAYER && !_debugPlay)
			{
				// AI does three things per unit, before switching to the next, or it got killed before doing the second thing
				if (_AIActionCounter > 2 || _save->getSelectedUnit() == 0 || _save->getSelectedUnit()->isOut())
				{
					_AIActionCounter = 0;
					if (_states.empty() && _save->selectNextPlayerUnit(true) == 0)
					{
						if (!_save->getDebugMode())
						{
							_endTurnRequested = true;
							statePushBack(0); // end AI turn
						}
						else
						{
							_save->selectNextPlayerUnit();
							_debugPlay = true;
						}
					}
					if (_save->getSelectedUnit())
					{
						getMap()->getCamera()->centerOnPosition(_save->getSelectedUnit()->getPosition());
					}
				}
			}
			else if (_debugPlay)
			{
				_parentState->getGame()->getCursor()->setVisible(true);
				setupCursor();
			}
		}
	}

	if (!_states.empty())
	{
		// end turn request?
		if (_states.front() == 0)
		{
			while (!_states.empty())
			{
				if (_states.front() == 0)
					_states.pop_front();
				else
					break;
			}
			if (_states.empty())
			{
				endTurn();
				return;
			}
			else
			{
				_states.push_back(0);
			}
		}
		// init the next state in queue
		_states.front()->init();
	}

	// the currently selected unit died or became unconscious or disappeared inexplicably
	if (_save->getSelectedUnit() == 0 || _save->getSelectedUnit()->isOut())
	{
		cancelCurrentAction();
		getMap()->setCursorType(CT_NORMAL, 1);
		_parentState->getGame()->getCursor()->setVisible(true);
		if (_save->getSide() == FACTION_PLAYER)
			_save->setSelectedUnit(0);
		else
			_save->selectNextPlayerUnit(true, true);
	}
	_parentState->updateSoldierInfo();
}

/**
 * Determines whether there are any actions pending for the given unit.
 * @param bu BattleUnit.
 * @return True if there are no actions pending.
 */
bool BattlescapeGame::noActionsPending(BattleUnit *bu)
{
	if (_states.empty()) return true;

	for (std::list<BattleState*>::iterator i = _states.begin(); i != _states.end(); ++i)
	{
		if ((*i) != 0 && (*i)->getAction().actor == bu)
			return false;
	}

	return true;
}

/**
 * Sets the timer interval for think() calls of the state.
 * @param interval An interval in ms.
 */
void BattlescapeGame::setStateInterval(Uint32 interval)
{
	_parentState->setStateInterval(interval);
}


/**
 * Checks against reserved time units and energy units.
 * @param bu Pointer to the unit.
 * @param tu Number of time units to check.
 * @param energy Number of energy units to check.
 * @param justChecking True to suppress error messages, false otherwise.
 * @return bool Whether or not we got enough time units.
 */
bool BattlescapeGame::checkReservedTU(BattleUnit *bu, int tu, int energy, bool justChecking)
{
	BattleActionCost cost;
	cost.actor = bu;
	cost.type = _save->getTUReserved(); // avoid changing _tuReserved in this method
	cost.weapon = bu->getMainHandWeapon(false); // check TUs against slowest weapon if we have two weapons

	if (_save->getSide() != bu->getFaction() || _save->getSide() == FACTION_NEUTRAL)
	{
		return tu <= bu->getTimeUnits();
	}

	if (_save->getSide() == FACTION_HOSTILE && !_debugPlay) // aliens reserve TUs as a percentage rather than just enough for a single action.
	{
		AIModule *ai = bu->getAIModule();
		if (ai)
		{
			cost.type = ai->getReserveMode();
		}
		cost.updateTU();
		cost.Energy += energy;
		cost.Time = tu; //override original
		switch (cost.type)
		{
		case BA_SNAPSHOT: cost.Time += (bu->getBaseStats()->tu / 3); break; // 33%
		case BA_AUTOSHOT: cost.Time += ((bu->getBaseStats()->tu / 5)*2); break; // 40%
		case BA_AIMEDSHOT: cost.Time += (bu->getBaseStats()->tu / 2); break; // 50%
		default: break;
		}
		return cost.haveTU();
	}

	cost.updateTU();
	// if the weapon has no autoshot, reserve TUs for snapshot
	if (cost.Time == 0 && cost.type == BA_AUTOSHOT)
	{
		cost.type = BA_SNAPSHOT;
		cost.updateTU();
	}
	// likewise, if we don't have a snap shot available, try aimed.
	if (cost.Time == 0 && cost.type == BA_SNAPSHOT)
	{
		cost.type = BA_AIMEDSHOT;
		cost.updateTU();
	}
	const int tuKneel = (_save->getKneelReserved() && !bu->isKneeled()  && bu->getType() == "SOLDIER") ? 4 : 0;
	// no aimed shot available? revert to none.
	if (cost.Time == 0 && cost.type == BA_AIMEDSHOT)
	{
		if (tuKneel > 0)
		{
			cost.type = BA_KNEEL;
		}
		else
		{
			return true;
		}
	}

	cost.Time += tuKneel;

	//current TU is less that required for reserved shoot, we can't reserved anything.
	if (!cost.haveTU() && !justChecking)
	{
		return true;
	}

	cost.Time += tu;
	cost.Energy += energy;

	if ((cost.type != BA_NONE || _save->getKneelReserved()) && !cost.haveTU())
	{
		if (!justChecking)
		{
			if (tuKneel)
			{
				switch (cost.type)
				{
				case BA_KNEEL: _parentState->warning("STR_TIME_UNITS_RESERVED_FOR_KNEELING"); break;
				default: _parentState->warning("STR_TIME_UNITS_RESERVED_FOR_KNEELING_AND_FIRING");
				}
			}
			else
			{
				switch (_save->getTUReserved())
				{
				case BA_SNAPSHOT: _parentState->warning("STR_TIME_UNITS_RESERVED_FOR_SNAP_SHOT"); break;
				case BA_AUTOSHOT: _parentState->warning("STR_TIME_UNITS_RESERVED_FOR_AUTO_SHOT"); break;
				case BA_AIMEDSHOT: _parentState->warning("STR_TIME_UNITS_RESERVED_FOR_AIMED_SHOT"); break;
				default: ;
				}
			}
		}
		return false;
	}

	return true;
}



/**
 * Picks the first soldier that is panicking.
 * @return True when all panicking is over.
 */
bool BattlescapeGame::handlePanickingPlayer()
{
	for (std::vector<BattleUnit*>::iterator j = _save->getUnits()->begin(); j != _save->getUnits()->end(); ++j)
	{
		if ((*j)->getFaction() == FACTION_PLAYER && (*j)->getOriginalFaction() == FACTION_PLAYER && handlePanickingUnit(*j))
			return false;
	}
	return true;
}

/**
 * Common function for hanlding panicking units.
 * @return False when unit not in panicking mode.
 */
bool BattlescapeGame::handlePanickingUnit(BattleUnit *unit)
{
	UnitStatus status = unit->getStatus();
	if (status != STATUS_PANICKING && status != STATUS_BERSERK) return false;
	_save->setSelectedUnit(unit);
	_parentState->getMap()->setCursorType(CT_NONE);

	// show a little infobox with the name of the unit and "... is panicking"
	Game *game = _parentState->getGame();
	if (unit->getVisible() || !Options::noAlienPanicMessages)
	{
		getMap()->getCamera()->centerOnPosition(unit->getPosition());
		if (status == STATUS_PANICKING)
		{
			game->pushState(new InfoboxState(game->getLanguage()->getString("STR_HAS_PANICKED", unit->getGender()).arg(unit->getName(game->getLanguage()))));
		}
		else
		{
			game->pushState(new InfoboxState(game->getLanguage()->getString("STR_HAS_GONE_BERSERK", unit->getGender()).arg(unit->getName(game->getLanguage()))));
		}
	}


	int flee = RNG::generate(0,100);
	BattleAction ba;
	ba.actor = unit;
	if (status == STATUS_PANICKING && flee <= 50) // 1/2 chance to freeze and 1/2 chance try to flee, STATUS_BERSERK is handled in the panic state.
	{
		BattleItem *item = unit->getRightHandWeapon();
		if (item)
		{
			dropItem(unit->getPosition(), item, false, true);
		}
		item = unit->getLeftHandWeapon();
		if (item)
		{
			dropItem(unit->getPosition(), item, false, true);
		}
		// let's try a few times to get a tile to run to.
		for (int i= 0; i < 20; i++)
		{
			ba.target = Position(unit->getPosition().x + RNG::generate(-5,5), unit->getPosition().y + RNG::generate(-5,5), unit->getPosition().z);

			if (i >= 10 && ba.target.z > 0) // if we've had more than our fair share of failures, try going down.
			{
				ba.target.z--;
				if (i >= 15 && ba.target.z > 0) // still failing? try further down.
				{
					ba.target.z--;
				}
			}
			if (_save->getTile(ba.target)) // sanity check the tile.
			{
				_save->getPathfinding()->calculate(ba.actor, ba.target);
				if (_save->getPathfinding()->getStartDirection() != -1) // sanity check the path.
				{
					statePushBack(new UnitWalkBState(this, ba));
					break;
				}
			}
		}
	}
	// Time units can only be reset after everything else occurs
	statePushBack(new UnitPanicBState(this, ba.actor));

	return true;
}

/**
  * Cancels the current action the user had selected (firing, throwing,..)
  * @param bForce Force the action to be cancelled.
  * @return Whether an action was cancelled or not.
  */
bool BattlescapeGame::cancelCurrentAction(bool bForce)
{
	bool bPreviewed = Options::battleNewPreviewPath != PATH_NONE;

	if (_save->getPathfinding()->removePreview() && bPreviewed) return true;

	if (_states.empty() || bForce)
	{
		if (_currentAction.targeting)
		{
			if (_currentAction.type == BA_LAUNCH && !_currentAction.waypoints.empty())
			{
				_currentAction.waypoints.pop_back();
				if (!getMap()->getWaypoints()->empty())
				{
					getMap()->getWaypoints()->pop_back();
				}
				if (_currentAction.waypoints.empty())
				{
					_parentState->showLaunchButton(false);
				}
				return true;
			}
			else
			{
				if (Options::battleConfirmFireMode && !_currentAction.waypoints.empty())
				{
					_currentAction.waypoints.pop_back();
					getMap()->getWaypoints()->pop_back();
					return true;
				}
				_currentAction.targeting = false;
				_currentAction.type = BA_NONE;
				setupCursor();
				_parentState->getGame()->getCursor()->setVisible(true);
				return true;
			}
		}
	}
	else if (!_states.empty() && _states.front() != 0)
	{
		_states.front()->cancel();
		return true;
	}

	return false;
}

/**
 * Gets a pointer to access action members directly.
 * @return Pointer to action.
 */
BattleAction *BattlescapeGame::getCurrentAction()
{
	return &_currentAction;
}

/**
 * Determines whether an action is currently going on?
 * @return true or false.
 */
bool BattlescapeGame::isBusy() const
{
	return !_states.empty();
}

/**
 * Activates primary action (left click).
 * @param pos Position on the map.
 */
void BattlescapeGame::primaryAction(const Position &pos)
{
	bool bPreviewed = Options::battleNewPreviewPath != PATH_NONE;

	if (_currentAction.targeting && _save->getSelectedUnit())
	{
		if (_currentAction.type == BA_LAUNCH)
		{
			int maxWaypoints = _currentAction.weapon->getRules()->getWaypoints();
			if (maxWaypoints == 0)
			{
				maxWaypoints = _currentAction.weapon->getAmmoItem()->getRules()->getWaypoints();
			}
			if ((int)_currentAction.waypoints.size() < maxWaypoints || maxWaypoints == -1)
			{
				_parentState->showLaunchButton(true);
				_currentAction.waypoints.push_back(pos);
				getMap()->getWaypoints()->push_back(pos);
			}
		}
		else if (_currentAction.type == BA_USE && _currentAction.weapon->getRules()->getBattleType() == BT_MINDPROBE)
		{
			if (_save->selectUnit(pos) && _save->selectUnit(pos)->getFaction() != _save->getSelectedUnit()->getFaction() && _save->selectUnit(pos)->getVisible())
			{
				if (!_currentAction.weapon->getRules()->isLOSRequired() ||
					std::find(_currentAction.actor->getVisibleUnits()->begin(), _currentAction.actor->getVisibleUnits()->end(), _save->selectUnit(pos)) != _currentAction.actor->getVisibleUnits()->end())
				{
					std::string error;
					if (_currentAction.spendTU(&error))
					{
						_parentState->getGame()->getMod()->getSoundByDepth(_save->getDepth(), _currentAction.weapon->getRules()->getHitSound())->play(-1, getMap()->getSoundAngle(pos));
						_parentState->getGame()->pushState (new UnitInfoState(_save->selectUnit(pos), _parentState, false, true));
						cancelCurrentAction();
					}
					else
					{
						_parentState->warning(error);
					}
				}
				else
				{
					_parentState->warning("STR_LINE_OF_SIGHT_REQUIRED");
				}
			}
		}
		else if ((_currentAction.type == BA_PANIC || _currentAction.type == BA_MINDCONTROL || _currentAction.type == BA_USE) && _currentAction.weapon->getRules()->getBattleType() == BT_PSIAMP)
		{
			if (_save->selectUnit(pos) && _save->selectUnit(pos)->getFaction() != _save->getSelectedUnit()->getFaction() && _save->selectUnit(pos)->getVisible())
			{
				_currentAction.updateTU();
				_currentAction.target = pos;
				if (!_currentAction.weapon->getRules()->isLOSRequired() ||
					std::find(_currentAction.actor->getVisibleUnits()->begin(), _currentAction.actor->getVisibleUnits()->end(), _save->selectUnit(pos)) != _currentAction.actor->getVisibleUnits()->end())
				{
					// get the sound/animation started
					getMap()->setCursorType(CT_NONE);
					_parentState->getGame()->getCursor()->setVisible(false);
					_currentAction.cameraPosition = getMap()->getCamera()->getMapOffset();
					statePushBack(new PsiAttackBState(this, _currentAction));
				}
				else
				{
					_parentState->warning("STR_LINE_OF_SIGHT_REQUIRED");
				}
			}
		}
		else if (Options::battleConfirmFireMode && (_currentAction.waypoints.empty() || pos != _currentAction.waypoints.front()))
		{
			_currentAction.waypoints.clear();
			_currentAction.waypoints.push_back(pos);
			getMap()->getWaypoints()->clear();
			getMap()->getWaypoints()->push_back(pos);
		}
		else
		{
			_currentAction.target = pos;
			getMap()->setCursorType(CT_NONE);

			if (Options::battleConfirmFireMode)
			{
				_currentAction.waypoints.clear();
				getMap()->getWaypoints()->clear();
			}

			_parentState->getGame()->getCursor()->setVisible(false);
			_currentAction.cameraPosition = getMap()->getCamera()->getMapOffset();
			_states.push_back(new ProjectileFlyBState(this, _currentAction));
			statePushFront(new UnitTurnBState(this, _currentAction)); // first of all turn towards the target
		}
	}
	else
	{
		_currentAction.actor = _save->getSelectedUnit();
		BattleUnit *unit = _save->selectUnit(pos);
		if (unit && unit != _save->getSelectedUnit() && (unit->getVisible() || _debugPlay))
		{
		//  -= select unit =-
			if (unit->getFaction() == _save->getSide())
			{
				_save->setSelectedUnit(unit);
				_parentState->updateSoldierInfo();
				cancelCurrentAction();
				setupCursor();
				_currentAction.actor = unit;
			}
		}
		else if (playableUnitSelected())
		{
			bool modifierPressed = (SDL_GetModState() & KMOD_CTRL) != 0;
			if (bPreviewed &&
				(_currentAction.target != pos || (_save->getPathfinding()->isModifierUsed() != modifierPressed)))
			{
				_save->getPathfinding()->removePreview();
			}
			_currentAction.target = pos;
			_save->getPathfinding()->calculate(_currentAction.actor, _currentAction.target);
			_currentAction.run = false;
			_currentAction.strafe = Options::strafe && modifierPressed && _save->getSelectedUnit()->getArmor()->getSize() == 1;
			if (_currentAction.strafe && _save->getPathfinding()->getPath().size() > 1)
			{
				_currentAction.run = true;
				_currentAction.strafe = false;
			}
<<<<<<< HEAD
			_currentAction.ignoreSpottedEnemies = _currentAction.run || ((SDL_GetModState() & KMOD_SHIFT) != 0);
			_currentAction.target = pos;
			_save->getPathfinding()->calculate(_currentAction.actor, _currentAction.target);
=======
>>>>>>> 090565d7
			if (bPreviewed && !_save->getPathfinding()->previewPath() && _save->getPathfinding()->getStartDirection() != -1)
			{
				_save->getPathfinding()->removePreview();
				bPreviewed = false;
			}

			if (!bPreviewed && _save->getPathfinding()->getStartDirection() != -1)
			{
				//  -= start walking =-
				getMap()->setCursorType(CT_NONE);
				_parentState->getGame()->getCursor()->setVisible(false);
				statePushBack(new UnitWalkBState(this, _currentAction));
			}
		}
	}
}

/**
 * Activates secondary action (right click).
 * @param pos Position on the map.
 */
void BattlescapeGame::secondaryAction(const Position &pos)
{
	//  -= turn to or open door =-
	_currentAction.target = pos;
	_currentAction.actor = _save->getSelectedUnit();
	_currentAction.strafe = Options::strafe && (SDL_GetModState() & KMOD_CTRL) != 0 && _save->getSelectedUnit()->getTurretType() > -1;
	statePushBack(new UnitTurnBState(this, _currentAction));
}

/**
 * Handler for the blaster launcher button.
 */
void BattlescapeGame::launchAction()
{
	_parentState->showLaunchButton(false);
	getMap()->getWaypoints()->clear();
	_currentAction.target = _currentAction.waypoints.front();
	getMap()->setCursorType(CT_NONE);
	_parentState->getGame()->getCursor()->setVisible(false);
	_currentAction.cameraPosition = getMap()->getCamera()->getMapOffset();
	_states.push_back(new ProjectileFlyBState(this, _currentAction));
	statePushFront(new UnitTurnBState(this, _currentAction)); // first of all turn towards the target
}

/**
 * Handler for the psi button.
 */
void BattlescapeGame::psiButtonAction()
{
	if (!_currentAction.waypoints.empty()) // in case waypoints were set with a blaster launcher, avoid accidental misclick
		return;
	BattleItem *item = _save->getSelectedUnit()->getSpecialWeapon(BT_PSIAMP);
	_currentAction.type = BA_NONE;
	if (item->getRules()->getCostPanic().Time > 0)
	{
		_currentAction.type = BA_PANIC;
	}
	else if (item->getRules()->getCostUse().Time > 0)
	{
		_currentAction.type = BA_USE;
	}
	if (_currentAction.type != BA_NONE)
	{
		_currentAction.targeting = true;
		_currentAction.weapon = item;
		_currentAction.updateTU();
		setupCursor();
	}
}

/**
 * Handler for the psi atack action.
 */
bool BattlescapeGame::psiAttack(BattleAction *action)
{
	if (getTileEngine()->psiAttack(action))
	{
		Game *game = getSave()->getBattleState()->getGame();
		if (action->actor->getFaction() == FACTION_HOSTILE)
		{
			// show a little infobox with the name of the unit and "... is under alien control"
			BattleUnit *unit = getSave()->getTile(action->target)->getUnit();
			if (action->type == BA_MINDCONTROL)
				game->pushState(new InfoboxState(game->getLanguage()->getString("STR_IS_UNDER_ALIEN_CONTROL", unit->getGender()).arg(unit->getName(game->getLanguage()))));
		}
		else
		{
			// show a little infobox if it's successful
			if (action->type == BA_PANIC)
				game->pushState(new InfoboxState(game->getLanguage()->getString("STR_MORALE_ATTACK_SUCCESSFUL")));
			else if (action->type == BA_MINDCONTROL)
				game->pushState(new InfoboxState(game->getLanguage()->getString("STR_MIND_CONTROL_SUCCESSFUL")));
			getSave()->getBattleState()->updateSoldierInfo();
		}
		return true;
	}
	else
	{
		return false;
	}
}


/**
 * Moves a unit up or down.
 * @param unit The unit.
 * @param dir Direction DIR_UP or DIR_DOWN.
 */
void BattlescapeGame::moveUpDown(BattleUnit *unit, int dir)
{
	_currentAction.target = unit->getPosition();
	if (dir == Pathfinding::DIR_UP)
	{
		_currentAction.target.z++;
	}
	else
	{
		_currentAction.target.z--;
	}
	getMap()->setCursorType(CT_NONE);
	_parentState->getGame()->getCursor()->setVisible(false);
	if (_save->getSelectedUnit()->isKneeled())
	{
		kneel(_save->getSelectedUnit());
	}
	_save->getPathfinding()->calculate(_currentAction.actor, _currentAction.target);
	statePushBack(new UnitWalkBState(this, _currentAction));
}

/**
 * Requests the end of the turn (waits for explosions etc to really end the turn).
 */
void BattlescapeGame::requestEndTurn(bool askForConfirmation)
{
	cancelCurrentAction();

	if (askForConfirmation)
	{
		if (_endConfirmationHandled)
			return;

		// check for fatal wounds
		int soldiersWithFatalWounds = 0;
		for (std::vector<BattleUnit*>::iterator it = _save->getUnits()->begin(); it != _save->getUnits()->end(); ++it)
		{
			if ((*it)->getOriginalFaction() == FACTION_PLAYER && (*it)->getStatus() != STATUS_DEAD && (*it)->getFatalWounds() > 0)
				soldiersWithFatalWounds++;
		}

		if (soldiersWithFatalWounds > 0)
		{
			// confirm end of turn/mission
			_parentState->getGame()->pushState(new ConfirmEndMissionState(_save, soldiersWithFatalWounds, this));
			_endConfirmationHandled = true;
		}
		else
		{
			if (!_endTurnRequested)
			{
				_endTurnRequested = true;
				statePushBack(0);
			}
		}
	}
	else
	{
		if (!_endTurnRequested)
		{
			_endTurnRequested = true;
			statePushBack(0);
		}
	}
}

/**
 * Sets the TU reserved type.
 * @param tur A battleactiontype.
 * @param player is this requested by the player?
 */
void BattlescapeGame::setTUReserved(BattleActionType tur)
{
	_save->setTUReserved(tur);
}

/**
 * Drops an item to the floor and affects it with gravity.
 * @param position Position to spawn the item.
 * @param item Pointer to the item.
 * @param newItem Bool whether this is a new item.
 * @param removeItem Bool whether to remove the item from the owner.
 */
void BattlescapeGame::dropItem(const Position &position, BattleItem *item, bool newItem, bool removeItem, bool updateLight)
{
	Position p = position;

	// don't spawn anything outside of bounds
	if (_save->getTile(p) == 0)
		return;

	// don't ever drop fixed items
	if (item->getRules()->isFixed())
		return;

	_save->getTile(p)->addItem(item, getMod()->getInventory("STR_GROUND", true));

	if (item->getUnit())
	{
		item->getUnit()->setPosition(p);
	}

	if (newItem)
	{
		_save->getItems()->push_back(item);
	}
	else if (_save->getSide() != FACTION_PLAYER)
	{
		item->setTurnFlag(true);
	}

	if (removeItem)
	{
		item->moveToOwner(0);
	}
	else if (item->getRules()->getBattleType() != BT_GRENADE && item->getRules()->getBattleType() != BT_PROXIMITYGRENADE)
	{
		item->setOwner(0);
	}

	getTileEngine()->applyGravity(_save->getTile(p));

	if (updateLight)
	{
		getTileEngine()->calculateLighting(LL_ITEMS, position);
		getTileEngine()->calculateFOV(position, item->getVisibilityUpdateRange(), false);
	}

}

/**
 * Converts a unit into a unit of another type.
 * @param unit The unit to convert.
 * @return Pointer to the new unit.
 */
BattleUnit *BattlescapeGame::convertUnit(BattleUnit *unit)
{
	bool visible = unit->getVisible();

	getSave()->getBattleState()->showPsiButton(false);
	// in case the unit was unconscious
	getSave()->removeUnconsciousBodyItem(unit);

	unit->instaKill();

	for (std::vector<BattleItem*>::iterator i = unit->getInventory()->begin(); i != unit->getInventory()->end(); ++i)
	{
		dropItem(unit->getPosition(), (*i));
		(*i)->setOwner(0);
	}

	unit->getInventory()->clear();

	// remove unit-tile link
	unit->setTile(0);

	Unit* type = getMod()->getUnit(unit->getSpawnUnit(), true);
	getSave()->getTile(unit->getPosition())->setUnit(0);

	BattleUnit *newUnit = new BattleUnit(type,
		FACTION_HOSTILE,
		_save->getUnits()->back()->getId() + 1,
		getMod()->getArmor(type->getArmor(), true),
		getMod()->getStatAdjustment(_parentState->getGame()->getSavedGame()->getDifficulty()),
		getDepth(),
		getMod()->getMaxViewDistance());

	getSave()->initFixedItems(newUnit);
	getSave()->getTile(unit->getPosition())->setUnit(newUnit, _save->getTile(unit->getPosition() + Position(0,0,-1)));
	newUnit->setPosition(unit->getPosition());
	newUnit->setDirection(unit->getDirection());
	newUnit->setTimeUnits(0);
	getSave()->getUnits()->push_back(newUnit);
	newUnit->setAIModule(new AIModule(getSave(), newUnit, 0));
	newUnit->setVisible(visible);

	getTileEngine()->calculateFOV(newUnit->getPosition());  //happens fairly rarely, so do a full recalc for units in range to handle the potential unit visible cache issues.
	getTileEngine()->applyGravity(newUnit->getTile());
	newUnit->dontReselect();
	return newUnit;

}

/**
 * Gets the map.
 * @return map.
 */
Map *BattlescapeGame::getMap()
{
	return _parentState->getMap();
}

/**
 * Gets the save.
 * @return save.
 */
SavedBattleGame *BattlescapeGame::getSave()
{
	return _save;
}

/**
 * Gets the tilengine.
 * @return tilengine.
 */
TileEngine *BattlescapeGame::getTileEngine()
{
	return _save->getTileEngine();
}

/**
 * Gets the pathfinding.
 * @return pathfinding.
 */
Pathfinding *BattlescapeGame::getPathfinding()
{
	return _save->getPathfinding();
}

/**
 * Gets the mod.
 * @return mod.
 */
Mod *BattlescapeGame::getMod()
{
	return _parentState->getGame()->getMod();
}


/**
 * Tries to find an item and pick it up if possible.
 */
void BattlescapeGame::findItem(BattleAction *action)
{
	// terrorists don't have hands.
	if (action->actor->getRankString() != "STR_LIVE_TERRORIST")
	{
		// pick the best available item
		BattleItem *targetItem = surveyItems(action);
		// make sure it's worth taking
		if (targetItem && worthTaking(targetItem, action))
		{
			// if we're already standing on it...
			if (targetItem->getTile()->getPosition() == action->actor->getPosition())
			{
				// try to pick it up
				if (takeItemFromGround(targetItem, action) == 0)
				{
					// if it isn't loaded or it is ammo
					if (!targetItem->getAmmoItem())
					{
						// try to load our weapon
						action->actor->checkAmmo();
					}
					if (targetItem->getGlow())
					{
						_save->getTileEngine()->calculateLighting(LL_ITEMS, action->actor->getPosition());
						_save->getTileEngine()->calculateFOV(action->actor->getPosition(), targetItem->getVisibilityUpdateRange(), false);
					}
				}
			}
			else if (!targetItem->getTile()->getUnit() || targetItem->getTile()->getUnit()->isOut())
			{
				// if we're not standing on it, we should try to get to it.
				action->target = targetItem->getTile()->getPosition();
				action->type = BA_WALK;
			}
		}
	}
}


/**
 * Searches through items on the map that were dropped on an alien turn, then picks the most "attractive" one.
 * @param action A pointer to the action being performed.
 * @return The item to attempt to take.
 */
BattleItem *BattlescapeGame::surveyItems(BattleAction *action)
{
	std::vector<BattleItem*> droppedItems;

	// first fill a vector with items on the ground that were dropped on the alien turn, and have an attraction value.
	for (std::vector<BattleItem*>::iterator i = _save->getItems()->begin(); i != _save->getItems()->end(); ++i)
	{
		if ((*i)->getSlot() && (*i)->getSlot()->getId() == "STR_GROUND" && (*i)->getTile() && (*i)->getTurnFlag() && (*i)->getRules()->getAttraction())
		{
			droppedItems.push_back(*i);
		}
	}

	BattleItem *targetItem = 0;
	int maxWorth = 0;

	// now select the most suitable candidate depending on attractiveness and distance
	// (are we still talking about items?)
	for (std::vector<BattleItem*>::iterator i = droppedItems.begin(); i != droppedItems.end(); ++i)
	{
		int currentWorth = (*i)->getRules()->getAttraction() / ((_save->getTileEngine()->distance(action->actor->getPosition(), (*i)->getTile()->getPosition()) * 2)+1);
		if (currentWorth > maxWorth)
		{
			maxWorth = currentWorth;
			targetItem = *i;
		}
	}

	return targetItem;
}


/**
 * Assesses whether this item is worth trying to pick up, taking into account how many units we see,
 * whether or not the Weapon has ammo, and if we have ammo FOR it,
 * or, if it's ammo, checks if we have the weapon to go with it,
 * assesses the attraction value of the item and compares it with the distance to the object,
 * then returns false anyway.
 * @param item The item to attempt to take.
 * @param action A pointer to the action being performed.
 * @return false.
 */
bool BattlescapeGame::worthTaking(BattleItem* item, BattleAction *action)
{
	int worthToTake = 0;

	// don't even think about making a move for that gun if you can see a target, for some reason
	// (maybe this should check for enemies spotting the tile the item is on?)
	if (action->actor->getVisibleUnits()->empty())
	{
		// retrieve an insignificantly low value from the ruleset.
		worthToTake = item->getRules()->getAttraction();

		// it's always going to be worth while to try and take a blaster launcher, apparently
		if (item->getRules()->getWaypoints() == 0 && item->getRules()->getBattleType() != BT_AMMO)
		{
			// we only want weapons that HAVE ammo, or weapons that we have ammo FOR
			bool ammoFound = true;
			if (!item->getAmmoItem())
			{
				ammoFound = false;
				for (BattleItem *i : *action->actor->getInventory())
				{
					if (i->getRules()->getBattleType() == BT_AMMO)
					{
						for (const std::string &s : *item->getRules()->getCompatibleAmmo())
						{
							if (i->getRules()->getName() == s)
							{
								ammoFound = true;
								break;
							}
						}
						if (ammoFound == true)
						{
							break;
						}
					}
				}
			}
			if (!ammoFound)
			{
				return false;
			}
		}

		if (item->getRules()->getBattleType() == BT_AMMO)
		{
			// similar to the above, but this time we're checking if the ammo is suitable for a weapon we have.
			bool weaponFound = false;
			for (BattleItem *i : *action->actor->getInventory())
			{
				if (i->getRules()->getBattleType() == BT_FIREARM)
				{
					for (const std::string &s : *i->getRules()->getCompatibleAmmo())
					{
						if (i->getRules()->getName() == s)
						{
							weaponFound = true;
							break;
						}
					}
					if (weaponFound == true)
					{
						break;
					}
				}
			}
			if (!weaponFound)
			{
				return false;
			}
		}
	}

	if (worthToTake)
	{
		// use bad logic to determine if we'll have room for the item
		int freeSlots = 25;
		for (std::vector<BattleItem*>::iterator i = action->actor->getInventory()->begin(); i != action->actor->getInventory()->end(); ++i)
		{
			freeSlots -= (*i)->getRules()->getInventoryHeight() * (*i)->getRules()->getInventoryWidth();
		}
		int size = item->getRules()->getInventoryHeight() * item->getRules()->getInventoryWidth();
		if (freeSlots < size)
		{
			return false;
		}
	}

	// return false for any item that we aren't standing directly on top of with an attraction value less than 6 (aka always)
	return (worthToTake - (_save->getTileEngine()->distance(action->actor->getPosition(), item->getTile()->getPosition())*2)) > 5;
}


/**
 * Picks the item up from the ground.
 *
 * At this point we've decided it's worth our while to grab this item, so we try to do just that.
 * First we check to make sure we have time units, then that we have space (using horrifying logic)
 * then we attempt to actually recover the item.
 * @param item The item to attempt to take.
 * @param action A pointer to the action being performed.
 * @return 0 if successful, 1 for no TUs, 2 for not enough room, 3 for "won't fit" and -1 for "something went horribly wrong".
 */
int BattlescapeGame::takeItemFromGround(BattleItem* item, BattleAction *action)
{
	const int success = 0;
	const int notEnoughTimeUnits = 1;
	const int notEnoughSpace = 2;
	const int couldNotFit = 3;
	int freeSlots = 25;

	// make sure we have time units
	if (action->actor->getTimeUnits() < 6)
	{
		return notEnoughTimeUnits;
	}
	else
	{
		// check to make sure we have enough space by checking all the sizes of items in our inventory
		for (std::vector<BattleItem*>::iterator i = action->actor->getInventory()->begin(); i != action->actor->getInventory()->end(); ++i)
		{
			freeSlots -= (*i)->getRules()->getInventoryHeight() * (*i)->getRules()->getInventoryWidth();
		}
		if (freeSlots < item->getRules()->getInventoryHeight() * item->getRules()->getInventoryWidth())
		{
			return notEnoughSpace;
		}
		else
		{
			// check that the item will fit in our inventory, and if so, take it
			if (takeItem(item, action))
			{
				action->actor->spendTimeUnits(6);
				item->getTile()->removeItem(item);
				return success;
			}
			else
			{
				return couldNotFit;
			}
		}
	}
}


/**
 * Tries to fit an item into the unit's inventory, return false if you can't.
 * @param item The item to attempt to take.
 * @param action A pointer to the action being performed.
 * @return Whether or not the item was successfully retrieved.
 */
bool BattlescapeGame::takeItem(BattleItem* item, BattleAction *action)
{
	bool placed = false;
	Mod *mod = _parentState->getGame()->getMod();
	switch (item->getRules()->getBattleType())
	{
	case BT_AMMO:
		// find equipped weapons that can be loaded with this ammo
		if (action->actor->getRightHandWeapon() && action->actor->getRightHandWeapon()->getAmmoItem() == 0)
		{
			if (action->actor->getRightHandWeapon()->setAmmoItem(item) == 0)
			{
				placed = true;
			}
		}
		else
		{
			for (int i = 0; i != 4; ++i)
			{
				if (!action->actor->getItem("STR_BELT", i))
				{
					item->moveToOwner(action->actor);
					item->setSlot(mod->getInventory("STR_BELT", true));
					item->setSlotX(i);
					placed = true;
					break;
				}
			}
		}
		break;
	case BT_GRENADE:
	case BT_PROXIMITYGRENADE:
		for (int i = 0; i != 4; ++i)
		{
			if (!action->actor->getItem("STR_BELT", i))
			{
				item->moveToOwner(action->actor);
				item->setSlot(mod->getInventory("STR_BELT", true));
				item->setSlotX(i);
				placed = true;
				break;
			}
		}
		break;
	case BT_FIREARM:
	case BT_MELEE:
		if (!action->actor->getRightHandWeapon())
		{
			item->moveToOwner(action->actor);
			item->setSlot(mod->getInventory("STR_RIGHT_HAND", true));
			placed = true;
		}
		break;
	case BT_MEDIKIT:
	case BT_SCANNER:
		if (!action->actor->getItem("STR_BACK_PACK"))
		{
			item->moveToOwner(action->actor);
			item->setSlot(mod->getInventory("STR_BACK_PACK", true));
			placed = true;
		}
		break;
	case BT_MINDPROBE:
		if (!action->actor->getLeftHandWeapon())
		{
			item->moveToOwner(action->actor);
			item->setSlot(mod->getInventory("STR_LEFT_HAND", true));
			placed = true;
		}
		break;
	default: break;
	}
	return placed;
}

/**
 * Returns the action type that is reserved.
 * @return The type of action that is reserved.
 */
BattleActionType BattlescapeGame::getReservedAction()
{
	return _save->getTUReserved();
}

bool BattlescapeGame::isSurrendering(BattleUnit* bu)
{
	int surrenderMode = getMod()->getSurrenderMode();

	// auto-surrender (e.g. units, which won't fight without their masters/controllers)
	if (surrenderMode > 0 && bu->getUnitRules()->autoSurrender())
	{
		return true;
	}

	// surrender under certain conditions
	if (surrenderMode == 0)
	{
		// turned off, no surrender
		return false;
	}
	else if (surrenderMode == 1)
	{
		// all remaining enemy units can surrender and want to surrender now
		if (bu->getUnitRules()->canSurrender() && (bu->getStatus() == STATUS_PANICKING || bu->getStatus() == STATUS_BERSERK))
		{
			return true;
		}
	}
	else if (surrenderMode == 2)
	{
		// all remaining enemy units can surrender and want to surrender now or wanted to surrender in the past
		if (bu->getUnitRules()->canSurrender() && bu->wantsToSurrender())
		{
			return true;
		}
	}
	else if (surrenderMode == 3)
	{
		// all remaining enemy units have empty hands and want to surrender now or wanted to surrender in the past
		if (!bu->getLeftHandWeapon() && !bu->getRightHandWeapon() && bu->wantsToSurrender())
		{
			return true;
		}
	}
	return false;
}

/**
 * Tallies the living units in the game and, if required, converts units into their spawn unit.
 * @param &liveAliens The integer in which to store the live alien tally.
 * @param &liveSoldiers The integer in which to store the live XCom tally.
 * @param convert Should we convert infected units?
 */
void BattlescapeGame::tallyUnits(int &liveAliens, int &liveSoldiers)
{
	liveSoldiers = 0;
	liveAliens = 0;

	for (std::vector<BattleUnit*>::iterator j = _save->getUnits()->begin(); j != _save->getUnits()->end(); ++j)
	{
		if (!(*j)->isOut())
		{
			if ((*j)->getOriginalFaction() == FACTION_HOSTILE)
			{
				if (Options::allowPsionicCapture && (*j)->getFaction() == FACTION_PLAYER)
				{
					// don't count psi-captured units
				}
				else if (isSurrendering((*j)))
				{
					// don't count surrendered units
				}
				else
				{
					liveAliens++;
				}
			}
			else if ((*j)->getOriginalFaction() == FACTION_PLAYER)
			{
				if ((*j)->getFaction() == FACTION_PLAYER)
				{
					liveSoldiers++;
				}
				else
				{
					liveAliens++;
				}
			}
		}
	}
}

bool BattlescapeGame::convertInfected()
{
	bool retVal = false;
	for (std::vector<BattleUnit*>::iterator i = _save->getUnits()->begin(); i != _save->getUnits()->end(); ++i)
	{
		if ((*i)->getHealth() > 0 && (*i)->getHealth() >= (*i)->getStunlevel() && (*i)->getRespawn())
		{
			retVal = true;
			(*i)->setRespawn(false);
			if (Options::battleNotifyDeath && (*i)->getFaction() == FACTION_PLAYER)
			{
				Game *game = _parentState->getGame();
				game->pushState(new InfoboxState(game->getLanguage()->getString("STR_HAS_BEEN_KILLED", (*i)->getGender()).arg((*i)->getName(game->getLanguage()))));
			}

			convertUnit((*i));
			i = _save->getUnits()->begin();
		}
	}
	return retVal;
}

/**
 * Sets the kneel reservation setting.
 * @param reserved Should we reserve an extra 4 TUs to kneel?
 */
void BattlescapeGame::setKneelReserved(bool reserved)
{
	_save->setKneelReserved(reserved);
}

/**
 * Gets the kneel reservation setting.
 * @return Kneel reservation setting.
 */
bool BattlescapeGame::getKneelReserved() const
{
	return _save->getKneelReserved();
}

/**
 * Checks if a unit has moved next to a proximity grenade.
 * Checks one tile around the unit in every direction.
 * For a large unit we check every tile it occupies.
 * @param unit Pointer to a unit.
 * @return True if a proximity grenade was triggered.
 */
bool BattlescapeGame::checkForProximityGrenades(BattleUnit *unit)
{
	bool exploded = false;
	int size = unit->getArmor()->getSize() + 1;
	for (int tx = -1; tx < size; tx++)
	{
		for (int ty = -1; ty < size; ty++)
		{
			Tile *t = _save->getTile(unit->getPosition() + Position(tx,ty,0));
			if (t)
			{
				for (std::vector<BattleItem*>::iterator i = t->getInventory()->begin(); i != t->getInventory()->end(); ++i)
				{
					if ((*i)->getRules()->getBattleType() == BT_PROXIMITYGRENADE && (*i)->getFuseTimer() >= 0 && RNG::percent((*i)->getRules()->getSpecialChance()))
					{
						Position p = t->getPosition().toVexel() + Position(8, 8, t->getTerrainLevel());
						statePushNext(new ExplosionBState(this, p, BA_NONE, (*i), (*i)->getPreviousOwner()));
						exploded = true;
					}
				}
			}
		}
	}
	return exploded;
}

/**
 * Cleans up all the deleted states.
 */
void BattlescapeGame::cleanupDeleted()
{
	for (std::list<BattleState*>::iterator i = _deleted.begin(); i != _deleted.end(); ++i)
	{
		delete *i;
	}
	_deleted.clear();
}

/**
 * Gets the depth of the battlescape.
 * @return the depth of the battlescape.
 */
int BattlescapeGame::getDepth() const
{
	return _save->getDepth();
}

/**
 * Play sound on battlefield (with direction).
 */
void BattlescapeGame::playSound(int sound, const Position &pos)
{
	if (sound != -1)
	{
		_parentState->getGame()->getMod()->getSoundByDepth(_save->getDepth(), sound)->play(-1, _parentState->getMap()->getSoundAngle(pos));
	}
}

/**
 * Play sound on battlefield.
 */
void BattlescapeGame::playSound(int sound)
{
	if (sound != -1)
	{
		_parentState->getGame()->getMod()->getSoundByDepth(_save->getDepth(), sound)->play();
	}
}


}<|MERGE_RESOLUTION|>--- conflicted
+++ resolved
@@ -56,11 +56,8 @@
 #include "UnitFallBState.h"
 #include "../Engine/Logger.h"
 #include "../Savegame/BattleUnitStatistics.h"
-<<<<<<< HEAD
 #include "ConfirmEndMissionState.h"
-=======
 #include "../fmath.h"
->>>>>>> 090565d7
 
 namespace OpenXcom
 {
@@ -1646,12 +1643,7 @@
 				_currentAction.run = true;
 				_currentAction.strafe = false;
 			}
-<<<<<<< HEAD
 			_currentAction.ignoreSpottedEnemies = _currentAction.run || ((SDL_GetModState() & KMOD_SHIFT) != 0);
-			_currentAction.target = pos;
-			_save->getPathfinding()->calculate(_currentAction.actor, _currentAction.target);
-=======
->>>>>>> 090565d7
 			if (bPreviewed && !_save->getPathfinding()->previewPath() && _save->getPathfinding()->getStartDirection() != -1)
 			{
 				_save->getPathfinding()->removePreview();
