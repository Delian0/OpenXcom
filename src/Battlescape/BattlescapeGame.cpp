--- conflicted
+++ resolved
@@ -281,25 +281,10 @@
 		{
 			statePushBack(new UnitTurnBState(this, action));
 			// special behaviour here: we add and remove the item all at once.
-<<<<<<< HEAD
 			if (action.type == BA_HIT && action.weapon != unit->getMeleeWeapon())
 			{
-				ss.clear();
-				ss << L"Attack type=" << action.type << " target="<< action.target << " weapon=" << action.weapon->getRules()->getName().c_str();
-				_parentState->debug(ss.str());
 				action.weapon = unit->getMeleeWeapon();
-=======
-			if (action.type == BA_HIT && (!action.weapon || action.weapon->getRules()->getType() != unit->getMeleeWeapon()))
-			{
-				ss.clear();
-				action.weapon = new BattleItem(_parentState->getGame()->getRuleset()->getItem(unit->getMeleeWeapon()), _save->getCurrentItemId());
-				action.weapon->setOwner(unit);
->>>>>>> d9fe2323
 				action.TU = unit->getActionTUs(action.type, action.weapon);
-				ss << L"Attack type=" << action.type << " target="<< action.target << " weapon=" << action.weapon->getRules()->getName().c_str();
-				_parentState->debug(ss.str());
-				statePushBack(new ProjectileFlyBState(this, action));
-				return;
 			}
 		}
 
