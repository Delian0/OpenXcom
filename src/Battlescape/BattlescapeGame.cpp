/*
 * Copyright 2010-2015 OpenXcom Developers.
 *
 * This file is part of OpenXcom.
 *
 * OpenXcom is free software: you can redistribute it and/or modify
 * it under the terms of the GNU General Public License as published by
 * the Free Software Foundation, either version 3 of the License, or
 * (at your option) any later version.
 *
 * OpenXcom is distributed in the hope that it will be useful,
 * but WITHOUT ANY WARRANTY; without even the implied warranty of
 * MERCHANTABILITY or FITNESS FOR A PARTICULAR PURPOSE.  See the
 * GNU General Public License for more details.
 *
 * You should have received a copy of the GNU General Public License
 * along with OpenXcom.  If not, see <http://www.gnu.org/licenses/>.
 */
#define _USE_MATH_DEFINES
#include <cmath>
#include <sstream>
#include <typeinfo>
#include "BattlescapeGame.h"
#include "BattlescapeState.h"
#include "Map.h"
#include "Camera.h"
#include "NextTurnState.h"
#include "AbortMissionState.h"
#include "BattleState.h"
#include "UnitTurnBState.h"
#include "UnitWalkBState.h"
#include "ProjectileFlyBState.h"
#include "MeleeAttackBState.h"
#include "PsiAttackBState.h"
#include "ExplosionBState.h"
#include "TileEngine.h"
#include "UnitInfoState.h"
#include "UnitDieBState.h"
#include "UnitPanicBState.h"
#include "AlienBAIState.h"
#include "CivilianBAIState.h"
#include "Pathfinding.h"
#include "../Engine/Game.h"
#include "../Engine/Language.h"
#include "../Engine/Sound.h"
#include "../Resource/ResourcePack.h"
#include "../Interface/Cursor.h"
#include "../Savegame/SavedGame.h"
#include "../Savegame/SavedBattleGame.h"
#include "../Savegame/Tile.h"
#include "../Savegame/BattleUnit.h"
#include "../Savegame/BattleItem.h"
#include "../Ruleset/Ruleset.h"
#include "../Ruleset/RuleItem.h"
#include "../Ruleset/RuleInventory.h"
#include "../Ruleset/Armor.h"
#include "../Engine/Options.h"
#include "../Engine/RNG.h"
#include "InfoboxState.h"
#include "InfoboxOKState.h"
#include "UnitFallBState.h"
#include "../Engine/Logger.h"

namespace OpenXcom
{

bool BattlescapeGame::_debugPlay = false;

/**
 * Update value of TU and Energy
 */
void BattleActionCost::updateTU()
{
	if (actor && weapon)
	{
		*(RuleItemUseCost*)this = actor->getActionTUs(type, weapon);
	}
	else
	{
		clearTU();
	}
}

/**
 * Clean up action cost.
 */
void BattleActionCost::clearTU()
{
	*(RuleItemUseCost*)this = RuleItemUseCost();
}

/**
 * Test if action can by performed.
 * @param message optional message with error condition.
 * @return Unit have enough stats to perform action.
 */
bool BattleActionCost::haveTU(std::string *message)
{
	if (Time <= 0)
	{
		//no action, no message
		return false;
	}
	if (actor->getTimeUnits() < Time)
	{
		if (message)
		{
			*message = "STR_NOT_ENOUGH_TIME_UNITS";
		}
		return false;
	}
	if (actor->getEnergy() < Energy)
	{
		if (message)
		{
			*message = "STR_NOT_ENOUGH_ENERGY";
		}
		return false;
	}
	if (actor->getMorale() < Morale)
	{
		if (message)
		{
			*message = "STR_NOT_ENOUGH_MORALE";
		}
		return false;
	}
	if (actor->getHealth() <= Health)
	{
		if (message)
		{
			*message = "STR_NOT_ENOUGH_HEALTH";
		}
		return false;
	}
	if (actor->getHealth() - actor->getStunlevel() <= Stun + Health)
	{
		if (message)
		{
			*message = "STR_NOT_ENOUGH_STUN";
		}
		return false;
	}
	return true;
}

/**
 * Spend cost of action if unit have enough stats.
 * @param message optional message with error condition.
 * @return Action was performed.
 */
bool BattleActionCost::spendTU(std::string *message)
{
	if (haveTU(message))
	{
		actor->spendCost(*this);
		return true;
	}
	return false;
}

/**
 * Initializes all the elements in the Battlescape screen.
 * @param save Pointer to the save game.
 * @param parentState Pointer to the parent battlescape state.
 */
BattlescapeGame::BattlescapeGame(SavedBattleGame *save, BattlescapeState *parentState) : _save(save), _parentState(parentState), _playerPanicHandled(true), _AIActionCounter(0), _AISecondMove(false), _playedAggroSound(false), _endTurnRequested(false), _endTurnProcessed(false)
{
	
	_currentAction.actor = 0;
	_currentAction.targeting = false;
	_currentAction.type = BA_NONE;

	_debugPlay = false;

	checkForCasualties(0, 0, true);
	cancelCurrentAction();
}


/**
 * Delete BattlescapeGame.
 */
BattlescapeGame::~BattlescapeGame()
{
	for (std::list<BattleState*>::iterator i = _states.begin(); i != _states.end(); ++i)
	{
		delete *i;
	}
	cleanupDeleted();
}

/**
 * Checks for units panicking or falling and so on.
 */
void BattlescapeGame::think()
{
	// nothing is happening - see if we need some alien AI or units panicking or what have you
	if (_states.empty())
	{
		// it's a non player side (ALIENS or CIVILIANS)
		if (_save->getSide() != FACTION_PLAYER)
		{
			if (!_debugPlay)
			{
				if (_save->getSelectedUnit())
				{
					if (!handlePanickingUnit(_save->getSelectedUnit()))
						handleAI(_save->getSelectedUnit());
				}
				else
				{
					if (_save->selectNextPlayerUnit(true, _AISecondMove) == 0)
					{
						if (!_save->getDebugMode())
						{
							_endTurnRequested = true;
							statePushBack(0); // end AI turn
						}
						else
						{
							_save->selectNextPlayerUnit();
							_debugPlay = true;
						}
					}
				}
			}
		}
		else
		{
			// it's a player side && we have not handled all panicking units
			if (!_playerPanicHandled)
			{
				_playerPanicHandled = handlePanickingPlayer();
				_save->getBattleState()->updateSoldierInfo();
			}
		}
		if (_save->getUnitsFalling())
		{
			statePushFront(new UnitFallBState(this));
			_save->setUnitsFalling(false);
		}
	}
}

/**
 * Initializes the Battlescape game.
 */
void BattlescapeGame::init()
{
	if (_save->getSide() == FACTION_PLAYER && _save->getTurn() > 1)
	{
		_playerPanicHandled = false;
	}
}


/**
 * Handles the processing of the AI states of a unit.
 * @param unit Pointer to a unit.
 */
void BattlescapeGame::handleAI(BattleUnit *unit)
{
	std::wostringstream ss;

	if (unit->getTimeUnits() <= 5)
	{
		unit->dontReselect();
	}
	if (_AIActionCounter >= 2 || !unit->reselectAllowed())
	{
		if (_save->selectNextPlayerUnit(true, _AISecondMove) == 0)
		{
			if (!_save->getDebugMode())
			{
				_endTurnRequested = true;
				statePushBack(0); // end AI turn
			}
			else
			{
				_save->selectNextPlayerUnit();
				_debugPlay = true;
			}
		}
		if (_save->getSelectedUnit())
		{
			_parentState->updateSoldierInfo();
			getMap()->getCamera()->centerOnPosition(_save->getSelectedUnit()->getPosition());
			if (_save->getSelectedUnit()->getId() <= unit->getId())
			{
				_AISecondMove = true;
			}
		}
		_AIActionCounter = 0;
		return;
	}

	unit->setVisible(false);

	_save->getTileEngine()->calculateFOV(unit->getPosition()); // might need this populate _visibleUnit for a newly-created alien
        // it might also help chryssalids realize they've zombified someone and need to move on
		// it should also hide units when they've killed the guy spotting them
        // it's also for good luck

    BattleAIState *ai = unit->getCurrentAIState();
	if (!ai)
	{
		// for some reason the unit had no AI routine assigned..
		if (unit->getFaction() == FACTION_HOSTILE)
			unit->setAIState(new AlienBAIState(_save, unit, 0));
		else
			unit->setAIState(new CivilianBAIState(_save, unit, 0));
		ai = unit->getCurrentAIState();
	}
	_AIActionCounter++;
	if (_AIActionCounter == 1)
	{
		_playedAggroSound = false;
		unit->setHiding(false);
		if (Options::traceAI) { Log(LOG_INFO) << "#" << unit->getId() << "--" << unit->getType(); }
	}
	//AlienBAIState *aggro = dynamic_cast<AlienBAIState*>(ai); // this cast only works when ai was already AlienBAIState at heart

	BattleAction action;
	action.actor = unit;
    action.number = _AIActionCounter;
	unit->think(&action);

	if (action.type == BA_RETHINK)
	{
		_parentState->debug(L"Rethink");
		unit->think(&action);
	}

    _AIActionCounter = action.number;

	if (!unit->getMainHandWeapon() || !unit->getMainHandWeapon()->getAmmoItem())
	{
		if (unit->getOriginalFaction() == FACTION_HOSTILE && unit->getVisibleUnits()->empty())
		{
			findItem(&action);
		}
	}

	if (unit->getCharging() != 0)
	{
		if (unit->getAggroSound() != -1 && !_playedAggroSound)
		{
			getResourcePack()->getSoundByDepth(_save->getDepth(), unit->getAggroSound())->play(-1, getMap()->getSoundAngle(unit->getPosition()));
			_playedAggroSound = true;
		}
	}
	if (action.type == BA_WALK)
	{
		ss << L"Walking to " << action.target;
		_parentState->debug(ss.str());

		if (_save->getTile(action.target))
		{
			_save->getPathfinding()->calculate(action.actor, action.target);//, _save->getTile(action.target)->getUnit());
		}
		if (_save->getPathfinding()->getStartDirection() != -1)
		{
			statePushBack(new UnitWalkBState(this, action));
		}
	}

	if (action.type == BA_SNAPSHOT || action.type == BA_AUTOSHOT || action.type == BA_AIMEDSHOT || action.type == BA_THROW || action.type == BA_HIT || action.type == BA_MINDCONTROL || action.type == BA_USE || action.type == BA_PANIC || action.type == BA_LAUNCH)
	{
		ss.clear();
		ss << L"Attack type=" << action.type << " target="<< action.target << " weapon=" << action.weapon->getRules()->getName().c_str();
		_parentState->debug(ss.str());
		if (action.type == BA_MINDCONTROL || action.type == BA_PANIC || action.type == BA_USE)
		{
			statePushBack(new PsiAttackBState(this, action));
		}
		else
		{
			statePushBack(new UnitTurnBState(this, action));
			if (action.type == BA_HIT)
			{
				statePushBack(new MeleeAttackBState(this, action));
			}
			else
			{
				statePushBack(new ProjectileFlyBState(this, action));
			}
		}
	}

	if (action.type == BA_NONE)
	{
		_parentState->debug(L"Idle");
		_AIActionCounter = 0;
		if (_save->selectNextPlayerUnit(true, _AISecondMove) == 0)
		{
			if (!_save->getDebugMode())
			{
				_endTurnRequested = true;
				statePushBack(0); // end AI turn
			}
			else
			{
				_save->selectNextPlayerUnit();
				_debugPlay = true;
			}
		}
		if (_save->getSelectedUnit())
		{
			_parentState->updateSoldierInfo();
			getMap()->getCamera()->centerOnPosition(_save->getSelectedUnit()->getPosition());
			if (_save->getSelectedUnit()->getId() <= unit->getId())
			{
				_AISecondMove = true;
			}
		}
	}
}

/**
 * Toggles the Kneel/Standup status of the unit.
 * @param bu Pointer to a unit.
 * @return If the action succeeded.
 */
bool BattlescapeGame::kneel(BattleUnit *bu)
{
	int tu = bu->isKneeled()?8:4;
	if (bu->getType() == "SOLDIER" && !bu->isFloating() && ((!bu->isKneeled() && _save->getKneelReserved()) || checkReservedTU(bu, tu, 0)))
	{
		if (bu->spendTimeUnits(tu))
		{
			bu->kneel(!bu->isKneeled());
			// kneeling or standing up can reveal new terrain or units. I guess.
			getTileEngine()->calculateFOV(bu);
			getMap()->cacheUnits();
			_parentState->updateSoldierInfo();
			getTileEngine()->checkReactionFire(bu);
			return true;
		}
		else
		{
			_parentState->warning("STR_NOT_ENOUGH_TIME_UNITS");
		}
	}
	return false;
}

/**
 * Ends the turn.
 */
void BattlescapeGame::endTurn()
{
	_debugPlay = false;
	_currentAction.type = BA_NONE;
	getMap()->getWaypoints()->clear();
	_currentAction.waypoints.clear();
	_parentState->showLaunchButton(false);
	_currentAction.targeting = false;
	_AISecondMove = false;

	if (!_endTurnProcessed)
	{
		if (_save->getTileEngine()->closeUfoDoors() && ResourcePack::SLIDING_DOOR_CLOSE != -1)
		{
			getResourcePack()->getSoundByDepth(_save->getDepth(), ResourcePack::SLIDING_DOOR_CLOSE)->play(); // ufo door closed
		}

		// check for hot grenades on the ground
		for (int i = 0; i < _save->getMapSizeXYZ(); ++i)
		{
			for (std::vector<BattleItem*>::iterator it = _save->getTiles()[i]->getInventory()->begin(); it != _save->getTiles()[i]->getInventory()->end(); )
			{
<<<<<<< HEAD
				Position p = _save->getTiles()[i]->getPosition().toVexel() + Position(8, 8, - _save->getTiles()[i]->getTerrainLevel());
				statePushNext(new ExplosionBState(this, p, BA_NONE, (*it), (*it)->getPreviousOwner()));
				_save->removeItem((*it));
				statePushBack(0);
				return;
=======
				if ((*it)->getRules()->getBattleType() == BT_GRENADE && (*it)->getFuseTimer() == 0)  // it's a grenade to explode now
				{
					p.x = _save->getTiles()[i]->getPosition().x*16 + 8;
					p.y = _save->getTiles()[i]->getPosition().y*16 + 8;
					p.z = _save->getTiles()[i]->getPosition().z*24 - _save->getTiles()[i]->getTerrainLevel();
					statePushNext(new ExplosionBState(this, p, (*it), (*it)->getPreviousOwner()));
					_save->removeItem((*it));
					statePushBack(0);
					return;
				}
				++it;
>>>>>>> da19de58
			}
		}
	}
	// check for terrain explosions
	Tile *t = _save->getTileEngine()->checkForTerrainExplosions();
	if (t)
	{
		Position p = t->getPosition().toVexel();
		statePushNext(new ExplosionBState(this, p, BA_NONE, 0, 0, t));
		statePushBack(0);
		return;
	}
	
	if (!_endTurnProcessed)
	{
		if (_save->getSide() != FACTION_NEUTRAL)
		{
			for (std::vector<BattleItem*>::iterator it = _save->getItems()->begin(); it != _save->getItems()->end(); ++it)
			{
					if (((*it)->getRules()->getBattleType() == BT_GRENADE || (*it)->getRules()->getBattleType() == BT_PROXIMITYGRENADE) && (*it)->getFuseTimer() > 0)
					{
						(*it)->setFuseTimer((*it)->getFuseTimer() - 1);
					}
			}
		}


		_save->endTurn();
		t = _save->getTileEngine()->checkForTerrainExplosions();
		if (t)
		{
			Position p = Position(t->getPosition().x * 16, t->getPosition().y * 16, t->getPosition().z * 24);
			statePushNext(new ExplosionBState(this, p, 0, 0, t));
			statePushBack(0);
			_endTurnProcessed = true;
			return;
		}
	}

	_endTurnProcessed = false;

	if (_save->getSide() == FACTION_PLAYER)
	{
		setupCursor();
	}
	else
	{
		getMap()->setCursorType(CT_NONE);
	}

	checkForCasualties(0, 0, false, false);

	// turn off MCed alien lighting.
	_save->getTileEngine()->calculateUnitLighting();

	// if all units from either faction are killed - the mission is over.
	int liveAliens = 0;
	int liveSoldiers = 0;

	tallyUnits(liveAliens, liveSoldiers);

	if (_save->allObjectivesDestroyed())
	{
		_parentState->finishBattle(false,liveSoldiers);
		return;
	}


	if (liveAliens > 0 && liveSoldiers > 0)
	{
		showInfoBoxQueue();

		_parentState->updateSoldierInfo();

		if (playableUnitSelected())
		{
			getMap()->getCamera()->centerOnPosition(_save->getSelectedUnit()->getPosition());
			setupCursor();
		}
	}

	bool battleComplete = liveAliens == 0 || liveSoldiers == 0;

	if ((_save->getSide() != FACTION_NEUTRAL || battleComplete)
		&& _endTurnRequested)
	{
		_parentState->getGame()->pushState(new NextTurnState(_save, _parentState));
	}
	_endTurnRequested = false;
}


/**
 * Checks for casualties and adjusts morale accordingly.
 * @param murderweapon Need to know this, for a HE explosion there is an instant death.
 * @param murderer This is needed for credits for the kill.
 * @param hiddenExplosion Set to true for the explosions of UFO Power sources at start of battlescape.
 * @param terrainExplosion Set to true for the explosions of terrain.
 */
void BattlescapeGame::checkForCasualties(BattleItem *murderweapon, BattleUnit *murderer, bool hiddenExplosion, bool terrainExplosion)
{
	for (std::vector<BattleUnit*>::iterator j = _save->getUnits()->begin(); j != _save->getUnits()->end(); ++j)
	{
		if ((*j)->getHealth() <= 0 && (*j)->getStatus() != STATUS_DEAD && (*j)->getStatus() != STATUS_COLLAPSING)
		{
			BattleUnit *victim = (*j);

			if (murderer)
			{
				murderer->addKillCount();
				victim->killedBy(murderer->getFaction());
				int modifier = murderer->getFaction() == FACTION_PLAYER ? _save->getFactionMoraleModifier(true) : 100;

				// if there is a known murderer, he will get a morale bonus if he is of a different faction (what with neutral?)
				if ((victim->getOriginalFaction() == FACTION_PLAYER && murderer->getFaction() == FACTION_HOSTILE) ||
					(victim->getOriginalFaction() == FACTION_HOSTILE && murderer->getFaction() == FACTION_PLAYER))
				{
					murderer->moraleChange(20 * modifier / 100);
				}
				// murderer will get a penalty with friendly fire
				if (victim->getOriginalFaction() == murderer->getOriginalFaction())
				{
					murderer->moraleChange(-(2000 / modifier));
				}
				if (victim->getOriginalFaction() == FACTION_NEUTRAL)
				{
					if (murderer->getOriginalFaction() == FACTION_PLAYER)
					{
						murderer->moraleChange(-(1000 / modifier));
					}
					else
					{
						murderer->moraleChange(10);
					}
				}
			}

			if (victim->getFaction() != FACTION_NEUTRAL)
			{
				int modifier = _save->getUnitMoraleModifier(victim);
				int loserMod =  _save->getFactionMoraleModifier(victim->getOriginalFaction() != FACTION_HOSTILE);
				int winnerMod = _save->getFactionMoraleModifier(victim->getOriginalFaction() == FACTION_HOSTILE);
				for (std::vector<BattleUnit*>::iterator i = _save->getUnits()->begin(); i != _save->getUnits()->end(); ++i)
				{
					if (!(*i)->isOut() && (*i)->getArmor()->getSize() == 1)
					{
						// the losing squad all get a morale loss
						if ((*i)->getOriginalFaction() == victim->getOriginalFaction())
						{
							int bravery = (110 - (*i)->getBaseStats()->bravery) / 10;
							(*i)->moraleChange(-(modifier * 200 * bravery / loserMod / 100));

							if (victim->getFaction() == FACTION_HOSTILE && murderer)
							{
								murderer->setTurnsSinceSpotted(0);
							}
						}
						// the winning squad all get a morale increase
						else
						{
							(*i)->moraleChange(10 * winnerMod / 100);
						}
					}
				}
			}
			if (murderweapon)
			{
				statePushNext(new UnitDieBState(this, (*j), murderweapon->getRules()->getDamageType(), false));
			}
			else
			{
				if (hiddenExplosion)
				{
					// this is instant death from UFO powersources, without screaming sounds
					statePushNext(new UnitDieBState(this, (*j), getRuleset()->getDamageType(DT_HE), true));
				}
				else
				{
					if (terrainExplosion)
					{
						// terrain explosion
						statePushNext(new UnitDieBState(this, (*j), getRuleset()->getDamageType(DT_HE), false));
					}
					else
					{
						// no murderer, and no terrain explosion, must be fatal wounds
						statePushNext(new UnitDieBState(this, (*j), getRuleset()->getDamageType(DT_NONE), false)); // DT_NONE = STR_HAS_DIED_FROM_A_FATAL_WOUND
					}
				}
			}
		}
		else if ((*j)->getStunlevel() >= (*j)->getHealth() && (*j)->getStatus() != STATUS_DEAD && (*j)->getStatus() != STATUS_UNCONSCIOUS && (*j)->getStatus() != STATUS_COLLAPSING && (*j)->getStatus() != STATUS_TURNING)
		{
			statePushNext(new UnitDieBState(this, (*j), getRuleset()->getDamageType(DT_NONE), true)); // no damage type used there
		}
	}
	BattleUnit *bu = _save->getSelectedUnit();
	if (_save->getSide() == FACTION_PLAYER)
	{
		_parentState->showPsiButton(bu && bu->getSpecialWeapon(BT_PSIAMP) && !bu->isOut());
	}
}

/**
 * Shows the infoboxes in the queue (if any).
 */
void BattlescapeGame::showInfoBoxQueue()
{
	for (std::vector<InfoboxOKState*>::iterator i = _infoboxQueue.begin(); i != _infoboxQueue.end(); ++i)
	{
		_parentState->getGame()->pushState(*i);
	}

	_infoboxQueue.clear();
}

/**
 * Handles the result of non target actions, like priming a grenade.
 */
void BattlescapeGame::handleNonTargetAction()
{
	if (!_currentAction.targeting)
	{
		std::string error;
		_currentAction.cameraPosition = Position(0,0,-1);
		if (_currentAction.type == BA_PRIME && _currentAction.value > -1)
		{
			if (_currentAction.spendTU(&error))
			{
				_parentState->warning("STR_GRENADE_IS_ACTIVATED");
				_currentAction.weapon->setFuseTimer(_currentAction.value);
			}
			else
			{
				_parentState->warning(error);
			}
		}
		if (_currentAction.type == BA_USE || _currentAction.type == BA_LAUNCH)
		{
			if (_currentAction.result.length() > 0)
			{
				_parentState->warning(_currentAction.result);
				_currentAction.result = "";
			}
			_save->reviveUnconsciousUnits();
		}
		if (_currentAction.type == BA_HIT)
		{
			if (_currentAction.result.length() > 0)
			{
				_parentState->warning(_currentAction.result);
				_currentAction.result = "";
			}
			else
			{
				if (_currentAction.haveTU(&error))
				{
					statePushBack(new MeleeAttackBState(this, _currentAction));
				}
				else
				{
					_parentState->warning(error);
				}
			}
		}
		_currentAction.type = BA_NONE;
		_parentState->updateSoldierInfo();
	}

	setupCursor();
}

/**
 * Sets the cursor according to the selected action.
 */
void BattlescapeGame::setupCursor()
{
	if (_currentAction.targeting)
	{
		if (_currentAction.type == BA_THROW)
		{
			getMap()->setCursorType(CT_THROW);
		}
		else if (_currentAction.type == BA_MINDCONTROL || _currentAction.type == BA_PANIC || _currentAction.type == BA_USE)
		{
			getMap()->setCursorType(CT_PSI);
		}
		else if (_currentAction.type == BA_LAUNCH)
		{
			getMap()->setCursorType(CT_WAYPOINT);
		}
		else
		{
			getMap()->setCursorType(CT_AIM);
		}
	}
	else
	{
		_currentAction.actor = _save->getSelectedUnit();
		if (_currentAction.actor)
		{
			getMap()->setCursorType(CT_NORMAL, _currentAction.actor->getArmor()->getSize());
		}
	}
}

/**
 * Determines whether a playable unit is selected. Normally only player side units can be selected, but in debug mode one can play with aliens too :)
 * Is used to see if stats can be displayed and action buttons will work.
 * @return Whether a playable unit is selected.
 */
bool BattlescapeGame::playableUnitSelected()
{
	return _save->getSelectedUnit() != 0 && (_save->getSide() == FACTION_PLAYER || _save->getDebugMode());
}

/**
 * Gives time slice to the front state.
 */
void BattlescapeGame::handleState()
{
	if (!_states.empty())
	{
		// end turn request?
		if (_states.front() == 0)
		{
			_states.pop_front();
			endTurn();
			return;
		}
		else
		{
			_states.front()->think();
		}
		getMap()->invalidate(); // redraw map
	}
}

/**
 * Pushes a state to the front of the queue and starts it.
 * @param bs Battlestate.
 */
void BattlescapeGame::statePushFront(BattleState *bs)
{
	_states.push_front(bs);
	bs->init();
}

/**
 * Pushes a state as the next state after the current one.
 * @param bs Battlestate.
 */
void BattlescapeGame::statePushNext(BattleState *bs)
{
	if (_states.empty())
	{
		_states.push_front(bs);
		bs->init();
	}
	else
	{
		_states.insert(++_states.begin(), bs);
	}

}

/**
 * Pushes a state to the back.
 * @param bs Battlestate.
 */
void BattlescapeGame::statePushBack(BattleState *bs)
{
	if (_states.empty())
	{
		_states.push_front(bs);
		// end turn request?
		if (_states.front() == 0)
		{
			_states.pop_front();
			endTurn();
			return;
		}
		else
		{
			bs->init();
		}
	}
	else
	{
		_states.push_back(bs);
	}
}

/**
 * Removes the current state.
 *
 * This is a very important function. It is called by a BattleState (walking, projectile is flying, explosions,...) at the moment this state has finished its action.
 * Here we check the result of that action and do all the aftermath.
 * The state is popped off the list.
 */
void BattlescapeGame::popState()
{
	if (Options::traceAI)
	{
		Log(LOG_INFO) << "BattlescapeGame::popState() #" << _AIActionCounter << " with " << (_save->getSelectedUnit() ? _save->getSelectedUnit()->getTimeUnits() : -9999) << " TU";
	}
	bool actionFailed = false;

	if (_states.empty()) return;

	BattleAction action = _states.front()->getAction();

	if (action.actor && action.result.length() > 0 && action.actor->getFaction() == FACTION_PLAYER
    && _playerPanicHandled && (_save->getSide() == FACTION_PLAYER || _debugPlay))
	{
		_parentState->warning(action.result);
		actionFailed = true;
	}
	_deleted.push_back(_states.front());
	_states.pop_front();

	// handle the end of this unit's actions
	if (action.actor && noActionsPending(action.actor))
	{
		if (action.actor->getFaction() == FACTION_PLAYER)
		{
			if (_save->getSide() == FACTION_PLAYER)
			{
				// after throwing the cursor returns to default cursor, after shooting it stays in targeting mode and the player can shoot again in the same mode (autoshot,snap,aimed)
				if ((action.type == BA_THROW || action.type == BA_LAUNCH) && !actionFailed)
				{
					// clean up the waypoints
					if (action.type == BA_LAUNCH)
					{
						_currentAction.waypoints.clear();
					}

					cancelCurrentAction(true);
				}
				_parentState->getGame()->getCursor()->setVisible(true);
				setupCursor();
			}
		}
		else
		{
			if (_save->getSide() != FACTION_PLAYER && !_debugPlay)
			{
				// AI does three things per unit, before switching to the next, or it got killed before doing the second thing
				if (_AIActionCounter > 2 || _save->getSelectedUnit() == 0 || _save->getSelectedUnit()->isOut())
				{
					if (_save->getSelectedUnit())
					{
						_save->getSelectedUnit()->setCache(0);
						getMap()->cacheUnit(_save->getSelectedUnit());
					}
					_AIActionCounter = 0;
					if (_states.empty() && _save->selectNextPlayerUnit(true) == 0)
					{
						if (!_save->getDebugMode())
						{
							_endTurnRequested = true;
							statePushBack(0); // end AI turn
						}
						else
						{
							_save->selectNextPlayerUnit();
							_debugPlay = true;
						}
					}
					if (_save->getSelectedUnit())
					{
						getMap()->getCamera()->centerOnPosition(_save->getSelectedUnit()->getPosition());
					}
				}
			}
			else if (_debugPlay)
			{
				_parentState->getGame()->getCursor()->setVisible(true);
				setupCursor();
			}
		}
	}

	if (!_states.empty())
	{
		// end turn request?
		if (_states.front() == 0)
		{
			while (!_states.empty())
			{
				if (_states.front() == 0)
					_states.pop_front();
				else
					break;
			}
			if (_states.empty())
			{
				endTurn();
				return;
			}
			else
			{
				_states.push_back(0);
			}
		}
		// init the next state in queue
		_states.front()->init();
	}

	// the currently selected unit died or became unconscious or disappeared inexplicably
	if (_save->getSelectedUnit() == 0 || _save->getSelectedUnit()->isOut())
	{
		cancelCurrentAction();
		getMap()->setCursorType(CT_NORMAL, 1);
		_parentState->getGame()->getCursor()->setVisible(true);
		_save->setSelectedUnit(0);
	}
	_parentState->updateSoldierInfo();
}

/**
 * Determines whether there are any actions pending for the given unit.
 * @param bu BattleUnit.
 * @return True if there are no actions pending.
 */
bool BattlescapeGame::noActionsPending(BattleUnit *bu)
{
	if (_states.empty()) return true;

	for (std::list<BattleState*>::iterator i = _states.begin(); i != _states.end(); ++i)
	{
		if ((*i) != 0 && (*i)->getAction().actor == bu)
			return false;
	}

	return true;
}
/**
 * Sets the timer interval for think() calls of the state.
 * @param interval An interval in ms.
 */
void BattlescapeGame::setStateInterval(Uint32 interval)
{
	_parentState->setStateInterval(interval);
}


/**
 * Checks against reserved time units and energy units.
 * @param bu Pointer to the unit.
 * @param tu Number of time units to check.
 * @param energy Number of energy units to check.
 * @param justChecking True to suppress error messages, false otherwise.
 * @return bool Whether or not we got enough time units.
 */
bool BattlescapeGame::checkReservedTU(BattleUnit *bu, int tu, int energy, bool justChecking)
{
	BattleActionCost cost;
	cost.actor = bu;
	cost.type = _save->getTUReserved(); // avoid changing _tuReserved in this method
	cost.weapon = bu->getMainHandWeapon(false); // check TUs against slowest weapon if we have two weapons

	if (_save->getSide() != bu->getFaction() || _save->getSide() == FACTION_NEUTRAL)
	{
		return tu <= bu->getTimeUnits();
	}

	if (_save->getSide() == FACTION_HOSTILE && !_debugPlay) // aliens reserve TUs as a percentage rather than just enough for a single action.
	{
		AlienBAIState *ai = dynamic_cast<AlienBAIState*>(bu->getCurrentAIState());
		if (ai)
		{
			cost.type = ai->getReserveMode();
		}
		cost.updateTU();
		cost.Energy += energy;
		cost.Time = tu; //override original
		switch (cost.type)
		{
		case BA_SNAPSHOT: cost.Time += (bu->getBaseStats()->tu / 3); break; // 33%
		case BA_AUTOSHOT: cost.Time += ((bu->getBaseStats()->tu / 5)*2); break; // 40%
		case BA_AIMEDSHOT: cost.Time += (bu->getBaseStats()->tu / 2); break; // 50%
		default: break;
		}
		return cost.haveTU();
	}

	cost.updateTU();
	// if the weapon has no autoshot, reserve TUs for snapshot
	if (cost.Time == 0 && cost.type == BA_AUTOSHOT)
	{
		cost.type = BA_SNAPSHOT;
		cost.updateTU();
	}
	// likewise, if we don't have a snap shot available, try aimed.
	if (cost.Time == 0 && cost.type == BA_SNAPSHOT)
	{
		cost.type = BA_AIMEDSHOT;
		cost.updateTU();
	}
	const int tuKneel = (_save->getKneelReserved() && !bu->isKneeled()  && bu->getType() == "SOLDIER") ? 4 : 0;
	// no aimed shot available? revert to none.
	if (cost.Time == 0 && cost.type == BA_AIMEDSHOT)
	{
		if (tuKneel > 0)
		{
			cost.type = BA_NONE;
		}
		else
		{
			return true;
		}
	}

	cost.Time += tuKneel;

	//current TU is less that required for reserved shoot, we can't reserved anything.
	if (!cost.haveTU() && !justChecking)
	{
		return true;
	}

	cost.Time += tu;
	cost.Energy += energy;

	if ((cost.type != BA_NONE || _save->getKneelReserved()) && !cost.haveTU())
	{
		if (!justChecking)
		{
			if (tuKneel)
			{
				switch (cost.type)
				{
				case BA_NONE: _parentState->warning("STR_TIME_UNITS_RESERVED_FOR_KNEELING"); break;
				default: _parentState->warning("STR_TIME_UNITS_RESERVED_FOR_KNEELING_AND_FIRING");
				}
			}
			else
			{
				switch (_save->getTUReserved())
				{
				case BA_SNAPSHOT: _parentState->warning("STR_TIME_UNITS_RESERVED_FOR_SNAP_SHOT"); break;
				case BA_AUTOSHOT: _parentState->warning("STR_TIME_UNITS_RESERVED_FOR_AUTO_SHOT"); break;
				case BA_AIMEDSHOT: _parentState->warning("STR_TIME_UNITS_RESERVED_FOR_AIMED_SHOT"); break;
				default: ;
				}
			}
		}
		return false;
	}

	return true;
}



/**
 * Picks the first soldier that is panicking.
 * @return True when all panicking is over.
 */
bool BattlescapeGame::handlePanickingPlayer()
{
	for (std::vector<BattleUnit*>::iterator j = _save->getUnits()->begin(); j != _save->getUnits()->end(); ++j)
	{
		if ((*j)->getFaction() == FACTION_PLAYER && (*j)->getOriginalFaction() == FACTION_PLAYER && handlePanickingUnit(*j))
			return false;
	}
	return true;
}

/**
 * Common function for hanlding panicking units.
 * @return False when unit not in panicking mode.
 */
bool BattlescapeGame::handlePanickingUnit(BattleUnit *unit)
{
	UnitStatus status = unit->getStatus();
	if (status != STATUS_PANICKING && status != STATUS_BERSERK) return false;
	_save->setSelectedUnit(unit);
	_parentState->getMap()->setCursorType(CT_NONE);

	// show a little infobox with the name of the unit and "... is panicking"
	Game *game = _parentState->getGame();
	if (unit->getVisible() || !Options::noAlienPanicMessages)
	{
		getMap()->getCamera()->centerOnPosition(unit->getPosition());
		if (status == STATUS_PANICKING)
		{
			game->pushState(new InfoboxState(game->getLanguage()->getString("STR_HAS_PANICKED", unit->getGender()).arg(unit->getName(game->getLanguage()))));
		}
		else
		{
			game->pushState(new InfoboxState(game->getLanguage()->getString("STR_HAS_GONE_BERSERK", unit->getGender()).arg(unit->getName(game->getLanguage()))));
		}
	}

	unit->abortTurn(); //makes the unit go to status STANDING :p

	int flee = RNG::generate(0,100);
	BattleAction ba;
	ba.actor = unit;
	switch (status)
	{
	case STATUS_PANICKING: // 1/2 chance to freeze and 1/2 chance try to flee
		if (flee <= 50)
		{
			BattleItem *item = unit->getItem("STR_RIGHT_HAND");
			if (item)
			{
				dropItem(unit->getPosition(), item, false, true);
			}
			item = unit->getItem("STR_LEFT_HAND");
			if (item)
			{
				dropItem(unit->getPosition(), item, false, true);
			}
			unit->setCache(0);
			// let's try a few times to get a tile to run to.
			for (int i= 0; i < 20; i++)
			{
				ba.target = Position(unit->getPosition().x + RNG::generate(-5,5), unit->getPosition().y + RNG::generate(-5,5), unit->getPosition().z);

				if (i >= 10 && ba.target.z > 0) // if we've had more than our fair share of failures, try going down.
				{
					ba.target.z--;
					if (i >= 15 && ba.target.z > 0) // still failing? try further down.
					{
						ba.target.z--;
					}
				}
				if (_save->getTile(ba.target)) // sanity check the tile.
				{
					_save->getPathfinding()->calculate(ba.actor, ba.target);
					if (_save->getPathfinding()->getStartDirection() != -1) // sanity check the path.
					{
						statePushBack(new UnitWalkBState(this, ba));
						break;
					}
				}
			}
		}
		break;
	case STATUS_BERSERK: // berserk - do some weird turning around and then aggro towards an enemy unit or shoot towards random place
		ba.type = BA_TURN;
		for (int i= 0; i < 4; i++)
		{
			ba.target = Position(unit->getPosition().x + RNG::generate(-5,5), unit->getPosition().y + RNG::generate(-5,5), unit->getPosition().z);
			statePushBack(new UnitTurnBState(this, ba, false));
		}
		for (std::vector<BattleUnit*>::iterator j = unit->getVisibleUnits()->begin(); j != unit->getVisibleUnits()->end(); ++j)
		{
			ba.target = (*j)->getPosition();
			statePushBack(new UnitTurnBState(this, ba, false));
		}
		if (_save->getTile(ba.target) != 0)
		{
			ba.weapon = unit->getMainHandWeapon();
			if (ba.weapon && (_save->getDepth() != 0 || ba.weapon->getRules()->isWaterOnly() == false))
			{
				if (ba.weapon->getRules()->getBattleType() == BT_FIREARM)
				{
					ba.type = BA_SNAPSHOT;
					// fire shots until unit runs out of TUs
					for (int i= 0; i < 10; i++)
					{
						statePushBack(new ProjectileFlyBState(this, ba));
					}
				}
				else if (ba.weapon->getRules()->getBattleType() == BT_GRENADE)
				{
					if (ba.weapon->getFuseTimer() == -1)
					{
						ba.weapon->setFuseTimer(0);
					}
					ba.type = BA_THROW;
					statePushBack(new ProjectileFlyBState(this, ba));
				}
			}
		}
		ba.type = BA_NONE;
		break;
	default: break;
	}
	// Time units can only be reset after everything else occurs
	statePushBack(new UnitPanicBState(this, ba.actor));
	unit->moraleChange(+15);

	return true;
}

/**
  * Cancels the current action the user had selected (firing, throwing,..)
  * @param bForce Force the action to be cancelled.
  * @return Whether an action was cancelled or not.
  */
bool BattlescapeGame::cancelCurrentAction(bool bForce)
{
	bool bPreviewed = Options::battleNewPreviewPath != PATH_NONE;

	if (_save->getPathfinding()->removePreview() && bPreviewed) return true;

	if (_states.empty() || bForce)
	{
		if (_currentAction.targeting)
		{
			if (_currentAction.type == BA_LAUNCH && !_currentAction.waypoints.empty())
			{
				_currentAction.waypoints.pop_back();
				if (!getMap()->getWaypoints()->empty())
				{
					getMap()->getWaypoints()->pop_back();
				}
				if (_currentAction.waypoints.empty())
				{
					_parentState->showLaunchButton(false);
				}
				return true;
			}
			else
			{
				if (Options::battleConfirmFireMode && !_currentAction.waypoints.empty())
				{
					_currentAction.waypoints.pop_back();
					getMap()->getWaypoints()->pop_back();
					return true;
				}
				_currentAction.targeting = false;
				_currentAction.type = BA_NONE;
				setupCursor();
				_parentState->getGame()->getCursor()->setVisible(true);
				return true;
			}
		}
	}
	else if (!_states.empty() && _states.front() != 0)
	{
		_states.front()->cancel();
		return true;
	}

	return false;
}
/**
 * Gets a pointer to access action members directly.
 * @return Pointer to action.
 */
BattleAction *BattlescapeGame::getCurrentAction()
{
	return &_currentAction;
}

/**
 * Determines whether an action is currently going on?
 * @return true or false.
 */
bool BattlescapeGame::isBusy()
{
	return !_states.empty();
}

/**
 * Activates primary action (left click).
 * @param pos Position on the map.
 */
void BattlescapeGame::primaryAction(const Position &pos)
{
	bool bPreviewed = Options::battleNewPreviewPath != PATH_NONE;

	if (_currentAction.targeting && _save->getSelectedUnit())
	{
		if (_currentAction.type == BA_LAUNCH)
		{
			_parentState->showLaunchButton(true);
			_currentAction.waypoints.push_back(pos);
			getMap()->getWaypoints()->push_back(pos);
		}
		else if (_currentAction.type == BA_USE && _currentAction.weapon->getRules()->getBattleType() == BT_MINDPROBE)
		{
			if (_save->selectUnit(pos) && _save->selectUnit(pos)->getFaction() != _save->getSelectedUnit()->getFaction() && _save->selectUnit(pos)->getVisible())
			{
				if (!_currentAction.weapon->getRules()->isLOSRequired() ||
					std::find(_currentAction.actor->getVisibleUnits()->begin(), _currentAction.actor->getVisibleUnits()->end(), _save->selectUnit(pos)) != _currentAction.actor->getVisibleUnits()->end())
				{
					std::string error;
					if (_currentAction.spendTU(&error))
					{
						_parentState->getGame()->getResourcePack()->getSoundByDepth(_save->getDepth(), _currentAction.weapon->getRules()->getHitSound())->play(-1, getMap()->getSoundAngle(pos));
						_parentState->getGame()->pushState (new UnitInfoState(_save->selectUnit(pos), _parentState, false, true));
						cancelCurrentAction();
					}
					else
					{
						_parentState->warning(error);
					}
				}
				else
				{
					_parentState->warning("STR_NO_LINE_OF_FIRE");
				}
			}
		}
		else if ((_currentAction.type == BA_PANIC || _currentAction.type == BA_MINDCONTROL || _currentAction.type == BA_USE) && _currentAction.weapon->getRules()->getBattleType() == BT_PSIAMP)
		{
			if (_save->selectUnit(pos) && _save->selectUnit(pos)->getFaction() != _save->getSelectedUnit()->getFaction() && _save->selectUnit(pos)->getVisible())
			{
				_currentAction.updateTU();
				_currentAction.target = pos;
				if (!_currentAction.weapon->getRules()->isLOSRequired() ||
					std::find(_currentAction.actor->getVisibleUnits()->begin(), _currentAction.actor->getVisibleUnits()->end(), _save->selectUnit(pos)) != _currentAction.actor->getVisibleUnits()->end())
				{
					// get the sound/animation started
					getMap()->setCursorType(CT_NONE);
					_parentState->getGame()->getCursor()->setVisible(false);
					_currentAction.cameraPosition = getMap()->getCamera()->getMapOffset();
					statePushBack(new PsiAttackBState(this, _currentAction));
				}
				else
				{
					_parentState->warning("STR_NO_LINE_OF_FIRE");
				}
			}
		}
		else if (Options::battleConfirmFireMode && (_currentAction.waypoints.empty() || pos != _currentAction.waypoints.front()))
		{
			_currentAction.waypoints.clear();
			_currentAction.waypoints.push_back(pos);
			getMap()->getWaypoints()->clear();
			getMap()->getWaypoints()->push_back(pos);
		}
		else
		{
			_currentAction.target = pos;
			getMap()->setCursorType(CT_NONE);

			if (Options::battleConfirmFireMode)
			{
				_currentAction.waypoints.clear();
				getMap()->getWaypoints()->clear();
			}

			_parentState->getGame()->getCursor()->setVisible(false);
			_currentAction.cameraPosition = getMap()->getCamera()->getMapOffset();
			_states.push_back(new ProjectileFlyBState(this, _currentAction));
			statePushFront(new UnitTurnBState(this, _currentAction)); // first of all turn towards the target
		}
	}
	else
	{
		_currentAction.actor = _save->getSelectedUnit();
		BattleUnit *unit = _save->selectUnit(pos);
		if (unit && unit != _save->getSelectedUnit() && (unit->getVisible() || _debugPlay))
		{
		//  -= select unit =-
			if (unit->getFaction() == _save->getSide())
			{
				_save->setSelectedUnit(unit);
				_parentState->updateSoldierInfo();
				cancelCurrentAction();
				setupCursor();
				_currentAction.actor = unit;
			}
		}
		else if (playableUnitSelected())
		{
			bool modifierPressed = (SDL_GetModState() & KMOD_CTRL) != 0;
			if (bPreviewed &&
				(_currentAction.target != pos || (_save->getPathfinding()->isModifierUsed() != modifierPressed)))
			{
				_save->getPathfinding()->removePreview();
			}
			_currentAction.run = false;
			_currentAction.strafe = Options::strafe && modifierPressed && _save->getSelectedUnit()->getTurretType() == -1;
			if (_currentAction.strafe && _save->getTileEngine()->distance(_currentAction.actor->getPosition(), pos) > 1)
			{
				_currentAction.run = true;
				_currentAction.strafe = false;
			}
			_currentAction.target = pos;
			_save->getPathfinding()->calculate(_currentAction.actor, _currentAction.target);
			if (bPreviewed && !_save->getPathfinding()->previewPath() && _save->getPathfinding()->getStartDirection() != -1)
			{
				_save->getPathfinding()->removePreview();
				bPreviewed = false;
			}

			if (!bPreviewed && _save->getPathfinding()->getStartDirection() != -1)
			{
				//  -= start walking =-
				getMap()->setCursorType(CT_NONE);
				_parentState->getGame()->getCursor()->setVisible(false);
				statePushBack(new UnitWalkBState(this, _currentAction));
			}
		}
	}
}

/**
 * Activates secondary action (right click).
 * @param pos Position on the map.
 */
void BattlescapeGame::secondaryAction(const Position &pos)
{
	//  -= turn to or open door =-
	_currentAction.target = pos;
	_currentAction.actor = _save->getSelectedUnit();
	_currentAction.strafe = Options::strafe && (SDL_GetModState() & KMOD_CTRL) != 0 && _save->getSelectedUnit()->getTurretType() > -1;
	statePushBack(new UnitTurnBState(this, _currentAction));
}

/**
 * Handler for the blaster launcher button.
 */
void BattlescapeGame::launchAction()
{
	_parentState->showLaunchButton(false);
	getMap()->getWaypoints()->clear();
	_currentAction.target = _currentAction.waypoints.front();
	getMap()->setCursorType(CT_NONE);
	_parentState->getGame()->getCursor()->setVisible(false);
	_currentAction.cameraPosition = getMap()->getCamera()->getMapOffset();
	_states.push_back(new ProjectileFlyBState(this, _currentAction));
	statePushFront(new UnitTurnBState(this, _currentAction)); // first of all turn towards the target
}

/**
 * Handler for the psi button.
 */
void BattlescapeGame::psiButtonAction()
{
	BattleItem *item = _save->getSelectedUnit()->getSpecialWeapon(BT_PSIAMP);
	_currentAction.type = BA_NONE;
	if (item->getRules()->getCostPanic().Time > 0)
	{
		_currentAction.type = BA_PANIC;
	}
	else if (item->getRules()->getCostUse().Time > 0)
	{
		_currentAction.type = BA_USE;
	}
	if (_currentAction.type != BA_NONE)
	{
		_currentAction.targeting = true;
		_currentAction.weapon = item;
		_currentAction.updateTU();
		setupCursor();
	}
}

bool BattlescapeGame::psiAttack(BattleAction *action)
{
	if (getTileEngine()->psiAttack(action))
	{
		Game *game = getSave()->getBattleState()->getGame();
		if (action->actor->getFaction() == FACTION_HOSTILE)
		{
			// show a little infobox with the name of the unit and "... is under alien control"
			BattleUnit *unit = getSave()->getTile(action->target)->getUnit();
			if (action->type == BA_MINDCONTROL)
				game->pushState(new InfoboxState(game->getLanguage()->getString("STR_IS_UNDER_ALIEN_CONTROL", unit->getGender()).arg(unit->getName(game->getLanguage()))));
		}
		else
		{
			// show a little infobox if it's successful
			if (action->type == BA_PANIC)
				game->pushState(new InfoboxState(game->getLanguage()->getString("STR_MORALE_ATTACK_SUCCESSFUL")));
			else if (action->type == BA_MINDCONTROL)
				game->pushState(new InfoboxState(game->getLanguage()->getString("STR_MIND_CONTROL_SUCCESSFUL")));
			getSave()->getBattleState()->updateSoldierInfo();
		}
		return true;
	}
	else
	{
		return false;
	}
}

/**
 * Moves a unit up or down.
 * @param unit The unit.
 * @param dir Direction DIR_UP or DIR_DOWN.
 */
void BattlescapeGame::moveUpDown(BattleUnit *unit, int dir)
{
	_currentAction.target = unit->getPosition();
	if (dir == Pathfinding::DIR_UP)
	{
		_currentAction.target.z++;
	}
	else
	{
		_currentAction.target.z--;
	}
	getMap()->setCursorType(CT_NONE);
	_parentState->getGame()->getCursor()->setVisible(false);
	if (_save->getSelectedUnit()->isKneeled())
	{
		kneel(_save->getSelectedUnit());
	}
	_save->getPathfinding()->calculate(_currentAction.actor, _currentAction.target);
	statePushBack(new UnitWalkBState(this, _currentAction));
}

/**
 * Requests the end of the turn (waits for explosions etc to really end the turn).
 */
void BattlescapeGame::requestEndTurn()
{
	cancelCurrentAction();
	if (!_endTurnRequested)
	{
		_endTurnRequested = true;
		statePushBack(0);
	}
}

/**
 * Sets the TU reserved type.
 * @param tur A battleactiontype.
 * @param player is this requested by the player?
 */
void BattlescapeGame::setTUReserved(BattleActionType tur)
{
	_save->setTUReserved(tur);
}

/**
 * Drops an item to the floor and affects it with gravity.
 * @param position Position to spawn the item.
 * @param item Pointer to the item.
 * @param newItem Bool whether this is a new item.
 * @param removeItem Bool whether to remove the item from the owner.
 */
void BattlescapeGame::dropItem(const Position &position, BattleItem *item, bool newItem, bool removeItem)
{
	Position p = position;

	// don't spawn anything outside of bounds
	if (_save->getTile(p) == 0)
		return;

	// don't ever drop fixed items
	if (item->getRules()->isFixed())
		return;

	_save->getTile(p)->addItem(item, getRuleset()->getInventory("STR_GROUND"));

	if (item->getUnit())
	{
		item->getUnit()->setPosition(p);
	}

	if (newItem)
	{
		_save->getItems()->push_back(item);
	}
	else if (_save->getSide() != FACTION_PLAYER)
	{
		item->setTurnFlag(true);
	}

	if (removeItem)
	{
		item->moveToOwner(0);
	}
	else if (item->getRules()->getBattleType() != BT_GRENADE && item->getRules()->getBattleType() != BT_PROXIMITYGRENADE)
	{
		item->setOwner(0);
	}

	getTileEngine()->applyGravity(_save->getTile(p));

	if (item->getRules()->getBattleType() == BT_FLARE)
	{
		getTileEngine()->calculateTerrainLighting();
		getTileEngine()->calculateFOV(position);
	}

}

/**
 * Converts a unit into a unit of another type.
 * @param unit The unit to convert.
 * @param newType The type of unit to convert to.
 * @return Pointer to the new unit.
 */
BattleUnit *BattlescapeGame::convertUnit(BattleUnit *unit, const std::string &newType)
{
	bool visible = unit->getVisible();
	getSave()->getBattleState()->showPsiButton(false);
	// in case the unit was unconscious
	getSave()->removeUnconsciousBodyItem(unit);

	unit->instaKill();

	for (std::vector<BattleItem*>::iterator i = unit->getInventory()->begin(); i != unit->getInventory()->end(); ++i)
	{
		dropItem(unit->getPosition(), (*i));
		(*i)->setOwner(0);
	}

	unit->getInventory()->clear();

	// remove unit-tile link
	unit->setTile(0);

	Unit* type = getRuleset()->getUnit(newType);
	getSave()->getTile(unit->getPosition())->setUnit(0);
	int difficulty = (int)(_parentState->getGame()->getSavedGame()->getDifficulty());

	BattleUnit *newUnit = new BattleUnit(type, FACTION_HOSTILE, _save->getUnits()->back()->getId() + 1, getRuleset()->getArmor(type->getArmor()), difficulty, getDepth());

	if (!difficulty)
	{
		newUnit->halveArmor();
	}

	getSave()->initFixedItems(newUnit);
	getSave()->getTile(unit->getPosition())->setUnit(newUnit, _save->getTile(unit->getPosition() + Position(0,0,-1)));
	newUnit->setPosition(unit->getPosition());
	newUnit->setDirection(unit->getDirection());
	newUnit->setCache(0);
	newUnit->setTimeUnits(0);
	getSave()->getUnits()->push_back(newUnit);
	newUnit->setAIState(new AlienBAIState(getSave(), newUnit, 0));

	getTileEngine()->calculateFOV(newUnit->getPosition());
	getTileEngine()->applyGravity(newUnit->getTile());
	newUnit->dontReselect();
	getMap()->cacheUnit(newUnit);
	//newUnit->getCurrentAIState()->think();
	return newUnit;

}

/**
 * Gets the map.
 * @return map.
 */
Map *BattlescapeGame::getMap()
{
	return _parentState->getMap();
}
/**
 * Gets the save.
 * @return save.
 */
SavedBattleGame *BattlescapeGame::getSave()
{
	return _save;
}
/**
 * Gets the tilengine.
 * @return tilengine.
 */
TileEngine *BattlescapeGame::getTileEngine()
{
	return _save->getTileEngine();
}
/**
 * Gets the pathfinding.
 * @return pathfinding.
 */
Pathfinding *BattlescapeGame::getPathfinding()
{
	return _save->getPathfinding();
}
/**
 * Gets the resourcepack.
 * @return resourcepack.
 */
ResourcePack *BattlescapeGame::getResourcePack()
{
	return _parentState->getGame()->getResourcePack();
}
/**
 * Gets the ruleset.
 * @return ruleset.
 */
const Ruleset *BattlescapeGame::getRuleset() const
{
	return _parentState->getGame()->getRuleset();
}


/**
 * Tries to find an item and pick it up if possible.
 */
void BattlescapeGame::findItem(BattleAction *action)
{
	// terrorists don't have hands.
	if (action->actor->getRankString() != "STR_LIVE_TERRORIST")
	{
		// pick the best available item
		BattleItem *targetItem = surveyItems(action);
		// make sure it's worth taking
		if (targetItem && worthTaking(targetItem, action))
		{
			// if we're already standing on it...
			if (targetItem->getTile()->getPosition() == action->actor->getPosition())
			{
				// try to pick it up
				if (takeItemFromGround(targetItem, action) == 0)
				{
					// if it isn't loaded or it is ammo
					if (!targetItem->getAmmoItem())
					{
						// try to load our weapon
						action->actor->checkAmmo();
					}
				}
			}
			else if (!targetItem->getTile()->getUnit() || targetItem->getTile()->getUnit()->isOut())
			{
				// if we're not standing on it, we should try to get to it.
				action->target = targetItem->getTile()->getPosition();
				action->type = BA_WALK;
			}
		}
	}
}


/**
 * Searches through items on the map that were dropped on an alien turn, then picks the most "attractive" one.
 * @param action A pointer to the action being performed.
 * @return The item to attempt to take.
 */
BattleItem *BattlescapeGame::surveyItems(BattleAction *action)
{
	std::vector<BattleItem*> droppedItems;

	// first fill a vector with items on the ground that were dropped on the alien turn, and have an attraction value.
	for (std::vector<BattleItem*>::iterator i = _save->getItems()->begin(); i != _save->getItems()->end(); ++i)
	{
		if ((*i)->getSlot() && (*i)->getSlot()->getId() == "STR_GROUND" && (*i)->getTile() && (*i)->getTurnFlag() && (*i)->getRules()->getAttraction())
		{
			droppedItems.push_back(*i);
		}
	}

	BattleItem *targetItem = 0;
	int maxWorth = 0;

	// now select the most suitable candidate depending on attractiveness and distance
	// (are we still talking about items?)
	for (std::vector<BattleItem*>::iterator i = droppedItems.begin(); i != droppedItems.end(); ++i)
	{
		int currentWorth = (*i)->getRules()->getAttraction() / ((_save->getTileEngine()->distance(action->actor->getPosition(), (*i)->getTile()->getPosition()) * 2)+1);
		if (currentWorth > maxWorth)
		{
			maxWorth = currentWorth;
			targetItem = *i;
		}
	}

	return targetItem;
}


/**
 * Assesses whether this item is worth trying to pick up, taking into account how many units we see,
 * whether or not the Weapon has ammo, and if we have ammo FOR it,
 * or, if it's ammo, checks if we have the weapon to go with it,
 * assesses the attraction value of the item and compares it with the distance to the object,
 * then returns false anyway.
 * @param item The item to attempt to take.
 * @param action A pointer to the action being performed.
 * @return false.
 */
bool BattlescapeGame::worthTaking(BattleItem* item, BattleAction *action)
{
	int worthToTake = 0;

	// don't even think about making a move for that gun if you can see a target, for some reason
	// (maybe this should check for enemies spotting the tile the item is on?)
	if (action->actor->getVisibleUnits()->empty())
	{
		// retrieve an insignificantly low value from the ruleset.
		worthToTake = item->getRules()->getAttraction();

		// it's always going to be worth while to try and take a blaster launcher, apparently
		if (!item->getRules()->isWaypoint() && item->getRules()->getBattleType() != BT_AMMO)
		{
			// we only want weapons that HAVE ammo, or weapons that we have ammo FOR
			bool ammoFound = true;
			if (!item->getAmmoItem())
			{
				ammoFound = false;
				for (std::vector<BattleItem*>::iterator i = action->actor->getInventory()->begin(); i != action->actor->getInventory()->end() && !ammoFound; ++i)
				{
					if ((*i)->getRules()->getBattleType() == BT_AMMO)
					{
						for (std::vector<std::string>::iterator j = item->getRules()->getCompatibleAmmo()->begin(); j != item->getRules()->getCompatibleAmmo()->end() && !ammoFound; ++j)
						{
							if ((*i)->getRules()->getName() == *j)
							{
								ammoFound = true;
								break;
							}
						}
					}
				}
			}
			if (!ammoFound)
			{
				return false;
			}
		}

		if ( item->getRules()->getBattleType() == BT_AMMO)
		{
			// similar to the above, but this time we're checking if the ammo is suitable for a weapon we have.
			bool weaponFound = false;
			for (std::vector<BattleItem*>::iterator i = action->actor->getInventory()->begin(); i != action->actor->getInventory()->end() && !weaponFound; ++i)
			{
				if ((*i)->getRules()->getBattleType() == BT_FIREARM)
				{
					for (std::vector<std::string>::iterator j = (*i)->getRules()->getCompatibleAmmo()->begin(); j != (*i)->getRules()->getCompatibleAmmo()->end() && !weaponFound; ++j)
					{
						if ((*i)->getRules()->getName() == *j)
						{
							weaponFound = true;
							break;
						}
					}
				}
			}
			if (!weaponFound)
			{
				return false;
			}
		}
	}

	if (worthToTake)
	{
		// use bad logic to determine if we'll have room for the item
		int freeSlots = 25;
		for (std::vector<BattleItem*>::iterator i = action->actor->getInventory()->begin(); i != action->actor->getInventory()->end(); ++i)
		{
			freeSlots -= (*i)->getRules()->getInventoryHeight() * (*i)->getRules()->getInventoryWidth();
		}
		int size = item->getRules()->getInventoryHeight() * item->getRules()->getInventoryWidth();
		if (freeSlots < size)
		{
			return false;
		}
	}

	// return false for any item that we aren't standing directly on top of with an attraction value less than 6 (aka always)
	return (worthToTake - (_save->getTileEngine()->distance(action->actor->getPosition(), item->getTile()->getPosition())*2)) > 5;
}


/**
 * Picks the item up from the ground.
 *
 * At this point we've decided it's worth our while to grab this item, so we try to do just that.
 * First we check to make sure we have time units, then that we have space (using horrifying logic)
 * then we attempt to actually recover the item.
 * @param item The item to attempt to take.
 * @param action A pointer to the action being performed.
 * @return 0 if successful, 1 for no TUs, 2 for not enough room, 3 for "won't fit" and -1 for "something went horribly wrong".
 */
int BattlescapeGame::takeItemFromGround(BattleItem* item, BattleAction *action)
{
	const int unhandledError = -1;
	const int success = 0;
	const int notEnoughTimeUnits = 1;
	const int notEnoughSpace = 2;
	const int couldNotFit = 3;
	int freeSlots = 25;

	// make sure we have time units
	if (action->actor->getTimeUnits() < 6)
	{
		return notEnoughTimeUnits;
	}
	else
	{
		// check to make sure we have enough space by checking all the sizes of items in our inventory
		for (std::vector<BattleItem*>::iterator i = action->actor->getInventory()->begin(); i != action->actor->getInventory()->end(); ++i)
		{
			freeSlots -= (*i)->getRules()->getInventoryHeight() * (*i)->getRules()->getInventoryWidth();
		}
		if (freeSlots < item->getRules()->getInventoryHeight() * item->getRules()->getInventoryWidth())
		{
			return notEnoughSpace;
		}
		else
		{
			// check that the item will fit in our inventory, and if so, take it
			if (takeItem(item, action))
			{
				action->actor->spendTimeUnits(6);
				item->getTile()->removeItem(item);
				return success;
			}
			else
			{
				return couldNotFit;
			}
		}
	}
	// shouldn't ever end up here
	return unhandledError;
}


/**
 * Tries to fit an item into the unit's inventory, return false if you can't.
 * @param item The item to attempt to take.
 * @param action A pointer to the action being performed.
 * @return Whether or not the item was successfully retrieved.
 */
bool BattlescapeGame::takeItem(BattleItem* item, BattleAction *action)
{
	bool placed = false;
	Ruleset* rules = _parentState->getGame()->getRuleset();
	switch (item->getRules()->getBattleType())
	{
	case BT_AMMO:
		// find equipped weapons that can be loaded with this ammo
		if (action->actor->getItem("STR_RIGHT_HAND") && action->actor->getItem("STR_RIGHT_HAND")->getAmmoItem() == 0)
		{
			if (action->actor->getItem("STR_RIGHT_HAND")->setAmmoItem(item) == 0)
			{
				placed = true;
			}
		}
		else
		{
			for (int i = 0; i != 4; ++i)
			{
				if (!action->actor->getItem("STR_BELT", i))
				{
					item->moveToOwner(action->actor);
					item->setSlot(rules->getInventory("STR_BELT"));
					item->setSlotX(i);
					placed = true;
					break;
				}
			}
		}
		break;
	case BT_GRENADE:
	case BT_PROXIMITYGRENADE:
		for (int i = 0; i != 4; ++i)
		{
			if (!action->actor->getItem("STR_BELT", i))
			{
				item->moveToOwner(action->actor);
				item->setSlot(rules->getInventory("STR_BELT"));
				item->setSlotX(i);
				placed = true;
				break;
			}
		}
		break;
	case BT_FIREARM:
	case BT_MELEE:
		if (!action->actor->getItem("STR_RIGHT_HAND"))
		{
			item->moveToOwner(action->actor);
			item->setSlot(rules->getInventory("STR_RIGHT_HAND"));
			placed = true;
		}
		break;
	case BT_MEDIKIT:
	case BT_SCANNER:
		if (!action->actor->getItem("STR_BACK_PACK"))
		{
			item->moveToOwner(action->actor);
			item->setSlot(rules->getInventory("STR_BACK_PACK"));
			placed = true;
		}
		break;
	case BT_MINDPROBE:
		if (!action->actor->getItem("STR_LEFT_HAND"))
		{
			item->moveToOwner(action->actor);
			item->setSlot(rules->getInventory("STR_LEFT_HAND"));
			placed = true;
		}
		break;
	default: break;
	}
	return placed;
}

/**
 * Returns the action type that is reserved.
 * @return The type of action that is reserved.
 */
BattleActionType BattlescapeGame::getReservedAction()
{
	return _save->getTUReserved();
}

/**
 * Tallies the living units in the game and, if required, converts units into their spawn unit.
 * @param &liveAliens The integer in which to store the live alien tally.
 * @param &liveSoldiers The integer in which to store the live XCom tally.
 * @param convert Should we convert infected units?
 */
void BattlescapeGame::tallyUnits(int &liveAliens, int &liveSoldiers)
{
	liveSoldiers = 0;
	liveAliens = 0;

	for (std::vector<BattleUnit*>::iterator j = _save->getUnits()->begin(); j != _save->getUnits()->end(); ++j)
	{
		if (!(*j)->isOut())
		{
			if ((*j)->getOriginalFaction() == FACTION_HOSTILE)
			{
				if (!Options::allowPsionicCapture || (*j)->getFaction() != FACTION_PLAYER)
				{
					liveAliens++;
				}
			}
			else if ((*j)->getOriginalFaction() == FACTION_PLAYER)
			{
				if ((*j)->getFaction() == FACTION_PLAYER)
				{
					liveSoldiers++;
				}
				else
				{
					liveAliens++;
				}
			}
		}
	}
}

bool BattlescapeGame::convertInfected()
{
	bool retVal = false;
	for (std::vector<BattleUnit*>::iterator j = _save->getUnits()->begin(); j != _save->getUnits()->end(); ++j)
	{
		if ((*j)->getHealth() > 0 && (*j)->getRespawn())
		{
			retVal = true;
			(*j)->setRespawn(false);
			convertUnit((*j), (*j)->getSpawnUnit());
			j = _save->getUnits()->begin();
		}
	}
	return retVal;
}
/**
 * Sets the kneel reservation setting.
 * @param reserved Should we reserve an extra 4 TUs to kneel?
 */
void BattlescapeGame::setKneelReserved(bool reserved)
{
	_save->setKneelReserved(reserved);
}

/**
 * Gets the kneel reservation setting.
 * @return Kneel reservation setting.
 */
bool BattlescapeGame::getKneelReserved()
{
	return _save->getKneelReserved();
}

/**
 * Checks if a unit has moved next to a proximity grenade.
 * Checks one tile around the unit in every direction.
 * For a large unit we check every tile it occupies.
 * @param unit Pointer to a unit.
 * @return True if a proximity grenade was triggered.
 */
bool BattlescapeGame::checkForProximityGrenades(BattleUnit *unit)
{
	int size = unit->getArmor()->getSize() - 1;
	for (int x = size; x >= 0; x--)
	{
		for (int y = size; y >= 0; y--)
		{
			for (int tx = -1; tx < 2; tx++)
			{
				for (int ty = -1; ty < 2; ty++)
				{
					Tile *t = _save->getTile(unit->getPosition() + Position(x,y,0) + Position(tx,ty,0));
					if (t)
					{
						for (std::vector<BattleItem*>::iterator i = t->getInventory()->begin(); i != t->getInventory()->end(); ++i)
						{
							if ((*i)->getRules()->getBattleType() == BT_PROXIMITYGRENADE && (*i)->getFuseTimer() == 0)
							{
								Position p = t->getPosition().toVexel() + Position(8, 8, t->getTerrainLevel());
								statePushNext(new ExplosionBState(this, p, BA_NONE, (*i), (*i)->getPreviousOwner()));
								getSave()->removeItem(*i);
								unit->setCache(0);
								getMap()->cacheUnit(unit);
								return true;
							}
						}
					}
				}
			}
		}
	}
	return false;
}

/**
 * Cleans up all the deleted states.
 */
void BattlescapeGame::cleanupDeleted()
{
	for (std::list<BattleState*>::iterator i = _deleted.begin(); i != _deleted.end(); ++i)
	{
		delete *i;
	}
	_deleted.clear();
}

/**
 * Gets the depth of the battlescape.
 * @return the depth of the battlescape.
 */
const int BattlescapeGame::getDepth() const
{
	return _save->getDepth();
}

}<|MERGE_RESOLUTION|>--- conflicted
+++ resolved
@@ -470,25 +470,15 @@
 		{
 			for (std::vector<BattleItem*>::iterator it = _save->getTiles()[i]->getInventory()->begin(); it != _save->getTiles()[i]->getInventory()->end(); )
 			{
-<<<<<<< HEAD
-				Position p = _save->getTiles()[i]->getPosition().toVexel() + Position(8, 8, - _save->getTiles()[i]->getTerrainLevel());
-				statePushNext(new ExplosionBState(this, p, BA_NONE, (*it), (*it)->getPreviousOwner()));
-				_save->removeItem((*it));
-				statePushBack(0);
-				return;
-=======
 				if ((*it)->getRules()->getBattleType() == BT_GRENADE && (*it)->getFuseTimer() == 0)  // it's a grenade to explode now
 				{
-					p.x = _save->getTiles()[i]->getPosition().x*16 + 8;
-					p.y = _save->getTiles()[i]->getPosition().y*16 + 8;
-					p.z = _save->getTiles()[i]->getPosition().z*24 - _save->getTiles()[i]->getTerrainLevel();
-					statePushNext(new ExplosionBState(this, p, (*it), (*it)->getPreviousOwner()));
+					Position p = _save->getTiles()[i]->getPosition().toVexel() + Position(8, 8, - _save->getTiles()[i]->getTerrainLevel());
+					statePushNext(new ExplosionBState(this, p, BA_NONE, (*it), (*it)->getPreviousOwner()));
 					_save->removeItem((*it));
 					statePushBack(0);
 					return;
 				}
 				++it;
->>>>>>> da19de58
 			}
 		}
 	}
@@ -501,7 +491,7 @@
 		statePushBack(0);
 		return;
 	}
-	
+
 	if (!_endTurnProcessed)
 	{
 		if (_save->getSide() != FACTION_NEUTRAL)
@@ -521,7 +511,7 @@
 		if (t)
 		{
 			Position p = Position(t->getPosition().x * 16, t->getPosition().y * 16, t->getPosition().z * 24);
-			statePushNext(new ExplosionBState(this, p, 0, 0, t));
+			statePushNext(new ExplosionBState(this, p, BA_NONE, 0, 0, t));
 			statePushBack(0);
 			_endTurnProcessed = true;
 			return;
