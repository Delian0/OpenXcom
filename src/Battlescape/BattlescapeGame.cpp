--- conflicted
+++ resolved
@@ -741,6 +741,7 @@
 		if (!_currentAction.result.empty())
 		{
 			_parentState->warning(_currentAction.result);
+			_currentAction.result = "";
 		}
 		else if (_currentAction.type == BA_PRIME && _currentAction.value > -1)
 		{
@@ -756,36 +757,19 @@
 		}
 		else if (_currentAction.type == BA_USE || _currentAction.type == BA_LAUNCH)
 		{
-			if (_currentAction.result.length() > 0)
-			{
-				_parentState->warning(_currentAction.result);
-				_currentAction.result = "";
-			}
 			_save->reviveUnconsciousUnits(true);
 		}
 		else if (_currentAction.type == BA_HIT)
 		{
-			if (_currentAction.actor->spendTimeUnits(_currentAction.TU))
-			{
-<<<<<<< HEAD
-				if (_currentAction.haveTU(&error))
-				{
-					statePushBack(new MeleeAttackBState(this, _currentAction));
-				}
-				else
-				{
-					_parentState->warning(error);
-				}
-=======
+			if (_currentAction.haveTU(&error))
+			{
 				statePushBack(new MeleeAttackBState(this, _currentAction));
 			}
 			else
 			{
-				_parentState->warning("STR_NOT_ENOUGH_TIME_UNITS");
->>>>>>> aebd1789
-			}
-		}
-		_currentAction.result = "";
+				_parentState->warning(error);
+			}
+		}
 		_currentAction.type = BA_NONE;
 		_parentState->updateSoldierInfo();
 	}
