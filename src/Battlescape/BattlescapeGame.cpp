/*
 * Copyright 2010-2016 OpenXcom Developers.
 *
 * This file is part of OpenXcom.
 *
 * OpenXcom is free software: you can redistribute it and/or modify
 * it under the terms of the GNU General Public License as published by
 * the Free Software Foundation, either version 3 of the License, or
 * (at your option) any later version.
 *
 * OpenXcom is distributed in the hope that it will be useful,
 * but WITHOUT ANY WARRANTY; without even the implied warranty of
 * MERCHANTABILITY or FITNESS FOR A PARTICULAR PURPOSE.  See the
 * GNU General Public License for more details.
 *
 * You should have received a copy of the GNU General Public License
 * along with OpenXcom.  If not, see <http://www.gnu.org/licenses/>.
 */
#include <sstream>
#include "BattlescapeGame.h"
#include "BattlescapeState.h"
#include "Map.h"
#include "Camera.h"
#include "NextTurnState.h"
#include "BattleState.h"
#include "UnitTurnBState.h"
#include "UnitWalkBState.h"
#include "ProjectileFlyBState.h"
#include "MeleeAttackBState.h"
#include "PsiAttackBState.h"
#include "ExplosionBState.h"
#include "TileEngine.h"
#include "UnitInfoState.h"
#include "UnitDieBState.h"
#include "UnitPanicBState.h"
#include "AIModule.h"
#include "Pathfinding.h"
#include "../Mod/AlienDeployment.h"
#include "../Engine/Game.h"
#include "../Engine/Language.h"
#include "../Engine/Sound.h"
#include "../Mod/Mod.h"
#include "../Interface/Cursor.h"
#include "../Savegame/SavedGame.h"
#include "../Savegame/SavedBattleGame.h"
#include "../Savegame/Tile.h"
#include "../Savegame/BattleUnit.h"
#include "../Savegame/BattleItem.h"
#include "../Mod/RuleItem.h"
#include "../Mod/RuleInventory.h"
#include "../Mod/Armor.h"
#include "../Engine/Options.h"
#include "../Engine/RNG.h"
#include "InfoboxState.h"
#include "InfoboxOKState.h"
#include "UnitFallBState.h"
#include "../Engine/Logger.h"
#include "../Savegame/BattleUnitStatistics.h"
#include "../fmath.h"

namespace OpenXcom
{

bool BattlescapeGame::_debugPlay = false;

/**
 * Update value of TU and Energy
 */
void BattleActionCost::updateTU()
{
	if (actor && weapon)
	{
		*(RuleItemUseCost*)this = actor->getActionTUs(type, weapon);
	}
	else
	{
		clearTU();
	}
}

/**
 * Clean up action cost.
 */
void BattleActionCost::clearTU()
{
	*(RuleItemUseCost*)this = RuleItemUseCost();
}

/**
 * Test if action can by performed.
 * @param message optional message with error condition.
 * @return Unit have enough stats to perform action.
 */
bool BattleActionCost::haveTU(std::string *message)
{
	if (Time <= 0)
	{
		//no action, no message
		return false;
	}
	if (actor->getTimeUnits() < Time)
	{
		if (message)
		{
			*message = "STR_NOT_ENOUGH_TIME_UNITS";
		}
		return false;
	}
	if (actor->getEnergy() < Energy)
	{
		if (message)
		{
			*message = "STR_NOT_ENOUGH_ENERGY";
		}
		return false;
	}
	if (actor->getMorale() < Morale)
	{
		if (message)
		{
			*message = "STR_NOT_ENOUGH_MORALE";
		}
		return false;
	}
	if (actor->getHealth() <= Health)
	{
		if (message)
		{
			*message = "STR_NOT_ENOUGH_HEALTH";
		}
		return false;
	}
	if (actor->getHealth() - actor->getStunlevel() <= Stun + Health)
	{
		if (message)
		{
			*message = "STR_NOT_ENOUGH_STUN";
		}
		return false;
	}
	return true;
}

/**
 * Spend cost of action if unit have enough stats.
 * @param message optional message with error condition.
 * @return Action was performed.
 */
bool BattleActionCost::spendTU(std::string *message)
{
	if (haveTU(message))
	{
		actor->spendCost(*this);
		return true;
	}
	return false;
}

/**
 * Constructor for Battle Action attack.
 * @param action type of action.
 * @param unit unit performing attack.
 * @param item weapon of choice.
 */
BattleActionAttack::BattleActionAttack(BattleActionType action, BattleUnit *unit, BattleItem *item) : type{ action }, attacer{ unit }, weapon_item{ nullptr }, damage_item{ nullptr }
{
	if (item)
	{
		const RuleItem *rule = item->getRules();
		switch (rule->getBattleType())
		{
		case BT_FIREARM:
			weapon_item = item;
			damage_item = type != BA_HIT ? item->getAmmoItem() : item;
			break;

		case BT_PROXIMITYGRENADE:
		case BT_GRENADE:
			weapon_item = item;
			damage_item = item;
			if (attacer && damage_item->getPreviousOwner())
			{
				attacer = damage_item->getPreviousOwner();
			}
			break;

		default:
			weapon_item = item;
			damage_item = item;
			break;
		}
	}
}

/**
 * Constructor from BattleActionCost.
 * @param action Action.
 */
BattleActionAttack::BattleActionAttack(const BattleActionCost& action) : BattleActionAttack{ action.type, action.actor, action.weapon }
{

}

/**
 * Initializes all the elements in the Battlescape screen.
 * @param save Pointer to the save game.
 * @param parentState Pointer to the parent battlescape state.
 */
BattlescapeGame::BattlescapeGame(SavedBattleGame *save, BattlescapeState *parentState) : _save(save), _parentState(parentState), _playerPanicHandled(true), _AIActionCounter(0), _AISecondMove(false), _playedAggroSound(false), _endTurnRequested(false), _endTurnProcessed(false)
{

	_currentAction.actor = 0;
	_currentAction.targeting = false;
	_currentAction.type = BA_NONE;

	_debugPlay = false;

	checkForCasualties(nullptr, nullptr, nullptr, true);
	cancelCurrentAction();
}


/**
 * Delete BattlescapeGame.
 */
BattlescapeGame::~BattlescapeGame()
{
	for (std::list<BattleState*>::iterator i = _states.begin(); i != _states.end(); ++i)
	{
		delete *i;
	}
	cleanupDeleted();
}

/**
 * Checks for units panicking or falling and so on.
 */
void BattlescapeGame::think()
{
	// nothing is happening - see if we need some alien AI or units panicking or what have you
	if (_states.empty())
	{
		// it's a non player side (ALIENS or CIVILIANS)
		if (_save->getSide() != FACTION_PLAYER)
		{
			if (!_debugPlay)
			{
				if (_save->getSelectedUnit())
				{
					if (!handlePanickingUnit(_save->getSelectedUnit()))
						handleAI(_save->getSelectedUnit());
				}
				else
				{
					if (_save->selectNextPlayerUnit(true, _AISecondMove) == 0)
					{
						if (!_save->getDebugMode())
						{
							_endTurnRequested = true;
							statePushBack(0); // end AI turn
						}
						else
						{
							_save->selectNextPlayerUnit();
							_debugPlay = true;
						}
					}
				}
			}
		}
		else
		{
			// it's a player side && we have not handled all panicking units
			if (!_playerPanicHandled)
			{
				_playerPanicHandled = handlePanickingPlayer();
				_save->getBattleState()->updateSoldierInfo();
			}
		}
		if (_save->getUnitsFalling())
		{
			statePushFront(new UnitFallBState(this));
			_save->setUnitsFalling(false);
		}
	}
}

/**
 * Initializes the Battlescape game.
 */
void BattlescapeGame::init()
{
	if (_save->getSide() == FACTION_PLAYER && _save->getTurn() > 1)
	{
		_playerPanicHandled = false;
	}
}


/**
 * Handles the processing of the AI states of a unit.
 * @param unit Pointer to a unit.
 */
void BattlescapeGame::handleAI(BattleUnit *unit)
{
	std::wostringstream ss;

	if (unit->getTimeUnits() <= 5)
	{
		unit->dontReselect();
	}
	if (_AIActionCounter >= 2 || !unit->reselectAllowed())
	{
		if (_save->selectNextPlayerUnit(true, _AISecondMove) == 0)
		{
			if (!_save->getDebugMode())
			{
				_endTurnRequested = true;
				statePushBack(0); // end AI turn
			}
			else
			{
				_save->selectNextPlayerUnit();
				_debugPlay = true;
			}
		}
		if (_save->getSelectedUnit())
		{
			_parentState->updateSoldierInfo();
			getMap()->getCamera()->centerOnPosition(_save->getSelectedUnit()->getPosition());
			if (_save->getSelectedUnit()->getId() <= unit->getId())
			{
				_AISecondMove = true;
			}
		}
		_AIActionCounter = 0;
		return;
	}

	unit->setVisible(false); //Possible TODO: check nr of player unit observers, then hide the unit if noone can see it. Should then be able to skip the next FOV call.

	_save->getTileEngine()->calculateFOV(unit->getPosition(), 1, false); // might need this populate _visibleUnit for a newly-created alien.
		// it might also help chryssalids realize they've zombified someone and need to move on
		// it should also hide units when they've killed the guy spotting them
		// it's also for good luck

	AIModule *ai = unit->getAIModule();
	if (!ai)
	{
		// for some reason the unit had no AI routine assigned..
		unit->setAIModule(new AIModule(_save, unit, 0));
		ai = unit->getAIModule();
	}
	_AIActionCounter++;
	if (_AIActionCounter == 1)
	{
		_playedAggroSound = false;
		unit->setHiding(false);
		if (Options::traceAI) { Log(LOG_INFO) << "#" << unit->getId() << "--" << unit->getType(); }
	}

	BattleAction action;
	action.actor = unit;
	action.number = _AIActionCounter;
	unit->think(&action);

	if (action.type == BA_RETHINK)
	{
		_parentState->debug(L"Rethink");
		unit->think(&action);
	}

	_AIActionCounter = action.number;
	BattleItem *weapon = unit->getMainHandWeapon();
	if (!weapon || !weapon->getAmmoItem())
	{
		if (unit->getOriginalFaction() == FACTION_HOSTILE && unit->getVisibleUnits()->empty())
		{
			findItem(&action);
		}
	}

	if (unit->getCharging() != 0)
	{
		if (unit->getAggroSound() != -1 && !_playedAggroSound)
		{
			getMod()->getSoundByDepth(_save->getDepth(), unit->getAggroSound())->play(-1, getMap()->getSoundAngle(unit->getPosition()));
			_playedAggroSound = true;
		}
	}
	if (action.type == BA_WALK)
	{
		ss << L"Walking to " << action.target;
		_parentState->debug(ss.str());

		if (_save->getTile(action.target))
		{
			_save->getPathfinding()->calculate(action.actor, action.target);//, _save->getTile(action.target)->getUnit());
		}
		if (_save->getPathfinding()->getStartDirection() != -1)
		{
			statePushBack(new UnitWalkBState(this, action));
		}
	}

	if (action.type == BA_SNAPSHOT || action.type == BA_AUTOSHOT || action.type == BA_AIMEDSHOT || action.type == BA_THROW || action.type == BA_HIT || action.type == BA_MINDCONTROL || action.type == BA_USE || action.type == BA_PANIC || action.type == BA_LAUNCH)
	{
		ss.clear();
		ss << L"Attack type=" << action.type << " target="<< action.target << " weapon=" << Language::utf8ToWstr(action.weapon->getRules()->getName());
		_parentState->debug(ss.str());
		if (action.type == BA_MINDCONTROL || action.type == BA_PANIC || action.type == BA_USE)
		{
			statePushBack(new PsiAttackBState(this, action));
		}
		else
		{
			statePushBack(new UnitTurnBState(this, action));
			if (action.type == BA_HIT)
			{
				statePushBack(new MeleeAttackBState(this, action));
			}
			else
			{
				statePushBack(new ProjectileFlyBState(this, action));
			}
		}
	}

	if (action.type == BA_NONE)
	{
		_parentState->debug(L"Idle");
		_AIActionCounter = 0;
		if (_save->selectNextPlayerUnit(true, _AISecondMove) == 0)
		{
			if (!_save->getDebugMode())
			{
				_endTurnRequested = true;
				statePushBack(0); // end AI turn
			}
			else
			{
				_save->selectNextPlayerUnit();
				_debugPlay = true;
			}
		}
		if (_save->getSelectedUnit())
		{
			_parentState->updateSoldierInfo();
			getMap()->getCamera()->centerOnPosition(_save->getSelectedUnit()->getPosition());
			if (_save->getSelectedUnit()->getId() <= unit->getId())
			{
				_AISecondMove = true;
			}
		}
	}
}

/**
 * Toggles the Kneel/Standup status of the unit.
 * @param bu Pointer to a unit.
 * @return If the action succeeded.
 */
bool BattlescapeGame::kneel(BattleUnit *bu)
{
	int tu = bu->isKneeled() ? 8 : 4;
	if (bu->getType() == "SOLDIER" && !bu->isFloating() && ((!bu->isKneeled() && _save->getKneelReserved()) || checkReservedTU(bu, tu, 0)))
	{
		BattleAction kneel;
		kneel.type = BA_KNEEL;
		kneel.actor = bu;
		kneel.Time = tu;
		if (kneel.spendTU())
		{
			bu->kneel(!bu->isKneeled());
			// kneeling or standing up can reveal new terrain or units. I guess.
			getTileEngine()->calculateFOV(bu->getPosition(), 1, false); //Update unit FOV for everyone through this position, skip tiles.
			_parentState->updateSoldierInfo(); //This also updates the tile FOV of the unit, hence why it's skipped above.
			getTileEngine()->checkReactionFire(bu, kneel);
			return true;
		}
		else
		{
			_parentState->warning("STR_NOT_ENOUGH_TIME_UNITS");
		}
	}
	return false;
}

/**
 * Ends the turn.
 */
void BattlescapeGame::endTurn()
{
	_debugPlay = false;
	_currentAction.type = BA_NONE;
	getMap()->getWaypoints()->clear();
	_currentAction.waypoints.clear();
	_parentState->showLaunchButton(false);
	_currentAction.targeting = false;
	_AISecondMove = false;

	if (!_endTurnProcessed)
	{
		if (_save->getTileEngine()->closeUfoDoors() && Mod::SLIDING_DOOR_CLOSE != -1)
		{
			getMod()->getSoundByDepth(_save->getDepth(), Mod::SLIDING_DOOR_CLOSE)->play(); // ufo door closed
		}

		// if all grenades explode we remove items that expire on that turn too.
		std::vector<BattleItem*> forRemoval;
		bool exploded = false;

		// check for hot grenades on the ground
		for (BattleItem *item : *_save->getItems())
		{
			const RuleItem *rule = item->getRules();
			if (item->getFuseTimer() != 0 || rule->getFuseTimerType() == BFT_INSTANT)
			{
				continue;
			}

			const Tile *tile = item->getTile();
			BattleUnit *unit = item->getOwner();
			if (!tile && unit && rule->isExplodingInHands())
			{
				tile = unit->getTile();
			}
			if (tile)
			{
				if (rule->getBattleType() == BT_GRENADE) // it's a grenade to explode now
				{
					if (RNG::percent(rule->getSpecialChance()))
					{
						Position p = tile->getPosition().toVexel() + Position(8, 8, - tile->getTerrainLevel() + (unit ? unit->getHeight() / 2 : 0));
						statePushNext(new ExplosionBState(this, p, { BA_NONE, unit, item }));
						exploded = true;
					}
					else
					{
						//grenade fail to explode.
						if (rule->getFuseTimerType() == BFT_SET)
						{
							item->setFuseTimer(1);
						}
						else
						{
							item->setFuseTimer(-1);
						}
					}
				}
				else
				{
					if (RNG::percent(rule->getSpecialChance()))
					{
						forRemoval.push_back(item);
					}
					else
					{
						item->setFuseTimer(1);
					}
				}
			}
		}
		for (BattleItem *item : forRemoval)
		{
			_save->removeItem(item);
		}
		if (exploded)
		{
			statePushBack(0);
			return;
		}
	}
	// check for terrain explosions
	Tile *t = _save->getTileEngine()->checkForTerrainExplosions();
	if (t)
	{
		Position p = t->getPosition().toVexel();
		statePushNext(new ExplosionBState(this, p, { }, t));
		statePushBack(0);
		return;
	}

	if (!_endTurnProcessed)
	{
		if (_save->getSide() != FACTION_NEUTRAL)
		{
			for (std::vector<BattleItem*>::iterator it = _save->getItems()->begin(); it != _save->getItems()->end(); ++it)
			{
					if ((*it)->getFuseTimer() > 0)
					{
						(*it)->setFuseTimer((*it)->getFuseTimer() - 1);
					}
			}
		}


		_save->endTurn();
		t = _save->getTileEngine()->checkForTerrainExplosions();
		if (t)
		{
			Position p = Position(t->getPosition().x * 16, t->getPosition().y * 16, t->getPosition().z * 24);
			statePushNext(new ExplosionBState(this, p, { }, t));
			statePushBack(0);
			_endTurnProcessed = true;
			return;
		}
	}

	_endTurnProcessed = false;

	if (_save->getSide() == FACTION_PLAYER)
	{
		setupCursor();
	}
	else
	{
		getMap()->setCursorType(CT_NONE);
	}

	checkForCasualties(nullptr, nullptr, nullptr, false, false);

	_save->getTileEngine()->calculateLighting(LL_FIRE, TileEngine::invalid, 0, true);
	_save->getTileEngine()->recalculateFOV();

	// if all units from either faction are killed - the mission is over.
	int liveAliens = 0;
	int liveSoldiers = 0;
	int inExit = 0;

	// Calculate values
	for (std::vector<BattleUnit*>::iterator j = _save->getUnits()->begin(); j != _save->getUnits()->end(); ++j)
	{
		if (!(*j)->isOut())
		{
			if ((*j)->getOriginalFaction() == FACTION_HOSTILE)
			{
				if (!Options::allowPsionicCapture || (*j)->getFaction() != FACTION_PLAYER)
				{
					liveAliens++;
				}
			}
			else if ((*j)->getOriginalFaction() == FACTION_PLAYER)
			{
				if ((*j)->isInExitArea(END_POINT))
				{
					inExit++;
				}
				if ((*j)->getFaction() == FACTION_PLAYER)
				{
					liveSoldiers++;
				}
				else
				{
					liveAliens++;
				}
			}
		}
	}

	if (_save->allObjectivesDestroyed() && _save->getObjectiveType() == MUST_DESTROY)
	{
		_parentState->finishBattle(false, liveSoldiers);
		return;
	}
	if (_save->getTurnLimit() > 0 && _save->getTurn() > _save->getTurnLimit())
	{
		switch (_save->getChronoTrigger())
		{
		case FORCE_ABORT:
			_save->setAborted(true);
			_parentState->finishBattle(true, inExit);
			return;
		case FORCE_WIN:
			_parentState->finishBattle(false, liveSoldiers);
			return;
		case FORCE_LOSE:
		default:
			_save->setAborted(true);
			_parentState->finishBattle(true, 0);
			return;
		}
	}

	if (liveAliens > 0 && liveSoldiers > 0)
	{
		showInfoBoxQueue();

		_parentState->updateSoldierInfo();

		if (playableUnitSelected())
		{
			getMap()->getCamera()->centerOnPosition(_save->getSelectedUnit()->getPosition());
			setupCursor();
		}
	}

	bool battleComplete = liveAliens == 0 || liveSoldiers == 0;

	if ((_save->getSide() != FACTION_NEUTRAL || battleComplete)
		&& _endTurnRequested)
	{
		_parentState->getGame()->pushState(new NextTurnState(_save, _parentState));
	}
	_endTurnRequested = false;
}


/**
 * Checks for casualties and adjusts morale accordingly.
 * @param murderweapon Need to know this, for a HE explosion there is an instant death.
 * @param origMurderer This is needed for credits for the kill.
 * @param hiddenExplosion Set to true for the explosions of UFO Power sources at start of battlescape.
 * @param terrainExplosion Set to true for the explosions of terrain.
 */
void BattlescapeGame::checkForCasualties(const RuleDamageType *damageType, const BattleItem *murderweapon, BattleUnit *origMurderer, bool hiddenExplosion, bool terrainExplosion)
{
	// If the victim was killed by the murderer's death explosion, fetch who killed the murderer and make HIM the murderer!
	if (origMurderer && !origMurderer->getGeoscapeSoldier() && (origMurderer->getUnitRules()->getSpecialAbility() == SPECAB_EXPLODEONDEATH || origMurderer->getUnitRules()->getSpecialAbility() == SPECAB_BURN_AND_EXPLODE)
		&& origMurderer->getStatus() == STATUS_DEAD && origMurderer->getMurdererId() != 0)
	{
		for (std::vector<BattleUnit*>::const_iterator i = _save->getUnits()->begin(); i != _save->getUnits()->end(); ++i)
		{
			if ((*i)->getId() == origMurderer->getMurdererId())
			{
				origMurderer = (*i);
			}
		}
	}

	// Fetch the murder weapon
	std::string tempWeapon = "STR_WEAPON_UNKNOWN", tempAmmo = "STR_WEAPON_UNKNOWN";
	if (origMurderer)
	{
		if (murderweapon)
		{
			tempAmmo = murderweapon->getRules()->getName();
			tempWeapon = tempAmmo;
		}

		BattleItem *weapon = origMurderer->getItem("STR_RIGHT_HAND");
		if (weapon)
		{
			for (const std::string &s : *weapon->getRules()->getCompatibleAmmo())
			{
				if (s == tempAmmo)
				{
					tempWeapon = weapon->getRules()->getName();
				}
			}
		}
		weapon = origMurderer->getItem("STR_LEFT_HAND");
		if (weapon)
		{
			for (const std::string &s : *weapon->getRules()->getCompatibleAmmo())
			{
				if (s == tempAmmo)
				{
					tempWeapon = weapon->getRules()->getName();
				}
			}
		}
	}

	for (std::vector<BattleUnit*>::iterator j = _save->getUnits()->begin(); j != _save->getUnits()->end(); ++j)
	{
		if ((*j)->getStatus() == STATUS_IGNORE_ME) continue;
		BattleUnit *victim = (*j);
		BattleUnit *murderer = origMurderer;

		BattleUnitKills killStat;
		killStat.mission = _parentState->getGame()->getSavedGame()->getMissionStatistics()->size();
		killStat.setTurn(_save->getTurn(), _save->getSide());
		killStat.setUnitStats(victim);
		killStat.faction = victim->getFaction();
		killStat.side = victim->getFatalShotSide();
		killStat.bodypart = victim->getFatalShotBodyPart();
		killStat.id = victim->getId();
		killStat.weapon = tempWeapon;
		killStat.weaponAmmo = tempAmmo;

		// Determine murder type
		if ((*j)->getStatus() != STATUS_DEAD)
		{
			if ((*j)->getHealth() <= 0)
			{
				killStat.status = STATUS_DEAD;
			}
			else if ((*j)->getStunlevel() >= (*j)->getHealth() && (*j)->getStatus() != STATUS_UNCONSCIOUS)
			{
				killStat.status = STATUS_UNCONSCIOUS;
			}
		}

		// Assume that, in absence of a murderer and an explosion, the laster unit to hit the victim is the murderer.
		// Possible causes of death: bleed out, fire.
		// Possible causes of unconciousness: wounds, smoke.
		// Assumption : The last person to hit the victim is the murderer.
		if (!murderer && !terrainExplosion)
		{
			for (std::vector<BattleUnit*>::const_iterator i = _save->getUnits()->begin(); i != _save->getUnits()->end(); ++i)
			{
				if ((*i)->getId() == victim->getMurdererId())
				{
					murderer = (*i);
					killStat.weapon = victim->getMurdererWeapon();
					killStat.weaponAmmo = victim->getMurdererWeaponAmmo();
					break;
				}
			}
		}

		if (murderer && killStat.status != STATUS_IGNORE_ME)
		{
			if (murderer->getFaction() == FACTION_PLAYER && murderer->getOriginalFaction() != FACTION_PLAYER)
			{
				// This must be a mind controlled unit. Find out who mind controlled him and award the kill to that unit.
				for (std::vector<BattleUnit*>::iterator i = _save->getUnits()->begin(); i != _save->getUnits()->end(); ++i)
				{
					if ((*i)->getId() == murderer->getMindControllerId() && (*i)->getGeoscapeSoldier())
					{
						(*i)->getStatistics()->kills.push_back(new BattleUnitKills(killStat));
						if (victim->getFaction() == FACTION_HOSTILE)
						{
							(*i)->getStatistics()->slaveKills++;
						}
						victim->setMurdererId((*i)->getId());
						break;
					}
				}
			}
			else if (!murderer->getStatistics()->duplicateEntry(killStat.status, victim->getId()))
			{
				murderer->getStatistics()->kills.push_back(new BattleUnitKills(killStat));
				victim->setMurdererId(murderer->getId());
			}
		}

		bool noSound = false;
		if ((*j)->getStatus() != STATUS_DEAD)
		{
			if ((*j)->getHealth() <= 0)
			{
				if (murderer)
				{
					murderer->addKillCount();
					victim->killedBy(murderer->getFaction());
					int modifier = murderer->getFaction() == FACTION_PLAYER ? _save->getFactionMoraleModifier(true) : 100;

					// if there is a known murderer, he will get a morale bonus if he is of a different faction (what with neutral?)
					if ((victim->getOriginalFaction() == FACTION_PLAYER && murderer->getFaction() == FACTION_HOSTILE) ||
						(victim->getOriginalFaction() == FACTION_HOSTILE && murderer->getFaction() == FACTION_PLAYER))
					{
						murderer->moraleChange(20 * modifier / 100);
					}
					// murderer will get a penalty with friendly fire
					if (victim->getOriginalFaction() == murderer->getOriginalFaction())
					{
						murderer->moraleChange(-(2000 / modifier));
					}
					if (victim->getOriginalFaction() == FACTION_NEUTRAL)
					{
						if (murderer->getOriginalFaction() == FACTION_PLAYER)
						{
							murderer->moraleChange(-(1000 / modifier));
						}
						else
						{
							murderer->moraleChange(10);
						}
					}
				}

				if (victim->getFaction() != FACTION_NEUTRAL)
				{
					int modifier = _save->getUnitMoraleModifier(victim);
					int loserMod =  _save->getFactionMoraleModifier(victim->getOriginalFaction() != FACTION_HOSTILE);
					int winnerMod = _save->getFactionMoraleModifier(victim->getOriginalFaction() == FACTION_HOSTILE);
					for (std::vector<BattleUnit*>::iterator i = _save->getUnits()->begin(); i != _save->getUnits()->end(); ++i)
					{
						if (!(*i)->isOut() && (*i)->getArmor()->getSize() == 1)
						{
							// the losing squad all get a morale loss
							if ((*i)->getOriginalFaction() == victim->getOriginalFaction())
							{
								int bravery = (*i)->reduceByBravery(10);
								(*i)->moraleChange(-(modifier * 200 * bravery / loserMod / 100));

								if (victim->getFaction() == FACTION_HOSTILE && murderer)
								{
									murderer->setTurnsSinceSpotted(0);
								}
							}
							// the winning squad all get a morale increase
							else
							{
								(*i)->moraleChange(10 * winnerMod / 100);
							}
						}
					}
				}
				if (murderweapon)
				{
					statePushNext(new UnitDieBState(this, (*j), damageType, noSound));
				}
				else
				{
					if (hiddenExplosion)
					{
						// this is instant death from UFO powersources, without screaming sounds
						noSound = true;
						statePushNext(new UnitDieBState(this, (*j), getMod()->getDamageType(DT_HE), noSound));
					}
					else
					{
						if (terrainExplosion)
						{
							// terrain explosion
							statePushNext(new UnitDieBState(this, (*j), getMod()->getDamageType(DT_HE), noSound));
						}
						else
						{
							// no murderer, and no terrain explosion, must be fatal wounds
							statePushNext(new UnitDieBState(this, (*j), getMod()->getDamageType(DT_NONE), noSound));  // DT_NONE = STR_HAS_DIED_FROM_A_FATAL_WOUND
						}
					}
				}
				// one of our own died, record the murderer instead of the victim
				if (victim->getGeoscapeSoldier())
				{
					victim->getStatistics()->KIA = true;
					BattleUnitKills *deathStat = new BattleUnitKills(killStat);
					if (murderer)
					{
						deathStat->setUnitStats(murderer);
						deathStat->faction = murderer->getFaction();
					}
					_parentState->getGame()->getSavedGame()->killSoldier(victim->getGeoscapeSoldier(), deathStat);
				}
			}
			else if ((*j)->getStunlevel() >= (*j)->getHealth() && (*j)->getStatus() != STATUS_UNCONSCIOUS)
			{
				if (victim->getGeoscapeSoldier())
				{
					victim->getStatistics()->wasUnconcious = true;
				}
				noSound = true;
				statePushNext(new UnitDieBState(this, (*j), getMod()->getDamageType(DT_NONE), noSound)); // no damage type used there
			}
		}
	}

	BattleUnit *bu = _save->getSelectedUnit();
	if (_save->getSide() == FACTION_PLAYER)
	{
		_parentState->showPsiButton(bu && bu->getSpecialWeapon(BT_PSIAMP) && !bu->isOut());
	}
}

/**
 * Shows the infoboxes in the queue (if any).
 */
void BattlescapeGame::showInfoBoxQueue()
{
	for (std::vector<InfoboxOKState*>::iterator i = _infoboxQueue.begin(); i != _infoboxQueue.end(); ++i)
	{
		_parentState->getGame()->pushState(*i);
	}

	_infoboxQueue.clear();
}

/**
 * Sets up a mission complete notification.
 */
void BattlescapeGame::missionComplete()
{
	Game *game = _parentState->getGame();
	if (game->getMod()->getDeployment(_save->getMissionType()))
	{
		std::string missionComplete = game->getMod()->getDeployment(_save->getMissionType())->getObjectivePopup();
		if (!missionComplete.empty())
		{
			_infoboxQueue.push_back(new InfoboxOKState(game->getLanguage()->getString(missionComplete)));
		}
	}
}

/**
 * Handles the result of non target actions, like priming a grenade.
 */
void BattlescapeGame::handleNonTargetAction()
{
	if (!_currentAction.targeting)
	{
		std::string error;
		_currentAction.cameraPosition = Position(0,0,-1);
		if (!_currentAction.result.empty())
		{
			_parentState->warning(_currentAction.result);
			_currentAction.result = "";
		}
		else if (_currentAction.type == BA_PRIME && _currentAction.value > -1)
		{
			if (_currentAction.spendTU(&error))
			{
				_parentState->warning(_currentAction.weapon->getRules()->getPrimeActionMessage());
				_currentAction.weapon->setFuseTimer(_currentAction.value);
				_save->getTileEngine()->calculateLighting(LL_UNITS, _currentAction.actor->getPosition());
				_save->getTileEngine()->calculateFOV(_currentAction.actor->getPosition(), _currentAction.weapon->getVisibilityUpdateRange(), false);
			}
			else
			{
				_parentState->warning(error);
			}
		}
		else if (_currentAction.type == BA_UNPRIME)
		{
			if (_currentAction.spendTU(&error))
			{
				_parentState->warning(_currentAction.weapon->getRules()->getUnprimeActionMessage());
				_currentAction.weapon->setFuseTimer(-1);
				_save->getTileEngine()->calculateLighting(LL_UNITS, _currentAction.actor->getPosition());
				_save->getTileEngine()->calculateFOV(_currentAction.actor->getPosition(), _currentAction.weapon->getVisibilityUpdateRange(), false);
			}
			else
			{
				_parentState->warning(error);
			}
		}
		else if (_currentAction.type == BA_USE || _currentAction.type == BA_LAUNCH)
		{
			_save->reviveUnconsciousUnits(true);
		}
		else if (_currentAction.type == BA_HIT)
		{
			if (_currentAction.haveTU(&error))
			{
				statePushBack(new MeleeAttackBState(this, _currentAction));
			}
			else
			{
				_parentState->warning(error);
			}
		}
		_currentAction.type = BA_NONE;
		_parentState->updateSoldierInfo();
	}

	setupCursor();
}

/**
 * Sets the cursor according to the selected action.
 */
void BattlescapeGame::setupCursor()
{
	if (_currentAction.targeting)
	{
		if (_currentAction.type == BA_THROW)
		{
			getMap()->setCursorType(CT_THROW);
		}
		else if (_currentAction.type == BA_MINDCONTROL || _currentAction.type == BA_PANIC || _currentAction.type == BA_USE)
		{
			getMap()->setCursorType(CT_PSI);
		}
		else if (_currentAction.type == BA_LAUNCH)
		{
			getMap()->setCursorType(CT_WAYPOINT);
		}
		else
		{
			getMap()->setCursorType(CT_AIM);
		}
	}
	else
	{
		_currentAction.actor = _save->getSelectedUnit();
		if (_currentAction.actor)
		{
			getMap()->setCursorType(CT_NORMAL, _currentAction.actor->getArmor()->getSize());
		}
	}
}

/**
 * Determines whether a playable unit is selected. Normally only player side units can be selected, but in debug mode one can play with aliens too :)
 * Is used to see if stats can be displayed and action buttons will work.
 * @return Whether a playable unit is selected.
 */
bool BattlescapeGame::playableUnitSelected() const
{
	return _save->getSelectedUnit() != 0 && (_save->getSide() == FACTION_PLAYER || _save->getDebugMode());
}

/**
 * Gives time slice to the front state.
 */
void BattlescapeGame::handleState()
{
	if (!_states.empty())
	{
		// end turn request?
		if (_states.front() == 0)
		{
			_states.pop_front();
			endTurn();
			return;
		}
		else
		{
			_states.front()->think();
		}
		getMap()->invalidate(); // redraw map
	}
}

/**
 * Pushes a state to the front of the queue and starts it.
 * @param bs Battlestate.
 */
void BattlescapeGame::statePushFront(BattleState *bs)
{
	_states.push_front(bs);
	bs->init();
}

/**
 * Pushes a state as the next state after the current one.
 * @param bs Battlestate.
 */
void BattlescapeGame::statePushNext(BattleState *bs)
{
	if (_states.empty())
	{
		_states.push_front(bs);
		bs->init();
	}
	else
	{
		_states.insert(++_states.begin(), bs);
	}

}

/**
 * Pushes a state to the back.
 * @param bs Battlestate.
 */
void BattlescapeGame::statePushBack(BattleState *bs)
{
	if (_states.empty())
	{
		_states.push_front(bs);
		// end turn request?
		if (_states.front() == 0)
		{
			_states.pop_front();
			endTurn();
			return;
		}
		else
		{
			bs->init();
		}
	}
	else
	{
		_states.push_back(bs);
	}
}

/**
 * Removes the current state.
 *
 * This is a very important function. It is called by a BattleState (walking, projectile is flying, explosions,...) at the moment this state has finished its action.
 * Here we check the result of that action and do all the aftermath.
 * The state is popped off the list.
 */
void BattlescapeGame::popState()
{
	if (Options::traceAI)
	{
		Log(LOG_INFO) << "BattlescapeGame::popState() #" << _AIActionCounter << " with " << (_save->getSelectedUnit() ? _save->getSelectedUnit()->getTimeUnits() : -9999) << " TU";
	}
	bool actionFailed = false;

	if (_states.empty()) return;

	BattleAction action = _states.front()->getAction();

	if (action.actor && !action.result.empty() && action.actor->getFaction() == FACTION_PLAYER
		&& _playerPanicHandled && (_save->getSide() == FACTION_PLAYER || _debugPlay))
	{
		_parentState->warning(action.result);
		actionFailed = true;
	}
	_deleted.push_back(_states.front());
	_states.pop_front();

	// handle the end of this unit's actions
	if (action.actor && noActionsPending(action.actor))
	{
		if (action.actor->getFaction() == FACTION_PLAYER)
		{
			if (_save->getSide() == FACTION_PLAYER)
			{
				// after throwing the cursor returns to default cursor, after shooting it stays in targeting mode and the player can shoot again in the same mode (autoshot,snap,aimed)
				if ((action.type == BA_THROW || action.type == BA_LAUNCH) && !actionFailed)
				{
					// clean up the waypoints
					if (action.type == BA_LAUNCH)
					{
						_currentAction.waypoints.clear();
					}

					cancelCurrentAction(true);
				}
				_parentState->getGame()->getCursor()->setVisible(true);
				setupCursor();
			}
		}
		else
		{
			if (_save->getSide() != FACTION_PLAYER && !_debugPlay)
			{
				// AI does three things per unit, before switching to the next, or it got killed before doing the second thing
				if (_AIActionCounter > 2 || _save->getSelectedUnit() == 0 || _save->getSelectedUnit()->isOut())
				{
					_AIActionCounter = 0;
					if (_states.empty() && _save->selectNextPlayerUnit(true) == 0)
					{
						if (!_save->getDebugMode())
						{
							_endTurnRequested = true;
							statePushBack(0); // end AI turn
						}
						else
						{
							_save->selectNextPlayerUnit();
							_debugPlay = true;
						}
					}
					if (_save->getSelectedUnit())
					{
						getMap()->getCamera()->centerOnPosition(_save->getSelectedUnit()->getPosition());
					}
				}
			}
			else if (_debugPlay)
			{
				_parentState->getGame()->getCursor()->setVisible(true);
				setupCursor();
			}
		}
	}

	if (!_states.empty())
	{
		// end turn request?
		if (_states.front() == 0)
		{
			while (!_states.empty())
			{
				if (_states.front() == 0)
					_states.pop_front();
				else
					break;
			}
			if (_states.empty())
			{
				endTurn();
				return;
			}
			else
			{
				_states.push_back(0);
			}
		}
		// init the next state in queue
		_states.front()->init();
	}

	// the currently selected unit died or became unconscious or disappeared inexplicably
	if (_save->getSelectedUnit() == 0 || _save->getSelectedUnit()->isOut())
	{
		cancelCurrentAction();
		getMap()->setCursorType(CT_NORMAL, 1);
		_parentState->getGame()->getCursor()->setVisible(true);
		if (_save->getSide() == FACTION_PLAYER)
			_save->setSelectedUnit(0);
		else
			_save->selectNextPlayerUnit(true, true);
	}
	_parentState->updateSoldierInfo();
}

/**
 * Determines whether there are any actions pending for the given unit.
 * @param bu BattleUnit.
 * @return True if there are no actions pending.
 */
bool BattlescapeGame::noActionsPending(BattleUnit *bu)
{
	if (_states.empty()) return true;

	for (std::list<BattleState*>::iterator i = _states.begin(); i != _states.end(); ++i)
	{
		if ((*i) != 0 && (*i)->getAction().actor == bu)
			return false;
	}

	return true;
}

/**
 * Sets the timer interval for think() calls of the state.
 * @param interval An interval in ms.
 */
void BattlescapeGame::setStateInterval(Uint32 interval)
{
	_parentState->setStateInterval(interval);
}


/**
 * Checks against reserved time units and energy units.
 * @param bu Pointer to the unit.
 * @param tu Number of time units to check.
 * @param energy Number of energy units to check.
 * @param justChecking True to suppress error messages, false otherwise.
 * @return bool Whether or not we got enough time units.
 */
bool BattlescapeGame::checkReservedTU(BattleUnit *bu, int tu, int energy, bool justChecking)
{
	BattleActionCost cost;
	cost.actor = bu;
	cost.type = _save->getTUReserved(); // avoid changing _tuReserved in this method
	cost.weapon = bu->getMainHandWeapon(false); // check TUs against slowest weapon if we have two weapons

	if (_save->getSide() != bu->getFaction() || _save->getSide() == FACTION_NEUTRAL)
	{
		return tu <= bu->getTimeUnits();
	}

	if (_save->getSide() == FACTION_HOSTILE && !_debugPlay) // aliens reserve TUs as a percentage rather than just enough for a single action.
	{
		AIModule *ai = bu->getAIModule();
		if (ai)
		{
			cost.type = ai->getReserveMode();
		}
		cost.updateTU();
		cost.Energy += energy;
		cost.Time = tu; //override original
		switch (cost.type)
		{
		case BA_SNAPSHOT: cost.Time += (bu->getBaseStats()->tu / 3); break; // 33%
		case BA_AUTOSHOT: cost.Time += ((bu->getBaseStats()->tu / 5)*2); break; // 40%
		case BA_AIMEDSHOT: cost.Time += (bu->getBaseStats()->tu / 2); break; // 50%
		default: break;
		}
		return cost.haveTU();
	}

	cost.updateTU();
	// if the weapon has no autoshot, reserve TUs for snapshot
	if (cost.Time == 0 && cost.type == BA_AUTOSHOT)
	{
		cost.type = BA_SNAPSHOT;
		cost.updateTU();
	}
	// likewise, if we don't have a snap shot available, try aimed.
	if (cost.Time == 0 && cost.type == BA_SNAPSHOT)
	{
		cost.type = BA_AIMEDSHOT;
		cost.updateTU();
	}
	const int tuKneel = (_save->getKneelReserved() && !bu->isKneeled()  && bu->getType() == "SOLDIER") ? 4 : 0;
	// no aimed shot available? revert to none.
	if (cost.Time == 0 && cost.type == BA_AIMEDSHOT)
	{
		if (tuKneel > 0)
		{
			cost.type = BA_KNEEL;
		}
		else
		{
			return true;
		}
	}

	cost.Time += tuKneel;

	//current TU is less that required for reserved shoot, we can't reserved anything.
	if (!cost.haveTU() && !justChecking)
	{
		return true;
	}

	cost.Time += tu;
	cost.Energy += energy;

	if ((cost.type != BA_NONE || _save->getKneelReserved()) && !cost.haveTU())
	{
		if (!justChecking)
		{
			if (tuKneel)
			{
				switch (cost.type)
				{
				case BA_KNEEL: _parentState->warning("STR_TIME_UNITS_RESERVED_FOR_KNEELING"); break;
				default: _parentState->warning("STR_TIME_UNITS_RESERVED_FOR_KNEELING_AND_FIRING");
				}
			}
			else
			{
				switch (_save->getTUReserved())
				{
				case BA_SNAPSHOT: _parentState->warning("STR_TIME_UNITS_RESERVED_FOR_SNAP_SHOT"); break;
				case BA_AUTOSHOT: _parentState->warning("STR_TIME_UNITS_RESERVED_FOR_AUTO_SHOT"); break;
				case BA_AIMEDSHOT: _parentState->warning("STR_TIME_UNITS_RESERVED_FOR_AIMED_SHOT"); break;
				default: ;
				}
			}
		}
		return false;
	}

	return true;
}



/**
 * Picks the first soldier that is panicking.
 * @return True when all panicking is over.
 */
bool BattlescapeGame::handlePanickingPlayer()
{
	for (std::vector<BattleUnit*>::iterator j = _save->getUnits()->begin(); j != _save->getUnits()->end(); ++j)
	{
		if ((*j)->getFaction() == FACTION_PLAYER && (*j)->getOriginalFaction() == FACTION_PLAYER && handlePanickingUnit(*j))
			return false;
	}
	return true;
}

/**
 * Common function for hanlding panicking units.
 * @return False when unit not in panicking mode.
 */
bool BattlescapeGame::handlePanickingUnit(BattleUnit *unit)
{
	UnitStatus status = unit->getStatus();
	if (status != STATUS_PANICKING && status != STATUS_BERSERK) return false;
	_save->setSelectedUnit(unit);
	_parentState->getMap()->setCursorType(CT_NONE);

	// show a little infobox with the name of the unit and "... is panicking"
	Game *game = _parentState->getGame();
	if (unit->getVisible() || !Options::noAlienPanicMessages)
	{
		getMap()->getCamera()->centerOnPosition(unit->getPosition());
		if (status == STATUS_PANICKING)
		{
			game->pushState(new InfoboxState(game->getLanguage()->getString("STR_HAS_PANICKED", unit->getGender()).arg(unit->getName(game->getLanguage()))));
		}
		else
		{
			game->pushState(new InfoboxState(game->getLanguage()->getString("STR_HAS_GONE_BERSERK", unit->getGender()).arg(unit->getName(game->getLanguage()))));
		}
	}


	int flee = RNG::generate(0,100);
	BattleAction ba;
	ba.actor = unit;
	if (status == STATUS_PANICKING && flee <= 50) // 1/2 chance to freeze and 1/2 chance try to flee, STATUS_BERSERK is handled in the panic state.
	{
		BattleItem *item = unit->getRightHandWeapon();
		if (item)
		{
			dropItem(unit->getPosition(), item, true);
		}
		item = unit->getLeftHandWeapon();
		if (item)
		{
			dropItem(unit->getPosition(), item, true);
		}
		// let's try a few times to get a tile to run to.
		for (int i= 0; i < 20; i++)
		{
			ba.target = Position(unit->getPosition().x + RNG::generate(-5,5), unit->getPosition().y + RNG::generate(-5,5), unit->getPosition().z);

			if (i >= 10 && ba.target.z > 0) // if we've had more than our fair share of failures, try going down.
			{
				ba.target.z--;
				if (i >= 15 && ba.target.z > 0) // still failing? try further down.
				{
					ba.target.z--;
				}
			}
			if (_save->getTile(ba.target)) // sanity check the tile.
			{
				_save->getPathfinding()->calculate(ba.actor, ba.target);
				if (_save->getPathfinding()->getStartDirection() != -1) // sanity check the path.
				{
					statePushBack(new UnitWalkBState(this, ba));
					break;
				}
			}
		}
	}
	// Time units can only be reset after everything else occurs
	statePushBack(new UnitPanicBState(this, ba.actor));

	return true;
}

/**
  * Cancels the current action the user had selected (firing, throwing,..)
  * @param bForce Force the action to be cancelled.
  * @return Whether an action was cancelled or not.
  */
bool BattlescapeGame::cancelCurrentAction(bool bForce)
{
	bool bPreviewed = Options::battleNewPreviewPath != PATH_NONE;

	if (_save->getPathfinding()->removePreview() && bPreviewed) return true;

	if (_states.empty() || bForce)
	{
		if (_currentAction.targeting)
		{
			if (_currentAction.type == BA_LAUNCH && !_currentAction.waypoints.empty())
			{
				_currentAction.waypoints.pop_back();
				if (!getMap()->getWaypoints()->empty())
				{
					getMap()->getWaypoints()->pop_back();
				}
				if (_currentAction.waypoints.empty())
				{
					_parentState->showLaunchButton(false);
				}
				return true;
			}
			else
			{
				if (Options::battleConfirmFireMode && !_currentAction.waypoints.empty())
				{
					_currentAction.waypoints.pop_back();
					getMap()->getWaypoints()->pop_back();
					return true;
				}
				_currentAction.targeting = false;
				_currentAction.type = BA_NONE;
				setupCursor();
				_parentState->getGame()->getCursor()->setVisible(true);
				return true;
			}
		}
	}
	else if (!_states.empty() && _states.front() != 0)
	{
		_states.front()->cancel();
		return true;
	}

	return false;
}

/**
 * Gets a pointer to access action members directly.
 * @return Pointer to action.
 */
BattleAction *BattlescapeGame::getCurrentAction()
{
	return &_currentAction;
}

/**
 * Determines whether an action is currently going on?
 * @return true or false.
 */
bool BattlescapeGame::isBusy() const
{
	return !_states.empty();
}

/**
 * Activates primary action (left click).
 * @param pos Position on the map.
 */
void BattlescapeGame::primaryAction(Position pos)
{
	bool bPreviewed = Options::battleNewPreviewPath != PATH_NONE;

	if (_currentAction.targeting && _save->getSelectedUnit())
	{
		if (_currentAction.type == BA_LAUNCH)
		{
			int maxWaypoints = _currentAction.weapon->getRules()->getWaypoints();
			if (maxWaypoints == 0)
			{
				maxWaypoints = _currentAction.weapon->getAmmoItem()->getRules()->getWaypoints();
			}
			if ((int)_currentAction.waypoints.size() < maxWaypoints || maxWaypoints == -1)
			{
				_parentState->showLaunchButton(true);
				_currentAction.waypoints.push_back(pos);
				getMap()->getWaypoints()->push_back(pos);
			}
		}
		else if (_currentAction.type == BA_USE && _currentAction.weapon->getRules()->getBattleType() == BT_MINDPROBE)
		{
			if (_save->selectUnit(pos) && _save->selectUnit(pos)->getFaction() != _save->getSelectedUnit()->getFaction() && _save->selectUnit(pos)->getVisible())
			{
				if (!_currentAction.weapon->getRules()->isLOSRequired() ||
					std::find(_currentAction.actor->getVisibleUnits()->begin(), _currentAction.actor->getVisibleUnits()->end(), _save->selectUnit(pos)) != _currentAction.actor->getVisibleUnits()->end())
				{
					std::string error;
					if (_currentAction.spendTU(&error))
					{
						_parentState->getGame()->getMod()->getSoundByDepth(_save->getDepth(), _currentAction.weapon->getRules()->getHitSound())->play(-1, getMap()->getSoundAngle(pos));
						_parentState->getGame()->pushState (new UnitInfoState(_save->selectUnit(pos), _parentState, false, true));
						cancelCurrentAction();
					}
					else
					{
						_parentState->warning(error);
					}
				}
				else
				{
					_parentState->warning("STR_NO_LINE_OF_FIRE");
				}
			}
		}
		else if ((_currentAction.type == BA_PANIC || _currentAction.type == BA_MINDCONTROL || _currentAction.type == BA_USE) && _currentAction.weapon->getRules()->getBattleType() == BT_PSIAMP)
		{
			if (_save->selectUnit(pos) && _save->selectUnit(pos)->getFaction() != _save->getSelectedUnit()->getFaction() && _save->selectUnit(pos)->getVisible())
			{
				_currentAction.updateTU();
				_currentAction.target = pos;
				if (!_currentAction.weapon->getRules()->isLOSRequired() ||
					std::find(_currentAction.actor->getVisibleUnits()->begin(), _currentAction.actor->getVisibleUnits()->end(), _save->selectUnit(pos)) != _currentAction.actor->getVisibleUnits()->end())
				{
					// get the sound/animation started
					getMap()->setCursorType(CT_NONE);
					_parentState->getGame()->getCursor()->setVisible(false);
					_currentAction.cameraPosition = getMap()->getCamera()->getMapOffset();
					statePushBack(new PsiAttackBState(this, _currentAction));
				}
				else
				{
					_parentState->warning("STR_NO_LINE_OF_FIRE");
				}
			}
		}
		else if (Options::battleConfirmFireMode && (_currentAction.waypoints.empty() || pos != _currentAction.waypoints.front()))
		{
			_currentAction.waypoints.clear();
			_currentAction.waypoints.push_back(pos);
			getMap()->getWaypoints()->clear();
			getMap()->getWaypoints()->push_back(pos);
		}
		else
		{
			_currentAction.target = pos;
			getMap()->setCursorType(CT_NONE);

			if (Options::battleConfirmFireMode)
			{
				_currentAction.waypoints.clear();
				getMap()->getWaypoints()->clear();
			}

			_parentState->getGame()->getCursor()->setVisible(false);
			_currentAction.cameraPosition = getMap()->getCamera()->getMapOffset();
			_states.push_back(new ProjectileFlyBState(this, _currentAction));
			statePushFront(new UnitTurnBState(this, _currentAction)); // first of all turn towards the target
		}
	}
	else
	{
		_currentAction.actor = _save->getSelectedUnit();
		BattleUnit *unit = _save->selectUnit(pos);
		if (unit && unit != _save->getSelectedUnit() && (unit->getVisible() || _debugPlay))
		{
		//  -= select unit =-
			if (unit->getFaction() == _save->getSide())
			{
				_save->setSelectedUnit(unit);
				_parentState->updateSoldierInfo();
				cancelCurrentAction();
				setupCursor();
				_currentAction.actor = unit;
			}
		}
		else if (playableUnitSelected())
		{
			bool modifierPressed = (SDL_GetModState() & KMOD_CTRL) != 0;
			if (bPreviewed &&
				(_currentAction.target != pos || (_save->getPathfinding()->isModifierUsed() != modifierPressed)))
			{
				_save->getPathfinding()->removePreview();
			}
			_currentAction.target = pos;
			_save->getPathfinding()->calculate(_currentAction.actor, _currentAction.target);
			_currentAction.run = false;
			_currentAction.strafe = Options::strafe && modifierPressed && _save->getSelectedUnit()->getArmor()->getSize() == 1;
			if (_currentAction.strafe && _save->getPathfinding()->getPath().size() > 1)
			{
				_currentAction.run = true;
				_currentAction.strafe = false;
			}
			if (bPreviewed && !_save->getPathfinding()->previewPath() && _save->getPathfinding()->getStartDirection() != -1)
			{
				_save->getPathfinding()->removePreview();
				bPreviewed = false;
			}

			if (!bPreviewed && _save->getPathfinding()->getStartDirection() != -1)
			{
				//  -= start walking =-
				getMap()->setCursorType(CT_NONE);
				_parentState->getGame()->getCursor()->setVisible(false);
				statePushBack(new UnitWalkBState(this, _currentAction));
			}
		}
	}
}

/**
 * Activates secondary action (right click).
 * @param pos Position on the map.
 */
void BattlescapeGame::secondaryAction(Position pos)
{
	//  -= turn to or open door =-
	_currentAction.target = pos;
	_currentAction.actor = _save->getSelectedUnit();
	_currentAction.strafe = Options::strafe && (SDL_GetModState() & KMOD_CTRL) != 0 && _save->getSelectedUnit()->getTurretType() > -1;
	statePushBack(new UnitTurnBState(this, _currentAction));
}

/**
 * Handler for the blaster launcher button.
 */
void BattlescapeGame::launchAction()
{
	_parentState->showLaunchButton(false);
	getMap()->getWaypoints()->clear();
	_currentAction.target = _currentAction.waypoints.front();
	getMap()->setCursorType(CT_NONE);
	_parentState->getGame()->getCursor()->setVisible(false);
	_currentAction.cameraPosition = getMap()->getCamera()->getMapOffset();
	_states.push_back(new ProjectileFlyBState(this, _currentAction));
	statePushFront(new UnitTurnBState(this, _currentAction)); // first of all turn towards the target
}

/**
 * Handler for the psi button.
 */
void BattlescapeGame::psiButtonAction()
{
	if (!_currentAction.waypoints.empty()) // in case waypoints were set with a blaster launcher, avoid accidental misclick
		return;
	BattleItem *item = _save->getSelectedUnit()->getSpecialWeapon(BT_PSIAMP);
	_currentAction.type = BA_NONE;
	if (item->getRules()->getCostPanic().Time > 0)
	{
		_currentAction.type = BA_PANIC;
	}
	else if (item->getRules()->getCostUse().Time > 0)
	{
		_currentAction.type = BA_USE;
	}
	if (_currentAction.type != BA_NONE)
	{
		_currentAction.targeting = true;
		_currentAction.weapon = item;
		_currentAction.updateTU();
		setupCursor();
	}
}

/**
 * Handler for the psi atack action.
 */
bool BattlescapeGame::psiAttack(BattleAction *action)
{
	if (getTileEngine()->psiAttack(action))
	{
		Game *game = getSave()->getBattleState()->getGame();
		if (action->actor->getFaction() == FACTION_HOSTILE)
		{
			// show a little infobox with the name of the unit and "... is under alien control"
			BattleUnit *unit = getSave()->getTile(action->target)->getUnit();
			if (action->type == BA_MINDCONTROL)
				game->pushState(new InfoboxState(game->getLanguage()->getString("STR_IS_UNDER_ALIEN_CONTROL", unit->getGender()).arg(unit->getName(game->getLanguage()))));
		}
		else
		{
			// show a little infobox if it's successful
			if (action->type == BA_PANIC)
				game->pushState(new InfoboxState(game->getLanguage()->getString("STR_MORALE_ATTACK_SUCCESSFUL")));
			else if (action->type == BA_MINDCONTROL)
				game->pushState(new InfoboxState(game->getLanguage()->getString("STR_MIND_CONTROL_SUCCESSFUL")));
			getSave()->getBattleState()->updateSoldierInfo();
		}
		return true;
	}
	else
	{
		return false;
	}
}


/**
 * Moves a unit up or down.
 * @param unit The unit.
 * @param dir Direction DIR_UP or DIR_DOWN.
 */
void BattlescapeGame::moveUpDown(BattleUnit *unit, int dir)
{
	_currentAction.target = unit->getPosition();
	if (dir == Pathfinding::DIR_UP)
	{
		_currentAction.target.z++;
	}
	else
	{
		_currentAction.target.z--;
	}
	getMap()->setCursorType(CT_NONE);
	_parentState->getGame()->getCursor()->setVisible(false);
	if (_save->getSelectedUnit()->isKneeled())
	{
		kneel(_save->getSelectedUnit());
	}
	_save->getPathfinding()->calculate(_currentAction.actor, _currentAction.target);
	statePushBack(new UnitWalkBState(this, _currentAction));
}

/**
 * Requests the end of the turn (waits for explosions etc to really end the turn).
 */
void BattlescapeGame::requestEndTurn()
{
	cancelCurrentAction();
	if (!_endTurnRequested)
	{
		_endTurnRequested = true;
		statePushBack(0);
	}
}

/**
 * Sets the TU reserved type.
 * @param tur A battleactiontype.
 * @param player is this requested by the player?
 */
void BattlescapeGame::setTUReserved(BattleActionType tur)
{
	_save->setTUReserved(tur);
}

/**
 * Drops an item to the floor and affects it with gravity.
 * @param position Position to spawn the item.
 * @param item Pointer to the item.
 * @param newItem Bool whether this is a new item.
 * @param removeItem Bool whether to remove the item from the owner.
 */
void BattlescapeGame::dropItem(Position position, BattleItem *item, bool removeItem, bool updateLight)
{
	const Position& p = position;

	// don't spawn anything outside of bounds
	if (_save->getTile(p) == 0)
		return;

	// don't ever drop fixed items
	if (item->getRules()->isFixed())
		return;

	_save->getTile(p)->addItem(item, getMod()->getInventory("STR_GROUND", true));

	if (item->getUnit())
	{
		item->getUnit()->setPosition(p);
	}

	else if (_save->getSide() != FACTION_PLAYER)
	{
		item->setTurnFlag(true);
	}

	if (removeItem)
	{
		item->moveToOwner(0);
	}
	else if (item->getRules()->getBattleType() != BT_GRENADE && item->getRules()->getBattleType() != BT_PROXIMITYGRENADE)
	{
		item->setOwner(0);
	}

	getTileEngine()->applyGravity(_save->getTile(p));

	if (updateLight)
	{
		getTileEngine()->calculateLighting(LL_ITEMS, position);
		getTileEngine()->calculateFOV(position, item->getVisibilityUpdateRange(), false);
	}

}

/**
 * Converts a unit into a unit of another type.
 * @param unit The unit to convert.
 * @return Pointer to the new unit.
 */
BattleUnit *BattlescapeGame::convertUnit(BattleUnit *unit)
{
	bool visible = unit->getVisible();

	getSave()->getBattleState()->showPsiButton(false);
	// in case the unit was unconscious
	getSave()->removeUnconsciousBodyItem(unit);

	unit->instaKill();

	for (std::vector<BattleItem*>::iterator i = unit->getInventory()->begin(); i != unit->getInventory()->end(); ++i)
	{
		dropItem(unit->getPosition(), (*i));
		(*i)->setOwner(0);
	}

	unit->getInventory()->clear();

	// remove unit-tile link
	unit->setTile(0);

	Unit* type = getMod()->getUnit(unit->getSpawnUnit(), true);
	getSave()->getTile(unit->getPosition())->setUnit(0);

	BattleUnit *newUnit = new BattleUnit(type,
		FACTION_HOSTILE,
		_save->getUnits()->back()->getId() + 1,
		getMod()->getArmor(type->getArmor(), true),
		getMod()->getStatAdjustment(_parentState->getGame()->getSavedGame()->getDifficulty()),
		getDepth(),
		getMod()->getMaxViewDistance());

	getSave()->initUnit(newUnit);
	getSave()->getTile(unit->getPosition())->setUnit(newUnit, _save->getTile(unit->getPosition() + Position(0,0,-1)));
	newUnit->setPosition(unit->getPosition());
	newUnit->setDirection(unit->getDirection());
	newUnit->setTimeUnits(0);
	getSave()->getUnits()->push_back(newUnit);
	newUnit->setAIModule(new AIModule(getSave(), newUnit, 0));
	newUnit->setVisible(visible);

	getTileEngine()->calculateFOV(newUnit->getPosition());  //happens fairly rarely, so do a full recalc for units in range to handle the potential unit visible cache issues.
	getTileEngine()->applyGravity(newUnit->getTile());
	newUnit->dontReselect();
	return newUnit;

}

/**
 * Gets the map.
 * @return map.
 */
Map *BattlescapeGame::getMap()
{
	return _parentState->getMap();
}

/**
 * Gets the save.
 * @return save.
 */
SavedBattleGame *BattlescapeGame::getSave()
{
	return _save;
}

/**
 * Gets the tilengine.
 * @return tilengine.
 */
TileEngine *BattlescapeGame::getTileEngine()
{
	return _save->getTileEngine();
}

/**
 * Gets the pathfinding.
 * @return pathfinding.
 */
Pathfinding *BattlescapeGame::getPathfinding()
{
	return _save->getPathfinding();
}

/**
 * Gets the mod.
 * @return mod.
 */
Mod *BattlescapeGame::getMod()
{
	return _parentState->getGame()->getMod();
}


/**
 * Tries to find an item and pick it up if possible.
 */
void BattlescapeGame::findItem(BattleAction *action)
{
	// terrorists don't have hands.
	if (action->actor->getRankString() != "STR_LIVE_TERRORIST")
	{
		// pick the best available item
		BattleItem *targetItem = surveyItems(action);
		// make sure it's worth taking
		if (targetItem && worthTaking(targetItem, action))
		{
			// if we're already standing on it...
			if (targetItem->getTile()->getPosition() == action->actor->getPosition())
			{
				// try to pick it up
				if (takeItemFromGround(targetItem, action) == 0)
				{
					// if it isn't loaded or it is ammo
					if (!targetItem->getAmmoItem())
					{
						// try to load our weapon
						action->actor->checkAmmo();
					}
					if (targetItem->getGlow())
					{
						_save->getTileEngine()->calculateLighting(LL_ITEMS, action->actor->getPosition());
						_save->getTileEngine()->calculateFOV(action->actor->getPosition(), targetItem->getVisibilityUpdateRange(), false);
					}
				}
			}
			else if (!targetItem->getTile()->getUnit() || targetItem->getTile()->getUnit()->isOut())
			{
				// if we're not standing on it, we should try to get to it.
				action->target = targetItem->getTile()->getPosition();
				action->type = BA_WALK;
			}
		}
	}
}


/**
 * Searches through items on the map that were dropped on an alien turn, then picks the most "attractive" one.
 * @param action A pointer to the action being performed.
 * @return The item to attempt to take.
 */
BattleItem *BattlescapeGame::surveyItems(BattleAction *action)
{
	std::vector<BattleItem*> droppedItems;

	// first fill a vector with items on the ground that were dropped on the alien turn, and have an attraction value.
	for (std::vector<BattleItem*>::iterator i = _save->getItems()->begin(); i != _save->getItems()->end(); ++i)
	{
		if ((*i)->getSlot() && (*i)->getSlot()->getId() == "STR_GROUND" && (*i)->getTile() && (*i)->getTurnFlag() && (*i)->getRules()->getAttraction())
		{
			droppedItems.push_back(*i);
		}
	}

	BattleItem *targetItem = 0;
	int maxWorth = 0;

	// now select the most suitable candidate depending on attractiveness and distance
	// (are we still talking about items?)
	for (std::vector<BattleItem*>::iterator i = droppedItems.begin(); i != droppedItems.end(); ++i)
	{
		int currentWorth = (*i)->getRules()->getAttraction() / ((_save->getTileEngine()->distance(action->actor->getPosition(), (*i)->getTile()->getPosition()) * 2)+1);
		if (currentWorth > maxWorth)
		{
			maxWorth = currentWorth;
			targetItem = *i;
		}
	}

	return targetItem;
}


/**
 * Assesses whether this item is worth trying to pick up, taking into account how many units we see,
 * whether or not the Weapon has ammo, and if we have ammo FOR it,
 * or, if it's ammo, checks if we have the weapon to go with it,
 * assesses the attraction value of the item and compares it with the distance to the object,
 * then returns false anyway.
 * @param item The item to attempt to take.
 * @param action A pointer to the action being performed.
 * @return false.
 */
bool BattlescapeGame::worthTaking(BattleItem* item, BattleAction *action)
{
	int worthToTake = 0;

	// don't even think about making a move for that gun if you can see a target, for some reason
	// (maybe this should check for enemies spotting the tile the item is on?)
	if (action->actor->getVisibleUnits()->empty())
	{
		// retrieve an insignificantly low value from the ruleset.
		worthToTake = item->getRules()->getAttraction();

		// it's always going to be worth while to try and take a blaster launcher, apparently
		if (item->getRules()->getWaypoints() == 0 && item->getRules()->getBattleType() != BT_AMMO)
		{
			// we only want weapons that HAVE ammo, or weapons that we have ammo FOR
			bool ammoFound = true;
			if (!item->getAmmoItem())
			{
				ammoFound = false;
				for (BattleItem *i : *action->actor->getInventory())
				{
					if (i->getRules()->getBattleType() == BT_AMMO)
					{
						for (const std::string &s : *item->getRules()->getCompatibleAmmo())
						{
							if (i->getRules()->getName() == s)
							{
								ammoFound = true;
								break;
							}
						}
						if (ammoFound == true)
						{
							break;
						}
					}
				}
			}
			if (!ammoFound)
			{
				return false;
			}
		}

		if (item->getRules()->getBattleType() == BT_AMMO)
		{
			// similar to the above, but this time we're checking if the ammo is suitable for a weapon we have.
			bool weaponFound = false;
			for (BattleItem *i : *action->actor->getInventory())
			{
				if (i->getRules()->getBattleType() == BT_FIREARM)
				{
					for (const std::string &s : *i->getRules()->getCompatibleAmmo())
					{
						if (i->getRules()->getName() == s)
						{
							weaponFound = true;
							break;
						}
					}
					if (weaponFound == true)
					{
						break;
					}
				}
			}
			if (!weaponFound)
			{
				return false;
			}
		}
	}

	if (worthToTake)
	{
		// use bad logic to determine if we'll have room for the item
		int freeSlots = 25;
		for (std::vector<BattleItem*>::iterator i = action->actor->getInventory()->begin(); i != action->actor->getInventory()->end(); ++i)
		{
			freeSlots -= (*i)->getRules()->getInventoryHeight() * (*i)->getRules()->getInventoryWidth();
		}
		int size = item->getRules()->getInventoryHeight() * item->getRules()->getInventoryWidth();
		if (freeSlots < size)
		{
			return false;
		}
	}

	// return false for any item that we aren't standing directly on top of with an attraction value less than 6 (aka always)
	return (worthToTake - (_save->getTileEngine()->distance(action->actor->getPosition(), item->getTile()->getPosition())*2)) > 5;
}


/**
 * Picks the item up from the ground.
 *
 * At this point we've decided it's worth our while to grab this item, so we try to do just that.
 * First we check to make sure we have time units, then that we have space (using horrifying logic)
 * then we attempt to actually recover the item.
 * @param item The item to attempt to take.
 * @param action A pointer to the action being performed.
 * @return 0 if successful, 1 for no TUs, 2 for not enough room, 3 for "won't fit" and -1 for "something went horribly wrong".
 */
int BattlescapeGame::takeItemFromGround(BattleItem* item, BattleAction *action)
{
	const int success = 0;
	const int notEnoughTimeUnits = 1;
	const int notEnoughSpace = 2;
	const int couldNotFit = 3;
	int freeSlots = 25;

	// make sure we have time units
	if (action->actor->getTimeUnits() < 6)
	{
		return notEnoughTimeUnits;
	}
	else
	{
		// check to make sure we have enough space by checking all the sizes of items in our inventory
		for (std::vector<BattleItem*>::iterator i = action->actor->getInventory()->begin(); i != action->actor->getInventory()->end(); ++i)
		{
			freeSlots -= (*i)->getRules()->getInventoryHeight() * (*i)->getRules()->getInventoryWidth();
		}
		if (freeSlots < item->getRules()->getInventoryHeight() * item->getRules()->getInventoryWidth())
		{
			return notEnoughSpace;
		}
		else
		{
			Tile *tile = item->getTile();
			// check that the item will fit in our inventory, and if so, take it
			if (takeItem(item, action))
			{
				action->actor->spendTimeUnits(6);
				tile->removeItem(item);
				return success;
			}
			else
			{
				return couldNotFit;
			}
		}
	}
}


/**
 * Tries to fit an item into the unit's inventory, return false if you can't.
 * @param item The item to attempt to take.
 * @param action A pointer to the action being performed.
 * @return Whether or not the item was successfully retrieved.
 */
bool BattlescapeGame::takeItem(BattleItem* item, BattleAction *action)
{
	bool placed = false;
	Mod *mod = _parentState->getGame()->getMod();
	switch (item->getRules()->getBattleType())
	{
	case BT_AMMO:
		// find equipped weapons that can be loaded with this ammo
		if (action->actor->getRightHandWeapon() && action->actor->getRightHandWeapon()->getAmmoItem() == 0)
		{
			if (action->actor->getRightHandWeapon()->setAmmoItem(item) == 0)
			{
				placed = true;
			}
		}
		else
		{
			for (int i = 0; i != 4; ++i)
			{
				if (!action->actor->getItem("STR_BELT", i))
				{
					item->moveToOwner(action->actor);
					item->setSlot(mod->getInventory("STR_BELT", true));
					item->setSlotX(i);
					placed = true;
					break;
				}
			}
		}
		break;
	case BT_GRENADE:
	case BT_PROXIMITYGRENADE:
		for (int i = 0; i != 4; ++i)
		{
			if (!action->actor->getItem("STR_BELT", i))
			{
				item->moveToOwner(action->actor);
				item->setSlot(mod->getInventory("STR_BELT", true));
				item->setSlotX(i);
				placed = true;
				break;
			}
		}
		break;
	case BT_FIREARM:
	case BT_MELEE:
		if (!action->actor->getRightHandWeapon())
		{
			item->moveToOwner(action->actor);
			item->setSlot(mod->getInventory("STR_RIGHT_HAND", true));
			placed = true;
		}
		break;
	case BT_MEDIKIT:
	case BT_SCANNER:
		if (!action->actor->getItem("STR_BACK_PACK"))
		{
			item->moveToOwner(action->actor);
			item->setSlot(mod->getInventory("STR_BACK_PACK", true));
			placed = true;
		}
		break;
	case BT_MINDPROBE:
		if (!action->actor->getLeftHandWeapon())
		{
			item->moveToOwner(action->actor);
			item->setSlot(mod->getInventory("STR_LEFT_HAND", true));
			placed = true;
		}
		break;
	default: break;
	}
	return placed;
}

/**
 * Returns the action type that is reserved.
 * @return The type of action that is reserved.
 */
BattleActionType BattlescapeGame::getReservedAction()
{
	return _save->getTUReserved();
}

/**
 * Tallies the living units in the game and, if required, converts units into their spawn unit.
 * @param &liveAliens The integer in which to store the live alien tally.
 * @param &liveSoldiers The integer in which to store the live XCom tally.
 * @param convert Should we convert infected units?
 */
void BattlescapeGame::tallyUnits(int &liveAliens, int &liveSoldiers)
{
	liveSoldiers = 0;
	liveAliens = 0;

	for (std::vector<BattleUnit*>::iterator j = _save->getUnits()->begin(); j != _save->getUnits()->end(); ++j)
	{
		if (!(*j)->isOut())
		{
			if ((*j)->getOriginalFaction() == FACTION_HOSTILE)
			{
				if (!Options::allowPsionicCapture || (*j)->getFaction() != FACTION_PLAYER)
				{
					liveAliens++;
				}
			}
			else if ((*j)->getOriginalFaction() == FACTION_PLAYER)
			{
				if ((*j)->getFaction() == FACTION_PLAYER)
				{
					liveSoldiers++;
				}
				else
				{
					liveAliens++;
				}
			}
		}
	}
}

bool BattlescapeGame::convertInfected()
{
	bool retVal = false;
	for (std::vector<BattleUnit*>::iterator i = _save->getUnits()->begin(); i != _save->getUnits()->end(); ++i)
	{
		if ((*i)->getHealth() > 0 && (*i)->getHealth() >= (*i)->getStunlevel() && (*i)->getRespawn())
		{
			retVal = true;
			(*i)->setRespawn(false);
			if (Options::battleNotifyDeath && (*i)->getFaction() == FACTION_PLAYER)
			{
				Game *game = _parentState->getGame();
				game->pushState(new InfoboxState(game->getLanguage()->getString("STR_HAS_BEEN_KILLED", (*i)->getGender()).arg((*i)->getName(game->getLanguage()))));
			}

			convertUnit((*i));
			i = _save->getUnits()->begin();
		}
	}
	return retVal;
}

/**
 * Sets the kneel reservation setting.
 * @param reserved Should we reserve an extra 4 TUs to kneel?
 */
void BattlescapeGame::setKneelReserved(bool reserved)
{
	_save->setKneelReserved(reserved);
}

/**
 * Gets the kneel reservation setting.
 * @return Kneel reservation setting.
 */
bool BattlescapeGame::getKneelReserved() const
{
	return _save->getKneelReserved();
}

/**
 * Checks if a unit has moved next to a proximity grenade.
 * Checks one tile around the unit in every direction.
 * For a large unit we check every tile it occupies.
 * @param unit Pointer to a unit.
 * @return True if a proximity grenade was triggered.
 */
bool BattlescapeGame::checkForProximityGrenades(BattleUnit *unit)
{
	bool exploded = false;
	int size = unit->getArmor()->getSize() + 1;
	for (int tx = -1; tx < size; tx++)
	{
		for (int ty = -1; ty < size; ty++)
		{
			Tile *t = _save->getTile(unit->getPosition() + Position(tx,ty,0));
			if (t)
			{
				for (std::vector<BattleItem*>::iterator i = t->getInventory()->begin(); i != t->getInventory()->end(); ++i)
				{
					if ((*i)->getRules()->getBattleType() == BT_PROXIMITYGRENADE && (*i)->getFuseTimer() >= 0 && RNG::percent((*i)->getRules()->getSpecialChance()))
					{
						Position p = t->getPosition().toVexel() + Position(8, 8, t->getTerrainLevel());
						statePushNext(new ExplosionBState(this, p, { BA_NONE, nullptr, (*i), }));
						exploded = true;
					}
				}
			}
		}
	}
	return exploded;
}

/**
 * Cleans up all the deleted states.
 */
void BattlescapeGame::cleanupDeleted()
{
	for (std::list<BattleState*>::iterator i = _deleted.begin(); i != _deleted.end(); ++i)
	{
		delete *i;
	}
	_deleted.clear();
}

/**
 * Gets the depth of the battlescape.
 * @return the depth of the battlescape.
 */
int BattlescapeGame::getDepth() const
{
	return _save->getDepth();
}

<<<<<<< HEAD
/**
 * Play sound on battlefield (with direction).
 */
void BattlescapeGame::playSound(int sound, const Position &pos)
{
	if (sound != -1)
	{
		_parentState->getGame()->getMod()->getSoundByDepth(_save->getDepth(), sound)->play(-1, _parentState->getMap()->getSoundAngle(pos));
	}
}

/**
 * Play sound on battlefield.
 */
void BattlescapeGame::playSound(int sound)
{
	if (sound != -1)
	{
		_parentState->getGame()->getMod()->getSoundByDepth(_save->getDepth(), sound)->play();
	}
}


=======
std::list<BattleState*> BattlescapeGame::getStates()
{
	return _states;
}

>>>>>>> 52f06609
}<|MERGE_RESOLUTION|>--- conflicted
+++ resolved
@@ -2476,7 +2476,6 @@
 	return _save->getDepth();
 }
 
-<<<<<<< HEAD
 /**
  * Play sound on battlefield (with direction).
  */
@@ -2500,11 +2499,9 @@
 }
 
 
-=======
 std::list<BattleState*> BattlescapeGame::getStates()
 {
 	return _states;
 }
 
->>>>>>> 52f06609
 }