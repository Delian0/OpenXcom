--- conflicted
+++ resolved
@@ -285,14 +285,6 @@
 			{
 				action.weapon = unit->getMeleeWeapon();
 				action.TU = unit->getActionTUs(action.type, action.weapon);
-<<<<<<< HEAD
-=======
-				ss.clear();
-				ss << L"Attack type=" << action.type << " target="<< action.target << " weapon=" << action.weapon->getRules()->getName().c_str();
-				_parentState->debug(ss.str());
-				statePushBack(new ProjectileFlyBState(this, action));
-				return;
->>>>>>> 598395d1
 			}
 		}
 
@@ -1582,7 +1574,6 @@
 	newUnit->setDirection(3);
 	newUnit->setCache(0);
 	newUnit->setTimeUnits(0);
-	newUnit->setSpecialWeapon(getSave(), getRuleset());
 	getSave()->getUnits()->push_back(newUnit);
 	getMap()->cacheUnit(newUnit);
 	newUnit->setAIState(new AlienBAIState(getSave(), newUnit, 0));
