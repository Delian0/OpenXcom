/*
 * Copyright 2010-2015 OpenXcom Developers.
 *
 * This file is part of OpenXcom.
 *
 * OpenXcom is free software: you can redistribute it and/or modify
 * it under the terms of the GNU General Public License as published by
 * the Free Software Foundation, either version 3 of the License, or
 * (at your option) any later version.
 *
 * OpenXcom is distributed in the hope that it will be useful,
 * but WITHOUT ANY WARRANTY; without even the implied warranty of
 * MERCHANTABILITY or FITNESS FOR A PARTICULAR PURPOSE.  See the
 * GNU General Public License for more details.
 *
 * You should have received a copy of the GNU General Public License
 * along with OpenXcom.  If not, see <http://www.gnu.org/licenses/>.
 */

#include "UnitDieBState.h"
#include "TileEngine.h"
#include "BattlescapeState.h"
#include "Map.h"
#include "../Engine/Game.h"
#include "../Savegame/BattleItem.h"
#include "../Savegame/BattleUnit.h"
#include "../Savegame/SavedBattleGame.h"
#include "../Savegame/Tile.h"
#include "../Mod/Mod.h"
#include "../Mod/Mod.h"
#include "../Engine/Sound.h"
#include "../Engine/RNG.h"
#include "../Engine/Options.h"
#include "../Engine/Language.h"
#include "../Mod/Armor.h"
#include "../Mod/Unit.h"
#include "InfoboxOKState.h"
#include "InfoboxState.h"
#include "../Savegame/Node.h"

namespace OpenXcom
{

/**
 * Sets up an UnitDieBState.
 * @param parent Pointer to the Battlescape.
 * @param unit Dying unit.
 * @param damageType Type of damage that caused the death.
 * @param noSound Whether to disable the death sound.
 */
UnitDieBState::UnitDieBState(BattlescapeGame *parent, BattleUnit *unit, const RuleDamageType* damageType, bool noSound) : BattleState(parent),
	_unit(unit), _damageType(damageType), _noSound(noSound), _extraFrame(0), _overKill(false)
{
	// don't show the "fall to death" animation when a unit is blasted with explosives or he is already unconscious
	if (!_damageType->isDirect() || _unit->getStatus() == STATUS_UNCONSCIOUS)
	{
		_unit->startFalling();

		while (_unit->getStatus() == STATUS_COLLAPSING)
		{
			_unit->keepFalling();
		}
	}
	else
	{
		if (_unit->getFaction() == FACTION_PLAYER)
		{
			_parent->getMap()->setUnitDying(true);
		}
		_parent->setStateInterval(BattlescapeState::DEFAULT_ANIM_SPEED);
		if (_unit->getDirection() != 3)
		{
			_parent->setStateInterval(BattlescapeState::DEFAULT_ANIM_SPEED / 3);
		}
	}

	_unit->clearVisibleTiles();
	_unit->clearVisibleUnits();

    if (_unit->getFaction() == FACTION_HOSTILE)
    {
        std::vector<Node *> *nodes = _parent->getSave()->getNodes();
        if (!nodes) return; // this better not happen.

        for (std::vector<Node*>::iterator  n = nodes->begin(); n != nodes->end(); ++n)
        {
            if (_parent->getSave()->getTileEngine()->distanceSq((*n)->getPosition(), _unit->getPosition()) < 4)
            {
                (*n)->setType((*n)->getType() | Node::TYPE_DANGEROUS);
            }
        }
    }

	_overKill = unit->getOverKillDamage();
}

/**
 * Deletes the UnitDieBState.
 */
UnitDieBState::~UnitDieBState()
{

}

void UnitDieBState::init()
{
}

/**
 * Runs state functionality every cycle.
 * Progresses the death, displays any messages, checks if the mission is over, ...
 */
void UnitDieBState::think()
{
	if (_unit->getDirection() != 3 && _damageType->isDirect())
	{
		int dir = _unit->getDirection() + 1;
		if (dir == 8)
		{
			dir = 0;
		}
		_unit->lookAt(dir);
		_unit->turn();
		if (dir == 3)
		{
			_parent->setStateInterval(BattlescapeState::DEFAULT_ANIM_SPEED);
		}
	}
	else if (_unit->getStatus() == STATUS_COLLAPSING)
	{
		_unit->keepFalling();
	}
	else if (!_unit->isOut())
	{
		_unit->startFalling();

		if (!_noSound)
		{
			playDeathSound();
		}
		if (_unit->getRespawn())
		{
			while (_unit->getStatus() == STATUS_COLLAPSING)
			{
				_unit->keepFalling();
			}
		}
	}
	if (_extraFrame == 2)
	{
		_parent->getMap()->setUnitDying(false);
		_parent->getTileEngine()->calculateUnitLighting();
		_parent->popState();
		if (_unit->getOriginalFaction() == FACTION_PLAYER)
		{
			Game *game = _parent->getSave()->getBattleState()->getGame();
			if (_unit->getStatus() == STATUS_DEAD)
			{
				if (_damageType->ResistType == DT_NONE)
				{
					game->pushState(new InfoboxOKState(game->getLanguage()->getString("STR_HAS_DIED_FROM_A_FATAL_WOUND", _unit->getGender()).arg(_unit->getName(game->getLanguage()))));
				}
				else if (Options::battleNotifyDeath)
				{
					if (_damageType->ResistType == DT_NONE && _unit->getSpawnUnit().empty())
					{
						game->pushState(new InfoboxOKState(game->getLanguage()->getString("STR_HAS_DIED_FROM_A_FATAL_WOUND", _unit->getGender()).arg(_unit->getName(game->getLanguage()))));
					}
					else if (Options::battleNotifyDeath)
					{
						game->pushState(new InfoboxState(game->getLanguage()->getString("STR_HAS_BEEN_KILLED", _unit->getGender()).arg(_unit->getName(game->getLanguage()))));
					}
				}
			}
			else
			{
				game->pushState(new InfoboxOKState(game->getLanguage()->getString("STR_HAS_BECOME_UNCONSCIOUS", _unit->getGender()).arg(_unit->getName(game->getLanguage()))));
			}
		}
		// if all units from either faction are killed - auto-end the mission.
		if (_parent->getSave()->getSide() == FACTION_PLAYER && Options::battleAutoEnd)
		{
			int liveAliens = 0;
			int liveSoldiers = 0;
			_parent->tallyUnits(liveAliens, liveSoldiers);

			if (liveAliens == 0 || liveSoldiers == 0)
			{
				_parent->getSave()->setSelectedUnit(0);
				_parent->cancelCurrentAction(true);
				_parent->requestEndTurn();
			}
		}
	}
	else if (_extraFrame == 1)
	{
		_extraFrame++;
	}
	else if (_unit->isOut())
	{
		_extraFrame = 1;
		if (!_noSound && !_damageType->isDirect() && _unit->getStatus() != STATUS_UNCONSCIOUS)
		{
			playDeathSound();
		}
		if (_unit->getStatus() == STATUS_UNCONSCIOUS && _unit->getSpecialAbility() == SPECAB_EXPLODEONDEATH)
		{
			_unit->instaKill();
		}
		if (_unit->getTurnsSinceSpotted() < 255)
		{
			_unit->setTurnsSinceSpotted(255);
		}
		if (!_unit->getSpawnUnit().empty() && !_overKill)
		{
			// converts the dead zombie to a chryssalid
			_parent->convertUnit(_unit);
		}
		else
		{
			convertUnitToCorpse();
		}
	}

	_parent->getMap()->cacheUnit(_unit);
}

/**
 * Unit falling cannot be cancelled.
 */
void UnitDieBState::cancel()
{
}

/**
 * Converts unit to a corpse (item).
 */
void UnitDieBState::convertUnitToCorpse()
{
	Position lastPosition = _unit->getPosition();
	int size = _unit->getArmor()->getSize();
	bool dropItems = (size == 1 &&
		(!Options::weaponSelfDestruction ||
		(_unit->getOriginalFaction() != FACTION_HOSTILE || _unit->getStatus() == STATUS_UNCONSCIOUS)));

	_parent->getSave()->getBattleState()->showPsiButton(false);
	// remove the unconscious body item corresponding to this unit, and if it was being carried, keep track of what slot it was in
	if (lastPosition != Position(-1,-1,-1))
	{
		_parent->getSave()->removeUnconsciousBodyItem(_unit);
	}

	// move inventory from unit to the ground
	if (dropItems)
	{
		std::vector<BattleItem*> itemsToKeep;
		for (std::vector<BattleItem*>::iterator i = _unit->getInventory()->begin(); i != _unit->getInventory()->end(); ++i)
		{
			if (!(*i)->getRules()->isFixed())
			{
				if (dropItems)
				{
					_parent->dropItem(lastPosition, (*i));
					(*i)->setOwner(0);
				}
			}
		}

		_unit->getInventory()->clear();

		for (std::vector<BattleItem*>::iterator i = itemsToKeep.begin(); i != itemsToKeep.end(); ++i)
		{
			_unit->getInventory()->push_back(*i);
		}
	}

	// remove unit-tile link
	_unit->setTile(0);

	if (lastPosition == Position(-1,-1,-1)) // we're being carried
	{
		if (_overKill)
		{
			_parent->getSave()->removeUnconsciousBodyItem(_unit);
		}
		else
		{
			// replace the unconscious body item with a corpse in the carrying unit's inventory
			for (std::vector<BattleItem*>::iterator it = _parent->getSave()->getItems()->begin(); it != _parent->getSave()->getItems()->end(); )
			{
<<<<<<< HEAD
				if ((*it)->getUnit() == _unit)
				{
					RuleItem *corpseRules = _parent->getRuleset()->getItem(_unit->getArmor()->getCorpseBattlescape()[0]); // we're in an inventory, so we must be a 1x1 unit
					(*it)->convertToCorpse(corpseRules);
					break;
				}
				++it;
=======
				RuleItem *corpseRules = _parent->getMod()->getItem(_unit->getArmor()->getCorpseBattlescape()[0]); // we're in an inventory, so we must be a 1x1 unit
				(*it)->convertToCorpse(corpseRules);
				break;
>>>>>>> 773fd047
			}
		}
	}
	else
	{
		int i = 0;
		for (int y = 0; y < size; y++)
		{
			for (int x = 0; x < size; x++)
			{
<<<<<<< HEAD
				if (!_overKill)
				{
					BattleItem *corpse = new BattleItem(_parent->getRuleset()->getItem(_unit->getArmor()->getCorpseBattlescape()[i]), _parent->getSave()->getCurrentItemId());
					corpse->setUnit(_unit);
					_parent->dropItem(lastPosition + Position(x,y,0), corpse, true);
					i++;
				}
=======
				BattleItem *corpse = new BattleItem(_parent->getMod()->getItem(_unit->getArmor()->getCorpseBattlescape()[i]), _parent->getSave()->getCurrentItemId());
				corpse->setUnit(_unit);
>>>>>>> 773fd047
				if (_parent->getSave()->getTile(lastPosition + Position(x,y,0))->getUnit() == _unit) // check in case unit was displaced by another unit
				{
					_parent->getSave()->getTile(lastPosition + Position(x,y,0))->setUnit(0);
				}
			}
		}
	}
}

/**
 * Plays the death sound.
 */
void UnitDieBState::playDeathSound()
{
	if (_unit->getDeathSound() == -1)
	{
		if (_unit->getGender() == GENDER_MALE)
		{
			_parent->getMod()->getSoundByDepth(_parent->getDepth(), Mod::MALE_SCREAM[RNG::generate(0, 2)])->play(-1, _parent->getMap()->getSoundAngle(_unit->getPosition()));
		}
		else
		{
			_parent->getMod()->getSoundByDepth(_parent->getDepth(), Mod::FEMALE_SCREAM[RNG::generate(0, 2)])->play(-1, _parent->getMap()->getSoundAngle(_unit->getPosition()));
		}
	}
	else if (_unit->getDeathSound() >= 0)
	{
		_parent->getMod()->getSoundByDepth(_parent->getDepth(), _unit->getDeathSound())->play(-1, _parent->getMap()->getSoundAngle(_unit->getPosition()));
	}
}

}<|MERGE_RESOLUTION|>--- conflicted
+++ resolved
@@ -288,19 +288,13 @@
 			// replace the unconscious body item with a corpse in the carrying unit's inventory
 			for (std::vector<BattleItem*>::iterator it = _parent->getSave()->getItems()->begin(); it != _parent->getSave()->getItems()->end(); )
 			{
-<<<<<<< HEAD
 				if ((*it)->getUnit() == _unit)
 				{
-					RuleItem *corpseRules = _parent->getRuleset()->getItem(_unit->getArmor()->getCorpseBattlescape()[0]); // we're in an inventory, so we must be a 1x1 unit
+					RuleItem *corpseRules = _parent->getMod()->getItem(_unit->getArmor()->getCorpseBattlescape()[0]); // we're in an inventory, so we must be a 1x1 unit
 					(*it)->convertToCorpse(corpseRules);
 					break;
 				}
 				++it;
-=======
-				RuleItem *corpseRules = _parent->getMod()->getItem(_unit->getArmor()->getCorpseBattlescape()[0]); // we're in an inventory, so we must be a 1x1 unit
-				(*it)->convertToCorpse(corpseRules);
-				break;
->>>>>>> 773fd047
 			}
 		}
 	}
@@ -311,18 +305,13 @@
 		{
 			for (int x = 0; x < size; x++)
 			{
-<<<<<<< HEAD
 				if (!_overKill)
 				{
-					BattleItem *corpse = new BattleItem(_parent->getRuleset()->getItem(_unit->getArmor()->getCorpseBattlescape()[i]), _parent->getSave()->getCurrentItemId());
+					BattleItem *corpse = new BattleItem(_parent->getMod()->getItem(_unit->getArmor()->getCorpseBattlescape()[i]), _parent->getSave()->getCurrentItemId());
 					corpse->setUnit(_unit);
 					_parent->dropItem(lastPosition + Position(x,y,0), corpse, true);
 					i++;
 				}
-=======
-				BattleItem *corpse = new BattleItem(_parent->getMod()->getItem(_unit->getArmor()->getCorpseBattlescape()[i]), _parent->getSave()->getCurrentItemId());
-				corpse->setUnit(_unit);
->>>>>>> 773fd047
 				if (_parent->getSave()->getTile(lastPosition + Position(x,y,0))->getUnit() == _unit) // check in case unit was displaced by another unit
 				{
 					_parent->getSave()->getTile(lastPosition + Position(x,y,0))->setUnit(0);
