--- conflicted
+++ resolved
@@ -48,14 +48,10 @@
  * @param noSound Whether to disable the death sound.
  */
 UnitDieBState::UnitDieBState(BattlescapeGame *parent, BattleUnit *unit, const RuleDamageType* damageType, bool noSound) : BattleState(parent),
-	_unit(unit), _damageType(damageType), _noSound(noSound), _extraFrame(0), _overKill(false)
+	_unit(unit), _damageType(damageType), _noSound(noSound), _extraFrame(0), _overKill(unit->getOverKillDamage())
 {
 	// don't show the "fall to death" animation when a unit is blasted with explosives or he is already unconscious
-<<<<<<< HEAD
-	if (!_damageType->isDirect() || _unit->getStatus() == STATUS_UNCONSCIOUS || noSound)
-=======
-	if (_damageType == DT_HE || _unit->getStatus() == STATUS_UNCONSCIOUS)
->>>>>>> 2e8f569f
+	if (!_damageType->isDirect() || _unit->getStatus() == STATUS_UNCONSCIOUS)
 	{
 
 		/********************************************************
@@ -79,10 +75,7 @@
 		}
 		if (_parent->getSave()->isBeforeGame())
 		{
-			if (!noCorpse)
-			{
-				convertUnitToCorpse();
-			}
+			convertUnitToCorpse();
 			_extraFrame = 3; // shortcut to popState()
 		}
 	}
@@ -110,21 +103,11 @@
 		for (std::vector<Node*>::iterator  n = nodes->begin(); n != nodes->end(); ++n)
 		{
 			if (!(*n)->isDummy() && _parent->getSave()->getTileEngine()->distanceSq((*n)->getPosition(), _unit->getPosition()) < 4)
-<<<<<<< HEAD
-            {
-                (*n)->setType((*n)->getType() | Node::TYPE_DANGEROUS);
-            }
-        }
-    }
-
-	_overKill = unit->getOverKillDamage();
-=======
 			{
 				(*n)->setType((*n)->getType() | Node::TYPE_DANGEROUS);
 			}
 		}
 	}
->>>>>>> 2e8f569f
 }
 
 /**
@@ -145,16 +128,12 @@
  */
 void UnitDieBState::think()
 {
-<<<<<<< HEAD
-	if (_unit->getDirection() != 3 && _damageType->isDirect())
-=======
 	if (_extraFrame == 3)
 	{
 		_parent->popState();
 		return;
 	}
-	if (_unit->getDirection() != 3 && _damageType != DT_HE)
->>>>>>> 2e8f569f
+	if (_unit->getDirection() != 3 && _damageType->isDirect())
 	{
 		int dir = _unit->getDirection() + 1;
 		if (dir == 8)
@@ -285,11 +264,7 @@
 {
 	Position lastPosition = _unit->getPosition();
 	int size = _unit->getArmor()->getSize();
-<<<<<<< HEAD
-	bool dropItems = (size == 1 &&
-=======
 	bool dropItems = (_unit->hasInventory() &&
->>>>>>> 2e8f569f
 		(!Options::weaponSelfDestruction ||
 		(_unit->getOriginalFaction() != FACTION_HOSTILE || _unit->getStatus() == STATUS_UNCONSCIOUS)));
 
@@ -363,18 +338,13 @@
 				{
 					_parent->getSave()->getTile(lastPosition + Position(x,y,0))->setUnit(0);
 				}
-<<<<<<< HEAD
 				if (!_overKill)
 				{
 					BattleItem *corpse = new BattleItem(_parent->getMod()->getItem(_unit->getArmor()->getCorpseBattlescape()[i]), _parent->getSave()->getCurrentItemId());
 					corpse->setUnit(_unit);
 					_parent->dropItem(lastPosition + Position(x,y,0), corpse, true, false);
-					i++;
-				}
-=======
-				_parent->dropItem(lastPosition + Position(x,y,0), corpse, true);
-				--i;
->>>>>>> 2e8f569f
+					--i;
+				}
 			}
 		}
 	}
