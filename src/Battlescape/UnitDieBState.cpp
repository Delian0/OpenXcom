--- conflicted
+++ resolved
@@ -50,12 +50,8 @@
  * @param damageType Type of damage that caused the death.
  * @param noSound Whether to disable the death sound.
  */
-<<<<<<< HEAD
 UnitDieBState::UnitDieBState(BattlescapeGame *parent, BattleUnit *unit, const RuleDamageType* damageType, bool noSound) : BattleState(parent),
-	_unit(unit), _damageType(damageType), _noSound(noSound), _overKill(false)
-=======
-UnitDieBState::UnitDieBState(BattlescapeGame *parent, BattleUnit *unit, ItemDamageType damageType, bool noSound) : BattleState(parent), _unit(unit), _damageType(damageType), _noSound(noSound), _extraFrame(0)
->>>>>>> ca592762
+	_unit(unit), _damageType(damageType), _noSound(noSound), _extraFrame(0), _overKill(false)
 {
 	// don't show the "fall to death" animation when a unit is blasted with explosives or he is already unconscious
 	if (!_damageType->isDirect() || _unit->getStatus() == STATUS_UNCONSCIOUS)
@@ -154,40 +150,10 @@
 	}
 	if (_extraFrame == 2)
 	{
-<<<<<<< HEAD
-		if (!_noSound && !_damageType->isDirect() && _unit->getStatus() != STATUS_UNCONSCIOUS)
-		{
-			playDeathSound();
-		}
-		if (_unit->getStatus() == STATUS_UNCONSCIOUS && (_unit->getSpecialAbility() == SPECAB_EXPLODEONDEATH || _unit->getSpecialAbility() == SPECAB_BURN_AND_EXPLODE))
-		{
-			_unit->instaKill();
-		}
-		_parent->getMap()->setUnitDying(false);
-		if (_unit->getTurnsSinceSpotted() < 255)
-		{
-			_unit->setTurnsSinceSpotted(255);
-		}
-
-		if (!_unit->getSpawnUnit().empty() && !_overKill)
-		{
-			// converts the dead zombie to a chryssalid
-			BattleUnit *newUnit = _parent->convertUnit(_unit, _unit->getSpawnUnit());
-		}
-		else
-		{
-			convertUnitToCorpse();
-		}
-
-		_parent->getTileEngine()->calculateUnitLighting();
-		_parent->popState();
-		if (_unit->getOriginalFaction() == FACTION_PLAYER && _unit->getSpawnUnit().empty() && _unit->getArmor()->getSize() == 1)
-=======
 		_parent->getMap()->setUnitDying(false);
 		_parent->getTileEngine()->calculateUnitLighting();
 		_parent->popState();
 		if (_unit->getOriginalFaction() == FACTION_PLAYER)
->>>>>>> ca592762
 		{
 			Game *game = _parent->getSave()->getBattleState()->getGame();
 			if (_unit->getStatus() == STATUS_DEAD)
@@ -198,10 +164,7 @@
 				}
 				else if (Options::battleNotifyDeath)
 				{
-<<<<<<< HEAD
-					game->pushState(new InfoboxState(game->getLanguage()->getString("STR_HAS_BEEN_KILLED", _unit->getGender()).arg(_unit->getName(game->getLanguage()))));
-=======
-					if (_damageType == DT_NONE && _unit->getSpawnUnit().empty())
+					if (_damageType->ResistType == DT_NONE && _unit->getSpawnUnit().empty())
 					{
 						game->pushState(new InfoboxOKState(game->getLanguage()->getString("STR_HAS_DIED_FROM_A_FATAL_WOUND", _unit->getGender()).arg(_unit->getName(game->getLanguage()))));
 					}
@@ -209,7 +172,6 @@
 					{
 						game->pushState(new InfoboxState(game->getLanguage()->getString("STR_HAS_BEEN_KILLED", _unit->getGender()).arg(_unit->getName(game->getLanguage()))));
 					}
->>>>>>> ca592762
 				}
 			}
 			else
@@ -239,7 +201,7 @@
 	else if (_unit->isOut())
 	{
 		_extraFrame = 1;
-		if (!_noSound && _damageType == DT_HE && _unit->getStatus() != STATUS_UNCONSCIOUS)
+		if (!_noSound && !_damageType->isDirect() && _unit->getStatus() != STATUS_UNCONSCIOUS)
 		{
 			playDeathSound();
 		}
@@ -251,7 +213,7 @@
 		{
 			_unit->setTurnsSinceSpotted(255);
 		}
-		if (!_unit->getSpawnUnit().empty())
+		if (!_unit->getSpawnUnit().empty() && !_overKill)
 		{
 			// converts the dead zombie to a chryssalid
 			BattleUnit *newUnit = _parent->convertUnit(_unit, _unit->getSpawnUnit());
@@ -261,7 +223,7 @@
 			convertUnitToCorpse();
 		}
 	}
-	
+
 	_parent->getMap()->cacheUnit(_unit);
 }
 
@@ -279,7 +241,7 @@
 {
 	Position lastPosition = _unit->getPosition();
 	int size = _unit->getArmor()->getSize();
-	bool dropItems = (size == 1 && 
+	bool dropItems = (size == 1 &&
 		(!Options::weaponSelfDestruction ||
 		(_unit->getOriginalFaction() != FACTION_HOSTILE || _unit->getStatus() == STATUS_UNCONSCIOUS)));
 
@@ -289,22 +251,11 @@
 	{
 		_parent->getSave()->removeUnconsciousBodyItem(_unit);
 	}
-<<<<<<< HEAD
-	int size = _unit->getArmor()->getSize();
-	bool dropItems = !Options::weaponSelfDestruction || (_unit->getOriginalFaction() != FACTION_HOSTILE || _unit->getStatus() == STATUS_UNCONSCIOUS);
-	// move inventory from unit to the ground for non-large units
-	if (size == 1)
-	{
-		const int itemToKeepMax = 2;
-		int itemToKeepPos = 0;
-		BattleItem *itemToKeep[itemToKeepMax] = { };
-=======
 
 	// move inventory from unit to the ground
 	if (dropItems)
 	{
 		std::vector<BattleItem*> itemsToKeep;
->>>>>>> ca592762
 		for (std::vector<BattleItem*>::iterator i = _unit->getInventory()->begin(); i != _unit->getInventory()->end(); ++i)
 		{
 			if (!(*i)->getRules()->isFixed())
@@ -315,28 +266,13 @@
 					(*i)->setOwner(0);
 				}
 			}
-			else if (itemToKeepPos < itemToKeepMax)
-			{
-<<<<<<< HEAD
-				itemToKeep[itemToKeepPos++] = *i;
-			}
-		}
+		}
+
 		_unit->getInventory()->clear();
 
-		while (itemToKeepPos)
-		{
-			_unit->getInventory()->push_back(itemToKeep[--itemToKeepPos]);
-=======
-				itemsToKeep.push_back(*i);
-			}
-		}
-
-		_unit->getInventory()->clear();
-
 		for (std::vector<BattleItem*>::iterator i = itemsToKeep.begin(); i != itemsToKeep.end(); ++i)
 		{
 			_unit->getInventory()->push_back(*i);
->>>>>>> ca592762
 		}
 	}
 
