/*
 * Copyright 2010-2016 OpenXcom Developers.
 *
 * This file is part of OpenXcom.
 *
 * OpenXcom is free software: you can redistribute it and/or modify
 * it under the terms of the GNU General Public License as published by
 * the Free Software Foundation, either version 3 of the License, or
 * (at your option) any later version.
 *
 * OpenXcom is distributed in the hope that it will be useful,
 * but WITHOUT ANY WARRANTY; without even the implied warranty of
 * MERCHANTABILITY or FITNESS FOR A PARTICULAR PURPOSE.  See the
 * GNU General Public License for more details.
 *
 * You should have received a copy of the GNU General Public License
 * along with OpenXcom.  If not, see <http://www.gnu.org/licenses/>.
 */

#include "UnitDieBState.h"
#include "TileEngine.h"
#include "BattlescapeState.h"
#include "Map.h"
#include "../Engine/Game.h"
#include "../Savegame/BattleItem.h"
#include "../Savegame/BattleUnit.h"
#include "../Savegame/SavedBattleGame.h"
#include "../Savegame/Tile.h"
#include "../Mod/Mod.h"
#include "../Engine/Sound.h"
#include "../Engine/RNG.h"
#include "../Engine/Options.h"
#include "../Engine/Language.h"
#include "../Mod/Armor.h"
#include "../Mod/Unit.h"
#include "InfoboxOKState.h"
#include "InfoboxState.h"
#include "../Savegame/Node.h"

namespace OpenXcom
{

/**
 * Sets up an UnitDieBState.
 * @param parent Pointer to the Battlescape.
 * @param unit Dying unit.
 * @param damageType Type of damage that caused the death.
 * @param noSound Whether to disable the death sound.
 * @param noCorpse Whether to disable the corpse spawn.
 */
<<<<<<< HEAD
UnitDieBState::UnitDieBState(BattlescapeGame *parent, BattleUnit *unit, const RuleDamageType* damageType, bool noSound) : BattleState(parent),
	_unit(unit), _damageType(damageType), _noSound(noSound), _extraFrame(0), _overKill(false)
{
	// don't show the "fall to death" animation when a unit is blasted with explosives or he is already unconscious
	if (!_damageType->isDirect() || _unit->getStatus() == STATUS_UNCONSCIOUS)
=======
UnitDieBState::UnitDieBState(BattlescapeGame *parent, BattleUnit *unit, ItemDamageType damageType, bool noSound, bool noCorpse) : BattleState(parent), _unit(unit), _damageType(damageType), _noSound(noSound), _noCorpse(noCorpse), _extraFrame(0)
{
	// don't show the "fall to death" animation when a unit is blasted with explosives or he is already unconscious
	if (_damageType == DT_HE || _unit->getStatus() == STATUS_UNCONSCIOUS || noSound)
>>>>>>> 920bee5d
	{
		_unit->startFalling();

		while (_unit->getStatus() == STATUS_COLLAPSING)
		{
			_unit->keepFalling();
		}
	}
	else
	{
		if (_unit->getFaction() == FACTION_PLAYER)
		{
			_parent->getMap()->setUnitDying(true);
		}
		_parent->setStateInterval(BattlescapeState::DEFAULT_ANIM_SPEED);
		if (_unit->getDirection() != 3)
		{
			_parent->setStateInterval(BattlescapeState::DEFAULT_ANIM_SPEED / 3);
		}
	}

	_unit->clearVisibleTiles();
	_unit->clearVisibleUnits();

    if (_unit->getFaction() == FACTION_HOSTILE)
    {
        std::vector<Node *> *nodes = _parent->getSave()->getNodes();
        if (!nodes) return; // this better not happen.

        for (std::vector<Node*>::iterator  n = nodes->begin(); n != nodes->end(); ++n)
        {
			if (!(*n)->isDummy() && _parent->getSave()->getTileEngine()->distanceSq((*n)->getPosition(), _unit->getPosition()) < 4)
            {
                (*n)->setType((*n)->getType() | Node::TYPE_DANGEROUS);
            }
        }
    }

	_overKill = unit->getOverKillDamage();
}

/**
 * Deletes the UnitDieBState.
 */
UnitDieBState::~UnitDieBState()
{

}

void UnitDieBState::init()
{
}

/**
 * Runs state functionality every cycle.
 * Progresses the death, displays any messages, checks if the mission is over, ...
 */
void UnitDieBState::think()
{
	if (_unit->getDirection() != 3 && _damageType->isDirect())
	{
		int dir = _unit->getDirection() + 1;
		if (dir == 8)
		{
			dir = 0;
		}
		_unit->lookAt(dir);
		_unit->turn();
		if (dir == 3)
		{
			_parent->setStateInterval(BattlescapeState::DEFAULT_ANIM_SPEED);
		}
	}
	else if (_unit->getStatus() == STATUS_COLLAPSING)
	{
		_unit->keepFalling();
	}
	else if (!_unit->isOut())
	{
		_unit->startFalling();

		if (!_noSound)
		{
			playDeathSound();
		}
		if (_unit->getRespawn())
		{
			while (_unit->getStatus() == STATUS_COLLAPSING)
			{
				_unit->keepFalling();
			}
		}
	}
	if (_extraFrame == 2)
	{
		_parent->getMap()->setUnitDying(false);
		_parent->getTileEngine()->calculateLighting(LL_ITEMS, _unit->getPosition(), _unit->getArmor()->getSize());
		_parent->getTileEngine()->calculateFOV(_unit->getPosition(), _unit->getArmor()->getSize(), false); //Update FOV for anyone that can see me
		_parent->popState();
		if (_unit->getOriginalFaction() == FACTION_PLAYER)
		{
			Game *game = _parent->getSave()->getBattleState()->getGame();
			if (_unit->getStatus() == STATUS_DEAD)
			{
				if (_damageType->ResistType == DT_NONE)
				{
					game->pushState(new InfoboxOKState(game->getLanguage()->getString("STR_HAS_DIED_FROM_A_FATAL_WOUND", _unit->getGender()).arg(_unit->getName(game->getLanguage()))));
				}
				else if (Options::battleNotifyDeath)
				{
					if (_damageType->ResistType == DT_NONE && _unit->getSpawnUnit().empty())
					{
						game->pushState(new InfoboxOKState(game->getLanguage()->getString("STR_HAS_DIED_FROM_A_FATAL_WOUND", _unit->getGender()).arg(_unit->getName(game->getLanguage()))));
					}
					else if (Options::battleNotifyDeath)
					{
						game->pushState(new InfoboxState(game->getLanguage()->getString("STR_HAS_BEEN_KILLED", _unit->getGender()).arg(_unit->getName(game->getLanguage()))));
					}
				}
			}
			else
			{
				game->pushState(new InfoboxOKState(game->getLanguage()->getString("STR_HAS_BECOME_UNCONSCIOUS", _unit->getGender()).arg(_unit->getName(game->getLanguage()))));
			}
		}
		// if all units from either faction are killed - auto-end the mission.
		if (_parent->getSave()->getSide() == FACTION_PLAYER && Options::battleAutoEnd)
		{
			int liveAliens = 0;
			int liveSoldiers = 0;
			_parent->tallyUnits(liveAliens, liveSoldiers);

			if (liveAliens == 0 || liveSoldiers == 0)
			{
				_parent->getSave()->setSelectedUnit(0);
				_parent->cancelCurrentAction(true);
				_parent->requestEndTurn();
			}
		}
	}
	else if (_extraFrame == 1)
	{
		_extraFrame++;
	}
	else if (_unit->isOut())
	{
		_extraFrame = 1;
		if (!_noSound && !_damageType->isDirect() && _unit->getStatus() != STATUS_UNCONSCIOUS)
		{
			playDeathSound();
		}
		if (_unit->getStatus() == STATUS_UNCONSCIOUS && _unit->getSpecialAbility() == SPECAB_EXPLODEONDEATH)
		{
			_unit->instaKill();
		}
		if (_unit->getTurnsSinceSpotted() < 255)
		{
			_unit->setTurnsSinceSpotted(255);
		}
		if (!_unit->getSpawnUnit().empty() && !_overKill)
		{
			// converts the dead zombie to a chryssalid
			_parent->convertUnit(_unit);
		}
		else if (!_noCorpse)
		{
			convertUnitToCorpse();
		}
	}

}

/**
 * Unit falling cannot be cancelled.
 */
void UnitDieBState::cancel()
{
}

/**
 * Converts unit to a corpse (item).
 */
void UnitDieBState::convertUnitToCorpse()
{
	Position lastPosition = _unit->getPosition();
	int size = _unit->getArmor()->getSize();
	bool dropItems = (size == 1 &&
		(!Options::weaponSelfDestruction ||
		(_unit->getOriginalFaction() != FACTION_HOSTILE || _unit->getStatus() == STATUS_UNCONSCIOUS)));

	_parent->getSave()->getBattleState()->showPsiButton(false);
	// remove the unconscious body item corresponding to this unit, and if it was being carried, keep track of what slot it was in
	if (lastPosition != Position(-1,-1,-1))
	{
		_parent->getSave()->removeUnconsciousBodyItem(_unit);
	}

	// move inventory from unit to the ground
	if (dropItems)
	{
		std::vector<BattleItem*> itemsToKeep;
		for (std::vector<BattleItem*>::iterator i = _unit->getInventory()->begin(); i != _unit->getInventory()->end(); ++i)
		{
			_parent->dropItem(lastPosition, (*i), false, false, false);
			if (!(*i)->getRules()->isFixed())
			{
				(*i)->setOwner(0);
			}
			else
			{
				itemsToKeep.push_back(*i);
			}
		}

		_unit->getInventory()->clear();

		for (std::vector<BattleItem*>::iterator i = itemsToKeep.begin(); i != itemsToKeep.end(); ++i)
		{
			_unit->getInventory()->push_back(*i);
		}
	}

	// remove unit-tile link
	_unit->setTile(0);

	if (lastPosition == Position(-1,-1,-1)) // we're being carried
	{
		if (_overKill)
		{
			_parent->getSave()->removeUnconsciousBodyItem(_unit);
		}
		else
		{
			// replace the unconscious body item with a corpse in the carrying unit's inventory
			for (std::vector<BattleItem*>::iterator it = _parent->getSave()->getItems()->begin(); it != _parent->getSave()->getItems()->end(); )
			{
				if ((*it)->getUnit() == _unit)
				{
					RuleItem *corpseRules = _parent->getMod()->getItem(_unit->getArmor()->getCorpseBattlescape()[0]); // we're in an inventory, so we must be a 1x1 unit
					(*it)->convertToCorpse(corpseRules);
					break;
				}
				++it;
			}
		}
	}
	else
	{
		int i = 0;
		for (int y = 0; y < size; y++)
		{
			for (int x = 0; x < size; x++)
			{
				if (_parent->getSave()->getTile(lastPosition + Position(x,y,0))->getUnit() == _unit) // check in case unit was displaced by another unit
				{
					_parent->getSave()->getTile(lastPosition + Position(x,y,0))->setUnit(0);
				}
				if (!_overKill)
				{
					BattleItem *corpse = new BattleItem(_parent->getMod()->getItem(_unit->getArmor()->getCorpseBattlescape()[i]), _parent->getSave()->getCurrentItemId());
					corpse->setUnit(_unit);
					_parent->dropItem(lastPosition + Position(x,y,0), corpse, true, false);
					i++;
				}
			}
		}
	}
}

/**
 * Plays the death sound.
 */
void UnitDieBState::playDeathSound()
{
	const std::vector<int> &sounds = _unit->getDeathSounds();
	if (!sounds.empty())
	{
		int i = sounds[RNG::generate(0, sounds.size() - 1)];
		if (i >= 0)
		{
			_parent->getMod()->getSoundByDepth(_parent->getDepth(), i)->play(-1, _parent->getMap()->getSoundAngle(_unit->getPosition()));
		}
	}
}

}<|MERGE_RESOLUTION|>--- conflicted
+++ resolved
@@ -46,20 +46,12 @@
  * @param unit Dying unit.
  * @param damageType Type of damage that caused the death.
  * @param noSound Whether to disable the death sound.
- * @param noCorpse Whether to disable the corpse spawn.
- */
-<<<<<<< HEAD
+ */
 UnitDieBState::UnitDieBState(BattlescapeGame *parent, BattleUnit *unit, const RuleDamageType* damageType, bool noSound) : BattleState(parent),
 	_unit(unit), _damageType(damageType), _noSound(noSound), _extraFrame(0), _overKill(false)
 {
 	// don't show the "fall to death" animation when a unit is blasted with explosives or he is already unconscious
-	if (!_damageType->isDirect() || _unit->getStatus() == STATUS_UNCONSCIOUS)
-=======
-UnitDieBState::UnitDieBState(BattlescapeGame *parent, BattleUnit *unit, ItemDamageType damageType, bool noSound, bool noCorpse) : BattleState(parent), _unit(unit), _damageType(damageType), _noSound(noSound), _noCorpse(noCorpse), _extraFrame(0)
-{
-	// don't show the "fall to death" animation when a unit is blasted with explosives or he is already unconscious
-	if (_damageType == DT_HE || _unit->getStatus() == STATUS_UNCONSCIOUS || noSound)
->>>>>>> 920bee5d
+	if (!_damageType->isDirect() || _unit->getStatus() == STATUS_UNCONSCIOUS || noSound)
 	{
 		_unit->startFalling();
 
@@ -224,7 +216,7 @@
 			// converts the dead zombie to a chryssalid
 			_parent->convertUnit(_unit);
 		}
-		else if (!_noCorpse)
+		else
 		{
 			convertUnitToCorpse();
 		}
