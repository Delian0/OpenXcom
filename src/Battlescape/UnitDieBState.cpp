/*
 * Copyright 2010-2016 OpenXcom Developers.
 *
 * This file is part of OpenXcom.
 *
 * OpenXcom is free software: you can redistribute it and/or modify
 * it under the terms of the GNU General Public License as published by
 * the Free Software Foundation, either version 3 of the License, or
 * (at your option) any later version.
 *
 * OpenXcom is distributed in the hope that it will be useful,
 * but WITHOUT ANY WARRANTY; without even the implied warranty of
 * MERCHANTABILITY or FITNESS FOR A PARTICULAR PURPOSE.  See the
 * GNU General Public License for more details.
 *
 * You should have received a copy of the GNU General Public License
 * along with OpenXcom.  If not, see <http://www.gnu.org/licenses/>.
 */

#include "UnitDieBState.h"
#include "TileEngine.h"
#include "BattlescapeState.h"
#include "Map.h"
#include "../Engine/Game.h"
#include "../Savegame/BattleItem.h"
#include "../Savegame/BattleUnit.h"
#include "../Savegame/SavedBattleGame.h"
#include "../Savegame/Tile.h"
#include "../Mod/Mod.h"
#include "../Engine/Sound.h"
#include "../Engine/RNG.h"
#include "../Engine/Options.h"
#include "../Engine/Language.h"
#include "../Mod/Armor.h"
#include "../Mod/Unit.h"
#include "InfoboxOKState.h"
#include "InfoboxState.h"
#include "../Savegame/Node.h"

namespace OpenXcom
{

/**
 * Sets up an UnitDieBState.
 * @param parent Pointer to the Battlescape.
 * @param unit Dying unit.
 * @param damageType Type of damage that caused the death.
 * @param noSound Whether to disable the death sound.
 */
UnitDieBState::UnitDieBState(BattlescapeGame *parent, BattleUnit *unit, const RuleDamageType* damageType, bool noSound) : BattleState(parent),
	_unit(unit), _damageType(damageType), _noSound(noSound), _extraFrame(0), _overKill(unit->getOverKillDamage())
{
	// don't show the "fall to death" animation when a unit is blasted with explosives or he is already unconscious
	if (!_damageType->isDirect() || _unit->getStatus() == STATUS_UNCONSCIOUS)
	{

		/********************************************************
		Proclamation from Lord Xenu:

		any unit that is going to skip its death pirouette
		MUST have its direction set to 3 first.

		Failure to comply is treason, and treason is punishable
		by death. (after being correctly oriented)

		********************************************************/
		_unit->setDirection(3);


		_unit->startFalling();

		while (_unit->getStatus() == STATUS_COLLAPSING)
		{
			_unit->keepFalling();
		}
		if (_parent->getSave()->isBeforeGame())
		{
			convertUnitToCorpse();
			_extraFrame = 3; // shortcut to popState()
		}
	}
	else
	{
		if (_unit->getFaction() == FACTION_PLAYER)
		{
			_parent->getMap()->setUnitDying(true);
		}
		_parent->setStateInterval(BattlescapeState::DEFAULT_ANIM_SPEED);
		if (_unit->getDirection() != 3)
		{
			_parent->setStateInterval(BattlescapeState::DEFAULT_ANIM_SPEED / 3);
		}
	}

	_unit->clearVisibleTiles();
	_unit->clearVisibleUnits();

	if (!_parent->getSave()->isBeforeGame() && _unit->getFaction() == FACTION_HOSTILE)
	{
		std::vector<Node *> *nodes = _parent->getSave()->getNodes();
		if (!nodes) return; // this better not happen.

		for (std::vector<Node*>::iterator  n = nodes->begin(); n != nodes->end(); ++n)
		{
			if (!(*n)->isDummy() && _parent->getSave()->getTileEngine()->distanceSq((*n)->getPosition(), _unit->getPosition()) < 4)
			{
				(*n)->setType((*n)->getType() | Node::TYPE_DANGEROUS);
			}
		}
	}
}

/**
 * Deletes the UnitDieBState.
 */
UnitDieBState::~UnitDieBState()
{

}

void UnitDieBState::init()
{
}

/**
 * Runs state functionality every cycle.
 * Progresses the death, displays any messages, checks if the mission is over, ...
 */
void UnitDieBState::think()
{
	if (_extraFrame == 3)
	{
		_parent->popState();
		return;
	}
	if (_unit->getDirection() != 3 && _damageType->isDirect())
	{
		int dir = _unit->getDirection() + 1;
		if (dir == 8)
		{
			dir = 0;
		}
		_unit->lookAt(dir);
		_unit->turn();
		if (dir == 3)
		{
			_parent->setStateInterval(BattlescapeState::DEFAULT_ANIM_SPEED);
		}
	}
	else if (_unit->getStatus() == STATUS_COLLAPSING)
	{
		_unit->keepFalling();
	}
	else if (!_unit->isOut())
	{
		_unit->startFalling();

		if (!_noSound)
		{
			playDeathSound();
		}
		if (_unit->getRespawn())
		{
			while (_unit->getStatus() == STATUS_COLLAPSING)
			{
				_unit->keepFalling();
			}
		}
	}
	if (_extraFrame == 2)
	{
		_parent->getMap()->setUnitDying(false);
		_parent->getTileEngine()->calculateLighting(LL_ITEMS, _unit->getPosition(), _unit->getArmor()->getSize());
		_parent->getTileEngine()->calculateFOV(_unit->getPosition(), _unit->getArmor()->getSize(), false); //Update FOV for anyone that can see me
		_parent->popState();
		if (_unit->getOriginalFaction() == FACTION_PLAYER)
		{
			Game *game = _parent->getSave()->getBattleState()->getGame();
			if (_unit->getStatus() == STATUS_DEAD)
			{
				if (_damageType->ResistType == DT_NONE && _unit->getSpawnUnit().empty())
				{
					game->pushState(new InfoboxOKState(game->getLanguage()->getString("STR_HAS_DIED_FROM_A_FATAL_WOUND", _unit->getGender()).arg(_unit->getName(game->getLanguage()))));
				}
				else if (Options::battleNotifyDeath && _unit->getGeoscapeSoldier() != 0)
				{
					game->pushState(new InfoboxState(game->getLanguage()->getString("STR_HAS_BEEN_KILLED", _unit->getGender()).arg(_unit->getName(game->getLanguage()))));
				}
			}
			else
			{
				game->pushState(new InfoboxOKState(game->getLanguage()->getString("STR_HAS_BECOME_UNCONSCIOUS", _unit->getGender()).arg(_unit->getName(game->getLanguage()))));
			}
		}
		// if all units from either faction are killed - auto-end the mission.
		if (_parent->getSave()->getSide() == FACTION_PLAYER)
		{
<<<<<<< HEAD
			int liveAliens = 0;
			int liveSoldiers = 0;
			_parent->tallyUnits(liveAliens, liveSoldiers);

			if (liveAliens == 0 || liveSoldiers == 0)
			{
				_parent->getSave()->setSelectedUnit(0);
				_parent->cancelCurrentAction(true);
				_parent->requestEndTurn(liveAliens == 0);
			}
=======
			_parent->autoEndBattle();
>>>>>>> 90c6dc70
		}
	}
	else if (_extraFrame == 1)
	{
		_extraFrame++;
	}
	else if (_unit->isOut())
	{
		_extraFrame = 1;
		if (!_noSound && !_damageType->isDirect() && _unit->getStatus() != STATUS_UNCONSCIOUS)
		{
			playDeathSound();
		}
		if (_unit->getStatus() == STATUS_UNCONSCIOUS && (_unit->getSpecialAbility() == SPECAB_EXPLODEONDEATH || _unit->getSpecialAbility() == SPECAB_BURN_AND_EXPLODE))
		{
			_unit->instaKill();
		}
		if (_unit->getTurnsSinceSpotted() < 255)
		{
			_unit->setTurnsSinceSpotted(255);
		}
		if (!_unit->getSpawnUnit().empty() && !_overKill)
		{
			// converts the dead zombie to a chryssalid
			_parent->convertUnit(_unit);
		}
		else
		{
			convertUnitToCorpse();
		}
		if (_unit == _parent->getSave()->getSelectedUnit())
		{
			_parent->getSave()->setSelectedUnit(0);
		}
	}

}

/**
 * Unit falling cannot be cancelled.
 */
void UnitDieBState::cancel()
{
}

/**
 * Converts unit to a corpse (item).
 */
void UnitDieBState::convertUnitToCorpse()
{
	Position lastPosition = _unit->getPosition();
	int size = _unit->getArmor()->getSize();
	bool dropItems = (_unit->hasInventory() &&
		(!Options::weaponSelfDestruction ||
		(_unit->getOriginalFaction() != FACTION_HOSTILE || _unit->getStatus() == STATUS_UNCONSCIOUS)));

	if (!_noSound)
	{
		_parent->getSave()->getBattleState()->showPsiButton(false);
	}
	// remove the unconscious body item corresponding to this unit, and if it was being carried, keep track of what slot it was in
	if (lastPosition != Position(-1,-1,-1))
	{
		_parent->getSave()->removeUnconsciousBodyItem(_unit);
	}

	// move inventory from unit to the ground
	if (dropItems)
	{
		std::vector<BattleItem*> itemsToKeep;
		for (std::vector<BattleItem*>::iterator i = _unit->getInventory()->begin(); i != _unit->getInventory()->end(); ++i)
		{
			_parent->dropItem(lastPosition, (*i), false, false);
			if (!(*i)->getRules()->isFixed())
			{
				(*i)->setOwner(0);
			}
			else
			{
				itemsToKeep.push_back(*i);
			}
		}

		_unit->getInventory()->clear();

		for (std::vector<BattleItem*>::iterator i = itemsToKeep.begin(); i != itemsToKeep.end(); ++i)
		{
			_unit->getInventory()->push_back(*i);
		}
	}

	// remove unit-tile link
	_unit->setTile(0);

	if (lastPosition == Position(-1,-1,-1)) // we're being carried
	{
		if (_overKill)
		{
			_parent->getSave()->removeUnconsciousBodyItem(_unit);
		}
		else
		{
			// replace the unconscious body item with a corpse in the carrying unit's inventory
			for (std::vector<BattleItem*>::iterator it = _parent->getSave()->getItems()->begin(); it != _parent->getSave()->getItems()->end(); )
			{
				if ((*it)->getUnit() == _unit)
				{
					RuleItem *corpseRules = _parent->getMod()->getItem(_unit->getArmor()->getCorpseBattlescape()[0], true); // we're in an inventory, so we must be a 1x1 unit
					(*it)->convertToCorpse(corpseRules);
					break;
				}
				++it;
			}
		}
	}
	else
	{
		int i = size * size - 1;
		for (int y = size - 1; y >= 0; --y)
		{
			for (int x = size - 1; x >= 0; --x)
			{
				if (_parent->getSave()->getTile(lastPosition + Position(x,y,0))->getUnit() == _unit) // check in case unit was displaced by another unit
				{
					_parent->getSave()->getTile(lastPosition + Position(x,y,0))->setUnit(0);
				}
				if (!_overKill)
				{
					BattleItem *corpse = _parent->getSave()->createItemForTile(_unit->getArmor()->getCorpseBattlescape()[i], nullptr);
					corpse->setUnit(_unit);
					_parent->dropItem(lastPosition + Position(x,y,0), corpse, false);
					--i;
				}
			}
		}
	}
}

/**
 * Plays the death sound.
 */
void UnitDieBState::playDeathSound()
{
	const std::vector<int> &sounds = _unit->getDeathSounds();
	if (!sounds.empty())
	{
		int i = sounds[RNG::generate(0, sounds.size() - 1)];
		if (i >= 0)
		{
			_parent->getMod()->getSoundByDepth(_parent->getDepth(), i)->play(-1, _parent->getMap()->getSoundAngle(_unit->getPosition()));
		}
	}
}

}<|MERGE_RESOLUTION|>--- conflicted
+++ resolved
@@ -195,20 +195,7 @@
 		// if all units from either faction are killed - auto-end the mission.
 		if (_parent->getSave()->getSide() == FACTION_PLAYER)
 		{
-<<<<<<< HEAD
-			int liveAliens = 0;
-			int liveSoldiers = 0;
-			_parent->tallyUnits(liveAliens, liveSoldiers);
-
-			if (liveAliens == 0 || liveSoldiers == 0)
-			{
-				_parent->getSave()->setSelectedUnit(0);
-				_parent->cancelCurrentAction(true);
-				_parent->requestEndTurn(liveAliens == 0);
-			}
-=======
 			_parent->autoEndBattle();
->>>>>>> 90c6dc70
 		}
 	}
 	else if (_extraFrame == 1)
