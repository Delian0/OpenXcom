--- conflicted
+++ resolved
@@ -114,15 +114,12 @@
 
 void UnitDieBState::init()
 {
-<<<<<<< HEAD
-=======
 	// check for presence of battlestate to ensure that we're not pre-battle
 	// check for the unit's tile to make sure we're not trying to kill a dead guy
 	if (_parent->getSave()->getBattleState() && !_unit->getTile())
 	{
 		_parent->popState();
 	}
->>>>>>> d0ef902f
 }
 
 /**
