--- conflicted
+++ resolved
@@ -178,30 +178,13 @@
 			Game *game = _parent->getSave()->getBattleState()->getGame();
 			if (_unit->getStatus() == STATUS_DEAD)
 			{
-<<<<<<< HEAD
-				if (_damageType->ResistType == DT_NONE)
+				if (_damageType->ResistType == DT_NONE && _unit->getSpawnUnit().empty())
 				{
 					game->pushState(new InfoboxOKState(game->getLanguage()->getString("STR_HAS_DIED_FROM_A_FATAL_WOUND", _unit->getGender()).arg(_unit->getName(game->getLanguage()))));
 				}
-				else if (Options::battleNotifyDeath)
-				{
-					if (_damageType->ResistType == DT_NONE && _unit->getSpawnUnit().empty())
-					{
-						game->pushState(new InfoboxOKState(game->getLanguage()->getString("STR_HAS_DIED_FROM_A_FATAL_WOUND", _unit->getGender()).arg(_unit->getName(game->getLanguage()))));
-					}
-					else if (Options::battleNotifyDeath)
-					{
-						game->pushState(new InfoboxState(game->getLanguage()->getString("STR_HAS_BEEN_KILLED", _unit->getGender()).arg(_unit->getName(game->getLanguage()))));
-					}
-=======
-				if (_damageType == DT_NONE && _unit->getSpawnUnit().empty())
-				{
-					game->pushState(new InfoboxOKState(game->getLanguage()->getString("STR_HAS_DIED_FROM_A_FATAL_WOUND", _unit->getGender()).arg(_unit->getName(game->getLanguage()))));
-				}
 				else if (Options::battleNotifyDeath && _unit->getGeoscapeSoldier() != 0)
 				{
 					game->pushState(new InfoboxState(game->getLanguage()->getString("STR_HAS_BEEN_KILLED", _unit->getGender()).arg(_unit->getName(game->getLanguage()))));
->>>>>>> 8b636dee
 				}
 			}
 			else
@@ -327,19 +310,13 @@
 			// replace the unconscious body item with a corpse in the carrying unit's inventory
 			for (std::vector<BattleItem*>::iterator it = _parent->getSave()->getItems()->begin(); it != _parent->getSave()->getItems()->end(); )
 			{
-<<<<<<< HEAD
 				if ((*it)->getUnit() == _unit)
 				{
-					RuleItem *corpseRules = _parent->getMod()->getItem(_unit->getArmor()->getCorpseBattlescape()[0]); // we're in an inventory, so we must be a 1x1 unit
+					RuleItem *corpseRules = _parent->getMod()->getItem(_unit->getArmor()->getCorpseBattlescape()[0], true); // we're in an inventory, so we must be a 1x1 unit
 					(*it)->convertToCorpse(corpseRules);
 					break;
 				}
 				++it;
-=======
-				RuleItem *corpseRules = _parent->getMod()->getItem(_unit->getArmor()->getCorpseBattlescape()[0], true); // we're in an inventory, so we must be a 1x1 unit
-				(*it)->convertToCorpse(corpseRules);
-				break;
->>>>>>> 8b636dee
 			}
 		}
 	}
@@ -350,18 +327,13 @@
 		{
 			for (int x = size - 1; x >= 0; --x)
 			{
-<<<<<<< HEAD
-=======
-				BattleItem *corpse = new BattleItem(_parent->getMod()->getItem(_unit->getArmor()->getCorpseBattlescape()[i], true), _parent->getSave()->getCurrentItemId());
-				corpse->setUnit(_unit);
->>>>>>> 8b636dee
 				if (_parent->getSave()->getTile(lastPosition + Position(x,y,0))->getUnit() == _unit) // check in case unit was displaced by another unit
 				{
 					_parent->getSave()->getTile(lastPosition + Position(x,y,0))->setUnit(0);
 				}
 				if (!_overKill)
 				{
-					BattleItem *corpse = new BattleItem(_parent->getMod()->getItem(_unit->getArmor()->getCorpseBattlescape()[i]), _parent->getSave()->getCurrentItemId());
+					BattleItem *corpse = new BattleItem(_parent->getMod()->getItem(_unit->getArmor()->getCorpseBattlescape()[i], true), _parent->getSave()->getCurrentItemId());
 					corpse->setUnit(_unit);
 					_parent->dropItem(lastPosition + Position(x,y,0), corpse, true, false);
 					--i;
