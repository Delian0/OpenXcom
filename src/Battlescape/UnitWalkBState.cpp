/*
 * Copyright 2010-2015 OpenXcom Developers.
 *
 * This file is part of OpenXcom.
 *
 * OpenXcom is free software: you can redistribute it and/or modify
 * it under the terms of the GNU General Public License as published by
 * the Free Software Foundation, either version 3 of the License, or
 * (at your option) any later version.
 *
 * OpenXcom is distributed in the hope that it will be useful,
 * but WITHOUT ANY WARRANTY; without even the implied warranty of
 * MERCHANTABILITY or FITNESS FOR A PARTICULAR PURPOSE.  See the
 * GNU General Public License for more details.
 *
 * You should have received a copy of the GNU General Public License
 * along with OpenXcom.  If not, see <http://www.gnu.org/licenses/>.
 */

#include "UnitWalkBState.h"
#include "MeleeAttackBState.h"
#include "TileEngine.h"
#include "Pathfinding.h"
#include "BattlescapeState.h"
#include "Map.h"
#include "Camera.h"
#include "../Savegame/BattleUnit.h"
#include "../Savegame/SavedBattleGame.h"
#include "../Savegame/Tile.h"
#include "../Engine/Sound.h"
#include "../Engine/Options.h"
#include "../Engine/Logger.h"
#include "../Mod/Armor.h"
#include "../Mod/Mod.h"
#include "UnitFallBState.h"

namespace OpenXcom
{

/**
 * Sets up an UnitWalkBState.
 * @param parent Pointer to the Battlescape.
 * @param action Pointer to an action.
 */
UnitWalkBState::UnitWalkBState(BattlescapeGame *parent, BattleAction action) : BattleState(parent, action), _unit(0), _pf(0), _terrain(0), _falling(false), _beforeFirstStep(false), _numUnitsSpotted(0), _preMovementCost(0)
{

}

/**
 * Deletes the UnitWalkBState.
 */
UnitWalkBState::~UnitWalkBState()
{

}

/**
 * Initializes the state.
 */
void UnitWalkBState::init()
{
	_unit = _action.actor;
	_numUnitsSpotted = _unit->getUnitsSpottedThisTurn().size();
	setNormalWalkSpeed();
	_pf = _parent->getPathfinding();
	_terrain = _parent->getTileEngine();
	_target = _action.target;
	if (Options::traceAI) { Log(LOG_INFO) << "Walking from: " << _unit->getPosition() << "," << " to " << _target;}
	int dir = _pf->getStartDirection();
	if (!_action.strafe && dir != -1 && dir != _unit->getDirection())
	{
		_beforeFirstStep = true;
	}
}

/**
 * Runs state functionality every cycle.
 */
void UnitWalkBState::think()
{
	bool unitSpotted = false;
	int size = _unit->getArmor()->getSize() - 1;
	bool onScreen = (_unit->getVisible() && _parent->getMap()->getCamera()->isOnScreen(_unit->getPosition(), true, size, false));
	if (_unit->isKneeled())
	{
		if (_parent->kneel(_unit))
		{
			return;
		}
		else
		{
			_action.result = "STR_NOT_ENOUGH_TIME_UNITS";
			_pf->abortPath();
			_parent->popState();
			return;
		}
	}
	Tile *tileBelow = _parent->getSave()->getTile(_unit->getPosition() + Position(0,0,-1));

	if (_unit->isOut())
	{
		_pf->abortPath();
		_parent->popState();
		return;
	}

	if (_unit->getStatus() == STATUS_WALKING || _unit->getStatus() == STATUS_FLYING)
	{
		if ((_parent->getSave()->getTile(_unit->getDestination())->getUnit() == 0) || // next tile must be not occupied
			(_parent->getSave()->getTile(_unit->getDestination())->getUnit() == _unit))
		{
			bool onScreenBoundary = (_unit->getVisible() && _parent->getMap()->getCamera()->isOnScreen(_unit->getPosition(), true, size, true));
			_unit->keepWalking(tileBelow, onScreenBoundary); // advances the phase
			playMovementSound();
		}
		else if (!_falling)
		{
			_unit->lookAt(_unit->getDestination(), (_unit->getTurretType() != -1));	// turn to undiscovered unit
			_pf->abortPath();
		}

		// unit moved from one tile to the other, update the tiles
		if (_unit->getPosition() != _unit->getLastPosition())
		{
			bool largeCheck = true;
			for (int x = size; x >= 0; x--)
			{
				for (int y = size; y >= 0; y--)
				{
					Tile *otherTileBelow = _parent->getSave()->getTile(_unit->getPosition() + Position(x,y,-1));
					if (!_parent->getSave()->getTile(_unit->getPosition() + Position(x,y,0))->hasNoFloor(otherTileBelow) || _unit->getMovementType() == MT_FLY)
						largeCheck = false;
					_parent->getSave()->getTile(_unit->getLastPosition() + Position(x,y,0))->setUnit(0);
				}
			}
			for (int x = size; x >= 0; x--)
			{
				for (int y = size; y >= 0; y--)
				{
					_parent->getSave()->getTile(_unit->getPosition() + Position(x,y,0))->setUnit(_unit, _parent->getSave()->getTile(_unit->getPosition() + Position(x,y,-1)));
				}
			}
			_falling = largeCheck && _unit->getPosition().z != 0 && _unit->getTile()->hasNoFloor(tileBelow) && _unit->getMovementType() != MT_FLY && _unit->getWalkingPhase() == 0;

			if (_falling)
			{
				for (int x = size; x >= 0; --x)
				{
					for (int y = size; y >= 0; --y)
					{
						Tile *otherTileBelow = _parent->getSave()->getTile(_unit->getPosition() + Position(x,y,-1));
						if (otherTileBelow && otherTileBelow->getUnit())
						{
							_falling = false;
							_pf->dequeuePath();
							_parent->getSave()->addFallingUnit(_unit);
							_parent->statePushFront(new UnitFallBState(_parent));
							return;
						}
					}
				}
			}

			if (!_parent->getMap()->getCamera()->isOnScreen(_unit->getPosition(), true, size, false) && _unit->getFaction() != FACTION_PLAYER && _unit->getVisible())
				_parent->getMap()->getCamera()->centerOnPosition(_unit->getPosition());
			// if the unit changed level, camera changes level with
			_parent->getMap()->getCamera()->setViewLevel(_unit->getPosition().z);
		}

		// is the step finished?
		if (_unit->getStatus() == STATUS_STANDING)
		{
			// update the TU display
			_parent->getSave()->getBattleState()->updateSoldierInfo();
			// if the unit burns floortiles, burn floortiles as long as we're not falling
			if (!_falling && (_unit->getSpecialAbility() == SPECAB_BURNFLOOR || _unit->getSpecialAbility() == SPECAB_BURN_AND_EXPLODE))
			{
				_unit->getTile()->ignite(1);
				Position posHere = _unit->getPosition();
				Position voxelHere = (posHere * Position(16,16,24)) + Position(8,8,-(_unit->getTile()->getTerrainLevel()));
<<<<<<< HEAD
				_parent->getTileEngine()->hit(voxelHere, _unit->getBaseStats()->strength, _parent->getMod()->getDamageType(DT_IN), _unit, 0, false);

				if (_unit->getPosition() != posHere) // ie: we burned a hole in the floor and fell through it
				{
					_action.clearTU();
					_pf->abortPath();
					_parent->popState();
=======
				_parent->getTileEngine()->hit(voxelHere, _unit->getBaseStats()->strength, DT_IN, _unit);
				
				if (_unit->getStatus() != STATUS_STANDING) // ie: we burned a hole in the floor and fell through it
				{
					_pf->abortPath();
>>>>>>> 25edd7b9
					return;
				}
			}

			// move our personal lighting with us
			_terrain->calculateUnitLighting();
			if (_unit->getFaction() != FACTION_PLAYER)
			{
				_unit->setVisible(false);
			}
			_terrain->calculateFOV(_unit->getPosition(), 2, false); //update unit visibility for all units which can see last and current position.
			//tile visibility for this unit is handled later.
			unitSpotted = (!_falling && !_action.desperate && _parent->getPanicHandled() && _numUnitsSpotted != _unit->getUnitsSpottedThisTurn().size());

			if (_parent->checkForProximityGrenades(_unit))
			{
				_parent->popState();
				return;
			}
			if (unitSpotted)
			{
				_pf->abortPath();
				_parent->popState();
				return;
			}
			// check for reaction fire
			if (!_falling)
			{
				if (_terrain->checkReactionFire(_unit, _action))
				{
					// unit got fired upon - stop walking
					_pf->abortPath();
					_parent->popState();
					return;
				}
			}
		}
		else if (onScreen)
		{
			// make sure the unit sprites are up to date
			if (_pf->getStrafeMove())
			{
				// This is where we fake out the strafe movement direction so the unit "moonwalks"
				int dirTemp = _unit->getDirection();
				_unit->setDirection(_unit->getFaceDirection());
				//TODO fix moonwalk
				_unit->setDirection(dirTemp);
			}
		}
	}

	// we are just standing around, shouldn't we be walking?
	if (_unit->getStatus() == STATUS_STANDING || _unit->getStatus() == STATUS_PANICKING)
	{
		// check if we did spot new units
		if (unitSpotted && !_action.desperate && _unit->getCharging() == 0 && !_falling)
		{
			if (Options::traceAI) { Log(LOG_INFO) << "Uh-oh! Company!"; }
			_unit->setHiding(false); // clearly we're not hidden now
			postPathProcedures();
			return;
		}

		if (onScreen || _parent->getSave()->getDebugMode())
		{
			setNormalWalkSpeed();
		}
		else
		{
			_parent->setStateInterval(0);
		}
		int dir = _pf->getStartDirection();
		if (_falling)
		{
			dir = Pathfinding::DIR_DOWN;
		}

		if (dir != -1)
		{
			if (_pf->getStrafeMove())
			{
				_unit->setFaceDirection(_unit->getDirection());
			}

			Position destination;
			int tu = _pf->getTUCost(_unit->getPosition(), dir, &destination, _unit, 0, false); // gets tu cost, but also gets the destination position.
			if (_unit->getFaction() == FACTION_HOSTILE &&
				_parent->getSave()->getTile(destination)->getFire() > 0)
			{
				tu -= 32; // we artificially inflate the TU cost by 32 points in getTUCost under these conditions, so we have to deflate it here.
			}
			if (_falling)
			{
				tu = 0;
			}
			int energy = tu / 2;
			if (_action.run)
			{
				tu *= 0.75;
				energy *= 1.5;
			}
			if (dir >= Pathfinding::DIR_UP)
			{
				energy = 0;
			}
			if (tu > _unit->getTimeUnits())
			{
				if (_parent->getPanicHandled() && tu < 255)
				{
					_action.result = "STR_NOT_ENOUGH_TIME_UNITS";
				}
				_pf->abortPath();
				_parent->popState();
				return;
			}

			if (energy > _unit->getEnergy())
			{
				if (_parent->getPanicHandled())
				{
					_action.result = "STR_NOT_ENOUGH_ENERGY";
				}
				_pf->abortPath();
				_parent->popState();
				return;
			}

			if (_parent->getPanicHandled() && !_falling && _parent->checkReservedTU(_unit, tu, energy) == false)
			{
				_pf->abortPath();
				return;
			}

			// we are looking in the wrong way, turn first (unless strafing)
			// we are not using the turn state, because turning during walking costs no tu
			if (dir != _unit->getDirection() && dir < Pathfinding::DIR_UP && !_pf->getStrafeMove())
			{
				_unit->lookAt(dir);
				return;
			}

			// now open doors (if any)
			if (dir < Pathfinding::DIR_UP)
			{
				int door = _terrain->unitOpensDoor(_unit, false, dir);
				if (door == 3)
				{
					return; // don't start walking yet, wait for the ufo door to open
				}
				if (door == 0)
				{
					_parent->getMod()->getSoundByDepth(_parent->getDepth(), Mod::DOOR_OPEN)->play(-1, _parent->getMap()->getSoundAngle(_unit->getPosition())); // normal door
				}
				if (door == 1)
				{
					_parent->getMod()->getSoundByDepth(_parent->getDepth(), Mod::SLIDING_DOOR_OPEN)->play(-1, _parent->getMap()->getSoundAngle(_unit->getPosition())); // ufo door
					return; // don't start walking yet, wait for the ufo door to open
				}
			}
			for (int x = size; x >= 0; --x)
			{
				for (int y = size; y >= 0; --y)
				{
					BattleUnit* unitInMyWay = _parent->getSave()->getTile(destination + Position(x,y,0))->getUnit();
					BattleUnit* unitBelowMyWay = 0;
					Tile* belowDest = _parent->getSave()->getTile(destination + Position(x,y,-1));
					if (belowDest)
					{
						unitBelowMyWay = belowDest->getUnit();
					}
					// can't walk into units in this tile, or on top of other units sticking their head into this tile
					if (!_falling &&
						((unitInMyWay && unitInMyWay != _unit)
						|| (belowDest && unitBelowMyWay && unitBelowMyWay != _unit &&
						(-belowDest->getTerrainLevel() + unitBelowMyWay->getFloatHeight() + unitBelowMyWay->getHeight())
						>= 28)))  // 4+ voxels poking into the tile above, we don't kick people in the head here at XCom.
					{
						_action.clearTU();
						_pf->abortPath();
						_parent->popState();
						return;
					}
				}
			}
			// now start moving
			dir = _pf->dequeuePath();
			if (_falling)
			{
				dir = Pathfinding::DIR_DOWN;
			}

			if (_unit->spendTimeUnits(tu))
			{
				if (_unit->spendEnergy(energy))
				{
					Tile *tileBelow = _parent->getSave()->getTile(_unit->getPosition() + Position(0,0,-1));
					_unit->startWalking(dir, destination, tileBelow, onScreen);
					_beforeFirstStep = false;
				}
			}
			// make sure the unit sprites are up to date
			if (onScreen)
			{
				if (_pf->getStrafeMove())
				{
					// This is where we fake out the strafe movement direction so the unit "moonwalks"
					int dirTemp = _unit->getDirection();
					_unit->setDirection(_unit->getFaceDirection());
					_unit->setDirection(dirTemp);
				}
			}
		}
		else
		{
			postPathProcedures();
			return;
		}
	}

	// turning during walking costs no tu
	if (_unit->getStatus() == STATUS_TURNING)
	{
		// except before the first step.
		if (_beforeFirstStep)
		{
			_preMovementCost++;
		}

		_unit->turn();

		// calculateFOV is unreliable for setting the unitSpotted bool, as it can be called from various other places
		// in the code, ie: doors opening, and this messes up the result.
		_terrain->calculateFOV(_unit);
		unitSpotted = (!_falling && !_action.desperate && _parent->getPanicHandled() && _numUnitsSpotted != _unit->getUnitsSpottedThisTurn().size());

		if (unitSpotted && !_action.desperate && !_unit->getCharging() && !_falling)
		{
			if (_beforeFirstStep)
			{
				_unit->spendTimeUnits(_preMovementCost);
			}
			if (Options::traceAI) { Log(LOG_INFO) << "Egads! A turn reveals new units! I must pause!"; }
			_unit->setHiding(false); // not hidden, are we...
			_pf->abortPath();
			_unit->abortTurn(); //revert to a standing state.
			_parent->popState();
		}
	}
}

/**
 * Aborts unit walking.
 */
void UnitWalkBState::cancel()
{
	if (_parent->getSave()->getSide() == FACTION_PLAYER && _parent->getPanicHandled())
	_pf->abortPath();
}

/**
 * Handles some calculations when the path is finished.
 */
void UnitWalkBState::postPathProcedures()
{
	_action.clearTU();
	if (_unit->getFaction() != FACTION_PLAYER)
	{
		int dir = _action.finalFacing;
		if (_action.finalAction)
		{
			_unit->dontReselect();
		}
		if (_unit->getCharging() != 0)
		{
			dir = _parent->getTileEngine()->getDirectionTo(_unit->getPosition(), _unit->getCharging()->getPosition());
			if (_parent->getTileEngine()->validMeleeRange(_unit, _action.actor->getCharging(), dir))
			{
				BattleAction action;
				action.actor = _unit;
				action.target = _unit->getCharging()->getPosition();
				action.weapon = _unit->getSpecialWeapon(BT_MELEE);
				action.type = BA_HIT;
				action.targeting = true;
				action.updateTU();
				_unit->setCharging(0);
				_parent->statePushBack(new MeleeAttackBState(_parent, action));
			}
		}
		else if (_unit->isHiding())
		{
			dir = _unit->getDirection() + 4;
			_unit->setHiding(false);
			_unit->dontReselect();
		}
		if (dir != -1)
		{
			if (dir >= 8)
			{
				dir -= 8;
			}
			_unit->lookAt(dir);
			while (_unit->getStatus() == STATUS_TURNING)
			{
				_unit->turn();
				_parent->getTileEngine()->calculateFOV(_unit);
			}
		}
	}
	else if (!_parent->getPanicHandled())
	{
		//todo: set the unit to aggrostate and try to find cover?
		_unit->setTimeUnits(0);
	}

	_terrain->calculateUnitLighting();
	_terrain->calculateFOV(_unit);
	if (!_falling)
		_parent->popState();
}

/**
 * Handles some calculations when the walking is finished.
 */
void UnitWalkBState::setNormalWalkSpeed()
{
	if (_unit->getFaction() == FACTION_PLAYER)
		_parent->setStateInterval(Options::battleXcomSpeed);
	else
		_parent->setStateInterval(Options::battleAlienSpeed);
}


/**
 * Handles the stepping sounds.
 */
void UnitWalkBState::playMovementSound()
{
	int size = _unit->getArmor()->getSize() - 1;
	if ((!_unit->getVisible() && !_parent->getSave()->getDebugMode()) || !_parent->getMap()->getCamera()->isOnScreen(_unit->getPosition(), true, size, false)) return;

	if (_unit->getMoveSound() != -1)
	{
		// if a sound is configured in the ruleset, play that one
		if (_unit->getWalkingPhase() == 0)
		{
			_parent->getMod()->getSoundByDepth(_parent->getDepth(), _unit->getMoveSound())->play(-1, _parent->getMap()->getSoundAngle(_unit->getPosition()));
		}
	}
	else
	{
		if (_unit->getStatus() == STATUS_WALKING)
		{
			Tile *tile = _unit->getTile();
			Tile *tileBelow = _parent->getSave()->getTile(tile->getPosition() + Position(0,0,-1));
			// play footstep sound 1
			if (_unit->getWalkingPhase() == 3)
			{
				if (tile->getFootstepSound(tileBelow) > -1)
				{
					_parent->getMod()->getSoundByDepth(_parent->getDepth(), Mod::WALK_OFFSET + (tile->getFootstepSound(tileBelow)*2))->play(-1, _parent->getMap()->getSoundAngle(_unit->getPosition()));
				}
			}
			// play footstep sound 2
			if (_unit->getWalkingPhase() == 7)
			{
				if (tile->getFootstepSound(tileBelow) > -1)
				{
					_parent->getMod()->getSoundByDepth(_parent->getDepth(), 1 + Mod::WALK_OFFSET + (tile->getFootstepSound(tileBelow)*2))->play(-1, _parent->getMap()->getSoundAngle(_unit->getPosition()));
				}
			}
		}
		else
		{
			// play default flying sound
			if (_unit->getWalkingPhase() == 1 && !_falling)
			{
				_parent->getMod()->getSoundByDepth(_parent->getDepth(), Mod::FLYING_SOUND)->play(-1, _parent->getMap()->getSoundAngle(_unit->getPosition()));
			}
		}
	}
}

}<|MERGE_RESOLUTION|>--- conflicted
+++ resolved
@@ -179,21 +179,11 @@
 				_unit->getTile()->ignite(1);
 				Position posHere = _unit->getPosition();
 				Position voxelHere = (posHere * Position(16,16,24)) + Position(8,8,-(_unit->getTile()->getTerrainLevel()));
-<<<<<<< HEAD
 				_parent->getTileEngine()->hit(voxelHere, _unit->getBaseStats()->strength, _parent->getMod()->getDamageType(DT_IN), _unit, 0, false);
 
-				if (_unit->getPosition() != posHere) // ie: we burned a hole in the floor and fell through it
-				{
-					_action.clearTU();
+				if (_unit->getStatus() != STATUS_STANDING) // ie: we burned a hole in the floor and fell through it
+				{
 					_pf->abortPath();
-					_parent->popState();
-=======
-				_parent->getTileEngine()->hit(voxelHere, _unit->getBaseStats()->strength, DT_IN, _unit);
-				
-				if (_unit->getStatus() != STATUS_STANDING) // ie: we burned a hole in the floor and fell through it
-				{
-					_pf->abortPath();
->>>>>>> 25edd7b9
 					return;
 				}
 			}
