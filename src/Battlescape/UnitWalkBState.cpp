/*
 * Copyright 2010-2016 OpenXcom Developers.
 *
 * This file is part of OpenXcom.
 *
 * OpenXcom is free software: you can redistribute it and/or modify
 * it under the terms of the GNU General Public License as published by
 * the Free Software Foundation, either version 3 of the License, or
 * (at your option) any later version.
 *
 * OpenXcom is distributed in the hope that it will be useful,
 * but WITHOUT ANY WARRANTY; without even the implied warranty of
 * MERCHANTABILITY or FITNESS FOR A PARTICULAR PURPOSE.  See the
 * GNU General Public License for more details.
 *
 * You should have received a copy of the GNU General Public License
 * along with OpenXcom.  If not, see <http://www.gnu.org/licenses/>.
 */

#include "UnitWalkBState.h"
#include "MeleeAttackBState.h"
#include "TileEngine.h"
#include "Pathfinding.h"
#include "BattlescapeState.h"
#include "Map.h"
#include "Camera.h"
#include "../Savegame/BattleUnit.h"
#include "../Savegame/SavedBattleGame.h"
#include "../Savegame/Tile.h"
#include "../Engine/Sound.h"
#include "../Engine/Options.h"
#include "../Engine/Logger.h"
#include "../Mod/Armor.h"
#include "../Mod/Mod.h"
#include "UnitFallBState.h"

namespace OpenXcom
{

/**
 * Sets up an UnitWalkBState.
 * @param parent Pointer to the Battlescape.
 * @param action Pointer to an action.
 */
UnitWalkBState::UnitWalkBState(BattlescapeGame *parent, BattleAction action) : BattleState(parent, action), _unit(0), _pf(0), _terrain(0), _falling(false), _beforeFirstStep(false), _numUnitsSpotted(0), _preMovementCost(0)
{

}

/**
 * Deletes the UnitWalkBState.
 */
UnitWalkBState::~UnitWalkBState()
{

}

/**
 * Initializes the state.
 */
void UnitWalkBState::init()
{
	_unit = _action.actor;
	_numUnitsSpotted = _unit->getUnitsSpottedThisTurn().size();
	setNormalWalkSpeed();
	_pf = _parent->getPathfinding();
	_terrain = _parent->getTileEngine();
	_target = _action.target;
	if (Options::traceAI) { Log(LOG_INFO) << "Walking from: " << _unit->getPosition() << "," << " to " << _target;}
	int dir = _pf->getStartDirection();
	if (!_action.strafe && dir != -1 && dir != _unit->getDirection())
	{
		_beforeFirstStep = true;
	}
}

/**
 * Runs state functionality every cycle.
 */
void UnitWalkBState::think()
{
	bool unitSpotted = false;
	int size = _unit->getArmor()->getSize() - 1;
	bool onScreen = (_unit->getVisible() && _parent->getMap()->getCamera()->isOnScreen(_unit->getPosition(), true, size, false));
	if (_unit->isKneeled())
	{
		if (_parent->kneel(_unit))
		{
			return;
		}
		else
		{
			_action.result = "STR_NOT_ENOUGH_TIME_UNITS";
			_pf->abortPath();
			_parent->popState();
			return;
		}
	}
	Tile *tileBelow = _parent->getSave()->getTile(_unit->getPosition() + Position(0,0,-1));

	if (_unit->isOut())
	{
		_pf->abortPath();
		_parent->popState();
		return;
	}

	if (_unit->getStatus() == STATUS_WALKING || _unit->getStatus() == STATUS_FLYING)
	{
		if ((_parent->getSave()->getTile(_unit->getDestination())->getUnit() == 0) || // next tile must be not occupied
			(_parent->getSave()->getTile(_unit->getDestination())->getUnit() == _unit))
		{
			bool onScreenBoundary = (_unit->getVisible() && _parent->getMap()->getCamera()->isOnScreen(_unit->getPosition(), true, size, true));
			_unit->keepWalking(tileBelow, onScreenBoundary); // advances the phase
			playMovementSound();
		}
		else if (!_falling)
		{
			_unit->lookAt(_unit->getDestination(), (_unit->getTurretType() != -1));	// turn to undiscovered unit
			_pf->abortPath();
		}

		// unit moved from one tile to the other, update the tiles
		if (_unit->getPosition() != _unit->getLastPosition())
		{
			bool largeCheck = true;
			for (int x = size; x >= 0; x--)
			{
				for (int y = size; y >= 0; y--)
				{
					Tile *otherTileBelow = _parent->getSave()->getTile(_unit->getPosition() + Position(x,y,-1));
					if (!_parent->getSave()->getTile(_unit->getPosition() + Position(x,y,0))->hasNoFloor(otherTileBelow) || _unit->getMovementType() == MT_FLY)
						largeCheck = false;
					_parent->getSave()->getTile(_unit->getLastPosition() + Position(x,y,0))->setUnit(0);
				}
			}
			for (int x = size; x >= 0; x--)
			{
				for (int y = size; y >= 0; y--)
				{
					_parent->getSave()->getTile(_unit->getPosition() + Position(x,y,0))->setUnit(_unit, _parent->getSave()->getTile(_unit->getPosition() + Position(x,y,-1)));
				}
			}
			_falling = largeCheck && _unit->getPosition().z != 0 && _unit->getTile()->hasNoFloor(tileBelow) && _unit->getMovementType() != MT_FLY && _unit->getWalkingPhase() == 0;

			if (_falling)
			{
				for (int x = size; x >= 0; --x)
				{
					for (int y = size; y >= 0; --y)
					{
						Tile *otherTileBelow = _parent->getSave()->getTile(_unit->getPosition() + Position(x,y,-1));
						if (otherTileBelow && otherTileBelow->getUnit())
						{
							_falling = false;
							_pf->dequeuePath();
							_parent->getSave()->addFallingUnit(_unit);
							_parent->statePushFront(new UnitFallBState(_parent));
							return;
						}
					}
				}
			}

			if (!_parent->getMap()->getCamera()->isOnScreen(_unit->getPosition(), true, size, false) && _unit->getFaction() != FACTION_PLAYER && _unit->getVisible())
				_parent->getMap()->getCamera()->centerOnPosition(_unit->getPosition());
			// if the unit changed level, camera changes level with
			_parent->getMap()->getCamera()->setViewLevel(_unit->getPosition().z);
		}

		// is the step finished?
		if (_unit->getStatus() == STATUS_STANDING)
		{
			// update the TU display
			_parent->getSave()->getBattleState()->updateSoldierInfo();
			// if the unit burns floortiles, burn floortiles as long as we're not falling
			if (!_falling && (_unit->getSpecialAbility() == SPECAB_BURNFLOOR || _unit->getSpecialAbility() == SPECAB_BURN_AND_EXPLODE))
			{
				_unit->getTile()->ignite(1);
				Position posHere = _unit->getPosition();
				Position voxelHere = (posHere * Position(16,16,24)) + Position(8,8,-(_unit->getTile()->getTerrainLevel()));
				_parent->getTileEngine()->hit(voxelHere, _unit->getBaseStats()->strength, _parent->getMod()->getDamageType(DT_IN), _unit, 0, false);

				if (_unit->getStatus() != STATUS_STANDING) // ie: we burned a hole in the floor and fell through it
				{
					_pf->abortPath();
					return;
				}
			}

			if (_unit->getFaction() != FACTION_PLAYER)
			{
				_unit->setVisible(false);
			}
			// move our personal lighting with us
			_terrain->calculateLighting(LL_UNITS, _unit->getPosition(), 2);
			_terrain->calculateFOV(_unit->getPosition(), 2, false); //update unit visibility for all units which can see last and current position.
			//tile visibility for this unit is handled later.
			unitSpotted = (!_falling && !_action.desperate && _parent->getPanicHandled() && _numUnitsSpotted != _unit->getUnitsSpottedThisTurn().size());

			if (_parent->checkForProximityGrenades(_unit))
			{
				_parent->popState();
				return;
			}
			if (unitSpotted)
			{
				_pf->abortPath();
				_parent->popState();
				return;
			}
			// check for reaction fire
			if (!_falling)
			{
				if (_terrain->checkReactionFire(_unit, _action))
				{
					// unit got fired upon - stop walking
					_pf->abortPath();
					_parent->popState();
					return;
				}
			}
		}
		else if (onScreen)
		{
			// make sure the unit sprites are up to date
			if (_pf->getStrafeMove())
			{
				// This is where we fake out the strafe movement direction so the unit "moonwalks"
				int dirTemp = _unit->getDirection();
				_unit->setDirection(_unit->getFaceDirection());
				//TODO fix moonwalk
				_unit->setDirection(dirTemp);
			}
		}
	}

	// we are just standing around, shouldn't we be walking?
	if (_unit->getStatus() == STATUS_STANDING || _unit->getStatus() == STATUS_PANICKING)
	{
		// check if we did spot new units
		if (unitSpotted && !_action.desperate && _unit->getCharging() == 0 && !_falling)
		{
			if (Options::traceAI) { Log(LOG_INFO) << "Uh-oh! Company!"; }
			_unit->setHiding(false); // clearly we're not hidden now
			postPathProcedures();
			return;
		}

		if (onScreen || _parent->getSave()->getDebugMode())
		{
			setNormalWalkSpeed();
		}
		else
		{
			_parent->setStateInterval(0);
		}
		int dir = _pf->getStartDirection();
		if (_falling)
		{
			dir = Pathfinding::DIR_DOWN;
		}

		if (dir != -1)
		{
			if (_pf->getStrafeMove())
			{
				_unit->setFaceDirection(_unit->getDirection());
			}

			Position destination;
			int tu = _pf->getTUCost(_unit->getPosition(), dir, &destination, _unit, 0, false); // gets tu cost, but also gets the destination position.
			if (_unit->getFaction() == FACTION_HOSTILE &&
				_parent->getSave()->getTile(destination)->getFire() > 0)
			{
				tu -= 32; // we artificially inflate the TU cost by 32 points in getTUCost under these conditions, so we have to deflate it here.
			}
			if (_falling)
			{
				tu = 0;
			}
<<<<<<< HEAD
			int energy = tu / 2;
			if (_action.run)
			{
				tu *= 0.75;
				energy *= 1.5;
			}
=======
			int energy = tu;
>>>>>>> 920bee5d
			if (dir >= Pathfinding::DIR_UP)
			{
				energy = 0;
			}
			else if (_action.run)
			{
				tu *= 0.75;
				energy *= 1.5;
			}
			if (tu > _unit->getTimeUnits())
			{
				if (_parent->getPanicHandled() && tu < 255)
				{
					_action.result = "STR_NOT_ENOUGH_TIME_UNITS";
				}
				_pf->abortPath();
				_parent->popState();
				return;
			}

			if (energy > _unit->getEnergy())
			{
				if (_parent->getPanicHandled())
				{
					_action.result = "STR_NOT_ENOUGH_ENERGY";
				}
				_pf->abortPath();
				_parent->popState();
				return;
			}

			if (_parent->getPanicHandled() && !_falling && _parent->checkReservedTU(_unit, tu, energy) == false)
			{
				_pf->abortPath();
				return;
			}

			// we are looking in the wrong way, turn first (unless strafing)
			// we are not using the turn state, because turning during walking costs no tu
			if (dir != _unit->getDirection() && dir < Pathfinding::DIR_UP && !_pf->getStrafeMove())
			{
				_unit->lookAt(dir);
				return;
			}

			// now open doors (if any)
			if (dir < Pathfinding::DIR_UP)
			{
				int door = _terrain->unitOpensDoor(_unit, false, dir);
				if (door == 3)
				{
					return; // don't start walking yet, wait for the ufo door to open
				}
				if (door == 0)
				{
					_parent->getMod()->getSoundByDepth(_parent->getDepth(), Mod::DOOR_OPEN)->play(-1, _parent->getMap()->getSoundAngle(_unit->getPosition())); // normal door
				}
				if (door == 1)
				{
					_parent->getMod()->getSoundByDepth(_parent->getDepth(), Mod::SLIDING_DOOR_OPEN)->play(-1, _parent->getMap()->getSoundAngle(_unit->getPosition())); // ufo door
					return; // don't start walking yet, wait for the ufo door to open
				}
			}
			for (int x = size; x >= 0; --x)
			{
				for (int y = size; y >= 0; --y)
				{
					BattleUnit* unitInMyWay = _parent->getSave()->getTile(destination + Position(x,y,0))->getUnit();
					BattleUnit* unitBelowMyWay = 0;
					Tile* belowDest = _parent->getSave()->getTile(destination + Position(x,y,-1));
					if (belowDest)
					{
						unitBelowMyWay = belowDest->getUnit();
					}
					// can't walk into units in this tile, or on top of other units sticking their head into this tile
					if (!_falling &&
						((unitInMyWay && unitInMyWay != _unit)
						|| (belowDest && unitBelowMyWay && unitBelowMyWay != _unit &&
						(-belowDest->getTerrainLevel() + unitBelowMyWay->getFloatHeight() + unitBelowMyWay->getHeight())
						>= 28)))  // 4+ voxels poking into the tile above, we don't kick people in the head here at XCom.
					{
						_action.clearTU();
						_pf->abortPath();
						_parent->popState();
						return;
					}
				}
			}
			// now start moving
			dir = _pf->dequeuePath();
			if (_falling)
			{
				dir = Pathfinding::DIR_DOWN;
			}

			if (_unit->spendTimeUnits(tu))
			{
				if (_unit->spendEnergy(energy))
				{
					Tile *tileBelow = _parent->getSave()->getTile(_unit->getPosition() + Position(0,0,-1));
					_unit->startWalking(dir, destination, tileBelow, onScreen);
					_beforeFirstStep = false;
				}
			}
			// make sure the unit sprites are up to date
			if (onScreen)
			{
				if (_pf->getStrafeMove())
				{
					// This is where we fake out the strafe movement direction so the unit "moonwalks"
					int dirTemp = _unit->getDirection();
					_unit->setDirection(_unit->getFaceDirection());
					_unit->setDirection(dirTemp);
				}
			}
		}
		else
		{
			postPathProcedures();
			return;
		}
	}

	// turning during walking costs no tu
	if (_unit->getStatus() == STATUS_TURNING)
	{
		// except before the first step.
		if (_beforeFirstStep)
		{
			_preMovementCost++;
		}

		_unit->turn();

		// calculateFOV is unreliable for setting the unitSpotted bool, as it can be called from various other places
		// in the code, ie: doors opening, and this messes up the result.
		_terrain->calculateFOV(_unit);
		unitSpotted = (!_falling && !_action.desperate && _parent->getPanicHandled() && _numUnitsSpotted != _unit->getUnitsSpottedThisTurn().size());

		if (unitSpotted && !_action.desperate && !_unit->getCharging() && !_falling)
		{
			if (_beforeFirstStep)
			{
				_unit->spendTimeUnits(_preMovementCost);
			}
			if (Options::traceAI) { Log(LOG_INFO) << "Egads! A turn reveals new units! I must pause!"; }
			_unit->setHiding(false); // not hidden, are we...
			_pf->abortPath();
			_unit->abortTurn(); //revert to a standing state.
			_parent->popState();
		}
	}
}

/**
 * Aborts unit walking.
 */
void UnitWalkBState::cancel()
{
	if (_parent->getSave()->getSide() == FACTION_PLAYER && _parent->getPanicHandled())
	_pf->abortPath();
}

/**
 * Handles some calculations when the path is finished.
 */
void UnitWalkBState::postPathProcedures()
{
	_action.clearTU();
	if (_unit->getFaction() != FACTION_PLAYER)
	{
		int dir = _action.finalFacing;
		if (_action.finalAction)
		{
			_unit->dontReselect();
		}
		if (_unit->getCharging() != 0)
		{
			dir = _parent->getTileEngine()->getDirectionTo(_unit->getPosition(), _unit->getCharging()->getPosition());
			if (_parent->getTileEngine()->validMeleeRange(_unit, _action.actor->getCharging(), dir))
			{
				BattleAction action;
				action.actor = _unit;
				action.target = _unit->getCharging()->getPosition();
				action.weapon = _unit->getSpecialWeapon(BT_MELEE);
				action.type = BA_HIT;
				action.targeting = true;
				action.updateTU();
				_unit->setCharging(0);
				_parent->statePushBack(new MeleeAttackBState(_parent, action));
			}
		}
		else if (_unit->isHiding())
		{
			dir = _unit->getDirection() + 4;
			_unit->setHiding(false);
			_unit->dontReselect();
		}
		if (dir != -1)
		{
			if (dir >= 8)
			{
				dir -= 8;
			}
			_unit->lookAt(dir);
			while (_unit->getStatus() == STATUS_TURNING)
			{
				_unit->turn();
				_parent->getTileEngine()->calculateFOV(_unit);
			}
		}
	}
	else if (!_parent->getPanicHandled())
	{
		//todo: set the unit to aggrostate and try to find cover?
		_unit->setTimeUnits(0);
	}

	_terrain->calculateLighting(LL_UNITS, _unit->getPosition());
	_terrain->calculateFOV(_unit);
	if (!_falling)
		_parent->popState();
}

/**
 * Handles some calculations when the walking is finished.
 */
void UnitWalkBState::setNormalWalkSpeed()
{
	if (_unit->getFaction() == FACTION_PLAYER)
		_parent->setStateInterval(Options::battleXcomSpeed);
	else
		_parent->setStateInterval(Options::battleAlienSpeed);
}


/**
 * Handles the stepping sounds.
 */
void UnitWalkBState::playMovementSound()
{
	int size = _unit->getArmor()->getSize() - 1;
	if ((!_unit->getVisible() && !_parent->getSave()->getDebugMode()) || !_parent->getMap()->getCamera()->isOnScreen(_unit->getPosition(), true, size, false)) return;

	if (_unit->getMoveSound() != -1)
	{
		// if a sound is configured in the ruleset, play that one
		if (_unit->getWalkingPhase() == 0)
		{
			_parent->getMod()->getSoundByDepth(_parent->getDepth(), _unit->getMoveSound())->play(-1, _parent->getMap()->getSoundAngle(_unit->getPosition()));
		}
	}
	else
	{
		if (_unit->getStatus() == STATUS_WALKING)
		{
			Tile *tile = _unit->getTile();
			Tile *tileBelow = _parent->getSave()->getTile(tile->getPosition() + Position(0,0,-1));
			// play footstep sound 1
			if (_unit->getWalkingPhase() == 3)
			{
				if (tile->getFootstepSound(tileBelow) > -1)
				{
					_parent->getMod()->getSoundByDepth(_parent->getDepth(), Mod::WALK_OFFSET + (tile->getFootstepSound(tileBelow)*2))->play(-1, _parent->getMap()->getSoundAngle(_unit->getPosition()));
				}
			}
			// play footstep sound 2
			if (_unit->getWalkingPhase() == 7)
			{
				if (tile->getFootstepSound(tileBelow) > -1)
				{
					_parent->getMod()->getSoundByDepth(_parent->getDepth(), 1 + Mod::WALK_OFFSET + (tile->getFootstepSound(tileBelow)*2))->play(-1, _parent->getMap()->getSoundAngle(_unit->getPosition()));
				}
			}
		}
		else if (_unit->getMovementType() == MT_FLY)
		{
			// play default flying sound
			if (_unit->getWalkingPhase() == 1 && !_falling)
			{
				_parent->getMod()->getSoundByDepth(_parent->getDepth(), Mod::FLYING_SOUND)->play(-1, _parent->getMap()->getSoundAngle(_unit->getPosition()));
			}
		}
	}
}

}<|MERGE_RESOLUTION|>--- conflicted
+++ resolved
@@ -279,16 +279,7 @@
 			{
 				tu = 0;
 			}
-<<<<<<< HEAD
 			int energy = tu / 2;
-			if (_action.run)
-			{
-				tu *= 0.75;
-				energy *= 1.5;
-			}
-=======
-			int energy = tu;
->>>>>>> 920bee5d
 			if (dir >= Pathfinding::DIR_UP)
 			{
 				energy = 0;
