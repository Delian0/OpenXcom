/*
 * Copyright 2010-2014 OpenXcom Developers.
 *
 * This file is part of OpenXcom.
 *
 * OpenXcom is free software: you can redistribute it and/or modify
 * it under the terms of the GNU General Public License as published by
 * the Free Software Foundation, either version 3 of the License, or
 * (at your option) any later version.
 *
 * OpenXcom is distributed in the hope that it will be useful,
 * but WITHOUT ANY WARRANTY; without even the implied warranty of
 * MERCHANTABILITY or FITNESS FOR A PARTICULAR PURPOSE.  See the
 * GNU General Public License for more details.
 *
 * You should have received a copy of the GNU General Public License
 * along with OpenXcom.  If not, see <http://www.gnu.org/licenses/>.
 */

#include "UnitWalkBState.h"
#include "ProjectileFlyBState.h"
#include "TileEngine.h"
#include "Pathfinding.h"
#include "BattlescapeState.h"
#include "Map.h"
#include "Camera.h"
#include "BattleAIState.h"
#include "ExplosionBState.h"
#include "../Engine/Game.h"
#include "../Savegame/BattleItem.h"
#include "../Savegame/BattleUnit.h"
#include "../Savegame/SavedBattleGame.h"
#include "../Savegame/Tile.h"
#include "../Resource/ResourcePack.h"
#include "../Ruleset/Ruleset.h"
#include "../Engine/Sound.h"
#include "../Engine/Options.h"
#include "../Ruleset/Armor.h"
#include "../Engine/Logger.h"
#include "../Ruleset/Ruleset.h"
#include "UnitFallBState.h"

namespace OpenXcom
{

/**
 * Sets up an UnitWalkBState.
 * @param parent Pointer to the Battlescape.
 * @param action Pointer to an action.
 */
UnitWalkBState::UnitWalkBState(BattlescapeGame *parent, BattleAction action) : BattleState(parent, action), _unit(0), _pf(0), _terrain(0), _falling(false), _beforeFirstStep(false), _numUnitsSpotted(0), _preMovementCost(0)
{

}

/**
 * Deletes the UnitWalkBState.
 */
UnitWalkBState::~UnitWalkBState()
{

}

/**
 * Initializes the state.
 */
void UnitWalkBState::init()
{
	_unit = _action.actor;
	_numUnitsSpotted = _unit->getUnitsSpottedThisTurn().size();
	setNormalWalkSpeed();
	_pf = _parent->getPathfinding();
	_terrain = _parent->getTileEngine();
	_target = _action.target;
	if (Options::traceAI) { Log(LOG_INFO) << "Walking from: " << _unit->getPosition() << "," << " to " << _target;}
	int dir = _pf->getStartDirection();
	if (!_action.strafe && dir != -1 && dir != _unit->getDirection())
	{
		_beforeFirstStep = true;
	}
}

/**
 * Runs state functionality every cycle.
 */
void UnitWalkBState::think()
{
	bool unitSpotted = false;
	bool onScreen = (_unit->getVisible() && _parent->getMap()->getCamera()->isOnScreen(_unit->getPosition(), true));
	if (_unit->isKneeled())
	{
		if (_parent->kneel(_unit))
		{
			_unit->setCache(0);
			_terrain->calculateFOV(_unit);
			_parent->getMap()->cacheUnit(_unit);
			return;
		}
		else
		{
			_action.result = "STR_NOT_ENOUGH_TIME_UNITS";
			_pf->abortPath();
			_parent->popState();
			return;
		}
	}
	Tile *tileBelow = _parent->getSave()->getTile(_unit->getPosition() + Position(0,0,-1));

	if (_unit->isOut())
	{
		_pf->abortPath();
		_parent->popState();
		return;
	}

	if (_unit->getStatus() == STATUS_WALKING || _unit->getStatus() == STATUS_FLYING)
	{
		if ((_parent->getSave()->getTile(_unit->getDestination())->getUnit() == 0) || // next tile must be not occupied
			(_parent->getSave()->getTile(_unit->getDestination())->getUnit() == _unit))
		{
			_unit->keepWalking(tileBelow, onScreen); // advances the phase
			playMovementSound();
		}
		else if (!_falling)
		{
			_unit->lookAt(_unit->getDestination(), (_unit->getTurretType() != -1));	// turn to undiscovered unit
			_pf->abortPath();
		}

		// unit moved from one tile to the other, update the tiles
		if (_unit->getPosition() != _unit->getLastPosition())
		{
			int size = _unit->getArmor()->getSize() - 1;
			bool largeCheck = true;
			for (int x = size; x >= 0; x--)
			{
				for (int y = size; y >= 0; y--)
				{
					Tile *otherTileBelow = _parent->getSave()->getTile(_unit->getPosition() + Position(x,y,-1));
					if (!_parent->getSave()->getTile(_unit->getPosition() + Position(x,y,0))->hasNoFloor(otherTileBelow) || _unit->getMovementType() == MT_FLY)
						largeCheck = false;
					_parent->getSave()->getTile(_unit->getLastPosition() + Position(x,y,0))->setUnit(0);
				}
			}
			for (int x = size; x >= 0; x--)
			{
				for (int y = size; y >= 0; y--)
				{
					_parent->getSave()->getTile(_unit->getPosition() + Position(x,y,0))->setUnit(_unit, _parent->getSave()->getTile(_unit->getPosition() + Position(x,y,-1)));
				}
			}
			_falling = largeCheck && _unit->getPosition().z != 0 && _unit->getTile()->hasNoFloor(tileBelow) && _unit->getMovementType() != MT_FLY && _unit->getWalkingPhase() == 0;

			if (_falling)
			{
				for (int x = _unit->getArmor()->getSize() - 1; x >= 0; --x)
				{
					for (int y = _unit->getArmor()->getSize() - 1; y >= 0; --y)
					{
						Tile *otherTileBelow = _parent->getSave()->getTile(_unit->getPosition() + Position(x,y,-1));
						if (otherTileBelow && otherTileBelow->getUnit())
						{
							_falling = false;
							_pf->dequeuePath();
							_parent->getSave()->addFallingUnit(_unit);
							_parent->statePushFront(new UnitFallBState(_parent));
							return;
						}
					}
				}
			}

			if (!_parent->getMap()->getCamera()->isOnScreen(_unit->getPosition(), true) && _unit->getFaction() != FACTION_PLAYER && _unit->getVisible())
				_parent->getMap()->getCamera()->centerOnPosition(_unit->getPosition());
			// if the unit changed level, camera changes level with
			_parent->getMap()->getCamera()->setViewLevel(_unit->getPosition().z);
		}

		// is the step finished?
		if (_unit->getStatus() == STATUS_STANDING)
		{
			// update the TU display
			_parent->getSave()->getBattleState()->updateSoldierInfo();
			// if the unit burns floortiles, burn floortiles
			if (_unit->getSpecialAbility() == SPECAB_BURNFLOOR || _unit->getSpecialAbility() == SPECAB_BURN_AND_EXPLODE)
			{
				_unit->getTile()->ignite(1);
				Position here = (_unit->getPosition() * Position(16,16,24)) + Position(8,8,-(_unit->getTile()->getTerrainLevel()));
<<<<<<< HEAD
				_parent->getTileEngine()->hit(here, _unit->getStats()->strength, _parent->getRuleset()->getDamageType(DT_IN), _unit);
=======
				_parent->getTileEngine()->hit(here, _unit->getBaseStats()->strength, DT_IN, _unit);
>>>>>>> e35c00ec
			}

			// move our personal lighting with us
			_terrain->calculateUnitLighting();
			if (_unit->getFaction() != FACTION_PLAYER)
			{
				_unit->setVisible(false);
			}
			_terrain->calculateFOV(_unit->getPosition());
			unitSpotted = (!_falling && !_action.desperate && _parent->getPanicHandled() && _numUnitsSpotted != _unit->getUnitsSpottedThisTurn().size());

			if (_parent->checkForProximityGrenades(_unit))
			{
				_parent->popState();
				return;
			}
			if (unitSpotted)
			{
				_unit->setCache(0);
				_parent->getMap()->cacheUnit(_unit);
				_pf->abortPath();
				_parent->popState();
				return;
			}
			// check for reaction fire
			if (!_falling)
			{
				if (_terrain->checkReactionFire(_unit))
				{
					// unit got fired upon - stop walking
					_unit->setCache(0);
					_parent->getMap()->cacheUnit(_unit);
					_pf->abortPath();
					_parent->popState();
					return;
				}
			}
		}
		else if (onScreen)
		{
			// make sure the unit sprites are up to date
			if (_pf->getStrafeMove())
			{
				// This is where we fake out the strafe movement direction so the unit "moonwalks"
				int dirTemp = _unit->getDirection();
				_unit->setDirection(_unit->getFaceDirection());
				_parent->getMap()->cacheUnit(_unit);
				_unit->setDirection(dirTemp);
			}
			else
			{
				_parent->getMap()->cacheUnit(_unit);
			}
		}
	}

	// we are just standing around, shouldn't we be walking?
	if (_unit->getStatus() == STATUS_STANDING || _unit->getStatus() == STATUS_PANICKING)
	{
		// check if we did spot new units
		if (unitSpotted && !_action.desperate && _unit->getCharging() == 0 && !_falling)
		{
			if (Options::traceAI) { Log(LOG_INFO) << "Uh-oh! Company!"; }
			_unit->setHiding(false); // clearly we're not hidden now
			_parent->getMap()->cacheUnit(_unit);
			postPathProcedures();
			return;
		}

		if (onScreen || _parent->getSave()->getDebugMode())
		{
			setNormalWalkSpeed();
		}
		else
		{
			_parent->setStateInterval(0);
		}
		int dir = _pf->getStartDirection();
		if (_falling)
		{
			dir = Pathfinding::DIR_DOWN;
		}

		if (dir != -1)
		{
			if (_pf->getStrafeMove())
			{
				_unit->setFaceDirection(_unit->getDirection());
			}

			Position destination;
			int tu = _pf->getTUCost(_unit->getPosition(), dir, &destination, _unit, 0, false); // gets tu cost, but also gets the destination position.
			if (_unit->getFaction() == FACTION_HOSTILE &&
				_parent->getSave()->getTile(destination)->getFire() > 0)
			{
				tu -= 32; // we artificially inflate the TU cost by 32 points in getTUCost under these conditions, so we have to deflate it here.
			}
			if (_falling)
			{
				tu = 0;
			}
			int energy = tu;
			if (_action.run)
			{
				tu *= 0.75;
				energy *= 1.5;
			}
			if (dir >= Pathfinding::DIR_UP)
			{
				energy = 0;
			}
			if (tu > _unit->getTimeUnits())
			{
				if (_parent->getPanicHandled() && tu < 255)
				{
					_action.result = "STR_NOT_ENOUGH_TIME_UNITS";
				}
				_pf->abortPath();
				_unit->setCache(0);
				_parent->getMap()->cacheUnit(_unit);
				_parent->popState();
				return;
			}

			if (energy / 2 > _unit->getEnergy())
			{
				if (_parent->getPanicHandled())
				{
					_action.result = "STR_NOT_ENOUGH_ENERGY";
				}
				_pf->abortPath();
				_unit->setCache(0);
				_parent->getMap()->cacheUnit(_unit);
				_parent->popState();
				return;
			}

			if (_parent->getPanicHandled() && _parent->checkReservedTU(_unit, tu) == false)
			{
				_pf->abortPath();
				_unit->setCache(0);
				_parent->getMap()->cacheUnit(_unit);
				return;
			}

			// we are looking in the wrong way, turn first (unless strafing)
			// we are not using the turn state, because turning during walking costs no tu
			if (dir != _unit->getDirection() && dir < Pathfinding::DIR_UP && !_pf->getStrafeMove())
			{
				_unit->lookAt(dir);
				_unit->setCache(0);
				_parent->getMap()->cacheUnit(_unit);
				return;
			}

			// now open doors (if any)
			if (dir < Pathfinding::DIR_UP)
			{
				int door = _terrain->unitOpensDoor(_unit, false, dir);
				if (door == 3)
				{
					return; // don't start walking yet, wait for the ufo door to open
				}
				if (door == 0)
				{
					_parent->getResourcePack()->getSoundByDepth(_parent->getDepth(), ResourcePack::DOOR_OPEN)->play(-1, _parent->getMap()->getSoundAngle(_unit->getPosition())); // normal door
				}
				if (door == 1)
				{
					_parent->getResourcePack()->getSoundByDepth(_parent->getDepth(), ResourcePack::SLIDING_DOOR_OPEN)->play(-1, _parent->getMap()->getSoundAngle(_unit->getPosition())); // ufo door
					return; // don't start walking yet, wait for the ufo door to open
				}
			}
			for (int x = _unit->getArmor()->getSize() - 1; x >= 0; --x)
			{
				for (int y = _unit->getArmor()->getSize() - 1; y >= 0; --y)
				{
					BattleUnit* unitInMyWay = _parent->getSave()->getTile(destination + Position(x,y,0))->getUnit();
					BattleUnit* unitBelowMyWay = 0;
					Tile* belowDest = _parent->getSave()->getTile(destination + Position(x,y,-1));
					if (belowDest)
					{
						unitBelowMyWay = belowDest->getUnit();
					}
					// can't walk into units in this tile, or on top of other units sticking their head into this tile
					if (!_falling &&
						((unitInMyWay && unitInMyWay != _unit)
						|| (belowDest && unitBelowMyWay && unitBelowMyWay != _unit &&
						(-belowDest->getTerrainLevel() + unitBelowMyWay->getFloatHeight() + unitBelowMyWay->getHeight())
						>= 28)))  // 4+ voxels poking into the tile above, we don't kick people in the head here at XCom.
					{
						_action.TU = 0;
						_pf->abortPath();
						_unit->setCache(0);
						_parent->getMap()->cacheUnit(_unit);
						_parent->popState();
						return;
					}
				}
			}
			// now start moving
			dir = _pf->dequeuePath();
			if (_falling)
			{
				dir = Pathfinding::DIR_DOWN;
			}

			if (_unit->spendTimeUnits(tu))
			{
				if (_unit->spendEnergy(energy))
				{
					Tile *tileBelow = _parent->getSave()->getTile(_unit->getPosition() + Position(0,0,-1));
					_unit->startWalking(dir, destination, tileBelow, onScreen);
					_beforeFirstStep = false;
				}
			}
			// make sure the unit sprites are up to date
			if (onScreen)
			{
				if (_pf->getStrafeMove())
				{
					// This is where we fake out the strafe movement direction so the unit "moonwalks"
					int dirTemp = _unit->getDirection();
					_unit->setDirection(_unit->getFaceDirection());
					_unit->setDirection(dirTemp);
				}
				_parent->getMap()->cacheUnit(_unit);
			}
		}
		else
		{
			postPathProcedures();
			return;
		}
	}

	// turning during walking costs no tu
	if (_unit->getStatus() == STATUS_TURNING)
	{
		// except before the first step.
		if (_beforeFirstStep)
		{
			_preMovementCost++;
		}

		_unit->turn();

		// calculateFOV is unreliable for setting the unitSpotted bool, as it can be called from various other places
		// in the code, ie: doors opening, and this messes up the result.
		_terrain->calculateFOV(_unit);
		unitSpotted = (!_falling && !_action.desperate && _parent->getPanicHandled() && _numUnitsSpotted != _unit->getUnitsSpottedThisTurn().size());

		// make sure the unit sprites are up to date
		_unit->setCache(0);
		_parent->getMap()->cacheUnit(_unit);

		if (unitSpotted && !_action.desperate && !_unit->getCharging() && !_falling)
		{
			if (_beforeFirstStep)
			{
				_unit->spendTimeUnits(_preMovementCost);
			}
			if (Options::traceAI) { Log(LOG_INFO) << "Egads! A turn reveals new units! I must pause!"; }
			_unit->setHiding(false); // not hidden, are we...
			_pf->abortPath();
			_unit->abortTurn(); //revert to a standing state.
			_unit->setCache(0);
			_parent->getMap()->cacheUnit(_unit);
			_parent->popState();
		}
	}
}

/**
 * Aborts unit walking.
 */
void UnitWalkBState::cancel()
{
	if (_parent->getSave()->getSide() == FACTION_PLAYER && _parent->getPanicHandled())
	_pf->abortPath();
}

/**
 * Handles some calculations when the path is finished.
 */
void UnitWalkBState::postPathProcedures()
{
	_action.TU = 0;
	if (_unit->getFaction() != FACTION_PLAYER)
	{
		int dir = _action.finalFacing;
		if (_action.finalAction)
		{
			_unit->dontReselect();
		}
		if (_unit->getCharging() != 0)
		{
			dir = _parent->getTileEngine()->getDirectionTo(_unit->getPosition(), _unit->getCharging()->getPosition());
			if (_parent->getTileEngine()->validMeleeRange(_unit, _action.actor->getCharging(), dir))
			{
				BattleAction action;
				action.actor = _unit;
				action.target = _unit->getCharging()->getPosition();
				action.weapon = _unit->getMainHandWeapon();
				action.type = BA_HIT;
				bool remove = action.weapon->getRules()->getType() != _unit->getMeleeWeapon();
				if (remove)
				{
					action.weapon = new BattleItem(_parent->getRuleset()->getItem(_unit->getMeleeWeapon()), _parent->getSave()->getCurrentItemId());
					action.weapon->setOwner(_unit);
				}
				action.TU = _unit->getActionTUs(action.type, action.weapon);
				action.targeting = true;
				_unit->setCharging(0);
				_parent->statePushBack(new ProjectileFlyBState(_parent, action));
				if (remove)
				{
					_parent->getSave()->removeItem(action.weapon);
				}
			}
		}
		else if (_unit->isHiding())
		{
			dir = _unit->getDirection() + 4;
			_unit->setHiding(false);
			_unit->dontReselect();
		}
		if (dir != -1)
		{
			if (dir >= 8)
			{
				dir -= 8;
			}
			_unit->lookAt(dir);
			while (_unit->getStatus() == STATUS_TURNING)
			{
				_unit->turn();
				_parent->getTileEngine()->calculateFOV(_unit);
			}
		}
	}
	else if (!_parent->getPanicHandled())
	{
		//todo: set the unit to aggrostate and try to find cover?
		_unit->setTimeUnits(0);
	}

	_unit->setCache(0);
	_terrain->calculateUnitLighting();
	_terrain->calculateFOV(_unit);
	_parent->getMap()->cacheUnit(_unit);
	if (!_falling)
		_parent->popState();
}

/**
 * Handles some calculations when the walking is finished.
 */
void UnitWalkBState::setNormalWalkSpeed()
{
	if (_unit->getFaction() == FACTION_PLAYER)
		_parent->setStateInterval(Options::battleXcomSpeed);
	else
		_parent->setStateInterval(Options::battleAlienSpeed);
}


/**
 * Handles the stepping sounds.
 */
void UnitWalkBState::playMovementSound()
{
	if ((!_unit->getVisible() && !_parent->getSave()->getDebugMode()) || !_parent->getMap()->getCamera()->isOnScreen(_unit->getPosition(), true)) return;

	if (_unit->getMoveSound() != -1)
	{
		// if a sound is configured in the ruleset, play that one
		if (_unit->getWalkingPhase() == 0)
		{
			_parent->getResourcePack()->getSoundByDepth(_parent->getDepth(), _unit->getMoveSound())->play(-1, _parent->getMap()->getSoundAngle(_unit->getPosition()));
		}
	}
	else
	{
		if (_unit->getStatus() == STATUS_WALKING)
		{
			Tile *tile = _unit->getTile();
			Tile *tileBelow = _parent->getSave()->getTile(tile->getPosition() + Position(0,0,-1));
			// play footstep sound 1
			if (_unit->getWalkingPhase() == 3)
			{
				if (tile->getFootstepSound(tileBelow) > -1)
				{
					_parent->getResourcePack()->getSoundByDepth(_parent->getDepth(), ResourcePack::WALK_OFFSET + (tile->getFootstepSound(tileBelow)*2))->play(-1, _parent->getMap()->getSoundAngle(_unit->getPosition()));
				}
			}
			// play footstep sound 2
			if (_unit->getWalkingPhase() == 7)
			{
				if (tile->getFootstepSound(tileBelow) > -1)
				{
					_parent->getResourcePack()->getSoundByDepth(_parent->getDepth(), 1 + ResourcePack::WALK_OFFSET + (tile->getFootstepSound(tileBelow)*2))->play(-1, _parent->getMap()->getSoundAngle(_unit->getPosition()));
				}
			}
		}
		else
		{
			// play default flying sound
			if (_unit->getWalkingPhase() == 1 && !_falling)
			{
				_parent->getResourcePack()->getSoundByDepth(_parent->getDepth(), ResourcePack::FLYING_SOUND)->play(-1, _parent->getMap()->getSoundAngle(_unit->getPosition()));
			}
		}
	}
}

}<|MERGE_RESOLUTION|>--- conflicted
+++ resolved
@@ -186,11 +186,7 @@
 			{
 				_unit->getTile()->ignite(1);
 				Position here = (_unit->getPosition() * Position(16,16,24)) + Position(8,8,-(_unit->getTile()->getTerrainLevel()));
-<<<<<<< HEAD
-				_parent->getTileEngine()->hit(here, _unit->getStats()->strength, _parent->getRuleset()->getDamageType(DT_IN), _unit);
-=======
-				_parent->getTileEngine()->hit(here, _unit->getBaseStats()->strength, DT_IN, _unit);
->>>>>>> e35c00ec
+				_parent->getTileEngine()->hit(here, _unit->getBaseStats()->strength, _parent->getRuleset()->getDamageType(DT_IN), _unit);
 			}
 
 			// move our personal lighting with us
@@ -496,20 +492,10 @@
 				action.target = _unit->getCharging()->getPosition();
 				action.weapon = _unit->getMainHandWeapon();
 				action.type = BA_HIT;
-				bool remove = action.weapon->getRules()->getType() != _unit->getMeleeWeapon();
-				if (remove)
-				{
-					action.weapon = new BattleItem(_parent->getRuleset()->getItem(_unit->getMeleeWeapon()), _parent->getSave()->getCurrentItemId());
-					action.weapon->setOwner(_unit);
-				}
 				action.TU = _unit->getActionTUs(action.type, action.weapon);
 				action.targeting = true;
 				_unit->setCharging(0);
 				_parent->statePushBack(new ProjectileFlyBState(_parent, action));
-				if (remove)
-				{
-					_parent->getSave()->removeItem(action.weapon);
-				}
 			}
 		}
 		else if (_unit->isHiding())
