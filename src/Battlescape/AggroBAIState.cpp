--- conflicted
+++ resolved
@@ -337,7 +337,6 @@
 	if (_traceAI && _aggroTarget) { Log(LOG_INFO) << "CHARGE!"; }
 }
 
-<<<<<<< HEAD
 /*	psionic targetting: pick from any of the "exposed" units.
  *	exposed means they have been previously spotted, and are therefore "known" to the AI,
  *	regardless of whether we can see them or not, because we're psychic.
@@ -359,12 +358,6 @@
 				+ 55;
 
 			if (chanceToAttackMe > chanceToAttack)
-=======
-				PathDirection = _game->getPathfinding()->dequeuePath();
-			}
-			action->target = action->waypoints.front();
-			if((int) action->waypoints.size() > 6 + (action->diff * 2) || LastWayPoint != _aggroTarget->getPosition())
->>>>>>> 9fbc99bc
 			{
 				chanceToAttack = chanceToAttackMe;
 				_aggroTarget = *i;
@@ -448,42 +441,7 @@
 				_game->getPathfinding()->calculate(_unit, (*j)->getPosition(), *j, -1);
 				if (_game->getPathfinding()->getStartDirection() != -1 && explosiveEfficacy((*j)->getPosition(), _unit, (_unit->getMainHandWeapon()->getAmmoItem()->getRules()->getPower()/20)+1, action->diff))
 				{
-<<<<<<< HEAD
 					_aggroTarget = *j;
-=======
-					takeCover = true;
-					int distance = 200;
-					int size = action->actor->getArmor()->getSize();
-					int targetsize = _aggroTarget->getArmor()->getSize();
-					
-					for (int x = 0 - size; x <= targetsize; ++x)
-					{
-						for (int y = 0 - size; y <= targetsize; ++y)
-						{
-							if (!(x == 0 && y == 0))
-							{
-								Position checkPath = _aggroTarget->getPosition() + Position (x, y, 0);
-								_game->getPathfinding()->calculate(action->actor, checkPath, 0);
-								int newDistance = _game->getTileEngine()->distance(action->actor->getPosition(), checkPath);
-								bool valid = _game->getTileEngine()->validMeleeRange(checkPath, -1, action->actor->getArmor()->getSize(), action->actor->getHeight(), _aggroTarget);
-								bool fitHere = _game->setUnitPosition(_unit, checkPath, true);
-								
-								if (_game->getPathfinding()->getStartDirection() != -1  &&  valid && fitHere &&
-									newDistance < distance)
-								{
-									// CHAAAAAAARGE!
-									if (traceAI) { Log(LOG_INFO) << "CHAAAAAAARGE!" << " -> " << checkPath.x << "," << checkPath.y; }
-									action->target = checkPath;
-									action->type = BA_WALK;
-									_charge = true;
-									_unit->setCharging(_aggroTarget);
-									distance = newDistance;
-								}
-								_game->getPathfinding()->abortPath();
-							}
-						}
-					}
->>>>>>> 9fbc99bc
 				}
 				_game->getPathfinding()->abortPath();
 			}
@@ -536,7 +494,7 @@
 			PathDirection = _game->getPathfinding()->dequeuePath();
 		}
 		action->target = action->waypoints.front();
-		if( action->waypoints.size() > 6 + (action->diff * 2) || LastWayPoint != _aggroTarget->getPosition())
+		if ((int) action->waypoints.size() > 6 + (action->diff * 2) || LastWayPoint != _aggroTarget->getPosition())
 		{
 			action->type = BA_RETHINK;
 		}
@@ -603,7 +561,6 @@
 			// do we have enough TUs to prime and throw the grenade?
 			if (tu <= _unit->getStats()->tu)
 			{
-<<<<<<< HEAD
 				// are we within range?
 				if (ProjectileFlyBState::validThrowRange(action))
 				{
@@ -628,8 +585,6 @@
 	_unit->_hidingForTurn = true;
 	int tries = -1;
 	bool coverFound = false;
-	int x_search_sign = RNG::generate(0, 1) ? 1 : -1; // randomize the direction of the search for lack of a better heuristic
-	int y_search_sign = RNG::generate(0, 1) ? 1 : -1;
 	int dx = _unit->getPosition().x - _aggroTarget->getPosition().x; // 2d vector in the direction away from the aggro target
 	int dy = _unit->getPosition().y - _aggroTarget->getPosition().y;
 	int dist = _game->getTileEngine()->distance(_unit->getPosition(), _aggroTarget->getPosition());
@@ -638,23 +593,6 @@
 	runOffset.x = (dx * 5) / dist;
 	runOffset.y = (dy * 5) / dist;
 	runOffset.z = 0;
-=======
-				// the idea is to check within a 11x11 tile square for a tile which is not seen by our aggroTarget
-				// if there is no such tile, we run away from the target.
-				action->type = BA_WALK;
-				int currentTilePreference = _unit->_hidingForTurn ? action->number * 5 : 0;
-				_unit->_hidingForTurn = true;
-				int tries = 0;
-				bool coverFound = false;
-				int dx = _unit->getPosition().x - _aggroTarget->getPosition().x; // 2d vector in the direction away from the aggro target
-				int dy = _unit->getPosition().y - _aggroTarget->getPosition().y;
-				int dist = _game->getTileEngine()->distance(_unit->getPosition(), _aggroTarget->getPosition());
-                dist = dist ? dist : 1; // division by zero paranoia
-				Position runOffset;
-				runOffset.x = (dx * 5) / dist;
-				runOffset.y = (dy * 5) / dist;
-				runOffset.z = 0;
->>>>>>> 9fbc99bc
 				
 	int bestTileScore = -100000;
 	int score = -100000;
@@ -667,7 +605,6 @@
 	bool traceSpammed = false;
 	const bool civ = _unit->getFaction() == FACTION_NEUTRAL;
 				
-<<<<<<< HEAD
 	// weights of various factors in choosing a tile to which to withdraw
 	const int EXPOSURE_PENALTY = civ ? 20 : -20;
 	const int WINDOW_PENALTY = 30;
@@ -691,35 +628,6 @@
 		tries++;
 		if (civ) tries += 9; // civilians shouldn't have any tactical sense anyway so save some CPU cycles here
 		action->target = _unit->getPosition() + runOffset; // start looking in a direction away from the enemy
-=======
-				// weights of various factors in choosing a tile to which to withdraw
-				const int EXPOSURE_PENALTY = 20;
-				const int WINDOW_PENALTY = 30;
-				const int WALL_BONUS = 1;
-				const int FIRE_PENALTY = 40;
-				const int SMOKE_PENALTY = 5;
-				const int OVERREACH_PENALTY = EXPOSURE_PENALTY*3;
-				const int MELEE_TUNNELVISION_BONUS = 20;
-				const int DIRECT_PATH_PENALTY = 10;
-				const int DIRECT_PATH_TO_TARGET_PENALTY = 30;
-				const int BASE_SYSTEMATIC_SUCCESS = 100;
-				const int BASE_DESPERATE_SUCCESS = 110;
-				const int FAST_PASS_THRESHOLD = 100; // a score that's good engouh to quit the while loop early; it's subjective, hand-tuned and may need tweaking
-				const int MAX_ALLY_DISTANCE = 25; // distance^2 actually
-				const int MIN_ALLY_DISTANCE = 4; // don't clump up too much and get grenaded, OK?
-				const int ALLY_BONUS = 4;
-				const int SOLDIER_PROXIMITY_BASE_PENALTY = 100; // this is divided by distance^2 to nearest soldier
-
-				while (tries < 150 && !coverFound)
-				{
-					tries++;
-					action->target = _unit->getPosition() + runOffset; // start looking in a direction away from the enemy
-					
-					if (!_game->getTile(action->target))
-					{
-						action->target = _unit->getPosition(); // cornered at the edge of the map perhaps? 
-					}
->>>>>>> 9fbc99bc
 					
 		if (!_game->getTile(action->target))
 		{
