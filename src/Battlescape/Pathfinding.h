--- conflicted
+++ resolved
@@ -81,14 +81,13 @@
 	~Pathfinding();
 	/// Calculates the shortest path.
 	void calculate(BattleUnit *unit, Position endPosition, BattleUnit *missileTarget = 0, int maxTUCost = 1000);
-<<<<<<< HEAD
 
 	/**
 	 * Converts direction to a vector. Direction starts north = 0 and goes clockwise.
 	 * @param direction Source direction.
 	 * @param vector Pointer to a position (which acts as a vector).
 	 */
-	static void directionToVector(const int direction, Position *vector)
+	static void directionToVector(int direction, Position *vector)
 	{
 		vector->x = dir_x[direction];
 		vector->y = dir_y[direction];
@@ -112,12 +111,6 @@
 			}
 		}
 	}
-=======
-	/// Converts direction to a vector.
-	static void directionToVector(int direction, Position *vector);
-	/// Converts a vector to a direction.
-	static void vectorToDirection(const Position &vector, int &dir);
->>>>>>> 2e8f569f
 	/// Checks whether a path is ready and gives the first direction.
 	int getStartDirection() const;
 	/// Dequeues a direction.
