#pragma once
/*
 * Copyright 2010-2016 OpenXcom Developers.
 *
 * This file is part of OpenXcom.
 *
 * OpenXcom is free software: you can redistribute it and/or modify
 * it under the terms of the GNU General Public License as published by
 * the Free Software Foundation, either version 3 of the License, or
 * (at your option) any later version.
 *
 * OpenXcom is distributed in the hope that it will be useful,
 * but WITHOUT ANY WARRANTY; without even the implied warranty of
 * MERCHANTABILITY or FITNESS FOR A PARTICULAR PURPOSE.  See the
 * GNU General Public License for more details.
 *
 * You should have received a copy of the GNU General Public License
 * along with OpenXcom.  If not, see <http://www.gnu.org/licenses/>.
 */
#include <vector>
#include "Position.h"
#include "PathfindingNode.h"
#include "../Mod/MapData.h"

namespace OpenXcom
{

class SavedBattleGame;
class Tile;
class BattleUnit;
struct BattleActionCost;

/**
 * A utility class that calculates the shortest path between two points on the battlescape map.
 */
class Pathfinding
{
private:
	constexpr static int dir_max = 10;
	constexpr static int dir_x[dir_max] = {  0, +1, +1, +1,  0, -1, -1, -1,  0,  0};
	constexpr static int dir_y[dir_max] = { -1, -1,  0, +1, +1, +1,  0, -1,  0,  0};
	constexpr static int dir_z[dir_max] = {  0,  0,  0,  0,  0,  0,  0,  0, +1, -1};

	SavedBattleGame *_save;
	std::vector<PathfindingNode> _nodes;
	int _size;
	BattleUnit *_unit;
	bool _pathPreviewed;
	bool _strafeMove;
	int _totalTUCost;
	bool _modifierUsed;
	MovementType _movementType;
	/// Gets the node at certain position.
	PathfindingNode *getNode(Position pos);
	/// Determines whether a tile blocks a certain movementType.
	bool isBlocked(Tile *tile, const int part, BattleUnit *missileTarget, int bigWallExclusion = -1) const;
	/// Tries to find a straight line path between two positions.
	bool bresenhamPath(Position origin, Position target, BattleUnit *missileTarget, bool sneak = false, int maxTUCost = 1000);
	/// Tries to find a path between two positions.
	bool aStarPath(Position origin, Position target, BattleUnit *missileTarget, bool sneak = false, int maxTUCost = 1000);
	/// Determines whether a unit can fall down from this tile.
	bool canFallDown(Tile *destinationTile) const;
	/// Determines whether a unit can fall down from this tile.
	bool canFallDown(Tile *destinationTile, int size) const;
	std::vector<int> _path;
public:
	/// Determines whether the unit is going up a stairs.
	bool isOnStairs(Position startPosition, Position endPosition) const;
	/// Determines whether or not movement between starttile and endtile is possible in the direction.
	bool isBlocked(Tile *startTile, Tile *endTile, const int direction, BattleUnit *missileTarget);
	static const int DIR_UP = 8;
	static const int DIR_DOWN = 9;
	enum bigWallTypes{ BLOCK = 1, BIGWALLNESW, BIGWALLNWSE, BIGWALLWEST, BIGWALLNORTH, BIGWALLEAST, BIGWALLSOUTH, BIGWALLEASTANDSOUTH, BIGWALLWESTANDNORTH};
	static const int O_BIGWALL = -1;
	static int red;
	static int green;
	static int yellow;
	/// Creates a new Pathfinding class.
	Pathfinding(SavedBattleGame *save);
	/// Cleans up the Pathfinding.
	~Pathfinding();
	/// Calculates the shortest path.
	void calculate(BattleUnit *unit, Position endPosition, BattleUnit *missileTarget = 0, int maxTUCost = 1000);
<<<<<<< HEAD

	/**
	 * Converts direction to a vector. Direction starts north = 0 and goes clockwise.
	 * @param direction Source direction.
	 * @param vector Pointer to a position (which acts as a vector).
	 */
	static void directionToVector(int direction, Position *vector)
	{
		vector->x = dir_x[direction];
		vector->y = dir_y[direction];
		vector->z = dir_z[direction];
	}

	/**
	 * Converts direction to a vector. Direction starts north = 0 and goes clockwise.
	 * @param vector Pointer to a position (which acts as a vector).
	 * @param dir Resulting direction.
	 */
	static void vectorToDirection(const Position &vector, int &dir)
	{
		dir = -1;
		for (int i = 0; i < 8; ++i)
		{
			if (dir_x[i] == vector.x && dir_y[i] == vector.y)
			{
				dir = i;
				return;
			}
		}
	}
=======
	/// Converts direction to a vector.
	static void directionToVector(int direction, Position *vector);
	/// Converts a vector to a direction.
	static void vectorToDirection(Position vector, int &dir);
>>>>>>> 70dd14e4
	/// Checks whether a path is ready and gives the first direction.
	int getStartDirection() const;
	/// Dequeues a direction.
	int dequeuePath();
	/// Gets the TU cost to move from 1 tile to the other.
	int getTUCost(Position startPosition, int direction, Position *endPosition, BattleUnit *unit, BattleUnit *target, bool missile);
	/// Aborts the current path.
	void abortPath();
	/// Gets the strafe move setting.
	bool getStrafeMove() const;
	/// Checks, for the up/down button, if the movement is valid.
	bool validateUpDown(BattleUnit *bu, const Position& startPosition, const int direction, bool missile = false) const;
	/// Previews the path.
	bool previewPath(bool bRemove = false);
	/// Removes the path preview.
	bool removePreview();
	/// Sets _unit in order to abuse low-level pathfinding functions from outside the class.
	void setUnit(BattleUnit *unit);
	/// Gets all reachable tiles, based on cost.
	std::vector<int> findReachable(BattleUnit *unit, const BattleActionCost &cost);
	/// Gets _totalTUCost; finds out whether we can hike somewhere in this turn or not.
	int getTotalTUCost() const { return _totalTUCost; }
	/// Gets the path preview setting.
	bool isPathPreviewed() const;
	/// Gets the modifier setting.
	bool isModifierUsed() const;
	/// Gets a reference to the path.
	const std::vector<int> &getPath() const;
	/// Makes a copy to the path.
	std::vector<int> copyPath() const;
};

}<|MERGE_RESOLUTION|>--- conflicted
+++ resolved
@@ -81,7 +81,6 @@
 	~Pathfinding();
 	/// Calculates the shortest path.
 	void calculate(BattleUnit *unit, Position endPosition, BattleUnit *missileTarget = 0, int maxTUCost = 1000);
-<<<<<<< HEAD
 
 	/**
 	 * Converts direction to a vector. Direction starts north = 0 and goes clockwise.
@@ -112,12 +111,6 @@
 			}
 		}
 	}
-=======
-	/// Converts direction to a vector.
-	static void directionToVector(int direction, Position *vector);
-	/// Converts a vector to a direction.
-	static void vectorToDirection(Position vector, int &dir);
->>>>>>> 70dd14e4
 	/// Checks whether a path is ready and gives the first direction.
 	int getStartDirection() const;
 	/// Dequeues a direction.
