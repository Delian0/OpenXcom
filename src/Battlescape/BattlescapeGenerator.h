--- conflicted
+++ resolved
@@ -166,14 +166,10 @@
 	/// Generates an inventory battlescape.
 	void runInventory(Craft *craft);
 	/// Sets up the objectives for the map.
-<<<<<<< HEAD
 	void setupObjectives(const AlienDeployment *ruleDeploy);
-=======
-	void setupObjectives(AlienDeployment *ruleDeploy);
 	// Autoequip a set of units
 	static void autoEquip(std::vector<BattleUnit*> units, Mod *mod, SavedBattleGame *addToSave, std::vector<BattleItem*> *craftInv,
 		RuleInventory *groundRuleInv, int worldShade, bool allowAutoLoadout, bool overrideEquipmentLayout);
->>>>>>> 8c63973c
 };
 
 }