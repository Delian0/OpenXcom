/*
 * Copyright 2010-2014 OpenXcom Developers.
 *
 * This file is part of OpenXcom.
 *
 * OpenXcom is free software: you can redistribute it and/or modify
 * it under the terms of the GNU General Public License as published by
 * the Free Software Foundation, either version 3 of the License, or
 * (at your option) any later version.
 *
 * OpenXcom is distributed in the hope that it will be useful,
 * but WITHOUT ANY WARRANTY; without even the implied warranty of
 * MERCHANTABILITY or FITNESS FOR A PARTICULAR PURPOSE.  See the
 * GNU General Public License for more details.
 *
 * You should have received a copy of the GNU General Public License
 * along with OpenXcom.  If not, see <http://www.gnu.org/licenses/>.
 */
#ifndef OPENXCOM_INVENTORY_H
#define OPENXCOM_INVENTORY_H

#include "../Engine/InteractiveSurface.h"
#include <map>
#include <string>

namespace OpenXcom
{

class RuleInventory;
class Game;
class WarningMessage;
class BattleItem;
class BattleUnit;
class NumberText;

/**
 * Interactive view of an inventory.
 * Lets the player view and manage a soldier's equipment.
 */
class Inventory : public InteractiveSurface
{
private:
	Game *_game;
	Surface *_grid, *_items, *_selection;
	WarningMessage *_warning;
	BattleUnit *_selUnit;
	BattleItem *_selItem;
<<<<<<< HEAD
	bool _tu, _base;
=======
	BattleItem *_mouseOverItem;
	bool _tu;
>>>>>>> 6082802d
	int _groundOffset;
	std::map<int, std::map<int, int> > _stackLevel;
	NumberText *_stackNumber;

	/// Moves an item to a specified slot.
	void moveItem(BattleItem *item, RuleInventory *slot, int x, int y);
	/// Gets the slot in the specified position.
	RuleInventory *getSlotInPosition(int *x, int *y) const;
public:
	/// Creates a new inventory view at the specified position and size.
	Inventory(Game *game, int width, int height, int x = 0, int y = 0, bool base = false);
	/// Cleans up the inventory.
	~Inventory();
	/// Sets the inventory's palette.
	void setPalette(SDL_Color *colors, int firstcolor = 0, int ncolors = 256);
	/// Sets the inventory's Time Unit mode.
	void setTuMode(bool tu);
	/// Sets the inventory's selected unit.
	void setSelectedUnit(BattleUnit *unit);
	/// Draws the inventory.
	void draw();
	/// Draws the inventory grid.
	void drawGrid();
	/// Draws the inventory items.
	void drawItems();
	/// Gets the currently selected item.
	BattleItem *getSelectedItem() const;
	/// Sets the currently selected item.
	void setSelectedItem(BattleItem *item);
	/// Gets the mouse over item.
	BattleItem *getMouseOverItem() const;
	/// Sets the mouse over item.
	void setMouseOverItem(BattleItem *item);
	/// Handles timers.
	void think();
	/// Blits the inventory onto another surface.
	void blit(Surface *surface);
	/// Special handling for mouse hovers.
	void mouseOver(Action *action, State *state);
	/// Special handling for mouse clicks.
	void mouseClick(Action *action, State *state);
	/// Unloads the selected weapon.
	bool unload();
	/// Arranges items on the ground.
	void arrangeGround(bool alterOffset = true);
	/// Attempts to place an item in an inventory slot.
	bool fitItem(RuleInventory *newSlot, BattleItem *item, std::string &warning);
	/// Checks if two items can be stacked on one another.
	bool canBeStacked(BattleItem *itemA, BattleItem *itemB);
	/// Checks for item overlap.
	static bool overlapItems(BattleUnit *unit, BattleItem *item, RuleInventory *slot, int x = 0, int y = 0);
};

}

#endif<|MERGE_RESOLUTION|>--- conflicted
+++ resolved
@@ -45,12 +45,8 @@
 	WarningMessage *_warning;
 	BattleUnit *_selUnit;
 	BattleItem *_selItem;
-<<<<<<< HEAD
 	bool _tu, _base;
-=======
 	BattleItem *_mouseOverItem;
-	bool _tu;
->>>>>>> 6082802d
 	int _groundOffset;
 	std::map<int, std::map<int, int> > _stackLevel;
 	NumberText *_stackNumber;
