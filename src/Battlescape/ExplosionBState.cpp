--- conflicted
+++ resolved
@@ -50,13 +50,12 @@
  * @param lowerWeapon Whether the unit causing this explosion should now lower their weapon.
  * @param range Distance between weapon and target.
  */
-<<<<<<< HEAD
-ExplosionBState::ExplosionBState(BattlescapeGame *parent, Position center, BattleActionType action, BattleItem *item, BattleUnit *unit, Tile *tile, bool lowerWeapon, int range) : BattleState(parent), _action(action), _unit(unit), _center(center), _item(item), _damageType(), _tile(tile), _power(0), _radius(6), _range(range), _areaOfEffect(false), _lowerWeapon(lowerWeapon), _pistolWhip(false), _hit(false)
-=======
-ExplosionBState::ExplosionBState(BattlescapeGame *parent, Position center, BattleItem *item, BattleUnit *unit, Tile *tile, bool lowerWeapon, bool cosmetic) : BattleState(parent), _unit(unit), _center(center), _item(item), _tile(tile), _power(0), _areaOfEffect(false), _lowerWeapon(lowerWeapon), _cosmetic(cosmetic)
->>>>>>> ca592762
-{
-
+ExplosionBState::ExplosionBState(BattlescapeGame *parent, Position center, BattleActionType action, BattleItem *item, BattleUnit *unit, Tile *tile, bool lowerWeapon, int range) : BattleState(parent), _unit(unit), _center(center), _item(item), _damageType(), _tile(tile), _power(0), _radius(6), _range(range), _areaOfEffect(false), _lowerWeapon(lowerWeapon), _pistolWhip(false), _hit(false)
+{
+	_action.type = action;
+	_action.weapon = item;
+	_action.actor = unit;
+	_action.target = center.toTile();
 }
 
 /**
@@ -75,15 +74,14 @@
 void ExplosionBState::init()
 {
 	BattleType type = BT_NONE;
-	BattleActionType action = _action;
+	BattleActionType action = _action.type;
 	if (_item)
 	{
 		type = _item->getRules()->getBattleType();
 		_power = _item->getRules()->getPower();
-<<<<<<< HEAD
 		_damageType = _item->getRules()->getDamageType();
 		_radius = _item->getRules()->getExplosionRadius();
-		// getCurrentAction() only works for player actions: aliens cannot melee attack with rifle butts.
+
 		_pistolWhip = (type != BT_MELEE && action == BA_HIT);
 		if (_pistolWhip)
 		{
@@ -92,11 +90,6 @@
 			_radius = 0;
 		}
 		else
-=======
-
-		// this usually only applies to melee, but as a concession for modders i'll leave it here in case they wanna make bows or something.
-		if (_item->getRules()->isStrengthApplied())
->>>>>>> ca592762
 		{
 			// since melee aliens don't use a conventional weapon type, we use their strength instead.
 			_power += _item->getRules()->getPowerBonus(_unit);
@@ -105,12 +98,7 @@
 
 		if (type == BT_PSIAMP)
 		{
-			BattleAction ba;
-			ba.type = _action;
-			ba.actor = _unit;
-			ba.target = _center.toTile();
-			ba.weapon = _item;
-			if (!_parent->psiAttack(&ba) || action != BA_USE)
+			if (!_parent->psiAttack(&_action) || action != BA_USE)
 			{
 				_power = 0;
 			}
@@ -118,12 +106,8 @@
 
 		_areaOfEffect = type != BT_MELEE &&
 						_item->getRules()->getExplosionRadius() != 0 &&
-<<<<<<< HEAD
 						(type != BT_PSIAMP || action == BA_USE) &&
 						!_pistolWhip;
-=======
-						!_cosmetic;
->>>>>>> ca592762
 	}
 	else if (_tile)
 	{
@@ -164,7 +148,7 @@
 		_areaOfEffect = true;
 	}
 
-	Tile *t = _parent->getSave()->getTile(_center.toTile());
+	Tile *t = _parent->getSave()->getTile(_action.target);
 	if (_areaOfEffect)
 	{
 		if (_power > 0)
@@ -212,30 +196,36 @@
 	// create a bullet hit
 	{
 		_parent->setStateInterval(std::max(1, ((BattlescapeState::DEFAULT_ANIM_SPEED/2) - (10 * _item->getRules()->getExplosionSpeed()))));
-<<<<<<< HEAD
 		_hit = _pistolWhip || type == BT_MELEE;
 		bool psi = type == BT_PSIAMP && action != BA_USE;
-=======
->>>>>>> ca592762
 		int anim = _item->getRules()->getHitAnimation();
 		int sound = _item->getRules()->getHitSound();
-		if (_cosmetic) // Play melee animation on hitting and psiing
+		if (_hit || psi) // Play melee animation on hitting and psiing
 		{
 			anim = _item->getRules()->getMeleeAnimation();
 		}
-		Explosion *explosion = new Explosion(_center, anim, 0, false, _cosmetic);
+		if (type == BT_MELEE && !_pistolWhip)
+		{
+			// melee weapon with ammo
+			BattleItem *ammo = _item->getAmmoItem();
+			if (ammo && ammo->getRules()->getMeleeAttackSound() != -1)
+			{
+				sound = ammo->getRules()->getMeleeAttackSound();
+			}
+		}
+		Explosion *explosion = new Explosion(_center, anim, 0, false, (_hit || psi)); // Don't burn the tile
 		_parent->getMap()->getExplosions()->push_back(explosion);
 		_parent->getMap()->getCamera()->setViewLevel(_center.z / 24);
 
 		BattleUnit *target = t->getUnit();
-		if (_cosmetic && _parent->getSave()->getSide() == FACTION_HOSTILE && target && target->getFaction() == FACTION_PLAYER)
+		if ((_hit || psi) && _parent->getSave()->getSide() == FACTION_HOSTILE && target && target->getFaction() == FACTION_PLAYER)
 		{
 			_parent->getMap()->getCamera()->centerOnPosition(t->getPosition(), false);
 		}
-		if (sound != -1 && !_cosmetic)
+		if (sound != -1)
 		{
 			// bullet hit sound
-			_parent->getResourcePack()->getSoundByDepth(_parent->getDepth(), sound)->play(-1, _parent->getMap()->getSoundAngle(_center / Position(16,16,24)));
+			_parent->getResourcePack()->getSoundByDepth(_parent->getDepth(), sound)->play(-1, _parent->getMap()->getSoundAngle(_action.target));
 		}
 	}
 }
@@ -279,12 +269,10 @@
 {
 	bool terrainExplosion = false;
 	SavedBattleGame *save = _parent->getSave();
-<<<<<<< HEAD
 	// last minute adjustment: determine if we actually
 	if (_hit)
 	{
-		save->getBattleGame()->getCurrentAction()->type = BA_NONE;
-		BattleUnit *targetUnit = save->getTile(_center.toTile())->getUnit();
+		BattleUnit *targetUnit = save->getTile(_action.target)->getUnit();
 		if (_unit && !_unit->isOut())
 		{
 			_unit->aim(false);
@@ -303,11 +291,9 @@
 		}
 		if (_item->getRules()->getMeleeHitSound() != -1)
 		{
-			_parent->getResourcePack()->getSoundByDepth(_parent->getDepth(), _item->getRules()->getMeleeHitSound())->play(-1, _parent->getMap()->getSoundAngle(_center / Position(16,16,24)));
-		}
-	}
-=======
->>>>>>> ca592762
+			_parent->getResourcePack()->getSoundByDepth(_parent->getDepth(), _item->getRules()->getMeleeHitSound())->play(-1, _parent->getMap()->getSoundAngle(_action.target));
+		}
+	}
 	// after the animation is done, the real explosion/hit takes place
 	if (_item)
 	{
@@ -317,14 +303,13 @@
 		}
 	}
 
-<<<<<<< HEAD
 	if (_areaOfEffect)
 	{
 		save->getTileEngine()->explode(_center, _power, _damageType, _radius, _unit);
 	}
 	else
 	{
-		BattleUnit *victim = save->getTileEngine()->hit(_center, _power, _damageType, _unit);
+		BattleUnit *victim = save->getTileEngine()->hit(_center, _power, _damageType, _unit, _action.type != BA_HIT);
 		// check if this unit turns others into zombies
 		if (!_item->getRules()->getZombieUnit().empty()
 			&& victim
@@ -332,27 +317,6 @@
 			&& victim->getSpawnUnit().empty()
 			&& victim->getOriginalFaction() != FACTION_HOSTILE)
 		{
-=======
-		BattleUnit *victim = 0;
-
-		if (_areaOfEffect)
-		{
-			save->getTileEngine()->explode(_center, _power, _item->getRules()->getDamageType(), _item->getRules()->getExplosionRadius(), _unit);
-		}
-		else if (!_cosmetic)
-		{
-			ItemDamageType type = _item->getRules()->getDamageType();
-
-			victim = save->getTileEngine()->hit(_center, _power, type, _unit);
-		}
-		// check if this unit turns others into zombies
-		if (!_item->getRules()->getZombieUnit().empty()
-			&& victim
-			&& victim->getArmor()->getSize() == 1
-			&& (victim->getGeoscapeSoldier() || victim->getUnitRules()->getRace() == "STR_CIVILIAN")
-			&& victim->getSpawnUnit().empty())
-		{
->>>>>>> ca592762
 			// converts the victim to a zombie on death
 			victim->setRespawn(true);
 			victim->setSpawnUnit(_item->getRules()->getZombieUnit());
@@ -368,11 +332,8 @@
 		terrainExplosion = true;
 	}
 
-	if (!_cosmetic)
-	{
-		// now check for new casualties
-		_parent->checkForCasualties(_item, _unit, false, terrainExplosion);
-	}
+	// now check for new casualties
+	_parent->checkForCasualties(_item, _unit, false, terrainExplosion);
 
 	// if this explosion was caused by a unit shooting, now it's the time to put the gun down
 	if (_unit && !_unit->isOut() && _lowerWeapon)
