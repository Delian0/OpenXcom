/*
 * Copyright 2010-2014 OpenXcom Developers.
 *
 * This file is part of OpenXcom.
 *
 * OpenXcom is free software: you can redistribute it and/or modify
 * it under the terms of the GNU General Public License as published by
 * the Free Software Foundation, either version 3 of the License, or
 * (at your option) any later version.
 *
 * OpenXcom is distributed in the hope that it will be useful,
 * but WITHOUT ANY WARRANTY; without even the implied warranty of
 * MERCHANTABILITY or FITNESS FOR A PARTICULAR PURPOSE.  See the
 * GNU General Public License for more details.
 *
 * You should have received a copy of the GNU General Public License
 * along with OpenXcom.  If not, see <http://www.gnu.org/licenses/>.
 */

#include "ExplosionBState.h"
#include "BattlescapeState.h"
#include "Explosion.h"
#include "TileEngine.h"
#include "UnitDieBState.h"
#include "Map.h"
#include "Camera.h"
#include "../Engine/Game.h"
#include "../Savegame/BattleUnit.h"
#include "../Savegame/BattleItem.h"
#include "../Savegame/SavedGame.h"
#include "../Savegame/SavedBattleGame.h"
#include "../Savegame/Tile.h"
#include "../Resource/ResourcePack.h"
#include "../Engine/Sound.h"
#include "../Ruleset/RuleItem.h"
#include "../Ruleset/Ruleset.h"
#include "../Ruleset/Armor.h"
#include "../Engine/RNG.h"

namespace OpenXcom
{

/**
 * Sets up an ExplosionBState.
 * @param parent Pointer to the BattleScape.
 * @param center Center position in voxelspace.
 * @param item Item involved in the explosion (eg grenade).
 * @param unit Unit involved in the explosion (eg unit throwing the grenade).
 * @param tile Tile the explosion is on.
 * @param lowerWeapon Whether the unit causing this explosion should now lower their weapon.
 * @param range Distance between weapon and target.
 */
ExplosionBState::ExplosionBState(BattlescapeGame *parent, Position center, BattleItem *item, BattleUnit *unit, Tile *tile, bool lowerWeapon, int range) : BattleState(parent), _unit(unit), _center(center), _item(item), _damageType(), _tile(tile), _power(0), _radius(6), _range(range), _areaOfEffect(false), _lowerWeapon(lowerWeapon), _pistolWhip(false), _hit(false)
{

}

/**
 * Deletes the ExplosionBState.
 */
ExplosionBState::~ExplosionBState()
{

}

/**
 * Initializes the explosion.
 * The animation and sound starts here.
 * If the animation is finished, the actual effect takes place.
 */
void ExplosionBState::init()
{
	if (_item)
	{
		_power = _item->getRules()->getPower();
		_damageType = _item->getRules()->getDamageType();
		_radius = _item->getRules()->getExplosionRadius();
		// getCurrentAction() only works for player actions: aliens cannot melee attack with rifle butts.
		_pistolWhip = (_item->getRules()->getBattleType() != BT_MELEE &&
			_parent->getCurrentAction()->type == BA_HIT);
		if (_pistolWhip)
		{
			_power = _item->getRules()->getMeleePower();
			_damageType = _parent->getRuleset()->getDamageType(DT_MELEE);
			_radius = 0;
		}
		else
		{
<<<<<<< HEAD
			// since melee aliens don't use a conventional weapon type, we use their strength instead.
			_power += _item->getRules()->getBonusPower(_unit->getStats());
			_power -= _item->getRules()->getPowerRangeReduction() * _range;
=======
			_power += _unit->getBaseStats()->strength;
>>>>>>> e35c00ec
		}

		_areaOfEffect = _item->getRules()->getBattleType() != BT_MELEE &&
						_item->getRules()->getExplosionRadius() != 0 &&
						!_pistolWhip;
	}
	else if (_tile)
	{
		_power = _tile->getExplosive();
		_tile->setExplosive(0, true);
		_damageType = _parent->getRuleset()->getDamageType(DT_HE);
		_radius = _power /10;
		_areaOfEffect = true;
	}
	else if (_unit && (_unit->getSpecialAbility() == SPECAB_EXPLODEONDEATH || _unit->getSpecialAbility() == SPECAB_BURN_AND_EXPLODE))
	{
		RuleItem* corpse = _parent->getRuleset()->getItem(_unit->getArmor()->getCorpseGeoscape());
		_power = corpse->getPower();
		_damageType = corpse->getDamageType();
		_radius = corpse->getExplosionRadius();
		_areaOfEffect = true;
	}
	else
	{
		_power = 120;
		_damageType = _parent->getRuleset()->getDamageType(DT_HE);
		_areaOfEffect = true;
	}

	Tile *t = _parent->getSave()->getTile(_center.toTile());
	if (_areaOfEffect)
	{
		if (_power > 0)
		{
			int frame = ResourcePack::EXPLOSION_OFFSET;
			if (_item)
			{
				frame = _item->getRules()->getHitAnimation();
			}
			if (_parent->getDepth() > 0)
			{
				frame -= Explosion::EXPLODE_FRAMES;
			}
			int frameDelay = 0;
			int counter = std::max(1, (_power/5) / 5);
			for (int i = 0; i < _power/5; i++)
			{
				int X = RNG::generate(-_power/2,_power/2);
				int Y = RNG::generate(-_power/2,_power/2);
				Position p = _center;
				p.x += X; p.y += Y;
				Explosion *explosion = new Explosion(p, frame, frameDelay, true);
				// add the explosion on the map
				_parent->getMap()->getExplosions()->push_back(explosion);
				if (i > 0 && i % counter == 0)
				{
					frameDelay++;
				}
			}
			_parent->setStateInterval(BattlescapeState::DEFAULT_ANIM_SPEED/2);
			// explosion sound
			if (_power <= 80)
				_parent->getResourcePack()->getSoundByDepth(_parent->getDepth(), ResourcePack::SMALL_EXPLOSION)->play();
			else
				_parent->getResourcePack()->getSoundByDepth(_parent->getDepth(), ResourcePack::LARGE_EXPLOSION)->play();

			_parent->getMap()->getCamera()->centerOnPosition(t->getPosition(), false);
		}
		else
		{
			_parent->popState();
		}
	}
	else
	// create a bullet hit
	{
		_parent->setStateInterval(std::max(1, ((BattlescapeState::DEFAULT_ANIM_SPEED/2) - (10 * _item->getRules()->getExplosionSpeed()))));
		_hit = _pistolWhip || _item->getRules()->getBattleType() == BT_MELEE;
		bool psi = _item->getRules()->getBattleType() == BT_PSIAMP;
		int anim = _item->getRules()->getHitAnimation();
		int sound = _item->getRules()->getHitSound();
		if (_hit || psi) // Play melee animation on hitting and psiing
		{
			anim = _item->getRules()->getMeleeAnimation();
		}
		Explosion *explosion = new Explosion(_center, anim, 0, false, (_hit || psi)); // Don't burn the tile
		_parent->getMap()->getExplosions()->push_back(explosion);
		_parent->getMap()->getCamera()->setViewLevel(_center.z / 24);

		BattleUnit *target = t->getUnit();
		if ((_hit || psi) && _parent->getSave()->getSide() == FACTION_HOSTILE && target && target->getFaction() == FACTION_PLAYER)
		{
			_parent->getMap()->getCamera()->centerOnPosition(t->getPosition(), false);
		}
		if (sound != -1)
		{
			// bullet hit sound
			_parent->getResourcePack()->getSoundByDepth(_parent->getDepth(), sound)->play(-1, _parent->getMap()->getSoundAngle(_center / Position(16,16,24)));
		}
	}
}

/**
 * Animates explosion sprites. If their animation is finished remove them from the list.
 * If the list is empty, this state is finished and the actual calculations take place.
 */
void ExplosionBState::think()
{
	for (std::list<Explosion*>::iterator i = _parent->getMap()->getExplosions()->begin(); i != _parent->getMap()->getExplosions()->end();)
	{
		if (!(*i)->animate())
		{
			delete (*i);
			i = _parent->getMap()->getExplosions()->erase(i);
			if (_parent->getMap()->getExplosions()->empty())
			{
				explode();
				return;
			}
		}
		else
		{
			++i;
		}
	}
}

/**
 * Explosions cannot be cancelled.
 */
void ExplosionBState::cancel()
{
}

/**
 * Calculates the effects of the explosion.
 */
void ExplosionBState::explode()
{
	bool terrainExplosion = false;
	SavedBattleGame *save = _parent->getSave();
	// last minute adjustment: determine if we actually
	if (_hit)
	{
		save->getBattleGame()->getCurrentAction()->type = BA_NONE;
		BattleUnit *targetUnit = save->getTile(_center.toTile())->getUnit();
		if (_unit && !_unit->isOut())
		{
			_unit->aim(false);
			_unit->setCache(0);
		}
		if (!RNG::percent(_unit->getFiringAccuracy(BA_HIT, _item)))
		{
			_parent->getMap()->cacheUnits();
			_parent->popState();
			return;
		}
		else if (targetUnit && targetUnit->getOriginalFaction() == FACTION_HOSTILE &&
				_unit->getOriginalFaction() == FACTION_PLAYER)
		{
			_unit->addMeleeExp();
		}
		if (_item->getRules()->getMeleeHitSound() != -1)
		{
			_parent->getResourcePack()->getSoundByDepth(_parent->getDepth(), _item->getRules()->getMeleeHitSound())->play(-1, _parent->getMap()->getSoundAngle(_center / Position(16,16,24)));
		}
	}
	// after the animation is done, the real explosion/hit takes place
	if (_item)
	{
		if (!_unit && _item->getPreviousOwner())
		{
			_unit = _item->getPreviousOwner();
		}
	}

	if (_areaOfEffect)
	{
		save->getTileEngine()->explode(_center, _power, _damageType, _radius, _unit);
	}
	else
	{
		BattleUnit *victim = save->getTileEngine()->hit(_center, _power, _damageType, _unit);
		// check if this unit turns others into zombies
		if (!_item->getRules()->getZombieUnit().empty()
			&& victim
			&& victim->getArmor()->getZombiImmune() == false
			&& victim->getSpawnUnit().empty()
			&& victim->getOriginalFaction() != FACTION_HOSTILE)
		{
<<<<<<< HEAD
			// converts the victim to a zombie on death
			victim->setSpecialAbility(SPECAB_RESPAWN);
			victim->setSpawnUnit(_item->getRules()->getZombieUnit());
=======
			ItemDamageType type = _item->getRules()->getDamageType();
			if (_pistolWhip)
			{
				type = DT_STUN;
			}
			BattleUnit *victim = save->getTileEngine()->hit(_center, _power, type, _unit);
			// check if this unit turns others into zombies
			if (!_item->getRules()->getZombieUnit().empty()
				&& victim
				&& victim->getArmor()->getSize() == 1
				&& (victim->getGeoscapeSoldier() || victim->getUnitRules()->getRace() == "STR_CIVILIAN")
				&& victim->getSpawnUnit().empty()
				&& victim->getOriginalFaction() != FACTION_HOSTILE)
			{
				// converts the victim to a zombie on death
				victim->setRespawn(true);
				victim->setSpawnUnit(_item->getRules()->getZombieUnit());
			}
>>>>>>> e35c00ec
		}
	}

	if (_tile)
	{
<<<<<<< HEAD
=======
		ItemDamageType DT;
		switch (_tile->getExplosiveType())
		{
		case 0:
			DT = DT_HE;
			break;
		case 5:
			DT = DT_IN;
			break;
		case 6:
			DT = DT_STUN;
			break;
		default:
			DT = DT_SMOKE;
			break;
		}
		if (DT != DT_HE)
		{
			_tile->setExplosive(0,0,true);
		}
		save->getTileEngine()->explode(_center, _power, DT, _power/10);
>>>>>>> e35c00ec
		terrainExplosion = true;
	}
	if (!_tile && !_item)
	{
<<<<<<< HEAD
=======
		int radius = 6;
		// explosion not caused by terrain or an item, must be by a unit (cyberdisc)
		if (_unit && (_unit->getSpecialAbility() == SPECAB_EXPLODEONDEATH || _unit->getSpecialAbility() == SPECAB_BURN_AND_EXPLODE))
		{
			radius = _parent->getRuleset()->getItem(_unit->getArmor()->getCorpseGeoscape())->getExplosionRadius();
		}
		save->getTileEngine()->explode(_center, _power, DT_HE, radius);
>>>>>>> e35c00ec
		terrainExplosion = true;
	}

	// now check for new casualties
	_parent->checkForCasualties(_item, _unit, false, terrainExplosion);

	// if this explosion was caused by a unit shooting, now it's the time to put the gun down
	if (_unit && !_unit->isOut() && _lowerWeapon)
	{
		_unit->aim(false);
		_unit->setCache(0);
	}
	_parent->getMap()->cacheUnits();
	_parent->popState();

	// check for terrain explosions
	Tile *t = save->getTileEngine()->checkForTerrainExplosions();
	if (t)
	{
		Position p = t->getPosition().toVexel();
		p += Position(8,8,0);
		_parent->statePushFront(new ExplosionBState(_parent, p, 0, _unit, t));
	}

	if (_item && (_item->getRules()->getBattleType() == BT_GRENADE || _item->getRules()->getBattleType() == BT_PROXIMITYGRENADE))
	{
		for (std::vector<BattleItem*>::iterator j = _parent->getSave()->getItems()->begin(); j != _parent->getSave()->getItems()->end(); ++j)
		{
			if (_item->getId() == (*j)->getId())
			{
				delete *j;
				_parent->getSave()->getItems()->erase(j);
				break;
			}
		}
	}
}

}<|MERGE_RESOLUTION|>--- conflicted
+++ resolved
@@ -86,13 +86,9 @@
 		}
 		else
 		{
-<<<<<<< HEAD
 			// since melee aliens don't use a conventional weapon type, we use their strength instead.
-			_power += _item->getRules()->getBonusPower(_unit->getStats());
+			_power += _item->getRules()->getBonusPower(_unit->getBaseStats());
 			_power -= _item->getRules()->getPowerRangeReduction() * _range;
-=======
-			_power += _unit->getBaseStats()->strength;
->>>>>>> e35c00ec
 		}
 
 		_areaOfEffect = _item->getRules()->getBattleType() != BT_MELEE &&
@@ -101,219 +97,6 @@
 	}
 	else if (_tile)
 	{
-		_power = _tile->getExplosive();
-		_tile->setExplosive(0, true);
-		_damageType = _parent->getRuleset()->getDamageType(DT_HE);
-		_radius = _power /10;
-		_areaOfEffect = true;
-	}
-	else if (_unit && (_unit->getSpecialAbility() == SPECAB_EXPLODEONDEATH || _unit->getSpecialAbility() == SPECAB_BURN_AND_EXPLODE))
-	{
-		RuleItem* corpse = _parent->getRuleset()->getItem(_unit->getArmor()->getCorpseGeoscape());
-		_power = corpse->getPower();
-		_damageType = corpse->getDamageType();
-		_radius = corpse->getExplosionRadius();
-		_areaOfEffect = true;
-	}
-	else
-	{
-		_power = 120;
-		_damageType = _parent->getRuleset()->getDamageType(DT_HE);
-		_areaOfEffect = true;
-	}
-
-	Tile *t = _parent->getSave()->getTile(_center.toTile());
-	if (_areaOfEffect)
-	{
-		if (_power > 0)
-		{
-			int frame = ResourcePack::EXPLOSION_OFFSET;
-			if (_item)
-			{
-				frame = _item->getRules()->getHitAnimation();
-			}
-			if (_parent->getDepth() > 0)
-			{
-				frame -= Explosion::EXPLODE_FRAMES;
-			}
-			int frameDelay = 0;
-			int counter = std::max(1, (_power/5) / 5);
-			for (int i = 0; i < _power/5; i++)
-			{
-				int X = RNG::generate(-_power/2,_power/2);
-				int Y = RNG::generate(-_power/2,_power/2);
-				Position p = _center;
-				p.x += X; p.y += Y;
-				Explosion *explosion = new Explosion(p, frame, frameDelay, true);
-				// add the explosion on the map
-				_parent->getMap()->getExplosions()->push_back(explosion);
-				if (i > 0 && i % counter == 0)
-				{
-					frameDelay++;
-				}
-			}
-			_parent->setStateInterval(BattlescapeState::DEFAULT_ANIM_SPEED/2);
-			// explosion sound
-			if (_power <= 80)
-				_parent->getResourcePack()->getSoundByDepth(_parent->getDepth(), ResourcePack::SMALL_EXPLOSION)->play();
-			else
-				_parent->getResourcePack()->getSoundByDepth(_parent->getDepth(), ResourcePack::LARGE_EXPLOSION)->play();
-
-			_parent->getMap()->getCamera()->centerOnPosition(t->getPosition(), false);
-		}
-		else
-		{
-			_parent->popState();
-		}
-	}
-	else
-	// create a bullet hit
-	{
-		_parent->setStateInterval(std::max(1, ((BattlescapeState::DEFAULT_ANIM_SPEED/2) - (10 * _item->getRules()->getExplosionSpeed()))));
-		_hit = _pistolWhip || _item->getRules()->getBattleType() == BT_MELEE;
-		bool psi = _item->getRules()->getBattleType() == BT_PSIAMP;
-		int anim = _item->getRules()->getHitAnimation();
-		int sound = _item->getRules()->getHitSound();
-		if (_hit || psi) // Play melee animation on hitting and psiing
-		{
-			anim = _item->getRules()->getMeleeAnimation();
-		}
-		Explosion *explosion = new Explosion(_center, anim, 0, false, (_hit || psi)); // Don't burn the tile
-		_parent->getMap()->getExplosions()->push_back(explosion);
-		_parent->getMap()->getCamera()->setViewLevel(_center.z / 24);
-
-		BattleUnit *target = t->getUnit();
-		if ((_hit || psi) && _parent->getSave()->getSide() == FACTION_HOSTILE && target && target->getFaction() == FACTION_PLAYER)
-		{
-			_parent->getMap()->getCamera()->centerOnPosition(t->getPosition(), false);
-		}
-		if (sound != -1)
-		{
-			// bullet hit sound
-			_parent->getResourcePack()->getSoundByDepth(_parent->getDepth(), sound)->play(-1, _parent->getMap()->getSoundAngle(_center / Position(16,16,24)));
-		}
-	}
-}
-
-/**
- * Animates explosion sprites. If their animation is finished remove them from the list.
- * If the list is empty, this state is finished and the actual calculations take place.
- */
-void ExplosionBState::think()
-{
-	for (std::list<Explosion*>::iterator i = _parent->getMap()->getExplosions()->begin(); i != _parent->getMap()->getExplosions()->end();)
-	{
-		if (!(*i)->animate())
-		{
-			delete (*i);
-			i = _parent->getMap()->getExplosions()->erase(i);
-			if (_parent->getMap()->getExplosions()->empty())
-			{
-				explode();
-				return;
-			}
-		}
-		else
-		{
-			++i;
-		}
-	}
-}
-
-/**
- * Explosions cannot be cancelled.
- */
-void ExplosionBState::cancel()
-{
-}
-
-/**
- * Calculates the effects of the explosion.
- */
-void ExplosionBState::explode()
-{
-	bool terrainExplosion = false;
-	SavedBattleGame *save = _parent->getSave();
-	// last minute adjustment: determine if we actually
-	if (_hit)
-	{
-		save->getBattleGame()->getCurrentAction()->type = BA_NONE;
-		BattleUnit *targetUnit = save->getTile(_center.toTile())->getUnit();
-		if (_unit && !_unit->isOut())
-		{
-			_unit->aim(false);
-			_unit->setCache(0);
-		}
-		if (!RNG::percent(_unit->getFiringAccuracy(BA_HIT, _item)))
-		{
-			_parent->getMap()->cacheUnits();
-			_parent->popState();
-			return;
-		}
-		else if (targetUnit && targetUnit->getOriginalFaction() == FACTION_HOSTILE &&
-				_unit->getOriginalFaction() == FACTION_PLAYER)
-		{
-			_unit->addMeleeExp();
-		}
-		if (_item->getRules()->getMeleeHitSound() != -1)
-		{
-			_parent->getResourcePack()->getSoundByDepth(_parent->getDepth(), _item->getRules()->getMeleeHitSound())->play(-1, _parent->getMap()->getSoundAngle(_center / Position(16,16,24)));
-		}
-	}
-	// after the animation is done, the real explosion/hit takes place
-	if (_item)
-	{
-		if (!_unit && _item->getPreviousOwner())
-		{
-			_unit = _item->getPreviousOwner();
-		}
-	}
-
-	if (_areaOfEffect)
-	{
-		save->getTileEngine()->explode(_center, _power, _damageType, _radius, _unit);
-	}
-	else
-	{
-		BattleUnit *victim = save->getTileEngine()->hit(_center, _power, _damageType, _unit);
-		// check if this unit turns others into zombies
-		if (!_item->getRules()->getZombieUnit().empty()
-			&& victim
-			&& victim->getArmor()->getZombiImmune() == false
-			&& victim->getSpawnUnit().empty()
-			&& victim->getOriginalFaction() != FACTION_HOSTILE)
-		{
-<<<<<<< HEAD
-			// converts the victim to a zombie on death
-			victim->setSpecialAbility(SPECAB_RESPAWN);
-			victim->setSpawnUnit(_item->getRules()->getZombieUnit());
-=======
-			ItemDamageType type = _item->getRules()->getDamageType();
-			if (_pistolWhip)
-			{
-				type = DT_STUN;
-			}
-			BattleUnit *victim = save->getTileEngine()->hit(_center, _power, type, _unit);
-			// check if this unit turns others into zombies
-			if (!_item->getRules()->getZombieUnit().empty()
-				&& victim
-				&& victim->getArmor()->getSize() == 1
-				&& (victim->getGeoscapeSoldier() || victim->getUnitRules()->getRace() == "STR_CIVILIAN")
-				&& victim->getSpawnUnit().empty()
-				&& victim->getOriginalFaction() != FACTION_HOSTILE)
-			{
-				// converts the victim to a zombie on death
-				victim->setRespawn(true);
-				victim->setSpawnUnit(_item->getRules()->getZombieUnit());
-			}
->>>>>>> e35c00ec
-		}
-	}
-
-	if (_tile)
-	{
-<<<<<<< HEAD
-=======
 		ItemDamageType DT;
 		switch (_tile->getExplosiveType())
 		{
@@ -330,26 +113,224 @@
 			DT = DT_SMOKE;
 			break;
 		}
-		if (DT != DT_HE)
-		{
-			_tile->setExplosive(0,0,true);
-		}
-		save->getTileEngine()->explode(_center, _power, DT, _power/10);
->>>>>>> e35c00ec
+//		if (DT != DT_HE)
+//		{
+//			_tile->setExplosive(0,0,true);
+//		}
+		_power = _tile->getExplosive();
+		_tile->setExplosive(0, 0, true);
+		_damageType = _parent->getRuleset()->getDamageType(DT);
+		_radius = _power /10;
+		_areaOfEffect = true;
+	}
+	else if (_unit && (_unit->getSpecialAbility() == SPECAB_EXPLODEONDEATH || _unit->getSpecialAbility() == SPECAB_BURN_AND_EXPLODE))
+	{
+		RuleItem* corpse = _parent->getRuleset()->getItem(_unit->getArmor()->getCorpseGeoscape());
+		_power = corpse->getPower();
+		_damageType = corpse->getDamageType();
+		_radius = corpse->getExplosionRadius();
+		_areaOfEffect = true;
+	}
+	else
+	{
+		_power = 120;
+		_damageType = _parent->getRuleset()->getDamageType(DT_HE);
+		_areaOfEffect = true;
+	}
+
+	Tile *t = _parent->getSave()->getTile(_center.toTile());
+	if (_areaOfEffect)
+	{
+		if (_power > 0)
+		{
+			int frame = ResourcePack::EXPLOSION_OFFSET;
+			if (_item)
+			{
+				frame = _item->getRules()->getHitAnimation();
+			}
+			if (_parent->getDepth() > 0)
+			{
+				frame -= Explosion::EXPLODE_FRAMES;
+			}
+			int frameDelay = 0;
+			int counter = std::max(1, (_power/5) / 5);
+			for (int i = 0; i < _power/5; i++)
+			{
+				int X = RNG::generate(-_power/2,_power/2);
+				int Y = RNG::generate(-_power/2,_power/2);
+				Position p = _center;
+				p.x += X; p.y += Y;
+				Explosion *explosion = new Explosion(p, frame, frameDelay, true);
+				// add the explosion on the map
+				_parent->getMap()->getExplosions()->push_back(explosion);
+				if (i > 0 && i % counter == 0)
+				{
+					frameDelay++;
+				}
+			}
+			_parent->setStateInterval(BattlescapeState::DEFAULT_ANIM_SPEED/2);
+			// explosion sound
+			if (_power <= 80)
+				_parent->getResourcePack()->getSoundByDepth(_parent->getDepth(), ResourcePack::SMALL_EXPLOSION)->play();
+			else
+				_parent->getResourcePack()->getSoundByDepth(_parent->getDepth(), ResourcePack::LARGE_EXPLOSION)->play();
+
+			_parent->getMap()->getCamera()->centerOnPosition(t->getPosition(), false);
+		}
+		else
+		{
+			_parent->popState();
+		}
+	}
+	else
+	// create a bullet hit
+	{
+		_parent->setStateInterval(std::max(1, ((BattlescapeState::DEFAULT_ANIM_SPEED/2) - (10 * _item->getRules()->getExplosionSpeed()))));
+		_hit = _pistolWhip || _item->getRules()->getBattleType() == BT_MELEE;
+		bool psi = _item->getRules()->getBattleType() == BT_PSIAMP;
+		int anim = _item->getRules()->getHitAnimation();
+		int sound = _item->getRules()->getHitSound();
+		if (_hit || psi) // Play melee animation on hitting and psiing
+		{
+			anim = _item->getRules()->getMeleeAnimation();
+		}
+		Explosion *explosion = new Explosion(_center, anim, 0, false, (_hit || psi)); // Don't burn the tile
+		_parent->getMap()->getExplosions()->push_back(explosion);
+		_parent->getMap()->getCamera()->setViewLevel(_center.z / 24);
+
+		BattleUnit *target = t->getUnit();
+		if ((_hit || psi) && _parent->getSave()->getSide() == FACTION_HOSTILE && target && target->getFaction() == FACTION_PLAYER)
+		{
+			_parent->getMap()->getCamera()->centerOnPosition(t->getPosition(), false);
+		}
+		if (sound != -1)
+		{
+			// bullet hit sound
+			_parent->getResourcePack()->getSoundByDepth(_parent->getDepth(), sound)->play(-1, _parent->getMap()->getSoundAngle(_center / Position(16,16,24)));
+		}
+	}
+}
+
+/**
+ * Animates explosion sprites. If their animation is finished remove them from the list.
+ * If the list is empty, this state is finished and the actual calculations take place.
+ */
+void ExplosionBState::think()
+{
+	for (std::list<Explosion*>::iterator i = _parent->getMap()->getExplosions()->begin(); i != _parent->getMap()->getExplosions()->end();)
+	{
+		if (!(*i)->animate())
+		{
+			delete (*i);
+			i = _parent->getMap()->getExplosions()->erase(i);
+			if (_parent->getMap()->getExplosions()->empty())
+			{
+				explode();
+				return;
+			}
+		}
+		else
+		{
+			++i;
+		}
+	}
+}
+
+/**
+ * Explosions cannot be cancelled.
+ */
+void ExplosionBState::cancel()
+{
+}
+
+/**
+ * Calculates the effects of the explosion.
+ */
+void ExplosionBState::explode()
+{
+	bool terrainExplosion = false;
+	SavedBattleGame *save = _parent->getSave();
+	// last minute adjustment: determine if we actually
+	if (_hit)
+	{
+		save->getBattleGame()->getCurrentAction()->type = BA_NONE;
+		BattleUnit *targetUnit = save->getTile(_center.toTile())->getUnit();
+		if (_unit && !_unit->isOut())
+		{
+			_unit->aim(false);
+			_unit->setCache(0);
+		}
+		if (!RNG::percent(_unit->getFiringAccuracy(BA_HIT, _item)))
+		{
+			_parent->getMap()->cacheUnits();
+			_parent->popState();
+			return;
+		}
+		else if (targetUnit && targetUnit->getOriginalFaction() == FACTION_HOSTILE &&
+				_unit->getOriginalFaction() == FACTION_PLAYER)
+		{
+			_unit->addMeleeExp();
+		}
+		if (_item->getRules()->getMeleeHitSound() != -1)
+		{
+			_parent->getResourcePack()->getSoundByDepth(_parent->getDepth(), _item->getRules()->getMeleeHitSound())->play(-1, _parent->getMap()->getSoundAngle(_center / Position(16,16,24)));
+		}
+	}
+	// after the animation is done, the real explosion/hit takes place
+	if (_item)
+	{
+		if (!_unit && _item->getPreviousOwner())
+		{
+			_unit = _item->getPreviousOwner();
+		}
+	}
+
+	if (_areaOfEffect)
+	{
+		save->getTileEngine()->explode(_center, _power, _damageType, _radius, _unit);
+	}
+	else
+	{
+		BattleUnit *victim = save->getTileEngine()->hit(_center, _power, _damageType, _unit);
+		// check if this unit turns others into zombies
+		if (!_item->getRules()->getZombieUnit().empty()
+			&& victim
+			&& victim->getArmor()->getZombiImmune() == false
+			&& victim->getSpawnUnit().empty()
+			&& victim->getOriginalFaction() != FACTION_HOSTILE)
+		{
+			// converts the victim to a zombie on death
+			victim->setRespawn(true);
+			victim->setSpawnUnit(_item->getRules()->getZombieUnit());
+//=======
+//			ItemDamageType type = _item->getRules()->getDamageType();
+//			if (_pistolWhip)
+//			{
+//				type = DT_STUN;
+//			}
+//			BattleUnit *victim = save->getTileEngine()->hit(_center, _power, type, _unit);
+//			// check if this unit turns others into zombies
+//			if (!_item->getRules()->getZombieUnit().empty()
+//				&& victim
+//				&& victim->getArmor()->getSize() == 1
+//				&& (victim->getGeoscapeSoldier() || victim->getUnitRules()->getRace() == "STR_CIVILIAN")
+//				&& victim->getSpawnUnit().empty()
+//				&& victim->getOriginalFaction() != FACTION_HOSTILE)
+//			{
+//				// converts the victim to a zombie on death
+//				victim->setRespawn(true);
+//				victim->setSpawnUnit(_item->getRules()->getZombieUnit());
+//			}
+//>>>>>>> supsuperorgin/master
+		}
+	}
+
+	if (_tile)
+	{
 		terrainExplosion = true;
 	}
 	if (!_tile && !_item)
 	{
-<<<<<<< HEAD
-=======
-		int radius = 6;
-		// explosion not caused by terrain or an item, must be by a unit (cyberdisc)
-		if (_unit && (_unit->getSpecialAbility() == SPECAB_EXPLODEONDEATH || _unit->getSpecialAbility() == SPECAB_BURN_AND_EXPLODE))
-		{
-			radius = _parent->getRuleset()->getItem(_unit->getArmor()->getCorpseGeoscape())->getExplosionRadius();
-		}
-		save->getTileEngine()->explode(_center, _power, DT_HE, radius);
->>>>>>> e35c00ec
 		terrainExplosion = true;
 	}
 
