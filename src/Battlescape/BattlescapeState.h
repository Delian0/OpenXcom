--- conflicted
+++ resolved
@@ -93,13 +93,9 @@
 	void drawItem(BattleItem *item, Surface *hand, NumberText *ammo);
 	/// Shifts the colors of the health bar when unit has fatal wounds.
 	void blinkHealthBar();
-<<<<<<< HEAD
 	/// Show priming warnings on grenades.
 	void drawPrimers();
-	/// Toggles kneel indicator
-=======
 	/// Shows the unit kneel state.
->>>>>>> 090565d7
 	void toggleKneelButton(BattleUnit* unit);
 public:
 	/// Selects the next soldier.
