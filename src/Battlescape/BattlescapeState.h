#pragma once
/*
 * Copyright 2010-2016 OpenXcom Developers.
 *
 * This file is part of OpenXcom.
 *
 * OpenXcom is free software: you can redistribute it and/or modify
 * it under the terms of the GNU General Public License as published by
 * the Free Software Foundation, either version 3 of the License, or
 * (at your option) any later version.
 *
 * OpenXcom is distributed in the hope that it will be useful,
 * but WITHOUT ANY WARRANTY; without even the implied warranty of
 * MERCHANTABILITY or FITNESS FOR A PARTICULAR PURPOSE.  See the
 * GNU General Public License for more details.
 *
 * You should have received a copy of the GNU General Public License
 * along with OpenXcom.  If not, see <http:///www.gnu.org/licenses/>.
 */
#include "../Engine/State.h"
#include "Position.h"

#include <vector>
#include <string>

namespace OpenXcom
{

class Surface;
class Map;
class ImageButton;
class BattlescapeButton;
class InteractiveSurface;
class Text;
class Bar;
class NumberText;
class BattleUnit;
class SavedBattleGame;
class BattleItem;
class Timer;
class WarningMessage;
class BattlescapeGame;

/**
 * Battlescape screen which shows the tactical battle.
 */
class BattlescapeState : public State
{
private:
	Surface *_rank, *_rankTiny;
	InteractiveSurface *_icons;
	Map *_map;
	BattlescapeButton *_btnUnitUp, *_btnUnitDown, *_btnMapUp, *_btnMapDown, *_btnShowMap, *_btnKneel;
	BattlescapeButton *_btnInventory, *_btnCenter, *_btnNextSoldier, *_btnNextStop, *_btnShowLayers, *_btnHelp;
	BattlescapeButton *_btnEndTurn, *_btnAbort, *_btnLaunch, *_btnPsi, *_btnSpecial, *_reserve;
	InteractiveSurface *_btnStats;
	BattlescapeButton *_btnReserveNone, *_btnReserveSnap, *_btnReserveAimed, *_btnReserveAuto, *_btnReserveKneel, *_btnZeroTUs;
	InteractiveSurface *_btnLeftHandItem, *_btnRightHandItem;
	static const int VISIBLE_MAX = 10;
	std::string _txtVisibleUnitTooltip[VISIBLE_MAX+2];
	InteractiveSurface *_btnVisibleUnit[VISIBLE_MAX];
	NumberText *_numVisibleUnit[VISIBLE_MAX];
	BattleUnit *_visibleUnit[VISIBLE_MAX];
	WarningMessage *_warning;
	Text *_txtName;
	NumberText *_numTimeUnits, *_numEnergy, *_numHealth, *_numMorale, *_numLayers;
	std::vector<NumberText*> _numAmmoLeft, _numAmmoRight;
	std::vector<NumberText*> _numMedikitLeft, _numMedikitRight;
	NumberText *_numTwoHandedIndicatorLeft, *_numTwoHandedIndicatorRight;
	Uint8 _twoHandedRed, _twoHandedGreen;
	Bar *_barTimeUnits, *_barEnergy, *_barHealth, *_barMorale;
	Timer *_animTimer, *_gameTimer;
	SavedBattleGame *_save;
	Text *_txtDebug, *_txtTooltip;
	Uint8 _tooltipDefaultColor;
	Uint8 _medikitRed, _medikitGreen, _medikitBlue, _medikitOrange;
	std::vector<State*> _popups;
	BattlescapeGame *_battleGame;
	bool _firstInit, _paletteResetNeeded, _paletteResetRequested;
	bool _isMouseScrolling, _isMouseScrolled;
	int _xBeforeMouseScrolling, _yBeforeMouseScrolling;
	Position _mapOffsetBeforeMouseScrolling;
	Uint32 _mouseScrollingStartTime;
	int _totalMouseMoveX, _totalMouseMoveY;
	bool _mouseMovedOverThreshold;
	bool _mouseOverIcons;
	std::string _currentTooltip;
	Position _cursorPosition;
	Uint8 _barHealthColor;
	bool _autosave;
	int _numberOfDirectlyVisibleUnits, _numberOfEnemiesTotal, _numberOfEnemiesTotalPlusWounded;
	Uint8 _indicatorTextColor, _indicatorGreen, _indicatorBlue, _indicatorPurple;
	/// Popups a context sensitive list of actions the user can choose from.
	void handleItemClick(BattleItem *item, bool rightClick);
	/// Shifts the red colors of the visible unit buttons backgrounds.
	void blinkVisibleUnitButtons();
	/// Draw hand item with ammo number.
	void drawItem(BattleItem *item, Surface *hand, std::vector<NumberText*> &ammoText, std::vector<NumberText*> &medikitText, NumberText *twoHandedText);
	/// Draw both hands sprites.
	void drawHandsItems();
	/// Shifts the colors of the health bar when unit has fatal wounds.
	void blinkHealthBar();
	/// Shows the unit kneel state.
	void toggleKneelButton(BattleUnit* unit);
public:
	/// Selects the next soldier.
	void selectNextPlayerUnit(bool checkReselect = false, bool setReselect = false, bool checkInventory = false, bool checkFOV = true);
	/// Selects the previous soldier.
	void selectPreviousPlayerUnit(bool checkReselect = false, bool setReselect = false, bool checkInventory = false);
	static const int DEFAULT_ANIM_SPEED = 100;
	/// Creates the Battlescape state.
	BattlescapeState();
	/// Cleans up the Battlescape state.
	~BattlescapeState();
	void resetPalettes();
	/// Initializes the battlescapestate.
	void init();
	/// Runs the timers and handles popups.
	void think();
	/// Handler for moving mouse over the map.
	void mapOver(Action *action);
	/// Handler for pressing the map.
	void mapPress(Action *action);
	/// Handler for clicking the map.
	void mapClick(Action *action);
	/// Handler for entering with mouse to the map surface.
	void mapIn(Action *action);
	/// Handler for clicking the Unit Up button.
	void btnUnitUpClick(Action *action);
	/// Handler for clicking the Unit Down button.
	void btnUnitDownClick(Action *action);
	/// Handler for clicking the Map Up button.
	void btnMapUpClick(Action *action);
	/// Handler for clicking the Map Down button.
	void btnMapDownClick(Action *action);
	/// Handler for clicking the Show Map button.
	void btnShowMapClick(Action *action);
	/// Handler for clicking the Kneel button.
	void btnKneelClick(Action *action);
	/// Handler for clicking the Soldier button.
	void btnInventoryClick(Action *action);
	/// Handler for clicking the Center button.
	void btnCenterClick(Action *action);
	/// Handler for clicking the Next Soldier button.
	void btnNextSoldierClick(Action *action);
	/// Handler for clicking the Next Stop button.
	void btnNextStopClick(Action *action);
	/// Handler for clicking the Previous Soldier button.
	void btnPrevSoldierClick(Action *action);
	/// Handler for clicking the Show Layers button.
	void btnShowLayersClick(Action *action);
	/// Handler for clicking the Ufopaedia button.
	void btnUfopaediaClick(Action *action);
	/// Handler for clicking the Help button.
	void btnHelpClick(Action *action);
	/// Handler for clicking the End Turn button.
	void btnEndTurnClick(Action *action);
	/// Handler for clicking the Abort button.
	void btnAbortClick(Action *action);
	/// Handler for clicking the stats.
	void btnStatsClick(Action *action);
	/// Handler for clicking the left hand item button.
	void btnLeftHandItemClick(Action *action);
	/// Handler for clicking the right hand item button.
	void btnRightHandItemClick(Action *action);
	/// Handler for clicking a visible unit button.
	void btnVisibleUnitClick(Action *action);
	/// Handler for clicking the launch rocket button.
	void btnLaunchClick(Action *action);
	/// Handler for clicking the use psi button.
	void btnPsiClick(Action *action);
	/// Handler for clicking the use special weapon button.
	void btnSpecialClick(Action *action);
	/// Handler for clicking a reserved button.
	void btnReserveClick(Action *action);
	/// Handler for clicking the reload button.
	void btnReloadClick(Action *action);
	/// Handler for clicking the [SelectMusicTrack] button.
	void btnSelectMusicTrackClick(Action *action);
	/// Handler for clicking the lighting button.
	void btnPersonalLightingClick(Action *action);
	/// Handler for toggling the "night vision" mode.
	void btnNightVisionClick(Action *action);
	/// Determines whether a playable unit is selected.
	bool playableUnitSelected();
	/// Updates soldier name/rank/tu/energy/health/morale.
	void updateSoldierInfo(bool checkFOV = true);
	/// Animates map objects on the map, also smoke,fire, ...
	void animate();
	/// Handles the battle game state.
	void handleState();
	/// Sets the state timer interval.
	void setStateInterval(Uint32 interval);
	/// Gets game.
	Game *getGame() const;
	/// Gets map.
	Map *getMap() const;
	/// Show debug message.
<<<<<<< HEAD
	void debug(const std::wstring &message);
	/// Show bug hunt message.
	void bugHuntMessage();
=======
	void debug(const std::string &message);
>>>>>>> 92150fc6
	/// Show warning message.
	void warning(const std::string &message);
	/// Gets melee damage preview.
	std::wstring getMeleeDamagePreview(BattleUnit *actor, BattleItem *weapon) const;
	/// Handles keypresses.
	void handle(Action *action);
	/// Displays a popup window.
	void popup(State *state);
	/// Finishes a battle.
	void finishBattle(bool abort, int inExitArea);
	/// Show the launch button.
	void showLaunchButton(bool show);
	/// Shows the PSI button.
	void showPsiButton(bool show);
	/// Shows the special weapon button.
	void showSpecialButton(bool show, int sprite = 1);
	/// Clears mouse-scrolling state.
	void clearMouseScrollingState();
	/// Returns a pointer to the battlegame, in case we need its functions.
	BattlescapeGame *getBattleGame();
	/// Saves a map as used by the AI.
	void saveAIMap();
	/// Saves each layer of voxels on the bettlescape as a png.
	void saveVoxelMap();
	/// Saves a first-person voxel view of the battlescape.
	void saveVoxelView();
	/// Handler for the mouse moving over the icons, disables the tile selection cube.
	void mouseInIcons(Action *action);
	/// Handler for the mouse going out of the icons, enabling the tile selection cube.
	void mouseOutIcons(Action *action);
	/// Checks if the mouse is over the icons.
	bool getMouseOverIcons() const;
	/// Is the player allowed to press buttons?
	bool allowButtons(bool allowSaving = false) const;
	/// Handler for clicking the reserve TUs to kneel button.
	void btnReserveKneelClick(Action *action);
	/// Handler for clicking the expend all TUs button.
	void btnZeroTUsClick(Action *action);
	/// Handler for showing tooltip.
	void txtTooltipIn(Action *action);
	/// Handler for showing tooltip with extra information (used for medikit-type equipment)
	void txtTooltipInExtra(Action *action, bool leftHand, bool special = false);
	void txtTooltipInExtraLeftHand(Action *action);
	void txtTooltipInExtraRightHand(Action *action);
	void txtTooltipInExtraSpecial(Action *action);
	/// Handler for showing tooltip with extra information (about current turn)
	void txtTooltipInEndTurn(Action *action);
	/// Handler for hiding tooltip.
	void txtTooltipOut(Action *action);
	/// Update the resolution settings, we just resized the window.
	void resize(int &dX, int &dY);
	/// Move the mouse back to where it started after we finish drag scrolling.
	void stopScrolling(Action *action);
	/// Autosave next turn.
	void autosave();
};

}<|MERGE_RESOLUTION|>--- conflicted
+++ resolved
@@ -196,17 +196,13 @@
 	/// Gets map.
 	Map *getMap() const;
 	/// Show debug message.
-<<<<<<< HEAD
-	void debug(const std::wstring &message);
+	void debug(const std::string &message);
 	/// Show bug hunt message.
 	void bugHuntMessage();
-=======
-	void debug(const std::string &message);
->>>>>>> 92150fc6
 	/// Show warning message.
 	void warning(const std::string &message);
 	/// Gets melee damage preview.
-	std::wstring getMeleeDamagePreview(BattleUnit *actor, BattleItem *weapon) const;
+	std::string getMeleeDamagePreview(BattleUnit *actor, BattleItem *weapon) const;
 	/// Handles keypresses.
 	void handle(Action *action);
 	/// Displays a popup window.
