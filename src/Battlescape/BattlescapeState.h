--- conflicted
+++ resolved
@@ -93,13 +93,10 @@
 	void drawItem(BattleItem *item, Surface *hand, NumberText *ammo);
 	/// Shifts the colors of the health bar when unit has fatal wounds.
 	void blinkHealthBar();
-<<<<<<< HEAD
-=======
 	/// Show priming warnings on grenades.
 	void drawPrimers();
 	/// Toggles kneel indicator
 	void toggleKneelButton(BattleUnit* unit);
->>>>>>> f8964521
 public:
 	/// Selects the next soldier.
 	void selectNextPlayerUnit(bool checkReselect = false, bool setReselect = false, bool checkInventory = false);
