#pragma once
/*
 * Copyright 2010-2016 OpenXcom Developers.
 *
 * This file is part of OpenXcom.
 *
 * OpenXcom is free software: you can redistribute it and/or modify
 * it under the terms of the GNU General Public License as published by
 * the Free Software Foundation, either version 3 of the License, or
 * (at your option) any later version.
 *
 * OpenXcom is distributed in the hope that it will be useful,
 * but WITHOUT ANY WARRANTY; without even the implied warranty of
 * MERCHANTABILITY or FITNESS FOR A PARTICULAR PURPOSE.  See the
 * GNU General Public License for more details.
 *
 * You should have received a copy of the GNU General Public License
 * along with OpenXcom.  If not, see <http://www.gnu.org/licenses/>.
 */
#include <vector>
#include "Position.h"
#include "BattlescapeGame.h"
#include "../Mod/RuleItem.h"
#include "../Mod/MapData.h"
#include <SDL.h>

namespace OpenXcom
{

class SavedBattleGame;
class BattleUnit;
class BattleItem;
class Tile;
class RuleSkill;
struct BattleAction;
template<typename Tag, typename DataType> struct AreaSubset;

enum UnitBodyPart : int;

/**
 * Define some part of map
 */
using MapSubset = AreaSubset<Position, Sint16>;
enum BattleActionType : Uint8;
enum LightLayers : Uint8;


/**
 * A utility class that modifies tile properties on a battlescape map. This includes lighting, destruction, smoke, fire, fog of war.
 * Note that this function does not handle any sounds or animations.
 */
class TileEngine
{
public:
	/// Value representing non-existing position.
	static constexpr Position invalid = { -1, -1, -1 };

	/// Size of tile in voxels
	static constexpr Position voxelTileSize = { Position::TileXY, Position::TileXY, Position::TileZ };
	/// Half of size of tile in voxels
	static constexpr Position voxelTileCenter = { Position::TileXY / 2, Position::TileXY / 2, Position::TileZ / 2 };

private:
	/**
	 * Helper class storing cached visibility blockage data.
	 */
	struct VisibilityBlockCache
	{
		Uint8 blockDir;
		Uint8 blockDirUp;
		Uint8 blockDirDown;

		Uint8 bigWall;

		Uint8 height;

		Uint8 blockUp: 1;
		Uint8 blockDown: 1;
		Uint8 smoke: 1;
		Uint8 fire: 1;
	};
	/**
	 * Helper class storing reaction data.
	 */
	struct ReactionScore
	{
		BattleUnit *unit;
		BattleItem *weapon;
		BattleActionType attackType;
		double reactionScore;
		double reactionReduction;
	};

	SavedBattleGame *_save;
	std::vector<Uint16> *_voxelData;
	std::vector<VisibilityBlockCache> _blockVisibility;
	RuleInventory *_inventorySlotGround;
	constexpr static int heightFromCenter[11] = {0,-2,+2,-4,+4,-6,+6,-8,+8,-12,+12};
	bool _personalLighting;
	Tile *_cacheTile;
	Tile *_cacheTileBelow;
	Position _cacheTilePos;
	const int _maxViewDistance;        // 20 tiles by default
	const int _maxViewDistanceSq;      // 20 * 20
	const int _maxVoxelViewDistance;   // maxViewDistance * 16
	const int _maxDarknessToSeeUnits;  // 9 by default
	const int _maxStaticLightDistance;
	const int _maxDynamicLightDistance;
	const int _enhancedLighting;
	Position _eventVisibilitySectorL, _eventVisibilitySectorR, _eventVisibilityObserverPos;
	std::vector<BattleUnit*> _movingUnitPrev;
	BattleUnit* _movingUnit = nullptr;

	/// Add light source.
	void addLight(MapSubset gs, Position center, int power, LightLayers layer);
	/// Calculate blockage amount.
	int blockage(Tile *tile, const TilePart part, ItemDamageType type, int direction = -1, bool checkingFromOrigin = false);
	/// Get max distance that fire light can reach.
	int getMaxStaticLightDistance() const { return _maxStaticLightDistance; }
	/// Get max distance that light can reach.
	int getMaxDynamicLightDistance() const { return _maxDynamicLightDistance; }
	/// Get flags for enhanced lighting.
	int getEnhancedLighting() const { return _enhancedLighting; }
	/// Get max view distance.
	int getMaxViewDistance() const { return _maxViewDistance; }
	/// Get square of max view distance.
	int getMaxViewDistanceSq() const { return _maxViewDistanceSq; }
	/// Get max view distance in voxel space.
	int getMaxVoxelViewDistance() const { return _maxVoxelViewDistance; }
	/// Get threshold of darkness for LoS calculation.
	int getMaxDarknessToSeeUnits() const { return _maxDarknessToSeeUnits; }

	bool setupEventVisibilitySector(const Position &observerPos, const Position &eventPos, const int &eventRadius);
	inline bool inEventVisibilitySector(const Position &toCheck) const;

	/// Calculates sun shading of the whole map.
	void calculateSunShading(MapSubset gs);
	/// Recalculates lighting of the battlescape for terrain.
	void calculateTerrainBackground(MapSubset gs);
	/// Recalculates lighting of the battlescape for terrain.
	void calculateTerrainItems(MapSubset gs);
	/// Recalculates lighting of the battlescape for units.
	void calculateUnitLighting(MapSubset gs);

	/// Checks validity of a snap shot to this position.
	ReactionScore determineReactionType(BattleUnit *unit, BattleUnit *target);
	/// Creates a vector of units that can spot this unit.
	std::vector<ReactionScore> getSpottingUnits(BattleUnit* unit);
	/// Given a vector of spotters, and a unit, picks the spotter with the highest reaction score.
	ReactionScore *getReactor(std::vector<ReactionScore> &spotters, BattleUnit *unit);
	/// Tries to perform a reaction snap shot to this location.
	bool tryReaction(ReactionScore *reaction, BattleUnit *target, const BattleAction &originalAction);
public:
	/// Creates a new TileEngine class.
	TileEngine(SavedBattleGame *save, Mod *mod);
	/// Cleans up the TileEngine.
	~TileEngine();
	/// Calculates visible tiles within the field of view. Supply an eventPosition to do an update limited to a small slice of the view sector.
	void calculateTilesInFOV(BattleUnit *unit, const Position eventPos = invalid, const int eventRadius = 0);
	/// Calculates visible units within the field of view. Supply an eventPosition to do an update limited to a small slice of the view sector.
	bool calculateUnitsInFOV(BattleUnit* unit, const Position eventPos = invalid, const int eventRadius = 0);
	/// Calculates the field of view from a units view point.
	bool calculateFOV(BattleUnit *unit, bool doTileRecalc = true, bool doUnitRecalc = true);
	/// Calculates the field of view within range of a certain position.
	void calculateFOV(Position position, int eventRadius = -1, const bool updateTiles = true, const bool appendToTileVisibility = false);
	/// Checks reaction fire.
	bool checkReactionFire(BattleUnit *unit, const BattleAction &originalAction);
	/// Recalculate all lighting in some area.
	void calculateLighting(LightLayers layer, Position position = invalid, int eventRadius = 0, bool terrianChanged = false);
	/// Handles tile hit.
	int hitTile(Tile *tile, int damage, const RuleDamageType* type);
	/// Handles experience training.
	bool awardExperience(BattleActionAttack attack, BattleUnit *target, bool rangeAtack);
	/// Handles unit hit.
	bool hitUnit(BattleActionAttack attack, BattleUnit *target, const Position &relative, int damage, const RuleDamageType *type, bool rangeAtack = true);
	/// Handles bullet/weapon hits.
	void hit(BattleActionAttack attack, Position center, int power, const RuleDamageType *type, bool rangeAtack = true, int terrainMeleeTilePart = 0);
	/// Handles explosions.
	void explode(BattleActionAttack attack, Position center, int power, const RuleDamageType *type, int maxRadius, bool rangeAtack = true);
	/// Checks if a destroyed tile starts an explosion.
	Tile *checkForTerrainExplosions();
	/// Unit opens door?
	int unitOpensDoor(BattleUnit *unit, bool rClick = false, int dir = -1);
	/// Closes ufo doors.
	int closeUfoDoors();
	/// Calculates a line trajectory in tile space.
	int calculateLineTile(Position origin, Position target, std::vector<Position> &trajectory);
	/// Calculates a line trajectory in voxel space.
	VoxelType calculateLineVoxel(Position origin, Position target, bool storeTrajectory, std::vector<Position> *trajectory, BattleUnit *excludeUnit, BattleUnit *excludeAllBut = 0, bool onlyVisible = false);
	/// Calculates a parabola trajectory.
	int calculateParabolaVoxel(Position origin, Position target, bool storeTrajectory, std::vector<Position> *trajectory, BattleUnit *excludeUnit, double curvature, const Position delta);
	/// Gets the origin voxel of a unit's eyesight.
	Position getSightOriginVoxel(BattleUnit *currentUnit);
	/// Checks visibility of a unit on this tile.
	bool visible(BattleUnit *currentUnit, Tile *tile);
	/// Checks visibility of a tile.
	bool isTileInLOS(BattleAction *action, Tile *tile);
	/// Turn XCom soldier's personal lighting on or off.
	void togglePersonalLighting();
<<<<<<< HEAD
=======
	/// Checks the distance squared between a unit and a position.
	int distanceUnitToPositionSq(BattleUnit* unit, const Position& pos, bool considerZ) const;
	/// Checks the distance between two positions.
	int distance(Position pos1, Position pos2) const;
	/// Checks the distance squared between two positions.
	int distanceSq(Position pos1, Position pos2, bool considerZ = true) const;
>>>>>>> f6b53346
	/// Checks the horizontal blockage of a tile.
	int horizontalBlockage(Tile *startTile, Tile *endTile, ItemDamageType type, bool skipObject = false);
	/// Checks the vertical blockage of a tile.
	int verticalBlockage(Tile *startTile, Tile *endTile, ItemDamageType type, bool skipObject = false);

	/// Calculate success rate of psi attack.
	int psiAttackCalculate(BattleActionAttack::ReadOnly attack, const BattleUnit *victim);
	/// Attempts a panic or mind control action.
	bool psiAttack(BattleActionAttack attack, BattleUnit *victim);
	/// Calculate success rate of melee attack action.
	int meleeAttackCalculate(BattleActionAttack::ReadOnly attack, const BattleUnit *victim);
	/// Attempts a melee attack action.
	bool meleeAttack(BattleActionAttack attack, BattleUnit *victim, int terrainMeleeTilePart = 0);

	/// Remove the medikit from the game if consumable and empty.
	void medikitRemoveIfEmpty(BattleAction *action);
	/// Try using medikit heal ability.
	bool medikitUse(BattleAction *action, BattleUnit *target, BattleMediKitAction medikitAction, UnitBodyPart bodyPart);
	/// Try using a skill.
	bool skillUse(BattleAction *action, const RuleSkill *skill);
	/// Try to conceal a unit.
	bool tryConcealUnit(BattleUnit* unit);
	/// Applies gravity to anything that occupy this tile.
	Tile *applyGravity(Tile *t);

	/// Drop item on ground.
	void itemDrop(Tile *t, BattleItem *item, bool updateLight);
	/// Drop all unit items on ground.
	void itemDropInventory(Tile *t, BattleUnit *unit, bool unprimeItems = false, bool deleteFixedItems = false);
	/// Move item to other place in inventory or ground.
	void itemMoveInventory(Tile *t, BattleUnit *unit, BattleItem *item, RuleInventory *slot, int x, int y);

	/// Add moving unit.
	void addMovingUnit(BattleUnit* unit);
	/// Add moving unit.
	void removeMovingUnit(BattleUnit* unit);
	/// Get current moving unit.
	BattleUnit* getMovingUnit();

	/// Returns melee validity between two units.
	bool validMeleeRange(BattleUnit *attacker, BattleUnit *target, int dir);
	/// Returns validity of a melee attack from a given position.
	bool validMeleeRange(Position pos, int direction, BattleUnit *attacker, BattleUnit *target, Position *dest, bool preferEnemy = true);
	bool validTerrainMeleeRange(BattleAction* action);
	/// Gets the AI to look through a window.
	int faceWindow(Position position);
	/// Checks a unit's % exposure on a tile.
	int checkVoxelExposure(Position *originVoxel, Tile *tile, BattleUnit *excludeUnit, BattleUnit *excludeAllBut);
	/// Checks validity for targetting a unit.
	bool canTargetUnit(Position *originVoxel, Tile *tile, Position *scanVoxel, BattleUnit *excludeUnit, bool rememberObstacles, BattleUnit *potentialUnit = 0);
	/// Check validity for targetting a tile.
	bool canTargetTile(Position *originVoxel, Tile *tile, int part, Position *scanVoxel, BattleUnit *excludeUnit, bool rememberObstacles);
	/// Calculates the z voxel for shadows.
	int castedShade(Position voxel);
	/// Checks the visibility of a given voxel.
	bool isVoxelVisible(Position voxel);
	/// Checks what type of voxel occupies this space.
	VoxelType voxelCheck(Position voxel, BattleUnit *excludeUnit, bool excludeAllUnits = false, bool onlyVisible = false, BattleUnit *excludeAllBut = 0);
	/// Flushes cache of voxel check
	void voxelCheckFlush();
	/// Blows this tile up.
	bool detonate(Tile* tile, int power);
	/// Validates a throwing action.
	bool validateThrow(BattleAction &action, Position originVoxel, Position targetVoxel, int depth, double *curve = 0, int *voxelType = 0, bool forced = false);
	/// Opens any doors this door is connected to.
	std::pair<int, Position> checkAdjacentDoors(Position pos, TilePart part);
	/// Recalculates FOV of all units in-game.
	void recalculateFOV();
	/// Get direction to a certain point
	int getDirectionTo(Position origin, Position target) const;
	/// Get arc between two direction.
	int getArcDirection(int directionA, int directionB) const;
	/// determine the origin voxel of a given action.
	Position getOriginVoxel(BattleAction &action, Tile *tile);
	/// mark a region of the map as "dangerous" for a turn.
	void setDangerZone(Position pos, int radius, BattleUnit *unit);
	/// Checks if a position is valid for a unit, used for spawning and forced movement.
	bool isPositionValidForUnit(Position &position, BattleUnit *unit, bool checkSurrounding = false, int startSurroundingCheckDirection = 0);
	void updateGameStateAfterScript(BattleActionAttack battleActionAttack, Position pos);

};

}<|MERGE_RESOLUTION|>--- conflicted
+++ resolved
@@ -197,15 +197,8 @@
 	bool isTileInLOS(BattleAction *action, Tile *tile);
 	/// Turn XCom soldier's personal lighting on or off.
 	void togglePersonalLighting();
-<<<<<<< HEAD
-=======
 	/// Checks the distance squared between a unit and a position.
 	int distanceUnitToPositionSq(BattleUnit* unit, const Position& pos, bool considerZ) const;
-	/// Checks the distance between two positions.
-	int distance(Position pos1, Position pos2) const;
-	/// Checks the distance squared between two positions.
-	int distanceSq(Position pos1, Position pos2, bool considerZ = true) const;
->>>>>>> f6b53346
 	/// Checks the horizontal blockage of a tile.
 	int horizontalBlockage(Tile *startTile, Tile *endTile, ItemDamageType type, bool skipObject = false);
 	/// Checks the vertical blockage of a tile.
