/*
 * Copyright 2010-2015 OpenXcom Developers.
 *
 * This file is part of OpenXcom.
 *
 * OpenXcom is free software: you can redistribute it and/or modify
 * it under the terms of the GNU General Public License as published by
 * the Free Software Foundation, either version 3 of the License, or
 * (at your option) any later version.
 *
 * OpenXcom is distributed in the hope that it will be useful,
 * but WITHOUT ANY WARRANTY; without even the implied warranty of
 * MERCHANTABILITY or FITNESS FOR A PARTICULAR PURPOSE.  See the
 * GNU General Public License for more details.
 *
 * You should have received a copy of the GNU General Public License
 * along with OpenXcom.  If not, see <http://www.gnu.org/licenses/>.
 */
#ifndef OPENXCOM_TILEENGINE_H
#define OPENXCOM_TILEENGINE_H

#include <vector>
#include "Position.h"
#include "BattlescapeGame.h"
#include "../Ruleset/RuleItem.h"
#include <SDL.h>

namespace OpenXcom
{

class SavedBattleGame;
class BattleUnit;
class BattleItem;
class Tile;
struct BattleAction;

/**
 * A utility class that modifies tile properties on a battlescape map. This includes lighting, destruction, smoke, fire, fog of war.
 * Note that this function does not handle any sounds or animations.
 */
class TileEngine
{
private:
	SavedBattleGame *_save;
	std::vector<Uint16> *_voxelData;
	static const int heightFromCenter[11];
	bool _personalLighting;
	const int _maxViewDistance;        // 20 tiles by default
	const int _maxViewDistanceSq;      // 20 * 20
	const int _maxVoxelViewDistance;   // maxViewDistance * 16
	const int _maxDarknessToSeeUnits;  // 9 by default

	/// Add light source.
	void addLight(const Position &center, int power, int layer);
	/// Calculate blockage amount.
	int blockage(Tile *tile, const int part, ItemDamageType type, int direction = -1, bool checkingFromOrigin = false);
	/// Get max view distance.
	inline int getMaxViewDistance() const        {return _maxViewDistance;}
	/// Get square of max view distance.
	inline int getMaxViewDistanceSq() const      {return _maxViewDistanceSq;}
	/// Get max view distance in voxel space.
	inline int getMaxVoxelViewDistance() const   {return _maxVoxelViewDistance;}
	/// Get threshold of darkness for LoS calculation.
	inline int getMaxDarknessToSeeUnits() const  {return _maxDarknessToSeeUnits;}
public:
	/// Creates a new TileEngine class.
	TileEngine(SavedBattleGame *save, std::vector<Uint16> *voxelData, int maxViewDistance, int maxDarknessToSeeUnits);
	/// Cleans up the TileEngine.
	~TileEngine();
	/// Calculates sun shading of the whole map.
	void calculateSunShading();
	/// Calculates sun shading of a single tile.
	void calculateSunShading(Tile *tile);
	/// Calculates the field of view from a units view point.
	bool calculateFOV(BattleUnit *unit);
	/// Calculates the field of view within range of a certain position.
	void calculateFOV(const Position &position);
	/// Checks reaction fire.
	bool checkReactionFire(BattleUnit *unit);
	/// Recalculates lighting of the battlescape for terrain.
	void calculateTerrainLighting();
	/// Recalculates lighting of the battlescape for units.
	void calculateUnitLighting();
	/// Handles tile hit.
	void hitTile(Tile *tile, int damage, const RuleDamageType* type);
	/// Handles unit hit.
	bool hitUnit(BattleUnit *unit, BattleUnit *target, const Position &relative, int damage, const RuleDamageType *type);
	/// Handles bullet/weapon hits.
	BattleUnit *hit(const Position &center, int power, const RuleDamageType *type, BattleUnit *unit);
	/// Handles explosions.
	void explode(const Position &center, int power, const RuleDamageType *type, int maxRadius, BattleUnit *unit = 0);
	/// Checks if a destroyed tile starts an explosion.
	Tile *checkForTerrainExplosions();
	/// Unit opens door?
	int unitOpensDoor(BattleUnit *unit, bool rClick = false, int dir = -1);
	/// Closes ufo doors.
	int closeUfoDoors();
	/// Calculates a line trajectory.
	int calculateLine(const Position& origin, const Position& target, bool storeTrajectory, std::vector<Position> *trajectory, BattleUnit *excludeUnit, bool doVoxelCheck = true, bool onlyVisible = false, BattleUnit *excludeAllBut = 0);
	/// Calculates a parabola trajectory.
	int calculateParabola(const Position& origin, const Position& target, bool storeTrajectory, std::vector<Position> *trajectory, BattleUnit *excludeUnit, double curvature, const Position delta);
	/// Gets the origin voxel of a unit's eyesight.
	Position getSightOriginVoxel(BattleUnit *currentUnit);
	/// Checks visibility of a unit on this tile.
	bool visible(BattleUnit *currentUnit, Tile *tile);
	/// Turn XCom soldier's personal lighting on or off.
	void togglePersonalLighting();
	/// Checks the distance between two positions.
	int distance(const Position &pos1, const Position &pos2) const;
	/// Checks the distance squared between two positions.
	int distanceSq(const Position &pos1, const Position &pos2, bool considerZ = true) const;
	/// Checks the horizontal blockage of a tile.
	int horizontalBlockage(Tile *startTile, Tile *endTile, ItemDamageType type, bool skipObject = false);
	/// Checks the vertical blockage of a tile.
	int verticalBlockage(Tile *startTile, Tile *endTile, ItemDamageType type, bool skipObject = false);
<<<<<<< HEAD
	/// Calculate success rate of psi attack.
	int psiAttackCalculate(BattleActionType type, BattleUnit *attacker, BattleUnit *victim, BattleItem *weapon);
	/// Attempts a panic or mind control action.
	bool psiAttack(BattleAction *action);
=======
>>>>>>> ca592762
	/// Applies gravity to anything that occupy this tile.
	Tile *applyGravity(Tile *t);
	/// Returns melee validity between two units.
	bool validMeleeRange(BattleUnit *attacker, BattleUnit *target, int dir);
	/// Returns validity of a melee attack from a given position.
	bool validMeleeRange(Position pos, int direction, BattleUnit *attacker, BattleUnit *target, Position *dest, bool preferEnemy = true);
	/// Gets the AI to look through a window.
	int faceWindow(const Position &position);
	/// Checks a unit's % exposure on a tile.
	int checkVoxelExposure(Position *originVoxel, Tile *tile, BattleUnit *excludeUnit, BattleUnit *excludeAllBut);
	/// Checks validity for targetting a unit.
	bool canTargetUnit(Position *originVoxel, Tile *tile, Position *scanVoxel, BattleUnit *excludeUnit, BattleUnit *potentialUnit = 0);
	/// Check validity for targetting a tile.
	bool canTargetTile(Position *originVoxel, Tile *tile, int part, Position *scanVoxel, BattleUnit *excludeUnit);
	/// Calculates the z voxel for shadows.
	int castedShade(const Position& voxel);
	/// Checks the visibility of a given voxel.
	bool isVoxelVisible(const Position& voxel);
	/// Checks what type of voxel occupies this space.
	int voxelCheck(const Position& voxel, BattleUnit *excludeUnit, bool excludeAllUnits = false, bool onlyVisible = false, BattleUnit *excludeAllBut = 0);
	/// Blows this tile up.
	bool detonate(Tile* tile, int power);
	/// Validates a throwing action.
	bool validateThrow(BattleAction &action, Position originVoxel, Position targetVoxel, double *curve = 0, int *voxelType = 0);
	/// Opens any doors this door is connected to.
	void checkAdjacentDoors(Position pos, int part);
	/// Creates a vector of units that can spot this unit.
	std::vector<std::pair<BattleUnit *, int> > getSpottingUnits(BattleUnit* unit);
	/// Given a vector of spotters, and a unit, picks the spotter with the highest reaction score.
	BattleUnit* getReactor(std::vector<std::pair<BattleUnit *, int> > spotters, int &attackType, BattleUnit *unit);
	/// Checks validity of a snap shot to this position.
	int determineReactionType(BattleUnit *unit, BattleUnit *target);
	/// Tries to perform a reaction snap shot to this location.
	bool tryReaction(BattleUnit *unit, BattleUnit *target, int attackType);
	/// Recalculates FOV of all units in-game.
	void recalculateFOV();
	/// Get direction to a certain point
	int getDirectionTo(const Position &origin, const Position &target) const;
	/// determine the origin voxel of a given action.
	Position getOriginVoxel(BattleAction &action, Tile *tile);
	/// mark a region of the map as "dangerous" for a turn.
	void setDangerZone(Position pos, int radius, BattleUnit *unit);

};

}

#endif<|MERGE_RESOLUTION|>--- conflicted
+++ resolved
@@ -86,7 +86,7 @@
 	/// Handles unit hit.
 	bool hitUnit(BattleUnit *unit, BattleUnit *target, const Position &relative, int damage, const RuleDamageType *type);
 	/// Handles bullet/weapon hits.
-	BattleUnit *hit(const Position &center, int power, const RuleDamageType *type, BattleUnit *unit);
+	BattleUnit *hit(const Position &center, int power, const RuleDamageType *type, BattleUnit *unit, bool rangeAtack = true);
 	/// Handles explosions.
 	void explode(const Position &center, int power, const RuleDamageType *type, int maxRadius, BattleUnit *unit = 0);
 	/// Checks if a destroyed tile starts an explosion.
@@ -113,13 +113,10 @@
 	int horizontalBlockage(Tile *startTile, Tile *endTile, ItemDamageType type, bool skipObject = false);
 	/// Checks the vertical blockage of a tile.
 	int verticalBlockage(Tile *startTile, Tile *endTile, ItemDamageType type, bool skipObject = false);
-<<<<<<< HEAD
 	/// Calculate success rate of psi attack.
 	int psiAttackCalculate(BattleActionType type, BattleUnit *attacker, BattleUnit *victim, BattleItem *weapon);
 	/// Attempts a panic or mind control action.
 	bool psiAttack(BattleAction *action);
-=======
->>>>>>> ca592762
 	/// Applies gravity to anything that occupy this tile.
 	Tile *applyGravity(Tile *t);
 	/// Returns melee validity between two units.
