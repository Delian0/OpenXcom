--- conflicted
+++ resolved
@@ -82,7 +82,9 @@
 	std::vector<VisibilityBlockCache> _blockVisibility;
 	static const int heightFromCenter[11];
 	bool _personalLighting;
-<<<<<<< HEAD
+	Tile *_cacheTile;
+	Tile *_cacheTileBelow;
+	Position _cacheTilePos;
 	const int _maxViewDistance;        // 20 tiles by default
 	const int _maxViewDistanceSq;      // 20 * 20
 	const int _maxVoxelViewDistance;   // maxViewDistance * 16
@@ -131,11 +133,6 @@
 	ReactionScore *getReactor(std::vector<ReactionScore> &spotters, BattleUnit *unit);
 	/// Tries to perform a reaction snap shot to this location.
 	bool tryReaction(BattleUnit *unit, BattleUnit *target, BattleActionType attackType, const BattleAction &originalAction);
-=======
-	Tile *_cacheTile;
-	Tile *_cacheTileBelow;
-	Position _cacheTilePos;
->>>>>>> a176b83d
 public:
 	/// Creates a new TileEngine class.
 	TileEngine(SavedBattleGame *save, Mod *mod);
@@ -226,11 +223,7 @@
 	/// Blows this tile up.
 	bool detonate(Tile* tile, int power);
 	/// Validates a throwing action.
-<<<<<<< HEAD
-	bool validateThrow(BattleAction &action, Position originVoxel, Position targetVoxel, double *curve = 0, int *voxelType = 0);
-=======
 	bool validateThrow(BattleAction &action, Position originVoxel, Position targetVoxel, double *curve = 0, int *voxelType = 0, bool forced = false);
->>>>>>> a176b83d
 	/// Opens any doors this door is connected to.
 	std::pair<int, Position> checkAdjacentDoors(Position pos, int part);
 	/// Recalculates FOV of all units in-game.
