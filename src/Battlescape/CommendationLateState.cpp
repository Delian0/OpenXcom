--- conflicted
+++ resolved
@@ -159,13 +159,9 @@
 					{
 						wssCommendation << tr((*commList).first);
 					}
-<<<<<<< HEAD
-					_lstSoldiers->addRow(3, wssCommendation.str().c_str(), L"", tr((*soldierComm)->getDecorationLevelName(skipCounter)).c_str());
+					_lstSoldiers->addRow(3, wssCommendation.str().c_str(), "", tr((*soldierComm)->getDecorationLevelName(skipCounter)).c_str());
 					_commendationsNames.push_back((*commList).first);
 					row++;
-=======
-					_lstSoldiers->addRow(5, wssCommendation.str().c_str(), "", "", "", tr((*soldierComm)->getDecorationLevelName(skipCounter)).c_str());
->>>>>>> 92150fc6
 					break;
 				}
 			} // END SOLDIER COMMS LOOP
@@ -175,7 +171,7 @@
 				++commList;
 			}
 		} // END COMMS LOOPS
-		_lstSoldiers->addRow(3, L"", L"", L""); // Separator
+		_lstSoldiers->addRow(3, "", "", ""); // Separator
 		_commendationsNames.push_back("");
 		row++;
 	} // END SOLDIER LOOP    
