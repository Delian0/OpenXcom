<<<<<<< HEAD
/*
 * Copyright 2010-2015 OpenXcom Developers.
 *
 * This file is part of OpenXcom.
 *
 * OpenXcom is free software: you can redistribute it and/or modify
 * it under the terms of the GNU General Public License as published by
 * the Free Software Foundation, either version 3 of the License, or
 * (at your option) any later version.
 *
 * OpenXcom is distributed in the hope that it will be useful,
 * but WITHOUT ANY WARRANTY; without even the implied warranty of
 * MERCHANTABILITY or FITNESS FOR A PARTICULAR PURPOSE.  See the
 * GNU General Public License for more details.
 *
 * You should have received a copy of the GNU General Public License
 * along with OpenXcom.  If not, see <http://www.gnu.org/licenses/>.
 */
#include "CommendationLateState.h"
#include <sstream>
#include "../Engine/Game.h"
#include "../Mod/Mod.h"
#include "../Engine/Language.h"
#include "../Interface/TextButton.h"
#include "../Interface/Window.h"
#include "../Interface/Text.h"
#include "../Interface/TextList.h"
#include "../Savegame/Soldier.h"
#include "../Savegame/SoldierDiary.h"
#include "../Engine/Options.h"
#include "../Mod/RuleCommendations.h"

namespace OpenXcom
{

/**
 * Initializes all the elements in the Medals screen.
 * @param soldiersMedalled List of soldiers with medals.
 */
CommendationLateState::CommendationLateState(std::vector<Soldier*> soldiersMedalled)
{
	// Create objects
	_window = new Window(this, 320, 200, 0, 0);
	_btnOk = new TextButton(288, 16, 16, 176);
	_txtTitle = new Text(300, 16, 10, 8);
	_lstSoldiers = new TextList(288, 128, 8, 32);

	// Set palette
	setInterface("soldierMemorial");

	add(_window, "window", "soldierMemorial");
	add(_btnOk, "button", "soldierMemorial");
	add(_txtTitle, "text", "soldierMemorial");
	add(_lstSoldiers, "list", "soldierMemorial");

	centerAllSurfaces();

	// Set up objects
	_window->setBackground(_game->getMod()->getSurface("BACK02.SCR"));

	_btnOk->setText(tr("STR_OK"));
	_btnOk->onMouseClick((ActionHandler)&CommendationLateState::btnOkClick);
	_btnOk->onKeyboardPress((ActionHandler)&CommendationLateState::btnOkClick, Options::keyOk);
	_btnOk->onKeyboardPress((ActionHandler)&CommendationLateState::btnOkClick, Options::keyCancel);

	_txtTitle->setBig();
	_txtTitle->setAlign(ALIGN_CENTER);
	_txtTitle->setText(tr("STR_LOST_IN_SERVICE"));

	_lstSoldiers->setColumns(5, 51, 51, 51, 51, 84);
	_lstSoldiers->setSelectable(true);
	_lstSoldiers->setBackground(_window);
	_lstSoldiers->setMargin(8);
	_lstSoldiers->setFlooding(true);

    /***
    
                                            LOST IN SERVICE
                
    SOLDIER NAME, RANK: ___, SCORE: ___, KILLS: ___, NUMBER OF MISSIONS: ___, DAYS WOUNDED: ___, TIMES HIT: ___    
      COMMENDATION
      COMMENDATION
      COMMENDATION
      CAUSE OF DEATH: KILLED BY ALIEN_RACE ALIEN_RANK, USING WEAPON
    
    
    ***/

	std::map<std::string, RuleCommendations *> commendationsList = _game->getMod()->getCommendation();
	bool modularCommendation;
	std::string noun;



	// Loop over dead soldiers
	for (std::vector<Soldier*>::iterator s = soldiersMedalled.begin() ; s != soldiersMedalled.end(); ++s)
	{
		// Establish some base information
		_lstSoldiers->addRow(5, (*s)->getName().c_str(),
								L"",
								tr((*s)->getRankString()).c_str(),
								L"",
								tr("STR_KILLS").arg((*s)->getDiary()->getKillTotal()).c_str());

		// Loop over all commendations
		for (std::map<std::string, RuleCommendations *>::const_iterator commList = commendationsList.begin(); commList != commendationsList.end();)
		{
			std::wostringstream wssCommendation;
			modularCommendation = false;
			noun = "noNoun";

			// Loop over soldier's commendations
			for (std::vector<SoldierCommendations*>::const_iterator soldierComm = (*s)->getDiary()->getSoldierCommendations()->begin(); soldierComm != (*s)->getDiary()->getSoldierCommendations()->end(); ++soldierComm)
			{
				if ((*soldierComm)->getType() == (*commList).first && (*soldierComm)->isNew() && noun == "noNoun")
				{
					(*soldierComm)->makeOld();

					if ((*soldierComm)->getNoun() != "noNoun")
					{
						noun = (*soldierComm)->getNoun();
						modularCommendation = true;
					}
					// Decoration level name
					int skipCounter = 0;
					int lastInt = -2;
					int thisInt = -1;
					int vectorIterator = 0;
					for (std::vector<int>::const_iterator k = (*commList).second->getCriteria()->begin()->second.begin(); k != (*commList).second->getCriteria()->begin()->second.end(); ++k)
					{
						if (vectorIterator == (*soldierComm)->getDecorationLevelInt() + 1)
						{
							break;
						}
						thisInt = *k;
						if (k != (*commList).second->getCriteria()->begin()->second.begin())
						{
							--k;
							lastInt = *k;
							++k;
						}
						if (thisInt == lastInt)
						{
							skipCounter++;
						}
						vectorIterator++;					
					}
					// Establish comms name
					// Medal name
					wssCommendation << "   ";
					if (modularCommendation)
					{
						wssCommendation << tr((*commList).first).arg(tr(noun));
					}
					else
					{
						wssCommendation << tr((*commList).first);
					}
					_lstSoldiers->addRow(5, wssCommendation.str().c_str(), L"", L"", L"", tr((*soldierComm)->getDecorationLevelName(skipCounter)).c_str());
					break;
				}
			} // END SOLDIER COMMS LOOP			
      
			if (noun == "noNoun")
			{
				++commList;
			}
		} // END COMMS LOOPS
		_lstSoldiers->addRow(5, L"", L"", L"", L"", L""); // Seperator
	} // END SOLDIER LOOP    
}

/**
 *
 */
CommendationLateState::~CommendationLateState()
{
}

/**
 * Returns to the previous screen.
 * @param action Pointer to an action.
 */
void CommendationLateState::btnOkClick(Action *)
{
	_game->popState();
}

}
=======
/*
 * Copyright 2010-2016 OpenXcom Developers.
 *
 * This file is part of OpenXcom.
 *
 * OpenXcom is free software: you can redistribute it and/or modify
 * it under the terms of the GNU General Public License as published by
 * the Free Software Foundation, either version 3 of the License, or
 * (at your option) any later version.
 *
 * OpenXcom is distributed in the hope that it will be useful,
 * but WITHOUT ANY WARRANTY; without even the implied warranty of
 * MERCHANTABILITY or FITNESS FOR A PARTICULAR PURPOSE.  See the
 * GNU General Public License for more details.
 *
 * You should have received a copy of the GNU General Public License
 * along with OpenXcom.  If not, see <http://www.gnu.org/licenses/>.
 */
#include "CommendationLateState.h"
#include <sstream>
#include "../Engine/Game.h"
#include "../Mod/Mod.h"
#include "../Engine/Language.h"
#include "../Interface/TextButton.h"
#include "../Interface/Window.h"
#include "../Interface/Text.h"
#include "../Interface/TextList.h"
#include "../Savegame/Soldier.h"
#include "../Savegame/SoldierDiary.h"
#include "../Engine/Options.h"
#include "../Mod/RuleCommendations.h"

namespace OpenXcom
{

/**
 * Initializes all the elements in the Medals screen.
 * @param soldiersMedalled List of soldiers with medals.
 */
CommendationLateState::CommendationLateState(std::vector<Soldier*> soldiersMedalled)
{
	// Create objects
	_window = new Window(this, 320, 200, 0, 0);
	_btnOk = new TextButton(288, 16, 16, 176);
	_txtTitle = new Text(300, 16, 10, 8);
	_lstSoldiers = new TextList(288, 128, 8, 32);

	// Set palette
	setInterface("soldierMemorial");

	add(_window, "window", "soldierMemorial");
	add(_btnOk, "button", "soldierMemorial");
	add(_txtTitle, "text", "soldierMemorial");
	add(_lstSoldiers, "list", "soldierMemorial");

	centerAllSurfaces();

	// Set up objects
	_window->setBackground(_game->getMod()->getSurface("BACK02.SCR"));

	_btnOk->setText(tr("STR_OK"));
	_btnOk->onMouseClick((ActionHandler)&CommendationLateState::btnOkClick);
	_btnOk->onKeyboardPress((ActionHandler)&CommendationLateState::btnOkClick, Options::keyOk);
	_btnOk->onKeyboardPress((ActionHandler)&CommendationLateState::btnOkClick, Options::keyCancel);

	_txtTitle->setBig();
	_txtTitle->setAlign(ALIGN_CENTER);
	_txtTitle->setText(tr("STR_LOST_IN_SERVICE"));

	_lstSoldiers->setColumns(5, 51, 51, 51, 51, 84);
	_lstSoldiers->setSelectable(true);
	_lstSoldiers->setBackground(_window);
	_lstSoldiers->setMargin(8);
	_lstSoldiers->setFlooding(true);

    /***
    
                                            LOST IN SERVICE
                
    SOLDIER NAME, RANK: ___, SCORE: ___, KILLS: ___, NUMBER OF MISSIONS: ___, DAYS WOUNDED: ___, TIMES HIT: ___    
      COMMENDATION
      COMMENDATION
      COMMENDATION
      CAUSE OF DEATH: KILLED BY ALIEN_RACE ALIEN_RANK, USING WEAPON
    
    
    ***/

	std::map<std::string, RuleCommendations *> commendationsList = _game->getMod()->getCommendation();
	bool modularCommendation;
	std::string noun;



	// Loop over dead soldiers
	for (std::vector<Soldier*>::iterator s = soldiersMedalled.begin() ; s != soldiersMedalled.end(); ++s)
	{
		// Establish some base information
		_lstSoldiers->addRow(5, (*s)->getName().c_str(),
								L"",
								tr((*s)->getRankString()).c_str(),
								L"",
								tr("STR_KILLS").arg((*s)->getDiary()->getKillTotal()).c_str());

		// Loop over all commendations
		for (std::map<std::string, RuleCommendations *>::const_iterator commList = commendationsList.begin(); commList != commendationsList.end();)
		{
			std::wostringstream wssCommendation;
			modularCommendation = false;
			noun = "noNoun";

			// Loop over soldier's commendations
			for (std::vector<SoldierCommendations*>::const_iterator soldierComm = (*s)->getDiary()->getSoldierCommendations()->begin(); soldierComm != (*s)->getDiary()->getSoldierCommendations()->end(); ++soldierComm)
			{
				if ((*soldierComm)->getType() == (*commList).first && (*soldierComm)->isNew() && noun == "noNoun")
				{
					(*soldierComm)->makeOld();

					if ((*soldierComm)->getNoun() != "noNoun")
					{
						noun = (*soldierComm)->getNoun();
						modularCommendation = true;
					}
					// Decoration level name
					int skipCounter = 0;
					int lastInt = -2;
					int thisInt = -1;
					int vectorIterator = 0;
					for (std::vector<int>::const_iterator k = (*commList).second->getCriteria()->begin()->second.begin(); k != (*commList).second->getCriteria()->begin()->second.end(); ++k)
					{
						if (vectorIterator == (*soldierComm)->getDecorationLevelInt() + 1)
						{
							break;
						}
						thisInt = *k;
						if (k != (*commList).second->getCriteria()->begin()->second.begin())
						{
							--k;
							lastInt = *k;
							++k;
						}
						if (thisInt == lastInt)
						{
							skipCounter++;
						}
						vectorIterator++;					
					}
					// Establish comms name
					// Medal name
					wssCommendation << "   ";
					if (modularCommendation)
					{
						wssCommendation << tr((*commList).first).arg(tr(noun));
					}
					else
					{
						wssCommendation << tr((*commList).first);
					}
					_lstSoldiers->addRow(5, wssCommendation.str().c_str(), L"", L"", L"", tr((*soldierComm)->getDecorationLevelName(skipCounter)).c_str());
					break;
				}
			} // END SOLDIER COMMS LOOP			
      
			if (noun == "noNoun")
			{
				++commList;
			}
		} // END COMMS LOOPS
		_lstSoldiers->addRow(5, L"", L"", L"", L"", L""); // Seperator
	} // END SOLDIER LOOP    
}

/**
 *
 */
CommendationLateState::~CommendationLateState()
{
}

/**
 * Returns to the previous screen.
 * @param action Pointer to an action.
 */
void CommendationLateState::btnOkClick(Action *)
{
	_game->popState();
}

}
>>>>>>> 8c63973c
<|MERGE_RESOLUTION|>--- conflicted
+++ resolved
@@ -1,381 +1,189 @@
-<<<<<<< HEAD
-/*
- * Copyright 2010-2015 OpenXcom Developers.
- *
- * This file is part of OpenXcom.
- *
- * OpenXcom is free software: you can redistribute it and/or modify
- * it under the terms of the GNU General Public License as published by
- * the Free Software Foundation, either version 3 of the License, or
- * (at your option) any later version.
- *
- * OpenXcom is distributed in the hope that it will be useful,
- * but WITHOUT ANY WARRANTY; without even the implied warranty of
- * MERCHANTABILITY or FITNESS FOR A PARTICULAR PURPOSE.  See the
- * GNU General Public License for more details.
- *
- * You should have received a copy of the GNU General Public License
- * along with OpenXcom.  If not, see <http://www.gnu.org/licenses/>.
- */
-#include "CommendationLateState.h"
-#include <sstream>
-#include "../Engine/Game.h"
-#include "../Mod/Mod.h"
-#include "../Engine/Language.h"
-#include "../Interface/TextButton.h"
-#include "../Interface/Window.h"
-#include "../Interface/Text.h"
-#include "../Interface/TextList.h"
-#include "../Savegame/Soldier.h"
-#include "../Savegame/SoldierDiary.h"
-#include "../Engine/Options.h"
-#include "../Mod/RuleCommendations.h"
-
-namespace OpenXcom
-{
-
-/**
- * Initializes all the elements in the Medals screen.
- * @param soldiersMedalled List of soldiers with medals.
- */
-CommendationLateState::CommendationLateState(std::vector<Soldier*> soldiersMedalled)
-{
-	// Create objects
-	_window = new Window(this, 320, 200, 0, 0);
-	_btnOk = new TextButton(288, 16, 16, 176);
-	_txtTitle = new Text(300, 16, 10, 8);
-	_lstSoldiers = new TextList(288, 128, 8, 32);
-
-	// Set palette
-	setInterface("soldierMemorial");
-
-	add(_window, "window", "soldierMemorial");
-	add(_btnOk, "button", "soldierMemorial");
-	add(_txtTitle, "text", "soldierMemorial");
-	add(_lstSoldiers, "list", "soldierMemorial");
-
-	centerAllSurfaces();
-
-	// Set up objects
-	_window->setBackground(_game->getMod()->getSurface("BACK02.SCR"));
-
-	_btnOk->setText(tr("STR_OK"));
-	_btnOk->onMouseClick((ActionHandler)&CommendationLateState::btnOkClick);
-	_btnOk->onKeyboardPress((ActionHandler)&CommendationLateState::btnOkClick, Options::keyOk);
-	_btnOk->onKeyboardPress((ActionHandler)&CommendationLateState::btnOkClick, Options::keyCancel);
-
-	_txtTitle->setBig();
-	_txtTitle->setAlign(ALIGN_CENTER);
-	_txtTitle->setText(tr("STR_LOST_IN_SERVICE"));
-
-	_lstSoldiers->setColumns(5, 51, 51, 51, 51, 84);
-	_lstSoldiers->setSelectable(true);
-	_lstSoldiers->setBackground(_window);
-	_lstSoldiers->setMargin(8);
-	_lstSoldiers->setFlooding(true);
-
-    /***
-    
-                                            LOST IN SERVICE
-                
-    SOLDIER NAME, RANK: ___, SCORE: ___, KILLS: ___, NUMBER OF MISSIONS: ___, DAYS WOUNDED: ___, TIMES HIT: ___    
-      COMMENDATION
-      COMMENDATION
-      COMMENDATION
-      CAUSE OF DEATH: KILLED BY ALIEN_RACE ALIEN_RANK, USING WEAPON
-    
-    
-    ***/
-
-	std::map<std::string, RuleCommendations *> commendationsList = _game->getMod()->getCommendation();
-	bool modularCommendation;
-	std::string noun;
-
-
-
-	// Loop over dead soldiers
-	for (std::vector<Soldier*>::iterator s = soldiersMedalled.begin() ; s != soldiersMedalled.end(); ++s)
-	{
-		// Establish some base information
-		_lstSoldiers->addRow(5, (*s)->getName().c_str(),
-								L"",
-								tr((*s)->getRankString()).c_str(),
-								L"",
-								tr("STR_KILLS").arg((*s)->getDiary()->getKillTotal()).c_str());
-
-		// Loop over all commendations
-		for (std::map<std::string, RuleCommendations *>::const_iterator commList = commendationsList.begin(); commList != commendationsList.end();)
-		{
-			std::wostringstream wssCommendation;
-			modularCommendation = false;
-			noun = "noNoun";
-
-			// Loop over soldier's commendations
-			for (std::vector<SoldierCommendations*>::const_iterator soldierComm = (*s)->getDiary()->getSoldierCommendations()->begin(); soldierComm != (*s)->getDiary()->getSoldierCommendations()->end(); ++soldierComm)
-			{
-				if ((*soldierComm)->getType() == (*commList).first && (*soldierComm)->isNew() && noun == "noNoun")
-				{
-					(*soldierComm)->makeOld();
-
-					if ((*soldierComm)->getNoun() != "noNoun")
-					{
-						noun = (*soldierComm)->getNoun();
-						modularCommendation = true;
-					}
-					// Decoration level name
-					int skipCounter = 0;
-					int lastInt = -2;
-					int thisInt = -1;
-					int vectorIterator = 0;
-					for (std::vector<int>::const_iterator k = (*commList).second->getCriteria()->begin()->second.begin(); k != (*commList).second->getCriteria()->begin()->second.end(); ++k)
-					{
-						if (vectorIterator == (*soldierComm)->getDecorationLevelInt() + 1)
-						{
-							break;
-						}
-						thisInt = *k;
-						if (k != (*commList).second->getCriteria()->begin()->second.begin())
-						{
-							--k;
-							lastInt = *k;
-							++k;
-						}
-						if (thisInt == lastInt)
-						{
-							skipCounter++;
-						}
-						vectorIterator++;					
-					}
-					// Establish comms name
-					// Medal name
-					wssCommendation << "   ";
-					if (modularCommendation)
-					{
-						wssCommendation << tr((*commList).first).arg(tr(noun));
-					}
-					else
-					{
-						wssCommendation << tr((*commList).first);
-					}
-					_lstSoldiers->addRow(5, wssCommendation.str().c_str(), L"", L"", L"", tr((*soldierComm)->getDecorationLevelName(skipCounter)).c_str());
-					break;
-				}
-			} // END SOLDIER COMMS LOOP			
-      
-			if (noun == "noNoun")
-			{
-				++commList;
-			}
-		} // END COMMS LOOPS
-		_lstSoldiers->addRow(5, L"", L"", L"", L"", L""); // Seperator
-	} // END SOLDIER LOOP    
-}
-
-/**
- *
- */
-CommendationLateState::~CommendationLateState()
-{
-}
-
-/**
- * Returns to the previous screen.
- * @param action Pointer to an action.
- */
-void CommendationLateState::btnOkClick(Action *)
-{
-	_game->popState();
-}
-
-}
-=======
-/*
- * Copyright 2010-2016 OpenXcom Developers.
- *
- * This file is part of OpenXcom.
- *
- * OpenXcom is free software: you can redistribute it and/or modify
- * it under the terms of the GNU General Public License as published by
- * the Free Software Foundation, either version 3 of the License, or
- * (at your option) any later version.
- *
- * OpenXcom is distributed in the hope that it will be useful,
- * but WITHOUT ANY WARRANTY; without even the implied warranty of
- * MERCHANTABILITY or FITNESS FOR A PARTICULAR PURPOSE.  See the
- * GNU General Public License for more details.
- *
- * You should have received a copy of the GNU General Public License
- * along with OpenXcom.  If not, see <http://www.gnu.org/licenses/>.
- */
-#include "CommendationLateState.h"
-#include <sstream>
-#include "../Engine/Game.h"
-#include "../Mod/Mod.h"
-#include "../Engine/Language.h"
-#include "../Interface/TextButton.h"
-#include "../Interface/Window.h"
-#include "../Interface/Text.h"
-#include "../Interface/TextList.h"
-#include "../Savegame/Soldier.h"
-#include "../Savegame/SoldierDiary.h"
-#include "../Engine/Options.h"
-#include "../Mod/RuleCommendations.h"
-
-namespace OpenXcom
-{
-
-/**
- * Initializes all the elements in the Medals screen.
- * @param soldiersMedalled List of soldiers with medals.
- */
-CommendationLateState::CommendationLateState(std::vector<Soldier*> soldiersMedalled)
-{
-	// Create objects
-	_window = new Window(this, 320, 200, 0, 0);
-	_btnOk = new TextButton(288, 16, 16, 176);
-	_txtTitle = new Text(300, 16, 10, 8);
-	_lstSoldiers = new TextList(288, 128, 8, 32);
-
-	// Set palette
-	setInterface("soldierMemorial");
-
-	add(_window, "window", "soldierMemorial");
-	add(_btnOk, "button", "soldierMemorial");
-	add(_txtTitle, "text", "soldierMemorial");
-	add(_lstSoldiers, "list", "soldierMemorial");
-
-	centerAllSurfaces();
-
-	// Set up objects
-	_window->setBackground(_game->getMod()->getSurface("BACK02.SCR"));
-
-	_btnOk->setText(tr("STR_OK"));
-	_btnOk->onMouseClick((ActionHandler)&CommendationLateState::btnOkClick);
-	_btnOk->onKeyboardPress((ActionHandler)&CommendationLateState::btnOkClick, Options::keyOk);
-	_btnOk->onKeyboardPress((ActionHandler)&CommendationLateState::btnOkClick, Options::keyCancel);
-
-	_txtTitle->setBig();
-	_txtTitle->setAlign(ALIGN_CENTER);
-	_txtTitle->setText(tr("STR_LOST_IN_SERVICE"));
-
-	_lstSoldiers->setColumns(5, 51, 51, 51, 51, 84);
-	_lstSoldiers->setSelectable(true);
-	_lstSoldiers->setBackground(_window);
-	_lstSoldiers->setMargin(8);
-	_lstSoldiers->setFlooding(true);
-
-    /***
-    
-                                            LOST IN SERVICE
-                
-    SOLDIER NAME, RANK: ___, SCORE: ___, KILLS: ___, NUMBER OF MISSIONS: ___, DAYS WOUNDED: ___, TIMES HIT: ___    
-      COMMENDATION
-      COMMENDATION
-      COMMENDATION
-      CAUSE OF DEATH: KILLED BY ALIEN_RACE ALIEN_RANK, USING WEAPON
-    
-    
-    ***/
-
-	std::map<std::string, RuleCommendations *> commendationsList = _game->getMod()->getCommendation();
-	bool modularCommendation;
-	std::string noun;
-
-
-
-	// Loop over dead soldiers
-	for (std::vector<Soldier*>::iterator s = soldiersMedalled.begin() ; s != soldiersMedalled.end(); ++s)
-	{
-		// Establish some base information
-		_lstSoldiers->addRow(5, (*s)->getName().c_str(),
-								L"",
-								tr((*s)->getRankString()).c_str(),
-								L"",
-								tr("STR_KILLS").arg((*s)->getDiary()->getKillTotal()).c_str());
-
-		// Loop over all commendations
-		for (std::map<std::string, RuleCommendations *>::const_iterator commList = commendationsList.begin(); commList != commendationsList.end();)
-		{
-			std::wostringstream wssCommendation;
-			modularCommendation = false;
-			noun = "noNoun";
-
-			// Loop over soldier's commendations
-			for (std::vector<SoldierCommendations*>::const_iterator soldierComm = (*s)->getDiary()->getSoldierCommendations()->begin(); soldierComm != (*s)->getDiary()->getSoldierCommendations()->end(); ++soldierComm)
-			{
-				if ((*soldierComm)->getType() == (*commList).first && (*soldierComm)->isNew() && noun == "noNoun")
-				{
-					(*soldierComm)->makeOld();
-
-					if ((*soldierComm)->getNoun() != "noNoun")
-					{
-						noun = (*soldierComm)->getNoun();
-						modularCommendation = true;
-					}
-					// Decoration level name
-					int skipCounter = 0;
-					int lastInt = -2;
-					int thisInt = -1;
-					int vectorIterator = 0;
-					for (std::vector<int>::const_iterator k = (*commList).second->getCriteria()->begin()->second.begin(); k != (*commList).second->getCriteria()->begin()->second.end(); ++k)
-					{
-						if (vectorIterator == (*soldierComm)->getDecorationLevelInt() + 1)
-						{
-							break;
-						}
-						thisInt = *k;
-						if (k != (*commList).second->getCriteria()->begin()->second.begin())
-						{
-							--k;
-							lastInt = *k;
-							++k;
-						}
-						if (thisInt == lastInt)
-						{
-							skipCounter++;
-						}
-						vectorIterator++;					
-					}
-					// Establish comms name
-					// Medal name
-					wssCommendation << "   ";
-					if (modularCommendation)
-					{
-						wssCommendation << tr((*commList).first).arg(tr(noun));
-					}
-					else
-					{
-						wssCommendation << tr((*commList).first);
-					}
-					_lstSoldiers->addRow(5, wssCommendation.str().c_str(), L"", L"", L"", tr((*soldierComm)->getDecorationLevelName(skipCounter)).c_str());
-					break;
-				}
-			} // END SOLDIER COMMS LOOP			
-      
-			if (noun == "noNoun")
-			{
-				++commList;
-			}
-		} // END COMMS LOOPS
-		_lstSoldiers->addRow(5, L"", L"", L"", L"", L""); // Seperator
-	} // END SOLDIER LOOP    
-}
-
-/**
- *
- */
-CommendationLateState::~CommendationLateState()
-{
-}
-
-/**
- * Returns to the previous screen.
- * @param action Pointer to an action.
- */
-void CommendationLateState::btnOkClick(Action *)
-{
-	_game->popState();
-}
-
-}
->>>>>>> 8c63973c
+/*
+ * Copyright 2010-2016 OpenXcom Developers.
+ *
+ * This file is part of OpenXcom.
+ *
+ * OpenXcom is free software: you can redistribute it and/or modify
+ * it under the terms of the GNU General Public License as published by
+ * the Free Software Foundation, either version 3 of the License, or
+ * (at your option) any later version.
+ *
+ * OpenXcom is distributed in the hope that it will be useful,
+ * but WITHOUT ANY WARRANTY; without even the implied warranty of
+ * MERCHANTABILITY or FITNESS FOR A PARTICULAR PURPOSE.  See the
+ * GNU General Public License for more details.
+ *
+ * You should have received a copy of the GNU General Public License
+ * along with OpenXcom.  If not, see <http://www.gnu.org/licenses/>.
+ */
+#include "CommendationLateState.h"
+#include <sstream>
+#include "../Engine/Game.h"
+#include "../Mod/Mod.h"
+#include "../Engine/Language.h"
+#include "../Interface/TextButton.h"
+#include "../Interface/Window.h"
+#include "../Interface/Text.h"
+#include "../Interface/TextList.h"
+#include "../Savegame/Soldier.h"
+#include "../Savegame/SoldierDiary.h"
+#include "../Engine/Options.h"
+#include "../Mod/RuleCommendations.h"
+
+namespace OpenXcom
+{
+
+/**
+ * Initializes all the elements in the Medals screen.
+ * @param soldiersMedalled List of soldiers with medals.
+ */
+CommendationLateState::CommendationLateState(std::vector<Soldier*> soldiersMedalled)
+{
+	// Create objects
+	_window = new Window(this, 320, 200, 0, 0);
+	_btnOk = new TextButton(288, 16, 16, 176);
+	_txtTitle = new Text(300, 16, 10, 8);
+	_lstSoldiers = new TextList(288, 128, 8, 32);
+
+	// Set palette
+	setInterface("soldierMemorial");
+
+	add(_window, "window", "soldierMemorial");
+	add(_btnOk, "button", "soldierMemorial");
+	add(_txtTitle, "text", "soldierMemorial");
+	add(_lstSoldiers, "list", "soldierMemorial");
+
+	centerAllSurfaces();
+
+	// Set up objects
+	_window->setBackground(_game->getMod()->getSurface("BACK02.SCR"));
+
+	_btnOk->setText(tr("STR_OK"));
+	_btnOk->onMouseClick((ActionHandler)&CommendationLateState::btnOkClick);
+	_btnOk->onKeyboardPress((ActionHandler)&CommendationLateState::btnOkClick, Options::keyOk);
+	_btnOk->onKeyboardPress((ActionHandler)&CommendationLateState::btnOkClick, Options::keyCancel);
+
+	_txtTitle->setBig();
+	_txtTitle->setAlign(ALIGN_CENTER);
+	_txtTitle->setText(tr("STR_LOST_IN_SERVICE"));
+
+	_lstSoldiers->setColumns(5, 51, 51, 51, 51, 84);
+	_lstSoldiers->setSelectable(true);
+	_lstSoldiers->setBackground(_window);
+	_lstSoldiers->setMargin(8);
+	_lstSoldiers->setFlooding(true);
+
+    /***
+    
+                                            LOST IN SERVICE
+                
+    SOLDIER NAME, RANK: ___, SCORE: ___, KILLS: ___, NUMBER OF MISSIONS: ___, DAYS WOUNDED: ___, TIMES HIT: ___    
+      COMMENDATION
+      COMMENDATION
+      COMMENDATION
+      CAUSE OF DEATH: KILLED BY ALIEN_RACE ALIEN_RANK, USING WEAPON
+    
+    
+    ***/
+
+	std::map<std::string, RuleCommendations *> commendationsList = _game->getMod()->getCommendation();
+	bool modularCommendation;
+	std::string noun;
+
+
+
+	// Loop over dead soldiers
+	for (std::vector<Soldier*>::iterator s = soldiersMedalled.begin() ; s != soldiersMedalled.end(); ++s)
+	{
+		// Establish some base information
+		_lstSoldiers->addRow(5, (*s)->getName().c_str(),
+								L"",
+								tr((*s)->getRankString()).c_str(),
+								L"",
+								tr("STR_KILLS").arg((*s)->getDiary()->getKillTotal()).c_str());
+
+		// Loop over all commendations
+		for (std::map<std::string, RuleCommendations *>::const_iterator commList = commendationsList.begin(); commList != commendationsList.end();)
+		{
+			std::wostringstream wssCommendation;
+			modularCommendation = false;
+			noun = "noNoun";
+
+			// Loop over soldier's commendations
+			for (std::vector<SoldierCommendations*>::const_iterator soldierComm = (*s)->getDiary()->getSoldierCommendations()->begin(); soldierComm != (*s)->getDiary()->getSoldierCommendations()->end(); ++soldierComm)
+			{
+				if ((*soldierComm)->getType() == (*commList).first && (*soldierComm)->isNew() && noun == "noNoun")
+				{
+					(*soldierComm)->makeOld();
+
+					if ((*soldierComm)->getNoun() != "noNoun")
+					{
+						noun = (*soldierComm)->getNoun();
+						modularCommendation = true;
+					}
+					// Decoration level name
+					int skipCounter = 0;
+					int lastInt = -2;
+					int thisInt = -1;
+					int vectorIterator = 0;
+					for (std::vector<int>::const_iterator k = (*commList).second->getCriteria()->begin()->second.begin(); k != (*commList).second->getCriteria()->begin()->second.end(); ++k)
+					{
+						if (vectorIterator == (*soldierComm)->getDecorationLevelInt() + 1)
+						{
+							break;
+						}
+						thisInt = *k;
+						if (k != (*commList).second->getCriteria()->begin()->second.begin())
+						{
+							--k;
+							lastInt = *k;
+							++k;
+						}
+						if (thisInt == lastInt)
+						{
+							skipCounter++;
+						}
+						vectorIterator++;					
+					}
+					// Establish comms name
+					// Medal name
+					wssCommendation << "   ";
+					if (modularCommendation)
+					{
+						wssCommendation << tr((*commList).first).arg(tr(noun));
+					}
+					else
+					{
+						wssCommendation << tr((*commList).first);
+					}
+					_lstSoldiers->addRow(5, wssCommendation.str().c_str(), L"", L"", L"", tr((*soldierComm)->getDecorationLevelName(skipCounter)).c_str());
+					break;
+				}
+			} // END SOLDIER COMMS LOOP			
+      
+			if (noun == "noNoun")
+			{
+				++commList;
+			}
+		} // END COMMS LOOPS
+		_lstSoldiers->addRow(5, L"", L"", L"", L"", L""); // Seperator
+	} // END SOLDIER LOOP    
+}
+
+/**
+ *
+ */
+CommendationLateState::~CommendationLateState()
+{
+}
+
+/**
+ * Returns to the previous screen.
+ * @param action Pointer to an action.
+ */
+void CommendationLateState::btnOkClick(Action *)
+{
+	_game->popState();
+}
+
+}