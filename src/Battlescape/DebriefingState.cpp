--- conflicted
+++ resolved
@@ -505,13 +505,10 @@
 	{
 		if ((*i)->isInBattlescape())
 		{
-<<<<<<< HEAD
 			_missionStatistics->ufo = (*i)->getRules()->getType();
             _missionStatistics->alienRace = (*i)->getAlienRace();
-			if (!aborted)
-=======
 			if ((*i)->getStatus() == Ufo::CRASHED || !aborted)
->>>>>>> 8feae2ed
+
 			{
 				delete *i;
 				save->getUfos()->erase(i);
@@ -712,11 +709,8 @@
 					if (soldier != 0)
 					{
 						recoverItems((*j)->getInventory(), base);
-<<<<<<< HEAD
-=======
 						// calculate new statString
 						soldier->calcStatString(_game->getRuleset()->getStatStrings());
->>>>>>> 8feae2ed
 					}
 					else
 					{ // non soldier player = tank
