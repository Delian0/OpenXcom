--- conflicted
+++ resolved
@@ -284,475 +284,11 @@
 	_lstSoldierStats->setAlign(ALIGN_CENTER);
 	_lstSoldierStats->setAlign(ALIGN_LEFT, 0);
 	_lstSoldierStats->setDot(true);
-}
-
-/**
- *
- */
-DebriefingState::~DebriefingState()
-{
-	for (std::vector<DebriefingStat*>::iterator i = _stats.begin(); i != _stats.end(); ++i)
-	{
-		delete *i;
-	}
-	for (std::map<int, RecoveryItem*>::iterator i = _recoveryStats.begin(); i != _recoveryStats.end(); ++i)
-	{
-		delete i->second;
-	}
-	_recoveryStats.clear();
-	_rounds.clear();
-}
-
-std::string DebriefingState::makeSoldierString(int stat)
-{
-	if (stat == 0) return "";
-
-	std::ostringstream ss;
-	ss << Unicode::TOK_COLOR_FLIP << '+' << stat << Unicode::TOK_COLOR_FLIP;
-	return ss.str();
-}
-
-void DebriefingState::applyVisibility()
-{
-	// First page (scores)
-	_txtItem->setVisible(!_showSoldierStats);
-	_txtQuantity->setVisible(!_showSoldierStats);
-	_txtScore->setVisible(!_showSoldierStats);
-	_txtRecovery->setVisible(!_showSoldierStats);
-	_txtRating->setVisible(!_showSoldierStats);
-	_lstStats->setVisible(!_showSoldierStats);
-	_lstRecovery->setVisible(!_showSoldierStats);
-	_lstTotal->setVisible(!_showSoldierStats);
-
-	// Second page (soldier stats)
-	_txtSoldier->setVisible(_showSoldierStats);
-	_txtTU->setVisible(_showSoldierStats);
-	_txtStamina->setVisible(_showSoldierStats);
-	_txtHealth->setVisible(_showSoldierStats);
-	_txtBravery->setVisible(_showSoldierStats);
-	_txtReactions->setVisible(_showSoldierStats);
-	_txtFiring->setVisible(_showSoldierStats);
-	_txtThrowing->setVisible(_showSoldierStats);
-	_txtMelee->setVisible(_showSoldierStats);
-	_txtStrength->setVisible(_showSoldierStats);
-	_txtPsiStrength->setVisible(_showSoldierStats);
-	_txtPsiSkill->setVisible(_showSoldierStats);
-	_lstSoldierStats->setVisible(_showSoldierStats);
-	_txtTooltip->setVisible(_showSoldierStats);
-
-	// Set text on toggle button accordingly
-	_btnStats->setText(_showSoldierStats ? tr("STR_SCORE") : tr("STR_STATS"));
-
-}
-
-void DebriefingState::init()
-{
-	State::init();	
 
 	// Third page
 	_lstRecoveredItems->setColumns(2, 254, 18);
 	_lstRecoveredItems->setAlign(ALIGN_LEFT);
 	_lstRecoveredItems->setDot(true);
-
-	prepareDebriefing();
-
-	for (std::vector<SoldierStatsEntry>::iterator i = _soldierStats.begin(); i != _soldierStats.end(); ++i)
-	{
-		auto tmp = (*i).second.psiStrength;
-		if (_game->getMod()->isManaFeatureEnabled())
-		{
-			tmp = (*i).second.mana;
-		}
-		_lstSoldierStats->addRow(13, (*i).first.c_str(),
-				makeSoldierString((*i).second.tu).c_str(),
-				makeSoldierString((*i).second.stamina).c_str(),
-				makeSoldierString((*i).second.health).c_str(),
-				makeSoldierString((*i).second.bravery).c_str(),
-				makeSoldierString((*i).second.reactions).c_str(),
-				makeSoldierString((*i).second.firing).c_str(),
-				makeSoldierString((*i).second.throwing).c_str(),
-				makeSoldierString((*i).second.melee).c_str(),
-				makeSoldierString((*i).second.strength).c_str(),
-				makeSoldierString(tmp).c_str(),
-				makeSoldierString((*i).second.psiSkill).c_str(),
-				"");
-		// note: final dummy element to cause dot filling until the end of the line
-	}
-
-	// compare stuff from after and before recovery
-	if (_base)
-	{
-		int row = 0;
-		ItemContainer *origBaseItems = _game->getSavedGame()->getSavedBattle()->getBaseStorageItems();
-		const std::vector<std::string> &items = _game->getMod()->getItemsList();
-		for (std::vector<std::string>::const_iterator i = items.begin(); i != items.end(); ++i)
-		{
-			int qty = _base->getStorageItems()->getItem(*i);
-			if (qty > 0 && (Options::canSellLiveAliens || !_game->getMod()->getItem(*i)->isAlien()))
-			{
-				RuleItem *rule = _game->getMod()->getItem(*i);
-
-				// IGNORE vehicles and their ammo
-				// Note: because their number in base has been messed up by Base::setupDefenses() already in geoscape :(
-				if (rule->getVehicleUnit())
-				{
-					// if this vehicle requires ammo, remember to ignore it later too
-					if (rule->getVehicleClipAmmo())
-					{
-						origBaseItems->addItem(rule->getVehicleClipAmmo(), 1000000);
-					}
-					continue;
-				}
-
-				qty -= origBaseItems->getItem(*i);
-				if (qty > 0)
-				{
-					_recoveredItems[rule] = qty;
-
-					std::ostringstream ss;
-					ss << Unicode::TOK_COLOR_FLIP << qty << Unicode::TOK_COLOR_FLIP;
-					std::string item = tr(*i);
-					if (rule->getBattleType() == BT_AMMO || (rule->getBattleType() == BT_NONE && rule->getClipSize() > 0))
-					{
-						item.insert(0, "  ");
-						_lstRecoveredItems->addRow(2, item.c_str(), ss.str().c_str());
-						_lstRecoveredItems->setRowColor(row, _ammoColor);
-					}
-					else
-					{
-						_lstRecoveredItems->addRow(2, item.c_str(), ss.str().c_str());
-					}
-					++row;
-				}
-			}
-		}
-	}
-
-	int total = 0, statsY = 0, recoveryY = 0;
-	int civiliansSaved = 0, civiliansDead = 0;
-	int aliensKilled = 0, aliensStunned = 0;
-	for (std::vector<DebriefingStat*>::iterator i = _stats.begin(); i != _stats.end(); ++i)
-	{
-		if ((*i)->qty == 0)
-			continue;
-
-		std::ostringstream ss, ss2;
-		ss << Unicode::TOK_COLOR_FLIP << (*i)->qty << Unicode::TOK_COLOR_FLIP;
-		ss2 << Unicode::TOK_COLOR_FLIP << (*i)->score;
-		total += (*i)->score;
-		if ((*i)->recovery)
-		{
-			_lstRecovery->addRow(3, tr((*i)->item).c_str(), ss.str().c_str(), ss2.str().c_str());
-			recoveryY += 8;
-		}
-		else
-		{
-			_lstStats->addRow(3, tr((*i)->item).c_str(), ss.str().c_str(), ss2.str().c_str());
-			statsY += 8;
-		}
-		if ((*i)->item == "STR_CIVILIANS_SAVED")
-		{
-			civiliansSaved = (*i)->qty;
-		}
-		if ((*i)->item == "STR_CIVILIANS_KILLED_BY_XCOM_OPERATIVES" || (*i)->item == "STR_CIVILIANS_KILLED_BY_ALIENS")
-		{
-			civiliansDead += (*i)->qty;
-		}
-		if ((*i)->item == "STR_ALIENS_KILLED")
-		{
-			aliensKilled += (*i)->qty;
-		}
-		if ((*i)->item == "STR_LIVE_ALIENS_RECOVERED")
-		{
-			aliensStunned += (*i)->qty;
-		}
-		}
-		if (civiliansSaved && !civiliansDead && _missionStatistics->success == true)
-		{
-			_missionStatistics->valiantCrux = true;
-		}
-
-	std::ostringstream ss3;
-	ss3 << total;
-	_lstTotal->addRow(2, tr("STR_TOTAL_UC").c_str(), ss3.str().c_str());
-
-	// add the points to our activity score
-	if (_region)
-	{
-		_region->addActivityXcom(total);
-	}
-	if (_country)
-	{
-		_country->addActivityXcom(total);
-	}
-
-	// Resize (if needed)
-	if (statsY > 80) statsY = 80;
-	if (recoveryY > 80) recoveryY = 80;
-	if (statsY + recoveryY > 120)
-	{
-		recoveryY = 120 - statsY;
-		if (recoveryY < 80) _lstRecovery->setHeight(recoveryY);
-		if (recoveryY > 80) recoveryY = 80;
-	}
-
-	// Reposition to fit the screen
-	if (recoveryY > 0)
-	{
-		if (_txtRecovery->getText().empty())
-		{
-			_txtRecovery->setText(tr("STR_BOUNTY"));
-		}
-		_txtRecovery->setY(_lstStats->getY() + statsY + 5);
-		_lstRecovery->setY(_txtRecovery->getY() + 8);
-		_lstTotal->setY(_lstRecovery->getY() + recoveryY + 5);
-	}
-	else
-	{
-		_txtRecovery->setText("");
-		_lstTotal->setY(_lstStats->getY() + statsY + 5);
-	}
-
-	// Calculate rating
-	std::string rating;
-	if (total <= -200)
-	{
-		rating = "STR_RATING_TERRIBLE";
-	}
-	else if (total <= 0)
-	{
-		rating = "STR_RATING_POOR";
-	}
-	else if (total <= 200)
-	{
-		rating = "STR_RATING_OK";
-	}
-	else if (total <= 500)
-	{
-		rating = "STR_RATING_GOOD";
-	}
-	else
-	{
-		rating = "STR_RATING_EXCELLENT";
-	}
-
-	if (!_game->getMod()->getMissionRatings()->empty())
-	{
-		rating = "";
-		int temp = INT_MIN;
-		const std::map<int, std::string> *missionRatings = _game->getMod()->getMissionRatings();
-		for (std::map<int, std::string>::const_iterator i = missionRatings->begin(); i != missionRatings->end(); ++i)
-		{
-			if (i->first > temp && i->first <= total)
-			{
-				temp = i->first;
-				rating = i->second;
-			}
-		}
-	}
-
-	_missionStatistics->rating = rating;
-	_missionStatistics->score = total;
-	_txtRating->setText(tr("STR_RATING").arg(tr(rating)));
-
-	SavedGame *save = _game->getSavedGame();
-	SavedBattleGame *battle = save->getSavedBattle();
-
-	_missionStatistics->daylight = save->getSavedBattle()->getGlobalShade();
-	_missionStatistics->id = _game->getSavedGame()->getMissionStatistics()->size();
-	_game->getSavedGame()->getMissionStatistics()->push_back(_missionStatistics);
-
-	// Award Best-of commendations.
-	int bestScoreID[7] = {0, 0, 0, 0, 0, 0, 0};
-	int bestScore[7] = {0, 0, 0, 0, 0, 0, 0};
-	int bestOverallScorersID = 0;
-	int bestOverallScore = 0;
-
-	// Check to see if any of the dead soldiers were exceptional.
-	for (std::vector<BattleUnit*>::iterator deadUnit = battle->getUnits()->begin(); deadUnit != battle->getUnits()->end(); ++deadUnit)
-	{
-		if (!(*deadUnit)->getGeoscapeSoldier() || (*deadUnit)->getStatus() != STATUS_DEAD)
-		{
-			continue;
-		}
-
-		/// Post-mortem kill award
-		int killTurn = -1;
-		for (std::vector<BattleUnit*>::iterator killerUnit = battle->getUnits()->begin(); killerUnit != battle->getUnits()->end(); ++killerUnit)
-		{
-			for(std::vector<BattleUnitKills*>::iterator kill = (*killerUnit)->getStatistics()->kills.begin(); kill != (*killerUnit)->getStatistics()->kills.end(); ++kill)
-			{
-				if ((*kill)->id == (*deadUnit)->getId())
-				{
-					killTurn = (*kill)->turn;
-					break;
-				}
-			}
-			if (killTurn != -1)
-			{
-				break;
-			}
-		}
-		int postMortemKills = 0;
-		if (killTurn != -1)
-		{
-			for(std::vector<BattleUnitKills*>::iterator deadUnitKill = (*deadUnit)->getStatistics()->kills.begin(); deadUnitKill != (*deadUnit)->getStatistics()->kills.end(); ++deadUnitKill)
-			{
-				if ((*deadUnitKill)->turn > killTurn && (*deadUnitKill)->faction == FACTION_HOSTILE)
-				{
-					postMortemKills++;
-				}
-			}
-		}
-		(*deadUnit)->getGeoscapeSoldier()->getDiary()->awardPostMortemKill(postMortemKills);
-
-		SoldierRank rank = (*deadUnit)->getGeoscapeSoldier()->getRank();
-		// Rookies don't get this next award. No one likes them.
-		if (rank == RANK_ROOKIE)
-		{
-			continue;
-		}
-
-		/// Best-of awards
-		// Find the best soldier per rank by comparing score.
-		for (std::vector<Soldier*>::iterator j = _game->getSavedGame()->getDeadSoldiers()->begin(); j != _game->getSavedGame()->getDeadSoldiers()->end(); ++j)
-		{
-			int score = (*j)->getDiary()->getScoreTotal(_game->getSavedGame()->getMissionStatistics());
-
-			// Don't forget this mission's score!
-			if ((*j)->getId() == (*deadUnit)->getId())
-			{
-				score += _missionStatistics->score;
-			}
-
-			if (score > bestScore[rank])
-			{
-				bestScoreID[rank] = (*deadUnit)->getId();
-				bestScore[rank] = score;
-				if (score > bestOverallScore)
-				{
-					bestOverallScorersID = (*deadUnit)->getId();
-					bestOverallScore = score;
-				}
-			}
-		}
-	}
-	// Now award those soldiers commendations!
-	for (std::vector<BattleUnit*>::iterator deadUnit = battle->getUnits()->begin(); deadUnit != battle->getUnits()->end(); ++deadUnit)
-	{
-		if (!(*deadUnit)->getGeoscapeSoldier() || (*deadUnit)->getStatus() != STATUS_DEAD)
-		{
-			continue;
-		}
-		if ((*deadUnit)->getId() == bestScoreID[(*deadUnit)->getGeoscapeSoldier()->getRank()])
-		{
-			(*deadUnit)->getGeoscapeSoldier()->getDiary()->awardBestOfRank(bestScore[(*deadUnit)->getGeoscapeSoldier()->getRank()]);
-		}
-		if ((*deadUnit)->getId() == bestOverallScorersID)
-		{
-			(*deadUnit)->getGeoscapeSoldier()->getDiary()->awardBestOverall(bestOverallScore);
-		}
-	}
-
-	for (std::vector<BattleUnit*>::iterator j = battle->getUnits()->begin(); j != battle->getUnits()->end(); ++j)
-	{
-		if ((*j)->getGeoscapeSoldier())
-		{
-			int soldierAlienKills = 0;
-			int soldierAlienStuns = 0;
-			for (std::vector<BattleUnitKills*>::const_iterator k = (*j)->getStatistics()->kills.begin(); k != (*j)->getStatistics()->kills.end(); ++k)
-			{
-				if ((*k)->faction == FACTION_HOSTILE && (*k)->status == STATUS_DEAD)
-				{
-					soldierAlienKills++;
-				}
-				if ((*k)->faction == FACTION_HOSTILE && (*k)->status == STATUS_UNCONSCIOUS)
-				{
-					soldierAlienStuns++;
-				}
-			}
-
-			if (aliensKilled != 0 && aliensKilled == soldierAlienKills && _missionStatistics->success == true && aliensStunned == soldierAlienStuns)
-			{
-				(*j)->getStatistics()->nikeCross = true;
-			}
-			if (aliensStunned != 0 && aliensStunned == soldierAlienStuns && _missionStatistics->success == true && aliensKilled == 0)
-			{
-				(*j)->getStatistics()->mercyCross = true;
-			}
-			int daysWoundedTmp = (*j)->getGeoscapeSoldier()->getWoundRecovery(0.0f, 0.0f);
-			(*j)->getStatistics()->daysWounded = daysWoundedTmp;
-			if (daysWoundedTmp != 0)
-			{
-				_missionStatistics->injuryList[(*j)->getGeoscapeSoldier()->getId()] = daysWoundedTmp;
-			}
-
-			// Award Martyr Medal
-			if ((*j)->getMurdererId() == (*j)->getId() && (*j)->getStatistics()->kills.size() != 0)
-			{
-				int martyrKills = 0; // How many aliens were killed on the same turn?
-				int martyrTurn = -1;
-				for (std::vector<BattleUnitKills*>::iterator unitKill = (*j)->getStatistics()->kills.begin(); unitKill != (*j)->getStatistics()->kills.end(); ++unitKill)
-				{
-					if ( (*unitKill)->id == (*j)->getId() )
-					{
-						martyrTurn = (*unitKill)->turn;
-						break;
-					}
-				}
-				for (std::vector<BattleUnitKills*>::iterator unitKill = (*j)->getStatistics()->kills.begin(); unitKill != (*j)->getStatistics()->kills.end(); ++unitKill)
-				{
-					if ((*unitKill)->turn == martyrTurn && (*unitKill)->faction == FACTION_HOSTILE)
-					{
-						martyrKills++;
-					}
-				}
-				if (martyrKills > 0)
-				{
-					if (martyrKills > 10)
-					{
-						martyrKills = 10;
-					}
-					(*j)->getStatistics()->martyr = martyrKills;
-				}
-			}
-
-			// Set the UnitStats delta
-			(*j)->getStatistics()->delta = *(*j)->getGeoscapeSoldier()->getCurrentStats() - *(*j)->getGeoscapeSoldier()->getInitStats();
-
-			(*j)->getGeoscapeSoldier()->getDiary()->updateDiary((*j)->getStatistics(), _game->getSavedGame()->getMissionStatistics(), _game->getMod());
-			if (!(*j)->getStatistics()->MIA && !(*j)->getStatistics()->KIA && (*j)->getGeoscapeSoldier()->getDiary()->manageCommendations(_game->getMod(), _game->getSavedGame()->getMissionStatistics()))
-			{
-				_soldiersCommended.push_back((*j)->getGeoscapeSoldier());
-			}
-			else if ((*j)->getStatistics()->MIA || (*j)->getStatistics()->KIA)
-			{
-				(*j)->getGeoscapeSoldier()->getDiary()->manageCommendations(_game->getMod(), _game->getSavedGame()->getMissionStatistics());
-				_deadSoldiersCommended.push_back((*j)->getGeoscapeSoldier());
-			}
-		}
-	}
-
-	_positiveScore = (total > 0);
-
-	std::vector<Soldier*> participants;
-	for (std::vector<BattleUnit*>::const_iterator i = _game->getSavedGame()->getSavedBattle()->getUnits()->begin();
-		i != _game->getSavedGame()->getSavedBattle()->getUnits()->end(); ++i)
-	{
-		if ((*i)->getGeoscapeSoldier())
-		{
-			if (Options::fieldPromotions && !(*i)->hasGainedAnyExperience())
-			{
-				// Note: difference from OXC, soldier needs to actually have done something during the mission
-				continue;
-			}
-			participants.push_back((*i)->getGeoscapeSoldier());
-		}
-	}
-	_promotions = _game->getSavedGame()->handlePromotions(participants, _game->getMod());
-
-	_game->getSavedGame()->setBattleGame(0);
-<<<<<<< HEAD
 }
 
 /**
@@ -840,9 +376,406 @@
 void DebriefingState::init()
 {
 	State::init();
-=======
-
->>>>>>> 4f8e2af7
+
+	prepareDebriefing();
+
+	for (std::vector<SoldierStatsEntry>::iterator i = _soldierStats.begin(); i != _soldierStats.end(); ++i)
+	{
+		auto tmp = (*i).second.psiStrength;
+		if (_game->getMod()->isManaFeatureEnabled())
+		{
+			tmp = (*i).second.mana;
+		}
+		_lstSoldierStats->addRow(13, (*i).first.c_str(),
+				makeSoldierString((*i).second.tu).c_str(),
+				makeSoldierString((*i).second.stamina).c_str(),
+				makeSoldierString((*i).second.health).c_str(),
+				makeSoldierString((*i).second.bravery).c_str(),
+				makeSoldierString((*i).second.reactions).c_str(),
+				makeSoldierString((*i).second.firing).c_str(),
+				makeSoldierString((*i).second.throwing).c_str(),
+				makeSoldierString((*i).second.melee).c_str(),
+				makeSoldierString((*i).second.strength).c_str(),
+				makeSoldierString(tmp).c_str(),
+				makeSoldierString((*i).second.psiSkill).c_str(),
+				"");
+		// note: final dummy element to cause dot filling until the end of the line
+	}
+
+	// compare stuff from after and before recovery
+	if (_base)
+	{
+		int row = 0;
+		ItemContainer *origBaseItems = _game->getSavedGame()->getSavedBattle()->getBaseStorageItems();
+		const std::vector<std::string> &items = _game->getMod()->getItemsList();
+		for (std::vector<std::string>::const_iterator i = items.begin(); i != items.end(); ++i)
+		{
+			int qty = _base->getStorageItems()->getItem(*i);
+			if (qty > 0 && (Options::canSellLiveAliens || !_game->getMod()->getItem(*i)->isAlien()))
+			{
+				RuleItem *rule = _game->getMod()->getItem(*i);
+
+				// IGNORE vehicles and their ammo
+				// Note: because their number in base has been messed up by Base::setupDefenses() already in geoscape :(
+				if (rule->getVehicleUnit())
+				{
+					// if this vehicle requires ammo, remember to ignore it later too
+					if (rule->getVehicleClipAmmo())
+					{
+						origBaseItems->addItem(rule->getVehicleClipAmmo(), 1000000);
+					}
+					continue;
+				}
+
+				qty -= origBaseItems->getItem(*i);
+				if (qty > 0)
+				{
+					_recoveredItems[rule] = qty;
+
+					std::ostringstream ss;
+					ss << Unicode::TOK_COLOR_FLIP << qty << Unicode::TOK_COLOR_FLIP;
+					std::string item = tr(*i);
+					if (rule->getBattleType() == BT_AMMO || (rule->getBattleType() == BT_NONE && rule->getClipSize() > 0))
+					{
+						item.insert(0, "  ");
+						_lstRecoveredItems->addRow(2, item.c_str(), ss.str().c_str());
+						_lstRecoveredItems->setRowColor(row, _ammoColor);
+					}
+					else
+					{
+						_lstRecoveredItems->addRow(2, item.c_str(), ss.str().c_str());
+					}
+					++row;
+				}
+			}
+		}
+	}
+
+	int total = 0, statsY = 0, recoveryY = 0;
+	int civiliansSaved = 0, civiliansDead = 0;
+	int aliensKilled = 0, aliensStunned = 0;
+	for (std::vector<DebriefingStat*>::iterator i = _stats.begin(); i != _stats.end(); ++i)
+	{
+		if ((*i)->qty == 0)
+			continue;
+
+		std::ostringstream ss, ss2;
+		ss << Unicode::TOK_COLOR_FLIP << (*i)->qty << Unicode::TOK_COLOR_FLIP;
+		ss2 << Unicode::TOK_COLOR_FLIP << (*i)->score;
+		total += (*i)->score;
+		if ((*i)->recovery)
+		{
+			_lstRecovery->addRow(3, tr((*i)->item).c_str(), ss.str().c_str(), ss2.str().c_str());
+			recoveryY += 8;
+		}
+		else
+		{
+			_lstStats->addRow(3, tr((*i)->item).c_str(), ss.str().c_str(), ss2.str().c_str());
+			statsY += 8;
+		}
+		if ((*i)->item == "STR_CIVILIANS_SAVED")
+		{
+			civiliansSaved = (*i)->qty;
+		}
+		if ((*i)->item == "STR_CIVILIANS_KILLED_BY_XCOM_OPERATIVES" || (*i)->item == "STR_CIVILIANS_KILLED_BY_ALIENS")
+		{
+			civiliansDead += (*i)->qty;
+		}
+		if ((*i)->item == "STR_ALIENS_KILLED")
+		{
+			aliensKilled += (*i)->qty;
+		}
+		if ((*i)->item == "STR_LIVE_ALIENS_RECOVERED")
+		{
+			aliensStunned += (*i)->qty;
+		}
+		}
+		if (civiliansSaved && !civiliansDead && _missionStatistics->success == true)
+		{
+			_missionStatistics->valiantCrux = true;
+		}
+
+	std::ostringstream ss3;
+	ss3 << total;
+	_lstTotal->addRow(2, tr("STR_TOTAL_UC").c_str(), ss3.str().c_str());
+
+	// add the points to our activity score
+	if (_region)
+	{
+		_region->addActivityXcom(total);
+	}
+	if (_country)
+	{
+		_country->addActivityXcom(total);
+	}
+
+	// Resize (if needed)
+	if (statsY > 80) statsY = 80;
+	if (recoveryY > 80) recoveryY = 80;
+	if (statsY + recoveryY > 120)
+	{
+		recoveryY = 120 - statsY;
+		if (recoveryY < 80) _lstRecovery->setHeight(recoveryY);
+		if (recoveryY > 80) recoveryY = 80;
+	}
+
+	// Reposition to fit the screen
+	if (recoveryY > 0)
+	{
+		if (_txtRecovery->getText().empty())
+		{
+			_txtRecovery->setText(tr("STR_BOUNTY"));
+		}
+		_txtRecovery->setY(_lstStats->getY() + statsY + 5);
+		_lstRecovery->setY(_txtRecovery->getY() + 8);
+		_lstTotal->setY(_lstRecovery->getY() + recoveryY + 5);
+	}
+	else
+	{
+		_txtRecovery->setText("");
+		_lstTotal->setY(_lstStats->getY() + statsY + 5);
+	}
+
+	// Calculate rating
+	std::string rating;
+	if (total <= -200)
+	{
+		rating = "STR_RATING_TERRIBLE";
+	}
+	else if (total <= 0)
+	{
+		rating = "STR_RATING_POOR";
+	}
+	else if (total <= 200)
+	{
+		rating = "STR_RATING_OK";
+	}
+	else if (total <= 500)
+	{
+		rating = "STR_RATING_GOOD";
+	}
+	else
+	{
+		rating = "STR_RATING_EXCELLENT";
+	}
+
+	if (!_game->getMod()->getMissionRatings()->empty())
+	{
+		rating = "";
+		int temp = INT_MIN;
+		const std::map<int, std::string> *missionRatings = _game->getMod()->getMissionRatings();
+		for (std::map<int, std::string>::const_iterator i = missionRatings->begin(); i != missionRatings->end(); ++i)
+		{
+			if (i->first > temp && i->first <= total)
+			{
+				temp = i->first;
+				rating = i->second;
+			}
+		}
+	}
+
+	_missionStatistics->rating = rating;
+	_missionStatistics->score = total;
+	_txtRating->setText(tr("STR_RATING").arg(tr(rating)));
+
+	SavedGame *save = _game->getSavedGame();
+	SavedBattleGame *battle = save->getSavedBattle();
+
+	_missionStatistics->daylight = save->getSavedBattle()->getGlobalShade();
+	_missionStatistics->id = _game->getSavedGame()->getMissionStatistics()->size();
+	_game->getSavedGame()->getMissionStatistics()->push_back(_missionStatistics);
+
+	// Award Best-of commendations.
+	int bestScoreID[7] = {0, 0, 0, 0, 0, 0, 0};
+	int bestScore[7] = {0, 0, 0, 0, 0, 0, 0};
+	int bestOverallScorersID = 0;
+	int bestOverallScore = 0;
+
+	// Check to see if any of the dead soldiers were exceptional.
+	for (std::vector<BattleUnit*>::iterator deadUnit = battle->getUnits()->begin(); deadUnit != battle->getUnits()->end(); ++deadUnit)
+	{
+		if (!(*deadUnit)->getGeoscapeSoldier() || (*deadUnit)->getStatus() != STATUS_DEAD)
+		{
+			continue;
+		}
+
+		/// Post-mortem kill award
+		int killTurn = -1;
+		for (std::vector<BattleUnit*>::iterator killerUnit = battle->getUnits()->begin(); killerUnit != battle->getUnits()->end(); ++killerUnit)
+		{
+			for(std::vector<BattleUnitKills*>::iterator kill = (*killerUnit)->getStatistics()->kills.begin(); kill != (*killerUnit)->getStatistics()->kills.end(); ++kill)
+			{
+				if ((*kill)->id == (*deadUnit)->getId())
+				{
+					killTurn = (*kill)->turn;
+					break;
+				}
+			}
+			if (killTurn != -1)
+			{
+				break;
+			}
+		}
+		int postMortemKills = 0;
+		if (killTurn != -1)
+		{
+			for(std::vector<BattleUnitKills*>::iterator deadUnitKill = (*deadUnit)->getStatistics()->kills.begin(); deadUnitKill != (*deadUnit)->getStatistics()->kills.end(); ++deadUnitKill)
+			{
+				if ((*deadUnitKill)->turn > killTurn && (*deadUnitKill)->faction == FACTION_HOSTILE)
+				{
+					postMortemKills++;
+				}
+			}
+		}
+		(*deadUnit)->getGeoscapeSoldier()->getDiary()->awardPostMortemKill(postMortemKills);
+
+		SoldierRank rank = (*deadUnit)->getGeoscapeSoldier()->getRank();
+		// Rookies don't get this next award. No one likes them.
+		if (rank == RANK_ROOKIE)
+		{
+			continue;
+		}
+
+		/// Best-of awards
+		// Find the best soldier per rank by comparing score.
+		for (std::vector<Soldier*>::iterator j = _game->getSavedGame()->getDeadSoldiers()->begin(); j != _game->getSavedGame()->getDeadSoldiers()->end(); ++j)
+		{
+			int score = (*j)->getDiary()->getScoreTotal(_game->getSavedGame()->getMissionStatistics());
+
+			// Don't forget this mission's score!
+			if ((*j)->getId() == (*deadUnit)->getId())
+			{
+				score += _missionStatistics->score;
+			}
+
+			if (score > bestScore[rank])
+			{
+				bestScoreID[rank] = (*deadUnit)->getId();
+				bestScore[rank] = score;
+				if (score > bestOverallScore)
+				{
+					bestOverallScorersID = (*deadUnit)->getId();
+					bestOverallScore = score;
+				}
+			}
+		}
+	}
+	// Now award those soldiers commendations!
+	for (std::vector<BattleUnit*>::iterator deadUnit = battle->getUnits()->begin(); deadUnit != battle->getUnits()->end(); ++deadUnit)
+	{
+		if (!(*deadUnit)->getGeoscapeSoldier() || (*deadUnit)->getStatus() != STATUS_DEAD)
+		{
+			continue;
+		}
+		if ((*deadUnit)->getId() == bestScoreID[(*deadUnit)->getGeoscapeSoldier()->getRank()])
+		{
+			(*deadUnit)->getGeoscapeSoldier()->getDiary()->awardBestOfRank(bestScore[(*deadUnit)->getGeoscapeSoldier()->getRank()]);
+		}
+		if ((*deadUnit)->getId() == bestOverallScorersID)
+		{
+			(*deadUnit)->getGeoscapeSoldier()->getDiary()->awardBestOverall(bestOverallScore);
+		}
+	}
+
+	for (std::vector<BattleUnit*>::iterator j = battle->getUnits()->begin(); j != battle->getUnits()->end(); ++j)
+	{
+		if ((*j)->getGeoscapeSoldier())
+		{
+			int soldierAlienKills = 0;
+			int soldierAlienStuns = 0;
+			for (std::vector<BattleUnitKills*>::const_iterator k = (*j)->getStatistics()->kills.begin(); k != (*j)->getStatistics()->kills.end(); ++k)
+			{
+				if ((*k)->faction == FACTION_HOSTILE && (*k)->status == STATUS_DEAD)
+				{
+					soldierAlienKills++;
+				}
+				if ((*k)->faction == FACTION_HOSTILE && (*k)->status == STATUS_UNCONSCIOUS)
+				{
+					soldierAlienStuns++;
+				}
+			}
+
+			if (aliensKilled != 0 && aliensKilled == soldierAlienKills && _missionStatistics->success == true && aliensStunned == soldierAlienStuns)
+			{
+				(*j)->getStatistics()->nikeCross = true;
+			}
+			if (aliensStunned != 0 && aliensStunned == soldierAlienStuns && _missionStatistics->success == true && aliensKilled == 0)
+			{
+				(*j)->getStatistics()->mercyCross = true;
+			}
+			int daysWoundedTmp = (*j)->getGeoscapeSoldier()->getWoundRecovery(0.0f, 0.0f);
+			(*j)->getStatistics()->daysWounded = daysWoundedTmp;
+			if (daysWoundedTmp != 0)
+			{
+				_missionStatistics->injuryList[(*j)->getGeoscapeSoldier()->getId()] = daysWoundedTmp;
+			}
+
+			// Award Martyr Medal
+			if ((*j)->getMurdererId() == (*j)->getId() && (*j)->getStatistics()->kills.size() != 0)
+			{
+				int martyrKills = 0; // How many aliens were killed on the same turn?
+				int martyrTurn = -1;
+				for (std::vector<BattleUnitKills*>::iterator unitKill = (*j)->getStatistics()->kills.begin(); unitKill != (*j)->getStatistics()->kills.end(); ++unitKill)
+				{
+					if ( (*unitKill)->id == (*j)->getId() )
+					{
+						martyrTurn = (*unitKill)->turn;
+						break;
+					}
+				}
+				for (std::vector<BattleUnitKills*>::iterator unitKill = (*j)->getStatistics()->kills.begin(); unitKill != (*j)->getStatistics()->kills.end(); ++unitKill)
+				{
+					if ((*unitKill)->turn == martyrTurn && (*unitKill)->faction == FACTION_HOSTILE)
+					{
+						martyrKills++;
+					}
+				}
+				if (martyrKills > 0)
+				{
+					if (martyrKills > 10)
+					{
+						martyrKills = 10;
+					}
+					(*j)->getStatistics()->martyr = martyrKills;
+				}
+			}
+
+			// Set the UnitStats delta
+			(*j)->getStatistics()->delta = *(*j)->getGeoscapeSoldier()->getCurrentStats() - *(*j)->getGeoscapeSoldier()->getInitStats();
+
+			(*j)->getGeoscapeSoldier()->getDiary()->updateDiary((*j)->getStatistics(), _game->getSavedGame()->getMissionStatistics(), _game->getMod());
+			if (!(*j)->getStatistics()->MIA && !(*j)->getStatistics()->KIA && (*j)->getGeoscapeSoldier()->getDiary()->manageCommendations(_game->getMod(), _game->getSavedGame()->getMissionStatistics()))
+			{
+				_soldiersCommended.push_back((*j)->getGeoscapeSoldier());
+			}
+			else if ((*j)->getStatistics()->MIA || (*j)->getStatistics()->KIA)
+			{
+				(*j)->getGeoscapeSoldier()->getDiary()->manageCommendations(_game->getMod(), _game->getSavedGame()->getMissionStatistics());
+				_deadSoldiersCommended.push_back((*j)->getGeoscapeSoldier());
+			}
+		}
+	}
+
+	_positiveScore = (total > 0);
+
+	std::vector<Soldier*> participants;
+	for (std::vector<BattleUnit*>::const_iterator i = _game->getSavedGame()->getSavedBattle()->getUnits()->begin();
+		i != _game->getSavedGame()->getSavedBattle()->getUnits()->end(); ++i)
+	{
+		if ((*i)->getGeoscapeSoldier())
+		{
+			if (Options::fieldPromotions && !(*i)->hasGainedAnyExperience())
+			{
+				// Note: difference from OXC, soldier needs to actually have done something during the mission
+				continue;
+			}
+			participants.push_back((*i)->getGeoscapeSoldier());
+		}
+	}
+	_promotions = _game->getSavedGame()->handlePromotions(participants, _game->getMod());
+
+	_game->getSavedGame()->setBattleGame(0);
+
 	if (_positiveScore)
 	{
 		_game->getMod()->playMusic(Mod::DEBRIEF_MUSIC_GOOD);
