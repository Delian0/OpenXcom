--- conflicted
+++ resolved
@@ -292,7 +292,7 @@
 				makeSoldierString((*i).second.strength).c_str(),
 				makeSoldierString((*i).second.psiStrength).c_str(),
 				makeSoldierString((*i).second.psiSkill).c_str(),
-				L"");
+				"");
 		// note: final dummy element to cause dot filling until the end of the line
 	}
 
@@ -325,12 +325,12 @@
 				_recoveredItems[rule] = qty;
 				if (qty > 0)
 				{
-					std::wostringstream ss;
-					ss << L'\x01' << qty << L'\x01';
-					std::wstring item = tr(*i);
+					std::ostringstream ss;
+					ss << Unicode::TOK_COLOR_FLIP << qty << Unicode::TOK_COLOR_FLIP;
+					std::string item = tr(*i);
 					if (rule->getBattleType() == BT_AMMO || (rule->getBattleType() == BT_NONE && rule->getClipSize() > 0))
 					{
-						item.insert(0, L"  ");
+						item.insert(0, "  ");
 						_lstRecoveredItems->addRow(2, item.c_str(), ss.str().c_str());
 						_lstRecoveredItems->setRowColor(row, _ammoColor);
 					}
@@ -1403,11 +1403,7 @@
 					StatAdjustment statIncrease;
 					(*j)->postMissionProcedures(save, battle, statIncrease);
 					if ((*j)->getGeoscapeSoldier())
-<<<<<<< HEAD
-						_soldierStats.push_back(std::pair<std::wstring, UnitStats>((*j)->getGeoscapeSoldier()->getName(), statIncrease.statGrowth));
-=======
-						_soldierStats.push_back(std::pair<std::string, UnitStats>((*j)->getGeoscapeSoldier()->getName(), statIncrease));
->>>>>>> 92150fc6
+						_soldierStats.push_back(std::pair<std::string, UnitStats>((*j)->getGeoscapeSoldier()->getName(), statIncrease.statGrowth));
 					playersInExitArea++;
 
 					recoverItems((*j)->getInventory(), base);
