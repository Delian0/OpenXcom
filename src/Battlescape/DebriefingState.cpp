/*
 * Copyright 2010-2016 OpenXcom Developers.
 *
 * This file is part of OpenXcom.
 *
 * OpenXcom is free software: you can redistribute it and/or modify
 * it under the terms of the GNU General Public License as published by
 * the Free Software Foundation, either version 3 of the License, or
 * (at your option) any later version.
 *
 * OpenXcom is distributed in the hope that it will be useful,
 * but WITHOUT ANY WARRANTY; without even the implied warranty of
 * MERCHANTABILITY or FITNESS FOR A PARTICULAR PURPOSE.  See the
 * GNU General Public License for more details.
 *
 * You should have received a copy of the GNU General Public License
 * along with OpenXcom.  If not, see <http://www.gnu.org/licenses/>.
 */
#include <algorithm>
#include <climits>
#include "DebriefingState.h"
#include "CannotReequipState.h"
#include "../Engine/Game.h"
#include "../Engine/LocalizedText.h"
#include "../Interface/TextButton.h"
#include "../Interface/Text.h"
#include "../Interface/TextList.h"
#include "../Interface/Window.h"
#include "PromotionsState.h"
#include "CommendationState.h"
#include "CommendationLateState.h"
#include "../Mod/Mod.h"
#include "../Mod/RuleCountry.h"
#include "../Mod/RuleCraft.h"
#include "../Mod/RuleItem.h"
#include "../Mod/RuleRegion.h"
#include "../Mod/RuleUfo.h"
#include "../Mod/Armor.h"
#include "../Savegame/AlienBase.h"
#include "../Savegame/AlienMission.h"
#include "../Savegame/Base.h"
#include "../Savegame/BattleItem.h"
#include "../Savegame/Country.h"
#include "../Savegame/Craft.h"
#include "../Savegame/ItemContainer.h"
#include "../Savegame/Region.h"
#include "../Savegame/SavedBattleGame.h"
#include "../Savegame/Soldier.h"
#include "../Savegame/SoldierDiary.h"
#include "../Savegame/MissionSite.h"
#include "../Savegame/Tile.h"
#include "../Savegame/Ufo.h"
#include "../Savegame/Vehicle.h"
#include "../Savegame/BaseFacility.h"
#include <sstream>
#include "../Menu/ErrorMessageState.h"
#include "../Menu/MainMenuState.h"
#include "../Interface/Cursor.h"
#include "../Engine/Options.h"
#include "../Basescape/ManageAlienContainmentState.h"
#include "../Engine/Screen.h"
#include "../Basescape/SellState.h"
#include "../Menu/SaveGameState.h"
#include "../Mod/RuleStartingCondition.h"
#include "../Mod/AlienDeployment.h"
#include "../Mod/RuleInterface.h"
#include "../Savegame/MissionStatistics.h"
#include "../Savegame/BattleUnitStatistics.h"

namespace OpenXcom
{

/**
 * Initializes all the elements in the Debriefing screen.
 * @param game Pointer to the core game.
 */
DebriefingState::DebriefingState() : _region(0), _country(0), _positiveScore(true), _noContainment(false), _manageContainment(false), _destroyBase(false)
{
	_missionStatistics = new MissionStatistics();

	Options::baseXResolution = Options::baseXGeoscape;
	Options::baseYResolution = Options::baseYGeoscape;
	_game->getScreen()->resetDisplay(false);

	// Restore the cursor in case something weird happened
	_game->getCursor()->setVisible(true);
	_limitsEnforced = Options::storageLimitsEnforced ? 1 : 0;

	// Create objects
	_window = new Window(this, 320, 200, 0, 0);
	_btnOk = new TextButton(40, 12, 16, 180);
	_txtTitle = new Text(300, 17, 16, 8);
	_txtItem = new Text(180, 9, 16, 24);
	_txtQuantity = new Text(60, 9, 200, 24);
	_txtScore = new Text(55, 9, 270, 24);
	_txtRecovery = new Text(180, 9, 16, 60);
	_txtRating = new Text(200, 9, 64, 180);
	_lstStats = new TextList(290, 80, 16, 32);
	_lstRecovery = new TextList(290, 80, 16, 32);
	_lstTotal = new TextList(290, 9, 16, 12);

	// Set palette
	setInterface("debriefing");

	add(_window, "window", "debriefing");
	add(_btnOk, "button", "debriefing");
	add(_txtTitle, "heading", "debriefing");
	add(_txtItem, "text", "debriefing");
	add(_txtQuantity, "text", "debriefing");
	add(_txtScore, "text", "debriefing");
	add(_txtRecovery, "text", "debriefing");
	add(_txtRating, "text", "debriefing");
	add(_lstStats, "list", "debriefing");
	add(_lstRecovery, "list", "debriefing");
	add(_lstTotal, "totals", "debriefing");

	centerAllSurfaces();

	// Set up objects
	_window->setBackground(_game->getMod()->getSurface("BACK01.SCR"));

	_btnOk->setText(tr("STR_OK"));
	_btnOk->onMouseClick((ActionHandler)&DebriefingState::btnOkClick);
	_btnOk->onKeyboardPress((ActionHandler)&DebriefingState::btnOkClick, Options::keyOk);
	_btnOk->onKeyboardPress((ActionHandler)&DebriefingState::btnOkClick, Options::keyCancel);

	_txtTitle->setBig();

	_txtItem->setText(tr("STR_LIST_ITEM"));

	_txtQuantity->setText(tr("STR_QUANTITY_UC"));
	_txtQuantity->setAlign(ALIGN_RIGHT);

	_txtScore->setText(tr("STR_SCORE"));

	_lstStats->setColumns(3, 224, 30, 64);
	_lstStats->setDot(true);

	_lstRecovery->setColumns(3, 224, 30, 64);
	_lstRecovery->setDot(true);

	_lstTotal->setColumns(2, 254, 64);
	_lstTotal->setDot(true);

	prepareDebriefing();

	int total = 0, statsY = 0, recoveryY = 0;
	int civiliansSaved = 0, civiliansDead = 0;
	int aliensKilled = 0, aliensStunned = 0;
	for (std::vector<DebriefingStat*>::iterator i = _stats.begin(); i != _stats.end(); ++i)
	{
		if ((*i)->qty == 0)
			continue;

		std::wostringstream ss, ss2;
		ss << L'\x01' << (*i)->qty << L'\x01';
		ss2 << L'\x01' << (*i)->score;
		total += (*i)->score;
		if ((*i)->recovery)
		{
			_lstRecovery->addRow(3, tr((*i)->item).c_str(), ss.str().c_str(), ss2.str().c_str());
			recoveryY += 8;
		}
		else
		{
			_lstStats->addRow(3, tr((*i)->item).c_str(), ss.str().c_str(), ss2.str().c_str());
			statsY += 8;
		}
		if ((*i)->item == "STR_CIVILIANS_SAVED")
		{
			civiliansSaved = (*i)->qty;
		}
		if ((*i)->item == "STR_CIVILIANS_KILLED_BY_XCOM_OPERATIVES" || (*i)->item == "STR_CIVILIANS_KILLED_BY_ALIENS")
		{
			civiliansDead += (*i)->qty;
		}
		if ((*i)->item == "STR_ALIENS_KILLED")
		{
			aliensKilled += (*i)->qty;
		}
		if ((*i)->item == "STR_LIVE_ALIENS_RECOVERED")
		{
			aliensStunned += (*i)->qty;
		}
		}
		if (civiliansSaved && !civiliansDead && _missionStatistics->success == true)
		{
			_missionStatistics->valiantCrux = true;
		}

	std::wostringstream ss3;
	ss3 << total;
	_lstTotal->addRow(2, tr("STR_TOTAL_UC").c_str(), ss3.str().c_str());

	// add the points to our activity score
	if (_region)
	{
		_region->addActivityXcom(total);
	}
	if (_country)
	{
		_country->addActivityXcom(total);
	}

	if (recoveryY > 0)
	{
		_txtRecovery->setY(_lstStats->getY() + statsY + 5);
		_lstRecovery->setY(_txtRecovery->getY() + 8);
		_lstTotal->setY(_lstRecovery->getY() + recoveryY + 5);
	}
	else
	{
		_txtRecovery->setText(L"");
		_lstTotal->setY(_lstStats->getY() + statsY + 5);
	}

	// Calculate rating
	std::string rating;
	if (total <= -200)
	{
		rating = "STR_RATING_TERRIBLE";
	}
	else if (total <= 0)
	{
		rating = "STR_RATING_POOR";
	}
	else if (total <= 200)
	{
		rating = "STR_RATING_OK";
	}
	else if (total <= 500)
	{
		rating = "STR_RATING_GOOD";
	}
	else
	{
		rating = "STR_RATING_EXCELLENT";
	}

	if (!_game->getMod()->getMissionRatings()->empty())
	{
		rating = "";
		int temp = INT_MIN;
		const std::map<int, std::string> *missionRatings = _game->getMod()->getMissionRatings();
		for (std::map<int, std::string>::const_iterator i = missionRatings->begin(); i != missionRatings->end(); ++i)
		{
			if (i->first > temp && i->first <= total)
			{
				temp = i->first;
				rating = i->second;
			}
		}
	}

	_missionStatistics->rating = rating;
	_missionStatistics->score = total;
	_txtRating->setText(tr("STR_RATING").arg(tr(rating)));

	SavedGame *save = _game->getSavedGame();
	SavedBattleGame *battle = save->getSavedBattle();

	_missionStatistics->daylight = save->getSavedBattle()->getGlobalShade();
	_missionStatistics->id = _game->getSavedGame()->getMissionStatistics()->size();
	_game->getSavedGame()->getMissionStatistics()->push_back(_missionStatistics);

	// Award Best-of commendations.
	int bestScoreID[7] = {0, 0, 0, 0, 0, 0, 0};
	int bestScore[7] = {0, 0, 0, 0, 0, 0, 0};
	int bestOverallScorersID = 0;
	int bestOverallScore = 0;

	// Check to see if any of the dead soldiers were exceptional.
	for (std::vector<BattleUnit*>::iterator deadUnit = battle->getUnits()->begin(); deadUnit != battle->getUnits()->end(); ++deadUnit)
	{
		if (!(*deadUnit)->getGeoscapeSoldier() || (*deadUnit)->getStatus() != STATUS_DEAD)
		{
			continue;
		}

		/// Post-mortem kill award
		int killTurn = -1;
		for (std::vector<BattleUnit*>::iterator killerUnit = battle->getUnits()->begin(); killerUnit != battle->getUnits()->end(); ++killerUnit)
		{
			for(std::vector<BattleUnitKills*>::iterator kill = (*killerUnit)->getStatistics()->kills.begin(); kill != (*killerUnit)->getStatistics()->kills.end(); ++kill)
			{
				if ((*kill)->id == (*deadUnit)->getId())
				{
					killTurn = (*kill)->turn;
					break;
				}
			}
			if (killTurn != -1)
			{
				break;
			}
		}
		int postMortemKills = 0;
		if (killTurn != -1)
		{
			for(std::vector<BattleUnitKills*>::iterator deadUnitKill = (*deadUnit)->getStatistics()->kills.begin(); deadUnitKill != (*deadUnit)->getStatistics()->kills.end(); ++deadUnitKill)
			{
				if ((*deadUnitKill)->turn > killTurn && (*deadUnitKill)->faction == FACTION_HOSTILE)
				{
					postMortemKills++;
				}
			}
		}
		(*deadUnit)->getGeoscapeSoldier()->getDiary()->awardPostMortemKill(postMortemKills);

		SoldierRank rank = (*deadUnit)->getGeoscapeSoldier()->getRank();
		// Rookies don't get this next award. No one likes them.
		if (rank == 0)
		{
			continue;
		}

		/// Best-of awards
		// Find the best soldier per rank by comparing score.
		for (std::vector<Soldier*>::iterator j = _game->getSavedGame()->getDeadSoldiers()->begin(); j != _game->getSavedGame()->getDeadSoldiers()->end(); ++j)
		{
			int score = (*j)->getDiary()->getScoreTotal(_game->getSavedGame()->getMissionStatistics());

			// Don't forget this mission's score!
			if ((*j)->getId() == (*deadUnit)->getId())
			{
				score += _missionStatistics->score;
			}

			if (score > bestScore[rank])
			{
				bestScoreID[rank] = (*deadUnit)->getId();
				bestScore[rank] = score;
				if (score > bestOverallScore)
				{
					bestOverallScorersID = (*deadUnit)->getId();
					bestOverallScore = score;
				}
			}
		}
	}
	// Now award those soldiers commendations!
	for (std::vector<BattleUnit*>::iterator deadUnit = battle->getUnits()->begin(); deadUnit != battle->getUnits()->end(); ++deadUnit)
	{
		if (!(*deadUnit)->getGeoscapeSoldier() || (*deadUnit)->getStatus() != STATUS_DEAD)
		{
			continue;
		}
		if ((*deadUnit)->getId() == bestScoreID[(*deadUnit)->getGeoscapeSoldier()->getRank()])
		{
			(*deadUnit)->getGeoscapeSoldier()->getDiary()->awardBestOfRank((*deadUnit)->getGeoscapeSoldier()->getRank());
		}
		if ((*deadUnit)->getId() == bestOverallScorersID)
		{
			(*deadUnit)->getGeoscapeSoldier()->getDiary()->awardBestOverall();
		}
	}

	for (std::vector<BattleUnit*>::iterator j = battle->getUnits()->begin(); j != battle->getUnits()->end(); ++j)
	{
		if ((*j)->getGeoscapeSoldier())
		{
			int soldierAlienKills = 0;
			int soldierAlienStuns = 0;
			for (std::vector<BattleUnitKills*>::const_iterator k = (*j)->getStatistics()->kills.begin(); k != (*j)->getStatistics()->kills.end(); ++k)
			{
				if ((*k)->faction == FACTION_HOSTILE && (*k)->status == STATUS_DEAD)
				{
					soldierAlienKills++;
				}
				if ((*k)->faction == FACTION_HOSTILE && (*k)->status == STATUS_UNCONSCIOUS)
				{
					soldierAlienStuns++;
				}
			}
			if (aliensKilled && aliensKilled == soldierAlienKills && _missionStatistics->success == true)
			{
				(*j)->getStatistics()->nikeCross = true;
			}
			if (aliensStunned && aliensStunned == soldierAlienStuns && _missionStatistics->success == true)
			{
				(*j)->getStatistics()->mercyCross = true;
			}
			(*j)->getStatistics()->daysWounded = (*j)->getGeoscapeSoldier()->getWoundRecovery();
			_missionStatistics->injuryList[(*j)->getGeoscapeSoldier()->getId()] = (*j)->getGeoscapeSoldier()->getWoundRecovery();

			// Award Martyr Medal
			if ((*j)->getMurdererId() == (*j)->getId() && (*j)->getStatistics()->kills.size() != 0)
			{
				int martyrKills = 0; // How many aliens were killed on the same turn?
				int martyrTurn = -1;
				for (std::vector<BattleUnitKills*>::iterator unitKill = (*j)->getStatistics()->kills.begin(); unitKill != (*j)->getStatistics()->kills.end(); ++unitKill)
				{
					if ( (*unitKill)->id == (*j)->getId() )
					{
						martyrTurn = (*unitKill)->turn;
						break;
					}
				}
				for (std::vector<BattleUnitKills*>::iterator unitKill = (*j)->getStatistics()->kills.begin(); unitKill != (*j)->getStatistics()->kills.end(); ++unitKill)
				{
					if ((*unitKill)->turn == martyrTurn && (*unitKill)->faction == FACTION_HOSTILE)
					{
						martyrKills++;
					}
				}
				if (martyrKills > 0)
				{
					if (martyrKills > 10)
					{
						martyrKills = 10;
					}
					(*j)->getStatistics()->martyr = martyrKills;
				}
			}

			// Set the UnitStats delta
			(*j)->getStatistics()->delta = *(*j)->getGeoscapeSoldier()->getCurrentStats() - *(*j)->getGeoscapeSoldier()->getInitStats();

			(*j)->getGeoscapeSoldier()->getDiary()->updateDiary((*j)->getStatistics(), _game->getSavedGame()->getMissionStatistics(), _game->getMod());
			if (!(*j)->getStatistics()->MIA && !(*j)->getStatistics()->KIA && (*j)->getGeoscapeSoldier()->getDiary()->manageCommendations(_game->getMod(), _game->getSavedGame()->getMissionStatistics()))
			{
				_soldiersCommended.push_back((*j)->getGeoscapeSoldier());
			}
			else if ((*j)->getStatistics()->MIA || (*j)->getStatistics()->KIA)
			{
				(*j)->getGeoscapeSoldier()->getDiary()->manageCommendations(_game->getMod(), _game->getSavedGame()->getMissionStatistics());
				_deadSoldiersCommended.push_back((*j)->getGeoscapeSoldier());
			}
		}
	}

	_positiveScore = (total > 0);
}

/**
 *
 */
DebriefingState::~DebriefingState()
{
	if (_game->isQuitting())
	{
		_game->getSavedGame()->setBattleGame(0);
	}
	for (std::vector<DebriefingStat*>::iterator i = _stats.begin(); i != _stats.end(); ++i)
	{
		delete *i;
	}
	for (std::map<int, RecoveryItem*>::iterator i = _recoveryStats.begin(); i != _recoveryStats.end(); ++i)
	{
		delete i->second;
	}
	_recoveryStats.clear();
	_rounds.clear();
	_roundsPainKiller.clear();
	_roundsStimulant.clear();
	_roundsHeal.clear();
}

void DebriefingState::init()
{
	State::init();
	if (_positiveScore)
	{
		_game->getMod()->playMusic(Mod::DEBRIEF_MUSIC_GOOD);
	}
	else
	{
		_game->getMod()->playMusic(Mod::DEBRIEF_MUSIC_BAD);
	}
	if (_noContainment)
	{
		_game->pushState(new ErrorMessageState(tr("STR_ALIEN_DIES_NO_ALIEN_CONTAINMENT_FACILITY"), _palette, _game->getMod()->getInterface("debriefing")->getElement("errorMessage")->color, "BACK01.SCR", _game->getMod()->getInterface("debriefing")->getElement("errorPalette")->color));
		_noContainment = false;
	}
}

/**
 * Returns to the previous screen.
 * @param action Pointer to an action.
 */
void DebriefingState::btnOkClick(Action *)
{
	std::vector<Soldier*> participants;
	for (std::vector<BattleUnit*>::const_iterator i = _game->getSavedGame()->getSavedBattle()->getUnits()->begin();
		i != _game->getSavedGame()->getSavedBattle()->getUnits()->end(); ++i)
	{
		if ((*i)->getGeoscapeSoldier())
		{
			participants.push_back((*i)->getGeoscapeSoldier());
		}
	}
	_game->getSavedGame()->setBattleGame(0);
	_game->popState();
	if (_game->getSavedGame()->getMonthsPassed() == -1)
	{
		_game->setState(new MainMenuState);
	}
	else
	{
		if (!_destroyBase)
		{
			if (!_deadSoldiersCommended.empty())
			{
				_game->pushState(new CommendationLateState(_deadSoldiersCommended));
			}
			if (!_soldiersCommended.empty())
			{
				_game->pushState(new CommendationState(_soldiersCommended));
			}
			if (_game->getSavedGame()->handlePromotions(participants))
			{
				_game->pushState(new PromotionsState);
			}
			if (!_missingItems.empty())
			{
				_game->pushState(new CannotReequipState(_missingItems));
			}
			else if (_manageContainment)
			{
				_game->pushState(new ManageAlienContainmentState(_base, OPT_BATTLESCAPE));
				_game->pushState(new ErrorMessageState(tr("STR_CONTAINMENT_EXCEEDED").arg(_base->getName()), _palette, _game->getMod()->getInterface("debriefing")->getElement("errorMessage")->color, "BACK01.SCR", _game->getMod()->getInterface("debriefing")->getElement("errorPalette")->color));
			}
			if (!_manageContainment && Options::storageLimitsEnforced && _base->storesOverfull())
			{
				_game->pushState(new SellState(_base, OPT_BATTLESCAPE));
				_game->pushState(new ErrorMessageState(tr("STR_STORAGE_EXCEEDED").arg(_base->getName()), _palette, _game->getMod()->getInterface("debriefing")->getElement("errorMessage")->color, "BACK01.SCR", _game->getMod()->getInterface("debriefing")->getElement("errorPalette")->color));
			}
		}

		// Autosave after mission
		if (_game->getSavedGame()->isIronman())
		{
			_game->pushState(new SaveGameState(OPT_GEOSCAPE, SAVE_IRONMAN, _palette));
		}
		else if (Options::autosave)
		{
			_game->pushState(new SaveGameState(OPT_GEOSCAPE, SAVE_AUTO_GEOSCAPE, _palette));
		}
	}
}

/**
 * Adds to the debriefing stats.
 * @param name The untranslated name of the stat.
 * @param quantity The quantity to add.
 * @param score The score to add.
 */
void DebriefingState::addStat(const std::string &name, int quantity, int score)
{
	for (std::vector<DebriefingStat*>::iterator i = _stats.begin(); i != _stats.end(); ++i)
	{
		if ((*i)->item == name)
		{
			(*i)->qty = (*i)->qty + quantity;
			(*i)->score = (*i)->score + score;
			break;
		}
	}
}

/**
 * Clears the alien base from supply missions that use it.
 */
class ClearAlienBase: public std::unary_function<AlienMission *, void>
{
public:
	/// Remembers the base.
	ClearAlienBase(const AlienBase *base) : _base(base) { /* Empty by design. */ }
	/// Clears the base if required.
	void operator()(AlienMission *am) const;
private:
	const AlienBase *_base;
};

/**
 * Removes the association between the alien mission and the alien base,
 * if one existed.
 * @param am Pointer to the alien mission.
 */
void ClearAlienBase::operator()(AlienMission *am) const
{
	if (am->getAlienBase() == _base)
	{
		am->setAlienBase(0);
	}
}

/**
 * Prepares debriefing: gathers Aliens, Corpses, Artefacts, UFO Components.
 * Adds the items to the craft.
 * Also calculates the soldiers experience, and possible promotions.
 * If aborted, only the things on the exit area are recovered.
 */
void DebriefingState::prepareDebriefing()
{
	for (std::vector<std::string>::const_iterator i = _game->getMod()->getItemsList().begin(); i != _game->getMod()->getItemsList().end(); ++i)
	{
		RuleItem *rule = _game->getMod()->getItem(*i);
		if (rule->getSpecialType() > 1)
		{
			RecoveryItem *item = new RecoveryItem();
			item->name = *i;
			item->value = rule->getRecoveryPoints();
			_recoveryStats[rule->getSpecialType()] = item;
			_missionStatistics->lootValue = item->value;
		}
	}

	SavedGame *save = _game->getSavedGame();
	SavedBattleGame *battle = save->getSavedBattle();
	AlienDeployment *ruleDeploy = _game->getMod()->getDeployment(battle->getMissionType());

	bool aborted = battle->isAborted();
	bool success = !aborted || battle->allObjectivesDestroyed();
	Craft *craft = 0;
	std::vector<Craft*>::iterator craftIterator;
	Base *base = 0;
	std::string target;

	int playerInExitArea = 0; // if this stays 0 the craft is lost...
	int playersSurvived = 0; // if this stays 0 the craft is lost...
	int playersUnconscious = 0;


	_stats.push_back(new DebriefingStat("STR_ALIENS_KILLED", false));
	_stats.push_back(new DebriefingStat("STR_ALIEN_CORPSES_RECOVERED", false));
	_stats.push_back(new DebriefingStat("STR_LIVE_ALIENS_RECOVERED", false));
	_stats.push_back(new DebriefingStat("STR_ALIEN_ARTIFACTS_RECOVERED", false));

	std::string objectiveCompleteText, objectiveFailedText;
	int objectiveCompleteScore = 0, objectiveFailedScore = 0;
	if (ruleDeploy)
	{
		if (ruleDeploy->getObjectiveCompleteInfo(objectiveCompleteText, objectiveCompleteScore))
		{
			_stats.push_back(new DebriefingStat(objectiveCompleteText, false));
		}
		if (ruleDeploy->getObjectiveFailedInfo(objectiveFailedText, objectiveFailedScore))
		{
			_stats.push_back(new DebriefingStat(objectiveFailedText, false));
		}
	}

	_stats.push_back(new DebriefingStat("STR_CIVILIANS_KILLED_BY_ALIENS", false));
	_stats.push_back(new DebriefingStat("STR_CIVILIANS_KILLED_BY_XCOM_OPERATIVES", false));
	_stats.push_back(new DebriefingStat("STR_CIVILIANS_SAVED", false));
	_stats.push_back(new DebriefingStat("STR_XCOM_OPERATIVES_KILLED", false));
	//_stats.push_back(new DebriefingStat("STR_XCOM_OPERATIVES_RETIRED_THROUGH_INJURY", false));
	_stats.push_back(new DebriefingStat("STR_XCOM_OPERATIVES_MISSING_IN_ACTION", false));
	_stats.push_back(new DebriefingStat("STR_TANKS_DESTROYED", false));
	_stats.push_back(new DebriefingStat("STR_XCOM_CRAFT_LOST", false));

	for (std::map<int, RecoveryItem*>::const_iterator i = _recoveryStats.begin(); i != _recoveryStats.end(); ++i)
	{
		_stats.push_back(new DebriefingStat((*i).second->name, true));
	}

	_missionStatistics->time = *save->getTime();
	_missionStatistics->type = battle->getMissionType();
	_stats.push_back(new DebriefingStat(_game->getMod()->getAlienFuelName(), true));

	for (std::vector<Base*>::iterator i = save->getBases()->begin(); i != save->getBases()->end(); ++i)
	{
		// in case we have a craft - check which craft it is about
		for (std::vector<Craft*>::iterator j = (*i)->getCrafts()->begin(); j != (*i)->getCrafts()->end(); ++j)
		{
			if ((*j)->isInBattlescape())
			{
				for (std::vector<Region*>::iterator k = _game->getSavedGame()->getRegions()->begin(); k != _game->getSavedGame()->getRegions()->end(); ++k)
				{
					if ((*k)->getRules()->insideRegion((*j)->getLongitude(), (*j)->getLatitude()))
					{
						_region = (*k);
						_missionStatistics->region = _region->getRules()->getType();
						break;
					}
				}
				for (std::vector<Country*>::iterator k = _game->getSavedGame()->getCountries()->begin(); k != _game->getSavedGame()->getCountries()->end(); ++k)
				{
					if ((*k)->getRules()->insideCountry((*j)->getLongitude(), (*j)->getLatitude()))
					{
						_country = (*k);
						_missionStatistics->country = _country->getRules()->getType();
						break;
					}
				}
				craft = (*j);
				base = (*i);
				craftIterator = j;
				if (Ufo *u = dynamic_cast<Ufo*>(craft->getDestination()))
				{
					target = "STR_UFO";
					_missionStatistics->markerName = "STR_UFO_";
					_missionStatistics->markerId = u->getId();
				}
				else if (AlienBase *b = dynamic_cast<AlienBase*>(craft->getDestination()))
				{
					target = "STR_ALIEN_BASE";
					_missionStatistics->markerName = ruleDeploy->getMarkerName();
					_missionStatistics->markerId = b->getId();
				}
				else if (MissionSite *ms = dynamic_cast<MissionSite*>(craft->getDestination()))
				{
					target = "STR_MISSION_SITE";
					_missionStatistics->markerName = ruleDeploy->getMarkerName();
					_missionStatistics->markerId = ms->getId();
				}
				craft->returnToBase();
				craft->setMissionComplete(true);
				craft->setInBattlescape(false);
			}
			else if ((*j)->getDestination() != 0)
			{
				Ufo* u = dynamic_cast<Ufo*>((*j)->getDestination());
				if (u != 0 && u->isInBattlescape())
				{
					(*j)->returnToBase();
				}
				MissionSite* ms = dynamic_cast<MissionSite*>((*j)->getDestination());
				if (ms != 0 && ms->isInBattlescape())
				{
					(*j)->returnToBase();
				}
			}
		}
		// in case we DON'T have a craft (base defense)
		if ((*i)->isInBattlescape())
		{
			base = (*i);
			target = "STR_BASE";
			base->setInBattlescape(false);
			base->cleanupDefenses(false);
			for (std::vector<Region*>::iterator k = _game->getSavedGame()->getRegions()->begin(); k != _game->getSavedGame()->getRegions()->end(); ++k)
			{
				if ((*k)->getRules()->insideRegion(base->getLongitude(), base->getLatitude()))
				{
					_region = (*k);
					_missionStatistics->region = _region->getRules()->getType();
					break;
				}
			}
			for (std::vector<Country*>::iterator k = _game->getSavedGame()->getCountries()->begin(); k != _game->getSavedGame()->getCountries()->end(); ++k)
			{
				if ((*k)->getRules()->insideCountry(base->getLongitude(), base->getLatitude()))
				{
					_country = (*k);
					_missionStatistics->country= _country->getRules()->getType();
					break;
				}
			}
			// Loop through the UFOs and see which one is sitting on top of the base... that is probably the one attacking you.
			for (std::vector<Ufo*>::iterator k = save->getUfos()->begin(); k != save->getUfos()->end(); ++k)
			{
				if (AreSame((*k)->getLongitude(), base->getLongitude()) && AreSame((*k)->getLatitude(), base->getLatitude()))
				{
					_missionStatistics->ufo = (*k)->getRules()->getType();
					_missionStatistics->alienRace = (*k)->getAlienRace();
					break;
				}
			}
			if (aborted)
			{
				_destroyBase = true;
			}
			for (std::vector<BaseFacility*>::iterator k = base->getFacilities()->begin(); k != base->getFacilities()->end();)
			{
				// this facility was demolished
				if (battle->getModuleMap()[(*k)->getX()][(*k)->getY()].second == 0)
				{
					base->destroyFacility(k);
				}
				else
				{
					++k;
				}
			}
			// this may cause the base to become disjointed, destroy the disconnected parts.
			base->destroyDisconnectedFacilities();
		}
	}

	_base = base;

	// UFO crash/landing site disappears
	for (std::vector<Ufo*>::iterator i = save->getUfos()->begin(); i != save->getUfos()->end(); ++i)
	{
		if ((*i)->isInBattlescape())
		{
			_missionStatistics->ufo = (*i)->getRules()->getType();
			if (save->getMonthsPassed() != -1)
			{
				_missionStatistics->alienRace = (*i)->getAlienRace();
			}
			_txtRecovery->setText(tr("STR_UFO_RECOVERY"));
			(*i)->setInBattlescape(false);
			if ((*i)->getStatus() == Ufo::LANDED && aborted)
			{
				 (*i)->setSecondsRemaining(5);
			}
			else if ((*i)->getStatus() == Ufo::CRASHED || !aborted)
			{
				delete *i;
				save->getUfos()->erase(i);
				break;
			}
		}
	}

	// mission site disappears (even when you abort)
	for (std::vector<MissionSite*>::iterator i = save->getMissionSites()->begin(); i != save->getMissionSites()->end(); ++i)
	{
		if ((*i)->isInBattlescape())
		{
			_missionStatistics->alienRace = (*i)->getAlienRace();
			delete *i;
			save->getMissionSites()->erase(i);
			break;
		}
	}

	// lets see what happens with units

	// first, we evaluate how many surviving XCom units there are, and how many are conscious
	// and how many have died (to use for commendations)
	int deadSoldiers = 0;
	for (std::vector<BattleUnit*>::iterator j = battle->getUnits()->begin(); j != battle->getUnits()->end(); ++j)
	{
		if ((*j)->getOriginalFaction() == FACTION_PLAYER && (*j)->getStatus() != STATUS_DEAD)
		{
			if ((*j)->getStatus() == STATUS_UNCONSCIOUS || (*j)->getFaction() == FACTION_HOSTILE)
			{
				playersUnconscious++;
			}
			playersSurvived++;
		}
		else if ((*j)->getOriginalFaction() == FACTION_PLAYER && (*j)->getStatus() == STATUS_DEAD)
			deadSoldiers++;
	}
	// if all our men are unconscious, the aliens get to have their way with them.
	if (playersUnconscious == playersSurvived)
	{
		playersSurvived = 0;
		for (std::vector<BattleUnit*>::iterator j = battle->getUnits()->begin(); j != battle->getUnits()->end(); ++j)
		{
			if ((*j)->getOriginalFaction() == FACTION_PLAYER && (*j)->getStatus() != STATUS_DEAD)
			{
				(*j)->instaKill();
			}
		}
	}
	if (playersSurvived == 1)
	{
		for (std::vector<BattleUnit*>::iterator j = battle->getUnits()->begin(); j != battle->getUnits()->end(); ++j)
		{
			// if only one soldier survived, give him a medal! (unless he killed all the others...)
			if ((*j)->getStatus() != STATUS_DEAD && (*j)->getOriginalFaction() == FACTION_PLAYER && !(*j)->getStatistics()->hasFriendlyFired() && deadSoldiers != 0)
			{
				(*j)->getStatistics()->loneSurvivor = true;
				break;
			}
			// if only one soldier survived AND none have died, means only one soldier went on the mission...
			if ((*j)->getStatus() != STATUS_DEAD && (*j)->getOriginalFaction() == FACTION_PLAYER && deadSoldiers == 0)
			{
				(*j)->getStatistics()->ironMan = true;
			}
		}
	}
	// alien base disappears (if you didn't abort)
	for (std::vector<AlienBase*>::iterator i = save->getAlienBases()->begin(); i != save->getAlienBases()->end(); ++i)
	{
		if ((*i)->isInBattlescape())
		{
			_txtRecovery->setText(tr("STR_ALIEN_BASE_RECOVERY"));
			bool destroyAlienBase = true;

			if (aborted || playersSurvived == 0)
			{
				if (!battle->allObjectivesDestroyed())
					destroyAlienBase = false;
			}
<<<<<<< HEAD

			if (deployment && !deployment->getNextStage().empty())
=======
			
			if (ruleDeploy && !ruleDeploy->getNextStage().empty())
>>>>>>> 8b636dee
			{
				_missionStatistics->alienRace = (*i)->getAlienRace();
				destroyAlienBase = false;
			}

			success = destroyAlienBase;
			if (destroyAlienBase)
			{
				if (objectiveCompleteText != "")
				{
					addStat(objectiveCompleteText, 1, objectiveCompleteScore);
				}
				// Take care to remove supply missions for this base.
				std::for_each(save->getAlienMissions().begin(), save->getAlienMissions().end(),
							ClearAlienBase(*i));

				delete *i;
				save->getAlienBases()->erase(i);
				break;
			}
			else
			{
				(*i)->setInBattlescape(false);
				break;
			}
		}
	}

	// time to care for units.
	for (std::vector<BattleUnit*>::iterator j = battle->getUnits()->begin(); j != battle->getUnits()->end(); ++j)
	{
		UnitStatus status = (*j)->getStatus();
		UnitFaction faction = (*j)->getFaction();
		UnitFaction oldFaction = (*j)->getOriginalFaction();
		int value = (*j)->getValue();
		Soldier *soldier = save->getSoldier((*j)->getId());

		if (!(*j)->getTile())
		{
			Position pos = (*j)->getPosition();
			if (pos == Position(-1, -1, -1))
			{
				for (std::vector<BattleItem*>::iterator k = battle->getItems()->begin(); k != battle->getItems()->end(); ++k)
				{
					if ((*k)->getUnit() && (*k)->getUnit() == *j)
					{
						if ((*k)->getOwner())
						{
							pos = (*k)->getOwner()->getPosition();
						}
						else if ((*k)->getTile())
						{
							pos = (*k)->getTile()->getPosition();
						}
					}
				}
			}
			(*j)->setTile(battle->getTile(pos));
		}

		if (status == STATUS_DEAD)
		{ // so this is a dead unit
			if (oldFaction == FACTION_HOSTILE && (*j)->killedBy() == FACTION_PLAYER)
			{
				addStat("STR_ALIENS_KILLED", 1, value);
			}
			else if (oldFaction == FACTION_PLAYER)
			{
				if (soldier != 0)
				{
					addStat("STR_XCOM_OPERATIVES_KILLED", 1, -value);
					(*j)->updateGeoscapeStats(soldier);

					// starting conditions: recover armor backup
					if (soldier->getReplacedArmor())
					{
						if (soldier->getReplacedArmor()->getStoreItem() != Armor::NONE)
						{
							_base->getStorageItems()->addItem(soldier->getReplacedArmor()->getStoreItem());
						}
						soldier->setReplacedArmor(0);
					}
					// transformed armor doesn't get recovered
					soldier->setTransformedArmor(0);

					(*j)->getStatistics()->KIA = true;
					save->killSoldier(soldier); // in case we missed the soldier death on battlescape
				}
				else
				{ // non soldier player = tank
					addStat("STR_TANKS_DESTROYED", 1, -value);
				}
			}
			else if (oldFaction == FACTION_NEUTRAL)
			{
				if ((*j)->killedBy() == FACTION_PLAYER)
					addStat("STR_CIVILIANS_KILLED_BY_XCOM_OPERATIVES", 1, -(*j)->getValue() - (2 * ((*j)->getValue() / 3)));
				else // if civilians happen to kill themselves XCOM shouldn't get penalty for it
					addStat("STR_CIVILIANS_KILLED_BY_ALIENS", 1, -(*j)->getValue());
			}
		}
		else
		{ // so this unit is not dead...
			if (oldFaction == FACTION_PLAYER)
			{
				if ((((*j)->isInExitArea() || (*j)->getStatus() == STATUS_IGNORE_ME) && (battle->getMissionType() != "STR_BASE_DEFENSE" || success)) || !aborted)
				{ // so game is not aborted or aborted and unit is on exit area
					(*j)->postMissionProcedures(save);
					playerInExitArea++;

					recoverItems((*j)->getInventory(), base);

					if (soldier != 0)
					{
						// calculate new statString
						soldier->calcStatString(_game->getMod()->getStatStrings(), (Options::psiStrengthEval && _game->getSavedGame()->isResearched(_game->getMod()->getPsiRequirements())));
					}
					else
					{ // non soldier player = tank
						base->getStorageItems()->addItem((*j)->getType());
<<<<<<< HEAD
						if ((*j)->getRightHandWeapon())
=======
						RuleItem *tankRule = _game->getMod()->getItem((*j)->getType(), true);
						if ((*j)->getItem("STR_RIGHT_HAND"))
>>>>>>> 8b636dee
						{
							const RuleItem *primaryRule = (*j)->getRightHandWeapon()->getRules();
							const BattleItem *ammoItem = (*j)->getRightHandWeapon()->getAmmoItem();
							if (!primaryRule->getCompatibleAmmo()->empty() && ammoItem != 0 && ammoItem->getAmmoQuantity() > 0)
							{
								int total = ammoItem->getAmmoQuantity();

								if (primaryRule->getClipSize()) // meaning this tank can store multiple clips
								{
									total /= ammoItem->getRules()->getClipSize();
								}

								base->getStorageItems()->addItem(primaryRule->getCompatibleAmmo()->front(), total);
							}
						}
						if ((*j)->getLeftHandWeapon())
						{
							const RuleItem *secondaryRule = (*j)->getLeftHandWeapon()->getRules();
							const BattleItem *ammoItem = (*j)->getLeftHandWeapon()->getAmmoItem();
							if (!secondaryRule->getCompatibleAmmo()->empty() && ammoItem != 0 && ammoItem->getAmmoQuantity() > 0)
							{
								int total = ammoItem->getAmmoQuantity();

								if (secondaryRule->getClipSize()) // meaning this tank can store multiple clips
								{
									total /= ammoItem->getRules()->getClipSize();
								}

								base->getStorageItems()->addItem(secondaryRule->getCompatibleAmmo()->front(), total);
							}
						}
					}
				}
				else
				{ // so game is aborted and unit is not on exit area
					addStat("STR_XCOM_OPERATIVES_MISSING_IN_ACTION", 1, -value);
					if (soldier != 0)
					{
						(*j)->updateGeoscapeStats(soldier);

						// starting conditions: recover armor backup
						if (soldier->getReplacedArmor())
						{
							if (soldier->getReplacedArmor()->getStoreItem() != Armor::NONE)
							{
								_base->getStorageItems()->addItem(soldier->getReplacedArmor()->getStoreItem());
							}
							soldier->setReplacedArmor(0);
						}
						// transformed armor doesn't get recovered
						soldier->setTransformedArmor(0);

						(*j)->getStatistics()->MIA = true;
						save->killSoldier(soldier);
					}
				}
			}
			else if (oldFaction == FACTION_HOSTILE && (!aborted || (*j)->isInExitArea())
				// mind controlled units may as well count as unconscious
				&& faction == FACTION_PLAYER && (!(*j)->isOut() || (*j)->getStatus() == STATUS_IGNORE_ME))
			{
				if ((*j)->getTile())
				{
					for (std::vector<BattleItem*>::iterator k = (*j)->getInventory()->begin(); k != (*j)->getInventory()->end(); ++k)
					{
						if (!(*k)->getRules()->isFixed())
						{
							(*j)->getTile()->addItem(*k, _game->getMod()->getInventory("STR_GROUND", true));
						}
					}
				}
				recoverAlien(*j, base);
			}
			else if (oldFaction == FACTION_NEUTRAL)
			{
				// if mission fails, all civilians die
				if (aborted || playersSurvived == 0)
				{
					addStat("STR_CIVILIANS_KILLED_BY_ALIENS", 1, -(*j)->getValue());
				}
				else
				{
					addStat("STR_CIVILIANS_SAVED", 1, (*j)->getValue());
				}
			}
		}
	}
	if (craft != 0 && ((playerInExitArea == 0 && aborted) || (playersSurvived == 0)))
	{
		addStat("STR_XCOM_CRAFT_LOST", 1, -craft->getRules()->getScore());
		// Since this is not a base defense mission, we can safely erase the craft,
		// without worrying it's vehicles' destructor calling double (on base defense missions
		// all vehicle object in the craft is also referenced by base->getVehicles() !!)
		delete craft;
		craft = 0; // To avoid a crash down there!!
		base->getCrafts()->erase(craftIterator);
		_txtTitle->setText(tr("STR_CRAFT_IS_LOST"));
		playersSurvived = 0; // assuming you aborted and left everyone behind
		success = false;
	}
	if ((aborted || playersSurvived == 0) && target == "STR_BASE")
	{
		for (std::vector<Craft*>::iterator i = base->getCrafts()->begin(); i != base->getCrafts()->end(); ++i)
		{
			addStat("STR_XCOM_CRAFT_LOST", 1, -(*i)->getRules()->getScore());
		}
		playersSurvived = 0; // assuming you aborted and left everyone behind
		success = false;
	}
	if ((!aborted || success) && playersSurvived > 0) 	// RECOVER UFO : run through all tiles to recover UFO components and items
	{
		if (target == "STR_BASE")
		{
			_txtTitle->setText(tr("STR_BASE_IS_SAVED"));
		}
		else if (target == "STR_UFO")
		{
			_txtTitle->setText(tr("STR_UFO_IS_RECOVERED"));
		}
		else if (target == "STR_ALIEN_BASE")
		{
			_txtTitle->setText(tr("STR_ALIEN_BASE_DESTROYED"));
		}
		else
		{
			_txtTitle->setText(tr("STR_ALIENS_DEFEATED"));
			if (objectiveCompleteText != "")
			{
				addStat(objectiveCompleteText, 1, objectiveCompleteScore);
			}
		}

		if (!aborted)
		{
			// if this was a 2-stage mission, and we didn't abort (ie: we have time to clean up)
			// we can recover items from the earlier stages as well
			recoverItems(battle->getConditionalRecoveredItems(), base);
			int nonRecoverType = 0;
			if (ruleDeploy && ruleDeploy->getObjectiveType())
			{
				nonRecoverType = ruleDeploy->getObjectiveType();
			}
			for (int i = 0; i < battle->getMapSizeXYZ(); ++i)
			{
				// get recoverable map data objects from the battlescape map
				for (int part = 0; part < 4; ++part)
				{
					if (battle->getTile(i)->getMapData(part))
					{
<<<<<<< HEAD
						size_t specialType = battle->getTile(i)->getMapData(part)->getSpecialType();
						if (_recoveryStats.find(specialType) != _recoveryStats.end())
=======
						int specialType = battle->getTiles()[i]->getMapData(part)->getSpecialType();
						if (specialType != nonRecoverType && _recoveryStats.find(specialType) != _recoveryStats.end())
>>>>>>> 8b636dee
						{
							addStat(_recoveryStats[specialType]->name, 1, _recoveryStats[specialType]->value);
						}
					}
				}
				// recover items from the floor
				recoverItems(battle->getTile(i)->getInventory(), base);
			}
		}
		else
		{
			for (int i = 0; i < battle->getMapSizeXYZ(); ++i)
			{
				if (battle->getTile(i)->getMapData(O_FLOOR) && (battle->getTile(i)->getMapData(O_FLOOR)->getSpecialType() == START_POINT))
					recoverItems(battle->getTile(i)->getInventory(), base);
			}
		}
	}
	else
	{
		if (target == "STR_BASE")
		{
			_txtTitle->setText(tr("STR_BASE_IS_LOST"));
			_destroyBase = true;
		}
		else if (target == "STR_UFO")
		{
			_txtTitle->setText(tr("STR_UFO_IS_NOT_RECOVERED"));
		}
		else if (target == "STR_ALIEN_BASE")
		{
			_txtTitle->setText(tr("STR_ALIEN_BASE_STILL_INTACT"));
		}
		else
		{
			_txtTitle->setText(tr("STR_TERROR_CONTINUES"));
			if (objectiveFailedText != "")
			{
				addStat(objectiveFailedText, 1, objectiveFailedScore);
			}
		}

		if (playersSurvived > 0 && !_destroyBase)
		{
			// recover items from the craft floor
			for (int i = 0; i < battle->getMapSizeXYZ(); ++i)
			{
				if (battle->getTile(i)->getMapData(O_FLOOR) && (battle->getTile(i)->getMapData(O_FLOOR)->getSpecialType() == START_POINT))
					recoverItems(battle->getTile(i)->getInventory(), base);
			}
		}
	}

	// calculate the clips for each type based on the recovered rounds.
	for (std::map<const RuleItem*, int>::const_iterator i = _rounds.begin(); i != _rounds.end(); ++i)
	{
		int total_clips = i->second / i->first->getClipSize();
		if (total_clips > 0)
			base->getStorageItems()->addItem(i->first->getType(), total_clips);
	}

	// calculate the "remaining medikit items" for each type based on the recovered "clips".
	for (std::map<const RuleItem*, int>::const_iterator i = _roundsPainKiller.begin(); i != _roundsPainKiller.end(); ++i)
	{
		int totalRecovered = INT_MAX;
		if (i->first->getPainKillerQuantity() > 0)
			totalRecovered = std::min(totalRecovered, i->second / i->first->getPainKillerQuantity());
		if (i->first->getStimulantQuantity() > 0)
			totalRecovered = std::min(totalRecovered, _roundsStimulant[i->first] / i->first->getStimulantQuantity());
		if (i->first->getHealQuantity() > 0)
			totalRecovered = std::min(totalRecovered, _roundsHeal[i->first] / i->first->getHealQuantity());

		if (totalRecovered > 0)
			base->getStorageItems()->addItem(i->first->getType(), totalRecovered);
	}

	// recover all our goodies
	if (playersSurvived > 0)
	{
		int aadivider = (target == "STR_UFO") ? 10 : 150;
		for (std::vector<DebriefingStat*>::iterator i = _stats.begin(); i != _stats.end(); ++i)
		{
			// alien alloys recovery values are divided by 10 or divided by 150 in case of an alien base
			if ((*i)->item == _recoveryStats[ALIEN_ALLOYS]->name)
			{
				(*i)->qty = (*i)->qty / aadivider;
				(*i)->score = (*i)->score / aadivider;
			}

			// recoverable battlescape tiles are now converted to items and put in base inventory
			if ((*i)->recovery && (*i)->qty > 0)
			{
				base->getStorageItems()->addItem((*i)->item, (*i)->qty);
			}
		}

		// assuming this was a multi-stage mission,
		// recover everything that was in the craft in the previous stage
		recoverItems(battle->getGuaranteedRecoveredItems(), base);
	}

	// reequip craft after a non-base-defense mission (of course only if it's not lost already (that case craft=0))
	if (craft)
	{
		reequipCraft(base, craft, true);
	}

	if (target == "STR_BASE")
	{
		if (!_destroyBase)
		{
			// reequip crafts (only those on the base) after a base defense mission
			for (std::vector<Craft*>::iterator c = base->getCrafts()->begin(); c != base->getCrafts()->end(); ++c)
			{
				if ((*c)->getStatus() != "STR_OUT")
					reequipCraft(base, *c, false);
			}
			// Clear base->getVehicles() objects, they aren't needed anymore.
			for (std::vector<Vehicle*>::iterator i = base->getVehicles()->begin(); i != base->getVehicles()->end(); ++i)
				delete (*i);
			base->getVehicles()->clear();
		}
		else if (_game->getSavedGame()->getMonthsPassed() != -1)
		{
			for (std::vector<Base*>::iterator i = _game->getSavedGame()->getBases()->begin(); i != _game->getSavedGame()->getBases()->end(); ++i)
			{
				if ((*i) == base)
				{

					delete (*i);
					_game->getSavedGame()->getBases()->erase(i);
					break;
				}
			}
		}

		if (_region)
		{
			AlienMission* am = _game->getSavedGame()->findAlienMission(_region->getRules()->getType(), OBJECTIVE_RETALIATION);
			for (std::vector<Ufo*>::iterator i = _game->getSavedGame()->getUfos()->begin(); i != _game->getSavedGame()->getUfos()->end();)
			{
				if ((*i)->getMission() == am)
				{
					delete *i;
					i = _game->getSavedGame()->getUfos()->erase(i);
				}
				else
				{
					++i;
				}
			}
			for (std::vector<AlienMission*>::iterator i = _game->getSavedGame()->getAlienMissions().begin();
				i != _game->getSavedGame()->getAlienMissions().end(); ++i)
			{
				if ((AlienMission*)(*i) == am)
				{
					delete (*i);
					_game->getSavedGame()->getAlienMissions().erase(i);
					break;
				}
			}
		}
	}

	// clean up remaining armor backups
	// Note: KIA and MIA soldiers have been handled already, only survivors can have non-empty values
	for (std::vector<Soldier*>::iterator i = base->getSoldiers()->begin(); i != base->getSoldiers()->end(); ++i)
	{
		if ((*i)->getReplacedArmor())
		{
			(*i)->setArmor((*i)->getReplacedArmor());
		}
		else if ((*i)->getTransformedArmor())
		{
			(*i)->setArmor((*i)->getTransformedArmor());

		}
		(*i)->setReplacedArmor(0);
		(*i)->setTransformedArmor(0);
	}

	// clean up automagically spawned items
	const RuleStartingCondition *startingCondition = _game->getMod()->getStartingCondition(battle->getStartingConditionType());
	if (startingCondition != 0)
	{
		const std::map<std::string, int> *defaultItems = startingCondition->getDefaultItems();
		for (std::map<std::string, int>::const_iterator i = defaultItems->begin(); i != defaultItems->end(); ++i)
		{
			base->getStorageItems()->removeItem(i->first, i->second);
		}
	}

	_missionStatistics->success = success;
}

/**
 * Reequips a craft after a mission.
 * @param base Base to reequip from.
 * @param craft Craft to reequip.
 * @param vehicleItemsCanBeDestroyed Whether we can destroy the vehicles on the craft.
 */
void DebriefingState::reequipCraft(Base *base, Craft *craft, bool vehicleItemsCanBeDestroyed)
{
	std::map<std::string, int> craftItems = *craft->getItems()->getContents();
	for (std::map<std::string, int>::iterator i = craftItems.begin(); i != craftItems.end(); ++i)
	{
		int qty = base->getStorageItems()->getItem(i->first);
		if (qty >= i->second)
		{
			base->getStorageItems()->removeItem(i->first, i->second);
		}
		else
		{
			int missing = i->second - qty;
			base->getStorageItems()->removeItem(i->first, qty);
			craft->getItems()->removeItem(i->first, missing);
			ReequipStat stat = {i->first, missing, craft->getName(_game->getLanguage())};
			_missingItems.push_back(stat);
		}
	}

	// Now let's see the vehicles
	ItemContainer craftVehicles;
	for (std::vector<Vehicle*>::iterator i = craft->getVehicles()->begin(); i != craft->getVehicles()->end(); ++i)
		craftVehicles.addItem((*i)->getRules()->getType());
	// Now we know how many vehicles (separated by types) we have to read
	// Erase the current vehicles, because we have to reAdd them (cause we want to redistribute their ammo)
	if (vehicleItemsCanBeDestroyed)
		for (std::vector<Vehicle*>::iterator i = craft->getVehicles()->begin(); i != craft->getVehicles()->end(); ++i)
			delete (*i);
	craft->getVehicles()->clear();
	// Ok, now read those vehicles
	for (std::map<std::string, int>::iterator i = craftVehicles.getContents()->begin(); i != craftVehicles.getContents()->end(); ++i)
	{
		int qty = base->getStorageItems()->getItem(i->first);
		RuleItem *tankRule = _game->getMod()->getItem(i->first, true);
		int size = 4;
		if (_game->getMod()->getUnit(tankRule->getType()))
		{
			size = _game->getMod()->getArmor(_game->getMod()->getUnit(tankRule->getType())->getArmor(), true)->getSize();
			size *= size;
		}
		int canBeAdded = std::min(qty, i->second);
		if (qty < i->second)
		{ // missing tanks
			int missing = i->second - qty;
			ReequipStat stat = {i->first, missing, craft->getName(_game->getLanguage())};
			_missingItems.push_back(stat);
		}
		if (tankRule->getCompatibleAmmo()->empty())
		{ // so this tank does NOT require ammo
			for (int j = 0; j < canBeAdded; ++j)
				craft->getVehicles()->push_back(new Vehicle(tankRule, tankRule->getClipSize(), size));
			base->getStorageItems()->removeItem(i->first, canBeAdded);
		}
		else
		{ // so this tank requires ammo
			RuleItem *ammo = _game->getMod()->getItem(tankRule->getCompatibleAmmo()->front(), true);
			int ammoPerVehicle, clipSize;
			if (ammo->getClipSize() > 0 && tankRule->getClipSize() > 0)
			{
				clipSize = tankRule->getClipSize();
				ammoPerVehicle = clipSize / ammo->getClipSize();
			}
			else
			{
				clipSize = ammo->getClipSize();
				ammoPerVehicle = clipSize;
			}
			int baqty = base->getStorageItems()->getItem(ammo->getType()); // Ammo Quantity for this vehicle-type on the base
			if (baqty < i->second * ammoPerVehicle)
			{ // missing ammo
				int missing = (i->second * ammoPerVehicle) - baqty;
				ReequipStat stat = {ammo->getType(), missing, craft->getName(_game->getLanguage())};
				_missingItems.push_back(stat);
			}
			canBeAdded = std::min(canBeAdded, baqty / ammoPerVehicle);
			if (canBeAdded > 0)
			{
				for (int j = 0; j < canBeAdded; ++j)
				{
					craft->getVehicles()->push_back(new Vehicle(tankRule, clipSize, size));
					base->getStorageItems()->removeItem(ammo->getType(), ammoPerVehicle);
				}
				base->getStorageItems()->removeItem(i->first, canBeAdded);
			}
		}
	}
}

/**
 * Recovers items from the battlescape.
 *
 * Converts the battlescape inventory into a geoscape itemcontainer.
 * @param from Items recovered from the battlescape.
 * @param base Base to add items to.
 */
void DebriefingState::recoverItems(std::vector<BattleItem*> *from, Base *base)
{
	for (std::vector<BattleItem*>::iterator it = from->begin(); it != from->end(); ++it)
	{
		if ((*it)->getRules()->getName() == _game->getMod()->getAlienFuelName())
		{
			// special case of an item counted as a stat
			addStat(_game->getMod()->getAlienFuelName(), _game->getMod()->getAlienFuelQuantity(), (*it)->getRules()->getRecoveryPoints());
		}
		else
		{
			if ((*it)->getRules()->getRecoveryPoints() && !(*it)->getXCOMProperty())
			{
				if ((*it)->getRules()->getBattleType() == BT_CORPSE && (*it)->getUnit()->getStatus() == STATUS_DEAD)
				{
					std::string corpseItem = (*it)->getUnit()->getArmor()->getCorpseGeoscape();
					RuleItem *rule = _game->getMod()->getItem(corpseItem);
					if (rule->isRecoverable())
					{
						addStat("STR_ALIEN_CORPSES_RECOVERED", 1, (*it)->getUnit()->getValue());
						base->getStorageItems()->addItem(corpseItem, 1);
					}
				}
				else if ((*it)->getRules()->getBattleType() == BT_CORPSE)
				{
					// it's unconscious
					if ((*it)->getUnit()->getStatus() == STATUS_UNCONSCIOUS ||
						// or it's in timeout because it's unconscious from the previous stage
						// units can be in timeout and alive, and we assume they flee.
						((*it)->getUnit()->getStatus() == STATUS_IGNORE_ME &&
						(*it)->getUnit()->getHealth() > 0 &&
						(*it)->getUnit()->getHealth() < (*it)->getUnit()->getStunlevel()))
					{
						if ((*it)->getUnit()->getOriginalFaction() == FACTION_HOSTILE)
						{
							recoverAlien((*it)->getUnit(), base);
						}
						else if ((*it)->getUnit()->getOriginalFaction() == FACTION_NEUTRAL)
						{
							addStat("STR_CIVILIANS_SAVED", 1, (*it)->getUnit()->getValue());
						}
					}
				}
				// only "recover" unresearched items
				else if (!_game->getSavedGame()->isResearched((*it)->getRules()->getType()))
				{
					addStat("STR_ALIEN_ARTIFACTS_RECOVERED", 1, (*it)->getRules()->getRecoveryPoints());
				}
			}

			// put items back in the base
			if (!(*it)->getRules()->isFixed() && (*it)->getRules()->isRecoverable())
			{
				switch ((*it)->getRules()->getBattleType())
				{
					case BT_CORPSE:
						break;
					case BT_MEDIKIT:
						if ((*it)->getRules()->isConsumable())
						{
							// Need to remember all three!
							_roundsPainKiller[(*it)->getRules()] += (*it)->getPainKillerQuantity();
							_roundsStimulant[(*it)->getRules()] += (*it)->getStimulantQuantity();
							_roundsHeal[(*it)->getRules()] += (*it)->getHealQuantity();
						}
						else
						{
							// Vanilla behaviour (recover a full medikit).
							base->getStorageItems()->addItem((*it)->getRules()->getType(), 1);
						}
						break;
					case BT_AMMO:
						// It's a clip, count any rounds left.
						_rounds[(*it)->getRules()] += (*it)->getAmmoQuantity();
						break;
					case BT_FIREARM:
					case BT_MELEE:
						// It's a weapon, count any rounds left in the clip.
						{
							BattleItem *clip = (*it)->getAmmoItem();
							if (clip && clip->getRules()->getClipSize() > 0 && clip != *it)
							{
								_rounds[clip->getRules()] += clip->getAmmoQuantity();
							}
						}
						// Fall-through, to recover the weapon itself.
					default:
						base->getStorageItems()->addItem((*it)->getRules()->getType(), 1);
				}
				if ((*it)->getRules()->getBattleType() == BT_NONE)
				{
					for (std::vector<Craft*>::iterator c = base->getCrafts()->begin(); c != base->getCrafts()->end(); ++c)
					{
						(*c)->reuseItem((*it)->getRules()->getType());
					}
				}
			}
		}
	}
}

/**
 * Recovers a live alien from the battlescape.
 * @param from Battle unit to recover.
 * @param base Base to add items to.
 */
void DebriefingState::recoverAlien(BattleUnit *from, Base *base)
{
	// Zombie handling: don't recover a zombie.
	if (!from->getSpawnUnit().empty())
	{
		// convert it, and mind control the resulting unit.
		// reason: zombies don't create unconscious bodies... ever.
		// the only way we can get into this situation is if psi-capture is enabled.
		// we can use that knowledge to our advantage to save having to make it unconscious and spawn a body item for it.
		BattleUnit *newUnit = _game->getSavedGame()->getSavedBattle()->getBattleGame()->convertUnit(from);
		newUnit->convertToFaction(FACTION_PLAYER);
		// don't process the zombie itself, our new unit just got added to the end of the vector we're iterating, and will be handled later.
		return;
	}
	std::string type = from->getType();
	if (base->getAvailableContainment() == 0 && _game->getSavedGame()->getMonthsPassed() > -1)
	{
		_noContainment = true;

		std::string corpseItem = from->getArmor()->getCorpseGeoscape();
		RuleItem *rule = _game->getMod()->getItem(corpseItem);
		if (rule->isRecoverable())
		{
			addStat("STR_ALIEN_CORPSES_RECOVERED", 1, from->getValue());
			base->getStorageItems()->addItem(corpseItem, 1);
		}
	}
	else
	{
		RuleResearch *research = _game->getMod()->getResearch(type);
		if (research != 0 && !_game->getSavedGame()->isResearched(type))
		{
			// more points if it's not researched
			addStat("STR_LIVE_ALIENS_RECOVERED", 1, from->getValue() * 2);
		}
		else
		{
			// 10 points for recovery
			addStat("STR_LIVE_ALIENS_RECOVERED", 1, 10);
		}

		base->getStorageItems()->addItem(type, 1);
		_manageContainment = base->getAvailableContainment() - (base->getUsedContainment() * _limitsEnforced) < 0;
	}
}

}<|MERGE_RESOLUTION|>--- conflicted
+++ resolved
@@ -878,13 +878,8 @@
 				if (!battle->allObjectivesDestroyed())
 					destroyAlienBase = false;
 			}
-<<<<<<< HEAD
-
-			if (deployment && !deployment->getNextStage().empty())
-=======
-			
+
 			if (ruleDeploy && !ruleDeploy->getNextStage().empty())
->>>>>>> 8b636dee
 			{
 				_missionStatistics->alienRace = (*i)->getAlienRace();
 				destroyAlienBase = false;
@@ -1005,12 +1000,7 @@
 					else
 					{ // non soldier player = tank
 						base->getStorageItems()->addItem((*j)->getType());
-<<<<<<< HEAD
 						if ((*j)->getRightHandWeapon())
-=======
-						RuleItem *tankRule = _game->getMod()->getItem((*j)->getType(), true);
-						if ((*j)->getItem("STR_RIGHT_HAND"))
->>>>>>> 8b636dee
 						{
 							const RuleItem *primaryRule = (*j)->getRightHandWeapon()->getRules();
 							const BattleItem *ammoItem = (*j)->getRightHandWeapon()->getAmmoItem();
@@ -1160,13 +1150,8 @@
 				{
 					if (battle->getTile(i)->getMapData(part))
 					{
-<<<<<<< HEAD
 						size_t specialType = battle->getTile(i)->getMapData(part)->getSpecialType();
-						if (_recoveryStats.find(specialType) != _recoveryStats.end())
-=======
-						int specialType = battle->getTiles()[i]->getMapData(part)->getSpecialType();
 						if (specialType != nonRecoverType && _recoveryStats.find(specialType) != _recoveryStats.end())
->>>>>>> 8b636dee
 						{
 							addStat(_recoveryStats[specialType]->name, 1, _recoveryStats[specialType]->value);
 						}
