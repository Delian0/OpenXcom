/*
 * Copyright 2010-2016 OpenXcom Developers.
 *
 * This file is part of OpenXcom.
 *
 * OpenXcom is free software: you can redistribute it and/or modify
 * it under the terms of the GNU General Public License as published by
 * the Free Software Foundation, either version 3 of the License, or
 * (at your option) any later version.
 *
 * OpenXcom is distributed in the hope that it will be useful,
 * but WITHOUT ANY WARRANTY; without even the implied warranty of
 * MERCHANTABILITY or FITNESS FOR A PARTICULAR PURPOSE.  See the
 * GNU General Public License for more details.
 *
 * You should have received a copy of the GNU General Public License
 * along with OpenXcom.  If not, see <http://www.gnu.org/licenses/>.
 */
#include <algorithm>
#include <climits>
#include "DebriefingState.h"
#include "CannotReequipState.h"
#include "../Engine/Game.h"
#include "../Engine/LocalizedText.h"
#include "../Interface/TextButton.h"
#include "../Interface/Text.h"
#include "../Interface/TextList.h"
#include "../Interface/Window.h"
#include "PromotionsState.h"
#include "CommendationState.h"
#include "CommendationLateState.h"
#include "../Mod/Mod.h"
#include "../Mod/RuleCountry.h"
#include "../Mod/RuleCraft.h"
#include "../Mod/RuleItem.h"
#include "../Mod/RuleRegion.h"
#include "../Mod/RuleUfo.h"
#include "../Mod/Armor.h"
#include "../Savegame/AlienBase.h"
#include "../Savegame/AlienMission.h"
#include "../Savegame/Base.h"
#include "../Savegame/BattleItem.h"
#include "../Savegame/Country.h"
#include "../Savegame/Craft.h"
#include "../Savegame/ItemContainer.h"
#include "../Savegame/Region.h"
#include "../Savegame/SavedBattleGame.h"
#include "../Savegame/Soldier.h"
#include "../Savegame/SoldierDiary.h"
#include "../Savegame/MissionSite.h"
#include "../Savegame/Tile.h"
#include "../Savegame/Ufo.h"
#include "../Savegame/Vehicle.h"
#include "../Savegame/BaseFacility.h"
#include <sstream>
#include "../Menu/ErrorMessageState.h"
#include "../Menu/MainMenuState.h"
#include "../Interface/Cursor.h"
#include "../Engine/Options.h"
#include "../Basescape/ManageAlienContainmentState.h"
#include "../Engine/Screen.h"
#include "../Basescape/SellState.h"
#include "../Menu/SaveGameState.h"
#include "../Mod/RuleStartingCondition.h"
#include "../Mod/AlienDeployment.h"
#include "../Mod/RuleInterface.h"
#include "../Savegame/MissionStatistics.h"
#include "../Savegame/BattleUnitStatistics.h"

namespace OpenXcom
{

/**
 * Initializes all the elements in the Debriefing screen.
 * @param game Pointer to the core game.
 */
DebriefingState::DebriefingState() : _region(0), _country(0), _positiveScore(true), _noContainment(false), _manageContainment(false), _destroyBase(false)
{
	_missionStatistics = new MissionStatistics();

	Options::baseXResolution = Options::baseXGeoscape;
	Options::baseYResolution = Options::baseYGeoscape;
	_game->getScreen()->resetDisplay(false);

	// Restore the cursor in case something weird happened
	_game->getCursor()->setVisible(true);
	_limitsEnforced = Options::storageLimitsEnforced ? 1 : 0;

	// Create objects
	_window = new Window(this, 320, 200, 0, 0);
	_btnOk = new TextButton(40, 12, 16, 180);
	_txtTitle = new Text(300, 17, 16, 8);
	_txtItem = new Text(180, 9, 16, 24);
	_txtQuantity = new Text(60, 9, 200, 24);
	_txtScore = new Text(55, 9, 270, 24);
	_txtRecovery = new Text(180, 9, 16, 60);
	_txtRating = new Text(200, 9, 64, 180);
	_lstStats = new TextList(290, 80, 16, 32);
	_lstRecovery = new TextList(290, 80, 16, 32);
	_lstTotal = new TextList(290, 9, 16, 12);

	// Set palette
	setInterface("debriefing");

	add(_window, "window", "debriefing");
	add(_btnOk, "button", "debriefing");
	add(_txtTitle, "heading", "debriefing");
	add(_txtItem, "text", "debriefing");
	add(_txtQuantity, "text", "debriefing");
	add(_txtScore, "text", "debriefing");
	add(_txtRecovery, "text", "debriefing");
	add(_txtRating, "text", "debriefing");
	add(_lstStats, "list", "debriefing");
	add(_lstRecovery, "list", "debriefing");
	add(_lstTotal, "totals", "debriefing");

	centerAllSurfaces();

	// Set up objects
	_window->setBackground(_game->getMod()->getSurface("BACK01.SCR"));

	_btnOk->setText(tr("STR_OK"));
	_btnOk->onMouseClick((ActionHandler)&DebriefingState::btnOkClick);
	_btnOk->onKeyboardPress((ActionHandler)&DebriefingState::btnOkClick, Options::keyOk);
	_btnOk->onKeyboardPress((ActionHandler)&DebriefingState::btnOkClick, Options::keyCancel);

	_txtTitle->setBig();

	_txtItem->setText(tr("STR_LIST_ITEM"));

	_txtQuantity->setText(tr("STR_QUANTITY_UC"));
	_txtQuantity->setAlign(ALIGN_RIGHT);

	_txtScore->setText(tr("STR_SCORE"));

	_lstStats->setColumns(3, 224, 30, 64);
	_lstStats->setDot(true);

	_lstRecovery->setColumns(3, 224, 30, 64);
	_lstRecovery->setDot(true);

	_lstTotal->setColumns(2, 254, 64);
	_lstTotal->setDot(true);

	prepareDebriefing();

	int total = 0, statsY = 0, recoveryY = 0;
	int civiliansSaved = 0, civiliansDead = 0;
	int aliensKilled = 0, aliensStunned = 0;
	for (std::vector<DebriefingStat*>::iterator i = _stats.begin(); i != _stats.end(); ++i)
	{
		if ((*i)->qty == 0)
			continue;

		std::wostringstream ss, ss2;
		ss << L'\x01' << (*i)->qty << L'\x01';
		ss2 << L'\x01' << (*i)->score;
		total += (*i)->score;
		if ((*i)->recovery)
		{
			_lstRecovery->addRow(3, tr((*i)->item).c_str(), ss.str().c_str(), ss2.str().c_str());
			recoveryY += 8;
		}
		else
		{
			_lstStats->addRow(3, tr((*i)->item).c_str(), ss.str().c_str(), ss2.str().c_str());
			statsY += 8;
		}
		if ((*i)->item == "STR_CIVILIANS_SAVED")
		{
			civiliansSaved = (*i)->qty;
		}
		if ((*i)->item == "STR_CIVILIANS_KILLED_BY_XCOM_OPERATIVES" || (*i)->item == "STR_CIVILIANS_KILLED_BY_ALIENS")
		{
			civiliansDead += (*i)->qty;
		}
		if ((*i)->item == "STR_ALIENS_KILLED")
		{
			aliensKilled += (*i)->qty;
		}
		if ((*i)->item == "STR_LIVE_ALIENS_RECOVERED")
		{
			aliensStunned += (*i)->qty;
		}
<<<<<<< HEAD
		}
		if (civiliansSaved && !civiliansDead && _missionStatistics->success == true)
		{
			_missionStatistics->valiantCrux = true;
		}
=======
	}
	if (civiliansSaved && !civiliansDead && _missionStatistics->success == true)
	{
		_missionStatistics->valiantCrux = true;
	}
>>>>>>> 2e8f569f

	std::wostringstream ss3;
	ss3 << total;
	_lstTotal->addRow(2, tr("STR_TOTAL_UC").c_str(), ss3.str().c_str());

	// add the points to our activity score
	if (_region)
	{
		_region->addActivityXcom(total);
	}
	if (_country)
	{
		_country->addActivityXcom(total);
	}

	if (recoveryY > 0)
	{
		_txtRecovery->setY(_lstStats->getY() + statsY + 5);
		_lstRecovery->setY(_txtRecovery->getY() + 8);
		_lstTotal->setY(_lstRecovery->getY() + recoveryY + 5);
	}
	else
	{
		_txtRecovery->setText(L"");
		_lstTotal->setY(_lstStats->getY() + statsY + 5);
	}

	// Calculate rating
	std::string rating;
	if (total <= -200)
	{
		rating = "STR_RATING_TERRIBLE";
	}
	else if (total <= 0)
	{
		rating = "STR_RATING_POOR";
	}
	else if (total <= 200)
	{
		rating = "STR_RATING_OK";
	}
	else if (total <= 500)
	{
		rating = "STR_RATING_GOOD";
	}
	else
	{
		rating = "STR_RATING_EXCELLENT";
	}

	if (!_game->getMod()->getMissionRatings()->empty())
	{
		rating = "";
		int temp = INT_MIN;
		const std::map<int, std::string> *missionRatings = _game->getMod()->getMissionRatings();
		for (std::map<int, std::string>::const_iterator i = missionRatings->begin(); i != missionRatings->end(); ++i)
		{
			if (i->first > temp && i->first <= total)
			{
				temp = i->first;
				rating = i->second;
			}
		}
	}

	_missionStatistics->rating = rating;
	_missionStatistics->score = total;
	_txtRating->setText(tr("STR_RATING").arg(tr(rating)));

	SavedGame *save = _game->getSavedGame();
	SavedBattleGame *battle = save->getSavedBattle();
<<<<<<< HEAD

	_missionStatistics->daylight = save->getSavedBattle()->getGlobalShade();
	_missionStatistics->id = _game->getSavedGame()->getMissionStatistics()->size();
=======
	
	_missionStatistics->daylight = save->getSavedBattle()->getGlobalShade();
	_missionStatistics->id = _game->getSavedGame()->getMissionStatistics()->size();
	_game->getSavedGame()->getMissionStatistics()->push_back(_missionStatistics);
>>>>>>> 2e8f569f

	// Award Best-of commendations.
	int bestScoreID[7] = {0, 0, 0, 0, 0, 0, 0};
	int bestScore[7] = {0, 0, 0, 0, 0, 0, 0};
	int bestOverallScorersID = 0;
	int bestOverallScore = 0;

	// Check to see if any of the dead soldiers were exceptional.
	for (std::vector<BattleUnit*>::iterator deadUnit = battle->getUnits()->begin(); deadUnit != battle->getUnits()->end(); ++deadUnit)
	{
		if (!(*deadUnit)->getGeoscapeSoldier() || (*deadUnit)->getStatus() != STATUS_DEAD)
		{
			continue;
		}

		/// Post-mortem kill award
		int killTurn = -1;
		for (std::vector<BattleUnit*>::iterator killerUnit = battle->getUnits()->begin(); killerUnit != battle->getUnits()->end(); ++killerUnit)
		{
			for(std::vector<BattleUnitKills*>::iterator kill = (*killerUnit)->getStatistics()->kills.begin(); kill != (*killerUnit)->getStatistics()->kills.end(); ++kill)
			{
				if ((*kill)->id == (*deadUnit)->getId())
				{
					killTurn = (*kill)->turn;
					break;
				}
			}
			if (killTurn != -1)
			{
				break;
			}
		}
		int postMortemKills = 0;
		if (killTurn != -1)
		{
			for(std::vector<BattleUnitKills*>::iterator deadUnitKill = (*deadUnit)->getStatistics()->kills.begin(); deadUnitKill != (*deadUnit)->getStatistics()->kills.end(); ++deadUnitKill)
			{
				if ((*deadUnitKill)->turn > killTurn && (*deadUnitKill)->faction == FACTION_HOSTILE)
				{
					postMortemKills++;
				}
			}
		}
		(*deadUnit)->getGeoscapeSoldier()->getDiary()->awardPostMortemKill(postMortemKills);

		SoldierRank rank = (*deadUnit)->getGeoscapeSoldier()->getRank();
		// Rookies don't get this next award. No one likes them.
		if (rank == 0)
		{
			continue;
		}

		/// Best-of awards
		// Find the best soldier per rank by comparing score.
		for (std::vector<Soldier*>::iterator j = _game->getSavedGame()->getDeadSoldiers()->begin(); j != _game->getSavedGame()->getDeadSoldiers()->end(); ++j)
		{
			int score = (*j)->getDiary()->getScoreTotal(_game->getSavedGame()->getMissionStatistics());

			// Don't forget this mission's score!
			if ((*j)->getId() == (*deadUnit)->getId())
			{
				score += _missionStatistics->score;
			}

			if (score > bestScore[rank])
			{
				bestScoreID[rank] = (*deadUnit)->getId();
				bestScore[rank] = score;
				if (score > bestOverallScore)
				{
					bestOverallScorersID = (*deadUnit)->getId();
					bestOverallScore = score;
				}
			}
		}
	}
	// Now award those soldiers commendations!
	for (std::vector<BattleUnit*>::iterator deadUnit = battle->getUnits()->begin(); deadUnit != battle->getUnits()->end(); ++deadUnit)
	{
		if (!(*deadUnit)->getGeoscapeSoldier() || (*deadUnit)->getStatus() != STATUS_DEAD)
		{
			continue;
		}
		if ((*deadUnit)->getId() == bestScoreID[(*deadUnit)->getGeoscapeSoldier()->getRank()])
		{
			(*deadUnit)->getGeoscapeSoldier()->getDiary()->awardBestOfRank((*deadUnit)->getGeoscapeSoldier()->getRank());
		}
		if ((*deadUnit)->getId() == bestOverallScorersID)
		{
			(*deadUnit)->getGeoscapeSoldier()->getDiary()->awardBestOverall();
		}
	}

	for (std::vector<BattleUnit*>::iterator j = battle->getUnits()->begin(); j != battle->getUnits()->end(); ++j)
	{
		if ((*j)->getGeoscapeSoldier())
		{
			int soldierAlienKills = 0;
			int soldierAlienStuns = 0;
			for (std::vector<BattleUnitKills*>::const_iterator k = (*j)->getStatistics()->kills.begin(); k != (*j)->getStatistics()->kills.end(); ++k)
			{
				if ((*k)->faction == FACTION_HOSTILE && (*k)->status == STATUS_DEAD)
				{
					soldierAlienKills++;
				}
				if ((*k)->faction == FACTION_HOSTILE && (*k)->status == STATUS_UNCONSCIOUS)
				{
					soldierAlienStuns++;
				}
			}
			if (aliensKilled && aliensKilled == soldierAlienKills && _missionStatistics->success == true)
			{
				(*j)->getStatistics()->nikeCross = true;
			}
			if (aliensStunned && aliensStunned == soldierAlienStuns && _missionStatistics->success == true)
			{
				(*j)->getStatistics()->mercyCross = true;
			}
			(*j)->getStatistics()->daysWounded = (*j)->getGeoscapeSoldier()->getWoundRecovery();
			_missionStatistics->injuryList[(*j)->getGeoscapeSoldier()->getId()] = (*j)->getGeoscapeSoldier()->getWoundRecovery();

			// Award Martyr Medal
			if ((*j)->getMurdererId() == (*j)->getId() && (*j)->getStatistics()->kills.size() != 0)
			{
				int martyrKills = 0; // How many aliens were killed on the same turn?
				int martyrTurn = -1;
				for (std::vector<BattleUnitKills*>::iterator unitKill = (*j)->getStatistics()->kills.begin(); unitKill != (*j)->getStatistics()->kills.end(); ++unitKill)
				{
					if ( (*unitKill)->id == (*j)->getId() )
					{
						martyrTurn = (*unitKill)->turn;
						break;
					}
				}
				for (std::vector<BattleUnitKills*>::iterator unitKill = (*j)->getStatistics()->kills.begin(); unitKill != (*j)->getStatistics()->kills.end(); ++unitKill)
				{
					if ((*unitKill)->turn == martyrTurn && (*unitKill)->faction == FACTION_HOSTILE)
					{
						martyrKills++;
					}
				}
				if (martyrKills > 0)
				{
					if (martyrKills > 10)
					{
						martyrKills = 10;
					}
					(*j)->getStatistics()->martyr = martyrKills;
				}
			}

			// Set the UnitStats delta
			(*j)->getStatistics()->delta = *(*j)->getGeoscapeSoldier()->getCurrentStats() - *(*j)->getGeoscapeSoldier()->getInitStats();

<<<<<<< HEAD
			(*j)->getGeoscapeSoldier()->getDiary()->updateDiary((*j)->getStatistics(), _missionStatistics, _game->getMod());
			if (!(*j)->getStatistics()->MIA && !(*j)->getStatistics()->KIA && (*j)->getGeoscapeSoldier()->getDiary()->manageCommendations(_game->getMod()))
=======
			(*j)->getGeoscapeSoldier()->getDiary()->updateDiary((*j)->getStatistics(), _game->getSavedGame()->getMissionStatistics(), _game->getMod());
			if (!(*j)->getStatistics()->MIA && !(*j)->getStatistics()->KIA && (*j)->getGeoscapeSoldier()->getDiary()->manageCommendations(_game->getMod(), _game->getSavedGame()->getMissionStatistics()))
>>>>>>> 2e8f569f
			{
				_soldiersCommended.push_back((*j)->getGeoscapeSoldier());
			}
			else if ((*j)->getStatistics()->MIA || (*j)->getStatistics()->KIA)
			{
<<<<<<< HEAD
				(*j)->getGeoscapeSoldier()->getDiary()->manageCommendations(_game->getMod());
=======
				(*j)->getGeoscapeSoldier()->getDiary()->manageCommendations(_game->getMod(), _game->getSavedGame()->getMissionStatistics());
>>>>>>> 2e8f569f
				_deadSoldiersCommended.push_back((*j)->getGeoscapeSoldier());
			}
		}
	}
<<<<<<< HEAD
	_game->getSavedGame()->getMissionStatistics()->push_back(_missionStatistics);
=======
>>>>>>> 2e8f569f

	_positiveScore = (total > 0);
}

/**
 *
 */
DebriefingState::~DebriefingState()
{
	if (_game->isQuitting())
	{
		_game->getSavedGame()->setBattleGame(0);
	}
	for (std::vector<DebriefingStat*>::iterator i = _stats.begin(); i != _stats.end(); ++i)
	{
		delete *i;
	}
	for (std::map<int, RecoveryItem*>::iterator i = _recoveryStats.begin(); i != _recoveryStats.end(); ++i)
	{
		delete i->second;
	}
	_recoveryStats.clear();
	_rounds.clear();
	_roundsPainKiller.clear();
	_roundsStimulant.clear();
	_roundsHeal.clear();
}

void DebriefingState::init()
{
	State::init();
	if (_positiveScore)
	{
		_game->getMod()->playMusic(Mod::DEBRIEF_MUSIC_GOOD);
	}
	else
	{
		_game->getMod()->playMusic(Mod::DEBRIEF_MUSIC_BAD);
	}
	if (_noContainment)
	{
		_game->pushState(new ErrorMessageState(tr("STR_ALIEN_DIES_NO_ALIEN_CONTAINMENT_FACILITY"), _palette, _game->getMod()->getInterface("debriefing")->getElement("errorMessage")->color, "BACK01.SCR", _game->getMod()->getInterface("debriefing")->getElement("errorPalette")->color));
		_noContainment = false;
	}
}

/**
 * Returns to the previous screen.
 * @param action Pointer to an action.
 */
void DebriefingState::btnOkClick(Action *)
{
	std::vector<Soldier*> participants;
	for (std::vector<BattleUnit*>::const_iterator i = _game->getSavedGame()->getSavedBattle()->getUnits()->begin();
		i != _game->getSavedGame()->getSavedBattle()->getUnits()->end(); ++i)
	{
		if ((*i)->getGeoscapeSoldier())
		{
			participants.push_back((*i)->getGeoscapeSoldier());
		}
	}
	_game->getSavedGame()->setBattleGame(0);
	_game->popState();
	if (_game->getSavedGame()->getMonthsPassed() == -1)
	{
		_game->setState(new MainMenuState);
	}
	else
	{
		if (!_destroyBase)
		{
			if (!_deadSoldiersCommended.empty())
			{
				_game->pushState(new CommendationLateState(_deadSoldiersCommended));
			}
			if (!_soldiersCommended.empty())
			{
				_game->pushState(new CommendationState(_soldiersCommended));
			}
			if (_game->getSavedGame()->handlePromotions(participants))
			{
				_game->pushState(new PromotionsState);
			}
			if (!_missingItems.empty())
			{
				_game->pushState(new CannotReequipState(_missingItems));
			}
			else if (_manageContainment)
			{
				_game->pushState(new ManageAlienContainmentState(_base, OPT_BATTLESCAPE));
				_game->pushState(new ErrorMessageState(tr("STR_CONTAINMENT_EXCEEDED").arg(_base->getName()), _palette, _game->getMod()->getInterface("debriefing")->getElement("errorMessage")->color, "BACK01.SCR", _game->getMod()->getInterface("debriefing")->getElement("errorPalette")->color));
			}
			if (!_manageContainment && Options::storageLimitsEnforced && _base->storesOverfull())
			{
				_game->pushState(new SellState(_base, OPT_BATTLESCAPE));
				_game->pushState(new ErrorMessageState(tr("STR_STORAGE_EXCEEDED").arg(_base->getName()), _palette, _game->getMod()->getInterface("debriefing")->getElement("errorMessage")->color, "BACK01.SCR", _game->getMod()->getInterface("debriefing")->getElement("errorPalette")->color));
			}
		}

		// Autosave after mission
		if (_game->getSavedGame()->isIronman())
		{
			_game->pushState(new SaveGameState(OPT_GEOSCAPE, SAVE_IRONMAN, _palette));
		}
		else if (Options::autosave)
		{
			_game->pushState(new SaveGameState(OPT_GEOSCAPE, SAVE_AUTO_GEOSCAPE, _palette));
		}
	}
}

/**
 * Adds to the debriefing stats.
 * @param name The untranslated name of the stat.
 * @param quantity The quantity to add.
 * @param score The score to add.
 */
void DebriefingState::addStat(const std::string &name, int quantity, int score)
{
	for (std::vector<DebriefingStat*>::iterator i = _stats.begin(); i != _stats.end(); ++i)
	{
		if ((*i)->item == name)
		{
			(*i)->qty = (*i)->qty + quantity;
			(*i)->score = (*i)->score + score;
			break;
		}
	}
}

/**
 * Clears the alien base from supply missions that use it.
 */
class ClearAlienBase: public std::unary_function<AlienMission *, void>
{
public:
	/// Remembers the base.
	ClearAlienBase(const AlienBase *base) : _base(base) { /* Empty by design. */ }
	/// Clears the base if required.
	void operator()(AlienMission *am) const;
private:
	const AlienBase *_base;
};

/**
 * Removes the association between the alien mission and the alien base,
 * if one existed.
 * @param am Pointer to the alien mission.
 */
void ClearAlienBase::operator()(AlienMission *am) const
{
	if (am->getAlienBase() == _base)
	{
		am->setAlienBase(0);
	}
}

/**
 * Prepares debriefing: gathers Aliens, Corpses, Artefacts, UFO Components.
 * Adds the items to the craft.
 * Also calculates the soldiers experience, and possible promotions.
 * If aborted, only the things on the exit area are recovered.
 */
void DebriefingState::prepareDebriefing()
{
	for (std::vector<std::string>::const_iterator i = _game->getMod()->getItemsList().begin(); i != _game->getMod()->getItemsList().end(); ++i)
	{
		if (_game->getMod()->getItem(*i)->getSpecialType() > 1)
		{
			RecoveryItem *item = new RecoveryItem();
			item->name = *i;
			item->value = _game->getMod()->getItem(*i)->getRecoveryPoints();
			_recoveryStats[_game->getMod()->getItem(*i)->getSpecialType()] = item;
			_missionStatistics->lootValue = item->value;
		}
	}

	SavedGame *save = _game->getSavedGame();
	SavedBattleGame *battle = save->getSavedBattle();
	AlienDeployment *deployment = _game->getMod()->getDeployment(battle->getMissionType());

	bool aborted = battle->isAborted();
	bool success = !aborted || battle->allObjectivesDestroyed();
	Craft *craft = 0;
	std::vector<Craft*>::iterator craftIterator;
	Base *base = 0;
	std::string target;

	int playerInExitArea = 0; // if this stays 0 the craft is lost...
	int playersSurvived = 0; // if this stays 0 the craft is lost...
	int playersUnconscious = 0;


	_stats.push_back(new DebriefingStat("STR_ALIENS_KILLED", false));
	_stats.push_back(new DebriefingStat("STR_ALIEN_CORPSES_RECOVERED", false));
	_stats.push_back(new DebriefingStat("STR_LIVE_ALIENS_RECOVERED", false));
	_stats.push_back(new DebriefingStat("STR_ALIEN_ARTIFACTS_RECOVERED", false));

	std::string objectiveCompleteText, objectiveFailedText;
	int objectiveCompleteScore = 0, objectiveFailedScore = 0;
	if (deployment)
	{
		if (deployment->getObjectiveCompleteInfo(objectiveCompleteText, objectiveCompleteScore))
		{
			_stats.push_back(new DebriefingStat(objectiveCompleteText, false));
		}
		if (deployment->getObjectiveFailedInfo(objectiveFailedText, objectiveFailedScore))
		{
			_stats.push_back(new DebriefingStat(objectiveFailedText, false));
		}
	}

	_stats.push_back(new DebriefingStat("STR_CIVILIANS_KILLED_BY_ALIENS", false));
	_stats.push_back(new DebriefingStat("STR_CIVILIANS_KILLED_BY_XCOM_OPERATIVES", false));
	_stats.push_back(new DebriefingStat("STR_CIVILIANS_SAVED", false));
	_stats.push_back(new DebriefingStat("STR_XCOM_OPERATIVES_KILLED", false));
	//_stats.push_back(new DebriefingStat("STR_XCOM_OPERATIVES_RETIRED_THROUGH_INJURY", false));
	_stats.push_back(new DebriefingStat("STR_XCOM_OPERATIVES_MISSING_IN_ACTION", false));
	_stats.push_back(new DebriefingStat("STR_TANKS_DESTROYED", false));
	_stats.push_back(new DebriefingStat("STR_XCOM_CRAFT_LOST", false));

	for (std::map<int, RecoveryItem*>::const_iterator i = _recoveryStats.begin(); i != _recoveryStats.end(); ++i)
	{
		_stats.push_back(new DebriefingStat((*i).second->name, true));
	}

	_missionStatistics->time = *save->getTime();
	_missionStatistics->type = battle->getMissionType();
	_stats.push_back(new DebriefingStat(_game->getMod()->getAlienFuelName(), true));

	for (std::vector<Base*>::iterator i = save->getBases()->begin(); i != save->getBases()->end(); ++i)
	{
		// in case we have a craft - check which craft it is about
		for (std::vector<Craft*>::iterator j = (*i)->getCrafts()->begin(); j != (*i)->getCrafts()->end(); ++j)
		{
			if ((*j)->isInBattlescape())
			{
				for (std::vector<Region*>::iterator k = _game->getSavedGame()->getRegions()->begin(); k != _game->getSavedGame()->getRegions()->end(); ++k)
				{
					if ((*k)->getRules()->insideRegion((*j)->getLongitude(), (*j)->getLatitude()))
					{
						_region = (*k);
						_missionStatistics->region = _region->getRules()->getType();
						break;
					}
				}
				for (std::vector<Country*>::iterator k = _game->getSavedGame()->getCountries()->begin(); k != _game->getSavedGame()->getCountries()->end(); ++k)
				{
					if ((*k)->getRules()->insideCountry((*j)->getLongitude(), (*j)->getLatitude()))
					{
						_country = (*k);
						_missionStatistics->country = _country->getRules()->getType();
						break;
					}
				}
				craft = (*j);
				base = (*i);
				craftIterator = j;
				if (Ufo *u = dynamic_cast<Ufo*>(craft->getDestination()))
				{
					target = "STR_UFO";
					_missionStatistics->markerName = "STR_UFO_";
					_missionStatistics->markerId = u->getId();
				}
				else if (AlienBase *b = dynamic_cast<AlienBase*>(craft->getDestination()))
				{
					target = "STR_ALIEN_BASE";
					_missionStatistics->markerName = "STR_ALIEN_BASE_";
					_missionStatistics->markerId = b->getId();
				}
				else if (MissionSite *ms = dynamic_cast<MissionSite*>(craft->getDestination()))
				{
					target = "STR_MISSION_SITE";
					_missionStatistics->markerName = deployment->getMarkerName();
					_missionStatistics->markerId = ms->getId();
				}
				craft->returnToBase();
				craft->setMissionComplete(true);
				craft->setInBattlescape(false);
			}
			else if ((*j)->getDestination() != 0)
			{
				Ufo* u = dynamic_cast<Ufo*>((*j)->getDestination());
				if (u != 0 && u->isInBattlescape())
				{
					(*j)->returnToBase();
				}
				MissionSite* ms = dynamic_cast<MissionSite*>((*j)->getDestination());
				if (ms != 0 && ms->isInBattlescape())
				{
					(*j)->returnToBase();
				}
			}
		}
		// in case we DON'T have a craft (base defense)
		if ((*i)->isInBattlescape())
		{
			base = (*i);
			target = "STR_BASE";
			base->setInBattlescape(false);
			base->cleanupDefenses(false);
			for (std::vector<Region*>::iterator k = _game->getSavedGame()->getRegions()->begin(); k != _game->getSavedGame()->getRegions()->end(); ++k)
			{
				if ((*k)->getRules()->insideRegion(base->getLongitude(), base->getLatitude()))
				{
					_region = (*k);
					_missionStatistics->region = _region->getRules()->getType();
					break;
				}
			}
			for (std::vector<Country*>::iterator k = _game->getSavedGame()->getCountries()->begin(); k != _game->getSavedGame()->getCountries()->end(); ++k)
			{
				if ((*k)->getRules()->insideCountry(base->getLongitude(), base->getLatitude()))
				{
					_country = (*k);
					_missionStatistics->country= _country->getRules()->getType();
					break;
				}
			}
			// Loop through the UFOs and see which one is sitting on top of the base... that is probably the one attacking you.
			for (std::vector<Ufo*>::iterator k = save->getUfos()->begin(); k != save->getUfos()->end(); ++k)
			{
				if (AreSame((*k)->getLongitude(), base->getLongitude()) && AreSame((*k)->getLatitude(), base->getLatitude()))
				{
					_missionStatistics->ufo = (*k)->getRules()->getType();
					_missionStatistics->alienRace = (*k)->getAlienRace();
					break;
				}
			}
			if (aborted)
			{
				_destroyBase = true;
			}
			for (std::vector<BaseFacility*>::iterator k = base->getFacilities()->begin(); k != base->getFacilities()->end();)
			{
				// this facility was demolished
				if (battle->getModuleMap()[(*k)->getX()][(*k)->getY()].second == 0)
				{
					base->destroyFacility(k);
				}
				else
				{
					++k;
				}
			}
			// this may cause the base to become disjointed, destroy the disconnected parts.
			base->destroyDisconnectedFacilities();
		}
	}

	_base = base;

	// UFO crash/landing site disappears
	for (std::vector<Ufo*>::iterator i = save->getUfos()->begin(); i != save->getUfos()->end(); ++i)
	{
		if ((*i)->isInBattlescape())
		{
			_missionStatistics->ufo = (*i)->getRules()->getType();
			if (save->getMonthsPassed() != -1)
			{
				_missionStatistics->alienRace = (*i)->getAlienRace();
			}
			_txtRecovery->setText(tr("STR_UFO_RECOVERY"));
			(*i)->setInBattlescape(false);
			if ((*i)->getStatus() == Ufo::LANDED && aborted)
			{
				 (*i)->setSecondsRemaining(5);
			}
			else if ((*i)->getStatus() == Ufo::CRASHED || !aborted)
			{
				delete *i;
				save->getUfos()->erase(i);
				break;
			}
		}
	}

	// mission site disappears (even when you abort)
	for (std::vector<MissionSite*>::iterator i = save->getMissionSites()->begin(); i != save->getMissionSites()->end(); ++i)
	{
		if ((*i)->isInBattlescape())
		{
			_missionStatistics->alienRace = (*i)->getAlienRace();
			delete *i;
			save->getMissionSites()->erase(i);
			break;
		}
	}

	// lets see what happens with units

	// first, we evaluate how many surviving XCom units there are, and how many are conscious
	// and how many have died (to use for commendations)
	int deadSoldiers = 0;
	for (std::vector<BattleUnit*>::iterator j = battle->getUnits()->begin(); j != battle->getUnits()->end(); ++j)
	{
		if ((*j)->getOriginalFaction() == FACTION_PLAYER && (*j)->getStatus() != STATUS_DEAD)
		{
			if ((*j)->getStatus() == STATUS_UNCONSCIOUS || (*j)->getFaction() == FACTION_HOSTILE)
			{
				playersUnconscious++;
			}
			playersSurvived++;
		}
		else if ((*j)->getOriginalFaction() == FACTION_PLAYER && (*j)->getStatus() == STATUS_DEAD)
			deadSoldiers++;
	}
	// if all our men are unconscious, the aliens get to have their way with them.
	if (playersUnconscious == playersSurvived)
	{
		playersSurvived = 0;
		for (std::vector<BattleUnit*>::iterator j = battle->getUnits()->begin(); j != battle->getUnits()->end(); ++j)
		{
			if ((*j)->getOriginalFaction() == FACTION_PLAYER && (*j)->getStatus() != STATUS_DEAD)
			{
				(*j)->instaKill();
			}
		}
	}
	if (playersSurvived == 1)
	{
		for (std::vector<BattleUnit*>::iterator j = battle->getUnits()->begin(); j != battle->getUnits()->end(); ++j)
		{
			// if only one soldier survived, give him a medal! (unless he killed all the others...)
			if ((*j)->getStatus() != STATUS_DEAD && (*j)->getOriginalFaction() == FACTION_PLAYER && !(*j)->getStatistics()->hasFriendlyFired() && deadSoldiers != 0)
			{
				(*j)->getStatistics()->loneSurvivor = true;
				break;
			}
			// if only one soldier survived AND none have died, means only one soldier went on the mission...
			if ((*j)->getStatus() != STATUS_DEAD && (*j)->getOriginalFaction() == FACTION_PLAYER && deadSoldiers == 0)
			{
				(*j)->getStatistics()->ironMan = true;
			}
		}
	}
	// alien base disappears (if you didn't abort)
	for (std::vector<AlienBase*>::iterator i = save->getAlienBases()->begin(); i != save->getAlienBases()->end(); ++i)
	{
		if ((*i)->isInBattlescape())
		{
			_txtRecovery->setText(tr("STR_ALIEN_BASE_RECOVERY"));
			bool destroyAlienBase = true;

			if (aborted || playersSurvived == 0)
			{
				if (!battle->allObjectivesDestroyed())
					destroyAlienBase = false;
			}

			if (deployment && !deployment->getNextStage().empty())
			{
				_missionStatistics->alienRace = (*i)->getAlienRace();
				destroyAlienBase = false;
			}

			success = destroyAlienBase;
			if (destroyAlienBase)
			{
				if (objectiveCompleteText != "")
				{
					addStat(objectiveCompleteText, 1, objectiveCompleteScore);
				}
				// Take care to remove supply missions for this base.
				std::for_each(save->getAlienMissions().begin(), save->getAlienMissions().end(),
							ClearAlienBase(*i));

				for (std::vector<Target*>::iterator j = (*i)->getFollowers()->begin(); j != (*i)->getFollowers()->end(); ++j)
				{
					Craft* c = dynamic_cast<Craft*>(*j);
					if (c != 0) // not sure what else this could be but safety can't hurt.
					{
						c->returnToBase();
					}
				}
				delete *i;
				save->getAlienBases()->erase(i);
				break;
			}
			else
			{
				(*i)->setInBattlescape(false);
				break;
			}
		}
	}

	// time to care for units.
	for (std::vector<BattleUnit*>::iterator j = battle->getUnits()->begin(); j != battle->getUnits()->end(); ++j)
	{
		UnitStatus status = (*j)->getStatus();
		UnitFaction faction = (*j)->getFaction();
		UnitFaction oldFaction = (*j)->getOriginalFaction();
		int value = (*j)->getValue();
		Soldier *soldier = save->getSoldier((*j)->getId());

		if (!(*j)->getTile())
		{
			Position pos = (*j)->getPosition();
			if (pos == Position(-1, -1, -1))
			{
				for (std::vector<BattleItem*>::iterator k = battle->getItems()->begin(); k != battle->getItems()->end(); ++k)
				{
					if ((*k)->getUnit() && (*k)->getUnit() == *j)
					{
						if ((*k)->getOwner())
						{
							pos = (*k)->getOwner()->getPosition();
						}
						else if ((*k)->getTile())
						{
							pos = (*k)->getTile()->getPosition();
						}
					}
				}
			}
			(*j)->setTile(battle->getTile(pos));
		}

		if (status == STATUS_DEAD)
		{ // so this is a dead unit
			if (oldFaction == FACTION_HOSTILE && (*j)->killedBy() == FACTION_PLAYER)
			{
				addStat("STR_ALIENS_KILLED", 1, value);
			}
			else if (oldFaction == FACTION_PLAYER)
			{
				if (soldier != 0)
				{
					addStat("STR_XCOM_OPERATIVES_KILLED", 1, -value);
					(*j)->updateGeoscapeStats(soldier);

					// starting conditions: recover armor backup
					if (soldier->getReplacedArmor())
					{
						if (soldier->getReplacedArmor()->getStoreItem() != Armor::NONE)
						{
							_base->getStorageItems()->addItem(soldier->getReplacedArmor()->getStoreItem());
						}
						soldier->setReplacedArmor(0);
					}
					// transformed armor doesn't get recovered
					soldier->setTransformedArmor(0);

					(*j)->getStatistics()->KIA = true;
					save->killSoldier(soldier); // in case we missed the soldier death on battlescape
				}
				else
				{ // non soldier player = tank
					addStat("STR_TANKS_DESTROYED", 1, -value);
				}
			}
			else if (oldFaction == FACTION_NEUTRAL)
			{
				if ((*j)->killedBy() == FACTION_PLAYER)
					addStat("STR_CIVILIANS_KILLED_BY_XCOM_OPERATIVES", 1, -(*j)->getValue() - (2 * ((*j)->getValue() / 3)));
				else // if civilians happen to kill themselves XCOM shouldn't get penalty for it
					addStat("STR_CIVILIANS_KILLED_BY_ALIENS", 1, -(*j)->getValue());
			}
		}
		else
		{ // so this unit is not dead...
			if (oldFaction == FACTION_PLAYER)
			{
				if ((((*j)->isInExitArea() || (*j)->getStatus() == STATUS_IGNORE_ME) && (battle->getMissionType() != "STR_BASE_DEFENSE" || success)) || !aborted)
				{ // so game is not aborted or aborted and unit is on exit area
					(*j)->postMissionProcedures(save);
					playerInExitArea++;

					recoverItems((*j)->getInventory(), base);

					if (soldier != 0)
					{
						// calculate new statString
						soldier->calcStatString(_game->getMod()->getStatStrings(), (Options::psiStrengthEval && _game->getSavedGame()->isResearched(_game->getMod()->getPsiRequirements())));
					}
					else
					{ // non soldier player = tank
						base->getStorageItems()->addItem((*j)->getType());
						if ((*j)->getRightHandWeapon())
						{
							const RuleItem *primaryRule = (*j)->getRightHandWeapon()->getRules();
							const BattleItem *ammoItem = (*j)->getRightHandWeapon()->getAmmoItem();
							if (!primaryRule->getCompatibleAmmo()->empty() && ammoItem != 0 && ammoItem->getAmmoQuantity() > 0)
							{
								int total = ammoItem->getAmmoQuantity();

								if (primaryRule->getClipSize()) // meaning this tank can store multiple clips
								{
									total /= ammoItem->getRules()->getClipSize();
								}

								base->getStorageItems()->addItem(primaryRule->getCompatibleAmmo()->front(), total);
							}
						}
						if ((*j)->getLeftHandWeapon())
						{
							const RuleItem *secondaryRule = (*j)->getLeftHandWeapon()->getRules();
							const BattleItem *ammoItem = (*j)->getLeftHandWeapon()->getAmmoItem();
							if (!secondaryRule->getCompatibleAmmo()->empty() && ammoItem != 0 && ammoItem->getAmmoQuantity() > 0)
							{
								int total = ammoItem->getAmmoQuantity();

								if (secondaryRule->getClipSize()) // meaning this tank can store multiple clips
								{
									total /= ammoItem->getRules()->getClipSize();
								}

								base->getStorageItems()->addItem(secondaryRule->getCompatibleAmmo()->front(), total);
							}
						}
					}
				}
				else
				{ // so game is aborted and unit is not on exit area
					addStat("STR_XCOM_OPERATIVES_MISSING_IN_ACTION", 1, -value);
					if (soldier != 0)
					{
						(*j)->updateGeoscapeStats(soldier);

						// starting conditions: recover armor backup
						if (soldier->getReplacedArmor())
						{
							if (soldier->getReplacedArmor()->getStoreItem() != Armor::NONE)
							{
								_base->getStorageItems()->addItem(soldier->getReplacedArmor()->getStoreItem());
							}
							soldier->setReplacedArmor(0);
						}
						// transformed armor doesn't get recovered
						soldier->setTransformedArmor(0);

						(*j)->getStatistics()->MIA = true;
						save->killSoldier(soldier);
					}
				}
			}
			else if (oldFaction == FACTION_HOSTILE && (!aborted || (*j)->isInExitArea())
				// mind controlled units may as well count as unconscious
				&& faction == FACTION_PLAYER && !(*j)->isOut())
			{
				for (std::vector<BattleItem*>::iterator k = (*j)->getInventory()->begin(); k != (*j)->getInventory()->end(); ++k)
				{
					if (!(*k)->getRules()->isFixed())
					{
						(*j)->getTile()->addItem(*k, _game->getMod()->getInventory("STR_GROUND"));
					}
				}
				recoverAlien(*j, base);
			}
			else if (oldFaction == FACTION_NEUTRAL)
			{
				// if mission fails, all civilians die
				if (aborted || playersSurvived == 0)
				{
					addStat("STR_CIVILIANS_KILLED_BY_ALIENS", 1, -(*j)->getValue());
				}
				else
				{
					addStat("STR_CIVILIANS_SAVED", 1, (*j)->getValue());
				}
			}
		}
	}

	if (craft != 0 && ((playerInExitArea == 0 && aborted) || (playersSurvived == 0)))
	{
		addStat("STR_XCOM_CRAFT_LOST", 1, -craft->getRules()->getScore());
		for (std::vector<Soldier*>::iterator i = base->getSoldiers()->begin(); i != base->getSoldiers()->end();)
		{
			if ((*i)->getCraft() == craft)
			{
				delete (*i);
				i = base->getSoldiers()->erase(i);
			}
			else
			{
				++i;
			}
		}
		// Since this is not a base defense mission, we can safely erase the craft,
		// without worrying it's vehicles' destructor calling double (on base defense missions
		// all vehicle object in the craft is also referenced by base->getVehicles() !!)
		delete craft;
		craft = 0; // To avoid a crash down there!!
		base->getCrafts()->erase(craftIterator);
		_txtTitle->setText(tr("STR_CRAFT_IS_LOST"));
		return;
	}
	if (aborted && target == "STR_BASE" && !base->getCrafts()->empty())
	{
		for (std::vector<Craft*>::iterator i = base->getCrafts()->begin(); i != base->getCrafts()->end(); ++i)
		{
			addStat("STR_XCOM_CRAFT_LOST", 1, -(*i)->getRules()->getScore());
		}
	}
	if ((!aborted || success) && playersSurvived > 0) 	// RECOVER UFO : run through all tiles to recover UFO components and items
	{
		if (target == "STR_BASE")
		{
			_txtTitle->setText(tr("STR_BASE_IS_SAVED"));
		}
		else if (target == "STR_UFO")
		{
			_txtTitle->setText(tr("STR_UFO_IS_RECOVERED"));
		}
		else if (target == "STR_ALIEN_BASE")
		{
			_txtTitle->setText(tr("STR_ALIEN_BASE_DESTROYED"));
		}
		else
		{
			_txtTitle->setText(tr("STR_ALIENS_DEFEATED"));
			if (objectiveCompleteText != "")
			{
				addStat(objectiveCompleteText, 1, objectiveCompleteScore);
			}
		}

		if (!aborted)
		{
			// if this was a 2-stage mission, and we didn't abort (ie: we have time to clean up)
			// we can recover items from the earlier stages as well
			recoverItems(battle->getConditionalRecoveredItems(), base);

			for (int i = 0; i < battle->getMapSizeXYZ(); ++i)
			{
				// get recoverable map data objects from the battlescape map
				for (int part = 0; part < 4; ++part)
				{
					if (battle->getTile(i)->getMapData(part))
					{
						size_t specialType = battle->getTile(i)->getMapData(part)->getSpecialType();
						if (_recoveryStats.find(specialType) != _recoveryStats.end())
						{
							addStat(_recoveryStats[specialType]->name, 1, _recoveryStats[specialType]->value);
						}
					}
				}
				// recover items from the floor
				recoverItems(battle->getTile(i)->getInventory(), base);
			}
		}
		else
		{
			for (int i = 0; i < battle->getMapSizeXYZ(); ++i)
			{
				if (battle->getTile(i)->getMapData(O_FLOOR) && (battle->getTile(i)->getMapData(O_FLOOR)->getSpecialType() == START_POINT))
					recoverItems(battle->getTile(i)->getInventory(), base);
			}
		}
	}
	else
	{
		if (target == "STR_BASE")
		{
			_txtTitle->setText(tr("STR_BASE_IS_LOST"));
			_destroyBase = true;
		}
		else if (target == "STR_UFO")
		{
			_txtTitle->setText(tr("STR_UFO_IS_NOT_RECOVERED"));
		}
		else if (target == "STR_ALIEN_BASE")
		{
			_txtTitle->setText(tr("STR_ALIEN_BASE_STILL_INTACT"));
		}
		else
		{
			_txtTitle->setText(tr("STR_TERROR_CONTINUES"));
			if (objectiveFailedText != "")
			{
				addStat(objectiveFailedText, 1, objectiveFailedScore);
			}
		}

		if (playersSurvived > 0 && !_destroyBase)
		{
			// recover items from the craft floor
			for (int i = 0; i < battle->getMapSizeXYZ(); ++i)
			{
				if (battle->getTile(i)->getMapData(O_FLOOR) && (battle->getTile(i)->getMapData(O_FLOOR)->getSpecialType() == START_POINT))
					recoverItems(battle->getTile(i)->getInventory(), base);
			}
		}
	}

	// calculate the clips for each type based on the recovered rounds.
	for (std::map<const RuleItem*, int>::const_iterator i = _rounds.begin(); i != _rounds.end(); ++i)
	{
		int total_clips = i->second / i->first->getClipSize();
		if (total_clips > 0)
			base->getStorageItems()->addItem(i->first->getType(), total_clips);
	}

	// calculate the "remaining medikit items" for each type based on the recovered "clips".
	for (std::map<const RuleItem*, int>::const_iterator i = _roundsPainKiller.begin(); i != _roundsPainKiller.end(); ++i)
	{
		int totalRecovered = INT_MAX;
		if (i->first->getPainKillerQuantity() > 0)
			totalRecovered = std::min(totalRecovered, i->second / i->first->getPainKillerQuantity());
		if (i->first->getStimulantQuantity() > 0)
			totalRecovered = std::min(totalRecovered, _roundsStimulant[i->first] / i->first->getStimulantQuantity());
		if (i->first->getHealQuantity() > 0)
			totalRecovered = std::min(totalRecovered, _roundsHeal[i->first] / i->first->getHealQuantity());

		if (totalRecovered > 0)
			base->getStorageItems()->addItem(i->first->getType(), totalRecovered);
	}

	// recover all our goodies
	if (playersSurvived > 0)
	{
		int aadivider = (target == "STR_UFO") ? 10 : 150;
		for (std::vector<DebriefingStat*>::iterator i = _stats.begin(); i != _stats.end(); ++i)
		{
			// alien alloys recovery values are divided by 10 or divided by 150 in case of an alien base
			if ((*i)->item == _recoveryStats[ALIEN_ALLOYS]->name)
			{
				(*i)->qty = (*i)->qty / aadivider;
				(*i)->score = (*i)->score / aadivider;
			}

			// recoverable battlescape tiles are now converted to items and put in base inventory
			if ((*i)->recovery && (*i)->qty > 0)
			{
				base->getStorageItems()->addItem((*i)->item, (*i)->qty);
			}
		}

		// assuming this was a multi-stage mission,
		// recover everything that was in the craft in the previous stage
		recoverItems(battle->getGuaranteedRecoveredItems(), base);
	}

	// reequip craft after a non-base-defense mission (of course only if it's not lost already (that case craft=0))
	if (craft)
	{
		reequipCraft(base, craft, true);
	}

	if (target == "STR_BASE")
	{
		if (!_destroyBase)
		{
			// reequip crafts (only those on the base) after a base defense mission
			for (std::vector<Craft*>::iterator c = base->getCrafts()->begin(); c != base->getCrafts()->end(); ++c)
			{
				if ((*c)->getStatus() != "STR_OUT")
					reequipCraft(base, *c, false);
			}
			// Clear base->getVehicles() objects, they aren't needed anymore.
			for (std::vector<Vehicle*>::iterator i = base->getVehicles()->begin(); i != base->getVehicles()->end(); ++i)
				delete (*i);
			base->getVehicles()->clear();
		}
		else if (_game->getSavedGame()->getMonthsPassed() != -1)
		{
			for (std::vector<Base*>::iterator i = _game->getSavedGame()->getBases()->begin(); i != _game->getSavedGame()->getBases()->end(); ++i)
			{
				if ((*i) == base)
				{

					delete (*i);
					_game->getSavedGame()->getBases()->erase(i);
					break;
				}
			}
		}

		if (_region)
		{
			AlienMission* am = _game->getSavedGame()->findAlienMission(_region->getRules()->getType(), OBJECTIVE_RETALIATION);
			for (std::vector<Ufo*>::iterator i = _game->getSavedGame()->getUfos()->begin(); i != _game->getSavedGame()->getUfos()->end();)
			{
				if ((*i)->getMission() == am)
				{
					delete *i;
					i = _game->getSavedGame()->getUfos()->erase(i);
				}
				else
				{
					++i;
				}
			}
			for (std::vector<AlienMission*>::iterator i = _game->getSavedGame()->getAlienMissions().begin();
				i != _game->getSavedGame()->getAlienMissions().end(); ++i)
			{
				if ((AlienMission*)(*i) == am)
				{
					delete (*i);
					_game->getSavedGame()->getAlienMissions().erase(i);
					break;
				}
			}
		}
	}
<<<<<<< HEAD

	// clean up remaining armor backups
	// Note: KIA and MIA soldiers have been handled already, only survivors can have non-empty values
	for (std::vector<Soldier*>::iterator i = base->getSoldiers()->begin(); i != base->getSoldiers()->end(); ++i)
	{
		if ((*i)->getReplacedArmor())
		{
			(*i)->setArmor((*i)->getReplacedArmor());
		}
		else if ((*i)->getTransformedArmor())
		{
			(*i)->setArmor((*i)->getTransformedArmor());

		}
		(*i)->setReplacedArmor(0);
		(*i)->setTransformedArmor(0);
	}

	// clean up automagically spawned items
	const RuleStartingCondition *startingCondition = _game->getMod()->getStartingCondition(battle->getStartingConditionType());
	if (startingCondition != 0)
	{
		const std::map<std::string, int> *defaultItems = startingCondition->getDefaultItems();
		for (std::map<std::string, int>::const_iterator i = defaultItems->begin(); i != defaultItems->end(); ++i)
		{
			base->getStorageItems()->removeItem(i->first, i->second);
		}
	}

=======
>>>>>>> 2e8f569f
	_missionStatistics->success = success;
}

/**
 * Reequips a craft after a mission.
 * @param base Base to reequip from.
 * @param craft Craft to reequip.
 * @param vehicleItemsCanBeDestroyed Whether we can destroy the vehicles on the craft.
 */
void DebriefingState::reequipCraft(Base *base, Craft *craft, bool vehicleItemsCanBeDestroyed)
{
	std::map<std::string, int> craftItems = *craft->getItems()->getContents();
	for (std::map<std::string, int>::iterator i = craftItems.begin(); i != craftItems.end(); ++i)
	{
		int qty = base->getStorageItems()->getItem(i->first);
		if (qty >= i->second)
		{
			base->getStorageItems()->removeItem(i->first, i->second);
		}
		else
		{
			int missing = i->second - qty;
			base->getStorageItems()->removeItem(i->first, qty);
			craft->getItems()->removeItem(i->first, missing);
			ReequipStat stat = {i->first, missing, craft->getName(_game->getLanguage())};
			_missingItems.push_back(stat);
		}
	}

	// Now let's see the vehicles
	ItemContainer craftVehicles;
	for (std::vector<Vehicle*>::iterator i = craft->getVehicles()->begin(); i != craft->getVehicles()->end(); ++i)
		craftVehicles.addItem((*i)->getRules()->getType());
	// Now we know how many vehicles (separated by types) we have to read
	// Erase the current vehicles, because we have to reAdd them (cause we want to redistribute their ammo)
	if (vehicleItemsCanBeDestroyed)
		for (std::vector<Vehicle*>::iterator i = craft->getVehicles()->begin(); i != craft->getVehicles()->end(); ++i)
			delete (*i);
	craft->getVehicles()->clear();
	// Ok, now read those vehicles
	for (std::map<std::string, int>::iterator i = craftVehicles.getContents()->begin(); i != craftVehicles.getContents()->end(); ++i)
	{
		int qty = base->getStorageItems()->getItem(i->first);
		RuleItem *tankRule = _game->getMod()->getItem(i->first);
		int size = 4;
		if (_game->getMod()->getUnit(tankRule->getType()))
		{
			size = _game->getMod()->getArmor(_game->getMod()->getUnit(tankRule->getType())->getArmor())->getSize();
			size *= size;
		}
		int canBeAdded = std::min(qty, i->second);
		if (qty < i->second)
		{ // missing tanks
			int missing = i->second - qty;
			ReequipStat stat = {i->first, missing, craft->getName(_game->getLanguage())};
			_missingItems.push_back(stat);
		}
		if (tankRule->getCompatibleAmmo()->empty())
		{ // so this tank does NOT require ammo
			for (int j = 0; j < canBeAdded; ++j)
				craft->getVehicles()->push_back(new Vehicle(tankRule, tankRule->getClipSize(), size));
			base->getStorageItems()->removeItem(i->first, canBeAdded);
		}
		else
		{ // so this tank requires ammo
			RuleItem *ammo = _game->getMod()->getItem(tankRule->getCompatibleAmmo()->front());
			int ammoPerVehicle, clipSize;
			if (ammo->getClipSize() > 0 && tankRule->getClipSize() > 0)
			{
				clipSize = tankRule->getClipSize();
				ammoPerVehicle = clipSize / ammo->getClipSize();
			}
			else
			{
				clipSize = ammo->getClipSize();
				ammoPerVehicle = clipSize;
			}
			int baqty = base->getStorageItems()->getItem(ammo->getType()); // Ammo Quantity for this vehicle-type on the base
			if (baqty < i->second * ammoPerVehicle)
			{ // missing ammo
				int missing = (i->second * ammoPerVehicle) - baqty;
				ReequipStat stat = {ammo->getType(), missing, craft->getName(_game->getLanguage())};
				_missingItems.push_back(stat);
			}
			canBeAdded = std::min(canBeAdded, baqty / ammoPerVehicle);
			if (canBeAdded > 0)
			{
				for (int j = 0; j < canBeAdded; ++j)
				{
					craft->getVehicles()->push_back(new Vehicle(tankRule, clipSize, size));
					base->getStorageItems()->removeItem(ammo->getType(), ammoPerVehicle);
				}
				base->getStorageItems()->removeItem(i->first, canBeAdded);
			}
		}
	}
}

/**
 * Recovers items from the battlescape.
 *
 * Converts the battlescape inventory into a geoscape itemcontainer.
 * @param from Items recovered from the battlescape.
 * @param base Base to add items to.
 */
void DebriefingState::recoverItems(std::vector<BattleItem*> *from, Base *base)
{
	for (std::vector<BattleItem*>::iterator it = from->begin(); it != from->end(); ++it)
	{
		if ((*it)->getRules()->getName() == _game->getMod()->getAlienFuelName())
		{
			// special case of an item counted as a stat
			addStat(_game->getMod()->getAlienFuelName(), _game->getMod()->getAlienFuelQuantity(), (*it)->getRules()->getRecoveryPoints());
		}
		else
		{
			if ((*it)->getRules()->getRecoveryPoints() && !(*it)->getXCOMProperty())
			{
				if ((*it)->getRules()->getBattleType() == BT_CORPSE && (*it)->getUnit()->getStatus() == STATUS_DEAD)
				{
					std::string corpseItem = (*it)->getUnit()->getArmor()->getCorpseGeoscape();
					RuleItem *rule = _game->getMod()->getItem(corpseItem);
					if (rule->isRecoverable())
					{
						addStat("STR_ALIEN_CORPSES_RECOVERED", 1, (*it)->getUnit()->getValue());
						base->getStorageItems()->addItem(corpseItem, 1);
					}
				}
				else if ((*it)->getRules()->getBattleType() == BT_CORPSE)
				{
					// it's unconscious
					if ((*it)->getUnit()->getStatus() == STATUS_UNCONSCIOUS ||
						// or it's in timeout because it's unconscious from the previous stage
						// units can be in timeout and alive, and we assume they flee.
						((*it)->getUnit()->getStatus() == STATUS_IGNORE_ME &&
						(*it)->getUnit()->getHealth() > 0 &&
						(*it)->getUnit()->getHealth() < (*it)->getUnit()->getStunlevel()))
					{
						if ((*it)->getUnit()->getOriginalFaction() == FACTION_HOSTILE)
						{
							recoverAlien((*it)->getUnit(), base);
						}
						else if ((*it)->getUnit()->getOriginalFaction() == FACTION_NEUTRAL)
						{
							addStat("STR_CIVILIANS_SAVED", 1, (*it)->getUnit()->getValue());
						}
					}
				}
				// only "recover" unresearched items
				else if (!_game->getSavedGame()->isResearched((*it)->getRules()->getType()))
				{
					addStat("STR_ALIEN_ARTIFACTS_RECOVERED", 1, (*it)->getRules()->getRecoveryPoints());
				}
			}

			// put items back in the base
			if (!(*it)->getRules()->isFixed() && (*it)->getRules()->isRecoverable())
			{
				switch ((*it)->getRules()->getBattleType())
				{
					case BT_CORPSE:
						break;
					case BT_MEDIKIT:
						if ((*it)->getRules()->isConsumable())
						{
							// Need to remember all three!
							_roundsPainKiller[(*it)->getRules()] += (*it)->getPainKillerQuantity();
							_roundsStimulant[(*it)->getRules()] += (*it)->getStimulantQuantity();
							_roundsHeal[(*it)->getRules()] += (*it)->getHealQuantity();
						}
						else
						{
							// Vanilla behaviour (recover a full medikit).
							base->getStorageItems()->addItem((*it)->getRules()->getType(), 1);
						}
						break;
					case BT_AMMO:
						// It's a clip, count any rounds left.
						_rounds[(*it)->getRules()] += (*it)->getAmmoQuantity();
						break;
					case BT_FIREARM:
					case BT_MELEE:
						// It's a weapon, count any rounds left in the clip.
						{
							BattleItem *clip = (*it)->getAmmoItem();
							if (clip && clip->getRules()->getClipSize() > 0 && clip != *it)
							{
								_rounds[clip->getRules()] += clip->getAmmoQuantity();
							}
						}
						// Fall-through, to recover the weapon itself.
					default:
						base->getStorageItems()->addItem((*it)->getRules()->getType(), 1);
				}
			}
		}
	}
}

/**
 * Recovers a live alien from the battlescape.
 * @param from Battle unit to recover.
 * @param base Base to add items to.
 */
void DebriefingState::recoverAlien(BattleUnit *from, Base *base)
{
	// Zombie handling: don't recover a zombie.
	if (!from->getSpawnUnit().empty())
	{
		// convert it, and mind control the resulting unit.
		// reason: zombies don't create unconscious bodies... ever.
		// the only way we can get into this situation is if psi-capture is enabled.
		// we can use that knowledge to our advantage to save having to make it unconscious and spawn a body item for it.
		BattleUnit *newUnit = _game->getSavedGame()->getSavedBattle()->getBattleGame()->convertUnit(from);
		newUnit->convertToFaction(FACTION_PLAYER);
		// don't process the zombie itself, our new unit just got added to the end of the vector we're iterating, and will be handled later.
		return;
	}
	std::string type = from->getType();
	if (base->getAvailableContainment() == 0 && _game->getSavedGame()->getMonthsPassed() > -1)
	{
		_noContainment = true;

		std::string corpseItem = from->getArmor()->getCorpseGeoscape();
		RuleItem *rule = _game->getMod()->getItem(corpseItem);
		if (rule->isRecoverable())
		{
			addStat("STR_ALIEN_CORPSES_RECOVERED", 1, from->getValue());
			base->getStorageItems()->addItem(corpseItem, 1);
		}
	}
	else
	{
		RuleResearch *research = _game->getMod()->getResearch(type);
		if (research != 0 && !_game->getSavedGame()->isResearched(type))
		{
			// more points if it's not researched
			addStat("STR_LIVE_ALIENS_RECOVERED", 1, from->getValue() * 2);
		}
		else
		{
			// 10 points for recovery
			addStat("STR_LIVE_ALIENS_RECOVERED", 1, 10);
		}

		base->getStorageItems()->addItem(type, 1);
		_manageContainment = base->getAvailableContainment() - (base->getUsedContainment() * _limitsEnforced) < 0;
	}
}

}<|MERGE_RESOLUTION|>--- conflicted
+++ resolved
@@ -182,19 +182,11 @@
 		{
 			aliensStunned += (*i)->qty;
 		}
-<<<<<<< HEAD
 		}
 		if (civiliansSaved && !civiliansDead && _missionStatistics->success == true)
 		{
 			_missionStatistics->valiantCrux = true;
 		}
-=======
-	}
-	if (civiliansSaved && !civiliansDead && _missionStatistics->success == true)
-	{
-		_missionStatistics->valiantCrux = true;
-	}
->>>>>>> 2e8f569f
 
 	std::wostringstream ss3;
 	ss3 << total;
@@ -266,16 +258,10 @@
 
 	SavedGame *save = _game->getSavedGame();
 	SavedBattleGame *battle = save->getSavedBattle();
-<<<<<<< HEAD
-
-	_missionStatistics->daylight = save->getSavedBattle()->getGlobalShade();
-	_missionStatistics->id = _game->getSavedGame()->getMissionStatistics()->size();
-=======
-	
+
 	_missionStatistics->daylight = save->getSavedBattle()->getGlobalShade();
 	_missionStatistics->id = _game->getSavedGame()->getMissionStatistics()->size();
 	_game->getSavedGame()->getMissionStatistics()->push_back(_missionStatistics);
->>>>>>> 2e8f569f
 
 	// Award Best-of commendations.
 	int bestScoreID[7] = {0, 0, 0, 0, 0, 0, 0};
@@ -430,31 +416,18 @@
 			// Set the UnitStats delta
 			(*j)->getStatistics()->delta = *(*j)->getGeoscapeSoldier()->getCurrentStats() - *(*j)->getGeoscapeSoldier()->getInitStats();
 
-<<<<<<< HEAD
-			(*j)->getGeoscapeSoldier()->getDiary()->updateDiary((*j)->getStatistics(), _missionStatistics, _game->getMod());
-			if (!(*j)->getStatistics()->MIA && !(*j)->getStatistics()->KIA && (*j)->getGeoscapeSoldier()->getDiary()->manageCommendations(_game->getMod()))
-=======
 			(*j)->getGeoscapeSoldier()->getDiary()->updateDiary((*j)->getStatistics(), _game->getSavedGame()->getMissionStatistics(), _game->getMod());
 			if (!(*j)->getStatistics()->MIA && !(*j)->getStatistics()->KIA && (*j)->getGeoscapeSoldier()->getDiary()->manageCommendations(_game->getMod(), _game->getSavedGame()->getMissionStatistics()))
->>>>>>> 2e8f569f
 			{
 				_soldiersCommended.push_back((*j)->getGeoscapeSoldier());
 			}
 			else if ((*j)->getStatistics()->MIA || (*j)->getStatistics()->KIA)
 			{
-<<<<<<< HEAD
-				(*j)->getGeoscapeSoldier()->getDiary()->manageCommendations(_game->getMod());
-=======
 				(*j)->getGeoscapeSoldier()->getDiary()->manageCommendations(_game->getMod(), _game->getSavedGame()->getMissionStatistics());
->>>>>>> 2e8f569f
 				_deadSoldiersCommended.push_back((*j)->getGeoscapeSoldier());
 			}
 		}
 	}
-<<<<<<< HEAD
-	_game->getSavedGame()->getMissionStatistics()->push_back(_missionStatistics);
-=======
->>>>>>> 2e8f569f
 
 	_positiveScore = (total > 0);
 }
@@ -1352,7 +1325,6 @@
 			}
 		}
 	}
-<<<<<<< HEAD
 
 	// clean up remaining armor backups
 	// Note: KIA and MIA soldiers have been handled already, only survivors can have non-empty values
@@ -1382,8 +1354,6 @@
 		}
 	}
 
-=======
->>>>>>> 2e8f569f
 	_missionStatistics->success = success;
 }
 
