--- conflicted
+++ resolved
@@ -37,11 +37,8 @@
 #include "../Mod/RuleCraft.h"
 #include "../Mod/RuleItem.h"
 #include "../Mod/RuleRegion.h"
-<<<<<<< HEAD
+#include "../Mod/RuleSoldier.h"
 #include "../Mod/RuleUfo.h"
-=======
-#include "../Mod/RuleSoldier.h"
->>>>>>> f8964521
 #include "../Mod/Armor.h"
 #include "../Savegame/AlienBase.h"
 #include "../Savegame/AlienMission.h"
@@ -618,28 +615,8 @@
 			}
 		}
 	}
-<<<<<<< HEAD
 	_game->getSavedGame()->getMissionStatistics()->push_back(_missionStatistics);
 
-=======
-
-	if (!_game->getMod()->getMissionRatings()->empty())
-	{
-		rating = L"";
-		int temp = INT_MIN;
-		const std::map<int, std::string> *missionRatings = _game->getMod()->getMissionRatings();
-		for (std::map<int, std::string>::const_iterator i = missionRatings->begin(); i != missionRatings->end(); ++i)
-		{
-			if (i->first > temp && i->first <= total)
-			{
-				temp = i->first;
-				rating = tr(i->second);
-			}
-		}
-	}
-
-	_txtRating->setText(tr("STR_RATING").arg(rating));
->>>>>>> f8964521
 	_positiveScore = (total > 0);
 }
 
@@ -665,8 +642,6 @@
 	_roundsPainKiller.clear();
 	_roundsStimulant.clear();
 	_roundsHeal.clear();
-<<<<<<< HEAD
-=======
 	_baseItemsBeforeRecovery.clear();
 	_recoveredItems.clear();
 }
@@ -736,7 +711,6 @@
 	{
 		_btnStats->setText(tr("STR_SCORE"));
 	}
->>>>>>> f8964521
 }
 
 void DebriefingState::init()
@@ -850,13 +824,8 @@
 			}
 			if (!_manageContainment && Options::storageLimitsEnforced && _base->storesOverfull())
 			{
-<<<<<<< HEAD
-				_game->pushState(new SellState(_base, OPT_BATTLESCAPE));
+				_game->pushState(new SellState(_base, 0, OPT_BATTLESCAPE));
 				_game->pushState(new ErrorMessageState(tr("STR_STORAGE_EXCEEDED").arg(_base->getName()), _palette, _game->getMod()->getInterface("debriefing")->getElement("errorMessage")->color, "BACK01.SCR", _game->getMod()->getInterface("debriefing")->getElement("errorPalette")->color));
-=======
-				_game->pushState(new SellState(_base, 0, OPT_BATTLESCAPE));
-				_game->pushState(new ErrorMessageState(tr("STR_STORAGE_EXCEEDED").arg(_base->getName()).c_str(), _palette, _game->getMod()->getInterface("debriefing")->getElement("errorMessage")->color, "BACK01.SCR", _game->getMod()->getInterface("debriefing")->getElement("errorPalette")->color));
->>>>>>> f8964521
 			}
 		}
 
@@ -1304,36 +1273,14 @@
 					{
 						if (soldier->getReplacedArmor()->getStoreItem() != Armor::NONE)
 						{
-<<<<<<< HEAD
 							_base->getStorageItems()->addItem(soldier->getReplacedArmor()->getStoreItem());
-=======
-							(*j)->updateGeoscapeStats(*i);
-							// starting conditions: recover armor backup
-							if ((*i)->getReplacedArmor())
-							{
-								if ((*i)->getReplacedArmor()->getStoreItem() != Armor::NONE)
-								{
-									_base->getStorageItems()->addItem((*i)->getReplacedArmor()->getStoreItem());
-								}
-								(*i)->setReplacedArmor(0);
-							}
-							// transformed armor doesn't get recovered
-							(*i)->setTransformedArmor(0);
-							// soldiers are buried in the default armor (...nicer stats in memorial)
-							(*i)->setArmor(_game->getMod()->getArmor((*i)->getRules()->getArmor()));
-
-							SoldierDeath *death = new SoldierDeath();
-							death->setTime(*save->getTime());
-							(*i)->die(death);
-							save->getDeadSoldiers()->push_back(*i);
-							base->getSoldiers()->erase(i);
-							break;
->>>>>>> f8964521
 						}
 						soldier->setReplacedArmor(0);
 					}
 					// transformed armor doesn't get recovered
 					soldier->setTransformedArmor(0);
+					// soldiers are buried in the default armor (...nicer stats in memorial)
+					soldier->setArmor(_game->getMod()->getArmor(soldier->getRules()->getArmor()));
 
 					(*j)->getStatistics()->KIA = true;
 					save->killSoldier(soldier); // in case we missed the soldier death on battlescape
@@ -1341,17 +1288,6 @@
 				else
 				{ // non soldier player = tank
 					addStat("STR_TANKS_DESTROYED", 1, -value);
-
-					if (Options::addVehiclesToMemorial)
-					{
-						SoldierDeath *death = new SoldierDeath();
-						death->setTime(*save->getTime());
-						Soldier *dummySoldier = _game->getMod()->genSoldier(save);
-						dummySoldier->setName(tr((*j)->getType()));
-						dummySoldier->setBothStats((*j)->getBaseStats());
-						dummySoldier->die(death);
-						save->getDeadSoldiers()->push_back(dummySoldier);
-					}
 				}
 			}
 			else if (oldFaction == FACTION_NEUTRAL)
@@ -1387,17 +1323,10 @@
 					else
 					{ // non soldier player = tank
 						base->getStorageItems()->addItem((*j)->getType());
-<<<<<<< HEAD
 						if ((*j)->getRightHandWeapon())
 						{
 							RuleItem *primaryRule = (*j)->getRightHandWeapon()->getRules();
 							BattleItem *ammoItem = (*j)->getRightHandWeapon()->getAmmoItem();
-=======
-						if ((*j)->getItem("STR_RIGHT_HAND"))
-						{
-							RuleItem *primaryRule = (*j)->getItem("STR_RIGHT_HAND")->getRules();
-							BattleItem *ammoItem = (*j)->getItem("STR_RIGHT_HAND")->getAmmoItem();
->>>>>>> f8964521
 							if (!primaryRule->getCompatibleAmmo()->empty() && ammoItem != 0 && ammoItem->getAmmoQuantity() > 0)
 							{
 								int total = ammoItem->getAmmoQuantity();
@@ -1440,52 +1369,17 @@
 						{
 							if (soldier->getReplacedArmor()->getStoreItem() != Armor::NONE)
 							{
-<<<<<<< HEAD
 								_base->getStorageItems()->addItem(soldier->getReplacedArmor()->getStoreItem());
-=======
-								(*j)->updateGeoscapeStats(*i);
-								// starting conditions: recover armor backup
-								if ((*i)->getReplacedArmor())
-								{
-									if ((*i)->getReplacedArmor()->getStoreItem() != Armor::NONE)
-									{
-										_base->getStorageItems()->addItem((*i)->getReplacedArmor()->getStoreItem());
-									}
-									(*i)->setReplacedArmor(0);
-								}
-								// transformed armor doesn't get recovered
-								(*i)->setTransformedArmor(0);
-								// soldiers are buried in the default armor (...nicer stats in memorial)
-								(*i)->setArmor(_game->getMod()->getArmor((*i)->getRules()->getArmor()));
-
-								SoldierDeath *death = new SoldierDeath();
-								death->setTime(*save->getTime());
-								(*i)->die(death);
-								save->getDeadSoldiers()->push_back(*i);
-								base->getSoldiers()->erase(i);
-								break;
->>>>>>> f8964521
 							}
 							soldier->setReplacedArmor(0);
 						}
 						// transformed armor doesn't get recovered
 						soldier->setTransformedArmor(0);
+						// soldiers are buried in the default armor (...nicer stats in memorial)
+						soldier->setArmor(_game->getMod()->getArmor(soldier->getRules()->getArmor()));
 
 						(*j)->getStatistics()->MIA = true;
 						save->killSoldier(soldier);
-					}
-					else
-					{
-						if (Options::addVehiclesToMemorial)
-						{
-							SoldierDeath *death = new SoldierDeath();
-							death->setTime(*save->getTime());
-							Soldier *dummySoldier = _game->getMod()->genSoldier(save);
-							dummySoldier->setName(tr((*j)->getType()));
-							dummySoldier->setBothStats((*j)->getBaseStats());
-							dummySoldier->die(death);
-							save->getDeadSoldiers()->push_back(dummySoldier);
-						}
 					}
 				}
 			}
@@ -1786,10 +1680,7 @@
 		}
 	}
 
-<<<<<<< HEAD
 	_missionStatistics->success = success;
-=======
->>>>>>> f8964521
 }
 
 /**
