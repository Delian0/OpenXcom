--- conflicted
+++ resolved
@@ -1564,7 +1564,6 @@
 	bool lostCraft = false;
 	if (craft != 0 && ((playersInExitArea == 0 && aborted) || (playersSurvived == 0)))
 	{
-<<<<<<< HEAD
 		if (craft->getRules()->keepCraftAfterFailedMission())
 		{
 			// craft was not even on the battlescape (e.g. paratroopers)
@@ -1581,21 +1580,11 @@
 			// all vehicle object in the craft is also referenced by base->getVehicles() !!)
 			_game->getSavedGame()->stopHuntingXcomCraft(craft); // lost during ground mission
 			_game->getSavedGame()->removeAllSoldiersFromXcomCraft(craft); // needed in case some soldiers couldn't spawn
+			base->removeCraft(craft, false);
 			delete craft;
 			craft = 0; // To avoid a crash down there!!
 			lostCraft = true;
-			base->getCrafts()->erase(craftIterator);
-		}
-=======
-		addStat("STR_XCOM_CRAFT_LOST", 1, -craft->getRules()->getScore());
-		// Since this is not a base defense mission, we can safely erase the craft,
-		// without worrying it's vehicles' destructor calling double (on base defense missions
-		// all vehicle object in the craft is also referenced by base->getVehicles() !!)
-		base->removeCraft(craft, false);
-		delete craft;
-		craft = 0; // To avoid a crash down there!!
-		lostCraft = true;
->>>>>>> 724ecbea
+		}
 		playersSurvived = 0; // assuming you aborted and left everyone behind
 		success = false;
 	}
