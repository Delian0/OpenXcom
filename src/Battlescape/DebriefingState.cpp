--- conflicted
+++ resolved
@@ -728,11 +728,6 @@
 	{
 		_game->getMod()->playMusic(Mod::DEBRIEF_MUSIC_BAD);
 	}
-	if (_noContainment)
-	{
-		_game->pushState(new ErrorMessageState(tr("STR_ALIEN_DIES_NO_ALIEN_CONTAINMENT_FACILITY"), _palette, _game->getMod()->getInterface("debriefing")->getElement("errorMessage")->color, "BACK01.SCR", _game->getMod()->getInterface("debriefing")->getElement("errorPalette")->color));
-		_noContainment = false;
-	}
 }
 
 /**
@@ -816,7 +811,6 @@
 			{
 				_game->pushState(new CannotReequipState(_missingItems));
 			}
-<<<<<<< HEAD
 
 			// refresh! (we may have sold some prisoners in the meantime; directly from Debriefing)
 			for (std::map<int, int>::iterator i = _containmentStateInfo.begin(); i != _containmentStateInfo.end(); ++i)
@@ -831,9 +825,6 @@
 			}
 
 			for (std::map<int, int>::const_iterator i = _containmentStateInfo.begin(); i != _containmentStateInfo.end(); ++i)
-=======
-			else if (_manageContainment)
->>>>>>> 090565d7
 			{
 				if (i->second == 2)
 				{
@@ -842,7 +833,12 @@
 				}
 				else if (i->second == 1)
 				{
-					_game->pushState(new NoContainmentState(i->first));
+					_game->pushState(new ErrorMessageState(
+						trAlt("STR_ALIEN_DIES_NO_ALIEN_CONTAINMENT_FACILITY", i->first),
+						_palette,
+						_game->getMod()->getInterface("debriefing")->getElement("errorMessage")->color,
+						"BACK01.SCR",
+						_game->getMod()->getInterface("debriefing")->getElement("errorPalette")->color));
 				}
 			}
 
@@ -1928,7 +1924,6 @@
 		return;
 	}
 	std::string type = from->getType();
-<<<<<<< HEAD
 	RuleItem *ruleLiveAlienItem = _game->getMod()->getItem(type);
 	bool killPrisonersAutomatically = base->getAvailableContainment(ruleLiveAlienItem->getPrisonType()) == 0;
 	if (killPrisonersAutomatically)
@@ -1944,9 +1939,6 @@
 		}
 	}
 	if (killPrisonersAutomatically)
-=======
-	if (base->getAvailableContainment() == 0 && _game->getSavedGame()->getMonthsPassed() > -1)
->>>>>>> 090565d7
 	{
 		_containmentStateInfo[ruleLiveAlienItem->getPrisonType()] = 1; // 1 = not available
 
