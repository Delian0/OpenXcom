/*
 * Copyright 2010-2016 OpenXcom Developers.
 *
 * This file is part of OpenXcom.
 *
 * OpenXcom is free software: you can redistribute it and/or modify
 * it under the terms of the GNU General Public License as published by
 * the Free Software Foundation, either version 3 of the License, or
 * (at your option) any later version.
 *
 * OpenXcom is distributed in the hope that it will be useful,
 * but WITHOUT ANY WARRANTY; without even the implied warranty of
 * MERCHANTABILITY or FITNESS FOR A PARTICULAR PURPOSE.  See the
 * GNU General Public License for more details.
 *
 * You should have received a copy of the GNU General Public License
 * along with OpenXcom.  If not, see <http://www.gnu.org/licenses/>.
 */
#include <algorithm>
#include <climits>
#include "DebriefingState.h"
#include "CannotReequipState.h"
#include "../Engine/Action.h"
#include "../Engine/Game.h"
#include "../Engine/LocalizedText.h"
#include "../Interface/TextButton.h"
#include "../Interface/Text.h"
#include "../Interface/TextList.h"
#include "../Interface/Window.h"
#include "PromotionsState.h"
#include "CommendationState.h"
#include "CommendationLateState.h"
#include "../Mod/Mod.h"
#include "../Mod/RuleCountry.h"
#include "../Mod/RuleCraft.h"
#include "../Mod/RuleItem.h"
#include "../Mod/RuleRegion.h"
#include "../Mod/RuleUfo.h"
#include "../Mod/Armor.h"
#include "../Savegame/AlienBase.h"
#include "../Savegame/AlienMission.h"
#include "../Savegame/Base.h"
#include "../Savegame/BattleItem.h"
#include "../Savegame/Country.h"
#include "../Savegame/Craft.h"
#include "../Savegame/ItemContainer.h"
#include "../Savegame/Region.h"
#include "../Savegame/SavedBattleGame.h"
#include "../Savegame/Soldier.h"
#include "../Savegame/SoldierDiary.h"
#include "../Savegame/MissionSite.h"
#include "../Savegame/Tile.h"
#include "../Savegame/Ufo.h"
#include "../Savegame/Vehicle.h"
#include "../Savegame/BaseFacility.h"
#include <sstream>
#include "../Menu/ErrorMessageState.h"
#include "../Menu/MainMenuState.h"
#include "../Interface/Cursor.h"
#include "../Engine/Options.h"
#include "../Basescape/ManageAlienContainmentState.h"
#include "../Engine/Screen.h"
#include "../Basescape/SellState.h"
#include "../Menu/SaveGameState.h"
#include "../Mod/RuleStartingCondition.h"
#include "../Mod/AlienDeployment.h"
#include "../Mod/RuleInterface.h"
#include "../Savegame/MissionStatistics.h"
#include "../Savegame/BattleUnitStatistics.h"

namespace OpenXcom
{

/**
 * Initializes all the elements in the Debriefing screen.
 * @param game Pointer to the core game.
 */
DebriefingState::DebriefingState() : _region(0), _country(0), _positiveScore(true), _noContainment(false), _manageContainment(false), _destroyBase(false), _showSoldierStats(false)
{
	_missionStatistics = new MissionStatistics();

	Options::baseXResolution = Options::baseXGeoscape;
	Options::baseYResolution = Options::baseYGeoscape;
	_game->getScreen()->resetDisplay(false);

	// Restore the cursor in case something weird happened
	_game->getCursor()->setVisible(true);
	_limitsEnforced = Options::storageLimitsEnforced ? 1 : 0;

	// Create objects
	_window = new Window(this, 320, 200, 0, 0);
	_btnOk = new TextButton(40, 12, 16, 180);
	_btnStats = new TextButton(40, 12, 264, 180);
	_txtTitle = new Text(300, 17, 16, 8);
	_txtItem = new Text(180, 9, 16, 24);
	_txtQuantity = new Text(60, 9, 200, 24);
	_txtScore = new Text(55, 9, 270, 24);
	_txtRecovery = new Text(180, 9, 16, 60);
	_txtRating = new Text(200, 9, 64, 180);
	_lstStats = new TextList(290, 80, 16, 32);
	_lstRecovery = new TextList(290, 80, 16, 32);
	_lstTotal = new TextList(290, 9, 16, 12);

	// Second page (soldier stats)
	_txtSoldier     = new Text(90, 9,  16, 24); //16..106 = 90
	_txtTU          = new Text(18, 9, 106, 24); //106
	_txtStamina     = new Text(18, 9, 124, 24); //124
	_txtHealth      = new Text(18, 9, 142, 24); //142
	_txtBravery     = new Text(18, 9, 160, 24); //160
	_txtReactions   = new Text(18, 9, 178, 24); //178
	_txtFiring      = new Text(18, 9, 196, 24); //196
	_txtThrowing    = new Text(18, 9, 214, 24); //214
	_txtMelee       = new Text(18, 9, 232, 24); //232
	_txtStrength    = new Text(18, 9, 250, 24); //250
	_txtPsiStrength = new Text(18, 9, 268, 24); //268
	_txtPsiSkill    = new Text(18, 9, 286, 24); //286..304 = 18

	_lstSoldierStats = new TextList(288, 128, 16, 32);

	_txtTooltip = new Text(200, 9, 64, 180);

	applyVisibility();

	// Set palette
	setInterface("debriefing");

	add(_window, "window", "debriefing");
	add(_btnOk, "button", "debriefing");
	add(_btnStats, "button", "debriefing");
	add(_txtTitle, "heading", "debriefing");
	add(_txtItem, "text", "debriefing");
	add(_txtQuantity, "text", "debriefing");
	add(_txtScore, "text", "debriefing");
	add(_txtRecovery, "text", "debriefing");
	add(_txtRating, "text", "debriefing");
	add(_lstStats, "list", "debriefing");
	add(_lstRecovery, "list", "debriefing");
	add(_lstTotal, "totals", "debriefing");

	add(_txtSoldier, "text", "debriefing");
	add(_txtTU, "text", "debriefing");
	add(_txtStamina, "text", "debriefing");
	add(_txtHealth, "text", "debriefing");
	add(_txtBravery, "text", "debriefing");
	add(_txtReactions, "text", "debriefing");
	add(_txtFiring, "text", "debriefing");
	add(_txtThrowing, "text", "debriefing");
	add(_txtMelee, "text", "debriefing");
	add(_txtStrength, "text", "debriefing");
	add(_txtPsiStrength, "text", "debriefing");
	add(_txtPsiSkill, "text", "debriefing");
	add(_lstSoldierStats, "list", "debriefing");
	add(_txtTooltip, "text", "debriefing");

	centerAllSurfaces();

	// Set up objects
	_window->setBackground(_game->getMod()->getSurface("BACK01.SCR"));

	_btnOk->setText(tr("STR_OK"));
	_btnOk->onMouseClick((ActionHandler)&DebriefingState::btnOkClick);
	_btnOk->onKeyboardPress((ActionHandler)&DebriefingState::btnOkClick, Options::keyOk);
	_btnOk->onKeyboardPress((ActionHandler)&DebriefingState::btnOkClick, Options::keyCancel);

	_btnStats->onMouseClick((ActionHandler)&DebriefingState::btnStatsClick);

	_txtTitle->setBig();

	_txtItem->setText(tr("STR_LIST_ITEM"));

	_txtQuantity->setText(tr("STR_QUANTITY_UC"));
	_txtQuantity->setAlign(ALIGN_RIGHT);

	_txtScore->setText(tr("STR_SCORE"));

	_lstStats->setColumns(3, 224, 30, 64);
	_lstStats->setDot(true);

	_lstRecovery->setColumns(3, 224, 30, 64);
	_lstRecovery->setDot(true);

	_lstTotal->setColumns(2, 254, 64);
	_lstTotal->setDot(true);

	// Second page
	_txtSoldier->setText(tr("STR_NAME_UC"));

	_txtTU->setAlign(ALIGN_CENTER);
	_txtTU->setText(tr("STR_TIME_UNITS_ABBREVIATION"));
	_txtTU->setTooltip("STR_TIME_UNITS");
	_txtTU->onMouseIn((ActionHandler)&DebriefingState::txtTooltipIn);
	_txtTU->onMouseOut((ActionHandler)&DebriefingState::txtTooltipOut);

	_txtStamina->setAlign(ALIGN_CENTER);
	_txtStamina->setText(tr("STR_STAMINA_ABBREVIATION"));
	_txtStamina->setTooltip("STR_STAMINA");
	_txtStamina->onMouseIn((ActionHandler)&DebriefingState::txtTooltipIn);
	_txtStamina->onMouseOut((ActionHandler)&DebriefingState::txtTooltipOut);

	_txtHealth->setAlign(ALIGN_CENTER);
	_txtHealth->setText(tr("STR_HEALTH_ABBREVIATION"));
	_txtHealth->setTooltip("STR_HEALTH");
	_txtHealth->onMouseIn((ActionHandler)&DebriefingState::txtTooltipIn);
	_txtHealth->onMouseOut((ActionHandler)&DebriefingState::txtTooltipOut);

	_txtBravery->setAlign(ALIGN_CENTER);
	_txtBravery->setText(tr("STR_BRAVERY_ABBREVIATION"));
	_txtBravery->setTooltip("STR_BRAVERY");
	_txtBravery->onMouseIn((ActionHandler)&DebriefingState::txtTooltipIn);
	_txtBravery->onMouseOut((ActionHandler)&DebriefingState::txtTooltipOut);

	_txtReactions->setAlign(ALIGN_CENTER);
	_txtReactions->setText(tr("STR_REACTIONS_ABBREVIATION"));
	_txtReactions->setTooltip("STR_REACTIONS");
	_txtReactions->onMouseIn((ActionHandler)&DebriefingState::txtTooltipIn);
	_txtReactions->onMouseOut((ActionHandler)&DebriefingState::txtTooltipOut);

	_txtFiring->setAlign(ALIGN_CENTER);
	_txtFiring->setText(tr("STR_FIRING_ACCURACY_ABBREVIATION"));
	_txtFiring->setTooltip("STR_FIRING_ACCURACY");
	_txtFiring->onMouseIn((ActionHandler)&DebriefingState::txtTooltipIn);
	_txtFiring->onMouseOut((ActionHandler)&DebriefingState::txtTooltipOut);

	_txtThrowing->setAlign(ALIGN_CENTER);
	_txtThrowing->setText(tr("STR_THROWING_ACCURACY_ABBREVIATION"));
	_txtThrowing->setTooltip("STR_THROWING_ACCURACY");
	_txtThrowing->onMouseIn((ActionHandler)&DebriefingState::txtTooltipIn);
	_txtThrowing->onMouseOut((ActionHandler)&DebriefingState::txtTooltipOut);

	_txtMelee->setAlign(ALIGN_CENTER);
	_txtMelee->setText(tr("STR_MELEE_ACCURACY_ABBREVIATION"));
	_txtMelee->setTooltip("STR_MELEE_ACCURACY");
	_txtMelee->onMouseIn((ActionHandler)&DebriefingState::txtTooltipIn);
	_txtMelee->onMouseOut((ActionHandler)&DebriefingState::txtTooltipOut);

	_txtStrength->setAlign(ALIGN_CENTER);
	_txtStrength->setText(tr("STR_STRENGTH_ABBREVIATION"));
	_txtStrength->setTooltip("STR_STRENGTH");
	_txtStrength->onMouseIn((ActionHandler)&DebriefingState::txtTooltipIn);
	_txtStrength->onMouseOut((ActionHandler)&DebriefingState::txtTooltipOut);

	_txtPsiStrength->setAlign(ALIGN_CENTER);
	_txtPsiStrength->setText(tr("STR_PSIONIC_STRENGTH_ABBREVIATION"));
	_txtPsiStrength->setTooltip("STR_PSIONIC_STRENGTH");
	_txtPsiStrength->onMouseIn((ActionHandler)&DebriefingState::txtTooltipIn);
	_txtPsiStrength->onMouseOut((ActionHandler)&DebriefingState::txtTooltipOut);

	_txtPsiSkill->setAlign(ALIGN_CENTER);
	_txtPsiSkill->setText(tr("STR_PSIONIC_SKILL_ABBREVIATION"));
	_txtPsiSkill->setTooltip("STR_PSIONIC_SKILL");
	_txtPsiSkill->onMouseIn((ActionHandler)&DebriefingState::txtTooltipIn);
	_txtPsiSkill->onMouseOut((ActionHandler)&DebriefingState::txtTooltipOut);

	_lstSoldierStats->setColumns(13, 90, 18, 18, 18, 18, 18, 18, 18, 18, 18, 18, 18, 0);
	_lstSoldierStats->setAlign(ALIGN_CENTER);
	_lstSoldierStats->setAlign(ALIGN_LEFT, 0);
	_lstSoldierStats->setDot(true);

	prepareDebriefing();

	for (std::vector<SoldierStatsEntry>::iterator i = _soldierStats.begin(); i != _soldierStats.end(); ++i)
	{
		_lstSoldierStats->addRow(13, (*i).first.c_str(),
				makeSoldierString((*i).second.tu).c_str(),
				makeSoldierString((*i).second.stamina).c_str(),
				makeSoldierString((*i).second.health).c_str(),
				makeSoldierString((*i).second.bravery).c_str(),
				makeSoldierString((*i).second.reactions).c_str(),
				makeSoldierString((*i).second.firing).c_str(),
				makeSoldierString((*i).second.throwing).c_str(),
				makeSoldierString((*i).second.melee).c_str(),
				makeSoldierString((*i).second.strength).c_str(),
				makeSoldierString((*i).second.psiStrength).c_str(),
				makeSoldierString((*i).second.psiSkill).c_str(),
				L"");
		// note: final dummy element to cause dot filling until the end of the line
	}

	int total = 0, statsY = 0, recoveryY = 0;
	int civiliansSaved = 0, civiliansDead = 0;
	int aliensKilled = 0, aliensStunned = 0;
	for (std::vector<DebriefingStat*>::iterator i = _stats.begin(); i != _stats.end(); ++i)
	{
		if ((*i)->qty == 0)
			continue;

		std::wostringstream ss, ss2;
		ss << L'\x01' << (*i)->qty << L'\x01';
		ss2 << L'\x01' << (*i)->score;
		total += (*i)->score;
		if ((*i)->recovery)
		{
			_lstRecovery->addRow(3, tr((*i)->item).c_str(), ss.str().c_str(), ss2.str().c_str());
			recoveryY += 8;
		}
		else
		{
			_lstStats->addRow(3, tr((*i)->item).c_str(), ss.str().c_str(), ss2.str().c_str());
			statsY += 8;
		}
		if ((*i)->item == "STR_CIVILIANS_SAVED")
		{
			civiliansSaved = (*i)->qty;
		}
		if ((*i)->item == "STR_CIVILIANS_KILLED_BY_XCOM_OPERATIVES" || (*i)->item == "STR_CIVILIANS_KILLED_BY_ALIENS")
		{
			civiliansDead += (*i)->qty;
		}
		if ((*i)->item == "STR_ALIENS_KILLED")
		{
			aliensKilled += (*i)->qty;
		}
		if ((*i)->item == "STR_LIVE_ALIENS_RECOVERED")
		{
			aliensStunned += (*i)->qty;
		}
		}
		if (civiliansSaved && !civiliansDead && _missionStatistics->success == true)
		{
			_missionStatistics->valiantCrux = true;
		}

	std::wostringstream ss3;
	ss3 << total;
	_lstTotal->addRow(2, tr("STR_TOTAL_UC").c_str(), ss3.str().c_str());

	// add the points to our activity score
	if (_region)
	{
		_region->addActivityXcom(total);
	}
	if (_country)
	{
		_country->addActivityXcom(total);
	}

	if (recoveryY > 0)
	{
		_txtRecovery->setY(_lstStats->getY() + statsY + 5);
		_lstRecovery->setY(_txtRecovery->getY() + 8);
		_lstTotal->setY(_lstRecovery->getY() + recoveryY + 5);
	}
	else
	{
		_txtRecovery->setText(L"");
		_lstTotal->setY(_lstStats->getY() + statsY + 5);
	}

	// Calculate rating
	std::string rating;
	if (total <= -200)
	{
		rating = "STR_RATING_TERRIBLE";
	}
	else if (total <= 0)
	{
		rating = "STR_RATING_POOR";
	}
	else if (total <= 200)
	{
		rating = "STR_RATING_OK";
	}
	else if (total <= 500)
	{
		rating = "STR_RATING_GOOD";
	}
	else
	{
		rating = "STR_RATING_EXCELLENT";
	}

	if (!_game->getMod()->getMissionRatings()->empty())
	{
		rating = "";
		int temp = INT_MIN;
		const std::map<int, std::string> *missionRatings = _game->getMod()->getMissionRatings();
		for (std::map<int, std::string>::const_iterator i = missionRatings->begin(); i != missionRatings->end(); ++i)
		{
			if (i->first > temp && i->first <= total)
			{
				temp = i->first;
				rating = i->second;
			}
		}
	}

	_missionStatistics->rating = rating;
	_missionStatistics->score = total;
	_txtRating->setText(tr("STR_RATING").arg(tr(rating)));

	SavedGame *save = _game->getSavedGame();
	SavedBattleGame *battle = save->getSavedBattle();

	_missionStatistics->daylight = save->getSavedBattle()->getGlobalShade();
	_missionStatistics->id = _game->getSavedGame()->getMissionStatistics()->size();
	_game->getSavedGame()->getMissionStatistics()->push_back(_missionStatistics);

	// Award Best-of commendations.
	int bestScoreID[7] = {0, 0, 0, 0, 0, 0, 0};
	int bestScore[7] = {0, 0, 0, 0, 0, 0, 0};
	int bestOverallScorersID = 0;
	int bestOverallScore = 0;

	// Check to see if any of the dead soldiers were exceptional.
	for (std::vector<BattleUnit*>::iterator deadUnit = battle->getUnits()->begin(); deadUnit != battle->getUnits()->end(); ++deadUnit)
	{
		if (!(*deadUnit)->getGeoscapeSoldier() || (*deadUnit)->getStatus() != STATUS_DEAD)
		{
			continue;
		}

		/// Post-mortem kill award
		int killTurn = -1;
		for (std::vector<BattleUnit*>::iterator killerUnit = battle->getUnits()->begin(); killerUnit != battle->getUnits()->end(); ++killerUnit)
		{
			for(std::vector<BattleUnitKills*>::iterator kill = (*killerUnit)->getStatistics()->kills.begin(); kill != (*killerUnit)->getStatistics()->kills.end(); ++kill)
			{
				if ((*kill)->id == (*deadUnit)->getId())
				{
					killTurn = (*kill)->turn;
					break;
				}
			}
			if (killTurn != -1)
			{
				break;
			}
		}
		int postMortemKills = 0;
		if (killTurn != -1)
		{
			for(std::vector<BattleUnitKills*>::iterator deadUnitKill = (*deadUnit)->getStatistics()->kills.begin(); deadUnitKill != (*deadUnit)->getStatistics()->kills.end(); ++deadUnitKill)
			{
				if ((*deadUnitKill)->turn > killTurn && (*deadUnitKill)->faction == FACTION_HOSTILE)
				{
					postMortemKills++;
				}
			}
		}
		(*deadUnit)->getGeoscapeSoldier()->getDiary()->awardPostMortemKill(postMortemKills);

		SoldierRank rank = (*deadUnit)->getGeoscapeSoldier()->getRank();
		// Rookies don't get this next award. No one likes them.
		if (rank == 0)
		{
			continue;
		}

		/// Best-of awards
		// Find the best soldier per rank by comparing score.
		for (std::vector<Soldier*>::iterator j = _game->getSavedGame()->getDeadSoldiers()->begin(); j != _game->getSavedGame()->getDeadSoldiers()->end(); ++j)
		{
			int score = (*j)->getDiary()->getScoreTotal(_game->getSavedGame()->getMissionStatistics());

			// Don't forget this mission's score!
			if ((*j)->getId() == (*deadUnit)->getId())
			{
				score += _missionStatistics->score;
			}

			if (score > bestScore[rank])
			{
				bestScoreID[rank] = (*deadUnit)->getId();
				bestScore[rank] = score;
				if (score > bestOverallScore)
				{
					bestOverallScorersID = (*deadUnit)->getId();
					bestOverallScore = score;
				}
			}
		}
	}
	// Now award those soldiers commendations!
	for (std::vector<BattleUnit*>::iterator deadUnit = battle->getUnits()->begin(); deadUnit != battle->getUnits()->end(); ++deadUnit)
	{
		if (!(*deadUnit)->getGeoscapeSoldier() || (*deadUnit)->getStatus() != STATUS_DEAD)
		{
			continue;
		}
		if ((*deadUnit)->getId() == bestScoreID[(*deadUnit)->getGeoscapeSoldier()->getRank()])
		{
			(*deadUnit)->getGeoscapeSoldier()->getDiary()->awardBestOfRank(bestScore[(*deadUnit)->getGeoscapeSoldier()->getRank()]);
		}
		if ((*deadUnit)->getId() == bestOverallScorersID)
		{
			(*deadUnit)->getGeoscapeSoldier()->getDiary()->awardBestOverall(bestOverallScore);
		}
	}

	for (std::vector<BattleUnit*>::iterator j = battle->getUnits()->begin(); j != battle->getUnits()->end(); ++j)
	{
		if ((*j)->getGeoscapeSoldier())
		{
			int soldierAlienKills = 0;
			int soldierAlienStuns = 0;
			for (std::vector<BattleUnitKills*>::const_iterator k = (*j)->getStatistics()->kills.begin(); k != (*j)->getStatistics()->kills.end(); ++k)
			{
				if ((*k)->faction == FACTION_HOSTILE && (*k)->status == STATUS_DEAD)
				{
					soldierAlienKills++;
				}
				if ((*k)->faction == FACTION_HOSTILE && (*k)->status == STATUS_UNCONSCIOUS)
				{
					soldierAlienStuns++;
				}
			}
			if (aliensKilled && aliensKilled == soldierAlienKills && _missionStatistics->success == true)
			{
				(*j)->getStatistics()->nikeCross = true;
			}
			if (aliensStunned && aliensStunned == soldierAlienStuns && _missionStatistics->success == true)
			{
				(*j)->getStatistics()->mercyCross = true;
			}
			(*j)->getStatistics()->daysWounded = (*j)->getGeoscapeSoldier()->getWoundRecovery();
			_missionStatistics->injuryList[(*j)->getGeoscapeSoldier()->getId()] = (*j)->getGeoscapeSoldier()->getWoundRecovery();

			// Award Martyr Medal
			if ((*j)->getMurdererId() == (*j)->getId() && (*j)->getStatistics()->kills.size() != 0)
			{
				int martyrKills = 0; // How many aliens were killed on the same turn?
				int martyrTurn = -1;
				for (std::vector<BattleUnitKills*>::iterator unitKill = (*j)->getStatistics()->kills.begin(); unitKill != (*j)->getStatistics()->kills.end(); ++unitKill)
				{
					if ( (*unitKill)->id == (*j)->getId() )
					{
						martyrTurn = (*unitKill)->turn;
						break;
					}
				}
				for (std::vector<BattleUnitKills*>::iterator unitKill = (*j)->getStatistics()->kills.begin(); unitKill != (*j)->getStatistics()->kills.end(); ++unitKill)
				{
					if ((*unitKill)->turn == martyrTurn && (*unitKill)->faction == FACTION_HOSTILE)
					{
						martyrKills++;
					}
				}
				if (martyrKills > 0)
				{
					if (martyrKills > 10)
					{
						martyrKills = 10;
					}
					(*j)->getStatistics()->martyr = martyrKills;
				}
			}

			// Set the UnitStats delta
			(*j)->getStatistics()->delta = *(*j)->getGeoscapeSoldier()->getCurrentStats() - *(*j)->getGeoscapeSoldier()->getInitStats();

			(*j)->getGeoscapeSoldier()->getDiary()->updateDiary((*j)->getStatistics(), _game->getSavedGame()->getMissionStatistics(), _game->getMod());
			if (!(*j)->getStatistics()->MIA && !(*j)->getStatistics()->KIA && (*j)->getGeoscapeSoldier()->getDiary()->manageCommendations(_game->getMod(), _game->getSavedGame()->getMissionStatistics()))
			{
				_soldiersCommended.push_back((*j)->getGeoscapeSoldier());
			}
			else if ((*j)->getStatistics()->MIA || (*j)->getStatistics()->KIA)
			{
				(*j)->getGeoscapeSoldier()->getDiary()->manageCommendations(_game->getMod(), _game->getSavedGame()->getMissionStatistics());
				_deadSoldiersCommended.push_back((*j)->getGeoscapeSoldier());
			}
		}
	}

	_positiveScore = (total > 0);
}

/**
 *
 */
DebriefingState::~DebriefingState()
{
	if (_game->isQuitting())
	{
		_game->getSavedGame()->setBattleGame(0);
	}
	for (std::vector<DebriefingStat*>::iterator i = _stats.begin(); i != _stats.end(); ++i)
	{
		delete *i;
	}
	for (std::map<int, RecoveryItem*>::iterator i = _recoveryStats.begin(); i != _recoveryStats.end(); ++i)
	{
		delete i->second;
	}
	_recoveryStats.clear();
	_rounds.clear();
	_roundsPainKiller.clear();
	_roundsStimulant.clear();
	_roundsHeal.clear();
}

std::wstring DebriefingState::makeSoldierString(int stat)
{
	if (stat == 0) return L"";

	std::wostringstream ss;
	ss << L'\x01' << L'+' << stat << L'\x01';
	return ss.str();
}

void DebriefingState::applyVisibility()
{
	// First page (scores)
	_txtItem->setVisible(!_showSoldierStats);
	_txtQuantity->setVisible(!_showSoldierStats);
	_txtScore->setVisible(!_showSoldierStats);
	_txtRecovery->setVisible(!_showSoldierStats);
	_txtRating->setVisible(!_showSoldierStats);
	_lstStats->setVisible(!_showSoldierStats);
	_lstRecovery->setVisible(!_showSoldierStats);
	_lstTotal->setVisible(!_showSoldierStats);

	// Second page (soldier stats)
	_txtSoldier->setVisible(_showSoldierStats);
	_txtTU->setVisible(_showSoldierStats);
	_txtStamina->setVisible(_showSoldierStats);
	_txtHealth->setVisible(_showSoldierStats);
	_txtBravery->setVisible(_showSoldierStats);
	_txtReactions->setVisible(_showSoldierStats);
	_txtFiring->setVisible(_showSoldierStats);
	_txtThrowing->setVisible(_showSoldierStats);
	_txtMelee->setVisible(_showSoldierStats);
	_txtStrength->setVisible(_showSoldierStats);
	_txtPsiStrength->setVisible(_showSoldierStats);
	_txtPsiSkill->setVisible(_showSoldierStats);
	_lstSoldierStats->setVisible(_showSoldierStats);
	_txtTooltip->setVisible(_showSoldierStats);

	// Set text on toggle button accordingly
	_btnStats->setText(_showSoldierStats ? tr("STR_SCORE") : tr("STR_STATS"));

}

void DebriefingState::init()
{
	State::init();
	if (_positiveScore)
	{
		_game->getMod()->playMusic(Mod::DEBRIEF_MUSIC_GOOD);
	}
	else
	{
		_game->getMod()->playMusic(Mod::DEBRIEF_MUSIC_BAD);
	}
	if (_noContainment)
	{
		_game->pushState(new ErrorMessageState(tr("STR_ALIEN_DIES_NO_ALIEN_CONTAINMENT_FACILITY"), _palette, _game->getMod()->getInterface("debriefing")->getElement("errorMessage")->color, "BACK01.SCR", _game->getMod()->getInterface("debriefing")->getElement("errorPalette")->color));
		_noContainment = false;
	}
}

/**
* Shows a tooltip for the appropriate text.
* @param action Pointer to an action.
*/
void DebriefingState::txtTooltipIn(Action *action)
{
	_currentTooltip = action->getSender()->getTooltip();
	_txtTooltip->setText(tr(_currentTooltip));}

/**
* Clears the tooltip text.
* @param action Pointer to an action.
*/
void DebriefingState::txtTooltipOut(Action *action)
{
	if (_currentTooltip == action->getSender()->getTooltip())
	{
		_txtTooltip->setText(L"");
	}
}

/**
 * Displays soldiers' stat increases.
 * @param action Pointer to an action.
 */
void DebriefingState::btnStatsClick(Action *)
{
	_showSoldierStats = !_showSoldierStats;
	applyVisibility();
}

/**
 * Returns to the previous screen.
 * @param action Pointer to an action.
 */
void DebriefingState::btnOkClick(Action *)
{
	std::vector<Soldier*> participants;
	for (std::vector<BattleUnit*>::const_iterator i = _game->getSavedGame()->getSavedBattle()->getUnits()->begin();
		i != _game->getSavedGame()->getSavedBattle()->getUnits()->end(); ++i)
	{
		if ((*i)->getGeoscapeSoldier())
		{
			participants.push_back((*i)->getGeoscapeSoldier());
		}
	}
	_game->getSavedGame()->setBattleGame(0);
	_game->popState();
	if (_game->getSavedGame()->getMonthsPassed() == -1)
	{
		_game->setState(new MainMenuState);
	}
	else
	{
		if (!_deadSoldiersCommended.empty())
		{
			_game->pushState(new CommendationLateState(_deadSoldiersCommended));
		}
		if (!_soldiersCommended.empty())
		{
			_game->pushState(new CommendationState(_soldiersCommended));
		}
		if (!_destroyBase)
		{
			if (_game->getSavedGame()->handlePromotions(participants))
			{
				_game->pushState(new PromotionsState);
			}
			if (!_missingItems.empty())
			{
				_game->pushState(new CannotReequipState(_missingItems));
			}
			else if (_manageContainment)
			{
				_game->pushState(new ManageAlienContainmentState(_base, OPT_BATTLESCAPE));
				_game->pushState(new ErrorMessageState(tr("STR_CONTAINMENT_EXCEEDED").arg(_base->getName()), _palette, _game->getMod()->getInterface("debriefing")->getElement("errorMessage")->color, "BACK01.SCR", _game->getMod()->getInterface("debriefing")->getElement("errorPalette")->color));
			}
			if (!_manageContainment && Options::storageLimitsEnforced && _base->storesOverfull())
			{
				_game->pushState(new SellState(_base, OPT_BATTLESCAPE));
				_game->pushState(new ErrorMessageState(tr("STR_STORAGE_EXCEEDED").arg(_base->getName()), _palette, _game->getMod()->getInterface("debriefing")->getElement("errorMessage")->color, "BACK01.SCR", _game->getMod()->getInterface("debriefing")->getElement("errorPalette")->color));
			}
		}

		// Autosave after mission
		if (_game->getSavedGame()->isIronman())
		{
			_game->pushState(new SaveGameState(OPT_GEOSCAPE, SAVE_IRONMAN, _palette));
		}
		else if (Options::autosave)
		{
			_game->pushState(new SaveGameState(OPT_GEOSCAPE, SAVE_AUTO_GEOSCAPE, _palette));
		}
	}
}

/**
 * Adds to the debriefing stats.
 * @param name The untranslated name of the stat.
 * @param quantity The quantity to add.
 * @param score The score to add.
 */
void DebriefingState::addStat(const std::string &name, int quantity, int score)
{
	for (std::vector<DebriefingStat*>::iterator i = _stats.begin(); i != _stats.end(); ++i)
	{
		if ((*i)->item == name)
		{
			(*i)->qty = (*i)->qty + quantity;
			(*i)->score = (*i)->score + score;
			break;
		}
	}
}

/**
 * Clears the alien base from supply missions that use it.
 */
class ClearAlienBase: public std::unary_function<AlienMission *, void>
{
public:
	/// Remembers the base.
	ClearAlienBase(const AlienBase *base) : _base(base) { /* Empty by design. */ }
	/// Clears the base if required.
	void operator()(AlienMission *am) const;
private:
	const AlienBase *_base;
};

/**
 * Removes the association between the alien mission and the alien base,
 * if one existed.
 * @param am Pointer to the alien mission.
 */
void ClearAlienBase::operator()(AlienMission *am) const
{
	if (am->getAlienBase() == _base)
	{
		am->setAlienBase(0);
	}
}

/**
 * Prepares debriefing: gathers Aliens, Corpses, Artefacts, UFO Components.
 * Adds the items to the craft.
 * Also calculates the soldiers experience, and possible promotions.
 * If aborted, only the things on the exit area are recovered.
 */
void DebriefingState::prepareDebriefing()
{
	for (std::vector<std::string>::const_iterator i = _game->getMod()->getItemsList().begin(); i != _game->getMod()->getItemsList().end(); ++i)
	{
		RuleItem *rule = _game->getMod()->getItem(*i);
		if (rule->getSpecialType() > 1)
		{
			RecoveryItem *item = new RecoveryItem();
			item->name = *i;
			item->value = rule->getRecoveryPoints();
			_recoveryStats[rule->getSpecialType()] = item;
			_missionStatistics->lootValue = item->value;
		}
	}

	SavedGame *save = _game->getSavedGame();
	SavedBattleGame *battle = save->getSavedBattle();
	AlienDeployment *ruleDeploy = _game->getMod()->getDeployment(battle->getMissionType());

	bool aborted = battle->isAborted();
	bool success = !aborted || battle->allObjectivesDestroyed();
	Craft *craft = 0;
	std::vector<Craft*>::iterator craftIterator;
	Base *base = 0;
	std::string target;

	int playersInExitArea = 0; // if this stays 0 the craft is lost...
	int playersSurvived = 0; // if this stays 0 the craft is lost...
	int playersUnconscious = 0;
	int playersInEntryArea = 0;

	_stats.push_back(new DebriefingStat("STR_ALIENS_KILLED", false));
	_stats.push_back(new DebriefingStat("STR_ALIEN_CORPSES_RECOVERED", false));
	_stats.push_back(new DebriefingStat("STR_LIVE_ALIENS_RECOVERED", false));
	_stats.push_back(new DebriefingStat("STR_ALIEN_ARTIFACTS_RECOVERED", false));

	std::string objectiveCompleteText, objectiveFailedText;
	int objectiveCompleteScore = 0, objectiveFailedScore = 0;
	if (ruleDeploy)
	{
		if (ruleDeploy->getObjectiveCompleteInfo(objectiveCompleteText, objectiveCompleteScore))
		{
			_stats.push_back(new DebriefingStat(objectiveCompleteText, false));
		}
		if (ruleDeploy->getObjectiveFailedInfo(objectiveFailedText, objectiveFailedScore))
		{
			_stats.push_back(new DebriefingStat(objectiveFailedText, false));
		}
	}

	_stats.push_back(new DebriefingStat("STR_CIVILIANS_KILLED_BY_ALIENS", false));
	_stats.push_back(new DebriefingStat("STR_CIVILIANS_KILLED_BY_XCOM_OPERATIVES", false));
	_stats.push_back(new DebriefingStat("STR_CIVILIANS_SAVED", false));
	_stats.push_back(new DebriefingStat("STR_XCOM_OPERATIVES_KILLED", false));
	//_stats.push_back(new DebriefingStat("STR_XCOM_OPERATIVES_RETIRED_THROUGH_INJURY", false));
	_stats.push_back(new DebriefingStat("STR_XCOM_OPERATIVES_MISSING_IN_ACTION", false));
	_stats.push_back(new DebriefingStat("STR_TANKS_DESTROYED", false));
	_stats.push_back(new DebriefingStat("STR_XCOM_CRAFT_LOST", false));

	for (std::map<int, RecoveryItem*>::const_iterator i = _recoveryStats.begin(); i != _recoveryStats.end(); ++i)
	{
		_stats.push_back(new DebriefingStat((*i).second->name, true));
	}

	_missionStatistics->time = *save->getTime();
	_missionStatistics->type = battle->getMissionType();
	_stats.push_back(new DebriefingStat(_game->getMod()->getAlienFuelName(), true));

	for (std::vector<Base*>::iterator i = save->getBases()->begin(); i != save->getBases()->end(); ++i)
	{
		// in case we have a craft - check which craft it is about
		for (std::vector<Craft*>::iterator j = (*i)->getCrafts()->begin(); j != (*i)->getCrafts()->end(); ++j)
		{
			if ((*j)->isInBattlescape())
			{
				for (std::vector<Region*>::iterator k = _game->getSavedGame()->getRegions()->begin(); k != _game->getSavedGame()->getRegions()->end(); ++k)
				{
					if ((*k)->getRules()->insideRegion((*j)->getLongitude(), (*j)->getLatitude()))
					{
						_region = (*k);
						_missionStatistics->region = _region->getRules()->getType();
						break;
					}
				}
				for (std::vector<Country*>::iterator k = _game->getSavedGame()->getCountries()->begin(); k != _game->getSavedGame()->getCountries()->end(); ++k)
				{
					if ((*k)->getRules()->insideCountry((*j)->getLongitude(), (*j)->getLatitude()))
					{
						_country = (*k);
						_missionStatistics->country = _country->getRules()->getType();
						break;
					}
				}
				craft = (*j);
				base = (*i);
				craftIterator = j;
				if (Ufo *u = dynamic_cast<Ufo*>(craft->getDestination()))
				{
					target = "STR_UFO";
					_missionStatistics->markerName = "STR_UFO_";
					_missionStatistics->markerId = u->getId();
				}
				else if (AlienBase *b = dynamic_cast<AlienBase*>(craft->getDestination()))
				{
					target = "STR_ALIEN_BASE";
					_missionStatistics->markerName = ruleDeploy->getMarkerName();
					_missionStatistics->markerId = b->getId();
				}
				else if (MissionSite *ms = dynamic_cast<MissionSite*>(craft->getDestination()))
				{
					target = "STR_MISSION_SITE";
					_missionStatistics->markerName = ruleDeploy->getMarkerName();
					_missionStatistics->markerId = ms->getId();
				}
				craft->returnToBase();
				craft->setMissionComplete(true);
				craft->setInBattlescape(false);
			}
			else if ((*j)->getDestination() != 0)
			{
				Ufo* u = dynamic_cast<Ufo*>((*j)->getDestination());
				if (u != 0 && u->isInBattlescape())
				{
					(*j)->returnToBase();
				}
				MissionSite* ms = dynamic_cast<MissionSite*>((*j)->getDestination());
				if (ms != 0 && ms->isInBattlescape())
				{
					(*j)->returnToBase();
				}
			}
		}
		// in case we DON'T have a craft (base defense)
		if ((*i)->isInBattlescape())
		{
			base = (*i);
			target = "STR_BASE";
			base->setInBattlescape(false);
			base->cleanupDefenses(false);
			for (std::vector<Region*>::iterator k = _game->getSavedGame()->getRegions()->begin(); k != _game->getSavedGame()->getRegions()->end(); ++k)
			{
				if ((*k)->getRules()->insideRegion(base->getLongitude(), base->getLatitude()))
				{
					_region = (*k);
					_missionStatistics->region = _region->getRules()->getType();
					break;
				}
			}
			for (std::vector<Country*>::iterator k = _game->getSavedGame()->getCountries()->begin(); k != _game->getSavedGame()->getCountries()->end(); ++k)
			{
				if ((*k)->getRules()->insideCountry(base->getLongitude(), base->getLatitude()))
				{
					_country = (*k);
					_missionStatistics->country= _country->getRules()->getType();
					break;
				}
			}
			// Loop through the UFOs and see which one is sitting on top of the base... that is probably the one attacking you.
			for (std::vector<Ufo*>::iterator k = save->getUfos()->begin(); k != save->getUfos()->end(); ++k)
			{
				if (AreSame((*k)->getLongitude(), base->getLongitude()) && AreSame((*k)->getLatitude(), base->getLatitude()))
				{
					_missionStatistics->ufo = (*k)->getRules()->getType();
					_missionStatistics->alienRace = (*k)->getAlienRace();
					break;
				}
			}
			if (aborted)
			{
				_destroyBase = true;
			}
			for (std::vector<BaseFacility*>::iterator k = base->getFacilities()->begin(); k != base->getFacilities()->end();)
			{
				// this facility was demolished
				if (battle->getModuleMap()[(*k)->getX()][(*k)->getY()].second == 0)
				{
					base->destroyFacility(k);
				}
				else
				{
					++k;
				}
			}
			// this may cause the base to become disjointed, destroy the disconnected parts.
			base->destroyDisconnectedFacilities();
		}
	}

	// UFO crash/landing site disappears
	for (std::vector<Ufo*>::iterator i = save->getUfos()->begin(); i != save->getUfos()->end(); ++i)
	{
		if ((*i)->isInBattlescape())
		{
			_missionStatistics->ufo = (*i)->getRules()->getType();
			if (save->getMonthsPassed() != -1)
			{
				_missionStatistics->alienRace = (*i)->getAlienRace();
			}
			_txtRecovery->setText(tr("STR_UFO_RECOVERY"));
			(*i)->setInBattlescape(false);
			if ((*i)->getStatus() == Ufo::LANDED && aborted)
			{
				 (*i)->setSecondsRemaining(5);
			}
			else if ((*i)->getStatus() == Ufo::CRASHED || !aborted)
			{
				delete *i;
				save->getUfos()->erase(i);
				break;
			}
		}
	}

	// mission site disappears (even when you abort)
	for (std::vector<MissionSite*>::iterator i = save->getMissionSites()->begin(); i != save->getMissionSites()->end(); ++i)
	{
		if ((*i)->isInBattlescape())
		{
			_missionStatistics->alienRace = (*i)->getAlienRace();
			delete *i;
			save->getMissionSites()->erase(i);
			break;
		}
	}

	// lets see what happens with units

	// first, we evaluate how many surviving XCom units there are, and how many are conscious
	// and how many have died (to use for commendations)
	int deadSoldiers = 0;
	for (std::vector<BattleUnit*>::iterator j = battle->getUnits()->begin(); j != battle->getUnits()->end(); ++j)
	{
		if ((*j)->getOriginalFaction() == FACTION_PLAYER && (*j)->getStatus() != STATUS_DEAD)
		{
			if ((*j)->getStatus() == STATUS_UNCONSCIOUS || (*j)->getFaction() == FACTION_HOSTILE)
			{
				playersUnconscious++;
			}
			else if ((*j)->isInExitArea(END_POINT))
			{
				playersInExitArea++;
			}
			else if ((*j)->isInExitArea(START_POINT))
			{
				playersInEntryArea++;
			}
			playersSurvived++;
		}
		else if ((*j)->getOriginalFaction() == FACTION_PLAYER && (*j)->getStatus() == STATUS_DEAD)
			deadSoldiers++;
	}
	// if all our men are unconscious, the aliens get to have their way with them.
	if (playersUnconscious == playersSurvived)
	{
		playersSurvived = 0;
		for (std::vector<BattleUnit*>::iterator j = battle->getUnits()->begin(); j != battle->getUnits()->end(); ++j)
		{
			if ((*j)->getOriginalFaction() == FACTION_PLAYER && (*j)->getStatus() != STATUS_DEAD)
			{
				(*j)->instaKill();
			}
		}
	}

	if (ruleDeploy && ruleDeploy->getEscapeType() != ESCAPE_NONE)
	{
		if (ruleDeploy->getEscapeType() != ESCAPE_EXIT)
		{
			success = playersInEntryArea > 0;
		}

		if (ruleDeploy->getEscapeType() != ESCAPE_ENTRY)
		{
			success = success || playersInExitArea > 0;
		}
	}

	playersInExitArea = 0;

	if (playersSurvived == 1)
	{
		for (std::vector<BattleUnit*>::iterator j = battle->getUnits()->begin(); j != battle->getUnits()->end(); ++j)
		{
			// if only one soldier survived, give him a medal! (unless he killed all the others...)
			if ((*j)->getStatus() != STATUS_DEAD && (*j)->getOriginalFaction() == FACTION_PLAYER && !(*j)->getStatistics()->hasFriendlyFired() && deadSoldiers != 0)
			{
				(*j)->getStatistics()->loneSurvivor = true;
				break;
			}
			// if only one soldier survived AND none have died, means only one soldier went on the mission...
			if ((*j)->getStatus() != STATUS_DEAD && (*j)->getOriginalFaction() == FACTION_PLAYER && deadSoldiers == 0)
			{
				(*j)->getStatistics()->ironMan = true;
			}
		}
	}
	// alien base disappears (if you didn't abort)
	for (std::vector<AlienBase*>::iterator i = save->getAlienBases()->begin(); i != save->getAlienBases()->end(); ++i)
	{
		if ((*i)->isInBattlescape())
		{
			_txtRecovery->setText(tr("STR_ALIEN_BASE_RECOVERY"));
			bool destroyAlienBase = true;

			if (aborted || playersSurvived == 0)
			{
				if (!battle->allObjectivesDestroyed())
					destroyAlienBase = false;
			}

			if (ruleDeploy && !ruleDeploy->getNextStage().empty())
			{
				_missionStatistics->alienRace = (*i)->getAlienRace();
				destroyAlienBase = false;
			}

			success = destroyAlienBase;
			if (destroyAlienBase)
			{
				if (objectiveCompleteText != "")
				{
					addStat(objectiveCompleteText, 1, objectiveCompleteScore);
				}
				// Take care to remove supply missions for this base.
				std::for_each(save->getAlienMissions().begin(), save->getAlienMissions().end(),
							ClearAlienBase(*i));

				delete *i;
				save->getAlienBases()->erase(i);
				break;
			}
			else
			{
				(*i)->setInBattlescape(false);
				break;
			}
		}
	}

	// time to care for units.
	for (std::vector<BattleUnit*>::iterator j = battle->getUnits()->begin(); j != battle->getUnits()->end(); ++j)
	{
		UnitStatus status = (*j)->getStatus();
		UnitFaction faction = (*j)->getFaction();
		UnitFaction oldFaction = (*j)->getOriginalFaction();
		int value = (*j)->getValue();
		Soldier *soldier = save->getSoldier((*j)->getId());

		if (!(*j)->getTile())
		{
			Position pos = (*j)->getPosition();
			if (pos == Position(-1, -1, -1))
			{
				for (std::vector<BattleItem*>::iterator k = battle->getItems()->begin(); k != battle->getItems()->end(); ++k)
				{
					if ((*k)->getUnit() && (*k)->getUnit() == *j)
					{
						if ((*k)->getOwner())
						{
							pos = (*k)->getOwner()->getPosition();
						}
						else if ((*k)->getTile())
						{
							pos = (*k)->getTile()->getPosition();
						}
					}
				}
			}
			(*j)->setTile(battle->getTile(pos));
		}

		if (status == STATUS_DEAD)
		{ // so this is a dead unit
			if (oldFaction == FACTION_HOSTILE && (*j)->killedBy() == FACTION_PLAYER)
			{
				addStat("STR_ALIENS_KILLED", 1, value);
			}
			else if (oldFaction == FACTION_PLAYER)
			{
				if (soldier != 0)
				{
					addStat("STR_XCOM_OPERATIVES_KILLED", 1, -value);
					(*j)->updateGeoscapeStats(soldier);

					// starting conditions: recover armor backup
					if (soldier->getReplacedArmor())
					{
						if (soldier->getReplacedArmor()->getStoreItem() != Armor::NONE)
						{
							_base->getStorageItems()->addItem(soldier->getReplacedArmor()->getStoreItem());
						}
						soldier->setReplacedArmor(0);
					}
					// transformed armor doesn't get recovered
					soldier->setTransformedArmor(0);

					(*j)->getStatistics()->KIA = true;
					save->killSoldier(soldier); // in case we missed the soldier death on battlescape
				}
				else
				{ // non soldier player = tank
					addStat("STR_TANKS_DESTROYED", 1, -value);
				}
			}
			else if (oldFaction == FACTION_NEUTRAL)
			{
				if ((*j)->killedBy() == FACTION_PLAYER)
					addStat("STR_CIVILIANS_KILLED_BY_XCOM_OPERATIVES", 1, -(*j)->getValue() - (2 * ((*j)->getValue() / 3)));
				else // if civilians happen to kill themselves XCOM shouldn't get penalty for it
					addStat("STR_CIVILIANS_KILLED_BY_ALIENS", 1, -(*j)->getValue());
			}
		}
		else
		{ // so this unit is not dead...
			if (oldFaction == FACTION_PLAYER)
			{
				if ((((*j)->isInExitArea(START_POINT) || (*j)->getStatus() == STATUS_IGNORE_ME) && (battle->getMissionType() != "STR_BASE_DEFENSE" || success)) || !aborted || (aborted && (*j)->isInExitArea(END_POINT)))
				{ // so game is not aborted or aborted and unit is on exit area
					UnitStats statIncrease;
					(*j)->postMissionProcedures(save, statIncrease);
					if ((*j)->getGeoscapeSoldier())
						_soldierStats.push_back(std::pair<std::wstring, UnitStats>((*j)->getGeoscapeSoldier()->getName(), statIncrease));
					playersInExitArea++;

					recoverItems((*j)->getInventory(), base);

					if (soldier != 0)
					{
						// calculate new statString
						soldier->calcStatString(_game->getMod()->getStatStrings(), (Options::psiStrengthEval && _game->getSavedGame()->isResearched(_game->getMod()->getPsiRequirements())));
					}
					else
					{ // non soldier player = tank
						base->getStorageItems()->addItem((*j)->getType());

						auto unloadWeapon = [&](BattleItem *weapon)
						{
							if (weapon)
							{
								const RuleItem *primaryRule = weapon->getRules();
								const BattleItem *ammoItem = weapon->getAmmoForSlot(0);
								const auto *compatible = primaryRule->getPrimaryCompatibleAmmo();
								if (!compatible->empty() && ammoItem != 0 && ammoItem->getAmmoQuantity() > 0)
								{
									int total = ammoItem->getAmmoQuantity();

									if (primaryRule->getClipSize()) // meaning this tank can store multiple clips
									{
										total /= ammoItem->getRules()->getClipSize();
									}

									base->getStorageItems()->addItem(compatible->front(), total);
								}
							}
						};

						unloadWeapon((*j)->getRightHandWeapon());
						unloadWeapon((*j)->getLeftHandWeapon());
					}
				}
				else
				{ // so game is aborted and unit is not on exit area
					addStat("STR_XCOM_OPERATIVES_MISSING_IN_ACTION", 1, -value);
					playersSurvived--;
					if (soldier != 0)
					{
						(*j)->updateGeoscapeStats(soldier);

						// starting conditions: recover armor backup
						if (soldier->getReplacedArmor())
						{
							if (soldier->getReplacedArmor()->getStoreItem() != Armor::NONE)
							{
								_base->getStorageItems()->addItem(soldier->getReplacedArmor()->getStoreItem());
							}
							soldier->setReplacedArmor(0);
						}
						// transformed armor doesn't get recovered
						soldier->setTransformedArmor(0);

						(*j)->getStatistics()->MIA = true;
						save->killSoldier(soldier);
					}
				}
			}
			else if (oldFaction == FACTION_HOSTILE && (!aborted || (*j)->isInExitArea(START_POINT)) && !_destroyBase
				// mind controlled units may as well count as unconscious
				&& faction == FACTION_PLAYER && (!(*j)->isOut() || (*j)->getStatus() == STATUS_IGNORE_ME))
			{
				if ((*j)->getTile())
				{
					for (std::vector<BattleItem*>::iterator k = (*j)->getInventory()->begin(); k != (*j)->getInventory()->end(); ++k)
					{
						if (!(*k)->getRules()->isFixed())
						{
							(*j)->getTile()->addItem(*k, _game->getMod()->getInventory("STR_GROUND", true));
						}
					}
				}
				recoverAlien(*j, base);
			}
			else if (oldFaction == FACTION_NEUTRAL)
			{
				// if mission fails, all civilians die
				if (aborted || playersSurvived == 0)
				{
					addStat("STR_CIVILIANS_KILLED_BY_ALIENS", 1, -(*j)->getValue());
				}
				else
				{
					addStat("STR_CIVILIANS_SAVED", 1, (*j)->getValue());
				}
			}
		}
	}
	if (craft != 0 && ((playersInExitArea == 0 && aborted) || (playersSurvived == 0)))
	{
		addStat("STR_XCOM_CRAFT_LOST", 1, -craft->getRules()->getScore());
		// Since this is not a base defense mission, we can safely erase the craft,
		// without worrying it's vehicles' destructor calling double (on base defense missions
		// all vehicle object in the craft is also referenced by base->getVehicles() !!)
		delete craft;
		craft = 0; // To avoid a crash down there!!
		base->getCrafts()->erase(craftIterator);
		_txtTitle->setText(tr("STR_CRAFT_IS_LOST"));
		playersSurvived = 0; // assuming you aborted and left everyone behind
		success = false;
	}
	if ((aborted || playersSurvived == 0) && target == "STR_BASE")
	{
		for (std::vector<Craft*>::iterator i = base->getCrafts()->begin(); i != base->getCrafts()->end(); ++i)
		{
			addStat("STR_XCOM_CRAFT_LOST", 1, -(*i)->getRules()->getScore());
		}
		playersSurvived = 0; // assuming you aborted and left everyone behind
		success = false;
	}
	if ((!aborted || success) && playersSurvived > 0) 	// RECOVER UFO : run through all tiles to recover UFO components and items
	{
		if (target == "STR_BASE")
		{
			_txtTitle->setText(tr("STR_BASE_IS_SAVED"));
		}
		else if (target == "STR_UFO")
		{
			_txtTitle->setText(tr("STR_UFO_IS_RECOVERED"));
		}
		else if (target == "STR_ALIEN_BASE")
		{
			_txtTitle->setText(tr("STR_ALIEN_BASE_DESTROYED"));
		}
		else
		{
			_txtTitle->setText(tr("STR_ALIENS_DEFEATED"));
			if (objectiveCompleteText != "")
			{
				int victoryStat = 0;
				if (ruleDeploy->getEscapeType() != ESCAPE_NONE)
				{
					if (ruleDeploy->getEscapeType() != ESCAPE_EXIT)
					{
						victoryStat += playersInEntryArea;
					}
					if (ruleDeploy->getEscapeType() != ESCAPE_ENTRY)
					{
						victoryStat += playersInExitArea;
					}
				}
				else
				{
					victoryStat = 1;
				}

				addStat(objectiveCompleteText, victoryStat, objectiveCompleteScore);
			}
		}

		if (!aborted)
		{
			// if this was a 2-stage mission, and we didn't abort (ie: we have time to clean up)
			// we can recover items from the earlier stages as well
			recoverItems(battle->getConditionalRecoveredItems(), base);
			size_t nonRecoverType = 0;
			if (ruleDeploy && ruleDeploy->getObjectiveType())
			{
				nonRecoverType = ruleDeploy->getObjectiveType();
			}
			for (int i = 0; i < battle->getMapSizeXYZ(); ++i)
			{
				// get recoverable map data objects from the battlescape map
				for (int part = 0; part < 4; ++part)
				{
					if (battle->getTile(i)->getMapData(part))
					{
						size_t specialType = battle->getTile(i)->getMapData(part)->getSpecialType();
						if (specialType != nonRecoverType && _recoveryStats.find(specialType) != _recoveryStats.end())
						{
							addStat(_recoveryStats[specialType]->name, 1, _recoveryStats[specialType]->value);
						}
					}
				}
				// recover items from the floor
				recoverItems(battle->getTile(i)->getInventory(), base);
			}
		}
		else
		{
			for (int i = 0; i < battle->getMapSizeXYZ(); ++i)
			{
				if (battle->getTile(i)->getMapData(O_FLOOR) && (battle->getTile(i)->getMapData(O_FLOOR)->getSpecialType() == START_POINT))
					recoverItems(battle->getTile(i)->getInventory(), base);
			}
		}
	}
	else
	{
		if (target == "STR_BASE")
		{
			_txtTitle->setText(tr("STR_BASE_IS_LOST"));
			_destroyBase = true;
		}
		else if (target == "STR_UFO")
		{
			_txtTitle->setText(tr("STR_UFO_IS_NOT_RECOVERED"));
		}
		else if (target == "STR_ALIEN_BASE")
		{
			_txtTitle->setText(tr("STR_ALIEN_BASE_STILL_INTACT"));
		}
		else
		{
			_txtTitle->setText(tr("STR_TERROR_CONTINUES"));
			if (objectiveFailedText != "")
			{
				addStat(objectiveFailedText, 1, objectiveFailedScore);
			}
		}

		if (playersSurvived > 0 && !_destroyBase)
		{
			// recover items from the craft floor
			for (int i = 0; i < battle->getMapSizeXYZ(); ++i)
			{
				if (battle->getTile(i)->getMapData(O_FLOOR) && (battle->getTile(i)->getMapData(O_FLOOR)->getSpecialType() == START_POINT))
					recoverItems(battle->getTile(i)->getInventory(), base);
			}
		}
	}

	// recover all our goodies
	if (playersSurvived > 0)
	{
		int aadivider = (target == "STR_UFO") ? 10 : 150;
		for (std::vector<DebriefingStat*>::iterator i = _stats.begin(); i != _stats.end(); ++i)
		{
			// alien alloys recovery values are divided by 10 or divided by 150 in case of an alien base
			if ((*i)->item == _recoveryStats[ALIEN_ALLOYS]->name)
			{
				(*i)->qty = (*i)->qty / aadivider;
				(*i)->score = (*i)->score / aadivider;
			}

			// recoverable battlescape tiles are now converted to items and put in base inventory
			if ((*i)->recovery && (*i)->qty > 0)
			{
				base->getStorageItems()->addItem((*i)->item, (*i)->qty);
			}
		}

		// assuming this was a multi-stage mission,
		// recover everything that was in the craft in the previous stage
		recoverItems(battle->getGuaranteedRecoveredItems(), base);
	}

	// calculate the clips for each type based on the recovered rounds.
	for (std::map<const RuleItem*, int>::const_iterator i = _rounds.begin(); i != _rounds.end(); ++i)
	{
		int total_clips = i->second / i->first->getClipSize();
		if (total_clips > 0)
			base->getStorageItems()->addItem(i->first->getType(), total_clips);
	}

	// calculate the "remaining medikit items" for each type based on the recovered "clips".
	for (std::map<const RuleItem*, int>::const_iterator i = _roundsPainKiller.begin(); i != _roundsPainKiller.end(); ++i)
	{
		int totalRecovered = INT_MAX;
		if (i->first->getPainKillerQuantity() > 0)
			totalRecovered = std::min(totalRecovered, i->second / i->first->getPainKillerQuantity());
		if (i->first->getStimulantQuantity() > 0)
			totalRecovered = std::min(totalRecovered, _roundsStimulant[i->first] / i->first->getStimulantQuantity());
		if (i->first->getHealQuantity() > 0)
			totalRecovered = std::min(totalRecovered, _roundsHeal[i->first] / i->first->getHealQuantity());

		if (totalRecovered > 0)
			base->getStorageItems()->addItem(i->first->getType(), totalRecovered);
	}

	// reequip craft after a non-base-defense mission (of course only if it's not lost already (that case craft=0))
	if (craft)
	{
		reequipCraft(base, craft, true);
	}

	if (target == "STR_BASE")
	{
		if (!_destroyBase)
		{
			// reequip crafts (only those on the base) after a base defense mission
			for (std::vector<Craft*>::iterator c = base->getCrafts()->begin(); c != base->getCrafts()->end(); ++c)
			{
				if ((*c)->getStatus() != "STR_OUT")
					reequipCraft(base, *c, false);
			}
			// Clear base->getVehicles() objects, they aren't needed anymore.
			for (std::vector<Vehicle*>::iterator i = base->getVehicles()->begin(); i != base->getVehicles()->end(); ++i)
				delete (*i);
			base->getVehicles()->clear();
		}
		else if (_game->getSavedGame()->getMonthsPassed() != -1)
		{
			for (std::vector<Base*>::iterator i = _game->getSavedGame()->getBases()->begin(); i != _game->getSavedGame()->getBases()->end(); ++i)
			{
				if ((*i) == base)
				{
					delete (*i);
					base = 0; // To avoid similar (potential) problems as with the deleted craft
					_game->getSavedGame()->getBases()->erase(i);
					break;
				}
			}
		}

		if (_region)
		{
			AlienMission* am = _game->getSavedGame()->findAlienMission(_region->getRules()->getType(), OBJECTIVE_RETALIATION);
			for (std::vector<Ufo*>::iterator i = _game->getSavedGame()->getUfos()->begin(); i != _game->getSavedGame()->getUfos()->end();)
			{
				if ((*i)->getMission() == am)
				{
					delete *i;
					i = _game->getSavedGame()->getUfos()->erase(i);
				}
				else
				{
					++i;
				}
			}
			for (std::vector<AlienMission*>::iterator i = _game->getSavedGame()->getAlienMissions().begin();
				i != _game->getSavedGame()->getAlienMissions().end(); ++i)
			{
				if ((AlienMission*)(*i) == am)
				{
					delete (*i);
					_game->getSavedGame()->getAlienMissions().erase(i);
					break;
				}
			}
		}
	}

	// clean up remaining armor backups
	// Note: KIA and MIA soldiers have been handled already, only survivors can have non-empty values
	for (std::vector<Soldier*>::iterator i = base->getSoldiers()->begin(); i != base->getSoldiers()->end(); ++i)
	{
		if ((*i)->getReplacedArmor())
		{
			(*i)->setArmor((*i)->getReplacedArmor());
		}
		else if ((*i)->getTransformedArmor())
		{
			(*i)->setArmor((*i)->getTransformedArmor());

		}
		(*i)->setReplacedArmor(0);
		(*i)->setTransformedArmor(0);
	}

	// clean up automagically spawned items
	const RuleStartingCondition *startingCondition = _game->getMod()->getStartingCondition(battle->getStartingConditionType());
	if (startingCondition != 0)
	{
		const std::map<std::string, int> *defaultItems = startingCondition->getDefaultItems();
		for (std::map<std::string, int>::const_iterator i = defaultItems->begin(); i != defaultItems->end(); ++i)
		{
			base->getStorageItems()->removeItem(i->first, i->second);
		}
	}

	_missionStatistics->success = success;

	// remember the base for later use (of course only if it's not lost already (in that case base=0))
	_base = base;
}

/**
 * Reequips a craft after a mission.
 * @param base Base to reequip from.
 * @param craft Craft to reequip.
 * @param vehicleItemsCanBeDestroyed Whether we can destroy the vehicles on the craft.
 */
void DebriefingState::reequipCraft(Base *base, Craft *craft, bool vehicleItemsCanBeDestroyed)
{
	std::map<std::string, int> craftItems = *craft->getItems()->getContents();
	for (std::map<std::string, int>::iterator i = craftItems.begin(); i != craftItems.end(); ++i)
	{
		int qty = base->getStorageItems()->getItem(i->first);
		if (qty >= i->second)
		{
			base->getStorageItems()->removeItem(i->first, i->second);
		}
		else
		{
			int missing = i->second - qty;
			base->getStorageItems()->removeItem(i->first, qty);
			craft->getItems()->removeItem(i->first, missing);
			ReequipStat stat = {i->first, missing, craft->getName(_game->getLanguage())};
			_missingItems.push_back(stat);
		}
	}

	// Now let's see the vehicles
	ItemContainer craftVehicles;
	for (std::vector<Vehicle*>::iterator i = craft->getVehicles()->begin(); i != craft->getVehicles()->end(); ++i)
		craftVehicles.addItem((*i)->getRules()->getType());
	// Now we know how many vehicles (separated by types) we have to read
	// Erase the current vehicles, because we have to reAdd them (cause we want to redistribute their ammo)
	if (vehicleItemsCanBeDestroyed)
		for (std::vector<Vehicle*>::iterator i = craft->getVehicles()->begin(); i != craft->getVehicles()->end(); ++i)
			delete (*i);
	craft->getVehicles()->clear();
	// Ok, now read those vehicles
	for (std::map<std::string, int>::iterator i = craftVehicles.getContents()->begin(); i != craftVehicles.getContents()->end(); ++i)
	{
		int qty = base->getStorageItems()->getItem(i->first);
		RuleItem *tankRule = _game->getMod()->getItem(i->first, true);
		int size = 4;
		if (_game->getMod()->getUnit(tankRule->getType()))
		{
			size = _game->getMod()->getArmor(_game->getMod()->getUnit(tankRule->getType())->getArmor(), true)->getSize();
			size *= size;
		}
		int canBeAdded = std::min(qty, i->second);
		if (qty < i->second)
		{ // missing tanks
			int missing = i->second - qty;
			ReequipStat stat = {i->first, missing, craft->getName(_game->getLanguage())};
			_missingItems.push_back(stat);
		}
		if (tankRule->getPrimaryCompatibleAmmo()->empty())
		{ // so this tank does NOT require ammo
			for (int j = 0; j < canBeAdded; ++j)
				craft->getVehicles()->push_back(new Vehicle(tankRule, tankRule->getClipSize(), size));
			base->getStorageItems()->removeItem(i->first, canBeAdded);
		}
		else
		{ // so this tank requires ammo
			RuleItem *ammo = _game->getMod()->getItem(tankRule->getPrimaryCompatibleAmmo()->front(), true);
			int ammoPerVehicle, clipSize;
			if (ammo->getClipSize() > 0 && tankRule->getClipSize() > 0)
			{
				clipSize = tankRule->getClipSize();
				ammoPerVehicle = clipSize / ammo->getClipSize();
			}
			else
			{
				clipSize = ammo->getClipSize();
				ammoPerVehicle = clipSize;
			}
			int baqty = base->getStorageItems()->getItem(ammo->getType()); // Ammo Quantity for this vehicle-type on the base
			if (baqty < i->second * ammoPerVehicle)
			{ // missing ammo
				int missing = (i->second * ammoPerVehicle) - baqty;
				ReequipStat stat = {ammo->getType(), missing, craft->getName(_game->getLanguage())};
				_missingItems.push_back(stat);
			}
			canBeAdded = std::min(canBeAdded, baqty / ammoPerVehicle);
			if (canBeAdded > 0)
			{
				for (int j = 0; j < canBeAdded; ++j)
				{
					craft->getVehicles()->push_back(new Vehicle(tankRule, clipSize, size));
					base->getStorageItems()->removeItem(ammo->getType(), ammoPerVehicle);
				}
				base->getStorageItems()->removeItem(i->first, canBeAdded);
			}
		}
	}
}

/**
 * Recovers items from the battlescape.
 *
 * Converts the battlescape inventory into a geoscape itemcontainer.
 * @param from Items recovered from the battlescape.
 * @param base Base to add items to.
 */
void DebriefingState::recoverItems(std::vector<BattleItem*> *from, Base *base)
{
	auto checkForRecovery = [&](BattleItem* item, const RuleItem *rule)
	{
		return !rule->isFixed() && rule->isRecoverable() && (!rule->isConsumable() || item->getFuseTimer() < 0);
	};

	auto recoveryAmmo = [&](BattleItem* clip, const RuleItem *rule)
	{
		if (rule->getBattleType() == BT_AMMO && rule->getClipSize() > 0)
		{
			// It's a clip, count any rounds left.
			_rounds[rule] += clip->getAmmoQuantity();
		}
		else
		{
			base->getStorageItems()->addItem(rule->getType(), 1);
		}
	};

	auto recoveryAmmoInWeapon = [&](BattleItem* weapon)
	{
		// Don't need case of built-in ammo, since this is a fixed weapon
		for (int slot = 0; slot < RuleItem::AmmoSlotMax; ++slot)
		{
			BattleItem *clip = weapon->getAmmoForSlot(slot);
			if (clip && clip != weapon)
			{
				const RuleItem *rule = clip->getRules();
				if (checkForRecovery(clip, rule))
				{
					recoveryAmmo(clip, rule);
				}
			}
		}
	};

	for (std::vector<BattleItem*>::iterator it = from->begin(); it != from->end(); ++it)
	{
		const RuleItem *rule = (*it)->getRules();
		if (rule->getName() == _game->getMod()->getAlienFuelName())
		{
			// special case of an item counted as a stat
			addStat(_game->getMod()->getAlienFuelName(), _game->getMod()->getAlienFuelQuantity(), rule->getRecoveryPoints());
		}
		else
		{
			if (rule->isRecoverable() && !(*it)->getXCOMProperty())
			{
				if (rule->getBattleType() == BT_CORPSE)
				{
					BattleUnit *corpseUnit = (*it)->getUnit();
					if (corpseUnit->getStatus() == STATUS_DEAD)
					{
						base->getStorageItems()->addItem(corpseUnit->getArmor()->getCorpseGeoscape(), 1);
						addStat("STR_ALIEN_CORPSES_RECOVERED", 1, (*it)->getRules()->getRecoveryPoints());
					}
					else if (corpseUnit->getStatus() == STATUS_UNCONSCIOUS ||
							// or it's in timeout because it's unconscious from the previous stage
							// units can be in timeout and alive, and we assume they flee.
							(corpseUnit->getStatus() == STATUS_IGNORE_ME &&
							corpseUnit->getHealth() > 0 &&
							corpseUnit->getHealth() < corpseUnit->getStunlevel()))
					{
						if (corpseUnit->getOriginalFaction() == FACTION_HOSTILE)
						{
							recoverAlien(corpseUnit, base);
						}
						else if (corpseUnit->getOriginalFaction() == FACTION_NEUTRAL)
						{
							addStat("STR_CIVILIANS_SAVED", 1, corpseUnit->getValue());
						}
					}
				}
				// only add recovery points for unresearched items
<<<<<<< HEAD
				else if (!_game->getSavedGame()->isResearched(rule->getType()))
=======
				else if (!_game->getSavedGame()->isResearched((*it)->getRules()->getRequirements()))
>>>>>>> 2eaaf484
				{
					addStat("STR_ALIEN_ARTIFACTS_RECOVERED", 1, rule->getRecoveryPoints());
				}
			}

			// put items back in the base
			if (checkForRecovery(*it, rule))
			{
				switch (rule->getBattleType())
				{
					case BT_CORPSE: // corpses are handled above, do not process them here.
						break;
					case BT_MEDIKIT:
						if (rule->isConsumable())
						{
							// Need to remember all three!
							_roundsPainKiller[rule] += (*it)->getPainKillerQuantity();
							_roundsStimulant[rule] += (*it)->getStimulantQuantity();
							_roundsHeal[rule] += (*it)->getHealQuantity();
						}
						else
						{
							// Vanilla behaviour (recover a full medikit).
							base->getStorageItems()->addItem(rule->getType(), 1);
						}
						break;
					case BT_AMMO:
						recoveryAmmo(*it, rule);
						break;
					case BT_FIREARM:
					case BT_MELEE:
						// It's a weapon, count any rounds left in the clip.
						recoveryAmmoInWeapon(*it);
						// Fall-through, to recover the weapon itself.
					default:
						base->getStorageItems()->addItem(rule->getType(), 1);
				}
				if (rule->getBattleType() == BT_NONE)
				{
					for (std::vector<Craft*>::iterator c = base->getCrafts()->begin(); c != base->getCrafts()->end(); ++c)
					{
						(*c)->reuseItem(rule->getType());
					}
				}
			}
			// special case of fixed weapons on a soldier's armor, but not HWPs
			// makes sure we recover the ammuntion from this weapon
			else if (rule->isFixed() && (*it)->getOwner()->getOriginalFaction() == FACTION_PLAYER && (*it)->getOwner()->getGeoscapeSoldier())
			{
				switch (rule->getBattleType())
				{
					case BT_FIREARM:
					case BT_MELEE:
						// It's a weapon, count any rounds left in the clip.
						recoveryAmmoInWeapon(*it);
						break;
					default:
						break;
				}
			}
		}
	}
}

/**
 * Recovers a live alien from the battlescape.
 * @param from Battle unit to recover.
 * @param base Base to add items to.
 */
void DebriefingState::recoverAlien(BattleUnit *from, Base *base)
{
	// Zombie handling: don't recover a zombie.
	if (!from->getSpawnUnit().empty())
	{
		// convert it, and mind control the resulting unit.
		// reason: zombies don't create unconscious bodies... ever.
		// the only way we can get into this situation is if psi-capture is enabled.
		// we can use that knowledge to our advantage to save having to make it unconscious and spawn a body item for it.
		BattleUnit *newUnit = _game->getSavedGame()->getSavedBattle()->getBattleGame()->convertUnit(from);
		newUnit->convertToFaction(FACTION_PLAYER);
		// don't process the zombie itself, our new unit just got added to the end of the vector we're iterating, and will be handled later.
		return;
	}
	std::string type = from->getType();
	if (base->getAvailableContainment() == 0 && _game->getSavedGame()->getMonthsPassed() > -1)
	{
		_noContainment = true;
		if (!from->getArmor()->getCorpseBattlescape().empty())
		{
			RuleItem *corpseRule = _game->getMod()->getItem(from->getArmor()->getCorpseBattlescape().front());
			if (corpseRule && corpseRule->isRecoverable())
			{
				addStat("STR_ALIEN_CORPSES_RECOVERED", 1, corpseRule->getRecoveryPoints());
				std::string corpseItem = from->getArmor()->getCorpseGeoscape();
				base->getStorageItems()->addItem(corpseItem, 1);
			}
		}
	}
	else
	{
		RuleResearch *research = _game->getMod()->getResearch(type);
		if (research != 0 && !_game->getSavedGame()->isResearched(type))
		{
			// more points if it's not researched
			addStat("STR_LIVE_ALIENS_RECOVERED", 1, from->getValue() * 2);
		}
		else
		{
			// 10 points for recovery
			addStat("STR_LIVE_ALIENS_RECOVERED", 1, 10);
		}

		base->getStorageItems()->addItem(type, 1);
		_manageContainment = base->getAvailableContainment() - (base->getUsedContainment() * _limitsEnforced) < 0;
	}
}

}<|MERGE_RESOLUTION|>--- conflicted
+++ resolved
@@ -1767,11 +1767,7 @@
 					}
 				}
 				// only add recovery points for unresearched items
-<<<<<<< HEAD
-				else if (!_game->getSavedGame()->isResearched(rule->getType()))
-=======
-				else if (!_game->getSavedGame()->isResearched((*it)->getRules()->getRequirements()))
->>>>>>> 2eaaf484
+				else if (!_game->getSavedGame()->isResearched(rule->getRequirements()))
 				{
 					addStat("STR_ALIEN_ARTIFACTS_RECOVERED", 1, rule->getRecoveryPoints());
 				}
