--- conflicted
+++ resolved
@@ -1059,14 +1059,14 @@
 			}
 		}
 	}
-	
+
 	if (ruleDeploy && ruleDeploy->getEscapeType() != ESCAPE_NONE)
 	{
 		if (ruleDeploy->getEscapeType() != ESCAPE_EXIT)
 		{
 			success = playersInEntryArea > 0;
 		}
-		
+
 		if (ruleDeploy->getEscapeType() != ESCAPE_ENTRY)
 		{
 			success = success || playersInExitArea > 0;
@@ -1704,32 +1704,9 @@
 		}
 		else
 		{
-<<<<<<< HEAD
-			if (rule->getRecoveryPoints() && !(*it)->getXCOMProperty())
-			{
-				if (rule->getBattleType() == BT_CORPSE && (*it)->getUnit()->getStatus() == STATUS_DEAD)
-				{
-					std::string corpseItem = (*it)->getUnit()->getArmor()->getCorpseGeoscape();
-					RuleItem *rule = _game->getMod()->getItem(corpseItem);
-					if (rule->isRecoverable())
-					{
-						addStat("STR_ALIEN_CORPSES_RECOVERED", 1, (*it)->getUnit()->getValue());
-						base->getStorageItems()->addItem(corpseItem, 1);
-					}
-				}
-				else if (rule->getBattleType() == BT_CORPSE)
-				{
-					// it's unconscious
-					if ((*it)->getUnit()->getStatus() == STATUS_UNCONSCIOUS ||
-						// or it's in timeout because it's unconscious from the previous stage
-						// units can be in timeout and alive, and we assume they flee.
-						((*it)->getUnit()->getStatus() == STATUS_IGNORE_ME &&
-						(*it)->getUnit()->getHealth() > 0 &&
-						(*it)->getUnit()->getHealth() < (*it)->getUnit()->getStunlevel()))
-=======
-			if ((*it)->getRules()->isRecoverable() && !(*it)->getXCOMProperty())
-			{
-				if ((*it)->getRules()->getBattleType() == BT_CORPSE)
+			if (rule->isRecoverable() && !(*it)->getXCOMProperty())
+			{
+				if (rule->getBattleType() == BT_CORPSE)
 				{
 					BattleUnit *corpseUnit = (*it)->getUnit();
 					if (corpseUnit->getStatus() == STATUS_DEAD)
@@ -1746,7 +1723,6 @@
 							(corpseUnit->getStatus() == STATUS_IGNORE_ME &&
 							corpseUnit->getHealth() > 0 &&
 							corpseUnit->getHealth() < corpseUnit->getStunlevel()))
->>>>>>> 132671d5
 					{
 						if (corpseUnit->getOriginalFaction() == FACTION_HOSTILE)
 						{
@@ -1758,13 +1734,8 @@
 						}
 					}
 				}
-<<<<<<< HEAD
-				// only "recover" unresearched items
+				// only add recovery points for unresearched items
 				else if (!_game->getSavedGame()->isResearched(rule->getType()))
-=======
-				// only add recovery points for unresearched items
-				else if (!_game->getSavedGame()->isResearched((*it)->getRules()->getType()))
->>>>>>> 132671d5
 				{
 					addStat("STR_ALIEN_ARTIFACTS_RECOVERED", 1, rule->getRecoveryPoints());
 				}
