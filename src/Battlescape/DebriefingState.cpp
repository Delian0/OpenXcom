--- conflicted
+++ resolved
@@ -26,25 +26,15 @@
 #include "../Interface/Window.h"
 #include "NoContainmentState.h"
 #include "PromotionsState.h"
-<<<<<<< HEAD
 #include "CommendationState.h"
 #include "CommendationLateState.h"
-#include "../Resource/ResourcePack.h"
-#include "../Ruleset/Ruleset.h"
-#include "../Ruleset/RuleCountry.h"
-#include "../Ruleset/RuleCraft.h"
-#include "../Ruleset/RuleItem.h"
-#include "../Ruleset/RuleRegion.h"
-#include "../Ruleset/RuleUfo.h"
-#include "../Ruleset/Armor.h"
-=======
 #include "../Mod/Mod.h"
 #include "../Mod/RuleCountry.h"
 #include "../Mod/RuleCraft.h"
 #include "../Mod/RuleItem.h"
 #include "../Mod/RuleRegion.h"
+#include "../Mod/RuleUfo.h"
 #include "../Mod/Armor.h"
->>>>>>> a75fcdf4
 #include "../Savegame/AlienBase.h"
 #include "../Savegame/AlienMission.h"
 #include "../Savegame/Base.h"
@@ -411,14 +401,14 @@
 			// Set the UnitStats delta
 			(*j)->getStatistics()->delta = *(*j)->getGeoscapeSoldier()->getCurrentStats() - *(*j)->getGeoscapeSoldier()->getInitStats();
 
-            (*j)->getGeoscapeSoldier()->getDiary()->updateDiary((*j)->getStatistics(), _missionStatistics, _game->getRuleset());
-			if (!(*j)->getStatistics()->MIA && !(*j)->getStatistics()->KIA && (*j)->getGeoscapeSoldier()->getDiary()->manageCommendations(_game->getRuleset()))
+            (*j)->getGeoscapeSoldier()->getDiary()->updateDiary((*j)->getStatistics(), _missionStatistics, _game->getMod());
+			if (!(*j)->getStatistics()->MIA && !(*j)->getStatistics()->KIA && (*j)->getGeoscapeSoldier()->getDiary()->manageCommendations(_game->getMod()))
 			{
 				_soldiersCommended.push_back((*j)->getGeoscapeSoldier());
 			}
             else if ((*j)->getStatistics()->MIA || (*j)->getStatistics()->KIA)
             {
-                (*j)->getGeoscapeSoldier()->getDiary()->manageCommendations(_game->getRuleset());
+                (*j)->getGeoscapeSoldier()->getDiary()->manageCommendations(_game->getMod());
                 _deadSoldiersCommended.push_back((*j)->getGeoscapeSoldier());
             }
 		}
@@ -644,15 +634,9 @@
 		_stats.push_back(new DebriefingStat((*i).second->name, true));
 	}
 
-<<<<<<< HEAD
-	bool aborted = battle->isAborted();
-	bool success = !aborted;
 	_missionStatistics->time = *save->getTime();
-	_missionStatistics->type = battle->getMissionType();
-	_stats.push_back(new DebriefingStat(_game->getRuleset()->getAlienFuelName(), true));
-=======
+	_missionStatistics->type = battle->getMissionType();	
 	_stats.push_back(new DebriefingStat(_game->getMod()->getAlienFuelName(), true));
->>>>>>> a75fcdf4
 
 	for (std::vector<Base*>::iterator i = save->getBases()->begin(); i != save->getBases()->end(); ++i)
 	{
@@ -857,16 +841,13 @@
 				if (!battle->allObjectivesDestroyed())
 					destroyAlienBase = false;
 			}
-<<<<<<< HEAD
 			
 			if (deployment && !deployment->getNextStage().empty())
 			{
 				_missionStatistics->alienRace = (*i)->getAlienRace();
 				destroyAlienBase = false;
 			}
-=======
-
->>>>>>> a75fcdf4
+
 			success = destroyAlienBase;
 			if (destroyAlienBase)
 			{
