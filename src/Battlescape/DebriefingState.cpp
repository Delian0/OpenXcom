--- conflicted
+++ resolved
@@ -1971,28 +1971,8 @@
 						break;
 					case BT_FIREARM:
 					case BT_MELEE:
-<<<<<<< HEAD
-						{
-							// Special case: built-in ammo (e.g. throwing knives)
-							if (!(*it)->needsAmmoForSlot(0) && rule->getClipSize() > 0)
-							{
-								_rounds[rule] += (*it)->getAmmoQuantity();
-								recoverWeapon = false;
-							}
-							// It's a weapon, count any rounds left in the clip(s).
-							for (int slot = 0; slot < RuleItem::AmmoSlotMax; ++slot)
-							{
-								BattleItem *clip = (*it)->getAmmoForSlot(slot);
-								if (clip && clip->getRules()->getClipSize() > 0 && clip != *it)
-								{
-									_rounds[clip->getRules()] += clip->getAmmoQuantity();
-								}
-							}
-						}
-=======
 						// It's a weapon, count any rounds left in the clip.
 						recoveryAmmoInWeapon(*it);
->>>>>>> 19090811
 						// Fall-through, to recover the weapon itself.
 					default:
 						if (recoverWeapon)
@@ -2124,7 +2104,6 @@
 	bool killPrisonersAutomatically = base->getAvailableContainment(ruleLiveAlienItem->getPrisonType()) == 0;
 	if (killPrisonersAutomatically)
 	{
-<<<<<<< HEAD
 		// check also other bases, maybe we can transfer/redirect prisoners there
 		for (std::vector<Base*>::iterator i = _game->getSavedGame()->getBases()->begin(); i != _game->getSavedGame()->getBases()->end(); ++i)
 		{
@@ -2139,13 +2118,7 @@
 	{
 		_containmentStateInfo[ruleLiveAlienItem->getPrisonType()] = 1; // 1 = not available
 
-		std::string corpseItem = from->getArmor()->getCorpseGeoscape();
-		RuleItem *rule = _game->getMod()->getItem(corpseItem);
-		if (rule->isRecoverable())
-=======
-		_noContainment = true;
 		if (!from->getArmor()->getCorpseBattlescape().empty())
->>>>>>> 19090811
 		{
 			RuleItem *corpseRule = _game->getMod()->getItem(from->getArmor()->getCorpseBattlescape().front());
 			if (corpseRule && corpseRule->isRecoverable())
