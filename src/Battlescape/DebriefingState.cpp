/*
 * Copyright 2010-2016 OpenXcom Developers.
 *
 * This file is part of OpenXcom.
 *
 * OpenXcom is free software: you can redistribute it and/or modify
 * it under the terms of the GNU General Public License as published by
 * the Free Software Foundation, either version 3 of the License, or
 * (at your option) any later version.
 *
 * OpenXcom is distributed in the hope that it will be useful,
 * but WITHOUT ANY WARRANTY; without even the implied warranty of
 * MERCHANTABILITY or FITNESS FOR A PARTICULAR PURPOSE.  See the
 * GNU General Public License for more details.
 *
 * You should have received a copy of the GNU General Public License
 * along with OpenXcom.  If not, see <http://www.gnu.org/licenses/>.
 */
#include <algorithm>
#include <climits>
#include "DebriefingState.h"
#include <climits>
#include "CannotReequipState.h"
#include "../Engine/Action.h"
#include "../Engine/Game.h"
#include "../Engine/LocalizedText.h"
#include "../Interface/TextButton.h"
#include "../Interface/Text.h"
#include "../Interface/TextList.h"
#include "../Interface/Window.h"
#include "PromotionsState.h"
#include "CommendationState.h"
#include "CommendationLateState.h"
#include "../Mod/Mod.h"
#include "../Mod/RuleCountry.h"
#include "../Mod/RuleCraft.h"
#include "../Mod/RuleItem.h"
#include "../Mod/RuleRegion.h"
#include "../Mod/RuleSoldier.h"
#include "../Mod/RuleUfo.h"
#include "../Mod/Armor.h"
#include "../Savegame/AlienBase.h"
#include "../Savegame/AlienMission.h"
#include "../Savegame/Base.h"
#include "../Savegame/BattleItem.h"
#include "../Savegame/Country.h"
#include "../Savegame/Craft.h"
#include "../Savegame/ItemContainer.h"
#include "../Savegame/Region.h"
#include "../Savegame/SavedBattleGame.h"
#include "../Savegame/Soldier.h"
#include "../Savegame/SoldierDiary.h"
#include "../Savegame/MissionSite.h"
#include "../Savegame/Tile.h"
#include "../Savegame/Ufo.h"
#include "../Savegame/Vehicle.h"
#include "../Savegame/BaseFacility.h"
#include <sstream>
#include "../Menu/ErrorMessageState.h"
#include "../Menu/MainMenuState.h"
#include "../Interface/Cursor.h"
#include "../Engine/Options.h"
#include "../Engine/RNG.h"
#include "../Basescape/ManageAlienContainmentState.h"
#include "../Engine/Screen.h"
#include "../Basescape/SellState.h"
#include "../Menu/SaveGameState.h"
#include "../Mod/RuleStartingCondition.h"
#include "../Mod/AlienDeployment.h"
#include "../Mod/RuleInterface.h"
#include "../Savegame/MissionStatistics.h"
#include "../Savegame/BattleUnitStatistics.h"

namespace OpenXcom
{

/**
 * Initializes all the elements in the Debriefing screen.
 * @param game Pointer to the core game.
 */
DebriefingState::DebriefingState() : _region(0), _country(0), _positiveScore(true), _destroyBase(false), _showSellButton(true), _pageNumber(0)
{
	_missionStatistics = new MissionStatistics();

	Options::baseXResolution = Options::baseXGeoscape;
	Options::baseYResolution = Options::baseYGeoscape;
	_game->getScreen()->resetDisplay(false);

	// Restore the cursor in case something weird happened
	_game->getCursor()->setVisible(true);
	_limitsEnforced = Options::storageLimitsEnforced ? 1 : 0;

	// Create objects
	_window = new Window(this, 320, 200, 0, 0);
	_btnOk = new TextButton(40, 12, 16, 180);
	_btnStats = new TextButton(60, 12, 244, 180);
	_btnSell = new TextButton(60, 12, 176, 180);
	_txtTitle = new Text(300, 17, 16, 8);
	_txtItem = new Text(180, 9, 16, 24);
	_txtQuantity = new Text(60, 9, 200, 24);
	_txtScore = new Text(55, 9, 270, 24);
	_txtRecovery = new Text(180, 9, 16, 60);
	_txtRating = new Text(200, 9, 64, 180);
	_lstStats = new TextList(290, 80, 16, 32);
	_lstRecovery = new TextList(290, 80, 16, 32);
	_lstTotal = new TextList(290, 9, 16, 12);

	// Second page (soldier stats)
	_txtSoldier     = new Text(90, 9,  16, 24); //16..106 = 90
	_txtTU          = new Text(18, 9, 106, 24); //106
	_txtStamina     = new Text(18, 9, 124, 24); //124
	_txtHealth      = new Text(18, 9, 142, 24); //142
	_txtBravery     = new Text(18, 9, 160, 24); //160
	_txtReactions   = new Text(18, 9, 178, 24); //178
	_txtFiring      = new Text(18, 9, 196, 24); //196
	_txtThrowing    = new Text(18, 9, 214, 24); //214
	_txtMelee       = new Text(18, 9, 232, 24); //232
	_txtStrength    = new Text(18, 9, 250, 24); //250
	_txtPsiStrength = new Text(18, 9, 268, 24); //268
	_txtPsiSkill    = new Text(18, 9, 286, 24); //286..304 = 18

	_lstSoldierStats = new TextList(288, 144, 16, 32); // 18 rows

	_txtTooltip = new Text(200, 9, 64, 180);

	// Third page (recovered items)
	_lstRecoveredItems = new TextList(272, 144, 16, 32); // 18 rows

	applyVisibility();

	// Set palette
	setInterface("debriefing");

	_ammoColor = _game->getMod()->getInterface("debriefing")->getElement("totals")->color;

	add(_window, "window", "debriefing");
	add(_btnOk, "button", "debriefing");
	add(_btnStats, "button", "debriefing");
	add(_btnSell, "button", "debriefing");
	add(_txtTitle, "heading", "debriefing");
	add(_txtItem, "text", "debriefing");
	add(_txtQuantity, "text", "debriefing");
	add(_txtScore, "text", "debriefing");
	add(_txtRecovery, "text", "debriefing");
	add(_txtRating, "text", "debriefing");
	add(_lstStats, "list", "debriefing");
	add(_lstRecovery, "list", "debriefing");
	add(_lstTotal, "totals", "debriefing");

	add(_txtSoldier, "text", "debriefing");
	add(_txtTU, "text", "debriefing");
	add(_txtStamina, "text", "debriefing");
	add(_txtHealth, "text", "debriefing");
	add(_txtBravery, "text", "debriefing");
	add(_txtReactions, "text", "debriefing");
	add(_txtFiring, "text", "debriefing");
	add(_txtThrowing, "text", "debriefing");
	add(_txtMelee, "text", "debriefing");
	add(_txtStrength, "text", "debriefing");
	add(_txtPsiStrength, "text", "debriefing");
	add(_txtPsiSkill, "text", "debriefing");
	add(_lstSoldierStats, "list", "debriefing");
	add(_txtTooltip, "text", "debriefing");

	add(_lstRecoveredItems, "list", "debriefing");

	centerAllSurfaces();

	// Set up objects
	_window->setBackground(_game->getMod()->getSurface("BACK01.SCR"));

	_btnOk->setText(tr("STR_OK"));
	_btnOk->onMouseClick((ActionHandler)&DebriefingState::btnOkClick);
	_btnOk->onKeyboardPress((ActionHandler)&DebriefingState::btnOkClick, Options::keyOk);
	_btnOk->onKeyboardPress((ActionHandler)&DebriefingState::btnOkClick, Options::keyCancel);

	_btnStats->onMouseClick((ActionHandler)&DebriefingState::btnStatsClick);

	_btnSell->setText(tr("STR_SELL"));
	_btnSell->onMouseClick((ActionHandler)&DebriefingState::btnSellClick);

	_txtTitle->setBig();

	_txtItem->setText(tr("STR_LIST_ITEM"));

	_txtQuantity->setText(tr("STR_QUANTITY_UC"));
	_txtQuantity->setAlign(ALIGN_RIGHT);

	_txtScore->setText(tr("STR_SCORE"));

	_lstStats->setColumns(3, 224, 30, 64);
	_lstStats->setDot(true);

	_lstRecovery->setColumns(3, 224, 30, 64);
	_lstRecovery->setDot(true);

	_lstTotal->setColumns(2, 254, 64);
	_lstTotal->setDot(true);

	// Second page
	_txtSoldier->setText(tr("STR_NAME_UC"));

	_txtTU->setAlign(ALIGN_CENTER);
	_txtTU->setText(tr("TU"));
	_txtTU->setTooltip("STR_TIME_UNITS");
	_txtTU->onMouseIn((ActionHandler)&DebriefingState::txtTooltipIn);
	_txtTU->onMouseOut((ActionHandler)&DebriefingState::txtTooltipOut);

	_txtStamina->setAlign(ALIGN_CENTER);
	_txtStamina->setText(tr("STA"));
	_txtStamina->setTooltip("STR_STAMINA");
	_txtStamina->onMouseIn((ActionHandler)&DebriefingState::txtTooltipIn);
	_txtStamina->onMouseOut((ActionHandler)&DebriefingState::txtTooltipOut);

	_txtHealth->setAlign(ALIGN_CENTER);
	_txtHealth->setText(tr("HP"));
	_txtHealth->setTooltip("STR_HEALTH");
	_txtHealth->onMouseIn((ActionHandler)&DebriefingState::txtTooltipIn);
	_txtHealth->onMouseOut((ActionHandler)&DebriefingState::txtTooltipOut);

	_txtBravery->setAlign(ALIGN_CENTER);
	_txtBravery->setText(tr("BRA"));
	_txtBravery->setTooltip("STR_BRAVERY");
	_txtBravery->onMouseIn((ActionHandler)&DebriefingState::txtTooltipIn);
	_txtBravery->onMouseOut((ActionHandler)&DebriefingState::txtTooltipOut);

	_txtReactions->setAlign(ALIGN_CENTER);
	_txtReactions->setText(tr("REA"));
	_txtReactions->setTooltip("STR_REACTIONS");
	_txtReactions->onMouseIn((ActionHandler)&DebriefingState::txtTooltipIn);
	_txtReactions->onMouseOut((ActionHandler)&DebriefingState::txtTooltipOut);

	_txtFiring->setAlign(ALIGN_CENTER);
	_txtFiring->setText(tr("ACC"));
	_txtFiring->setTooltip("STR_FIRING_ACCURACY");
	_txtFiring->onMouseIn((ActionHandler)&DebriefingState::txtTooltipIn);
	_txtFiring->onMouseOut((ActionHandler)&DebriefingState::txtTooltipOut);

	_txtThrowing->setAlign(ALIGN_CENTER);
	_txtThrowing->setText(tr("THR"));
	_txtThrowing->setTooltip("STR_THROWING_ACCURACY");
	_txtThrowing->onMouseIn((ActionHandler)&DebriefingState::txtTooltipIn);
	_txtThrowing->onMouseOut((ActionHandler)&DebriefingState::txtTooltipOut);

	_txtMelee->setAlign(ALIGN_CENTER);
	_txtMelee->setText(tr("MEL"));
	_txtMelee->setTooltip("STR_MELEE_ACCURACY");
	_txtMelee->onMouseIn((ActionHandler)&DebriefingState::txtTooltipIn);
	_txtMelee->onMouseOut((ActionHandler)&DebriefingState::txtTooltipOut);

	_txtStrength->setAlign(ALIGN_CENTER);
	_txtStrength->setText(tr("STR"));
	_txtStrength->setTooltip("STR_STRENGTH");
	_txtStrength->onMouseIn((ActionHandler)&DebriefingState::txtTooltipIn);
	_txtStrength->onMouseOut((ActionHandler)&DebriefingState::txtTooltipOut);

	_txtPsiStrength->setAlign(ALIGN_CENTER);
	_txtPsiStrength->setText(tr("VOO"));
	_txtPsiStrength->setTooltip("STR_PSIONIC_STRENGTH");
	_txtPsiStrength->onMouseIn((ActionHandler)&DebriefingState::txtTooltipIn);
	_txtPsiStrength->onMouseOut((ActionHandler)&DebriefingState::txtTooltipOut);

	_txtPsiSkill->setAlign(ALIGN_CENTER);
	_txtPsiSkill->setText(tr("DOO"));
	_txtPsiSkill->setTooltip("STR_PSIONIC_SKILL");
	_txtPsiSkill->onMouseIn((ActionHandler)&DebriefingState::txtTooltipIn);
	_txtPsiSkill->onMouseOut((ActionHandler)&DebriefingState::txtTooltipOut);

	_lstSoldierStats->setColumns(13, 90, 18, 18, 18, 18, 18, 18, 18, 18, 18, 18, 18, 0);
	_lstSoldierStats->setAlign(ALIGN_CENTER);
	_lstSoldierStats->setAlign(ALIGN_LEFT, 0);
	_lstSoldierStats->setDot(true);

	// Third page
	_lstRecoveredItems->setColumns(2, 254, 18);
	_lstRecoveredItems->setAlign(ALIGN_LEFT);
	_lstRecoveredItems->setDot(true);

	prepareDebriefing();

	for (std::vector<SoldierStatsEntry>::iterator i = _soldierStats.begin(); i != _soldierStats.end(); ++i)
	{
		_lstSoldierStats->addRow(13, (*i).first.c_str(),
				makeSoldierString((*i).second.tu).c_str(),
				makeSoldierString((*i).second.stamina).c_str(),
				makeSoldierString((*i).second.health).c_str(),
				makeSoldierString((*i).second.bravery).c_str(),
				makeSoldierString((*i).second.reactions).c_str(),
				makeSoldierString((*i).second.firing).c_str(),
				makeSoldierString((*i).second.throwing).c_str(),
				makeSoldierString((*i).second.melee).c_str(),
				makeSoldierString((*i).second.strength).c_str(),
				makeSoldierString((*i).second.psiStrength).c_str(),
				makeSoldierString((*i).second.psiSkill).c_str(),
				"");
		// note: final dummy element to cause dot filling until the end of the line
	}

	// compare stuff from after and before recovery
	if (_base)
	{
		int row = 0;
		ItemContainer *origBaseItems = _game->getSavedGame()->getSavedBattle()->getBaseStorageItems();
		const std::vector<std::string> &items = _game->getMod()->getItemsList();
		for (std::vector<std::string>::const_iterator i = items.begin(); i != items.end(); ++i)
		{
			int qty = _base->getStorageItems()->getItem(*i);
			if (qty > 0 && (Options::canSellLiveAliens || !_game->getMod()->getItem(*i)->isAlien()))
			{
				RuleItem *rule = _game->getMod()->getItem(*i);

				// IGNORE vehicles and their ammo
				// Note: because their number in base has been messed up by Base::setupDefenses() already in geoscape :(
				if (_game->getMod()->getUnit(*i) && !rule->isAlien())
				{
					// if this vehicle requires ammo, remember to ignore it later too
					if (!rule->getCompatibleAmmo()->empty())
					{
						origBaseItems->addItem(rule->getCompatibleAmmo()->front(), 1000000);
					}
					continue;
				}

				qty -= origBaseItems->getItem(*i);
				_recoveredItems[rule] = qty;
				if (qty > 0)
				{
					std::wostringstream ss;
					ss << L'\x01' << qty << L'\x01';
					std::wstring item = tr(*i);
					if (rule->getBattleType() == BT_AMMO || (rule->getBattleType() == BT_NONE && rule->getClipSize() > 0))
					{
						item.insert(0, L"  ");
						_lstRecoveredItems->addRow(2, item.c_str(), ss.str().c_str());
						_lstRecoveredItems->setRowColor(row, _ammoColor);
					}
					else
					{
						_lstRecoveredItems->addRow(2, item.c_str(), ss.str().c_str());
					}
					++row;
				}
			}
		}
	}

	int total = 0, statsY = 0, recoveryY = 0;
	int civiliansSaved = 0, civiliansDead = 0;
	int aliensKilled = 0, aliensStunned = 0;
	for (std::vector<DebriefingStat*>::iterator i = _stats.begin(); i != _stats.end(); ++i)
	{
		if ((*i)->qty == 0)
			continue;

		std::wostringstream ss, ss2;
		ss << L'\x01' << (*i)->qty << L'\x01';
		ss2 << L'\x01' << (*i)->score;
		total += (*i)->score;
		if ((*i)->recovery)
		{
			_lstRecovery->addRow(3, tr((*i)->item).c_str(), ss.str().c_str(), ss2.str().c_str());
			recoveryY += 8;
		}
		else
		{
			_lstStats->addRow(3, tr((*i)->item).c_str(), ss.str().c_str(), ss2.str().c_str());
			statsY += 8;
		}
		if ((*i)->item == "STR_CIVILIANS_SAVED")
		{
			civiliansSaved = (*i)->qty;
		}
		if ((*i)->item == "STR_CIVILIANS_KILLED_BY_XCOM_OPERATIVES" || (*i)->item == "STR_CIVILIANS_KILLED_BY_ALIENS")
		{
			civiliansDead += (*i)->qty;
		}
		if ((*i)->item == "STR_ALIENS_KILLED")
		{
			aliensKilled += (*i)->qty;
		}
		if ((*i)->item == "STR_LIVE_ALIENS_RECOVERED")
		{
			aliensStunned += (*i)->qty;
		}
		}
		if (civiliansSaved && !civiliansDead && _missionStatistics->success == true)
		{
			_missionStatistics->valiantCrux = true;
		}

	std::wostringstream ss3;
	ss3 << total;
	_lstTotal->addRow(2, tr("STR_TOTAL_UC").c_str(), ss3.str().c_str());

	// add the points to our activity score
	if (_region)
	{
		_region->addActivityXcom(total);
	}
	if (_country)
	{
		_country->addActivityXcom(total);
	}

	if (recoveryY > 0)
	{
		_txtRecovery->setY(_lstStats->getY() + statsY + 5);
		_lstRecovery->setY(_txtRecovery->getY() + 8);
		_lstTotal->setY(_lstRecovery->getY() + recoveryY + 5);
	}
	else
	{
		_txtRecovery->setText(L"");
		_lstTotal->setY(_lstStats->getY() + statsY + 5);
	}

	// Calculate rating
	std::string rating;
	if (total <= -200)
	{
		rating = "STR_RATING_TERRIBLE";
	}
	else if (total <= 0)
	{
		rating = "STR_RATING_POOR";
	}
	else if (total <= 200)
	{
		rating = "STR_RATING_OK";
	}
	else if (total <= 500)
	{
		rating = "STR_RATING_GOOD";
	}
	else
	{
		rating = "STR_RATING_EXCELLENT";
	}

	if (!_game->getMod()->getMissionRatings()->empty())
	{
		rating = "";
		int temp = INT_MIN;
		const std::map<int, std::string> *missionRatings = _game->getMod()->getMissionRatings();
		for (std::map<int, std::string>::const_iterator i = missionRatings->begin(); i != missionRatings->end(); ++i)
		{
			if (i->first > temp && i->first <= total)
			{
				temp = i->first;
				rating = i->second;
			}
		}
	}

	_missionStatistics->rating = rating;
	_missionStatistics->score = total;
	_txtRating->setText(tr("STR_RATING").arg(tr(rating)));

	SavedGame *save = _game->getSavedGame();
	SavedBattleGame *battle = save->getSavedBattle();

	_missionStatistics->daylight = save->getSavedBattle()->getGlobalShade();
	_missionStatistics->id = _game->getSavedGame()->getMissionStatistics()->size();
	_game->getSavedGame()->getMissionStatistics()->push_back(_missionStatistics);

	// Award Best-of commendations.
	int bestScoreID[7] = {0, 0, 0, 0, 0, 0, 0};
	int bestScore[7] = {0, 0, 0, 0, 0, 0, 0};
	int bestOverallScorersID = 0;
	int bestOverallScore = 0;

	// Check to see if any of the dead soldiers were exceptional.
	for (std::vector<BattleUnit*>::iterator deadUnit = battle->getUnits()->begin(); deadUnit != battle->getUnits()->end(); ++deadUnit)
	{
		if (!(*deadUnit)->getGeoscapeSoldier() || (*deadUnit)->getStatus() != STATUS_DEAD)
		{
			continue;
		}

		/// Post-mortem kill award
		int killTurn = -1;
		for (std::vector<BattleUnit*>::iterator killerUnit = battle->getUnits()->begin(); killerUnit != battle->getUnits()->end(); ++killerUnit)
		{
			for(std::vector<BattleUnitKills*>::iterator kill = (*killerUnit)->getStatistics()->kills.begin(); kill != (*killerUnit)->getStatistics()->kills.end(); ++kill)
			{
				if ((*kill)->id == (*deadUnit)->getId())
				{
					killTurn = (*kill)->turn;
					break;
				}
			}
			if (killTurn != -1)
			{
				break;
			}
		}
		int postMortemKills = 0;
		if (killTurn != -1)
		{
			for(std::vector<BattleUnitKills*>::iterator deadUnitKill = (*deadUnit)->getStatistics()->kills.begin(); deadUnitKill != (*deadUnit)->getStatistics()->kills.end(); ++deadUnitKill)
			{
				if ((*deadUnitKill)->turn > killTurn && (*deadUnitKill)->faction == FACTION_HOSTILE)
				{
					postMortemKills++;
				}
			}
		}
		(*deadUnit)->getGeoscapeSoldier()->getDiary()->awardPostMortemKill(postMortemKills);

		SoldierRank rank = (*deadUnit)->getGeoscapeSoldier()->getRank();
		// Rookies don't get this next award. No one likes them.
		if (rank == 0)
		{
			continue;
		}

		/// Best-of awards
		// Find the best soldier per rank by comparing score.
		for (std::vector<Soldier*>::iterator j = _game->getSavedGame()->getDeadSoldiers()->begin(); j != _game->getSavedGame()->getDeadSoldiers()->end(); ++j)
		{
			int score = (*j)->getDiary()->getScoreTotal(_game->getSavedGame()->getMissionStatistics());

			// Don't forget this mission's score!
			if ((*j)->getId() == (*deadUnit)->getId())
			{
				score += _missionStatistics->score;
			}

			if (score > bestScore[rank])
			{
				bestScoreID[rank] = (*deadUnit)->getId();
				bestScore[rank] = score;
				if (score > bestOverallScore)
				{
					bestOverallScorersID = (*deadUnit)->getId();
					bestOverallScore = score;
				}
			}
		}
	}
	// Now award those soldiers commendations!
	for (std::vector<BattleUnit*>::iterator deadUnit = battle->getUnits()->begin(); deadUnit != battle->getUnits()->end(); ++deadUnit)
	{
		if (!(*deadUnit)->getGeoscapeSoldier() || (*deadUnit)->getStatus() != STATUS_DEAD)
		{
			continue;
		}
		if ((*deadUnit)->getId() == bestScoreID[(*deadUnit)->getGeoscapeSoldier()->getRank()])
		{
			(*deadUnit)->getGeoscapeSoldier()->getDiary()->awardBestOfRank((*deadUnit)->getGeoscapeSoldier()->getRank());
		}
		if ((*deadUnit)->getId() == bestOverallScorersID)
		{
			(*deadUnit)->getGeoscapeSoldier()->getDiary()->awardBestOverall();
		}
	}

	for (std::vector<BattleUnit*>::iterator j = battle->getUnits()->begin(); j != battle->getUnits()->end(); ++j)
	{
		if ((*j)->getGeoscapeSoldier())
		{
			int soldierAlienKills = 0;
			int soldierAlienStuns = 0;
			for (std::vector<BattleUnitKills*>::const_iterator k = (*j)->getStatistics()->kills.begin(); k != (*j)->getStatistics()->kills.end(); ++k)
			{
				if ((*k)->faction == FACTION_HOSTILE && (*k)->status == STATUS_DEAD)
				{
					soldierAlienKills++;
				}
				if ((*k)->faction == FACTION_HOSTILE && (*k)->status == STATUS_UNCONSCIOUS)
				{
					soldierAlienStuns++;
				}
			}
			if (aliensKilled && aliensKilled == soldierAlienKills && _missionStatistics->success == true)
			{
				(*j)->getStatistics()->nikeCross = true;
			}
			if (aliensStunned && aliensStunned == soldierAlienStuns && _missionStatistics->success == true)
			{
				(*j)->getStatistics()->mercyCross = true;
			}
			(*j)->getStatistics()->daysWounded = (*j)->getGeoscapeSoldier()->getWoundRecovery(0.0f, 0.0f);
			_missionStatistics->injuryList[(*j)->getGeoscapeSoldier()->getId()] = (*j)->getGeoscapeSoldier()->getWoundRecovery(0.0f, 0.0f);

			// Award Martyr Medal
			if ((*j)->getMurdererId() == (*j)->getId() && (*j)->getStatistics()->kills.size() != 0)
			{
				int martyrKills = 0; // How many aliens were killed on the same turn?
				int martyrTurn = -1;
				for (std::vector<BattleUnitKills*>::iterator unitKill = (*j)->getStatistics()->kills.begin(); unitKill != (*j)->getStatistics()->kills.end(); ++unitKill)
				{
					if ( (*unitKill)->id == (*j)->getId() )
					{
						martyrTurn = (*unitKill)->turn;
						break;
					}
				}
				for (std::vector<BattleUnitKills*>::iterator unitKill = (*j)->getStatistics()->kills.begin(); unitKill != (*j)->getStatistics()->kills.end(); ++unitKill)
				{
					if ((*unitKill)->turn == martyrTurn && (*unitKill)->faction == FACTION_HOSTILE)
					{
						martyrKills++;
					}
				}
				if (martyrKills > 0)
				{
					if (martyrKills > 10)
					{
						martyrKills = 10;
					}
					(*j)->getStatistics()->martyr = martyrKills;
				}
			}

			// Set the UnitStats delta
			(*j)->getStatistics()->delta = *(*j)->getGeoscapeSoldier()->getCurrentStats() - *(*j)->getGeoscapeSoldier()->getInitStats();

			(*j)->getGeoscapeSoldier()->getDiary()->updateDiary((*j)->getStatistics(), _game->getSavedGame()->getMissionStatistics(), _game->getMod());
			if (!(*j)->getStatistics()->MIA && !(*j)->getStatistics()->KIA && (*j)->getGeoscapeSoldier()->getDiary()->manageCommendations(_game->getMod(), _game->getSavedGame()->getMissionStatistics()))
			{
				_soldiersCommended.push_back((*j)->getGeoscapeSoldier());
			}
			else if ((*j)->getStatistics()->MIA || (*j)->getStatistics()->KIA)
			{
				(*j)->getGeoscapeSoldier()->getDiary()->manageCommendations(_game->getMod(), _game->getSavedGame()->getMissionStatistics());
				_deadSoldiersCommended.push_back((*j)->getGeoscapeSoldier());
			}
		}
	}

	_positiveScore = (total > 0);
}

/**
 *
 */
DebriefingState::~DebriefingState()
{
	if (_game->isQuitting())
	{
		_game->getSavedGame()->setBattleGame(0);
	}
	for (std::vector<DebriefingStat*>::iterator i = _stats.begin(); i != _stats.end(); ++i)
	{
		delete *i;
	}
	for (std::map<int, RecoveryItem*>::iterator i = _recoveryStats.begin(); i != _recoveryStats.end(); ++i)
	{
		delete i->second;
	}
	_recoveryStats.clear();
	_rounds.clear();
	_roundsPainKiller.clear();
	_roundsStimulant.clear();
	_roundsHeal.clear();
	_recoveredItems.clear();
}

std::wstring DebriefingState::makeSoldierString(int stat)
{
	if (stat == 0) return L"";

	std::wostringstream ss;
	ss << L'\x01' << L'+' << stat << L'\x01';
	return ss.str();
}

void DebriefingState::applyVisibility()
{
	bool showScore = _pageNumber == 0;
	bool showStats = _pageNumber == 1;
	bool showItems = _pageNumber == 2;

	// First page (scores)
	_txtItem->setVisible(showScore || showItems);
	_txtQuantity->setVisible(showScore);
	_txtScore->setVisible(showScore);
	_txtRecovery->setVisible(showScore);
	_txtRating->setVisible(showScore);
	_lstStats->setVisible(showScore);
	_lstRecovery->setVisible(showScore);
	_lstTotal->setVisible(showScore);

	// Second page (soldier stats)
	_txtSoldier->setVisible(showStats);
	_txtTU->setVisible(showStats);
	_txtStamina->setVisible(showStats);
	_txtHealth->setVisible(showStats);
	_txtBravery->setVisible(showStats);
	_txtReactions->setVisible(showStats);
	_txtFiring->setVisible(showStats);
	_txtThrowing->setVisible(showStats);
	_txtMelee->setVisible(showStats);
	_txtStrength->setVisible(showStats);
	_txtPsiStrength->setVisible(showStats);
	_txtPsiSkill->setVisible(showStats);
	_lstSoldierStats->setVisible(showStats);
	_txtTooltip->setVisible(showStats);

	// Third page (recovered items)
	_lstRecoveredItems->setVisible(showItems);

	// Set text on toggle button accordingly
	_btnSell->setVisible(showItems && _showSellButton);
	if (showScore)
	{
		_btnStats->setText(tr("STR_STATS"));
	}
	else if (showStats)
	{
		_btnStats->setText(tr("STR_LOOT"));
	}
	else if (showItems)
	{
		_btnStats->setText(tr("STR_SCORE"));
	}
}

void DebriefingState::init()
{
	State::init();
	if (_positiveScore)
	{
		_game->getMod()->playMusic(Mod::DEBRIEF_MUSIC_GOOD);
	}
	else
	{
		_game->getMod()->playMusic(Mod::DEBRIEF_MUSIC_BAD);
	}
}

/**
* Shows a tooltip for the appropriate text.
* @param action Pointer to an action.
*/
void DebriefingState::txtTooltipIn(Action *action)
{
	_currentTooltip = action->getSender()->getTooltip();
	_txtTooltip->setText(tr(_currentTooltip));}

/**
* Clears the tooltip text.
* @param action Pointer to an action.
*/
void DebriefingState::txtTooltipOut(Action *action)
{
	if (_currentTooltip == action->getSender()->getTooltip())
	{
		_txtTooltip->setText(L"");
	}
}

/**
 * Displays soldiers' stat increases.
 * @param action Pointer to an action.
 */
void DebriefingState::btnStatsClick(Action *)
{
	_pageNumber = (_pageNumber + 1) % 3;
	applyVisibility();
}

/**
* Opens the Sell/Sack UI (for recovered items ONLY).
* @param action Pointer to an action.
*/
void DebriefingState::btnSellClick(Action *)
{
	if (!_destroyBase)
	{
		_game->pushState(new SellState(_base, this, OPT_BATTLESCAPE));
	}
}

/**
 * Returns to the previous screen.
 * @param action Pointer to an action.
 */
void DebriefingState::btnOkClick(Action *)
{
	std::vector<Soldier*> participants;
	for (std::vector<BattleUnit*>::const_iterator i = _game->getSavedGame()->getSavedBattle()->getUnits()->begin();
		i != _game->getSavedGame()->getSavedBattle()->getUnits()->end(); ++i)
	{
		if ((*i)->getGeoscapeSoldier())
		{
			participants.push_back((*i)->getGeoscapeSoldier());
		}
	}
	_game->getSavedGame()->setBattleGame(0);
	_game->popState();
	if (_game->getSavedGame()->getMonthsPassed() == -1)
	{
		_game->setState(new MainMenuState);
	}
	else
	{
		if (!_destroyBase)
		{
			if (!_deadSoldiersCommended.empty())
			{
				_game->pushState(new CommendationLateState(_deadSoldiersCommended));
			}
			if (!_soldiersCommended.empty())
			{
				_game->pushState(new CommendationState(_soldiersCommended));
			}
			if (_game->getSavedGame()->handlePromotions(participants, _game->getMod()))
			{
				_game->pushState(new PromotionsState);
			}
			if (!_missingItems.empty())
			{
				_game->pushState(new CannotReequipState(_missingItems));
			}

			// refresh! (we may have sold some prisoners in the meantime; directly from Debriefing)
			for (std::map<int, int>::iterator i = _containmentStateInfo.begin(); i != _containmentStateInfo.end(); ++i)
			{
				if (i->second == 2)
				{
					if (_base->getAvailableContainment(i->first) - (_base->getUsedContainment(i->first) * _limitsEnforced) >= 0)
					{
						_containmentStateInfo[i->first] = 0; // 0 = OK
					}
				}
			}

			for (std::map<int, int>::const_iterator i = _containmentStateInfo.begin(); i != _containmentStateInfo.end(); ++i)
			{
				if (i->second == 2)
				{
					_game->pushState(new ManageAlienContainmentState(_base, i->first, OPT_BATTLESCAPE));
					_game->pushState(new ErrorMessageState(trAlt("STR_CONTAINMENT_EXCEEDED", i->first).arg(_base->getName()), _palette, _game->getMod()->getInterface("debriefing")->getElement("errorMessage")->color, "BACK01.SCR", _game->getMod()->getInterface("debriefing")->getElement("errorPalette")->color));
				}
				else if (i->second == 1)
				{
					_game->pushState(new ErrorMessageState(
						trAlt("STR_ALIEN_DIES_NO_ALIEN_CONTAINMENT_FACILITY", i->first),
						_palette,
						_game->getMod()->getInterface("debriefing")->getElement("errorMessage")->color,
						"BACK01.SCR",
						_game->getMod()->getInterface("debriefing")->getElement("errorPalette")->color));
				}
			}

			if (Options::storageLimitsEnforced && _base->storesOverfull())
			{
				_game->pushState(new SellState(_base, 0, OPT_BATTLESCAPE));
				_game->pushState(new ErrorMessageState(tr("STR_STORAGE_EXCEEDED").arg(_base->getName()), _palette, _game->getMod()->getInterface("debriefing")->getElement("errorMessage")->color, "BACK01.SCR", _game->getMod()->getInterface("debriefing")->getElement("errorPalette")->color));
			}
		}

		// Autosave after mission
		if (_game->getSavedGame()->isIronman())
		{
			_game->pushState(new SaveGameState(OPT_GEOSCAPE, SAVE_IRONMAN, _palette));
		}
		else if (Options::autosave)
		{
			_game->pushState(new SaveGameState(OPT_GEOSCAPE, SAVE_AUTO_GEOSCAPE, _palette));
		}
	}
}

/**
 * Adds to the debriefing stats.
 * @param name The untranslated name of the stat.
 * @param quantity The quantity to add.
 * @param score The score to add.
 */
void DebriefingState::addStat(const std::string &name, int quantity, int score)
{
	for (std::vector<DebriefingStat*>::iterator i = _stats.begin(); i != _stats.end(); ++i)
	{
		if ((*i)->item == name)
		{
			(*i)->qty = (*i)->qty + quantity;
			(*i)->score = (*i)->score + score;
			break;
		}
	}
}

/**
 * Clears the alien base from supply missions that use it.
 */
class ClearAlienBase: public std::unary_function<AlienMission *, void>
{
public:
	/// Remembers the base.
	ClearAlienBase(const AlienBase *base) : _base(base) { /* Empty by design. */ }
	/// Clears the base if required.
	void operator()(AlienMission *am) const;
private:
	const AlienBase *_base;
};

/**
 * Removes the association between the alien mission and the alien base,
 * if one existed.
 * @param am Pointer to the alien mission.
 */
void ClearAlienBase::operator()(AlienMission *am) const
{
	if (am->getAlienBase() == _base)
	{
		am->setAlienBase(0);
	}
}

/**
 * Prepares debriefing: gathers Aliens, Corpses, Artefacts, UFO Components.
 * Adds the items to the craft.
 * Also calculates the soldiers experience, and possible promotions.
 * If aborted, only the things on the exit area are recovered.
 */
void DebriefingState::prepareDebriefing()
{
	for (std::vector<std::string>::const_iterator i = _game->getMod()->getItemsList().begin(); i != _game->getMod()->getItemsList().end(); ++i)
	{
		RuleItem *rule = _game->getMod()->getItem(*i);
		if (rule->getSpecialType() > 1)
		{
			RecoveryItem *item = new RecoveryItem();
			item->name = *i;
			item->value = rule->getRecoveryPoints();
			_recoveryStats[rule->getSpecialType()] = item;
			_missionStatistics->lootValue = item->value;
		}
	}

	SavedGame *save = _game->getSavedGame();
	SavedBattleGame *battle = save->getSavedBattle();
	AlienDeployment *ruleDeploy = _game->getMod()->getDeployment(battle->getMissionType());

	bool aborted = battle->isAborted();
	bool success = !aborted || battle->allObjectivesDestroyed();
	Craft *craft = 0;
	std::vector<Craft*>::iterator craftIterator;
	Base *base = 0;
	std::string target;

	int playerInExitArea = 0; // if this stays 0 the craft is lost...
	int playersSurvived = 0; // if this stays 0 the craft is lost...
	int playersUnconscious = 0;


	_stats.push_back(new DebriefingStat("STR_ALIENS_KILLED", false));
	_stats.push_back(new DebriefingStat("STR_ALIEN_CORPSES_RECOVERED", false));
	_stats.push_back(new DebriefingStat("STR_LIVE_ALIENS_RECOVERED", false));
	_stats.push_back(new DebriefingStat("STR_LIVE_ALIENS_SURRENDERED", false));
	_stats.push_back(new DebriefingStat("STR_ALIEN_ARTIFACTS_RECOVERED", false));

	std::string objectiveCompleteText, objectiveFailedText;
	int objectiveCompleteScore = 0, objectiveFailedScore = 0;
	if (ruleDeploy)
	{
		if (ruleDeploy->getObjectiveCompleteInfo(objectiveCompleteText, objectiveCompleteScore))
		{
			_stats.push_back(new DebriefingStat(objectiveCompleteText, false));
		}
		if (ruleDeploy->getObjectiveFailedInfo(objectiveFailedText, objectiveFailedScore))
		{
			_stats.push_back(new DebriefingStat(objectiveFailedText, false));
		}
	}

	_stats.push_back(new DebriefingStat("STR_CIVILIANS_KILLED_BY_ALIENS", false));
	_stats.push_back(new DebriefingStat("STR_CIVILIANS_KILLED_BY_XCOM_OPERATIVES", false));
	_stats.push_back(new DebriefingStat("STR_CIVILIANS_SAVED", false));
	_stats.push_back(new DebriefingStat("STR_XCOM_OPERATIVES_KILLED", false));
	//_stats.push_back(new DebriefingStat("STR_XCOM_OPERATIVES_RETIRED_THROUGH_INJURY", false));
	_stats.push_back(new DebriefingStat("STR_XCOM_OPERATIVES_MISSING_IN_ACTION", false));
	_stats.push_back(new DebriefingStat("STR_TANKS_DESTROYED", false));
	_stats.push_back(new DebriefingStat("STR_XCOM_CRAFT_LOST", false));

	for (std::map<int, RecoveryItem*>::const_iterator i = _recoveryStats.begin(); i != _recoveryStats.end(); ++i)
	{
		_stats.push_back(new DebriefingStat((*i).second->name, true));
	}

	_missionStatistics->time = *save->getTime();
	_missionStatistics->type = battle->getMissionType();
	_stats.push_back(new DebriefingStat(_game->getMod()->getAlienFuelName(), true));

	for (std::vector<Base*>::iterator i = save->getBases()->begin(); i != save->getBases()->end(); ++i)
	{
		// in case we have a craft - check which craft it is about
		for (std::vector<Craft*>::iterator j = (*i)->getCrafts()->begin(); j != (*i)->getCrafts()->end(); ++j)
		{
			if ((*j)->isInBattlescape())
			{
				for (std::vector<Region*>::iterator k = _game->getSavedGame()->getRegions()->begin(); k != _game->getSavedGame()->getRegions()->end(); ++k)
				{
					if ((*k)->getRules()->insideRegion((*j)->getLongitude(), (*j)->getLatitude()))
					{
						_region = (*k);
						_missionStatistics->region = _region->getRules()->getType();
						break;
					}
				}
				for (std::vector<Country*>::iterator k = _game->getSavedGame()->getCountries()->begin(); k != _game->getSavedGame()->getCountries()->end(); ++k)
				{
					if ((*k)->getRules()->insideCountry((*j)->getLongitude(), (*j)->getLatitude()))
					{
						_country = (*k);
						_missionStatistics->country = _country->getRules()->getType();
						break;
					}
				}
				craft = (*j);
				base = (*i);
				craftIterator = j;
				if (Ufo *u = dynamic_cast<Ufo*>(craft->getDestination()))
				{
					target = "STR_UFO";
					_missionStatistics->markerName = "STR_UFO_";
					_missionStatistics->markerId = u->getId();
				}
				else if (AlienBase *b = dynamic_cast<AlienBase*>(craft->getDestination()))
				{
					target = "STR_ALIEN_BASE";
					_missionStatistics->markerName = ruleDeploy->getMarkerName();
					_missionStatistics->markerId = b->getId();
				}
				else if (MissionSite *ms = dynamic_cast<MissionSite*>(craft->getDestination()))
				{
					target = "STR_MISSION_SITE";
					_missionStatistics->markerName = ruleDeploy->getMarkerName();
					_missionStatistics->markerId = ms->getId();
				}
				craft->returnToBase();
				craft->setMissionComplete(true);
				craft->setInBattlescape(false);
			}
			else if ((*j)->getDestination() != 0)
			{
				Ufo* u = dynamic_cast<Ufo*>((*j)->getDestination());
				if (u != 0 && u->isInBattlescape())
				{
					(*j)->returnToBase();
				}
				MissionSite* ms = dynamic_cast<MissionSite*>((*j)->getDestination());
				if (ms != 0 && ms->isInBattlescape())
				{
					(*j)->returnToBase();
				}
			}
		}
		// in case we DON'T have a craft (base defense)
		if ((*i)->isInBattlescape())
		{
			base = (*i);
			target = "STR_BASE";
			base->setInBattlescape(false);
			base->cleanupDefenses(false);
			for (std::vector<Region*>::iterator k = _game->getSavedGame()->getRegions()->begin(); k != _game->getSavedGame()->getRegions()->end(); ++k)
			{
				if ((*k)->getRules()->insideRegion(base->getLongitude(), base->getLatitude()))
				{
					_region = (*k);
					_missionStatistics->region = _region->getRules()->getType();
					break;
				}
			}
			for (std::vector<Country*>::iterator k = _game->getSavedGame()->getCountries()->begin(); k != _game->getSavedGame()->getCountries()->end(); ++k)
			{
				if ((*k)->getRules()->insideCountry(base->getLongitude(), base->getLatitude()))
				{
					_country = (*k);
					_missionStatistics->country= _country->getRules()->getType();
					break;
				}
			}
			// Loop through the UFOs and see which one is sitting on top of the base... that is probably the one attacking you.
			for (std::vector<Ufo*>::iterator k = save->getUfos()->begin(); k != save->getUfos()->end(); ++k)
			{
				if (AreSame((*k)->getLongitude(), base->getLongitude()) && AreSame((*k)->getLatitude(), base->getLatitude()))
				{
					_missionStatistics->ufo = (*k)->getRules()->getType();
					_missionStatistics->alienRace = (*k)->getAlienRace();
					break;
				}
			}
			if (aborted)
			{
				_destroyBase = true;
			}
			for (std::vector<BaseFacility*>::iterator k = base->getFacilities()->begin(); k != base->getFacilities()->end();)
			{
				// this facility was demolished
				if (battle->getModuleMap()[(*k)->getX()][(*k)->getY()].second == 0)
				{
					base->destroyFacility(k);
				}
				else
				{
					++k;
				}
			}
			// this may cause the base to become disjointed, destroy the disconnected parts.
			base->destroyDisconnectedFacilities();
		}
	}

	// UFO crash/landing site disappears
	for (std::vector<Ufo*>::iterator i = save->getUfos()->begin(); i != save->getUfos()->end(); ++i)
	{
		if ((*i)->isInBattlescape())
		{
			_missionStatistics->ufo = (*i)->getRules()->getType();
			if (save->getMonthsPassed() != -1)
			{
				_missionStatistics->alienRace = (*i)->getAlienRace();
			}
			_txtRecovery->setText(tr("STR_UFO_RECOVERY"));
			(*i)->setInBattlescape(false);
			if ((*i)->getStatus() == Ufo::LANDED && aborted)
			{
				 (*i)->setSecondsRemaining(5);
			}
			else if ((*i)->getStatus() == Ufo::CRASHED || !aborted)
			{
				delete *i;
				save->getUfos()->erase(i);
				break;
			}
		}
	}

	// mission site disappears (even when you abort)
	for (std::vector<MissionSite*>::iterator i = save->getMissionSites()->begin(); i != save->getMissionSites()->end(); ++i)
	{
		if ((*i)->isInBattlescape())
		{
			_missionStatistics->alienRace = (*i)->getAlienRace();
			delete *i;
			save->getMissionSites()->erase(i);
			break;
		}
	}

	// lets see what happens with units

	// first, we evaluate how many surviving XCom units there are, and how many are conscious
	// and how many have died (to use for commendations)
	int deadSoldiers = 0;
	for (std::vector<BattleUnit*>::iterator j = battle->getUnits()->begin(); j != battle->getUnits()->end(); ++j)
	{
		if ((*j)->getOriginalFaction() == FACTION_PLAYER && (*j)->getStatus() != STATUS_DEAD)
		{
			if ((*j)->getStatus() == STATUS_UNCONSCIOUS || (*j)->getFaction() == FACTION_HOSTILE)
			{
				playersUnconscious++;
			}
			playersSurvived++;
		}
		else if ((*j)->getOriginalFaction() == FACTION_PLAYER && (*j)->getStatus() == STATUS_DEAD)
			deadSoldiers++;
	}
	// if all our men are unconscious, the aliens get to have their way with them.
	if (playersUnconscious == playersSurvived)
	{
		playersSurvived = 0;
		for (std::vector<BattleUnit*>::iterator j = battle->getUnits()->begin(); j != battle->getUnits()->end(); ++j)
		{
			if ((*j)->getOriginalFaction() == FACTION_PLAYER && (*j)->getStatus() != STATUS_DEAD)
			{
				(*j)->instaKill();
			}
		}
	}
	if (playersSurvived == 1)
	{
		for (std::vector<BattleUnit*>::iterator j = battle->getUnits()->begin(); j != battle->getUnits()->end(); ++j)
		{
			// if only one soldier survived, give him a medal! (unless he killed all the others...)
			if ((*j)->getStatus() != STATUS_DEAD && (*j)->getOriginalFaction() == FACTION_PLAYER && !(*j)->getStatistics()->hasFriendlyFired() && deadSoldiers != 0)
			{
				(*j)->getStatistics()->loneSurvivor = true;
				break;
			}
			// if only one soldier survived AND none have died, means only one soldier went on the mission...
			if ((*j)->getStatus() != STATUS_DEAD && (*j)->getOriginalFaction() == FACTION_PLAYER && deadSoldiers == 0)
			{
				(*j)->getStatistics()->ironMan = true;
			}
		}
	}
	// alien base disappears (if you didn't abort)
	for (std::vector<AlienBase*>::iterator i = save->getAlienBases()->begin(); i != save->getAlienBases()->end(); ++i)
	{
		if ((*i)->isInBattlescape())
		{
			_txtRecovery->setText(tr("STR_ALIEN_BASE_RECOVERY"));
			bool destroyAlienBase = true;

			if (aborted || playersSurvived == 0)
			{
				if (!battle->allObjectivesDestroyed())
					destroyAlienBase = false;
			}

			if (ruleDeploy && !ruleDeploy->getNextStage().empty())
			{
				_missionStatistics->alienRace = (*i)->getAlienRace();
				destroyAlienBase = false;
			}

			success = destroyAlienBase;
			if (destroyAlienBase)
			{
				if (objectiveCompleteText != "")
				{
					addStat(objectiveCompleteText, 1, objectiveCompleteScore);
				}
				// Take care to remove supply missions for this base.
				std::for_each(save->getAlienMissions().begin(), save->getAlienMissions().end(),
							ClearAlienBase(*i));

				delete *i;
				save->getAlienBases()->erase(i);
				break;
			}
			else
			{
				(*i)->setInBattlescape(false);
				break;
			}
		}
	}

	// time to care for units.
	for (std::vector<BattleUnit*>::iterator j = battle->getUnits()->begin(); j != battle->getUnits()->end(); ++j)
	{
		UnitStatus status = (*j)->getStatus();
		UnitFaction faction = (*j)->getFaction();
		UnitFaction oldFaction = (*j)->getOriginalFaction();
		int value = (*j)->getValue();
		Soldier *soldier = save->getSoldier((*j)->getId());

		if (!(*j)->getTile())
		{
			Position pos = (*j)->getPosition();
			if (pos == Position(-1, -1, -1))
			{
				for (std::vector<BattleItem*>::iterator k = battle->getItems()->begin(); k != battle->getItems()->end(); ++k)
				{
					if ((*k)->getUnit() && (*k)->getUnit() == *j)
					{
						if ((*k)->getOwner())
						{
							pos = (*k)->getOwner()->getPosition();
						}
						else if ((*k)->getTile())
						{
							pos = (*k)->getTile()->getPosition();
						}
					}
				}
			}
			(*j)->setTile(battle->getTile(pos));
		}

		if (status == STATUS_DEAD)
		{ // so this is a dead unit
			if (oldFaction == FACTION_HOSTILE && (*j)->killedBy() == FACTION_PLAYER)
			{
				addStat("STR_ALIENS_KILLED", 1, value);
			}
			else if (oldFaction == FACTION_PLAYER)
			{
				if (soldier != 0)
				{
					addStat("STR_XCOM_OPERATIVES_KILLED", 1, -value);
					(*j)->updateGeoscapeStats(soldier);

					// starting conditions: recover armor backup
					if (soldier->getReplacedArmor())
					{
						if (soldier->getReplacedArmor()->getStoreItem() != Armor::NONE)
						{
							base->getStorageItems()->addItem(soldier->getReplacedArmor()->getStoreItem());
						}
						soldier->setReplacedArmor(0);
					}
					// transformed armor doesn't get recovered
					soldier->setTransformedArmor(0);
					// soldiers are buried in the default armor (...nicer stats in memorial)
					soldier->setArmor(_game->getMod()->getArmor(soldier->getRules()->getArmor()));

					(*j)->getStatistics()->KIA = true;
					save->killSoldier(soldier); // in case we missed the soldier death on battlescape
				}
				else
				{ // non soldier player = tank
					addStat("STR_TANKS_DESTROYED", 1, -value);
				}
			}
			else if (oldFaction == FACTION_NEUTRAL)
			{
				if ((*j)->killedBy() == FACTION_PLAYER)
					addStat("STR_CIVILIANS_KILLED_BY_XCOM_OPERATIVES", 1, -(*j)->getValue() - (2 * ((*j)->getValue() / 3)));
				else // if civilians happen to kill themselves XCOM shouldn't get penalty for it
					addStat("STR_CIVILIANS_KILLED_BY_ALIENS", 1, -(*j)->getValue());
			}
		}
		else
		{ // so this unit is not dead...
			if (oldFaction == FACTION_PLAYER)
			{
				if ((((*j)->isInExitArea() || (*j)->getStatus() == STATUS_IGNORE_ME) && (battle->getMissionType() != "STR_BASE_DEFENSE" || success)) || !aborted)
				{ // so game is not aborted or aborted and unit is on exit area
					UnitStats statIncrease;
					(*j)->postMissionProcedures(save, statIncrease);
					if ((*j)->getGeoscapeSoldier())
					{
						_soldierStats.push_back(std::pair<std::wstring, UnitStats>((*j)->getGeoscapeSoldier()->getName(), statIncrease));
					}
					playerInExitArea++;

					recoverItems((*j)->getInventory(), base);

					if (soldier != 0)
					{
						// calculate new statString
						soldier->calcStatString(_game->getMod()->getStatStrings(), (Options::psiStrengthEval && _game->getSavedGame()->isResearched(_game->getMod()->getPsiRequirements())));
					}
					else
					{ // non soldier player = tank
						base->getStorageItems()->addItem((*j)->getType());
						if ((*j)->getRightHandWeapon())
						{
							const RuleItem *primaryRule = (*j)->getRightHandWeapon()->getRules();
							const BattleItem *ammoItem = (*j)->getRightHandWeapon()->getAmmoItem();
							if (!primaryRule->getCompatibleAmmo()->empty() && ammoItem != 0 && ammoItem->getAmmoQuantity() > 0)
							{
								int total = ammoItem->getAmmoQuantity();

								if (primaryRule->getClipSize()) // meaning this tank can store multiple clips
								{
									total /= ammoItem->getRules()->getClipSize();
								}

								base->getStorageItems()->addItem(primaryRule->getCompatibleAmmo()->front(), total);
							}
						}
						if ((*j)->getLeftHandWeapon())
						{
							const RuleItem *secondaryRule = (*j)->getLeftHandWeapon()->getRules();
							const BattleItem *ammoItem = (*j)->getLeftHandWeapon()->getAmmoItem();
							if (!secondaryRule->getCompatibleAmmo()->empty() && ammoItem != 0 && ammoItem->getAmmoQuantity() > 0)
							{
								int total = ammoItem->getAmmoQuantity();

								if (secondaryRule->getClipSize()) // meaning this tank can store multiple clips
								{
									total /= ammoItem->getRules()->getClipSize();
								}

								base->getStorageItems()->addItem(secondaryRule->getCompatibleAmmo()->front(), total);
							}
						}
					}
				}
				else
				{ // so game is aborted and unit is not on exit area
					addStat("STR_XCOM_OPERATIVES_MISSING_IN_ACTION", 1, -value);
					if (soldier != 0)
					{
						(*j)->updateGeoscapeStats(soldier);

						// starting conditions: recover armor backup
						if (soldier->getReplacedArmor())
						{
							if (soldier->getReplacedArmor()->getStoreItem() != Armor::NONE)
							{
								base->getStorageItems()->addItem(soldier->getReplacedArmor()->getStoreItem());
							}
							soldier->setReplacedArmor(0);
						}
						// transformed armor doesn't get recovered
						soldier->setTransformedArmor(0);
						// soldiers are buried in the default armor (...nicer stats in memorial)
						soldier->setArmor(_game->getMod()->getArmor(soldier->getRules()->getArmor()));

						(*j)->getStatistics()->MIA = true;
						save->killSoldier(soldier);
					}
				}
			}
			else if (oldFaction == FACTION_HOSTILE && (!aborted || (*j)->isInExitArea()) && !_destroyBase
				// mind controlled units may as well count as unconscious
				&& faction == FACTION_PLAYER && (!(*j)->isOut() || (*j)->getStatus() == STATUS_IGNORE_ME))
			{
				if ((*j)->getTile())
				{
					for (std::vector<BattleItem*>::iterator k = (*j)->getInventory()->begin(); k != (*j)->getInventory()->end(); ++k)
					{
						if (!(*k)->getRules()->isFixed())
						{
							(*j)->getTile()->addItem(*k, _game->getMod()->getInventory("STR_GROUND", true));
						}
					}
				}
				recoverAlien(*j, base);
			}
			else if (oldFaction == FACTION_HOSTILE && (!aborted || (*j)->isInExitArea()) && !_destroyBase
				// surrendered units may as well count as unconscious too
				&& playersSurvived > 0 && faction != FACTION_PLAYER && !(*j)->isOut())
			{
				if ((*j)->getTile())
				{
					for (std::vector<BattleItem*>::iterator k = (*j)->getInventory()->begin(); k != (*j)->getInventory()->end(); ++k)
					{
						if (!(*k)->getRules()->isFixed())
						{
							(*j)->getTile()->addItem(*k, _game->getMod()->getInventory("STR_GROUND"));
						}
					}
				}
				recoverAlien(*j, base);
			}
			else if (oldFaction == FACTION_NEUTRAL)
			{
				// if mission fails, all civilians die
				if (aborted || playersSurvived == 0)
				{
					addStat("STR_CIVILIANS_KILLED_BY_ALIENS", 1, -(*j)->getValue());
				}
				else
				{
					addStat("STR_CIVILIANS_SAVED", 1, (*j)->getValue());
					recoverCivilian(*j, base);
				}
			}
		}
	}
	if (craft != 0 && ((playerInExitArea == 0 && aborted) || (playersSurvived == 0)))
	{
		addStat("STR_XCOM_CRAFT_LOST", 1, -craft->getRules()->getScore());
		// Since this is not a base defense mission, we can safely erase the craft,
		// without worrying it's vehicles' destructor calling double (on base defense missions
		// all vehicle object in the craft is also referenced by base->getVehicles() !!)
		delete craft;
		craft = 0; // To avoid a crash down there!!
		base->getCrafts()->erase(craftIterator);
		_txtTitle->setText(tr("STR_CRAFT_IS_LOST"));
		playersSurvived = 0; // assuming you aborted and left everyone behind
		success = false;
	}
	if ((aborted || playersSurvived == 0) && target == "STR_BASE")
	{
		for (std::vector<Craft*>::iterator i = base->getCrafts()->begin(); i != base->getCrafts()->end(); ++i)
		{
			addStat("STR_XCOM_CRAFT_LOST", 1, -(*i)->getRules()->getScore());
		}
		playersSurvived = 0; // assuming you aborted and left everyone behind
		success = false;
	}
	if ((!aborted || success) && playersSurvived > 0) 	// RECOVER UFO : run through all tiles to recover UFO components and items
	{
		if (target == "STR_BASE")
		{
			_txtTitle->setText(tr("STR_BASE_IS_SAVED"));
		}
		else if (target == "STR_UFO")
		{
			_txtTitle->setText(tr("STR_UFO_IS_RECOVERED"));
		}
		else if (target == "STR_ALIEN_BASE")
		{
			_txtTitle->setText(tr("STR_ALIEN_BASE_DESTROYED"));
		}
		else
		{
			_txtTitle->setText(tr("STR_ALIENS_DEFEATED"));
			if (objectiveCompleteText != "")
			{
				addStat(objectiveCompleteText, 1, objectiveCompleteScore);
			}
		}

		if (!aborted)
		{
			// if this was a 2-stage mission, and we didn't abort (ie: we have time to clean up)
			// we can recover items from the earlier stages as well
			recoverItems(battle->getConditionalRecoveredItems(), base);
			int nonRecoverType = 0;
			if (ruleDeploy && ruleDeploy->getObjectiveType())
			{
				nonRecoverType = ruleDeploy->getObjectiveType();
			}
			for (int i = 0; i < battle->getMapSizeXYZ(); ++i)
			{
				// get recoverable map data objects from the battlescape map
				for (int part = 0; part < 4; ++part)
				{
					if (battle->getTile(i)->getMapData(part))
					{
						int specialType = battle->getTile(i)->getMapData(part)->getSpecialType();
						if (specialType != nonRecoverType && _recoveryStats.find(specialType) != _recoveryStats.end())
						{
							addStat(_recoveryStats[specialType]->name, 1, _recoveryStats[specialType]->value);
						}
					}
				}
				// recover items from the floor
				recoverItems(battle->getTile(i)->getInventory(), base);
			}
		}
		else
		{
			for (int i = 0; i < battle->getMapSizeXYZ(); ++i)
			{
				if (battle->getTile(i)->getMapData(O_FLOOR) && (battle->getTile(i)->getMapData(O_FLOOR)->getSpecialType() == START_POINT))
					recoverItems(battle->getTile(i)->getInventory(), base);
			}
		}
	}
	else
	{
		if (target == "STR_BASE")
		{
			_txtTitle->setText(tr("STR_BASE_IS_LOST"));
			_destroyBase = true;
		}
		else if (target == "STR_UFO")
		{
			_txtTitle->setText(tr("STR_UFO_IS_NOT_RECOVERED"));
		}
		else if (target == "STR_ALIEN_BASE")
		{
			_txtTitle->setText(tr("STR_ALIEN_BASE_STILL_INTACT"));
		}
		else
		{
			_txtTitle->setText(tr("STR_TERROR_CONTINUES"));
			if (objectiveFailedText != "")
			{
				addStat(objectiveFailedText, 1, objectiveFailedScore);
			}
		}

		if (playersSurvived > 0 && !_destroyBase)
		{
			// recover items from the craft floor
			for (int i = 0; i < battle->getMapSizeXYZ(); ++i)
			{
				if (battle->getTile(i)->getMapData(O_FLOOR) && (battle->getTile(i)->getMapData(O_FLOOR)->getSpecialType() == START_POINT))
					recoverItems(battle->getTile(i)->getInventory(), base);
			}
		}
	}

<<<<<<< HEAD
	// calculate the clips for each type based on the recovered rounds.
	for (std::map<const RuleItem*, int>::const_iterator i = _rounds.begin(); i != _rounds.end(); ++i)
	{
		int total_clips = 0;
		if (Options::statisticalBulletConservation)
		{
			total_clips = (i->second + RNG::generate(0, (i->first->getClipSize() - 1))) / i->first->getClipSize();
		}
		else
		{
			total_clips = i->second / i->first->getClipSize();
		}
		if (total_clips > 0)
			base->getStorageItems()->addItem(i->first->getType(), total_clips);
	}

	// calculate the "remaining medikit items" for each type based on the recovered "clips".
	for (std::map<const RuleItem*, int>::const_iterator i = _roundsPainKiller.begin(); i != _roundsPainKiller.end(); ++i)
	{
		int totalRecovered = INT_MAX;
		if (i->first->getPainKillerQuantity() > 0)
			totalRecovered = std::min(totalRecovered, i->second / i->first->getPainKillerQuantity());
		if (i->first->getStimulantQuantity() > 0)
			totalRecovered = std::min(totalRecovered, _roundsStimulant[i->first] / i->first->getStimulantQuantity());
		if (i->first->getHealQuantity() > 0)
			totalRecovered = std::min(totalRecovered, _roundsHeal[i->first] / i->first->getHealQuantity());

		if (totalRecovered > 0)
			base->getStorageItems()->addItem(i->first->getType(), totalRecovered);
	}

=======
>>>>>>> 5f252156
	// recover all our goodies
	if (playersSurvived > 0)
	{
		int aadivider = (target == "STR_UFO") ? 10 : 150;
		for (std::vector<DebriefingStat*>::iterator i = _stats.begin(); i != _stats.end(); ++i)
		{
			// alien alloys recovery values are divided by 10 or divided by 150 in case of an alien base
			if ((*i)->item == _recoveryStats[ALIEN_ALLOYS]->name)
			{
				(*i)->qty = (*i)->qty / aadivider;
				(*i)->score = (*i)->score / aadivider;
			}

			// recoverable battlescape tiles are now converted to items and put in base inventory
			if ((*i)->recovery && (*i)->qty > 0)
			{
				base->getStorageItems()->addItem((*i)->item, (*i)->qty);
			}
		}

		// assuming this was a multi-stage mission,
		// recover everything that was in the craft in the previous stage
		recoverItems(battle->getGuaranteedRecoveredItems(), base);
	}

	// calculate the clips for each type based on the recovered rounds.
	for (std::map<const RuleItem*, int>::const_iterator i = _rounds.begin(); i != _rounds.end(); ++i)
	{
		int total_clips = i->second / i->first->getClipSize();
		if (total_clips > 0)
			base->getStorageItems()->addItem(i->first->getType(), total_clips);
	}

	// calculate the "remaining medikit items" for each type based on the recovered "clips".
	for (std::map<const RuleItem*, int>::const_iterator i = _roundsPainKiller.begin(); i != _roundsPainKiller.end(); ++i)
	{
		int totalRecovered = INT_MAX;
		if (i->first->getPainKillerQuantity() > 0)
			totalRecovered = std::min(totalRecovered, i->second / i->first->getPainKillerQuantity());
		if (i->first->getStimulantQuantity() > 0)
			totalRecovered = std::min(totalRecovered, _roundsStimulant[i->first] / i->first->getStimulantQuantity());
		if (i->first->getHealQuantity() > 0)
			totalRecovered = std::min(totalRecovered, _roundsHeal[i->first] / i->first->getHealQuantity());

		if (totalRecovered > 0)
			base->getStorageItems()->addItem(i->first->getType(), totalRecovered);
	}

	// reequip craft after a non-base-defense mission (of course only if it's not lost already (that case craft=0))
	if (craft)
	{
		reequipCraft(base, craft, true);
	}

	if (target == "STR_BASE")
	{
		if (!_destroyBase)
		{
			// reequip crafts (only those on the base) after a base defense mission
			for (std::vector<Craft*>::iterator c = base->getCrafts()->begin(); c != base->getCrafts()->end(); ++c)
			{
				if ((*c)->getStatus() != "STR_OUT")
					reequipCraft(base, *c, false);
			}
			// Clear base->getVehicles() objects, they aren't needed anymore.
			for (std::vector<Vehicle*>::iterator i = base->getVehicles()->begin(); i != base->getVehicles()->end(); ++i)
				delete (*i);
			base->getVehicles()->clear();
		}
		else if (_game->getSavedGame()->getMonthsPassed() != -1)
		{
			for (std::vector<Base*>::iterator i = _game->getSavedGame()->getBases()->begin(); i != _game->getSavedGame()->getBases()->end(); ++i)
			{
				if ((*i) == base)
				{
					delete (*i);
					base = 0; // To avoid similar (potential) problems as with the deleted craft
					_game->getSavedGame()->getBases()->erase(i);
					break;
				}
			}
		}

		if (_region)
		{
			AlienMission* am = _game->getSavedGame()->findAlienMission(_region->getRules()->getType(), OBJECTIVE_RETALIATION);
			for (std::vector<Ufo*>::iterator i = _game->getSavedGame()->getUfos()->begin(); i != _game->getSavedGame()->getUfos()->end();)
			{
				if ((*i)->getMission() == am)
				{
					delete *i;
					i = _game->getSavedGame()->getUfos()->erase(i);
				}
				else
				{
					++i;
				}
			}
			for (std::vector<AlienMission*>::iterator i = _game->getSavedGame()->getAlienMissions().begin();
				i != _game->getSavedGame()->getAlienMissions().end(); ++i)
			{
				if ((AlienMission*)(*i) == am)
				{
					delete (*i);
					_game->getSavedGame()->getAlienMissions().erase(i);
					break;
				}
			}
		}
	}

	if (!_destroyBase)
	{
		// clean up remaining armor backups
		// Note: KIA and MIA soldiers have been handled already, only survivors can have non-empty values
		for (std::vector<Soldier*>::iterator i = base->getSoldiers()->begin(); i != base->getSoldiers()->end(); ++i)
		{
			if ((*i)->getReplacedArmor())
			{
				(*i)->setArmor((*i)->getReplacedArmor());
			}
			else if ((*i)->getTransformedArmor())
			{
				(*i)->setArmor((*i)->getTransformedArmor());

			}
			(*i)->setReplacedArmor(0);
			(*i)->setTransformedArmor(0);
		}

		// clean up automagically spawned items
		const RuleStartingCondition *startingCondition = _game->getMod()->getStartingCondition(battle->getStartingConditionType());
		if (startingCondition != 0)
		{
			const std::map<std::string, int> *defaultItems = startingCondition->getDefaultItems();
			for (std::map<std::string, int>::const_iterator i = defaultItems->begin(); i != defaultItems->end(); ++i)
			{
				base->getStorageItems()->removeItem(i->first, i->second);
			}
		}
	}

	_missionStatistics->success = success;

	// Unlock research defined in alien deployment, if the mission was a success
	if (success && ruleDeploy)
	{
		const RuleResearch *research = _game->getMod()->getResearch(ruleDeploy->getUnlockedResearch());
		if (research)
		{
			_game->getSavedGame()->addFinishedResearch(research, _game->getMod(), true);
		}
	}

<<<<<<< HEAD
=======
	_missionStatistics->success = success;

>>>>>>> 5f252156
	// remember the base for later use (of course only if it's not lost already (in that case base=0))
	_base = base;
}

/**
 * Reequips a craft after a mission.
 * @param base Base to reequip from.
 * @param craft Craft to reequip.
 * @param vehicleItemsCanBeDestroyed Whether we can destroy the vehicles on the craft.
 */
void DebriefingState::reequipCraft(Base *base, Craft *craft, bool vehicleItemsCanBeDestroyed)
{
	std::map<std::string, int> craftItems = *craft->getItems()->getContents();
	for (std::map<std::string, int>::iterator i = craftItems.begin(); i != craftItems.end(); ++i)
	{
		int qty = base->getStorageItems()->getItem(i->first);
		if (qty >= i->second)
		{
			base->getStorageItems()->removeItem(i->first, i->second);
		}
		else
		{
			int missing = i->second - qty;
			base->getStorageItems()->removeItem(i->first, qty);
			craft->getItems()->removeItem(i->first, missing);
			ReequipStat stat = {i->first, missing, craft->getName(_game->getLanguage())};
			_missingItems.push_back(stat);
		}
	}

	// Now let's see the vehicles
	ItemContainer craftVehicles;
	for (std::vector<Vehicle*>::iterator i = craft->getVehicles()->begin(); i != craft->getVehicles()->end(); ++i)
		craftVehicles.addItem((*i)->getRules()->getType());
	// Now we know how many vehicles (separated by types) we have to read
	// Erase the current vehicles, because we have to reAdd them (cause we want to redistribute their ammo)
	if (vehicleItemsCanBeDestroyed)
		for (std::vector<Vehicle*>::iterator i = craft->getVehicles()->begin(); i != craft->getVehicles()->end(); ++i)
			delete (*i);
	craft->getVehicles()->clear();
	// Ok, now read those vehicles
	for (std::map<std::string, int>::iterator i = craftVehicles.getContents()->begin(); i != craftVehicles.getContents()->end(); ++i)
	{
		int qty = base->getStorageItems()->getItem(i->first);
		RuleItem *tankRule = _game->getMod()->getItem(i->first, true);
		int size = 4;
		if (_game->getMod()->getUnit(tankRule->getType()))
		{
			size = _game->getMod()->getArmor(_game->getMod()->getUnit(tankRule->getType())->getArmor(), true)->getSize();
			size *= size;
		}
		int canBeAdded = std::min(qty, i->second);
		if (qty < i->second)
		{ // missing tanks
			int missing = i->second - qty;
			ReequipStat stat = {i->first, missing, craft->getName(_game->getLanguage())};
			_missingItems.push_back(stat);
		}
		if (tankRule->getCompatibleAmmo()->empty())
		{ // so this tank does NOT require ammo
			for (int j = 0; j < canBeAdded; ++j)
				craft->getVehicles()->push_back(new Vehicle(tankRule, tankRule->getClipSize(), size));
			base->getStorageItems()->removeItem(i->first, canBeAdded);
		}
		else
		{ // so this tank requires ammo
			RuleItem *ammo = _game->getMod()->getItem(tankRule->getCompatibleAmmo()->front(), true);
			int ammoPerVehicle, clipSize;
			if (ammo->getClipSize() > 0 && tankRule->getClipSize() > 0)
			{
				clipSize = tankRule->getClipSize();
				ammoPerVehicle = clipSize / ammo->getClipSize();
			}
			else
			{
				clipSize = ammo->getClipSize();
				ammoPerVehicle = clipSize;
			}
			int baqty = base->getStorageItems()->getItem(ammo->getType()); // Ammo Quantity for this vehicle-type on the base
			if (baqty < i->second * ammoPerVehicle)
			{ // missing ammo
				int missing = (i->second * ammoPerVehicle) - baqty;
				ReequipStat stat = {ammo->getType(), missing, craft->getName(_game->getLanguage())};
				_missingItems.push_back(stat);
			}
			canBeAdded = std::min(canBeAdded, baqty / ammoPerVehicle);
			if (canBeAdded > 0)
			{
				for (int j = 0; j < canBeAdded; ++j)
				{
					craft->getVehicles()->push_back(new Vehicle(tankRule, clipSize, size));
					base->getStorageItems()->removeItem(ammo->getType(), ammoPerVehicle);
				}
				base->getStorageItems()->removeItem(i->first, canBeAdded);
			}
		}
	}
}

/**
 * Recovers items from the battlescape.
 *
 * Converts the battlescape inventory into a geoscape itemcontainer.
 * @param from Items recovered from the battlescape.
 * @param base Base to add items to.
 */
void DebriefingState::recoverItems(std::vector<BattleItem*> *from, Base *base)
{
	for (std::vector<BattleItem*>::iterator it = from->begin(); it != from->end(); ++it)
	{
		const RuleItem *rule = (*it)->getRules();
		if (rule->getName() == _game->getMod()->getAlienFuelName())
		{
			// special case of an item counted as a stat
			addStat(_game->getMod()->getAlienFuelName(), _game->getMod()->getAlienFuelQuantity(), rule->getRecoveryPoints());
		}
		else
		{
			if (rule->getRecoveryPoints() && !(*it)->getXCOMProperty())
			{
				if (rule->getBattleType() == BT_CORPSE && (*it)->getUnit()->getStatus() == STATUS_DEAD)
				{
					std::string corpseItem = (*it)->getUnit()->getArmor()->getCorpseGeoscape();
					RuleItem *rule = _game->getMod()->getItem(corpseItem);
					if (rule->isRecoverable())
					{
						addStat("STR_ALIEN_CORPSES_RECOVERED", 1, (*it)->getUnit()->getValue());
						base->getStorageItems()->addItem(corpseItem, 1);
					}
				}
				else if (rule->getBattleType() == BT_CORPSE)
				{
					// it's unconscious
					if ((*it)->getUnit()->getStatus() == STATUS_UNCONSCIOUS ||
						// or it's in timeout because it's unconscious from the previous stage
						// units can be in timeout and alive, and we assume they flee.
						((*it)->getUnit()->getStatus() == STATUS_IGNORE_ME &&
						(*it)->getUnit()->getHealth() > 0 &&
						(*it)->getUnit()->getHealth() < (*it)->getUnit()->getStunlevel()))
					{
						if ((*it)->getUnit()->getOriginalFaction() == FACTION_HOSTILE)
						{
							recoverAlien((*it)->getUnit(), base);
						}
						else if ((*it)->getUnit()->getOriginalFaction() == FACTION_NEUTRAL)
						{
							addStat("STR_CIVILIANS_SAVED", 1, (*it)->getUnit()->getValue());
							recoverCivilian((*it)->getUnit(), base);
						}
					}
				}
				// only "recover" unresearched items
				else if (!_game->getSavedGame()->isResearched(rule->getType()))
				{
					addStat("STR_ALIEN_ARTIFACTS_RECOVERED", 1, rule->getRecoveryPoints());
				}
			}

			// put items back in the base
			if (!rule->isFixed() && rule->isRecoverable() && (!rule->isConsumable() || (*it)->getFuseTimer() < 0))
			{
				switch (rule->getBattleType())
				{
					case BT_CORPSE:
						break;
					case BT_MEDIKIT:
						if (rule->isConsumable())
						{
							// Need to remember all three!
							_roundsPainKiller[rule] += (*it)->getPainKillerQuantity();
							_roundsStimulant[rule] += (*it)->getStimulantQuantity();
							_roundsHeal[rule] += (*it)->getHealQuantity();
						}
						else
						{
							// Vanilla behaviour (recover a full medikit).
							base->getStorageItems()->addItem(rule->getType(), 1);
						}
						break;
					case BT_AMMO:
						// It's a clip, count any rounds left.
						_rounds[rule] += (*it)->getAmmoQuantity();
						break;
					case BT_FIREARM:
						{
							if (!(*it)->needsAmmo() && (*it)->getRules()->getClipSize() > 0)
							{
								// It's a weapon without clips
								_rounds[(*it)->getRules()] += (*it)->getAmmoQuantity();
								break;
							}
						}
						// Fall-through...
					case BT_MELEE:
						// It's a weapon, count any rounds left in the clip.
						{
							BattleItem *clip = (*it)->getAmmoItem();
							if (clip && clip->getRules()->getClipSize() > 0 && clip != *it)
							{
								_rounds[clip->getRules()] += clip->getAmmoQuantity();
							}
						}
						// Fall-through, to recover the weapon itself.
					default:
						base->getStorageItems()->addItem(rule->getType(), 1);
				}
				if (rule->getBattleType() == BT_NONE)
				{
					for (std::vector<Craft*>::iterator c = base->getCrafts()->begin(); c != base->getCrafts()->end(); ++c)
					{
						(*c)->reuseItem(rule->getType());
					}
				}
			}
		}
	}
}

/**
* Recovers a live civilian from the battlescape.
* @param from Battle unit to recover.
* @param base Base to add items to.
*/
void DebriefingState::recoverCivilian(BattleUnit *from, Base *base)
{
	std::string type = from->getUnitRules()->getCivilianRecoveryType();
	if (type == "STR_SCIENTIST")
	{
		Transfer *t = new Transfer(24);
		t->setScientists(1);
		base->getTransfers()->push_back(t);
	}
	else if (type == "STR_ENGINEER")
	{
		Transfer *t = new Transfer(24);
		t->setEngineers(1);
		base->getTransfers()->push_back(t);
	}
	else
	{
		RuleSoldier *ruleSoldier = _game->getMod()->getSoldier(type);
		if (ruleSoldier != 0)
		{
			Transfer *t = new Transfer(24);
			Soldier *s = _game->getMod()->genSoldier(_game->getSavedGame(), ruleSoldier->getType());
			t->setSoldier(s);
			base->getTransfers()->push_back(t);
		}
		else
		{
			RuleItem *ruleItem = _game->getMod()->getItem(type);
			if (ruleItem != 0)
			{
				if (!ruleItem->isAlien())
				{
					base->getStorageItems()->addItem(type, 1);
				}
				else
				{
					RuleItem *ruleLiveAlienItem = ruleItem;
					bool killPrisonersAutomatically = base->getAvailableContainment(ruleLiveAlienItem->getPrisonType()) == 0;
					if (killPrisonersAutomatically)
					{
						// check also other bases, maybe we can transfer/redirect prisoners there
						for (std::vector<Base*>::iterator i = _game->getSavedGame()->getBases()->begin(); i != _game->getSavedGame()->getBases()->end(); ++i)
						{
							if ((*i)->getAvailableContainment(ruleLiveAlienItem->getPrisonType()) > 0)
							{
								killPrisonersAutomatically = false;
								break;
							}
						}
					}
					if (killPrisonersAutomatically)
					{
						_containmentStateInfo[ruleLiveAlienItem->getPrisonType()] = 1; // 1 = not available
					}
					else
					{
						base->getStorageItems()->addItem(type, 1);
						if (base->getAvailableContainment(ruleLiveAlienItem->getPrisonType()) - (base->getUsedContainment(ruleLiveAlienItem->getPrisonType()) * _limitsEnforced) < 0)
						{
							_containmentStateInfo[ruleLiveAlienItem->getPrisonType()] = 2; // 2 = full
						}
					}
				}
			}
		}
	}
}

/**
 * Recovers a live alien from the battlescape.
 * @param from Battle unit to recover.
 * @param base Base to add items to.
 */
void DebriefingState::recoverAlien(BattleUnit *from, Base *base)
{
	// Zombie handling: don't recover a zombie.
	if (!from->getSpawnUnit().empty())
	{
		// convert it, and mind control the resulting unit.
		// reason: zombies don't create unconscious bodies... ever.
		// the only way we can get into this situation is if psi-capture is enabled.
		// we can use that knowledge to our advantage to save having to make it unconscious and spawn a body item for it.
		BattleUnit *newUnit = _game->getSavedGame()->getSavedBattle()->getBattleGame()->convertUnit(from);
		newUnit->convertToFaction(FACTION_PLAYER);
		// don't process the zombie itself, our new unit just got added to the end of the vector we're iterating, and will be handled later.
		return;
	}
	std::string type = from->getType();
	RuleItem *ruleLiveAlienItem = _game->getMod()->getItem(type);
	bool killPrisonersAutomatically = base->getAvailableContainment(ruleLiveAlienItem->getPrisonType()) == 0;
	if (killPrisonersAutomatically)
	{
		// check also other bases, maybe we can transfer/redirect prisoners there
		for (std::vector<Base*>::iterator i = _game->getSavedGame()->getBases()->begin(); i != _game->getSavedGame()->getBases()->end(); ++i)
		{
			if ((*i)->getAvailableContainment(ruleLiveAlienItem->getPrisonType()) > 0)
			{
				killPrisonersAutomatically = false;
				break;
			}
		}
	}
	if (killPrisonersAutomatically)
	{
		_containmentStateInfo[ruleLiveAlienItem->getPrisonType()] = 1; // 1 = not available

		std::string corpseItem = from->getArmor()->getCorpseGeoscape();
		RuleItem *rule = _game->getMod()->getItem(corpseItem);
		if (rule->isRecoverable())
		{
			addStat("STR_ALIEN_CORPSES_RECOVERED", 1, from->getValue());
			base->getStorageItems()->addItem(corpseItem, 1);
		}
	}
	else
	{
		RuleResearch *research = _game->getMod()->getResearch(type);
		if (research != 0 && !_game->getSavedGame()->isResearched(type))
		{
			// more points if it's not researched
			addStat(from->isOut() ? "STR_LIVE_ALIENS_RECOVERED" : "STR_LIVE_ALIENS_SURRENDERED", 1, from->getValue() * 2);
		}
		else
		{
			// 10 points for recovery
			addStat(from->isOut() ? "STR_LIVE_ALIENS_RECOVERED" : "STR_LIVE_ALIENS_SURRENDERED", 1, 10);
		}

		base->getStorageItems()->addItem(type, 1);
		if (base->getAvailableContainment(ruleLiveAlienItem->getPrisonType()) - (base->getUsedContainment(ruleLiveAlienItem->getPrisonType()) * _limitsEnforced) < 0)
		{
			_containmentStateInfo[ruleLiveAlienItem->getPrisonType()] = 2; // 2 = full
		}
	}
}

/**
* Gets the number of recovered items of certain type.
* @param rule Type of item.
*/
int DebriefingState::getRecoveredItemCount(RuleItem *rule)
{
	return _recoveredItems[rule];
}

/**
* Sets the visibility of the SELL button.
* @param showSellButton New value.
*/
void DebriefingState::setShowSellButton(bool showSellButton)
{
	_showSellButton = showSellButton;
	_btnSell->setVisible(_showSellButton);
}

}<|MERGE_RESOLUTION|>--- conflicted
+++ resolved
@@ -1555,7 +1555,31 @@
 		}
 	}
 
-<<<<<<< HEAD
+	// recover all our goodies
+	if (playersSurvived > 0)
+	{
+		int aadivider = (target == "STR_UFO") ? 10 : 150;
+		for (std::vector<DebriefingStat*>::iterator i = _stats.begin(); i != _stats.end(); ++i)
+		{
+			// alien alloys recovery values are divided by 10 or divided by 150 in case of an alien base
+			if ((*i)->item == _recoveryStats[ALIEN_ALLOYS]->name)
+			{
+				(*i)->qty = (*i)->qty / aadivider;
+				(*i)->score = (*i)->score / aadivider;
+			}
+
+			// recoverable battlescape tiles are now converted to items and put in base inventory
+			if ((*i)->recovery && (*i)->qty > 0)
+			{
+				base->getStorageItems()->addItem((*i)->item, (*i)->qty);
+			}
+		}
+
+		// assuming this was a multi-stage mission,
+		// recover everything that was in the craft in the previous stage
+		recoverItems(battle->getGuaranteedRecoveredItems(), base);
+	}
+
 	// calculate the clips for each type based on the recovered rounds.
 	for (std::map<const RuleItem*, int>::const_iterator i = _rounds.begin(); i != _rounds.end(); ++i)
 	{
@@ -1587,56 +1611,6 @@
 			base->getStorageItems()->addItem(i->first->getType(), totalRecovered);
 	}
 
-=======
->>>>>>> 5f252156
-	// recover all our goodies
-	if (playersSurvived > 0)
-	{
-		int aadivider = (target == "STR_UFO") ? 10 : 150;
-		for (std::vector<DebriefingStat*>::iterator i = _stats.begin(); i != _stats.end(); ++i)
-		{
-			// alien alloys recovery values are divided by 10 or divided by 150 in case of an alien base
-			if ((*i)->item == _recoveryStats[ALIEN_ALLOYS]->name)
-			{
-				(*i)->qty = (*i)->qty / aadivider;
-				(*i)->score = (*i)->score / aadivider;
-			}
-
-			// recoverable battlescape tiles are now converted to items and put in base inventory
-			if ((*i)->recovery && (*i)->qty > 0)
-			{
-				base->getStorageItems()->addItem((*i)->item, (*i)->qty);
-			}
-		}
-
-		// assuming this was a multi-stage mission,
-		// recover everything that was in the craft in the previous stage
-		recoverItems(battle->getGuaranteedRecoveredItems(), base);
-	}
-
-	// calculate the clips for each type based on the recovered rounds.
-	for (std::map<const RuleItem*, int>::const_iterator i = _rounds.begin(); i != _rounds.end(); ++i)
-	{
-		int total_clips = i->second / i->first->getClipSize();
-		if (total_clips > 0)
-			base->getStorageItems()->addItem(i->first->getType(), total_clips);
-	}
-
-	// calculate the "remaining medikit items" for each type based on the recovered "clips".
-	for (std::map<const RuleItem*, int>::const_iterator i = _roundsPainKiller.begin(); i != _roundsPainKiller.end(); ++i)
-	{
-		int totalRecovered = INT_MAX;
-		if (i->first->getPainKillerQuantity() > 0)
-			totalRecovered = std::min(totalRecovered, i->second / i->first->getPainKillerQuantity());
-		if (i->first->getStimulantQuantity() > 0)
-			totalRecovered = std::min(totalRecovered, _roundsStimulant[i->first] / i->first->getStimulantQuantity());
-		if (i->first->getHealQuantity() > 0)
-			totalRecovered = std::min(totalRecovered, _roundsHeal[i->first] / i->first->getHealQuantity());
-
-		if (totalRecovered > 0)
-			base->getStorageItems()->addItem(i->first->getType(), totalRecovered);
-	}
-
 	// reequip craft after a non-base-defense mission (of course only if it's not lost already (that case craft=0))
 	if (craft)
 	{
@@ -1743,11 +1717,6 @@
 		}
 	}
 
-<<<<<<< HEAD
-=======
-	_missionStatistics->success = success;
-
->>>>>>> 5f252156
 	// remember the base for later use (of course only if it's not lost already (in that case base=0))
 	_base = base;
 }
