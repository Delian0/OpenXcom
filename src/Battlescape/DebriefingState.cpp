/*
 * Copyright 2010-2015 OpenXcom Developers.
 *
 * This file is part of OpenXcom.
 *
 * OpenXcom is free software: you can redistribute it and/or modify
 * it under the terms of the GNU General Public License as published by
 * the Free Software Foundation, either version 3 of the License, or
 * (at your option) any later version.
 *
 * OpenXcom is distributed in the hope that it will be useful,
 * but WITHOUT ANY WARRANTY; without even the implied warranty of
 * MERCHANTABILITY or FITNESS FOR A PARTICULAR PURPOSE.  See the
 * GNU General Public License for more details.
 *
 * You should have received a copy of the GNU General Public License
 * along with OpenXcom.  If not, see <http://www.gnu.org/licenses/>.
 */
#include <algorithm>
#include "DebriefingState.h"
#include "CannotReequipState.h"
#include "../Engine/Game.h"
#include "../Engine/LocalizedText.h"
#include "../Interface/TextButton.h"
#include "../Interface/Text.h"
#include "../Interface/TextList.h"
#include "../Interface/Window.h"
#include "NoContainmentState.h"
#include "PromotionsState.h"
#include "CommendationState.h"
#include "CommendationLateState.h"
#include "../Mod/Mod.h"
#include "../Mod/RuleCountry.h"
#include "../Mod/RuleCraft.h"
#include "../Mod/RuleItem.h"
#include "../Mod/RuleRegion.h"
#include "../Mod/RuleUfo.h"
#include "../Mod/Armor.h"
#include "../Savegame/AlienBase.h"
#include "../Savegame/AlienMission.h"
#include "../Savegame/Base.h"
#include "../Savegame/BattleItem.h"
#include "../Savegame/Country.h"
#include "../Savegame/Craft.h"
#include "../Savegame/ItemContainer.h"
#include "../Savegame/Region.h"
#include "../Savegame/SavedBattleGame.h"
#include "../Savegame/SavedGame.h"
#include "../Savegame/Soldier.h"
#include "../Savegame/SoldierDiary.h"
#include "../Savegame/MissionSite.h"
#include "../Savegame/Tile.h"
#include "../Savegame/Ufo.h"
#include "../Savegame/Vehicle.h"
#include "../Savegame/BaseFacility.h"
#include <sstream>
#include "../Menu/ErrorMessageState.h"
#include "../Menu/MainMenuState.h"
#include "../Interface/Cursor.h"
#include "../Engine/Options.h"
#include "../Basescape/ManageAlienContainmentState.h"
#include "../Engine/Screen.h"
#include "../Basescape/SellState.h"
#include "../Menu/SaveGameState.h"
#include "../Mod/RuleStartingCondition.h"
#include "../Mod/AlienDeployment.h"
#include "../Mod/RuleInterface.h"
#include "../Savegame/MissionStatistics.h"
#include "../Savegame/BattleUnitStatistics.h"

namespace OpenXcom
{

/**
 * Initializes all the elements in the Debriefing screen.
 * @param game Pointer to the core game.
 */
DebriefingState::DebriefingState() : _region(0), _country(0), _positiveScore(true), _noContainment(false), _manageContainment(false), _destroyBase(false)
{
    _missionStatistics = new MissionStatistics();

    Options::baseXResolution = Options::baseXGeoscape;
	Options::baseYResolution = Options::baseYGeoscape;
	_game->getScreen()->resetDisplay(false);

	// Restore the cursor in case something weird happened
	_game->getCursor()->setVisible(true);
	_limitsEnforced = Options::storageLimitsEnforced ? 1 : 0;

	// Create objects
	_window = new Window(this, 320, 200, 0, 0);
	_btnOk = new TextButton(40, 12, 16, 180);
	_txtTitle = new Text(300, 17, 16, 8);
	_txtItem = new Text(180, 9, 16, 24);
	_txtQuantity = new Text(60, 9, 200, 24);
	_txtScore = new Text(55, 9, 270, 24);
	_txtRecovery = new Text(180, 9, 16, 60);
	_txtRating = new Text(200, 9, 64, 180);
	_lstStats = new TextList(290, 80, 16, 32);
	_lstRecovery = new TextList(290, 80, 16, 32);
	_lstTotal = new TextList(290, 9, 16, 12);

	// Set palette
	setInterface("debriefing");

	add(_window, "window", "debriefing");
	add(_btnOk, "button", "debriefing");
	add(_txtTitle, "heading", "debriefing");
	add(_txtItem, "text", "debriefing");
	add(_txtQuantity, "text", "debriefing");
	add(_txtScore, "text", "debriefing");
	add(_txtRecovery, "text", "debriefing");
	add(_txtRating, "text", "debriefing");
	add(_lstStats, "list", "debriefing");
	add(_lstRecovery, "list", "debriefing");
	add(_lstTotal, "totals", "debriefing");

	centerAllSurfaces();

	// Set up objects
	_window->setBackground(_game->getMod()->getSurface("BACK01.SCR"));

	_btnOk->setText(tr("STR_OK"));
	_btnOk->onMouseClick((ActionHandler)&DebriefingState::btnOkClick);
	_btnOk->onKeyboardPress((ActionHandler)&DebriefingState::btnOkClick, Options::keyOk);
	_btnOk->onKeyboardPress((ActionHandler)&DebriefingState::btnOkClick, Options::keyCancel);

	_txtTitle->setBig();

	_txtItem->setText(tr("STR_LIST_ITEM"));

	_txtQuantity->setText(tr("STR_QUANTITY_UC"));
	_txtQuantity->setAlign(ALIGN_RIGHT);

	_txtScore->setText(tr("STR_SCORE"));

	_lstStats->setColumns(3, 224, 30, 64);
	_lstStats->setDot(true);

	_lstRecovery->setColumns(3, 224, 30, 64);
	_lstRecovery->setDot(true);

	_lstTotal->setColumns(2, 254, 64);
	_lstTotal->setDot(true);

	prepareDebriefing();

	int total = 0, statsY = 0, recoveryY = 0;
	int civiliansSaved = 0, civiliansDead = 0;
    int aliensKilled = 0, aliensStunned = 0;
	for (std::vector<DebriefingStat*>::iterator i = _stats.begin(); i != _stats.end(); ++i)
	{
		if ((*i)->qty == 0)
			continue;

		std::wostringstream ss, ss2;
		ss << L'\x01' << (*i)->qty << L'\x01';
		ss2 << L'\x01' << (*i)->score;
		total += (*i)->score;
		if ((*i)->recovery)
		{
			_lstRecovery->addRow(3, tr((*i)->item).c_str(), ss.str().c_str(), ss2.str().c_str());
			recoveryY += 8;
		}
		else
		{
			_lstStats->addRow(3, tr((*i)->item).c_str(), ss.str().c_str(), ss2.str().c_str());
			statsY += 8;
		}
		if ((*i)->item == "STR_CIVILIANS_SAVED")
		{
			civiliansSaved = (*i)->qty;
		}
		if ((*i)->item == "STR_CIVILIANS_KILLED_BY_XCOM_OPERATIVES" || (*i)->item == "STR_CIVILIANS_KILLED_BY_ALIENS")
		{
			civiliansDead += (*i)->qty;
		}
        if ((*i)->item == "STR_ALIENS_KILLED")
        {
            aliensKilled += (*i)->qty;
        }
        if ((*i)->item == "STR_LIVE_ALIENS_RECOVERED")
        {
            aliensStunned += (*i)->qty;
        }
	}
	if (civiliansSaved && !civiliansDead && _missionStatistics->success == true)
	{
		_missionStatistics->valiantCrux = true;
	}

	std::wostringstream ss3;
	ss3 << total;
	_lstTotal->addRow(2, tr("STR_TOTAL_UC").c_str(), ss3.str().c_str());

	// add the points to our activity score
	if (_region)
	{
		_region->addActivityXcom(total);
	}
	if (_country)
	{
		_country->addActivityXcom(total);
	}

	if (recoveryY > 0)
	{
		_txtRecovery->setY(_lstStats->getY() + statsY + 5);
		_lstRecovery->setY(_txtRecovery->getY() + 8);
		_lstTotal->setY(_lstRecovery->getY() + recoveryY + 5);
	}
	else
	{
		_txtRecovery->setText(L"");
		_lstTotal->setY(_lstStats->getY() + statsY + 5);
	}

	// Calculate rating
	std::string rating;
	if (total <= -200)
	{
		rating = "STR_RATING_TERRIBLE";
	}
	else if (total <= 0)
	{
		rating = "STR_RATING_POOR";
	}
	else if (total <= 200)
	{
		rating = "STR_RATING_OK";
	}
	else if (total <= 500)
	{
		rating = "STR_RATING_GOOD";
	}
	else
	{
		rating = "STR_RATING_EXCELLENT";
	}
<<<<<<< HEAD

	if (!_game->getMod()->getMissionRatings()->empty())
	{
		rating = L"";
		int temp = INT_MIN;
		const std::map<int, std::string> *missionRatings = _game->getMod()->getMissionRatings();
		for (std::map<int, std::string>::const_iterator i = missionRatings->begin(); i != missionRatings->end(); ++i)
		{
			if (i->first > temp && i->first <= total)
			{
				temp = i->first;
				rating = tr(i->second);
			}
		}
	}

	_txtRating->setText(tr("STR_RATING").arg(rating));
=======
	_missionStatistics->rating = rating;
	_missionStatistics->score = total;
	_txtRating->setText(tr("STR_RATING").arg(tr(rating)));

	SavedGame *save = _game->getSavedGame();
	SavedBattleGame *battle = save->getSavedBattle();
    
    _missionStatistics->daylight = save->getSavedBattle()->getGlobalShade();
    _missionStatistics->id = _game->getSavedGame()->getMissionStatistics()->size();

	// Award Best-of commendations.
	int bestScoreID[7] = {0, 0, 0, 0, 0, 0, 0};
	int bestScore[7] = {0, 0, 0, 0, 0, 0, 0};
	int bestOverallScorersID = 0;
	int bestOverallScore = 0;

	// Check to see if any of the dead soldiers were exceptional.
	for (std::vector<BattleUnit*>::iterator deadUnit = battle->getUnits()->begin(); deadUnit != battle->getUnits()->end(); ++deadUnit)
	{
		if (!(*deadUnit)->getGeoscapeSoldier() || (*deadUnit)->getStatus() != STATUS_DEAD) 
		{
			continue;
		}

		/// Post-mortem kill award
		int killTurn = -1;
		for (std::vector<BattleUnit*>::iterator killerUnit = battle->getUnits()->begin(); killerUnit != battle->getUnits()->end(); ++killerUnit)
		{
			for(std::vector<BattleUnitKills*>::iterator kill = (*killerUnit)->getStatistics()->kills.begin(); kill != (*killerUnit)->getStatistics()->kills.end(); ++kill)
			{
				if ((*kill)->id == (*deadUnit)->getId())
				{
					killTurn = (*kill)->turn;
					break;
				}
			}
			if (killTurn != -1)
			{
				break;
			}
		}
		int postMortemKills = 0;
		if (killTurn != -1)
		{
			for(std::vector<BattleUnitKills*>::iterator deadUnitKill = (*deadUnit)->getStatistics()->kills.begin(); deadUnitKill != (*deadUnit)->getStatistics()->kills.end(); ++deadUnitKill)
			{
				if ((*deadUnitKill)->turn > killTurn && (*deadUnitKill)->faction == FACTION_HOSTILE)
				{
					postMortemKills++;
				}
			}
		}
		(*deadUnit)->getGeoscapeSoldier()->getDiary()->awardPostMortemKill(postMortemKills);

		SoldierRank rank = (*deadUnit)->getGeoscapeSoldier()->getRank();
		// Rookies don't get this next award. No one likes them.
		if (rank == 0) 
		{
			continue;
		}

        /// Best-of awards
		// Find the best soldier per rank by comparing score.
		for (std::vector<Soldier*>::iterator j = _game->getSavedGame()->getDeadSoldiers()->begin(); j != _game->getSavedGame()->getDeadSoldiers()->end(); ++j)
		{
			int score = (*j)->getDiary()->getScoreTotal();

			// Don't forget this mission's score!
			if ((*j)->getId() == (*deadUnit)->getId())
			{
				score += _missionStatistics->score;
			}

			if (score > bestScore[rank])
			{
				bestScoreID[rank] = (*deadUnit)->getId();
				bestScore[rank] = score;
				if (score > bestOverallScore)
				{
					bestOverallScorersID = (*deadUnit)->getId();
					bestOverallScore = score;
				}
			}
		}					
	}
	// Now award those soldiers commendations!
	for (std::vector<BattleUnit*>::iterator deadUnit = battle->getUnits()->begin(); deadUnit != battle->getUnits()->end(); ++deadUnit)
	{
		if (!(*deadUnit)->getGeoscapeSoldier() || (*deadUnit)->getStatus() != STATUS_DEAD) 
		{
			continue;
		}
		if ((*deadUnit)->getId() == bestScoreID[(*deadUnit)->getGeoscapeSoldier()->getRank()])
		{
			(*deadUnit)->getGeoscapeSoldier()->getDiary()->awardBestOfRank((*deadUnit)->getGeoscapeSoldier()->getRank());
		}		
		if ((*deadUnit)->getId() == bestOverallScorersID)
		{
			(*deadUnit)->getGeoscapeSoldier()->getDiary()->awardBestOverall();
		}
	}

	for (std::vector<BattleUnit*>::iterator j = battle->getUnits()->begin(); j != battle->getUnits()->end(); ++j)
	{
		if ((*j)->getGeoscapeSoldier())
		{
			int soldierAlienKills = 0;
			int soldierAlienStuns = 0;
			for (std::vector<BattleUnitKills*>::const_iterator k = (*j)->getStatistics()->kills.begin(); k != (*j)->getStatistics()->kills.end(); ++k)
			{
				if ((*k)->faction == FACTION_HOSTILE && (*k)->status == STATUS_DEAD)
				{
					soldierAlienKills++;
				}
				if ((*k)->faction == FACTION_HOSTILE && (*k)->status == STATUS_UNCONSCIOUS)
				{
					soldierAlienStuns++;
				}
			}
			if (aliensKilled && aliensKilled == soldierAlienKills && _missionStatistics->success == true)
			{
				(*j)->getStatistics()->nikeCross = true;
			}
			if (aliensStunned && aliensStunned == soldierAlienStuns && _missionStatistics->success == true)
			{
				(*j)->getStatistics()->mercyCross = true;
			}
			(*j)->getStatistics()->daysWounded = (*j)->getGeoscapeSoldier()->getWoundRecovery();
			_missionStatistics->injuryList[(*j)->getGeoscapeSoldier()->getId()] = (*j)->getGeoscapeSoldier()->getWoundRecovery();

			// Award Martyr Medal
			if ((*j)->getMurdererId() == (*j)->getId() && (*j)->getStatistics()->kills.size() != 0)
			{
				int martyrKills = 0; // How many aliens were killed on the same turn?
				int martyrTurn = -1;
				for (std::vector<BattleUnitKills*>::iterator unitKill = (*j)->getStatistics()->kills.begin(); unitKill != (*j)->getStatistics()->kills.end(); ++unitKill)
				{
					if ( (*unitKill)->id == (*j)->getId() )
					{
						martyrTurn = (*unitKill)->turn;
						break;
					}
				}
				for (std::vector<BattleUnitKills*>::iterator unitKill = (*j)->getStatistics()->kills.begin(); unitKill != (*j)->getStatistics()->kills.end(); ++unitKill)
				{
					if ((*unitKill)->turn == martyrTurn && (*unitKill)->faction == FACTION_HOSTILE)
					{
						martyrKills++;
					}
				}
				if (martyrKills > 0) 
				{
					if (martyrKills > 10) 
					{
						martyrKills = 10;
					}
					(*j)->getStatistics()->martyr = martyrKills;
				}
			}

			// Set the UnitStats delta
			(*j)->getStatistics()->delta = *(*j)->getGeoscapeSoldier()->getCurrentStats() - *(*j)->getGeoscapeSoldier()->getInitStats();

            (*j)->getGeoscapeSoldier()->getDiary()->updateDiary((*j)->getStatistics(), _missionStatistics, _game->getMod());
			if (!(*j)->getStatistics()->MIA && !(*j)->getStatistics()->KIA && (*j)->getGeoscapeSoldier()->getDiary()->manageCommendations(_game->getMod()))
			{
				_soldiersCommended.push_back((*j)->getGeoscapeSoldier());
			}
            else if ((*j)->getStatistics()->MIA || (*j)->getStatistics()->KIA)
            {
                (*j)->getGeoscapeSoldier()->getDiary()->manageCommendations(_game->getMod());
                _deadSoldiersCommended.push_back((*j)->getGeoscapeSoldier());
            }
		}
	}
    _game->getSavedGame()->getMissionStatistics()->push_back(_missionStatistics);

>>>>>>> 25edd7b9
	_positiveScore = (total > 0);
}

/**
 *
 */
DebriefingState::~DebriefingState()
{
	if (_game->isQuitting())
	{
		_game->getSavedGame()->setBattleGame(0);
	}
	for (std::vector<DebriefingStat*>::iterator i = _stats.begin(); i != _stats.end(); ++i)
	{
		delete *i;
	}
	for (std::map<int, RecoveryItem*>::iterator i = _recoveryStats.begin(); i != _recoveryStats.end(); ++i)
	{
		delete i->second;
	}
	_recoveryStats.clear();
	_rounds.clear();
	_roundsPainKiller.clear();
	_roundsStimulant.clear();
	_roundsHeal.clear();
}

void DebriefingState::init()
{
	State::init();
	if (_positiveScore)
	{
		_game->getMod()->playMusic(Mod::DEBRIEF_MUSIC_GOOD);
	}
	else
	{
		_game->getMod()->playMusic(Mod::DEBRIEF_MUSIC_BAD);
	}
}

/**
 * Returns to the previous screen.
 * @param action Pointer to an action.
 */
void DebriefingState::btnOkClick(Action *)
{
	std::vector<Soldier*> participants;
	for (std::vector<BattleUnit*>::const_iterator i = _game->getSavedGame()->getSavedBattle()->getUnits()->begin();
		i != _game->getSavedGame()->getSavedBattle()->getUnits()->end(); ++i)
	{
		if ((*i)->getGeoscapeSoldier())
		{
			participants.push_back((*i)->getGeoscapeSoldier());
		}
	}
	_game->getSavedGame()->setBattleGame(0);
	_game->popState();
	if (_game->getSavedGame()->getMonthsPassed() == -1)
	{
		_game->setState(new MainMenuState);
	}
	else
	{
		if (!_destroyBase)
		{
			if (!_deadSoldiersCommended.empty())
			{
				_game->pushState(new CommendationLateState(_deadSoldiersCommended));
			}
            if (!_soldiersCommended.empty())
            {
                _game->pushState(new CommendationState(_soldiersCommended));
            }
			if (_game->getSavedGame()->handlePromotions(participants))
			{
				_game->pushState(new PromotionsState);
			}
			if (!_missingItems.empty())
			{
				_game->pushState(new CannotReequipState(_missingItems));
			}
			if (_noContainment)
			{
				_game->pushState(new NoContainmentState);
			}
			else if (_manageContainment)
			{
				_game->pushState(new ManageAlienContainmentState(_base, OPT_BATTLESCAPE));
				_game->pushState(new ErrorMessageState(tr("STR_CONTAINMENT_EXCEEDED").arg(_base->getName()), _palette, _game->getMod()->getInterface("debriefing")->getElement("errorMessage")->color, "BACK01.SCR", _game->getMod()->getInterface("debriefing")->getElement("errorPalette")->color));
			}
			if (!_manageContainment && Options::storageLimitsEnforced && _base->storesOverfull())
			{
				_game->pushState(new SellState(_base, OPT_BATTLESCAPE));
				_game->pushState(new ErrorMessageState(tr("STR_STORAGE_EXCEEDED").arg(_base->getName()), _palette, _game->getMod()->getInterface("debriefing")->getElement("errorMessage")->color, "BACK01.SCR", _game->getMod()->getInterface("debriefing")->getElement("errorPalette")->color));
			}
		}

		// Autosave after mission
		if (_game->getSavedGame()->isIronman())
		{
			_game->pushState(new SaveGameState(OPT_GEOSCAPE, SAVE_IRONMAN, _palette));
		}
		else if (Options::autosave)
		{
			_game->pushState(new SaveGameState(OPT_GEOSCAPE, SAVE_AUTO_GEOSCAPE, _palette));
		}
	}
}

/**
 * Adds to the debriefing stats.
 * @param name The untranslated name of the stat.
 * @param quantity The quantity to add.
 * @param score The score to add.
 */
void DebriefingState::addStat(const std::string &name, int quantity, int score)
{
	for (std::vector<DebriefingStat*>::iterator i = _stats.begin(); i != _stats.end(); ++i)
	{
		if ((*i)->item == name)
		{
			(*i)->qty = (*i)->qty + quantity;
			(*i)->score = (*i)->score + score;
			break;
		}
	}
}

/**
 * Clears the alien base from supply missions that use it.
 */
class ClearAlienBase: public std::unary_function<AlienMission *, void>
{
public:
	/// Remembers the base.
	ClearAlienBase(const AlienBase *base) : _base(base) { /* Empty by design. */ }
	/// Clears the base if required.
	void operator()(AlienMission *am) const;
private:
	const AlienBase *_base;
};

/**
 * Removes the association between the alien mission and the alien base,
 * if one existed.
 * @param am Pointer to the alien mission.
 */
void ClearAlienBase::operator()(AlienMission *am) const
{
	if (am->getAlienBase() == _base)
	{
		am->setAlienBase(0);
	}
}

/**
 * Prepares debriefing: gathers Aliens, Corpses, Artefacts, UFO Components.
 * Adds the items to the craft.
 * Also calculates the soldiers experience, and possible promotions.
 * If aborted, only the things on the exit area are recovered.
 */
void DebriefingState::prepareDebriefing()
{
	for (std::vector<std::string>::const_iterator i = _game->getMod()->getItemsList().begin(); i != _game->getMod()->getItemsList().end(); ++i)
	{
		if (_game->getMod()->getItem(*i)->getSpecialType() > 1)
		{
			RecoveryItem *item = new RecoveryItem();
			item->name = *i;
			item->value = _game->getMod()->getItem(*i)->getRecoveryPoints();
			_recoveryStats[_game->getMod()->getItem(*i)->getSpecialType()] = item;
			_missionStatistics->lootValue = item->value;
		}
	}

	SavedGame *save = _game->getSavedGame();
	SavedBattleGame *battle = save->getSavedBattle();
	AlienDeployment *deployment = _game->getMod()->getDeployment(battle->getMissionType());

	bool aborted = battle->isAborted();
	bool success = !aborted || battle->allObjectivesDestroyed();
	Craft* craft = 0;
	std::vector<Craft*>::iterator craftIterator;
	Base* base = 0;
	std::string target;

	int playerInExitArea = 0; // if this stays 0 the craft is lost...
	int playersSurvived = 0; // if this stays 0 the craft is lost...
	int playersUnconscious = 0;


	_stats.push_back(new DebriefingStat("STR_ALIENS_KILLED", false));
	_stats.push_back(new DebriefingStat("STR_ALIEN_CORPSES_RECOVERED", false));
	_stats.push_back(new DebriefingStat("STR_LIVE_ALIENS_RECOVERED", false));
	_stats.push_back(new DebriefingStat("STR_ALIEN_ARTIFACTS_RECOVERED", false));

	std::string objectiveCompleteText, objectiveFailedText;
	int objectiveCompleteScore = 0, objectiveFailedScore = 0;
	if (deployment)
	{
		if (deployment->getObjectiveCompleteInfo(objectiveCompleteText, objectiveCompleteScore))
		{
			_stats.push_back(new DebriefingStat(objectiveCompleteText, false));
		}
		if (deployment->getObjectiveFailedInfo(objectiveFailedText, objectiveFailedScore))
		{
			_stats.push_back(new DebriefingStat(objectiveFailedText, false));
		}
	}

	_stats.push_back(new DebriefingStat("STR_CIVILIANS_KILLED_BY_ALIENS", false));
	_stats.push_back(new DebriefingStat("STR_CIVILIANS_KILLED_BY_XCOM_OPERATIVES", false));
	_stats.push_back(new DebriefingStat("STR_CIVILIANS_SAVED", false));
	_stats.push_back(new DebriefingStat("STR_XCOM_OPERATIVES_KILLED", false));
	//_stats.push_back(new DebriefingStat("STR_XCOM_OPERATIVES_RETIRED_THROUGH_INJURY", false));
	_stats.push_back(new DebriefingStat("STR_XCOM_OPERATIVES_MISSING_IN_ACTION", false));
	_stats.push_back(new DebriefingStat("STR_TANKS_DESTROYED", false));
	_stats.push_back(new DebriefingStat("STR_XCOM_CRAFT_LOST", false));

	for (std::map<int, RecoveryItem*>::const_iterator i = _recoveryStats.begin(); i != _recoveryStats.end(); ++i)
	{
		_stats.push_back(new DebriefingStat((*i).second->name, true));
	}

	_missionStatistics->time = *save->getTime();
	_missionStatistics->type = battle->getMissionType();	
	_stats.push_back(new DebriefingStat(_game->getMod()->getAlienFuelName(), true));

	for (std::vector<Base*>::iterator i = save->getBases()->begin(); i != save->getBases()->end(); ++i)
	{
		// in case we have a craft - check which craft it is about
		for (std::vector<Craft*>::iterator j = (*i)->getCrafts()->begin(); j != (*i)->getCrafts()->end(); ++j)
		{
			if ((*j)->isInBattlescape())
			{
				for (std::vector<Region*>::iterator k = _game->getSavedGame()->getRegions()->begin(); k != _game->getSavedGame()->getRegions()->end(); ++k)
				{
					if ((*k)->getRules()->insideRegion((*j)->getLongitude(), (*j)->getLatitude()))
					{
						_region = (*k);
						_missionStatistics->region = _region->getRules()->getType();
						break;
					}
				}
				for (std::vector<Country*>::iterator k = _game->getSavedGame()->getCountries()->begin(); k != _game->getSavedGame()->getCountries()->end(); ++k)
				{
					if ((*k)->getRules()->insideCountry((*j)->getLongitude(), (*j)->getLatitude()))
					{
						_country = (*k);
						_missionStatistics->country = _country->getRules()->getType();
						break;
					}
				}
				craft = (*j);
				base = (*i);
				craftIterator = j;
				if (Ufo *u = dynamic_cast<Ufo*>(craft->getDestination()))
				{
					target = "STR_UFO";
					_missionStatistics->markerName = "STR_UFO_";
					_missionStatistics->markerId = u->getId();
				}
				else if (AlienBase *b = dynamic_cast<AlienBase*>(craft->getDestination()))
				{
					target = "STR_ALIEN_BASE";
					_missionStatistics->markerName = "STR_ALIEN_BASE_";
					_missionStatistics->markerId = b->getId();
				}
				else if (MissionSite *ms = dynamic_cast<MissionSite*>(craft->getDestination()))
				{
					target = "STR_MISSION_SITE";
					_missionStatistics->markerName = deployment->getMarkerName();
					_missionStatistics->markerId = ms->getId();
				}
				craft->returnToBase();
				craft->setMissionComplete(true);
				craft->setInBattlescape(false);
			}
			else if ((*j)->getDestination() != 0)
			{
				Ufo* u = dynamic_cast<Ufo*>((*j)->getDestination());
				if (u != 0 && u->isInBattlescape())
				{
					(*j)->returnToBase();
				}
				MissionSite* ms = dynamic_cast<MissionSite*>((*j)->getDestination());
				if (ms != 0 && ms->isInBattlescape())
				{
					(*j)->returnToBase();
				}
			}
		}
		// in case we DON'T have a craft (base defense)
		if ((*i)->isInBattlescape())
		{
			base = (*i);
			target = "STR_BASE";
			base->setInBattlescape(false);
			base->cleanupDefenses(false);
			for (std::vector<Region*>::iterator k = _game->getSavedGame()->getRegions()->begin(); k != _game->getSavedGame()->getRegions()->end(); ++k)
			{
				if ((*k)->getRules()->insideRegion(base->getLongitude(), base->getLatitude()))
				{
					_region = (*k);
                    _missionStatistics->region = _region->getRules()->getType();
					break;
				}
			}
			for (std::vector<Country*>::iterator k = _game->getSavedGame()->getCountries()->begin(); k != _game->getSavedGame()->getCountries()->end(); ++k)
			{
				if ((*k)->getRules()->insideCountry(base->getLongitude(), base->getLatitude()))
				{
					_country = (*k);
                    _missionStatistics->country= _country->getRules()->getType();
					break;
				}
			}
			if (aborted)
			{
				_destroyBase = true;
			}
			for (std::vector<BaseFacility*>::iterator k = base->getFacilities()->begin(); k != base->getFacilities()->end();)
			{
				// this facility was demolished
				if (battle->getModuleMap()[(*k)->getX()][(*k)->getY()].second == 0)
				{
					base->destroyFacility(k);
				}
				else
				{
					++k;
				}
			}
			// this may cause the base to become disjointed, destroy the disconnected parts.
			base->destroyDisconnectedFacilities();
		}
	}

	_base = base;

	// UFO crash/landing site disappears
	for (std::vector<Ufo*>::iterator i = save->getUfos()->begin(); i != save->getUfos()->end(); ++i)
	{
		if ((*i)->isInBattlescape())
		{
			_missionStatistics->ufo = (*i)->getRules()->getType();
			if (save->getMonthsPassed() != -1)
			{
				_missionStatistics->alienRace = (*i)->getAlienRace();
			}
			_txtRecovery->setText(tr("STR_UFO_RECOVERY"));
			(*i)->setInBattlescape(false);
			if ((*i)->getStatus() == Ufo::LANDED && aborted)
			{
				 (*i)->setSecondsRemaining(5);
			}
			else if ((*i)->getStatus() == Ufo::CRASHED || !aborted)
			{
				delete *i;
				save->getUfos()->erase(i);
				break;
			}
		}
	}

	// mission site disappears (even when you abort)
	for (std::vector<MissionSite*>::iterator i = save->getMissionSites()->begin(); i != save->getMissionSites()->end(); ++i)
	{
		if ((*i)->isInBattlescape())
		{
			_missionStatistics->alienRace = (*i)->getAlienRace();
			delete *i;
			save->getMissionSites()->erase(i);
			break;
		}
	}

	// lets see what happens with units

	// first, we evaluate how many surviving XCom units there are, and how many are conscious
	// and how many have died (to use for commendations)
	int deadSoldiers = 0;
	for (std::vector<BattleUnit*>::iterator j = battle->getUnits()->begin(); j != battle->getUnits()->end(); ++j)
	{
		if ((*j)->getOriginalFaction() == FACTION_PLAYER && (*j)->getStatus() != STATUS_DEAD)
		{
			if ((*j)->getStatus() == STATUS_UNCONSCIOUS || (*j)->getFaction() == FACTION_HOSTILE)
			{
				playersUnconscious++;
			}
			playersSurvived++;
		}
		else if ((*j)->getOriginalFaction() == FACTION_PLAYER && (*j)->getStatus() == STATUS_DEAD)
			deadSoldiers++;
	}
	// if all our men are unconscious, the aliens get to have their way with them.
	if (playersUnconscious == playersSurvived)
	{
		playersSurvived = 0;
		for (std::vector<BattleUnit*>::iterator j = battle->getUnits()->begin(); j != battle->getUnits()->end(); ++j)
		{
			if ((*j)->getOriginalFaction() == FACTION_PLAYER && (*j)->getStatus() != STATUS_DEAD)
			{
				(*j)->instaKill();
			}
		}
	}
	if (playersSurvived == 1)
	{
		for (std::vector<BattleUnit*>::iterator j = battle->getUnits()->begin(); j != battle->getUnits()->end(); ++j)
		{
			// if only one soldier survived, give him a medal! (unless he killed all the others...)
			if ((*j)->getStatus() != STATUS_DEAD && (*j)->getOriginalFaction() == FACTION_PLAYER && !(*j)->getStatistics()->hasFriendlyFired() && deadSoldiers != 0)
			{
				(*j)->getStatistics()->loneSurvivor = true;
				break;
			}
			// if only one soldier survived AND none have died, means only one soldier went on the mission...
			if ((*j)->getStatus() != STATUS_DEAD && (*j)->getOriginalFaction() == FACTION_PLAYER && deadSoldiers == 0)
			{
				(*j)->getStatistics()->ironMan = true;
			}
		}
	}
	// alien base disappears (if you didn't abort)
	for (std::vector<AlienBase*>::iterator i = save->getAlienBases()->begin(); i != save->getAlienBases()->end(); ++i)
	{
		if ((*i)->isInBattlescape())
		{
			_txtRecovery->setText(tr("STR_ALIEN_BASE_RECOVERY"));
			bool destroyAlienBase = true;

			if (aborted || playersSurvived == 0)
			{
				if (!battle->allObjectivesDestroyed())
					destroyAlienBase = false;
			}
			
			if (deployment && !deployment->getNextStage().empty())
			{
				_missionStatistics->alienRace = (*i)->getAlienRace();
				destroyAlienBase = false;
			}

			success = destroyAlienBase;
			if (destroyAlienBase)
			{
				if (objectiveCompleteText != "")
				{
					addStat(objectiveCompleteText, 1, objectiveCompleteScore);
				}
				// Take care to remove supply missions for this base.
				std::for_each(save->getAlienMissions().begin(), save->getAlienMissions().end(),
							ClearAlienBase(*i));

				for (std::vector<Target*>::iterator j = (*i)->getFollowers()->begin(); j != (*i)->getFollowers()->end(); ++j)
				{
					Craft* c = dynamic_cast<Craft*>(*j);
					if (c != 0) // not sure what else this could be but safety can't hurt.
					{
						c->returnToBase();
					}
				}
				delete *i;
				save->getAlienBases()->erase(i);
				break;
			}
			else
			{
				(*i)->setInBattlescape(false);
				break;
			}
		}
	}

	// time to care for units.
	for (std::vector<BattleUnit*>::iterator j = battle->getUnits()->begin(); j != battle->getUnits()->end(); ++j)
	{
		UnitStatus status = (*j)->getStatus();
		UnitFaction faction = (*j)->getFaction();
		UnitFaction oldFaction = (*j)->getOriginalFaction();
		int value = (*j)->getValue();
		Soldier *soldier = save->getSoldier((*j)->getId());

		if (!(*j)->getTile())
		{
			Position pos = (*j)->getPosition();
			if (pos == Position(-1, -1, -1))
			{
				for (std::vector<BattleItem*>::iterator k = battle->getItems()->begin(); k != battle->getItems()->end(); ++k)
				{
					if ((*k)->getUnit() && (*k)->getUnit() == *j)
					{
						if ((*k)->getOwner())
						{
							pos = (*k)->getOwner()->getPosition();
						}
						else if ((*k)->getTile())
						{
							pos = (*k)->getTile()->getPosition();
						}
					}
				}
			}
			(*j)->setTile(battle->getTile(pos));
		}

		if (status == STATUS_DEAD)
		{ // so this is a dead unit
			if (oldFaction == FACTION_HOSTILE && (*j)->killedBy() == FACTION_PLAYER)
			{
				addStat("STR_ALIENS_KILLED", 1, value);
			}
			else if (oldFaction == FACTION_PLAYER)
			{
				if (soldier != 0)
				{
					addStat("STR_XCOM_OPERATIVES_KILLED", 1, -value);
<<<<<<< HEAD
					for (std::vector<Soldier*>::iterator i = base->getSoldiers()->begin(); i != base->getSoldiers()->end(); ++i)
					{
						if ((*i) == soldier)
						{
							(*j)->updateGeoscapeStats(*i);
							// starting conditions: recover armor backup
							if ((*i)->getReplacedArmor())
							{
								if ((*i)->getReplacedArmor()->getStoreItem() != Armor::NONE)
								{
									_base->getStorageItems()->addItem((*i)->getReplacedArmor()->getStoreItem());
								}
								(*i)->setReplacedArmor(0);
							}
							// transformed armor doesn't get recovered
							(*i)->setTransformedArmor(0);

							SoldierDeath *death = new SoldierDeath();
							death->setTime(*save->getTime());
							(*i)->die(death);
							save->getDeadSoldiers()->push_back(*i);
							base->getSoldiers()->erase(i);
							break;
						}
					}
=======
					(*j)->updateGeoscapeStats(soldier);
					(*j)->getStatistics()->KIA = true;
					save->killSoldier(soldier); // in case we missed the soldier death on battlescape
>>>>>>> 25edd7b9
				}
				else
				{ // non soldier player = tank
					addStat("STR_TANKS_DESTROYED", 1, -value);
				}
			}
			else if (oldFaction == FACTION_NEUTRAL)
			{
				if ((*j)->killedBy() == FACTION_PLAYER)
					addStat("STR_CIVILIANS_KILLED_BY_XCOM_OPERATIVES", 1, -(*j)->getValue() - (2 * ((*j)->getValue() / 3)));
				else // if civilians happen to kill themselves XCOM shouldn't get penalty for it
					addStat("STR_CIVILIANS_KILLED_BY_ALIENS", 1, -(*j)->getValue());
			}
		}
		else
		{ // so this unit is not dead...
			if (oldFaction == FACTION_PLAYER)
			{
				if ((((*j)->isInExitArea() || (*j)->getStatus() == STATUS_IGNORE_ME) && (battle->getMissionType() != "STR_BASE_DEFENSE" || success)) || !aborted)
				{ // so game is not aborted or aborted and unit is on exit area
					(*j)->postMissionProcedures(save);
					playerInExitArea++;
					if (soldier != 0)
					{
						recoverItems((*j)->getInventory(), base);
						// calculate new statString
						soldier->calcStatString(_game->getMod()->getStatStrings(), (Options::psiStrengthEval && _game->getSavedGame()->isResearched(_game->getMod()->getPsiRequirements())));
					}
					else
					{ // non soldier player = tank
						base->getStorageItems()->addItem((*j)->getType());
						if ((*j)->getRightHandWeapon())
						{
							RuleItem *primaryRule = (*j)->getRightHandWeapon()->getRules();
							BattleItem *ammoItem = (*j)->getRightHandWeapon()->getAmmoItem();
							if (!primaryRule->getCompatibleAmmo()->empty() && ammoItem != 0 && ammoItem->getAmmoQuantity() > 0)
							{
								int total = ammoItem->getAmmoQuantity();

								if (primaryRule->getClipSize()) // meaning this tank can store multiple clips
								{
									total /= ammoItem->getRules()->getClipSize();
								}

								base->getStorageItems()->addItem(primaryRule->getCompatibleAmmo()->front(), total);
							}
						}
						if ((*j)->getLeftHandWeapon())
						{
							RuleItem *secondaryRule = (*j)->getLeftHandWeapon()->getRules();
							BattleItem *ammoItem = (*j)->getLeftHandWeapon()->getAmmoItem();
							if (!secondaryRule->getCompatibleAmmo()->empty() && ammoItem != 0 && ammoItem->getAmmoQuantity() > 0)
							{
								int total = ammoItem->getAmmoQuantity();

								if (secondaryRule->getClipSize()) // meaning this tank can store multiple clips
								{
									total /= ammoItem->getRules()->getClipSize();
								}

								base->getStorageItems()->addItem(secondaryRule->getCompatibleAmmo()->front(), total);
							}
						}
					}
				}
				else
				{ // so game is aborted and unit is not on exit area
					addStat("STR_XCOM_OPERATIVES_MISSING_IN_ACTION", 1, -value);
					if (soldier != 0)
					{
<<<<<<< HEAD
						for (std::vector<Soldier*>::iterator i = base->getSoldiers()->begin(); i != base->getSoldiers()->end(); ++i)
						{
							if ((*i) == soldier)
							{
								(*j)->updateGeoscapeStats(*i);
								// starting conditions: recover armor backup
								if ((*i)->getReplacedArmor())
								{
									if ((*i)->getReplacedArmor()->getStoreItem() != Armor::NONE)
									{
										_base->getStorageItems()->addItem((*i)->getReplacedArmor()->getStoreItem());
									}
									(*i)->setReplacedArmor(0);
								}
								// transformed armor doesn't get recovered
								(*i)->setTransformedArmor(0);

								SoldierDeath *death = new SoldierDeath();
								death->setTime(*save->getTime());
								(*i)->die(death);
								save->getDeadSoldiers()->push_back(*i);
								base->getSoldiers()->erase(i);
								break;
							}
						}
=======
						(*j)->updateGeoscapeStats(soldier);
						(*j)->getStatistics()->MIA = true;
						save->killSoldier(soldier);
>>>>>>> 25edd7b9
					}
				}
			}
			else if (oldFaction == FACTION_HOSTILE && (!aborted || (*j)->isInExitArea())
				// mind controlled units may as well count as unconscious
				&& faction == FACTION_PLAYER && !(*j)->isOut())
			{
				for (std::vector<BattleItem*>::iterator k = (*j)->getInventory()->begin(); k != (*j)->getInventory()->end(); ++k)
				{
					if (!(*k)->getRules()->isFixed())
					{
						(*j)->getTile()->addItem(*k, _game->getMod()->getInventory("STR_GROUND"));
					}
				}
				recoverAlien(*j, base);
			}
			else if (oldFaction == FACTION_NEUTRAL)
			{
				// if mission fails, all civilians die
				if (aborted || playersSurvived == 0)
				{
					addStat("STR_CIVILIANS_KILLED_BY_ALIENS", 1, -(*j)->getValue());
				}
				else
				{
					addStat("STR_CIVILIANS_SAVED", 1, (*j)->getValue());
				}
			}
		}
	}

	if (craft != 0 && ((playerInExitArea == 0 && aborted) || (playersSurvived == 0)))
	{
		addStat("STR_XCOM_CRAFT_LOST", 1, -craft->getRules()->getScore());
		for (std::vector<Soldier*>::iterator i = base->getSoldiers()->begin(); i != base->getSoldiers()->end();)
		{
			if ((*i)->getCraft() == craft)
			{
				delete (*i);
				i = base->getSoldiers()->erase(i);
			}
			else
			{
				++i;
			}
		}
		// Since this is not a base defense mission, we can safely erase the craft,
		// without worrying it's vehicles' destructor calling double (on base defense missions
		// all vehicle object in the craft is also referenced by base->getVehicles() !!)
		delete craft;
		craft = 0; // To avoid a crash down there!!
		base->getCrafts()->erase(craftIterator);
		_txtTitle->setText(tr("STR_CRAFT_IS_LOST"));
		return;
	}
	if (aborted && target == "STR_BASE" && !base->getCrafts()->empty())
	{
		for (std::vector<Craft*>::iterator i = base->getCrafts()->begin(); i != base->getCrafts()->end(); ++i)
		{
			addStat("STR_XCOM_CRAFT_LOST", 1, -(*i)->getRules()->getScore());
		}
	}
	if ((!aborted || success) && playersSurvived > 0) 	// RECOVER UFO : run through all tiles to recover UFO components and items
	{
		if (target == "STR_BASE")
		{
			_txtTitle->setText(tr("STR_BASE_IS_SAVED"));
		}
		else if (target == "STR_UFO")
		{
			_txtTitle->setText(tr("STR_UFO_IS_RECOVERED"));
		}
		else if (target == "STR_ALIEN_BASE")
		{
			_txtTitle->setText(tr("STR_ALIEN_BASE_DESTROYED"));
		}
		else
		{
			_txtTitle->setText(tr("STR_ALIENS_DEFEATED"));
			if (objectiveCompleteText != "")
			{
				addStat(objectiveCompleteText, 1, objectiveCompleteScore);
			}
		}

		if (!aborted)
		{
			// if this was a 2-stage mission, and we didn't abort (ie: we have time to clean up)
			// we can recover items from the earlier stages as well
			recoverItems(battle->getConditionalRecoveredItems(), base);

			for (int i = 0; i < battle->getMapSizeXYZ(); ++i)
			{
				// get recoverable map data objects from the battlescape map
				for (int part = 0; part < 4; ++part)
				{
					if (battle->getTile(i)->getMapData(part))
					{
						size_t specialType = battle->getTile(i)->getMapData(part)->getSpecialType();
						if (_recoveryStats.find(specialType) != _recoveryStats.end())
						{
							addStat(_recoveryStats[specialType]->name, 1, _recoveryStats[specialType]->value);
						}
					}
				}
				// recover items from the floor
				recoverItems(battle->getTile(i)->getInventory(), base);
			}
		}
		else
		{
			for (int i = 0; i < battle->getMapSizeXYZ(); ++i)
			{
				if (battle->getTile(i)->getMapData(O_FLOOR) && (battle->getTile(i)->getMapData(O_FLOOR)->getSpecialType() == START_POINT))
					recoverItems(battle->getTile(i)->getInventory(), base);
			}
		}
	}
	else
	{
		if (target == "STR_BASE")
		{
			_txtTitle->setText(tr("STR_BASE_IS_LOST"));
			_destroyBase = true;
		}
		else if (target == "STR_UFO")
		{
			_txtTitle->setText(tr("STR_UFO_IS_NOT_RECOVERED"));
		}
		else if (target == "STR_ALIEN_BASE")
		{
			_txtTitle->setText(tr("STR_ALIEN_BASE_STILL_INTACT"));
		}
		else
		{
			_txtTitle->setText(tr("STR_TERROR_CONTINUES"));
			if (objectiveFailedText != "")
			{
				addStat(objectiveFailedText, 1, objectiveFailedScore);
			}
		}

		if (playersSurvived > 0 && !_destroyBase)
		{
			// recover items from the craft floor
			for (int i = 0; i < battle->getMapSizeXYZ(); ++i)
			{
				if (battle->getTile(i)->getMapData(O_FLOOR) && (battle->getTile(i)->getMapData(O_FLOOR)->getSpecialType() == START_POINT))
					recoverItems(battle->getTile(i)->getInventory(), base);
			}
		}
	}

	// calculate the clips for each type based on the recovered rounds.
	for (std::map<RuleItem*, int>::const_iterator i = _rounds.begin(); i != _rounds.end(); ++i)
	{
		int total_clips = i->second / i->first->getClipSize();
		if (total_clips > 0)
			base->getStorageItems()->addItem(i->first->getType(), total_clips);
	}

	// calculate the "remaining medikit items" for each type based on the recovered "clips".
	for (std::map<RuleItem*, int>::const_iterator i = _roundsPainKiller.begin(); i != _roundsPainKiller.end(); ++i)
	{
		int totalRecovered = INT_MAX;
		if (i->first->getPainKillerQuantity() > 0)
			totalRecovered = std::min(totalRecovered, i->second / i->first->getPainKillerQuantity());
		if (i->first->getStimulantQuantity() > 0)
			totalRecovered = std::min(totalRecovered, _roundsStimulant[i->first] / i->first->getStimulantQuantity());
		if (i->first->getHealQuantity() > 0)
			totalRecovered = std::min(totalRecovered, _roundsHeal[i->first] / i->first->getHealQuantity());

		if (totalRecovered > 0)
			base->getStorageItems()->addItem(i->first->getType(), totalRecovered);
	}

	// recover all our goodies
	if (playersSurvived > 0)
	{
		int aadivider = (target == "STR_UFO") ? 10 : 150;
		for (std::vector<DebriefingStat*>::iterator i = _stats.begin(); i != _stats.end(); ++i)
		{
			// alien alloys recovery values are divided by 10 or divided by 150 in case of an alien base
			if ((*i)->item == _recoveryStats[ALIEN_ALLOYS]->name)
			{
				(*i)->qty = (*i)->qty / aadivider;
				(*i)->score = (*i)->score / aadivider;
			}

			// recoverable battlescape tiles are now converted to items and put in base inventory
			if ((*i)->recovery && (*i)->qty > 0)
			{
				base->getStorageItems()->addItem((*i)->item, (*i)->qty);
			}
		}

		// assuming this was a multi-stage mission,
		// recover everything that was in the craft in the previous stage
		recoverItems(battle->getGuaranteedRecoveredItems(), base);
	}

	// reequip craft after a non-base-defense mission (of course only if it's not lost already (that case craft=0))
	if (craft)
	{
		reequipCraft(base, craft, true);
	}

	if (target == "STR_BASE")
	{
		if (!_destroyBase)
		{
			// reequip crafts (only those on the base) after a base defense mission
			for (std::vector<Craft*>::iterator c = base->getCrafts()->begin(); c != base->getCrafts()->end(); ++c)
			{
				if ((*c)->getStatus() != "STR_OUT")
					reequipCraft(base, *c, false);
			}
			// Clear base->getVehicles() objects, they aren't needed anymore.
			for (std::vector<Vehicle*>::iterator i = base->getVehicles()->begin(); i != base->getVehicles()->end(); ++i)
				delete (*i);
			base->getVehicles()->clear();
		}
		else if (_game->getSavedGame()->getMonthsPassed() != -1)
		{
			for (std::vector<Base*>::iterator i = _game->getSavedGame()->getBases()->begin(); i != _game->getSavedGame()->getBases()->end(); ++i)
			{
				if ((*i) == base)
				{

					delete (*i);
					_game->getSavedGame()->getBases()->erase(i);
					break;
				}
			}
		}

		if (_region)
		{
			AlienMission* am = _game->getSavedGame()->findAlienMission(_region->getRules()->getType(), OBJECTIVE_RETALIATION);
			for (std::vector<Ufo*>::iterator i = _game->getSavedGame()->getUfos()->begin(); i != _game->getSavedGame()->getUfos()->end();)
			{
				if ((*i)->getMission() == am)
				{
					delete *i;
					i = _game->getSavedGame()->getUfos()->erase(i);
				}
				else
				{
					++i;
				}
			}
			for (std::vector<AlienMission*>::iterator i = _game->getSavedGame()->getAlienMissions().begin();
				i != _game->getSavedGame()->getAlienMissions().end(); ++i)
			{
				if ((AlienMission*)(*i) == am)
				{
					delete (*i);
					_game->getSavedGame()->getAlienMissions().erase(i);
					break;
				}
			}
		}
	}
<<<<<<< HEAD

	// clean up remaining armor backups
	// Note: KIA and MIA soldiers have been handled already, only survivors can have non-empty values
	for (std::vector<Soldier*>::iterator i = base->getSoldiers()->begin(); i != base->getSoldiers()->end(); ++i)
	{
		if ((*i)->getReplacedArmor())
		{
			(*i)->setArmor((*i)->getReplacedArmor());
		}
		else if ((*i)->getTransformedArmor())
		{
			(*i)->setArmor((*i)->getTransformedArmor());

		}
		(*i)->setReplacedArmor(0);
		(*i)->setTransformedArmor(0);
	}

	// clean up automagically spawned items
	const RuleStartingCondition *startingCondition = _game->getMod()->getStartingCondition(battle->getStartingConditionType());
	if (startingCondition != 0)
	{
		const std::map<std::string, int> *defaultItems = startingCondition->getDefaultItems();
		for (std::map<std::string, int>::const_iterator i = defaultItems->begin(); i != defaultItems->end(); ++i)
		{
			base->getStorageItems()->removeItem(i->first, i->second);
		}
	}

=======
    _missionStatistics->success = success;
>>>>>>> 25edd7b9
}

/**
 * Reequips a craft after a mission.
 * @param base Base to reequip from.
 * @param craft Craft to reequip.
 * @param vehicleItemsCanBeDestroyed Whether we can destroy the vehicles on the craft.
 */
void DebriefingState::reequipCraft(Base *base, Craft *craft, bool vehicleItemsCanBeDestroyed)
{
	std::map<std::string, int> craftItems = *craft->getItems()->getContents();
	for (std::map<std::string, int>::iterator i = craftItems.begin(); i != craftItems.end(); ++i)
	{
		int qty = base->getStorageItems()->getItem(i->first);
		if (qty >= i->second)
		{
			base->getStorageItems()->removeItem(i->first, i->second);
		}
		else
		{
			int missing = i->second - qty;
			base->getStorageItems()->removeItem(i->first, qty);
			craft->getItems()->removeItem(i->first, missing);
			ReequipStat stat = {i->first, missing, craft->getName(_game->getLanguage())};
			_missingItems.push_back(stat);
		}
	}

	// Now let's see the vehicles
	ItemContainer craftVehicles;
	for (std::vector<Vehicle*>::iterator i = craft->getVehicles()->begin(); i != craft->getVehicles()->end(); ++i)
		craftVehicles.addItem((*i)->getRules()->getType());
	// Now we know how many vehicles (separated by types) we have to read
	// Erase the current vehicles, because we have to reAdd them (cause we want to redistribute their ammo)
	if (vehicleItemsCanBeDestroyed)
		for (std::vector<Vehicle*>::iterator i = craft->getVehicles()->begin(); i != craft->getVehicles()->end(); ++i)
			delete (*i);
	craft->getVehicles()->clear();
	// Ok, now read those vehicles
	for (std::map<std::string, int>::iterator i = craftVehicles.getContents()->begin(); i != craftVehicles.getContents()->end(); ++i)
	{
		int qty = base->getStorageItems()->getItem(i->first);
		RuleItem *tankRule = _game->getMod()->getItem(i->first);
		int size = 4;
		if (_game->getMod()->getUnit(tankRule->getType()))
		{
			size = _game->getMod()->getArmor(_game->getMod()->getUnit(tankRule->getType())->getArmor())->getSize();
			size *= size;
		}
		int canBeAdded = std::min(qty, i->second);
		if (qty < i->second)
		{ // missing tanks
			int missing = i->second - qty;
			ReequipStat stat = {i->first, missing, craft->getName(_game->getLanguage())};
			_missingItems.push_back(stat);
		}
		if (tankRule->getCompatibleAmmo()->empty())
		{ // so this tank does NOT require ammo
			for (int j = 0; j < canBeAdded; ++j)
				craft->getVehicles()->push_back(new Vehicle(tankRule, tankRule->getClipSize(), size));
			base->getStorageItems()->removeItem(i->first, canBeAdded);
		}
		else
		{ // so this tank requires ammo
			RuleItem *ammo = _game->getMod()->getItem(tankRule->getCompatibleAmmo()->front());
			int ammoPerVehicle, clipSize;
			if (ammo->getClipSize() > 0 && tankRule->getClipSize() > 0)
			{
				clipSize = tankRule->getClipSize();
				ammoPerVehicle = clipSize / ammo->getClipSize();
			}
			else
			{
				clipSize = ammo->getClipSize();
				ammoPerVehicle = clipSize;
			}
			int baqty = base->getStorageItems()->getItem(ammo->getType()); // Ammo Quantity for this vehicle-type on the base
			if (baqty < i->second * ammoPerVehicle)
			{ // missing ammo
				int missing = (i->second * ammoPerVehicle) - baqty;
				ReequipStat stat = {ammo->getType(), missing, craft->getName(_game->getLanguage())};
				_missingItems.push_back(stat);
			}
			canBeAdded = std::min(canBeAdded, baqty / ammoPerVehicle);
			if (canBeAdded > 0)
			{
				for (int j = 0; j < canBeAdded; ++j)
				{
					craft->getVehicles()->push_back(new Vehicle(tankRule, clipSize, size));
					base->getStorageItems()->removeItem(ammo->getType(), ammoPerVehicle);
				}
				base->getStorageItems()->removeItem(i->first, canBeAdded);
			}
		}
	}
}

/**
 * Recovers items from the battlescape.
 *
 * Converts the battlescape inventory into a geoscape itemcontainer.
 * @param from Items recovered from the battlescape.
 * @param base Base to add items to.
 */
void DebriefingState::recoverItems(std::vector<BattleItem*> *from, Base *base)
{
	for (std::vector<BattleItem*>::iterator it = from->begin(); it != from->end(); ++it)
	{
		if ((*it)->getRules()->getName() == _game->getMod()->getAlienFuelName())
		{
			// special case of an item counted as a stat
			addStat(_game->getMod()->getAlienFuelName(), _game->getMod()->getAlienFuelQuantity(), 5);
		}
		else
		{
			if ((*it)->getRules()->getRecoveryPoints() && !(*it)->getXCOMProperty())
			{
				if ((*it)->getRules()->getBattleType() == BT_CORPSE && (*it)->getUnit()->getStatus() == STATUS_DEAD)
				{
					std::string corpseItem = (*it)->getUnit()->getArmor()->getCorpseGeoscape();
					RuleItem *rule = _game->getMod()->getItem(corpseItem);
					if (rule->isRecoverable())
					{
						addStat("STR_ALIEN_CORPSES_RECOVERED", 1, (*it)->getUnit()->getValue());
						base->getStorageItems()->addItem(corpseItem, 1);
					}
				}
				else if ((*it)->getRules()->getBattleType() == BT_CORPSE)
				{
					// it's unconscious
					if ((*it)->getUnit()->getStatus() == STATUS_UNCONSCIOUS ||
						// or it's in timeout because it's unconscious from the previous stage
						// units can be in timeout and alive, and we assume they flee.
						((*it)->getUnit()->getStatus() == STATUS_IGNORE_ME &&
						(*it)->getUnit()->getHealth() > 0 &&
						(*it)->getUnit()->getHealth() < (*it)->getUnit()->getStunlevel()))
					{
						if ((*it)->getUnit()->getOriginalFaction() == FACTION_HOSTILE)
						{
							recoverAlien((*it)->getUnit(), base);
						}
						else if ((*it)->getUnit()->getOriginalFaction() == FACTION_NEUTRAL)
						{
							addStat("STR_CIVILIANS_SAVED", 1, (*it)->getUnit()->getValue());
						}
					}
				}
				// only "recover" unresearched items
				else if (!_game->getSavedGame()->isResearched((*it)->getRules()->getType()))
				{
					addStat("STR_ALIEN_ARTIFACTS_RECOVERED", 1, (*it)->getRules()->getRecoveryPoints());
				}
			}

			// put items back in the base
			if (!(*it)->getRules()->isFixed() && (*it)->getRules()->isRecoverable())
			{
				switch ((*it)->getRules()->getBattleType())
				{
					case BT_CORPSE:
						break;
					case BT_MEDIKIT:
						if ((*it)->getRules()->isConsumable())
						{
							// Need to remember all three!
							_roundsPainKiller[(*it)->getRules()] += (*it)->getPainKillerQuantity();
							_roundsStimulant[(*it)->getRules()] += (*it)->getStimulantQuantity();
							_roundsHeal[(*it)->getRules()] += (*it)->getHealQuantity();
						}
						else
						{
							// Vanilla behaviour (recover a full medikit).
							base->getStorageItems()->addItem((*it)->getRules()->getType(), 1);
						}
						break;
					case BT_AMMO:
						// It's a clip, count any rounds left.
						_rounds[(*it)->getRules()] += (*it)->getAmmoQuantity();
						break;
					case BT_FIREARM:
					case BT_MELEE:
						// It's a weapon, count any rounds left in the clip.
						{
							BattleItem *clip = (*it)->getAmmoItem();
							if (clip && clip->getRules()->getClipSize() > 0 && clip != *it)
							{
								_rounds[clip->getRules()] += clip->getAmmoQuantity();
							}
						}
						// Fall-through, to recover the weapon itself.
					default:
						base->getStorageItems()->addItem((*it)->getRules()->getType(), 1);
				}
			}
		}
	}
}

/**
 * Recovers a live alien from the battlescape.
 * @param from Battle unit to recover.
 * @param base Base to add items to.
 */
void DebriefingState::recoverAlien(BattleUnit *from, Base *base)
{
	// Zombie handling: don't recover a zombie.
	if (!from->getSpawnUnit().empty())
	{
		// convert it, and mind control the resulting unit.
		// reason: zombies don't create unconscious bodies... ever.
		// the only way we can get into this situation is if psi-capture is enabled.
		// we can use that knowledge to our advantage to save having to make it unconscious and spawn a body item for it.
		BattleUnit *newUnit = _game->getSavedGame()->getSavedBattle()->getBattleGame()->convertUnit(from);
		newUnit->convertToFaction(FACTION_PLAYER);
		// don't process the zombie itself, our new unit just got added to the end of the vector we're iterating, and will be handled later.
		return;
	}
	std::string type = from->getType();
	if (base->getAvailableContainment() == 0)
	{
		_noContainment = true;

		std::string corpseItem = from->getArmor()->getCorpseGeoscape();
		RuleItem *rule = _game->getMod()->getItem(corpseItem);
		if (rule->isRecoverable())
		{
			addStat("STR_ALIEN_CORPSES_RECOVERED", 1, from->getValue());
			base->getStorageItems()->addItem(corpseItem, 1);
		}
	}
	else
	{
		RuleResearch *research = _game->getMod()->getResearch(type);
		if (research != 0 && !_game->getSavedGame()->isResearched(type))
		{
			// more points if it's not researched
			addStat("STR_LIVE_ALIENS_RECOVERED", 1, from->getValue() * 2);
		}
		else
		{
			// 10 points for recovery
			addStat("STR_LIVE_ALIENS_RECOVERED", 1, 10);
		}

		base->getStorageItems()->addItem(type, 1);
		_manageContainment = base->getAvailableContainment() - (base->getUsedContainment() * _limitsEnforced) < 0;
	}
}

}<|MERGE_RESOLUTION|>--- conflicted
+++ resolved
@@ -77,9 +77,9 @@
  */
 DebriefingState::DebriefingState() : _region(0), _country(0), _positiveScore(true), _noContainment(false), _manageContainment(false), _destroyBase(false)
 {
-    _missionStatistics = new MissionStatistics();
-
-    Options::baseXResolution = Options::baseXGeoscape;
+	_missionStatistics = new MissionStatistics();
+
+	Options::baseXResolution = Options::baseXGeoscape;
 	Options::baseYResolution = Options::baseYGeoscape;
 	_game->getScreen()->resetDisplay(false);
 
@@ -147,7 +147,7 @@
 
 	int total = 0, statsY = 0, recoveryY = 0;
 	int civiliansSaved = 0, civiliansDead = 0;
-    int aliensKilled = 0, aliensStunned = 0;
+	int aliensKilled = 0, aliensStunned = 0;
 	for (std::vector<DebriefingStat*>::iterator i = _stats.begin(); i != _stats.end(); ++i)
 	{
 		if ((*i)->qty == 0)
@@ -175,19 +175,19 @@
 		{
 			civiliansDead += (*i)->qty;
 		}
-        if ((*i)->item == "STR_ALIENS_KILLED")
-        {
-            aliensKilled += (*i)->qty;
-        }
-        if ((*i)->item == "STR_LIVE_ALIENS_RECOVERED")
-        {
-            aliensStunned += (*i)->qty;
-        }
-	}
-	if (civiliansSaved && !civiliansDead && _missionStatistics->success == true)
-	{
-		_missionStatistics->valiantCrux = true;
-	}
+		if ((*i)->item == "STR_ALIENS_KILLED")
+		{
+			aliensKilled += (*i)->qty;
+		}
+		if ((*i)->item == "STR_LIVE_ALIENS_RECOVERED")
+		{
+			aliensStunned += (*i)->qty;
+		}
+		}
+		if (civiliansSaved && !civiliansDead && _missionStatistics->success == true)
+		{
+			_missionStatistics->valiantCrux = true;
+		}
 
 	std::wostringstream ss3;
 	ss3 << total;
@@ -237,11 +237,10 @@
 	{
 		rating = "STR_RATING_EXCELLENT";
 	}
-<<<<<<< HEAD
 
 	if (!_game->getMod()->getMissionRatings()->empty())
 	{
-		rating = L"";
+		rating = "";
 		int temp = INT_MIN;
 		const std::map<int, std::string> *missionRatings = _game->getMod()->getMissionRatings();
 		for (std::map<int, std::string>::const_iterator i = missionRatings->begin(); i != missionRatings->end(); ++i)
@@ -249,22 +248,20 @@
 			if (i->first > temp && i->first <= total)
 			{
 				temp = i->first;
-				rating = tr(i->second);
-			}
-		}
-	}
-
-	_txtRating->setText(tr("STR_RATING").arg(rating));
-=======
+				rating = i->second;
+			}
+		}
+	}
+
 	_missionStatistics->rating = rating;
 	_missionStatistics->score = total;
 	_txtRating->setText(tr("STR_RATING").arg(tr(rating)));
 
 	SavedGame *save = _game->getSavedGame();
 	SavedBattleGame *battle = save->getSavedBattle();
-    
-    _missionStatistics->daylight = save->getSavedBattle()->getGlobalShade();
-    _missionStatistics->id = _game->getSavedGame()->getMissionStatistics()->size();
+
+	_missionStatistics->daylight = save->getSavedBattle()->getGlobalShade();
+	_missionStatistics->id = _game->getSavedGame()->getMissionStatistics()->size();
 
 	// Award Best-of commendations.
 	int bestScoreID[7] = {0, 0, 0, 0, 0, 0, 0};
@@ -275,7 +272,7 @@
 	// Check to see if any of the dead soldiers were exceptional.
 	for (std::vector<BattleUnit*>::iterator deadUnit = battle->getUnits()->begin(); deadUnit != battle->getUnits()->end(); ++deadUnit)
 	{
-		if (!(*deadUnit)->getGeoscapeSoldier() || (*deadUnit)->getStatus() != STATUS_DEAD) 
+		if (!(*deadUnit)->getGeoscapeSoldier() || (*deadUnit)->getStatus() != STATUS_DEAD)
 		{
 			continue;
 		}
@@ -312,12 +309,12 @@
 
 		SoldierRank rank = (*deadUnit)->getGeoscapeSoldier()->getRank();
 		// Rookies don't get this next award. No one likes them.
-		if (rank == 0) 
+		if (rank == 0)
 		{
 			continue;
 		}
 
-        /// Best-of awards
+		/// Best-of awards
 		// Find the best soldier per rank by comparing score.
 		for (std::vector<Soldier*>::iterator j = _game->getSavedGame()->getDeadSoldiers()->begin(); j != _game->getSavedGame()->getDeadSoldiers()->end(); ++j)
 		{
@@ -339,19 +336,19 @@
 					bestOverallScore = score;
 				}
 			}
-		}					
+		}
 	}
 	// Now award those soldiers commendations!
 	for (std::vector<BattleUnit*>::iterator deadUnit = battle->getUnits()->begin(); deadUnit != battle->getUnits()->end(); ++deadUnit)
 	{
-		if (!(*deadUnit)->getGeoscapeSoldier() || (*deadUnit)->getStatus() != STATUS_DEAD) 
+		if (!(*deadUnit)->getGeoscapeSoldier() || (*deadUnit)->getStatus() != STATUS_DEAD)
 		{
 			continue;
 		}
 		if ((*deadUnit)->getId() == bestScoreID[(*deadUnit)->getGeoscapeSoldier()->getRank()])
 		{
 			(*deadUnit)->getGeoscapeSoldier()->getDiary()->awardBestOfRank((*deadUnit)->getGeoscapeSoldier()->getRank());
-		}		
+		}
 		if ((*deadUnit)->getId() == bestOverallScorersID)
 		{
 			(*deadUnit)->getGeoscapeSoldier()->getDiary()->awardBestOverall();
@@ -406,9 +403,9 @@
 						martyrKills++;
 					}
 				}
-				if (martyrKills > 0) 
-				{
-					if (martyrKills > 10) 
+				if (martyrKills > 0)
+				{
+					if (martyrKills > 10)
 					{
 						martyrKills = 10;
 					}
@@ -419,21 +416,20 @@
 			// Set the UnitStats delta
 			(*j)->getStatistics()->delta = *(*j)->getGeoscapeSoldier()->getCurrentStats() - *(*j)->getGeoscapeSoldier()->getInitStats();
 
-            (*j)->getGeoscapeSoldier()->getDiary()->updateDiary((*j)->getStatistics(), _missionStatistics, _game->getMod());
+			(*j)->getGeoscapeSoldier()->getDiary()->updateDiary((*j)->getStatistics(), _missionStatistics, _game->getMod());
 			if (!(*j)->getStatistics()->MIA && !(*j)->getStatistics()->KIA && (*j)->getGeoscapeSoldier()->getDiary()->manageCommendations(_game->getMod()))
 			{
 				_soldiersCommended.push_back((*j)->getGeoscapeSoldier());
 			}
-            else if ((*j)->getStatistics()->MIA || (*j)->getStatistics()->KIA)
-            {
-                (*j)->getGeoscapeSoldier()->getDiary()->manageCommendations(_game->getMod());
-                _deadSoldiersCommended.push_back((*j)->getGeoscapeSoldier());
-            }
-		}
-	}
-    _game->getSavedGame()->getMissionStatistics()->push_back(_missionStatistics);
-
->>>>>>> 25edd7b9
+			else if ((*j)->getStatistics()->MIA || (*j)->getStatistics()->KIA)
+			{
+				(*j)->getGeoscapeSoldier()->getDiary()->manageCommendations(_game->getMod());
+				_deadSoldiersCommended.push_back((*j)->getGeoscapeSoldier());
+			}
+		}
+	}
+	_game->getSavedGame()->getMissionStatistics()->push_back(_missionStatistics);
+
 	_positiveScore = (total > 0);
 }
 
@@ -503,10 +499,10 @@
 			{
 				_game->pushState(new CommendationLateState(_deadSoldiersCommended));
 			}
-            if (!_soldiersCommended.empty())
-            {
-                _game->pushState(new CommendationState(_soldiersCommended));
-            }
+			if (!_soldiersCommended.empty())
+			{
+				_game->pushState(new CommendationState(_soldiersCommended));
+			}
 			if (_game->getSavedGame()->handlePromotions(participants))
 			{
 				_game->pushState(new PromotionsState);
@@ -659,7 +655,7 @@
 	}
 
 	_missionStatistics->time = *save->getTime();
-	_missionStatistics->type = battle->getMissionType();	
+	_missionStatistics->type = battle->getMissionType();
 	_stats.push_back(new DebriefingStat(_game->getMod()->getAlienFuelName(), true));
 
 	for (std::vector<Base*>::iterator i = save->getBases()->begin(); i != save->getBases()->end(); ++i)
@@ -738,7 +734,7 @@
 				if ((*k)->getRules()->insideRegion(base->getLongitude(), base->getLatitude()))
 				{
 					_region = (*k);
-                    _missionStatistics->region = _region->getRules()->getType();
+					_missionStatistics->region = _region->getRules()->getType();
 					break;
 				}
 			}
@@ -747,7 +743,7 @@
 				if ((*k)->getRules()->insideCountry(base->getLongitude(), base->getLatitude()))
 				{
 					_country = (*k);
-                    _missionStatistics->country= _country->getRules()->getType();
+					_missionStatistics->country= _country->getRules()->getType();
 					break;
 				}
 			}
@@ -871,7 +867,7 @@
 				if (!battle->allObjectivesDestroyed())
 					destroyAlienBase = false;
 			}
-			
+
 			if (deployment && !deployment->getNextStage().empty())
 			{
 				_missionStatistics->alienRace = (*i)->getAlienRace();
@@ -952,37 +948,22 @@
 				if (soldier != 0)
 				{
 					addStat("STR_XCOM_OPERATIVES_KILLED", 1, -value);
-<<<<<<< HEAD
-					for (std::vector<Soldier*>::iterator i = base->getSoldiers()->begin(); i != base->getSoldiers()->end(); ++i)
+					(*j)->updateGeoscapeStats(soldier);
+
+					// starting conditions: recover armor backup
+					if (soldier->getReplacedArmor())
 					{
-						if ((*i) == soldier)
+						if (soldier->getReplacedArmor()->getStoreItem() != Armor::NONE)
 						{
-							(*j)->updateGeoscapeStats(*i);
-							// starting conditions: recover armor backup
-							if ((*i)->getReplacedArmor())
-							{
-								if ((*i)->getReplacedArmor()->getStoreItem() != Armor::NONE)
-								{
-									_base->getStorageItems()->addItem((*i)->getReplacedArmor()->getStoreItem());
-								}
-								(*i)->setReplacedArmor(0);
-							}
-							// transformed armor doesn't get recovered
-							(*i)->setTransformedArmor(0);
-
-							SoldierDeath *death = new SoldierDeath();
-							death->setTime(*save->getTime());
-							(*i)->die(death);
-							save->getDeadSoldiers()->push_back(*i);
-							base->getSoldiers()->erase(i);
-							break;
+							_base->getStorageItems()->addItem(soldier->getReplacedArmor()->getStoreItem());
 						}
+						soldier->setReplacedArmor(0);
 					}
-=======
-					(*j)->updateGeoscapeStats(soldier);
+					// transformed armor doesn't get recovered
+					soldier->setTransformedArmor(0);
+
 					(*j)->getStatistics()->KIA = true;
 					save->killSoldier(soldier); // in case we missed the soldier death on battlescape
->>>>>>> 25edd7b9
 				}
 				else
 				{ // non soldier player = tank
@@ -1053,37 +1034,22 @@
 					addStat("STR_XCOM_OPERATIVES_MISSING_IN_ACTION", 1, -value);
 					if (soldier != 0)
 					{
-<<<<<<< HEAD
-						for (std::vector<Soldier*>::iterator i = base->getSoldiers()->begin(); i != base->getSoldiers()->end(); ++i)
+						(*j)->updateGeoscapeStats(soldier);
+
+						// starting conditions: recover armor backup
+						if (soldier->getReplacedArmor())
 						{
-							if ((*i) == soldier)
+							if (soldier->getReplacedArmor()->getStoreItem() != Armor::NONE)
 							{
-								(*j)->updateGeoscapeStats(*i);
-								// starting conditions: recover armor backup
-								if ((*i)->getReplacedArmor())
-								{
-									if ((*i)->getReplacedArmor()->getStoreItem() != Armor::NONE)
-									{
-										_base->getStorageItems()->addItem((*i)->getReplacedArmor()->getStoreItem());
-									}
-									(*i)->setReplacedArmor(0);
-								}
-								// transformed armor doesn't get recovered
-								(*i)->setTransformedArmor(0);
-
-								SoldierDeath *death = new SoldierDeath();
-								death->setTime(*save->getTime());
-								(*i)->die(death);
-								save->getDeadSoldiers()->push_back(*i);
-								base->getSoldiers()->erase(i);
-								break;
+								_base->getStorageItems()->addItem(soldier->getReplacedArmor()->getStoreItem());
 							}
+							soldier->setReplacedArmor(0);
 						}
-=======
-						(*j)->updateGeoscapeStats(soldier);
+						// transformed armor doesn't get recovered
+						soldier->setTransformedArmor(0);
+
 						(*j)->getStatistics()->MIA = true;
 						save->killSoldier(soldier);
->>>>>>> 25edd7b9
 					}
 				}
 			}
@@ -1347,7 +1313,6 @@
 			}
 		}
 	}
-<<<<<<< HEAD
 
 	// clean up remaining armor backups
 	// Note: KIA and MIA soldiers have been handled already, only survivors can have non-empty values
@@ -1377,9 +1342,7 @@
 		}
 	}
 
-=======
-    _missionStatistics->success = success;
->>>>>>> 25edd7b9
+	_missionStatistics->success = success;
 }
 
 /**
