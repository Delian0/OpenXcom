--- conflicted
+++ resolved
@@ -1915,39 +1915,6 @@
 	if (_save->getMissionType() != "STR_UFO_GROUND_ASSAULT" && _save->getMissionType() != "STR_UFO_CRASH_RECOVERY")
 	{
 		nextStage = _game->getRuleset()->getDeployment(_save->getMissionType())->getNextStage();
-<<<<<<< HEAD
-		nextStageRace = _game->getRuleset()->getDeployment(_save->getMissionType())->getNextStageRace();
-		if (nextStageRace == "")
-		{
-			for (std::vector<TerrorSite*>::iterator i = _game->getSavedGame()->getTerrorSites()->begin();
-				i != _game->getSavedGame()->getTerrorSites()->end(); ++i)
-			{
-				if ((*i)->isInBattlescape())
-				{
-					nextStageRace = (*i)->getAlienRace();
-					break;
-				}
-			}
-
-			for (std::vector<AlienBase*>::iterator i = _game->getSavedGame()->getAlienBases()->begin();
-				i != _game->getSavedGame()->getAlienBases()->end(); ++i)
-			{
-				if ((*i)->isInBattlescape())
-				{
-					nextStageRace = (*i)->getAlienRace();
-					break;
-				}
-			}
-		}
-		else
-		{
-			if (_game->getRuleset()->getAlienRace(nextStageRace) == 0)
-			{
-				throw Exception(nextStageRace + " race not found.");
-			}
-		}
-=======
->>>>>>> d9fe2323
 	}
 
 	if (!nextStage.empty() && inExitArea)
