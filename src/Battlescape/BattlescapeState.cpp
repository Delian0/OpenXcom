--- conflicted
+++ resolved
@@ -72,11 +72,7 @@
 #include "../Savegame/Soldier.h"
 #include "../Savegame/BattleItem.h"
 #include "../Mod/RuleInterface.h"
-<<<<<<< HEAD
-#include <algorithm>
-=======
 #include "../Mod/RuleInventory.h"
->>>>>>> a937131a
 
 namespace OpenXcom
 {
@@ -1386,11 +1382,11 @@
 	_barMorale->setMax(100);
 	_barMorale->setValue(battleUnit->getMorale());
 
-<<<<<<< HEAD
-	drawItem(battleUnit->getItem("STR_LEFT_HAND"), _btnLeftHandItem, _numAmmoLeft);
-	drawItem(battleUnit->getItem("STR_RIGHT_HAND"), _btnRightHandItem, _numAmmoRight);
-=======
 	toggleKneelButton(battleUnit);
+
+	//FIXME: Meridian: extract into function later like Yankes did (merge conflict)
+	//drawItem(battleUnit->getItem("STR_LEFT_HAND"), _btnLeftHandItem, _numAmmoLeft);
+	//drawItem(battleUnit->getItem("STR_RIGHT_HAND"), _btnRightHandItem, _numAmmoRight);
 
 	BattleItem *leftHandItem = battleUnit->getItem("STR_LEFT_HAND");
 	_btnLeftHandItem->clear();
@@ -1476,7 +1472,6 @@
 			tempSurface->blit(_btnRightHandItem);
 		}
 	}
->>>>>>> a937131a
 
 	_save->getTileEngine()->calculateFOV(_save->getSelectedUnit());
 
@@ -2329,11 +2324,6 @@
 }
 
 /**
-<<<<<<< HEAD
- * Shows a tooltip for the appropriate button.
- * @param action Pointer to an action.
- */
-=======
 * Shows a tooltip with extra information (used for medikit-type equipment).
 * @param action Pointer to an action.
 */
@@ -2488,7 +2478,6 @@
 * Shows a tooltip for the appropriate button.
 * @param action Pointer to an action.
 */
->>>>>>> a937131a
 void BattlescapeState::txtTooltipIn(Action *action)
 {
 	if (allowButtons() && Options::battleTooltips)
