--- conflicted
+++ resolved
@@ -3334,11 +3334,7 @@
 {
 	return ((allowSaving || _save->getSide() == FACTION_PLAYER || _save->getDebugMode())
 		&& (_battleGame->getPanicHandled() || _firstInit )
-<<<<<<< HEAD
-		&& (allowSaving || !_battleGame->isBusy())
-=======
 		&& (allowSaving || !_battleGame->isBusy() || _firstInit)
->>>>>>> 8d45159b
 		&& (_map->getProjectile() == 0));
 }
 
