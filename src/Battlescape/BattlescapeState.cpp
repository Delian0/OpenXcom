--- conflicted
+++ resolved
@@ -572,13 +572,9 @@
 	_btnReserveAuto->setGroup(&_reserve);
 
 	// Set music
-<<<<<<< HEAD
 	if (!Options::playBriefingMusicDuringEquipment)
-=======
-	if (_save->getMusic().empty())
->>>>>>> 84373110
-	{
-		if (_save->getMusic() == "")
+	{
+		if (_save->getMusic().empty())
 		{
 			_game->getMod()->playMusic("GMTACTIC");
 		}
