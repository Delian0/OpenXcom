--- conflicted
+++ resolved
@@ -1166,14 +1166,9 @@
 
 		_save->getSelectedUnit()->setActiveHand("STR_LEFT_HAND");
 		_map->draw();
-<<<<<<< HEAD
 		BattleItem *leftHandItem = _save->getSelectedUnit()->getLeftHandWeapon();
-		handleItemClick(leftHandItem);
-=======
-		BattleItem *leftHandItem = _save->getSelectedUnit()->getItem("STR_LEFT_HAND");
 		bool rightClick = action->getDetails()->button.button == SDL_BUTTON_RIGHT;
 		handleItemClick(leftHandItem, rightClick);
->>>>>>> f8964521
 	}
 }
 
@@ -1198,14 +1193,9 @@
 
 		_save->getSelectedUnit()->setActiveHand("STR_RIGHT_HAND");
 		_map->draw();
-<<<<<<< HEAD
 		BattleItem *rightHandItem = _save->getSelectedUnit()->getRightHandWeapon();
-		handleItemClick(rightHandItem);
-=======
-		BattleItem *rightHandItem = _save->getSelectedUnit()->getItem("STR_RIGHT_HAND");
 		bool rightClick = action->getDetails()->button.button == SDL_BUTTON_RIGHT;
 		handleItemClick(rightHandItem, rightClick);
->>>>>>> f8964521
 	}
 }
 
@@ -1478,15 +1468,11 @@
 	_barMorale->setMax(100);
 	_barMorale->setValue(battleUnit->getMorale());
 
-<<<<<<< HEAD
-	drawItem(battleUnit->getLeftHandWeapon(), _btnLeftHandItem, _numAmmoLeft);
-	drawItem(battleUnit->getRightHandWeapon(), _btnRightHandItem, _numAmmoRight);
-=======
 	toggleKneelButton(battleUnit);
 
 	//FIXME: Meridian: extract into function later like Yankes did (merge conflict)
-	//drawItem(battleUnit->getItem("STR_LEFT_HAND"), _btnLeftHandItem, _numAmmoLeft);
-	//drawItem(battleUnit->getItem("STR_RIGHT_HAND"), _btnRightHandItem, _numAmmoRight);
+	//drawItem(battleUnit->getLeftHandWeapon(), _btnLeftHandItem, _numAmmoLeft);
+	//drawItem(battleUnit->getRightHandWeapon(), _btnRightHandItem, _numAmmoRight);
 
 	BattleItem *leftHandItem = battleUnit->getItem("STR_LEFT_HAND");
 	_btnLeftHandItem->clear();
@@ -1572,7 +1558,6 @@
 			tempSurface->blit(_btnRightHandItem);
 		}
 	}
->>>>>>> f8964521
 
 	_save->getTileEngine()->calculateFOV(_save->getSelectedUnit());
 
@@ -1664,11 +1649,7 @@
 {
 	static Uint8 color = _barHealth->getColor(), maxcolor = color + 3, step = 0;
 
-<<<<<<< HEAD
 	step ^= 1;	// 1, 0, 1, 0, ...
-=======
-	step ^= 1; // 1, 0, 1, 0, ...
->>>>>>> f8964521
 	BattleUnit *bu = _save->getSelectedUnit();
 	if (step == 0 || bu == 0 || !_barHealth->getVisible()) return;
 
@@ -1685,8 +1666,6 @@
 }
 
 /**
-<<<<<<< HEAD
-=======
  * Shows primer warnings on all live grenades.
  */
 void BattlescapeState::drawPrimers()
@@ -1735,7 +1714,6 @@
 }
 
 /**
->>>>>>> f8964521
  * Popups a context sensitive list of actions the user can choose from.
  * Some actions result in a change of gamestate.
  * @param item Item the user clicked on (righthand/lefthand)
@@ -1768,11 +1746,8 @@
 
 	blinkVisibleUnitButtons();
 	blinkHealthBar();
-<<<<<<< HEAD
-=======
 	// FIXME: animated grenade indicator didn't work... switching to static for now
 	//drawPrimers();
->>>>>>> f8964521
 }
 
 /**
