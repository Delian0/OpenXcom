/*
 * Copyright 2010-2016 OpenXcom Developers.
 *
 * This file is part of OpenXcom.
 *
 * OpenXcom is free software: you can redistribute it and/or modify
 * it under the terms of the GNU General Public License as published by
 * the Free Software Foundation, either version 3 of the License, or
 * (at your option) any later version.
 *
 * OpenXcom is distributed in the hope that it will be useful,
 * but WITHOUT ANY WARRANTY; without even the implied warranty of
 * MERCHANTABILITY or FITNESS FOR A PARTICULAR PURPOSE.  See the
 * GNU General Public License for more details.
 *
 * You should have received a copy of the GNU General Public License
 * along with OpenXcom.  If not, see <http://www.gnu.org/licenses/>.
 */
#include <algorithm>
#include <sstream>
#include <iomanip>
#include <SDL_gfxPrimitives.h>
#include "Map.h"
#include "Camera.h"
#include "BattlescapeState.h"
#include "AbortMissionState.h"
#include "TileEngine.h"
#include "ActionMenuState.h"
#include "UnitInfoState.h"
#include "InventoryState.h"
#include "AlienInventoryState.h"
#include "Pathfinding.h"
#include "BattlescapeGame.h"
#include "WarningMessage.h"
#include "InfoboxState.h"
#include "DebriefingState.h"
#include "MiniMapState.h"
#include "BattlescapeGenerator.h"
#include "BriefingState.h"
#include "../lodepng.h"
#include "../fmath.h"
#include "../Geoscape/SelectMusicTrackState.h"
#include "../Engine/Game.h"
#include "../Engine/Options.h"
#include "../Engine/LocalizedText.h"
#include "../Engine/Palette.h"
#include "../Engine/Surface.h"
#include "../Engine/SurfaceSet.h"
#include "../Engine/Screen.h"
#include "../Engine/Sound.h"
#include "../Engine/Action.h"
#include "../Engine/Script.h"
#include "../Engine/Logger.h"
#include "../Engine/Timer.h"
#include "../Engine/CrossPlatform.h"
#include "../Interface/Cursor.h"
#include "../Interface/Text.h"
#include "../Interface/Bar.h"
#include "../Interface/BattlescapeButton.h"
#include "../Interface/NumberText.h"
#include "../Menu/CutsceneState.h"
#include "../Menu/PauseState.h"
#include "../Menu/LoadGameState.h"
#include "../Menu/SaveGameState.h"
#include "../Mod/Mod.h"
#include "../Mod/RuleItem.h"
#include "../Mod/AlienDeployment.h"
#include "../Mod/Armor.h"
#include "../Mod/RuleUfo.h"
#include "../Savegame/SavedGame.h"
#include "../Savegame/SavedBattleGame.h"
#include "../Savegame/Tile.h"
#include "../Savegame/BattleUnit.h"
#include "../Savegame/Soldier.h"
#include "../Savegame/BattleItem.h"
#include "../Ufopaedia/Ufopaedia.h"
#include "../Savegame/Ufo.h"
#include "../Mod/RuleInterface.h"
#include "../Mod/RuleInventory.h"
#include "../Mod/RuleSoldier.h"
#include "../Mod/RuleStartingCondition.h"
#include <algorithm>

namespace OpenXcom
{

/**
 * Initializes all the elements in the Battlescape screen.
 * @param game Pointer to the core game.
 */
BattlescapeState::BattlescapeState() : _reserve(0), _firstInit(true), _paletteResetNeeded(false), _paletteResetRequested(false), _isMouseScrolling(false), _isMouseScrolled(false), _xBeforeMouseScrolling(0), _yBeforeMouseScrolling(0), _totalMouseMoveX(0), _totalMouseMoveY(0), _mouseMovedOverThreshold(0), _mouseOverIcons(false), _autosave(false), _numberOfDirectlyVisibleUnits(0), _numberOfEnemiesTotal(0), _numberOfEnemiesTotalPlusWounded(0)
{
	std::fill_n(_visibleUnit, 10, (BattleUnit*)(0));

	const int screenWidth = Options::baseXResolution;
	const int screenHeight = Options::baseYResolution;
	const int iconsWidth = _game->getMod()->getInterface("battlescape")->getElement("icons")->w;
	const int iconsHeight = _game->getMod()->getInterface("battlescape")->getElement("icons")->h;
	const int visibleMapHeight = screenHeight - iconsHeight;
	const int x = screenWidth/2 - iconsWidth/2;
	const int y = screenHeight - iconsHeight;

	_indicatorTextColor = _game->getMod()->getInterface("battlescape")->getElement("visibleUnits")->color;
	_indicatorGreen = _game->getMod()->getInterface("battlescape")->getElement("squadsightUnits")->color;
	_indicatorBlue = _game->getMod()->getInterface("battlescape")->getElement("woundedUnits")->color;
	_indicatorPurple = _game->getMod()->getInterface("battlescape")->getElement("passingOutUnits")->color;

	_twoHandedRed = _game->getMod()->getInterface("battlescape")->getElement("twoHandedRed")->color;
	_twoHandedGreen = _game->getMod()->getInterface("battlescape")->getElement("twoHandedGreen")->color;

	_tooltipDefaultColor = _game->getMod()->getInterface("battlescape")->getElement("textTooltip")->color;

	_medikitRed = _game->getMod()->getInterface("battlescape")->getElement("medikitRed")->color;
	_medikitGreen = _game->getMod()->getInterface("battlescape")->getElement("medikitGreen")->color;
	_medikitBlue = _game->getMod()->getInterface("battlescape")->getElement("medikitBlue")->color;
	_medikitOrange = _game->getMod()->getInterface("battlescape")->getElement("medikitOrange")->color;

	// Create buttonbar - this should be on the centerbottom of the screen
	_icons = new InteractiveSurface(iconsWidth, iconsHeight, x, y);

	// Create the battlemap view
	// the actual map height is the total height minus the height of the buttonbar
	_map = new Map(_game, screenWidth, screenHeight, 0, 0, visibleMapHeight);

	_numLayers = new NumberText(3, 5, x + 232, y + 6);
	_rank = new Surface(26, 23, x + 107, y + 33);

	// Create buttons
	_btnUnitUp = new BattlescapeButton(32, 16, x + 48, y);
	_btnUnitDown = new BattlescapeButton(32, 16, x + 48, y + 16);
	_btnMapUp = new BattlescapeButton(32, 16, x + 80, y);
	_btnMapDown = new BattlescapeButton(32, 16, x + 80, y + 16);
	_btnShowMap = new BattlescapeButton(32, 16, x + 112, y);
	_btnKneel = new BattlescapeButton(32, 16, x + 112, y + 16);
	_btnInventory = new BattlescapeButton(32, 16, x + 144, y);
	_btnCenter = new BattlescapeButton(32, 16, x + 144, y + 16);
	_btnNextSoldier = new BattlescapeButton(32, 16, x + 176, y);
	_btnNextStop = new BattlescapeButton(32, 16, x + 176, y + 16);
	_btnShowLayers = new BattlescapeButton(32, 16, x + 208, y);
	_btnHelp = new BattlescapeButton(32, 16, x + 208, y + 16);
	_btnEndTurn = new BattlescapeButton(32, 16, x + 240, y);
	_btnAbort = new BattlescapeButton(32, 16, x + 240, y + 16);
	_btnStats = new InteractiveSurface(164, 23, x + 107, y + 33);
	_btnReserveNone = new BattlescapeButton(17, 11, x + 60, y + 33);
	_btnReserveSnap = new BattlescapeButton(17, 11, x + 78, y + 33);
	_btnReserveAimed = new BattlescapeButton(17, 11, x + 60, y + 45);
	_btnReserveAuto = new BattlescapeButton(17, 11, x + 78, y + 45);
	_btnReserveKneel = new BattlescapeButton(10, 23, x + 96, y + 33);
	_btnZeroTUs = new BattlescapeButton(10, 23, x + 49, y + 33);
	_btnLeftHandItem = new InteractiveSurface(32, 48, x + 8, y + 4);
	_btnRightHandItem = new InteractiveSurface(32, 48, x + 280, y + 4);
	_numAmmoLeft.reserve(RuleItem::AmmoSlotMax);
	_numAmmoRight.reserve(RuleItem::AmmoSlotMax);
	for (int slot = 0; slot < RuleItem::AmmoSlotMax; ++slot)
	{
		_numAmmoLeft.push_back(new NumberText(30, 5, x + 8, y + 4 + 6 * slot));
		_numAmmoRight.push_back(new NumberText(30, 5, x + 280, y + 4 + 6 * slot));
	}
	_numMedikitLeft.reserve(RuleItem::MedikitSlots);
	_numMedikitRight.reserve(RuleItem::MedikitSlots);
	for (int slot = 0; slot < RuleItem::MedikitSlots; ++slot)
	{
		_numMedikitLeft.push_back(new NumberText(30, 5, x + 9, y + 32 + 7 * slot));
		_numMedikitRight.push_back(new NumberText(30, 5, x + 281, y + 32 + 7 * slot));
	}
	_numTwoHandedIndicatorLeft = new NumberText(10, 5, x + 36, y + 46);
	_numTwoHandedIndicatorRight = new NumberText(10, 5, x + 308, y + 46);
	const int visibleUnitX = _game->getMod()->getInterface("battlescape")->getElement("visibleUnits")->x;
	const int visibleUnitY = _game->getMod()->getInterface("battlescape")->getElement("visibleUnits")->y;
	for (int i = 0; i < VISIBLE_MAX; ++i)
	{
		_btnVisibleUnit[i] = new InteractiveSurface(15, 12, x + visibleUnitX, y + visibleUnitY - (i * 13));
		_numVisibleUnit[i] = new NumberText(15, 12, _btnVisibleUnit[i]->getX() + 6 , _btnVisibleUnit[i]->getY() + 4);
	}
	_numVisibleUnit[9]->setX(_numVisibleUnit[9]->getX() - 2); // center number 10
	_warning = new WarningMessage(224, 24, x + 48, y + 32);
	_btnLaunch = new BattlescapeButton(32, 24, screenWidth - 32, 0); // we need screenWidth, because that is independent of the black bars on the screen
	_btnLaunch->setVisible(false);
	_btnPsi = new BattlescapeButton(32, 24, screenWidth - 32, 25); // we need screenWidth, because that is independent of the black bars on the screen
	_btnPsi->setVisible(false);
	_btnSpecial = new BattlescapeButton(32, 24, screenWidth - 32, 25); // we need screenWidth, because that is independent of the black bars on the screen
	_btnSpecial->setVisible(false);

	// Create soldier stats summary
	_rankTiny = new Surface(7, 7, x + 135, y + 33);
	_txtName = new Text(136, 10, x + 135, y + 32);

	_numTimeUnits = new NumberText(15, 5, x + 136, y + 42);
	_barTimeUnits = new Bar(102, 3, x + 170, y + 41);

	_numEnergy = new NumberText(15, 5, x + 154, y + 42);
	_barEnergy = new Bar(102, 3, x + 170, y + 45);

	_numHealth = new NumberText(15, 5, x + 136, y + 50);
	_barHealth= new Bar(102, 3, x + 170, y + 49);

	_numMorale = new NumberText(15, 5, x + 154, y + 50);
	_barMorale = new Bar(102, 3, x + 170, y + 53);

	_txtDebug = new Text(300, 10, 20, 0);
	_txtTooltip = new Text(300, 10, x + 2, y - 10);

	// Palette transformations
	std::string startingConditionType = _game->getSavedGame()->getSavedBattle()->getStartingConditionType();
	RuleStartingCondition *startingCondition = _game->getMod()->getStartingCondition(startingConditionType);
	if (startingCondition)
	{
		for (auto change : *startingCondition->getPaletteTransformations())
		{
			Palette *origPal = _game->getMod()->getPalette(change.first, false);
			Palette *newPal = _game->getMod()->getPalette(change.second, false);
			if (origPal && newPal)
			{
				origPal->copyFrom(newPal);
				_paletteResetNeeded = true;
			}
		}
	}

	// Set palette
	_game->getSavedGame()->getSavedBattle()->setPaletteByDepth(this);

	if (_game->getMod()->getInterface("battlescape")->getElement("pathfinding"))
	{
		Element *pathing = _game->getMod()->getInterface("battlescape")->getElement("pathfinding");

		Pathfinding::green = pathing->color;
		Pathfinding::yellow = pathing->color2;
		Pathfinding::red = pathing->border;
	}

	add(_map);
	add(_icons);

	// Add in custom reserve buttons
	Surface *icons = _game->getMod()->getSurface("ICONS.PCK");
	if (_game->getMod()->getSurface("TFTDReserve", false))
	{
		Surface *tftdIcons = _game->getMod()->getSurface("TFTDReserve");
		tftdIcons->setX(48);
		tftdIcons->setY(176);
		tftdIcons->blit(icons);
	}

	// there is some cropping going on here, because the icons image is 320x200 while we only need the bottom of it.
	SDL_Rect *r = icons->getCrop();
	r->x = 0;
	r->y = 200 - iconsHeight;
	r->w = iconsWidth;
	r->h = iconsHeight;
	// we need to blit the icons before we add the battlescape buttons, as they copy the underlying parent surface.
	icons->blit(_icons);

	// this is a hack to fix the single transparent pixel on TFTD's icon panel.
	if (_game->getMod()->getInterface("battlescape")->getElement("icons")->TFTDMode)
	{
		_icons->setPixel(46, 44, 8);
	}

	add(_rank, "rank", "battlescape", _icons);
	add(_rankTiny, "rank", "battlescape", _icons);
	add(_btnUnitUp, "buttonUnitUp", "battlescape", _icons);
	add(_btnUnitDown, "buttonUnitDown", "battlescape", _icons);
	add(_btnMapUp, "buttonMapUp", "battlescape", _icons);
	add(_btnMapDown, "buttonMapDown", "battlescape", _icons);
	add(_btnShowMap, "buttonShowMap", "battlescape", _icons);
	add(_btnKneel, "buttonKneel", "battlescape", _icons);
	add(_btnInventory, "buttonInventory", "battlescape", _icons);
	add(_btnCenter, "buttonCenter", "battlescape", _icons);
	add(_btnNextSoldier, "buttonNextSoldier", "battlescape", _icons);
	add(_btnNextStop, "buttonNextStop", "battlescape", _icons);
	add(_btnShowLayers, "buttonShowLayers", "battlescape", _icons);
	add(_numLayers, "numLayers", "battlescape", _icons);
	add(_btnHelp, "buttonHelp", "battlescape", _icons);
	add(_btnEndTurn, "buttonEndTurn", "battlescape", _icons);
	add(_btnAbort, "buttonAbort", "battlescape", _icons);
	add(_btnStats, "buttonStats", "battlescape", _icons);
	add(_txtName, "textName", "battlescape", _icons);
	// need to do this here, because of TFTD
	if (_game->getMod()->getSurface("AvatarBackground", false))
	{
		// put tiny rank icon where name used to be
		_rankTiny->setX(_txtName->getX());
		_rankTiny->setY(_txtName->getY() + 1);
		// move name more to the right
		_txtName->setWidth(_txtName->getWidth() - 8);
		_txtName->setX(_txtName->getX() + 8);
	}
	add(_numTimeUnits, "numTUs", "battlescape", _icons);
	add(_numEnergy, "numEnergy", "battlescape", _icons);
	add(_numHealth, "numHealth", "battlescape", _icons);
	add(_numMorale, "numMorale", "battlescape", _icons);
	add(_barTimeUnits, "barTUs", "battlescape", _icons);
	add(_barEnergy, "barEnergy", "battlescape", _icons);
	add(_barHealth, "barHealth", "battlescape", _icons);
	add(_barMorale, "barMorale", "battlescape", _icons);
	add(_btnReserveNone, "buttonReserveNone", "battlescape", _icons);
	add(_btnReserveSnap, "buttonReserveSnap", "battlescape", _icons);
	add(_btnReserveAimed, "buttonReserveAimed", "battlescape", _icons);
	add(_btnReserveAuto, "buttonReserveAuto", "battlescape", _icons);
	add(_btnReserveKneel, "buttonReserveKneel", "battlescape", _icons);
	add(_btnZeroTUs, "buttonZeroTUs", "battlescape", _icons);
	add(_btnLeftHandItem, "buttonLeftHand", "battlescape", _icons);
	add(_btnRightHandItem, "buttonRightHand", "battlescape", _icons);
	for (int slot = 0; slot < RuleItem::AmmoSlotMax; ++slot)
	{
		add(_numAmmoLeft[slot], "numAmmoLeft", "battlescape", _icons);
		add(_numAmmoRight[slot], "numAmmoRight", "battlescape", _icons);
	}
	for (int slot = 0; slot < RuleItem::MedikitSlots; ++slot)
	{
		add(_numMedikitLeft[slot], "numMedikitLeft", "battlescape", _icons);
		add(_numMedikitRight[slot], "numMedikitRight", "battlescape", _icons);
	}
	add(_numTwoHandedIndicatorLeft, "numTwoHandedIndicatorLeft", "battlescape", _icons);
	add(_numTwoHandedIndicatorRight, "numTwoHandedIndicatorRight", "battlescape", _icons);
	for (int i = 0; i < VISIBLE_MAX; ++i)
	{
		add(_btnVisibleUnit[i]);
		add(_numVisibleUnit[i]);
	}
	add(_warning, "warning", "battlescape", _icons);
	add(_txtDebug);
	add(_txtTooltip, "textTooltip", "battlescape", _icons);
	add(_btnLaunch);
	_game->getMod()->getSurfaceSet("SPICONS.DAT")->getFrame(0)->blit(_btnLaunch);
	add(_btnPsi);
	_game->getMod()->getSurfaceSet("SPICONS.DAT")->getFrame(1)->blit(_btnPsi);
	add(_btnSpecial);
	_game->getMod()->getSurfaceSet("SPICONS.DAT")->getFrame(1)->blit(_btnSpecial); // use psi button for default

	// Set up objects
	_save = _game->getSavedGame()->getSavedBattle();
	_map->init();
	_map->onMouseOver((ActionHandler)&BattlescapeState::mapOver);
	_map->onMousePress((ActionHandler)&BattlescapeState::mapPress);
	_map->onMouseClick((ActionHandler)&BattlescapeState::mapClick, 0);
	_map->onMouseIn((ActionHandler)&BattlescapeState::mapIn);

	_numLayers->setColor(Palette::blockOffset(1)-2);
	_numLayers->setValue(1);

	for (int slot = 0; slot < RuleItem::AmmoSlotMax; ++slot)
	{
		_numAmmoLeft[slot]->setValue(999);
		_numAmmoRight[slot]->setValue(999);
	}
	for (int slot = 0; slot < RuleItem::MedikitSlots; ++slot)
	{
		_numMedikitLeft[slot]->setValue(999);
		_numMedikitRight[slot]->setValue(999);
	}
	_numTwoHandedIndicatorLeft->setValue(2);
	_numTwoHandedIndicatorRight->setValue(2);

	_icons->onMouseIn((ActionHandler)&BattlescapeState::mouseInIcons);
	_icons->onMouseOut((ActionHandler)&BattlescapeState::mouseOutIcons);

	_btnUnitUp->onMouseClick((ActionHandler)&BattlescapeState::btnUnitUpClick);
	_btnUnitUp->setTooltip("STR_UNIT_LEVEL_ABOVE");
	_btnUnitUp->onMouseIn((ActionHandler)&BattlescapeState::txtTooltipIn);
	_btnUnitUp->onMouseOut((ActionHandler)&BattlescapeState::txtTooltipOut);

	_btnUnitDown->onMouseClick((ActionHandler)&BattlescapeState::btnUnitDownClick);
	_btnUnitDown->setTooltip("STR_UNIT_LEVEL_BELOW");
	_btnUnitDown->onMouseIn((ActionHandler)&BattlescapeState::txtTooltipIn);
	_btnUnitDown->onMouseOut((ActionHandler)&BattlescapeState::txtTooltipOut);

	_btnMapUp->onMouseClick((ActionHandler)&BattlescapeState::btnMapUpClick);
	_btnMapUp->onKeyboardPress((ActionHandler)&BattlescapeState::btnMapUpClick, Options::keyBattleLevelUp);
	_btnMapUp->setTooltip("STR_VIEW_LEVEL_ABOVE");
	_btnMapUp->onMouseIn((ActionHandler)&BattlescapeState::txtTooltipIn);
	_btnMapUp->onMouseOut((ActionHandler)&BattlescapeState::txtTooltipOut);

	_btnMapDown->onMouseClick((ActionHandler)&BattlescapeState::btnMapDownClick);
	_btnMapDown->onKeyboardPress((ActionHandler)&BattlescapeState::btnMapDownClick, Options::keyBattleLevelDown);
	_btnMapDown->setTooltip("STR_VIEW_LEVEL_BELOW");
	_btnMapDown->onMouseIn((ActionHandler)&BattlescapeState::txtTooltipIn);
	_btnMapDown->onMouseOut((ActionHandler)&BattlescapeState::txtTooltipOut);

	_btnShowMap->onMouseClick((ActionHandler)&BattlescapeState::btnShowMapClick);
	_btnShowMap->onKeyboardPress((ActionHandler)&BattlescapeState::btnShowMapClick, Options::keyBattleMap);
	_btnShowMap->setTooltip("STR_MINIMAP");
	_btnShowMap->onMouseIn((ActionHandler)&BattlescapeState::txtTooltipIn);
	_btnShowMap->onMouseOut((ActionHandler)&BattlescapeState::txtTooltipOut);

	_btnKneel->onMouseClick((ActionHandler)&BattlescapeState::btnKneelClick);
	_btnKneel->onKeyboardPress((ActionHandler)&BattlescapeState::btnKneelClick, Options::keyBattleKneel);
	_btnKneel->setTooltip("STR_KNEEL");
	_btnKneel->onMouseIn((ActionHandler)&BattlescapeState::txtTooltipIn);
	_btnKneel->onMouseOut((ActionHandler)&BattlescapeState::txtTooltipOut);
	_btnKneel->allowToggleInversion();

	_btnInventory->onMouseClick((ActionHandler)&BattlescapeState::btnInventoryClick);
	_btnInventory->onKeyboardPress((ActionHandler)&BattlescapeState::btnInventoryClick, Options::keyBattleInventory);
	_btnInventory->setTooltip("STR_INVENTORY");
	_btnInventory->onMouseIn((ActionHandler)&BattlescapeState::txtTooltipIn);
	_btnInventory->onMouseOut((ActionHandler)&BattlescapeState::txtTooltipOut);

	_btnCenter->onMouseClick((ActionHandler)&BattlescapeState::btnCenterClick);
	_btnCenter->onKeyboardPress((ActionHandler)&BattlescapeState::btnCenterClick, Options::keyBattleCenterUnit);
	_btnCenter->setTooltip("STR_CENTER_SELECTED_UNIT");
	_btnCenter->onMouseIn((ActionHandler)&BattlescapeState::txtTooltipIn);
	_btnCenter->onMouseOut((ActionHandler)&BattlescapeState::txtTooltipOut);

	_btnNextSoldier->onMouseClick((ActionHandler)&BattlescapeState::btnNextSoldierClick, SDL_BUTTON_LEFT);
	_btnNextSoldier->onMouseClick((ActionHandler)&BattlescapeState::btnPrevSoldierClick, SDL_BUTTON_RIGHT);
	_btnNextSoldier->onKeyboardPress((ActionHandler)&BattlescapeState::btnNextSoldierClick, Options::keyBattleNextUnit);
	_btnNextSoldier->onKeyboardPress((ActionHandler)&BattlescapeState::btnPrevSoldierClick, Options::keyBattlePrevUnit);
	_btnNextSoldier->setTooltip("STR_NEXT_UNIT");
	_btnNextSoldier->onMouseIn((ActionHandler)&BattlescapeState::txtTooltipIn);
	_btnNextSoldier->onMouseOut((ActionHandler)&BattlescapeState::txtTooltipOut);

	_btnNextStop->onMouseClick((ActionHandler)&BattlescapeState::btnNextStopClick);
	_btnNextStop->onKeyboardPress((ActionHandler)&BattlescapeState::btnNextStopClick, Options::keyBattleDeselectUnit);
	_btnNextStop->setTooltip("STR_DESELECT_UNIT");
	_btnNextStop->onMouseIn((ActionHandler)&BattlescapeState::txtTooltipIn);
	_btnNextStop->onMouseOut((ActionHandler)&BattlescapeState::txtTooltipOut);

	_btnShowLayers->onMouseClick((ActionHandler)&BattlescapeState::btnShowLayersClick);
	_btnShowLayers->setTooltip("STR_MULTI_LEVEL_VIEW");
	_btnShowLayers->onMouseIn((ActionHandler)&BattlescapeState::txtTooltipIn);
	_btnShowLayers->onMouseOut((ActionHandler)&BattlescapeState::txtTooltipOut);
	_btnShowLayers->onKeyboardPress((ActionHandler)&BattlescapeState::btnUfopaediaClick, Options::keyGeoUfopedia);

	_btnHelp->onMouseClick((ActionHandler)&BattlescapeState::btnHelpClick);
	_btnHelp->onKeyboardPress((ActionHandler)&BattlescapeState::btnHelpClick, Options::keyBattleOptions);
	_btnHelp->setTooltip("STR_OPTIONS");
	_btnHelp->onMouseIn((ActionHandler)&BattlescapeState::txtTooltipIn);
	_btnHelp->onMouseOut((ActionHandler)&BattlescapeState::txtTooltipOut);

	_btnEndTurn->onMouseClick((ActionHandler)&BattlescapeState::btnEndTurnClick);
	_btnEndTurn->onKeyboardPress((ActionHandler)&BattlescapeState::btnEndTurnClick, Options::keyBattleEndTurn);
	_btnEndTurn->setTooltip("STR_END_TURN");
	_btnEndTurn->onMouseIn((ActionHandler)&BattlescapeState::txtTooltipInEndTurn);
	_btnEndTurn->onMouseOut((ActionHandler)&BattlescapeState::txtTooltipOut);

	_btnAbort->onMouseClick((ActionHandler)&BattlescapeState::btnAbortClick);
	_btnAbort->onKeyboardPress((ActionHandler)&BattlescapeState::btnAbortClick, Options::keyBattleAbort);
	_btnAbort->setTooltip("STR_ABORT_MISSION");
	_btnAbort->onMouseIn((ActionHandler)&BattlescapeState::txtTooltipIn);
	_btnAbort->onMouseOut((ActionHandler)&BattlescapeState::txtTooltipOut);

	_btnStats->onMouseClick((ActionHandler)&BattlescapeState::btnStatsClick);
	_btnStats->onKeyboardPress((ActionHandler)&BattlescapeState::btnStatsClick, Options::keyBattleStats);
	_btnStats->setTooltip("STR_UNIT_STATS");
	_btnStats->onMouseIn((ActionHandler)&BattlescapeState::txtTooltipIn);
	_btnStats->onMouseOut((ActionHandler)&BattlescapeState::txtTooltipOut);

	_btnLeftHandItem->onMouseClick((ActionHandler)&BattlescapeState::btnLeftHandItemClick);
	_btnLeftHandItem->onMouseClick((ActionHandler)&BattlescapeState::btnLeftHandItemClick, SDL_BUTTON_MIDDLE);
	_btnLeftHandItem->onKeyboardPress((ActionHandler)&BattlescapeState::btnLeftHandItemClick, Options::keyBattleUseLeftHand);
	_btnLeftHandItem->setTooltip("STR_USE_LEFT_HAND");
	_btnLeftHandItem->onMouseIn((ActionHandler)&BattlescapeState::txtTooltipInExtraLeftHand);
	_btnLeftHandItem->onMouseOut((ActionHandler)&BattlescapeState::txtTooltipOut);

	_btnRightHandItem->onMouseClick((ActionHandler)&BattlescapeState::btnRightHandItemClick);
	_btnRightHandItem->onMouseClick((ActionHandler)&BattlescapeState::btnRightHandItemClick, SDL_BUTTON_MIDDLE);
	_btnRightHandItem->onKeyboardPress((ActionHandler)&BattlescapeState::btnRightHandItemClick, Options::keyBattleUseRightHand);
	_btnRightHandItem->setTooltip("STR_USE_RIGHT_HAND");
	_btnRightHandItem->onMouseIn((ActionHandler)&BattlescapeState::txtTooltipInExtraRightHand);
	_btnRightHandItem->onMouseOut((ActionHandler)&BattlescapeState::txtTooltipOut);

	_btnReserveNone->onMouseClick((ActionHandler)&BattlescapeState::btnReserveClick);
	_btnReserveNone->onKeyboardPress((ActionHandler)&BattlescapeState::btnReserveClick, Options::keyBattleReserveNone);
	_btnReserveNone->setTooltip("STR_DONT_RESERVE_TIME_UNITS");
	_btnReserveNone->onMouseIn((ActionHandler)&BattlescapeState::txtTooltipIn);
	_btnReserveNone->onMouseOut((ActionHandler)&BattlescapeState::txtTooltipOut);

	_btnReserveSnap->onMouseClick((ActionHandler)&BattlescapeState::btnReserveClick);
	_btnReserveSnap->onKeyboardPress((ActionHandler)&BattlescapeState::btnReserveClick, Options::keyBattleReserveSnap);
	_btnReserveSnap->setTooltip("STR_RESERVE_TIME_UNITS_FOR_SNAP_SHOT");
	_btnReserveSnap->onMouseIn((ActionHandler)&BattlescapeState::txtTooltipIn);
	_btnReserveSnap->onMouseOut((ActionHandler)&BattlescapeState::txtTooltipOut);

	_btnReserveAimed->onMouseClick((ActionHandler)&BattlescapeState::btnReserveClick);
	_btnReserveAimed->onKeyboardPress((ActionHandler)&BattlescapeState::btnReserveClick, Options::keyBattleReserveAimed);
	_btnReserveAimed->setTooltip("STR_RESERVE_TIME_UNITS_FOR_AIMED_SHOT");
	_btnReserveAimed->onMouseIn((ActionHandler)&BattlescapeState::txtTooltipIn);
	_btnReserveAimed->onMouseOut((ActionHandler)&BattlescapeState::txtTooltipOut);

	_btnReserveAuto->onMouseClick((ActionHandler)&BattlescapeState::btnReserveClick);
	_btnReserveAuto->onKeyboardPress((ActionHandler)&BattlescapeState::btnReserveClick, Options::keyBattleReserveAuto);
	_btnReserveAuto->setTooltip("STR_RESERVE_TIME_UNITS_FOR_AUTO_SHOT");
	_btnReserveAuto->onMouseIn((ActionHandler)&BattlescapeState::txtTooltipIn);
	_btnReserveAuto->onMouseOut((ActionHandler)&BattlescapeState::txtTooltipOut);

	_btnReserveKneel->onMouseClick((ActionHandler)&BattlescapeState::btnReserveKneelClick);
	_btnReserveKneel->onKeyboardPress((ActionHandler)&BattlescapeState::btnReserveKneelClick, Options::keyBattleReserveKneel);
	_btnReserveKneel->setTooltip("STR_RESERVE_TIME_UNITS_FOR_KNEEL");
	_btnReserveKneel->onMouseIn((ActionHandler)&BattlescapeState::txtTooltipIn);
	_btnReserveKneel->onMouseOut((ActionHandler)&BattlescapeState::txtTooltipOut);
	_btnReserveKneel->allowToggleInversion();

	_btnZeroTUs->onMouseClick((ActionHandler)&BattlescapeState::btnZeroTUsClick, SDL_BUTTON_RIGHT);
	_btnZeroTUs->onKeyboardPress((ActionHandler)&BattlescapeState::btnZeroTUsClick, Options::keyBattleZeroTUs);
	_btnZeroTUs->setTooltip("STR_EXPEND_ALL_TIME_UNITS");
	_btnZeroTUs->onMouseIn((ActionHandler)&BattlescapeState::txtTooltipIn);
	_btnZeroTUs->onMouseOut((ActionHandler)&BattlescapeState::txtTooltipOut);
	_btnZeroTUs->allowClickInversion();

	// shortcuts without a specific button
	_btnStats->onKeyboardPress((ActionHandler)&BattlescapeState::btnReloadClick, Options::keyBattleReload);
	_btnStats->onKeyboardPress((ActionHandler)&BattlescapeState::btnSelectMusicTrackClick, Options::keySelectMusicTrack);
	_btnStats->onKeyboardPress((ActionHandler)&BattlescapeState::btnPersonalLightingClick, Options::keyBattlePersonalLighting);
	_btnStats->onKeyboardPress((ActionHandler)&BattlescapeState::btnNightVisionClick, Options::keyNightVisionToggle);
	if (Options::autoNightVision)
	{
		// during the night
		if (_save->getGlobalShade() > _game->getMod()->getMaxDarknessToSeeUnits())
		{
			// turn personal lighting off
			_save->getTileEngine()->togglePersonalLighting();
			// turn night vision on
			_map->toggleNightVision();
		}
	}

	SDLKey buttons[] = {Options::keyBattleCenterEnemy1,
						Options::keyBattleCenterEnemy2,
						Options::keyBattleCenterEnemy3,
						Options::keyBattleCenterEnemy4,
						Options::keyBattleCenterEnemy5,
						Options::keyBattleCenterEnemy6,
						Options::keyBattleCenterEnemy7,
						Options::keyBattleCenterEnemy8,
						Options::keyBattleCenterEnemy9,
						Options::keyBattleCenterEnemy10};
	for (int i = 0; i < VISIBLE_MAX; ++i)
	{
		std::ostringstream tooltip;
		_btnVisibleUnit[i]->onMouseClick((ActionHandler)&BattlescapeState::btnVisibleUnitClick);
		_btnVisibleUnit[i]->onKeyboardPress((ActionHandler)&BattlescapeState::btnVisibleUnitClick, buttons[i]);
		tooltip << "STR_CENTER_ON_ENEMY_" << (i+1);
		_txtVisibleUnitTooltip[i] = tooltip.str();
		_btnVisibleUnit[i]->setTooltip(_txtVisibleUnitTooltip[i]);
		_btnVisibleUnit[i]->onMouseIn((ActionHandler)&BattlescapeState::txtTooltipIn);
		_btnVisibleUnit[i]->onMouseOut((ActionHandler)&BattlescapeState::txtTooltipOut);
		_numVisibleUnit[i]->setColor(_indicatorTextColor);
		_numVisibleUnit[i]->setValue(i+1);
	}
	_txtVisibleUnitTooltip[VISIBLE_MAX] = "STR_CENTER_ON_WOUNDED_FRIEND";
	_txtVisibleUnitTooltip[VISIBLE_MAX+1] = "STR_CENTER_ON_SHOCKED_FRIEND";

	_warning->setColor(_game->getMod()->getInterface("battlescape")->getElement("warning")->color2);
	_warning->setTextColor(_game->getMod()->getInterface("battlescape")->getElement("warning")->color);
	_btnLaunch->onMouseClick((ActionHandler)&BattlescapeState::btnLaunchClick);
	_btnPsi->onMouseClick((ActionHandler)&BattlescapeState::btnPsiClick);

	_btnSpecial->onMouseClick((ActionHandler)&BattlescapeState::btnSpecialClick);
	_btnSpecial->onMouseClick((ActionHandler)&BattlescapeState::btnSpecialClick, SDL_BUTTON_MIDDLE);
	_btnSpecial->onKeyboardPress((ActionHandler)&BattlescapeState::btnSpecialClick, Options::keyBattleUseSpecial);
	_btnSpecial->setTooltip("STR_USE_SPECIAL_ITEM");
	_btnSpecial->onMouseIn((ActionHandler)&BattlescapeState::txtTooltipInExtraSpecial);
	_btnSpecial->onMouseOut((ActionHandler)&BattlescapeState::txtTooltipOut);

	_txtName->setHighContrast(true);

	_barTimeUnits->setScale(1.0);
	_barEnergy->setScale(1.0);
	_barHealth->setScale(1.0);
	_barMorale->setScale(1.0);

	_txtDebug->setColor(Palette::blockOffset(8));
	_txtDebug->setHighContrast(true);

	_txtTooltip->setHighContrast(true);

	_btnReserveNone->setGroup(&_reserve);
	_btnReserveSnap->setGroup(&_reserve);
	_btnReserveAimed->setGroup(&_reserve);
	_btnReserveAuto->setGroup(&_reserve);

	// Set music
	if (!Options::playBriefingMusicDuringEquipment)
	{
		if (_save->getMusic() == "")
		{
			_game->getMod()->playMusic("GMTACTIC");
		}
		else
		{
			_game->getMod()->playMusic(_save->getMusic());
		}
	}

	_animTimer = new Timer(DEFAULT_ANIM_SPEED, true);
	_animTimer->onTimer((StateHandler)&BattlescapeState::animate);

	_gameTimer = new Timer(DEFAULT_ANIM_SPEED, true);
	_gameTimer->onTimer((StateHandler)&BattlescapeState::handleState);

	_battleGame = new BattlescapeGame(_save, this);

	_barHealthColor = _barHealth->getColor();
}


/**
 * Deletes the battlescapestate.
 */
BattlescapeState::~BattlescapeState()
{
	delete _animTimer;
	delete _gameTimer;
	delete _battleGame;

	resetPalettes();
}

void BattlescapeState::resetPalettes()
{
	if (_paletteResetNeeded)
	{
		for (auto origPal : _game->getMod()->getPalettes())
		{
			if (origPal.first.find("PAL_") == 0)
			{
				std::string backupName = "BACKUP_" + origPal.first;
				Palette *backupPal = _game->getMod()->getPalette(backupName, false);
				if (backupPal)
				{
					origPal.second->copyFrom(backupPal);
				}
			}
		}
		_paletteResetNeeded = false;
	}
}

/**
 * Initializes the battlescapestate.
 */
void BattlescapeState::init()
{
	if (_paletteResetRequested)
	{
		_paletteResetRequested = false;

		resetPalettes();
		_game->getSavedGame()->getSavedBattle()->setPaletteByDepth(this);
		for (auto surface : _surfaces)
		{
			surface->setPalette(_palette);
		}
	}

	if (_save->getAmbientSound() != -1)
	{
		_game->getMod()->getSoundByDepth(_save->getDepth(), _save->getAmbientSound())->loop();
		_game->setVolume(Options::soundVolume, Options::musicVolume, Options::uiVolume);
	}

	State::init();
	_animTimer->start();
	_gameTimer->start();
	_map->setFocus(true);
	_map->draw();
	_battleGame->init();
	updateSoldierInfo();

	switch (_save->getTUReserved())
	{
	case BA_SNAPSHOT:
		_reserve = _btnReserveSnap;
		break;
	case BA_AIMEDSHOT:
		_reserve = _btnReserveAimed;
		break;
	case BA_AUTOSHOT:
		_reserve = _btnReserveAuto;
		break;
	default:
		_reserve = _btnReserveNone;
		break;
	}
	if (_firstInit)
	{
		// Set music
		if (Options::playBriefingMusicDuringEquipment)
		{
			if (_save->getMusic() == "")
			{
				_game->getMod()->playMusic("GMTACTIC");
			}
			else
			{
				_game->getMod()->playMusic(_save->getMusic());
			}
		}

		if (!playableUnitSelected())
		{
			selectNextPlayerUnit();
		}
		if (playableUnitSelected())
		{
			_battleGame->setupCursor();
			_map->getCamera()->centerOnPosition(_save->getSelectedUnit()->getPosition());
		}
		_firstInit = false;
		_btnReserveNone->setGroup(&_reserve);
		_btnReserveSnap->setGroup(&_reserve);
		_btnReserveAimed->setGroup(&_reserve);
		_btnReserveAuto->setGroup(&_reserve);
	}
	_txtTooltip->setText(L"");
	_btnReserveKneel->toggle(_save->getKneelReserved());
	_battleGame->setKneelReserved(_save->getKneelReserved());
	if (_autosave)
	{
		_autosave = false;
		if (_game->getSavedGame()->isIronman())
		{
			_game->pushState(new SaveGameState(OPT_BATTLESCAPE, SAVE_IRONMAN, _palette));
		}
		else if (Options::autosave)
		{
			_game->pushState(new SaveGameState(OPT_BATTLESCAPE, SAVE_AUTO_BATTLESCAPE, _palette));
		}
	}
}

/**
 * Runs the timers and handles popups.
 */
void BattlescapeState::think()
{
	static bool popped = false;

	if (_gameTimer->isRunning())
	{
		if (_popups.empty())
		{
			State::think();
			_battleGame->think();
			_animTimer->think(this, 0);
			_gameTimer->think(this, 0);
			if (popped)
			{
				_battleGame->handleNonTargetAction();
				popped = false;
			}
		}
		else
		{
			// Handle popups
			_game->pushState(*_popups.begin());
			_popups.erase(_popups.begin());
			popped = true;
			return;
		}
	}
}

/**
 * Processes any mouse moving over the map.
 * @param action Pointer to an action.
 */
void BattlescapeState::mapOver(Action *action)
{
	if (_isMouseScrolling && action->getDetails()->type == SDL_MOUSEMOTION)
	{
		// The following is the workaround for a rare problem where sometimes
		// the mouse-release event is missed for any reason.
		// (checking: is the dragScroll-mouse-button still pressed?)
		// However if the SDL is also missed the release event, then it is to no avail :(
		if ((SDL_GetMouseState(0,0)&SDL_BUTTON(Options::battleDragScrollButton)) == 0)
		{ // so we missed again the mouse-release :(
			// Check if we have to revoke the scrolling, because it was too short in time, so it was a click
			if ((!_mouseMovedOverThreshold) && ((int)(SDL_GetTicks() - _mouseScrollingStartTime) <= (Options::dragScrollTimeTolerance)))
			{
				_map->getCamera()->setMapOffset(_mapOffsetBeforeMouseScrolling);
			}
			_isMouseScrolled = _isMouseScrolling = false;
			stopScrolling(action);
			return;
		}

		_isMouseScrolled = true;

		if (Options::touchEnabled == false)
		{
			// Set the mouse cursor back
			SDL_EventState(SDL_MOUSEMOTION, SDL_IGNORE);
			SDL_WarpMouse(_game->getScreen()->getWidth() / 2, _game->getScreen()->getHeight() / 2 - _map->getIconHeight() / 2);
			SDL_EventState(SDL_MOUSEMOTION, SDL_ENABLE);
		}

		// Check the threshold
		_totalMouseMoveX += action->getDetails()->motion.xrel;
		_totalMouseMoveY += action->getDetails()->motion.yrel;
		if (!_mouseMovedOverThreshold)
		{
			_mouseMovedOverThreshold = ((std::abs(_totalMouseMoveX) > Options::dragScrollPixelTolerance) || (std::abs(_totalMouseMoveY) > Options::dragScrollPixelTolerance));
		}

		// Scrolling
		if (Options::battleDragScrollInvert)
		{
			_map->getCamera()->setMapOffset(_mapOffsetBeforeMouseScrolling);
			int scrollX = -(int)((double)_totalMouseMoveX / action->getXScale());
			int scrollY = -(int)((double)_totalMouseMoveY / action->getYScale());
			Position delta2 = _map->getCamera()->getMapOffset();
			_map->getCamera()->scrollXY(scrollX, scrollY, true);
			delta2 = _map->getCamera()->getMapOffset() - delta2;

			// Keep the limits...
			if (scrollX != delta2.x || scrollY != delta2.y)
			{
				_totalMouseMoveX = -(int) (delta2.x * action->getXScale());
				_totalMouseMoveY = -(int) (delta2.y * action->getYScale());
			}

			if (Options::touchEnabled == false)
			{
				action->getDetails()->motion.x = _xBeforeMouseScrolling;
				action->getDetails()->motion.y = _yBeforeMouseScrolling;
			}
			_map->setCursorType(CT_NONE);
		}
		else
		{
			Position delta = _map->getCamera()->getMapOffset();
			_map->getCamera()->setMapOffset(_mapOffsetBeforeMouseScrolling);
			int scrollX = (int)((double)_totalMouseMoveX / action->getXScale());
			int scrollY = (int)((double)_totalMouseMoveY / action->getYScale());
			Position delta2 = _map->getCamera()->getMapOffset();
			_map->getCamera()->scrollXY(scrollX, scrollY, true);
			delta2 = _map->getCamera()->getMapOffset() - delta2;
			delta = _map->getCamera()->getMapOffset() - delta;

			// Keep the limits...
			if (scrollX != delta2.x || scrollY != delta2.y)
			{
				_totalMouseMoveX = (int) (delta2.x * action->getXScale());
				_totalMouseMoveY = (int) (delta2.y * action->getYScale());
			}

			int barWidth = _game->getScreen()->getCursorLeftBlackBand();
			int barHeight = _game->getScreen()->getCursorTopBlackBand();
			int cursorX = _cursorPosition.x + Round(delta.x * action->getXScale());
			int cursorY = _cursorPosition.y + Round(delta.y * action->getYScale());
<<<<<<< HEAD
			_cursorPosition.x = std::min(_game->getScreen()->getWidth() - barWidth - (int)(Round(action->getXScale())), std::max(barWidth, cursorX));
			_cursorPosition.y = std::min(_game->getScreen()->getHeight() - barHeight - (int)(Round(action->getYScale())), std::max(barHeight, cursorY));

=======
			_cursorPosition.x = Clamp(cursorX, barWidth, _game->getScreen()->getWidth() - barWidth - (int)(Round(action->getXScale())));
			_cursorPosition.y = Clamp(cursorY, barHeight, _game->getScreen()->getHeight() - barHeight - (int)(Round(action->getYScale())));
			
>>>>>>> 13049d61
			if (Options::touchEnabled == false)
			{
				action->getDetails()->motion.x = _cursorPosition.x;
				action->getDetails()->motion.y = _cursorPosition.y;
			}
		}

		// We don't want to look the mouse-cursor jumping :)
		_game->getCursor()->handle(action);
	}
}

/**
 * Processes any presses on the map.
 * @param action Pointer to an action.
 */
void BattlescapeState::mapPress(Action *action)
{
	// don't handle mouseclicks over the buttons (it overlaps with map surface)
	if (_mouseOverIcons) return;

	if (action->getDetails()->button.button == Options::battleDragScrollButton)
	{
		_isMouseScrolling = true;
		_isMouseScrolled = false;
		SDL_GetMouseState(&_xBeforeMouseScrolling, &_yBeforeMouseScrolling);
		_mapOffsetBeforeMouseScrolling = _map->getCamera()->getMapOffset();
		if (!Options::battleDragScrollInvert && _cursorPosition.z == 0)
		{
			_cursorPosition.x = action->getDetails()->motion.x;
			_cursorPosition.y = action->getDetails()->motion.y;
			// the Z is irrelevant to our mouse position, but we can use it as a boolean to check if the position is set or not
			_cursorPosition.z = 1;
		}
		_totalMouseMoveX = 0; _totalMouseMoveY = 0;
		_mouseMovedOverThreshold = false;
		_mouseScrollingStartTime = SDL_GetTicks();
	}
}

/**
 * Processes any clicks on the map to
 * command units.
 * @param action Pointer to an action.
 */
void BattlescapeState::mapClick(Action *action)
{
	// The following is the workaround for a rare problem where sometimes
	// the mouse-release event is missed for any reason.
	// However if the SDL is also missed the release event, then it is to no avail :(
	// (this part handles the release if it is missed and now an other button is used)
	if (_isMouseScrolling)
	{
		if (action->getDetails()->button.button != Options::battleDragScrollButton
		&& (SDL_GetMouseState(0,0)&SDL_BUTTON(Options::battleDragScrollButton)) == 0)
		{   // so we missed again the mouse-release :(
			// Check if we have to revoke the scrolling, because it was too short in time, so it was a click
			if ((!_mouseMovedOverThreshold) && ((int)(SDL_GetTicks() - _mouseScrollingStartTime) <= (Options::dragScrollTimeTolerance)))
			{
				_map->getCamera()->setMapOffset(_mapOffsetBeforeMouseScrolling);
			}
			_isMouseScrolled = _isMouseScrolling = false;
			stopScrolling(action);
		}
	}

	// DragScroll-Button release: release mouse-scroll-mode
	if (_isMouseScrolling)
	{
		// While scrolling, other buttons are ineffective
		if (action->getDetails()->button.button == Options::battleDragScrollButton)
		{
			_isMouseScrolling = false;
			stopScrolling(action);
		}
		else
		{
			return;
		}
		// Check if we have to revoke the scrolling, because it was too short in time, so it was a click
		if ((!_mouseMovedOverThreshold) && ((int)(SDL_GetTicks() - _mouseScrollingStartTime) <= (Options::dragScrollTimeTolerance)))
		{
			_isMouseScrolled = false;
			stopScrolling(action);
		}
		if (_isMouseScrolled) return;
	}

	// right-click aborts walking state
	if (action->getDetails()->button.button == SDL_BUTTON_RIGHT)
	{
		if (_battleGame->cancelCurrentAction())
		{
			return;
		}
	}

	// don't handle mouseclicks over the buttons (it overlaps with map surface)
	if (_mouseOverIcons) return;


	// don't accept leftclicks if there is no cursor or there is an action busy
	if (_map->getCursorType() == CT_NONE || _battleGame->isBusy()) return;

	Position pos;
	_map->getSelectorPosition(&pos);

	if (_save->getDebugMode())
	{
		std::wostringstream ss;
		ss << L"Clicked " << pos;
		debug(ss.str());
	}

	if (_save->getTile(pos) != 0) // don't allow to click into void
	{
		if ((action->getDetails()->button.button == SDL_BUTTON_RIGHT || (action->getDetails()->button.button == SDL_BUTTON_LEFT && (SDL_GetModState() & KMOD_ALT) != 0)) && playableUnitSelected())
		{
			_battleGame->secondaryAction(pos);
		}
		else if (action->getDetails()->button.button == SDL_BUTTON_LEFT)
		{
			_battleGame->primaryAction(pos);
		}
		else if (action->getDetails()->button.button == SDL_BUTTON_MIDDLE)
		{
			_battleGame->cancelCurrentAction();
			BattleUnit *bu = _save->selectUnit(pos);
			if (bu && (bu->getVisible() || _save->getDebugMode()))
			{
				if (_save->getDebugMode() && (SDL_GetModState() & KMOD_CTRL) != 0)
				{
					// mind probe
					popup(new UnitInfoState(bu, this, false, true));
				}
				else
				{
					_game->pushState(new AlienInventoryState(bu));
				}
			}
		}
	}
}

/**
 * Handles mouse entering the map surface.
 * @param action Pointer to an action.
 */
void BattlescapeState::mapIn(Action *)
{
	_isMouseScrolling = false;
	_map->setButtonsPressed(Options::battleDragScrollButton, false);
}

/**
 * Moves the selected unit up.
 * @param action Pointer to an action.
 */
void BattlescapeState::btnUnitUpClick(Action *)
{
	if (playableUnitSelected() && _save->getPathfinding()->validateUpDown(_save->getSelectedUnit(), _save->getSelectedUnit()->getPosition(), Pathfinding::DIR_UP))
	{
		_battleGame->cancelCurrentAction();
		_battleGame->moveUpDown(_save->getSelectedUnit(), Pathfinding::DIR_UP);
	}
}

/**
 * Moves the selected unit down.
 * @param action Pointer to an action.
 */
void BattlescapeState::btnUnitDownClick(Action *)
{
	if (playableUnitSelected() && _save->getPathfinding()->validateUpDown(_save->getSelectedUnit(), _save->getSelectedUnit()->getPosition(), Pathfinding::DIR_DOWN))
	{
		_battleGame->cancelCurrentAction();
		_battleGame->moveUpDown(_save->getSelectedUnit(), Pathfinding::DIR_DOWN);
	}
}

/**
 * Shows the next map layer.
 * @param action Pointer to an action.
 */
void BattlescapeState::btnMapUpClick(Action *)
{
	if (_save->getSide() == FACTION_PLAYER || _save->getDebugMode())
		_map->getCamera()->up();
}

/**
 * Shows the previous map layer.
 * @param action Pointer to an action.
 */
void BattlescapeState::btnMapDownClick(Action *)
{
	if (_save->getSide() == FACTION_PLAYER || _save->getDebugMode())
		_map->getCamera()->down();
}

/**
 * Shows the minimap.
 * @param action Pointer to an action.
 */
void BattlescapeState::btnShowMapClick(Action *)
{
	//MiniMapState
	if (allowButtons())
		_game->pushState (new MiniMapState (_map->getCamera(), _save));
}

void BattlescapeState::toggleKneelButton(BattleUnit* unit)
{
	if (_btnKneel->isTFTDMode())
	{
		_btnKneel->toggle(unit && unit->isKneeled());
	}
	else
	{
		_game->getMod()->getSurfaceSet("KneelButton")->getFrame((unit && unit->isKneeled()) ? 1 : 0)->blit(_btnKneel);
	}
}

/**
 * Toggles the current unit's kneel/standup status.
 * @param action Pointer to an action.
 */
void BattlescapeState::btnKneelClick(Action *)
{
	if (allowButtons())
	{
		BattleUnit *bu = _save->getSelectedUnit();
		if (bu)
		{
			_battleGame->kneel(bu);
			toggleKneelButton(bu);

			// update any path preview when unit kneels
			if (_battleGame->getPathfinding()->isPathPreviewed())
			{
				_battleGame->getPathfinding()->calculate(_battleGame->getCurrentAction()->actor, _battleGame->getCurrentAction()->target);
				_battleGame->getPathfinding()->removePreview();
				_battleGame->getPathfinding()->previewPath();
			}
		}
	}
}

/**
 * Goes to the soldier info screen.
 * Additionally resets TUs for current side in debug mode.
 * @param action Pointer to an action.
 */
void BattlescapeState::btnInventoryClick(Action *)
{
	if (_save->getDebugMode())
	{
		for (std::vector<BattleUnit*>::iterator i = _save->getUnits()->begin(); i != _save->getUnits()->end(); ++i)
			if ((*i)->getFaction() == _save->getSide())
				(*i)->prepareNewTurn();
		updateSoldierInfo();
	}
	if (playableUnitSelected()
		&& (_save->getSelectedUnit()->hasInventory() || _save->getDebugMode()))
	{
		// clean up the waypoints
		if (_battleGame->getCurrentAction()->type == BA_LAUNCH)
		{
			_battleGame->getCurrentAction()->waypoints.clear();
			_battleGame->getMap()->getWaypoints()->clear();
			showLaunchButton(false);
		}

		_battleGame->getPathfinding()->removePreview();
		_battleGame->cancelCurrentAction(true);

		_game->pushState(new InventoryState(!_save->getDebugMode(), this, 0));
	}
}

/**
 * Centers on the currently selected soldier.
 * @param action Pointer to an action.
 */
void BattlescapeState::btnCenterClick(Action *)
{
	if (playableUnitSelected())
	{
		_map->getCamera()->centerOnPosition(_save->getSelectedUnit()->getPosition());
		_map->refreshSelectorPosition();
	}
}

/**
 * Selects the next soldier.
 * @param action Pointer to an action.
 */
void BattlescapeState::btnNextSoldierClick(Action *)
{
	if (allowButtons())
	{
		selectNextPlayerUnit(true, false);
		_map->refreshSelectorPosition();
	}
}

/**
 * Disables reselection of the current soldier and selects the next soldier.
 * @param action Pointer to an action.
 */
void BattlescapeState::btnNextStopClick(Action *)
{
	if (allowButtons())
		selectNextPlayerUnit(true, true);
}

/**
 * Selects next soldier.
 * @param action Pointer to an action.
 */
void BattlescapeState::btnPrevSoldierClick(Action *)
{
	if (allowButtons())
	{
		selectPreviousPlayerUnit(true);
		_map->refreshSelectorPosition();
	}
}

/**
 * Selects the next soldier.
 * @param checkReselect When true, don't select a unit that has been previously flagged.
 * @param setReselect When true, flag the current unit first.
 * @param checkInventory When true, don't select a unit that has no inventory.
 */
void BattlescapeState::selectNextPlayerUnit(bool checkReselect, bool setReselect, bool checkInventory, bool checkFOV)
{
	if (allowButtons())
	{
		if (_battleGame->getCurrentAction()->type != BA_NONE) return;
		BattleUnit *unit = _save->selectNextPlayerUnit(checkReselect, setReselect, checkInventory);
		updateSoldierInfo(checkFOV);
		if (unit) _map->getCamera()->centerOnPosition(unit->getPosition());
		_battleGame->cancelCurrentAction();
		_battleGame->getCurrentAction()->actor = unit;
		_battleGame->setupCursor();
	}
}

/**
 * Selects the previous soldier.
 * @param checkReselect When true, don't select a unit that has been previously flagged.
 * @param setReselect When true, flag the current unit first.
 * @param checkInventory When true, don't select a unit that has no inventory.
 */
void BattlescapeState::selectPreviousPlayerUnit(bool checkReselect, bool setReselect, bool checkInventory)
{
	if (allowButtons())
	{
		if (_battleGame->getCurrentAction()->type != BA_NONE) return;
		BattleUnit *unit = _save->selectPreviousPlayerUnit(checkReselect, setReselect, checkInventory);
		updateSoldierInfo();
		if (unit) _map->getCamera()->centerOnPosition(unit->getPosition());
		_battleGame->cancelCurrentAction();
		_battleGame->getCurrentAction()->actor = unit;
		_battleGame->setupCursor();
	}
}

/**
 * Shows/hides all map layers.
 * @param action Pointer to an action.
 */
void BattlescapeState::btnShowLayersClick(Action *)
{
	_numLayers->setValue(_map->getCamera()->toggleShowAllLayers());
}

/**
 * Opens the Ufopaedia.
 * @param action Pointer to an action.
 */
void BattlescapeState::btnUfopaediaClick(Action *)
{
	if (allowButtons())
	{
		Ufopaedia::open(_game);
	}
}

/**
 * Shows options.
 * @param action Pointer to an action.
 */
void BattlescapeState::btnHelpClick(Action *)
{
	if (allowButtons(true))
		_game->pushState(new PauseState(OPT_BATTLESCAPE));
}

/**
 * Requests the end of turn. This will add a 0 to the end of the state queue,
 * so all ongoing actions, like explosions are finished first before really switching turn.
 * @param action Pointer to an action.
 */
void BattlescapeState::btnEndTurnClick(Action *)
{
	if (allowButtons())
	{
		_txtTooltip->setText(L"");
		_battleGame->requestEndTurn(false);
	}
}

/**
 * Aborts the game.
 * @param action Pointer to an action.
 */
void BattlescapeState::btnAbortClick(Action *)
{
	if (allowButtons())
		_game->pushState(new AbortMissionState(_save, this));
}

/**
 * Shows the selected soldier's info.
 * @param action Pointer to an action.
 */
void BattlescapeState::btnStatsClick(Action *action)
{
	if (playableUnitSelected())
	{
		bool b = true;
		if (SCROLL_TRIGGER == Options::battleEdgeScroll &&
			SDL_MOUSEBUTTONUP == action->getDetails()->type && SDL_BUTTON_LEFT == action->getDetails()->button.button)
		{
			int posX = action->getXMouse();
			int posY = action->getYMouse();
			if ((posX < (Camera::SCROLL_BORDER * action->getXScale()) && posX > 0)
				|| (posX > (_map->getWidth() - Camera::SCROLL_BORDER) * action->getXScale())
				|| (posY < (Camera::SCROLL_BORDER * action->getYScale()) && posY > 0)
				|| (posY > (_map->getHeight() - Camera::SCROLL_BORDER) * action->getYScale()))
				// To avoid handling this event as a click
				// on the stats button when the mouse is on the scroll-border
				b = false;
		}
		// clean up the waypoints
		if (_battleGame->getCurrentAction()->type == BA_LAUNCH)
		{
			_battleGame->getCurrentAction()->waypoints.clear();
			_battleGame->getMap()->getWaypoints()->clear();
			showLaunchButton(false);
		}

		_battleGame->cancelCurrentAction(true);

		if (b) popup(new UnitInfoState(_save->getSelectedUnit(), this, false, false));
	}
}

/**
 * Shows an action popup menu. When clicked, creates the action.
 * @param action Pointer to an action.
 */
void BattlescapeState::btnLeftHandItemClick(Action *action)
{
	if (playableUnitSelected())
	{
		// concession for touch devices:
		// click on the item to cancel action, and don't pop up a menu to select a new one
		// TODO: wrap this in an IFDEF ?
		if (_battleGame->getCurrentAction()->targeting)
		{
			_battleGame->cancelCurrentAction();
			return;
		}

		_battleGame->cancelCurrentAction();

		_save->getSelectedUnit()->setActiveHand("STR_LEFT_HAND");
		_map->draw();
		BattleItem *leftHandItem = _save->getSelectedUnit()->getLeftHandWeapon();
		if (!leftHandItem)
		{
			auto typesToCheck = {BT_MELEE, BT_PSIAMP, BT_FIREARM, BT_MEDIKIT, BT_SCANNER, BT_MINDPROBE};
			for (auto &type : typesToCheck)
			{
				leftHandItem = _save->getSelectedUnit()->getSpecialWeapon(type);
				if (leftHandItem && leftHandItem->getRules()->isSpecialUsingEmptyHand())
				{
					break;
				}
				leftHandItem = 0;
			}
		}
		bool middleClick = action->getDetails()->button.button == SDL_BUTTON_MIDDLE;
		handleItemClick(leftHandItem, middleClick);
	}
}

/**
 * Shows an action popup menu. When clicked, create the action.
 * @param action Pointer to an action.
 */
void BattlescapeState::btnRightHandItemClick(Action *action)
{
	if (playableUnitSelected())
	{
		// concession for touch devices:
		// click on the item to cancel action, and don't pop up a menu to select a new one
		// TODO: wrap this in an IFDEF ?
		if (_battleGame->getCurrentAction()->targeting)
		{
			_battleGame->cancelCurrentAction();
			return;
		}

		_battleGame->cancelCurrentAction();

		_save->getSelectedUnit()->setActiveHand("STR_RIGHT_HAND");
		_map->draw();
		BattleItem *rightHandItem = _save->getSelectedUnit()->getRightHandWeapon();
		if (!rightHandItem)
		{
			auto typesToCheck = {BT_MELEE, BT_PSIAMP, BT_FIREARM, BT_MEDIKIT, BT_SCANNER, BT_MINDPROBE};
			for (auto &type : typesToCheck)
			{
				rightHandItem = _save->getSelectedUnit()->getSpecialWeapon(type);
				if (rightHandItem && rightHandItem->getRules()->isSpecialUsingEmptyHand())
				{
					break;
				}
				rightHandItem = 0;
			}
		}
		bool middleClick = action->getDetails()->button.button == SDL_BUTTON_MIDDLE;
		handleItemClick(rightHandItem, middleClick);
	}
}

/**
 * Centers on the unit corresponding to this button.
 * @param action Pointer to an action.
 */
void BattlescapeState::btnVisibleUnitClick(Action *action)
{
	int btnID = -1;

	// got to find out which button was pressed
	for (int i = 0; i < VISIBLE_MAX && btnID == -1; ++i)
	{
		if (action->getSender() == _btnVisibleUnit[i])
		{
			btnID = i;
		}
	}

	if (btnID != -1)
	{
		_map->getCamera()->centerOnPosition(_visibleUnit[btnID]->getPosition());
	}

	action->getDetails()->type = SDL_NOEVENT; // consume the event
}

/**
 * Launches the blaster bomb.
 * @param action Pointer to an action.
 */
void BattlescapeState::btnLaunchClick(Action *action)
{
	_battleGame->launchAction();
	action->getDetails()->type = SDL_NOEVENT; // consume the event
}

/**
 * Uses psionics.
 * @param action Pointer to an action.
 */
void BattlescapeState::btnPsiClick(Action *action)
{
	_battleGame->psiButtonAction();
	action->getDetails()->type = SDL_NOEVENT; // consume the event
}

/**
 * Shows action menu for special weapons.
 * @param action Pointer to an action.
 */
void BattlescapeState::btnSpecialClick(Action *action)
{
	if (playableUnitSelected())
	{
		// concession for touch devices:
		// click on the item to cancel action, and don't pop up a menu to select a new one
		// TODO: wrap this in an IFDEF ?
		if (_battleGame->getCurrentAction()->targeting)
		{
			_battleGame->cancelCurrentAction();
			return;
		}

		_battleGame->cancelCurrentAction();

		BattleType type;
		BattleItem *specialItem = _save->getSelectedUnit()->getSpecialIconWeapon(type);
		if (!specialItem)
		{
			return;
		}

		_map->draw();
		bool middleClick = action->getDetails()->button.button == SDL_BUTTON_MIDDLE;
		handleItemClick(specialItem, middleClick);
	}
}

/**
 * Reserves time units.
 * @param action Pointer to an action.
 */
void BattlescapeState::btnReserveClick(Action *action)
{
	if (allowButtons())
	{
		SDL_Event ev;
		ev.type = SDL_MOUSEBUTTONDOWN;
		ev.button.button = SDL_BUTTON_LEFT;
		Action a = Action(&ev, 0.0, 0.0, 0, 0);
		action->getSender()->mousePress(&a, this);

		if (_reserve == _btnReserveNone)
			_battleGame->setTUReserved(BA_NONE);
		else if (_reserve == _btnReserveSnap)
			_battleGame->setTUReserved(BA_SNAPSHOT);
		else if (_reserve == _btnReserveAimed)
			_battleGame->setTUReserved(BA_AIMEDSHOT);
		else if (_reserve == _btnReserveAuto)
			_battleGame->setTUReserved(BA_AUTOSHOT);

		// update any path preview
		if (_battleGame->getPathfinding()->isPathPreviewed())
		{
			_battleGame->getPathfinding()->removePreview();
			_battleGame->getPathfinding()->previewPath();
		}
	}
}

/**
 * Reloads the weapon in hand.
 * @param action Pointer to an action.
 */
void BattlescapeState::btnReloadClick(Action *)
{
	if (playableUnitSelected() && _save->getSelectedUnit()->reloadAmmo())
	{
		_game->getMod()->getSoundByDepth(_save->getDepth(), _save->getSelectedUnit()->getReloadSound())->play(-1, getMap()->getSoundAngle(_save->getSelectedUnit()->getPosition()));
		updateSoldierInfo();
	}
}

/**
 * Opens the jukebox.
 * @param action Pointer to an action.
 */
void BattlescapeState::btnSelectMusicTrackClick(Action *)
{
	if (allowButtons())
	{
		_game->pushState(new SelectMusicTrackState(SMT_BATTLESCAPE));
	}
}

/**
 * Toggles soldier's personal lighting.
 * @param action Pointer to an action.
 */
void BattlescapeState::btnPersonalLightingClick(Action *)
{
	if (allowButtons())
		_save->getTileEngine()->togglePersonalLighting();
}

/**
 * Toggles night vision (purely cosmetic).
 * @param action Pointer to an action.
 */
void BattlescapeState::btnNightVisionClick(Action *action)
{
	if (allowButtons())
		_map->toggleNightVision();
}

/**
 * Determines whether a playable unit is selected. Normally only player side units can be selected, but in debug mode one can play with aliens too :)
 * Is used to see if stats can be displayed and action buttons will work.
 * @return Whether a playable unit is selected.
 */
bool BattlescapeState::playableUnitSelected()
{
	return _save->getSelectedUnit() != 0 && allowButtons();
}

/**
 * Draw hand item with ammo number.
 */
void BattlescapeState::drawItem(BattleItem* item, Surface* hand, std::vector<NumberText*> &ammoText, std::vector<NumberText*> &medikitText, NumberText *twoHandedText)
{
	hand->clear();
	for (int slot = 0; slot < RuleItem::AmmoSlotMax; ++slot)
	{
		ammoText[slot]->setVisible(false);
	}
	for (int slot = 0; slot < RuleItem::MedikitSlots; ++slot)
	{
		medikitText[slot]->setVisible(false);
	}
	twoHandedText->setVisible(false);
	if (item)
	{
		const RuleItem *rule = item->getRules();
		rule->drawHandSprite(_game->getMod()->getSurfaceSet("BIGOBS.PCK"), hand, item, _save->getAnimFrame());
		for (int slot = 0; slot < RuleItem::AmmoSlotMax; ++slot)
		{
			if (item->isAmmoVisibleForSlot(slot))
			{
				auto ammo = item->getAmmoForSlot(slot);
				if (!ammo)
				{
					ammoText[slot]->setVisible(true);
					ammoText[slot]->setValue(0);
				}
				else
				{
					ammoText[slot]->setVisible(true);
					ammoText[slot]->setValue(ammo->getAmmoQuantity());
				}
			}
		}
		if (Options::twoHandedIndicator)
		{
			twoHandedText->setVisible(rule->isTwoHanded());
			twoHandedText->setColor(rule->isBlockingBothHands() ? _twoHandedRed : _twoHandedGreen);
		}
		if (rule->getBattleType() == BT_MEDIKIT)
		{
			medikitText[0]->setVisible(true);
			medikitText[0]->setValue(item->getPainKillerQuantity());
			medikitText[1]->setVisible(true);
			medikitText[1]->setValue(item->getStimulantQuantity());
			medikitText[2]->setVisible(true);
			medikitText[2]->setValue(item->getHealQuantity());
		}

		// primed grenade indicator (static)
		/*
		if (item->getFuseTimer() >= 0)
		{
			Surface *tempSurface = _game->getMod()->getSurfaceSet("SCANG.DAT")->getFrame(6);
			tempSurface->setX((RuleInventory::HAND_W - rule->getInventoryWidth()) * RuleInventory::SLOT_W / 2);
			tempSurface->setY((RuleInventory::HAND_H - rule->getInventoryHeight()) * RuleInventory::SLOT_H / 2);
			tempSurface->blit(hand);
		}
		*/
		// primed grenade indicator (animated)
		if (item->getFuseTimer() >= 0)
		{
			const int Pulsate[8] = { 0, 1, 2, 3, 4, 3, 2, 1 };
			Surface *tempSurface = _game->getMod()->getSurfaceSet("SCANG.DAT")->getFrame(6);
			int x = (RuleInventory::HAND_W - rule->getInventoryWidth()) * RuleInventory::SLOT_W / 2;
			int y = (RuleInventory::HAND_H - rule->getInventoryHeight()) * RuleInventory::SLOT_H / 2;
			tempSurface->blitNShade(hand, hand->getX() + x, hand->getY() + y, Pulsate[_save->getAnimFrame() % 8], false, item->isFuseEnabled() ? 0 : 32);
		}
	}
}

/**
 * Draw both hands sprites.
 */
void BattlescapeState::drawHandsItems()
{
	BattleUnit *battleUnit = playableUnitSelected() ? _save->getSelectedUnit() : nullptr;
	drawItem(battleUnit ? battleUnit->getLeftHandWeapon() : nullptr, _btnLeftHandItem, _numAmmoLeft, _numMedikitLeft, _numTwoHandedIndicatorLeft);
	drawItem(battleUnit ? battleUnit->getRightHandWeapon() : nullptr, _btnRightHandItem, _numAmmoRight, _numMedikitRight, _numTwoHandedIndicatorRight);
}

/**
 * Updates a soldier's name/rank/tu/energy/health/morale.
 */
void BattlescapeState::updateSoldierInfo(bool checkFOV)
{
	BattleUnit *battleUnit = _save->getSelectedUnit();

	for (int i = 0; i < VISIBLE_MAX; ++i)
	{
		_btnVisibleUnit[i]->setVisible(false);
		_numVisibleUnit[i]->setVisible(false);
		_visibleUnit[i] = 0;
	}

	bool playableUnit = playableUnitSelected();
	_rank->setVisible(playableUnit);
	_rankTiny->setVisible(playableUnit);
	_numTimeUnits->setVisible(playableUnit);
	_barTimeUnits->setVisible(playableUnit);
	_barTimeUnits->setVisible(playableUnit);
	_numEnergy->setVisible(playableUnit);
	_barEnergy->setVisible(playableUnit);
	_barEnergy->setVisible(playableUnit);
	_numHealth->setVisible(playableUnit);
	_barHealth->setVisible(playableUnit);
	_barHealth->setVisible(playableUnit);
	_numMorale->setVisible(playableUnit);
	_barMorale->setVisible(playableUnit);
	_barMorale->setVisible(playableUnit);
	_btnLeftHandItem->setVisible(playableUnit);
	_btnRightHandItem->setVisible(playableUnit);
	for (int slot = 0; slot < RuleItem::AmmoSlotMax; ++slot)
	{
		_numAmmoLeft[slot]->setVisible(playableUnit);
		_numAmmoRight[slot]->setVisible(playableUnit);
	}
	if (!playableUnit)
	{
		_txtName->setText(L"");
		showPsiButton(false);
		showSpecialButton(false);
		toggleKneelButton(0);
		return;
	}

	_txtName->setText(battleUnit->getName(_game->getLanguage(), false));
	Soldier *soldier = battleUnit->getGeoscapeSoldier();
	if (soldier != 0)
	{
		// presence of custom background determines what should happen
		Surface *customBg = _game->getMod()->getSurface("AvatarBackground", false);
		if (customBg == 0)
		{
			// show rank (vanilla behaviour)
			SurfaceSet *texture = _game->getMod()->getSurfaceSet("SMOKE.PCK");
			texture->getFrame(soldier->getRankSpriteBattlescape())->blit(_rank);
		}
		else
		{
			// show tiny rank (modded)
			SurfaceSet *texture = _game->getMod()->getSurfaceSet("TinyRanks");
			Surface *spr = texture->getFrame(soldier->getRankSpriteTiny());
			if (spr)
			{
				spr->blit(_rankTiny);
			}

			// use custom background (modded)
			customBg->blit(_rank);

			// show avatar
			auto defaultPrefix = soldier->getArmor()->getLayersDefaultPrefix();
			Armor *customArmor = nullptr;
			if (!soldier->getRules()->getArmorForAvatar().empty())
			{
				customArmor = _game->getMod()->getArmor(soldier->getRules()->getArmorForAvatar());
				defaultPrefix = customArmor->getLayersDefaultPrefix();
			}
			if (!defaultPrefix.empty())
			{
				auto layers = soldier->getArmorLayers(customArmor);
				for (auto layer : layers)
				{
					auto surf = _game->getMod()->getSurface(layer, true);

					// crop
					surf->getCrop()->x = soldier->getRules()->getAvatarOffsetX();
					surf->getCrop()->y = soldier->getRules()->getAvatarOffsetY();
					surf->getCrop()->w = 26;
					surf->getCrop()->h = 23;

					surf->blit(_rank);

					// reset crop
					surf->getCrop()->x = 0;
					surf->getCrop()->y = 0;
					surf->getCrop()->w = surf->getWidth();
					surf->getCrop()->h = surf->getHeight();
				}
			}
			else
			{
				std::string look = soldier->getArmor()->getSpriteInventory();
				if (!soldier->getRules()->getArmorForAvatar().empty())
				{
					look = _game->getMod()->getArmor(soldier->getRules()->getArmorForAvatar())->getSpriteInventory();
				}
				const std::string gender = soldier->getGender() == GENDER_MALE ? "M" : "F";
				std::stringstream ss;
				Surface *surf = 0;

				for (int i = 0; i <= 4; ++i)
				{
					ss.str("");
					ss << look;
					ss << gender;
					ss << (int)soldier->getLook() + (soldier->getLookVariant() & (15 >> i)) * 4;
					ss << ".SPK";
					surf = _game->getMod()->getSurface(ss.str(), false);
					if (surf)
					{
						break;
					}
				}
				if (!surf)
				{
					ss.str("");
					ss << look;
					ss << ".SPK";
					surf = _game->getMod()->getSurface(ss.str(), true);
				}

				// crop
				surf->getCrop()->x = soldier->getRules()->getAvatarOffsetX();
				surf->getCrop()->y = soldier->getRules()->getAvatarOffsetY();
				surf->getCrop()->w = 26;
				surf->getCrop()->h = 23;

				surf->blit(_rank);

				// reset crop
				surf->getCrop()->x = 0;
				surf->getCrop()->y = 0;
				surf->getCrop()->w = surf->getWidth();
				surf->getCrop()->h = surf->getHeight();
			}
		}
	}
	else
	{
		_rank->clear();
		_rankTiny->clear();
	}
	_numTimeUnits->setValue(battleUnit->getTimeUnits());
	_barTimeUnits->setMax(battleUnit->getBaseStats()->tu);
	_barTimeUnits->setValue(battleUnit->getTimeUnits());
	_numEnergy->setValue(battleUnit->getEnergy());
	_barEnergy->setMax(battleUnit->getBaseStats()->stamina);
	_barEnergy->setValue(battleUnit->getEnergy());
	_numHealth->setValue(battleUnit->getHealth());
	_barHealth->setMax(battleUnit->getBaseStats()->health);
	_barHealth->setValue(battleUnit->getHealth());
	_barHealth->setValue2(battleUnit->getStunlevel());
	_numMorale->setValue(battleUnit->getMorale());
	_barMorale->setMax(100);
	_barMorale->setValue(battleUnit->getMorale());

	toggleKneelButton(battleUnit);

	drawHandsItems();

	if (checkFOV)
	{
		_save->getTileEngine()->calculateFOV(_save->getSelectedUnit());
	}

	// go through all units visible to the selected soldier (or other unit, e.g. mind-controlled enemy)
	int j = 0;
	for (std::vector<BattleUnit*>::iterator i = battleUnit->getVisibleUnits()->begin(); i != battleUnit->getVisibleUnits()->end() && j < VISIBLE_MAX; ++i)
	{
		_btnVisibleUnit[j]->setTooltip(_txtVisibleUnitTooltip[j]);
		_btnVisibleUnit[j]->setVisible(true);
		_numVisibleUnit[j]->setVisible(true);
		_visibleUnit[j] = (*i);
		++j;
	}

	// remember where red indicators turn green
	_numberOfDirectlyVisibleUnits = j;

	// go through all units on the map
	for (std::vector<BattleUnit*>::iterator i = _save->getUnits()->begin(); i != _save->getUnits()->end() && j < VISIBLE_MAX; ++i)
	{
		// check if they are hostile and visible (by any friendly unit)
		if ((*i)->getOriginalFaction() == FACTION_HOSTILE && !(*i)->isOut() && (*i)->getVisible())
		{
			bool alreadyShown = false;
			// check if they are not already shown (e.g. because we see them directly)
			for (std::vector<BattleUnit*>::iterator k = battleUnit->getVisibleUnits()->begin(); k != battleUnit->getVisibleUnits()->end(); ++k)
			{
				if ((*i)->getId() == (*k)->getId())
				{
					alreadyShown = true;
				}
			}
			if (!alreadyShown)
			{
				_btnVisibleUnit[j]->setTooltip(_txtVisibleUnitTooltip[j]);
				_btnVisibleUnit[j]->setVisible(true);
				_numVisibleUnit[j]->setVisible(true);
				_visibleUnit[j] = (*i);
				++j;
			}
		}
	}

	// remember where green indicators turn blue
	_numberOfEnemiesTotal = j;

	if (Options::bleedingIndicator)
	{
		// go through all wounded units under player's control (incl. unconscious)
		for (std::vector<BattleUnit*>::iterator i = _battleGame->getSave()->getUnits()->begin(); i != _battleGame->getSave()->getUnits()->end() && j < VISIBLE_MAX; ++i)
		{
			if ((*i)->getFaction() == FACTION_PLAYER && (*i)->getStatus() != STATUS_DEAD && (*i)->getFatalWounds() > 0)
			{
				_btnVisibleUnit[j]->setTooltip(_txtVisibleUnitTooltip[VISIBLE_MAX]);
				_btnVisibleUnit[j]->setVisible(true);
				_numVisibleUnit[j]->setVisible(true);
				_visibleUnit[j] = (*i);
				++j;
			}
		}
	}

	// remember where blue indicators turn purple
	_numberOfEnemiesTotalPlusWounded = j;

	if (Options::knockOutIndicator)
	{
		// go through all units under player's control (excl. unconscious)
		for (std::vector<BattleUnit*>::iterator i = _battleGame->getSave()->getUnits()->begin(); i != _battleGame->getSave()->getUnits()->end() && j < VISIBLE_MAX; ++i)
		{
			if ((*i)->getFaction() == FACTION_PLAYER && !((*i)->isOut()) && (*i)->getHealth() > 0)
			{
				if ((*i)->getStunlevel() * 100 / (*i)->getHealth() >= 75)
				{
					_btnVisibleUnit[j]->setTooltip(_txtVisibleUnitTooltip[VISIBLE_MAX+1]);
					_btnVisibleUnit[j]->setVisible(true);
					_numVisibleUnit[j]->setVisible(true);
					_visibleUnit[j] = (*i);
					++j;
				}
			}
		}
	}

	showPsiButton(battleUnit->getSpecialWeapon(BT_PSIAMP) != 0);
	BattleType type = BT_NONE;
	BattleItem *specialWeapon = battleUnit->getSpecialIconWeapon(type); // updates type!
	if (specialWeapon && type != BT_NONE && type != BT_AMMO && type != BT_GRENADE && type != BT_PROXIMITYGRENADE && type != BT_FLARE && type != BT_CORPSE)
	{
		showPsiButton(false);
		showSpecialButton(true, specialWeapon->getRules()->getSpecialIconSprite());
	}
	else
	{
		showSpecialButton(false);
	}
}

/**
 * Shifts the red colors of the visible unit buttons backgrounds.
 */
void BattlescapeState::blinkVisibleUnitButtons()
{
	static int delta = 1, color = 32;

	for (int i = 0; i < VISIBLE_MAX;  ++i)
	{
		if (_btnVisibleUnit[i]->getVisible() == true)
		{
			_btnVisibleUnit[i]->drawRect(0, 0, 15, 12, 15);
			int bgColor = i < _numberOfDirectlyVisibleUnits ? color : i < _numberOfEnemiesTotal ? _indicatorGreen : i < _numberOfEnemiesTotalPlusWounded ? _indicatorBlue : _indicatorPurple;
			_btnVisibleUnit[i]->drawRect(1, 1, 13, 10, bgColor);
		}
	}

	if (color == 44) delta = -2;
	if (color == 32) delta = 1;

	color += delta;
}

/**
 * Shifts the colors of the health bar when unit has fatal wounds.
 */
void BattlescapeState::blinkHealthBar()
{
	static Uint8 color = 0, maxcolor = 3, step = 0;

	step = 1 - step;	// 1, 0, 1, 0, ...
	BattleUnit *bu = _save->getSelectedUnit();
	if (step == 0 || bu == 0 || !_barHealth->getVisible()) return;

	if (++color > maxcolor) color = maxcolor - 3;

	for (int i = 0; i < 6; i++)
	{
		if (bu->getFatalWound(i) > 0)
		{
			_barHealth->setColor(_barHealthColor + color);
			return;
		}
	}
	if (_barHealth->getColor() != _barHealthColor) // avoid redrawing if we don't have to
		_barHealth->setColor(_barHealthColor);
}

/**
 * Popups a context sensitive list of actions the user can choose from.
 * Some actions result in a change of gamestate.
 * @param item Item the user clicked on (righthand/lefthand)
 * @param middleClick was it a middle click?
 */
void BattlescapeState::handleItemClick(BattleItem *item, bool middleClick)
{
	// make sure there is an item, and the battlescape is in an idle state
	if (item && !_battleGame->isBusy())
	{
		if (middleClick)
		{
			std::string articleId = item->getRules()->getType();
			Ufopaedia::openArticle(_game, articleId);
		}
		else
		{
			_battleGame->getCurrentAction()->weapon = item;
			popup(new ActionMenuState(_battleGame->getCurrentAction(), _icons->getX(), _icons->getY() + 16));
		}
	}
}

/**
 * Animates map objects on the map, also smoke,fire, ...
 */
void BattlescapeState::animate()
{
	_map->animate(!_battleGame->isBusy());

	blinkVisibleUnitButtons();
	blinkHealthBar();
	drawHandsItems();
}

/**
 * Handles the battle game state.
 */
void BattlescapeState::handleState()
{
	_battleGame->handleState();
}

/**
 * Sets the timer interval for think() calls of the state.
 * @param interval An interval in ms.
 */
void BattlescapeState::setStateInterval(Uint32 interval)
{
	_gameTimer->setInterval(interval);
}

/**
 * Gets pointer to the game. Some states need this info.
 * @return Pointer to game.
 */
Game *BattlescapeState::getGame() const
{
	return _game;
}

/**
 * Gets pointer to the map. Some states need this info.
 * @return Pointer to map.
 */
Map *BattlescapeState::getMap() const
{
	return _map;
}

/**
 * Shows a debug message in the topleft corner.
 * @param message Debug message.
 */
void BattlescapeState::debug(const std::wstring &message)
{
	if (_save->getDebugMode())
	{
		_txtDebug->setText(message);
	}
}

/**
* Shows a bug hunt message in the topleft corner.
*/
void BattlescapeState::bugHuntMessage()
{
	if (_save->getBughuntMode())
	{
		_txtDebug->setText(tr("STR_BUG_HUNT_ACTIVATED"));
	}
}

/**
 * Shows a warning message.
 * @param message Warning message.
 */
void BattlescapeState::warning(const std::string &message)
{
	_warning->showMessage(tr(message));
}

/**
 * Gets melee damage preview.
 * @param actor Selected unit.
 * @param weapon Weapon to use for calculation.
 */
std::wstring BattlescapeState::getMeleeDamagePreview(BattleUnit *actor, BattleItem *weapon) const
{
	if (!weapon)
		return L"";

	bool discovered = false;
	if (_game->getSavedGame()->getMonthsPassed() == -1)
	{
		discovered = true; // new battle mode
	}
	else
	{
		ArticleDefinition *article = _game->getMod()->getUfopaediaArticle(weapon->getRules()->getType(), false);
		if (article && Ufopaedia::isArticleAvailable(_game->getSavedGame(), article))
		{
			discovered = true; // pedia article unlocked
		}
	}

	std::wostringstream ss;
	if (discovered)
	{
		int totalDamage = 0;
		const RuleDamageType *dmgType;
		if (weapon->getRules()->getBattleType() == BT_MELEE)
		{
			totalDamage += weapon->getRules()->getPowerBonus(actor);
			dmgType = weapon->getRules()->getDamageType();
		}
		else
		{
			totalDamage += weapon->getRules()->getMeleeBonus(actor);
			dmgType = weapon->getRules()->getMeleeType();
		}

		ss << tr(weapon->getRules()->getType());
		ss << L"\n";
		ss << dmgType->getRandomDamage(totalDamage, 1);
		ss << L"-";
		ss << dmgType->getRandomDamage(totalDamage, 2);
		if (dmgType->RandomType == DRT_UFO_WITH_TWO_DICE)
			ss << L"*";
	}
	else
	{
		ss << tr(weapon->getRules()->getType());
		ss << L"\n?-?";
	}

	return ss.str();
}

/**
 * Takes care of any events from the core game engine.
 * @param action Pointer to an action.
 */
inline void BattlescapeState::handle(Action *action)
{
	if (!_firstInit)
	{
		if (_game->getCursor()->getVisible() || ((action->getDetails()->type == SDL_MOUSEBUTTONDOWN || action->getDetails()->type == SDL_MOUSEBUTTONUP) && action->getDetails()->button.button == SDL_BUTTON_RIGHT))
		{
			State::handle(action);

			if (Options::touchEnabled == false && _isMouseScrolling && !Options::battleDragScrollInvert)
			{
				_map->setSelectorPosition((_cursorPosition.x - _game->getScreen()->getCursorLeftBlackBand()) / action->getXScale(), (_cursorPosition.y - _game->getScreen()->getCursorTopBlackBand()) / action->getYScale());
			}

			if (action->getDetails()->type == SDL_MOUSEBUTTONDOWN)
			{
				if (action->getDetails()->button.button == SDL_BUTTON_X1)
				{
					btnNextSoldierClick(action);
				}
				else if (action->getDetails()->button.button == SDL_BUTTON_X2)
				{
					btnPrevSoldierClick(action);
				}
			}

			if (action->getDetails()->type == SDL_KEYDOWN)
			{
				SDLKey key = action->getDetails()->key.keysym.sym;
				bool ctrlPressed = (SDL_GetModState() & KMOD_CTRL) != 0;
				bool shiftPressed = (SDL_GetModState() & KMOD_SHIFT) != 0;

				// "ctrl-b" - reopen briefing
				if (key == SDLK_b && ctrlPressed)
				{
					_game->pushState(new BriefingState(0, 0, true));
				}
				// "ctrl-h" - show hit log
				else if (key == SDLK_h && ctrlPressed)
				{
					_game->pushState(new InfoboxState(_save->hitLog.str()));
				}
				// "ctrl-Home" - reset default palettes
				else if (key == SDLK_HOME && ctrlPressed)
				{
					_paletteResetRequested = true;
					init();
				}
				// "ctrl-End" - toggle max brightness
				else if (key == SDLK_END && ctrlPressed)
				{
					_map->toggleMaxBrightnessVision();
				}
				// "ctrl-e" - experience log
				else if (key == SDLK_e && ctrlPressed)
				{
					std::wostringstream ss;
					ss << tr("STR_NO_EXPERIENCE_YET");
					ss << L"\n\n";
					bool first = true;
					for (std::vector<BattleUnit*>::iterator i = _save->getUnits()->begin(); i != _save->getUnits()->end(); ++i)
					{
						if ((*i)->getOriginalFaction() == FACTION_PLAYER && !(*i)->isOut())
						{
							if ((*i)->getGeoscapeSoldier() && !(*i)->hasGainedAnyExperience())
							{
								if (!first) ss << L", ";
								ss << (*i)->getName(_game->getLanguage());
								first = false;
							}
						}
					}
					_game->pushState(new InfoboxState(ss.str()));
				}
				// "ctrl-m" - melee damage preview
				else if (key == SDLK_m && ctrlPressed)
				{
					BattleUnit *actor = _save->getSelectedUnit();
					if (actor)
					{
						BattleItem *leftWeapon = actor->getLeftHandWeapon();

						BattleItem *rightWeapon = actor->getRightHandWeapon();

						BattleItem *specialWeapon = 0;
						auto typesToCheck = {BT_MELEE, BT_PSIAMP, BT_FIREARM, BT_MEDIKIT, BT_SCANNER, BT_MINDPROBE};
						for (auto &type : typesToCheck)
						{
							specialWeapon = actor->getSpecialWeapon(type);
							if (specialWeapon && specialWeapon->getRules()->isSpecialUsingEmptyHand())
							{
								break;
							}
							specialWeapon = 0;
						}

						BattleType type;
						BattleItem *anotherSpecialWeapon = actor->getSpecialIconWeapon(type);
						if (anotherSpecialWeapon && anotherSpecialWeapon == specialWeapon)
						{
							anotherSpecialWeapon = 0;
						}

						std::wostringstream ss;
						bool first = true;
						if (leftWeapon)
						{
							ss << getMeleeDamagePreview(actor, leftWeapon);
							first = false;
						}
						if (rightWeapon)
						{
							if (!first) ss << L"\n\n";
							ss << getMeleeDamagePreview(actor, rightWeapon);
							first = false;
						}
						if (specialWeapon)
						{
							if (!first) ss << L"\n\n";
							ss << getMeleeDamagePreview(actor, specialWeapon);
							first = false;
						}
						if (anotherSpecialWeapon)
						{
							if (!first) ss << L"\n\n";
							ss << getMeleeDamagePreview(actor, anotherSpecialWeapon);
							first = false;
						}

						_game->pushState(new InfoboxState(ss.str()));
					}
				}
				if (Options::debug)
				{
					// "ctrl-d" - enable debug mode
					if (key == SDLK_d && ctrlPressed)
					{
						_save->setDebugMode();
						debug(L"Debug Mode");
					}
					// "ctrl-v" - reset tile visibility
					else if (_save->getDebugMode() && key == SDLK_v && ctrlPressed)
					{
						debug(L"Resetting tile visibility");
						_save->resetTiles();
					}
					else if (_save->getDebugMode() && (key == SDLK_k || key == SDLK_j) && ctrlPressed)
					{
						bool stunOnly = (key == SDLK_j);
						if (shiftPressed)
						{
							// kill (ctrl-shift-k) or stun (ctrl-shift-j) just a single unit (under the cursor)
							Position newPos;
							_map->getSelectorPosition(&newPos);
							Tile *tile = _save->getTile(newPos);
							if (tile)
							{
								BattleUnit *unit = tile->getUnit();
								if (unit && !unit->isOut())
								{
									debug(L"Bingo!");
									unit->damage(Position(0, 0, 0), 1000, _game->getMod()->getDamageType(stunOnly ? DT_STUN : DT_AP), _save, {});
								}
							}
						}
						else
						{
							if (stunOnly)
							{
								// "ctrl-j" - stun all aliens
								debug(L"Deploying Celine Dion album");
							}
							else
							{
								// "ctrl-k" - kill all aliens
								debug(L"Influenza bacterium dispersed");
							}
							for (std::vector<BattleUnit*>::iterator i = _save->getUnits()->begin(); i != _save->getUnits()->end(); ++i)
							{
								if ((*i)->getOriginalFaction() == FACTION_HOSTILE && !(*i)->isOut())
								{
									(*i)->damage(Position(0, 0, 0), 1000, _game->getMod()->getDamageType(stunOnly ? DT_STUN : DT_AP), _save, { });
								}
							}
						}
						_save->getBattleGame()->checkForCasualties(nullptr, BattleActionAttack{}, true, false);
						_save->getBattleGame()->handleState();
					}
					// "ctrl-w" - warp unit
					else if (_save->getDebugMode() && key == SDLK_w && ctrlPressed)
					{
						BattleUnit *unit = _save->getSelectedUnit();
						if (unit && unit->getArmor()->getSize() < 2)
						{
							Position newPos;
							_map->getSelectorPosition(&newPos);
							Tile *tile = _save->getTile(newPos);
							if (tile)
							{
								debug(L"Beam me up Scotty");
								_save->getPathfinding()->removePreview();

								unit->getTile()->setUnit(0);
								unit->setPosition(newPos);
								tile->setUnit(unit);
								_save->getTileEngine()->calculateLighting(LL_UNITS);
								_save->getBattleGame()->handleState();
							}
						}
					}
					// f11 - voxel map dump
					else if (key == SDLK_F11)
					{
						saveVoxelMap();
					}
					// f9 - ai
					else if (key == SDLK_F9 && Options::traceAI)
					{
						saveAIMap();
					}
				}
				// quick save and quick load
				if (!_game->getSavedGame()->isIronman())
				{
					if (key == Options::keyQuickSave)
					{
						_game->pushState(new SaveGameState(OPT_BATTLESCAPE, SAVE_QUICK, _palette));
					}
					else if (key == Options::keyQuickLoad)
					{
						_game->pushState(new LoadGameState(OPT_BATTLESCAPE, SAVE_QUICK, _palette));
					}
				}

				// voxel view dump
				if (key == Options::keyBattleVoxelView)
				{
					saveVoxelView();
				}
			}
		}
	}
}

/**
 * Saves a map as used by the AI.
 */
void BattlescapeState::saveAIMap()
{
	Uint32 start = SDL_GetTicks();
	BattleUnit *unit = _save->getSelectedUnit();
	if (!unit) return;

	int w = _save->getMapSizeX();
	int h = _save->getMapSizeY();

	SDL_Surface *img = SDL_AllocSurface(0, w * 8, h * 8, 24, 0xff, 0xff00, 0xff0000, 0);
	Log(LOG_INFO) << "unit = " << unit->getId();
	memset(img->pixels, 0, img->pitch * img->h);

	Position tilePos(unit->getPosition());
	SDL_Rect r;
	r.h = 8;
	r.w = 8;

	for (int y = 0; y < h; ++y)
	{
		tilePos.y = y;
		for (int x = 0; x < w; ++x)
		{
			tilePos.x = x;
			Tile *t = _save->getTile(tilePos);

			if (!t) continue;
			if (!t->isDiscovered(2)) continue;

		}
	}

	for (int y = 0; y < h; ++y)
	{
		tilePos.y = y;
		for (int x = 0; x < w; ++x)
		{
			tilePos.x = x;
			Tile *t = _save->getTile(tilePos);

			if (!t) continue;
			if (!t->isDiscovered(2)) continue;

			r.x = x * r.w;
			r.y = y * r.h;

			if (t->getTUCost(O_FLOOR, MT_FLY) != 255 && t->getTUCost(O_OBJECT, MT_FLY) != 255)
			{
				SDL_FillRect(img, &r, SDL_MapRGB(img->format, 255, 0, 0x20));
				characterRGBA(img, r.x, r.y,'*' , 0x7f, 0x7f, 0x7f, 0x7f);
			} else
			{
				if (!t->getUnit()) SDL_FillRect(img, &r, SDL_MapRGB(img->format, 0x50, 0x50, 0x50)); // gray for blocked tile
			}

			for (int z = tilePos.z; z >= 0; --z)
			{
				Position pos(tilePos.x, tilePos.y, z);
				t = _save->getTile(pos);
				BattleUnit *wat = t->getUnit();
				if (wat)
				{
					switch(wat->getFaction())
					{
					case FACTION_HOSTILE:
						// #4080C0 is Volutar Blue
						characterRGBA(img, r.x, r.y, (tilePos.z - z) ? 'a' : 'A', 0x40, 0x80, 0xC0, 0xff);
						break;
					case FACTION_PLAYER:
						characterRGBA(img, r.x, r.y, (tilePos.z - z) ? 'x' : 'X', 255, 255, 127, 0xff);
						break;
					case FACTION_NEUTRAL:
						characterRGBA(img, r.x, r.y, (tilePos.z - z) ? 'c' : 'C', 255, 127, 127, 0xff);
						break;
					}
					break;
				}
				pos.z--;
				if (z > 0 && !t->hasNoFloor(_save->getTile(pos))) break; // no seeing through floors
			}

			if (t->getMapData(O_NORTHWALL) && t->getMapData(O_NORTHWALL)->getTUCost(MT_FLY) == 255)
			{
				lineRGBA(img, r.x, r.y, r.x+r.w, r.y, 0x50, 0x50, 0x50, 255);
			}

			if (t->getMapData(O_WESTWALL) && t->getMapData(O_WESTWALL)->getTUCost(MT_FLY) == 255)
			{
				lineRGBA(img, r.x, r.y, r.x, r.y+r.h, 0x50, 0x50, 0x50, 255);
			}
		}
	}

	std::ostringstream ss;

	ss.str("");
	ss << "z = " << tilePos.z;
	stringRGBA(img, 12, 12, ss.str().c_str(), 0, 0, 0, 0x7f);

	int i = 0;
	do
	{
		ss.str("");
		ss << Options::getMasterUserFolder() << "AIExposure" << std::setfill('0') << std::setw(3) << i << ".png";
		i++;
	}
	while (CrossPlatform::fileExists(ss.str()));


	unsigned error = lodepng::encode(ss.str(), (const unsigned char*)img->pixels, img->w, img->h, LCT_RGB);
	if (error)
	{
		Log(LOG_ERROR) << "Saving to PNG failed: " << lodepng_error_text(error);
	}

	SDL_FreeSurface(img);

	Log(LOG_INFO) << "saveAIMap() completed in " << SDL_GetTicks() - start << "ms.";
}

/**
 * Saves a first-person voxel view of the battlescape.
 */
void BattlescapeState::saveVoxelView()
{
	static const unsigned char pal[30]=
	//			ground		west wall	north wall		object		enem unit						xcom unit	neutr unit
	{0,0,0, 224,224,224,  192,224,255,  255,224,192, 128,255,128, 192,0,255,  0,0,0, 255,255,255,  224,192,0,  255,64,128 };

	BattleUnit * bu = _save->getSelectedUnit();
	if (bu==0) return; //no unit selected
	std::vector<Position> _trajectory;

	double ang_x,ang_y;
	bool black;
	Tile *tile = 0;
	std::ostringstream ss;
	std::vector<unsigned char> image;
	int test;
	Position originVoxel = getBattleGame()->getTileEngine()->getSightOriginVoxel(bu);

	Position targetVoxel,hitPos;
	double dist = 0;
	bool _debug = _save->getDebugMode();
	double dir = ((double)bu->getDirection()+4)/4*M_PI;
	image.clear();
	for (int y = -256+32; y < 256+32; ++y)
	{
		ang_y = (((double)y)/640*M_PI+M_PI/2);
		for (int x = -256; x < 256; ++x)
		{
			ang_x = ((double)x/1024)*M_PI+dir;

			targetVoxel.x=originVoxel.x + (int)(-sin(ang_x)*1024*sin(ang_y));
			targetVoxel.y=originVoxel.y + (int)(cos(ang_x)*1024*sin(ang_y));
			targetVoxel.z=originVoxel.z + (int)(cos(ang_y)*1024);

			_trajectory.clear();
			test = _save->getTileEngine()->calculateLine(originVoxel, targetVoxel, false, &_trajectory, bu, true, !_debug) +1;
			black = true;
			if (test!=0 && test!=6)
			{
				tile = _save->getTile(Position(_trajectory.at(0).x/16, _trajectory.at(0).y/16, _trajectory.at(0).z/24));
				if (_debug
					|| (tile->isDiscovered(0) && test == 2)
					|| (tile->isDiscovered(1) && test == 3)
					|| (tile->isDiscovered(2) && (test == 1 || test == 4))
					|| test==5
					)
				{
					if (test==5)
					{
						if (tile->getUnit())
						{
							if (tile->getUnit()->getFaction()==FACTION_NEUTRAL) test=9;
							else
							if (tile->getUnit()->getFaction()==FACTION_PLAYER) test=8;
						}
						else
						{
							tile = _save->getTile(Position(_trajectory.at(0).x/16, _trajectory.at(0).y/16, _trajectory.at(0).z/24-1));
							if (tile && tile->getUnit())
							{
								if (tile->getUnit()->getFaction()==FACTION_NEUTRAL) test=9;
								else
								if (tile->getUnit()->getFaction()==FACTION_PLAYER) test=8;
							}
						}
					}
					hitPos = Position(_trajectory.at(0).x, _trajectory.at(0).y, _trajectory.at(0).z);
					dist = sqrt((double)((hitPos.x-originVoxel.x)*(hitPos.x-originVoxel.x)
						+ (hitPos.y-originVoxel.y)*(hitPos.y-originVoxel.y)
						+ (hitPos.z-originVoxel.z)*(hitPos.z-originVoxel.z)) );
					black = false;
				}
			}

			if (black)
			{
				dist = 0;
			}
			else
			{
				if (dist>1000) dist=1000;
				if (dist<1) dist=1;
				dist=(1000-(log(dist))*140)/700;//140

				if (hitPos.x%16==15)
				{
					dist*=0.9;
				}
				if (hitPos.y%16==15)
				{
					dist*=0.9;
				}
				if (hitPos.z%24==23)
				{
					dist*=0.9;
				}
				if (dist > 1) dist = 1;
				if (tile) dist *= (16 - (double)tile->getShade())/16;
			}

			image.push_back((int)((double)(pal[test*3+0])*dist));
			image.push_back((int)((double)(pal[test*3+1])*dist));
			image.push_back((int)((double)(pal[test*3+2])*dist));
		}
	}

	int i = 0;
	do
	{
		ss.str("");
		ss << Options::getMasterUserFolder() << "fpslook" << std::setfill('0') << std::setw(3) << i << ".png";
		i++;
	}
	while (CrossPlatform::fileExists(ss.str()));


	unsigned error = lodepng::encode(ss.str(), image, 512, 512, LCT_RGB);
	if (error)
	{
		Log(LOG_ERROR) << "Saving to PNG failed: " << lodepng_error_text(error);
	}

	return;
}

/**
 * Saves each layer of voxels on the bettlescape as a png.
 */
void BattlescapeState::saveVoxelMap()
{
	std::ostringstream ss;
	std::vector<unsigned char> image;
	static const unsigned char pal[30]=
	{255,255,255, 224,224,224,  128,160,255,  255,160,128, 128,255,128, 192,0,255,  255,255,255, 255,255,255,  224,192,0,  255,64,128 };

	Tile *tile;

	for (int z = 0; z < _save->getMapSizeZ()*12; ++z)
	{
		image.clear();

		for (int y = 0; y < _save->getMapSizeY()*16; ++y)
		{
			for (int x = 0; x < _save->getMapSizeX()*16; ++x)
			{
				int test = _save->getTileEngine()->voxelCheck(Position(x,y,z*2),0,0) +1;
				float dist=1;
				if (x%16==15)
				{
					dist*=0.9f;
				}
				if (y%16==15)
				{
					dist*=0.9f;
				}

				if (test == V_OUTOFBOUNDS)
				{
					tile = _save->getTile(Position(x/16, y/16, z/12));
					if (tile->getUnit())
					{
						if (tile->getUnit()->getFaction()==FACTION_NEUTRAL) test=9;
						else
						if (tile->getUnit()->getFaction()==FACTION_PLAYER) test=8;
					}
					else
					{
						tile = _save->getTile(Position(x/16, y/16, z/12-1));
						if (tile && tile->getUnit())
						{
							if (tile->getUnit()->getFaction()==FACTION_NEUTRAL) test=9;
							else
							if (tile->getUnit()->getFaction()==FACTION_PLAYER) test=8;
						}
					}
				}

				image.push_back((int)((float)pal[test*3+0]*dist));
				image.push_back((int)((float)pal[test*3+1]*dist));
				image.push_back((int)((float)pal[test*3+2]*dist));
			}
		}

		ss.str("");
		ss << Options::getMasterUserFolder() << "voxel" << std::setfill('0') << std::setw(2) << z << ".png";

		unsigned error = lodepng::encode(ss.str(), image, _save->getMapSizeX()*16, _save->getMapSizeY()*16, LCT_RGB);
		if (error)
		{
			Log(LOG_ERROR) << "Saving to PNG failed: " << lodepng_error_text(error);
		}
	}
	return;
}

/**
 * Adds a new popup window to the queue
 * (this prevents popups from overlapping).
 * @param state Pointer to popup state.
 */
void BattlescapeState::popup(State *state)
{
	_popups.push_back(state);
}

/**
 * Finishes up the current battle, shuts down the battlescape
 * and presents the debriefing screen for the mission.
 * @param abort Was the mission aborted?
 * @param inExitArea Number of soldiers in the exit area OR number of survivors when battle finished due to either all aliens or objective being destroyed.
 */
void BattlescapeState::finishBattle(bool abort, int inExitArea)
{
	while (!_game->isState(this))
	{
		_game->popState();
	}
	_game->getCursor()->setVisible(true);
	if (_save->getAmbientSound() != -1)
	{
		_game->getMod()->getSoundByDepth(0, _save->getAmbientSound())->stopLoop();
	}

	_battleGame->removeSummonedPlayerUnits();

	AlienDeployment *ruleDeploy = _game->getMod()->getDeployment(_save->getMissionType());
	if (!ruleDeploy)
	{
		for (std::vector<Ufo*>::iterator ufo =_game->getSavedGame()->getUfos()->begin(); ufo != _game->getSavedGame()->getUfos()->end(); ++ufo)
		{
			if ((*ufo)->isInBattlescape())
			{
				ruleDeploy = _game->getMod()->getDeployment((*ufo)->getRules()->getType());
				break;
			}
		}
	}
	std::string nextStage;
	if (ruleDeploy)
	{
		nextStage = ruleDeploy->getNextStage();
	}

	if (!nextStage.empty() && inExitArea)
	{
		// if there is a next mission stage + we have people in exit area OR we killed all aliens, load the next stage
		_popups.clear();
		_save->setMissionType(nextStage);
		BattlescapeGenerator bgen = BattlescapeGenerator(_game);
		bgen.nextStage();
		_game->popState();
		_game->pushState(new BriefingState(0, 0));
	}
	else
	{
		_popups.clear();
		_animTimer->stop();
		_gameTimer->stop();
		_game->popState();
		_game->pushState(new DebriefingState);
		std::string cutscene;
		if (ruleDeploy)
		{
			if (abort)
			{
				cutscene = ruleDeploy->getAbortCutscene();
			}
			else if (inExitArea == 0)
			{
				cutscene = ruleDeploy->getLoseCutscene();
			}
			else
			{
				cutscene = ruleDeploy->getWinCutscene();
			}
		}
		if (!cutscene.empty())
		{
			// if cutscene is "wingame" or "losegame", then the DebriefingState
			// pushed above will get popped without being shown.  otherwise
			// it will get shown after the cutscene.
			_game->pushState(new CutsceneState(cutscene));

			if (cutscene == CutsceneState::WIN_GAME)
			{
				_game->getSavedGame()->setEnding(END_WIN);
			}
			else if (cutscene == CutsceneState::LOSE_GAME)
			{
				_game->getSavedGame()->setEnding(END_LOSE);				
			}
			// Autosave if game is over
			if (_game->getSavedGame()->getEnding() != END_NONE && _game->getSavedGame()->isIronman())
			{
				_game->pushState(new SaveGameState(OPT_BATTLESCAPE, SAVE_IRONMAN, _palette));
			}
		}
	}
}

/**
 * Shows the launch button.
 * @param show Show launch button?
 */
void BattlescapeState::showLaunchButton(bool show)
{
	_btnLaunch->setVisible(show);
}

/**
 * Shows the PSI button.
 * @param show Show PSI button?
 */
void BattlescapeState::showPsiButton(bool show)
{
	_btnPsi->setVisible(show);
}

/**
 * Shows the special button.
 * @param show Show special button?
 */
void BattlescapeState::showSpecialButton(bool show, int sprite)
{
	if (show)
	{
		_game->getMod()->getSurfaceSet("SPICONS.DAT")->getFrame(sprite)->blit(_btnSpecial);
	}
	_btnSpecial->setVisible(show);
}

/**
 * Clears mouse-scrolling state (isMouseScrolling).
 */
void BattlescapeState::clearMouseScrollingState()
{
	_isMouseScrolling = false;
}

/**
 * Returns a pointer to the battlegame, in case we need its functions.
 */
BattlescapeGame *BattlescapeState::getBattleGame()
{
	return _battleGame;
}

/**
 * Handler for the mouse moving over the icons, disabling the tile selection cube.
 * @param action Pointer to an action.
 */
void BattlescapeState::mouseInIcons(Action *)
{
	_mouseOverIcons = true;
}

/**
 * Handler for the mouse going out of the icons, enabling the tile selection cube.
 * @param action Pointer to an action.
 */
void BattlescapeState::mouseOutIcons(Action *)
{
	_mouseOverIcons = false;
}

/**
 * Checks if the mouse is over the icons.
 * @return True, if the mouse is over the icons.
 */
bool BattlescapeState::getMouseOverIcons() const
{
	return _mouseOverIcons;
}

/**
 * Determines whether the player is allowed to press buttons.
 * Buttons are disabled in the middle of a shot, during the alien turn,
 * and while a player's units are panicking.
 * The save button is an exception as we want to still be able to save if something
 * goes wrong during the alien turn, and submit the save file for dissection.
 * @param allowSaving True, if the help button was clicked.
 * @return True if the player can still press buttons.
 */
bool BattlescapeState::allowButtons(bool allowSaving) const
{
	return ((allowSaving || _save->getSide() == FACTION_PLAYER || _save->getDebugMode())
		&& (_battleGame->getPanicHandled() || _firstInit )
		&& (_map->getProjectile() == 0));
}

/**
 * Reserves time units for kneeling.
 * @param action Pointer to an action.
 */
void BattlescapeState::btnReserveKneelClick(Action *action)
{
	if (allowButtons())
	{
		SDL_Event ev;
		ev.type = SDL_MOUSEBUTTONDOWN;
		ev.button.button = SDL_BUTTON_LEFT;
		Action a = Action(&ev, 0.0, 0.0, 0, 0);
		action->getSender()->mousePress(&a, this);
		_battleGame->setKneelReserved(!_battleGame->getKneelReserved());

		_btnReserveKneel->toggle(_battleGame->getKneelReserved());

		// update any path preview
		if (_battleGame->getPathfinding()->isPathPreviewed())
		{
			_battleGame->getPathfinding()->removePreview();
			_battleGame->getPathfinding()->previewPath();
		}
	}
}

/**
 * Removes all time units.
 * @param action Pointer to an action.
 */
void BattlescapeState::btnZeroTUsClick(Action *action)
{
	if (allowButtons())
	{
		SDL_Event ev;
		ev.type = SDL_MOUSEBUTTONDOWN;
		ev.button.button = SDL_BUTTON_LEFT;
		Action a = Action(&ev, 0.0, 0.0, 0, 0);
		action->getSender()->mousePress(&a, this);
		if (_battleGame->getSave()->getSelectedUnit())
		{
			_battleGame->getSave()->getSelectedUnit()->setTimeUnits(0);
			updateSoldierInfo();
		}
	}
}

/**
* Shows a tooltip with extra information (used for medikit-type equipment).
* @param action Pointer to an action.
*/
void BattlescapeState::txtTooltipInExtra(Action *action, bool leftHand, bool special)
{
	if (allowButtons() && Options::battleTooltips)
	{
		// no one selected... do normal tooltip
		if(!playableUnitSelected())
		{
			_currentTooltip = action->getSender()->getTooltip();
			_txtTooltip->setText(tr(_currentTooltip));
			return;
		}

		BattleUnit *selectedUnit = _save->getSelectedUnit();
		BattleItem *weapon;
		if (leftHand)
		{
			weapon = selectedUnit->getItem("STR_LEFT_HAND");
		}
		else if (special)
		{
			BattleType type;
			weapon = selectedUnit->getSpecialIconWeapon(type);
		}
		else
		{
			weapon = selectedUnit->getItem("STR_RIGHT_HAND");
		}

		// no weapon selected... do normal tooltip
		if(!weapon)
		{
			_currentTooltip = action->getSender()->getTooltip();
			_txtTooltip->setText(tr(_currentTooltip));
			return;
		}

		// find the target unit
		if (weapon->getRules()->getBattleType() == BT_MEDIKIT)
		{
			BattleUnit *targetUnit = 0;
			TileEngine *tileEngine = _game->getSavedGame()->getSavedBattle()->getTileEngine();
			const std::vector<BattleUnit*> *units = _game->getSavedGame()->getSavedBattle()->getUnits();

			// search for target on the ground
			bool onGround = false;
			for (std::vector<BattleUnit*>::const_iterator i = units->begin(); i != units->end() && !targetUnit; ++i)
			{
				// we can heal a unit that is at the same position, unconscious and healable(=woundable)
				if ((*i)->getPosition() == selectedUnit->getPosition() && *i != selectedUnit && (*i)->getStatus() == STATUS_UNCONSCIOUS && (*i)->isWoundable())
				{
					targetUnit = *i;
					onGround = true;
				}
			}

			// search for target in front of the selected unit
			if (!targetUnit)
			{
				Position dest;
				if (tileEngine->validMeleeRange(
					selectedUnit->getPosition(),
					selectedUnit->getDirection(),
					selectedUnit,
					0, &dest, false))
				{
					Tile *tile = _game->getSavedGame()->getSavedBattle()->getTile(dest);
					if (tile != 0 && tile->getUnit() && tile->getUnit()->isWoundable())
					{
						targetUnit = tile->getUnit();
					}
				}
			}

			_currentTooltip = action->getSender()->getTooltip();
			std::wostringstream tooltipExtra;
			tooltipExtra << tr(_currentTooltip);

			// target unit found
			if (targetUnit)
			{
				if (targetUnit->getOriginalFaction() == FACTION_HOSTILE) {
					_txtTooltip->setColor(Palette::blockOffset(_medikitRed));
					tooltipExtra << tr("STR_TARGET_ENEMY");
				} else if (targetUnit->getOriginalFaction() == FACTION_NEUTRAL) {
					_txtTooltip->setColor(Palette::blockOffset(_medikitOrange));
					tooltipExtra << tr("STR_TARGET_NEUTRAL");
				} else if (targetUnit->getOriginalFaction() == FACTION_PLAYER) {
					_txtTooltip->setColor(Palette::blockOffset(_medikitGreen));
					tooltipExtra << tr("STR_TARGET_FRIEND");
				}
				if (onGround) tooltipExtra << tr("STR_TARGET_ON_THE_GROUND");
				_txtTooltip->setText(tooltipExtra.str());
			}
			else
			{
				// target unit not found => selected unit is the target (if self-heal is possible)
				if (weapon->getRules()->getAllowSelfHeal())
				{
					targetUnit = selectedUnit;
					_txtTooltip->setColor(Palette::blockOffset(_medikitBlue));
					tooltipExtra << tr("STR_TARGET_YOURSELF");
					if (onGround) tooltipExtra << tr("STR_TARGET_ON_THE_GROUND");
					_txtTooltip->setText(tooltipExtra.str());
				}
				else
				{
					// cannot use the weapon (medi-kit) on anyone
					_currentTooltip = action->getSender()->getTooltip();
					_txtTooltip->setText(tr(_currentTooltip));
				}
			}
		}
		else 
		{
			// weapon is not of medi-kit battle type
			_currentTooltip = action->getSender()->getTooltip();
			_txtTooltip->setText(tr(_currentTooltip));
		}
	}
}

/**
* Shows a tooltip with extra information (used for medikit-type equipment).
* @param action Pointer to an action.
*/
void BattlescapeState::txtTooltipInExtraLeftHand(Action *action)
{
	txtTooltipInExtra(action, true);
}

/**
* Shows a tooltip with extra information (used for medikit-type equipment).
* @param action Pointer to an action.
*/
void BattlescapeState::txtTooltipInExtraRightHand(Action *action)
{
	txtTooltipInExtra(action, false);
}

/**
* Shows a tooltip with extra information (used for medikit-type equipment).
* @param action Pointer to an action.
*/
void BattlescapeState::txtTooltipInExtraSpecial(Action *action)
{
	txtTooltipInExtra(action, false, true);
}

/**
* Shows a tooltip for the End Turn button.
* @param action Pointer to an action.
*/
void BattlescapeState::txtTooltipInEndTurn(Action *action)
{
	if (allowButtons() && Options::battleTooltips)
	{
		_currentTooltip = action->getSender()->getTooltip();

		std::wostringstream ss;
		ss << tr(_currentTooltip);
		ss << L" ";
		ss << _save->getTurn();
		_txtTooltip->setText(ss.str().c_str());
	}
}

/**
* Shows a tooltip for the appropriate button.
* @param action Pointer to an action.
*/
void BattlescapeState::txtTooltipIn(Action *action)
{
	if (allowButtons() && Options::battleTooltips)
	{
		_currentTooltip = action->getSender()->getTooltip();
		_txtTooltip->setText(tr(_currentTooltip));
	}
}

/**
 * Clears the tooltip text.
 * @param action Pointer to an action.
 */
void BattlescapeState::txtTooltipOut(Action *action)
{
	// reset color
	_txtTooltip->setColor(_tooltipDefaultColor);

	if (allowButtons() && Options::battleTooltips)
	{
		if (_currentTooltip == action->getSender()->getTooltip())
		{
			_txtTooltip->setText(L"");
		}
	}
}

/**
 * Updates the scale.
 * @param dX delta of X;
 * @param dY delta of Y;
 */
void BattlescapeState::resize(int &dX, int &dY)
{
	dX = Options::baseXResolution;
	dY = Options::baseYResolution;
	int divisor = 1;
	double pixelRatioY = 1.0;

	if (Options::nonSquarePixelRatio)
	{
		pixelRatioY = 1.2;
	}
	switch (Options::battlescapeScale)
	{
	case SCALE_SCREEN_DIV_6:
		divisor = 6;
		break;
	case SCALE_SCREEN_DIV_5:
		divisor = 5;
		break;
	case SCALE_SCREEN_DIV_4:
		divisor = 4;
		break;
	case SCALE_SCREEN_DIV_3:
		divisor = 3;
		break;
	case SCALE_SCREEN_DIV_2:
		divisor = 2;
		break;
	case SCALE_SCREEN:
		break;
	default:
		dX = 0;
		dY = 0;
		return;
	}

	Options::baseXResolution = std::max(Screen::ORIGINAL_WIDTH, Options::displayWidth / divisor);
	Options::baseYResolution = std::max(Screen::ORIGINAL_HEIGHT, (int)(Options::displayHeight / pixelRatioY / divisor));

	dX = Options::baseXResolution - dX;
	dY = Options::baseYResolution - dY;
	_map->setWidth(Options::baseXResolution);
	_map->setHeight(Options::baseYResolution);
	_map->getCamera()->resize();
	_map->getCamera()->jumpXY(dX/2, dY/2);

	for (std::vector<Surface*>::const_iterator i = _surfaces.begin(); i != _surfaces.end(); ++i)
	{
		if (*i != _map && (*i) != _btnPsi && *i != _btnLaunch && *i != _txtDebug)
		{
			(*i)->setX((*i)->getX() + dX / 2);
			(*i)->setY((*i)->getY() + dY);
		}
		else if (*i != _map && *i != _txtDebug)
		{
			(*i)->setX((*i)->getX() + dX);
		}
	}

}

/**
 * Move the mouse back to where it started after we finish drag scrolling.
 * @param action Pointer to an action.
 */
void BattlescapeState::stopScrolling(Action *action)
{
	if (Options::battleDragScrollInvert)
	{
		SDL_WarpMouse(_xBeforeMouseScrolling, _yBeforeMouseScrolling);
		action->setMouseAction(_xBeforeMouseScrolling, _yBeforeMouseScrolling, _map->getX(), _map->getY());
		_battleGame->setupCursor();
		if (_battleGame->getCurrentAction()->actor == 0 && (_save->getSide() == FACTION_PLAYER || _save->getDebugMode()))
		{
			getMap()->setCursorType(CT_NORMAL);
		}
	}
	else
	{
		SDL_WarpMouse(_cursorPosition.x, _cursorPosition.y);
		action->setMouseAction(_cursorPosition.x/action->getXScale(), _cursorPosition.y/action->getYScale(), _game->getScreen()->getSurface()->getX(), _game->getScreen()->getSurface()->getY());
		_map->setSelectorPosition(_cursorPosition.x / action->getXScale(), _cursorPosition.y / action->getYScale());
	}
	// reset our "mouse position stored" flag
	_cursorPosition.z = 0;
}

/**
 * Autosave the game the next time the battlescape is displayed.
 */
void BattlescapeState::autosave()
{
	_autosave = true;
}

}<|MERGE_RESOLUTION|>--- conflicted
+++ resolved
@@ -841,15 +841,9 @@
 			int barHeight = _game->getScreen()->getCursorTopBlackBand();
 			int cursorX = _cursorPosition.x + Round(delta.x * action->getXScale());
 			int cursorY = _cursorPosition.y + Round(delta.y * action->getYScale());
-<<<<<<< HEAD
-			_cursorPosition.x = std::min(_game->getScreen()->getWidth() - barWidth - (int)(Round(action->getXScale())), std::max(barWidth, cursorX));
-			_cursorPosition.y = std::min(_game->getScreen()->getHeight() - barHeight - (int)(Round(action->getYScale())), std::max(barHeight, cursorY));
-
-=======
 			_cursorPosition.x = Clamp(cursorX, barWidth, _game->getScreen()->getWidth() - barWidth - (int)(Round(action->getXScale())));
 			_cursorPosition.y = Clamp(cursorY, barHeight, _game->getScreen()->getHeight() - barHeight - (int)(Round(action->getYScale())));
-			
->>>>>>> 13049d61
+
 			if (Options::touchEnabled == false)
 			{
 				action->getDetails()->motion.x = _cursorPosition.x;
