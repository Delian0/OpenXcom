/*
 * Copyright 2010-2015 OpenXcom Developers.
 *
 * This file is part of OpenXcom.
 *
 * OpenXcom is free software: you can redistribute it and/or modify
 * it under the terms of the GNU General Public License as published by
 * the Free Software Foundation, either version 3 of the License, or
 * (at your option) any later version.
 *
 * OpenXcom is distributed in the hope that it will be useful,
 * but WITHOUT ANY WARRANTY; without even the implied warranty of
 * MERCHANTABILITY or FITNESS FOR A PARTICULAR PURPOSE.  See the
 * GNU General Public License for more details.
 *
 * You should have received a copy of the GNU General Public License
 * along with OpenXcom.  If not, see <http://www.gnu.org/licenses/>.
 */
#define _USE_MATH_DEFINES
#include <cmath>
#include <climits>
#include <algorithm>
#include "AlienBAIState.h"
#include "BattlescapeGame.h"
#include "ProjectileFlyBState.h"
#include "../Savegame/BattleUnit.h"
#include "../Savegame/BattleItem.h"
#include "../Savegame/Node.h"
#include "../Savegame/SavedBattleGame.h"
#include "../Savegame/SavedGame.h"
#include "../Battlescape/TileEngine.h"
#include "../Battlescape/Map.h"
#include "../Battlescape/BattlescapeState.h"
#include "../Savegame/Tile.h"
#include "../Battlescape/Pathfinding.h"
#include "../Engine/RNG.h"
#include "../Engine/Logger.h"
#include "../Engine/Game.h"
#include "../Ruleset/Armor.h"
#include "../Resource/ResourcePack.h"
#include "../Ruleset/Ruleset.h"
#include "../Ruleset/RuleItem.h"

namespace OpenXcom
{


/**
 * Sets up a BattleAIState.
 * @param save Pointer to the battle game.
 * @param unit Pointer to the unit.
 * @param node Pointer to the node the unit originates from.
 */
AlienBAIState::AlienBAIState(SavedBattleGame *save, BattleUnit *unit, Node *node) : BattleAIState(save, unit), _aggroTarget(0), _knownEnemies(0), _visibleEnemies(0), _spottingEnemies(0),
																				_escapeTUs(0), _ambushTUs(0), _reserveTUs(0), _rifle(false), _melee(false), _blaster(false),
																				_didPsi(false), _AIMode(AI_PATROL), _closestDist(100), _fromNode(node), _toNode(0)
{
	_traceAI = Options::traceAI;

	_reserve = BA_NONE;
	_intelligence = _unit->getIntelligence();
	_escapeAction = new BattleAction();
	_ambushAction = new BattleAction();
	_attackAction = new BattleAction();
	_patrolAction = new BattleAction();
	_psiAction = new BattleAction();
}

/**
 * Deletes the BattleAIState.
 */
AlienBAIState::~AlienBAIState()
{
	delete _escapeAction;
	delete _ambushAction;
	delete _attackAction;
	delete _patrolAction;
	delete _psiAction;
}

/**
 * Loads the AI state from a YAML file.
 * @param node YAML node.
 */
void AlienBAIState::load(const YAML::Node &node)
{
	int fromNodeID, toNodeID;
	fromNodeID = node["fromNode"].as<int>(-1);
	toNodeID = node["toNode"].as<int>(-1);
	_AIMode = node["AIMode"].as<int>(0);
	_wasHitBy = node["wasHitBy"].as<std::vector<int> >(_wasHitBy);
	if (fromNodeID != -1)
	{
		_fromNode = _save->getNodes()->at(fromNodeID);
	}
	if (toNodeID != -1)
	{
		_toNode = _save->getNodes()->at(toNodeID);
	}
}

/**
 * Saves the AI state to a YAML file.
 * @return YAML node.
 */
YAML::Node AlienBAIState::save() const
{
	int fromNodeID = -1, toNodeID = -1;
	if (_fromNode)
		fromNodeID = _fromNode->getID();
	if (_toNode)
		toNodeID = _toNode->getID();

	YAML::Node node;
	node["fromNode"] = fromNodeID;
	node["toNode"] = toNodeID;
	node["AIMode"] = _AIMode;
	node["wasHitBy"] = _wasHitBy;
	return node;
}

/**
 * Enters the current AI state.
 */
void AlienBAIState::enter()
{
	// ROOOAARR !

}


/**
 * Exits the current AI state.
 */
void AlienBAIState::exit()
{

}

/**
 * Runs any code the state needs to keep updating every AI cycle.
 * @param action (possible) AI action to execute after thinking is done.
 */
void AlienBAIState::think(BattleAction *action)
{
	action->type = BA_RETHINK;
	action->actor = _unit;
	action->weapon = _unit->getMainHandWeapon();
	_attackAction->diff = (int)(_save->getBattleState()->getGame()->getSavedGame()->getDifficulty());
	_attackAction->actor = _unit;
	_attackAction->weapon = action->weapon;
	_attackAction->number = action->number;
	_escapeAction->number = action->number;
	_knownEnemies = countKnownTargets();
	_visibleEnemies = selectNearestTarget();
	_spottingEnemies = getSpottingUnits(_unit->getPosition());
	_melee = _unit->getUtilityWeapon(BT_MELEE);
	_rifle = false;
	_blaster = false;
	_reachable = _save->getPathfinding()->findReachable(_unit, BattleActionCost());
	_wasHitBy.clear();

	if (_unit->getCharging() && _unit->getCharging()->isOut())
	{
		_unit->setCharging(0);
	}

	if (_traceAI)
	{
		Log(LOG_INFO) << "Unit has " << _visibleEnemies << "/" << _knownEnemies << " known enemies visible, " << _spottingEnemies << " of whom are spotting him. ";
		std::string AIMode;
		switch (_AIMode)
		{
		case 0:
			AIMode = "Patrol";
			break;
		case 1:
			AIMode = "Ambush";
			break;
		case 2:
			AIMode = "Combat";
			break;
		case 3:
			AIMode = "Escape";
			break;
		}
		Log(LOG_INFO) << "Currently using " << AIMode << " behaviour";
	}

	if (action->weapon)
	{
		RuleItem *rule = action->weapon->getRules();
		if (!rule->isWaterOnly() || _save->getDepth() != 0)
		{
			if (rule->getBattleType() == BT_FIREARM)
			{
				if (!rule->isWaypoint())
				{
					_rifle = true;
					_reachableWithAttack = _save->getPathfinding()->findReachable(_unit, BattleActionCost(BA_SNAPSHOT, _unit, action->weapon));
				}
				else
				{
					_blaster = true;
					_reachableWithAttack = _save->getPathfinding()->findReachable(_unit, BattleActionCost(BA_AIMEDSHOT, _unit, action->weapon));
				}
			}
			else if (rule->getBattleType() == BT_MELEE)
			{
				_melee = true;
				_reachableWithAttack = _save->getPathfinding()->findReachable(_unit, BattleActionCost(BA_HIT, _unit, action->weapon));
			}
		}
		else
		{
			action->weapon = 0;
		}
	}

	if (_spottingEnemies && !_escapeTUs)
	{
		setupEscape();
	}

	if (_knownEnemies && !_melee && !_ambushTUs)
	{
		setupAmbush();
	}

	setupAttack();
	setupPatrol();

	if (_psiAction->type != BA_NONE && !_didPsi)
	{
		_didPsi = true;
		action->type = _psiAction->type;
		action->target = _psiAction->target;
		action->number -= 1;
		action->weapon = _psiAction->weapon;
		action->updateTU();
		return;
	}
	else
	{
		_didPsi = false;
	}

	bool evaluate = false;

	if (_AIMode == AI_ESCAPE)
	{
		if (!_spottingEnemies || !_knownEnemies)
		{
			evaluate = true;
		}
	}
	else if (_AIMode == AI_PATROL)
	{
		if (_spottingEnemies || _visibleEnemies || _knownEnemies || RNG::percent(10))
		{
			evaluate = true;
		}
	}
	else if (_AIMode == AI_AMBUSH)
	{
		if (!_rifle || !_ambushTUs || _visibleEnemies)
		{
			evaluate = true;
		}
	}

	if (_AIMode == AI_COMBAT)
	{
		if (_attackAction->type == BA_RETHINK)
		{
			evaluate = true;
		}
	}
	if (_spottingEnemies > 2
		|| _unit->getHealth() < 2 * _unit->getBaseStats()->health / 3
		|| (_aggroTarget && _aggroTarget->getTurnsSinceSpotted() > _intelligence))
	{
		evaluate = true;
	}


	if (_save->isCheating() && _AIMode != AI_COMBAT)
	{
		evaluate = true;
	}

	if (evaluate)
	{
		evaluateAIMode();
		if (_traceAI)
		{
			std::string AIMode;
			switch (_AIMode)
			{
			case 0:
				AIMode = "Patrol";
				break;
			case 1:
				AIMode = "Ambush";
				break;
			case 2:
				AIMode = "Combat";
				break;
			case 3:
				AIMode = "Escape";
				break;
			}
			Log(LOG_INFO) << "Re-Evaluated, now using " << AIMode << " behaviour";
		}
	}

	_reserve = BA_NONE;

	switch (_AIMode)
	{
	case AI_ESCAPE:
		_unit->setCharging(0);
		action->type = _escapeAction->type;
		action->target = _escapeAction->target;
		// end this unit's turn.
		action->finalAction = true;
		// ignore new targets.
		action->desperate = true;
		// spin 180 at the end of your route.
		_unit->setHiding(true);
		break;
	case AI_PATROL:
		_unit->setCharging(0);
		if (action->weapon && action->weapon->getRules()->getBattleType() == BT_FIREARM)
		{
			switch (_unit->getAggression())
			{
			case 0:
				_reserve = BA_AIMEDSHOT;
				break;
			case 1:
				_reserve = BA_AUTOSHOT;
				break;
			case 2:
				_reserve = BA_SNAPSHOT;
			default:
				break;
			}
		}
		action->type = _patrolAction->type;
		action->target = _patrolAction->target;
		break;
	case AI_COMBAT:
		action->type = _attackAction->type;
		action->target = _attackAction->target;
		// this may have changed to a grenade.
		action->weapon = _attackAction->weapon;
		if (action->weapon && action->type == BA_THROW && action->weapon->getRules()->getBattleType() == BT_GRENADE)
		{
			_unit->spendTimeUnits(4 + _unit->getActionTUs(BA_PRIME, action->weapon));
		}
		// if this is a firepoint action, set our facing.
		action->finalFacing = _attackAction->finalFacing;
		action->updateTU();
		// if this is a "find fire point" action, don't increment the AI counter.
		if (action->type == BA_WALK && _rifle
			// so long as we can take a shot afterwards.
			&& BattleActionCost(BA_SNAPSHOT, _unit, action->weapon).haveTU())
		{
			action->number -= 1;
		}
		else if (action->type == BA_LAUNCH)
		{
			action->waypoints = _attackAction->waypoints;
		}
		break;
	case AI_AMBUSH:
		_unit->setCharging(0);
		action->type = _ambushAction->type;
		action->target = _ambushAction->target;
		// face where we think our target will appear.
		action->finalFacing = _ambushAction->finalFacing;
		// end this unit's turn.
		action->finalAction = true;
		break;
	default:
		break;
	}

	if (action->type == BA_WALK)
	{
		// if we're moving, we'll have to re-evaluate our escape/ambush position.
		if (action->target != _unit->getPosition())
		{
			_escapeTUs = 0;
			_ambushTUs = 0;
		}
		else
		{
			action->type = BA_NONE;
		}
	}
}


/*
 * sets the "was hit" flag to true.
 */
void AlienBAIState::setWasHitBy(BattleUnit *attacker)
{
	if (attacker->getFaction() != _unit->getFaction() && !getWasHitBy(attacker->getId()))
		_wasHitBy.push_back(attacker->getId());
}

/*
 * Gets whether the unit was hit.
 * @return if it was hit.
 */
bool AlienBAIState::getWasHitBy(int attacker) const
{
	return std::find(_wasHitBy.begin(), _wasHitBy.end(), attacker) != _wasHitBy.end();
}
/*
 * Sets up a patrol action.
 * this is mainly going from node to node, moving about the map.
 * handles node selection, and fills out the _patrolAction with useful data.
 */
void AlienBAIState::setupPatrol()
{
	Node *node;
	_patrolAction->clearTU();
	if (_toNode != 0 && _unit->getPosition() == _toNode->getPosition())
	{
		if (_traceAI)
		{
			Log(LOG_INFO) << "Patrol destination reached!";
		}
		// destination reached
		// head off to next patrol node
		_fromNode = _toNode;
		_toNode->freeNode();
		_toNode = 0;
		// take a peek through window before walking to the next node
		int dir = _save->getTileEngine()->faceWindow(_unit->getPosition());
		if (dir != -1 && dir != _unit->getDirection())
		{
			_unit->lookAt(dir);
			while (_unit->getStatus() == STATUS_TURNING)
			{
				_unit->turn();
			}
		}
	}

	if (_fromNode == 0)
	{
		// assume closest node as "from node"
		// on same level to avoid strange things, and the node has to match unit size or it will freeze
		int closest = 1000000;
		for (std::vector<Node*>::iterator i = _save->getNodes()->begin(); i != _save->getNodes()->end(); ++i)
		{
			node = *i;
			int d = _save->getTileEngine()->distanceSq(_unit->getPosition(), node->getPosition());
			if (_unit->getPosition().z == node->getPosition().z
				&& d < closest
				&& (!(node->getType() & Node::TYPE_SMALL) || _unit->getArmor()->getSize() == 1))
			{
				_fromNode = node;
				closest = d;
			}
		}
	}
	int triesLeft = 5;

	while (_toNode == 0 && triesLeft)
	{
		triesLeft--;
		// look for a new node to walk towards
		bool scout = true;
		if (_save->getMissionType() != "STR_BASE_DEFENSE")
		{
			// after turn 20 or if the morale is low, everyone moves out the UFO and scout
			// also anyone standing in fire should also probably move
			if (_save->isCheating() || !_fromNode || _fromNode->getRank() == 0 ||
				(_save->getTile(_unit->getPosition()) && _save->getTile(_unit->getPosition())->getFire()))
			{
				scout = true;
			}
			else
			{
				scout = false;
			}
		}

		// in base defense missions, the smaller aliens walk towards target nodes - or if there, shoot objects around them
		else if (_unit->getArmor()->getSize() == 1)
		{
			// can i shoot an object?
			if (_fromNode->isTarget() &&
				_unit->getMainHandWeapon() &&
				_unit->getMainHandWeapon()->getAmmoItem()->getRules()->getDamageType()->isDirect() &&
				_save->getModuleMap()[_fromNode->getPosition().x / 10][_fromNode->getPosition().y / 10].second > 0)
			{
				// scan this room for objects to destroy
				int x = (_unit->getPosition().x/10)*10;
				int y = (_unit->getPosition().y/10)*10;
				for (int i = x; i < x+9; i++)
				for (int j = y; j < y+9; j++)
				{
					MapData *md = _save->getTile(Position(i, j, 1))->getMapData(MapData::O_OBJECT);
					if (md && md->isBaseModule())
					{
						_patrolAction->actor = _unit;
						_patrolAction->target = Position(i, j, 1);
						_patrolAction->weapon = _patrolAction->actor->getMainHandWeapon();
						_patrolAction->type = BA_SNAPSHOT;
						_patrolAction->updateTU();
						return;
					}
				}
			}
			else
			{
				// find closest high value target which is not already allocated
				int closest = 1000000;
				for (std::vector<Node*>::iterator i = _save->getNodes()->begin(); i != _save->getNodes()->end(); ++i)
				{
					if ((*i)->isTarget() && !(*i)->isAllocated())
					{
						node = *i;
						int d = _save->getTileEngine()->distanceSq(_unit->getPosition(), node->getPosition());
						if (!_toNode ||  (d < closest && node != _fromNode))
						{
							_toNode = node;
							closest = d;
						}
					}
				}
			}
		}

		if (_toNode == 0)
		{
			_toNode = _save->getPatrolNode(scout, _unit, _fromNode);
			if (_toNode == 0)
			{
				_toNode = _save->getPatrolNode(!scout, _unit, _fromNode);
			}
		}

		if (_toNode != 0)
		{
			_save->getPathfinding()->calculate(_unit, _toNode->getPosition());
			if (_save->getPathfinding()->getStartDirection() == -1)
			{
				_toNode = 0;
			}
			_save->getPathfinding()->abortPath();
		}
	}

	if (_toNode != 0)
	{
		_toNode->allocateNode();
		_patrolAction->actor = _unit;
		_patrolAction->type = BA_WALK;
		_patrolAction->target = _toNode->getPosition();
	}
	else
	{
		_patrolAction->type = BA_RETHINK;
	}
}

/**
 * Try to set up an ambush action
 * The idea is to check within a 11x11 tile square for a tile which is not seen by our aggroTarget,
 * but that can be reached by him. we then intuit where we will see the target first from our covered
 * position, and set that as our final facing.
 * Fills out the _ambushAction with useful data.
 */
void AlienBAIState::setupAmbush()
{
	_ambushAction->type = BA_RETHINK;
	int bestScore = 0;
	_ambushTUs = 0;
	std::vector<int> path;

	if (selectClosestKnownEnemy())
	{
		Position target;
		const int BASE_SYSTEMATIC_SUCCESS = 100;
		const int COVER_BONUS = 25;
		const int FAST_PASS_THRESHOLD = 80;
		Position origin = _save->getTileEngine()->getSightOriginVoxel(_aggroTarget);

		// we'll use node positions for this, as it gives map makers a good degree of control over how the units will use the environment.
		for (std::vector<Node*>::const_iterator i = _save->getNodes()->begin(); i != _save->getNodes()->end(); ++i)
		{
			Position pos = (*i)->getPosition();
			Tile *tile = _save->getTile(pos);
			if (tile == 0 || _save->getTileEngine()->distance(pos, _unit->getPosition()) > 10 || pos.z != _unit->getPosition().z || tile->getDangerous() ||
				std::find(_reachableWithAttack.begin(), _reachableWithAttack.end(), _save->getTileIndex(pos))  == _reachableWithAttack.end())
				continue; // just ignore unreachable tiles

			if (_traceAI)
			{
				// colour all the nodes in range purple.
				tile->setPreview(10);
				tile->setMarkerColor(13);
			}

			// make sure we can't be seen here.
			if (!_save->getTileEngine()->canTargetUnit(&origin, tile, &target, _aggroTarget, _unit) && !getSpottingUnits(pos))
			{
				_save->getPathfinding()->calculate(_unit, pos);
				int ambushTUs = _save->getPathfinding()->getTotalTUCost();
				// make sure we can move here
				if (_save->getPathfinding()->getStartDirection() != -1)
				{
					int score = BASE_SYSTEMATIC_SUCCESS;
					score -= ambushTUs;

					// make sure our enemy can reach here too.
					_save->getPathfinding()->calculate(_aggroTarget, pos);

					if (_save->getPathfinding()->getStartDirection() != -1)
					{
						// ideally we'd like to be behind some cover, like say a window or a low wall.
						if (_save->getTileEngine()->faceWindow(pos) != -1)
						{
							score += COVER_BONUS;
						}
						if (score > bestScore)
						{
							path = _save->getPathfinding()->copyPath();
							bestScore = score;
							_ambushTUs = (pos == _unit->getPosition()) ? 1 : ambushTUs;
							_ambushAction->target = pos;
							if (bestScore > FAST_PASS_THRESHOLD)
							{
								break;
							}
						}
					}
				}
			}
		}

		if (bestScore > 0)
		{
			_ambushAction->type = BA_WALK;
			// i should really make a function for this
			origin = (_ambushAction->target * Position(16,16,24)) +
				// 4 because -2 is eyes and 2 below that is the rifle (or at least that's my understanding)
				Position(8,8, _unit->getHeight() + _unit->getFloatHeight() - _save->getTile(_ambushAction->target)->getTerrainLevel() - 4);
			Position currentPos = _aggroTarget->getPosition();
			_save->getPathfinding()->setUnit(_aggroTarget);
			Position nextPos;
			size_t tries = path.size();
			// hypothetically walk the target through the path.
			while (tries > 0)
			{
				_save->getPathfinding()->getTUCost(currentPos, path.back(), &nextPos, _aggroTarget, 0, false);
				path.pop_back();
				currentPos = nextPos;
				Tile *tile = _save->getTile(currentPos);
				Position target;
				// do a virtual fire calculation
				if (_save->getTileEngine()->canTargetUnit(&origin, tile, &target, _unit, _aggroTarget))
				{
					// if we can virtually fire at the hypothetical target, we know which way to face.
					_ambushAction->finalFacing = _save->getTileEngine()->getDirectionTo(_ambushAction->target, currentPos);
					break;
				}
				--tries;
			}
			if (_traceAI)
			{
				Log(LOG_INFO) << "Ambush estimation will move to " << _ambushAction->target;
			}
			return;
		}
	}
	if (_traceAI)
	{
		Log(LOG_INFO) << "Ambush estimation failed";
	}
}

/**
 * Try to set up a combat action
 * This will either be a psionic, grenade, or weapon attack,
 * or potentially just moving to get a line of sight to a target.
 * Fills out the _attackAction with useful data.
 */
void AlienBAIState::setupAttack()
{
	_attackAction->type = BA_RETHINK;
	_psiAction->type = BA_NONE;

	// if enemies are known to us but not necessarily visible, we can attack them with a blaster launcher or psi.
	if (_knownEnemies)
	{
		if (psiAction())
		{
			// at this point we can save some time with other calculations - the unit WILL make a psionic attack this turn.
			return;
		}
		if (_blaster)
		{
			wayPointAction();
		}
	}

	// if we CAN see someone, that makes them a viable target for "regular" attacks.
	if (selectNearestTarget())
	{
		// if we have both types of weapon, make a determination on which to use.
		if (_melee && _rifle)
		{
			selectMeleeOrRanged();
		}

		if (_unit->getGrenadeFromBelt())
		{
			grenadeAction();
		}
		if (_melee)
		{
			meleeAction();
		}
		if (_rifle)
		{
			projectileAction();
		}
	}

	if (_attackAction->type != BA_RETHINK)
	{
		if (_traceAI)
		{
			if (_attackAction->type != BA_WALK)
			{
				Log(LOG_INFO) << "Attack estimation desires to shoot at " << _attackAction->target;
			}
			else
			{
				Log(LOG_INFO) << "Attack estimation desires to move to " << _attackAction->target;
			}
		}
		return;
	}
	else if (_spottingEnemies || _unit->getAggression() < RNG::generate(0, 3))
	{
		// if enemies can see us, or if we're feeling lucky, we can try to spot the enemy.
		if (findFirePoint())
		{
			if (_traceAI)
			{
				Log(LOG_INFO) << "Attack estimation desires to move to " << _attackAction->target;
			}
			return;
		}
	}
	if (_traceAI)
	{
		Log(LOG_INFO) << "Attack estimation failed";
	}
}

/**
 * Attempts to find cover, and move toward it.
 * The idea is to check within a 11x11 tile square for a tile which is not seen by our aggroTarget.
 * If there is no such tile, we run away from the target.
 * Fills out the _escapeAction with useful data.
 */
void AlienBAIState::setupEscape()
{
	int unitsSpottingMe = getSpottingUnits(_unit->getPosition());
	int currentTilePreference = 15;
	int tries = -1;
	bool coverFound = false;
	selectNearestTarget();
	_escapeTUs = 0;

	int dist = _aggroTarget ? _save->getTileEngine()->distance(_unit->getPosition(), _aggroTarget->getPosition()) : 0;

	int bestTileScore = -100000;
	int score = -100000;
	Position bestTile(0, 0, 0);

	Tile *tile = 0;

	// weights of various factors in choosing a tile to which to withdraw
	const int EXPOSURE_PENALTY = 10;
	const int FIRE_PENALTY = 40;
	const int BASE_SYSTEMATIC_SUCCESS = 100;
	const int BASE_DESPERATE_SUCCESS = 110;
	const int FAST_PASS_THRESHOLD = 100; // a score that's good engouh to quit the while loop early; it's subjective, hand-tuned and may need tweaking

	std::vector<Position> randomTileSearch = _save->getTileSearch();
	RNG::shuffle(randomTileSearch);

	while (tries < 150 && !coverFound)
	{
		_escapeAction->target = _unit->getPosition(); // start looking in a direction away from the enemy

		if (!_save->getTile(_escapeAction->target))
		{
			_escapeAction->target = _unit->getPosition(); // cornered at the edge of the map perhaps?
		}

		score = 0;

		if (tries == -1)
		{
			// you know, maybe we should just stay where we are and not risk reaction fire...
			// or maybe continue to wherever we were running to and not risk looking stupid
			if (_save->getTile(_unit->lastCover) != 0)
			{
				_escapeAction->target = _unit->lastCover;
			}
		}
		else if (tries < 121)
		{
			// looking for cover
			_escapeAction->target.x += randomTileSearch[tries].x;
			_escapeAction->target.y += randomTileSearch[tries].y;
			score = BASE_SYSTEMATIC_SUCCESS;
			if (_escapeAction->target == _unit->getPosition())
			{
				if (unitsSpottingMe > 0)
				{
					// maybe don't stay in the same spot? move or something if there's any point to it?
					_escapeAction->target.x += RNG::generate(-20,20);
					_escapeAction->target.y += RNG::generate(-20,20);
				}
				else
				{
					score += currentTilePreference;
				}
			}
		}
		else
		{
			if (tries == 121)
			{
				if (_traceAI)
				{
					Log(LOG_INFO) << "best score after systematic search was: " << bestTileScore;
				}
			}

			score = BASE_DESPERATE_SUCCESS; // ruuuuuuun
			_escapeAction->target = _unit->getPosition();
			_escapeAction->target.x += RNG::generate(-10,10);
			_escapeAction->target.y += RNG::generate(-10,10);
			_escapeAction->target.z = _unit->getPosition().z + RNG::generate(-1,1);
			if (_escapeAction->target.z < 0)
			{
				_escapeAction->target.z = 0;
			}
			else if (_escapeAction->target.z >= _save->getMapSizeZ())
			{
				_escapeAction->target.z = _unit->getPosition().z;
			}
		}

		tries++;

		// THINK, DAMN YOU
		tile = _save->getTile(_escapeAction->target);
		int distanceFromTarget = _aggroTarget ? _save->getTileEngine()->distance(_aggroTarget->getPosition(), _escapeAction->target) : 0;
		if (dist >= distanceFromTarget)
		{
			score -= (distanceFromTarget - dist) * 10;
		}
		else
		{
			score += (distanceFromTarget - dist) * 10;
		}
		int spotters = 0;
		if (!tile)
		{
			score = -100001; // no you can't quit the battlefield by running off the map.
		}
		else
		{
			spotters = getSpottingUnits(_escapeAction->target);
			if (std::find(_reachable.begin(), _reachable.end(), _save->getTileIndex(_escapeAction->target))  == _reachable.end())
				continue; // just ignore unreachable tiles

			if (_spottingEnemies || spotters)
			{
				if (_spottingEnemies <= spotters)
				{
					score -= (1 + spotters - _spottingEnemies) * EXPOSURE_PENALTY; // that's for giving away our position
				}
				else
				{
					score += (_spottingEnemies - spotters) * EXPOSURE_PENALTY;
				}
			}
			if (tile->getFire())
			{
				score -= FIRE_PENALTY;
			}
			if (tile->getDangerous())
			{
				score -= BASE_SYSTEMATIC_SUCCESS;
			}

			if (_traceAI)
			{
				tile->setMarkerColor(score < 0 ? 3 : (score < FAST_PASS_THRESHOLD/2 ? 8 : (score < FAST_PASS_THRESHOLD ? 9 : 5)));
				tile->setPreview(10);
				tile->setTUMarker(score);
			}

		}

		if (tile && score > bestTileScore)
		{
			// calculate TUs to tile; we could be getting this from findReachable() somehow but that would break something for sure...
			_save->getPathfinding()->calculate(_unit, _escapeAction->target);
			if (_escapeAction->target == _unit->getPosition() || _save->getPathfinding()->getStartDirection() != -1)
			{
				bestTileScore = score;
				bestTile = _escapeAction->target;
				_escapeTUs = _save->getPathfinding()->getTotalTUCost();
				if (_escapeAction->target == _unit->getPosition())
				{
					_escapeTUs = 1;
				}
				if (_traceAI)
				{
					tile->setMarkerColor(score < 0 ? 7 : (score < FAST_PASS_THRESHOLD/2 ? 10 : (score < FAST_PASS_THRESHOLD ? 4 : 5)));
					tile->setPreview(10);
					tile->setTUMarker(score);
				}
			}
			_save->getPathfinding()->abortPath();
			if (bestTileScore > FAST_PASS_THRESHOLD) coverFound = true; // good enough, gogogo
		}
	}
	_escapeAction->target = bestTile;
	if (_traceAI)
	{
		_save->getTile(_escapeAction->target)->setMarkerColor(13);
	}

	if (bestTileScore <= -100000)
	{
		if (_traceAI)
		{
			Log(LOG_INFO) << "Escape estimation failed.";
		}
		_escapeAction->type = BA_RETHINK; // do something, just don't look dumbstruck :P
		return;
	}
	else
	{
		if (_traceAI)
		{
			Log(LOG_INFO) << "Escape estimation completed after " << tries << " tries, " << _save->getTileEngine()->distance(_unit->getPosition(), bestTile) << " squares or so away.";
		}
		_escapeAction->type = BA_WALK;
	}
}

/**
 * Counts how many targets, both xcom and civilian are known to this unit
 * @return how many targets are known to us.
 */
int AlienBAIState::countKnownTargets() const
{
	int knownEnemies = 0;
	for (std::vector<BattleUnit*>::const_iterator i = _save->getUnits()->begin(); i != _save->getUnits()->end(); ++i)
	{
		if (validTarget(*i, true, true))
		{
			++knownEnemies;
		}
	}
	return knownEnemies;
}

/*
 * counts how many enemies (xcom only) are spotting any given position.
 * @param pos the Position to check for spotters.
 * @return spotters.
 */
int AlienBAIState::getSpottingUnits(Position pos) const
{
	// if we don't actually occupy the position being checked, we need to do a virtual LOF check.
	bool checking = pos != _unit->getPosition();
	int tally = 0;
	for (std::vector<BattleUnit*>::const_iterator i = _save->getUnits()->begin(); i != _save->getUnits()->end(); ++i)
	{
		if (validTarget(*i, false, false))
		{
			int dist = _save->getTileEngine()->distance(pos, (*i)->getPosition());
			if (dist > 20) continue;
			Position originVoxel = _save->getTileEngine()->getSightOriginVoxel(*i);
			originVoxel.z -= 2;
			Position targetVoxel;
			if (checking)
			{
				if (_save->getTileEngine()->canTargetUnit(&originVoxel, _save->getTile(pos), &targetVoxel, *i, _unit))
				{
					tally++;
				}
			}
			else
			{
				if (_save->getTileEngine()->canTargetUnit(&originVoxel, _save->getTile(pos), &targetVoxel, *i))
				{
					tally++;
				}
			}
		}
	}
	return tally;
}

/**
 * Selects the nearest known living target we can see/reach and returns the number of visible enemies.
 * This function includes civilians as viable targets.
 * @return viable targets.
 */
int AlienBAIState::selectNearestTarget()
{
	int tally = 0;
	_closestDist= 100;
	_aggroTarget = 0;
	Position target;
	for (std::vector<BattleUnit*>::const_iterator i = _save->getUnits()->begin(); i != _save->getUnits()->end(); ++i)
	{
		if (validTarget(*i, true, true) &&
			_save->getTileEngine()->visible(_unit, (*i)->getTile()))
		{
			tally++;
			int dist = _save->getTileEngine()->distance(_unit->getPosition(), (*i)->getPosition());
			if (dist < _closestDist)
			{
				bool valid = false;
				if (_rifle || !_melee)
				{
					BattleAction action;
					action.actor = _unit;
					action.weapon = _unit->getMainHandWeapon();
					action.target = (*i)->getPosition();
					Position origin = _save->getTileEngine()->getOriginVoxel(action, 0);
					valid = _save->getTileEngine()->canTargetUnit(&origin, (*i)->getTile(), &target, _unit);
				}
				else
				{
					if (selectPointNearTarget(*i, _unit->getTimeUnits()))
					{
						int dir = _save->getTileEngine()->getDirectionTo(_attackAction->target, (*i)->getPosition());
						valid = _save->getTileEngine()->validMeleeRange(_attackAction->target, dir, _unit, *i, 0);
					}
				}
				if (valid)
				{
					_closestDist = dist;
					_aggroTarget = *i;
				}
			}
		}
	}
	if (_aggroTarget)
	{
		return tally;
	}

	return 0;
}

/**
 * Selects the nearest known living Xcom unit.
 * used for ambush calculations
 * @return if we found one.
 */
bool AlienBAIState::selectClosestKnownEnemy()
{
	_aggroTarget = 0;
	int minDist = 255;
	for (std::vector<BattleUnit*>::iterator i = _save->getUnits()->begin(); i != _save->getUnits()->end(); ++i)
	{
		if (validTarget(*i, true, false))
		{
			int dist = _save->getTileEngine()->distance((*i)->getPosition(), _unit->getPosition());
			if (dist < minDist)
			{
				minDist = dist;
				_aggroTarget = *i;
			}
		}
	}
	return _aggroTarget != 0;
}

/**
 * Selects a random known living Xcom or civilian unit.
 * @return if we found one.
 */
bool AlienBAIState::selectRandomTarget()
{
	int farthest = -100;
	_aggroTarget = 0;

	for (std::vector<BattleUnit*>::const_iterator i = _save->getUnits()->begin(); i != _save->getUnits()->end(); ++i)
	{
		if (validTarget(*i, true, true))
		{
			int dist = RNG::generate(0,20) - _save->getTileEngine()->distance(_unit->getPosition(), (*i)->getPosition());
			if (dist > farthest)
			{
				farthest = dist;
				_aggroTarget = *i;
			}
		}
	}
	return _aggroTarget != 0;
}

/**
 * Selects a point near enough to our target to perform a melee attack.
 * @param target Pointer to a target.
 * @param maxTUs Maximum time units the path to the target can cost.
 * @return True if a point was found.
 */
bool AlienBAIState::selectPointNearTarget(BattleUnit *target, int maxTUs) const
{
	int size = _unit->getArmor()->getSize();
	int targetsize = target->getArmor()->getSize();
	bool returnValue = false;
	unsigned int distance = 1000;
	for (int z = -1; z <= 1; ++z)
	{
		for (int x = -size; x <= targetsize; ++x)
		{
			for (int y = -size; y <= targetsize; ++y)
			{
				if (x || y) // skip the unit itself
				{
					Position checkPath = target->getPosition() + Position (x, y, z);
					if (_save->getTile(checkPath) == 0 || std::find(_reachable.begin(), _reachable.end(), _save->getTileIndex(checkPath))  == _reachable.end())
						continue;
					int dir = _save->getTileEngine()->getDirectionTo(checkPath, target->getPosition());
					bool valid = _save->getTileEngine()->validMeleeRange(checkPath, dir, _unit, target, 0);
					bool fitHere = _save->setUnitPosition(_unit, checkPath, true);

					if (valid && fitHere && !_save->getTile(checkPath)->getDangerous())
					{
						_save->getPathfinding()->calculate(_unit, checkPath, 0, maxTUs);
						if (_save->getPathfinding()->getStartDirection() != -1 && _save->getPathfinding()->getPath().size() < distance)
						{
							_attackAction->target = checkPath;
							returnValue = true;
							distance = _save->getPathfinding()->getPath().size();
						}
						_save->getPathfinding()->abortPath();
					}
				}
			}
		}
	}
	return returnValue;
}

/**
 * Selects an AI mode based on a number of factors, some RNG and the results of the rest of the determinations.
 */
void AlienBAIState::evaluateAIMode()
{
	if (_unit->getCharging() && _attackAction->type != BA_RETHINK)
	{
		_AIMode = AI_COMBAT;
		return;
	}
	// don't try to run away as often if we're a melee type, and really don't try to run away if we have a viable melee target, or we still have 50% or more TUs remaining.
	int escapeOdds = 15;
	if (_melee)
	{
		escapeOdds = 12;
	}
	if (_unit->getTimeUnits() > _unit->getBaseStats()->tu / 2 || _unit->getCharging())
	{
		escapeOdds = 5;
	}
	int ambushOdds = 12;
	int combatOdds = 20;
	// we're less likely to patrol if we see enemies.
	int patrolOdds = _visibleEnemies ? 15 : 30;

	// the enemy sees us, we should take retreat into consideration, and forget about patrolling for now.
	if (_spottingEnemies)
	{
		patrolOdds = 0;
		if (_escapeTUs == 0)
		{
			setupEscape();
		}
	}

	// melee/blaster units shouldn't consider ambush
	if (!_rifle || _ambushTUs == 0)
	{
		ambushOdds = 0;
		if (_melee)
		{
			combatOdds *= 1.3;
		}
	}

	// if we KNOW there are enemies around...
	if (_knownEnemies)
	{
		if (_knownEnemies == 1)
		{
			combatOdds *= 1.2;
		}

		if (_escapeTUs == 0)
		{
			if (selectClosestKnownEnemy())
			{
				setupEscape();
			}
			else
			{
				escapeOdds = 0;
			}
		}
	}
	else
	{
		combatOdds = 0;
		escapeOdds = 0;
	}

	// take our current mode into consideration
	switch (_AIMode)
	{
	case AI_PATROL:
		patrolOdds *= 1.1;
		break;
	case AI_AMBUSH:
		ambushOdds *= 1.1;
		break;
	case AI_COMBAT:
		combatOdds *= 1.1;
		break;
	case AI_ESCAPE:
		escapeOdds *= 1.1;
		break;
	}

	// take our overall health into consideration
	if (_unit->getHealth() < _unit->getBaseStats()->health / 3)
	{
		escapeOdds *= 1.7;
		combatOdds *= 0.6;
		ambushOdds *= 0.75;
	}
	else if (_unit->getHealth() < 2 * (_unit->getBaseStats()->health / 3))
	{
		escapeOdds *= 1.4;
		combatOdds *= 0.8;
		ambushOdds *= 0.8;
	}
	else if (_unit->getHealth() < _unit->getBaseStats()->health)
	{
		escapeOdds *= 1.1;
	}

	// take our aggression into consideration
	switch (_unit->getAggression())
	{
	case 0:
		escapeOdds *= 1.4;
		combatOdds *= 0.7;
		break;
	case 1:
		ambushOdds *= 1.1;
		break;
	case 2:
		combatOdds *= 1.4;
		escapeOdds *= 0.7;
		break;
	default:
		combatOdds *= std::max(0.1, std::min(2.0, 1.2 + (_unit->getAggression() / 10)));
		escapeOdds *= std::min(2.0, std::max(0.1, 0.9 - (_unit->getAggression() / 10)));
		break;
	}

	if (_AIMode == AI_COMBAT)
	{
		ambushOdds *= 1.5;
	}

	// factor in the spotters.
	if (_spottingEnemies)
	{
		escapeOdds = 10 * escapeOdds * (_spottingEnemies + 10) / 100;
		combatOdds = 5 * combatOdds * (_spottingEnemies + 20) / 100;
	}
	else
	{
		escapeOdds /= 2;
	}

	// factor in visible enemies.
	if (_visibleEnemies)
	{
		combatOdds = 10 * combatOdds * (_visibleEnemies + 10) /100;
		if (_closestDist < 5)
		{
			ambushOdds = 0;
		}
	}
	// make sure we have an ambush lined up, or don't even consider it.
	if (_ambushTUs)
	{
		ambushOdds *= 1.7;
	}
	else
	{
		ambushOdds = 0;
	}

	// factor in mission type
	if (_save->getMissionType() == "STR_BASE_DEFENSE")
	{
		escapeOdds *= 0.75;
		ambushOdds *= 0.6;
	}

	// generate a random number to represent our decision.
	int decision = RNG::generate(1, std::max(1, patrolOdds + ambushOdds + escapeOdds + combatOdds));

	if (decision > escapeOdds)
	{
		if (decision > escapeOdds + ambushOdds)
		{
			if (decision > escapeOdds + ambushOdds + combatOdds)
			{
				_AIMode = AI_PATROL;
			}
			else
			{
				_AIMode = AI_COMBAT;
			}
		}
		else
		{
			_AIMode = AI_AMBUSH;
		}
	}
	else
	{
		_AIMode = AI_ESCAPE;
	}

	// if the aliens are cheating, or the unit is charging, enforce combat as a priority.
	if (_save->isCheating() || _unit->getCharging() != 0)
	{
		_AIMode = AI_COMBAT;
	}


	// enforce the validity of our decision, and try fallback behaviour according to priority.
	if (_AIMode == AI_COMBAT)
	{
		if (_save->getTile(_attackAction->target) && _save->getTile(_attackAction->target)->getUnit())
		{
			if (_attackAction->type != BA_RETHINK)
			{
				return;
			}
			if (findFirePoint())
			{
				return;
			}
		}
		else if (selectRandomTarget() && findFirePoint())
		{
			return;
		}
		_AIMode = AI_PATROL;
	}

	if (_AIMode == AI_PATROL)
	{
		if (_toNode)
		{
			return;
		}
		_AIMode = AI_AMBUSH;
	}

	if (_AIMode == AI_AMBUSH)
	{
		if (_ambushTUs != 0)
		{
			return;
		}
		_AIMode = AI_ESCAPE;
	}
}

/**
 * Find a position where we can see our target, and move there.
 * check the 11x11 grid for a position nearby where we can potentially target him.
 * @return True if a possible position was found.
 */
bool AlienBAIState::findFirePoint()
{
	if (!selectClosestKnownEnemy())
		return false;
	std::vector<Position> randomTileSearch = _save->getTileSearch();
	RNG::shuffle(randomTileSearch);
	Position target;
	const int BASE_SYSTEMATIC_SUCCESS = 100;
	const int FAST_PASS_THRESHOLD = 125;
	int bestScore = 0;
	_attackAction->type = BA_RETHINK;
	for (std::vector<Position>::const_iterator i = randomTileSearch.begin(); i != randomTileSearch.end(); ++i)
	{
		Position pos = _unit->getPosition() + *i;
		Tile *tile = _save->getTile(pos);
		if (tile == 0  ||
			std::find(_reachableWithAttack.begin(), _reachableWithAttack.end(), _save->getTileIndex(pos))  == _reachableWithAttack.end())
			continue;
		int score = 0;
		// i should really make a function for this
		Position origin = (pos * Position(16,16,24)) +
			// 4 because -2 is eyes and 2 below that is the rifle (or at least that's my understanding)
			Position(8,8, _unit->getHeight() + _unit->getFloatHeight() - tile->getTerrainLevel() - 4);

		if (_save->getTileEngine()->canTargetUnit(&origin, _aggroTarget->getTile(), &target, _unit))
		{
			_save->getPathfinding()->calculate(_unit, pos);
			// can move here
			if (_save->getPathfinding()->getStartDirection() != -1)
			{
				score = BASE_SYSTEMATIC_SUCCESS - getSpottingUnits(pos) * 10;
				score += _unit->getTimeUnits() - _save->getPathfinding()->getTotalTUCost();
				if (!_aggroTarget->checkViewSector(pos))
				{
					score += 10;
				}
				if (score > bestScore)
				{
					bestScore = score;
					_attackAction->target = pos;
					_attackAction->finalFacing = _save->getTileEngine()->getDirectionTo(pos, _aggroTarget->getPosition());
					if (score > FAST_PASS_THRESHOLD)
					{
						break;
					}
				}
			}
		}
	}

	if (bestScore > 70)
	{
		_attackAction->type = BA_WALK;
		if (_traceAI)
		{
			Log(LOG_INFO) << "Firepoint found at " << _attackAction->target << ", with a score of: " << bestScore;
		}
		return true;
	}
	if (_traceAI)
	{
		Log(LOG_INFO) << "Firepoint failed, best estimation was: " << _attackAction->target << ", with a score of: " << bestScore;
	}

	return false;
}

/**
 * Decides if it worth our while to create an explosion here.
 * @param targetPos The target's position.
 * @param attackingUnit The attacking unit.
 * @param radius How big the explosion will be.
 * @param diff Game difficulty.
 * @param grenade Is the explosion coming from a grenade?
 * @return True if it is worthwhile creating an explosion in the target position.
 */
int AlienBAIState::explosiveEfficacy(Position targetPos, BattleUnit *attackingUnit, int radius, int diff, bool grenade) const
{
	// i hate the player and i want him dead, but i don't want to piss him off.
	if (_save->getTurn() < 3)
		return 0;
	if (diff == -1)
	{
		diff = (int)(_save->getBattleState()->getGame()->getSavedGame()->getDifficulty());
	}
	int distance = _save->getTileEngine()->distance(attackingUnit->getPosition(), targetPos);
	int injurylevel = attackingUnit->getBaseStats()->health - attackingUnit->getHealth();
	int desperation = (100 - attackingUnit->getMorale()) / 10;
	int enemiesAffected = 0;
	// if we're below 1/3 health, let's assume things are dire, and increase desperation.
	if (injurylevel > (attackingUnit->getBaseStats()->health / 3) * 2)
		desperation += 3;

	int efficacy = desperation;

	// don't go kamikaze unless we're already doomed.
	if (abs(attackingUnit->getPosition().z - targetPos.z) <= Options::battleExplosionHeight && distance <= radius)
	{
		efficacy -= 4;
	}

	// we don't want to ruin our own base, but we do want to ruin XCom's day.
	if (_save->getMissionType() == "STR_ALIEN_BASE_ASSAULT") efficacy -= 3;
	else if (_save->getMissionType() == "STR_BASE_DEFENSE" || _save->getMissionType() == "STR_TERROR_MISSION") efficacy += 3;

	// allow difficulty to have its influence
	efficacy += diff/2;

	// account for the unit we're targetting
	BattleUnit *target = _save->getTile(targetPos)->getUnit();
	if (target && !_save->getTile(targetPos)->getDangerous())
	{
		++enemiesAffected;
		++efficacy;
	}

	for (std::vector<BattleUnit*>::iterator i = _save->getUnits()->begin(); i != _save->getUnits()->end(); ++i)
	{
			// don't grenade dead guys
		if (!(*i)->isOut() &&
			// don't count ourself twice
			(*i) != attackingUnit &&
			// don't count the target twice
			(*i) != target &&
			// don't count units that probably won't be affected cause they're out of range
			abs((*i)->getPosition().z - targetPos.z) <= Options::battleExplosionHeight &&
			_save->getTileEngine()->distance((*i)->getPosition(), targetPos) <= radius)
		{
				// don't count people who were already grenaded this turn
			if ((*i)->getTile()->getDangerous() ||
				// don't count units we don't know about
				((*i)->getFaction() == FACTION_PLAYER && (*i)->getTurnsSinceSpotted() > _intelligence))
				continue;

			// trace a line from the grenade origin to the unit we're checking against
			Position voxelPosA = Position ((targetPos.x * 16)+8, (targetPos.y * 16)+8, (targetPos.z * 24)+12);
			Position voxelPosB = Position (((*i)->getPosition().x * 16)+8, ((*i)->getPosition().y * 16)+8, ((*i)->getPosition().z * 24)+12);
			std::vector<Position> traj;
			int collidesWith = _save->getTileEngine()->calculateLine(voxelPosA, voxelPosB, false, &traj, target, true, false, *i);

			if (collidesWith == V_UNIT && traj.front() / Position(16,16,24) == (*i)->getPosition())
			{
				if ((*i)->getFaction() == FACTION_PLAYER)
				{
					++enemiesAffected;
					++efficacy;
				}
				else if ((*i)->getFaction() == attackingUnit->getFaction())
					efficacy -= 2; // friendlies count double
			}
		}
	}
	// don't throw grenades at single targets, unless morale is in the danger zone
	// or we're halfway towards panicking while bleeding to death.
	if (grenade && desperation < 6 && enemiesAffected < 2)
	{
		return 0;
	}

	if (enemiesAffected >= 10)
	{
		// Ignore loses if we can kill lot of enemies.
		return enemiesAffected;
	}
	else if (efficacy > 0)
	{
		// We kill more enemies than allies.
		return efficacy;
	}
	else
	{
		return 0;
	}
}

/**
 * Attempts to take a melee attack/charge an enemy we can see.
 * Melee targetting: we can see an enemy, we can move to it so we're charging blindly toward an enemy.
 */
void AlienBAIState::meleeAction()
{
	if (_aggroTarget != 0 && !_aggroTarget->isOut())
	{
		if (_save->getTileEngine()->validMeleeRange(_unit, _aggroTarget, _save->getTileEngine()->getDirectionTo(_unit->getPosition(), _aggroTarget->getPosition())))
		{
			meleeAttack();
			return;
		}
	}
	BattleActionCost attackCost(BA_HIT, _unit, _unit->getMainHandWeapon());
	int chargeReserve = std::min(_unit->getTimeUnits() - attackCost.TU, 2 * (_unit->getEnergy() - attackCost.Energy));
	int distance = (chargeReserve / 4) + 1;
	_aggroTarget = 0;
	for (std::vector<BattleUnit*>::const_iterator i = _save->getUnits()->begin(); i != _save->getUnits()->end(); ++i)
	{
		int newDistance = _save->getTileEngine()->distance(_unit->getPosition(), (*i)->getPosition());
		if (newDistance > 20 ||
			!validTarget(*i, true, true))
			continue;
		//pick closest living unit that we can move to
		if ((newDistance < distance || newDistance == 1) && !(*i)->isOut())
		{
			if (newDistance == 1 || selectPointNearTarget(*i, chargeReserve))
			{
				_aggroTarget = (*i);
				_attackAction->type = BA_WALK;
				_unit->setCharging(_aggroTarget);
				distance = newDistance;
			}

		}
	}
	if (_aggroTarget != 0)
	{
		if (_save->getTileEngine()->validMeleeRange(_unit, _aggroTarget, _save->getTileEngine()->getDirectionTo(_unit->getPosition(), _aggroTarget->getPosition())))
		{
			meleeAttack();
		}
	}
	if (_traceAI && _aggroTarget) { Log(LOG_INFO) << "AlienBAIState::meleeAction:" << " [target]: " << (_aggroTarget->getId()) << " at: "  << _attackAction->target; }
	if (_traceAI && _aggroTarget) { Log(LOG_INFO) << "CHARGE!"; }
}

/**
 * Attempts to fire a waypoint projectile at an enemy we, or one of our teammates sees.
 *
 * Waypoint targeting: pick from any units currently spotted by our allies.
 */
void AlienBAIState::wayPointAction()
{
	_aggroTarget = 0;
	for (std::vector<BattleUnit*>::const_iterator i = _save->getUnits()->begin(); i != _save->getUnits()->end() && _aggroTarget == 0; ++i)
	{
		if (!validTarget(*i, true, true))
			continue;
		_save->getPathfinding()->calculate(_unit, (*i)->getPosition(), *i, -1);
		if (_save->getPathfinding()->getStartDirection() != -1 &&
			explosiveEfficacy((*i)->getPosition(), _unit, (_unit->getMainHandWeapon()->getAmmoItem()->getRules()->getPower()/20)+1, _attackAction->diff))
		{
			_aggroTarget = *i;
		}
		_save->getPathfinding()->abortPath();
	}

	if (_aggroTarget != 0)
	{
		_attackAction->type = BA_LAUNCH;
		_attackAction->updateTU();
		if (!_attackAction->haveTU())
		{
			_attackAction->type = BA_RETHINK;
			return;
		}
		_attackAction->waypoints.clear();

		int PathDirection;
		int CollidesWith;
		Position LastWayPoint = _unit->getPosition();
		Position LastPosition = _unit->getPosition();
		Position CurrentPosition = _unit->getPosition();
		Position DirectionVector;

		_save->getPathfinding()->calculate(_unit, _aggroTarget->getPosition(), _aggroTarget, -1);
		PathDirection = _save->getPathfinding()->dequeuePath();
		while (PathDirection != -1)
		{
			LastPosition = CurrentPosition;
			_save->getPathfinding()->directionToVector(PathDirection, &DirectionVector);
			CurrentPosition = CurrentPosition + DirectionVector;
			Position voxelPosA ((CurrentPosition.x * 16)+8, (CurrentPosition.y * 16)+8, (CurrentPosition.z * 24)+16);
			Position voxelPosb ((LastWayPoint.x * 16)+8, (LastWayPoint.y * 16)+8, (LastWayPoint.z * 24)+16);
			CollidesWith = _save->getTileEngine()->calculateLine(voxelPosA, voxelPosb, false, 0, _unit, true);
			if (CollidesWith > V_EMPTY && CollidesWith < V_UNIT)
			{
				_attackAction->waypoints.push_back(LastPosition);
				LastWayPoint = LastPosition;
			}
			else if (CollidesWith == V_UNIT)
			{
				BattleUnit* target = _save->getTile(CurrentPosition)->getUnit();
				if (target == _aggroTarget)
				{
					_attackAction->waypoints.push_back(CurrentPosition);
					LastWayPoint = CurrentPosition;
				}
			}

			PathDirection = _save->getPathfinding()->dequeuePath();
		}
		_attackAction->target = _attackAction->waypoints.front();
		if ((int) _attackAction->waypoints.size() > 6 + (_attackAction->diff * 2) || LastWayPoint != _aggroTarget->getPosition())
		{
			_attackAction->type = BA_RETHINK;
		}
	}
}

/**
 * Attempts to fire at an enemy we can see.
 *
 * Regular targeting: we can see an enemy, we have a gun, let's try to shoot.
 */
void AlienBAIState::projectileAction()
{
	_attackAction->target = _aggroTarget->getPosition();
	if (!_attackAction->weapon->getAmmoItem()->getRules()->getExplosionRadius() ||
		explosiveEfficacy(_aggroTarget->getPosition(), _unit, _attackAction->weapon->getAmmoItem()->getRules()->getExplosionRadius(), _attackAction->diff))
	{
		selectFireMethod();
	}
}

/**
 * Selects a fire method based on range, time units, and time units reserved for cover.
 */
void AlienBAIState::selectFireMethod()
{
	int distance = _save->getTileEngine()->distance(_unit->getPosition(), _attackAction->target);
	_attackAction->type = BA_RETHINK;

	BattleActionCost costAuto(BA_AUTOSHOT, _attackAction->actor, _attackAction->weapon);
	BattleActionCost costSnap(BA_SNAPSHOT, _attackAction->actor, _attackAction->weapon);
	BattleActionCost costAimed(BA_AIMEDSHOT, _attackAction->actor, _attackAction->weapon);

	if (distance < 4)
	{
		if (costAuto.haveTU())
		{
			_attackAction->type = BA_AUTOSHOT;
			return;
		}
		if (!costSnap.haveTU())
		{
			if (costAimed.haveTU())
			{
				_attackAction->type = BA_AIMEDSHOT;
			}
			return;
		}
		_attackAction->type = BA_SNAPSHOT;
		return;
	}


	if (distance > 12)
	{
		if (costAimed.haveTU())
		{
			_attackAction->type = BA_AIMEDSHOT;
			return;
		}
		if (distance < 20 && costSnap.haveTU())
		{
			_attackAction->type = BA_SNAPSHOT;
			return;
		}
	}

	if (costSnap.haveTU())
	{
		_attackAction->type = BA_SNAPSHOT;
		return;
	}
	if (costAimed.haveTU())
	{
		_attackAction->type = BA_AIMEDSHOT;
		return;
	}
	if (costAuto.haveTU())
	{
		_attackAction->type = BA_AUTOSHOT;
	}
}

/**
 * Evaluates whether to throw a grenade at an enemy (or group of enemies) we can see.
 */
void AlienBAIState::grenadeAction()
{
	// do we have a grenade on our belt?
	BattleItem *grenade = _unit->getGrenadeFromBelt();
<<<<<<< HEAD
	// distance must be more than X tiles, otherwise it's too dangerous to play with explosives
	if (explosiveEfficacy(_aggroTarget->getPosition(), _unit, grenade->getRules()->getExplosionRadius(), _attackAction->diff, true))
	{
		BattleAction action;
		action.weapon = grenade;
		action.target = _aggroTarget->getPosition();
		action.type = BA_THROW;
		action.actor = _unit;

		action.updateTU();
		action.TU += 4; // 4TUs for picking up the grenade
		action.TU += _unit->getActionTUs(BA_PRIME, grenade);
		// do we have enough TUs to prime and throw the grenade?
		if (action.haveTU())
		{
			Position originVoxel = _save->getTileEngine()->getOriginVoxel(action, 0);
			Position targetVoxel = action.target.toVexel() + Position (8,8, (2 + -_save->getTile(action.target)->getTerrainLevel()));
			// are we within range?
			if (_save->getTileEngine()->validateThrow(action, originVoxel, targetVoxel))
			{
				_attackAction->weapon = grenade;
				_attackAction->target = action.target;
				_attackAction->type = BA_THROW;
				_rifle = false;
				_melee = false;
			}
=======
	int tu = 4; // 4TUs for picking up the grenade
	tu += _unit->getActionTUs(BA_PRIME, grenade);
	tu += _unit->getActionTUs(BA_THROW, grenade);
	// do we have enough TUs to prime and throw the grenade?
	if (tu <= _unit->getTimeUnits())
	{
		BattleAction action;
		action.weapon = grenade;
		action.type = BA_THROW;
		action.actor = _unit;
		if (explosiveEfficacy(_aggroTarget->getPosition(), _unit, grenade->getRules()->getExplosionRadius(), _attackAction->diff, true))
		{
			action.target = _aggroTarget->getPosition();
		}
		else if (!getNodeOfBestEfficacy(&action))
		{
			return;
		}
		Position originVoxel = _save->getTileEngine()->getOriginVoxel(action, 0);
		Position targetVoxel = action.target * Position (16,16,24) + Position (8,8, (2 + -_save->getTile(action.target)->getTerrainLevel()));
		// are we within range?
		if (_save->getTileEngine()->validateThrow(action, originVoxel, targetVoxel))
		{
			_attackAction->weapon = grenade;
			_attackAction->target = action.target;
			_attackAction->type = BA_THROW;
			_attackAction->TU = tu;
			_rifle = false;
			_melee = false;
>>>>>>> f94b499d
		}
	}
}

/**
 * Attempts a psionic attack on an enemy we "know of".
 *
 * Psionic targetting: pick from any of the "exposed" units.
 * Exposed means they have been previously spotted, and are therefore "known" to the AI,
 * regardless of whether we can see them or not, because we're psychic.
 * @return True if a psionic attack is performed.
 */
bool AlienBAIState::psiAction()
{
	BattleItem *item = _unit->getUtilityWeapon(BT_PSIAMP);
	if (!item)
	{
		return false;
	}

	const int costLength = 3;
	BattleActionCost cost[costLength] =
	{
		BattleActionCost(BA_USE, _unit, item),
		BattleActionCost(BA_PANIC, _unit, item),
		BattleActionCost(BA_MINDCONTROL, _unit, item),
	};
	bool have = false;
	for (int j = 0; j < costLength; ++j)
	{
		if (cost[j].TU > 0)
		{
			cost[j].TU += _escapeTUs;
			cost[j].Energy += _escapeTUs / 2;
			have |= cost[j].haveTU();
		}
	}
	bool LOSRequired = item->getRules()->isLOSRequired();

	_aggroTarget = 0;
		// don't let mind controlled soldiers mind control other soldiers.
	if (_unit->getOriginalFaction() != FACTION_PLAYER
		// and we have the required 25 TUs and can still make it to cover
		&& have
		// and we didn't already do a psi action this round
		&& !_didPsi)
	{
		int weightToAttack = 0;
		BattleActionType typeToAttack = BA_NONE;

		for (std::vector<BattleUnit*>::const_iterator i = _save->getUnits()->begin(); i != _save->getUnits()->end(); ++i)
		{
			// don't target tanks
			if ((*i)->getArmor()->getSize() == 1 &&
				validTarget(*i, true, false) &&
				// they must be player units
				(*i)->getOriginalFaction() == FACTION_PLAYER &&
				(!LOSRequired ||
				std::find(_unit->getVisibleUnits()->begin(), _unit->getVisibleUnits()->end(), *i) != _unit->getVisibleUnits()->end()))
			{
				BattleUnit *victim = (*i);
				if (_save->getTileEngine()->distance(victim->getPosition(), _unit->getPosition()) > item->getRules()->getMaxRange())
				{
					continue;
				}
				for (int j = 0; j < costLength; ++j)
				{
					// can't use this attack.
					if (!cost[j].haveTU())
					{
						continue;
					}

					int weightToAttackMe = _save->getTileEngine()->psiAttackCalculate(cost[j].type, _unit, victim, item);

					// low chance we hit this target.
					if (weightToAttackMe < 0)
					{
						continue;
					}

					// different bonus per attack.
					if (cost[j].type == BA_MINDCONTROL)
					{
						int controlOdds = 40;
						int morale = victim->getMorale();
						int bravery = (110 - victim->getBaseStats()->bravery) / 10;
						if (bravery > 6)
							controlOdds -= 15;
						if (bravery < 4)
							controlOdds += 15;
						if (morale >= 40)
						{
							if (morale - 10 * bravery < 50)
								controlOdds -= 15;
						}
						else
						{
							controlOdds += 15;
						}
						if (!morale)
						{
							controlOdds = 100;
						}
						if (RNG::percent(controlOdds))
						{
							weightToAttackMe += 60;
						}
						else
						{
							continue;
						}
					}
					else if (cost[j].type == BA_USE)
					{
						if (RNG::percent(80 - _attackAction->diff * 10)) // Star gods have mercy on us.
						{
							continue;
						}
						int radius = item->getRules()->getExplosionRadius();
						if (radius > 0)
						{
							int efficity = explosiveEfficacy(victim->getPosition(), _unit, radius, _attackAction->diff);
							if (efficity)
							{
								weightToAttackMe += 2 * efficity * _intelligence; //bonus for boom boom.
							}
							else
							{
								continue;
							}
						}
						else
						{
							weightToAttackMe += (item->getRules()->getPower() + item->getRules()->getPowerBonus(_unit));
						}
					}
					else if (cost[j].type == BA_PANIC)
					{
						weightToAttackMe += 40;
					}

					if (weightToAttackMe > weightToAttack)
					{
						typeToAttack = cost[j].type;
						weightToAttack = weightToAttackMe;
						_aggroTarget = victim;
					}
				}
			}
		}

		if (!_aggroTarget || !weightToAttack) return false;

		if (_visibleEnemies && _attackAction->weapon && _attackAction->weapon->getAmmoItem())
		{
			if (_attackAction->weapon->getAmmoItem()->getRules()->getPower() >= weightToAttack)
			{
				return false;
			}
		}
		else if (RNG::generate(35, 155) >= weightToAttack)
		{
			return false;
		}

		if (_traceAI)
		{
			Log(LOG_INFO) << "making a psionic attack this turn";
		}

		_psiAction->type = typeToAttack;
		_psiAction->target = _aggroTarget->getPosition();
		_psiAction->weapon = item;
		return true;
	}
	return false;
}

/**
 * Performs a melee attack action.
 */
void AlienBAIState::meleeAttack()
{
	_unit->lookAt(_aggroTarget->getPosition() + Position(_unit->getArmor()->getSize()-1, _unit->getArmor()->getSize()-1, 0), false);
	while (_unit->getStatus() == STATUS_TURNING)
		_unit->turn();
	if (_traceAI) { Log(LOG_INFO) << "Attack unit: " << _aggroTarget->getId(); }
	_attackAction->target = _aggroTarget->getPosition();
	_attackAction->type = BA_HIT;
	_attackAction->weapon = _unit->getUtilityWeapon(BT_MELEE);
}

/**
 * Validates a target.
 * @param unit the target we want to validate.
 * @param assessDanger do we care if this unit was previously targetted with a grenade?
 * @param includeCivs do we include civilians in the threat assessment?
 * @return whether this target is someone we would like to kill.
 */
bool AlienBAIState::validTarget(BattleUnit *unit, bool assessDanger, bool includeCivs) const
{
		// ignore units that are dead/unconscious
	if (unit->isOut() ||
		// they must be units that we "know" about
		_intelligence < unit->getTurnsSinceSpotted() ||
		// they haven't been grenaded
		(assessDanger && unit->getTile()->getDangerous()) ||
		// and they mustn't be on our side
		unit->getFaction() == FACTION_HOSTILE)
	{
		return false;
	}

	if (includeCivs)
	{
		return true;
	}

	return unit->getFaction() == FACTION_PLAYER;
}

/**
 * Checks the alien's reservation setting.
 * @return the reserve setting.
 */
BattleActionType AlienBAIState::getReserveMode()
{
	return _reserve;
}

/**
 * We have a dichotomy on our hands: we have a ranged weapon and melee capability.
 * let's make a determination on which one we'll be using this round.
 */
void AlienBAIState::selectMeleeOrRanged()
{
	RuleItem *rangedWeapon = _unit->getMainHandWeapon()->getRules();
	RuleItem *meleeWeapon = _unit->getUtilityWeapon(BT_MELEE) ? _unit->getUtilityWeapon(BT_MELEE)->getRules() : 0;

	if (!meleeWeapon)
	{
		// no idea how we got here, but melee is definitely out of the question.
		_melee = false;
		return;
	}
	if (!rangedWeapon || _unit->getMainHandWeapon()->getAmmoItem() == 0)
	{
		_rifle = false;
		return;
	}

	int meleeOdds = 10;

	int dmg = meleeWeapon->getPower();
	dmg += meleeWeapon->getPowerBonus(_unit);
	dmg *= _aggroTarget->getArmor()->getDamageModifier(meleeWeapon->getDamageType()->ResistType);

	if (dmg > 50)
	{
		meleeOdds += (dmg - 50) / 2;
	}
	if ( _visibleEnemies > 1 )
	{
		meleeOdds -= 20 * (_visibleEnemies - 1);
	}

	if (meleeOdds > 0 && _unit->getHealth() >= 2 * _unit->getBaseStats()->health / 3)
	{
		if (_unit->getAggression() == 0)
		{
			meleeOdds -= 20;
		}
		else if (_unit->getAggression() > 1)
		{
			meleeOdds += 10 * _unit->getAggression();
		}

		if (RNG::percent(meleeOdds))
		{
			_rifle = false;
			_reachableWithAttack = _save->getPathfinding()->findReachable(_unit, BattleActionCost(BA_HIT, _unit, _unit->getUtilityWeapon(BT_MELEE)));
			return;
		}
	}
	_melee = false;
}

/**
 * Checks nearby nodes to see if they'd make good grenade targets
 * @param action contains our details one weapon and user, and we set the target for it here.
 * @return if we found a viable node or not.
 */
bool AlienBAIState::getNodeOfBestEfficacy(BattleAction *action)
{
	// i hate the player and i want him dead, but i don't want to piss him off.
	if (_save->getTurn() < 3)
		return false;

	int bestScore = 2;
	Position originVoxel = _save->getTileEngine()->getSightOriginVoxel(_unit);
	Position targetVoxel;
	for (std::vector<Node*>::const_iterator i = _save->getNodes()->begin(); i != _save->getNodes()->end(); ++i)
	{
		int dist = _save->getTileEngine()->distance((*i)->getPosition(), _unit->getPosition());
		if (dist <= 20 && dist > action->weapon->getRules()->getExplosionRadius() &&
			_save->getTileEngine()->canTargetTile(&originVoxel, _save->getTile((*i)->getPosition()), MapData::O_FLOOR, &targetVoxel, _unit))
		{
			int nodePoints = 0;
			for (std::vector<BattleUnit*>::const_iterator j = _save->getUnits()->begin(); j != _save->getUnits()->end(); ++j)
			{
				dist = _save->getTileEngine()->distance((*i)->getPosition(), (*j)->getPosition());
				if (!(*j)->isOut() && dist < action->weapon->getRules()->getExplosionRadius())
				{
					Position targetOriginVoxel = _save->getTileEngine()->getSightOriginVoxel(*j);
					if (_save->getTileEngine()->canTargetTile(&targetOriginVoxel, _save->getTile((*i)->getPosition()), MapData::O_FLOOR, &targetVoxel, *j))
					{
						if ((*j)->getFaction() != FACTION_HOSTILE)
						{
							if ((*j)->getTurnsSinceSpotted() <= _intelligence)
							{
								nodePoints++;
							}
						}
						else
						{
							nodePoints -= 2;
						}
					}
				}
			}
			if (nodePoints > bestScore)
			{
				bestScore = nodePoints;
				action->target = (*i)->getPosition();
			}
		}
	}
	return bestScore > 2;
}

}<|MERGE_RESOLUTION|>--- conflicted
+++ resolved
@@ -1798,44 +1798,17 @@
 {
 	// do we have a grenade on our belt?
 	BattleItem *grenade = _unit->getGrenadeFromBelt();
-<<<<<<< HEAD
-	// distance must be more than X tiles, otherwise it's too dangerous to play with explosives
-	if (explosiveEfficacy(_aggroTarget->getPosition(), _unit, grenade->getRules()->getExplosionRadius(), _attackAction->diff, true))
-	{
-		BattleAction action;
-		action.weapon = grenade;
-		action.target = _aggroTarget->getPosition();
-		action.type = BA_THROW;
-		action.actor = _unit;
-
-		action.updateTU();
-		action.TU += 4; // 4TUs for picking up the grenade
-		action.TU += _unit->getActionTUs(BA_PRIME, grenade);
-		// do we have enough TUs to prime and throw the grenade?
-		if (action.haveTU())
-		{
-			Position originVoxel = _save->getTileEngine()->getOriginVoxel(action, 0);
-			Position targetVoxel = action.target.toVexel() + Position (8,8, (2 + -_save->getTile(action.target)->getTerrainLevel()));
-			// are we within range?
-			if (_save->getTileEngine()->validateThrow(action, originVoxel, targetVoxel))
-			{
-				_attackAction->weapon = grenade;
-				_attackAction->target = action.target;
-				_attackAction->type = BA_THROW;
-				_rifle = false;
-				_melee = false;
-			}
-=======
-	int tu = 4; // 4TUs for picking up the grenade
-	tu += _unit->getActionTUs(BA_PRIME, grenade);
-	tu += _unit->getActionTUs(BA_THROW, grenade);
+	BattleAction action;
+	action.weapon = grenade;
+	action.type = BA_THROW;
+	action.actor = _unit;
+
+	action.updateTU();
+	action.TU += 4; // 4TUs for picking up the grenade
+	action.TU += _unit->getActionTUs(BA_PRIME, grenade);
 	// do we have enough TUs to prime and throw the grenade?
-	if (tu <= _unit->getTimeUnits())
-	{
-		BattleAction action;
-		action.weapon = grenade;
-		action.type = BA_THROW;
-		action.actor = _unit;
+	if (action.haveTU())
+	{
 		if (explosiveEfficacy(_aggroTarget->getPosition(), _unit, grenade->getRules()->getExplosionRadius(), _attackAction->diff, true))
 		{
 			action.target = _aggroTarget->getPosition();
@@ -1845,17 +1818,15 @@
 			return;
 		}
 		Position originVoxel = _save->getTileEngine()->getOriginVoxel(action, 0);
-		Position targetVoxel = action.target * Position (16,16,24) + Position (8,8, (2 + -_save->getTile(action.target)->getTerrainLevel()));
+		Position targetVoxel = action.target.toVexel() + Position (8,8, (2 + -_save->getTile(action.target)->getTerrainLevel()));
 		// are we within range?
 		if (_save->getTileEngine()->validateThrow(action, originVoxel, targetVoxel))
 		{
 			_attackAction->weapon = grenade;
 			_attackAction->target = action.target;
 			_attackAction->type = BA_THROW;
-			_attackAction->TU = tu;
 			_rifle = false;
 			_melee = false;
->>>>>>> f94b499d
 		}
 	}
 }
