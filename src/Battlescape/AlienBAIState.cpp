/*
 * Copyright 2010-2014 OpenXcom Developers.
 *
 * This file is part of OpenXcom.
 *
 * OpenXcom is free software: you can redistribute it and/or modify
 * it under the terms of the GNU General Public License as published by
 * the Free Software Foundation, either version 3 of the License, or
 * (at your option) any later version.
 *
 * OpenXcom is distributed in the hope that it will be useful,
 * but WITHOUT ANY WARRANTY; without even the implied warranty of
 * MERCHANTABILITY or FITNESS FOR A PARTICULAR PURPOSE.  See the
 * GNU General Public License for more details.
 *
 * You should have received a copy of the GNU General Public License
 * along with OpenXcom.  If not, see <http://www.gnu.org/licenses/>.
 */
#define _USE_MATH_DEFINES
#include <cmath>
#include <climits>
#include <algorithm>
#include "AlienBAIState.h"
#include "ProjectileFlyBState.h"
#include "../Savegame/BattleUnit.h"
#include "../Savegame/BattleItem.h"
#include "../Savegame/Node.h"
#include "../Savegame/SavedBattleGame.h"
#include "../Savegame/SavedGame.h"
#include "../Battlescape/TileEngine.h"
#include "../Battlescape/Map.h"
#include "../Battlescape/BattlescapeState.h"
#include "../Savegame/Tile.h"
#include "../Battlescape/Pathfinding.h"
#include "../Engine/RNG.h"
#include "../Engine/Logger.h"
#include "../Engine/Game.h"
#include "../Ruleset/Armor.h"
#include "../Resource/ResourcePack.h"
#include "../Ruleset/Ruleset.h"
#include "../Ruleset/RuleItem.h"

namespace OpenXcom
{


/**
 * Sets up a BattleAIState.
 * @param save Pointer to the battle game.
 * @param unit Pointer to the unit.
 * @param node Pointer to the node the unit originates from.
 */
AlienBAIState::AlienBAIState(SavedBattleGame *save, BattleUnit *unit, Node *node) : BattleAIState(save, unit), _aggroTarget(0), _knownEnemies(0), _visibleEnemies(0), _spottingEnemies(0),
																				_escapeTUs(0), _ambushTUs(0), _reserveTUs(0), _rifle(false), _melee(false), _blaster(false),
																				_didPsi(false), _AIMode(AI_PATROL), _closestDist(100), _fromNode(node), _toNode(0)
{
	_traceAI = Options::traceAI;

	_reserve = BA_NONE;
	_intelligence = _unit->getIntelligence();
	_escapeAction = new BattleAction();
	_ambushAction = new BattleAction();
	_attackAction = new BattleAction();
	_patrolAction = new BattleAction();
	_psiAction = new BattleAction();
}

/**
 * Deletes the BattleAIState.
 */
AlienBAIState::~AlienBAIState()
{
	delete _escapeAction;
	delete _ambushAction;
	delete _attackAction;
	delete _patrolAction;
	delete _psiAction;
}

/**
 * Loads the AI state from a YAML file.
 * @param node YAML node.
 */
void AlienBAIState::load(const YAML::Node &node)
{
	int fromNodeID, toNodeID;
	fromNodeID = node["fromNode"].as<int>(-1);
	toNodeID = node["toNode"].as<int>(-1);
	_AIMode = node["AIMode"].as<int>(0);
	_wasHitBy = node["wasHitBy"].as<std::vector<int> >(_wasHitBy);
	if (fromNodeID != -1)
	{
		_fromNode = _save->getNodes()->at(fromNodeID);
	}
	if (toNodeID != -1)
	{
		_toNode = _save->getNodes()->at(toNodeID);
	}
}

/**
 * Saves the AI state to a YAML file.
 * @return YAML node.
 */
YAML::Node AlienBAIState::save() const
{
	int fromNodeID = -1, toNodeID = -1;
	if (_fromNode)
		fromNodeID = _fromNode->getID();
	if (_toNode)
		toNodeID = _toNode->getID();

	YAML::Node node;
	node["fromNode"] = fromNodeID;
	node["toNode"] = toNodeID;
	node["AIMode"] = _AIMode;
	node["wasHitBy"] = _wasHitBy;
	return node;
}

/**
 * Enters the current AI state.
 */
void AlienBAIState::enter()
{
	// ROOOAARR !

}


/**
 * Exits the current AI state.
 */
void AlienBAIState::exit()
{

}

/**
 * Runs any code the state needs to keep updating every AI cycle.
 * @param action (possible) AI action to execute after thinking is done.
 */
void AlienBAIState::think(BattleAction *action)
{
 	action->type = BA_RETHINK;
	action->actor = _unit;
	action->weapon = _unit->getMainHandWeapon();
	_attackAction->diff = (int)(_save->getBattleState()->getGame()->getSavedGame()->getDifficulty());
	_attackAction->actor = _unit;
	_attackAction->weapon = action->weapon;
	_attackAction->number = action->number;
	_escapeAction->number = action->number;
	_knownEnemies = countKnownTargets();
	_visibleEnemies = selectNearestTarget();
	_spottingEnemies = getSpottingUnits(_unit->getPosition());
	_melee = (_unit->getMeleeWeapon() != "");
	_rifle = false;
	_blaster = false;
	_reachable = _save->getPathfinding()->findReachable(_unit, _unit->getTimeUnits());
	_wasHitBy.clear();

	if(_unit->getCharging() && _unit->getCharging()->isOut())
	{
		_unit->setCharging(0);
	}

	if (_traceAI)
	{
		Log(LOG_INFO) << "Unit has " << _visibleEnemies << "/" << _knownEnemies << " known enemies visible, " << _spottingEnemies << " of whom are spotting him. ";
		std::string AIMode;
		switch (_AIMode)
		{
		case 0:
			AIMode = "Patrol";
			break;
		case 1:
			AIMode = "Ambush";
			break;
		case 2:
			AIMode = "Combat";
			break;
		case 3:
			AIMode = "Escape";
			break;
		}
		Log(LOG_INFO) << "Currently using " << AIMode << " behaviour";
	}

	if (action->weapon)
	{
		RuleItem *rule = action->weapon->getRules();
		if (!rule->isWaterOnly() || _save->getDepth() != 0)
		{
			if (rule->getBattleType() == BT_FIREARM)
			{
				if (!rule->isWaypoint())
				{
					_rifle = true;
					_reachableWithAttack = _save->getPathfinding()->findReachable(_unit, _unit->getTimeUnits() - _unit->getActionTUs(BA_SNAPSHOT, action->weapon));
				}
				else
				{
					_blaster = true;
					_reachableWithAttack = _save->getPathfinding()->findReachable(_unit, _unit->getTimeUnits() - _unit->getActionTUs(BA_AIMEDSHOT, action->weapon));
				}
			}
			else if (rule->getBattleType() == BT_MELEE)
			{
				_melee = true;
				_reachableWithAttack = _save->getPathfinding()->findReachable(_unit, _unit->getTimeUnits() - _unit->getActionTUs(BA_HIT, action->weapon));
			}
		}
		else
		{
			action->weapon = 0;
		}
	}

	if (_spottingEnemies && !_escapeTUs)
	{
		setupEscape();
	}

	if (_knownEnemies && !_melee && !_ambushTUs)
	{
		setupAmbush();
	}

	setupAttack();
	setupPatrol();

	if (_psiAction->type != BA_NONE && !_didPsi)
	{
		_didPsi = true;
		action->type = _psiAction->type;
		action->target = _psiAction->target;
		action->number -= 1;
		return;
	}
	else
	{
		_didPsi = false;
	}

	bool evaluate = false;

	if (_AIMode == AI_ESCAPE)
	{
		if (!_spottingEnemies || !_knownEnemies)
		{
			evaluate = true;
		}
	}
	else if (_AIMode == AI_PATROL)
	{
		if (_spottingEnemies || _visibleEnemies || _knownEnemies || RNG::percent(10))
		{
			evaluate = true;
		}
	}
	else if (_AIMode == AI_AMBUSH)
	{
		if (!_rifle || !_ambushTUs || _visibleEnemies)
		{
			evaluate = true;
		}
	}

	if (_AIMode == AI_COMBAT)
	{
		if (_attackAction->type == BA_RETHINK)
		{
			evaluate = true;
		}
	}
	if (_spottingEnemies > 2
		|| _unit->getHealth() < 2 * _unit->getStats()->health / 3
		|| (_aggroTarget && _aggroTarget->getTurnsSinceSpotted() > _intelligence))
	{
		evaluate = true;
	}


	if (_save->isCheating() && _AIMode != AI_COMBAT)
	{
		evaluate = true;
	}

	if (evaluate)
	{
		evaluateAIMode();
		if (_traceAI)
		{
			std::string AIMode;
			switch (_AIMode)
			{
			case 0:
				AIMode = "Patrol";
				break;
			case 1:
				AIMode = "Ambush";
				break;
			case 2:
				AIMode = "Combat";
				break;
			case 3:
				AIMode = "Escape";
				break;
			}
			Log(LOG_INFO) << "Re-Evaluated, now using " << AIMode << " behaviour";
		}
	}

	_reserve = BA_NONE;

	switch (_AIMode)
	{
	case AI_ESCAPE:
		_unit->setCharging(0);
		action->type = _escapeAction->type;
		action->target = _escapeAction->target;
		// end this unit's turn.
		action->finalAction = true;
		// ignore new targets.
		action->desperate = true;
		// spin 180 at the end of your route.
		_unit->_hidingForTurn = true;
		break;
	case AI_PATROL:
		_unit->setCharging(0);
		if (action->weapon && action->weapon->getRules()->getBattleType() == BT_FIREARM)
		{
			switch (_unit->getAggression())
			{
			case 0:
				_reserve = BA_AIMEDSHOT;
				break;
			case 1:
				_reserve = BA_AUTOSHOT;
				break;
			case 2:
				_reserve = BA_SNAPSHOT;
			default:
				break;
			}
		}
		action->type = _patrolAction->type;
		action->target = _patrolAction->target;
		break;
	case AI_COMBAT:
		action->type = _attackAction->type;
		action->target = _attackAction->target;
		// this may have changed to a grenade.
		action->weapon = _attackAction->weapon;
		if (action->weapon && action->type == BA_THROW && action->weapon->getRules()->getBattleType() == BT_GRENADE)
		{
			_unit->spendTimeUnits(4 + _unit->getActionTUs(BA_PRIME, action->weapon));
		}
		// if this is a firepoint action, set our facing.
		action->finalFacing = _attackAction->finalFacing;
		action->TU = _unit->getActionTUs(_attackAction->type, _attackAction->weapon);
		// if this is a "find fire point" action, don't increment the AI counter.
		if (action->type == BA_WALK && _rifle
			// so long as we can take a shot afterwards.
			&& _unit->getTimeUnits() > _unit->getActionTUs(BA_SNAPSHOT, action->weapon))
		{
			action->number -= 1;
		}
		else if (action->type == BA_LAUNCH)
		{
			action->waypoints = _attackAction->waypoints;
		}
		break;
	case AI_AMBUSH:
		_unit->setCharging(0);
		action->type = _ambushAction->type;
		action->target = _ambushAction->target;
		// face where we think our target will appear.
		action->finalFacing = _ambushAction->finalFacing;
		// end this unit's turn.
		action->finalAction = true;
		break;
	default:
		break;
	}

	if (action->type == BA_WALK)
	{
		// if we're moving, we'll have to re-evaluate our escape/ambush position.
		if (action->target != _unit->getPosition())
		{
			_escapeTUs = 0;
			_ambushTUs = 0;
		}
		else
		{
			action->type = BA_NONE;
		}
	}
}


/*
 * sets the "was hit" flag to true.
 */
void AlienBAIState::setWasHitBy(BattleUnit *attacker)
{
	if (attacker->getFaction() != _unit->getFaction() && !getWasHitBy(attacker->getId()))
		_wasHitBy.push_back(attacker->getId());
}

/*
 * Gets whether the unit was hit.
 * @return if it was hit.
 */
bool AlienBAIState::getWasHitBy(int attacker) const
{
	return std::find(_wasHitBy.begin(), _wasHitBy.end(), attacker) != _wasHitBy.end();
}
/*
 * Sets up a patrol action.
 * this is mainly going from node to node, moving about the map.
 * handles node selection, and fills out the _patrolAction with useful data.
 */
void AlienBAIState::setupPatrol()
{
	Node *node;
	_patrolAction->TU = 0;
	if (_toNode != 0 && _unit->getPosition() == _toNode->getPosition())
	{
		if (_traceAI)
		{
			Log(LOG_INFO) << "Patrol destination reached!";
		}
		// destination reached
		// head off to next patrol node
		_fromNode = _toNode;
		_toNode->freeNode();
		_toNode = 0;
		// take a peek through window before walking to the next node
		int dir = _save->getTileEngine()->faceWindow(_unit->getPosition());
		if (dir != -1 && dir != _unit->getDirection())
		{
			_unit->lookAt(dir);
			while (_unit->getStatus() == STATUS_TURNING)
			{
				_unit->turn();
			}
		}
	}

	if (_fromNode == 0)
	{
		// assume closest node as "from node"
		// on same level to avoid strange things, and the node has to match unit size or it will freeze
		int closest = 1000000;
		for (std::vector<Node*>::iterator i = _save->getNodes()->begin(); i != _save->getNodes()->end(); ++i)
		{
			node = *i;
			int d = _save->getTileEngine()->distanceSq(_unit->getPosition(), node->getPosition());
			if (_unit->getPosition().z == node->getPosition().z
				&& d < closest
				&& (!(node->getType() & Node::TYPE_SMALL) || _unit->getArmor()->getSize() == 1))
			{
				_fromNode = node;
				closest = d;
			}
		}
	}
	int triesLeft = 5;

	while (_toNode == 0 && triesLeft)
	{
		triesLeft--;
		// look for a new node to walk towards
		bool scout = true;
		if (_save->getMissionType() != "STR_BASE_DEFENSE")
		{
			// after turn 20 or if the morale is low, everyone moves out the UFO and scout
			// also anyone standing in fire should also probably move
			if (_save->isCheating() || !_fromNode || _fromNode->getRank() == 0 ||
				(_save->getTile(_unit->getPosition()) && _save->getTile(_unit->getPosition())->getFire()))
			{
				scout = true;
			}
			else
			{
				scout = false;
			}
		}

		// in base defense missions, the smaller aliens walk towards target nodes - or if there, shoot objects around them
		else if (_unit->getArmor()->getSize() == 1)
		{
			// can i shoot an object?
			if (_fromNode->isTarget() &&
				_unit->getMainHandWeapon() &&
				_unit->getMainHandWeapon()->getAmmoItem()->getRules()->getDamageType()->isDirect() &&
				_save->getModuleMap()[_fromNode->getPosition().x / 10][_fromNode->getPosition().y / 10].second > 0)
			{
				// scan this room for objects to destroy
				int x = (_unit->getPosition().x/10)*10;
				int y = (_unit->getPosition().y/10)*10;
				for (int i = x; i < x+9; i++)
				for (int j = y; j < y+9; j++)
				{
					MapData *md = _save->getTile(Position(i, j, 1))->getMapData(MapData::O_OBJECT);
					if (md && md->isBaseModule())
					{
						_patrolAction->actor = _unit;
						_patrolAction->target = Position(i, j, 1);
						_patrolAction->weapon = _patrolAction->actor->getMainHandWeapon();
						_patrolAction->type = BA_SNAPSHOT;
						_patrolAction->TU = _patrolAction->actor->getActionTUs(_patrolAction->type, _patrolAction->weapon);
						return;
					}
				}
			}
			else
			{
				// find closest high value target which is not already allocated
				int closest = 1000000;
				for (std::vector<Node*>::iterator i = _save->getNodes()->begin(); i != _save->getNodes()->end(); ++i)
				{
					if ((*i)->isTarget() && !(*i)->isAllocated())
					{
						node = *i;
						int d = _save->getTileEngine()->distanceSq(_unit->getPosition(), node->getPosition());
						if (!_toNode ||  (d < closest && node != _fromNode))
						{
							_toNode = node;
							closest = d;
						}
					}
				}
			}
		}

		if (_toNode == 0)
		{
			_toNode = _save->getPatrolNode(scout, _unit, _fromNode);
			if (_toNode == 0)
			{
				_toNode = _save->getPatrolNode(!scout, _unit, _fromNode);
			}
		}

		if (_toNode != 0)
		{
			_save->getPathfinding()->calculate(_unit, _toNode->getPosition());
			if (_save->getPathfinding()->getStartDirection() == -1)
			{
				_toNode = 0;
			}
			_save->getPathfinding()->abortPath();
		}
	}

	if (_toNode != 0)
	{
		_toNode->allocateNode();
		_patrolAction->actor = _unit;
		_patrolAction->type = BA_WALK;
		_patrolAction->target = _toNode->getPosition();
	}
	else
	{
		_patrolAction->type = BA_RETHINK;
	}
}

/**
 * Try to set up an ambush action
 * The idea is to check within a 11x11 tile square for a tile which is not seen by our aggroTarget,
 * but that can be reached by him. we then intuit where we will see the target first from our covered
 * position, and set that as our final facing.
 * Fills out the _ambushAction with useful data.
 */
void AlienBAIState::setupAmbush()
{
	_ambushAction->type = BA_RETHINK;
	int bestScore = 0;
	_ambushTUs = 0;
	std::vector<int> path;

	if (selectClosestKnownEnemy())
	{
		Position target;
		const int BASE_SYSTEMATIC_SUCCESS = 100;
		const int COVER_BONUS = 25;
		const int FAST_PASS_THRESHOLD = 80;
		Position origin = _save->getTileEngine()->getSightOriginVoxel(_aggroTarget);

		// we'll use node positions for this, as it gives map makers a good degree of control over how the units will use the environment.
		for (std::vector<Node*>::const_iterator i = _save->getNodes()->begin(); i != _save->getNodes()->end(); ++i)
		{
			Position pos = (*i)->getPosition();
			Tile *tile = _save->getTile(pos);
			if (tile == 0 || _save->getTileEngine()->distance(pos, _unit->getPosition()) > 10 || pos.z != _unit->getPosition().z || tile->getDangerous() ||
				std::find(_reachableWithAttack.begin(), _reachableWithAttack.end(), _save->getTileIndex(pos))  == _reachableWithAttack.end())
				continue; // just ignore unreachable tiles

			if (_traceAI)
			{
				// colour all the nodes in range purple.
				tile->setPreview(10);
				tile->setMarkerColor(13);
			}

			// make sure we can't be seen here.
			if (!_save->getTileEngine()->canTargetUnit(&origin, tile, &target, _aggroTarget, _unit) && !getSpottingUnits(pos))
			{
				_save->getPathfinding()->calculate(_unit, pos);
				int ambushTUs = _save->getPathfinding()->getTotalTUCost();
				// make sure we can move here
				if (_save->getPathfinding()->getStartDirection() != -1)
				{
					int score = BASE_SYSTEMATIC_SUCCESS;
					score -= ambushTUs;

					// make sure our enemy can reach here too.
					_save->getPathfinding()->calculate(_aggroTarget, pos);

					if (_save->getPathfinding()->getStartDirection() != -1)
					{
						// ideally we'd like to be behind some cover, like say a window or a low wall.
						if (_save->getTileEngine()->faceWindow(pos) != -1)
						{
							score += COVER_BONUS;
						}
						if (score > bestScore)
						{
							path = _save->getPathfinding()->copyPath();
							bestScore = score;
							_ambushTUs = (pos == _unit->getPosition()) ? 1 : ambushTUs;
							_ambushAction->target = pos;
							if (bestScore > FAST_PASS_THRESHOLD)
							{
								break;
							}
						}
					}
				}
			}
		}

		if (bestScore > 0)
		{
			_ambushAction->type = BA_WALK;
			// i should really make a function for this
			origin = (_ambushAction->target * Position(16,16,24)) + 
				// 4 because -2 is eyes and 2 below that is the rifle (or at least that's my understanding)
				Position(8,8, _unit->getHeight() + _unit->getFloatHeight() - _save->getTile(_ambushAction->target)->getTerrainLevel() - 4);
			Position currentPos = _aggroTarget->getPosition();
			_save->getPathfinding()->setUnit(_aggroTarget);
			Position nextPos;
			size_t tries = path.size();
			// hypothetically walk the target through the path.
			while (tries > 0)
			{
				_save->getPathfinding()->getTUCost(currentPos, path.back(), &nextPos, _aggroTarget, 0, false);
				path.pop_back();
				currentPos = nextPos;
				Tile *tile = _save->getTile(currentPos);
				Position target;
				// do a virtual fire calculation
				if (_save->getTileEngine()->canTargetUnit(&origin, tile, &target, _unit, _aggroTarget))
				{
					// if we can virtually fire at the hypothetical target, we know which way to face.
					_ambushAction->finalFacing = _save->getTileEngine()->getDirectionTo(_ambushAction->target, currentPos);
					break;
				}
				--tries;
			}
			if (_traceAI)
			{
				Log(LOG_INFO) << "Ambush estimation will move to " << _ambushAction->target;
			}
			return;
		}
	}
	if (_traceAI)
	{
		Log(LOG_INFO) << "Ambush estimation failed";
	}
}

/**
 * Try to set up a combat action
 * This will either be a psionic, grenade, or weapon attack,
 * or potentially just moving to get a line of sight to a target.
 * Fills out the _attackAction with useful data.
 */
void AlienBAIState::setupAttack()
{
	_attackAction->type = BA_RETHINK;
	_psiAction->type = BA_NONE;

	// if enemies are known to us but not necessarily visible, we can attack them with a blaster launcher or psi.
	if (_knownEnemies)
	{
		if (_unit->getStats()->psiSkill && psiAction())
		{
			// at this point we can save some time with other calculations - the unit WILL make a psionic attack this turn.
			return;
		}
		if (_blaster)
		{
			wayPointAction();
		}
	}

	// if we CAN see someone, that makes them a viable target for "regular" attacks.
	if (selectNearestTarget())
	{
		// if we have both types of weapon, make a determination on which to use.
		if (_melee && _rifle)
		{
			selectMeleeOrRanged();
		}

		if (_unit->getGrenadeFromBelt())
		{
			grenadeAction();
		}
		if (_melee)
		{
			meleeAction();
		}
		if (_rifle)
		{
			projectileAction();
		}
	}

	if (_attackAction->type != BA_RETHINK)
	{
		if (_traceAI)
		{
			if (_attackAction->type != BA_WALK)
			{
				Log(LOG_INFO) << "Attack estimation desires to shoot at " << _attackAction->target;
			}
			else
			{
				Log(LOG_INFO) << "Attack estimation desires to move to " << _attackAction->target;
			}
		}
		return;
	}
	else if (_spottingEnemies || _unit->getAggression() < RNG::generate(0, 3))
	{
		// if enemies can see us, or if we're feeling lucky, we can try to spot the enemy.
		if (findFirePoint())
		{
			if (_traceAI)
			{
				Log(LOG_INFO) << "Attack estimation desires to move to " << _attackAction->target;
			}
			return;
		}
	}
	if (_traceAI)
	{
		Log(LOG_INFO) << "Attack estimation failed";
	}
}

/**
 * Attempts to find cover, and move toward it.
 * The idea is to check within a 11x11 tile square for a tile which is not seen by our aggroTarget.
 * If there is no such tile, we run away from the target.
 * Fills out the _escapeAction with useful data.
 */
void AlienBAIState::setupEscape()
{
	int unitsSpottingMe = getSpottingUnits(_unit->getPosition());
	int currentTilePreference = 15;
	int tries = -1;
	bool coverFound = false;
	selectNearestTarget();
	_escapeTUs = 0;

	int dist = _aggroTarget ? _save->getTileEngine()->distance(_unit->getPosition(), _aggroTarget->getPosition()) : 0;

	int bestTileScore = -100000;
	int score = -100000;
	Position bestTile(0, 0, 0);

	Tile *tile = 0;

	// weights of various factors in choosing a tile to which to withdraw
	const int EXPOSURE_PENALTY = 10;
	const int FIRE_PENALTY = 40;
	const int BASE_SYSTEMATIC_SUCCESS = 100;
	const int BASE_DESPERATE_SUCCESS = 110;
	const int FAST_PASS_THRESHOLD = 100; // a score that's good engouh to quit the while loop early; it's subjective, hand-tuned and may need tweaking

	std::vector<Position> randomTileSearch = _save->getTileSearch();
	RNG::shuffle(randomTileSearch);
	
	while (tries < 150 && !coverFound)
	{
		_escapeAction->target = _unit->getPosition(); // start looking in a direction away from the enemy
					
		if (!_save->getTile(_escapeAction->target))
		{
			_escapeAction->target = _unit->getPosition(); // cornered at the edge of the map perhaps? 
		}
		
		score = 0;

		if (tries == -1)
		{
			// you know, maybe we should just stay where we are and not risk reaction fire... 
			// or maybe continue to wherever we were running to and not risk looking stupid
			if (_save->getTile(_unit->lastCover) != 0)
			{
				_escapeAction->target = _unit->lastCover;
			} 
		}
		else if (tries < 121) 
		{
			// looking for cover
			_escapeAction->target.x += randomTileSearch[tries].x;
			_escapeAction->target.y += randomTileSearch[tries].y;
			score = BASE_SYSTEMATIC_SUCCESS;
			if (_escapeAction->target == _unit->getPosition()) 
			{
				if (unitsSpottingMe > 0)
				{
					// maybe don't stay in the same spot? move or something if there's any point to it?
					_escapeAction->target.x += RNG::generate(-20,20);
					_escapeAction->target.y += RNG::generate(-20,20);
				}
				else
				{
					score += currentTilePreference;
				}
			}
		}
		else
		{
			
			if (tries == 121) 
			{ 
				if (_traceAI) 
				{
					Log(LOG_INFO) << "best score after systematic search was: " << bestTileScore; 
				}
			}
						
			score = BASE_DESPERATE_SUCCESS; // ruuuuuuun
			_escapeAction->target = _unit->getPosition();
			_escapeAction->target.x += RNG::generate(-10,10);
			_escapeAction->target.y += RNG::generate(-10,10);
			_escapeAction->target.z = _unit->getPosition().z + RNG::generate(-1,1);
			if (_escapeAction->target.z < 0)
			{
				_escapeAction->target.z = 0;
			}
			else if (_escapeAction->target.z >= _save->getMapSizeZ()) 
			{
				_escapeAction->target.z = _unit->getPosition().z;
			}
		}

		tries++;

		// THINK, DAMN YOU
		tile = _save->getTile(_escapeAction->target);
		int distanceFromTarget = _aggroTarget ? _save->getTileEngine()->distance(_aggroTarget->getPosition(), _escapeAction->target) : 0;
		if (dist >= distanceFromTarget)
		{
			score -= (distanceFromTarget - dist) * 10;
		}
		else
		{
			score += (distanceFromTarget - dist) * 10;
		}
		int spotters = 0;
		if (!tile) 
		{
			score = -100001; // no you can't quit the battlefield by running off the map. 
		}
		else
		{
			spotters = getSpottingUnits(_escapeAction->target);
			if (std::find(_reachable.begin(), _reachable.end(), _save->getTileIndex(_escapeAction->target))  == _reachable.end())
				continue; // just ignore unreachable tiles
					
			if (_spottingEnemies || spotters)
			{
				if (_spottingEnemies <= spotters)
				{
					score -= (1 + spotters - _spottingEnemies) * EXPOSURE_PENALTY; // that's for giving away our position
				}
				else
				{
					score += (_spottingEnemies - spotters) * EXPOSURE_PENALTY;
				}
			}
			if (tile->getFire())
			{
				score -= FIRE_PENALTY;
			}
			if (tile->getDangerous())
			{
				score -= BASE_SYSTEMATIC_SUCCESS;
			}

			if (_traceAI)
			{
				tile->setMarkerColor(score < 0 ? 3 : (score < FAST_PASS_THRESHOLD/2 ? 8 : (score < FAST_PASS_THRESHOLD ? 9 : 5)));
				tile->setPreview(10);
				tile->setTUMarker(score);
			}

		}

		if (tile && score > bestTileScore)
		{
			// calculate TUs to tile; we could be getting this from findReachable() somehow but that would break something for sure...
			_save->getPathfinding()->calculate(_unit, _escapeAction->target);
			if (_escapeAction->target == _unit->getPosition() || _save->getPathfinding()->getStartDirection() != -1)
			{
				bestTileScore = score;
				bestTile = _escapeAction->target;
				_escapeTUs = _save->getPathfinding()->getTotalTUCost();
				if (_escapeAction->target == _unit->getPosition())
				{
					_escapeTUs = 1;
				}
				if (_traceAI)
				{
					tile->setMarkerColor(score < 0 ? 7 : (score < FAST_PASS_THRESHOLD/2 ? 10 : (score < FAST_PASS_THRESHOLD ? 4 : 5)));
					tile->setPreview(10);
					tile->setTUMarker(score);
				}
			}
			_save->getPathfinding()->abortPath();
			if (bestTileScore > FAST_PASS_THRESHOLD) coverFound = true; // good enough, gogogo
		}
	}
	_escapeAction->target = bestTile;
	if (_traceAI)
	{
		_save->getTile(_escapeAction->target)->setMarkerColor(13);
	}
				
	if (bestTileScore <= -100000) 
	{
		if (_traceAI)
		{
			Log(LOG_INFO) << "Escape estimation failed.";
		}
		_escapeAction->type = BA_RETHINK; // do something, just don't look dumbstruck :P
		return;
	}
	else
	{
		if (_traceAI)
		{
			Log(LOG_INFO) << "Escape estimation completed after " << tries << " tries, " << _save->getTileEngine()->distance(_unit->getPosition(), bestTile) << " squares or so away.";
		}
		_escapeAction->type = BA_WALK;
	}
}

/**
 * Counts how many targets, both xcom and civilian are known to this unit
 * @return how many targets are known to us.
 */
int AlienBAIState::countKnownTargets() const
{
	int knownEnemies = 0;
	for (std::vector<BattleUnit*>::const_iterator i = _save->getUnits()->begin(); i != _save->getUnits()->end(); ++i)
	{
		if (validTarget(*i, true, true))
		{
			++knownEnemies;
		}
	}
	return knownEnemies;
}

/*
 * counts how many enemies (xcom only) are spotting any given position.
 * @param pos the Position to check for spotters.
 * @return spotters.
 */
int AlienBAIState::getSpottingUnits(Position pos) const
{
	// if we don't actually occupy the position being checked, we need to do a virtual LOF check.
	bool checking = pos != _unit->getPosition();
	int tally = 0;
	for (std::vector<BattleUnit*>::const_iterator i = _save->getUnits()->begin(); i != _save->getUnits()->end(); ++i)
	{
		if (validTarget(*i, false, false))
		{
			int dist = _save->getTileEngine()->distance(pos, (*i)->getPosition());
			if (dist > 20) continue;
			Position originVoxel = _save->getTileEngine()->getSightOriginVoxel(*i);
			originVoxel.z -= 2;
			Position targetVoxel;
			if (checking)
			{
				if (_save->getTileEngine()->canTargetUnit(&originVoxel, _save->getTile(pos), &targetVoxel, *i, _unit))
				{
					tally++;
				}
			}
			else
			{
				if (_save->getTileEngine()->canTargetUnit(&originVoxel, _save->getTile(pos), &targetVoxel, *i))
				{
					tally++;
				}
			}
		}
	}
	return tally;
}

/**
 * Selects the nearest known living target we can see/reach and returns the number of visible enemies.
 * This function includes civilians as viable targets.
 * @return viable targets.
 */
int AlienBAIState::selectNearestTarget()
{
	int tally = 0;
	_closestDist= 100;
	_aggroTarget = 0;
	Position origin = _save->getTileEngine()->getSightOriginVoxel(_unit);
	origin.z -= 2;
	Position target;
	for (std::vector<BattleUnit*>::const_iterator i = _save->getUnits()->begin(); i != _save->getUnits()->end(); ++i)
	{
		if (validTarget(*i, true, true) &&
			_save->getTileEngine()->visible(_unit, (*i)->getTile()))
		{
			tally++;
			int dist = _save->getTileEngine()->distance(_unit->getPosition(), (*i)->getPosition());
			if (dist < _closestDist)
			{
				bool valid = false;
				if (_rifle || !_melee)
				{
					valid = _save->getTileEngine()->canTargetUnit(&origin, (*i)->getTile(), &target, _unit);
				}
				else
				{
					if (selectPointNearTarget(*i, _unit->getTimeUnits()))
					{
						int dir = _save->getTileEngine()->getDirectionTo(_attackAction->target, (*i)->getPosition());
						valid = _save->getTileEngine()->validMeleeRange(_attackAction->target, dir, _unit, *i, 0);
					}
				}
				if (valid)
				{
					_closestDist = dist;
					_aggroTarget = *i;
				}
			}
		}
	}
	if (_aggroTarget)
	{
		return tally;
	}

	return 0;
}

/**
 * Selects the nearest known living Xcom unit.
 * used for ambush calculations
 * @return if we found one.
 */
bool AlienBAIState::selectClosestKnownEnemy()
{
	_aggroTarget = 0;
	int minDist = 255;
	for (std::vector<BattleUnit*>::iterator i = _save->getUnits()->begin(); i != _save->getUnits()->end(); ++i)
	{
		if (validTarget(*i, true, false))
		{
			int dist = _save->getTileEngine()->distance((*i)->getPosition(), _unit->getPosition());
			if (dist < minDist)
			{
				minDist = dist;
				_aggroTarget = *i;
			}
		}
	}
	return _aggroTarget != 0;
}

/**
 * Selects a random known living Xcom or civilian unit.
 * @return if we found one.
 */
bool AlienBAIState::selectRandomTarget()
{
	int farthest = -100;
	_aggroTarget = 0;

	for (std::vector<BattleUnit*>::const_iterator i = _save->getUnits()->begin(); i != _save->getUnits()->end(); ++i)
	{
		if (validTarget(*i, true, true))
		{
			int dist = RNG::generate(0,20) - _save->getTileEngine()->distance(_unit->getPosition(), (*i)->getPosition());
			if (dist > farthest)
			{
				farthest = dist;
				_aggroTarget = *i;
			}
		}
	}
	return _aggroTarget != 0;
}

/**
 * Selects a point near enough to our target to perform a melee attack.
 * @param target Pointer to a target.
 * @param maxTUs Maximum time units the path to the target can cost.
 * @return True if a point was found.
 */
bool AlienBAIState::selectPointNearTarget(BattleUnit *target, int maxTUs) const
{
	int size = _unit->getArmor()->getSize();
	int targetsize = target->getArmor()->getSize();
	bool returnValue = false;
	unsigned int distance = 1000;
	for (int z = -1; z <= 1; ++z)
	{
		for (int x = -size; x <= targetsize; ++x)
		{
			for (int y = -size; y <= targetsize; ++y)
			{
				if (x || y) // skip the unit itself
				{
					Position checkPath = target->getPosition() + Position (x, y, z);
					if (_save->getTile(checkPath) == 0 || std::find(_reachable.begin(), _reachable.end(), _save->getTileIndex(checkPath))  == _reachable.end())
						continue;
					int dir = _save->getTileEngine()->getDirectionTo(checkPath, target->getPosition());
					bool valid = _save->getTileEngine()->validMeleeRange(checkPath, dir, _unit, target, 0);
					bool fitHere = _save->setUnitPosition(_unit, checkPath, true);

					if (valid && fitHere && !_save->getTile(checkPath)->getDangerous())
					{
						_save->getPathfinding()->calculate(_unit, checkPath, 0, maxTUs);
						if (_save->getPathfinding()->getStartDirection() != -1 && _save->getPathfinding()->getPath().size() < distance)
						{
							_attackAction->target = checkPath;
							returnValue = true;
							distance = _save->getPathfinding()->getPath().size();
						}
						_save->getPathfinding()->abortPath();
					}
				}
			}
		}
	}
	return returnValue;
}

/**
 * Selects an AI mode based on a number of factors, some RNG and the results of the rest of the determinations.
 */
void AlienBAIState::evaluateAIMode()
{
	if (_unit->getCharging() && _attackAction->type != BA_RETHINK)
	{
		_AIMode = AI_COMBAT;
		return;
	}
	// don't try to run away as often if we're a melee type, and really don't try to run away if we have a viable melee target, or we still have 50% or more TUs remaining.
	int escapeOdds = 15;
	if (_melee)
	{
		escapeOdds = 12;
	}
	if (_unit->getTimeUnits() > _unit->getStats()->tu / 2 || _unit->getCharging())
	{
		escapeOdds = 5;
	}
	int ambushOdds = 12;
	int combatOdds = 20;
	// we're less likely to patrol if we see enemies.
	int patrolOdds = _visibleEnemies ? 15 : 30;

	// the enemy sees us, we should take retreat into consideration, and forget about patrolling for now.
	if (_spottingEnemies)
	{
		patrolOdds = 0;
		if (_escapeTUs == 0)
		{
			setupEscape();
		}
	}

	// melee/blaster units shouldn't consider ambush
	if (!_rifle || _ambushTUs == 0)
	{
		ambushOdds = 0;
		if (_melee)
		{
			combatOdds *= 1.3;
		}
	}

	// if we KNOW there are enemies around...
	if (_knownEnemies)
	{
		if (_knownEnemies == 1)
		{
			combatOdds *= 1.2;
		}

		if (_escapeTUs == 0)
		{
			if (selectClosestKnownEnemy())
			{
				setupEscape();
			}
			else
			{
				escapeOdds = 0;
			}
		}
	}
	else
	{
		combatOdds = 0;
		escapeOdds = 0;
	}

	// take our current mode into consideration
	switch (_AIMode)
	{
	case AI_PATROL:
		patrolOdds *= 1.1;
		break;
	case AI_AMBUSH:
		ambushOdds *= 1.1;
		break;
	case AI_COMBAT:
		combatOdds *= 1.1;
		break;
	case AI_ESCAPE:
		escapeOdds *= 1.1;
		break;
	}

	// take our overall health into consideration
	if (_unit->getHealth() < _unit->getStats()->health / 3)
	{
		escapeOdds *= 1.7;
		combatOdds *= 0.6;
		ambushOdds *= 0.75;
	}
	else if (_unit->getHealth() < 2 * (_unit->getStats()->health / 3))
	{
		escapeOdds *= 1.4;
		combatOdds *= 0.8;
		ambushOdds *= 0.8;
	}
	else if (_unit->getHealth() < _unit->getStats()->health)
	{
		escapeOdds *= 1.1;
	}

	// take our aggression into consideration
	switch (_unit->getAggression())
	{
	case 0:
		escapeOdds *= 1.4;
		combatOdds *= 0.7;
		break;
	case 1:
		ambushOdds *= 1.1;
		break;
	case 2:
		combatOdds *= 1.4;
		escapeOdds *= 0.7;
		break;
	default:
		combatOdds *= std::max(0.1, std::min(2.0, 1.2 + (_unit->getAggression() / 10)));
		escapeOdds *= std::min(2.0, std::max(0.1, 0.9 - (_unit->getAggression() / 10)));
		break;
	}

	if (_AIMode == AI_COMBAT)
	{
		ambushOdds *= 1.5;
	}

	// factor in the spotters.
	if (_spottingEnemies)
	{
		escapeOdds = 10 * escapeOdds * (_spottingEnemies + 10) / 100;
		combatOdds = 5 * combatOdds * (_spottingEnemies + 20) / 100;
	}
	else
	{
		escapeOdds /= 2;
	}

	// factor in visible enemies.
	if (_visibleEnemies)
	{
		combatOdds = 10 * combatOdds * (_visibleEnemies + 10) /100;
		if (_closestDist < 5)
		{
			ambushOdds = 0;
		}
	}
	// make sure we have an ambush lined up, or don't even consider it.
	if (_ambushTUs)
	{
		ambushOdds *= 1.7;
	}
	else
	{
		ambushOdds = 0;
	}

	// factor in mission type
	if (_save->getMissionType() == "STR_BASE_DEFENSE")
	{
		escapeOdds *= 0.75;
		ambushOdds *= 0.6;
	}

	// generate a random number to represent our decision.
	int decision = RNG::generate(1, std::max(1, patrolOdds + ambushOdds + escapeOdds + combatOdds));

	if (decision > escapeOdds)
	{
		if (decision > escapeOdds + ambushOdds)
		{
			if (decision > escapeOdds + ambushOdds + combatOdds)
			{
				_AIMode = AI_PATROL;
			}
			else
			{
				_AIMode = AI_COMBAT;
			}
		}
		else
		{
			_AIMode = AI_AMBUSH;
		}
	}
	else
	{
		_AIMode = AI_ESCAPE;
	}

	// if the aliens are cheating, or the unit is charging, enforce combat as a priority.
	if (_save->isCheating() || _unit->getCharging() != 0)
	{
		_AIMode = AI_COMBAT;
	}


	// enforce the validity of our decision, and try fallback behaviour according to priority.
	if (_AIMode == AI_COMBAT)
	{
		if (_save->getTile(_attackAction->target) && _save->getTile(_attackAction->target)->getUnit())
		{
			if (_attackAction->type != BA_RETHINK)
			{
				return;
			}
			if (findFirePoint())
			{
				return;
			}
		}
		else if (selectRandomTarget() && findFirePoint())
		{
			return;
		}
		_AIMode = AI_PATROL;
	}

	if (_AIMode == AI_PATROL)
	{
		if (_toNode)
		{
			return;
		}
		_AIMode = AI_AMBUSH;
	}

	if (_AIMode == AI_AMBUSH)
	{
		if (_ambushTUs != 0)
		{
			return;
		}
		_AIMode = AI_ESCAPE;
	}
}

/**
 * Find a position where we can see our target, and move there.
 * check the 11x11 grid for a position nearby where we can potentially target him.
 * @return True if a possible position was found.
 */
bool AlienBAIState::findFirePoint()
{
	if (!selectClosestKnownEnemy())
		return false;
	std::vector<Position> randomTileSearch = _save->getTileSearch();
	RNG::shuffle(randomTileSearch);
	Position target;
	const int BASE_SYSTEMATIC_SUCCESS = 100;
	const int FAST_PASS_THRESHOLD = 125;
	int bestScore = 0;
	_attackAction->type = BA_RETHINK;
	for (std::vector<Position>::const_iterator i = randomTileSearch.begin(); i != randomTileSearch.end(); ++i)
	{
		Position pos = _unit->getPosition() + *i;
		Tile *tile = _save->getTile(pos);
		if (tile == 0  ||
			std::find(_reachableWithAttack.begin(), _reachableWithAttack.end(), _save->getTileIndex(pos))  == _reachableWithAttack.end())
			continue;
		int score = 0;
		// i should really make a function for this
		Position origin = (pos * Position(16,16,24)) + 
			// 4 because -2 is eyes and 2 below that is the rifle (or at least that's my understanding)
			Position(8,8, _unit->getHeight() + _unit->getFloatHeight() - tile->getTerrainLevel() - 4);

		if (_save->getTileEngine()->canTargetUnit(&origin, _aggroTarget->getTile(), &target, _unit))
		{
			_save->getPathfinding()->calculate(_unit, pos);
			// can move here
			if (_save->getPathfinding()->getStartDirection() != -1)
			{
				score = BASE_SYSTEMATIC_SUCCESS - getSpottingUnits(pos) * 10;
				score += _unit->getTimeUnits() - _save->getPathfinding()->getTotalTUCost();
				if (!_aggroTarget->checkViewSector(pos))
				{
					score += 10;
				}
				if (score > bestScore)
				{
					bestScore = score;
					_attackAction->target = pos;
					_attackAction->finalFacing = _save->getTileEngine()->getDirectionTo(pos, _aggroTarget->getPosition());
					if (score > FAST_PASS_THRESHOLD)
					{
						break;
					}
				}
			}
		}
	}

	if (bestScore > 70)
	{
		_attackAction->type = BA_WALK;
		if (_traceAI)
		{
			Log(LOG_INFO) << "Firepoint found at " << _attackAction->target << ", with a score of: " << bestScore;
		}
		return true;
	}
	if (_traceAI)
	{
		Log(LOG_INFO) << "Firepoint failed, best estimation was: " << _attackAction->target << ", with a score of: " << bestScore;
	}

	return false;
}

/**
 * Decides if it worth our while to create an explosion here.
 * @param targetPos The target's position.
 * @param attackingUnit The attacking unit.
 * @param radius How big the explosion will be.
 * @param diff Game difficulty.
 * @param grenade Is the explosion coming from a grenade?
 * @return True if it is worthwhile creating an explosion in the target position.
 */
bool AlienBAIState::explosiveEfficacy(Position targetPos, BattleUnit *attackingUnit, int radius, int diff, bool grenade) const
{
	// i hate the player and i want him dead, but i don't want to piss him off.
	if (_save->getTurn() < 3)
		return false;
	if (diff == -1)
	{
		diff = (int)(_save->getBattleState()->getGame()->getSavedGame()->getDifficulty());
	}
	int distance = _save->getTileEngine()->distance(attackingUnit->getPosition(), targetPos);
	int injurylevel = attackingUnit->getStats()->health - attackingUnit->getHealth();
	int desperation = (100 - attackingUnit->getMorale()) / 10;
	int enemiesAffected = 0;
	// if we're below 1/3 health, let's assume things are dire, and increase desperation.
	if (injurylevel > (attackingUnit->getStats()->health / 3) * 2)
		desperation += 3;

	int efficacy = desperation;

	// don't go kamikaze unless we're already doomed.
	if (abs(attackingUnit->getPosition().z - targetPos.z) <= Options::battleExplosionHeight && distance <= radius)
	{
		efficacy -= 4;
	}

	// we don't want to ruin our own base, but we do want to ruin XCom's day.
	if (_save->getMissionType() == "STR_ALIEN_BASE_ASSAULT") efficacy -= 3;
	else if (_save->getMissionType() == "STR_BASE_DEFENSE" || _save->getMissionType() == "STR_TERROR_MISSION") efficacy += 3;

	// allow difficulty to have its influence
	efficacy += diff/2;

	// account for the unit we're targetting
	BattleUnit *target = _save->getTile(targetPos)->getUnit();
	if (target)
	{
		++enemiesAffected;
		++efficacy;
	}

	for (std::vector<BattleUnit*>::iterator i = _save->getUnits()->begin(); i != _save->getUnits()->end(); ++i)
	{
			// don't grenade dead guys
		if (!(*i)->isOut() &&
			// don't count ourself twice
			(*i) != attackingUnit &&
			// don't count the target twice
			(*i) != target &&
			// don't count units that probably won't be affected cause they're out of range
			abs((*i)->getPosition().z - targetPos.z) <= Options::battleExplosionHeight &&
			_save->getTileEngine()->distance((*i)->getPosition(), targetPos) <= radius)
		{
				// don't count people who were already grenaded this turn
			if ((*i)->getTile()->getDangerous() ||
				// don't count units we don't know about
				((*i)->getFaction() == FACTION_PLAYER && (*i)->getTurnsSinceSpotted() > _intelligence))
				continue;

			// trace a line from the grenade origin to the unit we're checking against
			Position voxelPosA = Position ((targetPos.x * 16)+8, (targetPos.y * 16)+8, (targetPos.z * 24)+12);
			Position voxelPosB = Position (((*i)->getPosition().x * 16)+8, ((*i)->getPosition().y * 16)+8, ((*i)->getPosition().z * 24)+12);
			std::vector<Position> traj;
			int collidesWith = _save->getTileEngine()->calculateLine(voxelPosA, voxelPosB, false, &traj, target, true, false, *i);

			if (collidesWith == V_UNIT && traj.front() / Position(16,16,24) == (*i)->getPosition())
			{
				if ((*i)->getFaction() == FACTION_PLAYER)
				{
					++enemiesAffected;
					++efficacy;
				}
				else if ((*i)->getFaction() == attackingUnit->getFaction())
					efficacy -= 2; // friendlies count double
			}
		}
	}
	// don't throw grenades at single targets, unless morale is in the danger zone
	// or we're halfway towards panicking while bleeding to death.
	if (grenade && desperation < 6 && enemiesAffected < 2)
	{
		return false;
	}
	return (efficacy > 0 || enemiesAffected >= 10);
}

/**
 * Attempts to take a melee attack/charge an enemy we can see.
 * Melee targetting: we can see an enemy, we can move to it so we're charging blindly toward an enemy.
 */
void AlienBAIState::meleeAction()
{
	if (_aggroTarget != 0 && !_aggroTarget->isOut())
	{
		if (_save->getTileEngine()->validMeleeRange(_unit, _aggroTarget, _save->getTileEngine()->getDirectionTo(_unit->getPosition(), _aggroTarget->getPosition())))
		{
			meleeAttack();
			return;
		}
	}
	int attackCost = _unit->getActionTUs(BA_HIT, _unit->getMainHandWeapon());
	int chargeReserve = _unit->getTimeUnits() - attackCost;
	int distance = (chargeReserve / 4) + 1;
	_aggroTarget = 0;
	for (std::vector<BattleUnit*>::const_iterator i = _save->getUnits()->begin(); i != _save->getUnits()->end(); ++i)
	{
		int newDistance = _save->getTileEngine()->distance(_unit->getPosition(), (*i)->getPosition());
		if (newDistance > 20 ||
			!validTarget(*i, true, true))
			continue;
		//pick closest living unit that we can move to
		if ((newDistance < distance || newDistance == 1) && !(*i)->isOut())
		{
			if (newDistance == 1 || selectPointNearTarget(*i, chargeReserve))
			{
				_aggroTarget = (*i);
				_attackAction->type = BA_WALK;
				_unit->setCharging(_aggroTarget);
				distance = newDistance;
			}

		}
	}
	if (_aggroTarget != 0)
	{
		if (_save->getTileEngine()->validMeleeRange(_unit, _aggroTarget, _save->getTileEngine()->getDirectionTo(_unit->getPosition(), _aggroTarget->getPosition())))
		{
			meleeAttack();
		}
	}
	if (_traceAI && _aggroTarget) { Log(LOG_INFO) << "AlienBAIState::meleeAction:" << " [target]: " << (_aggroTarget->getId()) << " at: "  << _attackAction->target; }
	if (_traceAI && _aggroTarget) { Log(LOG_INFO) << "CHARGE!"; }
}

/**
 * Attempts to fire a waypoint projectile at an enemy we, or one of our teammates sees.
 *
 * Waypoint targeting: pick from any units currently spotted by our allies.
 */
void AlienBAIState::wayPointAction()
{
	_aggroTarget = 0;
	for (std::vector<BattleUnit*>::const_iterator i = _save->getUnits()->begin(); i != _save->getUnits()->end() && _aggroTarget == 0; ++i)
	{
		if (!validTarget(*i, true, true))
			continue;
		_save->getPathfinding()->calculate(_unit, (*i)->getPosition(), *i, -1);
		if (_save->getPathfinding()->getStartDirection() != -1 &&
			explosiveEfficacy((*i)->getPosition(), _unit, (_unit->getMainHandWeapon()->getAmmoItem()->getRules()->getPower()/20)+1, _attackAction->diff))
		{
			_aggroTarget = *i;
		}
		_save->getPathfinding()->abortPath();
	}

	if (_aggroTarget != 0)
	{
		_attackAction->type = BA_LAUNCH;
		_attackAction->TU = _unit->getActionTUs(BA_LAUNCH, _attackAction->weapon);
		if (_attackAction->TU > _unit->getTimeUnits())
		{
			_attackAction->type = BA_RETHINK;
			return;
		}
		_attackAction->waypoints.clear();

		int PathDirection;
		int CollidesWith;
		Position LastWayPoint = _unit->getPosition();
		Position LastPosition = _unit->getPosition();
		Position CurrentPosition = _unit->getPosition();
		Position DirectionVector;

		_save->getPathfinding()->calculate(_unit, _aggroTarget->getPosition(), _aggroTarget, -1);
		PathDirection = _save->getPathfinding()->dequeuePath();
		while (PathDirection != -1)
		{
			LastPosition = CurrentPosition;
			_save->getPathfinding()->directionToVector(PathDirection, &DirectionVector);
			CurrentPosition = CurrentPosition + DirectionVector;
			Position voxelPosA ((CurrentPosition.x * 16)+8, (CurrentPosition.y * 16)+8, (CurrentPosition.z * 24)+16);
			Position voxelPosb ((LastWayPoint.x * 16)+8, (LastWayPoint.y * 16)+8, (LastWayPoint.z * 24)+16);
			CollidesWith = _save->getTileEngine()->calculateLine(voxelPosA, voxelPosb, false, 0, _unit, true);
			if (CollidesWith > V_EMPTY && CollidesWith < V_UNIT)
			{
				_attackAction->waypoints.push_back(LastPosition);
				LastWayPoint = LastPosition;
			}
			else if (CollidesWith == V_UNIT)
			{
				BattleUnit* target = _save->getTile(CurrentPosition)->getUnit();
				if (target == _aggroTarget)
				{
					_attackAction->waypoints.push_back(CurrentPosition);
					LastWayPoint = CurrentPosition;
				}
			}

			PathDirection = _save->getPathfinding()->dequeuePath();
		}
		_attackAction->target = _attackAction->waypoints.front();
		if ((int) _attackAction->waypoints.size() > 6 + (_attackAction->diff * 2) || LastWayPoint != _aggroTarget->getPosition())
		{
			_attackAction->type = BA_RETHINK;
		}
	}
}

/**
 * Attempts to fire at an enemy we can see.
 *
 * Regular targeting: we can see an enemy, we have a gun, let's try to shoot.
 */
void AlienBAIState::projectileAction()
{
	_attackAction->target = _aggroTarget->getPosition();
	if (!_attackAction->weapon->getAmmoItem()->getRules()->getExplosionRadius() ||
		explosiveEfficacy(_aggroTarget->getPosition(), _unit, _attackAction->weapon->getAmmoItem()->getRules()->getExplosionRadius(), _attackAction->diff))
	{
		selectFireMethod();
	}
}

/**
 * Selects a fire method based on range, time units, and time units reserved for cover.
 */
void AlienBAIState::selectFireMethod()
{
	int distance = _save->getTileEngine()->distance(_unit->getPosition(), _attackAction->target);
	_attackAction->type = BA_RETHINK;
	int tuAuto = _attackAction->weapon->getRules()->getTUAuto();
	int tuSnap = _attackAction->weapon->getRules()->getTUSnap();
	int tuAimed = _attackAction->weapon->getRules()->getTUAimed();
	int currentTU = _unit->getTimeUnits();

	if (distance < 4)
	{
		if ( tuAuto && currentTU >= _unit->getActionTUs(BA_AUTOSHOT, _attackAction->weapon) )
		{
			_attackAction->type = BA_AUTOSHOT;
			return;
		}
		if ( !tuSnap || currentTU < _unit->getActionTUs(BA_SNAPSHOT, _attackAction->weapon) )
		{
			if ( tuAimed && currentTU >= _unit->getActionTUs(BA_AIMEDSHOT, _attackAction->weapon) )
			{
				_attackAction->type = BA_AIMEDSHOT;
			}
			return;
		}
		_attackAction->type = BA_SNAPSHOT;
		return;
	}


	if ( distance > 12 )
	{
		if ( tuAimed && currentTU >= _unit->getActionTUs(BA_AIMEDSHOT, _attackAction->weapon) )
		{
			_attackAction->type = BA_AIMEDSHOT;
			return;
		}
		if ( distance < 20
			&& tuSnap
			&& currentTU >= _unit->getActionTUs(BA_SNAPSHOT, _attackAction->weapon) )
		{
			_attackAction->type = BA_SNAPSHOT;
			return;
		}
	}

	if ( tuSnap && currentTU >= _unit->getActionTUs(BA_SNAPSHOT, _attackAction->weapon) )
	{
			_attackAction->type = BA_SNAPSHOT;
			return;
	}
	if ( tuAimed && currentTU >= _unit->getActionTUs(BA_AIMEDSHOT, _attackAction->weapon) )
	{
			_attackAction->type = BA_AIMEDSHOT;
			return;
	}
	if ( tuAuto && currentTU >= _unit->getActionTUs(BA_AUTOSHOT, _attackAction->weapon) )
	{
			_attackAction->type = BA_AUTOSHOT;
	}
}

/**
 * Evaluates whether to throw a grenade at an enemy (or group of enemies) we can see.
 */
void AlienBAIState::grenadeAction()
{
	// do we have a grenade on our belt?
	BattleItem *grenade = _unit->getGrenadeFromBelt();
	// distance must be more than X tiles, otherwise it's too dangerous to play with explosives
	if (explosiveEfficacy(_aggroTarget->getPosition(), _unit, grenade->getRules()->getExplosionRadius(), _attackAction->diff, true))
	{
		int tu = 4; // 4TUs for picking up the grenade
		tu += _unit->getActionTUs(BA_PRIME, grenade);
		tu += _unit->getActionTUs(BA_THROW, grenade);
		// do we have enough TUs to prime and throw the grenade?
		if (tu <= _unit->getStats()->tu)
		{
			BattleAction action;
			action.weapon = grenade;
			action.target = _aggroTarget->getPosition();
			action.type = BA_THROW;
			action.actor = _unit;
			Position originVoxel = _save->getTileEngine()->getOriginVoxel(action, 0);
			Position targetVoxel = action.target * Position (16,16,24) + Position (8,8, (2 + -_save->getTile(action.target)->getTerrainLevel()));
			// are we within range?
			if (_save->getTileEngine()->validateThrow(action, originVoxel, targetVoxel))
			{
				_attackAction->weapon = grenade;
				_attackAction->target = action.target;
				_attackAction->type = BA_THROW;
				_rifle = false;
				_melee = false;
			}
		}
	}
}

/**
 * Attempts a psionic attack on an enemy we "know of".
 *
 * Psionic targetting: pick from any of the "exposed" units.
 * Exposed means they have been previously spotted, and are therefore "known" to the AI,
 * regardless of whether we can see them or not, because we're psychic.
 * @return True if a psionic attack is performed.
 */
bool AlienBAIState::psiAction()
{
	RuleItem *psiWeaponRules = _save->getBattleGame()->getRuleset()->getItem("ALIEN_PSI_WEAPON");
	int cost = psiWeaponRules->getTUUse();
	if (!psiWeaponRules->getFlatRate())
	{
		cost = (int)floor(_unit->getStats()->tu * cost / 100.0f);
	}
	bool LOSRequired = psiWeaponRules->isLOSRequired();

	_aggroTarget = 0;
		// don't let mind controlled soldiers mind control other soldiers.
	if (_unit->getOriginalFaction() != FACTION_PLAYER
		// and we have the required 25 TUs and can still make it to cover
		&& _unit->getTimeUnits() > _escapeTUs + cost
		// and we didn't already do a psi action this round
		&& !_didPsi)
	{
		int psiAttackStrength = _unit->getStats()->psiSkill * _unit->getStats()->psiStrength / 50;
		int chanceToAttack = 0;

		for (std::vector<BattleUnit*>::const_iterator i = _save->getUnits()->begin(); i != _save->getUnits()->end(); ++i)
		{
				// don't target tanks
			if ((*i)->getArmor()->getSize() == 1 &&
				validTarget(*i, true, false) &&
				// they must be player units
				(*i)->getOriginalFaction() == FACTION_PLAYER &&
				(!LOSRequired ||
				std::find(_unit->getVisibleUnits()->begin(), _unit->getVisibleUnits()->end(), *i) != _unit->getVisibleUnits()->end()))
			{
				int chanceToAttackMe = psiAttackStrength
					+ (((*i)->getStats()->psiSkill > 0) ? (*i)->getStats()->psiSkill * -0.4 : 0)
					- _save->getTileEngine()->distance((*i)->getPosition(), _unit->getPosition())
					- ((*i)->getStats()->psiStrength)
					+ RNG::generate(55, 105);

				if (chanceToAttackMe > chanceToAttack)
				{
					chanceToAttack = chanceToAttackMe;
					_aggroTarget = *i;
				}
			}
		}

		if (!_aggroTarget || !chanceToAttack) return false;

		if (_visibleEnemies && _attackAction->weapon && _attackAction->weapon->getAmmoItem())
		{
			if (_attackAction->weapon->getAmmoItem()->getRules()->getPower() >= chanceToAttack)
			{
				return false;
			}
		}
		else if (RNG::generate(35, 155) >= chanceToAttack)
		{
			return false;
		}

		if (_traceAI)
		{
			Log(LOG_INFO) << "making a psionic attack this turn";
		}

		if (chanceToAttack >= 30)
		{
			int controlOdds = 40;
			int morale = _aggroTarget->getMorale();
			int bravery = (110 - _aggroTarget->getStats()->bravery) / 10;
			if (bravery > 6)
				controlOdds -= 15;
			if (bravery < 4)
				controlOdds += 15;
			if (morale >= 40)
			{
				if (morale - 10 * bravery < 50)
					controlOdds -= 15;
			}
			else
			{
				controlOdds += 15;
			}
			if (!morale)
			{
				controlOdds = 100;
			}
			if (RNG::percent(controlOdds))
			{
				_psiAction->type = BA_MINDCONTROL;
				_psiAction->target = _aggroTarget->getPosition();
				return true;
			}
		}
		_psiAction->type = BA_PANIC;
		_psiAction->target = _aggroTarget->getPosition();
		return true;
	}
	return false;
}

/**
 * Performs a melee attack action.
 */
void AlienBAIState::meleeAttack()
{
	_unit->lookAt(_aggroTarget->getPosition() + Position(_unit->getArmor()->getSize()-1, _unit->getArmor()->getSize()-1, 0), false);
	while (_unit->getStatus() == STATUS_TURNING)
		_unit->turn();
	if (_traceAI) { Log(LOG_INFO) << "Attack unit: " << _aggroTarget->getId(); }
	_attackAction->target = _aggroTarget->getPosition();
	_attackAction->type = BA_HIT;
}

/**
 * Validates a target.
 * @param unit the target we want to validate.
 * @param assessDanger do we care if this unit was previously targetted with a grenade?
 * @param includeCivs do we include civilians in the threat assessment?
 * @return whether this target is someone we would like to kill.
 */
bool AlienBAIState::validTarget(BattleUnit *unit, bool assessDanger, bool includeCivs) const
{
		// ignore units that are dead/unconscious
	if (unit->isOut() ||
		// they must be units that we "know" about
		_intelligence < unit->getTurnsSinceSpotted() ||
		// they haven't been grenaded
		(assessDanger && unit->getTile()->getDangerous()) ||
		// and they mustn't be on our side
		unit->getFaction() == FACTION_HOSTILE)
	{
		return false;
	}

	if (includeCivs)
	{
		return true;
	}

	return unit->getFaction() == FACTION_PLAYER;
}

/**
 * Checks the alien's reservation setting.
 * @return the reserve setting.
 */
BattleActionType AlienBAIState::getReserveMode()
{
	return _reserve;
}

/**
 * We have a dichotomy on our hands: we have a ranged weapon and melee capability.
 * let's make a determination on which one we'll be using this round.
 */
void AlienBAIState::selectMeleeOrRanged()
{
	RuleItem *rangedWeapon = _unit->getMainHandWeapon()->getRules();
	RuleItem *meleeWeapon = _save->getBattleGame()->getRuleset()->getItem(_unit->getMeleeWeapon());

	if (!meleeWeapon)
	{
		// no idea how we got here, but melee is definitely out of the question.
		_melee = false;
		return;
	}
	if (!rangedWeapon || _unit->getMainHandWeapon()->getAmmoItem() == 0)
	{
		_rifle = false;
		return;
	}

	int meleeOdds = 10;
<<<<<<< HEAD

	int dmg = meleeWeapon->getPower();
	if (meleeWeapon->isStrengthApplied())
	{
		dmg += _unit->getStats()->strength;
	}
	dmg *= _aggroTarget->getArmor()->getDamageModifier(meleeWeapon->getDamageType());

=======
	int dmg = meleeWeapon->getPower() * _aggroTarget->getArmor()->getDamageModifier(meleeWeapon->getDamageType()->ResistType);
>>>>>>> c3734344
	if (dmg > 50)
	{
		meleeOdds += (dmg - 50) / 2;
	}
	if ( _visibleEnemies > 1 )
	{
		meleeOdds -= 5 * (_visibleEnemies - 1);
	}

	if (meleeOdds > 0 && _unit->getHealth() >= 2 * _unit->getStats()->health / 3)
	{
		if (_unit->getAggression() == 0)
		{
			meleeOdds -= 20;
		}
		else if (_unit->getAggression() > 1)
		{
			meleeOdds += 10 * _unit->getAggression();
		}

		if (RNG::percent(meleeOdds))
		{
			_rifle = false;
			_reachableWithAttack = _save->getPathfinding()->findReachable(_unit, _unit->getTimeUnits() - _unit->getActionTUs(BA_HIT, meleeWeapon));
			return;
		}
	}
	_melee = false;
}

}<|MERGE_RESOLUTION|>--- conflicted
+++ resolved
@@ -1991,18 +1991,7 @@
 	}
 
 	int meleeOdds = 10;
-<<<<<<< HEAD
-
-	int dmg = meleeWeapon->getPower();
-	if (meleeWeapon->isStrengthApplied())
-	{
-		dmg += _unit->getStats()->strength;
-	}
-	dmg *= _aggroTarget->getArmor()->getDamageModifier(meleeWeapon->getDamageType());
-
-=======
 	int dmg = meleeWeapon->getPower() * _aggroTarget->getArmor()->getDamageModifier(meleeWeapon->getDamageType()->ResistType);
->>>>>>> c3734344
 	if (dmg > 50)
 	{
 		meleeOdds += (dmg - 50) / 2;
