/*
 * Copyright 2010-2015 OpenXcom Developers.
 *
 * This file is part of OpenXcom.
 *
 * OpenXcom is free software: you can redistribute it and/or modify
 * it under the terms of the GNU General Public License as published by
 * the Free Software Foundation, either version 3 of the License, or
 * (at your option) any later version.
 *
 * OpenXcom is distributed in the hope that it will be useful,
 * but WITHOUT ANY WARRANTY; without even the implied warranty of
 * MERCHANTABILITY or FITNESS FOR A PARTICULAR PURPOSE.  See the
 * GNU General Public License for more details.
 *
 * You should have received a copy of the GNU General Public License
 * along with OpenXcom.  If not, see <http://www.gnu.org/licenses/>.
 */
#define _USE_MATH_DEFINES
#include <cmath>
#include <climits>
#include <algorithm>
#include "AlienBAIState.h"
#include "BattlescapeGame.h"
#include "ProjectileFlyBState.h"
#include "../Savegame/BattleUnit.h"
#include "../Savegame/BattleItem.h"
#include "../Savegame/Node.h"
#include "../Savegame/SavedBattleGame.h"
#include "../Savegame/SavedGame.h"
#include "../Battlescape/TileEngine.h"
#include "../Battlescape/Map.h"
#include "../Battlescape/BattlescapeState.h"
#include "../Savegame/Tile.h"
#include "../Battlescape/Pathfinding.h"
#include "../Engine/RNG.h"
#include "../Engine/Logger.h"
#include "../Engine/Game.h"
#include "../Ruleset/Armor.h"
#include "../Resource/ResourcePack.h"
#include "../Ruleset/Ruleset.h"
#include "../Ruleset/RuleItem.h"

namespace OpenXcom
{


/**
 * Sets up a BattleAIState.
 * @param save Pointer to the battle game.
 * @param unit Pointer to the unit.
 * @param node Pointer to the node the unit originates from.
 */
AlienBAIState::AlienBAIState(SavedBattleGame *save, BattleUnit *unit, Node *node) : BattleAIState(save, unit), _aggroTarget(0), _knownEnemies(0), _visibleEnemies(0), _spottingEnemies(0),
																				_escapeTUs(0), _ambushTUs(0), _reserveTUs(0), _rifle(false), _melee(false), _blaster(false), _grenade(false),
																				_didPsi(false), _AIMode(AI_PATROL), _closestDist(100), _fromNode(node), _toNode(0)
{
	_traceAI = Options::traceAI;

	_reserve = BA_NONE;
	_intelligence = _unit->getIntelligence();
	_escapeAction = new BattleAction();
	_ambushAction = new BattleAction();
	_attackAction = new BattleAction();
	_patrolAction = new BattleAction();
	_psiAction = new BattleAction();
}

/**
 * Deletes the BattleAIState.
 */
AlienBAIState::~AlienBAIState()
{
	delete _escapeAction;
	delete _ambushAction;
	delete _attackAction;
	delete _patrolAction;
	delete _psiAction;
}

/**
 * Loads the AI state from a YAML file.
 * @param node YAML node.
 */
void AlienBAIState::load(const YAML::Node &node)
{
	int fromNodeID, toNodeID;
	fromNodeID = node["fromNode"].as<int>(-1);
	toNodeID = node["toNode"].as<int>(-1);
	_AIMode = node["AIMode"].as<int>(0);
	_wasHitBy = node["wasHitBy"].as<std::vector<int> >(_wasHitBy);
	if (fromNodeID != -1)
	{
		_fromNode = _save->getNodes()->at(fromNodeID);
	}
	if (toNodeID != -1)
	{
		_toNode = _save->getNodes()->at(toNodeID);
	}
}

/**
 * Saves the AI state to a YAML file.
 * @return YAML node.
 */
YAML::Node AlienBAIState::save() const
{
	int fromNodeID = -1, toNodeID = -1;
	if (_fromNode)
		fromNodeID = _fromNode->getID();
	if (_toNode)
		toNodeID = _toNode->getID();

	YAML::Node node;
	node["fromNode"] = fromNodeID;
	node["toNode"] = toNodeID;
	node["AIMode"] = _AIMode;
	node["wasHitBy"] = _wasHitBy;
	return node;
}

/**
 * Enters the current AI state.
 */
void AlienBAIState::enter()
{
	// ROOOAARR !

}


/**
 * Exits the current AI state.
 */
void AlienBAIState::exit()
{

}

/**
 * Runs any code the state needs to keep updating every AI cycle.
 * @param action (possible) AI action to execute after thinking is done.
 */
void AlienBAIState::think(BattleAction *action)
{
	action->type = BA_RETHINK;
	action->actor = _unit;
	action->weapon = _unit->getMainHandWeapon();
	_attackAction->diff = (int)(_save->getBattleState()->getGame()->getSavedGame()->getDifficulty());
	_attackAction->actor = _unit;
	_attackAction->weapon = action->weapon;
	_attackAction->number = action->number;
	_escapeAction->number = action->number;
	_knownEnemies = countKnownTargets();
	_visibleEnemies = selectNearestTarget();
	_spottingEnemies = getSpottingUnits(_unit->getPosition());
	_melee = _unit->getUtilityWeapon(BT_MELEE) != 0;
	_rifle = false;
	_blaster = false;
	_reachable = _save->getPathfinding()->findReachable(_unit, BattleActionCost());
	_wasHitBy.clear();

	if (_unit->getCharging() && _unit->getCharging()->isOut())
	{
		_unit->setCharging(0);
	}

	if (_traceAI)
	{
		Log(LOG_INFO) << "Unit has " << _visibleEnemies << "/" << _knownEnemies << " known enemies visible, " << _spottingEnemies << " of whom are spotting him. ";
		std::string AIMode;
		switch (_AIMode)
		{
		case 0:
			AIMode = "Patrol";
			break;
		case 1:
			AIMode = "Ambush";
			break;
		case 2:
			AIMode = "Combat";
			break;
		case 3:
			AIMode = "Escape";
			break;
		}
		Log(LOG_INFO) << "Currently using " << AIMode << " behaviour";
	}

	Ruleset *ruleset = _save->getBattleState()->getGame()->getRuleset();
	if (action->weapon)
	{
		RuleItem *rule = action->weapon->getRules();
		if (_save->getTurn() >= rule->getAIUseDelay(ruleset)
			&& (!rule->isWaterOnly() || _save->getDepth() != 0))
		{
			if (rule->getBattleType() == BT_FIREARM)
			{
				if (!rule->isWaypoint())
				{
					_rifle = true;
					_reachableWithAttack = _save->getPathfinding()->findReachable(_unit, BattleActionCost(BA_SNAPSHOT, _unit, action->weapon));
				}
				else
				{
					_blaster = true;
					_reachableWithAttack = _save->getPathfinding()->findReachable(_unit, BattleActionCost(BA_AIMEDSHOT, _unit, action->weapon));
				}
			}
			else if (rule->getBattleType() == BT_MELEE)
			{
				_melee = true;
				_reachableWithAttack = _save->getPathfinding()->findReachable(_unit, BattleActionCost(BA_HIT, _unit, action->weapon));
			}
		}
		else
		{
			action->weapon = 0;
		}
	}

	BattleItem *grenade = _unit->getGrenadeFromBelt();
	_grenade = grenade != 0 && _save->getTurn() >= grenade->getRules()->getAIUseDelay(ruleset);

	if (_spottingEnemies && !_escapeTUs)
	{
		setupEscape();
	}

	if (_knownEnemies && !_melee && !_ambushTUs)
	{
		setupAmbush();
	}

	setupAttack();
	setupPatrol();

	if (_psiAction->type != BA_NONE && !_didPsi && _save->getTurn() >= ruleset->getAIUseDelayPsionic())
	{
		_didPsi = true;
		action->type = _psiAction->type;
		action->target = _psiAction->target;
		action->number -= 1;
		action->weapon = _psiAction->weapon;
		action->updateTU();
		return;
	}
	else
	{
		_didPsi = false;
	}

	bool evaluate = false;

	if (_AIMode == AI_ESCAPE)
	{
		if (!_spottingEnemies || !_knownEnemies)
		{
			evaluate = true;
		}
	}
	else if (_AIMode == AI_PATROL)
	{
		if (_spottingEnemies || _visibleEnemies || _knownEnemies || RNG::percent(10))
		{
			evaluate = true;
		}
	}
	else if (_AIMode == AI_AMBUSH)
	{
		if (!_rifle || !_ambushTUs || _visibleEnemies)
		{
			evaluate = true;
		}
	}

	if (_AIMode == AI_COMBAT)
	{
		if (_attackAction->type == BA_RETHINK)
		{
			evaluate = true;
		}
	}
	if (_spottingEnemies > 2
		|| _unit->getHealth() < 2 * _unit->getBaseStats()->health / 3
		|| (_aggroTarget && _aggroTarget->getTurnsSinceSpotted() > _intelligence))
	{
		evaluate = true;
	}


	if (_save->isCheating() && _AIMode != AI_COMBAT)
	{
		evaluate = true;
	}

	if (evaluate)
	{
		evaluateAIMode();
		if (_traceAI)
		{
			std::string AIMode;
			switch (_AIMode)
			{
			case 0:
				AIMode = "Patrol";
				break;
			case 1:
				AIMode = "Ambush";
				break;
			case 2:
				AIMode = "Combat";
				break;
			case 3:
				AIMode = "Escape";
				break;
			}
			Log(LOG_INFO) << "Re-Evaluated, now using " << AIMode << " behaviour";
		}
	}

	_reserve = BA_NONE;

	switch (_AIMode)
	{
	case AI_ESCAPE:
		_unit->setCharging(0);
		action->type = _escapeAction->type;
		action->target = _escapeAction->target;
		// end this unit's turn.
		action->finalAction = true;
		// ignore new targets.
		action->desperate = true;
		// spin 180 at the end of your route.
		_unit->setHiding(true);
		break;
	case AI_PATROL:
		_unit->setCharging(0);
		if (action->weapon && action->weapon->getRules()->getBattleType() == BT_FIREARM)
		{
			switch (_unit->getAggression())
			{
			case 0:
				_reserve = BA_AIMEDSHOT;
				break;
			case 1:
				_reserve = BA_AUTOSHOT;
				break;
			case 2:
				_reserve = BA_SNAPSHOT;
			default:
				break;
			}
		}
		action->type = _patrolAction->type;
		action->target = _patrolAction->target;
		break;
	case AI_COMBAT:
		action->type = _attackAction->type;
		action->target = _attackAction->target;
		// this may have changed to a grenade.
		action->weapon = _attackAction->weapon;
		if (action->weapon && action->type == BA_THROW && action->weapon->getRules()->getBattleType() == BT_GRENADE)
		{
			_unit->spendTimeUnits(4 + _unit->getActionTUs(BA_PRIME, action->weapon));
		}
		// if this is a firepoint action, set our facing.
		action->finalFacing = _attackAction->finalFacing;
		action->updateTU();
		// if this is a "find fire point" action, don't increment the AI counter.
		if (action->type == BA_WALK && _rifle
			// so long as we can take a shot afterwards.
			&& BattleActionCost(BA_SNAPSHOT, _unit, action->weapon).haveTU())
		{
			action->number -= 1;
		}
		else if (action->type == BA_LAUNCH)
		{
			action->waypoints = _attackAction->waypoints;
		}
		break;
	case AI_AMBUSH:
		_unit->setCharging(0);
		action->type = _ambushAction->type;
		action->target = _ambushAction->target;
		// face where we think our target will appear.
		action->finalFacing = _ambushAction->finalFacing;
		// end this unit's turn.
		action->finalAction = true;
		break;
	default:
		break;
	}

	if (action->type == BA_WALK)
	{
		// if we're moving, we'll have to re-evaluate our escape/ambush position.
		if (action->target != _unit->getPosition())
		{
			_escapeTUs = 0;
			_ambushTUs = 0;
		}
		else
		{
			action->type = BA_NONE;
		}
	}
}


/*
 * sets the "was hit" flag to true.
 */
void AlienBAIState::setWasHitBy(BattleUnit *attacker)
{
	if (attacker->getFaction() != _unit->getFaction() && !getWasHitBy(attacker->getId()))
		_wasHitBy.push_back(attacker->getId());
}

/*
 * Gets whether the unit was hit.
 * @return if it was hit.
 */
bool AlienBAIState::getWasHitBy(int attacker) const
{
	return std::find(_wasHitBy.begin(), _wasHitBy.end(), attacker) != _wasHitBy.end();
}
/*
 * Sets up a patrol action.
 * this is mainly going from node to node, moving about the map.
 * handles node selection, and fills out the _patrolAction with useful data.
 */
void AlienBAIState::setupPatrol()
{
	Node *node;
	_patrolAction->clearTU();
	if (_toNode != 0 && _unit->getPosition() == _toNode->getPosition())
	{
		if (_traceAI)
		{
			Log(LOG_INFO) << "Patrol destination reached!";
		}
		// destination reached
		// head off to next patrol node
		_fromNode = _toNode;
		_toNode->freeNode();
		_toNode = 0;
		// take a peek through window before walking to the next node
		int dir = _save->getTileEngine()->faceWindow(_unit->getPosition());
		if (dir != -1 && dir != _unit->getDirection())
		{
			_unit->lookAt(dir);
			while (_unit->getStatus() == STATUS_TURNING)
			{
				_unit->turn();
			}
		}
	}

	if (_fromNode == 0)
	{
		// assume closest node as "from node"
		// on same level to avoid strange things, and the node has to match unit size or it will freeze
		int closest = 1000000;
		for (std::vector<Node*>::iterator i = _save->getNodes()->begin(); i != _save->getNodes()->end(); ++i)
		{
			node = *i;
			int d = _save->getTileEngine()->distanceSq(_unit->getPosition(), node->getPosition());
			if (_unit->getPosition().z == node->getPosition().z
				&& d < closest
				&& (!(node->getType() & Node::TYPE_SMALL) || _unit->getArmor()->getSize() == 1))
			{
				_fromNode = node;
				closest = d;
			}
		}
	}
	int triesLeft = 5;

	while (_toNode == 0 && triesLeft)
	{
		triesLeft--;
		// look for a new node to walk towards
		bool scout = true;
		if (_save->getMissionType() != "STR_BASE_DEFENSE")
		{
			// after turn 20 or if the morale is low, everyone moves out the UFO and scout
			// also anyone standing in fire should also probably move
			if (_save->isCheating() || !_fromNode || _fromNode->getRank() == 0 ||
				(_save->getTile(_unit->getPosition()) && _save->getTile(_unit->getPosition())->getFire()))
			{
				scout = true;
			}
			else
			{
				scout = false;
			}
		}

		// in base defense missions, the smaller aliens walk towards target nodes - or if there, shoot objects around them
		else if (_unit->getArmor()->getSize() == 1)
		{
			// can i shoot an object?
			if (_fromNode->isTarget() &&
				_unit->getMainHandWeapon() &&
				_unit->getMainHandWeapon()->getRules()->getAccuracySnap() &&
				_unit->getMainHandWeapon()->getAmmoItem() &&
				_unit->getMainHandWeapon()->getAmmoItem()->getRules()->getDamageType()->isDirect() &&
				_save->getModuleMap()[_fromNode->getPosition().x / 10][_fromNode->getPosition().y / 10].second > 0)
			{
				// scan this room for objects to destroy
				int x = (_unit->getPosition().x/10)*10;
				int y = (_unit->getPosition().y/10)*10;
				for (int i = x; i < x+9; i++)
				for (int j = y; j < y+9; j++)
				{
					MapData *md = _save->getTile(Position(i, j, 1))->getMapData(MapData::O_OBJECT);
					if (md && md->isBaseModule())
					{
						_patrolAction->actor = _unit;
						_patrolAction->target = Position(i, j, 1);
						_patrolAction->weapon = _patrolAction->actor->getMainHandWeapon();
						_patrolAction->type = BA_SNAPSHOT;
						_patrolAction->updateTU();
						return;
					}
				}
			}
			else
			{
				// find closest high value target which is not already allocated
				int closest = 1000000;
				for (std::vector<Node*>::iterator i = _save->getNodes()->begin(); i != _save->getNodes()->end(); ++i)
				{
					if ((*i)->isTarget() && !(*i)->isAllocated())
					{
						node = *i;
						int d = _save->getTileEngine()->distanceSq(_unit->getPosition(), node->getPosition());
						if (!_toNode ||  (d < closest && node != _fromNode))
						{
							_toNode = node;
							closest = d;
						}
					}
				}
			}
		}

		if (_toNode == 0)
		{
			_toNode = _save->getPatrolNode(scout, _unit, _fromNode);
			if (_toNode == 0)
			{
				_toNode = _save->getPatrolNode(!scout, _unit, _fromNode);
			}
		}

		if (_toNode != 0)
		{
			_save->getPathfinding()->calculate(_unit, _toNode->getPosition());
			if (_save->getPathfinding()->getStartDirection() == -1)
			{
				_toNode = 0;
			}
			_save->getPathfinding()->abortPath();
		}
	}

	if (_toNode != 0)
	{
		_toNode->allocateNode();
		_patrolAction->actor = _unit;
		_patrolAction->type = BA_WALK;
		_patrolAction->target = _toNode->getPosition();
	}
	else
	{
		_patrolAction->type = BA_RETHINK;
	}
}

/**
 * Try to set up an ambush action
 * The idea is to check within a 11x11 tile square for a tile which is not seen by our aggroTarget,
 * but that can be reached by him. we then intuit where we will see the target first from our covered
 * position, and set that as our final facing.
 * Fills out the _ambushAction with useful data.
 */
void AlienBAIState::setupAmbush()
{
	_ambushAction->type = BA_RETHINK;
	int bestScore = 0;
	_ambushTUs = 0;
	std::vector<int> path;

	if (selectClosestKnownEnemy())
	{
		Position target;
		const int BASE_SYSTEMATIC_SUCCESS = 100;
		const int COVER_BONUS = 25;
		const int FAST_PASS_THRESHOLD = 80;
		Position origin = _save->getTileEngine()->getSightOriginVoxel(_aggroTarget);

		// we'll use node positions for this, as it gives map makers a good degree of control over how the units will use the environment.
		for (std::vector<Node*>::const_iterator i = _save->getNodes()->begin(); i != _save->getNodes()->end(); ++i)
		{
			Position pos = (*i)->getPosition();
			Tile *tile = _save->getTile(pos);
			if (tile == 0 || _save->getTileEngine()->distance(pos, _unit->getPosition()) > 10 || pos.z != _unit->getPosition().z || tile->getDangerous() ||
				std::find(_reachableWithAttack.begin(), _reachableWithAttack.end(), _save->getTileIndex(pos))  == _reachableWithAttack.end())
				continue; // just ignore unreachable tiles

			if (_traceAI)
			{
				// colour all the nodes in range purple.
				tile->setPreview(10);
				tile->setMarkerColor(13);
			}

			// make sure we can't be seen here.
			if (!_save->getTileEngine()->canTargetUnit(&origin, tile, &target, _aggroTarget, _unit) && !getSpottingUnits(pos))
			{
				_save->getPathfinding()->calculate(_unit, pos);
				int ambushTUs = _save->getPathfinding()->getTotalTUCost();
				// make sure we can move here
				if (_save->getPathfinding()->getStartDirection() != -1)
				{
					int score = BASE_SYSTEMATIC_SUCCESS;
					score -= ambushTUs;

					// make sure our enemy can reach here too.
					_save->getPathfinding()->calculate(_aggroTarget, pos);

					if (_save->getPathfinding()->getStartDirection() != -1)
					{
						// ideally we'd like to be behind some cover, like say a window or a low wall.
						if (_save->getTileEngine()->faceWindow(pos) != -1)
						{
							score += COVER_BONUS;
						}
						if (score > bestScore)
						{
							path = _save->getPathfinding()->copyPath();
							bestScore = score;
							_ambushTUs = (pos == _unit->getPosition()) ? 1 : ambushTUs;
							_ambushAction->target = pos;
							if (bestScore > FAST_PASS_THRESHOLD)
							{
								break;
							}
						}
					}
				}
			}
		}

		if (bestScore > 0)
		{
			_ambushAction->type = BA_WALK;
			// i should really make a function for this
			origin = (_ambushAction->target * Position(16,16,24)) +
				// 4 because -2 is eyes and 2 below that is the rifle (or at least that's my understanding)
				Position(8,8, _unit->getHeight() + _unit->getFloatHeight() - _save->getTile(_ambushAction->target)->getTerrainLevel() - 4);
			Position currentPos = _aggroTarget->getPosition();
			_save->getPathfinding()->setUnit(_aggroTarget);
			Position nextPos;
			size_t tries = path.size();
			// hypothetically walk the target through the path.
			while (tries > 0)
			{
				_save->getPathfinding()->getTUCost(currentPos, path.back(), &nextPos, _aggroTarget, 0, false);
				path.pop_back();
				currentPos = nextPos;
				Tile *tile = _save->getTile(currentPos);
				Position target;
				// do a virtual fire calculation
				if (_save->getTileEngine()->canTargetUnit(&origin, tile, &target, _unit, _aggroTarget))
				{
					// if we can virtually fire at the hypothetical target, we know which way to face.
					_ambushAction->finalFacing = _save->getTileEngine()->getDirectionTo(_ambushAction->target, currentPos);
					break;
				}
				--tries;
			}
			if (_traceAI)
			{
				Log(LOG_INFO) << "Ambush estimation will move to " << _ambushAction->target;
			}
			return;
		}
	}
	if (_traceAI)
	{
		Log(LOG_INFO) << "Ambush estimation failed";
	}
}

/**
 * Try to set up a combat action
 * This will either be a psionic, grenade, or weapon attack,
 * or potentially just moving to get a line of sight to a target.
 * Fills out the _attackAction with useful data.
 */
void AlienBAIState::setupAttack()
{
	_attackAction->type = BA_RETHINK;
	_psiAction->type = BA_NONE;

	// if enemies are known to us but not necessarily visible, we can attack them with a blaster launcher or psi.
	if (_knownEnemies)
	{
		if (psiAction())
		{
			// at this point we can save some time with other calculations - the unit WILL make a psionic attack this turn.
			return;
		}
		if (_blaster)
		{
			wayPointAction();
		}
	}

	// if we CAN see someone, that makes them a viable target for "regular" attacks.
	if (selectNearestTarget())
	{
		// if we have both types of weapon, make a determination on which to use.
		if (_melee && _rifle)
		{
			selectMeleeOrRanged();
		}
		if (_grenade)
		{
			grenadeAction();
		}
		if (_melee)
		{
			meleeAction();
		}
		if (_rifle)
		{
			projectileAction();
		}
	}

	if (_attackAction->type != BA_RETHINK)
	{
		if (_traceAI)
		{
			if (_attackAction->type != BA_WALK)
			{
				Log(LOG_INFO) << "Attack estimation desires to shoot at " << _attackAction->target;
			}
			else
			{
				Log(LOG_INFO) << "Attack estimation desires to move to " << _attackAction->target;
			}
		}
		return;
	}
	else if (_spottingEnemies || _unit->getAggression() < RNG::generate(0, 3))
	{
		// if enemies can see us, or if we're feeling lucky, we can try to spot the enemy.
		if (findFirePoint())
		{
			if (_traceAI)
			{
				Log(LOG_INFO) << "Attack estimation desires to move to " << _attackAction->target;
			}
			return;
		}
	}
	if (_traceAI)
	{
		Log(LOG_INFO) << "Attack estimation failed";
	}
}

/**
 * Attempts to find cover, and move toward it.
 * The idea is to check within a 11x11 tile square for a tile which is not seen by our aggroTarget.
 * If there is no such tile, we run away from the target.
 * Fills out the _escapeAction with useful data.
 */
void AlienBAIState::setupEscape()
{
	int unitsSpottingMe = getSpottingUnits(_unit->getPosition());
	int currentTilePreference = 15;
	int tries = -1;
	bool coverFound = false;
	selectNearestTarget();
	_escapeTUs = 0;

	int dist = _aggroTarget ? _save->getTileEngine()->distance(_unit->getPosition(), _aggroTarget->getPosition()) : 0;

	int bestTileScore = -100000;
	int score = -100000;
	Position bestTile(0, 0, 0);

	Tile *tile = 0;

	// weights of various factors in choosing a tile to which to withdraw
	const int EXPOSURE_PENALTY = 10;
	const int FIRE_PENALTY = 40;
	const int BASE_SYSTEMATIC_SUCCESS = 100;
	const int BASE_DESPERATE_SUCCESS = 110;
	const int FAST_PASS_THRESHOLD = 100; // a score that's good engouh to quit the while loop early; it's subjective, hand-tuned and may need tweaking

	std::vector<Position> randomTileSearch = _save->getTileSearch();
	RNG::shuffle(randomTileSearch);

	while (tries < 150 && !coverFound)
	{
		_escapeAction->target = _unit->getPosition(); // start looking in a direction away from the enemy

		if (!_save->getTile(_escapeAction->target))
		{
			_escapeAction->target = _unit->getPosition(); // cornered at the edge of the map perhaps?
		}

		score = 0;

		if (tries == -1)
		{
			// you know, maybe we should just stay where we are and not risk reaction fire...
			// or maybe continue to wherever we were running to and not risk looking stupid
			if (_save->getTile(_unit->lastCover) != 0)
			{
				_escapeAction->target = _unit->lastCover;
			}
		}
		else if (tries < 121)
		{
			// looking for cover
			_escapeAction->target.x += randomTileSearch[tries].x;
			_escapeAction->target.y += randomTileSearch[tries].y;
			score = BASE_SYSTEMATIC_SUCCESS;
			if (_escapeAction->target == _unit->getPosition())
			{
				if (unitsSpottingMe > 0)
				{
					// maybe don't stay in the same spot? move or something if there's any point to it?
					_escapeAction->target.x += RNG::generate(-20,20);
					_escapeAction->target.y += RNG::generate(-20,20);
				}
				else
				{
					score += currentTilePreference;
				}
			}
		}
		else
		{
			if (tries == 121)
			{
				if (_traceAI)
				{
					Log(LOG_INFO) << "best score after systematic search was: " << bestTileScore;
				}
			}

			score = BASE_DESPERATE_SUCCESS; // ruuuuuuun
			_escapeAction->target = _unit->getPosition();
			_escapeAction->target.x += RNG::generate(-10,10);
			_escapeAction->target.y += RNG::generate(-10,10);
			_escapeAction->target.z = _unit->getPosition().z + RNG::generate(-1,1);
			if (_escapeAction->target.z < 0)
			{
				_escapeAction->target.z = 0;
			}
			else if (_escapeAction->target.z >= _save->getMapSizeZ())
			{
				_escapeAction->target.z = _unit->getPosition().z;
			}
		}

		tries++;

		// THINK, DAMN YOU
		tile = _save->getTile(_escapeAction->target);
		int distanceFromTarget = _aggroTarget ? _save->getTileEngine()->distance(_aggroTarget->getPosition(), _escapeAction->target) : 0;
		if (dist >= distanceFromTarget)
		{
			score -= (distanceFromTarget - dist) * 10;
		}
		else
		{
			score += (distanceFromTarget - dist) * 10;
		}
		int spotters = 0;
		if (!tile)
		{
			score = -100001; // no you can't quit the battlefield by running off the map.
		}
		else
		{
			spotters = getSpottingUnits(_escapeAction->target);
			if (std::find(_reachable.begin(), _reachable.end(), _save->getTileIndex(_escapeAction->target))  == _reachable.end())
				continue; // just ignore unreachable tiles

			if (_spottingEnemies || spotters)
			{
				if (_spottingEnemies <= spotters)
				{
					score -= (1 + spotters - _spottingEnemies) * EXPOSURE_PENALTY; // that's for giving away our position
				}
				else
				{
					score += (_spottingEnemies - spotters) * EXPOSURE_PENALTY;
				}
			}
			if (tile->getFire())
			{
				score -= FIRE_PENALTY;
			}
			if (tile->getDangerous())
			{
				score -= BASE_SYSTEMATIC_SUCCESS;
			}

			if (_traceAI)
			{
				tile->setMarkerColor(score < 0 ? 3 : (score < FAST_PASS_THRESHOLD/2 ? 8 : (score < FAST_PASS_THRESHOLD ? 9 : 5)));
				tile->setPreview(10);
				tile->setTUMarker(score);
			}

		}

		if (tile && score > bestTileScore)
		{
			// calculate TUs to tile; we could be getting this from findReachable() somehow but that would break something for sure...
			_save->getPathfinding()->calculate(_unit, _escapeAction->target);
			if (_escapeAction->target == _unit->getPosition() || _save->getPathfinding()->getStartDirection() != -1)
			{
				bestTileScore = score;
				bestTile = _escapeAction->target;
				_escapeTUs = _save->getPathfinding()->getTotalTUCost();
				if (_escapeAction->target == _unit->getPosition())
				{
					_escapeTUs = 1;
				}
				if (_traceAI)
				{
					tile->setMarkerColor(score < 0 ? 7 : (score < FAST_PASS_THRESHOLD/2 ? 10 : (score < FAST_PASS_THRESHOLD ? 4 : 5)));
					tile->setPreview(10);
					tile->setTUMarker(score);
				}
			}
			_save->getPathfinding()->abortPath();
			if (bestTileScore > FAST_PASS_THRESHOLD) coverFound = true; // good enough, gogogo
		}
	}
	_escapeAction->target = bestTile;
	if (_traceAI)
	{
		_save->getTile(_escapeAction->target)->setMarkerColor(13);
	}

	if (bestTileScore <= -100000)
	{
		if (_traceAI)
		{
			Log(LOG_INFO) << "Escape estimation failed.";
		}
		_escapeAction->type = BA_RETHINK; // do something, just don't look dumbstruck :P
		return;
	}
	else
	{
		if (_traceAI)
		{
			Log(LOG_INFO) << "Escape estimation completed after " << tries << " tries, " << _save->getTileEngine()->distance(_unit->getPosition(), bestTile) << " squares or so away.";
		}
		_escapeAction->type = BA_WALK;
	}
}

/**
 * Counts how many targets, both xcom and civilian are known to this unit
 * @return how many targets are known to us.
 */
int AlienBAIState::countKnownTargets() const
{
	int knownEnemies = 0;
	for (std::vector<BattleUnit*>::const_iterator i = _save->getUnits()->begin(); i != _save->getUnits()->end(); ++i)
	{
		if (validTarget(*i, true, true))
		{
			++knownEnemies;
		}
	}
	return knownEnemies;
}

/*
 * counts how many enemies (xcom only) are spotting any given position.
 * @param pos the Position to check for spotters.
 * @return spotters.
 */
int AlienBAIState::getSpottingUnits(Position pos) const
{
	// if we don't actually occupy the position being checked, we need to do a virtual LOF check.
	bool checking = pos != _unit->getPosition();
	int tally = 0;
	for (std::vector<BattleUnit*>::const_iterator i = _save->getUnits()->begin(); i != _save->getUnits()->end(); ++i)
	{
		if (validTarget(*i, false, false))
		{
			int dist = _save->getTileEngine()->distance(pos, (*i)->getPosition());
			if (dist > 20) continue;
			Position originVoxel = _save->getTileEngine()->getSightOriginVoxel(*i);
			originVoxel.z -= 2;
			Position targetVoxel;
			if (checking)
			{
				if (_save->getTileEngine()->canTargetUnit(&originVoxel, _save->getTile(pos), &targetVoxel, *i, _unit))
				{
					tally++;
				}
			}
			else
			{
				if (_save->getTileEngine()->canTargetUnit(&originVoxel, _save->getTile(pos), &targetVoxel, *i))
				{
					tally++;
				}
			}
		}
	}
	return tally;
}

/**
 * Selects the nearest known living target we can see/reach and returns the number of visible enemies.
 * This function includes civilians as viable targets.
 * @return viable targets.
 */
int AlienBAIState::selectNearestTarget()
{
	int tally = 0;
	_closestDist= 100;
	_aggroTarget = 0;
	Position target;
	for (std::vector<BattleUnit*>::const_iterator i = _save->getUnits()->begin(); i != _save->getUnits()->end(); ++i)
	{
		if (validTarget(*i, true, true) &&
			_save->getTileEngine()->visible(_unit, (*i)->getTile()))
		{
			tally++;
			int dist = _save->getTileEngine()->distance(_unit->getPosition(), (*i)->getPosition());
			if (dist < _closestDist)
			{
				bool valid = false;
				if (_rifle || !_melee)
				{
					BattleAction action;
					action.actor = _unit;
					action.weapon = _unit->getMainHandWeapon();
					action.target = (*i)->getPosition();
					Position origin = _save->getTileEngine()->getOriginVoxel(action, 0);
					valid = _save->getTileEngine()->canTargetUnit(&origin, (*i)->getTile(), &target, _unit);
				}
				else
				{
					if (selectPointNearTarget(*i, _unit->getTimeUnits()))
					{
						int dir = _save->getTileEngine()->getDirectionTo(_attackAction->target, (*i)->getPosition());
						valid = _save->getTileEngine()->validMeleeRange(_attackAction->target, dir, _unit, *i, 0);
					}
				}
				if (valid)
				{
					_closestDist = dist;
					_aggroTarget = *i;
				}
			}
		}
	}
	if (_aggroTarget)
	{
		return tally;
	}

	return 0;
}

/**
 * Selects the nearest known living Xcom unit.
 * used for ambush calculations
 * @return if we found one.
 */
bool AlienBAIState::selectClosestKnownEnemy()
{
	_aggroTarget = 0;
	int minDist = 255;
	for (std::vector<BattleUnit*>::iterator i = _save->getUnits()->begin(); i != _save->getUnits()->end(); ++i)
	{
		if (validTarget(*i, true, false))
		{
			int dist = _save->getTileEngine()->distance((*i)->getPosition(), _unit->getPosition());
			if (dist < minDist)
			{
				minDist = dist;
				_aggroTarget = *i;
			}
		}
	}
	return _aggroTarget != 0;
}

/**
 * Selects a random known living Xcom or civilian unit.
 * @return if we found one.
 */
bool AlienBAIState::selectRandomTarget()
{
	int farthest = -100;
	_aggroTarget = 0;

	for (std::vector<BattleUnit*>::const_iterator i = _save->getUnits()->begin(); i != _save->getUnits()->end(); ++i)
	{
		if (validTarget(*i, true, true))
		{
			int dist = RNG::generate(0,20) - _save->getTileEngine()->distance(_unit->getPosition(), (*i)->getPosition());
			if (dist > farthest)
			{
				farthest = dist;
				_aggroTarget = *i;
			}
		}
	}
	return _aggroTarget != 0;
}

/**
 * Selects a point near enough to our target to perform a melee attack.
 * @param target Pointer to a target.
 * @param maxTUs Maximum time units the path to the target can cost.
 * @return True if a point was found.
 */
bool AlienBAIState::selectPointNearTarget(BattleUnit *target, int maxTUs) const
{
	int size = _unit->getArmor()->getSize();
	int targetsize = target->getArmor()->getSize();
	bool returnValue = false;
	unsigned int distance = 1000;
	for (int z = -1; z <= 1; ++z)
	{
		for (int x = -size; x <= targetsize; ++x)
		{
			for (int y = -size; y <= targetsize; ++y)
			{
				if (x || y) // skip the unit itself
				{
					Position checkPath = target->getPosition() + Position (x, y, z);
					if (_save->getTile(checkPath) == 0 || std::find(_reachable.begin(), _reachable.end(), _save->getTileIndex(checkPath))  == _reachable.end())
						continue;
					int dir = _save->getTileEngine()->getDirectionTo(checkPath, target->getPosition());
					bool valid = _save->getTileEngine()->validMeleeRange(checkPath, dir, _unit, target, 0);
					bool fitHere = _save->setUnitPosition(_unit, checkPath, true);

					if (valid && fitHere && !_save->getTile(checkPath)->getDangerous())
					{
						_save->getPathfinding()->calculate(_unit, checkPath, 0, maxTUs);
						if (_save->getPathfinding()->getStartDirection() != -1 && _save->getPathfinding()->getPath().size() < distance)
						{
							_attackAction->target = checkPath;
							returnValue = true;
							distance = _save->getPathfinding()->getPath().size();
						}
						_save->getPathfinding()->abortPath();
					}
				}
			}
		}
	}
	return returnValue;
}

/**
 * Selects an AI mode based on a number of factors, some RNG and the results of the rest of the determinations.
 */
void AlienBAIState::evaluateAIMode()
{
	if (_unit->getCharging() && _attackAction->type != BA_RETHINK)
	{
		_AIMode = AI_COMBAT;
		return;
	}
	// don't try to run away as often if we're a melee type, and really don't try to run away if we have a viable melee target, or we still have 50% or more TUs remaining.
	int escapeOdds = 15;
	if (_melee)
	{
		escapeOdds = 12;
	}
	if (_unit->getTimeUnits() > _unit->getBaseStats()->tu / 2 || _unit->getCharging())
	{
		escapeOdds = 5;
	}
	int ambushOdds = 12;
	int combatOdds = 20;
	// we're less likely to patrol if we see enemies.
	int patrolOdds = _visibleEnemies ? 15 : 30;

	// the enemy sees us, we should take retreat into consideration, and forget about patrolling for now.
	if (_spottingEnemies)
	{
		patrolOdds = 0;
		if (_escapeTUs == 0)
		{
			setupEscape();
		}
	}

	// melee/blaster units shouldn't consider ambush
	if (!_rifle || _ambushTUs == 0)
	{
		ambushOdds = 0;
		if (_melee)
		{
			combatOdds *= 1.3;
		}
	}

	// if we KNOW there are enemies around...
	if (_knownEnemies)
	{
		if (_knownEnemies == 1)
		{
			combatOdds *= 1.2;
		}

		if (_escapeTUs == 0)
		{
			if (selectClosestKnownEnemy())
			{
				setupEscape();
			}
			else
			{
				escapeOdds = 0;
			}
		}
	}
	else
	{
		combatOdds = 0;
		escapeOdds = 0;
	}

	// take our current mode into consideration
	switch (_AIMode)
	{
	case AI_PATROL:
		patrolOdds *= 1.1;
		break;
	case AI_AMBUSH:
		ambushOdds *= 1.1;
		break;
	case AI_COMBAT:
		combatOdds *= 1.1;
		break;
	case AI_ESCAPE:
		escapeOdds *= 1.1;
		break;
	}

	// take our overall health into consideration
	if (_unit->getHealth() < _unit->getBaseStats()->health / 3)
	{
		escapeOdds *= 1.7;
		combatOdds *= 0.6;
		ambushOdds *= 0.75;
	}
	else if (_unit->getHealth() < 2 * (_unit->getBaseStats()->health / 3))
	{
		escapeOdds *= 1.4;
		combatOdds *= 0.8;
		ambushOdds *= 0.8;
	}
	else if (_unit->getHealth() < _unit->getBaseStats()->health)
	{
		escapeOdds *= 1.1;
	}

	// take our aggression into consideration
	switch (_unit->getAggression())
	{
	case 0:
		escapeOdds *= 1.4;
		combatOdds *= 0.7;
		break;
	case 1:
		ambushOdds *= 1.1;
		break;
	case 2:
		combatOdds *= 1.4;
		escapeOdds *= 0.7;
		break;
	default:
		combatOdds *= std::max(0.1, std::min(2.0, 1.2 + (_unit->getAggression() / 10)));
		escapeOdds *= std::min(2.0, std::max(0.1, 0.9 - (_unit->getAggression() / 10)));
		break;
	}

	if (_AIMode == AI_COMBAT)
	{
		ambushOdds *= 1.5;
	}

	// factor in the spotters.
	if (_spottingEnemies)
	{
		escapeOdds = 10 * escapeOdds * (_spottingEnemies + 10) / 100;
		combatOdds = 5 * combatOdds * (_spottingEnemies + 20) / 100;
	}
	else
	{
		escapeOdds /= 2;
	}

	// factor in visible enemies.
	if (_visibleEnemies)
	{
		combatOdds = 10 * combatOdds * (_visibleEnemies + 10) /100;
		if (_closestDist < 5)
		{
			ambushOdds = 0;
		}
	}
	// make sure we have an ambush lined up, or don't even consider it.
	if (_ambushTUs)
	{
		ambushOdds *= 1.7;
	}
	else
	{
		ambushOdds = 0;
	}

	// factor in mission type
	if (_save->getMissionType() == "STR_BASE_DEFENSE")
	{
		escapeOdds *= 0.75;
		ambushOdds *= 0.6;
	}

	// generate a random number to represent our decision.
	int decision = RNG::generate(1, std::max(1, patrolOdds + ambushOdds + escapeOdds + combatOdds));

	if (decision > escapeOdds)
	{
		if (decision > escapeOdds + ambushOdds)
		{
			if (decision > escapeOdds + ambushOdds + combatOdds)
			{
				_AIMode = AI_PATROL;
			}
			else
			{
				_AIMode = AI_COMBAT;
			}
		}
		else
		{
			_AIMode = AI_AMBUSH;
		}
	}
	else
	{
		_AIMode = AI_ESCAPE;
	}

	// if the aliens are cheating, or the unit is charging, enforce combat as a priority.
	if (_save->isCheating() || _unit->getCharging() != 0)
	{
		_AIMode = AI_COMBAT;
	}


	// enforce the validity of our decision, and try fallback behaviour according to priority.
	if (_AIMode == AI_COMBAT)
	{
		if (_save->getTile(_attackAction->target) && _save->getTile(_attackAction->target)->getUnit())
		{
			if (_attackAction->type != BA_RETHINK)
			{
				return;
			}
			if (findFirePoint())
			{
				return;
			}
		}
		else if (selectRandomTarget() && findFirePoint())
		{
			return;
		}
		_AIMode = AI_PATROL;
	}

	if (_AIMode == AI_PATROL)
	{
		if (_toNode)
		{
			return;
		}
		_AIMode = AI_AMBUSH;
	}

	if (_AIMode == AI_AMBUSH)
	{
		if (_ambushTUs != 0)
		{
			return;
		}
		_AIMode = AI_ESCAPE;
	}
}

/**
 * Find a position where we can see our target, and move there.
 * check the 11x11 grid for a position nearby where we can potentially target him.
 * @return True if a possible position was found.
 */
bool AlienBAIState::findFirePoint()
{
	if (!selectClosestKnownEnemy())
		return false;
	std::vector<Position> randomTileSearch = _save->getTileSearch();
	RNG::shuffle(randomTileSearch);
	Position target;
	const int BASE_SYSTEMATIC_SUCCESS = 100;
	const int FAST_PASS_THRESHOLD = 125;
	int bestScore = 0;
	_attackAction->type = BA_RETHINK;
	for (std::vector<Position>::const_iterator i = randomTileSearch.begin(); i != randomTileSearch.end(); ++i)
	{
		Position pos = _unit->getPosition() + *i;
		Tile *tile = _save->getTile(pos);
		if (tile == 0  ||
			std::find(_reachableWithAttack.begin(), _reachableWithAttack.end(), _save->getTileIndex(pos))  == _reachableWithAttack.end())
			continue;
		int score = 0;
		// i should really make a function for this
		Position origin = (pos * Position(16,16,24)) +
			// 4 because -2 is eyes and 2 below that is the rifle (or at least that's my understanding)
			Position(8,8, _unit->getHeight() + _unit->getFloatHeight() - tile->getTerrainLevel() - 4);

		if (_save->getTileEngine()->canTargetUnit(&origin, _aggroTarget->getTile(), &target, _unit))
		{
			_save->getPathfinding()->calculate(_unit, pos);
			// can move here
			if (_save->getPathfinding()->getStartDirection() != -1)
			{
				score = BASE_SYSTEMATIC_SUCCESS - getSpottingUnits(pos) * 10;
				score += _unit->getTimeUnits() - _save->getPathfinding()->getTotalTUCost();
				if (!_aggroTarget->checkViewSector(pos))
				{
					score += 10;
				}
				if (score > bestScore)
				{
					bestScore = score;
					_attackAction->target = pos;
					_attackAction->finalFacing = _save->getTileEngine()->getDirectionTo(pos, _aggroTarget->getPosition());
					if (score > FAST_PASS_THRESHOLD)
					{
						break;
					}
				}
			}
		}
	}

	if (bestScore > 70)
	{
		_attackAction->type = BA_WALK;
		if (_traceAI)
		{
			Log(LOG_INFO) << "Firepoint found at " << _attackAction->target << ", with a score of: " << bestScore;
		}
		return true;
	}
	if (_traceAI)
	{
		Log(LOG_INFO) << "Firepoint failed, best estimation was: " << _attackAction->target << ", with a score of: " << bestScore;
	}

	return false;
}

/**
 * Decides if it worth our while to create an explosion here.
 * @param targetPos The target's position.
 * @param attackingUnit The attacking unit.
 * @param radius How big the explosion will be.
 * @param diff Game difficulty.
 * @param grenade Is the explosion coming from a grenade?
 * @return True if it is worthwhile creating an explosion in the target position.
 */
int AlienBAIState::explosiveEfficacy(Position targetPos, BattleUnit *attackingUnit, int radius, int diff, bool grenade) const
{
<<<<<<< HEAD
	// i hate the player and i want him dead, but i don't want to piss him off.
	if (_save->getTurn() < 3)
		return 0;
=======
>>>>>>> 6d2fce9a
	if (diff == -1)
	{
		diff = (int)(_save->getBattleState()->getGame()->getSavedGame()->getDifficulty());
	}
	int distance = _save->getTileEngine()->distance(attackingUnit->getPosition(), targetPos);
	int injurylevel = attackingUnit->getBaseStats()->health - attackingUnit->getHealth();
	int desperation = (100 - attackingUnit->getMorale()) / 10;
	int enemiesAffected = 0;
	// if we're below 1/3 health, let's assume things are dire, and increase desperation.
	if (injurylevel > (attackingUnit->getBaseStats()->health / 3) * 2)
		desperation += 3;

	int efficacy = desperation;

	// don't go kamikaze unless we're already doomed.
	if (abs(attackingUnit->getPosition().z - targetPos.z) <= Options::battleExplosionHeight && distance <= radius)
	{
		efficacy -= 4;
	}

	// we don't want to ruin our own base, but we do want to ruin XCom's day.
	if (_save->getMissionType() == "STR_ALIEN_BASE_ASSAULT") efficacy -= 3;
	else if (_save->getMissionType() == "STR_BASE_DEFENSE" || _save->getMissionType() == "STR_TERROR_MISSION") efficacy += 3;

	// allow difficulty to have its influence
	efficacy += diff/2;

	// account for the unit we're targetting
	BattleUnit *target = _save->getTile(targetPos)->getUnit();
	if (target && !_save->getTile(targetPos)->getDangerous())
	{
		++enemiesAffected;
		++efficacy;
	}

	for (std::vector<BattleUnit*>::iterator i = _save->getUnits()->begin(); i != _save->getUnits()->end(); ++i)
	{
			// don't grenade dead guys
		if (!(*i)->isOut() &&
			// don't count ourself twice
			(*i) != attackingUnit &&
			// don't count the target twice
			(*i) != target &&
			// don't count units that probably won't be affected cause they're out of range
			abs((*i)->getPosition().z - targetPos.z) <= Options::battleExplosionHeight &&
			_save->getTileEngine()->distance((*i)->getPosition(), targetPos) <= radius)
		{
				// don't count people who were already grenaded this turn
			if ((*i)->getTile()->getDangerous() ||
				// don't count units we don't know about
				((*i)->getFaction() == FACTION_PLAYER && (*i)->getTurnsSinceSpotted() > _intelligence))
				continue;

			// trace a line from the grenade origin to the unit we're checking against
			Position voxelPosA = Position ((targetPos.x * 16)+8, (targetPos.y * 16)+8, (targetPos.z * 24)+12);
			Position voxelPosB = Position (((*i)->getPosition().x * 16)+8, ((*i)->getPosition().y * 16)+8, ((*i)->getPosition().z * 24)+12);
			std::vector<Position> traj;
			int collidesWith = _save->getTileEngine()->calculateLine(voxelPosA, voxelPosB, false, &traj, target, true, false, *i);

			if (collidesWith == V_UNIT && traj.front() / Position(16,16,24) == (*i)->getPosition())
			{
				if ((*i)->getFaction() == FACTION_PLAYER)
				{
					++enemiesAffected;
					++efficacy;
				}
				else if ((*i)->getFaction() == attackingUnit->getFaction())
					efficacy -= 2; // friendlies count double
			}
		}
	}
	// don't throw grenades at single targets, unless morale is in the danger zone
	// or we're halfway towards panicking while bleeding to death.
	if (grenade && desperation < 6 && enemiesAffected < 2)
	{
		return 0;
	}

	if (enemiesAffected >= 10)
	{
		// Ignore loses if we can kill lot of enemies.
		return enemiesAffected;
	}
	else if (efficacy > 0)
	{
		// We kill more enemies than allies.
		return efficacy;
	}
	else
	{
		return 0;
	}
}

/**
 * Attempts to take a melee attack/charge an enemy we can see.
 * Melee targetting: we can see an enemy, we can move to it so we're charging blindly toward an enemy.
 */
void AlienBAIState::meleeAction()
{
	if (_aggroTarget != 0 && !_aggroTarget->isOut())
	{
		if (_save->getTileEngine()->validMeleeRange(_unit, _aggroTarget, _save->getTileEngine()->getDirectionTo(_unit->getPosition(), _aggroTarget->getPosition())))
		{
			meleeAttack();
			return;
		}
	}
	BattleActionCost attackCost(BA_HIT, _unit, _attackAction->weapon);
	int chargeReserve = std::min(_unit->getTimeUnits() - attackCost.TU, 2 * (_unit->getEnergy() - attackCost.Energy));
	int distance = (chargeReserve / 4) + 1;
	_aggroTarget = 0;
	for (std::vector<BattleUnit*>::const_iterator i = _save->getUnits()->begin(); i != _save->getUnits()->end(); ++i)
	{
		int newDistance = _save->getTileEngine()->distance(_unit->getPosition(), (*i)->getPosition());
		if (newDistance > 20 ||
			!validTarget(*i, true, true))
			continue;
		//pick closest living unit that we can move to
		if ((newDistance < distance || newDistance == 1) && !(*i)->isOut())
		{
			if (newDistance == 1 || selectPointNearTarget(*i, chargeReserve))
			{
				_aggroTarget = (*i);
				_attackAction->type = BA_WALK;
				_unit->setCharging(_aggroTarget);
				distance = newDistance;
			}

		}
	}
	if (_aggroTarget != 0)
	{
		if (_save->getTileEngine()->validMeleeRange(_unit, _aggroTarget, _save->getTileEngine()->getDirectionTo(_unit->getPosition(), _aggroTarget->getPosition())))
		{
			meleeAttack();
		}
	}
	if (_traceAI && _aggroTarget) { Log(LOG_INFO) << "AlienBAIState::meleeAction:" << " [target]: " << (_aggroTarget->getId()) << " at: "  << _attackAction->target; }
	if (_traceAI && _aggroTarget) { Log(LOG_INFO) << "CHARGE!"; }
}

/**
 * Attempts to fire a waypoint projectile at an enemy we, or one of our teammates sees.
 *
 * Waypoint targeting: pick from any units currently spotted by our allies.
 */
void AlienBAIState::wayPointAction()
{
	_aggroTarget = 0;
	for (std::vector<BattleUnit*>::const_iterator i = _save->getUnits()->begin(); i != _save->getUnits()->end() && _aggroTarget == 0; ++i)
	{
		if (!validTarget(*i, true, true))
			continue;
		_save->getPathfinding()->calculate(_unit, (*i)->getPosition(), *i, -1);
		if (_save->getPathfinding()->getStartDirection() != -1 &&
			explosiveEfficacy((*i)->getPosition(), _unit, (_unit->getMainHandWeapon()->getAmmoItem()->getRules()->getPower()/20)+1, _attackAction->diff))
		{
			_aggroTarget = *i;
		}
		_save->getPathfinding()->abortPath();
	}

	if (_aggroTarget != 0)
	{
		_attackAction->type = BA_LAUNCH;
		_attackAction->updateTU();
		if (!_attackAction->haveTU())
		{
			_attackAction->type = BA_RETHINK;
			return;
		}
		_attackAction->waypoints.clear();

		int PathDirection;
		int CollidesWith;
		Position LastWayPoint = _unit->getPosition();
		Position LastPosition = _unit->getPosition();
		Position CurrentPosition = _unit->getPosition();
		Position DirectionVector;

		_save->getPathfinding()->calculate(_unit, _aggroTarget->getPosition(), _aggroTarget, -1);
		PathDirection = _save->getPathfinding()->dequeuePath();
		while (PathDirection != -1)
		{
			LastPosition = CurrentPosition;
			_save->getPathfinding()->directionToVector(PathDirection, &DirectionVector);
			CurrentPosition = CurrentPosition + DirectionVector;
			Position voxelPosA ((CurrentPosition.x * 16)+8, (CurrentPosition.y * 16)+8, (CurrentPosition.z * 24)+16);
			Position voxelPosb ((LastWayPoint.x * 16)+8, (LastWayPoint.y * 16)+8, (LastWayPoint.z * 24)+16);
			CollidesWith = _save->getTileEngine()->calculateLine(voxelPosA, voxelPosb, false, 0, _unit, true);
			if (CollidesWith > V_EMPTY && CollidesWith < V_UNIT)
			{
				_attackAction->waypoints.push_back(LastPosition);
				LastWayPoint = LastPosition;
			}
			else if (CollidesWith == V_UNIT)
			{
				BattleUnit* target = _save->getTile(CurrentPosition)->getUnit();
				if (target == _aggroTarget)
				{
					_attackAction->waypoints.push_back(CurrentPosition);
					LastWayPoint = CurrentPosition;
				}
			}

			PathDirection = _save->getPathfinding()->dequeuePath();
		}
		_attackAction->target = _attackAction->waypoints.front();
		if ((int) _attackAction->waypoints.size() > 6 + (_attackAction->diff * 2) || LastWayPoint != _aggroTarget->getPosition())
		{
			_attackAction->type = BA_RETHINK;
		}
	}
}

/**
 * Attempts to fire at an enemy we can see.
 *
 * Regular targeting: we can see an enemy, we have a gun, let's try to shoot.
 */
void AlienBAIState::projectileAction()
{
	_attackAction->target = _aggroTarget->getPosition();
	if (!_attackAction->weapon->getAmmoItem()->getRules()->getExplosionRadius() ||
		explosiveEfficacy(_aggroTarget->getPosition(), _unit, _attackAction->weapon->getAmmoItem()->getRules()->getExplosionRadius(), _attackAction->diff))
	{
		selectFireMethod();
	}
}

/**
 * Selects a fire method based on range, time units, and time units reserved for cover.
 */
void AlienBAIState::selectFireMethod()
{
	int distance = _save->getTileEngine()->distance(_unit->getPosition(), _attackAction->target);
	_attackAction->type = BA_RETHINK;

	BattleActionCost costAuto(BA_AUTOSHOT, _attackAction->actor, _attackAction->weapon);
	BattleActionCost costSnap(BA_SNAPSHOT, _attackAction->actor, _attackAction->weapon);
	BattleActionCost costAimed(BA_AIMEDSHOT, _attackAction->actor, _attackAction->weapon);

	if (distance < 4)
	{
		if (costAuto.haveTU())
		{
			_attackAction->type = BA_AUTOSHOT;
			return;
		}
		if (!costSnap.haveTU())
		{
			if (costAimed.haveTU())
			{
				_attackAction->type = BA_AIMEDSHOT;
			}
			return;
		}
		_attackAction->type = BA_SNAPSHOT;
		return;
	}


	if (distance > 12)
	{
		if (costAimed.haveTU())
		{
			_attackAction->type = BA_AIMEDSHOT;
			return;
		}
		if (distance < 20 && costSnap.haveTU())
		{
			_attackAction->type = BA_SNAPSHOT;
			return;
		}
	}

	if (costSnap.haveTU())
	{
		_attackAction->type = BA_SNAPSHOT;
		return;
	}
	if (costAimed.haveTU())
	{
		_attackAction->type = BA_AIMEDSHOT;
		return;
	}
	if (costAuto.haveTU())
	{
		_attackAction->type = BA_AUTOSHOT;
	}
}

/**
 * Evaluates whether to throw a grenade at an enemy (or group of enemies) we can see.
 */
void AlienBAIState::grenadeAction()
{
	// do we have a grenade on our belt?
	BattleItem *grenade = _unit->getGrenadeFromBelt();
	BattleAction action;
	action.weapon = grenade;
	action.type = BA_THROW;
	action.actor = _unit;

	action.updateTU();
	action.TU += 4; // 4TUs for picking up the grenade
	action.TU += _unit->getActionTUs(BA_PRIME, grenade);
	// do we have enough TUs to prime and throw the grenade?
	if (action.haveTU())
	{
		if (explosiveEfficacy(_aggroTarget->getPosition(), _unit, grenade->getRules()->getExplosionRadius(), _attackAction->diff, true))
		{
			action.target = _aggroTarget->getPosition();
		}
		else if (!getNodeOfBestEfficacy(&action))
		{
			return;
		}
		Position originVoxel = _save->getTileEngine()->getOriginVoxel(action, 0);
		Position targetVoxel = action.target.toVexel() + Position (8,8, (2 + -_save->getTile(action.target)->getTerrainLevel()));
		// are we within range?
		if (_save->getTileEngine()->validateThrow(action, originVoxel, targetVoxel))
		{
			_attackAction->weapon = grenade;
			_attackAction->target = action.target;
			_attackAction->type = BA_THROW;
			_rifle = false;
			_melee = false;
		}
	}
}

/**
 * Attempts a psionic attack on an enemy we "know of".
 *
 * Psionic targetting: pick from any of the "exposed" units.
 * Exposed means they have been previously spotted, and are therefore "known" to the AI,
 * regardless of whether we can see them or not, because we're psychic.
 * @return True if a psionic attack is performed.
 */
bool AlienBAIState::psiAction()
{
	BattleItem *item = _unit->getUtilityWeapon(BT_PSIAMP);
	if (!item)
	{
		return false;
	}

	const int costLength = 3;
	BattleActionCost cost[costLength] =
	{
		BattleActionCost(BA_USE, _unit, item),
		BattleActionCost(BA_PANIC, _unit, item),
		BattleActionCost(BA_MINDCONTROL, _unit, item),
	};
	bool have = false;
	for (int j = 0; j < costLength; ++j)
	{
		if (cost[j].TU > 0)
		{
			cost[j].TU += _escapeTUs;
			cost[j].Energy += _escapeTUs / 2;
			have |= cost[j].haveTU();
		}
	}
	bool LOSRequired = item->getRules()->isLOSRequired();

	_aggroTarget = 0;
		// don't let mind controlled soldiers mind control other soldiers.
	if (_unit->getOriginalFaction() != FACTION_PLAYER
		// and we have the required 25 TUs and can still make it to cover
		&& have
		// and we didn't already do a psi action this round
		&& !_didPsi)
	{
		int weightToAttack = 0;
		BattleActionType typeToAttack = BA_NONE;

		for (std::vector<BattleUnit*>::const_iterator i = _save->getUnits()->begin(); i != _save->getUnits()->end(); ++i)
		{
			// don't target tanks
			if ((*i)->getArmor()->getSize() == 1 &&
				validTarget(*i, true, false) &&
				// they must be player units
				(*i)->getOriginalFaction() == FACTION_PLAYER &&
				(!LOSRequired ||
				std::find(_unit->getVisibleUnits()->begin(), _unit->getVisibleUnits()->end(), *i) != _unit->getVisibleUnits()->end()))
			{
				BattleUnit *victim = (*i);
				if (_save->getTileEngine()->distance(victim->getPosition(), _unit->getPosition()) > item->getRules()->getMaxRange())
				{
					continue;
				}
				for (int j = 0; j < costLength; ++j)
				{
					// can't use this attack.
					if (!cost[j].haveTU())
					{
						continue;
					}

					int weightToAttackMe = _save->getTileEngine()->psiAttackCalculate(cost[j].type, _unit, victim, item);

					// low chance we hit this target.
					if (weightToAttackMe < 0)
					{
						continue;
					}

					// different bonus per attack.
					if (cost[j].type == BA_MINDCONTROL)
					{
						int controlOdds = 40;
						int morale = victim->getMorale();
						int bravery = (110 - victim->getBaseStats()->bravery) / 10;
						if (bravery > 6)
							controlOdds -= 15;
						if (bravery < 4)
							controlOdds += 15;
						if (morale >= 40)
						{
							if (morale - 10 * bravery < 50)
								controlOdds -= 15;
						}
						else
						{
							controlOdds += 15;
						}
						if (!morale)
						{
							controlOdds = 100;
						}
						if (RNG::percent(controlOdds))
						{
							weightToAttackMe += 60;
						}
						else
						{
							continue;
						}
					}
					else if (cost[j].type == BA_USE)
					{
						if (RNG::percent(80 - _attackAction->diff * 10)) // Star gods have mercy on us.
						{
							continue;
						}
						int radius = item->getRules()->getExplosionRadius();
						if (radius > 0)
						{
							int efficity = explosiveEfficacy(victim->getPosition(), _unit, radius, _attackAction->diff);
							if (efficity)
							{
								weightToAttackMe += 2 * efficity * _intelligence; //bonus for boom boom.
							}
							else
							{
								continue;
							}
						}
						else
						{
							weightToAttackMe += (item->getRules()->getPower() + item->getRules()->getPowerBonus(_unit));
						}
					}
					else if (cost[j].type == BA_PANIC)
					{
						weightToAttackMe += 40;
					}

					if (weightToAttackMe > weightToAttack)
					{
						typeToAttack = cost[j].type;
						weightToAttack = weightToAttackMe;
						_aggroTarget = victim;
					}
				}
			}
		}

		if (!_aggroTarget || !weightToAttack) return false;

		if (_visibleEnemies && _attackAction->weapon && _attackAction->weapon->getAmmoItem())
		{
			if (_attackAction->weapon->getAmmoItem()->getRules()->getPower() >= weightToAttack)
			{
				return false;
			}
		}
		else if (RNG::generate(35, 155) >= weightToAttack)
		{
			return false;
		}

		if (_traceAI)
		{
			Log(LOG_INFO) << "making a psionic attack this turn";
		}

		_psiAction->type = typeToAttack;
		_psiAction->target = _aggroTarget->getPosition();
		_psiAction->weapon = item;
		return true;
	}
	return false;
}

/**
 * Performs a melee attack action.
 */
void AlienBAIState::meleeAttack()
{
	_unit->lookAt(_aggroTarget->getPosition() + Position(_unit->getArmor()->getSize()-1, _unit->getArmor()->getSize()-1, 0), false);
	while (_unit->getStatus() == STATUS_TURNING)
		_unit->turn();
	if (_traceAI) { Log(LOG_INFO) << "Attack unit: " << _aggroTarget->getId(); }
	_attackAction->target = _aggroTarget->getPosition();
	_attackAction->type = BA_HIT;
}

/**
 * Validates a target.
 * @param unit the target we want to validate.
 * @param assessDanger do we care if this unit was previously targetted with a grenade?
 * @param includeCivs do we include civilians in the threat assessment?
 * @return whether this target is someone we would like to kill.
 */
bool AlienBAIState::validTarget(BattleUnit *unit, bool assessDanger, bool includeCivs) const
{
		// ignore units that are dead/unconscious
	if (unit->isOut() ||
		// they must be units that we "know" about
		_intelligence < unit->getTurnsSinceSpotted() ||
		// they haven't been grenaded
		(assessDanger && unit->getTile()->getDangerous()) ||
		// and they mustn't be on our side
		unit->getFaction() == FACTION_HOSTILE)
	{
		return false;
	}

	if (includeCivs)
	{
		return true;
	}

	return unit->getFaction() == FACTION_PLAYER;
}

/**
 * Checks the alien's reservation setting.
 * @return the reserve setting.
 */
BattleActionType AlienBAIState::getReserveMode()
{
	return _reserve;
}

/**
 * We have a dichotomy on our hands: we have a ranged weapon and melee capability.
 * let's make a determination on which one we'll be using this round.
 */
void AlienBAIState::selectMeleeOrRanged()
{
	BattleItem *melee = _unit->getUtilityWeapon(BT_MELEE);
	RuleItem *rangedWeapon = _unit->getMainHandWeapon()->getRules();
	RuleItem *meleeWeapon = melee ? melee->getRules() : 0;

	if (!meleeWeapon)
	{
		// no idea how we got here, but melee is definitely out of the question.
		_melee = false;
		return;
	}
	if (!rangedWeapon || _unit->getMainHandWeapon()->getAmmoItem() == 0)
	{
		_rifle = false;
		return;
	}

	int meleeOdds = 10;

	int dmg = meleeWeapon->getPower();
	dmg += meleeWeapon->getPowerBonus(_unit);
	dmg *= _aggroTarget->getArmor()->getDamageModifier(meleeWeapon->getDamageType()->ResistType);

	if (dmg > 50)
	{
		meleeOdds += (dmg - 50) / 2;
	}
	if ( _visibleEnemies > 1 )
	{
		meleeOdds -= 20 * (_visibleEnemies - 1);
	}

	if (meleeOdds > 0 && _unit->getHealth() >= 2 * _unit->getBaseStats()->health / 3)
	{
		if (_unit->getAggression() == 0)
		{
			meleeOdds -= 20;
		}
		else if (_unit->getAggression() > 1)
		{
			meleeOdds += 10 * _unit->getAggression();
		}

		if (RNG::percent(meleeOdds))
		{
			_rifle = false;
			_attackAction->weapon = melee;
			_reachableWithAttack = _save->getPathfinding()->findReachable(_unit, BattleActionCost(BA_HIT, _unit, _unit->getUtilityWeapon(BT_MELEE)));
			return;
		}
	}
	_melee = false;
}

/**
 * Checks nearby nodes to see if they'd make good grenade targets
 * @param action contains our details one weapon and user, and we set the target for it here.
 * @return if we found a viable node or not.
 */
bool AlienBAIState::getNodeOfBestEfficacy(BattleAction *action)
{
	int bestScore = 2;
	Position originVoxel = _save->getTileEngine()->getSightOriginVoxel(_unit);
	Position targetVoxel;
	for (std::vector<Node*>::const_iterator i = _save->getNodes()->begin(); i != _save->getNodes()->end(); ++i)
	{
		int dist = _save->getTileEngine()->distance((*i)->getPosition(), _unit->getPosition());
		if (dist <= 20 && dist > action->weapon->getRules()->getExplosionRadius() &&
			_save->getTileEngine()->canTargetTile(&originVoxel, _save->getTile((*i)->getPosition()), MapData::O_FLOOR, &targetVoxel, _unit))
		{
			int nodePoints = 0;
			for (std::vector<BattleUnit*>::const_iterator j = _save->getUnits()->begin(); j != _save->getUnits()->end(); ++j)
			{
				dist = _save->getTileEngine()->distance((*i)->getPosition(), (*j)->getPosition());
				if (!(*j)->isOut() && dist < action->weapon->getRules()->getExplosionRadius())
				{
					Position targetOriginVoxel = _save->getTileEngine()->getSightOriginVoxel(*j);
					if (_save->getTileEngine()->canTargetTile(&targetOriginVoxel, _save->getTile((*i)->getPosition()), MapData::O_FLOOR, &targetVoxel, *j))
					{
						if ((*j)->getFaction() != FACTION_HOSTILE)
						{
							if ((*j)->getTurnsSinceSpotted() <= _intelligence)
							{
								nodePoints++;
							}
						}
						else
						{
							nodePoints -= 2;
						}
					}
				}
			}
			if (nodePoints > bestScore)
			{
				bestScore = nodePoints;
				action->target = (*i)->getPosition();
			}
		}
	}
	return bestScore > 2;
}

BattleUnit* AlienBAIState::getTarget()
{
	return _aggroTarget;
}

}<|MERGE_RESOLUTION|>--- conflicted
+++ resolved
@@ -1501,12 +1501,6 @@
  */
 int AlienBAIState::explosiveEfficacy(Position targetPos, BattleUnit *attackingUnit, int radius, int diff, bool grenade) const
 {
-<<<<<<< HEAD
-	// i hate the player and i want him dead, but i don't want to piss him off.
-	if (_save->getTurn() < 3)
-		return 0;
-=======
->>>>>>> 6d2fce9a
 	if (diff == -1)
 	{
 		diff = (int)(_save->getBattleState()->getGame()->getSavedGame()->getDifficulty());
