/*
 * Copyright 2010-2014 OpenXcom Developers.
 *
 * This file is part of OpenXcom.
 *
 * OpenXcom is free software: you can redistribute it and/or modify
 * it under the terms of the GNU General Public License as published by
 * the Free Software Foundation, either version 3 of the License, or
 * (at your option) any later version.
 *
 * OpenXcom is distributed in the hope that it will be useful,
 * but WITHOUT ANY WARRANTY; without even the implied warranty of
 * MERCHANTABILITY or FITNESS FOR A PARTICULAR PURPOSE.  See the
 * GNU General Public License for more details.
 *
 * You should have received a copy of the GNU General Public License
 * along with OpenXcom.  If not, see <http://www.gnu.org/licenses/>.
 */
#define _USE_MATH_DEFINES
#include <assert.h>
#include <cmath>
#include <climits>
#include <set>
#include <functional>
#include "TileEngine.h"
#include <SDL.h>
#include "BattleAIState.h"
#include "AlienBAIState.h"
#include "UnitTurnBState.h"
#include "Map.h"
#include "Camera.h"
#include "../Savegame/SavedGame.h"
#include "../Savegame/SavedBattleGame.h"
#include "ExplosionBState.h"
#include "../Savegame/Tile.h"
#include "../Savegame/BattleItem.h"
#include "../Savegame/BattleUnit.h"
#include "../Savegame/Soldier.h"
#include "../Engine/RNG.h"
#include "BattlescapeState.h"
#include "../Ruleset/MapDataSet.h"
#include "../Ruleset/MapData.h"
#include "../Ruleset/Unit.h"
#include "../Ruleset/RuleSoldier.h"
#include "../Ruleset/Armor.h"
#include "../Ruleset/Ruleset.h"
#include "../Resource/ResourcePack.h"
#include "Pathfinding.h"
#include "../Engine/Options.h"
#include "ProjectileFlyBState.h"
#include "../Engine/Logger.h"
#include "../fmath.h"

namespace OpenXcom
{

const int TileEngine::heightFromCenter[11] = {0,-2,+2,-4,+4,-6,+6,-8,+8,-12,+12};

/**
 * Sets up a TileEngine.
 * @param save Pointer to SavedBattleGame object.
 * @param voxelData List of voxel data.
 * @param maxViewDistance Max view distance in tiles.
 * @param maxDarknessToSeeUnits Threshold of darkness for LoS calculation.
 */
TileEngine::TileEngine(SavedBattleGame *save, std::vector<Uint16> *voxelData, int maxViewDistance, int maxDarknessToSeeUnits) :
	_save(save), _voxelData(voxelData), _personalLighting(true),
	_maxViewDistance(maxViewDistance), _maxViewDistanceSq(maxViewDistance * maxViewDistance),
	_maxVoxelViewDistance(maxViewDistance * 16), _maxDarknessToSeeUnits(maxDarknessToSeeUnits)
{
}

/**
 * Deletes the TileEngine.
 */
TileEngine::~TileEngine()
{

}

/**
  * Calculates sun shading for the whole terrain.
  */
void TileEngine::calculateSunShading()
{
	const int layer = 0; // Ambient lighting layer.

	for (int i = 0; i < _save->getMapSizeXYZ(); ++i)
	{
		_save->getTiles()[i]->resetLight(layer);
		calculateSunShading(_save->getTiles()[i]);
	}
}

/**
  * Calculates sun shading for 1 tile. Sun comes from above and is blocked by floors or objects.
  * @param tile The tile to calculate sun shading for.
  */
void TileEngine::calculateSunShading(Tile *tile)
{
	const int layer = 0; // Ambient lighting layer.

	int power = 15 - _save->getGlobalShade();

	// At night/dusk sun isn't dropping shades blocked by roofs
	if (_save->getGlobalShade() <= 4)
	{
		int block = 0;
		int x = tile->getPosition().x;
		int y = tile->getPosition().y;
		for (int z = _save->getMapSizeZ()-1; z > tile->getPosition().z ; z--)
		{
			block += blockage(_save->getTile(Position(x, y, z)), MapData::O_FLOOR, DT_NONE);
			block += blockage(_save->getTile(Position(x, y, z)), MapData::O_OBJECT, DT_NONE, Pathfinding::DIR_DOWN);
		}
		if (block>0)
		{
			power -= 2;
		}
	}
	tile->addLight(power, layer);
}

/**
  * Recalculates lighting for the terrain: objects,items,fire.
  */
void TileEngine::calculateTerrainLighting()
{
	const int layer = 1; // Static lighting layer.
	const int fireLightPower = 15; // amount of light a fire generates

	// reset all light to 0 first
	for (int i = 0; i < _save->getMapSizeXYZ(); ++i)
	{
		_save->getTiles()[i]->resetLight(layer);
	}

	// add lighting of terrain
	for (int i = 0; i < _save->getMapSizeXYZ(); ++i)
	{
		// only floors and objects can light up
		if (_save->getTiles()[i]->getMapData(MapData::O_FLOOR)
			&& _save->getTiles()[i]->getMapData(MapData::O_FLOOR)->getLightSource())
		{
			addLight(_save->getTiles()[i]->getPosition(), _save->getTiles()[i]->getMapData(MapData::O_FLOOR)->getLightSource(), layer);
		}
		if (_save->getTiles()[i]->getMapData(MapData::O_OBJECT)
			&& _save->getTiles()[i]->getMapData(MapData::O_OBJECT)->getLightSource())
		{
			addLight(_save->getTiles()[i]->getPosition(), _save->getTiles()[i]->getMapData(MapData::O_OBJECT)->getLightSource(), layer);
		}

		// fires
		if (_save->getTiles()[i]->getFire())
		{
			addLight(_save->getTiles()[i]->getPosition(), fireLightPower, layer);
		}

		for (std::vector<BattleItem*>::iterator it = _save->getTiles()[i]->getInventory()->begin(); it != _save->getTiles()[i]->getInventory()->end(); ++it)
		{
			if ((*it)->getRules()->getBattleType() == BT_FLARE)
			{
				addLight(_save->getTiles()[i]->getPosition(), (*it)->getRules()->getPower(), layer);
			}
		}

	}

}

/**
  * Recalculates lighting for the units.
  */
void TileEngine::calculateUnitLighting()
{
	const int layer = 2; // Dynamic lighting layer.
	const int personalLightPower = 15; // amount of light a unit generates
	const int fireLightPower = 15; // amount of light a fire generates

	// reset all light to 0 first
	for (int i = 0; i < _save->getMapSizeXYZ(); ++i)
	{
		_save->getTiles()[i]->resetLight(layer);
	}

	for (std::vector<BattleUnit*>::iterator i = _save->getUnits()->begin(); i != _save->getUnits()->end(); ++i)
	{
		// add lighting of soldiers
		if (_personalLighting && (*i)->getFaction() == FACTION_PLAYER && !(*i)->isOut())
		{
			addLight((*i)->getPosition(), personalLightPower, layer);
		}
		// add lighting of units on fire
		if ((*i)->getFire())
		{
			addLight((*i)->getPosition(), fireLightPower, layer);
		}
	}
}

/**
 * Adds circular light pattern starting from center and losing power with distance travelled.
 * @param center Center.
 * @param power Power.
 * @param layer Light is separated in 3 layers: Ambient, Static and Dynamic.
 */
void TileEngine::addLight(const Position &center, int power, int layer)
{
	// only loop through the positive quadrant.
	for (int x = 0; x <= power; ++x)
	{
		for (int y = 0; y <= power; ++y)
		{
			for (int z = 0; z < _save->getMapSizeZ(); z++)
			{
				int distance = (int)Round(sqrt(float(x*x + y*y)));

				if (_save->getTile(Position(center.x + x,center.y + y, z)))
					_save->getTile(Position(center.x + x,center.y + y, z))->addLight(power - distance, layer);

				if (_save->getTile(Position(center.x - x,center.y - y, z)))
					_save->getTile(Position(center.x - x,center.y - y, z))->addLight(power - distance, layer);

				if (_save->getTile(Position(center.x - x,center.y + y, z)))
					_save->getTile(Position(center.x - x,center.y + y, z))->addLight(power - distance, layer);

				if (_save->getTile(Position(center.x + x,center.y - y, z)))
					_save->getTile(Position(center.x + x,center.y - y, z))->addLight(power - distance, layer);
			}
		}
	}
}

/**
 * Calculates line of sight of a soldier.
 * @param unit Unit to check line of sight of.
 * @return True when new aliens are spotted.
 */
bool TileEngine::calculateFOV(BattleUnit *unit)
{
	size_t oldNumVisibleUnits = unit->getUnitsSpottedThisTurn().size();
	Position center = unit->getPosition();
	Position test;
	int direction;
	bool swap;
	std::vector<Position> _trajectory;
	if (Options::strafe && (unit->getTurretType() > -1)) {
		direction = unit->getTurretDirection();
	}
	else
	{
		direction = unit->getDirection();
	}
	swap = (direction==0 || direction==4);
	int signX[8] = { +1, +1, +1, +1, -1, -1, -1, -1 };
	int signY[8] = { -1, -1, -1, +1, +1, +1, -1, -1 };
	int y1, y2;

	unit->clearVisibleUnits();
	unit->clearVisibleTiles();

	if (unit->isOut())
		return false;
	Position pos = unit->getPosition();

	if ((unit->getHeight() + unit->getFloatHeight() + -_save->getTile(unit->getPosition())->getTerrainLevel()) >= 24 + 4)
	{
		Tile *tileAbove = _save->getTile(pos + Position(0,0,1));
		if (tileAbove && tileAbove->hasNoFloor(0))
		{
			++pos.z;
		}
	}
	for (int x = 0; x <= getMaxViewDistance(); ++x)
	{
		if (direction%2)
		{
			y1 = 0;
			y2 = getMaxViewDistance();
		}
		else
		{
			y1 = -x;
			y2 = x;
		}
		for (int y = y1; y <= y2; ++y)
		{
			for (int z = 0; z < _save->getMapSizeZ(); z++)
			{
				const int distanceSqr = x*x + y*y;
				test.z = z;
				if (distanceSqr <= getMaxViewDistanceSq())
				{
					test.x = center.x + signX[direction]*(swap?y:x);
					test.y = center.y + signY[direction]*(swap?x:y);
					if (_save->getTile(test))
					{
						BattleUnit *visibleUnit = _save->getTile(test)->getUnit();
						if (visibleUnit && !visibleUnit->isOut() && visible(unit, _save->getTile(test)))
						{
							if (unit->getFaction() == FACTION_PLAYER)
							{
								visibleUnit->getTile()->setVisible(+1);
								visibleUnit->setVisible(true);
							}
							if ((visibleUnit->getFaction() == FACTION_HOSTILE && unit->getFaction() == FACTION_PLAYER)
								|| (visibleUnit->getFaction() != FACTION_HOSTILE && unit->getFaction() == FACTION_HOSTILE))
							{
								unit->addToVisibleUnits(visibleUnit);
								unit->addToVisibleTiles(visibleUnit->getTile());

								if (unit->getFaction() == FACTION_HOSTILE && visibleUnit->getFaction() != FACTION_HOSTILE)
								{
									visibleUnit->setTurnsSinceSpotted(0);
								}
							}
						}

						if (unit->getFaction() == FACTION_PLAYER)
						{
							// this sets tiles to discovered if they are in LOS - tile visibility is not calculated in voxelspace but in tilespace
							// large units have "4 pair of eyes"
							int size = unit->getArmor()->getSize();
							for (int xo = 0; xo < size; xo++)
							{
								for (int yo = 0; yo < size; yo++)
								{
									Position poso = pos + Position(xo,yo,0);
									_trajectory.clear();
									int tst = calculateLine(poso, test, true, &_trajectory, unit, false);
									size_t tsize = _trajectory.size();
									if (tst>127) --tsize; //last tile is blocked thus must be cropped
									for (size_t i = 0; i < tsize; i++)
									{
										Position posi = _trajectory.at(i);
										//mark every tile of line as visible (as in original)
										//this is needed because of bresenham narrow stroke.
										_save->getTile(posi)->setVisible(+1);
										_save->getTile(posi)->setDiscovered(true, 2);
										// walls to the east or south of a visible tile, we see that too
										Tile* t = _save->getTile(Position(posi.x + 1, posi.y, posi.z));
										if (t) t->setDiscovered(true, 0);
										t = _save->getTile(Position(posi.x, posi.y + 1, posi.z));
										if (t) t->setDiscovered(true, 1);
									}

								}
							}
						}
					}
				}
			}
		}
	}

	// we only react when there are at least the same amount of visible units as before AND the checksum is different
	// this way we stop if there are the same amount of visible units, but a different unit is seen
	// or we stop if there are more visible units seen
	if (unit->getUnitsSpottedThisTurn().size() > oldNumVisibleUnits && !unit->getVisibleUnits()->empty())
	{
		return true;
	}

	return false;

}

/**
 * Gets the origin voxel of a unit's eyesight (from just one eye or something? Why is it x+7??
 * @param currentUnit The watcher.
 * @return Approximately an eyeball voxel.
 */
Position TileEngine::getSightOriginVoxel(BattleUnit *currentUnit)
{
	// determine the origin and target voxels for the raytrace
	Position originVoxel;
	originVoxel = Position((currentUnit->getPosition().x * 16) + 7, (currentUnit->getPosition().y * 16) + 8, currentUnit->getPosition().z*24);
	originVoxel.z += -_save->getTile(currentUnit->getPosition())->getTerrainLevel();
	originVoxel.z += currentUnit->getHeight() + currentUnit->getFloatHeight() - 1; //one voxel lower (eye level)
	Tile *tileAbove = _save->getTile(currentUnit->getPosition() + Position(0,0,1));
	if (currentUnit->getArmor()->getSize() > 1)
	{
		originVoxel.x += 8;
		originVoxel.y += 8;
		originVoxel.z += 1; //topmost voxel
	}
	if (originVoxel.z >= (currentUnit->getPosition().z + 1)*24 && (!tileAbove || !tileAbove->hasNoFloor(0)))
	{
		while (originVoxel.z >= (currentUnit->getPosition().z + 1)*24)
		{
			originVoxel.z--;
		}
	}

	return originVoxel;
}

/**
 * Checks for an opposing unit on this tile.
 * @param currentUnit The watcher.
 * @param tile The tile to check for
 * @return True if visible.
 */
bool TileEngine::visible(BattleUnit *currentUnit, Tile *tile)
{
	// if there is no tile or no unit, we can't see it
	if (!tile || !tile->getUnit())
	{
		return false;
	}

	// friendlies are always seen
	if (currentUnit->getFaction() == tile->getUnit()->getFaction()) return true;

	// aliens can see in the dark at least 20 tiles, xcom can see at a distance of 9 (MaxViewDistanceAtDark) or less, further if there's enough light.
	if (getMaxViewDistanceSq() > currentUnit->getMaxViewDistanceAtDarkSq() &&
		distanceSq(currentUnit->getPosition(), tile->getPosition(), false) > currentUnit->getMaxViewDistanceAtDarkSq() &&
		tile->getShade() > getMaxDarknessToSeeUnits())
	{
		return false;
	}

	Position originVoxel = getSightOriginVoxel(currentUnit);

	Position scanVoxel;
	std::vector<Position> _trajectory;
	bool unitSeen = canTargetUnit(&originVoxel, tile, &scanVoxel, currentUnit);

	if (unitSeen)
	{
		// now check if we really see it taking into account smoke tiles
		// initial smoke "density" of a smoke grenade is around 15 per tile
		// we do density/3 to get the decay of visibility
		// so in fresh smoke we should only have 4 tiles of visibility
		// this is traced in voxel space, with smoke affecting visibility every step of the way
		_trajectory.clear();
		calculateLine(originVoxel, scanVoxel, true, &_trajectory, currentUnit);
		int visibleDistance = _trajectory.size();
		int densityOfSmoke = 0;
		Position voxelToTile(16, 16, 24);
		Position trackTile(-1, -1, -1);
		Tile *t = 0;

		for (int i = 0; i < visibleDistance; i++)
		{
			_trajectory.at(i) /= voxelToTile;
			if (trackTile != _trajectory.at(i))
			{
				// 3  - coefficient of calculation (see above).
				// 20 - maximum view distance in vanilla Xcom.
				// Even if MaxViewDistance will be increased via ruleset, smoke will keep effect.
				if (visibleDistance > getMaxVoxelViewDistance() - densityOfSmoke * getMaxViewDistance()/(3 * 20))
				{
					return false;
				}
				trackTile = _trajectory.at(i);
				t = _save->getTile(trackTile);
			}
			if (t->getFire() == 0)
			{
				densityOfSmoke += t->getSmoke();
			}
		}
		unitSeen = visibleDistance <= getMaxVoxelViewDistance() - densityOfSmoke * getMaxViewDistance()/(3 * 20);
	}
	return unitSeen;
}

/**
 * Checks for how exposed unit is for another unit.
 * @param originVoxel Voxel of trace origin (eye or gun's barrel).
 * @param tile The tile to check for.
 * @param excludeUnit Is self (not to hit self).
 * @param excludeAllBut [Optional] is unit which is the only one to be considered for ray hits.
 * @return Degree of exposure (as percent).
 */
int TileEngine::checkVoxelExposure(Position *originVoxel, Tile *tile, BattleUnit *excludeUnit, BattleUnit *excludeAllBut)
{
	Position targetVoxel = Position((tile->getPosition().x * 16) + 7, (tile->getPosition().y * 16) + 8, tile->getPosition().z * 24);
	Position scanVoxel;
	std::vector<Position> _trajectory;
	BattleUnit *otherUnit = tile->getUnit();
	if (otherUnit == 0) return 0; //no unit in this tile, even if it elevated and appearing in it.
	if (otherUnit == excludeUnit) return 0; //skip self

	int targetMinHeight = targetVoxel.z - tile->getTerrainLevel();
	if (otherUnit)
		 targetMinHeight += otherUnit->getFloatHeight();

	// if there is an other unit on target tile, we assume we want to check against this unit's height
	int heightRange;

	int unitRadius = otherUnit->getLoftemps(); //width == loft in default loftemps set
	if (otherUnit->getArmor()->getSize() > 1)
	{
		unitRadius = 3;
	}

	// vector manipulation to make scan work in view-space
	Position relPos = targetVoxel - *originVoxel;
	float normal = unitRadius/sqrt((float)(relPos.x*relPos.x + relPos.y*relPos.y));
	int relX = floor(((float)relPos.y)*normal+0.5);
	int relY = floor(((float)-relPos.x)*normal+0.5);

	int sliceTargets[10]={0,0, relX,relY, -relX,-relY};

	if (!otherUnit->isOut())
	{
		heightRange = otherUnit->getHeight();
	}
	else
	{
		heightRange = 12;
	}

	int targetMaxHeight=targetMinHeight+heightRange;
	// scan ray from top to bottom  plus different parts of target cylinder
	int total=0;
	int visible=0;
	for (int i = heightRange; i >=0; i-=2)
	{
		++total;
		scanVoxel.z=targetMinHeight+i;
		for (int j = 0; j < 2; ++j)
		{
			scanVoxel.x=targetVoxel.x + sliceTargets[j*2];
			scanVoxel.y=targetVoxel.y + sliceTargets[j*2+1];
			_trajectory.clear();
			int test = calculateLine(*originVoxel, scanVoxel, false, &_trajectory, excludeUnit, true, false, excludeAllBut);
			if (test == V_UNIT)
			{
				//voxel of hit must be inside of scanned box
				if (_trajectory.at(0).x/16 == scanVoxel.x/16 &&
					_trajectory.at(0).y/16 == scanVoxel.y/16 &&
					_trajectory.at(0).z >= targetMinHeight &&
					_trajectory.at(0).z <= targetMaxHeight)
				{
					++visible;
				}
			}
		}
	}
	return (visible*100)/total;
}

/**
 * Checks for another unit available for targeting and what particular voxel.
 * @param originVoxel Voxel of trace origin (eye or gun's barrel).
 * @param tile The tile to check for.
 * @param scanVoxel is returned coordinate of hit.
 * @param excludeUnit is self (not to hit self).
 * @param potentialUnit is a hypothetical unit to draw a virtual line of fire for AI. if left blank, this function behaves normally.
 * @return True if the unit can be targetted.
 */
bool TileEngine::canTargetUnit(Position *originVoxel, Tile *tile, Position *scanVoxel, BattleUnit *excludeUnit, BattleUnit *potentialUnit)
{
	Position targetVoxel = Position((tile->getPosition().x * 16) + 7, (tile->getPosition().y * 16) + 8, tile->getPosition().z * 24);
	std::vector<Position> _trajectory;
	bool hypothetical = potentialUnit != 0;
	if (potentialUnit == 0)
	{
		potentialUnit = tile->getUnit();
		if (potentialUnit == 0) return false; //no unit in this tile, even if it elevated and appearing in it.
	}

	if (potentialUnit == excludeUnit) return false; //skip self

	int targetMinHeight = targetVoxel.z - tile->getTerrainLevel();
	targetMinHeight += potentialUnit->getFloatHeight();

	int targetMaxHeight = targetMinHeight;
	int targetCenterHeight;
	// if there is an other unit on target tile, we assume we want to check against this unit's height
	int heightRange;

	int unitRadius = potentialUnit->getLoftemps(); //width == loft in default loftemps set
	int targetSize = potentialUnit->getArmor()->getSize() - 1;
	int xOffset = potentialUnit->getPosition().x - tile->getPosition().x;
	int yOffset = potentialUnit->getPosition().y - tile->getPosition().y;
	if (targetSize > 0)
	{
		unitRadius = 3;
	}
	// vector manipulation to make scan work in view-space
	Position relPos = targetVoxel - *originVoxel;
	float normal = unitRadius/sqrt((float)(relPos.x*relPos.x + relPos.y*relPos.y));
	int relX = floor(((float)relPos.y)*normal+0.5);
	int relY = floor(((float)-relPos.x)*normal+0.5);

	int sliceTargets[10]={0,0, relX,relY, -relX,-relY, relY,-relX, -relY,relX};

	if (!potentialUnit->isOut())
	{
		heightRange = potentialUnit->getHeight();
	}
	else
	{
		heightRange = 12;
	}

	targetMaxHeight += heightRange;
	targetCenterHeight=(targetMaxHeight+targetMinHeight)/2;
	heightRange/=2;
	if (heightRange>10) heightRange=10;
	if (heightRange<=0) heightRange=0;

	// scan ray from top to bottom  plus different parts of target cylinder
	for (int i = 0; i <= heightRange; ++i)
	{
		scanVoxel->z=targetCenterHeight+heightFromCenter[i];
		for (int j = 0; j < 5; ++j)
		{
			if (i < (heightRange-1) && j>2) break; //skip unnecessary checks
			scanVoxel->x=targetVoxel.x + sliceTargets[j*2];
			scanVoxel->y=targetVoxel.y + sliceTargets[j*2+1];
			_trajectory.clear();
			int test = calculateLine(*originVoxel, *scanVoxel, false, &_trajectory, excludeUnit, true, false);
			if (test == V_UNIT)
			{
				for (int x = 0; x <= targetSize; ++x)
				{
					for (int y = 0; y <= targetSize; ++y)
					{
						//voxel of hit must be inside of scanned box
						if (_trajectory.at(0).x/16 == (scanVoxel->x/16) + x + xOffset &&
							_trajectory.at(0).y/16 == (scanVoxel->y/16) + y + yOffset &&
							_trajectory.at(0).z >= targetMinHeight &&
							_trajectory.at(0).z <= targetMaxHeight)
						{
							return true;
						}
					}
				}
			}
			else if (test == V_EMPTY && hypothetical && !_trajectory.empty())
			{
				return true;
			}
		}
	}
	return false;
}

/**
 * Checks for a tile part available for targeting and what particular voxel.
 * @param originVoxel Voxel of trace origin (gun's barrel).
 * @param tile The tile to check for.
 * @param part Tile part to check for.
 * @param scanVoxel Is returned coordinate of hit.
 * @param excludeUnit Is self (not to hit self).
 * @return True if the tile can be targetted.
 */
bool TileEngine::canTargetTile(Position *originVoxel, Tile *tile, int part, Position *scanVoxel, BattleUnit *excludeUnit)
{
	static int sliceObjectSpiral[82] = {8,8, 8,6, 10,6, 10,8, 10,10, 8,10, 6,10, 6,8, 6,6, //first circle
		8,4, 10,4, 12,4, 12,6, 12,8, 12,10, 12,12, 10,12, 8,12, 6,12, 4,12, 4,10, 4,8, 4,6, 4,4, 6,4, //second circle
		8,1, 12,1, 15,1, 15,4, 15,8, 15,12, 15,15, 12,15, 8,15, 4,15, 1,15, 1,12, 1,8, 1,4, 1,1, 4,1}; //third circle
	static int westWallSpiral[14] = {0,7, 0,9, 0,6, 0,11, 0,4, 0,13, 0,2};
	static int northWallSpiral[14] = {7,0, 9,0, 6,0, 11,0, 4,0, 13,0, 2,0};

	Position targetVoxel = Position((tile->getPosition().x * 16), (tile->getPosition().y * 16), tile->getPosition().z * 24);
	std::vector<Position> _trajectory;

	int *spiralArray;
	int spiralCount;

	int minZ, maxZ;
	bool minZfound = false, maxZfound = false;

	if (part == MapData::O_OBJECT)
	{
		spiralArray = sliceObjectSpiral;
		spiralCount = 41;
	}
	else
	if (part == MapData::O_NORTHWALL)
	{
		spiralArray = northWallSpiral;
		spiralCount = 7;
	}
	else
	if (part == MapData::O_WESTWALL)
	{
		spiralArray = westWallSpiral;
		spiralCount = 7;
	}
	else if (part == MapData::O_FLOOR)
	{
		spiralArray = sliceObjectSpiral;
		spiralCount = 41;
		minZfound = true; minZ=0;
		maxZfound = true; maxZ=0;
	}
	else
	{
		return false;
	}

// find out height range

	if (!minZfound)
	{
		for (int j = 1; j < 12; ++j)
		{
			if (minZfound) break;
			for (int i = 0; i < spiralCount; ++i)
			{
				int tX = spiralArray[i*2];
				int tY = spiralArray[i*2+1];
				if (voxelCheck(Position(targetVoxel.x + tX, targetVoxel.y + tY, targetVoxel.z + j*2),0,true) == part) //bingo
				{
					if (!minZfound)
					{
						minZ = j*2;
						minZfound = true;
						break;
					}
				}
			}
		}
	}

	if (!minZfound) return false;//empty object!!!

	if (!maxZfound)
	{
		for (int j = 10; j >= 0; --j)
		{
			if (maxZfound) break;
			for (int i = 0; i < spiralCount; ++i)
			{
				int tX = spiralArray[i*2];
				int tY = spiralArray[i*2+1];
				if (voxelCheck(Position(targetVoxel.x + tX, targetVoxel.y + tY, targetVoxel.z + j*2),0,true) == part) //bingo
				{
					if (!maxZfound)
					{
						maxZ = j*2;
						maxZfound = true;
						break;
					}
				}
			}
		}
	}

	if (!maxZfound) return false;//it's impossible to get there

	if (minZ > maxZ) minZ = maxZ;
	int rangeZ = maxZ - minZ;
	int centerZ = (maxZ + minZ)/2;

	for (int j = 0; j <= rangeZ; ++j)
	{
		scanVoxel->z = targetVoxel.z + centerZ + heightFromCenter[j];
		for (int i = 0; i < spiralCount; ++i)
		{
			scanVoxel->x = targetVoxel.x + spiralArray[i*2];
			scanVoxel->y = targetVoxel.y + spiralArray[i*2+1];
			_trajectory.clear();
			int test = calculateLine(*originVoxel, *scanVoxel, false, &_trajectory, excludeUnit, true);
			if (test == part) //bingo
			{
				if (_trajectory.at(0).x/16 == scanVoxel->x/16 &&
					_trajectory.at(0).y/16 == scanVoxel->y/16 &&
					_trajectory.at(0).z/24 == scanVoxel->z/24)
				{
					return true;
				}
			}
		}
	}
	return false;
}

/**
 * Calculates line of sight of a soldiers within range of the Position
 * (used when terrain has changed, which can reveal new parts of terrain or units).
 * @param position Position of the changed terrain.
 */
void TileEngine::calculateFOV(const Position &position)
{
	for (std::vector<BattleUnit*>::iterator i = _save->getUnits()->begin(); i != _save->getUnits()->end(); ++i)
	{
		if (distanceSq(position, (*i)->getPosition(), false) < getMaxViewDistanceSq())
		{
			calculateFOV(*i);
		}
	}
}

/**
 * Checks if a sniper from the opposing faction sees this unit. The unit with the highest reaction score will be compared with the current unit's reaction score.
 * If it's higher, a shot is fired when enough time units, a weapon and ammo are available.
 * @param unit The unit to check reaction fire upon.
 * @return True if reaction fire took place.
 */
bool TileEngine::checkReactionFire(BattleUnit *unit)
{
	// reaction fire only triggered when the actioning unit is of the currently playing side, and is still on the map (alive)
	if (unit->getFaction() != _save->getSide() || unit->getTile() == 0)
	{
		return false;
	}

	std::vector<BattleUnit *> spotters = getSpottingUnits(unit);
	bool result = false;

	// not mind controlled, or controlled by the player
	if (unit->getFaction() == unit->getOriginalFaction()
		|| unit->getFaction() != FACTION_HOSTILE)
	{
		// get the first man up to bat.
		BattleUnit *reactor = getReactor(spotters, unit);
		// start iterating through the possible reactors until the current unit is the one with the highest score.
		while (reactor != unit)
		{
			if (!tryReactionSnap(reactor, unit))
			{
				// can't make a reaction snapshot for whatever reason, boot this guy from the vector.
				for (std::vector<BattleUnit *>::iterator i = spotters.begin(); i != spotters.end(); ++i)
				{
					if (*i == reactor)
					{
						spotters.erase(i);
						break;
					}
				}
				// avoid setting result to true, but carry on, just cause one unit can't react doesn't mean the rest of the units in the vector (if any) can't
				reactor = getReactor(spotters, unit);
				continue;
			}
			// nice shot, kid. don't get cocky.
			reactor = getReactor(spotters, unit);
			result = true;
		}
	}
	return result;
}

/**
 * Creates a vector of units that can spot this unit.
 * @param unit The unit to check for spotters of.
 * @return A vector of units that can see this unit.
 */
std::vector<BattleUnit *> TileEngine::getSpottingUnits(BattleUnit* unit)
{
	std::vector<BattleUnit*> spotters;
	Tile *tile = unit->getTile();
	for (std::vector<BattleUnit*>::const_iterator i = _save->getUnits()->begin(); i != _save->getUnits()->end(); ++i)
	{
			// not dead/unconscious
		if (!(*i)->isOut() &&
			// not dying
			(*i)->getHealth() != 0 &&
			// not about to pass out
			(*i)->getStunlevel() < (*i)->getHealth() &&
			// not a friend
			(*i)->getFaction() != _save->getSide() &&
			// closer than 20 tiles
			distanceSq(unit->getPosition(), (*i)->getPosition(), false) <= getMaxViewDistanceSq())
		{
			Position originVoxel = _save->getTileEngine()->getSightOriginVoxel(*i);
			originVoxel.z -= 2;
			Position targetVoxel;
			AlienBAIState *aggro = dynamic_cast<AlienBAIState*>((*i)->getCurrentAIState());
			bool gotHit = (aggro != 0 && aggro->getWasHitBy(unit->getId()));
				// can actually see the target Tile, or we got hit
			if (((*i)->checkViewSector(unit->getPosition()) || gotHit) &&
				// can actually target the unit
				canTargetUnit(&originVoxel, tile, &targetVoxel, *i) &&
				// can actually see the unit
				visible(*i, tile))
			{
				if ((*i)->getFaction() == FACTION_PLAYER)
				{
					unit->setVisible(true);
				}
				(*i)->addToVisibleUnits(unit);
				// no reaction on civilian turn.
				if (_save->getSide() != FACTION_NEUTRAL &&
					canMakeSnap(*i, unit))
				{
					spotters.push_back(*i);
				}
			}
		}
	}
	return spotters;
}

/**
 * Gets the unit with the highest reaction score from the spotter vector.
 * @param spotters The vector of spotting units.
 * @param unit The unit to check scores against.
 * @return The unit with the highest reactions.
 */
BattleUnit* TileEngine::getReactor(std::vector<BattleUnit *> spotters, BattleUnit *unit)
{
	int bestScore = -1;
	BattleUnit *bu = 0;
	for (std::vector<BattleUnit *>::iterator i = spotters.begin(); i != spotters.end(); ++i)
	{
		if (!(*i)->isOut() &&
		canMakeSnap(*i, unit) &&
		(*i)->getReactionScore() > bestScore)
		{
			bestScore = (*i)->getReactionScore();
			bu = *i;
		}
	}
	if (unit->getReactionScore() <= bestScore)
	{
		if (bu->getOriginalFaction() == FACTION_PLAYER)
		{
			bu->addReactionExp();
		}
	}
	else
	{
		bu = unit;
	}
	return bu;
}

/**
 * Checks the validity of a snap shot performed here.
 * @param unit The unit to check sight from.
 * @param target The unit to check sight TO.
 * @return True if the target is valid.
 */
bool TileEngine::canMakeSnap(BattleUnit *unit, BattleUnit *target)
{
	BattleItem *weapon = unit->getMainHandWeapon();
	// has a weapon
	if (weapon &&
		// has a melee weapon and is in melee range
		((weapon->getRules()->getBattleType() == BT_MELEE &&
		validMeleeRange(unit, target, unit->getDirection()) &&
		unit->getTimeUnits() > unit->getActionTUs(BA_HIT, weapon)) ||
		// has a gun capable of snap shot with ammo
		(weapon->getRules()->getBattleType() != BT_MELEE &&
		weapon->getRules()->getTUSnap() &&
		weapon->getAmmoItem() &&
		unit->getTimeUnits() > unit->getActionTUs(BA_SNAPSHOT, weapon))) &&
		(unit->getOriginalFaction() != FACTION_PLAYER ||
		_save->getGeoscapeSave()->isResearched(weapon->getRules()->getRequirements())) &&
		(_save->getDepth() != 0 || weapon->getRules()->isWaterOnly() == false))
	{
		return true;
	}
	return false;
}

/**
 * Attempts to perform a reaction snap shot.
 * @param unit The unit to check sight from.
 * @param target The unit to check sight TO.
 * @return True if the action should (theoretically) succeed.
 */
bool TileEngine::tryReactionSnap(BattleUnit *unit, BattleUnit *target)
{
	BattleAction action;
	action.cameraPosition = _save->getBattleState()->getMap()->getCamera()->getMapOffset();
	action.actor = unit;
	action.weapon = unit->getMainHandWeapon();
	if (!action.weapon)
	{
		return false;
	}
	// reaction fire is ALWAYS snap shot.
	action.type = BA_SNAPSHOT;
	// unless we're a melee unit.
	if (action.weapon->getRules()->getBattleType() == BT_MELEE)
	{
		action.type = BA_HIT;
	}
	action.target = target->getPosition();
	action.TU = unit->getActionTUs(action.type, action.weapon);

	if (action.weapon->getAmmoItem() && action.weapon->getAmmoItem()->getAmmoQuantity() && unit->getTimeUnits() >= action.TU)
	{
		action.targeting = true;

		// hostile units will go into an "aggro" state when they react.
		if (unit->getFaction() == FACTION_HOSTILE)
		{
			AlienBAIState *aggro = dynamic_cast<AlienBAIState*>(unit->getCurrentAIState());
			if (aggro == 0)
			{
				// should not happen, but just in case...
				aggro = new AlienBAIState(_save, unit, 0);
				unit->setAIState(aggro);
			}

			if (action.weapon->getAmmoItem()->getRules()->getExplosionRadius() &&
				aggro->explosiveEfficacy(action.target, unit, action.weapon->getAmmoItem()->getRules()->getExplosionRadius(), -1) == false)
			{
				action.targeting = false;
			}
		}

		if (action.targeting && unit->spendTimeUnits(action.TU))
		{
			action.TU = 0;
			_save->getBattleGame()->statePushBack(new UnitTurnBState(_save->getBattleGame(), action, false));
			_save->getBattleGame()->statePushBack(new ProjectileFlyBState(_save->getBattleGame(), action));
			return true;
		}
	}
	return false;
}

/**
 * Handling of hitting tile.
 * @param tile targeted tile.
 * @param damage power of hit.
 * @param type damage type of hit.
 */
void TileEngine::hitTile(Tile* tile, int damage, const RuleDamageType* type)
{
	if (damage >= type->SmokeThreshold)
	{
		// smoke from explosions always stay 6 to 14 turns - power of a smoke grenade is 60
		if (tile->getSmoke() < 10 && tile->getTerrainLevel() > -24)
		{
			tile->setFire(0);
			if (damage >= type->SmokeThreshold * 2)
				tile->setSmoke(RNG::generate(7, 15)); // for SmokeThreshold == 0
			else
				tile->setSmoke(RNG::generate(7, 15) * (damage - type->SmokeThreshold) / type->SmokeThreshold);
		}
		return;
	}

	if (damage >= type->FireThreshold)
	{
		if (!tile->isVoid())
		{
			if (tile->getFire() == 0 && (tile->getMapData(MapData::O_FLOOR) || tile->getMapData(MapData::O_OBJECT)))
			{
				if (damage >= type->FireThreshold * 2)
					tile->setFire(tile->getFuel() + 1); // for FireThreshold == 0
				else
					tile->setFire(tile->getFuel() * (damage - type->FireThreshold) / type->FireThreshold + 1);
				tile->setSmoke(std::max(1, std::min(15 - (tile->getFlammability() / 10), 12)));
			}
		}
		return;
	}
}

/**
 * Handling of hitting unit.
 * @param unit hitter.
 * @param target targeted unit.
 * @param relative angle of hit.
 * @param damage power of hit.
 * @param type damage type of hit.
 * @return Did unit survived hit?
 */
bool TileEngine::hitUnit(BattleUnit* unit, BattleUnit* target, const Position& relative, int damage, const RuleDamageType* type)
{
	if(!target || !target->getHealth())
	{
		return false;
	}

	const int wounds = target->getFatalWounds();
	const int adjustedDamage = target->damage(relative, damage, type);

	// if it's going to bleed to death and it's not a player, give credit for the kill.
	if (unit && target->getFaction() != FACTION_PLAYER && wounds < target->getFatalWounds())
	{
		target->killedBy(unit->getFaction());
	}
	const int bravery = (110 - target->getStats()->bravery) / 10;
	const int modifier = target->getFaction() == FACTION_PLAYER ? _save->getMoraleModifier() : 100;
	const int morale_loss = 100 * (adjustedDamage * bravery / 10) / modifier;

	target->moraleChange(-morale_loss);

	if (target->getSpecialAbility() == SPECAB_EXPLODEONDEATH && !target->isOut() && (target->getHealth() == 0 || target->getStunlevel() >= target->getHealth()))
	{
		if (type->IgnoreSelfDestruct == false)
		{
			Position p = Position(target->getPosition().x * 16, target->getPosition().y * 16, target->getPosition().z * 24);
			_save->getBattleGame()->statePushNext(new ExplosionBState(_save->getBattleGame(), p, 0, target, 0));
		}
	}

	if (adjustedDamage >= type->FireThreshold)
	{
		float resistance = target->getArmor()->getDamageModifier(type->ResistType);
		if (resistance > 0.0)
		{
			int burnTime = RNG::generate(0, int(5 * resistance));
			if (target->getFire() < burnTime)
			{
				target->setFire(burnTime); // catch fire and burn
			}
		}
	}

	return target->getHealth();
}

/**
 * Handles bullet/weapon hits.
 *
 * A bullet/weapon hits a voxel.
 * @param center Center of the explosion in voxelspace.
 * @param power Power of the explosion.
 * @param type The damage type of the explosion.
 * @param unit The unit that caused the explosion.
 * @return The Unit that got hit.
 */
BattleUnit *TileEngine::hit(const Position &center, int power, const RuleDamageType *type, BattleUnit *unit)
{
	Tile *tile = _save->getTile(Position(center.x/16, center.y/16, center.z/24));
<<<<<<< HEAD
	if(!tile || power <= 0)
=======
	if (!tile)
>>>>>>> 5913abc3
	{
		return 0;
	}

	BattleUnit *bu = tile->getUnit();
	const int part = voxelCheck(center, unit);
	const int damage = type->getRandomDamage(power);
	if (part >= V_FLOOR && part <= V_OBJECT)
	{
		const int tileDmg = damage * type->ToTile;
		hitTile(tile, damage, type);
		if (part == V_OBJECT && _save->getMissionType() == "STR_BASE_DEFENSE")
		{
			if (tileDmg >= tile->getMapData(MapData::O_OBJECT)->getArmor() && tile->getMapData(V_OBJECT)->isBaseModule())
			{
				_save->getModuleMap()[(center.x/16)/10][(center.y/16)/10].second--;
			}
		}
		if (tile->damage(part, tileDmg))
			_save->setObjectiveDestroyed(true);
	}
	else if (part == V_UNIT)
	{
		int verticaloffset = 0;
		if (!bu)
		{
			// it's possible we have a unit below the actual tile, when he stands on a stairs and sticks his head out to the next tile
			Tile *below = _save->getTile(Position(center.x/16, center.y/16, (center.z/24)-1));
			if (below)
			{
				BattleUnit *buBelow = below->getUnit();
				if (buBelow)
				{
					bu = buBelow;
					verticaloffset = 24;
				}
			}
		}
		if (bu)
		{
			const int sz = bu->getArmor()->getSize() * 8;
			const Position target = bu->getPosition() * Position(16,16,24) + Position(sz,sz, bu->getFloatHeight() - tile->getTerrainLevel());
			const Position relative = (center - target) - Position(0,0,verticaloffset);

			hitUnit(unit, bu, relative, damage, type);

			if (bu->getOriginalFaction() == FACTION_HOSTILE &&
				unit &&
				unit->getOriginalFaction() == FACTION_PLAYER &&
				type->ResistType != DT_NONE &&
				_save->getBattleGame()->getCurrentAction()->type != BA_HIT &&
				_save->getBattleGame()->getCurrentAction()->type != BA_STUN)
			{
				unit->addFiringExp();
			}
		}
	}
	applyGravity(tile);
	calculateSunShading(); // roofs could have been destroyed
	calculateTerrainLighting(); // fires could have been started
	calculateFOV(center / Position(16,16,24));
	return bu;
}

/**
 * Handles explosions.
 *
 * HE, smoke and fire explodes in a circular pattern on 1 level only. HE however damages floor tiles of the above level. Not the units on it.
 * HE destroys an object if its armor is lower than the explosive power, then it's HE blockage is applied for further propagation.
 * See http://www.ufopaedia.org/index.php?title=Explosions for more info.
 * @param center Center of the explosion in voxelspace.
 * @param power Power of the explosion.
 * @param type The damage type of the explosion.
 * @param maxRadius The maximum radius othe explosion.
 * @param unit The unit that caused the explosion.
 */
void TileEngine::explode(const Position &center, int power, const RuleDamageType *type, int maxRadius, BattleUnit *unit)
{
	double centerZ = center.z / 24 + 0.5;
	double centerX = center.x / 16 + 0.5;
	double centerY = center.y / 16 + 0.5;
	int power_;
	std::map<Tile*, int> tilesAffected;
	std::vector<BattleItem*> toRemove;
	std::pair<std::map<Tile*, int>::iterator, bool> ret;

	if (type->FireBlastCalc)
	{
		power /= 2;
	}

	int exHeight = std::max(0, std::min(3, Options::battleExplosionHeight));
	int vertdec = 1000; //default flat explosion

	switch (exHeight)
	{
	case 1:
		vertdec = 30;
		break;
	case 2:
		vertdec = 10;
		break;
	case 3:
		vertdec = 5;
	}

	for (int fi = -90; fi <= 90; fi += 5)
	{
		// raytrace every 3 degrees makes sure we cover all tiles in a circle.
		for (int te = 0; te <= 360; te += 3)
		{
			double cos_te = cos(te * M_PI / 180.0);
			double sin_te = sin(te * M_PI / 180.0);
			double sin_fi = sin(fi * M_PI / 180.0);
			double cos_fi = cos(fi * M_PI / 180.0);

			Tile *origin = _save->getTile(Position(centerX, centerY, centerZ));
			Tile *dest = origin;
			double l = 0;
			int tileX, tileY, tileZ;
			power_ = power;
			while (power_ > 0 && l <= maxRadius)
			{
				if (power_ > 0)
				{
					ret = tilesAffected.insert(std::make_pair(dest, 0)); // check if we had this tile already affected

					const int tileDmg = power_ * type->ToTile;
					if (tileDmg > ret.first->second)
					{
						ret.first->second = tileDmg;
					}
					if (ret.second)
					{
						const int damage = type->getRandomDamage(power_);
						BattleUnit *bu = dest->getUnit();

						if (distance(dest->getPosition(), Position(centerX, centerY, centerZ)) < 2)
						{
							// ground zero effect is in effect
							hitUnit(unit, bu, Position(0, 0, 0), damage, type);
						}
						else
						{
							// directional damage relative to explosion position.
							// units above the explosion will be hit in the legs, units lateral to or below will be hit in the torso
							hitUnit(unit, bu, Position(centerX, centerY, centerZ + 5) - dest->getPosition(), damage, type);
						}

						// Affect all items and units in inventory
						toRemove.clear();
						for (std::vector<BattleItem*>::iterator it = dest->getInventory()->begin(); it != dest->getInventory()->end(); ++it)
						{
							if((*it)->getUnit())
							{
								if(hitUnit(unit, (*it)->getUnit(), Position(0, 0, 0), damage, type))
								{
									continue;
								}
								else
								{
									(*it)->getUnit()->instaKill();
								}
							}
							if (power_ * type->ToItem > (*it)->getRules()->getArmor())
							{
								toRemove.push_back(*it);
							}
						}
						for (std::vector<BattleItem*>::iterator it = toRemove.begin(); it != toRemove.end(); ++it)
						{
							_save->removeItem((*it));
						}

						hitTile(dest, damage, type);
					}
				}

				l += 1.0;

				tileX = int(floor(centerX + l * sin_te * cos_fi));
				tileY = int(floor(centerY + l * cos_te * cos_fi));
				tileZ = int(floor(centerZ + l * sin_fi));

				origin = dest;
				dest = _save->getTile(Position(tileX, tileY, tileZ));

				if (!dest) break; // out of map!

				// blockage by terrain is deducted from the explosion power
				power_ -= 10; // explosive damage decreases by 10 per tile
				if (origin->getPosition().z != tileZ)
					power_ -= vertdec; //3d explosion factor

				if (type->FireBlastCalc)
				{
					int dir;
					Pathfinding::vectorToDirection(origin->getPosition() - dest->getPosition(), dir);
					if (dir != -1 && dir %2) power_ -= 5; // diagonal movement costs an extra 50% for fire.
				}
				if (l>0.5) power_-= horizontalBlockage(origin, dest, type->ResistType, l<1.5) * 2;
				if (l>0.5) power_-= verticalBlockage(origin, dest, type->ResistType, l<1.5) * 2;
			}
		}
	}

	// now detonate the tiles affected by explosion
	if (type->ToTile > 0.0f)
	{
		for (std::map<Tile*, int>::iterator i = tilesAffected.begin(); i != tilesAffected.end(); ++i)
		{
			if (detonate(i->first, i->second))
				_save->setObjectiveDestroyed(true);
			applyGravity(i->first);
			Tile *j = _save->getTile(i->first->getPosition() + Position(0,0,1));
			if (j)
				applyGravity(j);
		}
	}

	calculateSunShading(); // roofs could have been destroyed
	calculateTerrainLighting(); // fires could have been started
	calculateFOV(center / Position(16,16,24));
}

/**
 * Applies the explosive power to the tile parts. This is where the actual destruction takes place.
 * Must affect 9 objects (6 box sides and the object inside plus 2 outer walls).
 * @param tile Tile affected.
 * @return True if the objective was destroyed.
 */
bool TileEngine::detonate(Tile* tile, int explosive)
{
	if (explosive == 0) return false; // no damage applied for this tile
	bool objective = false;
	Tile* tiles[9];
	static const int parts[9]={0,1,2,0,1,2,3,3,3}; //6th is the object of current
	Position pos = tile->getPosition();

	tiles[0] = _save->getTile(Position(pos.x, pos.y, pos.z+1)); //ceiling
	tiles[1] = _save->getTile(Position(pos.x+1, pos.y, pos.z)); //east wall
	tiles[2] = _save->getTile(Position(pos.x, pos.y+1, pos.z)); //south wall
	tiles[3] = tiles[4] = tiles[5] = tiles[6] = tile;
	tiles[7] = _save->getTile(Position(pos.x, pos.y-1, pos.z)); //north bigwall
	tiles[8] = _save->getTile(Position(pos.x-1, pos.y, pos.z)); //west bigwall

	// explosions create smoke which only stays 1 or 2 turns
//	tile->setSmoke(std::max(1, std::min(tile->getSmoke() + RNG::generate(0,2), 15)));

	int remainingPower, fireProof, fuel;
	bool destroyed, bigwalldestroyed = true, skipnorthwest = false;
	for (int i = 8; i >=0; --i)
	{
		if (!tiles[i] || !tiles[i]->getMapData(parts[i]))
			continue; //skip out of map and emptiness
		int bigwall = tiles[i]->getMapData(parts[i])->getBigWall();
		if (i > 6 && !( (bigwall==1) || (bigwall==8) || (i==8 && bigwall==6) || (i==7 && bigwall==7)))
			continue;
		if ((bigwall!=0)) skipnorthwest = true;
		if (!bigwalldestroyed && i<6) //when ground shouldn't be destroyed
			continue;
		if (skipnorthwest && (i == 2 || i == 1)) continue;
		remainingPower = explosive;
		destroyed = false;
		int volume = 0;
		int currentpart = parts[i], currentpart2, diemcd;
		fireProof = tiles[i]->getFlammability(currentpart);
		fuel = tiles[i]->getFuel(currentpart) + 1;
		// get the volume of the object by checking it's loftemps objects.
		for (int j = 0; j < 12; j++)
		{
			if (tiles[i]->getMapData(currentpart)->getLoftID(j) != 0)
				++volume;
		}
		if ( i == 6 &&
			(bigwall == 2 || bigwall == 3) && //diagonals
			tiles[i]->getMapData(currentpart)->getArmor() > remainingPower) //not enough to destroy
		{
			bigwalldestroyed = false;
		}
		// iterate through tile armor and destroy if can
		while (	tiles[i]->getMapData(currentpart) &&
				tiles[i]->getMapData(currentpart)->getArmor() <= remainingPower &&
				tiles[i]->getMapData(currentpart)->getArmor() != 255)
		{
			if ( i == 6 && (bigwall == 2 || bigwall == 3)) //diagonals for the current tile
			{
				bigwalldestroyed = true;
			}
			remainingPower -= tiles[i]->getMapData(currentpart)->getArmor();
			destroyed = true;
			if (_save->getMissionType() == "STR_BASE_DEFENSE" &&
				tiles[i]->getMapData(currentpart)->isBaseModule())
			{
				_save->getModuleMap()[tile->getPosition().x/10][tile->getPosition().y/10].second--;
			}
			//this trick is to follow transformed object parts (object can become a ground)
			diemcd = tiles[i]->getMapData(currentpart)->getDieMCD();
			if (diemcd!=0)
				currentpart2 = tiles[i]->getMapData(currentpart)->getDataset()->getObjects()->at(diemcd)->getObjectType();
			else
				currentpart2 = currentpart;
			if (tiles[i]->destroy(currentpart))
				objective = true;
			currentpart =  currentpart2;
			if (tiles[i]->getMapData(currentpart)) // take new values
			{
				fireProof = tiles[i]->getFlammability(currentpart);
				fuel = tiles[i]->getFuel(currentpart) + 1;
			}
		}
		// set tile on fire
		if (fireProof < remainingPower)
		{
			if (tiles[i]->getMapData(MapData::O_FLOOR) || tiles[i]->getMapData(MapData::O_OBJECT))
			{
				tiles[i]->setFire(fuel);
				tiles[i]->setSmoke(std::max(1, std::min(15 - (fireProof / 10), 12)));
			}
		}
		// add some smoke if tile was destroyed and not set on fire
		if (destroyed && !tiles[i]->getFire())
		{
			int smoke = RNG::generate(1, (volume / 2) + 3) + (volume / 2);
			if (smoke > tiles[i]->getSmoke())
			{
				tiles[i]->setSmoke(std::max(0, std::min(smoke, 15)));
			}
		}
	}
	return objective;
}

/**
 * Checks for chained explosions.
 *
 * Chained explosions are explosions which occur after an explosive map object is destroyed.
 * May be due a direct hit, other explosion or fire.
 * @return tile on which a explosion occurred
 */
Tile *TileEngine::checkForTerrainExplosions()
{
	for (int i = 0; i < _save->getMapSizeXYZ(); ++i)
	{
		if (_save->getTiles()[i]->getExplosive())
		{
			return _save->getTiles()[i];
		}
	}
	return 0;
}

/**
 * Calculates the amount of power that is blocked going from one tile to another on a different level.
 * @param startTile The tile where the power starts.
 * @param endTile The adjacent tile where the power ends.
 * @param type The type of power/damage.
 * @return Amount of blockage of this power.
 */
int TileEngine::verticalBlockage(Tile *startTile, Tile *endTile, ItemDamageType type, bool skipObject)
{
	int block = 0;

	// safety check
	if (startTile == 0 || endTile == 0) return 0;
	int direction = endTile->getPosition().z - startTile->getPosition().z;

	if (direction == 0 ) return 0;

	int x = startTile->getPosition().x;
	int y = startTile->getPosition().y;
	int z = startTile->getPosition().z;

	if (direction < 0) // down
	{
		block += blockage(_save->getTile(Position(x, y, z)), MapData::O_FLOOR, type);
		if (!skipObject)
			block += blockage(_save->getTile(Position(x, y, z)), MapData::O_OBJECT, type, Pathfinding::DIR_DOWN);
		if (x != endTile->getPosition().x || y != endTile->getPosition().y)
		{
			x = endTile->getPosition().x;
			y = endTile->getPosition().y;
			int z = startTile->getPosition().z;
			block += horizontalBlockage(startTile, _save->getTile(Position(x, y, z)), type, skipObject);
			block += blockage(_save->getTile(Position(x, y, z)), MapData::O_FLOOR, type);
			if (!skipObject)
				block += blockage(_save->getTile(Position(x, y, z)), MapData::O_OBJECT, type);
		}
	}
	else if (direction > 0) // up
	{
		block += blockage(_save->getTile(Position(x, y, z+1)), MapData::O_FLOOR, type);
		if (!skipObject)
			block += blockage(_save->getTile(Position(x, y, z+1)), MapData::O_OBJECT, type, Pathfinding::DIR_UP);
		if (x != endTile->getPosition().x || y != endTile->getPosition().y)
		{
			x = endTile->getPosition().x;
			y = endTile->getPosition().y;
			int z = startTile->getPosition().z+1;
			block += horizontalBlockage(startTile, _save->getTile(Position(x, y, z)), type, skipObject);
			block += blockage(_save->getTile(Position(x, y, z)), MapData::O_FLOOR, type);
			if (!skipObject)
				block += blockage(_save->getTile(Position(x, y, z)), MapData::O_OBJECT, type);
		}
	}

	return block;
}

/**
 * Calculates the amount of power that is blocked going from one tile to another on the same level.
 * @param startTile The tile where the power starts.
 * @param endTile The adjacent tile where the power ends.
 * @param type The type of power/damage.
 * @return Amount of blockage.
 */
int TileEngine::horizontalBlockage(Tile *startTile, Tile *endTile, ItemDamageType type, bool skipObject)
{
	static const Position oneTileNorth = Position(0, -1, 0);
	static const Position oneTileEast = Position(1, 0, 0);
	static const Position oneTileSouth = Position(0, 1, 0);
	static const Position oneTileWest = Position(-1, 0, 0);

	// safety check
	if (startTile == 0 || endTile == 0) return 0;
	if (startTile->getPosition().z != endTile->getPosition().z) return 0;

	int direction;
	Pathfinding::vectorToDirection(endTile->getPosition() - startTile->getPosition(), direction);
	if (direction == -1) return 0;
	int block = 0;

	switch(direction)
	{
	case 0:	// north
		block = blockage(startTile, MapData::O_NORTHWALL, type);
		break;
	case 1: // north east
		if (type == DT_NONE) //this is two-way diagonal visiblity check, used in original game
		{
			block = blockage(startTile, MapData::O_NORTHWALL, type) + blockage(endTile, MapData::O_WESTWALL, type); //up+right
			block += blockage(_save->getTile(startTile->getPosition() + oneTileNorth), MapData::O_OBJECT, type, 3);
			if (block == 0) break; //this way is opened
			block = blockage(_save->getTile(startTile->getPosition() + oneTileEast), MapData::O_NORTHWALL, type)
				+ blockage(_save->getTile(startTile->getPosition() + oneTileEast), MapData::O_WESTWALL, type); //right+up
			block += blockage(_save->getTile(startTile->getPosition() + oneTileEast), MapData::O_OBJECT, type, 7);
		}
		else
		{
			block = (blockage(startTile,MapData::O_NORTHWALL, type) + blockage(endTile,MapData::O_WESTWALL, type))/2
				+ (blockage(_save->getTile(startTile->getPosition() + oneTileEast),MapData::O_WESTWALL, type)
				+ blockage(_save->getTile(startTile->getPosition() + oneTileEast),MapData::O_NORTHWALL, type))/2;

			block += (blockage(_save->getTile(startTile->getPosition() + oneTileNorth),MapData::O_OBJECT, type, 4)
				+ blockage(_save->getTile(startTile->getPosition() + oneTileEast),MapData::O_OBJECT, type, 6))/2;
		}
		break;
	case 2: // east
		block = blockage(endTile,MapData::O_WESTWALL, type);
		break;
	case 3: // south east
		if (type == DT_NONE)
		{
			block = blockage(_save->getTile(startTile->getPosition() + oneTileSouth), MapData::O_NORTHWALL, type)
				+ blockage(endTile, MapData::O_WESTWALL, type); //down+right
			block += blockage(_save->getTile(startTile->getPosition() + oneTileSouth), MapData::O_OBJECT, type, 1);
			if (block == 0) break; //this way is opened
			block = blockage(_save->getTile(startTile->getPosition() + oneTileEast), MapData::O_WESTWALL, type)
				+ blockage(endTile, MapData::O_NORTHWALL, type); //right+down
			block += blockage(_save->getTile(startTile->getPosition() + oneTileEast), MapData::O_OBJECT, type, 5);
		}
		else
		{
			block = (blockage(endTile,MapData::O_WESTWALL, type) + blockage(endTile,MapData::O_NORTHWALL, type))/2
				+ (blockage(_save->getTile(startTile->getPosition() + oneTileEast),MapData::O_WESTWALL, type)
				+ blockage(_save->getTile(startTile->getPosition() + oneTileSouth),MapData::O_NORTHWALL, type))/2;
			block += (blockage(_save->getTile(startTile->getPosition() + oneTileSouth),MapData::O_OBJECT, type, 0)
				+ blockage(_save->getTile(startTile->getPosition() + oneTileEast),MapData::O_OBJECT, type, 6))/2;
		}
		break;
	case 4: // south
		block = blockage(endTile,MapData::O_NORTHWALL, type);
		break;
	case 5: // south west
		if (type == DT_NONE)
		{
			block = blockage(_save->getTile(startTile->getPosition() + oneTileSouth), MapData::O_NORTHWALL, type)
				+ blockage(_save->getTile(startTile->getPosition() + oneTileSouth), MapData::O_WESTWALL, type); //down+left
			block += blockage(_save->getTile(startTile->getPosition() + oneTileSouth), MapData::O_OBJECT, type, 7);
			if (block == 0) break; //this way is opened
			block = blockage(startTile, MapData::O_WESTWALL, type) + blockage(endTile, MapData::O_NORTHWALL, type); //left+down
			block += blockage(_save->getTile(startTile->getPosition() + oneTileWest), MapData::O_OBJECT, type, 3);
		}
		else
		{
			block = (blockage(endTile,MapData::O_NORTHWALL, type) + blockage(startTile,MapData::O_WESTWALL, type))/2
				+ (blockage(_save->getTile(startTile->getPosition() + oneTileSouth),MapData::O_WESTWALL, type)
				+ blockage(_save->getTile(startTile->getPosition() + oneTileSouth),MapData::O_NORTHWALL, type))/2;
			block += (blockage(_save->getTile(startTile->getPosition() + oneTileSouth),MapData::O_OBJECT, type, 0)
				+ blockage(_save->getTile(startTile->getPosition() + oneTileWest),MapData::O_OBJECT, type, 2))/2;
		}
		break;
	case 6: // west
		block = blockage(startTile,MapData::O_WESTWALL, type);
		break;
	case 7: // north west

		if (type == DT_NONE)
		{
			block = blockage(startTile, MapData::O_NORTHWALL, type)
				+ blockage(_save->getTile(startTile->getPosition() + oneTileNorth), MapData::O_WESTWALL, type); //up+left
			block += blockage(_save->getTile(startTile->getPosition() + oneTileNorth), MapData::O_OBJECT, type, 5);
			if (block == 0) break; //this way is opened
			block = blockage(startTile, MapData::O_WESTWALL, type)
				+ blockage(_save->getTile(startTile->getPosition() + oneTileWest), MapData::O_NORTHWALL, type); //left+up
			block += blockage(_save->getTile(startTile->getPosition() + oneTileWest), MapData::O_OBJECT, type, 1);
		}
		else
		{
			block = (blockage(startTile,MapData::O_WESTWALL, type) + blockage(startTile,MapData::O_NORTHWALL, type))/2
				+ (blockage(_save->getTile(startTile->getPosition() + oneTileNorth),MapData::O_WESTWALL, type)
				+ blockage(_save->getTile(startTile->getPosition() + oneTileWest),MapData::O_NORTHWALL, type))/2;
			block += (blockage(_save->getTile(startTile->getPosition() + oneTileNorth),MapData::O_OBJECT, type, 4)
				+ blockage(_save->getTile(startTile->getPosition() + oneTileWest),MapData::O_OBJECT, type, 2))/2;
		}
		break;
	}

	if (skipObject) return block; //

    block += blockage(startTile,MapData::O_OBJECT, type, direction);
	if (type != DT_NONE)
	{
		direction += 4;
		if (direction > 7)
			direction -= 8;
		if (endTile->isBigWall())
			block += blockage(endTile,MapData::O_OBJECT, type, direction, true);
	}
	else
	{
        if ( block <= 127 )
        {
            direction += 4;
            if (direction > 7)
                direction -= 8;
            if (blockage(endTile,MapData::O_OBJECT, type, direction, true) > 127){
                return -1; //hit bigwall, reveal bigwall tile
            }
        }
	}

	return block;
}

/**
 * Calculates the amount this certain wall or floor-part of the tile blocks.
 * @param startTile The tile where the power starts.
 * @param part The part of the tile the power needs to go through.
 * @param type The type of power/damage.
 * @param direction Direction the power travels.
 * @return Amount of blockage.
 */
int TileEngine::blockage(Tile *tile, const int part, ItemDamageType type, int direction, bool checkingFromOrigin)
{
	int blockage = 0;

	if (tile == 0) return 0; // probably outside the map here
	if (tile->getMapData(part))
	{
		bool check = true;
		int wall = -1;
		if (direction != -1)
		{
			wall = tile->getMapData(MapData::O_OBJECT)->getBigWall();

			if (type != DT_SMOKE &&
				checkingFromOrigin &&
				(wall == Pathfinding::BIGWALLNESW ||
				wall == Pathfinding::BIGWALLNWSE))
			{
				check = false;
			}
			switch (direction)
			{
			case 0: // north
				if (wall == Pathfinding::BIGWALLWEST ||
					wall == Pathfinding::BIGWALLEAST ||
					wall == Pathfinding::BIGWALLSOUTH ||
					wall == Pathfinding::BIGWALLEASTANDSOUTH)
				{
					check = false;
				}
				break;
			case 1: // north east
				if (wall == Pathfinding::BIGWALLWEST ||
					wall == Pathfinding::BIGWALLSOUTH)
				{
					check = false;
				}
				break;
			case 2: // east
				if (wall == Pathfinding::BIGWALLNORTH ||
					wall == Pathfinding::BIGWALLSOUTH ||
					wall == Pathfinding::BIGWALLWEST)
				{
					check = false;
				}
				break;
			case 3: // south east
				if (wall == Pathfinding::BIGWALLNORTH ||
					wall == Pathfinding::BIGWALLWEST)
				{
					check = false;
				}
				break;
			case 4: // south
				if (wall == Pathfinding::BIGWALLWEST ||
					wall == Pathfinding::BIGWALLEAST ||
					wall == Pathfinding::BIGWALLNORTH)
				{
					check = false;
				}
				break;
			case 5: // south west
				if (wall == Pathfinding::BIGWALLNORTH ||
					wall == Pathfinding::BIGWALLEAST)
				{
					check = false;
				}
				break;
			case 6: // west
				if (wall == Pathfinding::BIGWALLNORTH ||
					wall == Pathfinding::BIGWALLSOUTH ||
					wall == Pathfinding::BIGWALLEAST ||
					wall == Pathfinding::BIGWALLEASTANDSOUTH)
				{
					check = false;
				}
				break;
			case 7: // north west
				if (wall == Pathfinding::BIGWALLSOUTH ||
					wall == Pathfinding::BIGWALLEAST ||
					wall == Pathfinding::BIGWALLEASTANDSOUTH)
				{
					check = false;
				}
				break;
			case 8: // up
			case 9: // down
				if (wall != 0 && wall != Pathfinding::BLOCK)
				{
					check = false;
				}
				break;
			default:
				break;
			}
		}

		if (check)
		{
			// -1 means we have a regular wall, and anything over 0 means we have a bigwall.
			if (type == DT_SMOKE && wall != 0 && !tile->isUfoDoorOpen(part))
			{
				return 256;
			}
			blockage += tile->getMapData(part)->getBlock(type);
		}
	}

	// open ufo doors are actually still closed behind the scenes
	// so a special trick is needed to see if they are open, if they are, they obviously don't block anything
	if (tile->isUfoDoorOpen(part))
		blockage = 0;

	return blockage;
}

/**
 * Opens a door (if any) by rightclick, or by walking through it. The unit has to face in the right direction.
 * @param unit Unit.
 * @param rClick Whether the player right clicked.
 * @param dir Direction.
 * @return -1 there is no door, you can walk through;
 *		  0 normal door opened, make a squeaky sound and you can walk through;
 *		  1 ufo door is starting to open, make a whoosh sound, don't walk through;
 *		  3 ufo door is still opening, don't walk through it yet. (have patience, futuristic technology...)
 *		  4 not enough TUs
 *		  5 would contravene fire reserve
 */
int TileEngine::unitOpensDoor(BattleUnit *unit, bool rClick, int dir)
{
	int door = -1;
	int TUCost = 0;
	int size = unit->getArmor()->getSize();
	int z = unit->getTile()->getTerrainLevel() < -12 ? 1 : 0; // if we're standing on stairs, check the tile above instead.
	if (size > 1 && rClick)
		return door;
	if (dir == -1)
	{
		dir = unit->getDirection();
	}
	Tile *tile;
	for (int x = 0; x < size && door == -1; x++)
	{
		for (int y = 0; y < size && door == -1; y++)
		{
			std::vector<std::pair<Position, int> > checkPositions;
			tile = _save->getTile(unit->getPosition() + Position(x,y,z));
			if (!tile) continue;

			switch (dir)
			{
			case 0: // north
				checkPositions.push_back(std::make_pair(Position(0, 0, 0), MapData::O_NORTHWALL)); // origin
				if (x != 0)
				{
					checkPositions.push_back(std::make_pair(Position(0, -1, 0), MapData::O_WESTWALL)); // one tile north
				}
				break;
			case 1: // north east
				checkPositions.push_back(std::make_pair(Position(0, 0, 0), MapData::O_NORTHWALL)); // origin
				checkPositions.push_back(std::make_pair(Position(1, -1, 0), MapData::O_WESTWALL)); // one tile north-east
				if (rClick)
				{
					checkPositions.push_back(std::make_pair(Position(1, 0, 0), MapData::O_WESTWALL)); // one tile east
					checkPositions.push_back(std::make_pair(Position(1, 0, 0), MapData::O_NORTHWALL)); // one tile east
				}
				break;
			case 2: // east
				checkPositions.push_back(std::make_pair(Position(1, 0, 0), MapData::O_WESTWALL)); // one tile east
				break;
			case 3: // south-east
				if (!y)
					checkPositions.push_back(std::make_pair(Position(1, 1, 0), MapData::O_WESTWALL)); // one tile south-east
				if (!x)
					checkPositions.push_back(std::make_pair(Position(1, 1, 0), MapData::O_NORTHWALL)); // one tile south-east
				if (rClick)
				{
					checkPositions.push_back(std::make_pair(Position(1, 0, 0), MapData::O_WESTWALL)); // one tile east
					checkPositions.push_back(std::make_pair(Position(0, 1, 0), MapData::O_NORTHWALL)); // one tile south
				}
				break;
			case 4: // south
				checkPositions.push_back(std::make_pair(Position(0, 1, 0), MapData::O_NORTHWALL)); // one tile south
				break;
			case 5: // south-west
				checkPositions.push_back(std::make_pair(Position(0, 0, 0), MapData::O_WESTWALL)); // origin
				checkPositions.push_back(std::make_pair(Position(-1, 1, 0), MapData::O_NORTHWALL)); // one tile south-west
				if (rClick)
				{
					checkPositions.push_back(std::make_pair(Position(0, 1, 0), MapData::O_WESTWALL)); // one tile south
					checkPositions.push_back(std::make_pair(Position(0, 1, 0), MapData::O_NORTHWALL)); // one tile south
				}
				break;
			case 6: // west
				checkPositions.push_back(std::make_pair(Position(0, 0, 0), MapData::O_WESTWALL)); // origin
				if (y != 0)
				{
					checkPositions.push_back(std::make_pair(Position(-1, 0, 0), MapData::O_NORTHWALL)); // one tile west
				}
				break;
			case 7: // north-west
				checkPositions.push_back(std::make_pair(Position(0, 0, 0), MapData::O_WESTWALL)); // origin
				checkPositions.push_back(std::make_pair(Position(0, 0, 0), MapData::O_NORTHWALL)); // origin
				if (x)
				{
					checkPositions.push_back(std::make_pair(Position(-1, -1, 0), MapData::O_WESTWALL)); // one tile north
				}
				if (y)
				{
					checkPositions.push_back(std::make_pair(Position(-1, -1, 0), MapData::O_NORTHWALL)); // one tile north
				}
				if (rClick)
				{
					checkPositions.push_back(std::make_pair(Position(0, -1, 0), MapData::O_WESTWALL)); // one tile north
					checkPositions.push_back(std::make_pair(Position(-1, 0, 0), MapData::O_NORTHWALL)); // one tile west
				}
				break;
			default:
				break;
			}

			int part = 0;
			for (std::vector<std::pair<Position, int> >::const_iterator i = checkPositions.begin(); i != checkPositions.end() && door == -1; ++i)
			{
				tile = _save->getTile(unit->getPosition() + Position(x,y,z) + i->first);
				if (tile)
				{
					door = tile->openDoor(i->second, unit, _save->getBattleGame()->getReservedAction());
					if (door != -1)
					{
						part = i->second;
						if (door == 1)
						{
							checkAdjacentDoors(unit->getPosition() + Position(x,y,z) + i->first, i->second);
						}
					}
				}
			}
			if (door == 0 && rClick)
			{
				if (part == MapData::O_WESTWALL)
				{
					part = MapData::O_NORTHWALL;
				}
				else
				{
					part = MapData::O_WESTWALL;
				}
				TUCost = tile->getTUCost(part, unit->getArmor()->getMovementType());
			}
			else if (door == 1 || door == 4)
			{
				TUCost = tile->getTUCost(part, unit->getArmor()->getMovementType());
			}
		}
	}

	if (TUCost != 0)
	{
		if (_save->getBattleGame()->checkReservedTU(unit, TUCost))
		{
			if (unit->spendTimeUnits(TUCost))
			{
				tile->animate();	// ensures frame advances for ufo doors to update TU cost
				calculateFOV(unit->getPosition());
				// look from the other side (may be need check reaction fire?)
				std::vector<BattleUnit*> *vunits = unit->getVisibleUnits();
				for (size_t i = 0; i < vunits->size(); ++i)
				{
					calculateFOV(vunits->at(i));
				}
			}
			else return 4;
		}
		else return 5;
	}

	return door;
}

/**
 * Opens any doors connected to this part at this position,
 * Keeps processing til it hits a non-ufo-door.
 * @param pos The starting position
 * @param part The part to open, defines which direction to check.
 */
void TileEngine::checkAdjacentDoors(Position pos, int part)
{
	Position offset;
	bool westSide = (part == 1);
	for (int i = 1;; ++i)
	{
		offset = westSide ? Position(0,i,0):Position(i,0,0);
		Tile *tile = _save->getTile(pos + offset);
		if (tile && tile->getMapData(part) && tile->getMapData(part)->isUFODoor())
		{
			tile->openDoor(part);
		}
		else break;
	}
	for (int i = -1;; --i)
	{
		offset = westSide ? Position(0,i,0):Position(i,0,0);
		Tile *tile = _save->getTile(pos + offset);
		if (tile && tile->getMapData(part) && tile->getMapData(part)->isUFODoor())
		{
			tile->openDoor(part);
		}
		else break;
	}
}

/**
 * Closes ufo doors.
 * @return Whether doors are closed.
 */
int TileEngine::closeUfoDoors()
{
	int doorsclosed = 0;

	// prepare a list of tiles on fire/smoke & close any ufo doors
	for (int i = 0; i < _save->getMapSizeXYZ(); ++i)
	{
		if (_save->getTiles()[i]->getUnit() && _save->getTiles()[i]->getUnit()->getArmor()->getSize() > 1)
		{
			BattleUnit *bu = _save->getTiles()[i]->getUnit();
			Tile *tile = _save->getTiles()[i];
			Tile *oneTileNorth = _save->getTile(tile->getPosition() + Position(0, -1, 0));
			Tile *oneTileWest = _save->getTile(tile->getPosition() + Position(-1, 0, 0));
			if ((tile->isUfoDoorOpen(MapData::O_NORTHWALL) && oneTileNorth && oneTileNorth->getUnit() && oneTileNorth->getUnit() == bu) ||
				(tile->isUfoDoorOpen(MapData::O_WESTWALL) && oneTileWest && oneTileWest->getUnit() && oneTileWest->getUnit() == bu))
			{
				continue;
			}
		}
		doorsclosed += _save->getTiles()[i]->closeUfoDoor();
	}

	return doorsclosed;
}

/**
 * Calculates a line trajectory, using bresenham algorithm in 3D.
 * @param origin Origin (voxel??).
 * @param target Target (also voxel??).
 * @param storeTrajectory True will store the whole trajectory - otherwise it just stores the last position.
 * @param trajectory A vector of positions in which the trajectory is stored.
 * @param excludeUnit Excludes this unit in the collision detection.
 * @param doVoxelCheck Check against voxel or tile blocking? (first one for units visibility and line of fire, second one for terrain visibility).
 * @param onlyVisible Skip invisible units? used in FPS view.
 * @param excludeAllBut [Optional] The only unit to be considered for ray hits.
 * @return the objectnumber(0-3) or unit(4) or out of map (5) or -1(hit nothing).
 */
int TileEngine::calculateLine(const Position& origin, const Position& target, bool storeTrajectory, std::vector<Position> *trajectory, BattleUnit *excludeUnit, bool doVoxelCheck, bool onlyVisible, BattleUnit *excludeAllBut)
{
	int x, x0, x1, delta_x, step_x;
	int y, y0, y1, delta_y, step_y;
	int z, z0, z1, delta_z, step_z;
	int swap_xy, swap_xz;
	int drift_xy, drift_xz;
	int cx, cy, cz;
	Position lastPoint(origin);
	int result;

	//start and end points
	x0 = origin.x;	 x1 = target.x;
	y0 = origin.y;	 y1 = target.y;
	z0 = origin.z;	 z1 = target.z;

	//'steep' xy Line, make longest delta x plane
	swap_xy = abs(y1 - y0) > abs(x1 - x0);
	if (swap_xy)
	{
		std::swap(x0, y0);
		std::swap(x1, y1);
	}

	//do same for xz
	swap_xz = abs(z1 - z0) > abs(x1 - x0);
	if (swap_xz)
	{
		std::swap(x0, z0);
		std::swap(x1, z1);
	}

	//delta is Length in each plane
	delta_x = abs(x1 - x0);
	delta_y = abs(y1 - y0);
	delta_z = abs(z1 - z0);

	//drift controls when to step in 'shallow' planes
	//starting value keeps Line centred
	drift_xy  = (delta_x / 2);
	drift_xz  = (delta_x / 2);

	//direction of line
	step_x = 1;  if (x0 > x1) {  step_x = -1; }
	step_y = 1;  if (y0 > y1) {  step_y = -1; }
	step_z = 1;  if (z0 > z1) {  step_z = -1; }

	//starting point
	y = y0;
	z = z0;

	//step through longest delta (which we have swapped to x)
	for (x = x0; x != (x1+step_x); x += step_x)
	{
		//copy position
		cx = x;	cy = y;	cz = z;

		//unswap (in reverse)
		if (swap_xz) std::swap(cx, cz);
		if (swap_xy) std::swap(cx, cy);

		if (storeTrajectory && trajectory)
		{
			trajectory->push_back(Position(cx, cy, cz));
		}
		//passes through this point?
		if (doVoxelCheck)
		{
			result = voxelCheck(Position(cx, cy, cz), excludeUnit, false, onlyVisible, excludeAllBut);
			if (result != V_EMPTY)
			{
				if (trajectory)
				{ // store the position of impact
					trajectory->push_back(Position(cx, cy, cz));
				}
				return result;
			}
		}
		else
		{
            int temp_res = verticalBlockage(_save->getTile(lastPoint), _save->getTile(Position(cx, cy, cz)), DT_NONE);
			result = horizontalBlockage(_save->getTile(lastPoint), _save->getTile(Position(cx, cy, cz)), DT_NONE);
            if (result == -1)
            {
                if (temp_res > 127)
                {
                    result = 0;
                } else {
                return result; // We hit a big wall
                }
            }
            result += temp_res;
			if (result > 127)
			{
				return result;
			}

			lastPoint = Position(cx, cy, cz);
		}
		//update progress in other planes
		drift_xy = drift_xy - delta_y;
		drift_xz = drift_xz - delta_z;

		//step in y plane
		if (drift_xy < 0)
		{
			y = y + step_y;
			drift_xy = drift_xy + delta_x;

			//check for xy diagonal intermediate voxel step
			if (doVoxelCheck)
			{
				cx = x;	cz = z; cy = y;
				if (swap_xz) std::swap(cx, cz);
				if (swap_xy) std::swap(cx, cy);
				result = voxelCheck(Position(cx, cy, cz), excludeUnit, false, onlyVisible, excludeAllBut);
				if (result != V_EMPTY)
				{
					if (trajectory != 0)
					{ // store the position of impact
						trajectory->push_back(Position(cx, cy, cz));
					}
					return result;
				}
			}
		}

		//same in z
		if (drift_xz < 0)
		{
			z = z + step_z;
			drift_xz = drift_xz + delta_x;

			//check for xz diagonal intermediate voxel step
			if (doVoxelCheck)
			{
				cx = x;	cz = z; cy = y;
				if (swap_xz) std::swap(cx, cz);
				if (swap_xy) std::swap(cx, cy);
				result = voxelCheck(Position(cx, cy, cz), excludeUnit, false, onlyVisible,  excludeAllBut);
				if (result != V_EMPTY)
				{
					if (trajectory != 0)
					{ // store the position of impact
						trajectory->push_back(Position(cx, cy, cz));
					}
					return result;
				}
			}
		}
	}

	return V_EMPTY;
}

/**
 * Calculates a parabola trajectory, used for throwing items.
 * @param origin Orign in voxelspace.
 * @param target Target in voxelspace.
 * @param storeTrajectory True will store the whole trajectory - otherwise it just stores the last position.
 * @param trajectory A vector of positions in which the trajectory is stored.
 * @param excludeUnit Makes sure the trajectory does not hit the shooter itself.
 * @param curvature How high the parabola goes: 1.0 is almost straight throw, 3.0 is a very high throw, to throw over a fence for example.
 * @param delta Is the deviation of the angles it should take into account, 0,0,0 is perfection.
 * @return The objectnumber(0-3) or unit(4) or out of map (5) or -1(hit nothing).
 */
int TileEngine::calculateParabola(const Position& origin, const Position& target, bool storeTrajectory, std::vector<Position> *trajectory, BattleUnit *excludeUnit, double curvature, const Position delta)
{
	double ro = sqrt((double)((target.x - origin.x) * (target.x - origin.x) + (target.y - origin.y) * (target.y - origin.y) + (target.z - origin.z) * (target.z - origin.z)));

	if (AreSame(ro, 0.0)) return V_EMPTY;//just in case

	double fi = acos((double)(target.z - origin.z) / ro);
	double te = atan2((double)(target.y - origin.y), (double)(target.x - origin.x));

	te += (delta.x / ro) / 2 * M_PI; //horizontal magic value
	fi += ((delta.z + delta.y) / ro) / 14 * M_PI * curvature; //another magic value (vertical), to make it in line with fire spread

	double zA = sqrt(ro)*curvature;
	double zK = 4.0 * zA / ro / ro;

	int x = origin.x;
	int y = origin.y;
	int z = origin.z;
	int i = 8;
	Position lastPosition = Position(x,y,z);
	while (z > 0)
	{
		x = (int)((double)origin.x + (double)i * cos(te) * sin(fi));
		y = (int)((double)origin.y + (double)i * sin(te) * sin(fi));
		z = (int)((double)origin.z + (double)i * cos(fi) - zK * ((double)i - ro / 2.0) * ((double)i - ro / 2.0) + zA);
		if (storeTrajectory && trajectory)
		{
			trajectory->push_back(Position(x, y, z));
		}
		//passes through this point?
		Position nextPosition = Position(x,y,z);
		int result = calculateLine(lastPosition, nextPosition, false, 0, excludeUnit);
		if (result != V_EMPTY)
		{
			if (lastPosition.z < nextPosition.z)
			{
				result = V_OUTOFBOUNDS;
			}
			if (!storeTrajectory && trajectory != 0)
			{ // store the position of impact
				trajectory->push_back(nextPosition);
			}
			return result;
		}
		lastPosition = Position(x,y,z);
		++i;
	}
	if (!storeTrajectory && trajectory != 0)
	{ // store the position of impact
		trajectory->push_back(Position(x, y, z));
	}
	return V_EMPTY;
}

/**
 * Calculates z "grounded" value for a particular voxel (used for projectile shadow).
 * @param voxel The voxel to trace down.
 * @return z coord of "ground".
 */
int TileEngine::castedShade(const Position& voxel)
{
	int zstart = voxel.z;
	Position tmpCoord = voxel / Position(16,16,24);
	Tile *t = _save->getTile(tmpCoord);
	while (t && t->isVoid() && !t->getUnit())
	{
		zstart = tmpCoord.z* 24;
		--tmpCoord.z;
		t = _save->getTile(tmpCoord);
	}

	Position tmpVoxel = voxel;
	int z;

	for (z = zstart; z>0; z--)
	{
		tmpVoxel.z = z;
		if (voxelCheck(tmpVoxel, 0) != V_EMPTY) break;
	}
    return z;
}

/**
 * Traces voxel visibility.
 * @param voxel Voxel coordinates.
 * @return True if visible.
 */

bool TileEngine::isVoxelVisible(const Position& voxel)
{
	int zstart = voxel.z+3; // slight Z adjust
	if ((zstart/24)!=(voxel.z/24))
		return true; // visble!
	Position tmpVoxel = voxel;
	int zend = (zstart/24)*24 +24;
	for (int z = zstart; z<zend; z++)
	{
		tmpVoxel.z=z;
		// only OBJECT can cause additional occlusion (because of any shape)
		if (voxelCheck(tmpVoxel, 0) == V_OBJECT) return false;
		++tmpVoxel.x;
		if (voxelCheck(tmpVoxel, 0) == V_OBJECT) return false;
		++tmpVoxel.y;
		if (voxelCheck(tmpVoxel, 0) == V_OBJECT) return false;
	}
    return true;
}

/**
 * Checks if we hit a voxel.
 * @param voxel The voxel to check.
 * @param excludeUnit Don't do checks on this unit.
 * @param excludeAllUnits Don't do checks on any unit.
 * @param onlyVisible Whether to consider only visible units.
 * @param excludeAllBut If set, the only unit to be considered for ray hits.
 * @return The objectnumber(0-3) or unit(4) or out of map (5) or -1 (hit nothing).
 */
int TileEngine::voxelCheck(const Position& voxel, BattleUnit *excludeUnit, bool excludeAllUnits, bool onlyVisible, BattleUnit *excludeAllBut)
{
	Tile *tile = _save->getTile(voxel / Position(16, 16, 24));
	// check if we are not out of the map
	if (tile == 0 || voxel.x < 0 || voxel.y < 0 || voxel.z < 0)
	{
		return V_OUTOFBOUNDS;
	}
	Tile *tileBelow = _save->getTile(tile->getPosition() + Position(0,0,-1));
	if (tile->isVoid() && tile->getUnit() == 0 && (!tileBelow || tileBelow->getUnit() == 0))
	{
		return V_EMPTY;
	}

	if ((voxel.z % 24 == 0 || voxel.z % 24 == 1) && tile->getMapData(MapData::O_FLOOR) && tile->getMapData(MapData::O_FLOOR)->isGravLift())
	{
		if ((tile->getPosition().z == 0) || (tileBelow && tileBelow->getMapData(MapData::O_FLOOR) && !tileBelow->getMapData(MapData::O_FLOOR)->isGravLift()))
			return V_FLOOR;
	}

	// first we check terrain voxel data, not to allow 2x2 units stick through walls
	for (int i=0; i< 4; ++i)
	{
		MapData *mp = tile->getMapData(i);
		if (tile->isUfoDoorOpen(i))
			continue;
		if (mp != 0)
		{
			int x = 15 - voxel.x%16;
			int y = voxel.y%16;
			int idx = (mp->getLoftID((voxel.z%24)/2)*16) + y;
			if (_voxelData->at(idx) & (1 << x))
			{
				return i;
			}
		}
	}

	if (!excludeAllUnits)
	{
		BattleUnit *unit = tile->getUnit();
		// sometimes there is unit on the tile below, but sticks up to this tile with his head,
		// in this case we couldn't have unit standing at current tile.
		if (unit == 0 && tile->hasNoFloor(0))
		{
			tile = _save->getTile(Position(voxel.x/16, voxel.y/16, (voxel.z/24)-1)); //below
			if (tile) unit = tile->getUnit();
		}

		if (unit != 0 && unit != excludeUnit && (!excludeAllBut || unit == excludeAllBut) && (!onlyVisible || unit->getVisible() ) )
		{
			Position tilepos;
			Position unitpos = unit->getPosition();
			int tz = unitpos.z*24 + unit->getFloatHeight()+(-tile->getTerrainLevel());//bottom
			if ((voxel.z > tz) && (voxel.z <= tz + unit->getHeight()) )
			{
				int x = voxel.x%16;
				int y = voxel.y%16;
				int part = 0;
				if (unit->getArmor()->getSize() > 1)
				{
					tilepos = tile->getPosition();
					part = tilepos.x - unitpos.x + (tilepos.y - unitpos.y)*2;
				}
				int idx = (unit->getLoftemps(part) * 16) + y;
				if (_voxelData->at(idx) & (1 << x))
				{
					return V_UNIT;
				}
			}
		}
	}
	return V_EMPTY;
}

/**
 * Toggles personal lighting on / off.
 */
void TileEngine::togglePersonalLighting()
{
	_personalLighting = !_personalLighting;
	calculateUnitLighting();
}

/**
 * Calculates the distance between 2 points. Rounded up to first INT.
 * @param pos1 Position of first square.
 * @param pos2 Position of second square.
 * @return Distance.
 */
int TileEngine::distance(const Position &pos1, const Position &pos2) const
{
	int x = pos1.x - pos2.x;
	int y = pos1.y - pos2.y;
	return (int)Round(sqrt(float(x*x + y*y)));
}

/**
 * Calculates the distance squared between 2 points. No sqrt(), not floating point math, and sometimes it's all you need.
 * @param pos1 Position of first square.
 * @param pos2 Position of second square.
 * @param considerZ Whether to consider the z coordinate.
 * @return Distance.
 */
int TileEngine::distanceSq(const Position &pos1, const Position &pos2, bool considerZ) const
{
	int x = pos1.x - pos2.x;
	int y = pos1.y - pos2.y;
	int sq = x*x + y*y;
	if (considerZ)
	{
		int z = pos1.z - pos2.z;
		sq += z*z;
	}
	return sq;
}

/**
 * Attempts a panic or mind control action.
 * @param action Pointer to an action.
 * @return Whether it failed or succeeded.
 */
bool TileEngine::psiAttack(BattleAction *action)
{
	BattleUnit *victim = _save->getTile(action->target)->getUnit();
	if (!victim)
		return false;
	double attackStrength = action->actor->getStats()->psiStrength * action->actor->getStats()->psiSkill / 50.0;
	double defenseStrength = victim->getStats()->psiStrength
		+ ((victim->getStats()->psiSkill > 0) ? 10.0 + victim->getStats()->psiSkill / 5.0 : 10.0);
	double d = distance(action->actor->getPosition(), action->target);
	attackStrength -= d;
	attackStrength += RNG::generate(0,55);

	if (action->type == BA_MINDCONTROL)
	{
		defenseStrength += 20;
	}

	action->actor->addPsiSkillExp();
	if (Options::allowPsiStrengthImprovement) victim->addPsiStrengthExp();
	if (attackStrength > defenseStrength)
	{
		action->actor->addPsiSkillExp();
		action->actor->addPsiSkillExp();
		if (action->type == BA_PANIC)
		{
			int moraleLoss = (110-_save->getTile(action->target)->getUnit()->getStats()->bravery);
			if (moraleLoss > 0)
			_save->getTile(action->target)->getUnit()->moraleChange(-moraleLoss);
		}
		else// if (action->type == BA_MINDCONTROL)
		{
			victim->convertToFaction(action->actor->getFaction());
			calculateFOV(victim->getPosition());
			calculateUnitLighting();
			victim->setTimeUnits(victim->getStats()->tu);
			victim->allowReselect();
			victim->abortTurn(); // resets unit status to STANDING
			// if all units from either faction are mind controlled - auto-end the mission.
			if (_save->getSide() == FACTION_PLAYER && Options::battleAutoEnd && Options::allowPsionicCapture)
			{
				int liveAliens = 0;
				int liveSoldiers = 0;
				_save->getBattleGame()->tallyUnits(liveAliens, liveSoldiers, false);
				if (liveAliens == 0 || liveSoldiers == 0)
				{
					_save->setSelectedUnit(0);
					_save->getBattleGame()->cancelCurrentAction(true);
					_save->getBattleGame()->requestEndTurn();
				}
			}
		}
		return true;
	}
	else
	{
		if (Options::allowPsiStrengthImprovement)
		{
			victim->addPsiStrengthExp();
			victim->addPsiStrengthExp();
		}
		return false;
	}
}

/**
 * Applies gravity to a tile. Causes items and units to drop.
 * @param t Tile.
 * @return Tile where the items end up in eventually.
 */
Tile *TileEngine::applyGravity(Tile *t)
{
	if (!t || (t->getInventory()->empty() && !t->getUnit())) return t; // skip this if there are no items

	Position p = t->getPosition();
	Tile *rt = t;
	Tile *rtb;
	BattleUnit *occupant = t->getUnit();

	if (occupant)
	{
		Position unitpos = occupant->getPosition();
		while (unitpos.z >= 0)
		{
			bool canFall = true;
			for (int y = 0; y < occupant->getArmor()->getSize() && canFall; ++y)
			{
				for (int x = 0; x < occupant->getArmor()->getSize() && canFall; ++x)
				{
					rt = _save->getTile(Position(unitpos.x+x, unitpos.y+y, unitpos.z));
					rtb = _save->getTile(Position(unitpos.x+x, unitpos.y+y, unitpos.z-1)); //below
					if (!rt->hasNoFloor(rtb))
					{
						canFall = false;
					}
				}
			}
			if (!canFall)
				break;
			unitpos.z--;
		}
		if (unitpos != occupant->getPosition())
		{
			if (occupant->getHealth() != 0 && occupant->getStunlevel() < occupant->getHealth())
			{
				if (occupant->getArmor()->getMovementType() == MT_FLY)
				{
					// move to the position you're already in. this will unset the kneeling flag, set teh floating flag, etc.
					occupant->startWalking(occupant->getDirection(), occupant->getPosition(), _save->getTile(occupant->getPosition() + Position(0,0,-1)), true);
					// and set our status to standing (rather than walking or flying) to avoid weirdness.
					occupant->abortTurn();
				}
				else
				{
					occupant->startWalking(Pathfinding::DIR_DOWN, occupant->getPosition() + Position(0,0,-1), _save->getTile(occupant->getPosition() + Position(0,0,-1)), true);
					_save->addFallingUnit(occupant);
				}
			}
			else if (occupant->isOut())
			{
				Position origin = occupant->getPosition();
				for (int y = occupant->getArmor()->getSize()-1; y >= 0; --y)
				{
					for (int x = occupant->getArmor()->getSize()-1; x >= 0; --x)
					{
						_save->getTile(origin + Position(x, y, 0))->setUnit(0);
					}
				}
				occupant->setPosition(unitpos);
			}
		}
	}
	rt = t;
	bool canFall = true;
	while (p.z >= 0 && canFall)
	{
		rt = _save->getTile(p);
		rtb = _save->getTile(Position(p.x, p.y, p.z-1)); //below
		if (!rt->hasNoFloor(rtb))
			canFall = false;
		p.z--;
	}

	for (std::vector<BattleItem*>::iterator it = t->getInventory()->begin(); it != t->getInventory()->end(); ++it)
	{
		if ((*it)->getUnit() && t->getPosition() == (*it)->getUnit()->getPosition())
		{
			(*it)->getUnit()->setPosition(rt->getPosition());
		}
		if (t != rt)
		{
			rt->addItem(*it, (*it)->getSlot());
		}
	}

	if (t != rt)
	{
		// clear tile
		t->getInventory()->clear();
	}

	return rt;
}

/**
 * Validates the melee range between two units.
 * @param attacker The attacking unit.
 * @param target The unit we want to attack.
 * @param dir Direction to check.
 * @return True when the range is valid.
 */
bool TileEngine::validMeleeRange(BattleUnit *attacker, BattleUnit *target, int dir)
{
	return validMeleeRange(attacker->getPosition(), dir, attacker, target, 0);
}

/**
 * Validates the melee range between a tile and a unit.
 * @param pos Position to check from.
 * @param direction Direction to check.
 * @param attacker The attacking unit.
 * @param target The unit we want to attack, 0 for any unit.
 * @param dest Destination position.
 * @return True when the range is valid.
 */
bool TileEngine::validMeleeRange(Position pos, int direction, BattleUnit *attacker, BattleUnit *target, Position *dest)
{
	if (direction < 0 || direction > 7)
	{
		return false;
	}
	Position p;
	int size = attacker->getArmor()->getSize() - 1;
	Pathfinding::directionToVector(direction, &p);
	for (int x = 0; x <= size; ++x)
	{
		for (int y = 0; y <= size; ++y)
		{
			Tile *origin (_save->getTile(Position(pos + Position(x, y, 0))));
			Tile *targetTile (_save->getTile(Position(pos + Position(x, y, 0) + p)));
			Tile *aboveTargetTile (_save->getTile(Position(pos + Position(x, y, 1) + p)));
			Tile *belowTargetTile (_save->getTile(Position(pos + Position(x, y, -1) + p)));

			if (targetTile && origin)
			{
				if (origin->getTerrainLevel() <= -16 && aboveTargetTile && !aboveTargetTile->hasNoFloor(targetTile))
				{
					targetTile = aboveTargetTile;
				}
				else if (belowTargetTile && targetTile->hasNoFloor(belowTargetTile) && !targetTile->getUnit() && belowTargetTile->getTerrainLevel() <= -16)
				{
					targetTile = belowTargetTile;
				}
				if (targetTile->getUnit())
				{
					if (target == 0 || targetTile->getUnit() == target)
					{
						Position originVoxel = Position(origin->getPosition() * Position(16,16,24))
							+ Position(8,8,attacker->getHeight() + attacker->getFloatHeight() - 4 -origin->getTerrainLevel());
						Position targetVoxel;
						if (canTargetUnit(&originVoxel, targetTile, &targetVoxel, attacker))
						{
							if (dest)
							{
								*dest = targetTile->getPosition();
							}
							return true;
						}
					}
				}
			}
		}
	}
	return false;
}

/**
 * Gets the AI to look through a window.
 * @param position Current position.
 * @return Direction or -1 when no window found.
 */
int TileEngine::faceWindow(const Position &position)
{
	static const Position oneTileEast = Position(1, 0, 0);
	static const Position oneTileSouth = Position(0, 1, 0);

	Tile *tile = _save->getTile(position);
	if (tile && tile->getMapData(MapData::O_NORTHWALL) && tile->getMapData(MapData::O_NORTHWALL)->getBlock(DT_NONE)==0) return 0;
	tile = _save->getTile(position + oneTileEast);
	if (tile && tile->getMapData(MapData::O_WESTWALL) && tile->getMapData(MapData::O_WESTWALL)->getBlock(DT_NONE)==0) return 2;
	tile = _save->getTile(position + oneTileSouth);
	if (tile && tile->getMapData(MapData::O_NORTHWALL) && tile->getMapData(MapData::O_NORTHWALL)->getBlock(DT_NONE)==0) return 4;
	tile = _save->getTile(position);
	if (tile && tile->getMapData(MapData::O_WESTWALL) && tile->getMapData(MapData::O_WESTWALL)->getBlock(DT_NONE)==0) return 6;

	return -1;
}

/**
 * Validates a throw action.
 * @param action The action to validate.
 * @param originVoxel The origin point of the action.
 * @param targetVoxel The target point of the action.
 * @param curve The curvature of the throw.
 * @param voxelType The type of voxel at which this parabola terminates.
 * @return Validity of action.
 */
bool TileEngine::validateThrow(BattleAction &action, Position originVoxel, Position targetVoxel, double *curve, int *voxelType)
{
	bool foundCurve = false;
	double curvature = 0.5;
	if (action.type == BA_THROW)
	{
		curvature = std::max(0.48, 1.73 / sqrt(sqrt((double)(action.actor->getStats()->strength) / (double)(action.weapon->getRules()->getWeight()))) + (action.actor->isKneeled()? 0.1 : 0.0));
	}
	else
	{
		// arcing projectile weapons assume a fixed strength and weight.(70 and 10 respectively)
		// curvature should be approximately 1.06358350461 at this point.
		curvature = 1.73 / sqrt(sqrt(70.0 / 10.0)) + (action.actor->isKneeled()? 0.1 : 0.0);
	}

	Tile *targetTile = _save->getTile(action.target);
	// object blocking - can't throw here
	if ((action.type == BA_THROW
		&& targetTile
		&& targetTile->getMapData(MapData::O_OBJECT)
		&& targetTile->getMapData(MapData::O_OBJECT)->getTUCost(MT_WALK) == 255)
		|| ProjectileFlyBState::validThrowRange(&action, originVoxel, targetTile) == false)
	{
		return false;
	}

	// we try 8 different curvatures to try and reach our goal.
	int test = V_OUTOFBOUNDS;
	while (!foundCurve && curvature < 5.0)
	{
		std::vector<Position> trajectory;
		test = calculateParabola(originVoxel, targetVoxel, false, &trajectory, action.actor, curvature, Position(0,0,0));
		if (test != V_OUTOFBOUNDS && (trajectory.at(0) / Position(16, 16, 24)) == (targetVoxel / Position(16, 16, 24)))
		{
			if (voxelType)
			{
				*voxelType = test;
			}
			foundCurve = true;
		}
		else
		{
			curvature += 0.5;
		}
	}
	if (curvature >= 5.0)
	{
		return false;
	}
	if (curve)
	{
		*curve = curvature;
	}

	return true;
}

/**
 * Recalculates FOV of all units in-game.
 */
void TileEngine::recalculateFOV()
{
	for (std::vector<BattleUnit*>::iterator bu = _save->getUnits()->begin(); bu != _save->getUnits()->end(); ++bu)
	{
		if ((*bu)->getTile() != 0)
		{
			calculateFOV(*bu);
		}
	}
}

/**
 * Returns the direction from origin to target.
 * @param origin The origin point of the action.
 * @param target The target point of the action.
 * @return direction.
 */
int TileEngine::getDirectionTo(const Position &origin, const Position &target) const
{
	double ox = target.x - origin.x;
	double oy = target.y - origin.y;
	double angle = atan2(ox, -oy);
	// divide the pie in 4 angles each at 1/8th before each quarter
	double pie[4] = {(M_PI_4 * 4.0) - M_PI_4 / 2.0, (M_PI_4 * 3.0) - M_PI_4 / 2.0, (M_PI_4 * 2.0) - M_PI_4 / 2.0, (M_PI_4 * 1.0) - M_PI_4 / 2.0};
	int dir = 0;

	if (angle > pie[0] || angle < -pie[0])
	{
		dir = 4;
	}
	else if (angle > pie[1])
	{
		dir = 3;
	}
	else if (angle > pie[2])
	{
		dir = 2;
	}
	else if (angle > pie[3])
	{
		dir = 1;
	}
	else if (angle < -pie[1])
	{
		dir = 5;
	}
	else if (angle < -pie[2])
	{
		dir = 6;
	}
	else if (angle < -pie[3])
	{
		dir = 7;
	}
	else if (angle < pie[0])
	{
		dir = 0;
	}
	return dir;
}

/**
 * Gets the origin voxel of a certain action.
 * @param action Battle action.
 * @param tile Pointer to the action tile.
 * @return origin position.
 */
Position TileEngine::getOriginVoxel(BattleAction &action, Tile *tile)
{

	const int dirYshift[24] = {1, 3, 9, 15, 15, 13, 7, 1,  1, 1, 7, 13, 15, 15, 9, 3,  1, 2, 8, 14, 15, 14, 8, 2};
	const int dirXshift[24] = {9, 15, 15, 13, 8, 1, 1, 3,  7, 13, 15, 15, 9, 3, 1, 1,  8, 14, 15, 14, 8, 2, 1, 2};
	if (!tile)
	{
		tile = action.actor->getTile();
	}

	Position origin = tile->getPosition();
	Tile *tileAbove = _save->getTile(origin + Position(0,0,1));
	Position originVoxel = Position(origin.x*16, origin.y*16, origin.z*24);

	// take into account soldier height and terrain level if the projectile is launched from a soldier
	if (action.actor->getPosition() == origin || action.type != BA_LAUNCH)
	{
		// calculate offset of the starting point of the projectile
		originVoxel.z += -tile->getTerrainLevel();

		originVoxel.z += action.actor->getHeight() + action.actor->getFloatHeight();

		if (action.type == BA_THROW)
		{
			originVoxel.z -= 3;
		}
		else
		{
			originVoxel.z -= 4;
		}

		if (originVoxel.z >= (origin.z + 1)*24)
		{
			if (tileAbove && tileAbove->hasNoFloor(0))
			{
				origin.z++;
			}
			else
			{
				while (originVoxel.z >= (origin.z + 1)*24)
				{
					originVoxel.z--;
				}
				originVoxel.z -= 4;
			}
		}
		int offset = 0;
		if (action.actor->getArmor()->getSize() > 1)
		{
			offset = 16;
		}
		else if (action.weapon == action.weapon->getOwner()->getItem("STR_LEFT_HAND") && !action.weapon->getRules()->isTwoHanded())
		{
			offset = 8;
		}
		int direction = getDirectionTo(origin, action.target);
		originVoxel.x += dirXshift[direction+offset]*action.actor->getArmor()->getSize();
		originVoxel.y += dirYshift[direction+offset]*action.actor->getArmor()->getSize();
	}
	else
	{
		// don't take into account soldier height and terrain level if the projectile is not launched from a soldier(from a waypoint)
		originVoxel.x += 8;
		originVoxel.y += 8;
		originVoxel.z += 16;
	}
	return originVoxel;
}

/**
 * mark a region of the map as "dangerous" for a turn.
 * @param pos is the epicenter of the explosion.
 * @param radius how far to spread out.
 * @param unit the unit that is triggering this action.
 */
void TileEngine::setDangerZone(Position pos, int radius, BattleUnit *unit)
{
	Tile *tile = _save->getTile(pos);
	if (!tile)
	{
		return;
	}
	// set the epicenter as dangerous
	tile->setDangerous();
	Position originVoxel = (pos * Position(16,16,24)) + Position(8,8,12 + -tile->getTerrainLevel());
	Position targetVoxel;
	for (int x = -radius; x != radius; ++x)
	{
		for (int y = -radius; y != radius; ++y)
		{
			// we can skip the epicenter
			if (x != 0 || y != 0)
			{
				// make sure we're within the radius
				if ((x*x)+(y*y) <= (radius*radius))
				{
					tile = _save->getTile(pos + Position(x,y,0));
					if (tile)
					{
						targetVoxel = ((pos + Position(x,y,0)) * Position(16,16,24)) + Position(8,8,12 + -tile->getTerrainLevel());
						std::vector<Position> trajectory;
						// we'll trace a line here, ignoring all units, to check if the explosion will reach this point
						// granted this won't properly account for explosions tearing through walls, but then we can't really
						// know that kind of information before the fact, so let's have the AI assume that the wall (or tree)
						// is enough to protect them.
						if (calculateLine(originVoxel, targetVoxel, false, &trajectory, unit, true, false, unit) == V_EMPTY)
						{
							if (trajectory.size() && (trajectory.back() / Position(16,16,24)) == pos + Position(x,y,0))
							{
								tile->setDangerous();
							}
						}
					}
				}
			}
		}
	}
}

}<|MERGE_RESOLUTION|>--- conflicted
+++ resolved
@@ -1061,7 +1061,7 @@
  */
 bool TileEngine::hitUnit(BattleUnit* unit, BattleUnit* target, const Position& relative, int damage, const RuleDamageType* type)
 {
-	if(!target || !target->getHealth())
+	if (!target || !target->getHealth())
 	{
 		return false;
 	}
@@ -1118,11 +1118,7 @@
 BattleUnit *TileEngine::hit(const Position &center, int power, const RuleDamageType *type, BattleUnit *unit)
 {
 	Tile *tile = _save->getTile(Position(center.x/16, center.y/16, center.z/24));
-<<<<<<< HEAD
-	if(!tile || power <= 0)
-=======
-	if (!tile)
->>>>>>> 5913abc3
+	if (!tile || power <= 0)
 	{
 		return 0;
 	}
@@ -1276,9 +1272,9 @@
 						toRemove.clear();
 						for (std::vector<BattleItem*>::iterator it = dest->getInventory()->begin(); it != dest->getInventory()->end(); ++it)
 						{
-							if((*it)->getUnit())
+							if ((*it)->getUnit())
 							{
-								if(hitUnit(unit, (*it)->getUnit(), Position(0, 0, 0), damage, type))
+								if (hitUnit(unit, (*it)->getUnit(), Position(0, 0, 0), damage, type))
 								{
 									continue;
 								}
