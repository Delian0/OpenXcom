/*
 * Copyright 2010-2014 OpenXcom Developers.
 *
 * This file is part of OpenXcom.
 *
 * OpenXcom is free software: you can redistribute it and/or modify
 * it under the terms of the GNU General Public License as published by
 * the Free Software Foundation, either version 3 of the License, or
 * (at your option) any later version.
 *
 * OpenXcom is distributed in the hope that it will be useful,
 * but WITHOUT ANY WARRANTY; without even the implied warranty of
 * MERCHANTABILITY or FITNESS FOR A PARTICULAR PURPOSE.  See the
 * GNU General Public License for more details.
 *
 * You should have received a copy of the GNU General Public License
 * along with OpenXcom.  If not, see <http://www.gnu.org/licenses/>.
 */
#define _USE_MATH_DEFINES
#include <assert.h>
#include <cmath>
#include <climits>
#include <set>
#include <functional>
#include "TileEngine.h"
#include <SDL.h>
#include "BattleAIState.h"
#include "AlienBAIState.h"
#include "UnitTurnBState.h"
#include "Map.h"
#include "Camera.h"
#include "../Savegame/SavedGame.h"
#include "../Savegame/SavedBattleGame.h"
#include "ExplosionBState.h"
#include "../Savegame/Tile.h"
#include "../Savegame/BattleItem.h"
#include "../Savegame/BattleUnit.h"
#include "../Savegame/Soldier.h"
#include "../Engine/RNG.h"
#include "BattlescapeState.h"
#include "../Ruleset/MapDataSet.h"
#include "../Ruleset/MapData.h"
#include "../Ruleset/Unit.h"
#include "../Ruleset/RuleSoldier.h"
#include "../Ruleset/Armor.h"
#include "../Ruleset/Ruleset.h"
#include "../Resource/ResourcePack.h"
#include "Pathfinding.h"
#include "../Engine/Options.h"
#include "ProjectileFlyBState.h"
#include "../Engine/Logger.h"
#include "../fmath.h"

namespace OpenXcom
{

const int TileEngine::heightFromCenter[11] = {0,-2,+2,-4,+4,-6,+6,-8,+8,-12,+12};

/**
 * Sets up a TileEngine.
 * @param save Pointer to SavedBattleGame object.
 * @param voxelData List of voxel data.
 * @param maxViewDistance Max view distance in tiles.
 * @param maxDarknessToSeeUnits Threshold of darkness for LoS calculation.
 */
TileEngine::TileEngine(SavedBattleGame *save, std::vector<Uint16> *voxelData, int maxViewDistance, int maxDarknessToSeeUnits) :
	_save(save), _voxelData(voxelData), _personalLighting(true),
	_maxViewDistance(maxViewDistance), _maxViewDistanceSq(maxViewDistance * maxViewDistance),
	_maxVoxelViewDistance(maxViewDistance * 16), _maxDarknessToSeeUnits(maxDarknessToSeeUnits)
{
}

/**
 * Deletes the TileEngine.
 */
TileEngine::~TileEngine()
{

}

/**
  * Calculates sun shading for the whole terrain.
  */
void TileEngine::calculateSunShading()
{
	const int layer = 0; // Ambient lighting layer.

	for (int i = 0; i < _save->getMapSizeXYZ(); ++i)
	{
		_save->getTiles()[i]->resetLight(layer);
		calculateSunShading(_save->getTiles()[i]);
	}
}

/**
  * Calculates sun shading for 1 tile. Sun comes from above and is blocked by floors or objects.
  * @param tile The tile to calculate sun shading for.
  */
void TileEngine::calculateSunShading(Tile *tile)
{
	const int layer = 0; // Ambient lighting layer.

	int power = 15 - _save->getGlobalShade();

	// At night/dusk sun isn't dropping shades blocked by roofs
	if (_save->getGlobalShade() <= 4)
	{
		int block = 0;
		int x = tile->getPosition().x;
		int y = tile->getPosition().y;
		for (int z = _save->getMapSizeZ()-1; z > tile->getPosition().z ; z--)
		{
			block += blockage(_save->getTile(Position(x, y, z)), MapData::O_FLOOR, DT_NONE);
			block += blockage(_save->getTile(Position(x, y, z)), MapData::O_OBJECT, DT_NONE, Pathfinding::DIR_DOWN);
		}
		if (block>0)
		{
			power -= 2;
		}
	}
	tile->addLight(power, layer);
}

/**
  * Recalculates lighting for the terrain: objects,items,fire.
  */
void TileEngine::calculateTerrainLighting()
{
	const int layer = 1; // Static lighting layer.
	const int fireLightPower = 15; // amount of light a fire generates

	// reset all light to 0 first
	for (int i = 0; i < _save->getMapSizeXYZ(); ++i)
	{
		_save->getTiles()[i]->resetLight(layer);
	}

	// add lighting of terrain
	for (int i = 0; i < _save->getMapSizeXYZ(); ++i)
	{
		// only floors and objects can light up
		if (_save->getTiles()[i]->getMapData(MapData::O_FLOOR)
			&& _save->getTiles()[i]->getMapData(MapData::O_FLOOR)->getLightSource())
		{
			addLight(_save->getTiles()[i]->getPosition(), _save->getTiles()[i]->getMapData(MapData::O_FLOOR)->getLightSource(), layer);
		}
		if (_save->getTiles()[i]->getMapData(MapData::O_OBJECT)
			&& _save->getTiles()[i]->getMapData(MapData::O_OBJECT)->getLightSource())
		{
			addLight(_save->getTiles()[i]->getPosition(), _save->getTiles()[i]->getMapData(MapData::O_OBJECT)->getLightSource(), layer);
		}

		// fires
		if (_save->getTiles()[i]->getFire())
		{
			addLight(_save->getTiles()[i]->getPosition(), fireLightPower, layer);
		}

		for (std::vector<BattleItem*>::iterator it = _save->getTiles()[i]->getInventory()->begin(); it != _save->getTiles()[i]->getInventory()->end(); ++it)
		{
			if ((*it)->getRules()->getBattleType() == BT_FLARE)
			{
				addLight(_save->getTiles()[i]->getPosition(), (*it)->getRules()->getPower(), layer);
			}
		}

	}

}

/**
  * Recalculates lighting for the units.
  */
void TileEngine::calculateUnitLighting()
{
	const int layer = 2; // Dynamic lighting layer.
	const int personalLightPower = 15; // amount of light a unit generates
	const int fireLightPower = 15; // amount of light a fire generates

	// reset all light to 0 first
	for (int i = 0; i < _save->getMapSizeXYZ(); ++i)
	{
		_save->getTiles()[i]->resetLight(layer);
	}

	for (std::vector<BattleUnit*>::iterator i = _save->getUnits()->begin(); i != _save->getUnits()->end(); ++i)
	{
		// add lighting of soldiers
		if (_personalLighting && (*i)->getFaction() == FACTION_PLAYER && !(*i)->isOut())
		{
			addLight((*i)->getPosition(), personalLightPower, layer);
		}
		// add lighting of units on fire
		if ((*i)->getFire())
		{
			addLight((*i)->getPosition(), fireLightPower, layer);
		}
	}
}

/**
 * Adds circular light pattern starting from center and losing power with distance travelled.
 * @param center Center.
 * @param power Power.
 * @param layer Light is separated in 3 layers: Ambient, Static and Dynamic.
 */
void TileEngine::addLight(const Position &center, int power, int layer)
{
	// only loop through the positive quadrant.
	for (int x = 0; x <= power; ++x)
	{
		for (int y = 0; y <= power; ++y)
		{
			for (int z = 0; z < _save->getMapSizeZ(); z++)
			{
				int distance = (int)Round(sqrt(float(x*x + y*y)));

				if (_save->getTile(Position(center.x + x,center.y + y, z)))
					_save->getTile(Position(center.x + x,center.y + y, z))->addLight(power - distance, layer);

				if (_save->getTile(Position(center.x - x,center.y - y, z)))
					_save->getTile(Position(center.x - x,center.y - y, z))->addLight(power - distance, layer);

				if (_save->getTile(Position(center.x - x,center.y + y, z)))
					_save->getTile(Position(center.x - x,center.y + y, z))->addLight(power - distance, layer);

				if (_save->getTile(Position(center.x + x,center.y - y, z)))
					_save->getTile(Position(center.x + x,center.y - y, z))->addLight(power - distance, layer);
			}
		}
	}
}

/**
 * Calculates line of sight of a soldier.
 * @param unit Unit to check line of sight of.
 * @return True when new aliens are spotted.
 */
bool TileEngine::calculateFOV(BattleUnit *unit)
{
	size_t oldNumVisibleUnits = unit->getUnitsSpottedThisTurn().size();
	Position center = unit->getPosition();
	Position test;
	int direction;
	bool swap;
	std::vector<Position> _trajectory;
	if (Options::strafe && (unit->getTurretType() > -1)) {
		direction = unit->getTurretDirection();
	}
	else
	{
		direction = unit->getDirection();
	}
	swap = (direction==0 || direction==4);
	int signX[8] = { +1, +1, +1, +1, -1, -1, -1, -1 };
	int signY[8] = { -1, -1, -1, +1, +1, +1, -1, -1 };
	int y1, y2;

	unit->clearVisibleUnits();
	unit->clearVisibleTiles();

	if (unit->isOut())
		return false;
	Position pos = unit->getPosition();

	if ((unit->getHeight() + unit->getFloatHeight() + -_save->getTile(unit->getPosition())->getTerrainLevel()) >= 24 + 4)
	{
		++pos.z;
	}
	for (int x = 0; x <= getMaxViewDistance(); ++x)
	{
		if (direction%2)
		{
			y1 = 0;
			y2 = getMaxViewDistance();
		}
		else
		{
			y1 = -x;
			y2 = x;
		}
		for (int y = y1; y <= y2; ++y)
		{
			for (int z = 0; z < _save->getMapSizeZ(); z++)
			{
				const int distanceSqr = x*x + y*y;
				test.z = z;
				if (distanceSqr <= getMaxViewDistanceSq())
				{
					test.x = center.x + signX[direction]*(swap?y:x);
					test.y = center.y + signY[direction]*(swap?x:y);
					if (_save->getTile(test))
					{
						BattleUnit *visibleUnit = _save->getTile(test)->getUnit();
						if (visibleUnit && !visibleUnit->isOut() && visible(unit, _save->getTile(test)))
						{
							if (unit->getFaction() == FACTION_PLAYER)
							{
								visibleUnit->getTile()->setVisible(+1);
								visibleUnit->setVisible(true);
							}
							if ((visibleUnit->getFaction() == FACTION_HOSTILE && unit->getFaction() == FACTION_PLAYER)
								|| (visibleUnit->getFaction() != FACTION_HOSTILE && unit->getFaction() == FACTION_HOSTILE))
							{
								unit->addToVisibleUnits(visibleUnit);
								unit->addToVisibleTiles(visibleUnit->getTile());

								if (unit->getFaction() == FACTION_HOSTILE && visibleUnit->getFaction() != FACTION_HOSTILE)
								{
									visibleUnit->setTurnsSinceSpotted(0);
								}
							}
						}

						if (unit->getFaction() == FACTION_PLAYER)
						{
							// this sets tiles to discovered if they are in LOS - tile visibility is not calculated in voxelspace but in tilespace
							// large units have "4 pair of eyes"
							int size = unit->getArmor()->getSize();
							for (int xo = 0; xo < size; xo++)
							{
								for (int yo = 0; yo < size; yo++)
								{
									Position poso = pos + Position(xo,yo,0);
									_trajectory.clear();
									int tst = calculateLine(poso, test, true, &_trajectory, unit, false);
									size_t tsize = _trajectory.size();
									if (tst>127) --tsize; //last tile is blocked thus must be cropped
									for (size_t i = 0; i < tsize; i++)
									{
										Position posi = _trajectory.at(i); 
										//mark every tile of line as visible (as in original)
										//this is needed because of bresenham narrow stroke. 
										_save->getTile(posi)->setVisible(+1);
										_save->getTile(posi)->setDiscovered(true, 2);
										// walls to the east or south of a visible tile, we see that too
										Tile* t = _save->getTile(Position(posi.x + 1, posi.y, posi.z));
										if (t) t->setDiscovered(true, 0);
										t = _save->getTile(Position(posi.x, posi.y + 1, posi.z));
										if (t) t->setDiscovered(true, 1);
									}

								}
							}
						}
					}
				}
			}
		}
	}

	// we only react when there are at least the same amount of visible units as before AND the checksum is different
	// this way we stop if there are the same amount of visible units, but a different unit is seen
	// or we stop if there are more visible units seen
	if (unit->getUnitsSpottedThisTurn().size() > oldNumVisibleUnits && !unit->getVisibleUnits()->empty())
	{
		return true;
	}

	return false;

}

/**
 * Gets the origin voxel of a unit's eyesight (from just one eye or something? Why is it x+7??
 * @param currentUnit The watcher.
 * @return Approximately an eyeball voxel.
 */
Position TileEngine::getSightOriginVoxel(BattleUnit *currentUnit)
{
	// determine the origin and target voxels for the raytrace
	Position originVoxel;
	originVoxel = Position((currentUnit->getPosition().x * 16) + 7, (currentUnit->getPosition().y * 16) + 8, currentUnit->getPosition().z*24);
	originVoxel.z += -_save->getTile(currentUnit->getPosition())->getTerrainLevel();
	originVoxel.z += currentUnit->getHeight() + currentUnit->getFloatHeight() - 1; //one voxel lower (eye level)
	Tile *tileAbove = _save->getTile(currentUnit->getPosition() + Position(0,0,1));
	if (currentUnit->getArmor()->getSize() > 1)
	{
		originVoxel.x += 8;
		originVoxel.y += 8;
		originVoxel.z += 1; //topmost voxel
	}
	if (originVoxel.z >= (currentUnit->getPosition().z + 1)*24 && (!tileAbove || !tileAbove->hasNoFloor(0)))
	{
		while (originVoxel.z >= (currentUnit->getPosition().z + 1)*24)
		{
			originVoxel.z--;
		}
	}

	return originVoxel;
}

/**
 * Checks for an opposing unit on this tile.
 * @param currentUnit The watcher.
 * @param tile The tile to check for
 * @return True if visible.
 */
bool TileEngine::visible(BattleUnit *currentUnit, Tile *tile)
{
	// if there is no tile or no unit, we can't see it
	if (!tile || !tile->getUnit())
	{
		return false;
	}

	// friendlies are always seen
	if (currentUnit->getFaction() == tile->getUnit()->getFaction()) return true;

	// aliens can see in the dark at least 20 tiles, xcom can see at a distance of 9 (MaxViewDistanceAtDark) or less, further if there's enough light.
	if (getMaxViewDistanceSq() > currentUnit->getMaxViewDistanceAtDarkSq() &&
		distanceSq(currentUnit->getPosition(), tile->getPosition(), false) > currentUnit->getMaxViewDistanceAtDarkSq() &&
		tile->getShade() > getMaxDarknessToSeeUnits())
	{
		return false;
	}

	Position originVoxel = getSightOriginVoxel(currentUnit);

	Position scanVoxel;
	std::vector<Position> _trajectory;
	bool unitSeen = canTargetUnit(&originVoxel, tile, &scanVoxel, currentUnit);

	if (unitSeen)
	{
		// now check if we really see it taking into account smoke tiles
		// initial smoke "density" of a smoke grenade is around 15 per tile
		// we do density/3 to get the decay of visibility
		// so in fresh smoke we should only have 4 tiles of visibility
		// this is traced in voxel space, with smoke affecting visibility every step of the way
		_trajectory.clear();
		calculateLine(originVoxel, scanVoxel, true, &_trajectory, currentUnit);
<<<<<<< HEAD
		Tile *t = _save->getTile(currentUnit->getPosition());
		int visibleDistance = _trajectory.size();
		for (size_t i = 0; i < _trajectory.size(); i++)
=======
		int visibleDistance = _trajectory.size();
		int densityOfSmoke = 0;
		Position voxelToTile(16, 16, 24);
		Position trackTile(-1, -1, -1);
		Tile *t;

		for (int i = 0; i < visibleDistance; i++)
>>>>>>> eeaefaea
		{
			_trajectory.at(i) /= voxelToTile;
			if (trackTile != _trajectory.at(i))
			{
				// 3  - coefficient of calculation (see above).
				// 20 - maximum view distance in vanilla Xcom.
				// Even if MaxViewDistance will be increased via ruleset, smoke will keep effect.
				if (visibleDistance > getMaxVoxelViewDistance() - densityOfSmoke * getMaxViewDistance()/(3 * 20))
				{
					return false;
				}
				trackTile = _trajectory.at(i);
				t = _save->getTile(trackTile);
			}
			if (t->getFire() == 0)
			{
				densityOfSmoke += t->getSmoke();
			}
		}
		unitSeen = visibleDistance <= getMaxVoxelViewDistance() - densityOfSmoke * getMaxViewDistance()/(3 * 20);
	}
	return unitSeen;
}

/**
 * Checks for how exposed unit is for another unit.
 * @param originVoxel Voxel of trace origin (eye or gun's barrel).
 * @param tile The tile to check for.
 * @param excludeUnit Is self (not to hit self).
 * @param excludeAllBut [Optional] is unit which is the only one to be considered for ray hits.
 * @return Degree of exposure (as percent).
 */
int TileEngine::checkVoxelExposure(Position *originVoxel, Tile *tile, BattleUnit *excludeUnit, BattleUnit *excludeAllBut)
{
	Position targetVoxel = Position((tile->getPosition().x * 16) + 7, (tile->getPosition().y * 16) + 8, tile->getPosition().z * 24);
	Position scanVoxel;
	std::vector<Position> _trajectory;
	BattleUnit *otherUnit = tile->getUnit();
	if (otherUnit == 0) return 0; //no unit in this tile, even if it elevated and appearing in it.
	if (otherUnit == excludeUnit) return 0; //skip self

	int targetMinHeight = targetVoxel.z - tile->getTerrainLevel();
	if (otherUnit)
		 targetMinHeight += otherUnit->getFloatHeight();

	// if there is an other unit on target tile, we assume we want to check against this unit's height
	int heightRange;

	int unitRadius = otherUnit->getLoftemps(); //width == loft in default loftemps set
	if (otherUnit->getArmor()->getSize() > 1)
	{
		unitRadius = 3;
	}

	// vector manipulation to make scan work in view-space
	Position relPos = targetVoxel - *originVoxel;
	float normal = unitRadius/sqrt((float)(relPos.x*relPos.x + relPos.y*relPos.y));
	int relX = floor(((float)relPos.y)*normal+0.5);
	int relY = floor(((float)-relPos.x)*normal+0.5);

	int sliceTargets[10]={0,0, relX,relY, -relX,-relY};

	if (!otherUnit->isOut())
	{
		heightRange = otherUnit->getHeight();
	}
	else
	{
		heightRange = 12;
	}

	int targetMaxHeight=targetMinHeight+heightRange;
	// scan ray from top to bottom  plus different parts of target cylinder
	int total=0;
	int visible=0;
	for (int i = heightRange; i >=0; i-=2)
	{
		++total;
		scanVoxel.z=targetMinHeight+i;
		for (int j = 0; j < 2; ++j)
		{
			scanVoxel.x=targetVoxel.x + sliceTargets[j*2];
			scanVoxel.y=targetVoxel.y + sliceTargets[j*2+1];
			_trajectory.clear();
			int test = calculateLine(*originVoxel, scanVoxel, false, &_trajectory, excludeUnit, true, false, excludeAllBut);
			if (test == V_UNIT)
			{
				//voxel of hit must be inside of scanned box
				if (_trajectory.at(0).x/16 == scanVoxel.x/16 &&
					_trajectory.at(0).y/16 == scanVoxel.y/16 &&
					_trajectory.at(0).z >= targetMinHeight &&
					_trajectory.at(0).z <= targetMaxHeight)
				{
					++visible;
				}
			}
		}
	}
	return (visible*100)/total;
}

/**
 * Checks for another unit available for targeting and what particular voxel.
 * @param originVoxel Voxel of trace origin (eye or gun's barrel).
 * @param tile The tile to check for.
 * @param scanVoxel is returned coordinate of hit.
 * @param excludeUnit is self (not to hit self).
 * @param potentialUnit is a hypothetical unit to draw a virtual line of fire for AI. if left blank, this function behaves normally.
 * @return True if the unit can be targetted.
 */
bool TileEngine::canTargetUnit(Position *originVoxel, Tile *tile, Position *scanVoxel, BattleUnit *excludeUnit, BattleUnit *potentialUnit)
{
	Position targetVoxel = Position((tile->getPosition().x * 16) + 7, (tile->getPosition().y * 16) + 8, tile->getPosition().z * 24);
	std::vector<Position> _trajectory;
	bool hypothetical = potentialUnit != 0;
	if (potentialUnit == 0)
	{
		potentialUnit = tile->getUnit();
		if (potentialUnit == 0) return false; //no unit in this tile, even if it elevated and appearing in it.
	}

	if (potentialUnit == excludeUnit) return false; //skip self

	int targetMinHeight = targetVoxel.z - tile->getTerrainLevel();
	targetMinHeight += potentialUnit->getFloatHeight();

	int targetMaxHeight = targetMinHeight;
	int targetCenterHeight;
	// if there is an other unit on target tile, we assume we want to check against this unit's height
	int heightRange;

	int unitRadius = potentialUnit->getLoftemps(); //width == loft in default loftemps set
	int targetSize = potentialUnit->getArmor()->getSize() - 1;
	int xOffset = potentialUnit->getPosition().x - tile->getPosition().x;
	int yOffset = potentialUnit->getPosition().y - tile->getPosition().y;
	if (targetSize > 0)
	{
		unitRadius = 3;
	}
	// vector manipulation to make scan work in view-space
	Position relPos = targetVoxel - *originVoxel;
	float normal = unitRadius/sqrt((float)(relPos.x*relPos.x + relPos.y*relPos.y));
	int relX = floor(((float)relPos.y)*normal+0.5);
	int relY = floor(((float)-relPos.x)*normal+0.5);

	int sliceTargets[10]={0,0, relX,relY, -relX,-relY, relY,-relX, -relY,relX};

	if (!potentialUnit->isOut())
	{
		heightRange = potentialUnit->getHeight();
	}
	else
	{
		heightRange = 12;
	}

	targetMaxHeight += heightRange;
	targetCenterHeight=(targetMaxHeight+targetMinHeight)/2;
	heightRange/=2;
	if (heightRange>10) heightRange=10;
	if (heightRange<=0) heightRange=0;

	// scan ray from top to bottom  plus different parts of target cylinder
	for (int i = 0; i <= heightRange; ++i)
	{
		scanVoxel->z=targetCenterHeight+heightFromCenter[i];
		for (int j = 0; j < 5; ++j)
		{
			if (i < (heightRange-1) && j>2) break; //skip unnecessary checks
			scanVoxel->x=targetVoxel.x + sliceTargets[j*2];
			scanVoxel->y=targetVoxel.y + sliceTargets[j*2+1];
			_trajectory.clear();
			int test = calculateLine(*originVoxel, *scanVoxel, false, &_trajectory, excludeUnit, true, false);
			if (test == V_UNIT)
			{
				for (int x = 0; x <= targetSize; ++x)
				{
					for (int y = 0; y <= targetSize; ++y)
					{
						//voxel of hit must be inside of scanned box
						if (_trajectory.at(0).x/16 == (scanVoxel->x/16) + x + xOffset &&
							_trajectory.at(0).y/16 == (scanVoxel->y/16) + y + yOffset &&
							_trajectory.at(0).z >= targetMinHeight &&
							_trajectory.at(0).z <= targetMaxHeight)
						{
							return true;
						}
					}
				}
			}
			else if (test == V_EMPTY && hypothetical && !_trajectory.empty())
			{
				return true;
			}
		}
	}
	return false;
}

/**
 * Checks for a tile part available for targeting and what particular voxel.
 * @param originVoxel Voxel of trace origin (gun's barrel).
 * @param tile The tile to check for.
 * @param part Tile part to check for.
 * @param scanVoxel Is returned coordinate of hit.
 * @param excludeUnit Is self (not to hit self).
 * @return True if the tile can be targetted.
 */
bool TileEngine::canTargetTile(Position *originVoxel, Tile *tile, int part, Position *scanVoxel, BattleUnit *excludeUnit)
{
	static int sliceObjectSpiral[82] = {8,8, 8,6, 10,6, 10,8, 10,10, 8,10, 6,10, 6,8, 6,6, //first circle
		8,4, 10,4, 12,4, 12,6, 12,8, 12,10, 12,12, 10,12, 8,12, 6,12, 4,12, 4,10, 4,8, 4,6, 4,4, 6,4, //second circle
		8,1, 12,1, 15,1, 15,4, 15,8, 15,12, 15,15, 12,15, 8,15, 4,15, 1,15, 1,12, 1,8, 1,4, 1,1, 4,1}; //third circle
	static int westWallSpiral[14] = {0,7, 0,9, 0,6, 0,11, 0,4, 0,13, 0,2};
	static int northWallSpiral[14] = {7,0, 9,0, 6,0, 11,0, 4,0, 13,0, 2,0};

	Position targetVoxel = Position((tile->getPosition().x * 16), (tile->getPosition().y * 16), tile->getPosition().z * 24);
	std::vector<Position> _trajectory;

	int *spiralArray;
	int spiralCount;

	int minZ, maxZ;
	bool minZfound = false, maxZfound = false;

	if (part == MapData::O_OBJECT)
	{
		spiralArray = sliceObjectSpiral;
		spiralCount = 41;
	}
	else
	if (part == MapData::O_NORTHWALL)
	{
		spiralArray = northWallSpiral;
		spiralCount = 7;
	}
	else
	if (part == MapData::O_WESTWALL)
	{
		spiralArray = westWallSpiral;
		spiralCount = 7;
	}
	else if (part == MapData::O_FLOOR)
	{
		spiralArray = sliceObjectSpiral;
		spiralCount = 41;
		minZfound = true; minZ=0;
		maxZfound = true; maxZ=0;
	}
	else
	{
		return false;
	}

// find out height range

	if (!minZfound)
	{
		for (int j = 1; j < 12; ++j)
		{
			if (minZfound) break;
			for (int i = 0; i < spiralCount; ++i)
			{
				int tX = spiralArray[i*2];
				int tY = spiralArray[i*2+1];
				if (voxelCheck(Position(targetVoxel.x + tX, targetVoxel.y + tY, targetVoxel.z + j*2),0,true) == part) //bingo
				{
					if (!minZfound)
					{
						minZ = j*2;
						minZfound = true;
						break;
					}
				}
			}
		}
	}

	if (!minZfound) return false;//empty object!!!

	if (!maxZfound)
	{
		for (int j = 10; j >= 0; --j)
		{
			if (maxZfound) break;
			for (int i = 0; i < spiralCount; ++i)
			{
				int tX = spiralArray[i*2];
				int tY = spiralArray[i*2+1];
				if (voxelCheck(Position(targetVoxel.x + tX, targetVoxel.y + tY, targetVoxel.z + j*2),0,true) == part) //bingo
				{
					if (!maxZfound)
					{
						maxZ = j*2;
						maxZfound = true;
						break;
					}
				}
			}
		}
	}

	if (!maxZfound) return false;//it's impossible to get there

	if (minZ > maxZ) minZ = maxZ;
	int rangeZ = maxZ - minZ;
	int centerZ = (maxZ + minZ)/2;

	for (int j = 0; j <= rangeZ; ++j)
	{
		scanVoxel->z = targetVoxel.z + centerZ + heightFromCenter[j];
		for (int i = 0; i < spiralCount; ++i)
		{
			scanVoxel->x = targetVoxel.x + spiralArray[i*2];
			scanVoxel->y = targetVoxel.y + spiralArray[i*2+1];
			_trajectory.clear();
			int test = calculateLine(*originVoxel, *scanVoxel, false, &_trajectory, excludeUnit, true);
			if (test == part) //bingo
			{
				if (_trajectory.at(0).x/16 == scanVoxel->x/16 &&
					_trajectory.at(0).y/16 == scanVoxel->y/16 &&
					_trajectory.at(0).z/24 == scanVoxel->z/24)
				{
					return true;
				}
			}
		}
	}
	return false;
}

/**
 * Calculates line of sight of a soldiers within range of the Position
 * (used when terrain has changed, which can reveal new parts of terrain or units).
 * @param position Position of the changed terrain.
 */
void TileEngine::calculateFOV(const Position &position)
{
	for (std::vector<BattleUnit*>::iterator i = _save->getUnits()->begin(); i != _save->getUnits()->end(); ++i)
	{
		if (distanceSq(position, (*i)->getPosition(), false) < getMaxViewDistanceSq())
		{
			calculateFOV(*i);
		}
	}
}

/**
 * Checks if a sniper from the opposing faction sees this unit. The unit with the highest reaction score will be compared with the current unit's reaction score.
 * If it's higher, a shot is fired when enough time units, a weapon and ammo are available.
 * @param unit The unit to check reaction fire upon.
 * @return True if reaction fire took place.
 */
bool TileEngine::checkReactionFire(BattleUnit *unit)
{
	// reaction fire only triggered when the actioning unit is of the currently playing side, and is still on the map (alive)
	if (unit->getFaction() != _save->getSide() || unit->getTile() == 0)
	{
		return false;
	}

	std::vector<BattleUnit *> spotters = getSpottingUnits(unit);
	bool result = false;

	// not mind controlled, or controlled by the player
	if (unit->getFaction() == unit->getOriginalFaction()
		|| unit->getFaction() != FACTION_HOSTILE)
	{
		// get the first man up to bat.
		BattleUnit *reactor = getReactor(spotters, unit);
		// start iterating through the possible reactors until the current unit is the one with the highest score.
		while (reactor != unit)
		{
			if (!tryReactionSnap(reactor, unit))
			{
				// can't make a reaction snapshot for whatever reason, boot this guy from the vector.
				for (std::vector<BattleUnit *>::iterator i = spotters.begin(); i != spotters.end(); ++i)
				{
					if (*i == reactor)
					{
						spotters.erase(i);
						break;
					}
				}
				// avoid setting result to true, but carry on, just cause one unit can't react doesn't mean the rest of the units in the vector (if any) can't
				reactor = getReactor(spotters, unit);
				continue;
			}
			// nice shot, kid. don't get cocky.
			reactor = getReactor(spotters, unit);
			result = true;
		}
	}
	return result;
}

/**
 * Creates a vector of units that can spot this unit.
 * @param unit The unit to check for spotters of.
 * @return A vector of units that can see this unit.
 */
std::vector<BattleUnit *> TileEngine::getSpottingUnits(BattleUnit* unit)
{
	std::vector<BattleUnit*> spotters;
	Tile *tile = unit->getTile();
	for (std::vector<BattleUnit*>::const_iterator i = _save->getUnits()->begin(); i != _save->getUnits()->end(); ++i)
	{
			// not dead/unconscious
		if (!(*i)->isOut() &&
			// not dying
			(*i)->getHealth() != 0 &&
			// not about to pass out
			(*i)->getStunlevel() < (*i)->getHealth() &&
			// not a friend
			(*i)->getFaction() != _save->getSide() &&
			// closer than 20 tiles
			distanceSq(unit->getPosition(), (*i)->getPosition(), false) <= getMaxViewDistanceSq())
		{
			Position originVoxel = _save->getTileEngine()->getSightOriginVoxel(*i);
			originVoxel.z -= 2;
			Position targetVoxel;
			AlienBAIState *aggro = dynamic_cast<AlienBAIState*>((*i)->getCurrentAIState());
			bool gotHit = (aggro != 0 && aggro->getWasHitBy(unit->getId()));
				// can actually see the target Tile, or we got hit
			if (((*i)->checkViewSector(unit->getPosition()) || gotHit) &&
				// can actually target the unit
				canTargetUnit(&originVoxel, tile, &targetVoxel, *i) &&
				// can actually see the unit
				visible(*i, tile))
			{
				if ((*i)->getFaction() == FACTION_PLAYER)
				{
					unit->setVisible(true);
				}
				(*i)->addToVisibleUnits(unit);
				// no reaction on civilian turn.
				if (_save->getSide() != FACTION_NEUTRAL &&
					canMakeSnap(*i, unit))
				{
					spotters.push_back(*i);
				}
			}
		}
	}
	return spotters;
}

/**
 * Gets the unit with the highest reaction score from the spotter vector.
 * @param spotters The vector of spotting units.
 * @param unit The unit to check scores against.
 * @return The unit with the highest reactions.
 */
BattleUnit* TileEngine::getReactor(std::vector<BattleUnit *> spotters, BattleUnit *unit)
{
	int bestScore = -1;
	BattleUnit *bu = 0;
	for (std::vector<BattleUnit *>::iterator i = spotters.begin(); i != spotters.end(); ++i)
	{
		if (!(*i)->isOut() &&
		canMakeSnap(*i, unit) &&
		(*i)->getReactionScore() > bestScore)
		{
			bestScore = (*i)->getReactionScore();
			bu = *i;
		}
	}
	if (unit->getReactionScore() <= bestScore)
	{
		if (bu->getOriginalFaction() == FACTION_PLAYER)
		{
			bu->addReactionExp();
		}
	}
	else
	{
		bu = unit;
	}
	return bu;
}

/**
 * Checks the validity of a snap shot performed here.
 * @param unit The unit to check sight from.
 * @param target The unit to check sight TO.
 * @return True if the target is valid.
 */
bool TileEngine::canMakeSnap(BattleUnit *unit, BattleUnit *target)
{
	BattleItem *weapon = unit->getMainHandWeapon();
	// has a weapon
	if (weapon &&
		// has a melee weapon and is in melee range
		((weapon->getRules()->getBattleType() == BT_MELEE &&
		validMeleeRange(unit, target, unit->getDirection()) &&
		unit->getTimeUnits() > unit->getActionTUs(BA_HIT, weapon)) ||
		// has a gun capable of snap shot with ammo
		(weapon->getRules()->getBattleType() != BT_MELEE &&
		weapon->getRules()->getTUSnap() &&
		weapon->getAmmoItem() &&
		unit->getTimeUnits() > unit->getActionTUs(BA_SNAPSHOT, weapon))) &&
		(unit->getOriginalFaction() != FACTION_PLAYER ||
		_save->getGeoscapeSave()->isResearched(weapon->getRules()->getRequirements())) &&
		(_save->getDepth() != 0 || weapon->getRules()->isWaterOnly() == false))
	{
		return true;
	}
	return false;
}

/**
 * Attempts to perform a reaction snap shot.
 * @param unit The unit to check sight from.
 * @param target The unit to check sight TO.
 * @return True if the action should (theoretically) succeed.
 */
bool TileEngine::tryReactionSnap(BattleUnit *unit, BattleUnit *target)
{
	BattleAction action;
	action.cameraPosition = _save->getBattleState()->getMap()->getCamera()->getMapOffset();
	action.actor = unit;
	action.weapon = unit->getMainHandWeapon();
	if (!action.weapon)
	{
		return false;
	}
	// reaction fire is ALWAYS snap shot.
	action.type = BA_SNAPSHOT;
	// unless we're a melee unit.
	if (action.weapon->getRules()->getBattleType() == BT_MELEE)
	{
		action.type = BA_HIT;
	}
	action.target = target->getPosition();
	action.TU = unit->getActionTUs(action.type, action.weapon);

	if (action.weapon->getAmmoItem() && action.weapon->getAmmoItem()->getAmmoQuantity() && unit->getTimeUnits() >= action.TU)
	{
		action.targeting = true;

		// hostile units will go into an "aggro" state when they react.
		if (unit->getFaction() == FACTION_HOSTILE)
		{
			AlienBAIState *aggro = dynamic_cast<AlienBAIState*>(unit->getCurrentAIState());
			if (aggro == 0)
			{
				// should not happen, but just in case...
				aggro = new AlienBAIState(_save, unit, 0);
				unit->setAIState(aggro);
			}

			if (action.weapon->getAmmoItem()->getRules()->getExplosionRadius() &&
				aggro->explosiveEfficacy(action.target, unit, action.weapon->getAmmoItem()->getRules()->getExplosionRadius(), -1) == false)
			{
				action.targeting = false;
			}
		}

		if (action.targeting && unit->spendTimeUnits(action.TU))
		{
			action.TU = 0;
			_save->getBattleGame()->statePushBack(new UnitTurnBState(_save->getBattleGame(), action));
			_save->getBattleGame()->statePushBack(new ProjectileFlyBState(_save->getBattleGame(), action));
			return true;
		}
	}
	return false;
}

/**
 * Handling of hitting tile.
 * @param tile targeted tile.
 * @param type damage type of hit.
 */
void TileEngine::hitTile(Tile* tile, const RuleDamageType* type)
{
	if(type->ResistType == DT_SMOKE)
	{
		// smoke from explosions always stay 6 to 14 turns - power of a smoke grenade is 60
		if (tile->getSmoke() < 10 && tile->getTerrainLevel() > -24)
		{
			tile->setFire(0);
			tile->setSmoke(RNG::generate(7, 15));
		}
	}
	if(type->ResistType == DT_IN)
	{
		if (!tile->isVoid())
		{
			if (tile->getFire() == 0 && (tile->getMapData(MapData::O_FLOOR) || tile->getMapData(MapData::O_OBJECT)))
			{
				tile->setFire(tile->getFuel() + 1);
				tile->setSmoke(std::max(1, std::min(15 - (tile->getFlammability() / 10), 12)));
			}
		}
	}
}

/**
 * Handling of hitting unit.
 * @param unit hitter.
 * @param target targeted unit.
 * @param relative angle of hit.
 * @param power power of hit.
 * @param type damage type of hit.
 * @return Did unit survived hit?
 */
bool TileEngine::hitUnit(BattleUnit* unit, BattleUnit* target, const Position& relative, int power, const RuleDamageType* type)
{
	if(!target || !target->getHealth())
	{
		return false;
	}

	const int wounds = target->getFatalWounds();
	const int adjustedDamage = target->damage(relative, power, type);

	// if it's going to bleed to death and it's not a player, give credit for the kill.
	if (unit && target->getFaction() != FACTION_PLAYER && wounds < target->getFatalWounds())
	{
		target->killedBy(unit->getFaction());
	}
	const int bravery = (110 - target->getStats()->bravery) / 10;
	const int modifier = target->getFaction() == FACTION_PLAYER ? _save->getMoraleModifier() : 100;
	const int morale_loss = 100 * (adjustedDamage * bravery / 10) / modifier;

	target->moraleChange(-morale_loss);

	if (target->getSpecialAbility() == SPECAB_EXPLODEONDEATH && !target->isOut() && (target->getHealth() == 0 || target->getStunlevel() >= target->getHealth()))
	{
		if (type->IgnoreSelfDestruct == false)
		{
			Position p = Position(target->getPosition().x * 16, target->getPosition().y * 16, target->getPosition().z * 24);
			_save->getBattleGame()->statePushNext(new ExplosionBState(_save->getBattleGame(), p, 0, target, 0));
		}
	}

	if (adjustedDamage && type->ResistType == DT_IN)
	{
		float resistance = target->getArmor()->getDamageModifier(type->ResistType);
		if (resistance > 0.0)
		{
			int burnTime = RNG::generate(0, int(5 * resistance));
			if (target->getFire() < burnTime)
			{
				target->setFire(burnTime); // catch fire and burn
			}
		}
	}

	return target->getHealth();
}

/**
 * Handles bullet/weapon hits.
 *
 * A bullet/weapon hits a voxel.
 * @param center Center of the explosion in voxelspace.
 * @param power Power of the explosion.
 * @param type The damage type of the explosion.
 * @param unit The unit that caused the explosion.
 * @return The Unit that got hit.
 */
BattleUnit *TileEngine::hit(const Position &center, int power, const RuleDamageType *type, BattleUnit *unit)
{
	Tile *tile = _save->getTile(Position(center.x/16, center.y/16, center.z/24));
	if(!tile)
	{
		return 0;
	}

	BattleUnit *bu = tile->getUnit();
	const int part = voxelCheck(center, unit);
	if (part >= V_FLOOR && part <= V_OBJECT)
	{
		const int rndPower = type->getRandomDamage(power) * type->ToTile;
		hitTile(tile, type);
		if (part == V_OBJECT && _save->getMissionType() == "STR_BASE_DEFENSE")
		{
			if (rndPower >= tile->getMapData(MapData::O_OBJECT)->getArmor() && tile->getMapData(V_OBJECT)->isBaseModule())
			{
				_save->getModuleMap()[(center.x/16)/10][(center.y/16)/10].second--;
			}
		}
		if (tile->damage(part, rndPower))
			_save->setObjectiveDestroyed(true);
	}
	else if (part == V_UNIT)
	{
		const int rndPower = type->getRandomDamage(power);
		int verticaloffset = 0;
		if (!bu)
		{
			// it's possible we have a unit below the actual tile, when he stands on a stairs and sticks his head out to the next tile
			Tile *below = _save->getTile(Position(center.x/16, center.y/16, (center.z/24)-1));
			if (below)
			{
				BattleUnit *buBelow = below->getUnit();
				if (buBelow)
				{
					bu = buBelow;
					verticaloffset = 24;
				}
			}
		}
		if (bu)
		{
			const int sz = bu->getArmor()->getSize() * 8;
			const Position target = bu->getPosition() * Position(16,16,24) + Position(sz,sz, bu->getFloatHeight() - tile->getTerrainLevel());
			const Position relative = (center - target) - Position(0,0,verticaloffset);

			hitUnit(unit, bu, relative, rndPower, type);

			if (bu->getOriginalFaction() == FACTION_HOSTILE &&
				unit &&
				unit->getOriginalFaction() == FACTION_PLAYER &&
				type->ResistType != DT_NONE &&
				_save->getBattleGame()->getCurrentAction()->type != BA_HIT &&
				_save->getBattleGame()->getCurrentAction()->type != BA_STUN)
			{
				unit->addFiringExp();
			}
		}
	}
	applyGravity(tile);
	calculateSunShading(); // roofs could have been destroyed
	calculateTerrainLighting(); // fires could have been started
	calculateFOV(center / Position(16,16,24));
	return bu;
}

/**
 * Handles explosions.
 *
 * HE, smoke and fire explodes in a circular pattern on 1 level only. HE however damages floor tiles of the above level. Not the units on it.
 * HE destroys an object if its armor is lower than the explosive power, then it's HE blockage is applied for further propagation.
 * See http://www.ufopaedia.org/index.php?title=Explosions for more info.
 * @param center Center of the explosion in voxelspace.
 * @param power Power of the explosion.
 * @param type The damage type of the explosion.
 * @param maxRadius The maximum radius othe explosion.
 * @param unit The unit that caused the explosion.
 */
void TileEngine::explode(const Position &center, int power, const RuleDamageType *type, int maxRadius, BattleUnit *unit)
{
	double centerZ = center.z / 24 + 0.5;
	double centerX = center.x / 16 + 0.5;
	double centerY = center.y / 16 + 0.5;
	int power_;
	std::map<Tile*, int> tilesAffected;
	std::vector<BattleItem*> toRemove;
	std::pair<std::map<Tile*, int>::iterator, bool> ret;

	if (type->FireBlastCalc)
	{
		power /= 2;
	}

	int exHeight = std::max(0, std::min(3, Options::battleExplosionHeight));
	int vertdec = 1000; //default flat explosion

	switch (exHeight)
	{
	case 1:
		vertdec = 30;
		break;
	case 2:
		vertdec = 10;
		break;
	case 3:
		vertdec = 5;
	}

	for (int fi = -90; fi <= 90; fi += 5)
	{
		// raytrace every 3 degrees makes sure we cover all tiles in a circle.
		for (int te = 0; te <= 360; te += 3)
		{
			double cos_te = cos(te * M_PI / 180.0);
			double sin_te = sin(te * M_PI / 180.0);
			double sin_fi = sin(fi * M_PI / 180.0);
			double cos_fi = cos(fi * M_PI / 180.0);

			Tile *origin = _save->getTile(Position(centerX, centerY, centerZ));
			Tile *dest = origin;
			double l = 0;
			int tileX, tileY, tileZ;
			power_ = power;
			while (power_ > 0 && l <= maxRadius)
			{
				if (power_ > 0)
				{
					ret = tilesAffected.insert(std::make_pair(dest, 0)); // check if we had this tile already affected

					const int tileDmg = power_ * type->ToTile;
					if (tileDmg > ret.first->second)
					{
						ret.first->second = tileDmg;
					}
					if (ret.second)
					{
						const int rndPower = type->getRandomDamage(power_);
						BattleUnit *bu = dest->getUnit();

						if (distance(dest->getPosition(), Position(centerX, centerY, centerZ)) < 2)
<<<<<<< HEAD
						{
							// ground zero effect is in effect
							hitUnit(unit, bu, Position(0, 0, 0), rndPower, type);
						}
						else
						{
							// directional damage relative to explosion position.
							// units above the explosion will be hit in the legs, units lateral to or below will be hit in the torso
							hitUnit(unit, bu, Position(centerX, centerY, centerZ + 5) - dest->getPosition(), rndPower, type);
						}

						// Affect all items and units in inventory
						toRemove.clear();
						for (std::vector<BattleItem*>::iterator it = dest->getInventory()->begin(); it != dest->getInventory()->end(); ++it)
						{
=======
						{
							// ground zero effect is in effect
							hitUnit(unit, bu, Position(0, 0, 0), rndPower, type);
						}
						else
						{
							// directional damage relative to explosion position.
							// units above the explosion will be hit in the legs, units lateral to or below will be hit in the torso
							hitUnit(unit, bu, Position(centerX, centerY, centerZ + 5) - dest->getPosition(), rndPower, type);
						}

						// Affect all items and units in inventory
						toRemove.clear();
						for (std::vector<BattleItem*>::iterator it = dest->getInventory()->begin(); it != dest->getInventory()->end(); ++it)
						{
>>>>>>> eeaefaea
							if((*it)->getUnit())
							{
								if(hitUnit(unit, (*it)->getUnit(), Position(0, 0, 0), rndPower, type))
								{
									continue;
								}
								else
								{
									(*it)->getUnit()->instaKill();
								}
							}
							if (power_ * type->ToItem > (*it)->getRules()->getArmor())
							{
								toRemove.push_back(*it);
							}
						}
						for (std::vector<BattleItem*>::iterator it = toRemove.begin(); it != toRemove.end(); ++it)
						{
							_save->removeItem((*it));
						}

						hitTile(dest, type);
					}
				}

				l += 1.0;

				tileX = int(floor(centerX + l * sin_te * cos_fi));
				tileY = int(floor(centerY + l * cos_te * cos_fi));
				tileZ = int(floor(centerZ + l * sin_fi));

				origin = dest;
				dest = _save->getTile(Position(tileX, tileY, tileZ));

				if (!dest) break; // out of map!

				// blockage by terrain is deducted from the explosion power
				power_ -= 10; // explosive damage decreases by 10 per tile
				if (origin->getPosition().z != tileZ)
					power_ -= vertdec; //3d explosion factor

				if (type->FireBlastCalc)
				{
					int dir;
					Pathfinding::vectorToDirection(origin->getPosition() - dest->getPosition(), dir);
					if (dir != -1 && dir %2) power_ -= 5; // diagonal movement costs an extra 50% for fire.
				}
				if (l>0.5) power_-= horizontalBlockage(origin, dest, type->ResistType, l<1.5) * 2;
				if (l>0.5) power_-= verticalBlockage(origin, dest, type->ResistType, l<1.5) * 2;
			}
		}
	}

	// now detonate the tiles affected by explosion
	if (type->ToTile > 0.0f)
	{
		for (std::map<Tile*, int>::iterator i = tilesAffected.begin(); i != tilesAffected.end(); ++i)
		{
			if (detonate(i->first, i->second))
				_save->setObjectiveDestroyed(true);
			applyGravity(i->first);
			Tile *j = _save->getTile(i->first->getPosition() + Position(0,0,1));
			if (j)
				applyGravity(j);
		}
	}

	calculateSunShading(); // roofs could have been destroyed
	calculateTerrainLighting(); // fires could have been started
	calculateFOV(center / Position(16,16,24));
}

/**
 * Applies the explosive power to the tile parts. This is where the actual destruction takes place.
 * Must affect 9 objects (6 box sides and the object inside plus 2 outer walls).
 * @param tile Tile affected.
 * @return True if the objective was destroyed.
 */
bool TileEngine::detonate(Tile* tile, int explosive)
{
	if (explosive == 0) return false; // no damage applied for this tile
	bool objective = false;
	Tile* tiles[9];
	static const int parts[9]={0,1,2,0,1,2,3,3,3}; //6th is the object of current
	Position pos = tile->getPosition();

	tiles[0] = _save->getTile(Position(pos.x, pos.y, pos.z+1)); //ceiling
	tiles[1] = _save->getTile(Position(pos.x+1, pos.y, pos.z)); //east wall
	tiles[2] = _save->getTile(Position(pos.x, pos.y+1, pos.z)); //south wall
	tiles[3] = tiles[4] = tiles[5] = tiles[6] = tile;
	tiles[7] = _save->getTile(Position(pos.x, pos.y-1, pos.z)); //north bigwall
	tiles[8] = _save->getTile(Position(pos.x-1, pos.y, pos.z)); //west bigwall

	// explosions create smoke which only stays 1 or 2 turns
//	tile->setSmoke(std::max(1, std::min(tile->getSmoke() + RNG::generate(0,2), 15)));

	int remainingPower, fireProof, fuel;
	bool destroyed, bigwalldestroyed = true, skipnorthwest = false;
	for (int i = 8; i >=0; --i)
	{
		if (!tiles[i] || !tiles[i]->getMapData(parts[i]))
			continue; //skip out of map and emptiness
		int bigwall = tiles[i]->getMapData(parts[i])->getBigWall();
		if (i > 6 && !( (bigwall==1) || (bigwall==8) || (i==8 && bigwall==6) || (i==7 && bigwall==7)))
			continue;
		if ((bigwall!=0)) skipnorthwest = true;
		if (!bigwalldestroyed && i<6) //when ground shouldn't be destroyed
			continue;
		if (skipnorthwest && (i == 2 || i == 1)) continue;
		remainingPower = explosive;
		destroyed = false;
		int volume = 0;
		int currentpart = parts[i], currentpart2, diemcd;
		fireProof = tiles[i]->getFlammability(currentpart);
		fuel = tiles[i]->getFuel(currentpart) + 1;
		// get the volume of the object by checking it's loftemps objects.
		for (int j = 0; j < 12; j++)
		{
			if (tiles[i]->getMapData(currentpart)->getLoftID(j) != 0)
				++volume;
		}
		if ( i == 6 &&
			(bigwall == 2 || bigwall == 3) && //diagonals
			tiles[i]->getMapData(currentpart)->getArmor() > remainingPower) //not enough to destroy
		{
			bigwalldestroyed = false;
		}
		// iterate through tile armor and destroy if can
		while (	tiles[i]->getMapData(currentpart) &&
				tiles[i]->getMapData(currentpart)->getArmor() <= remainingPower &&
				tiles[i]->getMapData(currentpart)->getArmor() != 255)
		{
			if ( i == 6 && (bigwall == 2 || bigwall == 3)) //diagonals for the current tile
			{
				bigwalldestroyed = true;
			}
			remainingPower -= tiles[i]->getMapData(currentpart)->getArmor();
			destroyed = true;
			if (_save->getMissionType() == "STR_BASE_DEFENSE" &&
				tiles[i]->getMapData(currentpart)->isBaseModule())
			{
				_save->getModuleMap()[tile->getPosition().x/10][tile->getPosition().y/10].second--;
			}
			//this trick is to follow transformed object parts (object can become a ground)
			diemcd = tiles[i]->getMapData(currentpart)->getDieMCD();
			if (diemcd!=0)
				currentpart2 = tiles[i]->getMapData(currentpart)->getDataset()->getObjects()->at(diemcd)->getObjectType();
			else
				currentpart2 = currentpart;
			if (tiles[i]->destroy(currentpart))
				objective = true;
			currentpart =  currentpart2;
			if (tiles[i]->getMapData(currentpart)) // take new values
			{
				fireProof = tiles[i]->getFlammability(currentpart);
				fuel = tiles[i]->getFuel(currentpart) + 1;
			}
		}
		// set tile on fire
		if (fireProof < remainingPower)
		{
			if (tiles[i]->getMapData(MapData::O_FLOOR) || tiles[i]->getMapData(MapData::O_OBJECT))
			{
				tiles[i]->setFire(fuel);
				tiles[i]->setSmoke(std::max(1, std::min(15 - (fireProof / 10), 12)));
			}
		}
		// add some smoke if tile was destroyed and not set on fire
		if (destroyed && !tiles[i]->getFire())
		{
			int smoke = RNG::generate(1, (volume / 2) + 3) + (volume / 2);
			if (smoke > tiles[i]->getSmoke())
			{
				tiles[i]->setSmoke(std::max(0, std::min(smoke, 15)));
			}
		}
	}
	return objective;
}

/**
 * Checks for chained explosions.
 *
 * Chained explosions are explosions which occur after an explosive map object is destroyed.
 * May be due a direct hit, other explosion or fire.
 * @return tile on which a explosion occurred
 */
Tile *TileEngine::checkForTerrainExplosions()
{
	for (int i = 0; i < _save->getMapSizeXYZ(); ++i)
	{
		if (_save->getTiles()[i]->getExplosive())
		{
			return _save->getTiles()[i];
		}
	}
	return 0;
}

/**
 * Calculates the amount of power that is blocked going from one tile to another on a different level.
 * @param startTile The tile where the power starts.
 * @param endTile The adjacent tile where the power ends.
 * @param type The type of power/damage.
 * @return Amount of blockage of this power.
 */
int TileEngine::verticalBlockage(Tile *startTile, Tile *endTile, ItemDamageType type, bool skipObject)
{
	int block = 0;

	// safety check
	if (startTile == 0 || endTile == 0) return 0;
	int direction = endTile->getPosition().z - startTile->getPosition().z;

	if (direction == 0 ) return 0;

	int x = startTile->getPosition().x;
	int y = startTile->getPosition().y;
	int z = startTile->getPosition().z;

	if (direction < 0) // down
	{
		block += blockage(_save->getTile(Position(x, y, z)), MapData::O_FLOOR, type);
		if (!skipObject)
			block += blockage(_save->getTile(Position(x, y, z)), MapData::O_OBJECT, type, Pathfinding::DIR_DOWN);
		if (x != endTile->getPosition().x || y != endTile->getPosition().y)
		{
			x = endTile->getPosition().x;
			y = endTile->getPosition().y;
			int z = startTile->getPosition().z;
			block += horizontalBlockage(startTile, _save->getTile(Position(x, y, z)), type, skipObject);
			block += blockage(_save->getTile(Position(x, y, z)), MapData::O_FLOOR, type);
			if (!skipObject)
				block += blockage(_save->getTile(Position(x, y, z)), MapData::O_OBJECT, type);
		}
	}
	else if (direction > 0) // up
	{
		block += blockage(_save->getTile(Position(x, y, z+1)), MapData::O_FLOOR, type);
		if (!skipObject)
			block += blockage(_save->getTile(Position(x, y, z+1)), MapData::O_OBJECT, type, Pathfinding::DIR_UP);
		if (x != endTile->getPosition().x || y != endTile->getPosition().y)
		{
			x = endTile->getPosition().x;
			y = endTile->getPosition().y;
			int z = startTile->getPosition().z+1;
			block += horizontalBlockage(startTile, _save->getTile(Position(x, y, z)), type, skipObject);
			block += blockage(_save->getTile(Position(x, y, z)), MapData::O_FLOOR, type);
			if (!skipObject)
				block += blockage(_save->getTile(Position(x, y, z)), MapData::O_OBJECT, type);
		}
	}

	return block;
}

/**
 * Calculates the amount of power that is blocked going from one tile to another on the same level.
 * @param startTile The tile where the power starts.
 * @param endTile The adjacent tile where the power ends.
 * @param type The type of power/damage.
 * @return Amount of blockage.
 */
int TileEngine::horizontalBlockage(Tile *startTile, Tile *endTile, ItemDamageType type, bool skipObject)
{
	static const Position oneTileNorth = Position(0, -1, 0);
	static const Position oneTileEast = Position(1, 0, 0);
	static const Position oneTileSouth = Position(0, 1, 0);
	static const Position oneTileWest = Position(-1, 0, 0);

	// safety check
	if (startTile == 0 || endTile == 0) return 0;
	if (startTile->getPosition().z != endTile->getPosition().z) return 0;

	int direction;
	Pathfinding::vectorToDirection(endTile->getPosition() - startTile->getPosition(), direction);
	if (direction == -1) return 0;
	int block = 0;

	switch(direction)
	{
	case 0:	// north
		block = blockage(startTile, MapData::O_NORTHWALL, type);
		break;
	case 1: // north east
		if (type == DT_NONE) //this is two-way diagonal visiblity check, used in original game
		{
			block = blockage(startTile, MapData::O_NORTHWALL, type) + blockage(endTile, MapData::O_WESTWALL, type); //up+right
			block += blockage(_save->getTile(startTile->getPosition() + oneTileNorth), MapData::O_OBJECT, type, 3);
			if (block == 0) break; //this way is opened
			block = blockage(_save->getTile(startTile->getPosition() + oneTileEast), MapData::O_NORTHWALL, type)
				+ blockage(_save->getTile(startTile->getPosition() + oneTileEast), MapData::O_WESTWALL, type); //right+up
			block += blockage(_save->getTile(startTile->getPosition() + oneTileEast), MapData::O_OBJECT, type, 7);
		}
		else
		{
			block = (blockage(startTile,MapData::O_NORTHWALL, type) + blockage(endTile,MapData::O_WESTWALL, type))/2
				+ (blockage(_save->getTile(startTile->getPosition() + oneTileEast),MapData::O_WESTWALL, type)
				+ blockage(_save->getTile(startTile->getPosition() + oneTileEast),MapData::O_NORTHWALL, type))/2;

			block += (blockage(_save->getTile(startTile->getPosition() + oneTileNorth),MapData::O_OBJECT, type, 4)
				+ blockage(_save->getTile(startTile->getPosition() + oneTileEast),MapData::O_OBJECT, type, 6))/2;
		}
		break;
	case 2: // east
		block = blockage(endTile,MapData::O_WESTWALL, type);
		break;
	case 3: // south east
		if (type == DT_NONE)
		{
			block = blockage(_save->getTile(startTile->getPosition() + oneTileSouth), MapData::O_NORTHWALL, type)
				+ blockage(endTile, MapData::O_WESTWALL, type); //down+right
			block += blockage(_save->getTile(startTile->getPosition() + oneTileSouth), MapData::O_OBJECT, type, 1);
			if (block == 0) break; //this way is opened
			block = blockage(_save->getTile(startTile->getPosition() + oneTileEast), MapData::O_WESTWALL, type)
				+ blockage(endTile, MapData::O_NORTHWALL, type); //right+down
			block += blockage(_save->getTile(startTile->getPosition() + oneTileEast), MapData::O_OBJECT, type, 5);
		}
		else
		{
			block = (blockage(endTile,MapData::O_WESTWALL, type) + blockage(endTile,MapData::O_NORTHWALL, type))/2
				+ (blockage(_save->getTile(startTile->getPosition() + oneTileEast),MapData::O_WESTWALL, type)
				+ blockage(_save->getTile(startTile->getPosition() + oneTileSouth),MapData::O_NORTHWALL, type))/2;
			block += (blockage(_save->getTile(startTile->getPosition() + oneTileSouth),MapData::O_OBJECT, type, 0)
				+ blockage(_save->getTile(startTile->getPosition() + oneTileEast),MapData::O_OBJECT, type, 6))/2;
		}
		break;
	case 4: // south
		block = blockage(endTile,MapData::O_NORTHWALL, type);
		break;
	case 5: // south west
		if (type == DT_NONE)
		{
			block = blockage(_save->getTile(startTile->getPosition() + oneTileSouth), MapData::O_NORTHWALL, type)
				+ blockage(_save->getTile(startTile->getPosition() + oneTileSouth), MapData::O_WESTWALL, type); //down+left
			block += blockage(_save->getTile(startTile->getPosition() + oneTileSouth), MapData::O_OBJECT, type, 7);
			if (block == 0) break; //this way is opened
			block = blockage(startTile, MapData::O_WESTWALL, type) + blockage(endTile, MapData::O_NORTHWALL, type); //left+down
			block += blockage(_save->getTile(startTile->getPosition() + oneTileWest), MapData::O_OBJECT, type, 3);
		}
		else
		{
			block = (blockage(endTile,MapData::O_NORTHWALL, type) + blockage(startTile,MapData::O_WESTWALL, type))/2
				+ (blockage(_save->getTile(startTile->getPosition() + oneTileSouth),MapData::O_WESTWALL, type)
				+ blockage(_save->getTile(startTile->getPosition() + oneTileSouth),MapData::O_NORTHWALL, type))/2;
			block += (blockage(_save->getTile(startTile->getPosition() + oneTileSouth),MapData::O_OBJECT, type, 0)
				+ blockage(_save->getTile(startTile->getPosition() + oneTileWest),MapData::O_OBJECT, type, 2))/2;
		}
		break;
	case 6: // west
		block = blockage(startTile,MapData::O_WESTWALL, type);
		break;
	case 7: // north west

		if (type == DT_NONE)
		{
			block = blockage(startTile, MapData::O_NORTHWALL, type)
				+ blockage(_save->getTile(startTile->getPosition() + oneTileNorth), MapData::O_WESTWALL, type); //up+left
			block += blockage(_save->getTile(startTile->getPosition() + oneTileNorth), MapData::O_OBJECT, type, 5);
			if (block == 0) break; //this way is opened
			block = blockage(startTile, MapData::O_WESTWALL, type)
				+ blockage(_save->getTile(startTile->getPosition() + oneTileWest), MapData::O_NORTHWALL, type); //left+up
			block += blockage(_save->getTile(startTile->getPosition() + oneTileWest), MapData::O_OBJECT, type, 1);
		}
		else
		{
			block = (blockage(startTile,MapData::O_WESTWALL, type) + blockage(startTile,MapData::O_NORTHWALL, type))/2
				+ (blockage(_save->getTile(startTile->getPosition() + oneTileNorth),MapData::O_WESTWALL, type)
				+ blockage(_save->getTile(startTile->getPosition() + oneTileWest),MapData::O_NORTHWALL, type))/2;
			block += (blockage(_save->getTile(startTile->getPosition() + oneTileNorth),MapData::O_OBJECT, type, 4)
				+ blockage(_save->getTile(startTile->getPosition() + oneTileWest),MapData::O_OBJECT, type, 2))/2;
		}
		break;
	}

	if (skipObject) return block; //

    block += blockage(startTile,MapData::O_OBJECT, type, direction);
	if (type != DT_NONE)
	{
		direction += 4;
		if (direction > 7)
			direction -= 8;
		if (endTile->isBigWall())
			block += blockage(endTile,MapData::O_OBJECT, type, direction, true);
	}
	else
	{
        if ( block <= 127 ) 
        {
            direction += 4;
            if (direction > 7)
                direction -= 8;
            if (blockage(endTile,MapData::O_OBJECT, type, direction, true) > 127){
                return -1; //hit bigwall, reveal bigwall tile
            }
        }
	}

	return block;
}

/**
 * Calculates the amount this certain wall or floor-part of the tile blocks.
 * @param startTile The tile where the power starts.
 * @param part The part of the tile the power needs to go through.
 * @param type The type of power/damage.
 * @param direction Direction the power travels.
 * @return Amount of blockage.
 */
int TileEngine::blockage(Tile *tile, const int part, ItemDamageType type, int direction, bool checkingFromOrigin)
{
	int blockage = 0;

	if (tile == 0) return 0; // probably outside the map here
	if (tile->getMapData(part))
	{
		bool check = true;
		int wall = -1;
		if (direction != -1)
		{
			wall = tile->getMapData(MapData::O_OBJECT)->getBigWall();

			if (type != DT_SMOKE &&
				checkingFromOrigin &&
				(wall == Pathfinding::BIGWALLNESW ||
				wall == Pathfinding::BIGWALLNWSE))
			{
				check = false;
			}
			switch (direction)
			{
			case 0: // north
				if (wall == Pathfinding::BIGWALLWEST ||
					wall == Pathfinding::BIGWALLEAST ||
					wall == Pathfinding::BIGWALLSOUTH ||
					wall == Pathfinding::BIGWALLEASTANDSOUTH)
				{
					check = false;
				}
				break;
			case 1: // north east
				if (wall == Pathfinding::BIGWALLWEST ||
					wall == Pathfinding::BIGWALLSOUTH)
				{
					check = false;
				}
				break;
			case 2: // east
				if (wall == Pathfinding::BIGWALLNORTH ||
					wall == Pathfinding::BIGWALLSOUTH ||
					wall == Pathfinding::BIGWALLWEST)
				{
					check = false;
				}
				break;
			case 3: // south east
				if (wall == Pathfinding::BIGWALLNORTH ||
					wall == Pathfinding::BIGWALLWEST)
				{
					check = false;
				}
				break;
			case 4: // south
				if (wall == Pathfinding::BIGWALLWEST ||
					wall == Pathfinding::BIGWALLEAST ||
					wall == Pathfinding::BIGWALLNORTH)
				{
					check = false;
				}
				break;
			case 5: // south west
				if (wall == Pathfinding::BIGWALLNORTH ||
					wall == Pathfinding::BIGWALLEAST)
				{
					check = false;
				}
				break;
			case 6: // west
				if (wall == Pathfinding::BIGWALLNORTH ||
					wall == Pathfinding::BIGWALLSOUTH ||
					wall == Pathfinding::BIGWALLEAST ||
					wall == Pathfinding::BIGWALLEASTANDSOUTH)
				{
					check = false;
				}
				break;
			case 7: // north west
				if (wall == Pathfinding::BIGWALLSOUTH ||
					wall == Pathfinding::BIGWALLEAST ||
					wall == Pathfinding::BIGWALLEASTANDSOUTH)
				{
					check = false;
				}
				break;
			case 8: // up
			case 9: // down
				if (wall != 0 && wall != Pathfinding::BLOCK)
				{
					check = false;
				}
				break;
			default:
				break;
			}
		}

		if (check)
		{
			// -1 means we have a regular wall, and anything over 0 means we have a bigwall.
			if (type == DT_SMOKE && wall != 0 && !tile->isUfoDoorOpen(part))
			{
				return 256;
			}
			blockage += tile->getMapData(part)->getBlock(type);
		}
	}

	// open ufo doors are actually still closed behind the scenes
	// so a special trick is needed to see if they are open, if they are, they obviously don't block anything
	if (tile->isUfoDoorOpen(part))
		blockage = 0;

	return blockage;
}

/**
 * Opens a door (if any) by rightclick, or by walking through it. The unit has to face in the right direction.
 * @param unit Unit.
 * @param rClick Whether the player right clicked.
 * @param dir Direction.
 * @return -1 there is no door, you can walk through;
 *		  0 normal door opened, make a squeaky sound and you can walk through;
 *		  1 ufo door is starting to open, make a whoosh sound, don't walk through;
 *		  3 ufo door is still opening, don't walk through it yet. (have patience, futuristic technology...)
 *		  4 not enough TUs
 *		  5 would contravene fire reserve
 */
int TileEngine::unitOpensDoor(BattleUnit *unit, bool rClick, int dir)
{
	int door = -1;
	int TUCost = 0;
	int size = unit->getArmor()->getSize();
	int z = unit->getTile()->getTerrainLevel() < -12 ? 1 : 0; // if we're standing on stairs, check the tile above instead.
	if (size > 1 && rClick)
		return door;
	if (dir == -1)
	{
		dir = unit->getDirection();
	}
	for (int x = 0; x < size && door == -1; x++)
	{
		for (int y = 0; y < size && door == -1; y++)
		{
			std::vector<std::pair<Position, int> > checkPositions;
			Tile *tile = _save->getTile(unit->getPosition() + Position(x,y,z));
			if (!tile) continue;

			switch (dir)
			{
			case 0: // north
				checkPositions.push_back(std::make_pair(Position(0, 0, 0), MapData::O_NORTHWALL)); // origin
				if (x != 0)
				{
					checkPositions.push_back(std::make_pair(Position(0, -1, 0), MapData::O_WESTWALL)); // one tile north
				}
				break;
			case 1: // north east
				checkPositions.push_back(std::make_pair(Position(0, 0, 0), MapData::O_NORTHWALL)); // origin
				checkPositions.push_back(std::make_pair(Position(1, -1, 0), MapData::O_WESTWALL)); // one tile north-east
				if (rClick)
				{
					checkPositions.push_back(std::make_pair(Position(1, 0, 0), MapData::O_WESTWALL)); // one tile east
					checkPositions.push_back(std::make_pair(Position(1, 0, 0), MapData::O_NORTHWALL)); // one tile east
				}
				break;
			case 2: // east
				checkPositions.push_back(std::make_pair(Position(1, 0, 0), MapData::O_WESTWALL)); // one tile east
				break;
			case 3: // south-east
				if (!y)
					checkPositions.push_back(std::make_pair(Position(1, 1, 0), MapData::O_WESTWALL)); // one tile south-east
				if (!x)
					checkPositions.push_back(std::make_pair(Position(1, 1, 0), MapData::O_NORTHWALL)); // one tile south-east
				if (rClick)
				{
					checkPositions.push_back(std::make_pair(Position(1, 0, 0), MapData::O_WESTWALL)); // one tile east
					checkPositions.push_back(std::make_pair(Position(0, 1, 0), MapData::O_NORTHWALL)); // one tile south
				}
				break;
			case 4: // south
				checkPositions.push_back(std::make_pair(Position(0, 1, 0), MapData::O_NORTHWALL)); // one tile south
				break;
			case 5: // south-west
				checkPositions.push_back(std::make_pair(Position(0, 0, 0), MapData::O_WESTWALL)); // origin
				checkPositions.push_back(std::make_pair(Position(-1, 1, 0), MapData::O_NORTHWALL)); // one tile south-west
				if (rClick)
				{
					checkPositions.push_back(std::make_pair(Position(0, 1, 0), MapData::O_WESTWALL)); // one tile south
					checkPositions.push_back(std::make_pair(Position(0, 1, 0), MapData::O_NORTHWALL)); // one tile south
				}
				break;
			case 6: // west
				checkPositions.push_back(std::make_pair(Position(0, 0, 0), MapData::O_WESTWALL)); // origin
				if (y != 0)
				{
					checkPositions.push_back(std::make_pair(Position(-1, 0, 0), MapData::O_NORTHWALL)); // one tile west
				}
				break;
			case 7: // north-west
				checkPositions.push_back(std::make_pair(Position(0, 0, 0), MapData::O_WESTWALL)); // origin
				checkPositions.push_back(std::make_pair(Position(0, 0, 0), MapData::O_NORTHWALL)); // origin
				if (x)
				{
					checkPositions.push_back(std::make_pair(Position(-1, -1, 0), MapData::O_WESTWALL)); // one tile north
				}
				if (y)
				{
					checkPositions.push_back(std::make_pair(Position(-1, -1, 0), MapData::O_NORTHWALL)); // one tile north
				}
				if (rClick)
				{
					checkPositions.push_back(std::make_pair(Position(0, -1, 0), MapData::O_WESTWALL)); // one tile north
					checkPositions.push_back(std::make_pair(Position(-1, 0, 0), MapData::O_NORTHWALL)); // one tile west
				}
				break;
			default:
				break;
			}

			int part = 0;
			for (std::vector<std::pair<Position, int> >::const_iterator i = checkPositions.begin(); i != checkPositions.end() && door == -1; ++i)
			{
				tile = _save->getTile(unit->getPosition() + Position(x,y,z) + i->first);
				if (tile)
				{
					door = tile->openDoor(i->second, unit, _save->getBattleGame()->getReservedAction());
					if (door != -1)
					{
						part = i->second;
						if (door == 1)
						{
							checkAdjacentDoors(unit->getPosition() + Position(x,y,z) + i->first, i->second);
						}
					}
				}
			}
			if (door == 0 && rClick)
			{
				if (part == MapData::O_WESTWALL)
				{
					part = MapData::O_NORTHWALL;
				}
				else
				{
					part = MapData::O_WESTWALL;
				}
				TUCost = tile->getTUCost(part, unit->getArmor()->getMovementType());
			}
			else if (door == 1 || door == 4)
			{
				TUCost = tile->getTUCost(part, unit->getArmor()->getMovementType());
			}
		}
	}

	if (TUCost != 0)
	{
		if (_save->getBattleGame()->checkReservedTU(unit, TUCost))
		{
			if (unit->spendTimeUnits(TUCost))
			{
				calculateFOV(unit->getPosition());
				// look from the other side (may be need check reaction fire?)
				std::vector<BattleUnit*> *vunits = unit->getVisibleUnits();
				for (size_t i = 0; i < vunits->size(); ++i)
				{
					calculateFOV(vunits->at(i));
				}
			}
			else return 4;
		}
		else return 5;
	}

	return door;
}

/**
 * Opens any doors connected to this part at this position,
 * Keeps processing til it hits a non-ufo-door.
 * @param pos The starting position
 * @param part The part to open, defines which direction to check.
 */
void TileEngine::checkAdjacentDoors(Position pos, int part)
{
	Position offset;
	bool westSide = (part == 1);
	for (int i = 1;; ++i)
	{
		offset = westSide ? Position(0,i,0):Position(i,0,0);
		Tile *tile = _save->getTile(pos + offset);
		if (tile && tile->getMapData(part) && tile->getMapData(part)->isUFODoor())
		{
			tile->openDoor(part);
		}
		else break;
	}
	for (int i = -1;; --i)
	{
		offset = westSide ? Position(0,i,0):Position(i,0,0);
		Tile *tile = _save->getTile(pos + offset);
		if (tile && tile->getMapData(part) && tile->getMapData(part)->isUFODoor())
		{
			tile->openDoor(part);
		}
		else break;
	}
}

/**
 * Closes ufo doors.
 * @return Whether doors are closed.
 */
int TileEngine::closeUfoDoors()
{
	int doorsclosed = 0;

	// prepare a list of tiles on fire/smoke & close any ufo doors
	for (int i = 0; i < _save->getMapSizeXYZ(); ++i)
	{
		if (_save->getTiles()[i]->getUnit() && _save->getTiles()[i]->getUnit()->getArmor()->getSize() > 1)
		{
			BattleUnit *bu = _save->getTiles()[i]->getUnit();
			Tile *tile = _save->getTiles()[i];
			Tile *oneTileNorth = _save->getTile(tile->getPosition() + Position(0, -1, 0));
			Tile *oneTileWest = _save->getTile(tile->getPosition() + Position(-1, 0, 0));
			if ((tile->isUfoDoorOpen(MapData::O_NORTHWALL) && oneTileNorth && oneTileNorth->getUnit() && oneTileNorth->getUnit() == bu) ||
				(tile->isUfoDoorOpen(MapData::O_WESTWALL) && oneTileWest && oneTileWest->getUnit() && oneTileWest->getUnit() == bu))
			{
				continue;
			}
		}
		doorsclosed += _save->getTiles()[i]->closeUfoDoor();
	}

	return doorsclosed;
}

/**
 * Calculates a line trajectory, using bresenham algorithm in 3D.
 * @param origin Origin (voxel??).
 * @param target Target (also voxel??).
 * @param storeTrajectory True will store the whole trajectory - otherwise it just stores the last position.
 * @param trajectory A vector of positions in which the trajectory is stored.
 * @param excludeUnit Excludes this unit in the collision detection.
 * @param doVoxelCheck Check against voxel or tile blocking? (first one for units visibility and line of fire, second one for terrain visibility).
 * @param onlyVisible Skip invisible units? used in FPS view.
 * @param excludeAllBut [Optional] The only unit to be considered for ray hits.
 * @return the objectnumber(0-3) or unit(4) or out of map (5) or -1(hit nothing).
 */
int TileEngine::calculateLine(const Position& origin, const Position& target, bool storeTrajectory, std::vector<Position> *trajectory, BattleUnit *excludeUnit, bool doVoxelCheck, bool onlyVisible, BattleUnit *excludeAllBut)
{
	int x, x0, x1, delta_x, step_x;
	int y, y0, y1, delta_y, step_y;
	int z, z0, z1, delta_z, step_z;
	int swap_xy, swap_xz;
	int drift_xy, drift_xz;
	int cx, cy, cz;
	Position lastPoint(origin);
	int result;

	//start and end points
	x0 = origin.x;	 x1 = target.x;
	y0 = origin.y;	 y1 = target.y;
	z0 = origin.z;	 z1 = target.z;

	//'steep' xy Line, make longest delta x plane
	swap_xy = abs(y1 - y0) > abs(x1 - x0);
	if (swap_xy)
	{
		std::swap(x0, y0);
		std::swap(x1, y1);
	}

	//do same for xz
	swap_xz = abs(z1 - z0) > abs(x1 - x0);
	if (swap_xz)
	{
		std::swap(x0, z0);
		std::swap(x1, z1);
	}

	//delta is Length in each plane
	delta_x = abs(x1 - x0);
	delta_y = abs(y1 - y0);
	delta_z = abs(z1 - z0);

	//drift controls when to step in 'shallow' planes
	//starting value keeps Line centred
	drift_xy  = (delta_x / 2);
	drift_xz  = (delta_x / 2);

	//direction of line
	step_x = 1;  if (x0 > x1) {  step_x = -1; }
	step_y = 1;  if (y0 > y1) {  step_y = -1; }
	step_z = 1;  if (z0 > z1) {  step_z = -1; }

	//starting point
	y = y0;
	z = z0;

	//step through longest delta (which we have swapped to x)
	for (x = x0; x != (x1+step_x); x += step_x)
	{
		//copy position
		cx = x;	cy = y;	cz = z;

		//unswap (in reverse)
		if (swap_xz) std::swap(cx, cz);
		if (swap_xy) std::swap(cx, cy);

		if (storeTrajectory && trajectory)
		{
			trajectory->push_back(Position(cx, cy, cz));
		}
		//passes through this point?
		if (doVoxelCheck)
		{
			result = voxelCheck(Position(cx, cy, cz), excludeUnit, false, onlyVisible, excludeAllBut);
			if (result != V_EMPTY)
			{
				if (trajectory)
				{ // store the position of impact
					trajectory->push_back(Position(cx, cy, cz));
				}
				return result;
			}
		}
		else
		{
            int temp_res = verticalBlockage(_save->getTile(lastPoint), _save->getTile(Position(cx, cy, cz)), DT_NONE);
			result = horizontalBlockage(_save->getTile(lastPoint), _save->getTile(Position(cx, cy, cz)), DT_NONE);
            if (result == -1)
            {
                if (temp_res > 127)
                {
                    result = 0;
                } else {
                return result; // We hit a big wall
                }
            }
            result += temp_res;
			if (result > 127)
			{
				return result;
			}

			lastPoint = Position(cx, cy, cz);
		}
		//update progress in other planes
		drift_xy = drift_xy - delta_y;
		drift_xz = drift_xz - delta_z;

		//step in y plane
		if (drift_xy < 0)
		{
			y = y + step_y;
			drift_xy = drift_xy + delta_x;

			//check for xy diagonal intermediate voxel step
			if (doVoxelCheck)
			{
				cx = x;	cz = z; cy = y;
				if (swap_xz) std::swap(cx, cz);
				if (swap_xy) std::swap(cx, cy);
				result = voxelCheck(Position(cx, cy, cz), excludeUnit, false, onlyVisible, excludeAllBut);
				if (result != V_EMPTY)
				{
					if (trajectory != 0)
					{ // store the position of impact
						trajectory->push_back(Position(cx, cy, cz));
					}
					return result;
				}
			}
		}

		//same in z
		if (drift_xz < 0)
		{
			z = z + step_z;
			drift_xz = drift_xz + delta_x;

			//check for xz diagonal intermediate voxel step
			if (doVoxelCheck)
			{
				cx = x;	cz = z; cy = y;
				if (swap_xz) std::swap(cx, cz);
				if (swap_xy) std::swap(cx, cy);
				result = voxelCheck(Position(cx, cy, cz), excludeUnit, false, onlyVisible,  excludeAllBut);
				if (result != V_EMPTY)
				{
					if (trajectory != 0)
					{ // store the position of impact
						trajectory->push_back(Position(cx, cy, cz));
					}
					return result;
				}
			}
		}
	}

	return V_EMPTY;
}

/**
 * Calculates a parabola trajectory, used for throwing items.
 * @param origin Orign in voxelspace.
 * @param target Target in voxelspace.
 * @param storeTrajectory True will store the whole trajectory - otherwise it just stores the last position.
 * @param trajectory A vector of positions in which the trajectory is stored.
 * @param excludeUnit Makes sure the trajectory does not hit the shooter itself.
 * @param curvature How high the parabola goes: 1.0 is almost straight throw, 3.0 is a very high throw, to throw over a fence for example.
 * @param delta Is the deviation of the angles it should take into account, 0,0,0 is perfection.
 * @return The objectnumber(0-3) or unit(4) or out of map (5) or -1(hit nothing).
 */
int TileEngine::calculateParabola(const Position& origin, const Position& target, bool storeTrajectory, std::vector<Position> *trajectory, BattleUnit *excludeUnit, double curvature, const Position delta)
{
	double ro = sqrt((double)((target.x - origin.x) * (target.x - origin.x) + (target.y - origin.y) * (target.y - origin.y) + (target.z - origin.z) * (target.z - origin.z)));

	if (AreSame(ro, 0.0)) return V_EMPTY;//just in case

	double fi = acos((double)(target.z - origin.z) / ro);
	double te = atan2((double)(target.y - origin.y), (double)(target.x - origin.x));

	te += (delta.x / ro) / 2 * M_PI; //horizontal magic value
	fi += ((delta.z + delta.y) / ro) / 14 * M_PI * curvature; //another magic value (vertical), to make it in line with fire spread

	double zA = sqrt(ro)*curvature;
	double zK = 4.0 * zA / ro / ro;

	int x = origin.x;
	int y = origin.y;
	int z = origin.z;
	int i = 8;
	Position lastPosition = Position(x,y,z);
	while (z > 0) 
	{
		x = (int)((double)origin.x + (double)i * cos(te) * sin(fi));
		y = (int)((double)origin.y + (double)i * sin(te) * sin(fi));
		z = (int)((double)origin.z + (double)i * cos(fi) - zK * ((double)i - ro / 2.0) * ((double)i - ro / 2.0) + zA);
		if (storeTrajectory && trajectory)
		{
			trajectory->push_back(Position(x, y, z));
		}
		//passes through this point?
		Position nextPosition = Position(x,y,z);
		int result = calculateLine(lastPosition, nextPosition, false, 0, excludeUnit);
		if (result != V_EMPTY)
		{
			if (lastPosition.z < nextPosition.z)
			{
				result = V_OUTOFBOUNDS;
			}
			if (!storeTrajectory && trajectory != 0)
			{ // store the position of impact
				trajectory->push_back(nextPosition);
			}
			return result;
		}
		lastPosition = Position(x,y,z);
		++i;
	}
	if (!storeTrajectory && trajectory != 0)
	{ // store the position of impact
		trajectory->push_back(Position(x, y, z));
	}
	return V_EMPTY;
}

/**
 * Calculates z "grounded" value for a particular voxel (used for projectile shadow).
 * @param voxel The voxel to trace down.
 * @return z coord of "ground".
 */
int TileEngine::castedShade(const Position& voxel)
{
	int zstart = voxel.z;
	Position tmpCoord = voxel / Position(16,16,24);
	Tile *t = _save->getTile(tmpCoord);
	while (t && t->isVoid() && !t->getUnit())
	{
		zstart = tmpCoord.z* 24;
		--tmpCoord.z;
		t = _save->getTile(tmpCoord);
	}

	Position tmpVoxel = voxel;
	int z;

	for (z = zstart; z>0; z--)
	{
		tmpVoxel.z = z;
		if (voxelCheck(tmpVoxel, 0) != V_EMPTY) break;
	}
    return z;
}

/**
 * Traces voxel visibility.
 * @param voxel Voxel coordinates.
 * @return True if visible.
 */

bool TileEngine::isVoxelVisible(const Position& voxel)
{
	int zstart = voxel.z+3; // slight Z adjust
	if ((zstart/24)!=(voxel.z/24))
		return true; // visble!
	Position tmpVoxel = voxel;
	int zend = (zstart/24)*24 +24;
	for (int z = zstart; z<zend; z++)
	{
		tmpVoxel.z=z;
		// only OBJECT can cause additional occlusion (because of any shape)
		if (voxelCheck(tmpVoxel, 0) == V_OBJECT) return false;
		++tmpVoxel.x;
		if (voxelCheck(tmpVoxel, 0) == V_OBJECT) return false;
		++tmpVoxel.y;
		if (voxelCheck(tmpVoxel, 0) == V_OBJECT) return false;
	}
    return true;
}

/**
 * Checks if we hit a voxel.
 * @param voxel The voxel to check.
 * @param excludeUnit Don't do checks on this unit.
 * @param excludeAllUnits Don't do checks on any unit.
 * @param onlyVisible Whether to consider only visible units.
 * @param excludeAllBut If set, the only unit to be considered for ray hits.
 * @return The objectnumber(0-3) or unit(4) or out of map (5) or -1 (hit nothing).
 */
int TileEngine::voxelCheck(const Position& voxel, BattleUnit *excludeUnit, bool excludeAllUnits, bool onlyVisible, BattleUnit *excludeAllBut)
{
	Tile *tile = _save->getTile(voxel / Position(16, 16, 24));
	// check if we are not out of the map
	if (tile == 0 || voxel.x < 0 || voxel.y < 0 || voxel.z < 0)
	{
		return V_OUTOFBOUNDS;
	}
	Tile *tileBelow = _save->getTile(tile->getPosition() + Position(0,0,-1));
	if (tile->isVoid() && tile->getUnit() == 0 && (!tileBelow || tileBelow->getUnit() == 0))
	{
		return V_EMPTY;
	}

	if ((voxel.z % 24 == 0 || voxel.z % 24 == 1) && tile->getMapData(MapData::O_FLOOR) && tile->getMapData(MapData::O_FLOOR)->isGravLift())
	{
		if ((tile->getPosition().z == 0) || (tileBelow && tileBelow->getMapData(MapData::O_FLOOR) && !tileBelow->getMapData(MapData::O_FLOOR)->isGravLift()))
			return V_FLOOR;
	}

	// first we check terrain voxel data, not to allow 2x2 units stick through walls
	for (int i=0; i< 4; ++i)
	{
		MapData *mp = tile->getMapData(i);
		if (tile->isUfoDoorOpen(i))
			continue;
		if (mp != 0)
		{
			int x = 15 - voxel.x%16;
			int y = voxel.y%16;
			int idx = (mp->getLoftID((voxel.z%24)/2)*16) + y;
			if (_voxelData->at(idx) & (1 << x))
			{
				return i;
			}
		}
	}

	if (!excludeAllUnits)
	{
		BattleUnit *unit = tile->getUnit();
		// sometimes there is unit on the tile below, but sticks up to this tile with his head,
		// in this case we couldn't have unit standing at current tile.
		if (unit == 0 && tile->hasNoFloor(0))
		{
			tile = _save->getTile(Position(voxel.x/16, voxel.y/16, (voxel.z/24)-1)); //below
			if (tile) unit = tile->getUnit();
		}

		if (unit != 0 && unit != excludeUnit && (!excludeAllBut || unit == excludeAllBut) && (!onlyVisible || unit->getVisible() ) )
		{
			Position tilepos;
			Position unitpos = unit->getPosition();
			int tz = unitpos.z*24 + unit->getFloatHeight()+(-tile->getTerrainLevel());//bottom
			if ((voxel.z > tz) && (voxel.z <= tz + unit->getHeight()) )
			{
				int x = voxel.x%16;
				int y = voxel.y%16;
				int part = 0;
				if (unit->getArmor()->getSize() > 1)
				{
					tilepos = tile->getPosition();
					part = tilepos.x - unitpos.x + (tilepos.y - unitpos.y)*2;
				}
				int idx = (unit->getLoftemps(part) * 16) + y;
				if (_voxelData->at(idx) & (1 << x))
				{
					return V_UNIT;
				}
			}
		}
	}
	return V_EMPTY;
}

/**
 * Toggles personal lighting on / off.
 */
void TileEngine::togglePersonalLighting()
{
	_personalLighting = !_personalLighting;
	calculateUnitLighting();
}

/**
 * Calculates the distance between 2 points. Rounded up to first INT.
 * @param pos1 Position of first square.
 * @param pos2 Position of second square.
 * @return Distance.
 */
int TileEngine::distance(const Position &pos1, const Position &pos2) const
{
	int x = pos1.x - pos2.x;
	int y = pos1.y - pos2.y;
	return (int)Round(sqrt(float(x*x + y*y)));
}

/**
 * Calculates the distance squared between 2 points. No sqrt(), not floating point math, and sometimes it's all you need.
 * @param pos1 Position of first square.
 * @param pos2 Position of second square.
 * @param considerZ Whether to consider the z coordinate.
 * @return Distance.
 */
int TileEngine::distanceSq(const Position &pos1, const Position &pos2, bool considerZ) const
{
	int x = pos1.x - pos2.x;
	int y = pos1.y - pos2.y;
	int sq = x*x + y*y;
	if (considerZ)
	{
		int z = pos1.z - pos2.z;
		sq += z*z;
	}
	return sq;
}

/**
 * Attempts a panic or mind control action.
 * @param action Pointer to an action.
 * @return Whether it failed or succeeded.
 */
bool TileEngine::psiAttack(BattleAction *action)
{
	BattleUnit *victim = _save->getTile(action->target)->getUnit();
	if (!victim)
		return false;
	double attackStrength = action->actor->getStats()->psiStrength * action->actor->getStats()->psiSkill / 50.0;
	double defenseStrength = victim->getStats()->psiStrength
		+ ((victim->getStats()->psiSkill > 0) ? 10.0 + victim->getStats()->psiSkill / 5.0 : 10.0);
	double d = distance(action->actor->getPosition(), action->target);
	attackStrength -= d;
	attackStrength += RNG::generate(0,55);

	if (action->type == BA_MINDCONTROL)
	{
		defenseStrength += 20;
	}

	action->actor->addPsiSkillExp();
	if (Options::allowPsiStrengthImprovement) victim->addPsiStrengthExp();
	if (attackStrength > defenseStrength)
	{
		action->actor->addPsiSkillExp();
		action->actor->addPsiSkillExp();
		if (action->type == BA_PANIC)
		{
			int moraleLoss = (110-_save->getTile(action->target)->getUnit()->getStats()->bravery);
			if (moraleLoss > 0)
			_save->getTile(action->target)->getUnit()->moraleChange(-moraleLoss);
		}
		else// if (action->type == BA_MINDCONTROL)
		{
			victim->convertToFaction(action->actor->getFaction());
			calculateFOV(victim->getPosition());
			calculateUnitLighting();
			victim->setTimeUnits(victim->getStats()->tu);
			victim->allowReselect();
			victim->abortTurn(); // resets unit status to STANDING
			// if all units from either faction are mind controlled - auto-end the mission.
			if (_save->getSide() == FACTION_PLAYER && Options::battleAutoEnd && Options::allowPsionicCapture)
			{
				int liveAliens = 0;
				int liveSoldiers = 0;
				_save->getBattleGame()->tallyUnits(liveAliens, liveSoldiers, false);
				if (liveAliens == 0 || liveSoldiers == 0)
				{
					_save->setSelectedUnit(0);
					_save->getBattleGame()->cancelCurrentAction(true);
					_save->getBattleGame()->requestEndTurn();
				}
			}
		}
		return true;
	}
	else
	{
		if (Options::allowPsiStrengthImprovement)
		{
			victim->addPsiStrengthExp();
			victim->addPsiStrengthExp();
		}
		return false;
	}
}

/**
 * Applies gravity to a tile. Causes items and units to drop.
 * @param t Tile.
 * @return Tile where the items end up in eventually.
 */
Tile *TileEngine::applyGravity(Tile *t)
{
	if (!t || (t->getInventory()->empty() && !t->getUnit())) return t; // skip this if there are no items

	Position p = t->getPosition();
	Tile *rt = t;
	Tile *rtb;
	BattleUnit *occupant = t->getUnit();

	if (occupant)
	{
		Position unitpos = occupant->getPosition();
		while (unitpos.z >= 0)
		{
			bool canFall = true;
			for (int y = 0; y < occupant->getArmor()->getSize() && canFall; ++y)
			{
				for (int x = 0; x < occupant->getArmor()->getSize() && canFall; ++x)
				{
					rt = _save->getTile(Position(unitpos.x+x, unitpos.y+y, unitpos.z));
					rtb = _save->getTile(Position(unitpos.x+x, unitpos.y+y, unitpos.z-1)); //below
					if (!rt->hasNoFloor(rtb))
					{
						canFall = false;
					}
				}
			}
			if (!canFall)
				break;
			unitpos.z--;
		}
		if (unitpos != occupant->getPosition())
		{
			if (occupant->getHealth() != 0 && occupant->getStunlevel() < occupant->getHealth())
			{
				if (occupant->getArmor()->getMovementType() == MT_FLY)
				{
					// move to the position you're already in. this will unset the kneeling flag, set teh floating flag, etc.
					occupant->startWalking(occupant->getDirection(), occupant->getPosition(), _save->getTile(occupant->getPosition() + Position(0,0,-1)), true);
					// and set our status to standing (rather than walking or flying) to avoid weirdness.
					occupant->abortTurn();
				}
				else
				{
					occupant->startWalking(Pathfinding::DIR_DOWN, occupant->getPosition() + Position(0,0,-1), _save->getTile(occupant->getPosition() + Position(0,0,-1)), true);
					_save->addFallingUnit(occupant);
				}
			}
			else if (occupant->isOut())
			{
				Position origin = occupant->getPosition();
				for (int y = occupant->getArmor()->getSize()-1; y >= 0; --y)
				{
					for (int x = occupant->getArmor()->getSize()-1; x >= 0; --x)
					{
						_save->getTile(origin + Position(x, y, 0))->setUnit(0);
					}
				}
				occupant->setPosition(unitpos);
			}
		}
	}
	rt = t;
	bool canFall = true;
	while (p.z >= 0 && canFall)
	{
		rt = _save->getTile(p);
		rtb = _save->getTile(Position(p.x, p.y, p.z-1)); //below
		if (!rt->hasNoFloor(rtb))
			canFall = false;
		p.z--;
	}

	for (std::vector<BattleItem*>::iterator it = t->getInventory()->begin(); it != t->getInventory()->end(); ++it)
	{
		if ((*it)->getUnit() && t->getPosition() == (*it)->getUnit()->getPosition())
		{
			(*it)->getUnit()->setPosition(rt->getPosition());
		}
		if (t != rt)
		{
			rt->addItem(*it, (*it)->getSlot());
		}
	}

	if (t != rt)
	{
		// clear tile
		t->getInventory()->clear();
	}

	return rt;
}

/**
 * Validates the melee range between two units.
 * @param attacker The attacking unit.
 * @param target The unit we want to attack.
 * @param dir Direction to check.
 * @return True when the range is valid.
 */
bool TileEngine::validMeleeRange(BattleUnit *attacker, BattleUnit *target, int dir)
{
	return validMeleeRange(attacker->getPosition(), dir, attacker, target, 0);
}

/**
 * Validates the melee range between a tile and a unit.
 * @param pos Position to check from.
 * @param direction Direction to check.
 * @param attacker The attacking unit.
 * @param target The unit we want to attack, 0 for any unit.
 * @param dest Destination position.
 * @return True when the range is valid.
 */
bool TileEngine::validMeleeRange(Position pos, int direction, BattleUnit *attacker, BattleUnit *target, Position *dest)
{
	if (direction < 0 || direction > 7)
	{
		return false;
	}
	Position p;
	int size = attacker->getArmor()->getSize() - 1;
	Pathfinding::directionToVector(direction, &p);
	for (int x = 0; x <= size; ++x)
	{
		for (int y = 0; y <= size; ++y)
		{
			Tile *origin (_save->getTile(Position(pos + Position(x, y, 0))));
			Tile *targetTile (_save->getTile(Position(pos + Position(x, y, 0) + p)));
			Tile *aboveTargetTile (_save->getTile(Position(pos + Position(x, y, 1) + p)));
			Tile *belowTargetTile (_save->getTile(Position(pos + Position(x, y, -1) + p)));

			if (targetTile && origin)
			{
				if (origin->getTerrainLevel() <= -16 && aboveTargetTile && !aboveTargetTile->hasNoFloor(targetTile))
				{
					targetTile = aboveTargetTile;
				}
				else if (belowTargetTile && targetTile->hasNoFloor(belowTargetTile) && !targetTile->getUnit() && belowTargetTile->getTerrainLevel() <= -16)
				{
					targetTile = belowTargetTile;
				}
				if (targetTile->getUnit())
				{
					if (target == 0 || targetTile->getUnit() == target)
					{
						Position originVoxel = Position(origin->getPosition() * Position(16,16,24))
							+ Position(8,8,attacker->getHeight() + attacker->getFloatHeight() - 4 -origin->getTerrainLevel());
						Position targetVoxel;
						if (canTargetUnit(&originVoxel, targetTile, &targetVoxel, attacker))
						{
							if (dest)
							{
								*dest = targetTile->getPosition();
							}
							return true;
						}
					}
				}
			}
		}
	}
	return false;
}

/**
 * Gets the AI to look through a window.
 * @param position Current position.
 * @return Direction or -1 when no window found.
 */
int TileEngine::faceWindow(const Position &position)
{
	static const Position oneTileEast = Position(1, 0, 0);
	static const Position oneTileSouth = Position(0, 1, 0);

	Tile *tile = _save->getTile(position);
	if (tile && tile->getMapData(MapData::O_NORTHWALL) && tile->getMapData(MapData::O_NORTHWALL)->getBlock(DT_NONE)==0) return 0;
	tile = _save->getTile(position + oneTileEast);
	if (tile && tile->getMapData(MapData::O_WESTWALL) && tile->getMapData(MapData::O_WESTWALL)->getBlock(DT_NONE)==0) return 2;
	tile = _save->getTile(position + oneTileSouth);
	if (tile && tile->getMapData(MapData::O_NORTHWALL) && tile->getMapData(MapData::O_NORTHWALL)->getBlock(DT_NONE)==0) return 4;
	tile = _save->getTile(position);
	if (tile && tile->getMapData(MapData::O_WESTWALL) && tile->getMapData(MapData::O_WESTWALL)->getBlock(DT_NONE)==0) return 6;

	return -1;
}

/**
 * Validates a throw action.
 * @param action The action to validate.
 * @param originVoxel The origin point of the action.
 * @param targetVoxel The target point of the action.
 * @param curve The curvature of the throw.
 * @param voxelType The type of voxel at which this parabola terminates.
 * @return Validity of action.
 */
bool TileEngine::validateThrow(BattleAction &action, Position originVoxel, Position targetVoxel, double *curve, int *voxelType)
{
	bool foundCurve = false;
	double curvature = 0.5;
	if (action.type == BA_THROW)
	{
		curvature = std::max(0.48, 1.73 / sqrt(sqrt((double)(action.actor->getStats()->strength) / (double)(action.weapon->getRules()->getWeight()))) + (action.actor->isKneeled()? 0.1 : 0.0));
	}
	else
	{
		// arcing projectile weapons assume a fixed strength and weight.(70 and 10 respectively)
		// curvature should be approximately 1.06358350461 at this point.
		curvature = 1.73 / sqrt(sqrt(70.0 / 10.0)) + (action.actor->isKneeled()? 0.1 : 0.0);
	}

	Tile *targetTile = _save->getTile(action.target);
	// object blocking - can't throw here
	if ((action.type == BA_THROW
		&& targetTile
		&& targetTile->getMapData(MapData::O_OBJECT)
		&& targetTile->getMapData(MapData::O_OBJECT)->getTUCost(MT_WALK) == 255)
		|| ProjectileFlyBState::validThrowRange(&action, originVoxel, targetTile) == false)
	{
		return false;
	}

	// we try 8 different curvatures to try and reach our goal.
	int test = V_OUTOFBOUNDS;
	while (!foundCurve && curvature < 5.0)
	{
		std::vector<Position> trajectory;
		test = calculateParabola(originVoxel, targetVoxel, false, &trajectory, action.actor, curvature, Position(0,0,0));
		if (test != V_OUTOFBOUNDS && (trajectory.at(0) / Position(16, 16, 24)) == (targetVoxel / Position(16, 16, 24)))
		{
			if (voxelType)
			{
				*voxelType = test;
			}
			foundCurve = true;
		}
		else
		{
			curvature += 0.5;
		}
	}
	if (curvature >= 5.0)
	{
		return false;
	}
	if (curve)
	{
		*curve = curvature;
	}

	return true;
}

/**
 * Recalculates FOV of all units in-game.
 */
void TileEngine::recalculateFOV()
{
	for (std::vector<BattleUnit*>::iterator bu = _save->getUnits()->begin(); bu != _save->getUnits()->end(); ++bu)
	{
		if ((*bu)->getTile() != 0)
		{
			calculateFOV(*bu);
		}
	}
}

/**
 * Returns the direction from origin to target.
 * @param origin The origin point of the action.
 * @param target The target point of the action.
 * @return direction.
 */
int TileEngine::getDirectionTo(const Position &origin, const Position &target) const
{
	double ox = target.x - origin.x;
	double oy = target.y - origin.y;
	double angle = atan2(ox, -oy);
	// divide the pie in 4 angles each at 1/8th before each quarter
	double pie[4] = {(M_PI_4 * 4.0) - M_PI_4 / 2.0, (M_PI_4 * 3.0) - M_PI_4 / 2.0, (M_PI_4 * 2.0) - M_PI_4 / 2.0, (M_PI_4 * 1.0) - M_PI_4 / 2.0};
	int dir = 0;

	if (angle > pie[0] || angle < -pie[0])
	{
		dir = 4;
	}
	else if (angle > pie[1])
	{
		dir = 3;
	}
	else if (angle > pie[2])
	{
		dir = 2;
	}
	else if (angle > pie[3])
	{
		dir = 1;
	}
	else if (angle < -pie[1])
	{
		dir = 5;
	}
	else if (angle < -pie[2])
	{
		dir = 6;
	}
	else if (angle < -pie[3])
	{
		dir = 7;
	}
	else if (angle < pie[0])
	{
		dir = 0;
	}
	return dir;
}

/**
 * Gets the origin voxel of a certain action.
 * @param action Battle action.
 * @param tile Pointer to the action tile.
 * @return origin position.
 */
Position TileEngine::getOriginVoxel(BattleAction &action, Tile *tile)
{
	
	const int dirYshift[24] = {1, 3, 9, 15, 15, 13, 7, 1,  1, 1, 7, 13, 15, 15, 9, 3,  1, 2, 8, 14, 15, 14, 8, 2};
	const int dirXshift[24] = {9, 15, 15, 13, 8, 1, 1, 3,  7, 13, 15, 15, 9, 3, 1, 1,  8, 14, 15, 14, 8, 2, 1, 2};
	if (!tile)
	{
		tile = action.actor->getTile();
	}

	Position origin = tile->getPosition();
	Tile *tileAbove = _save->getTile(origin + Position(0,0,1));
	Position originVoxel = Position(origin.x*16, origin.y*16, origin.z*24);

	// take into account soldier height and terrain level if the projectile is launched from a soldier
	if (action.actor->getPosition() == origin || action.type != BA_LAUNCH)
	{
		// calculate offset of the starting point of the projectile
		originVoxel.z += -tile->getTerrainLevel();

		originVoxel.z += action.actor->getHeight() + action.actor->getFloatHeight();
		
		if (action.type == BA_THROW)
		{
			originVoxel.z -= 3;
		}
		else
		{
			originVoxel.z -= 4;
		}

		if (originVoxel.z >= (origin.z + 1)*24)
		{
			if (tileAbove && tileAbove->hasNoFloor(0))
			{
				origin.z++;
			}
			else
			{
				while (originVoxel.z >= (origin.z + 1)*24)
				{
					originVoxel.z--;
				}
				originVoxel.z -= 4;
			}
		}
		int offset = 0;
		if (action.actor->getArmor()->getSize() > 1)
		{
			offset = 16;
		}
		else if(action.weapon == action.weapon->getOwner()->getItem("STR_LEFT_HAND") && !action.weapon->getRules()->isTwoHanded())
		{
			offset = 8;
		}
		int direction = getDirectionTo(origin, action.target);
		originVoxel.x += dirXshift[direction+offset]*action.actor->getArmor()->getSize();
		originVoxel.y += dirYshift[direction+offset]*action.actor->getArmor()->getSize();
	}
	else
	{
		// don't take into account soldier height and terrain level if the projectile is not launched from a soldier(from a waypoint)
		originVoxel.x += 8;
		originVoxel.y += 8;
		originVoxel.z += 16;
	}
	return originVoxel;
}

/**
 * mark a region of the map as "dangerous" for a turn.
 * @param pos is the epicenter of the explosion.
 * @param radius how far to spread out.
 * @param unit the unit that is triggering this action.
 */
void TileEngine::setDangerZone(Position pos, int radius, BattleUnit *unit)
{
	Tile *tile = _save->getTile(pos);
	if (!tile)
	{
		return;
	}
	// set the epicenter as dangerous
	tile->setDangerous();
	Position originVoxel = (pos * Position(16,16,24)) + Position(8,8,12 + -tile->getTerrainLevel());
	Position targetVoxel;
	for (int x = -radius; x != radius; ++x)
	{
		for (int y = -radius; y != radius; ++y)
		{
			// we can skip the epicenter
			if (x != 0 || y != 0)
			{
				// make sure we're within the radius
				if ((x*x)+(y*y) <= (radius*radius))
				{
					tile = _save->getTile(pos + Position(x,y,0));
					if (tile)
					{
						targetVoxel = ((pos + Position(x,y,0)) * Position(16,16,24)) + Position(8,8,12 + -tile->getTerrainLevel());
						std::vector<Position> trajectory;
						// we'll trace a line here, ignoring all units, to check if the explosion will reach this point
						// granted this won't properly account for explosions tearing through walls, but then we can't really
						// know that kind of information before the fact, so let's have the AI assume that the wall (or tree)
						// is enough to protect them.
						if (calculateLine(originVoxel, targetVoxel, false, &trajectory, unit, true, false, unit) == V_EMPTY)
						{
							if (trajectory.size() && (trajectory.back() / Position(16,16,24)) == pos + Position(x,y,0))
							{
								tile->setDangerous();
							}
						}
					}
				}
			}
		}
	}
}

}<|MERGE_RESOLUTION|>--- conflicted
+++ resolved
@@ -431,11 +431,6 @@
 		// this is traced in voxel space, with smoke affecting visibility every step of the way
 		_trajectory.clear();
 		calculateLine(originVoxel, scanVoxel, true, &_trajectory, currentUnit);
-<<<<<<< HEAD
-		Tile *t = _save->getTile(currentUnit->getPosition());
-		int visibleDistance = _trajectory.size();
-		for (size_t i = 0; i < _trajectory.size(); i++)
-=======
 		int visibleDistance = _trajectory.size();
 		int densityOfSmoke = 0;
 		Position voxelToTile(16, 16, 24);
@@ -443,7 +438,6 @@
 		Tile *t;
 
 		for (int i = 0; i < visibleDistance; i++)
->>>>>>> eeaefaea
 		{
 			_trajectory.at(i) /= voxelToTile;
 			if (trackTile != _trajectory.at(i))
@@ -1249,7 +1243,6 @@
 						BattleUnit *bu = dest->getUnit();
 
 						if (distance(dest->getPosition(), Position(centerX, centerY, centerZ)) < 2)
-<<<<<<< HEAD
 						{
 							// ground zero effect is in effect
 							hitUnit(unit, bu, Position(0, 0, 0), rndPower, type);
@@ -1265,23 +1258,6 @@
 						toRemove.clear();
 						for (std::vector<BattleItem*>::iterator it = dest->getInventory()->begin(); it != dest->getInventory()->end(); ++it)
 						{
-=======
-						{
-							// ground zero effect is in effect
-							hitUnit(unit, bu, Position(0, 0, 0), rndPower, type);
-						}
-						else
-						{
-							// directional damage relative to explosion position.
-							// units above the explosion will be hit in the legs, units lateral to or below will be hit in the torso
-							hitUnit(unit, bu, Position(centerX, centerY, centerZ + 5) - dest->getPosition(), rndPower, type);
-						}
-
-						// Affect all items and units in inventory
-						toRemove.clear();
-						for (std::vector<BattleItem*>::iterator it = dest->getInventory()->begin(); it != dest->getInventory()->end(); ++it)
-						{
->>>>>>> eeaefaea
 							if((*it)->getUnit())
 							{
 								if(hitUnit(unit, (*it)->getUnit(), Position(0, 0, 0), rndPower, type))
