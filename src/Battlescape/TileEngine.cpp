--- conflicted
+++ resolved
@@ -1251,16 +1251,13 @@
 
 		if (action.targeting)
 		{
-<<<<<<< HEAD
 			// start new hit log
 			_save->hitLog.str(L"");
 			_save->hitLog.clear();
 			// log weapon?
 			_save->hitLog << "Reaction fire...\n\n";
 
-=======
 			int moveType = originalAction.strafe ? BAM_STRAFE : originalAction.run ? BAM_RUN :  BAM_NORMAL;
->>>>>>> ce44b947
 			int reactionChance = BA_HIT != originalAction.type ? 100 : 0;
 			int dist = distance(unit->getPositionVexels(), target->getPositionVexels());
 			auto *origTarg = _save->getTile(originalAction.target) ? _save->getTile(originalAction.target)->getUnit() : nullptr;
