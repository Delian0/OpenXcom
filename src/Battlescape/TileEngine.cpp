/*
 * Copyright 2010-2014 OpenXcom Developers.
 *
 * This file is part of OpenXcom.
 *
 * OpenXcom is free software: you can redistribute it and/or modify
 * it under the terms of the GNU General Public License as published by
 * the Free Software Foundation, either version 3 of the License, or
 * (at your option) any later version.
 *
 * OpenXcom is distributed in the hope that it will be useful,
 * but WITHOUT ANY WARRANTY; without even the implied warranty of
 * MERCHANTABILITY or FITNESS FOR A PARTICULAR PURPOSE.  See the
 * GNU General Public License for more details.
 *
 * You should have received a copy of the GNU General Public License
 * along with OpenXcom.  If not, see <http://www.gnu.org/licenses/>.
 */
#define _USE_MATH_DEFINES
#include <assert.h>
#include <cmath>
#include <climits>
#include <set>
#include <functional>
#include "TileEngine.h"
#include <SDL.h>
#include "BattleAIState.h"
#include "AlienBAIState.h"
#include "UnitTurnBState.h"
#include "Map.h"
#include "Camera.h"
#include "../Savegame/SavedGame.h"
#include "../Savegame/SavedBattleGame.h"
#include "ExplosionBState.h"
#include "../Savegame/Tile.h"
#include "../Savegame/BattleItem.h"
#include "../Savegame/BattleUnit.h"
#include "../Savegame/Soldier.h"
#include "../Engine/RNG.h"
#include "BattlescapeState.h"
#include "../Ruleset/MapDataSet.h"
#include "../Ruleset/MapData.h"
#include "../Ruleset/Unit.h"
#include "../Ruleset/RuleSoldier.h"
#include "../Ruleset/Armor.h"
#include "../Ruleset/Ruleset.h"
#include "../Resource/ResourcePack.h"
#include "Pathfinding.h"
#include "../Engine/Options.h"
#include "ProjectileFlyBState.h"
#include "../Engine/Logger.h"
#include "../fmath.h"

namespace OpenXcom
{

const int TileEngine::heightFromCenter[11] = {0,-2,+2,-4,+4,-6,+6,-8,+8,-12,+12};

/**
 * Sets up a TileEngine.
 * @param save Pointer to SavedBattleGame object.
 * @param voxelData List of voxel data.
 * @param maxViewDistance Max view distance in tiles.
 * @param maxDarknessToSeeUnits Threshold of darkness for LoS calculation.
 */
TileEngine::TileEngine(SavedBattleGame *save, std::vector<Uint16> *voxelData, int maxViewDistance, int maxDarknessToSeeUnits) :
	_save(save), _voxelData(voxelData), _personalLighting(true),
	_maxViewDistance(maxViewDistance), _maxViewDistanceSq(maxViewDistance * maxViewDistance),
	_maxVoxelViewDistance(maxViewDistance * 16), _maxDarknessToSeeUnits(maxDarknessToSeeUnits)
{
}

/**
 * Deletes the TileEngine.
 */
TileEngine::~TileEngine()
{

}

/**
  * Calculates sun shading for the whole terrain.
  */
void TileEngine::calculateSunShading()
{
	const int layer = 0; // Ambient lighting layer.

	for (int i = 0; i < _save->getMapSizeXYZ(); ++i)
	{
		_save->getTiles()[i]->resetLight(layer);
		calculateSunShading(_save->getTiles()[i]);
	}
}

/**
  * Calculates sun shading for 1 tile. Sun comes from above and is blocked by floors or objects.
  * @param tile The tile to calculate sun shading for.
  */
void TileEngine::calculateSunShading(Tile *tile)
{
	const int layer = 0; // Ambient lighting layer.

	int power = 15 - _save->getGlobalShade();

	// At night/dusk sun isn't dropping shades blocked by roofs
	if (_save->getGlobalShade() <= 4)
	{
		int block = 0;
		int x = tile->getPosition().x;
		int y = tile->getPosition().y;
		for (int z = _save->getMapSizeZ()-1; z > tile->getPosition().z ; z--)
		{
			block += blockage(_save->getTile(Position(x, y, z)), MapData::O_FLOOR, DT_NONE);
			block += blockage(_save->getTile(Position(x, y, z)), MapData::O_OBJECT, DT_NONE, Pathfinding::DIR_DOWN);
		}
		if (block>0)
		{
			power -= 2;
		}
	}
	tile->addLight(power, layer);
}

/**
  * Recalculates lighting for the terrain: objects,items,fire.
  */
void TileEngine::calculateTerrainLighting()
{
	const int layer = 1; // Static lighting layer.
	const int fireLightPower = 15; // amount of light a fire generates

	// reset all light to 0 first
	for (int i = 0; i < _save->getMapSizeXYZ(); ++i)
	{
		_save->getTiles()[i]->resetLight(layer);
	}

	// add lighting of terrain
	for (int i = 0; i < _save->getMapSizeXYZ(); ++i)
	{
		// only floors and objects can light up
		if (_save->getTiles()[i]->getMapData(MapData::O_FLOOR)
			&& _save->getTiles()[i]->getMapData(MapData::O_FLOOR)->getLightSource())
		{
			addLight(_save->getTiles()[i]->getPosition(), _save->getTiles()[i]->getMapData(MapData::O_FLOOR)->getLightSource(), layer);
		}
		if (_save->getTiles()[i]->getMapData(MapData::O_OBJECT)
			&& _save->getTiles()[i]->getMapData(MapData::O_OBJECT)->getLightSource())
		{
			addLight(_save->getTiles()[i]->getPosition(), _save->getTiles()[i]->getMapData(MapData::O_OBJECT)->getLightSource(), layer);
		}

		// fires
		if (_save->getTiles()[i]->getFire())
		{
			addLight(_save->getTiles()[i]->getPosition(), fireLightPower, layer);
		}

		for (std::vector<BattleItem*>::iterator it = _save->getTiles()[i]->getInventory()->begin(); it != _save->getTiles()[i]->getInventory()->end(); ++it)
		{
			if ((*it)->getRules()->getBattleType() == BT_FLARE)
			{
				addLight(_save->getTiles()[i]->getPosition(), (*it)->getRules()->getPower(), layer);
			}
		}

	}

}

/**
  * Recalculates lighting for the units.
  */
void TileEngine::calculateUnitLighting()
{
	const int layer = 2; // Dynamic lighting layer.
	const int personalLightPower = 15; // amount of light a unit generates
	const int fireLightPower = 15; // amount of light a fire generates

	// reset all light to 0 first
	for (int i = 0; i < _save->getMapSizeXYZ(); ++i)
	{
		_save->getTiles()[i]->resetLight(layer);
	}

	for (std::vector<BattleUnit*>::iterator i = _save->getUnits()->begin(); i != _save->getUnits()->end(); ++i)
	{
		// add lighting of soldiers
		if (_personalLighting && (*i)->getFaction() == FACTION_PLAYER && !(*i)->isOut())
		{
			addLight((*i)->getPosition(), personalLightPower, layer);
		}
		// add lighting of units on fire
		if ((*i)->getFire())
		{
			addLight((*i)->getPosition(), fireLightPower, layer);
		}
	}
}

/**
 * Adds circular light pattern starting from center and losing power with distance travelled.
 * @param center Center.
 * @param power Power.
 * @param layer Light is separated in 3 layers: Ambient, Static and Dynamic.
 */
void TileEngine::addLight(const Position &center, int power, int layer)
{
	// only loop through the positive quadrant.
	for (int x = 0; x <= power; ++x)
	{
		for (int y = 0; y <= power; ++y)
		{
			for (int z = 0; z < _save->getMapSizeZ(); z++)
			{
				int distance = (int)Round(sqrt(float(x*x + y*y)));

				if (_save->getTile(Position(center.x + x,center.y + y, z)))
					_save->getTile(Position(center.x + x,center.y + y, z))->addLight(power - distance, layer);

				if (_save->getTile(Position(center.x - x,center.y - y, z)))
					_save->getTile(Position(center.x - x,center.y - y, z))->addLight(power - distance, layer);

				if (_save->getTile(Position(center.x - x,center.y + y, z)))
					_save->getTile(Position(center.x - x,center.y + y, z))->addLight(power - distance, layer);

				if (_save->getTile(Position(center.x + x,center.y - y, z)))
					_save->getTile(Position(center.x + x,center.y - y, z))->addLight(power - distance, layer);
			}
		}
	}
}

/**
 * Calculates line of sight of a soldier.
 * @param unit Unit to check line of sight of.
 * @return True when new aliens are spotted.
 */
bool TileEngine::calculateFOV(BattleUnit *unit)
{
	size_t oldNumVisibleUnits = unit->getUnitsSpottedThisTurn().size();
	Position center = unit->getPosition();
	Position test;
	int direction;
	bool swap;
	std::vector<Position> _trajectory;
	if (Options::strafe && (unit->getTurretType() > -1)) {
		direction = unit->getTurretDirection();
	}
	else
	{
		direction = unit->getDirection();
	}
	swap = (direction==0 || direction==4);
	int signX[8] = { +1, +1, +1, +1, -1, -1, -1, -1 };
	int signY[8] = { -1, -1, -1, +1, +1, +1, -1, -1 };
	int y1, y2;

	unit->clearVisibleUnits();
	unit->clearVisibleTiles();

	if (unit->isOut())
		return false;
	Position pos = unit->getPosition();

	if ((unit->getHeight() + unit->getFloatHeight() + -_save->getTile(unit->getPosition())->getTerrainLevel()) >= 24 + 4)
	{
		++pos.z;
	}
	for (int x = 0; x <= getMaxViewDistance(); ++x)
	{
		if (direction%2)
		{
			y1 = 0;
			y2 = getMaxViewDistance();
		}
		else
		{
			y1 = -x;
			y2 = x;
		}
		for (int y = y1; y <= y2; ++y)
		{
			for (int z = 0; z < _save->getMapSizeZ(); z++)
			{
				const int distanceSqr = x*x + y*y;
				test.z = z;
				if (distanceSqr <= getMaxViewDistanceSq())
				{
					test.x = center.x + signX[direction]*(swap?y:x);
					test.y = center.y + signY[direction]*(swap?x:y);
					if (_save->getTile(test))
					{
						BattleUnit *visibleUnit = _save->getTile(test)->getUnit();
						if (visibleUnit && !visibleUnit->isOut() && visible(unit, _save->getTile(test)))
						{
							if (unit->getFaction() == FACTION_PLAYER)
							{
								visibleUnit->getTile()->setVisible(+1);
								visibleUnit->setVisible(true);
							}
							if ((visibleUnit->getFaction() == FACTION_HOSTILE && unit->getFaction() == FACTION_PLAYER)
								|| (visibleUnit->getFaction() != FACTION_HOSTILE && unit->getFaction() == FACTION_HOSTILE))
							{
								unit->addToVisibleUnits(visibleUnit);
								unit->addToVisibleTiles(visibleUnit->getTile());

								if (unit->getFaction() == FACTION_HOSTILE && visibleUnit->getFaction() != FACTION_HOSTILE)
								{
									visibleUnit->setTurnsSinceSpotted(0);
								}
							}
						}

						if (unit->getFaction() == FACTION_PLAYER)
						{
							// this sets tiles to discovered if they are in LOS - tile visibility is not calculated in voxelspace but in tilespace
							// large units have "4 pair of eyes"
							int size = unit->getArmor()->getSize();
							for (int xo = 0; xo < size; xo++)
							{
								for (int yo = 0; yo < size; yo++)
								{
									Position poso = pos + Position(xo,yo,0);
									_trajectory.clear();
									int tst = calculateLine(poso, test, true, &_trajectory, unit, false);
									size_t tsize = _trajectory.size();
									if (tst>127) --tsize; //last tile is blocked thus must be cropped
									for (size_t i = 0; i < tsize; i++)
									{
										Position posi = _trajectory.at(i); 
										//mark every tile of line as visible (as in original)
										//this is needed because of bresenham narrow stroke. 
										_save->getTile(posi)->setVisible(+1);
										_save->getTile(posi)->setDiscovered(true, 2);
										// walls to the east or south of a visible tile, we see that too
										Tile* t = _save->getTile(Position(posi.x + 1, posi.y, posi.z));
										if (t) t->setDiscovered(true, 0);
										t = _save->getTile(Position(posi.x, posi.y + 1, posi.z));
										if (t) t->setDiscovered(true, 1);
									}

								}
							}
						}
					}
				}
			}
		}
	}

	// we only react when there are at least the same amount of visible units as before AND the checksum is different
	// this way we stop if there are the same amount of visible units, but a different unit is seen
	// or we stop if there are more visible units seen
	if (unit->getUnitsSpottedThisTurn().size() > oldNumVisibleUnits && !unit->getVisibleUnits()->empty())
	{
		return true;
	}

	return false;

}

/**
 * Gets the origin voxel of a unit's eyesight (from just one eye or something? Why is it x+7??
 * @param currentUnit The watcher.
 * @return Approximately an eyeball voxel.
 */
Position TileEngine::getSightOriginVoxel(BattleUnit *currentUnit)
{
	// determine the origin and target voxels for the raytrace
	Position originVoxel;
	originVoxel = Position((currentUnit->getPosition().x * 16) + 7, (currentUnit->getPosition().y * 16) + 8, currentUnit->getPosition().z*24);
	originVoxel.z += -_save->getTile(currentUnit->getPosition())->getTerrainLevel();
	originVoxel.z += currentUnit->getHeight() + currentUnit->getFloatHeight() - 1; //one voxel lower (eye level)
	Tile *tileAbove = _save->getTile(currentUnit->getPosition() + Position(0,0,1));
	if (currentUnit->getArmor()->getSize() > 1)
	{
		originVoxel.x += 8;
		originVoxel.y += 8;
		originVoxel.z += 1; //topmost voxel
	}
	if (originVoxel.z >= (currentUnit->getPosition().z + 1)*24 && (!tileAbove || !tileAbove->hasNoFloor(0)))
	{
		while (originVoxel.z >= (currentUnit->getPosition().z + 1)*24)
		{
			originVoxel.z--;
		}
	}

	return originVoxel;
}

/**
 * Checks for an opposing unit on this tile.
 * @param currentUnit The watcher.
 * @param tile The tile to check for
 * @return True if visible.
 */
bool TileEngine::visible(BattleUnit *currentUnit, Tile *tile)
{
	// if there is no tile or no unit, we can't see it
	if (!tile || !tile->getUnit())
	{
		return false;
	}

	// friendlies are always seen
	if (currentUnit->getFaction() == tile->getUnit()->getFaction()) return true;

	// aliens can see in the dark at least 20 tiles, xcom can see at a distance of 9 (MaxViewDistanceAtDark) or less, further if there's enough light.
	if (getMaxViewDistanceSq() > currentUnit->getMaxViewDistanceAtDarkSq() &&
		distanceSq(currentUnit->getPosition(), tile->getPosition(), false) > currentUnit->getMaxViewDistanceAtDarkSq() &&
		tile->getShade() > getMaxDarknessToSeeUnits())
	{
		return false;
	}

	Position originVoxel = getSightOriginVoxel(currentUnit);

	Position scanVoxel;
	std::vector<Position> _trajectory;
	bool unitSeen = canTargetUnit(&originVoxel, tile, &scanVoxel, currentUnit);

	if (unitSeen)
	{
		// now check if we really see it taking into account smoke tiles
		// initial smoke "density" of a smoke grenade is around 15 per tile
		// we do density/3 to get the decay of visibility
		// so in fresh smoke we should only have 4 tiles of visibility
		// this is traced in voxel space, with smoke affecting visibility every step of the way
		_trajectory.clear();
		calculateLine(originVoxel, scanVoxel, true, &_trajectory, currentUnit);
<<<<<<< HEAD
		int visibleDistance = _trajectory.size();
		int densityOfSmoke = 0;
		Position voxelToTile(16, 16, 24);
		Position trackTile(-1, -1, -1);
		Tile *t;

		for (int i = 0; i < visibleDistance; i++)
=======
		Tile *t = _save->getTile(currentUnit->getPosition());
		int visibleDistance = _trajectory.size();
		for (size_t i = 0; i < _trajectory.size(); i++)
>>>>>>> c3734344
		{
			_trajectory.at(i) /= voxelToTile;
			if (trackTile != _trajectory.at(i))
			{
				// 3  - coefficient of calculation (see above).
				// 20 - maximum view distance in vanilla Xcom.
				// Even if MaxViewDistance will be increased via ruleset, smoke will keep effect.
				if (visibleDistance > getMaxVoxelViewDistance() - densityOfSmoke * getMaxViewDistance()/(3 * 20))
				{
					return false;
				}
				trackTile = _trajectory.at(i);
				t = _save->getTile(trackTile);
			}
			if (t->getFire() == 0)
			{
				densityOfSmoke += t->getSmoke();
			}
		}
		unitSeen = visibleDistance <= getMaxVoxelViewDistance() - densityOfSmoke * getMaxViewDistance()/(3 * 20);
	}
	return unitSeen;
}

/**
 * Checks for how exposed unit is for another unit.
 * @param originVoxel Voxel of trace origin (eye or gun's barrel).
 * @param tile The tile to check for.
 * @param excludeUnit Is self (not to hit self).
 * @param excludeAllBut [Optional] is unit which is the only one to be considered for ray hits.
 * @return Degree of exposure (as percent).
 */
int TileEngine::checkVoxelExposure(Position *originVoxel, Tile *tile, BattleUnit *excludeUnit, BattleUnit *excludeAllBut)
{
	Position targetVoxel = Position((tile->getPosition().x * 16) + 7, (tile->getPosition().y * 16) + 8, tile->getPosition().z * 24);
	Position scanVoxel;
	std::vector<Position> _trajectory;
	BattleUnit *otherUnit = tile->getUnit();
	if (otherUnit == 0) return 0; //no unit in this tile, even if it elevated and appearing in it.
	if (otherUnit == excludeUnit) return 0; //skip self

	int targetMinHeight = targetVoxel.z - tile->getTerrainLevel();
	if (otherUnit)
		 targetMinHeight += otherUnit->getFloatHeight();

	// if there is an other unit on target tile, we assume we want to check against this unit's height
	int heightRange;

	int unitRadius = otherUnit->getLoftemps(); //width == loft in default loftemps set
	if (otherUnit->getArmor()->getSize() > 1)
	{
		unitRadius = 3;
	}

	// vector manipulation to make scan work in view-space
	Position relPos = targetVoxel - *originVoxel;
	float normal = unitRadius/sqrt((float)(relPos.x*relPos.x + relPos.y*relPos.y));
	int relX = floor(((float)relPos.y)*normal+0.5);
	int relY = floor(((float)-relPos.x)*normal+0.5);

	int sliceTargets[10]={0,0, relX,relY, -relX,-relY};

	if (!otherUnit->isOut())
	{
		heightRange = otherUnit->getHeight();
	}
	else
	{
		heightRange = 12;
	}

	int targetMaxHeight=targetMinHeight+heightRange;
	// scan ray from top to bottom  plus different parts of target cylinder
	int total=0;
	int visible=0;
	for (int i = heightRange; i >=0; i-=2)
	{
		++total;
		scanVoxel.z=targetMinHeight+i;
		for (int j = 0; j < 2; ++j)
		{
			scanVoxel.x=targetVoxel.x + sliceTargets[j*2];
			scanVoxel.y=targetVoxel.y + sliceTargets[j*2+1];
			_trajectory.clear();
			int test = calculateLine(*originVoxel, scanVoxel, false, &_trajectory, excludeUnit, true, false, excludeAllBut);
			if (test == V_UNIT)
			{
				//voxel of hit must be inside of scanned box
				if (_trajectory.at(0).x/16 == scanVoxel.x/16 &&
					_trajectory.at(0).y/16 == scanVoxel.y/16 &&
					_trajectory.at(0).z >= targetMinHeight &&
					_trajectory.at(0).z <= targetMaxHeight)
				{
					++visible;
				}
			}
		}
	}
	return (visible*100)/total;
}

/**
 * Checks for another unit available for targeting and what particular voxel.
 * @param originVoxel Voxel of trace origin (eye or gun's barrel).
 * @param tile The tile to check for.
 * @param scanVoxel is returned coordinate of hit.
 * @param excludeUnit is self (not to hit self).
 * @param potentialUnit is a hypothetical unit to draw a virtual line of fire for AI. if left blank, this function behaves normally.
 * @return True if the unit can be targetted.
 */
bool TileEngine::canTargetUnit(Position *originVoxel, Tile *tile, Position *scanVoxel, BattleUnit *excludeUnit, BattleUnit *potentialUnit)
{
	Position targetVoxel = Position((tile->getPosition().x * 16) + 7, (tile->getPosition().y * 16) + 8, tile->getPosition().z * 24);
	std::vector<Position> _trajectory;
	bool hypothetical = potentialUnit != 0;
	if (potentialUnit == 0)
	{
		potentialUnit = tile->getUnit();
		if (potentialUnit == 0) return false; //no unit in this tile, even if it elevated and appearing in it.
	}

	if (potentialUnit == excludeUnit) return false; //skip self

	int targetMinHeight = targetVoxel.z - tile->getTerrainLevel();
	targetMinHeight += potentialUnit->getFloatHeight();

	int targetMaxHeight = targetMinHeight;
	int targetCenterHeight;
	// if there is an other unit on target tile, we assume we want to check against this unit's height
	int heightRange;

	int unitRadius = potentialUnit->getLoftemps(); //width == loft in default loftemps set
	int targetSize = potentialUnit->getArmor()->getSize() - 1;
	int xOffset = potentialUnit->getPosition().x - tile->getPosition().x;
	int yOffset = potentialUnit->getPosition().y - tile->getPosition().y;
	if (targetSize > 0)
	{
		unitRadius = 3;
	}
	// vector manipulation to make scan work in view-space
	Position relPos = targetVoxel - *originVoxel;
	float normal = unitRadius/sqrt((float)(relPos.x*relPos.x + relPos.y*relPos.y));
	int relX = floor(((float)relPos.y)*normal+0.5);
	int relY = floor(((float)-relPos.x)*normal+0.5);

	int sliceTargets[10]={0,0, relX,relY, -relX,-relY, relY,-relX, -relY,relX};

	if (!potentialUnit->isOut())
	{
		heightRange = potentialUnit->getHeight();
	}
	else
	{
		heightRange = 12;
	}

	targetMaxHeight += heightRange;
	targetCenterHeight=(targetMaxHeight+targetMinHeight)/2;
	heightRange/=2;
	if (heightRange>10) heightRange=10;
	if (heightRange<=0) heightRange=0;

	// scan ray from top to bottom  plus different parts of target cylinder
	for (int i = 0; i <= heightRange; ++i)
	{
		scanVoxel->z=targetCenterHeight+heightFromCenter[i];
		for (int j = 0; j < 5; ++j)
		{
			if (i < (heightRange-1) && j>2) break; //skip unnecessary checks
			scanVoxel->x=targetVoxel.x + sliceTargets[j*2];
			scanVoxel->y=targetVoxel.y + sliceTargets[j*2+1];
			_trajectory.clear();
			int test = calculateLine(*originVoxel, *scanVoxel, false, &_trajectory, excludeUnit, true, false);
			if (test == V_UNIT)
			{
				for (int x = 0; x <= targetSize; ++x)
				{
					for (int y = 0; y <= targetSize; ++y)
					{
						//voxel of hit must be inside of scanned box
						if (_trajectory.at(0).x/16 == (scanVoxel->x/16) + x + xOffset &&
							_trajectory.at(0).y/16 == (scanVoxel->y/16) + y + yOffset &&
							_trajectory.at(0).z >= targetMinHeight &&
							_trajectory.at(0).z <= targetMaxHeight)
						{
							return true;
						}
					}
				}
			}
			else if (test == V_EMPTY && hypothetical && !_trajectory.empty())
			{
				return true;
			}
		}
	}
	return false;
}

/**
 * Checks for a tile part available for targeting and what particular voxel.
 * @param originVoxel Voxel of trace origin (gun's barrel).
 * @param tile The tile to check for.
 * @param part Tile part to check for.
 * @param scanVoxel Is returned coordinate of hit.
 * @param excludeUnit Is self (not to hit self).
 * @return True if the tile can be targetted.
 */
bool TileEngine::canTargetTile(Position *originVoxel, Tile *tile, int part, Position *scanVoxel, BattleUnit *excludeUnit)
{
	static int sliceObjectSpiral[82] = {8,8, 8,6, 10,6, 10,8, 10,10, 8,10, 6,10, 6,8, 6,6, //first circle
		8,4, 10,4, 12,4, 12,6, 12,8, 12,10, 12,12, 10,12, 8,12, 6,12, 4,12, 4,10, 4,8, 4,6, 4,4, 6,4, //second circle
		8,1, 12,1, 15,1, 15,4, 15,8, 15,12, 15,15, 12,15, 8,15, 4,15, 1,15, 1,12, 1,8, 1,4, 1,1, 4,1}; //third circle
	static int westWallSpiral[14] = {0,7, 0,9, 0,6, 0,11, 0,4, 0,13, 0,2};
	static int northWallSpiral[14] = {7,0, 9,0, 6,0, 11,0, 4,0, 13,0, 2,0};

	Position targetVoxel = Position((tile->getPosition().x * 16), (tile->getPosition().y * 16), tile->getPosition().z * 24);
	std::vector<Position> _trajectory;

	int *spiralArray;
	int spiralCount;

	int minZ, maxZ;
	bool minZfound = false, maxZfound = false;

	if (part == MapData::O_OBJECT)
	{
		spiralArray = sliceObjectSpiral;
		spiralCount = 41;
	}
	else
	if (part == MapData::O_NORTHWALL)
	{
		spiralArray = northWallSpiral;
		spiralCount = 7;
	}
	else
	if (part == MapData::O_WESTWALL)
	{
		spiralArray = westWallSpiral;
		spiralCount = 7;
	}
	else if (part == MapData::O_FLOOR)
	{
		spiralArray = sliceObjectSpiral;
		spiralCount = 41;
		minZfound = true; minZ=0;
		maxZfound = true; maxZ=0;
	}
	else
	{
		return false;
	}

// find out height range

	if (!minZfound)
	{
		for (int j = 1; j < 12; ++j)
		{
			if (minZfound) break;
			for (int i = 0; i < spiralCount; ++i)
			{
				int tX = spiralArray[i*2];
				int tY = spiralArray[i*2+1];
				if (voxelCheck(Position(targetVoxel.x + tX, targetVoxel.y + tY, targetVoxel.z + j*2),0,true) == part) //bingo
				{
					if (!minZfound)
					{
						minZ = j*2;
						minZfound = true;
						break;
					}
				}
			}
		}
	}

	if (!minZfound) return false;//empty object!!!

	if (!maxZfound)
	{
		for (int j = 10; j >= 0; --j)
		{
			if (maxZfound) break;
			for (int i = 0; i < spiralCount; ++i)
			{
				int tX = spiralArray[i*2];
				int tY = spiralArray[i*2+1];
				if (voxelCheck(Position(targetVoxel.x + tX, targetVoxel.y + tY, targetVoxel.z + j*2),0,true) == part) //bingo
				{
					if (!maxZfound)
					{
						maxZ = j*2;
						maxZfound = true;
						break;
					}
				}
			}
		}
	}

	if (!maxZfound) return false;//it's impossible to get there

	if (minZ > maxZ) minZ = maxZ;
	int rangeZ = maxZ - minZ;
	int centerZ = (maxZ + minZ)/2;

	for (int j = 0; j <= rangeZ; ++j)
	{
		scanVoxel->z = targetVoxel.z + centerZ + heightFromCenter[j];
		for (int i = 0; i < spiralCount; ++i)
		{
			scanVoxel->x = targetVoxel.x + spiralArray[i*2];
			scanVoxel->y = targetVoxel.y + spiralArray[i*2+1];
			_trajectory.clear();
			int test = calculateLine(*originVoxel, *scanVoxel, false, &_trajectory, excludeUnit, true);
			if (test == part) //bingo
			{
				if (_trajectory.at(0).x/16 == scanVoxel->x/16 &&
					_trajectory.at(0).y/16 == scanVoxel->y/16 &&
					_trajectory.at(0).z/24 == scanVoxel->z/24)
				{
					return true;
				}
			}
		}
	}
	return false;
}

/**
 * Calculates line of sight of a soldiers within range of the Position
 * (used when terrain has changed, which can reveal new parts of terrain or units).
 * @param position Position of the changed terrain.
 */
void TileEngine::calculateFOV(const Position &position)
{
	for (std::vector<BattleUnit*>::iterator i = _save->getUnits()->begin(); i != _save->getUnits()->end(); ++i)
	{
		if (distanceSq(position, (*i)->getPosition(), false) < getMaxViewDistanceSq())
		{
			calculateFOV(*i);
		}
	}
}

/**
 * Checks if a sniper from the opposing faction sees this unit. The unit with the highest reaction score will be compared with the current unit's reaction score.
 * If it's higher, a shot is fired when enough time units, a weapon and ammo are available.
 * @param unit The unit to check reaction fire upon.
 * @return True if reaction fire took place.
 */
bool TileEngine::checkReactionFire(BattleUnit *unit)
{
	// reaction fire only triggered when the actioning unit is of the currently playing side, and is still on the map (alive)
	if (unit->getFaction() != _save->getSide() || unit->getTile() == 0)
	{
		return false;
	}

	std::vector<BattleUnit *> spotters = getSpottingUnits(unit);
	bool result = false;

	// not mind controlled, or controlled by the player
	if (unit->getFaction() == unit->getOriginalFaction()
		|| unit->getFaction() != FACTION_HOSTILE)
	{
		// get the first man up to bat.
		BattleUnit *reactor = getReactor(spotters, unit);
		// start iterating through the possible reactors until the current unit is the one with the highest score.
		while (reactor != unit)
		{
			if (!tryReactionSnap(reactor, unit))
			{
				// can't make a reaction snapshot for whatever reason, boot this guy from the vector.
				for (std::vector<BattleUnit *>::iterator i = spotters.begin(); i != spotters.end(); ++i)
				{
					if (*i == reactor)
					{
						spotters.erase(i);
						break;
					}
				}
				// avoid setting result to true, but carry on, just cause one unit can't react doesn't mean the rest of the units in the vector (if any) can't
				reactor = getReactor(spotters, unit);
				continue;
			}
			// nice shot, kid. don't get cocky.
			reactor = getReactor(spotters, unit);
			result = true;
		}
	}
	return result;
}

/**
 * Creates a vector of units that can spot this unit.
 * @param unit The unit to check for spotters of.
 * @return A vector of units that can see this unit.
 */
std::vector<BattleUnit *> TileEngine::getSpottingUnits(BattleUnit* unit)
{
	std::vector<BattleUnit*> spotters;
	Tile *tile = unit->getTile();
	for (std::vector<BattleUnit*>::const_iterator i = _save->getUnits()->begin(); i != _save->getUnits()->end(); ++i)
	{
			// not dead/unconscious
		if (!(*i)->isOut() &&
			// not dying
			(*i)->getHealth() != 0 &&
			// not about to pass out
			(*i)->getStunlevel() < (*i)->getHealth() &&
			// not a friend
			(*i)->getFaction() != _save->getSide() &&
			// closer than 20 tiles
			distanceSq(unit->getPosition(), (*i)->getPosition(), false) <= getMaxViewDistanceSq())
		{
			Position originVoxel = _save->getTileEngine()->getSightOriginVoxel(*i);
			originVoxel.z -= 2;
			Position targetVoxel;
			AlienBAIState *aggro = dynamic_cast<AlienBAIState*>((*i)->getCurrentAIState());
			bool gotHit = (aggro != 0 && aggro->getWasHitBy(unit->getId()));
				// can actually see the target Tile, or we got hit
			if (((*i)->checkViewSector(unit->getPosition()) || gotHit) &&
				// can actually target the unit
				canTargetUnit(&originVoxel, tile, &targetVoxel, *i) &&
				// can actually see the unit
				visible(*i, tile))
			{
				if ((*i)->getFaction() == FACTION_PLAYER)
				{
					unit->setVisible(true);
				}
				(*i)->addToVisibleUnits(unit);
				// no reaction on civilian turn.
				if (_save->getSide() != FACTION_NEUTRAL &&
					canMakeSnap(*i, unit))
				{
					spotters.push_back(*i);
				}
			}
		}
	}
	return spotters;
}

/**
 * Gets the unit with the highest reaction score from the spotter vector.
 * @param spotters The vector of spotting units.
 * @param unit The unit to check scores against.
 * @return The unit with the highest reactions.
 */
BattleUnit* TileEngine::getReactor(std::vector<BattleUnit *> spotters, BattleUnit *unit)
{
	int bestScore = -1;
	BattleUnit *bu = 0;
	for (std::vector<BattleUnit *>::iterator i = spotters.begin(); i != spotters.end(); ++i)
	{
		if (!(*i)->isOut() &&
		canMakeSnap(*i, unit) &&
		(*i)->getReactionScore() > bestScore)
		{
			bestScore = (*i)->getReactionScore();
			bu = *i;
		}
	}
	if (unit->getReactionScore() <= bestScore)
	{
		if (bu->getOriginalFaction() == FACTION_PLAYER)
		{
			bu->addReactionExp();
		}
	}
	else
	{
		bu = unit;
	}
	return bu;
}

/**
 * Checks the validity of a snap shot performed here.
 * @param unit The unit to check sight from.
 * @param target The unit to check sight TO.
 * @return True if the target is valid.
 */
bool TileEngine::canMakeSnap(BattleUnit *unit, BattleUnit *target)
{
	BattleItem *weapon = unit->getMainHandWeapon();
	// has a weapon
	if (weapon &&
		// has a melee weapon and is in melee range
		((weapon->getRules()->getBattleType() == BT_MELEE &&
		validMeleeRange(unit, target, unit->getDirection()) &&
		unit->getTimeUnits() > unit->getActionTUs(BA_HIT, weapon)) ||
		// has a gun capable of snap shot with ammo
		(weapon->getRules()->getBattleType() != BT_MELEE &&
		weapon->getRules()->getTUSnap() &&
		weapon->getAmmoItem() &&
		unit->getTimeUnits() > unit->getActionTUs(BA_SNAPSHOT, weapon))) &&
		(unit->getOriginalFaction() != FACTION_PLAYER ||
		_save->getGeoscapeSave()->isResearched(weapon->getRules()->getRequirements())) &&
		(_save->getDepth() != 0 || weapon->getRules()->isWaterOnly() == false))
	{
		return true;
	}
	return false;
}

/**
 * Attempts to perform a reaction snap shot.
 * @param unit The unit to check sight from.
 * @param target The unit to check sight TO.
 * @return True if the action should (theoretically) succeed.
 */
bool TileEngine::tryReactionSnap(BattleUnit *unit, BattleUnit *target)
{
	BattleAction action;
	action.cameraPosition = _save->getBattleState()->getMap()->getCamera()->getMapOffset();
	action.actor = unit;
	action.weapon = unit->getMainHandWeapon();
	if (!action.weapon)
	{
		return false;
	}
	// reaction fire is ALWAYS snap shot.
	action.type = BA_SNAPSHOT;
	// unless we're a melee unit.
	if (action.weapon->getRules()->getBattleType() == BT_MELEE)
	{
		action.type = BA_HIT;
	}
	action.target = target->getPosition();
	action.TU = unit->getActionTUs(action.type, action.weapon);

	if (action.weapon->getAmmoItem() && action.weapon->getAmmoItem()->getAmmoQuantity() && unit->getTimeUnits() >= action.TU)
	{
		action.targeting = true;

		// hostile units will go into an "aggro" state when they react.
		if (unit->getFaction() == FACTION_HOSTILE)
		{
			AlienBAIState *aggro = dynamic_cast<AlienBAIState*>(unit->getCurrentAIState());
			if (aggro == 0)
			{
				// should not happen, but just in case...
				aggro = new AlienBAIState(_save, unit, 0);
				unit->setAIState(aggro);
			}

			if (action.weapon->getAmmoItem()->getRules()->getExplosionRadius() &&
				aggro->explosiveEfficacy(action.target, unit, action.weapon->getAmmoItem()->getRules()->getExplosionRadius(), -1) == false)
			{
				action.targeting = false;
			}
		}

		if (action.targeting && unit->spendTimeUnits(action.TU))
		{
			action.TU = 0;
			_save->getBattleGame()->statePushBack(new UnitTurnBState(_save->getBattleGame(), action));
			_save->getBattleGame()->statePushBack(new ProjectileFlyBState(_save->getBattleGame(), action));
			return true;
		}
	}
	return false;
}

/**
 * Handling of hitting tile.
 * @param tile targeted tile.
 * @param type damage type of hit.
 */
void TileEngine::hitTile(Tile* tile, const RuleDamageType* type)
{
	if(type->ResistType == DT_SMOKE)
	{
		// smoke from explosions always stay 6 to 14 turns - power of a smoke grenade is 60
		if (tile->getSmoke() < 10 && tile->getTerrainLevel() > -24)
		{
			tile->setFire(0);
			tile->setSmoke(RNG::generate(7, 15));
		}
	}
	if(type->ResistType == DT_IN)
	{
		if (!tile->isVoid())
		{
			if (tile->getFire() == 0 && (tile->getMapData(MapData::O_FLOOR) || tile->getMapData(MapData::O_OBJECT)))
			{
				tile->setFire(tile->getFuel() + 1);
				tile->setSmoke(std::max(1, std::min(15 - (tile->getFlammability() / 10), 12)));
			}
		}
	}
}

/**
 * Handling of hitting unit.
 * @param unit hitter.
 * @param target targeted unit.
 * @param relative angle of hit.
 * @param power power of hit.
 * @param type damage type of hit.
 * @return Did unit survived hit?
 */
bool TileEngine::hitUnit(BattleUnit* unit, BattleUnit* target, const Position& relative, int power, const RuleDamageType* type)
{
	if(!target || !target->getHealth())
	{
		return false;
	}

	const int wounds = target->getFatalWounds();
	const int adjustedDamage = target->damage(relative, power, type);

	// if it's going to bleed to death and it's not a player, give credit for the kill.
	if (unit && target->getFaction() != FACTION_PLAYER && wounds < target->getFatalWounds())
	{
		target->killedBy(unit->getFaction());
	}
	const int bravery = (110 - target->getStats()->bravery) / 10;
	const int modifier = target->getFaction() == FACTION_PLAYER ? _save->getMoraleModifier() : 100;
	const int morale_loss = 100 * (adjustedDamage * bravery / 10) / modifier;

	target->moraleChange(-morale_loss);

	if (target->getSpecialAbility() == SPECAB_EXPLODEONDEATH && !target->isOut() && (target->getHealth() == 0 || target->getStunlevel() >= target->getHealth()))
	{
		if (type->IgnoreSelfDestruct == false)
		{
			Position p = Position(target->getPosition().x * 16, target->getPosition().y * 16, target->getPosition().z * 24);
			_save->getBattleGame()->statePushNext(new ExplosionBState(_save->getBattleGame(), p, 0, target, 0));
		}
	}

	if (adjustedDamage && type->ResistType == DT_IN)
	{
		float resistance = target->getArmor()->getDamageModifier(type->ResistType);
		if (resistance > 0.0)
		{
			int burnTime = RNG::generate(0, int(5 * resistance));
			if (target->getFire() < burnTime)
			{
				target->setFire(burnTime); // catch fire and burn
			}
		}
	}

	return target->getHealth();
}

/**
 * Handles bullet/weapon hits.
 *
 * A bullet/weapon hits a voxel.
 * @param center Center of the explosion in voxelspace.
 * @param power Power of the explosion.
 * @param type The damage type of the explosion.
 * @param unit The unit that caused the explosion.
 * @return The Unit that got hit.
 */
BattleUnit *TileEngine::hit(const Position &center, int power, const RuleDamageType *type, BattleUnit *unit)
{
	Tile *tile = _save->getTile(Position(center.x/16, center.y/16, center.z/24));
	if(!tile)
	{
		return 0;
	}

	BattleUnit *bu = tile->getUnit();
	const int part = voxelCheck(center, unit);
	if (part >= V_FLOOR && part <= V_OBJECT)
	{
		const int rndPower = type->getRandomDamage(power) * type->ToTile;
		hitTile(tile, type);
		if (part == V_OBJECT && _save->getMissionType() == "STR_BASE_DEFENSE")
		{
			if (rndPower >= tile->getMapData(MapData::O_OBJECT)->getArmor() && tile->getMapData(V_OBJECT)->isBaseModule())
			{
				_save->getModuleMap()[(center.x/16)/10][(center.y/16)/10].second--;
			}
		}
		if (tile->damage(part, rndPower))
			_save->setObjectiveDestroyed(true);
	}
	else if (part == V_UNIT)
	{
		const int rndPower = type->getRandomDamage(power);
		int verticaloffset = 0;
		if (!bu)
		{
			// it's possible we have a unit below the actual tile, when he stands on a stairs and sticks his head out to the next tile
			Tile *below = _save->getTile(Position(center.x/16, center.y/16, (center.z/24)-1));
			if (below)
			{
				BattleUnit *buBelow = below->getUnit();
				if (buBelow)
				{
					bu = buBelow;
					verticaloffset = 24;
				}
			}
		}
		if (bu)
		{
			const int sz = bu->getArmor()->getSize() * 8;
			const Position target = bu->getPosition() * Position(16,16,24) + Position(sz,sz, bu->getFloatHeight() - tile->getTerrainLevel());
			const Position relative = (center - target) - Position(0,0,verticaloffset);

			hitUnit(unit, bu, relative, rndPower, type);

			if (bu->getOriginalFaction() == FACTION_HOSTILE &&
				unit &&
				unit->getOriginalFaction() == FACTION_PLAYER &&
				type->ResistType != DT_NONE &&
				_save->getBattleGame()->getCurrentAction()->type != BA_HIT &&
				_save->getBattleGame()->getCurrentAction()->type != BA_STUN)
			{
				unit->addFiringExp();
			}
		}
	}
	applyGravity(tile);
	calculateSunShading(); // roofs could have been destroyed
	calculateTerrainLighting(); // fires could have been started
	calculateFOV(center / Position(16,16,24));
	return bu;
}

/**
 * Handles explosions.
 *
 * HE, smoke and fire explodes in a circular pattern on 1 level only. HE however damages floor tiles of the above level. Not the units on it.
 * HE destroys an object if its armor is lower than the explosive power, then it's HE blockage is applied for further propagation.
 * See http://www.ufopaedia.org/index.php?title=Explosions for more info.
 * @param center Center of the explosion in voxelspace.
 * @param power Power of the explosion.
 * @param type The damage type of the explosion.
 * @param maxRadius The maximum radius othe explosion.
 * @param unit The unit that caused the explosion.
 */
void TileEngine::explode(const Position &center, int power, const RuleDamageType *type, int maxRadius, BattleUnit *unit)
{
	double centerZ = center.z / 24 + 0.5;
	double centerX = center.x / 16 + 0.5;
	double centerY = center.y / 16 + 0.5;
	int power_;
	std::map<Tile*, int> tilesAffected;
	std::vector<BattleItem*> toRemove;
	std::pair<std::map<Tile*, int>::iterator, bool> ret;

	if (type->FireBlastCalc)
	{
		power /= 2;
	}

	int exHeight = std::max(0, std::min(3, Options::battleExplosionHeight));
	int vertdec = 1000; //default flat explosion

	switch (exHeight)
	{
	case 1:
		vertdec = 30;
		break;
	case 2:
		vertdec = 10;
		break;
	case 3:
		vertdec = 5;
	}

	for (int fi = -90; fi <= 90; fi += 5)
	{
		// raytrace every 3 degrees makes sure we cover all tiles in a circle.
		for (int te = 0; te <= 360; te += 3)
		{
			double cos_te = cos(te * M_PI / 180.0);
			double sin_te = sin(te * M_PI / 180.0);
			double sin_fi = sin(fi * M_PI / 180.0);
			double cos_fi = cos(fi * M_PI / 180.0);

			Tile *origin = _save->getTile(Position(centerX, centerY, centerZ));
			Tile *dest = origin;
			double l = 0;
			int tileX, tileY, tileZ;
			power_ = power;
			while (power_ > 0 && l <= maxRadius)
			{
				if (power_ > 0)
				{
					ret = tilesAffected.insert(std::make_pair(dest, 0)); // check if we had this tile already affected

					const int tileDmg = power_ * type->ToTile;
					if (tileDmg > ret.first->second)
					{
						ret.first->second = tileDmg;
					}
					if (ret.second)
					{
						const int rndPower = type->getRandomDamage(power_);
						BattleUnit *bu = dest->getUnit();

						if (distance(dest->getPosition(), Position(centerX, centerY, centerZ)) < 2)
						{
							// ground zero effect is in effect
							hitUnit(unit, bu, Position(0, 0, 0), rndPower, type);
						}
						else
						{
							// directional damage relative to explosion position.
							// units above the explosion will be hit in the legs, units lateral to or below will be hit in the torso
							hitUnit(unit, bu, Position(centerX, centerY, centerZ + 5) - dest->getPosition(), rndPower, type);
						}

						// Affect all items and units in inventory
						toRemove.clear();
						for (std::vector<BattleItem*>::iterator it = dest->getInventory()->begin(); it != dest->getInventory()->end(); ++it)
						{
							if((*it)->getUnit())
							{
								if(hitUnit(unit, (*it)->getUnit(), Position(0, 0, 0), rndPower, type))
								{
									continue;
								}
								else
								{
									(*it)->getUnit()->instaKill();
								}
							}
							if (power_ * type->ToItem > (*it)->getRules()->getArmor())
							{
								toRemove.push_back(*it);
							}
						}
						for (std::vector<BattleItem*>::iterator it = toRemove.begin(); it != toRemove.end(); ++it)
						{
							_save->removeItem((*it));
						}

						hitTile(dest, type);
					}
				}

				l += 1.0;

				tileX = int(floor(centerX + l * sin_te * cos_fi));
				tileY = int(floor(centerY + l * cos_te * cos_fi));
				tileZ = int(floor(centerZ + l * sin_fi));

				origin = dest;
				dest = _save->getTile(Position(tileX, tileY, tileZ));

				if (!dest) break; // out of map!

				// blockage by terrain is deducted from the explosion power
				power_ -= 10; // explosive damage decreases by 10 per tile
				if (origin->getPosition().z != tileZ)
					power_ -= vertdec; //3d explosion factor

				if (type->FireBlastCalc)
				{
					int dir;
					Pathfinding::vectorToDirection(origin->getPosition() - dest->getPosition(), dir);
					if (dir != -1 && dir %2) power_ -= 5; // diagonal movement costs an extra 50% for fire.
				}
				if (l>0.5) power_-= horizontalBlockage(origin, dest, type->ResistType, l<1.5) * 2;
				if (l>0.5) power_-= verticalBlockage(origin, dest, type->ResistType, l<1.5) * 2;
			}
		}
	}

	// now detonate the tiles affected by explosion
	if (type->ToTile > 0.0f)
	{
		for (std::map<Tile*, int>::iterator i = tilesAffected.begin(); i != tilesAffected.end(); ++i)
		{
			if (detonate(i->first, i->second))
				_save->setObjectiveDestroyed(true);
			applyGravity(i->first);
			Tile *j = _save->getTile(i->first->getPosition() + Position(0,0,1));
			if (j)
				applyGravity(j);
		}
	}

	calculateSunShading(); // roofs could have been destroyed
	calculateTerrainLighting(); // fires could have been started
	calculateFOV(center / Position(16,16,24));
}

/**
 * Applies the explosive power to the tile parts. This is where the actual destruction takes place.
 * Must affect 9 objects (6 box sides and the object inside plus 2 outer walls).
 * @param tile Tile affected.
 * @return True if the objective was destroyed.
 */
bool TileEngine::detonate(Tile* tile, int explosive)
{
	if (explosive == 0) return false; // no damage applied for this tile
	bool objective = false;
	Tile* tiles[9];
	static const int parts[9]={0,1,2,0,1,2,3,3,3}; //6th is the object of current
	Position pos = tile->getPosition();

	tiles[0] = _save->getTile(Position(pos.x, pos.y, pos.z+1)); //ceiling
	tiles[1] = _save->getTile(Position(pos.x+1, pos.y, pos.z)); //east wall
	tiles[2] = _save->getTile(Position(pos.x, pos.y+1, pos.z)); //south wall
	tiles[3] = tiles[4] = tiles[5] = tiles[6] = tile;
	tiles[7] = _save->getTile(Position(pos.x, pos.y-1, pos.z)); //north bigwall
	tiles[8] = _save->getTile(Position(pos.x-1, pos.y, pos.z)); //west bigwall

	// explosions create smoke which only stays 1 or 2 turns
//	tile->setSmoke(std::max(1, std::min(tile->getSmoke() + RNG::generate(0,2), 15)));

	int remainingPower, fireProof, fuel;
	bool destroyed, bigwalldestroyed = true, skipnorthwest = false;
	for (int i = 8; i >=0; --i)
	{
		if (!tiles[i] || !tiles[i]->getMapData(parts[i]))
			continue; //skip out of map and emptiness
		int bigwall = tiles[i]->getMapData(parts[i])->getBigWall();
		if (i > 6 && !( (bigwall==1) || (bigwall==8) || (i==8 && bigwall==6) || (i==7 && bigwall==7)))
			continue;
		if ((bigwall!=0)) skipnorthwest = true;
		if (!bigwalldestroyed && i<6) //when ground shouldn't be destroyed
			continue;
		if (skipnorthwest && (i == 2 || i == 1)) continue;
		remainingPower = explosive;
		destroyed = false;
		int volume = 0;
		int currentpart = parts[i], currentpart2, diemcd;
		fireProof = tiles[i]->getFlammability(currentpart);
		fuel = tiles[i]->getFuel(currentpart) + 1;
		// get the volume of the object by checking it's loftemps objects.
		for (int j = 0; j < 12; j++)
		{
			if (tiles[i]->getMapData(currentpart)->getLoftID(j) != 0)
				++volume;
		}
		if ( i == 6 &&
			(bigwall == 2 || bigwall == 3) && //diagonals
			tiles[i]->getMapData(currentpart)->getArmor() > remainingPower) //not enough to destroy
		{
			bigwalldestroyed = false;
		}
		// iterate through tile armor and destroy if can
		while (	tiles[i]->getMapData(currentpart) &&
				tiles[i]->getMapData(currentpart)->getArmor() <= remainingPower &&
				tiles[i]->getMapData(currentpart)->getArmor() != 255)
		{
			if ( i == 6 && (bigwall == 2 || bigwall == 3)) //diagonals for the current tile
			{
				bigwalldestroyed = true;
			}
			remainingPower -= tiles[i]->getMapData(currentpart)->getArmor();
			destroyed = true;
			if (_save->getMissionType() == "STR_BASE_DEFENSE" &&
				tiles[i]->getMapData(currentpart)->isBaseModule())
			{
				_save->getModuleMap()[tile->getPosition().x/10][tile->getPosition().y/10].second--;
			}
			//this trick is to follow transformed object parts (object can become a ground)
			diemcd = tiles[i]->getMapData(currentpart)->getDieMCD();
			if (diemcd!=0)
				currentpart2 = tiles[i]->getMapData(currentpart)->getDataset()->getObjects()->at(diemcd)->getObjectType();
			else
				currentpart2 = currentpart;
			if (tiles[i]->destroy(currentpart))
				objective = true;
			currentpart =  currentpart2;
			if (tiles[i]->getMapData(currentpart)) // take new values
			{
				fireProof = tiles[i]->getFlammability(currentpart);
				fuel = tiles[i]->getFuel(currentpart) + 1;
			}
		}
		// set tile on fire
		if (fireProof < remainingPower)
		{
			if (tiles[i]->getMapData(MapData::O_FLOOR) || tiles[i]->getMapData(MapData::O_OBJECT))
			{
				tiles[i]->setFire(fuel);
				tiles[i]->setSmoke(std::max(1, std::min(15 - (fireProof / 10), 12)));
			}
		}
		// add some smoke if tile was destroyed and not set on fire
		if (destroyed && !tiles[i]->getFire())
		{
			int smoke = RNG::generate(1, (volume / 2) + 3) + (volume / 2);
			if (smoke > tiles[i]->getSmoke())
			{
				tiles[i]->setSmoke(std::max(0, std::min(smoke, 15)));
			}
		}
	}
	return objective;
}

/**
 * Checks for chained explosions.
 *
 * Chained explosions are explosions which occur after an explosive map object is destroyed.
 * May be due a direct hit, other explosion or fire.
 * @return tile on which a explosion occurred
 */
Tile *TileEngine::checkForTerrainExplosions()
{
	for (int i = 0; i < _save->getMapSizeXYZ(); ++i)
	{
		if (_save->getTiles()[i]->getExplosive())
		{
			return _save->getTiles()[i];
		}
	}
	return 0;
}

/**
 * Calculates the amount of power that is blocked going from one tile to another on a different level.
 * @param startTile The tile where the power starts.
 * @param endTile The adjacent tile where the power ends.
 * @param type The type of power/damage.
 * @return Amount of blockage of this power.
 */
int TileEngine::verticalBlockage(Tile *startTile, Tile *endTile, ItemDamageType type, bool skipObject)
{
	int block = 0;

	// safety check
	if (startTile == 0 || endTile == 0) return 0;
	int direction = endTile->getPosition().z - startTile->getPosition().z;

	if (direction == 0 ) return 0;

	int x = startTile->getPosition().x;
	int y = startTile->getPosition().y;
	int z = startTile->getPosition().z;

	if (direction < 0) // down
	{
		block += blockage(_save->getTile(Position(x, y, z)), MapData::O_FLOOR, type);
		if (!skipObject)
			block += blockage(_save->getTile(Position(x, y, z)), MapData::O_OBJECT, type, Pathfinding::DIR_DOWN);
		if (x != endTile->getPosition().x || y != endTile->getPosition().y)
		{
			x = endTile->getPosition().x;
			y = endTile->getPosition().y;
			int z = startTile->getPosition().z;
			block += horizontalBlockage(startTile, _save->getTile(Position(x, y, z)), type, skipObject);
			block += blockage(_save->getTile(Position(x, y, z)), MapData::O_FLOOR, type);
			if (!skipObject)
				block += blockage(_save->getTile(Position(x, y, z)), MapData::O_OBJECT, type);
		}
	}
	else if (direction > 0) // up
	{
		block += blockage(_save->getTile(Position(x, y, z+1)), MapData::O_FLOOR, type);
		if (!skipObject)
			block += blockage(_save->getTile(Position(x, y, z+1)), MapData::O_OBJECT, type, Pathfinding::DIR_UP);
		if (x != endTile->getPosition().x || y != endTile->getPosition().y)
		{
			x = endTile->getPosition().x;
			y = endTile->getPosition().y;
			int z = startTile->getPosition().z+1;
			block += horizontalBlockage(startTile, _save->getTile(Position(x, y, z)), type, skipObject);
			block += blockage(_save->getTile(Position(x, y, z)), MapData::O_FLOOR, type);
			if (!skipObject)
				block += blockage(_save->getTile(Position(x, y, z)), MapData::O_OBJECT, type);
		}
	}

	return block;
}

/**
 * Calculates the amount of power that is blocked going from one tile to another on the same level.
 * @param startTile The tile where the power starts.
 * @param endTile The adjacent tile where the power ends.
 * @param type The type of power/damage.
 * @return Amount of blockage.
 */
int TileEngine::horizontalBlockage(Tile *startTile, Tile *endTile, ItemDamageType type, bool skipObject)
{
	static const Position oneTileNorth = Position(0, -1, 0);
	static const Position oneTileEast = Position(1, 0, 0);
	static const Position oneTileSouth = Position(0, 1, 0);
	static const Position oneTileWest = Position(-1, 0, 0);

	// safety check
	if (startTile == 0 || endTile == 0) return 0;
	if (startTile->getPosition().z != endTile->getPosition().z) return 0;

	int direction;
	Pathfinding::vectorToDirection(endTile->getPosition() - startTile->getPosition(), direction);
	if (direction == -1) return 0;
	int block = 0;

	switch(direction)
	{
	case 0:	// north
		block = blockage(startTile, MapData::O_NORTHWALL, type);
		break;
	case 1: // north east
		if (type == DT_NONE) //this is two-way diagonal visiblity check, used in original game
		{
			block = blockage(startTile, MapData::O_NORTHWALL, type) + blockage(endTile, MapData::O_WESTWALL, type); //up+right
			block += blockage(_save->getTile(startTile->getPosition() + oneTileNorth), MapData::O_OBJECT, type, 3);
			if (block == 0) break; //this way is opened
			block = blockage(_save->getTile(startTile->getPosition() + oneTileEast), MapData::O_NORTHWALL, type)
				+ blockage(_save->getTile(startTile->getPosition() + oneTileEast), MapData::O_WESTWALL, type); //right+up
			block += blockage(_save->getTile(startTile->getPosition() + oneTileEast), MapData::O_OBJECT, type, 7);
		}
		else
		{
			block = (blockage(startTile,MapData::O_NORTHWALL, type) + blockage(endTile,MapData::O_WESTWALL, type))/2
				+ (blockage(_save->getTile(startTile->getPosition() + oneTileEast),MapData::O_WESTWALL, type)
				+ blockage(_save->getTile(startTile->getPosition() + oneTileEast),MapData::O_NORTHWALL, type))/2;

			block += (blockage(_save->getTile(startTile->getPosition() + oneTileNorth),MapData::O_OBJECT, type, 4)
				+ blockage(_save->getTile(startTile->getPosition() + oneTileEast),MapData::O_OBJECT, type, 6))/2;
		}
		break;
	case 2: // east
		block = blockage(endTile,MapData::O_WESTWALL, type);
		break;
	case 3: // south east
		if (type == DT_NONE)
		{
			block = blockage(_save->getTile(startTile->getPosition() + oneTileSouth), MapData::O_NORTHWALL, type)
				+ blockage(endTile, MapData::O_WESTWALL, type); //down+right
			block += blockage(_save->getTile(startTile->getPosition() + oneTileSouth), MapData::O_OBJECT, type, 1);
			if (block == 0) break; //this way is opened
			block = blockage(_save->getTile(startTile->getPosition() + oneTileEast), MapData::O_WESTWALL, type)
				+ blockage(endTile, MapData::O_NORTHWALL, type); //right+down
			block += blockage(_save->getTile(startTile->getPosition() + oneTileEast), MapData::O_OBJECT, type, 5);
		}
		else
		{
			block = (blockage(endTile,MapData::O_WESTWALL, type) + blockage(endTile,MapData::O_NORTHWALL, type))/2
				+ (blockage(_save->getTile(startTile->getPosition() + oneTileEast),MapData::O_WESTWALL, type)
				+ blockage(_save->getTile(startTile->getPosition() + oneTileSouth),MapData::O_NORTHWALL, type))/2;
			block += (blockage(_save->getTile(startTile->getPosition() + oneTileSouth),MapData::O_OBJECT, type, 0)
				+ blockage(_save->getTile(startTile->getPosition() + oneTileEast),MapData::O_OBJECT, type, 6))/2;
		}
		break;
	case 4: // south
		block = blockage(endTile,MapData::O_NORTHWALL, type);
		break;
	case 5: // south west
		if (type == DT_NONE)
		{
			block = blockage(_save->getTile(startTile->getPosition() + oneTileSouth), MapData::O_NORTHWALL, type)
				+ blockage(_save->getTile(startTile->getPosition() + oneTileSouth), MapData::O_WESTWALL, type); //down+left
			block += blockage(_save->getTile(startTile->getPosition() + oneTileSouth), MapData::O_OBJECT, type, 7);
			if (block == 0) break; //this way is opened
			block = blockage(startTile, MapData::O_WESTWALL, type) + blockage(endTile, MapData::O_NORTHWALL, type); //left+down
			block += blockage(_save->getTile(startTile->getPosition() + oneTileWest), MapData::O_OBJECT, type, 3);
		}
		else
		{
			block = (blockage(endTile,MapData::O_NORTHWALL, type) + blockage(startTile,MapData::O_WESTWALL, type))/2
				+ (blockage(_save->getTile(startTile->getPosition() + oneTileSouth),MapData::O_WESTWALL, type)
				+ blockage(_save->getTile(startTile->getPosition() + oneTileSouth),MapData::O_NORTHWALL, type))/2;
			block += (blockage(_save->getTile(startTile->getPosition() + oneTileSouth),MapData::O_OBJECT, type, 0)
				+ blockage(_save->getTile(startTile->getPosition() + oneTileWest),MapData::O_OBJECT, type, 2))/2;
		}
		break;
	case 6: // west
		block = blockage(startTile,MapData::O_WESTWALL, type);
		break;
	case 7: // north west

		if (type == DT_NONE)
		{
			block = blockage(startTile, MapData::O_NORTHWALL, type)
				+ blockage(_save->getTile(startTile->getPosition() + oneTileNorth), MapData::O_WESTWALL, type); //up+left
			block += blockage(_save->getTile(startTile->getPosition() + oneTileNorth), MapData::O_OBJECT, type, 5);
			if (block == 0) break; //this way is opened
			block = blockage(startTile, MapData::O_WESTWALL, type)
				+ blockage(_save->getTile(startTile->getPosition() + oneTileWest), MapData::O_NORTHWALL, type); //left+up
			block += blockage(_save->getTile(startTile->getPosition() + oneTileWest), MapData::O_OBJECT, type, 1);
		}
		else
		{
			block = (blockage(startTile,MapData::O_WESTWALL, type) + blockage(startTile,MapData::O_NORTHWALL, type))/2
				+ (blockage(_save->getTile(startTile->getPosition() + oneTileNorth),MapData::O_WESTWALL, type)
				+ blockage(_save->getTile(startTile->getPosition() + oneTileWest),MapData::O_NORTHWALL, type))/2;
			block += (blockage(_save->getTile(startTile->getPosition() + oneTileNorth),MapData::O_OBJECT, type, 4)
				+ blockage(_save->getTile(startTile->getPosition() + oneTileWest),MapData::O_OBJECT, type, 2))/2;
		}
		break;
	}

	if (skipObject) return block; //

    block += blockage(startTile,MapData::O_OBJECT, type, direction);
	if (type != DT_NONE)
	{
		direction += 4;
		if (direction > 7)
			direction -= 8;
		if (endTile->isBigWall())
			block += blockage(endTile,MapData::O_OBJECT, type, direction, true);
	}
	else
	{
        if ( block <= 127 ) 
        {
            direction += 4;
            if (direction > 7)
                direction -= 8;
            if (blockage(endTile,MapData::O_OBJECT, type, direction, true) > 127){
                return -1; //hit bigwall, reveal bigwall tile
            }
        }
	}

	return block;
}

/**
 * Calculates the amount this certain wall or floor-part of the tile blocks.
 * @param startTile The tile where the power starts.
 * @param part The part of the tile the power needs to go through.
 * @param type The type of power/damage.
 * @param direction Direction the power travels.
 * @return Amount of blockage.
 */
int TileEngine::blockage(Tile *tile, const int part, ItemDamageType type, int direction, bool checkingFromOrigin)
{
	int blockage = 0;

	if (tile == 0) return 0; // probably outside the map here
	if (tile->getMapData(part))
	{
		bool check = true;
		int wall = -1;
		if (direction != -1)
		{
			wall = tile->getMapData(MapData::O_OBJECT)->getBigWall();

			if (type != DT_SMOKE &&
				checkingFromOrigin &&
				(wall == Pathfinding::BIGWALLNESW ||
				wall == Pathfinding::BIGWALLNWSE))
			{
				check = false;
			}
			switch (direction)
			{
			case 0: // north
				if (wall == Pathfinding::BIGWALLWEST ||
					wall == Pathfinding::BIGWALLEAST ||
					wall == Pathfinding::BIGWALLSOUTH ||
					wall == Pathfinding::BIGWALLEASTANDSOUTH)
				{
					check = false;
				}
				break;
			case 1: // north east
				if (wall == Pathfinding::BIGWALLWEST ||
					wall == Pathfinding::BIGWALLSOUTH)
				{
					check = false;
				}
				break;
			case 2: // east
				if (wall == Pathfinding::BIGWALLNORTH ||
					wall == Pathfinding::BIGWALLSOUTH ||
					wall == Pathfinding::BIGWALLWEST)
				{
					check = false;
				}
				break;
			case 3: // south east
				if (wall == Pathfinding::BIGWALLNORTH ||
					wall == Pathfinding::BIGWALLWEST)
				{
					check = false;
				}
				break;
			case 4: // south
				if (wall == Pathfinding::BIGWALLWEST ||
					wall == Pathfinding::BIGWALLEAST ||
					wall == Pathfinding::BIGWALLNORTH)
				{
					check = false;
				}
				break;
			case 5: // south west
				if (wall == Pathfinding::BIGWALLNORTH ||
					wall == Pathfinding::BIGWALLEAST)
				{
					check = false;
				}
				break;
			case 6: // west
				if (wall == Pathfinding::BIGWALLNORTH ||
					wall == Pathfinding::BIGWALLSOUTH ||
					wall == Pathfinding::BIGWALLEAST ||
					wall == Pathfinding::BIGWALLEASTANDSOUTH)
				{
					check = false;
				}
				break;
			case 7: // north west
				if (wall == Pathfinding::BIGWALLSOUTH ||
					wall == Pathfinding::BIGWALLEAST ||
					wall == Pathfinding::BIGWALLEASTANDSOUTH)
				{
					check = false;
				}
				break;
			case 8: // up
			case 9: // down
				if (wall != 0 && wall != Pathfinding::BLOCK)
				{
					check = false;
				}
				break;
			default:
				break;
			}
		}

		if (check)
		{
			// -1 means we have a regular wall, and anything over 0 means we have a bigwall.
			if (type == DT_SMOKE && wall != 0 && !tile->isUfoDoorOpen(part))
			{
				return 256;
			}
			blockage += tile->getMapData(part)->getBlock(type);
		}
	}

	// open ufo doors are actually still closed behind the scenes
	// so a special trick is needed to see if they are open, if they are, they obviously don't block anything
	if (tile->isUfoDoorOpen(part))
		blockage = 0;

	return blockage;
}

/**
 * Opens a door (if any) by rightclick, or by walking through it. The unit has to face in the right direction.
 * @param unit Unit.
 * @param rClick Whether the player right clicked.
 * @param dir Direction.
 * @return -1 there is no door, you can walk through;
 *		  0 normal door opened, make a squeaky sound and you can walk through;
 *		  1 ufo door is starting to open, make a whoosh sound, don't walk through;
 *		  3 ufo door is still opening, don't walk through it yet. (have patience, futuristic technology...)
 *		  4 not enough TUs
 *		  5 would contravene fire reserve
 */
int TileEngine::unitOpensDoor(BattleUnit *unit, bool rClick, int dir)
{
	int door = -1;
	int TUCost = 0;
	int size = unit->getArmor()->getSize();
	int z = unit->getTile()->getTerrainLevel() < -12 ? 1 : 0; // if we're standing on stairs, check the tile above instead.
	if (size > 1 && rClick)
		return door;
	if (dir == -1)
	{
		dir = unit->getDirection();
	}
	for (int x = 0; x < size && door == -1; x++)
	{
		for (int y = 0; y < size && door == -1; y++)
		{
			std::vector<std::pair<Position, int> > checkPositions;
			Tile *tile = _save->getTile(unit->getPosition() + Position(x,y,z));
			if (!tile) continue;

			switch (dir)
			{
			case 0: // north
				checkPositions.push_back(std::make_pair(Position(0, 0, 0), MapData::O_NORTHWALL)); // origin
				if (x != 0)
				{
					checkPositions.push_back(std::make_pair(Position(0, -1, 0), MapData::O_WESTWALL)); // one tile north
				}
				break;
			case 1: // north east
				checkPositions.push_back(std::make_pair(Position(0, 0, 0), MapData::O_NORTHWALL)); // origin
				checkPositions.push_back(std::make_pair(Position(1, -1, 0), MapData::O_WESTWALL)); // one tile north-east
				if (rClick)
				{
					checkPositions.push_back(std::make_pair(Position(1, 0, 0), MapData::O_WESTWALL)); // one tile east
					checkPositions.push_back(std::make_pair(Position(1, 0, 0), MapData::O_NORTHWALL)); // one tile east
				}
				break;
			case 2: // east
				checkPositions.push_back(std::make_pair(Position(1, 0, 0), MapData::O_WESTWALL)); // one tile east
				break;
			case 3: // south-east
				if (!y)
					checkPositions.push_back(std::make_pair(Position(1, 1, 0), MapData::O_WESTWALL)); // one tile south-east
				if (!x)
					checkPositions.push_back(std::make_pair(Position(1, 1, 0), MapData::O_NORTHWALL)); // one tile south-east
				if (rClick)
				{
					checkPositions.push_back(std::make_pair(Position(1, 0, 0), MapData::O_WESTWALL)); // one tile east
					checkPositions.push_back(std::make_pair(Position(0, 1, 0), MapData::O_NORTHWALL)); // one tile south
				}
				break;
			case 4: // south
				checkPositions.push_back(std::make_pair(Position(0, 1, 0), MapData::O_NORTHWALL)); // one tile south
				break;
			case 5: // south-west
				checkPositions.push_back(std::make_pair(Position(0, 0, 0), MapData::O_WESTWALL)); // origin
				checkPositions.push_back(std::make_pair(Position(-1, 1, 0), MapData::O_NORTHWALL)); // one tile south-west
				if (rClick)
				{
					checkPositions.push_back(std::make_pair(Position(0, 1, 0), MapData::O_WESTWALL)); // one tile south
					checkPositions.push_back(std::make_pair(Position(0, 1, 0), MapData::O_NORTHWALL)); // one tile south
				}
				break;
			case 6: // west
				checkPositions.push_back(std::make_pair(Position(0, 0, 0), MapData::O_WESTWALL)); // origin
				if (y != 0)
				{
					checkPositions.push_back(std::make_pair(Position(-1, 0, 0), MapData::O_NORTHWALL)); // one tile west
				}
				break;
			case 7: // north-west
				checkPositions.push_back(std::make_pair(Position(0, 0, 0), MapData::O_WESTWALL)); // origin
				checkPositions.push_back(std::make_pair(Position(0, 0, 0), MapData::O_NORTHWALL)); // origin
				if (x)
				{
					checkPositions.push_back(std::make_pair(Position(-1, -1, 0), MapData::O_WESTWALL)); // one tile north
				}
				if (y)
				{
					checkPositions.push_back(std::make_pair(Position(-1, -1, 0), MapData::O_NORTHWALL)); // one tile north
				}
				if (rClick)
				{
					checkPositions.push_back(std::make_pair(Position(0, -1, 0), MapData::O_WESTWALL)); // one tile north
					checkPositions.push_back(std::make_pair(Position(-1, 0, 0), MapData::O_NORTHWALL)); // one tile west
				}
				break;
			default:
				break;
			}

			int part = 0;
			for (std::vector<std::pair<Position, int> >::const_iterator i = checkPositions.begin(); i != checkPositions.end() && door == -1; ++i)
			{
				tile = _save->getTile(unit->getPosition() + Position(x,y,z) + i->first);
				if (tile)
				{
					door = tile->openDoor(i->second, unit, _save->getBattleGame()->getReservedAction());
					if (door != -1)
					{
						part = i->second;
						if (door == 1)
						{
							checkAdjacentDoors(unit->getPosition() + Position(x,y,z) + i->first, i->second);
						}
					}
				}
			}
			if (door == 0 && rClick)
			{
				if (part == MapData::O_WESTWALL)
				{
					part = MapData::O_NORTHWALL;
				}
				else
				{
					part = MapData::O_WESTWALL;
				}
				TUCost = tile->getTUCost(part, unit->getArmor()->getMovementType());
			}
			else if (door == 1 || door == 4)
			{
				TUCost = tile->getTUCost(part, unit->getArmor()->getMovementType());
			}
		}
	}

	if (TUCost != 0)
	{
		if (_save->getBattleGame()->checkReservedTU(unit, TUCost))
		{
			if (unit->spendTimeUnits(TUCost))
			{
				calculateFOV(unit->getPosition());
				// look from the other side (may be need check reaction fire?)
				std::vector<BattleUnit*> *vunits = unit->getVisibleUnits();
				for (size_t i = 0; i < vunits->size(); ++i)
				{
					calculateFOV(vunits->at(i));
				}
			}
			else return 4;
		}
		else return 5;
	}

	return door;
}

/**
 * Opens any doors connected to this part at this position,
 * Keeps processing til it hits a non-ufo-door.
 * @param pos The starting position
 * @param part The part to open, defines which direction to check.
 */
void TileEngine::checkAdjacentDoors(Position pos, int part)
{
	Position offset;
	bool westSide = (part == 1);
	for (int i = 1;; ++i)
	{
		offset = westSide ? Position(0,i,0):Position(i,0,0);
		Tile *tile = _save->getTile(pos + offset);
		if (tile && tile->getMapData(part) && tile->getMapData(part)->isUFODoor())
		{
			tile->openDoor(part);
		}
		else break;
	}
	for (int i = -1;; --i)
	{
		offset = westSide ? Position(0,i,0):Position(i,0,0);
		Tile *tile = _save->getTile(pos + offset);
		if (tile && tile->getMapData(part) && tile->getMapData(part)->isUFODoor())
		{
			tile->openDoor(part);
		}
		else break;
	}
}

/**
 * Closes ufo doors.
 * @return Whether doors are closed.
 */
int TileEngine::closeUfoDoors()
{
	int doorsclosed = 0;

	// prepare a list of tiles on fire/smoke & close any ufo doors
	for (int i = 0; i < _save->getMapSizeXYZ(); ++i)
	{
		if (_save->getTiles()[i]->getUnit() && _save->getTiles()[i]->getUnit()->getArmor()->getSize() > 1)
		{
			BattleUnit *bu = _save->getTiles()[i]->getUnit();
			Tile *tile = _save->getTiles()[i];
			Tile *oneTileNorth = _save->getTile(tile->getPosition() + Position(0, -1, 0));
			Tile *oneTileWest = _save->getTile(tile->getPosition() + Position(-1, 0, 0));
			if ((tile->isUfoDoorOpen(MapData::O_NORTHWALL) && oneTileNorth && oneTileNorth->getUnit() && oneTileNorth->getUnit() == bu) ||
				(tile->isUfoDoorOpen(MapData::O_WESTWALL) && oneTileWest && oneTileWest->getUnit() && oneTileWest->getUnit() == bu))
			{
				continue;
			}
		}
		doorsclosed += _save->getTiles()[i]->closeUfoDoor();
	}

	return doorsclosed;
}

/**
 * Calculates a line trajectory, using bresenham algorithm in 3D.
 * @param origin Origin (voxel??).
 * @param target Target (also voxel??).
 * @param storeTrajectory True will store the whole trajectory - otherwise it just stores the last position.
 * @param trajectory A vector of positions in which the trajectory is stored.
 * @param excludeUnit Excludes this unit in the collision detection.
 * @param doVoxelCheck Check against voxel or tile blocking? (first one for units visibility and line of fire, second one for terrain visibility).
 * @param onlyVisible Skip invisible units? used in FPS view.
 * @param excludeAllBut [Optional] The only unit to be considered for ray hits.
 * @return the objectnumber(0-3) or unit(4) or out of map (5) or -1(hit nothing).
 */
int TileEngine::calculateLine(const Position& origin, const Position& target, bool storeTrajectory, std::vector<Position> *trajectory, BattleUnit *excludeUnit, bool doVoxelCheck, bool onlyVisible, BattleUnit *excludeAllBut)
{
	int x, x0, x1, delta_x, step_x;
	int y, y0, y1, delta_y, step_y;
	int z, z0, z1, delta_z, step_z;
	int swap_xy, swap_xz;
	int drift_xy, drift_xz;
	int cx, cy, cz;
	Position lastPoint(origin);
	int result;

	//start and end points
	x0 = origin.x;	 x1 = target.x;
	y0 = origin.y;	 y1 = target.y;
	z0 = origin.z;	 z1 = target.z;

	//'steep' xy Line, make longest delta x plane
	swap_xy = abs(y1 - y0) > abs(x1 - x0);
	if (swap_xy)
	{
		std::swap(x0, y0);
		std::swap(x1, y1);
	}

	//do same for xz
	swap_xz = abs(z1 - z0) > abs(x1 - x0);
	if (swap_xz)
	{
		std::swap(x0, z0);
		std::swap(x1, z1);
	}

	//delta is Length in each plane
	delta_x = abs(x1 - x0);
	delta_y = abs(y1 - y0);
	delta_z = abs(z1 - z0);

	//drift controls when to step in 'shallow' planes
	//starting value keeps Line centred
	drift_xy  = (delta_x / 2);
	drift_xz  = (delta_x / 2);

	//direction of line
	step_x = 1;  if (x0 > x1) {  step_x = -1; }
	step_y = 1;  if (y0 > y1) {  step_y = -1; }
	step_z = 1;  if (z0 > z1) {  step_z = -1; }

	//starting point
	y = y0;
	z = z0;

	//step through longest delta (which we have swapped to x)
	for (x = x0; x != (x1+step_x); x += step_x)
	{
		//copy position
		cx = x;	cy = y;	cz = z;

		//unswap (in reverse)
		if (swap_xz) std::swap(cx, cz);
		if (swap_xy) std::swap(cx, cy);

		if (storeTrajectory && trajectory)
		{
			trajectory->push_back(Position(cx, cy, cz));
		}
		//passes through this point?
		if (doVoxelCheck)
		{
			result = voxelCheck(Position(cx, cy, cz), excludeUnit, false, onlyVisible, excludeAllBut);
			if (result != V_EMPTY)
			{
				if (trajectory)
				{ // store the position of impact
					trajectory->push_back(Position(cx, cy, cz));
				}
				return result;
			}
		}
		else
		{
            int temp_res = verticalBlockage(_save->getTile(lastPoint), _save->getTile(Position(cx, cy, cz)), DT_NONE);
			result = horizontalBlockage(_save->getTile(lastPoint), _save->getTile(Position(cx, cy, cz)), DT_NONE);
            if (result == -1)
            {
                if (temp_res > 127)
                {
                    result = 0;
                } else {
                return result; // We hit a big wall
                }
            }
            result += temp_res;
			if (result > 127)
			{
				return result;
			}

			lastPoint = Position(cx, cy, cz);
		}
		//update progress in other planes
		drift_xy = drift_xy - delta_y;
		drift_xz = drift_xz - delta_z;

		//step in y plane
		if (drift_xy < 0)
		{
			y = y + step_y;
			drift_xy = drift_xy + delta_x;

			//check for xy diagonal intermediate voxel step
			if (doVoxelCheck)
			{
				cx = x;	cz = z; cy = y;
				if (swap_xz) std::swap(cx, cz);
				if (swap_xy) std::swap(cx, cy);
				result = voxelCheck(Position(cx, cy, cz), excludeUnit, false, onlyVisible, excludeAllBut);
				if (result != V_EMPTY)
				{
					if (trajectory != 0)
					{ // store the position of impact
						trajectory->push_back(Position(cx, cy, cz));
					}
					return result;
				}
			}
		}

		//same in z
		if (drift_xz < 0)
		{
			z = z + step_z;
			drift_xz = drift_xz + delta_x;

			//check for xz diagonal intermediate voxel step
			if (doVoxelCheck)
			{
				cx = x;	cz = z; cy = y;
				if (swap_xz) std::swap(cx, cz);
				if (swap_xy) std::swap(cx, cy);
				result = voxelCheck(Position(cx, cy, cz), excludeUnit, false, onlyVisible,  excludeAllBut);
				if (result != V_EMPTY)
				{
					if (trajectory != 0)
					{ // store the position of impact
						trajectory->push_back(Position(cx, cy, cz));
					}
					return result;
				}
			}
		}
	}

	return V_EMPTY;
}

/**
 * Calculates a parabola trajectory, used for throwing items.
 * @param origin Orign in voxelspace.
 * @param target Target in voxelspace.
 * @param storeTrajectory True will store the whole trajectory - otherwise it just stores the last position.
 * @param trajectory A vector of positions in which the trajectory is stored.
 * @param excludeUnit Makes sure the trajectory does not hit the shooter itself.
 * @param curvature How high the parabola goes: 1.0 is almost straight throw, 3.0 is a very high throw, to throw over a fence for example.
 * @param delta Is the deviation of the angles it should take into account, 0,0,0 is perfection.
 * @return The objectnumber(0-3) or unit(4) or out of map (5) or -1(hit nothing).
 */
int TileEngine::calculateParabola(const Position& origin, const Position& target, bool storeTrajectory, std::vector<Position> *trajectory, BattleUnit *excludeUnit, double curvature, const Position delta)
{
	double ro = sqrt((double)((target.x - origin.x) * (target.x - origin.x) + (target.y - origin.y) * (target.y - origin.y) + (target.z - origin.z) * (target.z - origin.z)));

	if (AreSame(ro, 0.0)) return V_EMPTY;//just in case

	double fi = acos((double)(target.z - origin.z) / ro);
	double te = atan2((double)(target.y - origin.y), (double)(target.x - origin.x));

	te += (delta.x / ro) / 2 * M_PI; //horizontal magic value
	fi += ((delta.z + delta.y) / ro) / 14 * M_PI * curvature; //another magic value (vertical), to make it in line with fire spread

	double zA = sqrt(ro)*curvature;
	double zK = 4.0 * zA / ro / ro;

	int x = origin.x;
	int y = origin.y;
	int z = origin.z;
	int i = 8;
	Position lastPosition = Position(x,y,z);
	while (z > 0) 
	{
		x = (int)((double)origin.x + (double)i * cos(te) * sin(fi));
		y = (int)((double)origin.y + (double)i * sin(te) * sin(fi));
		z = (int)((double)origin.z + (double)i * cos(fi) - zK * ((double)i - ro / 2.0) * ((double)i - ro / 2.0) + zA);
		if (storeTrajectory && trajectory)
		{
			trajectory->push_back(Position(x, y, z));
		}
		//passes through this point?
		Position nextPosition = Position(x,y,z);
		int result = calculateLine(lastPosition, nextPosition, false, 0, excludeUnit);
		if (result != V_EMPTY)
		{
			if (lastPosition.z < nextPosition.z)
			{
				result = V_OUTOFBOUNDS;
			}
			if (!storeTrajectory && trajectory != 0)
			{ // store the position of impact
				trajectory->push_back(nextPosition);
			}
			return result;
		}
		lastPosition = Position(x,y,z);
		++i;
	}
	if (!storeTrajectory && trajectory != 0)
	{ // store the position of impact
		trajectory->push_back(Position(x, y, z));
	}
	return V_EMPTY;
}

/**
 * Calculates z "grounded" value for a particular voxel (used for projectile shadow).
 * @param voxel The voxel to trace down.
 * @return z coord of "ground".
 */
int TileEngine::castedShade(const Position& voxel)
{
	int zstart = voxel.z;
	Position tmpCoord = voxel / Position(16,16,24);
	Tile *t = _save->getTile(tmpCoord);
	while (t && t->isVoid() && !t->getUnit())
	{
		zstart = tmpCoord.z* 24;
		--tmpCoord.z;
		t = _save->getTile(tmpCoord);
	}

	Position tmpVoxel = voxel;
	int z;

	for (z = zstart; z>0; z--)
	{
		tmpVoxel.z = z;
		if (voxelCheck(tmpVoxel, 0) != V_EMPTY) break;
	}
    return z;
}

/**
 * Traces voxel visibility.
 * @param voxel Voxel coordinates.
 * @return True if visible.
 */

bool TileEngine::isVoxelVisible(const Position& voxel)
{
	int zstart = voxel.z+3; // slight Z adjust
	if ((zstart/24)!=(voxel.z/24))
		return true; // visble!
	Position tmpVoxel = voxel;
	int zend = (zstart/24)*24 +24;
	for (int z = zstart; z<zend; z++)
	{
		tmpVoxel.z=z;
		// only OBJECT can cause additional occlusion (because of any shape)
		if (voxelCheck(tmpVoxel, 0) == V_OBJECT) return false;
		++tmpVoxel.x;
		if (voxelCheck(tmpVoxel, 0) == V_OBJECT) return false;
		++tmpVoxel.y;
		if (voxelCheck(tmpVoxel, 0) == V_OBJECT) return false;
	}
    return true;
}

/**
 * Checks if we hit a voxel.
 * @param voxel The voxel to check.
 * @param excludeUnit Don't do checks on this unit.
 * @param excludeAllUnits Don't do checks on any unit.
 * @param onlyVisible Whether to consider only visible units.
 * @param excludeAllBut If set, the only unit to be considered for ray hits.
 * @return The objectnumber(0-3) or unit(4) or out of map (5) or -1 (hit nothing).
 */
int TileEngine::voxelCheck(const Position& voxel, BattleUnit *excludeUnit, bool excludeAllUnits, bool onlyVisible, BattleUnit *excludeAllBut)
{
	Tile *tile = _save->getTile(voxel / Position(16, 16, 24));
	// check if we are not out of the map
	if (tile == 0 || voxel.x < 0 || voxel.y < 0 || voxel.z < 0)
	{
		return V_OUTOFBOUNDS;
	}
	Tile *tileBelow = _save->getTile(tile->getPosition() + Position(0,0,-1));
	if (tile->isVoid() && tile->getUnit() == 0 && (!tileBelow || tileBelow->getUnit() == 0))
	{
		return V_EMPTY;
	}

	if ((voxel.z % 24 == 0 || voxel.z % 24 == 1) && tile->getMapData(MapData::O_FLOOR) && tile->getMapData(MapData::O_FLOOR)->isGravLift())
	{
		if ((tile->getPosition().z == 0) || (tileBelow && tileBelow->getMapData(MapData::O_FLOOR) && !tileBelow->getMapData(MapData::O_FLOOR)->isGravLift()))
			return V_FLOOR;
	}

	// first we check terrain voxel data, not to allow 2x2 units stick through walls
	for (int i=0; i< 4; ++i)
	{
		MapData *mp = tile->getMapData(i);
		if (tile->isUfoDoorOpen(i))
			continue;
		if (mp != 0)
		{
			int x = 15 - voxel.x%16;
			int y = voxel.y%16;
			int idx = (mp->getLoftID((voxel.z%24)/2)*16) + y;
			if (_voxelData->at(idx) & (1 << x))
			{
				return i;
			}
		}
	}

	if (!excludeAllUnits)
	{
		BattleUnit *unit = tile->getUnit();
		// sometimes there is unit on the tile below, but sticks up to this tile with his head,
		// in this case we couldn't have unit standing at current tile.
		if (unit == 0 && tile->hasNoFloor(0))
		{
			tile = _save->getTile(Position(voxel.x/16, voxel.y/16, (voxel.z/24)-1)); //below
			if (tile) unit = tile->getUnit();
		}

		if (unit != 0 && unit != excludeUnit && (!excludeAllBut || unit == excludeAllBut) && (!onlyVisible || unit->getVisible() ) )
		{
			Position tilepos;
			Position unitpos = unit->getPosition();
			int tz = unitpos.z*24 + unit->getFloatHeight()+(-tile->getTerrainLevel());//bottom
			if ((voxel.z > tz) && (voxel.z <= tz + unit->getHeight()) )
			{
				int x = voxel.x%16;
				int y = voxel.y%16;
				int part = 0;
				if (unit->getArmor()->getSize() > 1)
				{
					tilepos = tile->getPosition();
					part = tilepos.x - unitpos.x + (tilepos.y - unitpos.y)*2;
				}
				int idx = (unit->getLoftemps(part) * 16) + y;
				if (_voxelData->at(idx) & (1 << x))
				{
					return V_UNIT;
				}
			}
		}
	}
	return V_EMPTY;
}

/**
 * Toggles personal lighting on / off.
 */
void TileEngine::togglePersonalLighting()
{
	_personalLighting = !_personalLighting;
	calculateUnitLighting();
}

/**
 * Calculates the distance between 2 points. Rounded up to first INT.
 * @param pos1 Position of first square.
 * @param pos2 Position of second square.
 * @return Distance.
 */
int TileEngine::distance(const Position &pos1, const Position &pos2) const
{
	int x = pos1.x - pos2.x;
	int y = pos1.y - pos2.y;
	return (int)Round(sqrt(float(x*x + y*y)));
}

/**
 * Calculates the distance squared between 2 points. No sqrt(), not floating point math, and sometimes it's all you need.
 * @param pos1 Position of first square.
 * @param pos2 Position of second square.
 * @param considerZ Whether to consider the z coordinate.
 * @return Distance.
 */
int TileEngine::distanceSq(const Position &pos1, const Position &pos2, bool considerZ) const
{
	int x = pos1.x - pos2.x;
	int y = pos1.y - pos2.y;
	int sq = x*x + y*y;
	if (considerZ)
	{
		int z = pos1.z - pos2.z;
		sq += z*z;
	}
	return sq;
}

/**
 * Attempts a panic or mind control action.
 * @param action Pointer to an action.
 * @return Whether it failed or succeeded.
 */
bool TileEngine::psiAttack(BattleAction *action)
{
	BattleUnit *victim = _save->getTile(action->target)->getUnit();
	if (!victim)
		return false;
	double attackStrength = action->actor->getStats()->psiStrength * action->actor->getStats()->psiSkill / 50.0;
	double defenseStrength = victim->getStats()->psiStrength
		+ ((victim->getStats()->psiSkill > 0) ? 10.0 + victim->getStats()->psiSkill / 5.0 : 10.0);
	double d = distance(action->actor->getPosition(), action->target);
	attackStrength -= d;
	attackStrength += RNG::generate(0,55);

	if (action->type == BA_MINDCONTROL)
	{
		defenseStrength += 20;
	}

	action->actor->addPsiSkillExp();
	if (Options::allowPsiStrengthImprovement) victim->addPsiStrengthExp();
	if (attackStrength > defenseStrength)
	{
		action->actor->addPsiSkillExp();
		action->actor->addPsiSkillExp();
		if (action->type == BA_PANIC)
		{
			int moraleLoss = (110-_save->getTile(action->target)->getUnit()->getStats()->bravery);
			if (moraleLoss > 0)
			_save->getTile(action->target)->getUnit()->moraleChange(-moraleLoss);
		}
		else// if (action->type == BA_MINDCONTROL)
		{
			victim->convertToFaction(action->actor->getFaction());
			calculateFOV(victim->getPosition());
			calculateUnitLighting();
			victim->setTimeUnits(victim->getStats()->tu);
			victim->allowReselect();
			victim->abortTurn(); // resets unit status to STANDING
			// if all units from either faction are mind controlled - auto-end the mission.
			if (_save->getSide() == FACTION_PLAYER && Options::battleAutoEnd && Options::allowPsionicCapture)
			{
				int liveAliens = 0;
				int liveSoldiers = 0;
				_save->getBattleGame()->tallyUnits(liveAliens, liveSoldiers, false);
				if (liveAliens == 0 || liveSoldiers == 0)
				{
					_save->setSelectedUnit(0);
					_save->getBattleGame()->cancelCurrentAction(true);
					_save->getBattleGame()->requestEndTurn();
				}
			}
		}
		return true;
	}
	else
	{
		if (Options::allowPsiStrengthImprovement)
		{
			victim->addPsiStrengthExp();
			victim->addPsiStrengthExp();
		}
		return false;
	}
}

/**
 * Applies gravity to a tile. Causes items and units to drop.
 * @param t Tile.
 * @return Tile where the items end up in eventually.
 */
Tile *TileEngine::applyGravity(Tile *t)
{
	if (!t || (t->getInventory()->empty() && !t->getUnit())) return t; // skip this if there are no items

	Position p = t->getPosition();
	Tile *rt = t;
	Tile *rtb;
	BattleUnit *occupant = t->getUnit();

	if (occupant)
	{
		Position unitpos = occupant->getPosition();
		while (unitpos.z >= 0)
		{
			bool canFall = true;
			for (int y = 0; y < occupant->getArmor()->getSize() && canFall; ++y)
			{
				for (int x = 0; x < occupant->getArmor()->getSize() && canFall; ++x)
				{
					rt = _save->getTile(Position(unitpos.x+x, unitpos.y+y, unitpos.z));
					rtb = _save->getTile(Position(unitpos.x+x, unitpos.y+y, unitpos.z-1)); //below
					if (!rt->hasNoFloor(rtb))
					{
						canFall = false;
					}
				}
			}
			if (!canFall)
				break;
			unitpos.z--;
		}
		if (unitpos != occupant->getPosition())
		{
			if (occupant->getHealth() != 0 && occupant->getStunlevel() < occupant->getHealth())
			{
				if (occupant->getArmor()->getMovementType() == MT_FLY)
				{
					// move to the position you're already in. this will unset the kneeling flag, set teh floating flag, etc.
					occupant->startWalking(occupant->getDirection(), occupant->getPosition(), _save->getTile(occupant->getPosition() + Position(0,0,-1)), true);
					// and set our status to standing (rather than walking or flying) to avoid weirdness.
					occupant->abortTurn();
				}
				else
				{
					occupant->startWalking(Pathfinding::DIR_DOWN, occupant->getPosition() + Position(0,0,-1), _save->getTile(occupant->getPosition() + Position(0,0,-1)), true);
					_save->addFallingUnit(occupant);
				}
			}
			else if (occupant->isOut())
			{
				Position origin = occupant->getPosition();
				for (int y = occupant->getArmor()->getSize()-1; y >= 0; --y)
				{
					for (int x = occupant->getArmor()->getSize()-1; x >= 0; --x)
					{
						_save->getTile(origin + Position(x, y, 0))->setUnit(0);
					}
				}
				occupant->setPosition(unitpos);
			}
		}
	}
	rt = t;
	bool canFall = true;
	while (p.z >= 0 && canFall)
	{
		rt = _save->getTile(p);
		rtb = _save->getTile(Position(p.x, p.y, p.z-1)); //below
		if (!rt->hasNoFloor(rtb))
			canFall = false;
		p.z--;
	}

	for (std::vector<BattleItem*>::iterator it = t->getInventory()->begin(); it != t->getInventory()->end(); ++it)
	{
		if ((*it)->getUnit() && t->getPosition() == (*it)->getUnit()->getPosition())
		{
			(*it)->getUnit()->setPosition(rt->getPosition());
		}
		if (t != rt)
		{
			rt->addItem(*it, (*it)->getSlot());
		}
	}

	if (t != rt)
	{
		// clear tile
		t->getInventory()->clear();
	}

	return rt;
}

/**
 * Validates the melee range between two units.
 * @param attacker The attacking unit.
 * @param target The unit we want to attack.
 * @param dir Direction to check.
 * @return True when the range is valid.
 */
bool TileEngine::validMeleeRange(BattleUnit *attacker, BattleUnit *target, int dir)
{
	return validMeleeRange(attacker->getPosition(), dir, attacker, target, 0);
}

/**
 * Validates the melee range between a tile and a unit.
 * @param pos Position to check from.
 * @param direction Direction to check.
 * @param attacker The attacking unit.
 * @param target The unit we want to attack, 0 for any unit.
 * @param dest Destination position.
 * @return True when the range is valid.
 */
bool TileEngine::validMeleeRange(Position pos, int direction, BattleUnit *attacker, BattleUnit *target, Position *dest)
{
	if (direction < 0 || direction > 7)
	{
		return false;
	}
	Position p;
	int size = attacker->getArmor()->getSize() - 1;
	Pathfinding::directionToVector(direction, &p);
	for (int x = 0; x <= size; ++x)
	{
		for (int y = 0; y <= size; ++y)
		{
			Tile *origin (_save->getTile(Position(pos + Position(x, y, 0))));
			Tile *targetTile (_save->getTile(Position(pos + Position(x, y, 0) + p)));
			Tile *aboveTargetTile (_save->getTile(Position(pos + Position(x, y, 1) + p)));
			Tile *belowTargetTile (_save->getTile(Position(pos + Position(x, y, -1) + p)));

			if (targetTile && origin)
			{
				if (origin->getTerrainLevel() <= -16 && aboveTargetTile && !aboveTargetTile->hasNoFloor(targetTile))
				{
					targetTile = aboveTargetTile;
				}
				else if (belowTargetTile && targetTile->hasNoFloor(belowTargetTile) && !targetTile->getUnit() && belowTargetTile->getTerrainLevel() <= -16)
				{
					targetTile = belowTargetTile;
				}
				if (targetTile->getUnit())
				{
					if (target == 0 || targetTile->getUnit() == target)
					{
						Position originVoxel = Position(origin->getPosition() * Position(16,16,24))
							+ Position(8,8,attacker->getHeight() + attacker->getFloatHeight() - 4 -origin->getTerrainLevel());
						Position targetVoxel;
						if (canTargetUnit(&originVoxel, targetTile, &targetVoxel, attacker))
						{
							if (dest)
							{
								*dest = targetTile->getPosition();
							}
							return true;
						}
					}
				}
			}
		}
	}
	return false;
}

/**
 * Gets the AI to look through a window.
 * @param position Current position.
 * @return Direction or -1 when no window found.
 */
int TileEngine::faceWindow(const Position &position)
{
	static const Position oneTileEast = Position(1, 0, 0);
	static const Position oneTileSouth = Position(0, 1, 0);

	Tile *tile = _save->getTile(position);
	if (tile && tile->getMapData(MapData::O_NORTHWALL) && tile->getMapData(MapData::O_NORTHWALL)->getBlock(DT_NONE)==0) return 0;
	tile = _save->getTile(position + oneTileEast);
	if (tile && tile->getMapData(MapData::O_WESTWALL) && tile->getMapData(MapData::O_WESTWALL)->getBlock(DT_NONE)==0) return 2;
	tile = _save->getTile(position + oneTileSouth);
	if (tile && tile->getMapData(MapData::O_NORTHWALL) && tile->getMapData(MapData::O_NORTHWALL)->getBlock(DT_NONE)==0) return 4;
	tile = _save->getTile(position);
	if (tile && tile->getMapData(MapData::O_WESTWALL) && tile->getMapData(MapData::O_WESTWALL)->getBlock(DT_NONE)==0) return 6;

	return -1;
}

/**
 * Validates a throw action.
 * @param action The action to validate.
 * @param originVoxel The origin point of the action.
 * @param targetVoxel The target point of the action.
 * @param curve The curvature of the throw.
 * @param voxelType The type of voxel at which this parabola terminates.
 * @return Validity of action.
 */
bool TileEngine::validateThrow(BattleAction &action, Position originVoxel, Position targetVoxel, double *curve, int *voxelType)
{
	bool foundCurve = false;
	double curvature = 0.5;
	if (action.type == BA_THROW)
	{
		curvature = std::max(0.48, 1.73 / sqrt(sqrt((double)(action.actor->getStats()->strength) / (double)(action.weapon->getRules()->getWeight()))) + (action.actor->isKneeled()? 0.1 : 0.0));
	}
	else
	{
		// arcing projectile weapons assume a fixed strength and weight.(70 and 10 respectively)
		// curvature should be approximately 1.06358350461 at this point.
		curvature = 1.73 / sqrt(sqrt(70.0 / 10.0)) + (action.actor->isKneeled()? 0.1 : 0.0);
	}

	Tile *targetTile = _save->getTile(action.target);
	// object blocking - can't throw here
	if ((action.type == BA_THROW
		&& targetTile
		&& targetTile->getMapData(MapData::O_OBJECT)
		&& targetTile->getMapData(MapData::O_OBJECT)->getTUCost(MT_WALK) == 255)
		|| ProjectileFlyBState::validThrowRange(&action, originVoxel, targetTile) == false)
	{
		return false;
	}

	// we try 8 different curvatures to try and reach our goal.
	int test = V_OUTOFBOUNDS;
	while (!foundCurve && curvature < 5.0)
	{
		std::vector<Position> trajectory;
		test = calculateParabola(originVoxel, targetVoxel, false, &trajectory, action.actor, curvature, Position(0,0,0));
		if (test != V_OUTOFBOUNDS && (trajectory.at(0) / Position(16, 16, 24)) == (targetVoxel / Position(16, 16, 24)))
		{
			if (voxelType)
			{
				*voxelType = test;
			}
			foundCurve = true;
		}
		else
		{
			curvature += 0.5;
		}
	}
	if (curvature >= 5.0)
	{
		return false;
	}
	if (curve)
	{
		*curve = curvature;
	}

	return true;
}

/**
 * Recalculates FOV of all units in-game.
 */
void TileEngine::recalculateFOV()
{
	for (std::vector<BattleUnit*>::iterator bu = _save->getUnits()->begin(); bu != _save->getUnits()->end(); ++bu)
	{
		if ((*bu)->getTile() != 0)
		{
			calculateFOV(*bu);
		}
	}
}

/**
 * Returns the direction from origin to target.
 * @param origin The origin point of the action.
 * @param target The target point of the action.
 * @return direction.
 */
int TileEngine::getDirectionTo(const Position &origin, const Position &target) const
{
	double ox = target.x - origin.x;
	double oy = target.y - origin.y;
	double angle = atan2(ox, -oy);
	// divide the pie in 4 angles each at 1/8th before each quarter
	double pie[4] = {(M_PI_4 * 4.0) - M_PI_4 / 2.0, (M_PI_4 * 3.0) - M_PI_4 / 2.0, (M_PI_4 * 2.0) - M_PI_4 / 2.0, (M_PI_4 * 1.0) - M_PI_4 / 2.0};
	int dir = 0;

	if (angle > pie[0] || angle < -pie[0])
	{
		dir = 4;
	}
	else if (angle > pie[1])
	{
		dir = 3;
	}
	else if (angle > pie[2])
	{
		dir = 2;
	}
	else if (angle > pie[3])
	{
		dir = 1;
	}
	else if (angle < -pie[1])
	{
		dir = 5;
	}
	else if (angle < -pie[2])
	{
		dir = 6;
	}
	else if (angle < -pie[3])
	{
		dir = 7;
	}
	else if (angle < pie[0])
	{
		dir = 0;
	}
	return dir;
}

/**
 * Gets the origin voxel of a certain action.
 * @param action Battle action.
 * @param tile Pointer to the action tile.
 * @return origin position.
 */
Position TileEngine::getOriginVoxel(BattleAction &action, Tile *tile)
{
	
	const int dirYshift[24] = {1, 3, 9, 15, 15, 13, 7, 1,  1, 1, 7, 13, 15, 15, 9, 3,  1, 2, 8, 14, 15, 14, 8, 2};
	const int dirXshift[24] = {9, 15, 15, 13, 8, 1, 1, 3,  7, 13, 15, 15, 9, 3, 1, 1,  8, 14, 15, 14, 8, 2, 1, 2};
	if (!tile)
	{
		tile = action.actor->getTile();
	}

	Position origin = tile->getPosition();
	Tile *tileAbove = _save->getTile(origin + Position(0,0,1));
	Position originVoxel = Position(origin.x*16, origin.y*16, origin.z*24);

	// take into account soldier height and terrain level if the projectile is launched from a soldier
	if (action.actor->getPosition() == origin || action.type != BA_LAUNCH)
	{
		// calculate offset of the starting point of the projectile
		originVoxel.z += -tile->getTerrainLevel();

		originVoxel.z += action.actor->getHeight() + action.actor->getFloatHeight();
		
		if (action.type == BA_THROW)
		{
			originVoxel.z -= 3;
		}
		else
		{
			originVoxel.z -= 4;
		}

		if (originVoxel.z >= (origin.z + 1)*24)
		{
			if (tileAbove && tileAbove->hasNoFloor(0))
			{
				origin.z++;
			}
			else
			{
				while (originVoxel.z >= (origin.z + 1)*24)
				{
					originVoxel.z--;
				}
				originVoxel.z -= 4;
			}
		}
		int offset = 0;
		if (action.actor->getArmor()->getSize() > 1)
		{
			offset = 16;
		}
		else if(action.weapon == action.weapon->getOwner()->getItem("STR_LEFT_HAND") && !action.weapon->getRules()->isTwoHanded())
		{
			offset = 8;
		}
		int direction = getDirectionTo(origin, action.target);
		originVoxel.x += dirXshift[direction+offset]*action.actor->getArmor()->getSize();
		originVoxel.y += dirYshift[direction+offset]*action.actor->getArmor()->getSize();
	}
	else
	{
		// don't take into account soldier height and terrain level if the projectile is not launched from a soldier(from a waypoint)
		originVoxel.x += 8;
		originVoxel.y += 8;
		originVoxel.z += 16;
	}
	return originVoxel;
}

/**
 * mark a region of the map as "dangerous" for a turn.
 * @param pos is the epicenter of the explosion.
 * @param radius how far to spread out.
 * @param unit the unit that is triggering this action.
 */
void TileEngine::setDangerZone(Position pos, int radius, BattleUnit *unit)
{
	Tile *tile = _save->getTile(pos);
	if (!tile)
	{
		return;
	}
	// set the epicenter as dangerous
	tile->setDangerous();
	Position originVoxel = (pos * Position(16,16,24)) + Position(8,8,12 + -tile->getTerrainLevel());
	Position targetVoxel;
	for (int x = -radius; x != radius; ++x)
	{
		for (int y = -radius; y != radius; ++y)
		{
			// we can skip the epicenter
			if (x != 0 || y != 0)
			{
				// make sure we're within the radius
				if ((x*x)+(y*y) <= (radius*radius))
				{
					tile = _save->getTile(pos + Position(x,y,0));
					if (tile)
					{
						targetVoxel = ((pos + Position(x,y,0)) * Position(16,16,24)) + Position(8,8,12 + -tile->getTerrainLevel());
						std::vector<Position> trajectory;
						// we'll trace a line here, ignoring all units, to check if the explosion will reach this point
						// granted this won't properly account for explosions tearing through walls, but then we can't really
						// know that kind of information before the fact, so let's have the AI assume that the wall (or tree)
						// is enough to protect them.
						if (calculateLine(originVoxel, targetVoxel, false, &trajectory, unit, true, false, unit) == V_EMPTY)
						{
							if (trajectory.size() && (trajectory.back() / Position(16,16,24)) == pos + Position(x,y,0))
							{
								tile->setDangerous();
							}
						}
					}
				}
			}
		}
	}
}

}<|MERGE_RESOLUTION|>--- conflicted
+++ resolved
@@ -431,7 +431,6 @@
 		// this is traced in voxel space, with smoke affecting visibility every step of the way
 		_trajectory.clear();
 		calculateLine(originVoxel, scanVoxel, true, &_trajectory, currentUnit);
-<<<<<<< HEAD
 		int visibleDistance = _trajectory.size();
 		int densityOfSmoke = 0;
 		Position voxelToTile(16, 16, 24);
@@ -439,11 +438,6 @@
 		Tile *t;
 
 		for (int i = 0; i < visibleDistance; i++)
-=======
-		Tile *t = _save->getTile(currentUnit->getPosition());
-		int visibleDistance = _trajectory.size();
-		for (size_t i = 0; i < _trajectory.size(); i++)
->>>>>>> c3734344
 		{
 			_trajectory.at(i) /= voxelToTile;
 			if (trackTile != _trajectory.at(i))
