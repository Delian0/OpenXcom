--- conflicted
+++ resolved
@@ -2000,7 +2000,6 @@
 		}
 	}
 
-<<<<<<< HEAD
 	// fire extinguisher
 	if (target && target->getFire())
 	{
@@ -2013,7 +2012,9 @@
 		{
 			// bullet/ammo
 			target->setFire(0);
-=======
+		}
+	}
+
 	if (attack.attacker)
 	{
 		// Record the last unit to hit our victim. If a victim dies without warning*, this unit gets the credit.
@@ -2028,7 +2029,6 @@
 		if (attack.damage_item)
 		{
 			target->setMurdererWeaponAmmo(attack.damage_item->getRules()->getName());
->>>>>>> e4c82202
 		}
 	}
 
