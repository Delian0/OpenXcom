--- conflicted
+++ resolved
@@ -4434,11 +4434,7 @@
 
 	if (tile->hasGravLiftFloor() && (voxel.z % 24 == 0 || voxel.z % 24 == 1))
 	{
-<<<<<<< HEAD
-		if ((tile->getPosition().z == 0) || (tileBelow && !tileBelow->hasGravLiftFloor()))
-=======
-		if (!(tileBelow && tileBelow->getMapData(O_FLOOR) && tileBelow->getMapData(O_FLOOR)->isGravLift()))
->>>>>>> 82b7b11b
+		if (!(tileBelow && tileBelow->hasGravLiftFloor()))
 		{
 			return V_FLOOR;
 		}
