--- conflicted
+++ resolved
@@ -1951,13 +1951,8 @@
 		}
 	}
 
-<<<<<<< HEAD
 	// single place for firing/throwing/melee experience training (EDIT: there's one more place now... special handling for shotguns)
-	if (attack.attacer && attack.attacer->getOriginalFaction() == FACTION_PLAYER)
-=======
-	// single place for firing/throwing/melee experience training
 	if (attack.attacker && attack.attacker->getOriginalFaction() == FACTION_PLAYER)
->>>>>>> 31a14871
 	{
 		awardExperience(attack.attacker, attack.weapon_item, target, rangeAtack);
 	}
@@ -2105,9 +2100,9 @@
 		{
 			// Special case: target is already dead, but shotgun experience was not awarded yet since the first shotgun bullet is processed as last
 			bool shotgun = attack.damage_item && attack.damage_item->getRules()->getShotgunPellets() != 0 && attack.damage_item->getRules()->getDamageType()->isDirect();
-			if (shotgun && attack.attacer && attack.attacer->getOriginalFaction() == FACTION_PLAYER)
-			{
-				awardExperience(attack.attacer, attack.weapon_item, bu, rangeAtack);
+			if (shotgun && attack.attacker && attack.attacker->getOriginalFaction() == FACTION_PLAYER)
+			{
+				awardExperience(attack.attacker, attack.weapon_item, bu, rangeAtack);
 			}
 		}
 	}
