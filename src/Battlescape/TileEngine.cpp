/*
 * Copyright 2010-2016 OpenXcom Developers.
 *
 * This file is part of OpenXcom.
 *
 * OpenXcom is free software: you can redistribute it and/or modify
 * it under the terms of the GNU General Public License as published by
 * the Free Software Foundation, either version 3 of the License, or
 * (at your option) any later version.
 *
 * OpenXcom is distributed in the hope that it will be useful,
 * but WITHOUT ANY WARRANTY; without even the implied warranty of
 * MERCHANTABILITY or FITNESS FOR A PARTICULAR PURPOSE.  See the
 * GNU General Public License for more details.
 *
 * You should have received a copy of the GNU General Public License
 * along with OpenXcom.  If not, see <http://www.gnu.org/licenses/>.
 */
#include <assert.h>
#include <climits>
#include <set>
#include "TileEngine.h"
#include <SDL.h>
#include "AIModule.h"
#include "Map.h"
#include "Camera.h"
#include "../Savegame/SavedGame.h"
#include "../Savegame/SavedBattleGame.h"
#include "ExplosionBState.h"
#include "../Savegame/Tile.h"
#include "../Savegame/BattleItem.h"
#include "../Savegame/BattleUnit.h"
#include "../Savegame/BattleUnitStatistics.h"
#include "../Engine/RNG.h"
#include "../Engine/GraphSubset.h"
#include "BattlescapeState.h"
#include "../Mod/MapDataSet.h"
#include "../Mod/MapData.h"
#include "../Mod/Unit.h"
#include "../Mod/Mod.h"
#include "../Mod/Armor.h"
#include "../Mod/Mod.h"
#include "Pathfinding.h"
#include "../Engine/Game.h"
#include "../Engine/Options.h"
#include "ProjectileFlyBState.h"
#include "MeleeAttackBState.h"
#include "../fmath.h"

namespace OpenXcom
{
namespace
{

/**
 * Calculates a line trajectory, using bresenham algorithm in 3D.
 * @param origin Origin.
 * @param target Target.
 * @param posFunc Function call for each step in primary direction of line.
 * @param driftFunc Function call for each side step of line.
 */
template<typename FuncNewPosition, typename FuncDrift>
bool calculateLineHitHelper(const Position& origin, const Position& target, FuncNewPosition posFunc, FuncDrift driftFunc)
{
	int x, x0, x1, delta_x, step_x;
	int y, y0, y1, delta_y, step_y;
	int z, z0, z1, delta_z, step_z;
	int swap_xy, swap_xz;
	int drift_xy, drift_xz;
	int cx, cy, cz;

	//start and end points
	x0 = origin.x;	 x1 = target.x;
	y0 = origin.y;	 y1 = target.y;
	z0 = origin.z;	 z1 = target.z;

	//'steep' xy Line, make longest delta x plane
	swap_xy = abs(y1 - y0) > abs(x1 - x0);
	if (swap_xy)
	{
		std::swap(x0, y0);
		std::swap(x1, y1);
	}

	//do same for xz
	swap_xz = abs(z1 - z0) > abs(x1 - x0);
	if (swap_xz)
	{
		std::swap(x0, z0);
		std::swap(x1, z1);
	}

	//delta is Length in each plane
	delta_x = abs(x1 - x0);
	delta_y = abs(y1 - y0);
	delta_z = abs(z1 - z0);

	//drift controls when to step in 'shallow' planes
	//starting value keeps Line centred
	drift_xy  = (delta_x / 2);
	drift_xz  = (delta_x / 2);

	//direction of line
	step_x = 1;  if (x0 > x1) {  step_x = -1; }
	step_y = 1;  if (y0 > y1) {  step_y = -1; }
	step_z = 1;  if (z0 > z1) {  step_z = -1; }

	//starting point
	y = y0;
	z = z0;

	//step through longest delta (which we have swapped to x)
	for (x = x0; x != (x1+step_x); x += step_x)
	{
		//copy position
		cx = x;	cy = y;	cz = z;

		//unswap (in reverse)
		if (swap_xz) std::swap(cx, cz);
		if (swap_xy) std::swap(cx, cy);
		if (posFunc(Position(cx, cy, cz)))
		{
			return true;
		}

		//update progress in other planes
		drift_xy = drift_xy - delta_y;
		drift_xz = drift_xz - delta_z;

		//step in y plane
		if (drift_xy < 0)
		{
			y = y + step_y;
			drift_xy = drift_xy + delta_x;

			cx = x;	cz = z; cy = y;
			if (swap_xz) std::swap(cx, cz);
			if (swap_xy) std::swap(cx, cy);
			if (driftFunc(Position(cx, cy, cz)))
			{
				return true;
			}
		}

		//same in z
		if (drift_xz < 0)
		{
			z = z + step_z;
			drift_xz = drift_xz + delta_x;

			cx = x;	cz = z; cy = y;
			if (swap_xz) std::swap(cx, cz);
			if (swap_xy) std::swap(cx, cy);
			if (driftFunc(Position(cx, cy, cz)))
			{
				return true;
			}
		}
	}
	return false;
}

/**
 * Iterate through some subset of map tiles.
 * @param save Map data.
 * @param gs Square subset of map area.
 * @param func Call back.
 */
template<typename TileFunc>
void iterateTiles(SavedBattleGame* save, GraphSubset gs, TileFunc func)
{
	const auto totalSizeX = save->getMapSizeX();
	const auto totalSizeY = save->getMapSizeY();
	const auto totalSizeZ = save->getMapSizeZ();

	gs = GraphSubset::intersection(gs, GraphSubset{ totalSizeX, totalSizeY });
	if (gs.size_x() && gs.size_y())
	{
		for (int z = 0; z < totalSizeZ; ++z)
		{
			auto rowStart = save->getTile(Position{ gs.beg_x, gs.beg_y, z });
			for (auto stepsY = gs.size_y(); stepsY != 0; --stepsY, rowStart += totalSizeX)
			{
				auto curr = rowStart;
				for (auto stepX = gs.size_x(); stepX != 0; --stepX, curr += 1)
				{
					func(curr);
				}
			}
		}
	}
}

/**
 * Generate square subset of map using position and radius.
 * @param position Starting position.
 * @param radius Radius of area.
 * @return Subset of map.
 */
GraphSubset mapArea(Position position, int radius)
{
	return { std::make_pair(position.x - radius, position.x + radius + 1), std::make_pair(position.y - radius, position.y + radius + 1) };
}

GraphSubset mapAreaExpand(GraphSubset gs, int radius)
{
	return { std::make_pair(gs.beg_x - radius, gs.end_x + radius), std::make_pair(gs.beg_y - radius, gs.end_y + radius) };
}

} // namespace

const int TileEngine::heightFromCenter[11] = {0,-2,+2,-4,+4,-6,+6,-8,+8,-12,+12};


constexpr Position TileEngine::invalid;

/**
 * Sets up a TileEngine.
 * @param save Pointer to SavedBattleGame object.
 * @param voxelData List of voxel data.
 * @param maxViewDistance Max view distance in tiles.
 * @param maxDarknessToSeeUnits Threshold of darkness for LoS calculation.
 */
TileEngine::TileEngine(SavedBattleGame *save, Mod *mod) :
	_save(save), _voxelData(mod->getVoxelData()), _personalLighting(true),
	_maxViewDistance(mod->getMaxViewDistance()), _maxViewDistanceSq(_maxViewDistance * _maxViewDistance),
	_maxVoxelViewDistance(_maxViewDistance * 16), _maxDarknessToSeeUnits(mod->getMaxDarknessToSeeUnits()),
	_maxStaticLightDistance(mod->getMaxStaticLightDistance()), _maxDynamicLightDistance(mod->getMaxDynamicLightDistance()),
	_enhancedLighting(mod->getEnhancedLighting())
{
	_blockVisibility.resize(save->getMapSizeXYZ());
}

/**
 * Deletes the TileEngine.
 */
TileEngine::~TileEngine()
{

}

/**
  * Calculates sun shading for the whole terrain.
  */
void TileEngine::calculateSunShading(GraphSubset gs)
{
	int power = 15 - _save->getGlobalShade();

	iterateTiles(
		_save,
		gs,
		[&](Tile* tile)
		{
			auto currLight = power;

			// At night/dusk sun isn't dropping shades blocked by roofs
			if (_save->getGlobalShade() <= 4)
			{
				int block = 0;
				int x = tile->getPosition().x;
				int y = tile->getPosition().y;
				for (int z = _save->getMapSizeZ()-1; z > tile->getPosition().z ; z--)
				{
					block += blockage(_save->getTile(Position(x, y, z)), O_FLOOR, DT_NONE);
					block += blockage(_save->getTile(Position(x, y, z)), O_OBJECT, DT_NONE, Pathfinding::DIR_DOWN);
				}
				if (block>0)
				{
					currLight -= 2;
				}
			}
			tile->addLight(currLight, LL_AMBIENT);
		}
	);
}

/**
  * Recalculates lighting for the terrain: fire.
  */
void TileEngine::calculateTerrainBackground(GraphSubset gs)
{
	const int fireLightPower = 15; // amount of light a fire generates

	// add lighting of fire
	iterateTiles(
		_save,
		mapAreaExpand(gs, getMaxStaticLightDistance() - 1),
		[&](Tile* tile)
		{
			auto currLight = 0;

			// only floors and objects can light up
			if (tile->getMapData(O_FLOOR))
			{
				currLight = std::max(currLight, tile->getMapData(O_FLOOR)->getLightSource());
			}
			if (tile->getMapData(O_OBJECT))
			{
				currLight = std::max(currLight, tile->getMapData(O_OBJECT)->getLightSource());
			}

			// fires
			if (tile->getFire())
			{
				currLight = std::max(currLight, fireLightPower);
			}

			if (currLight >= getMaxStaticLightDistance())
			{
				currLight = getMaxStaticLightDistance() - 1;
			}
			addLight(gs, tile->getPosition(), currLight, LL_FIRE);
		}
	);
}

/**
  * Recalculates lighting for the terrain: objects,items.
  */
void TileEngine::calculateTerrainItems(GraphSubset gs)
{
	// add lighting of terrain
	iterateTiles(
		_save,
		mapAreaExpand(gs, getMaxDynamicLightDistance() - 1),
		[&](Tile* tile)
		{
			auto currLight = 0;

			for (BattleItem *it : *tile->getInventory())
			{
				if (it->getGlow())
				{
					currLight = std::max(currLight, it->getGlowRange());
				}
			}

			if (currLight >= getMaxDynamicLightDistance())
			{
				currLight = getMaxDynamicLightDistance() - 1;
			}
			addLight(gs, tile->getPosition(), currLight, LL_ITEMS);
		}
	);
}

/**
  * Recalculates lighting for the units.
  */
void TileEngine::calculateUnitLighting(GraphSubset gs)
{
	const int fireLightPower = 15; // amount of light a fire generates

	for (BattleUnit *unit : *_save->getUnits())
	{
		if (unit->isOut())
		{
			continue;
		}

		auto currLight = 0;
		// add lighting of soldiers
		if (_personalLighting && unit->getFaction() == FACTION_PLAYER)
		{
			currLight = std::max(currLight, unit->getArmor()->getPersonalLight());
		}
		BattleItem *handWeapons[] = { unit->getLeftHandWeapon(), unit->getRightHandWeapon() };
		for (BattleItem *w : handWeapons)
		{
			if (w && w->getGlow())
			{
				currLight = std::max(currLight, w->getGlowRange());
			}
		}
		// add lighting of units on fire
		if (unit->getFire())
		{
			currLight = std::max(currLight, fireLightPower);
		}

<<<<<<< HEAD
=======
		if (currLight >= getMaxDynamicLightDistance())
		{
			currLight = getMaxDynamicLightDistance() - 1;
		}
>>>>>>> f88a2678
		const auto size = unit->getArmor()->getSize();
		const auto pos = unit->getPosition();
		for (int x = 0; x < size; ++x)
		{
			for (int y = 0; y < size; ++y)
			{
				addLight(gs, pos + Position(x, y, 0), currLight, LL_UNITS);
			}
		}
	}
}

void TileEngine::calculateLighting(LightLayers layer, Position position, int eventRadius, bool terrianChanged)
{
	auto gsDynamic = GraphSubset{ _save->getMapSizeX(), _save->getMapSizeY() };
	auto gsStatic = gsDynamic;

	if (position != invalid)
	{
		gsDynamic = mapArea(position, eventRadius + getMaxDynamicLightDistance());
		gsStatic = mapArea(position, eventRadius + getMaxStaticLightDistance());
	}

	if (terrianChanged)
	{
		iterateTiles(
			_save,
			mapArea(position, position != invalid ? eventRadius + 1 : 1000),
			[&](Tile* tile)
			{
				const auto currPos = tile->getPosition();
				const auto index = _save->getTileIndex(currPos);
				const auto mapData = tile->getMapData(O_OBJECT);
				auto &cache = _blockVisibility[index];

				cache = {};
				cache.height = -tile->getTerrainLevel();
				if (mapData)
				{
					if (mapData->getTUCost(MT_WALK) == 255)
					{
						cache.height = 24;
					}
				}
				cache.smoke = tile->getSmoke();
				cache.fire = tile->getFire();
				cache.blockUp = (verticalBlockage(tile, _save->getTile(currPos + Position{ 0, 0, 1 }), DT_NONE) > 127);
				cache.blockDown = (verticalBlockage(tile, _save->getTile(currPos + Position{ 0, 0, -1 }), DT_NONE) > 127);
				for (int dir = 0; dir < 8; ++dir)
				{
					Position pos = {};
					Pathfinding::directionToVector(dir, &pos);
					auto tileNext = _save->getTile(currPos + pos);
					auto result = 0;

					result = horizontalBlockage(tile, tileNext, DT_NONE, true);
					if (result == -1)
					{
						cache.bigWall |= (1 << dir);
					}

					result = horizontalBlockage(tile, tileNext, DT_NONE);
					if (result > 127 || result == -1)
					{
						cache.blockDir |= (1 << dir);
					}

					tileNext = _save->getTile(currPos + pos + Position{ 0, 0, 1 });
					if (verticalBlockage(tile, tileNext, DT_NONE) > 127)
					{
						cache.blockDirUp |= (1 << dir);
					}

					tileNext = _save->getTile(currPos + pos + Position{ 0, 0, -1 });
					if (verticalBlockage(tile, tileNext, DT_NONE) > 127)
					{
						cache.blockDirDown |= (1 << dir);
					}
				}
			}
		);
	}

	if (layer <= LL_FIRE)
	{
		iterateTiles(
			_save,
			gsStatic,
			[&](Tile* tile)
			{
				tile->resetLightMulti(layer);
			}
		);
	}

	iterateTiles(
		_save,
		gsDynamic,
		[&](Tile* tile)
		{
			tile->resetLightMulti(std::max(layer, LL_ITEMS));
		}
	);

	if (layer <= LL_AMBIENT) calculateSunShading(gsStatic);
	if (layer <= LL_FIRE) calculateTerrainBackground(gsStatic);
	if (layer <= LL_ITEMS) calculateTerrainItems(gsDynamic);
	if (layer <= LL_UNITS) calculateUnitLighting(gsDynamic);
}

/**
 * Adds circular light pattern starting from center and losing power with distance travelled.
 * @param center Center.
 * @param power Power.
 * @param layer Light is separated in 4 layers: Ambient, Tiles, Items, Units.
 */
void TileEngine::addLight(GraphSubset gs, Position center, int power, LightLayers layer)
{
	if (power <= 0)
	{
		return;
	}

	const auto fire = layer == LL_FIRE;
	const auto items = layer == LL_ITEMS;
	const auto units = layer == LL_UNITS;
	const auto ground = items || fire;
	const auto tileHeight = _save->getTile(center)->getTerrainLevel();
	const auto divide = (fire ? 8 : 4);
	const auto accuracy = Position(16, 16, 24) / divide;
	const auto offsetCenter = (accuracy / 2 + Position(-1, -1, (ground ? 0 : accuracy.z/4) - tileHeight * accuracy.z / 24));
	const auto offsetTarget = (accuracy / 2 + Position(-1, -1, 0));
	const auto clasicLighting = !(getEnhancedLighting() & ((fire ? 1 : 0) | (items ? 2 : 0) | (units ? 4 : 0)));

	iterateTiles(
		_save,
		GraphSubset::intersection(gs, mapArea(center, power - 1)),
		[&](Tile* tile)
		{
			const auto target = tile->getPosition();
			const auto diff = target - center;
			const auto distance = (int)Round(sqrt(distanceSq(target, center, true)));
			const auto targetLight = tile->getLightMulti(layer);
			auto currLight = power - distance;

			if (currLight <= targetLight)
			{
				return;
			}
			if (clasicLighting)
			{
				tile->addLight(currLight, layer);
				return;
			}

			Position startVoxel = (center * accuracy) + offsetCenter;
			Position endVoxel = (target * accuracy) + offsetTarget + Position(0, 0, std::max(0, (_blockVisibility[_save->getTileIndex(target)].height - 1) / (2 * divide)));
			Position offsetA{ 1, 0, 0 };
			Position offsetB{ -1, 1, 0 };
			if ((diff.x > 0) ^ (diff.y > 0))
			{
				offsetA = { 1, 1, 0 };
				offsetB = { -1, -1, 0 };
			}

			startVoxel += offsetA;
			endVoxel += offsetA;
			Position lastTileA = center;
			Position lastTileB = center;
			auto stepsA = 0;
			auto stepsB = 0;
			auto lightA = currLight;
			auto lightB = currLight;
			auto calculateBlock = [&](Position point, Position &lastPoint, int &light, int &steps)
			{
				auto height = (point.z % accuracy.z) * divide;
				point = point / accuracy;
				if (light <= 0)
				{
					return true;
				}
				if (point == lastPoint)
				{
					return false;
				}
				auto dir = -1;
				auto diff = point - lastPoint;
				auto result = false;
				auto& cache = _blockVisibility[_save->getTileIndex(lastPoint)];
				Pathfinding::vectorToDirection(diff, dir);
				if (diff.z > 0)
				{
					if (dir != -1)
					{
						result = cache.blockDirUp & (1 << dir);
					}
					else
					{
						result = cache.blockUp;
					}
				}
				else if (diff.z == 0)
				{
					result = cache.blockDir & (1 << dir);

					if (result && cache.bigWall & (1 << dir))
					{
						if (point == target)
						{
							result = false;
						}
					}
				}
				else if (diff.z < 0)
				{
					if (dir != -1)
					{
						result = cache.blockDirDown & (1 << dir);
					}
					else
					{
						result = cache.blockDown;
					}
				}
				if (steps > 1)
				{
					if (height < cache.height)
					{
						light -= 2;
					}
					if (cache.smoke)
					{
						light -= 1;
					}
					if (fire && cache.fire && light <= 15)
					{
						result = false;
					}
				}
				++steps;
				lastPoint = point;
				if (result || light < targetLight)
				{
					light = 0;
					return true;
				}
				return false;
			};
			calculateLineHitHelper(startVoxel, endVoxel,
				[&](Position voxel)
				{
					auto resultA = calculateBlock(voxel, lastTileA, lightA, stepsA);
					auto resultB = calculateBlock(voxel + offsetB, lastTileB, lightB, stepsB);
					return resultA && resultB;
				},
				[&](Position voxel)
				{
					return false;
				}
			);

			currLight = (lightA + lightB) / 2;
			if (currLight > targetLight)
			{
				tile->addLight(currLight, layer);
			}
		}
	);
}

/**
 * Setups the internal event visibility search space reduction system. This system defines a narrow circle sector around
 * a given event as viewed from an external observer. This allows narrowing down which tiles/units may need to be updated for
 * the observer based on the event affecting visibility at the event itself and beyond it in its direction.
 * Imagines a circle around the event of eventRadius, calculates its tangents, and places points at the circle's tangent
 * intersections for later bounds checking.
 * @param observerPos Position of the observer of this event.
 * @param eventPos The centre of the event. Ie a moving unit's position, centre of explosion, a single destroyed tile, etc.
 * @param eventRadius Radius big enough to fully envelop the event. Ie for a single tile change, set radius to 1.
 * @return true if area is unlimited.
 *
*/
bool TileEngine::setupEventVisibilitySector(const Position &observerPos, const Position &eventPos, const int &eventRadius)
{
	if (eventRadius == 0 || eventPos == Position(-1, -1, -1) || distanceSq(observerPos, eventPos, false) <= eventRadius * eventRadius)
	{
		_eventVisibilityObserverPos = Position{ -1, -1, -1 };
		return true;
	}
	else
	{
		//Use search space reduction by updating within a narrow circle sector covering the event and any
		//units beyond it (they can now be hidden or revealed based on what occured at the event position)
		//So, with a circle at eventPos of radius eventRadius, define its tangent points as viewed from this unit.
		Position posDiff = eventPos - observerPos;
		float a = asinf(eventRadius / sqrtf(posDiff.x * posDiff.x + posDiff.y * posDiff.y));
		float b = atan2f(posDiff.y, posDiff.x);
		float t1 = b - a;
		float t2 = b + a;
		//Define the points where the lines tangent to the circle intersect it. Note: resulting positions are relative to observer, not in direct tile space.
		_eventVisibilitySectorL.x = roundf(eventPos.x + eventRadius * sinf(t1)) - observerPos.x;
		_eventVisibilitySectorL.y = roundf(eventPos.y - eventRadius * cosf(t1)) - observerPos.y;
		_eventVisibilitySectorR.x = roundf(eventPos.x - eventRadius * sinf(t2)) - observerPos.x;
		_eventVisibilitySectorR.y = roundf(eventPos.y + eventRadius * cosf(t2)) - observerPos.y;
		_eventVisibilityObserverPos = observerPos;
		return false;
	}
}

/**
 * Checks whether toCheck is within a previously setup eventVisibilitySector. See setupEventVisibilitySector(...).
 * May be used to rapidly reduce the searchspace when updating unit and tile visibility.
 * @param toCheck The position to check.
 * @return true if within the circle sector.
 */
inline bool TileEngine::inEventVisibilitySector(const Position &toCheck) const
{
	if (_eventVisibilityObserverPos != Position{ -1, -1, -1 })
	{
		Position posDiff = toCheck - _eventVisibilityObserverPos;
		//Is toCheck within the arc as defined by the two tangent points?
		return (!(-_eventVisibilitySectorL.x * posDiff.y + _eventVisibilitySectorL.y * posDiff.x > 0) &&
			(-_eventVisibilitySectorR.x * posDiff.y + _eventVisibilitySectorR.y * posDiff.x > 0));
	}
	else
	{
		return true;
	}
}

/**
* Updates line of sight of a single soldier in a narrow arc around a given event position.
* @param unit Unit to check line of sight of.
* @param eventPos The centre of the event which necessitated the FOV update. Used to optimize which tiles to update.
* @param eventRadius The radius of a circle able to fully encompass the event, in tiles. Hence: 1 for a singletile event.
* @return True when new aliens are spotted.
*/
bool TileEngine::calculateUnitsInFOV(BattleUnit* unit, const Position eventPos, const int eventRadius)
{
	size_t oldNumVisibleUnits = unit->getUnitsSpottedThisTurn().size();
	bool useTurretDirection = false;
	if (Options::strafe && (unit->getTurretType() > -1)) {
		useTurretDirection = true;
	}

	if (unit->isOut())
		return false;

	Position posSelf = unit->getPosition();
	if (setupEventVisibilitySector(posSelf, eventPos, eventRadius))
	{
		//Asked to do a full check. Or the event is overlapping our tile. Better check everything.
		unit->clearVisibleUnits();
	}

	//Loop through all units specified and figure out which ones we can actually see.
	for (std::vector<BattleUnit*>::iterator i = _save->getUnits()->begin(); i != _save->getUnits()->end(); ++i)
	{
		Position posOther = (*i)->getPosition();
		if (!(*i)->isOut() && (unit->getId() != (*i)->getId()))
		{
			int sizeOther = (*i)->getArmor()->getSize();
			for (int x = 0; x < sizeOther; ++x)
			{
				for (int y = 0; y < sizeOther; ++y)
				{
					Position posToCheck = posOther + Position(x, y, 0);
					//If we can now find any unit within the arc defined by the event tangent points, its visibility may have been affected by the event.
					if (inEventVisibilitySector(posToCheck))
					{
						if (!unit->checkViewSector(posToCheck, useTurretDirection))
						{
							//Unit within arc, but not in view sector. If it just walked out we need to remove it.
							unit->removeFromVisibleUnits((*i));
						}
						else if (visible(unit, _save->getTile(posToCheck))) // (distance is checked here)
						{
							//Unit (or part thereof) visible to one or more eyes of this unit.
							if (unit->getFaction() == FACTION_PLAYER)
							{
								(*i)->setVisible(true);
							}
							if ((( (*i)->getFaction() == FACTION_HOSTILE && unit->getFaction() == FACTION_PLAYER )
								|| ( (*i)->getFaction() != FACTION_HOSTILE && unit->getFaction() == FACTION_HOSTILE ))
								&& !unit->hasVisibleUnit((*i)))
							{
								unit->addToVisibleUnits((*i));
								unit->addToVisibleTiles((*i)->getTile());

								if (unit->getFaction() == FACTION_HOSTILE && (*i)->getFaction() != FACTION_HOSTILE)
								{
									(*i)->setTurnsSinceSpotted(0);
								}
							}

							x = y = sizeOther; //If a unit's tile is visible there's no need to check the others: break the loops.
						}
						else
						{
							//Within arc, but not visible. Need to check to see if whatever happened at eventPos blocked a previously seen unit.
							unit->removeFromVisibleUnits((*i));
						}
					}
				}
			}
		}
	}
	// we only react when there are at least the same amount of visible units as before AND the checksum is different
	// this way we stop if there are the same amount of visible units, but a different unit is seen
	// or we stop if there are more visible units seen
	if (unit->getUnitsSpottedThisTurn().size() > oldNumVisibleUnits && !unit->getVisibleUnits()->empty())
	{
		return true;
	}
	return false;
}

/**
* Calculates line of sight of tiles for a player controlled soldier.
* If supplied with an event position differing from the soldier's position, it will only
* calculate tiles within a narrow arc.
* @param unit Unit to check line of sight of.
* @param eventPos The centre of the event which necessitated the FOV update. Used to optimize which tiles to update.
* @param eventRadius The radius of a circle able to fully encompass the event, in tiles. Hence: 1 for a singletile event.
*/
void TileEngine::calculateTilesInFOV(BattleUnit *unit, const Position eventPos, const int eventRadius)
{
	bool useTurretDirection = false;
	bool skipNarrowArcTest = false;
	int direction;
	if (Options::strafe && (unit->getTurretType() > -1)) {
		direction = unit->getTurretDirection();
		useTurretDirection = true;
	}
	else
	{
		direction = unit->getDirection();
	}
	if (unit->getFaction() != FACTION_PLAYER || (eventRadius == 1 && !unit->checkViewSector(eventPos, useTurretDirection)))
	{
		//The event wasn't meant for us and/or visible for us.
		return;
	}
	else if (unit->isOut())
	{
		unit->clearVisibleTiles();
		return;
	}
	Position posSelf = unit->getPosition();
	if (setupEventVisibilitySector(posSelf, eventPos, eventRadius))
	{
		//Asked to do a full check. Or unit within event. Should update all.
		unit->clearVisibleTiles();
		skipNarrowArcTest = true;
	}

	//Only recalculate bresenham lines to tiles that are at the event or further away.
	const int distanceSqrMin = skipNarrowArcTest ? 0 : std::max(distanceSq(posSelf, eventPos, false) - eventRadius * eventRadius, 0);

	//Variables for finding the tiles to test based on the view direction.
	Position posTest;
	std::vector<Position> _trajectory;
	bool swap = (direction == 0 || direction == 4);
	const int signX[8] = { +1, +1, +1, +1, -1, -1, -1, -1 };
	const int signY[8] = { -1, -1, -1, +1, +1, +1, -1, -1 };
	int y1, y2;

	if ((unit->getHeight() + unit->getFloatHeight() + -_save->getTile(unit->getPosition())->getTerrainLevel()) >= 24 + 4)
	{
		Tile *tileAbove = _save->getTile(posSelf + Position(0, 0, 1));
		if (tileAbove && tileAbove->hasNoFloor(0))
		{
			++posSelf.z;
		}
	}
	//Test all tiles within view cone for visibility.
	for (int x = 0; x <= getMaxViewDistance(); ++x) //TODO: Possible improvement: find the intercept points of the arc at max view distance and choose a more intelligent sweep of values when an event arc is defined.
	{
		if (direction & 1)
		{
			y1 = 0;
			y2 = getMaxViewDistance();
		}
		else
		{
			y1 = -x;
			y2 = x;
		}
		for (int y = y1; y <= y2; ++y) //TODO: Possible improvement: find the intercept points of the arc at max view distance and choose a more intelligent sweep of values when an event arc is defined.
		{
			const int distanceSqr = x*x + y*y;
			if (distanceSqr <= getMaxViewDistanceSq() && distanceSqr >= distanceSqrMin)
			{
				posTest.x = posSelf.x + signX[direction] * (swap ? y : x);
				posTest.y = posSelf.y + signY[direction] * (swap ? x : y);
				//Only continue if the column of tiles at (x,y) is within the narrow arc of interest (if enabled)
				if (inEventVisibilitySector(posTest))
				{
					for (int z = 0; z < _save->getMapSizeZ(); z++)
					{
						posTest.z = z;

						if (_save->getTile(posTest)) //inside map?
						{
							// this sets tiles to discovered if they are in LOS - tile visibility is not calculated in voxelspace but in tilespace
							// large units have "4 pair of eyes"
							int size = unit->getArmor()->getSize();
							for (int xo = 0; xo < size; xo++)
							{
								for (int yo = 0; yo < size; yo++)
								{
									Position poso = posSelf + Position(xo, yo, 0);
									_trajectory.clear();
									int tst = calculateLine(poso, posTest, true, &_trajectory, unit, false);
									if (tst > 127)
									{
										//Vision impacted something before reaching posTest. Throw away the impact point.
										_trajectory.pop_back();
									}
									//Reveal all tiles along line of vision. Note: needed due to width of bresenham stroke.
									for (std::vector<Position>::iterator i = _trajectory.begin(); i != _trajectory.end(); ++i)
									{
										Position posVisited = (*i);
										//Add tiles to the visible list only once. BUT we still need to calculate the whole trajectory as
										// this bresenham line's period might be different from the one that originally revealed the tile.
										if (!unit->hasVisibleTile(_save->getTile(posVisited)))
										{
											unit->addToVisibleTiles(_save->getTile(posVisited));
											_save->getTile(posVisited)->setVisible(+1);
											_save->getTile(posVisited)->setDiscovered(true, 2);

											// walls to the east or south of a visible tile, we see that too
											Tile* t = _save->getTile(Position(posVisited.x + 1, posVisited.y, posVisited.z));
											if (t) t->setDiscovered(true, 0);
											t = _save->getTile(Position(posVisited.x, posVisited.y + 1, posVisited.z));
											if (t) t->setDiscovered(true, 1);
										}
									}
								}
							}
						}
					}
				}
			}
		}
	}
}

/**
* Recalculates line of sight of a soldier.
* @param unit Unit to check line of sight of.
* @param doTileRecalc True (default) to recalculate the visible tiles for this unit.
* @param doUnitRecalc True (default) to recalculate the visible units for this unit.
* @return True when new aliens are spotted.
*/
bool TileEngine::calculateFOV(BattleUnit *unit, bool doTileRecalc, bool doUnitRecalc)
{
	//Force a full FOV recheck for this unit.
	if (doTileRecalc) calculateTilesInFOV(unit);
	return doUnitRecalc ? calculateUnitsInFOV(unit) : false;
}

/**
 * Gets the origin voxel of a unit's eyesight (from just one eye or something? Why is it x+7??
 * @param currentUnit The watcher.
 * @return Approximately an eyeball voxel.
 */
Position TileEngine::getSightOriginVoxel(BattleUnit *currentUnit)
{
	// determine the origin and target voxels for the raytrace
	Position originVoxel;
	originVoxel = Position((currentUnit->getPosition().x * 16) + 7, (currentUnit->getPosition().y * 16) + 8, currentUnit->getPosition().z*24);
	originVoxel.z += -_save->getTile(currentUnit->getPosition())->getTerrainLevel();
	originVoxel.z += currentUnit->getHeight() + currentUnit->getFloatHeight() - 1; //one voxel lower (eye level)
	Tile *tileAbove = _save->getTile(currentUnit->getPosition() + Position(0,0,1));
	if (currentUnit->getArmor()->getSize() > 1)
	{
		originVoxel.x += 8;
		originVoxel.y += 8;
		originVoxel.z += 1; //topmost voxel
	}
	if (originVoxel.z >= (currentUnit->getPosition().z + 1)*24 && (!tileAbove || !tileAbove->hasNoFloor(0)))
	{
		while (originVoxel.z >= (currentUnit->getPosition().z + 1)*24)
		{
			originVoxel.z--;
		}
	}

	return originVoxel;
}

/**
 * Checks for an opposing unit on this tile.
 * @param currentUnit The watcher.
 * @param tile The tile to check for
 * @return True if visible.
 */
bool TileEngine::visible(BattleUnit *currentUnit, Tile *tile)
{
	// if there is no tile or no unit, we can't see it
	if (!tile || !tile->getUnit())
	{
		return false;
	}

	// friendlies are always seen
	if (currentUnit->getFaction() == tile->getUnit()->getFaction()) return true;

	// if beyond global max. range, nobody can see anyone
	int currentDistanceSq = distanceSq(currentUnit->getPosition(), tile->getPosition(), false);
	if (currentDistanceSq > getMaxViewDistanceSq())
	{
		return false;
	}

	// psi vision
	int psiVisionDistance = currentUnit->getArmor()->getPsiVision();
	bool fearImmune = tile->getUnit()->getArmor()->getFearImmune();
	if (psiVisionDistance > 0 && !fearImmune)
	{
		if (currentDistanceSq <= (psiVisionDistance * psiVisionDistance))
		{
			return true; // we already sense the unit, no need to check obstacles or smoke
		}
	}

	int visibleDistanceMaxVoxel = getMaxVoxelViewDistance();
	// during dark aliens can see 20 tiles, xcom can see 9 by default... unless overridden by armor
	if (tile->getShade() > getMaxDarknessToSeeUnits() && tile->getUnit()->getFire() == 0)
	{
		visibleDistanceMaxVoxel = std::min(visibleDistanceMaxVoxel, currentUnit->getMaxViewDistanceAtDark(tile->getUnit()->getArmor()) * 16);
	}
	// during day (or if enough other light) both see 20 tiles ... unless overridden by armor
	else
	{
		visibleDistanceMaxVoxel = std::min(visibleDistanceMaxVoxel, currentUnit->getMaxViewDistanceAtDay(tile->getUnit()->getArmor()) * 16);
	}

	// oxce 3.3 workaround, remove when fixed? http://openxcom.org/forum/index.php/topic,4822.msg73841.html#msg73841
	if (currentDistanceSq > ((visibleDistanceMaxVoxel / 16) * (visibleDistanceMaxVoxel / 16)))
	{
		return false;
	}

	Position originVoxel = getSightOriginVoxel(currentUnit);

	Position scanVoxel;
	std::vector<Position> _trajectory;
	bool unitSeen = canTargetUnit(&originVoxel, tile, &scanVoxel, currentUnit);

	// heat vision 100% = smoke effectiveness 0%
	int smokeDensityFactor = 100 - currentUnit->getArmor()->getHeatVision();

	if (unitSeen)
	{
		// now check if we really see it taking into account smoke tiles
		// initial smoke "density" of a smoke grenade is around 15 per tile
		// we do density/3 to get the decay of visibility
		// so in fresh smoke we should only have 4 tiles of visibility
		// this is traced in voxel space, with smoke affecting visibility every step of the way
		_trajectory.clear();
		calculateLine(originVoxel, scanVoxel, true, &_trajectory, currentUnit);
		int visibleDistanceVoxels = _trajectory.size();
		int densityOfSmoke = 0;
		int densityOfFire = 0;
		Position voxelToTile(16, 16, 24);
		Position trackTile(-1, -1, -1);
		Tile *t = 0;

		for (int i = 0; i < visibleDistanceVoxels; i++)
		{
			_trajectory.at(i) /= voxelToTile;
			if (trackTile != _trajectory.at(i))
			{
				trackTile = _trajectory.at(i);
				t = _save->getTile(trackTile);
			}
			if (t->getFire() == 0)
			{
				densityOfSmoke += t->getSmoke();
			}
			else
			{
				densityOfFire += t->getFire();
			}
		}
		auto visibilityQuality = visibleDistanceMaxVoxel - visibleDistanceVoxels - densityOfSmoke * getMaxViewDistance()/(3 * 20);
		ModScript::VisibilityUnitParser::Output arg{ visibilityQuality, visibilityQuality, ScriptTag<BattleUnitVisibility>::getNullTag() };
		ModScript::VisibilityUnitParser::Worker worker{ currentUnit, tile->getUnit(), visibleDistanceVoxels, visibleDistanceMaxVoxel, densityOfSmoke * smokeDensityFactor / 100, densityOfFire };
		worker.execute(currentUnit->getArmor()->getVisibilityUnitScript(), arg);
		unitSeen = 0 < arg.getFirst();
	}
	return unitSeen;
}

/**
 * Checks for how exposed unit is for another unit.
 * @param originVoxel Voxel of trace origin (eye or gun's barrel).
 * @param tile The tile to check for.
 * @param excludeUnit Is self (not to hit self).
 * @param excludeAllBut [Optional] is unit which is the only one to be considered for ray hits.
 * @return Degree of exposure (as percent).
 */
int TileEngine::checkVoxelExposure(Position *originVoxel, Tile *tile, BattleUnit *excludeUnit, BattleUnit *excludeAllBut)
{
	Position targetVoxel = Position((tile->getPosition().x * 16) + 7, (tile->getPosition().y * 16) + 8, tile->getPosition().z * 24);
	Position scanVoxel;
	std::vector<Position> _trajectory;
	BattleUnit *otherUnit = tile->getUnit();
	if (otherUnit == 0) return 0; //no unit in this tile, even if it elevated and appearing in it.
	if (otherUnit == excludeUnit) return 0; //skip self

	int targetMinHeight = targetVoxel.z - tile->getTerrainLevel();
	if (otherUnit)
		 targetMinHeight += otherUnit->getFloatHeight();

	// if there is an other unit on target tile, we assume we want to check against this unit's height
	int heightRange;

	int unitRadius = otherUnit->getLoftemps(); //width == loft in default loftemps set
	if (otherUnit->getArmor()->getSize() > 1)
	{
		unitRadius = 3;
	}

	// vector manipulation to make scan work in view-space
	Position relPos = targetVoxel - *originVoxel;
	float normal = unitRadius/sqrt((float)(relPos.x*relPos.x + relPos.y*relPos.y));
	int relX = floor(((float)relPos.y)*normal+0.5);
	int relY = floor(((float)-relPos.x)*normal+0.5);

	int sliceTargets[] = {0,0, relX,relY, -relX,-relY};

	if (!otherUnit->isOut())
	{
		heightRange = otherUnit->getHeight();
	}
	else
	{
		heightRange = 12;
	}

	int targetMaxHeight=targetMinHeight+heightRange;
	// scan ray from top to bottom  plus different parts of target cylinder
	int total=0;
	int visible=0;
	for (int i = heightRange; i >=0; i-=2)
	{
		++total;
		scanVoxel.z=targetMinHeight+i;
		for (int j = 0; j < 3; ++j)
		{
			scanVoxel.x=targetVoxel.x + sliceTargets[j*2];
			scanVoxel.y=targetVoxel.y + sliceTargets[j*2+1];
			_trajectory.clear();
			int test = calculateLine(*originVoxel, scanVoxel, false, &_trajectory, excludeUnit, true, false, excludeAllBut);
			if (test == V_UNIT)
			{
				//voxel of hit must be inside of scanned box
				if (_trajectory.at(0).x/16 == scanVoxel.x/16 &&
					_trajectory.at(0).y/16 == scanVoxel.y/16 &&
					_trajectory.at(0).z >= targetMinHeight &&
					_trajectory.at(0).z <= targetMaxHeight)
				{
					++visible;
				}
			}
		}
	}
	return (visible*100)/total;
}

/**
 * Checks for another unit available for targeting and what particular voxel.
 * @param originVoxel Voxel of trace origin (eye or gun's barrel).
 * @param tile The tile to check for.
 * @param scanVoxel is returned coordinate of hit.
 * @param excludeUnit is self (not to hit self).
 * @param potentialUnit is a hypothetical unit to draw a virtual line of fire for AI. if left blank, this function behaves normally.
 * @return True if the unit can be targetted.
 */
bool TileEngine::canTargetUnit(Position *originVoxel, Tile *tile, Position *scanVoxel, BattleUnit *excludeUnit, BattleUnit *potentialUnit)
{
	Position targetVoxel = Position((tile->getPosition().x * 16) + 7, (tile->getPosition().y * 16) + 8, tile->getPosition().z * 24);
	std::vector<Position> _trajectory;
	bool hypothetical = potentialUnit != 0;
	if (potentialUnit == 0)
	{
		potentialUnit = tile->getUnit();
		if (potentialUnit == 0) return false; //no unit in this tile, even if it elevated and appearing in it.
	}

	if (potentialUnit == excludeUnit) return false; //skip self

	int targetMinHeight = targetVoxel.z - tile->getTerrainLevel();
	targetMinHeight += potentialUnit->getFloatHeight();

	int targetMaxHeight = targetMinHeight;
	int targetCenterHeight;
	// if there is an other unit on target tile, we assume we want to check against this unit's height
	int heightRange;

	int unitRadius = potentialUnit->getLoftemps(); //width == loft in default loftemps set
	int targetSize = potentialUnit->getArmor()->getSize() - 1;
	int xOffset = potentialUnit->getPosition().x - tile->getPosition().x;
	int yOffset = potentialUnit->getPosition().y - tile->getPosition().y;
	if (targetSize > 0)
	{
		unitRadius = 3;
	}
	// vector manipulation to make scan work in view-space
	Position relPos = targetVoxel - *originVoxel;
	float normal = unitRadius/sqrt((float)(relPos.x*relPos.x + relPos.y*relPos.y));
	int relX = floor(((float)relPos.y)*normal+0.5);
	int relY = floor(((float)-relPos.x)*normal+0.5);

	int sliceTargets[] = {0,0, relX,relY, -relX,-relY, relY,-relX, -relY,relX};

	if (!potentialUnit->isOut())
	{
		heightRange = potentialUnit->getHeight();
	}
	else
	{
		heightRange = 12;
	}

	targetMaxHeight += heightRange;
	targetCenterHeight=(targetMaxHeight+targetMinHeight)/2;
	heightRange/=2;
	if (heightRange>10) heightRange=10;
	if (heightRange<=0) heightRange=0;

	// scan ray from top to bottom  plus different parts of target cylinder
	for (int i = 0; i <= heightRange; ++i)
	{
		scanVoxel->z=targetCenterHeight+heightFromCenter[i];
		for (int j = 0; j < 5; ++j)
		{
			if (i < (heightRange-1) && j>2) break; //skip unnecessary checks
			scanVoxel->x=targetVoxel.x + sliceTargets[j*2];
			scanVoxel->y=targetVoxel.y + sliceTargets[j*2+1];
			_trajectory.clear();
			int test = calculateLine(*originVoxel, *scanVoxel, false, &_trajectory, excludeUnit, true, false);
			if (test == V_UNIT)
			{
				for (int x = 0; x <= targetSize; ++x)
				{
					for (int y = 0; y <= targetSize; ++y)
					{
						//voxel of hit must be inside of scanned box
						if (_trajectory.at(0).x/16 == (scanVoxel->x/16) + x + xOffset &&
							_trajectory.at(0).y/16 == (scanVoxel->y/16) + y + yOffset &&
							_trajectory.at(0).z >= targetMinHeight &&
							_trajectory.at(0).z <= targetMaxHeight)
						{
							return true;
						}
					}
				}
			}
			else if (test == V_EMPTY && hypothetical && !_trajectory.empty())
			{
				return true;
			}
		}
	}
	// Couldn't find a line of fire; so just set the scanVoxel to be at the centre of the target.
	// (Not all callers pay attention to the return value of this function.)
	//*scanVoxel = Position((tile->getPosition().x * 16) + 7, (tile->getPosition().y * 16) + 8, targetCenterHeight);
	return false;
}

/**
 * Checks for a tile part available for targeting and what particular voxel.
 * @param originVoxel Voxel of trace origin (gun's barrel).
 * @param tile The tile to check for.
 * @param part Tile part to check for.
 * @param scanVoxel Is returned coordinate of hit.
 * @param excludeUnit Is self (not to hit self).
 * @return True if the tile can be targetted.
 */
bool TileEngine::canTargetTile(Position *originVoxel, Tile *tile, int part, Position *scanVoxel, BattleUnit *excludeUnit)
{
	static int sliceObjectSpiral[82] = {8,8, 8,6, 10,6, 10,8, 10,10, 8,10, 6,10, 6,8, 6,6, //first circle
		8,4, 10,4, 12,4, 12,6, 12,8, 12,10, 12,12, 10,12, 8,12, 6,12, 4,12, 4,10, 4,8, 4,6, 4,4, 6,4, //second circle
		8,1, 12,1, 15,1, 15,4, 15,8, 15,12, 15,15, 12,15, 8,15, 4,15, 1,15, 1,12, 1,8, 1,4, 1,1, 4,1}; //third circle
	static int westWallSpiral[14] = {0,7, 0,9, 0,6, 0,11, 0,4, 0,13, 0,2};
	static int northWallSpiral[14] = {7,0, 9,0, 6,0, 11,0, 4,0, 13,0, 2,0};

	Position targetVoxel = Position((tile->getPosition().x * 16), (tile->getPosition().y * 16), tile->getPosition().z * 24);
	std::vector<Position> _trajectory;

	int *spiralArray;
	int spiralCount;

	int minZ = 0, maxZ = 0;
	bool minZfound = false, maxZfound = false;

	if (part == O_OBJECT)
	{
		spiralArray = sliceObjectSpiral;
		spiralCount = 41;
	}
	else
	if (part == O_NORTHWALL)
	{
		spiralArray = northWallSpiral;
		spiralCount = 7;
	}
	else
	if (part == O_WESTWALL)
	{
		spiralArray = westWallSpiral;
		spiralCount = 7;
	}
	else if (part == O_FLOOR)
	{
		spiralArray = sliceObjectSpiral;
		spiralCount = 41;
		minZfound = true; minZ=0;
		maxZfound = true; maxZ=0;
	}
	else
	{
		return false;
	}

// find out height range

	if (!minZfound)
	{
		for (int j = 1; j < 12; ++j)
		{
			if (minZfound) break;
			for (int i = 0; i < spiralCount; ++i)
			{
				int tX = spiralArray[i*2];
				int tY = spiralArray[i*2+1];
				if (voxelCheck(Position(targetVoxel.x + tX, targetVoxel.y + tY, targetVoxel.z + j*2),0,true) == part) //bingo
				{
					if (!minZfound)
					{
						minZ = j*2;
						minZfound = true;
						break;
					}
				}
			}
		}
	}

	if (!minZfound) return false;//empty object!!!

	if (!maxZfound)
	{
		for (int j = 10; j >= 0; --j)
		{
			if (maxZfound) break;
			for (int i = 0; i < spiralCount; ++i)
			{
				int tX = spiralArray[i*2];
				int tY = spiralArray[i*2+1];
				if (voxelCheck(Position(targetVoxel.x + tX, targetVoxel.y + tY, targetVoxel.z + j*2),0,true) == part) //bingo
				{
					if (!maxZfound)
					{
						maxZ = j*2;
						maxZfound = true;
						break;
					}
				}
			}
		}
	}

	if (!maxZfound) return false;//it's impossible to get there

	if (minZ > maxZ) minZ = maxZ;
	int rangeZ = maxZ - minZ;
	if (rangeZ>10) rangeZ = 10; //as above, clamping height range to prevent buffer overflow
	int centerZ = (maxZ + minZ)/2;

	for (int j = 0; j <= rangeZ; ++j)
	{
		scanVoxel->z = targetVoxel.z + centerZ + heightFromCenter[j];
		for (int i = 0; i < spiralCount; ++i)
		{
			scanVoxel->x = targetVoxel.x + spiralArray[i*2];
			scanVoxel->y = targetVoxel.y + spiralArray[i*2+1];
			_trajectory.clear();
			int test = calculateLine(*originVoxel, *scanVoxel, false, &_trajectory, excludeUnit, true);
			if (test == part) //bingo
			{
				if (_trajectory.at(0).x/16 == scanVoxel->x/16 &&
					_trajectory.at(0).y/16 == scanVoxel->y/16 &&
					_trajectory.at(0).z/24 == scanVoxel->z/24)
				{
					return true;
				}
			}
		}
	}
	return false;
}

/**
 * Calculates line of sight of a soldiers within range of the Position
 * (used when terrain has changed, which can reveal new parts of terrain or units).
 * @param position Position of the changed terrain.
 * @param eventRadius Radius of circle big enough to encompass the event.
 * @param updateTiles true to do an update of visible tiles.
 * @param appendToTileVisibility true to append only new tiles and skip previously seen ones.
 */
void TileEngine::calculateFOV(Position position, int eventRadius, const bool updateTiles, const bool appendToTileVisibility)
{
	int updateRadius;
	if (eventRadius == -1)
	{
		eventRadius = getMaxViewDistance();
		updateRadius = getMaxViewDistanceSq();
	}
	else
	{
		//Need to grab units which are out of range of the centre of the event, but can still see the edge of the effect.
		updateRadius = getMaxViewDistance() + (eventRadius > 0 ? eventRadius : 0);
		updateRadius *= updateRadius;
	}
	for (std::vector<BattleUnit*>::iterator i = _save->getUnits()->begin(); i != _save->getUnits()->end(); ++i)
	{
		if (distanceSq(position, (*i)->getPosition(), false) <= updateRadius) //could this unit have observed the event?
		{
			if (updateTiles)
			{
				if (!appendToTileVisibility)
				{
					(*i)->clearVisibleTiles();
				}
				calculateTilesInFOV((*i), position, eventRadius);
			}

			calculateUnitsInFOV((*i), position, eventRadius);
		}
	}
}

/**
 * Checks if a sniper from the opposing faction sees this unit. The unit with the highest reaction score will be compared with the current unit's reaction score.
 * If it's higher, a shot is fired when enough time units, a weapon and ammo are available.
 * @param unit The unit to check reaction fire upon.
 * @return True if reaction fire took place.
 */
bool TileEngine::checkReactionFire(BattleUnit *unit, const BattleAction &originalAction)
{
	// reaction fire only triggered when the actioning unit is of the currently playing side, and is still on the map (alive)
	if (unit->getFaction() != _save->getSide() || unit->getTile() == 0)
	{
		return false;
	}

	std::vector<ReactionScore> spotters = getSpottingUnits(unit);
	bool result = false;

	// not mind controlled, or controlled by the player
	if (unit->getFaction() == unit->getOriginalFaction()
		|| unit->getFaction() != FACTION_HOSTILE)
	{
		// get the first man up to bat.
		ReactionScore *reactor = getReactor(spotters, unit);
		// start iterating through the possible reactors until the current unit is the one with the highest score.
		while (reactor != 0)
		{
			if (!tryReaction(reactor->unit, unit, reactor->attackType, originalAction))
			{
				for (std::vector<ReactionScore>::iterator i = spotters.begin(); i != spotters.end(); ++i)
				{
					if (&(*i) == reactor)
					{
						spotters.erase(i);
						reactor = 0;
						break;
					}
				}
				// can't make a reaction snapshot for whatever reason, boot this guy from the vector.
				// avoid setting result to true, but carry on, just cause one unit can't react doesn't mean the rest of the units in the vector (if any) can't
				reactor = getReactor(spotters, unit);
				continue;
			}
			// nice shot, kid. don't get cocky.
			result = true;
			reactor->reactionScore -= reactor->reactionReduction;
			reactor = getReactor(spotters, unit);
		}
	}
	return result;
}

/**
 * Creates a vector of units that can spot this unit.
 * @param unit The unit to check for spotters of.
 * @return A vector of units that can see this unit.
 */
std::vector<TileEngine::ReactionScore> TileEngine::getSpottingUnits(BattleUnit* unit)
{
	std::vector<TileEngine::ReactionScore> spotters;
	Tile *tile = unit->getTile();
	int threshold = unit->getReactionScore();
	// no reaction on civilian turn.
	if (_save->getSide() != FACTION_NEUTRAL)
	{
		for (std::vector<BattleUnit*>::const_iterator i = _save->getUnits()->begin(); i != _save->getUnits()->end(); ++i)
		{
				// not dead/unconscious
			if (!(*i)->isOut() &&
				// not dying
				(*i)->getHealth() > 0 &&
				// not about to pass out
				(*i)->getStunlevel() < (*i)->getHealth() &&
				// have any chances for reacting
				(*i)->getReactionScore() >= threshold &&
				// not a friend
				(*i)->getFaction() != _save->getSide() &&
				// not a civilian
				(*i)->getFaction() != FACTION_NEUTRAL &&
				// closer than 20 tiles
				distanceSq(unit->getPosition(), (*i)->getPosition(), false) <= getMaxViewDistanceSq())
			{
				BattleAction falseAction;
				falseAction.type = BA_SNAPSHOT;
				falseAction.actor = *i;
				falseAction.target = unit->getPosition();
				Position originVoxel = getOriginVoxel(falseAction, 0);
				Position targetVoxel;
				AIModule *ai = (*i)->getAIModule();
				bool gotHit = (ai != 0 && ai->getWasHitBy(unit->getId()));
					// can actually see the target Tile, or we got hit
				if (((*i)->checkViewSector(unit->getPosition()) || gotHit) &&
					// can actually target the unit
					canTargetUnit(&originVoxel, tile, &targetVoxel, *i) &&
					// can actually see the unit
					visible(*i, tile))
				{
					if ((*i)->getFaction() == FACTION_PLAYER)
					{
						unit->setVisible(true);
					}
					(*i)->addToVisibleUnits(unit);
					ReactionScore rs = determineReactionType(*i, unit);
					if (rs.attackType != BA_NONE)
					{
						if (rs.attackType == BA_SNAPSHOT && Options::battleUFOExtenderAccuracy)
						{
							BattleItem *weapon = (*i)->getMainHandWeapon((*i)->getFaction() != FACTION_PLAYER);
							int accuracy = (*i)->getFiringAccuracy(rs.attackType, weapon, _save->getBattleGame()->getMod());
							int distance = _save->getTileEngine()->distance((*i)->getPosition(), unit->getPosition());
							int upperLimit = weapon->getRules()->getSnapRange();
							int lowerLimit = weapon->getRules()->getMinRange();
							if (distance > upperLimit)
							{
								accuracy -= (distance - upperLimit) * weapon->getRules()->getDropoff();
							}
							else if (distance < lowerLimit)
							{
								accuracy -= (lowerLimit - distance) * weapon->getRules()->getDropoff();
							}

							bool outOfRange = distance > weapon->getRules()->getMaxRange() + 1; // special handling for short ranges and diagonals simplified by +1
							
							if (accuracy > _save->getBattleGame()->getMod()->getMinReactionAccuracy() && !outOfRange)
							{
								spotters.push_back(rs);
							}
						}
						else
						{
							spotters.push_back(rs);
						}
					}
				}
			}
		}
	}
	return spotters;
}

/**
 * Gets the unit with the highest reaction score from the spotter vector.
 * @param spotters The vector of spotting units.
 * @param unit The unit to check scores against.
 * @return The unit with the highest reactions.
 */
TileEngine::ReactionScore *TileEngine::getReactor(std::vector<TileEngine::ReactionScore> &spotters, BattleUnit *unit)
{
	ReactionScore *best = 0;
	for (std::vector<ReactionScore>::iterator i = spotters.begin(); i != spotters.end(); ++i)
	{
		if (!(*i).unit->isOut() && !(*i).unit->getRespawn() && (!best || (*i).reactionScore > best->reactionScore))
		{
			best = &(*i);
		}
	}
	if (best &&(unit->getReactionScore() <= best->reactionScore))
	{
		if (best->unit->getOriginalFaction() == FACTION_PLAYER)
		{
			best->unit->addReactionExp();
		}
	}
	else
	{
		best = 0;
	}
	return best;
}

/**
 * Checks the validity of a snap shot performed here.
 * @param unit The unit to check sight from.
 * @param target The unit to check sight TO.
 * @return True if the target is valid.
 */
TileEngine::ReactionScore TileEngine::determineReactionType(BattleUnit *unit, BattleUnit *target)
{
	ReactionScore reaction =
	{
		unit,
		BA_NONE,
		unit->getReactionScore(),
		0,
	};
	// prioritize melee
	BattleItem *meleeWeapon = unit->getUtilityWeapon(BT_MELEE);
	if (_save->canUseWeapon(meleeWeapon, unit, false) &&
		// has a melee weapon and is in melee range
		validMeleeRange(unit, target, unit->getDirection()) &&
		BattleActionCost(BA_HIT, unit, meleeWeapon).haveTU())
	{
		reaction.attackType = BA_HIT;
		reaction.reactionReduction = 1.0 * BattleActionCost(BA_HIT, unit, meleeWeapon).Time * unit->getBaseStats()->reactions / unit->getBaseStats()->tu;
		return reaction;
	}

	// has a weapon
	BattleItem *weapon = unit->getMainHandWeapon(unit->getFaction() != FACTION_PLAYER);
	if (_save->canUseWeapon(weapon, unit, false) &&
		distance(unit->getPosition(), target->getPosition()) < weapon->getRules()->getMaxRange() &&
		(	// has a melee weapon and is in melee range
			(weapon->getRules()->getBattleType() == BT_MELEE &&
				validMeleeRange(unit, target, unit->getDirection()) &&
				BattleActionCost(BA_HIT, unit, weapon).haveTU()) ||
			// has a gun capable of snap shot with ammo
			(weapon->getRules()->getBattleType() != BT_MELEE &&
				weapon->getAmmoItem() &&
				BattleActionCost(BA_SNAPSHOT, unit, weapon).haveTU())))
	{
		reaction.attackType = BA_SNAPSHOT;
		reaction.reactionReduction = 1.0 * BattleActionCost(BA_SNAPSHOT, unit, weapon).Time * unit->getBaseStats()->reactions / unit->getBaseStats()->tu;
		return reaction;
	}

	return reaction;
}

/**
 * Attempts to perform a reaction snap shot.
 * @param unit The unit to check sight from.
 * @param target The unit to check sight TO.
 * @return True if the action should (theoretically) succeed.
 */
bool TileEngine::tryReaction(BattleUnit *unit, BattleUnit *target, BattleActionType attackType, const BattleAction &originalAction)
{
	BattleAction action;
	action.cameraPosition = _save->getBattleState()->getMap()->getCamera()->getMapOffset();
	action.actor = unit;
	if (attackType == BA_HIT)
	{
		action.weapon = unit->getUtilityWeapon(BT_MELEE);
	}
	else
	{
		action.weapon = unit->getMainHandWeapon(unit->getFaction() != FACTION_PLAYER);
	}

	if (!_save->canUseWeapon(action.weapon, action.actor, false))
	{
		return false;
	}

	action.type = attackType;
	action.target = target->getPosition();
	action.updateTU();

	if (action.weapon->getAmmoItem() && action.weapon->getAmmoItem()->getAmmoQuantity() && action.haveTU())
	{
		action.targeting = true;

		// hostile units will go into an "aggro" state when they react.
		if (unit->getFaction() == FACTION_HOSTILE)
		{
			AIModule *ai = unit->getAIModule();
			if (ai == 0)
			{
				// should not happen, but just in case...
				ai = new AIModule(_save, unit, 0);
				unit->setAIModule(ai);
			}

			int radius = action.weapon->getAmmoItem()->getRules()->getExplosionRadius(unit);
			if (radius > 0 &&
				ai->explosiveEfficacy(action.target, unit, radius, -1) == 0)
			{
				action.targeting = false;
			}
		}

		if (action.targeting)
		{
			int moveType = originalAction.strafe ? BAM_STRAFE : originalAction.run ? BAM_RUN :  BAM_NORMAL;
			int reactionChance = BA_HIT != originalAction.type ? 100 : 0;
			int dist = distance(unit->getPositionVexels(), target->getPositionVexels());
			auto *origTarg = _save->getTile(originalAction.target) ? _save->getTile(originalAction.target)->getUnit() : nullptr;

			ModScript::ReactionUnitParser::Output arg{ reactionChance, dist };
			ModScript::ReactionUnitParser::Worker worker{ target, unit, originalAction.weapon, originalAction.type, origTarg, moveType };
			if (originalAction.weapon)
			{
				worker.execute(originalAction.weapon->getRules()->getReacActionScript(), arg);
			}

			worker.execute(target->getArmor()->getReacActionScript(), arg);

			worker.execute(unit->getArmor()->getReacReactionScript(), arg);

			if (RNG::percent(arg.getFirst()))
			{
				// start new hit log
				_save->hitLog.str(L"");
				_save->hitLog.clear();
				// log weapon?
				_save->hitLog << "Reaction fire...\n\n";

				if (action.type == BA_HIT)
				{
					_save->getBattleGame()->statePushBack(new MeleeAttackBState(_save->getBattleGame(), action));
				}
				else
				{
					_save->getBattleGame()->statePushBack(new ProjectileFlyBState(_save->getBattleGame(), action));
				}
			}
			return arg.getFirst() > 0;
		}
	}
	return false;
}

/**
 * Handling of hitting tile.
 * @param tile targeted tile.
 * @param damage power of hit.
 * @param type damage type of hit.
 * @return whether a smoke (1) or fire (2) effect was produced
 */
int TileEngine::hitTile(Tile* tile, int damage, const RuleDamageType* type)
{
	if (damage >= type->SmokeThreshold)
	{
		// smoke from explosions always stay 6 to 14 turns - power of a smoke grenade is 60
		if (tile->getSmoke() < _save->getBattleGame()->getMod()->getTooMuchSmokeThreshold() && tile->getTerrainLevel() > -24)
		{
			tile->setFire(0);
			if (damage >= type->SmokeThreshold * 2)
				tile->setSmoke(RNG::generate(7, 15)); // for SmokeThreshold == 0
			else
				tile->setSmoke(RNG::generate(7, 15) * (damage - type->SmokeThreshold) / type->SmokeThreshold);
			return 1;
		}
	}
	else if (damage >= type->FireThreshold)
	{
		if (!tile->isVoid())
		{
			if (tile->getFire() == 0 && (tile->getMapData(O_FLOOR) || tile->getMapData(O_OBJECT)))
			{
				if (damage >= type->FireThreshold * 2)
					tile->setFire(tile->getFuel() + 1); // for FireThreshold == 0
				else
					tile->setFire(tile->getFuel() * (damage - type->FireThreshold) / type->FireThreshold + 1);
				tile->setSmoke(std::max(1, std::min(15 - (tile->getFlammability() / 10), 12)));
				return 2;
			}
		}
	}
	return 0;
}

/**
 * Handling of experience training.
 * @param unit hitter.
 * @param weapon weapon causing the damage.
 * @param target targeted unit.
 * @param rangeAtack is ranged attack or not?
 * @return Was experience awarded or not?
 */
bool TileEngine::awardExperience(BattleUnit *unit, BattleItem *weapon, BattleUnit *target, bool rangeAtack)
{
	if (!weapon)
	{
		return false;
	}

	if (!target)
	{
		return false;
	}
	else if (weapon->getRules()->getBattleType() != BT_MEDIKIT)
	{
		// only enemies count, not friends or neutrals
		if (target->getOriginalFaction() != FACTION_HOSTILE) return false;

		// mind-controlled enemies don't count though!
		if (target->getFaction() != FACTION_HOSTILE) return false;
	}

	if (weapon->getRules()->getExperienceTrainingMode() > ETM_DEFAULT)
	{
		// can train psi strength and psi skill only if psi skill is already > 0
		if (weapon->getRules()->getExperienceTrainingMode() >= ETM_PSI_STRENGTH && weapon->getRules()->getExperienceTrainingMode() <= ETM_PSI_STRENGTH_OR_SKILL_2X)
		{
			// cannot use "unit->getBaseStats()->psiSkill", because armor can give +psiSkill bonus
			if (unit->getGeoscapeSoldier() && unit->getGeoscapeSoldier()->getCurrentStats()->psiSkill <= 0)
				return false;
		}

		switch (weapon->getRules()->getExperienceTrainingMode())
		{
		case ETM_MELEE_100: unit->addMeleeExp(); break;
		case ETM_MELEE_50: if (RNG::percent(50)) { unit->addMeleeExp(); } break;
		case ETM_MELEE_33: if (RNG::percent(33)) { unit->addMeleeExp(); } break;
		case ETM_FIRING_100: unit->addFiringExp(); break;
		case ETM_FIRING_50: if (RNG::percent(50)) { unit->addFiringExp(); } break;
		case ETM_FIRING_33: if (RNG::percent(33)) { unit->addFiringExp(); } break;
		case ETM_THROWING_100: unit->addThrowingExp(); break;
		case ETM_THROWING_50: if (RNG::percent(50)) { unit->addThrowingExp(); } break;
		case ETM_THROWING_33: if (RNG::percent(33)) { unit->addThrowingExp(); } break;
		case ETM_FIRING_AND_THROWING: unit->addFiringExp(); unit->addThrowingExp(); break;
		case ETM_FIRING_OR_THROWING: if (RNG::percent(50)) { unit->addFiringExp(); } else { unit->addThrowingExp(); } break;
		case ETM_REACTIONS: unit->addReactionExp(); break;
		case ETM_REACTIONS_AND_MELEE: unit->addReactionExp(); unit->addMeleeExp(); break;
		case ETM_REACTIONS_AND_FIRING: unit->addReactionExp(); unit->addFiringExp(); break;
		case ETM_REACTIONS_AND_THROWING: unit->addReactionExp(); unit->addThrowingExp(); break;
		case ETM_REACTIONS_OR_MELEE: if (RNG::percent(50)) { unit->addReactionExp(); } else { unit->addMeleeExp(); } break;
		case ETM_REACTIONS_OR_FIRING: if (RNG::percent(50)) { unit->addReactionExp(); } else { unit->addFiringExp(); } break;
		case ETM_REACTIONS_OR_THROWING: if (RNG::percent(50)) { unit->addReactionExp(); } else { unit->addThrowingExp(); } break;
		case ETM_BRAVERY: unit->addBraveryExp(); break;
		case ETM_BRAVERY_2X: unit->addBraveryExp(); unit->addBraveryExp(); break;
		case ETM_BRAVERY_AND_REACTIONS: unit->addBraveryExp(); unit->addReactionExp(); break;
		case ETM_BRAVERY_OR_REACTIONS: if (RNG::percent(50)) { unit->addBraveryExp(); } else { unit->addReactionExp(); } break;
		case ETM_BRAVERY_OR_REACTIONS_2X: if (RNG::percent(50)) { unit->addBraveryExp(); unit->addBraveryExp(); } else { unit->addReactionExp(); unit->addReactionExp(); } break;
		case ETM_PSI_STRENGTH: unit->addPsiStrengthExp(); break;
		case ETM_PSI_STRENGTH_2X: unit->addPsiStrengthExp(); unit->addPsiStrengthExp(); break;
		case ETM_PSI_SKILL: unit->addPsiSkillExp(); break;
		case ETM_PSI_SKILL_2X: unit->addPsiSkillExp(); unit->addPsiSkillExp(); break;
		case ETM_PSI_STRENGTH_AND_SKILL: unit->addPsiStrengthExp(); unit->addPsiSkillExp(); break;
		case ETM_PSI_STRENGTH_AND_SKILL_2X: unit->addPsiStrengthExp(); unit->addPsiStrengthExp(); unit->addPsiSkillExp(); unit->addPsiSkillExp(); break;
		case ETM_PSI_STRENGTH_OR_SKILL: if (RNG::percent(50)) { unit->addPsiStrengthExp(); } else { unit->addPsiSkillExp(); } break;
		case ETM_PSI_STRENGTH_OR_SKILL_2X: if (RNG::percent(50)) { unit->addPsiStrengthExp(); unit->addPsiStrengthExp(); } else { unit->addPsiSkillExp(); unit->addPsiSkillExp(); } break;
		case ETM_NOTHING:
		default:
			return false;
		}

		return true;
	}

	// GRENADES AND PROXIES
	if (weapon->getRules()->getBattleType() == BT_GRENADE || weapon->getRules()->getBattleType() == BT_PROXIMITYGRENADE)
	{
		unit->addThrowingExp(); // e.g. willie pete, acid grenade, stun grenade, HE grenade, smoke grenade, proxy grenade, ...
	}
	// MELEE
	else if (weapon->getRules()->getBattleType() == BT_MELEE)
	{
		unit->addMeleeExp(); // e.g. cattle prod, cutlass, rope, ...
	}
	// FIREARMS and other
	else
	{
		if (!rangeAtack)
		{
			unit->addMeleeExp(); // e.g. rifle/shotgun gun butt, ...
		}
		else if (weapon->getRules()->getArcingShot())
		{
			unit->addThrowingExp(); // e.g. flamethrower, javelins, combat bow, grenade launcher, molotov, black powder bomb, stick grenade, acid flask, apple, ...
		}
		else
		{
			int maxRange = weapon->getRules()->getMaxRange();
			if (maxRange > 10)
			{
				unit->addFiringExp(); // e.g. panzerfaust, harpoon gun, shotgun, assault rifle, rocket launcher, small launcher, heavy cannon, blaster launcher, ...
			}
			else if (maxRange > 1)
			{
				unit->addThrowingExp(); // e.g. fuso knives, zapper, ...
			}
			else if (maxRange == 1)
			{
				unit->addMeleeExp(); // e.g. hammer, chainsaw, fusion torch, ...
			}
			else
			{
				return false; // what is this? no training!
			}
		}
	}

	return true;
}

/**
 * Handling of hitting unit.
 * @param unit hitter.
 * @param clipOrWeapon clip or weapon causing the damage.
 * @param target targeted unit.
 * @param relative angle of hit.
 * @param damage power of hit.
 * @param type damage type of hit.
 * @return Did unit get hit?
 */
bool TileEngine::hitUnit(BattleUnit *unit, BattleItem *clipOrWeapon, BattleUnit *target, const Position &relative, int damage, const RuleDamageType *type, bool rangeAtack)
{
	if (!target || target->getHealth() <= 0)
	{
		return false;
	}

	const int wounds = target->getFatalWounds();
<<<<<<< HEAD
	const int stunLevelOrig = target->getStunlevel();
	const int adjustedDamage = target->damage(relative, damage, type);
	// lethal + stun
	const int totalDamage = adjustedDamage + (target->getStunlevel() - stunLevelOrig);

	// hit log
	const int damagePercent = (totalDamage * 100) / target->getBaseStats()->health;
	if (damagePercent <= 0)
	{
		_save->hitLog << "0 ";
	}
	else if (damagePercent <= 20)
	{
		_save->hitLog << "hit ";
	}
	else
	{
		_save->hitLog << "hit! ";
	}
=======
	const int adjustedDamage = target->damage(relative, damage, type, _save, clipOrWeapon);
>>>>>>> f88a2678

	if (unit && target->getFaction() != FACTION_PLAYER)
	{
		// if it's going to bleed to death and it's not a player, give credit for the kill.
		if (wounds < target->getFatalWounds())
		{
			target->killedBy(unit->getFaction());
		}
	}

	// single place for firing/throwing/melee experience training (EDIT: there's one more place now... special handling for shotguns)
	if (unit && unit->getOriginalFaction() == FACTION_PLAYER)
	{
		if (clipOrWeapon && clipOrWeapon->getRules()->getBattleType() == BT_AMMO)
		{
			// send the weapon info, not the ammo info
			awardExperience(unit, unit->getItem(unit->getActiveHand()), target, rangeAtack);
		}
		else
		{
			awardExperience(unit, clipOrWeapon, target, rangeAtack);
		}
	}

	if (type->IgnoreNormalMoraleLose == false)
	{
		const int bravery = target->reduceByBravery(10);
		const int modifier = target->getFaction() == FACTION_PLAYER ? _save->getFactionMoraleModifier(true) : 100;
		const int morale_loss = 100 * (adjustedDamage * bravery / 10) / modifier;

		target->moraleChange(-morale_loss);
	}

	if ((target->getSpecialAbility() == SPECAB_EXPLODEONDEATH || target->getSpecialAbility() == SPECAB_BURN_AND_EXPLODE) && !target->isOut() && (target->getHealth() == 0 || target->getStunlevel() >= target->getHealth()))
	{
		if (type->IgnoreSelfDestruct == false)
		{
			Position p = Position(target->getPosition().x * 16, target->getPosition().y * 16, target->getPosition().z * 24);
			_save->getBattleGame()->statePushNext(new ExplosionBState(_save->getBattleGame(), p, BA_NONE, 0, target, 0));
		}
	}

	if (adjustedDamage >= type->FireThreshold)
	{
		float resistance = target->getArmor()->getDamageModifier(type->ResistType);
		if (resistance > 0.0)
		{
			int burnTime = RNG::generate(0, int(5.0f * resistance));
			if (target->getFire() < burnTime)
			{
				target->setFire(burnTime); // catch fire and burn
			}
		}
	}

	// fire extinguisher
	if (target && target->getFire())
	{
		if (clipOrWeapon)
		{
			// melee weapon, bullet or even a grenade...
			if (clipOrWeapon->getRules()->isFireExtinguisher())
			{
				target->setFire(0);
			}
			// if the bullet is not a fire extinguisher, check the weapon itself
			else if (unit && clipOrWeapon->getRules()->getBattleType() == BT_AMMO)
			{
				BattleItem *weapon = unit->getItem(unit->getActiveHand());
				if (weapon && weapon->getRules()->isFireExtinguisher())
				{
					target->setFire(0);
				}
			}
		}
	}

	return true;
}

/**
 * Handles bullet/weapon hits.
 *
 * A bullet/weapon hits a voxel.
 * @param center Center of the explosion in voxelspace.
 * @param power Power of the explosion.
 * @param type The damage type of the explosion.
 * @param unit The unit that caused the explosion.
 * @param clipOrWeapon clip or weapon causing the damage.
 * @return The Unit that got hit.
 */
BattleUnit *TileEngine::hit(Position center, int power, const RuleDamageType *type, BattleUnit *unit, BattleItem *clipOrWeapon, bool rangeAtack)
{
	bool terrainChanged = false; //did the hit destroy a tile thereby changing line of sight?
	int effectGenerated = 0; //did the hit produce smoke (1), fire/light (2) or disabled a unit (3) ?
	Position tilePos = center.toTile();
	Tile *tile = _save->getTile(tilePos);
	if (!tile || power <= 0)
	{
		return 0;
	}

	BattleUnit *bu = tile->getUnit();
	const int part = voxelCheck(center, unit);
	const int damage = type->getRandomDamage(power);
	if (part >= V_FLOOR && part <= V_OBJECT)
	{
		bool nothing = true;
		if (part == V_FLOOR || part == V_OBJECT)
		{
			for (std::vector<BattleItem*>::iterator i = tile->getInventory()->begin(); i != tile->getInventory()->end(); ++i)
			{
				if (hitUnit(unit, clipOrWeapon, (*i)->getUnit(), Position(0,0,0), damage, type, rangeAtack))
				{
					if ((*i)->getGlow()) effectGenerated = 2; //Any glowing corpses?
					nothing = false;
					break;
				}
			}
		}
		if (nothing)
		{
			const int tileDmg = type->getTileDamage(damage);
			//Do we need to update the visibility of units due to smoke/fire?
			effectGenerated = hitTile(tile, damage, type);
			//If a tile was destroyed we may have revealed new areas for one or more observers
			if (tileDmg >= tile->getMapData(part)->getArmor()) terrainChanged = true;

			if (part == V_OBJECT && _save->getMissionType() == "STR_BASE_DEFENSE")
			{
				if (tileDmg >= tile->getMapData(O_OBJECT)->getArmor() && tile->getMapData(V_OBJECT)->isBaseModule())
				{
					_save->getModuleMap()[(center.x/16)/10][(center.y/16)/10].second--;
				}
			}
			if (tile->damage(part, tileDmg, _save->getObjectiveType()))
			{
				_save->addDestroyedObjective();
			}
		}
	}
	else if (part == V_UNIT)
	{
		int verticaloffset = 0;
		if (!bu)
		{
			// it's possible we have a unit below the actual tile, when he stands on a stairs and sticks his head out to the next tile
			Tile *below = _save->getTile(tilePos - Position(0, 0, 1));
			if (below)
			{
				BattleUnit *buBelow = below->getUnit();
				if (buBelow)
				{
					bu = buBelow;
					verticaloffset = 24;
				}
			}
		}
		if (bu && bu->getHealth() > 0)
		{
			const int sz = bu->getArmor()->getSize() * 8;
			const Position target = bu->getPosition().toVexel() + Position(sz,sz, bu->getFloatHeight() - tile->getTerrainLevel());
			const Position relative = (center - target) - Position(0,0,verticaloffset);

			hitUnit(unit, clipOrWeapon, bu, relative, damage, type, rangeAtack);
			if (bu->getFire())
			{
				effectGenerated = 2;
			}
		}
		else if (bu)
		{
			// Special case: target is already dead, but shotgun experience was not awarded yet since the first shotgun bullet is processed as last
			bool shotgun = clipOrWeapon && clipOrWeapon->getRules()->getShotgunPellets() != 0 && clipOrWeapon->getRules()->getDamageType()->isDirect();
			if (shotgun && unit && unit->getOriginalFaction() == FACTION_PLAYER)
			{
				if (clipOrWeapon && clipOrWeapon->getRules()->getBattleType() == BT_AMMO)
				{
					// send the weapon info, not the ammo info
					awardExperience(unit, unit->getItem(unit->getActiveHand()), bu, rangeAtack);
				}
				else
				{
					awardExperience(unit, clipOrWeapon, bu, rangeAtack);
				}
			}
		}
	}
	//Recalculate relevant item/unit locations and visibility depending on what happened during the hit
	if (terrainChanged || effectGenerated)
	{
		applyGravity(tile);
	}
	if (terrainChanged) //part of tile destroyed
	{
		auto layer = LL_ITEMS;
		if (part == V_FLOOR && _save->getTile(tilePos - Position(0, 0, 1))) {
			layer = LL_AMBIENT; // roof destroyed, update sunlight in this tile column
		}
		calculateLighting(layer, tilePos, 1, true);
		calculateFOV(tilePos, 1, true, true); //append any new units or tiles revealed by the terrain change
	}
	else if (effectGenerated)
	{
		calculateLighting(LL_FIRE, tilePos, 1);
		calculateFOV(tilePos, 1, false); //skip updating of tiles
	}
	else
	{
		// script could affect visibility of units, fast check if something is changed.
		calculateFOV(tilePos, 1, false); //skip updating of tiles
	}
	//Note: If bu was knocked out this will have no effect on unit visibility quite yet, as it is not marked as out
	//and will continue to block visibility at this point in time.

	return bu;
}

/**
 * Handles explosions.
 *
 * HE, smoke and fire explodes in a circular pattern on 1 level only. HE however damages floor tiles of the above level. Not the units on it.
 * HE destroys an object if its armor is lower than the explosive power, then it's HE blockage is applied for further propagation.
 * See http://www.ufopaedia.org/index.php?title=Explosions for more info.
 * @param center Center of the explosion in voxelspace.
 * @param power Power of the explosion.
 * @param type The damage type of the explosion.
 * @param maxRadius The maximum radius othe explosion.
 * @param unit The unit that caused the explosion.
 * @param clipOrWeapon The clip or weapon that caused the explosion.
 */
void TileEngine::explode(Position center, int power, const RuleDamageType *type, int maxRadius, BattleUnit *unit, BattleItem *clipOrWeapon, bool rangeAtack)
{
	const Position centetTile = center.toTile();
	int hitSide = 0;
	int diagonalWall = 0;
	int power_;
	std::map<Tile*, int> tilesAffected;
	std::vector<BattleItem*> toRemove;
	std::pair<std::map<Tile*, int>::iterator, bool> ret;

	if (type->FireBlastCalc)
	{
		power /= 2;
	}

	int exHeight = std::max(0, std::min(3, Options::battleExplosionHeight));
	int vertdec = 1000; //default flat explosion

	switch (exHeight)
	{
	case 1:
		vertdec = 3.0f * type->RadiusReduction;
		break;
	case 2:
		vertdec = 1.0f * type->RadiusReduction;
		break;
	case 3:
		vertdec = 0.5f * type->RadiusReduction;
	}

	Tile *origin = _save->getTile(Position(centetTile));
	Tile *dest = nullptr;
	if (origin->isBigWall()) //precalculations for bigwall deflection
	{
		diagonalWall = origin->getMapData(O_OBJECT)->getBigWall();
		if (diagonalWall == Pathfinding::BIGWALLNWSE) //  3 |
			hitSide = (center.x % 16 - center.y % 16) > 0 ? 1 : -1;
		if (diagonalWall == Pathfinding::BIGWALLNESW) //  2 --
			hitSide = (center.x % 16 + center.y % 16 - 15) > 0 ? 1 : -1;
	}

	for (int fi = -90; fi <= 90; fi += 5)
	{
		// raytrace every 3 degrees makes sure we cover all tiles in a circle.
		for (int te = 0; te <= 360; te += 3)
		{
			double cos_te = cos(te * M_PI / 180.0);
			double sin_te = sin(te * M_PI / 180.0);
			double sin_fi = sin(fi * M_PI / 180.0);
			double cos_fi = cos(fi * M_PI / 180.0);

			origin = _save->getTile(centetTile);
			dest = origin;
			double l = 0;
			int tileX, tileY, tileZ;
			power_ = power;
			while (power_ > 0 && l <= maxRadius)
			{
				if (power_ > 0)
				{
					ret = tilesAffected.insert(std::make_pair(dest, 0)); // check if we had this tile already affected

					const int tileDmg = type->getTileDamage(power_);
					if (tileDmg > ret.first->second)
					{
						ret.first->second = tileDmg;
					}
					if (ret.second)
					{
						const int damage = type->getRandomDamage(power_);
						BattleUnit *bu = dest->getUnit();

						toRemove.clear();
						if (bu)
						{
							if (distance(dest->getPosition(), centetTile) < 2)
							{
								// ground zero effect is in effect
								hitUnit(unit, clipOrWeapon, bu, Position(0, 0, 0), damage, type, rangeAtack);
							}
							else
							{
								// directional damage relative to explosion position.
								// units above the explosion will be hit in the legs, units lateral to or below will be hit in the torso
								hitUnit(unit, clipOrWeapon, bu, centetTile + Position(0, 0, 5) - dest->getPosition(), damage, type, rangeAtack);
							}

							// Affect all items and units in inventory
							const int itemDamage = bu->getOverKillDamage();
							if (itemDamage > 0)
							{
								for (std::vector<BattleItem*>::iterator it = bu->getInventory()->begin(); it != bu->getInventory()->end(); ++it)
								{
									if (!hitUnit(unit, clipOrWeapon, (*it)->getUnit(), Position(0, 0, 0), itemDamage, type, rangeAtack) && type->getItemDamage(itemDamage) > (*it)->getRules()->getArmor())
									{
										toRemove.push_back(*it);
									}
								}
							}
						}
						// Affect all items and units on ground
						for (std::vector<BattleItem*>::iterator it = dest->getInventory()->begin(); it != dest->getInventory()->end(); ++it)
						{
							if (!hitUnit(unit, clipOrWeapon, (*it)->getUnit(), Position(0, 0, 0), damage, type) && type->getItemDamage(damage) > (*it)->getRules()->getArmor())
							{
								toRemove.push_back(*it);
							}
						}
						for (std::vector<BattleItem*>::iterator it = toRemove.begin(); it != toRemove.end(); ++it)
						{
							_save->removeItem((*it));
						}

						hitTile(dest, damage, type);
					}
				}

				l += 1.0;

				tileX = int(floor(centetTile.x + 0.5 + l * sin_te * cos_fi));
				tileY = int(floor(centetTile.y + 0.5 + l * cos_te * cos_fi));
				tileZ = int(floor(centetTile.z + 0.5 + l * sin_fi));

				origin = dest;
				dest = _save->getTile(Position(tileX, tileY, tileZ));

				if (!dest) break; // out of map!

				// blockage by terrain is deducted from the explosion power
				power_ -= type->RadiusReduction; // explosive damage decreases by 10 per tile
				if (origin->getPosition().z != tileZ)
					power_ -= vertdec; //3d explosion factor

				if (type->FireBlastCalc)
				{
					int dir;
					Pathfinding::vectorToDirection(origin->getPosition() - dest->getPosition(), dir);
					if (dir != -1 && dir %2) power_ -= 0.5f * type->RadiusReduction; // diagonal movement costs an extra 50% for fire.
				}
				if (l > 0.5) {
					if ( l > 1.5)
					{
						power_ -= verticalBlockage(origin, dest, type->ResistType, false) * 2;
						power_ -= horizontalBlockage(origin, dest, type->ResistType, false) * 2;
					}
					else //tricky bigwall deflection /Volutar
					{
						bool skipObject = diagonalWall == 0;
						if (diagonalWall == Pathfinding::BIGWALLNESW) // --
						{
							if (hitSide<0 && te >= 135 && te < 315)
								skipObject = true;
							if (hitSide>0 && ( te < 135 || te > 315))
								skipObject = true;
						}
						if (diagonalWall == Pathfinding::BIGWALLNWSE) // |
						{
							if (hitSide>0 && te >= 45 && te < 225)
								skipObject = true;
							if (hitSide<0 && ( te < 45 || te > 225))
								skipObject = true;
						}
						power_ -= verticalBlockage(origin, dest, type->ResistType, skipObject) * 2;
						power_ -= horizontalBlockage(origin, dest, type->ResistType, skipObject) * 2;

					}
				}
			}
		}
	}

	// now detonate the tiles affected by explosion
	if (type->ToTile > 0.0f)
	{
		for (std::map<Tile*, int>::iterator i = tilesAffected.begin(); i != tilesAffected.end(); ++i)
		{
			if (detonate(i->first, i->second))
			{
				_save->addDestroyedObjective();
			}
			applyGravity(i->first);
			Tile *j = _save->getTile(i->first->getPosition() + Position(0,0,1));
			if (j)
				applyGravity(j);
		}
	}
	calculateLighting(LL_AMBIENT, centetTile, maxRadius + 1, true); // roofs could have been destroyed and fires could have been started
	calculateFOV(centetTile, maxRadius + 1, true, true);
	if (unit && distance(centetTile, unit->getPosition()) > maxRadius + 1)
	{
		// unit is away form blast but its visibility can be affected by scripts.
		calculateFOV(centetTile, 1, false);
	}
}

/**
 * Applies the explosive power to the tile parts. This is where the actual destruction takes place.
 * Must affect 9 objects (6 box sides and the object inside plus 2 outer walls).
 * @param tile Tile affected.
 * @return True if the objective was destroyed.
 */
bool TileEngine::detonate(Tile* tile, int explosive)
{
	if (explosive == 0) return false; // no damage applied for this tile
	bool objective = false;
	Tile* tiles[9];
	static const int parts[9]={0,1,2,0,1,2,3,3,3}; //6th is the object of current
	Position pos = tile->getPosition();

	tiles[0] = _save->getTile(Position(pos.x, pos.y, pos.z+1)); //ceiling
	tiles[1] = _save->getTile(Position(pos.x+1, pos.y, pos.z)); //east wall
	tiles[2] = _save->getTile(Position(pos.x, pos.y+1, pos.z)); //south wall
	tiles[3] = tiles[4] = tiles[5] = tiles[6] = tile;
	tiles[7] = _save->getTile(Position(pos.x, pos.y-1, pos.z)); //north bigwall
	tiles[8] = _save->getTile(Position(pos.x-1, pos.y, pos.z)); //west bigwall

	int remainingPower, fireProof, fuel;
	bool destroyed, bigwalldestroyed = true, skipnorthwest = false;
	for (int i = 8; i >=0; --i)
	{
		if (!tiles[i] || !tiles[i]->getMapData(parts[i]))
			continue; //skip out of map and emptiness
		int bigwall = tiles[i]->getMapData(parts[i])->getBigWall();
		if (i > 6 && !( (bigwall==1) || (bigwall==8) || (i==8 && bigwall==6) || (i==7 && bigwall==7)))
			continue;
		if ((bigwall!=0)) skipnorthwest = true;
		if (!bigwalldestroyed && i<6) //when ground shouldn't be destroyed
			continue;
		if (skipnorthwest && (i == 2 || i == 1)) continue;
		remainingPower = explosive;
		destroyed = false;
		int volume = 0;
		int currentpart = parts[i], currentpart2, diemcd;
		fireProof = tiles[i]->getFlammability(currentpart);
		fuel = tiles[i]->getFuel(currentpart) + 1;
		// get the volume of the object by checking it's loftemps objects.
		for (int j = 0; j < 12; j++)
		{
			if (tiles[i]->getMapData(currentpart)->getLoftID(j) != 0)
				++volume;
		}
		if ( i == 6 &&
			(bigwall == 2 || bigwall == 3) && //diagonals
			tiles[i]->getMapData(currentpart)->getArmor() > remainingPower) //not enough to destroy
		{
			bigwalldestroyed = false;
		}
		// iterate through tile armor and destroy if can
		while (	tiles[i]->getMapData(currentpart) &&
				tiles[i]->getMapData(currentpart)->getArmor() <= remainingPower &&
				tiles[i]->getMapData(currentpart)->getArmor() != 255)
		{
			if ( i == 6 && (bigwall == 2 || bigwall == 3)) //diagonals for the current tile
			{
				bigwalldestroyed = true;
			}
			if ( i == 6 && (bigwall == 6 || bigwall == 7 || bigwall == 8)) //n/w/nw
			{
				skipnorthwest = false;
			}
			remainingPower -= tiles[i]->getMapData(currentpart)->getArmor();
			destroyed = true;
			if (_save->getMissionType() == "STR_BASE_DEFENSE" &&
				tiles[i]->getMapData(currentpart)->isBaseModule())
			{
				_save->getModuleMap()[tile->getPosition().x/10][tile->getPosition().y/10].second--;
			}
			//this trick is to follow transformed object parts (object can become a ground)
			diemcd = tiles[i]->getMapData(currentpart)->getDieMCD();
			if (diemcd!=0)
				currentpart2 = tiles[i]->getMapData(currentpart)->getDataset()->getObjects()->at(diemcd)->getObjectType();
			else
				currentpart2 = currentpart;
			if (tiles[i]->destroy(currentpart, _save->getObjectiveType()))
				objective = true;
			currentpart =  currentpart2;
			if (tiles[i]->getMapData(currentpart)) // take new values
			{
				fireProof = tiles[i]->getFlammability(currentpart);
				fuel = tiles[i]->getFuel(currentpart) + 1;
			}
		}
		// set tile on fire
		if (fireProof < remainingPower)
		{
			if (tiles[i]->getMapData(O_FLOOR) || tiles[i]->getMapData(O_OBJECT))
			{
				tiles[i]->setFire(fuel);
				tiles[i]->setSmoke(std::max(1, std::min(15 - (fireProof / 10), 12)));
			}
		}
		// add some smoke if tile was destroyed and not set on fire
		if (destroyed && !tiles[i]->getFire())
		{
			int smoke = RNG::generate(1, (volume / 2) + 3) + (volume / 2);
			if (smoke > tiles[i]->getSmoke())
			{
				tiles[i]->setSmoke(std::max(0, std::min(smoke, 15)));
			}
		}
	}
	return objective;
}

/**
 * Checks for chained explosions.
 *
 * Chained explosions are explosions which occur after an explosive map object is destroyed.
 * May be due a direct hit, other explosion or fire.
 * @return tile on which a explosion occurred
 */
Tile *TileEngine::checkForTerrainExplosions()
{
	for (int i = 0; i < _save->getMapSizeXYZ(); ++i)
	{
		if (_save->getTile(i)->getExplosive())
		{
			return _save->getTile(i);
		}
	}
	return 0;
}

/**
 * Calculates the amount of power that is blocked going from one tile to another on a different level.
 * @param startTile The tile where the power starts.
 * @param endTile The adjacent tile where the power ends.
 * @param type The type of power/damage.
 * @return Amount of blockage of this power.
 */
int TileEngine::verticalBlockage(Tile *startTile, Tile *endTile, ItemDamageType type, bool skipObject)
{
	int block = 0;

	// safety check
	if (startTile == 0 || endTile == 0) return 0;

	auto startPos = startTile->getPosition();
	auto endPos = endTile->getPosition();
	int direction = endPos.z - startPos.z;

	if (direction == 0 ) return 0;

	Tile *tmpTile = nullptr;
	if (direction < 0) // down
	{
		tmpTile = startTile;
		block += blockage(tmpTile, O_FLOOR, type);
		if (!skipObject)
			block += blockage(tmpTile, O_OBJECT, type, Pathfinding::DIR_DOWN);
		if (startPos.x != endPos.x || startPos.y != endPos.y)
		{
			tmpTile = _save->getTile(Position(endPos.x, endPos.y, startPos.z));
			block += horizontalBlockage(startTile, tmpTile, type, skipObject);
			block += blockage(tmpTile, O_FLOOR, type);
			if (!skipObject)
				block += blockage(tmpTile, O_OBJECT, type, Pathfinding::DIR_DOWN);
		}
	}
	else if (direction > 0) // up
	{
		tmpTile = _save->getTile(Position(startPos.x, startPos.y, startPos.z + 1));
		block += blockage(tmpTile, O_FLOOR, type);
		if (!skipObject)
			block += blockage(tmpTile, O_OBJECT, type, Pathfinding::DIR_UP);
		if (startPos.x != endPos.x || startPos.y != endPos.y)
		{
			tmpTile = _save->getTile(Position(endPos.x, endPos.y, startPos.z + 1));
			block += horizontalBlockage(startTile, tmpTile, type, skipObject);
			block += blockage(tmpTile, O_FLOOR, type);
			if (!skipObject)
				block += blockage(tmpTile, O_OBJECT, type, Pathfinding::DIR_UP);
		}
	}

	return block;
}

/**
 * Calculates the amount of power that is blocked going from one tile to another on the same level.
 * @param startTile The tile where the power starts.
 * @param endTile The adjacent tile where the power ends.
 * @param type The type of power/damage.
 * @return Amount of blockage.
 */
int TileEngine::horizontalBlockage(Tile *startTile, Tile *endTile, ItemDamageType type, bool skipObject)
{
	const Position oneTileNorth = Position(0, -1, 0);
	const Position oneTileEast = Position(1, 0, 0);
	const Position oneTileSouth = Position(0, 1, 0);
	const Position oneTileWest = Position(-1, 0, 0);

	// safety check
	if (startTile == 0 || endTile == 0) return 0;

	auto startPos = startTile->getPosition();
	auto endPos = endTile->getPosition();
	if (startPos.z != endPos.z) return 0;
	Tile *tmpTile = nullptr;

	int direction;
	Pathfinding::vectorToDirection(endPos - startPos, direction);
	if (direction == -1) return 0;
	int block = 0;

	switch(direction)
	{
	case 0:	// north
		block = blockage(startTile, O_NORTHWALL, type);
		break;
	case 1: // north east
		if (type == DT_NONE) //this is two-way diagonal visibility check, used in original game
		{
			block = blockage(startTile, O_NORTHWALL, type) + blockage(endTile, O_WESTWALL, type); //up+right

			tmpTile = _save->getTile(startPos + oneTileNorth);
			if (tmpTile && tmpTile->getMapData(O_OBJECT) && tmpTile->getMapData(O_OBJECT)->getBigWall() != Pathfinding::BIGWALLNESW)
				block += blockage(tmpTile, O_OBJECT, type, 3);

			if (block == 0) break; //this way is opened

			tmpTile = _save->getTile(startPos + oneTileEast);
			block = blockage(tmpTile, O_NORTHWALL, type)
				+ blockage(tmpTile, O_WESTWALL, type); //right+up
			if (tmpTile && tmpTile->getMapData(O_OBJECT) && tmpTile->getMapData(O_OBJECT)->getBigWall() != Pathfinding::BIGWALLNESW)
				block += blockage(tmpTile, O_OBJECT, type, 7);
		}
		else
		{
			tmpTile = _save->getTile(startPos + oneTileEast);
			block = (blockage(startTile, O_NORTHWALL, type) + blockage(endTile,O_WESTWALL, type))/2
				+ (blockage(tmpTile, O_WESTWALL, type)
				+ blockage(tmpTile, O_NORTHWALL, type))/2;

			tmpTile = _save->getTile(startPos + oneTileNorth);
			block += (blockage(tmpTile, O_OBJECT, type, 4)
				+ blockage(tmpTile, O_OBJECT, type, 6))/2;
		}
		break;
	case 2: // east
		block = blockage(endTile, O_WESTWALL, type);
		break;
	case 3: // south east
		if (type == DT_NONE)
		{
			tmpTile = _save->getTile(startPos + oneTileSouth);
			block = blockage(tmpTile, O_NORTHWALL, type)
				+ blockage(endTile, O_WESTWALL, type); //down+right
			if (tmpTile && tmpTile->getMapData(O_OBJECT) && tmpTile->getMapData(O_OBJECT)->getBigWall() != Pathfinding::BIGWALLNWSE)
				block += blockage(tmpTile, O_OBJECT, type, 1);

			if (block == 0) break; //this way is opened

			tmpTile = _save->getTile(startPos + oneTileEast);
			block = blockage(tmpTile, O_WESTWALL, type)
				+ blockage(endTile, O_NORTHWALL, type); //right+down
			if (tmpTile && tmpTile->getMapData(O_OBJECT) && tmpTile->getMapData(O_OBJECT)->getBigWall() != Pathfinding::BIGWALLNWSE)
				block += blockage(tmpTile, O_OBJECT, type, 5);
		}
		else
		{
			block = (blockage(endTile, O_WESTWALL, type) + blockage(endTile, O_NORTHWALL, type))/2
				+ (blockage(_save->getTile(startPos + oneTileEast), O_WESTWALL, type)
				+ blockage(_save->getTile(startPos + oneTileSouth), O_NORTHWALL, type))/2;
			block += (blockage(_save->getTile(startPos + oneTileSouth), O_OBJECT, type, 0)
				+ blockage(_save->getTile(startPos + oneTileEast), O_OBJECT, type, 6))/2;
		}
		break;
	case 4: // south
		block = blockage(endTile,O_NORTHWALL, type);
		break;
	case 5: // south west
		if (type == DT_NONE)
		{
			tmpTile = _save->getTile(startPos + oneTileSouth);
			block = blockage(tmpTile, O_NORTHWALL, type)
				+ blockage(tmpTile, O_WESTWALL, type); //down+left
			if (tmpTile && tmpTile->getMapData(O_OBJECT) && tmpTile->getMapData(O_OBJECT)->getBigWall() != Pathfinding::BIGWALLNESW)
				block += blockage(tmpTile, O_OBJECT, type, 7);

			if (block == 0) break; //this way is opened

			block = blockage(startTile, O_WESTWALL, type) + blockage(endTile, O_NORTHWALL, type); //left+down
			tmpTile = _save->getTile(startPos + oneTileWest);
			if (tmpTile && tmpTile->getMapData(O_OBJECT) && tmpTile->getMapData(O_OBJECT)->getBigWall() != Pathfinding::BIGWALLNESW)
				block += blockage(tmpTile, O_OBJECT, type, 3);
		}
		else
		{
			block = (blockage(endTile,O_NORTHWALL, type) + blockage(startTile,O_WESTWALL, type))/2
				+ (blockage(_save->getTile(startPos + oneTileSouth),O_WESTWALL, type)
				+ blockage(_save->getTile(startPos + oneTileSouth),O_NORTHWALL, type))/2;
			block += (blockage(_save->getTile(startPos + oneTileSouth),O_OBJECT, type, 0)
				+ blockage(_save->getTile(startPos + oneTileWest),O_OBJECT, type, 2))/2;
		}
		break;
	case 6: // west
		block = blockage(startTile,O_WESTWALL, type);
		break;
	case 7: // north west

		if (type == DT_NONE)
		{
			tmpTile = _save->getTile(startPos + oneTileNorth);
			block = blockage(startTile, O_NORTHWALL, type)
				+ blockage(tmpTile, O_WESTWALL, type); //up+left
			if (tmpTile && tmpTile->getMapData(O_OBJECT) && tmpTile->getMapData(O_OBJECT)->getBigWall() != Pathfinding::BIGWALLNWSE)
				block += blockage(tmpTile, O_OBJECT, type, 5);

			if (block == 0) break; //this way is opened

			tmpTile = _save->getTile(startPos + oneTileWest);
			block = blockage(startTile, O_WESTWALL, type)
				+ blockage(tmpTile, O_NORTHWALL, type); //left+up
			if (tmpTile && tmpTile->getMapData(O_OBJECT) && tmpTile->getMapData(O_OBJECT)->getBigWall() != Pathfinding::BIGWALLNWSE)
				block += blockage(tmpTile, O_OBJECT, type, 1);
		}
		else
		{
			block = (blockage(startTile,O_WESTWALL, type) + blockage(startTile,O_NORTHWALL, type))/2
				+ (blockage(_save->getTile(startPos + oneTileNorth),O_WESTWALL, type)
				+ blockage(_save->getTile(startPos + oneTileWest),O_NORTHWALL, type))/2;
			block += (blockage(_save->getTile(startPos + oneTileNorth),O_OBJECT, type, 4)
				+ blockage(_save->getTile(startPos + oneTileWest),O_OBJECT, type, 2))/2;
		}
		break;
	}

	if (!skipObject || (type==DT_NONE && startTile->isBigWall()) )
		block += blockage(startTile,O_OBJECT, type, direction);

	if (type != DT_NONE)
	{
		// not too sure about removing this line,
		// i have a sneaking suspicion we might end up blocking things that we shouldn't

		//if (skipObject) return block;

		direction += 4;
		if (direction > 7)
			direction -= 8;
		if (endTile->isBigWall())
			block += blockage(endTile,O_OBJECT, type, direction, true);
	}
	else
	{
		if ( block <= 127 )
		{
			direction += 4;
			if (direction > 7)
				direction -= 8;
			if (blockage(endTile,O_OBJECT, type, direction, true) > 127){
				return -1; //hit bigwall, reveal bigwall tile
			}
		}
	}

	return block;
}

/**
 * Calculates the amount this certain wall or floor-part of the tile blocks.
 * @param startTile The tile where the power starts.
 * @param part The part of the tile the power needs to go through.
 * @param type The type of power/damage.
 * @param direction Direction the power travels.
 * @return Amount of blockage.
 */
int TileEngine::blockage(Tile *tile, const int part, ItemDamageType type, int direction, bool checkingFromOrigin)
{
	int blockage = 0;

	if (tile == 0) return 0; // probably outside the map here

	MapData *mapData = tile->getMapData(part);
	if (mapData)
	{
		bool check = true;
		int wall = -1;
		if (direction != -1)
		{
			wall = tile->getMapData(O_OBJECT)->getBigWall();

			if (type != DT_SMOKE &&
				checkingFromOrigin &&
				(wall == Pathfinding::BIGWALLNESW ||
				wall == Pathfinding::BIGWALLNWSE))
			{
				check = false;
			}
			switch (direction)
			{
			case 0: // north
				if (wall == Pathfinding::BIGWALLWEST ||
					wall == Pathfinding::BIGWALLEAST ||
					wall == Pathfinding::BIGWALLSOUTH ||
					wall == Pathfinding::BIGWALLEASTANDSOUTH)
				{
					check = false;
				}
				break;
			case 1: // north east
				if (wall == Pathfinding::BIGWALLWEST ||
					wall == Pathfinding::BIGWALLSOUTH)
				{
					check = false;
				}
				break;
			case 2: // east
				if (wall == Pathfinding::BIGWALLNORTH ||
					wall == Pathfinding::BIGWALLSOUTH ||
					wall == Pathfinding::BIGWALLWEST ||
					wall == Pathfinding::BIGWALLWESTANDNORTH)
				{
					check = false;
				}
				break;
			case 3: // south east
				if (wall == Pathfinding::BIGWALLNORTH ||
					wall == Pathfinding::BIGWALLWEST ||
					wall == Pathfinding::BIGWALLWESTANDNORTH)
				{
					check = false;
				}
				break;
			case 4: // south
				if (wall == Pathfinding::BIGWALLWEST ||
					wall == Pathfinding::BIGWALLEAST ||
					wall == Pathfinding::BIGWALLNORTH ||
					wall == Pathfinding::BIGWALLWESTANDNORTH)
				{
					check = false;
				}
				break;
			case 5: // south west
				if (wall == Pathfinding::BIGWALLNORTH ||
					wall == Pathfinding::BIGWALLEAST)
				{
					check = false;
				}
				break;
			case 6: // west
				if (wall == Pathfinding::BIGWALLNORTH ||
					wall == Pathfinding::BIGWALLSOUTH ||
					wall == Pathfinding::BIGWALLEAST ||
					wall == Pathfinding::BIGWALLEASTANDSOUTH)
				{
					check = false;
				}
				break;
			case 7: // north west
				if (wall == Pathfinding::BIGWALLSOUTH ||
					wall == Pathfinding::BIGWALLEAST ||
					wall == Pathfinding::BIGWALLEASTANDSOUTH)
				{
					check = false;
				}
				break;
			case 8: // up
			case 9: // down
				if (wall != 0 && wall != Pathfinding::BLOCK)
				{
					check = false;
				}
				break;
			default:
				break;
			}
		}
		else if (part == O_FLOOR &&
					mapData->getBlock(type) == 0)
		{
			if (type != DT_NONE)
			{
				blockage += mapData->getArmor();
			}
			else if (!mapData->isNoFloor())
			{
				return 256;
			}
		}

		if (check)
		{
			// -1 means we have a regular wall, and anything over 0 means we have a bigwall.
			if (type == DT_SMOKE && wall != 0 && !tile->isUfoDoorOpen(part))
			{
				return 256;
			}
			blockage += mapData->getBlock(type);
		}
	}

	// open ufo doors are actually still closed behind the scenes
	// so a special trick is needed to see if they are open, if they are, they obviously don't block anything
	if (tile->isUfoDoorOpen(part))
		blockage = 0;

	return blockage;
}

/**
 * Opens a door (if any) by rightclick, or by walking through it. The unit has to face in the right direction.
 * @param unit Unit.
 * @param rClick Whether the player right clicked.
 * @param dir Direction.
 * @return -1 there is no door, you can walk through;
 *		  0 normal door opened, make a squeaky sound and you can walk through;
 *		  1 ufo door is starting to open, make a whoosh sound, don't walk through;
 *		  3 ufo door is still opening, don't walk through it yet. (have patience, futuristic technology...)
 *		  4 not enough TUs
 *		  5 would contravene fire reserve
 */
int TileEngine::unitOpensDoor(BattleUnit *unit, bool rClick, int dir)
{
	int door = -1;
	int TUCost = 0;
	int size = unit->getArmor()->getSize();
	int z = unit->getTile()->getTerrainLevel() < -12 ? 1 : 0; // if we're standing on stairs, check the tile above instead.
	int doorsOpened = 0;
	Position doorCentre;

	if (dir == -1)
	{
		dir = unit->getDirection();
	}
	Tile *tile;
	for (int x = 0; x < size && door == -1; x++)
	{
		for (int y = 0; y < size && door == -1; y++)
		{
			std::vector<std::pair<Position, int> > checkPositions;
			tile = _save->getTile(unit->getPosition() + Position(x,y,z));
			if (!tile) continue;

			switch (dir)
			{
			case 0: // north
				checkPositions.push_back(std::make_pair(Position(0, 0, 0), O_NORTHWALL)); // origin
				if (x != 0)
				{
					checkPositions.push_back(std::make_pair(Position(0, -1, 0), O_WESTWALL)); // one tile north
				}
				break;
			case 1: // north east
				checkPositions.push_back(std::make_pair(Position(0, 0, 0), O_NORTHWALL)); // origin
				checkPositions.push_back(std::make_pair(Position(1, -1, 0), O_WESTWALL)); // one tile north-east
				if (rClick)
				{
					checkPositions.push_back(std::make_pair(Position(1, 0, 0), O_WESTWALL)); // one tile east
					checkPositions.push_back(std::make_pair(Position(1, 0, 0), O_NORTHWALL)); // one tile east
				}
				break;
			case 2: // east
				checkPositions.push_back(std::make_pair(Position(1, 0, 0), O_WESTWALL)); // one tile east
				break;
			case 3: // south-east
				if (!y)
					checkPositions.push_back(std::make_pair(Position(1, 1, 0), O_WESTWALL)); // one tile south-east
				if (!x)
					checkPositions.push_back(std::make_pair(Position(1, 1, 0), O_NORTHWALL)); // one tile south-east
				if (rClick)
				{
					checkPositions.push_back(std::make_pair(Position(1, 0, 0), O_WESTWALL)); // one tile east
					checkPositions.push_back(std::make_pair(Position(0, 1, 0), O_NORTHWALL)); // one tile south
				}
				break;
			case 4: // south
				checkPositions.push_back(std::make_pair(Position(0, 1, 0), O_NORTHWALL)); // one tile south
				break;
			case 5: // south-west
				checkPositions.push_back(std::make_pair(Position(0, 0, 0), O_WESTWALL)); // origin
				checkPositions.push_back(std::make_pair(Position(-1, 1, 0), O_NORTHWALL)); // one tile south-west
				if (rClick)
				{
					checkPositions.push_back(std::make_pair(Position(0, 1, 0), O_WESTWALL)); // one tile south
					checkPositions.push_back(std::make_pair(Position(0, 1, 0), O_NORTHWALL)); // one tile south
				}
				break;
			case 6: // west
				checkPositions.push_back(std::make_pair(Position(0, 0, 0), O_WESTWALL)); // origin
				if (y != 0)
				{
					checkPositions.push_back(std::make_pair(Position(-1, 0, 0), O_NORTHWALL)); // one tile west
				}
				break;
			case 7: // north-west
				checkPositions.push_back(std::make_pair(Position(0, 0, 0), O_WESTWALL)); // origin
				checkPositions.push_back(std::make_pair(Position(0, 0, 0), O_NORTHWALL)); // origin
				if (x)
				{
					checkPositions.push_back(std::make_pair(Position(-1, -1, 0), O_WESTWALL)); // one tile north
				}
				if (y)
				{
					checkPositions.push_back(std::make_pair(Position(-1, -1, 0), O_NORTHWALL)); // one tile north
				}
				if (rClick)
				{
					checkPositions.push_back(std::make_pair(Position(0, -1, 0), O_WESTWALL)); // one tile north
					checkPositions.push_back(std::make_pair(Position(-1, 0, 0), O_NORTHWALL)); // one tile west
				}
				break;
			default:
				break;
			}

			int part = 0;
			for (std::vector<std::pair<Position, int> >::const_iterator i = checkPositions.begin(); i != checkPositions.end() && door == -1; ++i)
			{
				tile = _save->getTile(unit->getPosition() + Position(x,y,z) + i->first);
				if (tile)
				{
					door = tile->openDoor(i->second, unit, _save->getBattleGame()->getReservedAction());
					if (door != -1)
					{
						part = i->second;
						if (door == 0)
						{
							++doorsOpened;
							doorCentre = unit->getPosition() + Position(x, y, z) + i->first;
						}
						else if (door == 1)
						{
							std::pair<int, Position> adjacentDoors = checkAdjacentDoors(unit->getPosition() + Position(x,y,z) + i->first, i->second);
							doorsOpened += adjacentDoors.first + 1;
							doorCentre = adjacentDoors.second;
						}
					}
				}
			}
			if (door == 0 && rClick)
			{
				if (part == O_WESTWALL)
				{
					part = O_NORTHWALL;
				}
				else
				{
					part = O_WESTWALL;
				}
				TUCost = tile->getTUCost(part, unit->getMovementType());
			}
			else if (door == 1 || door == 4)
			{
				TUCost = tile->getTUCost(part, unit->getMovementType());
			}
		}
	}

	if (door == 0 || door == 1)
	{
		if (_save->getBattleGame()->checkReservedTU(unit, TUCost, 0))
		{
			if (unit->spendTimeUnits(TUCost))
			{
				calculateLighting(LL_FIRE, doorCentre, doorsOpened, true);
				// Update FOV through the doorway.
				calculateFOV(doorCentre, doorsOpened, true, true);
			}
			else return 4;
		}
		else return 5;
	}

	return door;
}

/**
 * Opens any doors connected to this part at this position,
 * Keeps processing til it hits a non-ufo-door.
 * @param pos The starting position
 * @param part The part to open, defines which direction to check.
 * @return <The number of adjacent doors opened, Position of door centre>
 */
std::pair<int, Position> TileEngine::checkAdjacentDoors(Position pos, int part)
{
	Position offset;
	int adjacentDoorsOpened = 0;
	int doorOffset = 0;
	bool westSide = (part == 1);
	for (int i = 1;; ++i)
	{
		offset = westSide ? Position(0,i,0):Position(i,0,0);
		Tile *tile = _save->getTile(pos + offset);
		if (tile && tile->getMapData(part) && tile->getMapData(part)->isUFODoor())
		{
			int doorAdj = tile->openDoor(part);
			if (doorAdj == 1) //only expecting ufo doors
			{
				adjacentDoorsOpened++;
				doorOffset++;
			}
		}
		else break;
	}
	for (int i = -1;; --i)
	{
		offset = westSide ? Position(0,i,0):Position(i,0,0);
		Tile *tile = _save->getTile(pos + offset);
		if (tile && tile->getMapData(part) && tile->getMapData(part)->isUFODoor())
		{
			int doorAdj = tile->openDoor(part);
			if (doorAdj == 1)
			{
				adjacentDoorsOpened++;
				doorOffset--;
			}
		}
		else break;
	}
	doorOffset /= 2; //Find ~centre of door
	return {adjacentDoorsOpened, pos + (westSide ? Position(0, doorOffset, 0) : Position(doorOffset, 0, 0))};
}

/**
 * Closes ufo doors.
 * @return Whether doors are closed.
 */
int TileEngine::closeUfoDoors()
{
	int doorsclosed = 0;

	// prepare a list of tiles on fire/smoke & close any ufo doors
	for (int i = 0; i < _save->getMapSizeXYZ(); ++i)
	{
		if (_save->getTile(i)->getUnit() && _save->getTile(i)->getUnit()->getArmor()->getSize() > 1)
		{
			BattleUnit *bu = _save->getTile(i)->getUnit();
			Tile *tile = _save->getTile(i);
			Tile *oneTileNorth = _save->getTile(tile->getPosition() + Position(0, -1, 0));
			Tile *oneTileWest = _save->getTile(tile->getPosition() + Position(-1, 0, 0));
			if ((tile->isUfoDoorOpen(O_NORTHWALL) && oneTileNorth && oneTileNorth->getUnit() && oneTileNorth->getUnit() == bu) ||
				(tile->isUfoDoorOpen(O_WESTWALL) && oneTileWest && oneTileWest->getUnit() && oneTileWest->getUnit() == bu))
			{
				continue;
			}
		}
		doorsclosed += _save->getTile(i)->closeUfoDoor();
	}

	return doorsclosed;
}

/**
 * Calculates a line trajectory, using bresenham algorithm in 3D.
 * @param origin Origin (voxel??).
 * @param target Target (also voxel??).
 * @param storeTrajectory True will store the whole trajectory - otherwise it just stores the last position.
 * @param trajectory A vector of positions in which the trajectory is stored.
 * @param excludeUnit Excludes this unit in the collision detection.
 * @param doVoxelCheck Check against voxel or tile blocking? (first one for units visibility and line of fire, second one for terrain visibility).
 * @param onlyVisible Skip invisible units? used in FPS view.
 * @param excludeAllBut [Optional] The only unit to be considered for ray hits.
 * @return the objectnumber(0-3) or unit(4) or out of map (5) or -1(hit nothing).
 */
int TileEngine::calculateLine(Position origin, Position target, bool storeTrajectory, std::vector<Position> *trajectory, BattleUnit *excludeUnit, bool doVoxelCheck, bool onlyVisible, BattleUnit *excludeAllBut)
{
	Position lastPoint(origin);
	int result;
	int steps = 0;

	bool hit = calculateLineHitHelper(origin, target,
		[&](Position point)
		{
			if (storeTrajectory && trajectory)
			{
				trajectory->push_back(point);
			}
			//passes through this point?
			if (doVoxelCheck)
			{
				result = voxelCheck(point, excludeUnit, false, onlyVisible, excludeAllBut);
				if (result != V_EMPTY)
				{
					if (trajectory)
					{ // store the position of impact
						trajectory->push_back(point);
					}
					return true;
				}
			}
			else
			{
				int temp_res = verticalBlockage(_save->getTile(lastPoint), _save->getTile(point), DT_NONE);
				result = horizontalBlockage(_save->getTile(lastPoint), _save->getTile(point), DT_NONE, steps<2);
				steps++;
				if (result == -1)
				{
					if (temp_res > 127)
					{
						result = 0;
					}
					else
					{
						return true; // We hit a big wall
					}
				}
				result += temp_res;
				if (result > 127)
				{
					return true;
				}

				lastPoint = point;
			}
			return false;
		},
		[&](Position point)
		{
			//check for xy diagonal intermediate voxel step
			if (doVoxelCheck)
			{
				result = voxelCheck(point, excludeUnit, false, onlyVisible, excludeAllBut);
				if (result != V_EMPTY)
				{
					if (trajectory != 0)
					{ // store the position of impact
						trajectory->push_back(point);
					}
					return true;
				}
			}
			return false;
		}
	);
	if (hit)
	{
		return result;
	}
	return V_EMPTY;
}

/**
 * Calculates a parabola trajectory, used for throwing items.
 * @param origin Origin in voxelspace.
 * @param target Target in voxelspace.
 * @param storeTrajectory True will store the whole trajectory - otherwise it just stores the last position.
 * @param trajectory A vector of positions in which the trajectory is stored.
 * @param excludeUnit Makes sure the trajectory does not hit the shooter itself.
 * @param curvature How high the parabola goes: 1.0 is almost straight throw, 3.0 is a very high throw, to throw over a fence for example.
 * @param delta Is the deviation of the angles it should take into account, 0,0,0 is perfection.
 * @return The objectnumber(0-3) or unit(4) or out of map (5) or -1(hit nothing).
 */
int TileEngine::calculateParabola(Position origin, Position target, bool storeTrajectory, std::vector<Position> *trajectory, BattleUnit *excludeUnit, double curvature, const Position delta)
{
	double ro = sqrt((double)((target.x - origin.x) * (target.x - origin.x) + (target.y - origin.y) * (target.y - origin.y) + (target.z - origin.z) * (target.z - origin.z)));

	if (AreSame(ro, 0.0)) return V_EMPTY;//just in case

	double fi = acos((double)(target.z - origin.z) / ro);
	double te = atan2((double)(target.y - origin.y), (double)(target.x - origin.x));

	te += (delta.x / ro) / 2 * M_PI; //horizontal magic value
	fi += ((delta.z + delta.y) / ro) / 14 * M_PI * curvature; //another magic value (vertical), to make it in line with fire spread

	double zA = sqrt(ro)*curvature;
	double zK = 4.0 * zA / ro / ro;

	int x = origin.x;
	int y = origin.y;
	int z = origin.z;
	int i = 8;
	Position lastPosition = Position(x,y,z);
	while (z > 0)
	{
		x = (int)((double)origin.x + (double)i * cos(te) * sin(fi));
		y = (int)((double)origin.y + (double)i * sin(te) * sin(fi));
		z = (int)((double)origin.z + (double)i * cos(fi) - zK * ((double)i - ro / 2.0) * ((double)i - ro / 2.0) + zA);
		//passes through this point?
		Position nextPosition = Position(x, y, z);
		std::vector<Position> contactPoint;
		int result = calculateLine(lastPosition, nextPosition, false, &contactPoint, excludeUnit);
		if (result != V_EMPTY)
		{
			if (lastPosition.z < nextPosition.z)
			{
				result = V_OUTOFBOUNDS;
			}
			if (trajectory != nullptr)
			{ // store the position of impact
				assert(contactPoint.size() > 0);
				trajectory->push_back(contactPoint[0]);
			}
			return result;
		}
		if (storeTrajectory && trajectory != nullptr)
		{
			trajectory->push_back(nextPosition);
		}
		lastPosition = Position(x,y,z);
		++i;
	}
	if (!storeTrajectory && trajectory != nullptr)
	{ // store the position of impact
		trajectory->push_back(Position(x, y, z));
	}
	return V_EMPTY;
}

/**
 * Calculates z "grounded" value for a particular voxel (used for projectile shadow).
 * @param voxel The voxel to trace down.
 * @return z coord of "ground".
 */
int TileEngine::castedShade(Position voxel)
{
	int zstart = voxel.z;
	Position tmpCoord = voxel / Position(16,16,24);
	Tile *t = _save->getTile(tmpCoord);
	while (t && t->isVoid() && !t->getUnit())
	{
		zstart = tmpCoord.z* 24;
		--tmpCoord.z;
		t = _save->getTile(tmpCoord);
	}

	Position tmpVoxel = voxel;
	int z;

	for (z = zstart; z>0; z--)
	{
		tmpVoxel.z = z;
		if (voxelCheck(tmpVoxel, 0) != V_EMPTY) break;
	}
	return z;
}

/**
 * Traces voxel visibility.
 * @param voxel Voxel coordinates.
 * @return True if visible.
 */

bool TileEngine::isVoxelVisible(Position voxel)
{
	int zstart = voxel.z+3; // slight Z adjust
	if ((zstart/24)!=(voxel.z/24))
		return true; // visible!
	Position tmpVoxel = voxel;
	int zend = (zstart/24)*24 +24;
	for (int z = zstart; z<zend; z++)
	{
		tmpVoxel.z=z;
		// only OBJECT can cause additional occlusion (because of any shape)
		if (voxelCheck(tmpVoxel, 0) == V_OBJECT) return false;
		++tmpVoxel.x;
		if (voxelCheck(tmpVoxel, 0) == V_OBJECT) return false;
		++tmpVoxel.y;
		if (voxelCheck(tmpVoxel, 0) == V_OBJECT) return false;
	}
	return true;
}

/**
 * Checks if we hit a voxel.
 * @param voxel The voxel to check.
 * @param excludeUnit Don't do checks on this unit.
 * @param excludeAllUnits Don't do checks on any unit.
 * @param onlyVisible Whether to consider only visible units.
 * @param excludeAllBut If set, the only unit to be considered for ray hits.
 * @return The objectnumber(0-3) or unit(4) or out of map (5) or -1 (hit nothing).
 */
int TileEngine::voxelCheck(Position voxel, BattleUnit *excludeUnit, bool excludeAllUnits, bool onlyVisible, BattleUnit *excludeAllBut)
{
	if (_save->isBeforeGame())
	{
		excludeAllUnits = true; // don't start unit spotting before pre-game inventory stuff (large units on the craftInventory tile will cause a crash if they're "spotted")
	}
	Tile *tile = _save->getTile(voxel / Position(16, 16, 24));
	// check if we are not out of the map
	if (tile == 0 || voxel.x < 0 || voxel.y < 0 || voxel.z < 0)
	{
		return V_OUTOFBOUNDS;
	}
	Tile *tileBelow = _save->getTile(tile->getPosition() + Position(0,0,-1));
	if (tile->isVoid() && tile->getUnit() == 0 && (!tileBelow || tileBelow->getUnit() == 0))
	{
		return V_EMPTY;
	}

	if ((voxel.z % 24 == 0 || voxel.z % 24 == 1) && tile->getMapData(O_FLOOR) && tile->getMapData(O_FLOOR)->isGravLift())
	{
		if ((tile->getPosition().z == 0) || (tileBelow && tileBelow->getMapData(O_FLOOR) && !tileBelow->getMapData(O_FLOOR)->isGravLift()))
			return V_FLOOR;
	}

	// first we check terrain voxel data, not to allow 2x2 units stick through walls
	for (int i=0; i< 4; ++i)
	{
		MapData *mp = tile->getMapData(i);
		if (tile->isUfoDoorOpen(i))
			continue;
		if (mp != 0)
		{
			int x = 15 - voxel.x%16;
			int y = voxel.y%16;
			int idx = (mp->getLoftID((voxel.z%24)/2)*16) + y;
			if (_voxelData->at(idx) & (1 << x))
			{
				return i;
			}
		}
	}

	if (!excludeAllUnits)
	{
		BattleUnit *unit = tile->getUnit();
		// sometimes there is unit on the tile below, but sticks up to this tile with his head,
		// in this case we couldn't have unit standing at current tile.
		if (unit == 0 && tile->hasNoFloor(0))
		{
			tile = _save->getTile(Position(voxel.x/16, voxel.y/16, (voxel.z/24)-1)); //below
			if (tile) unit = tile->getUnit();
		}

		if (unit != 0 && !unit->isOut() && unit != excludeUnit && (!excludeAllBut || unit == excludeAllBut) && (!onlyVisible || unit->getVisible() ) )
		{
			Position tilepos;
			Position unitpos = unit->getPosition();
			int tz = unitpos.z*24 + unit->getFloatHeight()+(-tile->getTerrainLevel());//bottom
			if ((voxel.z > tz) && (voxel.z <= tz + unit->getHeight()) )
			{
				int x = voxel.x%16;
				int y = voxel.y%16;
				int part = 0;
				if (unit->getArmor()->getSize() > 1)
				{
					tilepos = tile->getPosition();
					part = tilepos.x - unitpos.x + (tilepos.y - unitpos.y)*2;
				}
				int idx = (unit->getLoftemps(part) * 16) + y;
				if (_voxelData->at(idx) & (1 << x))
				{
					return V_UNIT;
				}
			}
		}
	}
	return V_EMPTY;
}

/**
 * Toggles personal lighting on / off.
 */
void TileEngine::togglePersonalLighting()
{
	_personalLighting = !_personalLighting;
	calculateLighting(LL_UNITS);
	recalculateFOV();
}

/**
 * Calculates the distance between 2 points. Rounded up to first INT.
 * @param pos1 Position of first square.
 * @param pos2 Position of second square.
 * @return Distance.
 */
int TileEngine::distance(Position pos1, Position pos2) const
{
	int x = pos1.x - pos2.x;
	int y = pos1.y - pos2.y;
	return (int)std::ceil(sqrt(float(x*x + y*y)));
}

/**
 * Calculates the distance squared between 2 points. No sqrt(), not floating point math, and sometimes it's all you need.
 * @param pos1 Position of first square.
 * @param pos2 Position of second square.
 * @param considerZ Whether to consider the z coordinate.
 * @return Distance.
 */
int TileEngine::distanceSq(Position pos1, Position pos2, bool considerZ) const
{
	int x = pos1.x - pos2.x;
	int y = pos1.y - pos2.y;
	int sq = x*x + y*y;
	if (considerZ)
	{
		int z = pos1.z - pos2.z;
		sq += z*z;
	}
	return sq;
}

/**
 * Calculate strength of psi attack based on range and victim.
 * @param type Type of attack.
 * @param attacker Unit attacking.
 * @param victim Attacked unit.
 * @param weapon Attack item.
 * @return Value greater than zero mean successful attack.
 */
int TileEngine::psiAttackCalculate(BattleActionType type, BattleUnit *attacker, BattleUnit *victim, BattleItem *weapon)
{
	if (!victim)
		return 0;

	float attackStrength = attacker->getPsiAccuracy(type, weapon);
	float defenseStrength = 30.0f + victim->getArmor()->getPsiDefence(victim);

	Position p = attacker->getPosition().toVexel() - victim->getPosition().toVexel();
	p *= p;
	attackStrength -= weapon->getRules()->getPsiAccuracyRangeReduction(sqrt(float(p.x + p.y + p.z)));
	attackStrength += RNG::generate(0,55);

	return attackStrength - defenseStrength;
}

/**
 * Attempts a panic or mind control action.
 * @param action Pointer to an action.
 * @return Whether it failed or succeeded.
 */
bool TileEngine::psiAttack(BattleAction *action)
{
	BattleUnit *victim = _save->getTile(action->target)->getUnit();
	if (!victim)
		return false;

	action->actor->addPsiSkillExp();
	if (Options::allowPsiStrengthImprovement) victim->addPsiStrengthExp();
	if (psiAttackCalculate(action->type, action->actor, victim, action->weapon) > 0)
	{
		action->actor->addPsiSkillExp();
		action->actor->addPsiSkillExp();

		BattleUnitKills killStat;
		killStat.setUnitStats(victim);
		killStat.setTurn(_save->getTurn(), _save->getSide());
		killStat.weapon = action->weapon->getRules()->getName();
		killStat.weaponAmmo = action->weapon->getRules()->getName(); //Psi weapons got no ammo, just filling up the field
		killStat.faction = victim->getFaction();
		killStat.mission = _save->getGeoscapeSave()->getMissionStatistics()->size();
		killStat.id = victim->getId();

		if (action->type == BA_PANIC)
		{
			int moraleLoss = victim->reduceByBravery(100);
			if (moraleLoss > 0)
				victim->moraleChange(-moraleLoss);
			victim->setMindControllerId(action->actor->getId());

			// Award Panic battle unit kill
			if (!action->actor->getStatistics()->duplicateEntry(STATUS_PANICKING, victim->getId()))
			{
				killStat.status = STATUS_PANICKING;
				action->actor->getStatistics()->kills.push_back(new BattleUnitKills(killStat));
			}
		}
		else if (action->type == BA_MINDCONTROL)
		{
			// Award MC battle unit kill
			if (!action->actor->getStatistics()->duplicateEntry(STATUS_TURNING, victim->getId()))
			{
				killStat.status = STATUS_TURNING;
				action->actor->getStatistics()->kills.push_back(new BattleUnitKills(killStat));
			}
			victim->setMindControllerId(action->actor->getId());
			victim->convertToFaction(action->actor->getFaction());
			calculateLighting(LL_UNITS, victim->getPosition());
			calculateFOV(victim->getPosition()); //happens fairly rarely, so do a full recalc for units in range to handle the potential unit visible cache issues.
			victim->recoverTimeUnits();
			victim->allowReselect();
			victim->abortTurn(); // resets unit status to STANDING
			// if all units from either faction are mind controlled - auto-end the mission.
			if (_save->getSide() == FACTION_PLAYER && Options::battleAutoEnd && Options::allowPsionicCapture)
			{
				int liveAliens = 0;
				int liveSoldiers = 0;
				_save->getBattleGame()->tallyUnits(liveAliens, liveSoldiers);
				if (liveAliens == 0 || liveSoldiers == 0)
				{
					_save->setSelectedUnit(0);
					_save->getBattleGame()->cancelCurrentAction(true);
					_save->getBattleGame()->requestEndTurn(liveAliens == 0);
				}
			}
		}
		return true;
	}
	else
	{
		if (Options::allowPsiStrengthImprovement)
		{
			victim->addPsiStrengthExp();
		}
		return false;
	}
}

/**
 *  Attempts a melee attack action.
 * @param action Pointer to an action.
 * @return Whether it failed or succeeded.
 */
bool TileEngine::meleeAttack(BattleAction *action)
{
	BattleUnit *targetUnit = _save->getTile(action->target)->getUnit();
	if (!targetUnit && action->target.z > 0)
	{
		targetUnit = _save->getTile(action->target - Position(0, 0, 1))->getUnit();
	}

	int hitChance = action->actor->getFiringAccuracy(BA_HIT, action->weapon, _save->getBattleGame()->getMod());
	if (targetUnit)
	{
		int arc = _save->getTileEngine()->getArcDirection(_save->getTileEngine()->getDirectionTo(targetUnit->getPositionVexels(), action->actor->getPositionVexels()), targetUnit->getDirection());
		float penalty = 1.0f - arc * targetUnit->getArmor()->getMeleeDodgeBackPenalty() / 4.0f;
		if (penalty > 0)
		{
			hitChance -= targetUnit->getArmor()->getMeleeDodge(targetUnit) * penalty;
		}
	}
	// hit log - new melee attack
	_save->hitLog << "=> ";
	if (!RNG::percent(hitChance))
	{
		return false;
	}
	return true;
}

/**
 * Remove the medikit from the game if consumable and empty.
 * @param action
 */
void TileEngine::medikitRemoveIfEmpty(BattleAction *action)
{
	// remove item if completely used up
	if (action->weapon->getRules()->isConsumable())
	{
		if (action->weapon->getPainKillerQuantity() == 0 && action->weapon->getStimulantQuantity() == 0 && action->weapon->getHealQuantity() == 0)
		{
			_save->removeItem(action->weapon);
		}
	}
}

/**
 * Try using medikit heal ability.
 * @param action
 * @param target
 * @param bodyPart
 */
void TileEngine::medikitHeal(BattleAction *action, BattleUnit *target, int bodyPart)
{
	const RuleItem *rule = action->weapon->getRules();

	if (target->getFatalWound(bodyPart))
	{
		// award experience only if healed body part has a fatal wound (to prevent abuse)
		awardExperience(action->actor, action->weapon, target, false);
	}

	target->heal(bodyPart, rule->getWoundRecovery(), rule->getHealthRecovery());
	action->weapon->setHealQuantity(action->weapon->getHealQuantity() - 1);

	_save->getBattleGame()->playSound(action->weapon->getRules()->getHitSound());
}

/**
 * Try using medikit stimulant ability.
 * @param action
 * @param target
 */
void TileEngine::medikitStimulant(BattleAction *action, BattleUnit *target)
{
	const RuleItem *rule = action->weapon->getRules();

	target->stimulant(rule->getEnergyRecovery(), rule->getStunRecovery());
	action->weapon->setStimulantQuantity(action->weapon->getStimulantQuantity() - 1);

	_save->getBattleGame()->playSound(action->weapon->getRules()->getHitSound());
}

/**
 * Try using medikit pain killer ability.
 * @param action
 * @param target
 */
void TileEngine::medikitPainKiller(BattleAction *action, BattleUnit *target)
{
	const RuleItem *rule = action->weapon->getRules();

	target->painKillers(rule->getMoraleRecovery(), rule->getPainKillerRecovery());
	action->weapon->setPainKillerQuantity(action->weapon->getPainKillerQuantity() - 1);

	_save->getBattleGame()->playSound(action->weapon->getRules()->getHitSound());
}

/**
 * Applies gravity to a tile. Causes items and units to drop.
 * @param t Tile.
 * @return Tile where the items end up in eventually.
 */
Tile *TileEngine::applyGravity(Tile *t)
{
	if (!t || (t->getInventory()->empty() && !t->getUnit())) return t; // skip this if there are no items

	Position p = t->getPosition();
	Tile *rt = t;
	Tile *rtb;
	BattleUnit *occupant = t->getUnit();

	if (occupant)
	{
		Position unitpos = occupant->getPosition();
		while (unitpos.z >= 0)
		{
			bool canFall = true;
			for (int y = 0; y < occupant->getArmor()->getSize() && canFall; ++y)
			{
				for (int x = 0; x < occupant->getArmor()->getSize() && canFall; ++x)
				{
					rt = _save->getTile(Position(unitpos.x+x, unitpos.y+y, unitpos.z));
					rtb = _save->getTile(Position(unitpos.x+x, unitpos.y+y, unitpos.z-1)); //below
					if (!rt->hasNoFloor(rtb))
					{
						canFall = false;
					}
				}
			}
			if (!canFall)
				break;
			unitpos.z--;
		}
		if (unitpos != occupant->getPosition())
		{
			if (occupant->getHealth() > 0 && occupant->getStunlevel() < occupant->getHealth())
			{
				if (occupant->getMovementType() == MT_FLY)
				{
					// move to the position you're already in. this will unset the kneeling flag, set the floating flag, etc.
					occupant->startWalking(occupant->getDirection(), occupant->getPosition(), _save->getTile(occupant->getPosition() + Position(0,0,-1)), true);
					// and set our status to standing (rather than walking or flying) to avoid weirdness.
					occupant->abortTurn();
				}
				else
				{
					occupant->startWalking(Pathfinding::DIR_DOWN, occupant->getPosition() + Position(0,0,-1), _save->getTile(occupant->getPosition() + Position(0,0,-1)), true);
					_save->addFallingUnit(occupant);
				}
			}
		}
	}
	rt = t;
	bool canFall = true;
	while (p.z >= 0 && canFall)
	{
		rt = _save->getTile(p);
		rtb = _save->getTile(Position(p.x, p.y, p.z-1)); //below
		if (!rt->hasNoFloor(rtb))
			canFall = false;
		p.z--;
	}

	for (std::vector<BattleItem*>::iterator it = t->getInventory()->begin(); it != t->getInventory()->end(); ++it)
	{
		if ((*it)->getUnit() && t->getPosition() == (*it)->getUnit()->getPosition())
		{
			(*it)->getUnit()->setPosition(rt->getPosition());
		}
		if (t != rt)
		{
			rt->addItem(*it, (*it)->getSlot());
		}
	}

	if (t != rt)
	{
		// clear tile
		t->getInventory()->clear();
	}

	return rt;
}

/**
 * Validates the melee range between two units.
 * @param attacker The attacking unit.
 * @param target The unit we want to attack.
 * @param dir Direction to check.
 * @return True when the range is valid.
 */
bool TileEngine::validMeleeRange(BattleUnit *attacker, BattleUnit *target, int dir)
{
	return validMeleeRange(attacker->getPosition(), dir, attacker, target, 0);
}

/**
 * Validates the melee range between a tile and a unit.
 * @param pos Position to check from.
 * @param direction Direction to check.
 * @param attacker The attacking unit.
 * @param target The unit we want to attack, 0 for any unit.
 * @param dest Destination position.
 * @return True when the range is valid.
 */
bool TileEngine::validMeleeRange(Position pos, int direction, BattleUnit *attacker, BattleUnit *target, Position *dest, bool preferEnemy)
{
	if (direction < 0 || direction > 7)
	{
		return false;
	}
	std::vector<BattleUnit*> potentialTargets;
	BattleUnit *chosenTarget = 0;
	Position p;
	int size = attacker->getArmor()->getSize() - 1;
	Pathfinding::directionToVector(direction, &p);
	for (int x = 0; x <= size; ++x)
	{
		for (int y = 0; y <= size; ++y)
		{
			Tile *origin (_save->getTile(Position(pos + Position(x, y, 0))));
			Tile *targetTile (_save->getTile(Position(pos + Position(x, y, 0) + p)));
			Tile *aboveTargetTile (_save->getTile(Position(pos + Position(x, y, 1) + p)));
			Tile *belowTargetTile (_save->getTile(Position(pos + Position(x, y, -1) + p)));

			if (targetTile && origin)
			{
				if (origin->getTerrainLevel() <= -16 && aboveTargetTile && !aboveTargetTile->hasNoFloor(targetTile))
				{
					targetTile = aboveTargetTile;
				}
				else if (belowTargetTile && targetTile->hasNoFloor(belowTargetTile) && !targetTile->getUnit() && belowTargetTile->getTerrainLevel() <= -16)
				{
					targetTile = belowTargetTile;
				}
				if (targetTile->getUnit())
				{
					if (target == 0 || targetTile->getUnit() == target)
					{
						Position originVoxel = Position(origin->getPosition() * Position(16,16,24))
							+ Position(8,8,attacker->getHeight() + attacker->getFloatHeight() - 4 -origin->getTerrainLevel());
						Position targetVoxel;
						if (canTargetUnit(&originVoxel, targetTile, &targetVoxel, attacker))
						{
							if (dest)
							{
								*dest = targetTile->getPosition();
							}
							if (target != 0)
							{
								return true;
							}
							else
							{
								potentialTargets.push_back(targetTile->getUnit());
							}
						}
					}
				}
			}
		}
	}

	for (std::vector<BattleUnit*>::const_iterator i = potentialTargets.begin(); i != potentialTargets.end(); ++i)
	{
		// if there's actually something THERE, we'll chalk this up as a success.
		if (!chosenTarget)
		{
			chosenTarget = *i;
		}
		// but if there's a target of a different faction, we'll prioritize them.
		else if ((preferEnemy && (*i)->getFaction() != attacker->getFaction())
		// or, if we're using a medikit, prioritize whichever friend is wounded the most.
		|| (!preferEnemy && (*i)->getFaction() == attacker->getFaction() &&
		(*i)->getFatalWounds() > chosenTarget->getFatalWounds()))
		{
			chosenTarget = *i;
		}
	}

	if (dest && chosenTarget)
	{
		*dest = chosenTarget->getPosition();
	}

	return chosenTarget != 0;
}

/**
 * Gets the AI to look through a window.
 * @param position Current position.
 * @return Direction or -1 when no window found.
 */
int TileEngine::faceWindow(Position position)
{
	static const Position oneTileEast = Position(1, 0, 0);
	static const Position oneTileSouth = Position(0, 1, 0);

	Tile *tile = _save->getTile(position);
	if (tile && tile->getMapData(O_NORTHWALL) && tile->getMapData(O_NORTHWALL)->getBlock(DT_NONE)==0) return 0;
	tile = _save->getTile(position + oneTileEast);
	if (tile && tile->getMapData(O_WESTWALL) && tile->getMapData(O_WESTWALL)->getBlock(DT_NONE)==0) return 2;
	tile = _save->getTile(position + oneTileSouth);
	if (tile && tile->getMapData(O_NORTHWALL) && tile->getMapData(O_NORTHWALL)->getBlock(DT_NONE)==0) return 4;
	tile = _save->getTile(position);
	if (tile && tile->getMapData(O_WESTWALL) && tile->getMapData(O_WESTWALL)->getBlock(DT_NONE)==0) return 6;

	return -1;
}

/**
 * Validates a throw action.
 * @param action The action to validate.
 * @param originVoxel The origin point of the action.
 * @param targetVoxel The target point of the action.
 * @param curve The curvature of the throw.
 * @param voxelType The type of voxel at which this parabola terminates.
 * @return Validity of action.
 */
bool TileEngine::validateThrow(BattleAction &action, Position originVoxel, Position targetVoxel, double *curve, int *voxelType)
{
	bool foundCurve = false;
	double curvature = 0.5;
	if (action.type == BA_THROW)
	{
		curvature = std::max(0.48, 1.73 / sqrt(sqrt((double)(action.actor->getBaseStats()->strength) / (double)(action.weapon->getRules()->getWeight()))) + (action.actor->isKneeled()? 0.1 : 0.0));
	}
	else
	{
		// arcing projectile weapons assume a fixed strength and weight.(70 and 10 respectively)
		// curvature should be approximately 1.06358350461 at this point.
		curvature = 1.73 / sqrt(sqrt(70.0 / 10.0)) + (action.actor->isKneeled()? 0.1 : 0.0);
	}

	Tile *targetTile = _save->getTile(action.target);
	// object blocking - can't throw here
	if (action.type == BA_THROW
		&& targetTile
		&& targetTile->getMapData(O_OBJECT)
		&& targetTile->getMapData(O_OBJECT)->getTUCost(MT_WALK) == 255
		&& !(targetTile->isBigWall()
		&& (targetTile->getMapData(O_OBJECT)->getBigWall()<1
		|| targetTile->getMapData(O_OBJECT)->getBigWall()>3)))
	{
		return false;
	}
	// out of range - can't throw here
	if (ProjectileFlyBState::validThrowRange(&action, originVoxel, targetTile) == false)
	{
		return false;
	}

	// we try 8 different curvatures to try and reach our goal.
	int test = V_OUTOFBOUNDS;
	while (!foundCurve && curvature < 5.0)
	{
		std::vector<Position> trajectory;
		test = calculateParabola(originVoxel, targetVoxel, false, &trajectory, action.actor, curvature, Position(0,0,0));
		Position impactTile = trajectory.at(0) / Position(16, 16, 24);
		Position targetTile = targetVoxel / Position(16, 16, 24);
		Position belowTargetTile = targetTile - Position(0, 0, 1);
		if (test != V_OUTOFBOUNDS && (impactTile == targetTile || impactTile == belowTargetTile))
		{
			if (voxelType)
			{
				*voxelType = test;
			}
			foundCurve = true;
		}
		else
		{
			curvature += 0.5;
		}
	}
	if (curvature >= 5.0)
	{
		return false;
	}
	if (curve)
	{
		*curve = curvature;
	}

	return true;
}

/**
 * Recalculates FOV of all units in-game.
 */
void TileEngine::recalculateFOV()
{
	for (std::vector<BattleUnit*>::iterator bu = _save->getUnits()->begin(); bu != _save->getUnits()->end(); ++bu)
	{
		if ((*bu)->getTile() != 0)
		{
			calculateFOV(*bu);
		}
	}
}

/**
 * Returns the direction from origin to target.
 * @param origin The origin point of the action.
 * @param target The target point of the action.
 * @return direction.
 */
int TileEngine::getDirectionTo(Position origin, Position target) const
{
	double ox = target.x - origin.x;
	double oy = target.y - origin.y;
	double angle = atan2(ox, -oy);
	// divide the pie in 4 angles each at 1/8th before each quarter
	double pie[4] = {(M_PI_4 * 4.0) - M_PI_4 / 2.0, (M_PI_4 * 3.0) - M_PI_4 / 2.0, (M_PI_4 * 2.0) - M_PI_4 / 2.0, (M_PI_4 * 1.0) - M_PI_4 / 2.0};
	int dir = 0;

	if (angle > pie[0] || angle < -pie[0])
	{
		dir = 4;
	}
	else if (angle > pie[1])
	{
		dir = 3;
	}
	else if (angle > pie[2])
	{
		dir = 2;
	}
	else if (angle > pie[3])
	{
		dir = 1;
	}
	else if (angle < -pie[1])
	{
		dir = 5;
	}
	else if (angle < -pie[2])
	{
		dir = 6;
	}
	else if (angle < -pie[3])
	{
		dir = 7;
	}
	else if (angle < pie[0])
	{
		dir = 0;
	}
	return dir;
}

/**
 * Calculate arc between two unit directions.
 * e.g. Arc of 7 and 3 is 4. Arc of 0 and 7 is 1.
 * @param directionA Value of 0 to 7
 * @param directionB Value of 0 to 7
 * @return Value in range of 0 - 4
 */
int TileEngine::getArcDirection(int directionA, int directionB) const
{
	return std::abs((((directionA - directionB) + 12) % 8) - 4);
}

/**
 * Gets the origin voxel of a certain action.
 * @param action Battle action.
 * @param tile Pointer to the action tile.
 * @return origin position.
 */
Position TileEngine::getOriginVoxel(BattleAction &action, Tile *tile)
{
	const int dirYshift[8] = {1, 1, 8, 15,15,15,8, 1};
	const int dirXshift[8] = {8, 14,15,15,8, 1, 1, 1};
	if (!tile)
	{
		tile = action.actor->getTile();
	}

	Position origin = tile->getPosition();
	Tile *tileAbove = _save->getTile(origin + Position(0,0,1));
	Position originVoxel = Position(origin.x*16, origin.y*16, origin.z*24);

	// take into account soldier height and terrain level if the projectile is launched from a soldier
	if (action.actor->getPosition() == origin || action.type != BA_LAUNCH)
	{
		// calculate offset of the starting point of the projectile
		originVoxel.z += -tile->getTerrainLevel();

		originVoxel.z += action.actor->getHeight() + action.actor->getFloatHeight();

		if (action.type == BA_THROW)
		{
			originVoxel.z -= 3;
		}
		else
		{
			originVoxel.z -= 4;
		}

		if (originVoxel.z >= (origin.z + 1)*24)
		{
			if (tileAbove && tileAbove->hasNoFloor(0))
			{
				origin.z++;
			}
			else
			{
				while (originVoxel.z >= (origin.z + 1)*24)
				{
					originVoxel.z--;
				}
				originVoxel.z -= 4;
			}
		}
		int direction = getDirectionTo(origin, action.target);
		originVoxel.x += dirXshift[direction]*action.actor->getArmor()->getSize();
		originVoxel.y += dirYshift[direction]*action.actor->getArmor()->getSize();
	}
	else
	{
		// don't take into account soldier height and terrain level if the projectile is not launched from a soldier(from a waypoint)
		originVoxel.x += 8;
		originVoxel.y += 8;
		originVoxel.z += 16;
	}
	return originVoxel;
}

/**
 * mark a region of the map as "dangerous" for a turn.
 * @param pos is the epicenter of the explosion.
 * @param radius how far to spread out.
 * @param unit the unit that is triggering this action.
 */
void TileEngine::setDangerZone(Position pos, int radius, BattleUnit *unit)
{
	Tile *tile = _save->getTile(pos);
	if (!tile)
	{
		return;
	}
	// set the epicenter as dangerous
	tile->setDangerous();
	Position originVoxel = (pos * Position(16,16,24)) + Position(8,8,12 + -tile->getTerrainLevel());
	Position targetVoxel;
	for (int x = -radius; x != radius; ++x)
	{
		for (int y = -radius; y != radius; ++y)
		{
			// we can skip the epicenter
			if (x != 0 || y != 0)
			{
				// make sure we're within the radius
				if ((x*x)+(y*y) <= (radius*radius))
				{
					tile = _save->getTile(pos + Position(x,y,0));
					if (tile)
					{
						targetVoxel = ((pos + Position(x,y,0)) * Position(16,16,24)) + Position(8,8,12 + -tile->getTerrainLevel());
						std::vector<Position> trajectory;
						// we'll trace a line here, ignoring all units, to check if the explosion will reach this point
						// granted this won't properly account for explosions tearing through walls, but then we can't really
						// know that kind of information before the fact, so let's have the AI assume that the wall (or tree)
						// is enough to protect them.
						if (calculateLine(originVoxel, targetVoxel, false, &trajectory, unit, true, false, unit) == V_EMPTY)
						{
							if (trajectory.size() && (trajectory.back() / Position(16,16,24)) == pos + Position(x,y,0))
							{
								tile->setDangerous();
							}
						}
					}
				}
			}
		}
	}
}

}<|MERGE_RESOLUTION|>--- conflicted
+++ resolved
@@ -378,13 +378,10 @@
 			currLight = std::max(currLight, fireLightPower);
 		}
 
-<<<<<<< HEAD
-=======
 		if (currLight >= getMaxDynamicLightDistance())
 		{
 			currLight = getMaxDynamicLightDistance() - 1;
 		}
->>>>>>> f88a2678
 		const auto size = unit->getArmor()->getSize();
 		const auto pos = unit->getPosition();
 		for (int x = 0; x < size; ++x)
@@ -1925,9 +1922,8 @@
 	}
 
 	const int wounds = target->getFatalWounds();
-<<<<<<< HEAD
 	const int stunLevelOrig = target->getStunlevel();
-	const int adjustedDamage = target->damage(relative, damage, type);
+	const int adjustedDamage = target->damage(relative, damage, type, _save, clipOrWeapon);
 	// lethal + stun
 	const int totalDamage = adjustedDamage + (target->getStunlevel() - stunLevelOrig);
 
@@ -1945,9 +1941,6 @@
 	{
 		_save->hitLog << "hit! ";
 	}
-=======
-	const int adjustedDamage = target->damage(relative, damage, type, _save, clipOrWeapon);
->>>>>>> f88a2678
 
 	if (unit && target->getFaction() != FACTION_PLAYER)
 	{
