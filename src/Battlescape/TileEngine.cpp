--- conflicted
+++ resolved
@@ -2591,17 +2591,7 @@
 							{
 								for (std::vector<BattleItem*>::iterator it = bu->getInventory()->begin(); it != bu->getInventory()->end(); ++it)
 								{
-<<<<<<< HEAD
 									if (!hitUnit(attack, (*it)->getUnit(), Position(0, 0, 0), itemDamage, type, rangeAtack) && type->getItemFinalDamage(itemDamage) > (*it)->getRules()->getArmor())
-=======
-									dest->setFire(dest->getFuel() + 1);
-									dest->setSmoke(Clamp(15 - (dest->getFlammability() / 10), 1, 12));
-								}
-								if (bu)
-								{
-									float resistance = bu->getArmor()->getDamageModifier(DT_IN);
-									if (resistance > 0.0)
->>>>>>> 13049d61
 									{
 										toRemove.push_back(*it);
 									}
