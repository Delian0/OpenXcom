--- conflicted
+++ resolved
@@ -2377,15 +2377,11 @@
  */
 Tile *TileEngine::applyGravity(Tile *t)
 {
-<<<<<<< HEAD
 	if (t->getInventory()->empty() && !t->getUnit()) return t; // skip this if there are no items
-=======
 	if (!t)
 	{
 		return 0;
 	}
-	if (t->getInventory()->size() == 0 && !t->getUnit()) return t; // skip this if there are no items
->>>>>>> 7da695f0
 
 	Position p = t->getPosition();
 	Tile *rt = t;
