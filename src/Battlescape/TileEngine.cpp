/*
 * Copyright 2010-2015 OpenXcom Developers.
 *
 * This file is part of OpenXcom.
 *
 * OpenXcom is free software: you can redistribute it and/or modify
 * it under the terms of the GNU General Public License as published by
 * the Free Software Foundation, either version 3 of the License, or
 * (at your option) any later version.
 *
 * OpenXcom is distributed in the hope that it will be useful,
 * but WITHOUT ANY WARRANTY; without even the implied warranty of
 * MERCHANTABILITY or FITNESS FOR A PARTICULAR PURPOSE.  See the
 * GNU General Public License for more details.
 *
 * You should have received a copy of the GNU General Public License
 * along with OpenXcom.  If not, see <http://www.gnu.org/licenses/>.
 */
#define _USE_MATH_DEFINES
#include <assert.h>
#include <cmath>
#include <climits>
#include <set>
#include "TileEngine.h"
#include <SDL.h>
#include "AlienBAIState.h"
#include "Map.h"
#include "Camera.h"
#include "../Savegame/SavedGame.h"
#include "../Savegame/SavedBattleGame.h"
#include "ExplosionBState.h"
#include "../Savegame/Tile.h"
#include "../Savegame/BattleItem.h"
#include "../Savegame/BattleUnit.h"
#include "../Engine/RNG.h"
#include "BattlescapeState.h"
#include "../Ruleset/MapDataSet.h"
#include "../Ruleset/MapData.h"
#include "../Ruleset/Unit.h"
#include "../Ruleset/Armor.h"
#include "Pathfinding.h"
#include "../Engine/Game.h"
#include "../Engine/Options.h"
#include "ProjectileFlyBState.h"
#include "MeleeAttackBState.h"
#include "../Engine/Logger.h"
#include "../fmath.h"

namespace OpenXcom
{

const int TileEngine::heightFromCenter[11] = {0,-2,+2,-4,+4,-6,+6,-8,+8,-12,+12};

/**
 * Sets up a TileEngine.
 * @param save Pointer to SavedBattleGame object.
 * @param voxelData List of voxel data.
 * @param maxViewDistance Max view distance in tiles.
 * @param maxDarknessToSeeUnits Threshold of darkness for LoS calculation.
 */
TileEngine::TileEngine(SavedBattleGame *save, std::vector<Uint16> *voxelData, int maxViewDistance, int maxDarknessToSeeUnits) :
	_save(save), _voxelData(voxelData), _personalLighting(true),
	_maxViewDistance(maxViewDistance), _maxViewDistanceSq(maxViewDistance * maxViewDistance),
	_maxVoxelViewDistance(maxViewDistance * 16), _maxDarknessToSeeUnits(maxDarknessToSeeUnits)
{
}

/**
 * Deletes the TileEngine.
 */
TileEngine::~TileEngine()
{

}

/**
  * Calculates sun shading for the whole terrain.
  */
void TileEngine::calculateSunShading()
{
	const int layer = 0; // Ambient lighting layer.

	for (int i = 0; i < _save->getMapSizeXYZ(); ++i)
	{
		_save->getTiles()[i]->resetLight(layer);
		calculateSunShading(_save->getTiles()[i]);
	}
}

/**
  * Calculates sun shading for 1 tile. Sun comes from above and is blocked by floors or objects.
  * TODO: angle the shadow according to the time? - link to Options::globeSeasons (or whatever the realistic lighting one is)
  * @param tile The tile to calculate sun shading for.
  */
void TileEngine::calculateSunShading(Tile *tile)
{
	const int layer = 0; // Ambient lighting layer.

	int power = 15 - _save->getGlobalShade();

	// At night/dusk sun isn't dropping shades blocked by roofs
	if (_save->getGlobalShade() <= 4)
	{
		int block = 0;
		int x = tile->getPosition().x;
		int y = tile->getPosition().y;
		for (int z = _save->getMapSizeZ()-1; z > tile->getPosition().z ; z--)
		{
			block += blockage(_save->getTile(Position(x, y, z)), O_FLOOR, DT_NONE);
			block += blockage(_save->getTile(Position(x, y, z)), O_OBJECT, DT_NONE, Pathfinding::DIR_DOWN);
		}
		if (block>0)
		{
			power -= 2;
		}
	}
	tile->addLight(power, layer);
}

/**
  * Recalculates lighting for the terrain: objects,items,fire.
  */
void TileEngine::calculateTerrainLighting()
{
	const int layer = 1; // Static lighting layer.
	const int fireLightPower = 15; // amount of light a fire generates

	// reset all light to 0 first
	for (int i = 0; i < _save->getMapSizeXYZ(); ++i)
	{
		_save->getTiles()[i]->resetLight(layer);
	}

	// add lighting of terrain
	for (int i = 0; i < _save->getMapSizeXYZ(); ++i)
	{
		// only floors and objects can light up
		if (_save->getTiles()[i]->getMapData(O_FLOOR)
			&& _save->getTiles()[i]->getMapData(O_FLOOR)->getLightSource())
		{
			addLight(_save->getTiles()[i]->getPosition(), _save->getTiles()[i]->getMapData(O_FLOOR)->getLightSource(), layer);
		}
		if (_save->getTiles()[i]->getMapData(O_OBJECT)
			&& _save->getTiles()[i]->getMapData(O_OBJECT)->getLightSource())
		{
			addLight(_save->getTiles()[i]->getPosition(), _save->getTiles()[i]->getMapData(O_OBJECT)->getLightSource(), layer);
		}

		// fires
		if (_save->getTiles()[i]->getFire())
		{
			addLight(_save->getTiles()[i]->getPosition(), fireLightPower, layer);
		}

		for (std::vector<BattleItem*>::iterator it = _save->getTiles()[i]->getInventory()->begin(); it != _save->getTiles()[i]->getInventory()->end(); ++it)
		{
			if ((*it)->getGlow())
			{
				addLight(_save->getTiles()[i]->getPosition(), (*it)->getRules()->getPower(), layer);
			}
		}

	}

}

/**
  * Recalculates lighting for the units.
  */
void TileEngine::calculateUnitLighting()
{
	const int layer = 2; // Dynamic lighting layer.
	const int personalLightPower = 15; // amount of light a unit generates
	const int fireLightPower = 15; // amount of light a fire generates

	// reset all light to 0 first
	for (int i = 0; i < _save->getMapSizeXYZ(); ++i)
	{
		_save->getTiles()[i]->resetLight(layer);
	}

	for (std::vector<BattleUnit*>::iterator i = _save->getUnits()->begin(); i != _save->getUnits()->end(); ++i)
	{
		// add lighting of soldiers
		if (_personalLighting && (*i)->getFaction() == FACTION_PLAYER && !(*i)->isOut())
		{
			addLight((*i)->getPosition(), personalLightPower, layer);
		}
		// add lighting of units on fire
		if ((*i)->getFire())
		{
			addLight((*i)->getPosition(), fireLightPower, layer);
		}
	}
}

/**
 * Adds circular light pattern starting from center and losing power with distance travelled.
 * @param center Center.
 * @param power Power.
 * @param layer Light is separated in 3 layers: Ambient, Static and Dynamic.
 */
void TileEngine::addLight(const Position &center, int power, int layer)
{
	// only loop through the positive quadrant.
	for (int x = 0; x <= power; ++x)
	{
		for (int y = 0; y <= power; ++y)
		{
			for (int z = 0; z < _save->getMapSizeZ(); z++)
			{
				int distance = (int)Round(sqrt(float(x*x + y*y)));

				if (_save->getTile(Position(center.x + x,center.y + y, z)))
					_save->getTile(Position(center.x + x,center.y + y, z))->addLight(power - distance, layer);

				if (_save->getTile(Position(center.x - x,center.y - y, z)))
					_save->getTile(Position(center.x - x,center.y - y, z))->addLight(power - distance, layer);

				if (_save->getTile(Position(center.x - x,center.y + y, z)))
					_save->getTile(Position(center.x - x,center.y + y, z))->addLight(power - distance, layer);

				if (_save->getTile(Position(center.x + x,center.y - y, z)))
					_save->getTile(Position(center.x + x,center.y - y, z))->addLight(power - distance, layer);
			}
		}
	}
}

/**
 * Calculates line of sight of a soldier.
 * @param unit Unit to check line of sight of.
 * @return True when new aliens are spotted.
 */
bool TileEngine::calculateFOV(BattleUnit *unit)
{
	size_t oldNumVisibleUnits = unit->getUnitsSpottedThisTurn().size();
	Position center = unit->getPosition();
	Position test;
	int direction;
	bool swap;
	std::vector<Position> _trajectory;
	if (Options::strafe && (unit->getTurretType() > -1)) {
		direction = unit->getTurretDirection();
	}
	else
	{
		direction = unit->getDirection();
	}
	swap = (direction==0 || direction==4);
	int signX[8] = { +1, +1, +1, +1, -1, -1, -1, -1 };
	int signY[8] = { -1, -1, -1, +1, +1, +1, -1, -1 };
	int y1, y2;

	unit->clearVisibleUnits();
	unit->clearVisibleTiles();

	if (unit->isOut())
		return false;
	Position pos = unit->getPosition();

	if ((unit->getHeight() + unit->getFloatHeight() + -_save->getTile(unit->getPosition())->getTerrainLevel()) >= 24 + 4)
	{
		Tile *tileAbove = _save->getTile(pos + Position(0,0,1));
		if (tileAbove && tileAbove->hasNoFloor(0))
		{
			++pos.z;
		}
	}
	for (int x = 0; x <= getMaxViewDistance(); ++x)
	{
		if (direction%2)
		{
			y1 = 0;
			y2 = getMaxViewDistance();
		}
		else
		{
			y1 = -x;
			y2 = x;
		}
		for (int y = y1; y <= y2; ++y)
		{
			for (int z = 0; z < _save->getMapSizeZ(); z++)
			{
				const int distanceSqr = x*x + y*y;
				test.z = z;
				if (distanceSqr <= getMaxViewDistanceSq())
				{
					test.x = center.x + signX[direction]*(swap?y:x);
					test.y = center.y + signY[direction]*(swap?x:y);
					if (_save->getTile(test))
					{
						BattleUnit *visibleUnit = _save->getTile(test)->getUnit();
						if (visibleUnit && !visibleUnit->isOut() && visible(unit, _save->getTile(test)))
						{
							if (unit->getFaction() == FACTION_PLAYER)
							{
								visibleUnit->getTile()->setVisible(+1);
								visibleUnit->setVisible(true);
							}
							if ((visibleUnit->getFaction() == FACTION_HOSTILE && unit->getFaction() == FACTION_PLAYER)
								|| (visibleUnit->getFaction() != FACTION_HOSTILE && unit->getFaction() == FACTION_HOSTILE))
							{
								unit->addToVisibleUnits(visibleUnit);
								unit->addToVisibleTiles(visibleUnit->getTile());

								if (unit->getFaction() == FACTION_HOSTILE && visibleUnit->getFaction() != FACTION_HOSTILE)
								{
									visibleUnit->setTurnsSinceSpotted(0);
								}
							}
						}

						if (unit->getFaction() == FACTION_PLAYER)
						{
							// this sets tiles to discovered if they are in LOS - tile visibility is not calculated in voxelspace but in tilespace
							// large units have "4 pair of eyes"
							int size = unit->getArmor()->getSize();
							for (int xo = 0; xo < size; xo++)
							{
								for (int yo = 0; yo < size; yo++)
								{
									Position poso = pos + Position(xo,yo,0);
									_trajectory.clear();
									int tst = calculateLine(poso, test, true, &_trajectory, unit, false);
									size_t tsize = _trajectory.size();
									if (tst>127) --tsize; //last tile is blocked thus must be cropped
									for (size_t i = 0; i < tsize; i++)
									{
										Position posi = _trajectory.at(i);
										//mark every tile of line as visible (as in original)
										//this is needed because of bresenham narrow stroke.
										_save->getTile(posi)->setVisible(+1);
										_save->getTile(posi)->setDiscovered(true, 2);
										// walls to the east or south of a visible tile, we see that too
										Tile* t = _save->getTile(Position(posi.x + 1, posi.y, posi.z));
										if (t) t->setDiscovered(true, 0);
										t = _save->getTile(Position(posi.x, posi.y + 1, posi.z));
										if (t) t->setDiscovered(true, 1);
									}

								}
							}
						}
					}
				}
			}
		}
	}

	// we only react when there are at least the same amount of visible units as before AND the checksum is different
	// this way we stop if there are the same amount of visible units, but a different unit is seen
	// or we stop if there are more visible units seen
	if (unit->getUnitsSpottedThisTurn().size() > oldNumVisibleUnits && !unit->getVisibleUnits()->empty())
	{
		return true;
	}

	return false;

}

/**
 * Gets the origin voxel of a unit's eyesight (from just one eye or something? Why is it x+7??
 * @param currentUnit The watcher.
 * @return Approximately an eyeball voxel.
 */
Position TileEngine::getSightOriginVoxel(BattleUnit *currentUnit)
{
	// determine the origin and target voxels for the raytrace
	Position originVoxel;
	originVoxel = Position((currentUnit->getPosition().x * 16) + 7, (currentUnit->getPosition().y * 16) + 8, currentUnit->getPosition().z*24);
	originVoxel.z += -_save->getTile(currentUnit->getPosition())->getTerrainLevel();
	originVoxel.z += currentUnit->getHeight() + currentUnit->getFloatHeight() - 1; //one voxel lower (eye level)
	Tile *tileAbove = _save->getTile(currentUnit->getPosition() + Position(0,0,1));
	if (currentUnit->getArmor()->getSize() > 1)
	{
		originVoxel.x += 8;
		originVoxel.y += 8;
		originVoxel.z += 1; //topmost voxel
	}
	if (originVoxel.z >= (currentUnit->getPosition().z + 1)*24 && (!tileAbove || !tileAbove->hasNoFloor(0)))
	{
		while (originVoxel.z >= (currentUnit->getPosition().z + 1)*24)
		{
			originVoxel.z--;
		}
	}

	return originVoxel;
}

/**
 * Checks for an opposing unit on this tile.
 * @param currentUnit The watcher.
 * @param tile The tile to check for
 * @return True if visible.
 */
bool TileEngine::visible(BattleUnit *currentUnit, Tile *tile)
{
	// if there is no tile or no unit, we can't see it
	if (!tile || !tile->getUnit())
	{
		return false;
	}

	// friendlies are always seen
	if (currentUnit->getFaction() == tile->getUnit()->getFaction()) return true;

	// aliens can see in the dark at least 20 tiles, xcom can see at a distance of 9 (MaxViewDistanceAtDark) or less, further if there's enough light.
	if ((getMaxViewDistanceSq() > currentUnit->getMaxViewDistanceAtDarkSq() &&
		distanceSq(currentUnit->getPosition(), tile->getPosition(), false) > currentUnit->getMaxViewDistanceAtDarkSq() &&
		tile->getExternalShade() > getMaxDarknessToSeeUnits() &&
		tile->getUnit()->getFire() == 0) ||
		distanceSq(currentUnit->getPosition(), tile->getPosition(), false) > getMaxViewDistanceSq())
	{
		return false;
	}

	Position originVoxel = getSightOriginVoxel(currentUnit);

	Position scanVoxel;
	std::vector<Position> _trajectory;
	bool unitSeen = canTargetUnit(&originVoxel, tile, &scanVoxel, currentUnit);

	if (unitSeen)
	{
		// now check if we really see it taking into account smoke tiles
		// initial smoke "density" of a smoke grenade is around 15 per tile
		// we do density/3 to get the decay of visibility
		// so in fresh smoke we should only have 4 tiles of visibility
		// this is traced in voxel space, with smoke affecting visibility every step of the way
		_trajectory.clear();
		calculateLine(originVoxel, scanVoxel, true, &_trajectory, currentUnit);
		int visibleDistance = _trajectory.size();
		int densityOfSmoke = 0;
		Position voxelToTile(16, 16, 24);
		Position trackTile(-1, -1, -1);
		Tile *t = 0;

		for (int i = 0; i < visibleDistance; i++)
		{
			_trajectory.at(i) /= voxelToTile;
			if (trackTile != _trajectory.at(i))
			{
				// 3  - coefficient of calculation (see above).
				// 20 - maximum view distance in vanilla Xcom.
				// Even if MaxViewDistance will be increased via ruleset, smoke will keep effect.
				if (visibleDistance > getMaxVoxelViewDistance() - densityOfSmoke * getMaxViewDistance()/(3 * 20))
				{
					return false;
				}
				trackTile = _trajectory.at(i);
				t = _save->getTile(trackTile);
			}
			if (t->getFire() == 0)
			{
				densityOfSmoke += t->getSmoke();
			}
		}
		unitSeen = visibleDistance <= getMaxVoxelViewDistance() - densityOfSmoke * getMaxViewDistance()/(3 * 20);
	}
	return unitSeen;
}

/**
 * Checks for how exposed unit is for another unit.
 * @param originVoxel Voxel of trace origin (eye or gun's barrel).
 * @param tile The tile to check for.
 * @param excludeUnit Is self (not to hit self).
 * @param excludeAllBut [Optional] is unit which is the only one to be considered for ray hits.
 * @return Degree of exposure (as percent).
 */
int TileEngine::checkVoxelExposure(Position *originVoxel, Tile *tile, BattleUnit *excludeUnit, BattleUnit *excludeAllBut)
{
	Position targetVoxel = Position((tile->getPosition().x * 16) + 7, (tile->getPosition().y * 16) + 8, tile->getPosition().z * 24);
	Position scanVoxel;
	std::vector<Position> _trajectory;
	BattleUnit *otherUnit = tile->getUnit();
	if (otherUnit == 0) return 0; //no unit in this tile, even if it elevated and appearing in it.
	if (otherUnit == excludeUnit) return 0; //skip self

	int targetMinHeight = targetVoxel.z - tile->getTerrainLevel();
	if (otherUnit)
		 targetMinHeight += otherUnit->getFloatHeight();

	// if there is an other unit on target tile, we assume we want to check against this unit's height
	int heightRange;

	int unitRadius = otherUnit->getLoftemps(); //width == loft in default loftemps set
	if (otherUnit->getArmor()->getSize() > 1)
	{
		unitRadius = 3;
	}

	// vector manipulation to make scan work in view-space
	Position relPos = targetVoxel - *originVoxel;
	float normal = unitRadius/sqrt((float)(relPos.x*relPos.x + relPos.y*relPos.y));
	int relX = floor(((float)relPos.y)*normal+0.5);
	int relY = floor(((float)-relPos.x)*normal+0.5);

	int sliceTargets[10]={0,0, relX,relY, -relX,-relY};

	if (!otherUnit->isOut())
	{
		heightRange = otherUnit->getHeight();
	}
	else
	{
		heightRange = 12;
	}

	int targetMaxHeight=targetMinHeight+heightRange;
	// scan ray from top to bottom  plus different parts of target cylinder
	int total=0;
	int visible=0;
	for (int i = heightRange; i >=0; i-=2)
	{
		++total;
		scanVoxel.z=targetMinHeight+i;
		for (int j = 0; j < 2; ++j)
		{
			scanVoxel.x=targetVoxel.x + sliceTargets[j*2];
			scanVoxel.y=targetVoxel.y + sliceTargets[j*2+1];
			_trajectory.clear();
			int test = calculateLine(*originVoxel, scanVoxel, false, &_trajectory, excludeUnit, true, false, excludeAllBut);
			if (test == V_UNIT)
			{
				//voxel of hit must be inside of scanned box
				if (_trajectory.at(0).x/16 == scanVoxel.x/16 &&
					_trajectory.at(0).y/16 == scanVoxel.y/16 &&
					_trajectory.at(0).z >= targetMinHeight &&
					_trajectory.at(0).z <= targetMaxHeight)
				{
					++visible;
				}
			}
		}
	}
	return (visible*100)/total;
}

/**
 * Checks for another unit available for targeting and what particular voxel.
 * @param originVoxel Voxel of trace origin (eye or gun's barrel).
 * @param tile The tile to check for.
 * @param scanVoxel is returned coordinate of hit.
 * @param excludeUnit is self (not to hit self).
 * @param potentialUnit is a hypothetical unit to draw a virtual line of fire for AI. if left blank, this function behaves normally.
 * @return True if the unit can be targetted.
 */
bool TileEngine::canTargetUnit(Position *originVoxel, Tile *tile, Position *scanVoxel, BattleUnit *excludeUnit, BattleUnit *potentialUnit)
{
	Position targetVoxel = Position((tile->getPosition().x * 16) + 7, (tile->getPosition().y * 16) + 8, tile->getPosition().z * 24);
	std::vector<Position> _trajectory;
	bool hypothetical = potentialUnit != 0;
	if (potentialUnit == 0)
	{
		potentialUnit = tile->getUnit();
		if (potentialUnit == 0) return false; //no unit in this tile, even if it elevated and appearing in it.
	}

	if (potentialUnit == excludeUnit) return false; //skip self

	int targetMinHeight = targetVoxel.z - tile->getTerrainLevel();
	targetMinHeight += potentialUnit->getFloatHeight();

	int targetMaxHeight = targetMinHeight;
	int targetCenterHeight;
	// if there is an other unit on target tile, we assume we want to check against this unit's height
	int heightRange;

	int unitRadius = potentialUnit->getLoftemps(); //width == loft in default loftemps set
	int targetSize = potentialUnit->getArmor()->getSize() - 1;
	int xOffset = potentialUnit->getPosition().x - tile->getPosition().x;
	int yOffset = potentialUnit->getPosition().y - tile->getPosition().y;
	if (targetSize > 0)
	{
		unitRadius = 3;
	}
	// vector manipulation to make scan work in view-space
	Position relPos = targetVoxel - *originVoxel;
	float normal = unitRadius/sqrt((float)(relPos.x*relPos.x + relPos.y*relPos.y));
	int relX = floor(((float)relPos.y)*normal+0.5);
	int relY = floor(((float)-relPos.x)*normal+0.5);

	int sliceTargets[10]={0,0, relX,relY, -relX,-relY, relY,-relX, -relY,relX};

	if (!potentialUnit->isOut())
	{
		heightRange = potentialUnit->getHeight();
	}
	else
	{
		heightRange = 12;
	}

	targetMaxHeight += heightRange;
	targetCenterHeight=(targetMaxHeight+targetMinHeight)/2;
	heightRange/=2;
	if (heightRange>10) heightRange=10;
	if (heightRange<=0) heightRange=0;

	// scan ray from top to bottom  plus different parts of target cylinder
	for (int i = 0; i <= heightRange; ++i)
	{
		scanVoxel->z=targetCenterHeight+heightFromCenter[i];
		for (int j = 0; j < 5; ++j)
		{
			if (i < (heightRange-1) && j>2) break; //skip unnecessary checks
			scanVoxel->x=targetVoxel.x + sliceTargets[j*2];
			scanVoxel->y=targetVoxel.y + sliceTargets[j*2+1];
			_trajectory.clear();
			int test = calculateLine(*originVoxel, *scanVoxel, false, &_trajectory, excludeUnit, true, false);
			if (test == V_UNIT)
			{
				for (int x = 0; x <= targetSize; ++x)
				{
					for (int y = 0; y <= targetSize; ++y)
					{
						//voxel of hit must be inside of scanned box
						if (_trajectory.at(0).x/16 == (scanVoxel->x/16) + x + xOffset &&
							_trajectory.at(0).y/16 == (scanVoxel->y/16) + y + yOffset &&
							_trajectory.at(0).z >= targetMinHeight &&
							_trajectory.at(0).z <= targetMaxHeight)
						{
							return true;
						}
					}
				}
			}
			else if (test == V_EMPTY && hypothetical && !_trajectory.empty())
			{
				return true;
			}
		}
	}
	return false;
}

/**
 * Checks for a tile part available for targeting and what particular voxel.
 * @param originVoxel Voxel of trace origin (gun's barrel).
 * @param tile The tile to check for.
 * @param part Tile part to check for.
 * @param scanVoxel Is returned coordinate of hit.
 * @param excludeUnit Is self (not to hit self).
 * @return True if the tile can be targetted.
 */
bool TileEngine::canTargetTile(Position *originVoxel, Tile *tile, int part, Position *scanVoxel, BattleUnit *excludeUnit)
{
	static int sliceObjectSpiral[82] = {8,8, 8,6, 10,6, 10,8, 10,10, 8,10, 6,10, 6,8, 6,6, //first circle
		8,4, 10,4, 12,4, 12,6, 12,8, 12,10, 12,12, 10,12, 8,12, 6,12, 4,12, 4,10, 4,8, 4,6, 4,4, 6,4, //second circle
		8,1, 12,1, 15,1, 15,4, 15,8, 15,12, 15,15, 12,15, 8,15, 4,15, 1,15, 1,12, 1,8, 1,4, 1,1, 4,1}; //third circle
	static int westWallSpiral[14] = {0,7, 0,9, 0,6, 0,11, 0,4, 0,13, 0,2};
	static int northWallSpiral[14] = {7,0, 9,0, 6,0, 11,0, 4,0, 13,0, 2,0};

	Position targetVoxel = Position((tile->getPosition().x * 16), (tile->getPosition().y * 16), tile->getPosition().z * 24);
	std::vector<Position> _trajectory;

	int *spiralArray;
	int spiralCount;

	int minZ, maxZ;
	bool minZfound = false, maxZfound = false;

	if (part == O_OBJECT)
	{
		spiralArray = sliceObjectSpiral;
		spiralCount = 41;
	}
	else
	if (part == O_NORTHWALL)
	{
		spiralArray = northWallSpiral;
		spiralCount = 7;
	}
	else
	if (part == O_WESTWALL)
	{
		spiralArray = westWallSpiral;
		spiralCount = 7;
	}
	else if (part == O_FLOOR)
	{
		spiralArray = sliceObjectSpiral;
		spiralCount = 41;
		minZfound = true; minZ=0;
		maxZfound = true; maxZ=0;
	}
	else
	{
		return false;
	}

// find out height range

	if (!minZfound)
	{
		for (int j = 1; j < 12; ++j)
		{
			if (minZfound) break;
			for (int i = 0; i < spiralCount; ++i)
			{
				int tX = spiralArray[i*2];
				int tY = spiralArray[i*2+1];
				if (voxelCheck(Position(targetVoxel.x + tX, targetVoxel.y + tY, targetVoxel.z + j*2),0,true) == part) //bingo
				{
					if (!minZfound)
					{
						minZ = j*2;
						minZfound = true;
						break;
					}
				}
			}
		}
	}

	if (!minZfound) return false;//empty object!!!

	if (!maxZfound)
	{
		for (int j = 10; j >= 0; --j)
		{
			if (maxZfound) break;
			for (int i = 0; i < spiralCount; ++i)
			{
				int tX = spiralArray[i*2];
				int tY = spiralArray[i*2+1];
				if (voxelCheck(Position(targetVoxel.x + tX, targetVoxel.y + tY, targetVoxel.z + j*2),0,true) == part) //bingo
				{
					if (!maxZfound)
					{
						maxZ = j*2;
						maxZfound = true;
						break;
					}
				}
			}
		}
	}

	if (!maxZfound) return false;//it's impossible to get there

	if (minZ > maxZ) minZ = maxZ;
	int rangeZ = maxZ - minZ;
	int centerZ = (maxZ + minZ)/2;

	for (int j = 0; j <= rangeZ; ++j)
	{
		scanVoxel->z = targetVoxel.z + centerZ + heightFromCenter[j];
		for (int i = 0; i < spiralCount; ++i)
		{
			scanVoxel->x = targetVoxel.x + spiralArray[i*2];
			scanVoxel->y = targetVoxel.y + spiralArray[i*2+1];
			_trajectory.clear();
			int test = calculateLine(*originVoxel, *scanVoxel, false, &_trajectory, excludeUnit, true);
			if (test == part) //bingo
			{
				if (_trajectory.at(0).x/16 == scanVoxel->x/16 &&
					_trajectory.at(0).y/16 == scanVoxel->y/16 &&
					_trajectory.at(0).z/24 == scanVoxel->z/24)
				{
					return true;
				}
			}
		}
	}
	return false;
}

/**
 * Calculates line of sight of a soldiers within range of the Position
 * (used when terrain has changed, which can reveal new parts of terrain or units).
 * @param position Position of the changed terrain.
 */
void TileEngine::calculateFOV(const Position &position)
{
	for (std::vector<BattleUnit*>::iterator i = _save->getUnits()->begin(); i != _save->getUnits()->end(); ++i)
	{
		if (distanceSq(position, (*i)->getPosition(), false) < getMaxViewDistanceSq())
		{
			calculateFOV(*i);
		}
	}
}

/**
 * Checks if a sniper from the opposing faction sees this unit. The unit with the highest reaction score will be compared with the current unit's reaction score.
 * If it's higher, a shot is fired when enough time units, a weapon and ammo are available.
 * @param unit The unit to check reaction fire upon.
 * @return True if reaction fire took place.
 */
bool TileEngine::checkReactionFire(BattleUnit *unit)
{
	// reaction fire only triggered when the actioning unit is of the currently playing side, and is still on the map (alive)
	if (unit->getFaction() != _save->getSide() || unit->getTile() == 0)
	{
		return false;
	}

	std::vector<ReactionScore> spotters = getSpottingUnits(unit);
	bool result = false;

	// not mind controlled, or controlled by the player
	if (unit->getFaction() == unit->getOriginalFaction()
		|| unit->getFaction() != FACTION_HOSTILE)
	{
		// get the first man up to bat.
		ReactionScore *reactor = getReactor(spotters, unit);
		// start iterating through the possible reactors until the current unit is the one with the highest score.
		while (reactor != 0)
		{
			if (!tryReaction(reactor->unit, unit, reactor->attackType))
			{
				for (std::vector<ReactionScore>::iterator i = spotters.begin(); i != spotters.end(); ++i)
				{
					if (&(*i) == reactor)
					{
						spotters.erase(i);
						reactor = 0;
						break;
					}
				}
				// can't make a reaction snapshot for whatever reason, boot this guy from the vector.
				// avoid setting result to true, but carry on, just cause one unit can't react doesn't mean the rest of the units in the vector (if any) can't
				reactor = getReactor(spotters, unit);
				continue;
			}
			// nice shot, kid. don't get cocky.
			result = true;
			reactor->reactionScore -= reactor->reactionReduction;
			reactor = getReactor(spotters, unit);
		}
	}
	return result;
}

/**
 * Creates a vector of units that can spot this unit.
 * @param unit The unit to check for spotters of.
 * @return A vector of units that can see this unit.
 */
std::vector<TileEngine::ReactionScore> TileEngine::getSpottingUnits(BattleUnit* unit)
{
	std::vector<TileEngine::ReactionScore> spotters;
	Tile *tile = unit->getTile();
	int threshold = unit->getReactionScore();
	for (std::vector<BattleUnit*>::const_iterator i = _save->getUnits()->begin(); i != _save->getUnits()->end(); ++i)
	{
			// not dead/unconscious
		if (!(*i)->isOut() &&
			// not dying
			(*i)->getHealth() > 0 &&
			// not about to pass out
			(*i)->getStunlevel() < (*i)->getHealth() &&
			// have any chances for reacting
			(*i)->getReactionScore() >= threshold &&
			// not a friend
			(*i)->getFaction() != _save->getSide() &&
			// closer than 20 tiles
			distanceSq(unit->getPosition(), (*i)->getPosition(), false) <= getMaxViewDistanceSq())
		{
			Position originVoxel = _save->getTileEngine()->getSightOriginVoxel(*i);
			originVoxel.z -= 2;
			Position targetVoxel;
			AlienBAIState *aggro = dynamic_cast<AlienBAIState*>((*i)->getCurrentAIState());
			bool gotHit = (aggro != 0 && aggro->getWasHitBy(unit->getId()));
				// can actually see the target Tile, or we got hit
			if (((*i)->checkViewSector(unit->getPosition()) || gotHit) &&
				// can actually target the unit
				canTargetUnit(&originVoxel, tile, &targetVoxel, *i) &&
				// can actually see the unit
				visible(*i, tile))
			{
				if ((*i)->getFaction() == FACTION_PLAYER)
				{
					unit->setVisible(true);
				}
				(*i)->addToVisibleUnits(unit);
				// no reaction on civilian turn.
				if (_save->getSide() != FACTION_NEUTRAL)
				{
					ReactionScore rs = determineReactionType(*i, unit);
					if (rs.attackType != BA_NONE)
					{
						spotters.push_back(rs);
					}
				}
			}
		}
	}
	return spotters;
}

/**
 * Gets the unit with the highest reaction score from the spotter vector.
 * @param spotters The vector of spotting units.
 * @param unit The unit to check scores against.
 * @return The unit with the highest reactions.
 */
TileEngine::ReactionScore *TileEngine::getReactor(std::vector<TileEngine::ReactionScore> &spotters, BattleUnit *unit)
{
	ReactionScore *best = 0;
	for (std::vector<ReactionScore>::iterator i = spotters.begin(); i != spotters.end(); ++i)
	{
<<<<<<< HEAD
		if (!(*i).unit->isOut() && (!best || (*i).reactionScore > best->reactionScore))
=======
		if (!(*i).first->isOut() &&
		!(*i).first->getRespawn() &&
		determineReactionType((*i).first, unit) != BA_NONE &&
		(*i).first->getReactionScore() > bestScore)
>>>>>>> a096db80
		{
			best = &(*i);
		}
	}
	if (best &&(unit->getReactionScore() <= best->reactionScore))
	{
		if (best->unit->getOriginalFaction() == FACTION_PLAYER)
		{
			best->unit->addReactionExp();
		}
	}
	else
	{
		best = 0;
	}
	return best;
}

/**
 * Checks the validity of a snap shot performed here.
 * @param unit The unit to check sight from.
 * @param target The unit to check sight TO.
 * @return True if the target is valid.
 */
TileEngine::ReactionScore TileEngine::determineReactionType(BattleUnit *unit, BattleUnit *target)
{
	ReactionScore reaction =
	{
		unit,
		BA_NONE,
		unit->getReactionScore(),
		0,
	};
	// prioritize melee
	BattleItem *meleeWeapon = unit->getUtilityWeapon(BT_MELEE);
	if (_save->canUseWeapon(meleeWeapon, unit) &&
		// has a melee weapon and is in melee range
		validMeleeRange(unit, target, unit->getDirection()) &&
		BattleActionCost(BA_HIT, unit, meleeWeapon).haveTU())
	{
		reaction.attackType = BA_HIT;
		reaction.reactionReduction = 1.0 * BattleActionCost(BA_HIT, unit, meleeWeapon).Time * unit->getBaseStats()->reactions / unit->getBaseStats()->tu;
		return reaction;
	}

	// has a weapon
	BattleItem *weapon = unit->getMainHandWeapon(unit->getFaction() != FACTION_PLAYER);
	if (_save->canUseWeapon(weapon, unit) &&
		(	// has a melee weapon and is in melee range
			(weapon->getRules()->getBattleType() == BT_MELEE &&
				validMeleeRange(unit, target, unit->getDirection()) &&
				BattleActionCost(BA_HIT, unit, weapon).haveTU()) ||
			// has a gun capable of snap shot with ammo
			(weapon->getRules()->getBattleType() != BT_MELEE &&
				weapon->getAmmoItem() &&
				BattleActionCost(BA_SNAPSHOT, unit, weapon).haveTU())))
	{
		reaction.attackType = BA_SNAPSHOT;
		reaction.reactionReduction = 1.0 * BattleActionCost(BA_SNAPSHOT, unit, weapon).Time * unit->getBaseStats()->reactions / unit->getBaseStats()->tu;
		return reaction;
	}

	return reaction;
}

/**
 * Attempts to perform a reaction snap shot.
 * @param unit The unit to check sight from.
 * @param target The unit to check sight TO.
 * @return True if the action should (theoretically) succeed.
 */
bool TileEngine::tryReaction(BattleUnit *unit, BattleUnit *target, int attackType)
{
	BattleAction action;
	action.cameraPosition = _save->getBattleState()->getMap()->getCamera()->getMapOffset();
	action.actor = unit;
	if (attackType == BA_HIT)
	{
		action.weapon = unit->getUtilityWeapon(BT_MELEE);
	}
	else
	{
		action.weapon = unit->getMainHandWeapon(unit->getFaction() != FACTION_PLAYER);
	}

	if (!_save->canUseWeapon(action.weapon, action.actor))
	{
		return false;
	}

	action.type = (BattleActionType)(attackType);
	action.target = target->getPosition();
	action.updateTU();

	if (action.weapon->getAmmoItem() && action.weapon->getAmmoItem()->getAmmoQuantity() && action.haveTU())
	{
		action.targeting = true;

		// hostile units will go into an "aggro" state when they react.
		if (unit->getFaction() == FACTION_HOSTILE)
		{
			AlienBAIState *aggro = dynamic_cast<AlienBAIState*>(unit->getCurrentAIState());
			if (aggro == 0)
			{
				// should not happen, but just in case...
				aggro = new AlienBAIState(_save, unit, 0);
				unit->setAIState(aggro);
			}

			if (action.weapon->getAmmoItem()->getRules()->getExplosionRadius() &&
				aggro->explosiveEfficacy(action.target, unit, action.weapon->getAmmoItem()->getRules()->getExplosionRadius(), -1) == 0)
			{
				action.targeting = false;
			}
		}

		if (action.targeting)
		{
			if (action.type == BA_HIT)
			{
				_save->getBattleGame()->statePushBack(new MeleeAttackBState(_save->getBattleGame(), action));
			}
			else
			{
				_save->getBattleGame()->statePushBack(new ProjectileFlyBState(_save->getBattleGame(), action));
			}
			return true;
		}
	}
	return false;
}

/**
 * Handling of hitting tile.
 * @param tile targeted tile.
 * @param damage power of hit.
 * @param type damage type of hit.
 */
void TileEngine::hitTile(Tile* tile, int damage, const RuleDamageType* type)
{
	if (damage >= type->SmokeThreshold)
	{
		// smoke from explosions always stay 6 to 14 turns - power of a smoke grenade is 60
		if (tile->getSmoke() < 10 && tile->getTerrainLevel() > -24)
		{
			tile->setFire(0);
			if (damage >= type->SmokeThreshold * 2)
				tile->setSmoke(RNG::generate(7, 15)); // for SmokeThreshold == 0
			else
				tile->setSmoke(RNG::generate(7, 15) * (damage - type->SmokeThreshold) / type->SmokeThreshold);
		}
		return;
	}

	if (damage >= type->FireThreshold)
	{
		if (!tile->isVoid())
		{
			if (tile->getFire() == 0 && (tile->getMapData(O_FLOOR) || tile->getMapData(O_OBJECT)))
			{
				if (damage >= type->FireThreshold * 2)
					tile->setFire(tile->getFuel() + 1); // for FireThreshold == 0
				else
					tile->setFire(tile->getFuel() * (damage - type->FireThreshold) / type->FireThreshold + 1);
				tile->setSmoke(std::max(1, std::min(15 - (tile->getFlammability() / 10), 12)));
			}
		}
		return;
	}
}

/**
 * Handling of hitting unit.
 * @param unit hitter.
 * @param target targeted unit.
 * @param relative angle of hit.
 * @param damage power of hit.
 * @param type damage type of hit.
 * @return Did unit get hit?
 */
bool TileEngine::hitUnit(BattleUnit *unit, BattleUnit *target, const Position &relative, int damage, const RuleDamageType *type, bool rangeAtack)
{
	if (!target || target->getHealth() <= 0)
	{
		return false;
	}

	const int wounds = target->getFatalWounds();
	const int adjustedDamage = target->damage(relative, damage, type);

	if (unit && target->getFaction() != FACTION_PLAYER)
	{
		// if it's going to bleed to death and it's not a player, give credit for the kill.
		if (wounds < target->getFatalWounds())
		{
			target->killedBy(unit->getFaction());
		}
		if (rangeAtack && target->getOriginalFaction() == FACTION_HOSTILE)
		{
			unit->addFiringExp();
		}
	}

	if (type->IgnoreNormalMoraleLose == false)
	{
		const int bravery = (110 - target->getBaseStats()->bravery) / 10;
		const int modifier = target->getFaction() == FACTION_PLAYER ? _save->getFactionMoraleModifier(true) : 100;
		const int morale_loss = 100 * (adjustedDamage * bravery / 10) / modifier;

		target->moraleChange(-morale_loss);
	}

	if ((target->getSpecialAbility() == SPECAB_EXPLODEONDEATH || target->getSpecialAbility() == SPECAB_BURN_AND_EXPLODE) && !target->isOut() && (target->getHealth() == 0 || target->getStunlevel() >= target->getHealth()))
	{
		if (type->IgnoreSelfDestruct == false)
		{
			Position p = Position(target->getPosition().x * 16, target->getPosition().y * 16, target->getPosition().z * 24);
			_save->getBattleGame()->statePushNext(new ExplosionBState(_save->getBattleGame(), p, BA_NONE, 0, target, 0));
		}
	}

	if (adjustedDamage >= type->FireThreshold)
	{
		float resistance = target->getArmor()->getDamageModifier(type->ResistType);
		if (resistance > 0.0)
		{
			int burnTime = RNG::generate(0, int(5 * resistance));
			if (target->getFire() < burnTime)
			{
				target->setFire(burnTime); // catch fire and burn
			}
		}
	}

	return true;
}

/**
 * Handles bullet/weapon hits.
 *
 * A bullet/weapon hits a voxel.
 * @param center Center of the explosion in voxelspace.
 * @param power Power of the explosion.
 * @param type The damage type of the explosion.
 * @param unit The unit that caused the explosion.
 * @return The Unit that got hit.
 */
BattleUnit *TileEngine::hit(const Position &center, int power, const RuleDamageType *type, BattleUnit *unit, bool rangeAtack)
{
	Tile *tile = _save->getTile(center.toTile());
	if (!tile || power <= 0)
	{
		return 0;
	}

	BattleUnit *bu = tile->getUnit();
	const int part = voxelCheck(center, unit);
	const int damage = type->getRandomDamage(power);
	if (part >= V_FLOOR && part <= V_OBJECT)
	{
<<<<<<< HEAD
		bool nothing = true;
		if (part == V_FLOOR || part == V_OBJECT)
		{
			for (std::vector<BattleItem*>::iterator i = tile->getInventory()->begin(); i != tile->getInventory()->end(); ++i)
			{
				if (hitUnit(unit, (*i)->getUnit(), Position(0,0,0), damage, type, rangeAtack))
				{
					nothing = false;
					break;
				}
			}
		}
		if (nothing)
=======
		// power 25% to 75%
		const int rndPower = RNG::generate(power/4, (power*3)/4); //RNG::boxMuller(power, power/6)
		if (part == V_OBJECT && rndPower >= tile->getMapData(O_OBJECT)->getArmor() &&
			_save->getMissionType() == "STR_BASE_DEFENSE" && tile->getMapData(V_OBJECT)->isBaseModule())
		{
			_save->getModuleMap()[(center.x/16)/10][(center.y/16)/10].second--;
		}
		if (tile->damage(part, rndPower, _save->getObjectiveType()))
>>>>>>> a096db80
		{
			const int tileDmg = damage * type->ToTile;
			hitTile(tile, damage, type);
			if (part == V_OBJECT && _save->getMissionType() == "STR_BASE_DEFENSE")
			{
				if (tileDmg >= tile->getMapData(O_OBJECT)->getArmor() && tile->getMapData(V_OBJECT)->isBaseModule())
				{
					_save->getModuleMap()[(center.x/16)/10][(center.y/16)/10].second--;
				}
			}
			if (tile->damage(part, tileDmg))
			{
				_save->addDestroyedObjective();
			}
		}
	}
	else if (part == V_UNIT)
	{
		int verticaloffset = 0;
		if (!bu)
		{
			// it's possible we have a unit below the actual tile, when he stands on a stairs and sticks his head out to the next tile
			Tile *below = _save->getTile(center.toTile() - Position(0, 0, 1));
			if (below)
			{
				BattleUnit *buBelow = below->getUnit();
				if (buBelow)
				{
					bu = buBelow;
					verticaloffset = 24;
				}
			}
		}
		if (bu && bu->getHealth() != 0)
		{
			const int sz = bu->getArmor()->getSize() * 8;
			const Position target = bu->getPosition().toVexel() + Position(sz,sz, bu->getFloatHeight() - tile->getTerrainLevel());
			const Position relative = (center - target) - Position(0,0,verticaloffset);

			hitUnit(unit, bu, relative, damage, type, rangeAtack);
		}
	}
	applyGravity(tile);
	calculateSunShading(); // roofs could have been destroyed
	calculateTerrainLighting(); // fires could have been started
	calculateFOV(center.toTile());
	return bu;
}

/**
 * Handles explosions.
 *
 * HE, smoke and fire explodes in a circular pattern on 1 level only. HE however damages floor tiles of the above level. Not the units on it.
 * HE destroys an object if its armor is lower than the explosive power, then it's HE blockage is applied for further propagation.
 * See http://www.ufopaedia.org/index.php?title=Explosions for more info.
 * @param center Center of the explosion in voxelspace.
 * @param power Power of the explosion.
 * @param type The damage type of the explosion.
 * @param maxRadius The maximum radius othe explosion.
 * @param unit The unit that caused the explosion.
 */
void TileEngine::explode(const Position &center, int power, const RuleDamageType *type, int maxRadius, BattleUnit *unit, bool rangeAtack)
{
	double centerZ = center.z / 24 + 0.5;
	double centerX = center.x / 16 + 0.5;
	double centerY = center.y / 16 + 0.5;
	int power_;
	std::map<Tile*, int> tilesAffected;
	std::vector<BattleItem*> toRemove;
	std::pair<std::map<Tile*, int>::iterator, bool> ret;

	if (type->FireBlastCalc)
	{
		power /= 2;
	}

	int exHeight = std::max(0, std::min(3, Options::battleExplosionHeight));
	int vertdec = 1000; //default flat explosion

	switch (exHeight)
	{
	case 1:
		vertdec = 3.0f * type->RadiusReduction;
		break;
	case 2:
		vertdec = 1.0f * type->RadiusReduction;
		break;
	case 3:
		vertdec = 0.5f * type->RadiusReduction;
	}

	for (int fi = -90; fi <= 90; fi += 5)
	{
		// raytrace every 3 degrees makes sure we cover all tiles in a circle.
		for (int te = 0; te <= 360; te += 3)
		{
			double cos_te = cos(te * M_PI / 180.0);
			double sin_te = sin(te * M_PI / 180.0);
			double sin_fi = sin(fi * M_PI / 180.0);
			double cos_fi = cos(fi * M_PI / 180.0);

			Tile *origin = _save->getTile(Position(centerX, centerY, centerZ));
			Tile *dest = origin;
			double l = 0;
			int tileX, tileY, tileZ;
			power_ = power;
			while (power_ > 0 && l <= maxRadius)
			{
				if (power_ > 0)
				{
					ret = tilesAffected.insert(std::make_pair(dest, 0)); // check if we had this tile already affected

					const int tileDmg = power_ * type->ToTile;
					if (tileDmg > ret.first->second)
					{
						ret.first->second = tileDmg;
					}
					if (ret.second)
					{
						const int damage = type->getRandomDamage(power_);
						BattleUnit *bu = dest->getUnit();

						toRemove.clear();
						if (bu)
						{
							if (distance(dest->getPosition(), Position(centerX, centerY, centerZ)) < 2)
							{
								// ground zero effect is in effect
								hitUnit(unit, bu, Position(0, 0, 0), damage, type, rangeAtack);
							}
							else
							{
								// directional damage relative to explosion position.
								// units above the explosion will be hit in the legs, units lateral to or below will be hit in the torso
								hitUnit(unit, bu, Position(centerX, centerY, centerZ + 5) - dest->getPosition(), damage, type, rangeAtack);
							}

							// Affect all items and units in inventory
							const int itemDamage = bu->getOverKillDamage();
							if (itemDamage > 0)
							{
								for (std::vector<BattleItem*>::iterator it = bu->getInventory()->begin(); it != bu->getInventory()->end(); ++it)
								{
									if (!hitUnit(unit, (*it)->getUnit(), Position(0, 0, 0), itemDamage, type, rangeAtack) && itemDamage * type->ToItem > (*it)->getRules()->getArmor())
									{
										toRemove.push_back(*it);
									}
								}
							}
						}
						// Affect all items and units on ground
						for (std::vector<BattleItem*>::iterator it = dest->getInventory()->begin(); it != dest->getInventory()->end(); ++it)
						{
							if (!hitUnit(unit, (*it)->getUnit(), Position(0, 0, 0), damage, type) && damage * type->ToItem > (*it)->getRules()->getArmor())
							{
								toRemove.push_back(*it);
							}
						}
						for (std::vector<BattleItem*>::iterator it = toRemove.begin(); it != toRemove.end(); ++it)
						{
							_save->removeItem((*it));
						}

						hitTile(dest, damage, type);
					}
				}

				l += 1.0;

				tileX = int(floor(centerX + l * sin_te * cos_fi));
				tileY = int(floor(centerY + l * cos_te * cos_fi));
				tileZ = int(floor(centerZ + l * sin_fi));

				origin = dest;
				dest = _save->getTile(Position(tileX, tileY, tileZ));

				if (!dest) break; // out of map!

				// blockage by terrain is deducted from the explosion power
				power_ -= type->RadiusReduction; // explosive damage decreases by 10 per tile
				if (origin->getPosition().z != tileZ)
					power_ -= vertdec; //3d explosion factor

				if (type->FireBlastCalc)
				{
					int dir;
					Pathfinding::vectorToDirection(origin->getPosition() - dest->getPosition(), dir);
					if (dir != -1 && dir %2) power_ -= 0.5f * type->RadiusReduction; // diagonal movement costs an extra 50% for fire.
				}
				if (l>0.5) power_-= horizontalBlockage(origin, dest, type->ResistType, l<1.5) * 2;
				if (l>0.5) power_-= verticalBlockage(origin, dest, type->ResistType, l<1.5) * 2;
			}
		}
	}

	// now detonate the tiles affected by explosion
	if (type->ToTile > 0.0f)
	{
		for (std::map<Tile*, int>::iterator i = tilesAffected.begin(); i != tilesAffected.end(); ++i)
		{
			if (detonate(i->first, i->second))
			{
				_save->addDestroyedObjective();
			}
			applyGravity(i->first);
			Tile *j = _save->getTile(i->first->getPosition() + Position(0,0,1));
			if (j)
				applyGravity(j);
		}
	}

	calculateSunShading(); // roofs could have been destroyed
	calculateTerrainLighting(); // fires could have been started
	calculateFOV(center / Position(16,16,24));
}

/**
 * Applies the explosive power to the tile parts. This is where the actual destruction takes place.
 * Must affect 9 objects (6 box sides and the object inside plus 2 outer walls).
 * @param tile Tile affected.
 * @return True if the objective was destroyed.
 */
bool TileEngine::detonate(Tile* tile, int explosive)
{
	if (explosive == 0) return false; // no damage applied for this tile
	bool objective = false;
	Tile* tiles[9];
	static const int parts[9]={0,1,2,0,1,2,3,3,3}; //6th is the object of current
	Position pos = tile->getPosition();

	tiles[0] = _save->getTile(Position(pos.x, pos.y, pos.z+1)); //ceiling
	tiles[1] = _save->getTile(Position(pos.x+1, pos.y, pos.z)); //east wall
	tiles[2] = _save->getTile(Position(pos.x, pos.y+1, pos.z)); //south wall
	tiles[3] = tiles[4] = tiles[5] = tiles[6] = tile;
	tiles[7] = _save->getTile(Position(pos.x, pos.y-1, pos.z)); //north bigwall
	tiles[8] = _save->getTile(Position(pos.x-1, pos.y, pos.z)); //west bigwall

	int remainingPower, fireProof, fuel;
	bool destroyed, bigwalldestroyed = true, skipnorthwest = false;
	for (int i = 8; i >=0; --i)
	{
		if (!tiles[i] || !tiles[i]->getMapData(parts[i]))
			continue; //skip out of map and emptiness
		int bigwall = tiles[i]->getMapData(parts[i])->getBigWall();
		if (i > 6 && !( (bigwall==1) || (bigwall==8) || (i==8 && bigwall==6) || (i==7 && bigwall==7)))
			continue;
		if ((bigwall!=0)) skipnorthwest = true;
		if (!bigwalldestroyed && i<6) //when ground shouldn't be destroyed
			continue;
		if (skipnorthwest && (i == 2 || i == 1)) continue;
		remainingPower = explosive;
		destroyed = false;
		int volume = 0;
		int currentpart = parts[i], currentpart2, diemcd;
		fireProof = tiles[i]->getFlammability(currentpart);
		fuel = tiles[i]->getFuel(currentpart) + 1;
		// get the volume of the object by checking it's loftemps objects.
		for (int j = 0; j < 12; j++)
		{
			if (tiles[i]->getMapData(currentpart)->getLoftID(j) != 0)
				++volume;
		}
		if ( i == 6 &&
			(bigwall == 2 || bigwall == 3) && //diagonals
			tiles[i]->getMapData(currentpart)->getArmor() > remainingPower) //not enough to destroy
		{
			bigwalldestroyed = false;
		}
		// iterate through tile armor and destroy if can
		while (	tiles[i]->getMapData(currentpart) &&
				tiles[i]->getMapData(currentpart)->getArmor() <= remainingPower &&
				tiles[i]->getMapData(currentpart)->getArmor() != 255)
		{
			if ( i == 6 && (bigwall == 2 || bigwall == 3)) //diagonals for the current tile
			{
				bigwalldestroyed = true;
			}
			remainingPower -= tiles[i]->getMapData(currentpart)->getArmor();
			destroyed = true;
			if (_save->getMissionType() == "STR_BASE_DEFENSE" &&
				tiles[i]->getMapData(currentpart)->isBaseModule())
			{
				_save->getModuleMap()[tile->getPosition().x/10][tile->getPosition().y/10].second--;
			}
			//this trick is to follow transformed object parts (object can become a ground)
			diemcd = tiles[i]->getMapData(currentpart)->getDieMCD();
			if (diemcd!=0)
				currentpart2 = tiles[i]->getMapData(currentpart)->getDataset()->getObjects()->at(diemcd)->getObjectType();
			else
				currentpart2 = currentpart;
			if (tiles[i]->destroy(currentpart, _save->getObjectiveType()))
				objective = true;
			currentpart =  currentpart2;
			if (tiles[i]->getMapData(currentpart)) // take new values
			{
				fireProof = tiles[i]->getFlammability(currentpart);
				fuel = tiles[i]->getFuel(currentpart) + 1;
			}
		}
		// set tile on fire
		if (fireProof < remainingPower)
		{
			if (tiles[i]->getMapData(O_FLOOR) || tiles[i]->getMapData(O_OBJECT))
			{
				tiles[i]->setFire(fuel);
				tiles[i]->setSmoke(std::max(1, std::min(15 - (fireProof / 10), 12)));
			}
		}
		// add some smoke if tile was destroyed and not set on fire
		if (destroyed && !tiles[i]->getFire())
		{
			int smoke = RNG::generate(1, (volume / 2) + 3) + (volume / 2);
			if (smoke > tiles[i]->getSmoke())
			{
				tiles[i]->setSmoke(std::max(0, std::min(smoke, 15)));
			}
		}
	}
	return objective;
}

/**
 * Checks for chained explosions.
 *
 * Chained explosions are explosions which occur after an explosive map object is destroyed.
 * May be due a direct hit, other explosion or fire.
 * @return tile on which a explosion occurred
 */
Tile *TileEngine::checkForTerrainExplosions()
{
	for (int i = 0; i < _save->getMapSizeXYZ(); ++i)
	{
		if (_save->getTiles()[i]->getExplosive())
		{
			return _save->getTiles()[i];
		}
	}
	return 0;
}

/**
 * Calculates the amount of power that is blocked going from one tile to another on a different level.
 * @param startTile The tile where the power starts.
 * @param endTile The adjacent tile where the power ends.
 * @param type The type of power/damage.
 * @return Amount of blockage of this power.
 */
int TileEngine::verticalBlockage(Tile *startTile, Tile *endTile, ItemDamageType type, bool skipObject)
{
	int block = 0;

	// safety check
	if (startTile == 0 || endTile == 0) return 0;
	int direction = endTile->getPosition().z - startTile->getPosition().z;

	if (direction == 0 ) return 0;

	int x = startTile->getPosition().x;
	int y = startTile->getPosition().y;
	int z = startTile->getPosition().z;

	if (direction < 0) // down
	{
		block += blockage(_save->getTile(Position(x, y, z)), O_FLOOR, type);
		if (!skipObject)
			block += blockage(_save->getTile(Position(x, y, z)), O_OBJECT, type, Pathfinding::DIR_DOWN);
		if (x != endTile->getPosition().x || y != endTile->getPosition().y)
		{
			x = endTile->getPosition().x;
			y = endTile->getPosition().y;
			int z = startTile->getPosition().z;
			block += horizontalBlockage(startTile, _save->getTile(Position(x, y, z)), type, skipObject);
			block += blockage(_save->getTile(Position(x, y, z)), O_FLOOR, type);
			if (!skipObject)
				block += blockage(_save->getTile(Position(x, y, z)), O_OBJECT, type, Pathfinding::DIR_DOWN);
		}
	}
	else if (direction > 0) // up
	{
		block += blockage(_save->getTile(Position(x, y, z+1)), O_FLOOR, type);
		if (!skipObject)
			block += blockage(_save->getTile(Position(x, y, z+1)), O_OBJECT, type, Pathfinding::DIR_UP);
		if (x != endTile->getPosition().x || y != endTile->getPosition().y)
		{
			x = endTile->getPosition().x;
			y = endTile->getPosition().y;
			int z = startTile->getPosition().z+1;
			block += horizontalBlockage(startTile, _save->getTile(Position(x, y, z)), type, skipObject);
			block += blockage(_save->getTile(Position(x, y, z)), O_FLOOR, type);
			if (!skipObject)
				block += blockage(_save->getTile(Position(x, y, z)), O_OBJECT, type, Pathfinding::DIR_UP);
		}
	}

	return block;
}

/**
 * Calculates the amount of power that is blocked going from one tile to another on the same level.
 * @param startTile The tile where the power starts.
 * @param endTile The adjacent tile where the power ends.
 * @param type The type of power/damage.
 * @return Amount of blockage.
 */
int TileEngine::horizontalBlockage(Tile *startTile, Tile *endTile, ItemDamageType type, bool skipObject)
{
	static const Position oneTileNorth = Position(0, -1, 0);
	static const Position oneTileEast = Position(1, 0, 0);
	static const Position oneTileSouth = Position(0, 1, 0);
	static const Position oneTileWest = Position(-1, 0, 0);

	// safety check
	if (startTile == 0 || endTile == 0) return 0;
	if (startTile->getPosition().z != endTile->getPosition().z) return 0;
	Tile *tmpTile;

	int direction;
	Pathfinding::vectorToDirection(endTile->getPosition() - startTile->getPosition(), direction);
	if (direction == -1) return 0;
	int block = 0;

	switch(direction)
	{
	case 0:	// north
		block = blockage(startTile, O_NORTHWALL, type);
		break;
	case 1: // north east
		if (type == DT_NONE) //this is two-way diagonal visibility check, used in original game
		{
			block = blockage(startTile, O_NORTHWALL, type) + blockage(endTile, O_WESTWALL, type); //up+right
			tmpTile = _save->getTile(startTile->getPosition() + oneTileNorth);
			if (tmpTile && tmpTile->getMapData(O_OBJECT) && tmpTile->getMapData(O_OBJECT)->getBigWall() != Pathfinding::BIGWALLNESW)
				block += blockage(tmpTile, O_OBJECT, type, 3);
			if (block == 0) break; //this way is opened
			block = blockage(_save->getTile(startTile->getPosition() + oneTileEast), O_NORTHWALL, type)
				+ blockage(_save->getTile(startTile->getPosition() + oneTileEast), O_WESTWALL, type); //right+up
			tmpTile = _save->getTile(startTile->getPosition() + oneTileEast);
			if (tmpTile && tmpTile->getMapData(O_OBJECT) && tmpTile->getMapData(O_OBJECT)->getBigWall() != Pathfinding::BIGWALLNESW)
				block += blockage(tmpTile, O_OBJECT, type, 7);
		}
		else
		{
			block = (blockage(startTile,O_NORTHWALL, type) + blockage(endTile,O_WESTWALL, type))/2
				+ (blockage(_save->getTile(startTile->getPosition() + oneTileEast),O_WESTWALL, type)
				+ blockage(_save->getTile(startTile->getPosition() + oneTileEast),O_NORTHWALL, type))/2;

			block += (blockage(_save->getTile(startTile->getPosition() + oneTileNorth),O_OBJECT, type, 4)
				+ blockage(_save->getTile(startTile->getPosition() + oneTileEast),O_OBJECT, type, 6))/2;
		}
		break;
	case 2: // east
		block = blockage(endTile,O_WESTWALL, type);
		break;
	case 3: // south east
		if (type == DT_NONE)
		{
			block = blockage(_save->getTile(startTile->getPosition() + oneTileSouth), O_NORTHWALL, type)
				+ blockage(endTile, O_WESTWALL, type); //down+right
			tmpTile = _save->getTile(startTile->getPosition() + oneTileSouth);
			if (tmpTile && tmpTile->getMapData(O_OBJECT) && tmpTile->getMapData(O_OBJECT)->getBigWall() != Pathfinding::BIGWALLNWSE)
				block += blockage(tmpTile, O_OBJECT, type, 1);
			if (block == 0) break; //this way is opened
			block = blockage(_save->getTile(startTile->getPosition() + oneTileEast), O_WESTWALL, type)
				+ blockage(endTile, O_NORTHWALL, type); //right+down
			tmpTile = _save->getTile(startTile->getPosition() + oneTileEast);
			if (tmpTile && tmpTile->getMapData(O_OBJECT) && tmpTile->getMapData(O_OBJECT)->getBigWall() != Pathfinding::BIGWALLNWSE)
				block += blockage(tmpTile, O_OBJECT, type, 5);
		}
		else
		{
			block = (blockage(endTile,O_WESTWALL, type) + blockage(endTile,O_NORTHWALL, type))/2
				+ (blockage(_save->getTile(startTile->getPosition() + oneTileEast),O_WESTWALL, type)
				+ blockage(_save->getTile(startTile->getPosition() + oneTileSouth),O_NORTHWALL, type))/2;
			block += (blockage(_save->getTile(startTile->getPosition() + oneTileSouth),O_OBJECT, type, 0)
				+ blockage(_save->getTile(startTile->getPosition() + oneTileEast),O_OBJECT, type, 6))/2;
		}
		break;
	case 4: // south
		block = blockage(endTile,O_NORTHWALL, type);
		break;
	case 5: // south west
		if (type == DT_NONE)
		{
			block = blockage(_save->getTile(startTile->getPosition() + oneTileSouth), O_NORTHWALL, type)
				+ blockage(_save->getTile(startTile->getPosition() + oneTileSouth), O_WESTWALL, type); //down+left
			tmpTile = _save->getTile(startTile->getPosition() + oneTileSouth);
			if (tmpTile && tmpTile->getMapData(O_OBJECT) && tmpTile->getMapData(O_OBJECT)->getBigWall() != Pathfinding::BIGWALLNESW)
				block += blockage(tmpTile, O_OBJECT, type, 7);
			if (block == 0) break; //this way is opened
			block = blockage(startTile, O_WESTWALL, type) + blockage(endTile, O_NORTHWALL, type); //left+down
			tmpTile = _save->getTile(startTile->getPosition() + oneTileWest);
			if (tmpTile && tmpTile->getMapData(O_OBJECT) && tmpTile->getMapData(O_OBJECT)->getBigWall() != Pathfinding::BIGWALLNESW)
				block += blockage(tmpTile, O_OBJECT, type, 3);
		}
		else
		{
			block = (blockage(endTile,O_NORTHWALL, type) + blockage(startTile,O_WESTWALL, type))/2
				+ (blockage(_save->getTile(startTile->getPosition() + oneTileSouth),O_WESTWALL, type)
				+ blockage(_save->getTile(startTile->getPosition() + oneTileSouth),O_NORTHWALL, type))/2;
			block += (blockage(_save->getTile(startTile->getPosition() + oneTileSouth),O_OBJECT, type, 0)
				+ blockage(_save->getTile(startTile->getPosition() + oneTileWest),O_OBJECT, type, 2))/2;
		}
		break;
	case 6: // west
		block = blockage(startTile,O_WESTWALL, type);
		break;
	case 7: // north west

		if (type == DT_NONE)
		{
			block = blockage(startTile, O_NORTHWALL, type)
				+ blockage(_save->getTile(startTile->getPosition() + oneTileNorth), O_WESTWALL, type); //up+left
			tmpTile = _save->getTile(startTile->getPosition() + oneTileNorth);
			if (tmpTile && tmpTile->getMapData(O_OBJECT) && tmpTile->getMapData(O_OBJECT)->getBigWall() != Pathfinding::BIGWALLNWSE)
				block += blockage(tmpTile, O_OBJECT, type, 5);
			if (block == 0) break; //this way is opened
			block = blockage(startTile, O_WESTWALL, type)
				+ blockage(_save->getTile(startTile->getPosition() + oneTileWest), O_NORTHWALL, type); //left+up
			tmpTile = _save->getTile(startTile->getPosition() + oneTileWest);
			if (tmpTile && tmpTile->getMapData(O_OBJECT) && tmpTile->getMapData(O_OBJECT)->getBigWall() != Pathfinding::BIGWALLNWSE)
				block += blockage(tmpTile, O_OBJECT, type, 1);
		}
		else
		{
			block = (blockage(startTile,O_WESTWALL, type) + blockage(startTile,O_NORTHWALL, type))/2
				+ (blockage(_save->getTile(startTile->getPosition() + oneTileNorth),O_WESTWALL, type)
				+ blockage(_save->getTile(startTile->getPosition() + oneTileWest),O_NORTHWALL, type))/2;
			block += (blockage(_save->getTile(startTile->getPosition() + oneTileNorth),O_OBJECT, type, 4)
				+ blockage(_save->getTile(startTile->getPosition() + oneTileWest),O_OBJECT, type, 2))/2;
		}
		break;
	}

	if (!skipObject)
		block += blockage(startTile,O_OBJECT, type, direction);

	if (type != DT_NONE)
	{
		if (skipObject) return block;

		direction += 4;
		if (direction > 7)
			direction -= 8;
		if (endTile->isBigWall())
			block += blockage(endTile,O_OBJECT, type, direction, true);
	}
	else
	{
        if ( block <= 127 )
        {
            direction += 4;
            if (direction > 7)
                direction -= 8;
            if (blockage(endTile,O_OBJECT, type, direction, true) > 127){
                return -1; //hit bigwall, reveal bigwall tile
            }
        }
	}

	return block;
}

/**
 * Calculates the amount this certain wall or floor-part of the tile blocks.
 * @param startTile The tile where the power starts.
 * @param part The part of the tile the power needs to go through.
 * @param type The type of power/damage.
 * @param direction Direction the power travels.
 * @return Amount of blockage.
 */
int TileEngine::blockage(Tile *tile, const int part, ItemDamageType type, int direction, bool checkingFromOrigin)
{
	int blockage = 0;

	if (tile == 0) return 0; // probably outside the map here
	if (tile->getMapData(part))
	{
		bool check = true;
		int wall = -1;
		if (direction != -1)
		{
			wall = tile->getMapData(O_OBJECT)->getBigWall();

			if (type != DT_SMOKE &&
				checkingFromOrigin &&
				(wall == Pathfinding::BIGWALLNESW ||
				wall == Pathfinding::BIGWALLNWSE))
			{
				check = false;
			}
			switch (direction)
			{
			case 0: // north
				if (wall == Pathfinding::BIGWALLWEST ||
					wall == Pathfinding::BIGWALLEAST ||
					wall == Pathfinding::BIGWALLSOUTH ||
					wall == Pathfinding::BIGWALLEASTANDSOUTH)
				{
					check = false;
				}
				break;
			case 1: // north east
				if (wall == Pathfinding::BIGWALLWEST ||
					wall == Pathfinding::BIGWALLSOUTH)
				{
					check = false;
				}
				break;
			case 2: // east
				if (wall == Pathfinding::BIGWALLNORTH ||
					wall == Pathfinding::BIGWALLSOUTH ||
					wall == Pathfinding::BIGWALLWEST ||
					wall == Pathfinding::BIGWALLWESTANDNORTH)
				{
					check = false;
				}
				break;
			case 3: // south east
				if (wall == Pathfinding::BIGWALLNORTH ||
					wall == Pathfinding::BIGWALLWEST ||
					wall == Pathfinding::BIGWALLWESTANDNORTH)
				{
					check = false;
				}
				break;
			case 4: // south
				if (wall == Pathfinding::BIGWALLWEST ||
					wall == Pathfinding::BIGWALLEAST ||
					wall == Pathfinding::BIGWALLNORTH ||
					wall == Pathfinding::BIGWALLWESTANDNORTH)
				{
					check = false;
				}
				break;
			case 5: // south west
				if (wall == Pathfinding::BIGWALLNORTH ||
					wall == Pathfinding::BIGWALLEAST)
				{
					check = false;
				}
				break;
			case 6: // west
				if (wall == Pathfinding::BIGWALLNORTH ||
					wall == Pathfinding::BIGWALLSOUTH ||
					wall == Pathfinding::BIGWALLEAST ||
					wall == Pathfinding::BIGWALLEASTANDSOUTH)
				{
					check = false;
				}
				break;
			case 7: // north west
				if (wall == Pathfinding::BIGWALLSOUTH ||
					wall == Pathfinding::BIGWALLEAST ||
					wall == Pathfinding::BIGWALLEASTANDSOUTH)
				{
					check = false;
				}
				break;
			case 8: // up
			case 9: // down
				if (wall != 0 && wall != Pathfinding::BLOCK)
				{
					check = false;
				}
				break;
			default:
				break;
			}
		}
		else if (part == O_FLOOR &&
					tile->getMapData(part)->getBlock(type) == 0)
		{
			if (type != DT_NONE)
			{
				blockage += tile->getMapData(part)->getArmor();
			}
			else if (!tile->getMapData(part)->isNoFloor())
			{
				return 256;
			}
		}

		if (check)
		{
			// -1 means we have a regular wall, and anything over 0 means we have a bigwall.
			if (type == DT_SMOKE && wall != 0 && !tile->isUfoDoorOpen(part))
			{
				return 256;
			}
			blockage += tile->getMapData(part)->getBlock(type);
		}
	}

	// open ufo doors are actually still closed behind the scenes
	// so a special trick is needed to see if they are open, if they are, they obviously don't block anything
	if (tile->isUfoDoorOpen(part))
		blockage = 0;

	return blockage;
}

/**
 * Opens a door (if any) by rightclick, or by walking through it. The unit has to face in the right direction.
 * @param unit Unit.
 * @param rClick Whether the player right clicked.
 * @param dir Direction.
 * @return -1 there is no door, you can walk through;
 *		  0 normal door opened, make a squeaky sound and you can walk through;
 *		  1 ufo door is starting to open, make a whoosh sound, don't walk through;
 *		  3 ufo door is still opening, don't walk through it yet. (have patience, futuristic technology...)
 *		  4 not enough TUs
 *		  5 would contravene fire reserve
 */
int TileEngine::unitOpensDoor(BattleUnit *unit, bool rClick, int dir)
{
	int door = -1;
	int TUCost = 0;
	int size = unit->getArmor()->getSize();
	int z = unit->getTile()->getTerrainLevel() < -12 ? 1 : 0; // if we're standing on stairs, check the tile above instead.
	if (dir == -1)
	{
		dir = unit->getDirection();
	}
	Tile *tile;
	for (int x = 0; x < size && door == -1; x++)
	{
		for (int y = 0; y < size && door == -1; y++)
		{
			std::vector<std::pair<Position, int> > checkPositions;
			tile = _save->getTile(unit->getPosition() + Position(x,y,z));
			if (!tile) continue;

			switch (dir)
			{
			case 0: // north
				checkPositions.push_back(std::make_pair(Position(0, 0, 0), O_NORTHWALL)); // origin
				if (x != 0)
				{
					checkPositions.push_back(std::make_pair(Position(0, -1, 0), O_WESTWALL)); // one tile north
				}
				break;
			case 1: // north east
				checkPositions.push_back(std::make_pair(Position(0, 0, 0), O_NORTHWALL)); // origin
				checkPositions.push_back(std::make_pair(Position(1, -1, 0), O_WESTWALL)); // one tile north-east
				if (rClick)
				{
					checkPositions.push_back(std::make_pair(Position(1, 0, 0), O_WESTWALL)); // one tile east
					checkPositions.push_back(std::make_pair(Position(1, 0, 0), O_NORTHWALL)); // one tile east
				}
				break;
			case 2: // east
				checkPositions.push_back(std::make_pair(Position(1, 0, 0), O_WESTWALL)); // one tile east
				break;
			case 3: // south-east
				if (!y)
					checkPositions.push_back(std::make_pair(Position(1, 1, 0), O_WESTWALL)); // one tile south-east
				if (!x)
					checkPositions.push_back(std::make_pair(Position(1, 1, 0), O_NORTHWALL)); // one tile south-east
				if (rClick)
				{
					checkPositions.push_back(std::make_pair(Position(1, 0, 0), O_WESTWALL)); // one tile east
					checkPositions.push_back(std::make_pair(Position(0, 1, 0), O_NORTHWALL)); // one tile south
				}
				break;
			case 4: // south
				checkPositions.push_back(std::make_pair(Position(0, 1, 0), O_NORTHWALL)); // one tile south
				break;
			case 5: // south-west
				checkPositions.push_back(std::make_pair(Position(0, 0, 0), O_WESTWALL)); // origin
				checkPositions.push_back(std::make_pair(Position(-1, 1, 0), O_NORTHWALL)); // one tile south-west
				if (rClick)
				{
					checkPositions.push_back(std::make_pair(Position(0, 1, 0), O_WESTWALL)); // one tile south
					checkPositions.push_back(std::make_pair(Position(0, 1, 0), O_NORTHWALL)); // one tile south
				}
				break;
			case 6: // west
				checkPositions.push_back(std::make_pair(Position(0, 0, 0), O_WESTWALL)); // origin
				if (y != 0)
				{
					checkPositions.push_back(std::make_pair(Position(-1, 0, 0), O_NORTHWALL)); // one tile west
				}
				break;
			case 7: // north-west
				checkPositions.push_back(std::make_pair(Position(0, 0, 0), O_WESTWALL)); // origin
				checkPositions.push_back(std::make_pair(Position(0, 0, 0), O_NORTHWALL)); // origin
				if (x)
				{
					checkPositions.push_back(std::make_pair(Position(-1, -1, 0), O_WESTWALL)); // one tile north
				}
				if (y)
				{
					checkPositions.push_back(std::make_pair(Position(-1, -1, 0), O_NORTHWALL)); // one tile north
				}
				if (rClick)
				{
					checkPositions.push_back(std::make_pair(Position(0, -1, 0), O_WESTWALL)); // one tile north
					checkPositions.push_back(std::make_pair(Position(-1, 0, 0), O_NORTHWALL)); // one tile west
				}
				break;
			default:
				break;
			}

			int part = 0;
			for (std::vector<std::pair<Position, int> >::const_iterator i = checkPositions.begin(); i != checkPositions.end() && door == -1; ++i)
			{
				tile = _save->getTile(unit->getPosition() + Position(x,y,z) + i->first);
				if (tile)
				{
					door = tile->openDoor(i->second, unit, _save->getBattleGame()->getReservedAction());
					if (door != -1)
					{
						part = i->second;
						if (door == 1)
						{
							checkAdjacentDoors(unit->getPosition() + Position(x,y,z) + i->first, i->second);
						}
					}
				}
			}
			if (door == 0 && rClick)
			{
				if (part == O_WESTWALL)
				{
					part = O_NORTHWALL;
				}
				else
				{
					part = O_WESTWALL;
				}
				TUCost = tile->getTUCost(part, unit->getMovementType());
			}
			else if (door == 1 || door == 4)
			{
				TUCost = tile->getTUCost(part, unit->getMovementType());
			}
		}
	}

	if (TUCost != 0)
	{
		if (_save->getBattleGame()->checkReservedTU(unit, TUCost, 0))
		{
			if (unit->spendTimeUnits(TUCost))
			{
				calculateFOV(unit->getPosition());
				// look from the other side (may be need check reaction fire?)
				std::vector<BattleUnit*> *vunits = unit->getVisibleUnits();
				for (size_t i = 0; i < vunits->size(); ++i)
				{
					calculateFOV(vunits->at(i));
				}
			}
			else return 4;
		}
		else return 5;
	}

	return door;
}

/**
 * Opens any doors connected to this part at this position,
 * Keeps processing til it hits a non-ufo-door.
 * @param pos The starting position
 * @param part The part to open, defines which direction to check.
 */
void TileEngine::checkAdjacentDoors(Position pos, int part)
{
	Position offset;
	bool westSide = (part == 1);
	for (int i = 1;; ++i)
	{
		offset = westSide ? Position(0,i,0):Position(i,0,0);
		Tile *tile = _save->getTile(pos + offset);
		if (tile && tile->getMapData(part) && tile->getMapData(part)->isUFODoor())
		{
			tile->openDoor(part);
		}
		else break;
	}
	for (int i = -1;; --i)
	{
		offset = westSide ? Position(0,i,0):Position(i,0,0);
		Tile *tile = _save->getTile(pos + offset);
		if (tile && tile->getMapData(part) && tile->getMapData(part)->isUFODoor())
		{
			tile->openDoor(part);
		}
		else break;
	}
}

/**
 * Closes ufo doors.
 * @return Whether doors are closed.
 */
int TileEngine::closeUfoDoors()
{
	int doorsclosed = 0;

	// prepare a list of tiles on fire/smoke & close any ufo doors
	for (int i = 0; i < _save->getMapSizeXYZ(); ++i)
	{
		if (_save->getTiles()[i]->getUnit() && _save->getTiles()[i]->getUnit()->getArmor()->getSize() > 1)
		{
			BattleUnit *bu = _save->getTiles()[i]->getUnit();
			Tile *tile = _save->getTiles()[i];
			Tile *oneTileNorth = _save->getTile(tile->getPosition() + Position(0, -1, 0));
			Tile *oneTileWest = _save->getTile(tile->getPosition() + Position(-1, 0, 0));
			if ((tile->isUfoDoorOpen(O_NORTHWALL) && oneTileNorth && oneTileNorth->getUnit() && oneTileNorth->getUnit() == bu) ||
				(tile->isUfoDoorOpen(O_WESTWALL) && oneTileWest && oneTileWest->getUnit() && oneTileWest->getUnit() == bu))
			{
				continue;
			}
		}
		doorsclosed += _save->getTiles()[i]->closeUfoDoor();
	}

	return doorsclosed;
}

/**
 * Calculates a line trajectory, using bresenham algorithm in 3D.
 * @param origin Origin (voxel??).
 * @param target Target (also voxel??).
 * @param storeTrajectory True will store the whole trajectory - otherwise it just stores the last position.
 * @param trajectory A vector of positions in which the trajectory is stored.
 * @param excludeUnit Excludes this unit in the collision detection.
 * @param doVoxelCheck Check against voxel or tile blocking? (first one for units visibility and line of fire, second one for terrain visibility).
 * @param onlyVisible Skip invisible units? used in FPS view.
 * @param excludeAllBut [Optional] The only unit to be considered for ray hits.
 * @return the objectnumber(0-3) or unit(4) or out of map (5) or -1(hit nothing).
 */
int TileEngine::calculateLine(const Position& origin, const Position& target, bool storeTrajectory, std::vector<Position> *trajectory, BattleUnit *excludeUnit, bool doVoxelCheck, bool onlyVisible, BattleUnit *excludeAllBut)
{
	int x, x0, x1, delta_x, step_x;
	int y, y0, y1, delta_y, step_y;
	int z, z0, z1, delta_z, step_z;
	int swap_xy, swap_xz;
	int drift_xy, drift_xz;
	int cx, cy, cz;
	Position lastPoint(origin);
	int result;
	int steps = 0;

	//start and end points
	x0 = origin.x;	 x1 = target.x;
	y0 = origin.y;	 y1 = target.y;
	z0 = origin.z;	 z1 = target.z;

	//'steep' xy Line, make longest delta x plane
	swap_xy = abs(y1 - y0) > abs(x1 - x0);
	if (swap_xy)
	{
		std::swap(x0, y0);
		std::swap(x1, y1);
	}

	//do same for xz
	swap_xz = abs(z1 - z0) > abs(x1 - x0);
	if (swap_xz)
	{
		std::swap(x0, z0);
		std::swap(x1, z1);
	}

	//delta is Length in each plane
	delta_x = abs(x1 - x0);
	delta_y = abs(y1 - y0);
	delta_z = abs(z1 - z0);

	//drift controls when to step in 'shallow' planes
	//starting value keeps Line centred
	drift_xy  = (delta_x / 2);
	drift_xz  = (delta_x / 2);

	//direction of line
	step_x = 1;  if (x0 > x1) {  step_x = -1; }
	step_y = 1;  if (y0 > y1) {  step_y = -1; }
	step_z = 1;  if (z0 > z1) {  step_z = -1; }

	//starting point
	y = y0;
	z = z0;

	//step through longest delta (which we have swapped to x)
	for (x = x0; x != (x1+step_x); x += step_x)
	{
		//copy position
		cx = x;	cy = y;	cz = z;

		//unswap (in reverse)
		if (swap_xz) std::swap(cx, cz);
		if (swap_xy) std::swap(cx, cy);

		if (storeTrajectory && trajectory)
		{
			trajectory->push_back(Position(cx, cy, cz));
		}
		//passes through this point?
		if (doVoxelCheck)
		{
			result = voxelCheck(Position(cx, cy, cz), excludeUnit, false, onlyVisible, excludeAllBut);
			if (result != V_EMPTY)
			{
				if (trajectory)
				{ // store the position of impact
					trajectory->push_back(Position(cx, cy, cz));
				}
				return result;
			}
		}
		else
		{
			int temp_res = verticalBlockage(_save->getTile(lastPoint), _save->getTile(Position(cx, cy, cz)), DT_NONE);
			result = horizontalBlockage(_save->getTile(lastPoint), _save->getTile(Position(cx, cy, cz)), DT_NONE, steps<2);
			steps++;
			if (result == -1)
			{
				if (temp_res > 127)
				{
					result = 0;
				}
				else
				{
					return result; // We hit a big wall
				}
			}
			result += temp_res;
			if (result > 127)
			{
				return result;
			}

			lastPoint = Position(cx, cy, cz);
		}
		//update progress in other planes
		drift_xy = drift_xy - delta_y;
		drift_xz = drift_xz - delta_z;

		//step in y plane
		if (drift_xy < 0)
		{
			y = y + step_y;
			drift_xy = drift_xy + delta_x;

			//check for xy diagonal intermediate voxel step
			if (doVoxelCheck)
			{
				cx = x;	cz = z; cy = y;
				if (swap_xz) std::swap(cx, cz);
				if (swap_xy) std::swap(cx, cy);
				result = voxelCheck(Position(cx, cy, cz), excludeUnit, false, onlyVisible, excludeAllBut);
				if (result != V_EMPTY)
				{
					if (trajectory != 0)
					{ // store the position of impact
						trajectory->push_back(Position(cx, cy, cz));
					}
					return result;
				}
			}
		}

		//same in z
		if (drift_xz < 0)
		{
			z = z + step_z;
			drift_xz = drift_xz + delta_x;

			//check for xz diagonal intermediate voxel step
			if (doVoxelCheck)
			{
				cx = x;	cz = z; cy = y;
				if (swap_xz) std::swap(cx, cz);
				if (swap_xy) std::swap(cx, cy);
				result = voxelCheck(Position(cx, cy, cz), excludeUnit, false, onlyVisible,  excludeAllBut);
				if (result != V_EMPTY)
				{
					if (trajectory != 0)
					{ // store the position of impact
						trajectory->push_back(Position(cx, cy, cz));
					}
					return result;
				}
			}
		}
	}

	return V_EMPTY;
}

/**
 * Calculates a parabola trajectory, used for throwing items.
 * @param origin Origin in voxelspace.
 * @param target Target in voxelspace.
 * @param storeTrajectory True will store the whole trajectory - otherwise it just stores the last position.
 * @param trajectory A vector of positions in which the trajectory is stored.
 * @param excludeUnit Makes sure the trajectory does not hit the shooter itself.
 * @param curvature How high the parabola goes: 1.0 is almost straight throw, 3.0 is a very high throw, to throw over a fence for example.
 * @param delta Is the deviation of the angles it should take into account, 0,0,0 is perfection.
 * @return The objectnumber(0-3) or unit(4) or out of map (5) or -1(hit nothing).
 */
int TileEngine::calculateParabola(const Position& origin, const Position& target, bool storeTrajectory, std::vector<Position> *trajectory, BattleUnit *excludeUnit, double curvature, const Position delta)
{
	double ro = sqrt((double)((target.x - origin.x) * (target.x - origin.x) + (target.y - origin.y) * (target.y - origin.y) + (target.z - origin.z) * (target.z - origin.z)));

	if (AreSame(ro, 0.0)) return V_EMPTY;//just in case

	double fi = acos((double)(target.z - origin.z) / ro);
	double te = atan2((double)(target.y - origin.y), (double)(target.x - origin.x));

	te += (delta.x / ro) / 2 * M_PI; //horizontal magic value
	fi += ((delta.z + delta.y) / ro) / 14 * M_PI * curvature; //another magic value (vertical), to make it in line with fire spread

	double zA = sqrt(ro)*curvature;
	double zK = 4.0 * zA / ro / ro;

	int x = origin.x;
	int y = origin.y;
	int z = origin.z;
	int i = 8;
	Position lastPosition = Position(x,y,z);
	while (z > 0)
	{
		x = (int)((double)origin.x + (double)i * cos(te) * sin(fi));
		y = (int)((double)origin.y + (double)i * sin(te) * sin(fi));
		z = (int)((double)origin.z + (double)i * cos(fi) - zK * ((double)i - ro / 2.0) * ((double)i - ro / 2.0) + zA);
		if (storeTrajectory && trajectory)
		{
			trajectory->push_back(Position(x, y, z));
		}
		//passes through this point?
		Position nextPosition = Position(x,y,z);
		int result = calculateLine(lastPosition, nextPosition, false, 0, excludeUnit);
		if (result != V_EMPTY)
		{
			if (lastPosition.z < nextPosition.z)
			{
				result = V_OUTOFBOUNDS;
			}
			if (!storeTrajectory && trajectory != 0)
			{ // store the position of impact
				trajectory->push_back(nextPosition);
			}
			return result;
		}
		lastPosition = Position(x,y,z);
		++i;
	}
	if (!storeTrajectory && trajectory != 0)
	{ // store the position of impact
		trajectory->push_back(Position(x, y, z));
	}
	return V_EMPTY;
}

/**
 * Calculates z "grounded" value for a particular voxel (used for projectile shadow).
 * @param voxel The voxel to trace down.
 * @return z coord of "ground".
 */
int TileEngine::castedShade(const Position& voxel)
{
	int zstart = voxel.z;
	Position tmpCoord = voxel / Position(16,16,24);
	Tile *t = _save->getTile(tmpCoord);
	while (t && t->isVoid() && !t->getUnit())
	{
		zstart = tmpCoord.z* 24;
		--tmpCoord.z;
		t = _save->getTile(tmpCoord);
	}

	Position tmpVoxel = voxel;
	int z;

	for (z = zstart; z>0; z--)
	{
		tmpVoxel.z = z;
		if (voxelCheck(tmpVoxel, 0) != V_EMPTY) break;
	}
    return z;
}

/**
 * Traces voxel visibility.
 * @param voxel Voxel coordinates.
 * @return True if visible.
 */

bool TileEngine::isVoxelVisible(const Position& voxel)
{
	int zstart = voxel.z+3; // slight Z adjust
	if ((zstart/24)!=(voxel.z/24))
		return true; // visible!
	Position tmpVoxel = voxel;
	int zend = (zstart/24)*24 +24;
	for (int z = zstart; z<zend; z++)
	{
		tmpVoxel.z=z;
		// only OBJECT can cause additional occlusion (because of any shape)
		if (voxelCheck(tmpVoxel, 0) == V_OBJECT) return false;
		++tmpVoxel.x;
		if (voxelCheck(tmpVoxel, 0) == V_OBJECT) return false;
		++tmpVoxel.y;
		if (voxelCheck(tmpVoxel, 0) == V_OBJECT) return false;
	}
    return true;
}

/**
 * Checks if we hit a voxel.
 * @param voxel The voxel to check.
 * @param excludeUnit Don't do checks on this unit.
 * @param excludeAllUnits Don't do checks on any unit.
 * @param onlyVisible Whether to consider only visible units.
 * @param excludeAllBut If set, the only unit to be considered for ray hits.
 * @return The objectnumber(0-3) or unit(4) or out of map (5) or -1 (hit nothing).
 */
int TileEngine::voxelCheck(const Position& voxel, BattleUnit *excludeUnit, bool excludeAllUnits, bool onlyVisible, BattleUnit *excludeAllBut)
{
	Tile *tile = _save->getTile(voxel / Position(16, 16, 24));
	// check if we are not out of the map
	if (tile == 0 || voxel.x < 0 || voxel.y < 0 || voxel.z < 0)
	{
		return V_OUTOFBOUNDS;
	}
	Tile *tileBelow = _save->getTile(tile->getPosition() + Position(0,0,-1));
	if (tile->isVoid() && tile->getUnit() == 0 && (!tileBelow || tileBelow->getUnit() == 0))
	{
		return V_EMPTY;
	}

	if ((voxel.z % 24 == 0 || voxel.z % 24 == 1) && tile->getMapData(O_FLOOR) && tile->getMapData(O_FLOOR)->isGravLift())
	{
		if ((tile->getPosition().z == 0) || (tileBelow && tileBelow->getMapData(O_FLOOR) && !tileBelow->getMapData(O_FLOOR)->isGravLift()))
			return V_FLOOR;
	}

	// first we check terrain voxel data, not to allow 2x2 units stick through walls
	for (int i=0; i< 4; ++i)
	{
		MapData *mp = tile->getMapData(i);
		if (tile->isUfoDoorOpen(i))
			continue;
		if (mp != 0)
		{
			int x = 15 - voxel.x%16;
			int y = voxel.y%16;
			int idx = (mp->getLoftID((voxel.z%24)/2)*16) + y;
			if (_voxelData->at(idx) & (1 << x))
			{
				return i;
			}
		}
	}

	if (!excludeAllUnits)
	{
		BattleUnit *unit = tile->getUnit();
		// sometimes there is unit on the tile below, but sticks up to this tile with his head,
		// in this case we couldn't have unit standing at current tile.
		if (unit == 0 && tile->hasNoFloor(0))
		{
			tile = _save->getTile(Position(voxel.x/16, voxel.y/16, (voxel.z/24)-1)); //below
			if (tile) unit = tile->getUnit();
		}

		if (unit != 0 && unit != excludeUnit && (!excludeAllBut || unit == excludeAllBut) && (!onlyVisible || unit->getVisible() ) )
		{
			Position tilepos;
			Position unitpos = unit->getPosition();
			int tz = unitpos.z*24 + unit->getFloatHeight()+(-tile->getTerrainLevel());//bottom
			if ((voxel.z > tz) && (voxel.z <= tz + unit->getHeight()) )
			{
				int x = voxel.x%16;
				int y = voxel.y%16;
				int part = 0;
				if (unit->getArmor()->getSize() > 1)
				{
					tilepos = tile->getPosition();
					part = tilepos.x - unitpos.x + (tilepos.y - unitpos.y)*2;
				}
				int idx = (unit->getLoftemps(part) * 16) + y;
				if (_voxelData->at(idx) & (1 << x))
				{
					return V_UNIT;
				}
			}
		}
	}
	return V_EMPTY;
}

/**
 * Toggles personal lighting on / off.
 */
void TileEngine::togglePersonalLighting()
{
	_personalLighting = !_personalLighting;
	calculateUnitLighting();
}

/**
 * Calculates the distance between 2 points. Rounded up to first INT.
 * @param pos1 Position of first square.
 * @param pos2 Position of second square.
 * @return Distance.
 */
int TileEngine::distance(const Position &pos1, const Position &pos2) const
{
	int x = pos1.x - pos2.x;
	int y = pos1.y - pos2.y;
	return (int)std::ceil(sqrt(float(x*x + y*y)));
}

/**
 * Calculates the distance squared between 2 points. No sqrt(), not floating point math, and sometimes it's all you need.
 * @param pos1 Position of first square.
 * @param pos2 Position of second square.
 * @param considerZ Whether to consider the z coordinate.
 * @return Distance.
 */
int TileEngine::distanceSq(const Position &pos1, const Position &pos2, bool considerZ) const
{
	int x = pos1.x - pos2.x;
	int y = pos1.y - pos2.y;
	int sq = x*x + y*y;
	if (considerZ)
	{
		int z = pos1.z - pos2.z;
		sq += z*z;
	}
	return sq;
}

/**
 * Calculate strength of psi attack based on range and victim.
 * @param type Type of attack.
 * @param attacker Unit attacking.
 * @param victim Attacked unit.
 * @param weapon Attack item.
 * @return Value greater than zero mean successful attack.
 */
int TileEngine::psiAttackCalculate(BattleActionType type, BattleUnit *attacker, BattleUnit *victim, BattleItem *weapon)
{
	if (!victim)
		return 0;

	float attackStrength = attacker->getPsiAccuracy(type, weapon);
	float defenseStrength = 30.0f + victim->getArmor()->getPsiDefence(victim);

	Position p = attacker->getPosition().toVexel() - victim->getPosition().toVexel();
	p *= p;
	attackStrength -= weapon->getRules()->getPsiAccuracyRangeReduction(sqrt(float(p.x + p.y + p.z)));
	attackStrength += RNG::generate(0,55);

	return attackStrength - defenseStrength;
}

/**
 * Attempts a panic or mind control action.
 * @param action Pointer to an action.
 * @return Whether it failed or succeeded.
 */
bool TileEngine::psiAttack(BattleAction *action)
{
	BattleUnit *victim = _save->getTile(action->target)->getUnit();
	if (!victim)
		return false;

	action->actor->addPsiSkillExp();
	if (Options::allowPsiStrengthImprovement) victim->addPsiStrengthExp();
	if (psiAttackCalculate(action->type, action->actor, victim, action->weapon) > 0)
	{
		action->actor->addPsiSkillExp();
		action->actor->addPsiSkillExp();
		if (action->type == BA_PANIC)
		{
			int moraleLoss = (110-victim->getBaseStats()->bravery);
			if (moraleLoss > 0)
				victim->moraleChange(-moraleLoss);
		}
		else if (action->type == BA_MINDCONTROL)
		{
			victim->convertToFaction(action->actor->getFaction());
			calculateFOV(victim->getPosition());
			calculateUnitLighting();
			victim->setTimeUnits(victim->getBaseStats()->tu);
			victim->allowReselect();
			victim->abortTurn(); // resets unit status to STANDING
			// if all units from either faction are mind controlled - auto-end the mission.
			if (_save->getSide() == FACTION_PLAYER && Options::battleAutoEnd && Options::allowPsionicCapture)
			{
				int liveAliens = 0;
				int liveSoldiers = 0;
				_save->getBattleGame()->tallyUnits(liveAliens, liveSoldiers);
				if (liveAliens == 0 || liveSoldiers == 0)
				{
					_save->setSelectedUnit(0);
					_save->getBattleGame()->cancelCurrentAction(true);
					_save->getBattleGame()->requestEndTurn();
				}
			}
		}
		return true;
	}
	else
	{
		if (Options::allowPsiStrengthImprovement)
		{
			victim->addPsiStrengthExp();
		}
		return false;
	}
}

/**
 *  Attempts a melee attack action.
 * @param action Pointer to an action.
 * @return Whether it failed or succeeded.
 */
bool TileEngine::meleeAttack(BattleAction *action)
{
	BattleUnit *targetUnit = _save->getTile(action->target)->getUnit();
	if (!targetUnit && action->target.z > 0)
	{
		targetUnit = _save->getTile(action->target - Position(0, 0, 1))->getUnit();
	}

	int hitChance = action->actor->getFiringAccuracy(BA_HIT, action->weapon);
	if (targetUnit)
	{
		int arc = _save->getTileEngine()->getArcDirection(_save->getTileEngine()->getDirectionTo(targetUnit->getPositionVexels(), action->actor->getPositionVexels()), targetUnit->getDirection());
		float penalty = 1.0f - arc * targetUnit->getArmor()->getMeleeDodgeBackPenalty() / 4.0f;
		if (penalty > 0)
		{
			hitChance -= targetUnit->getArmor()->getMeleeDodge(targetUnit) * penalty;
		}
	}
	if (!RNG::percent(hitChance))
	{
		return false;
	}
	else if (targetUnit && targetUnit->getOriginalFaction() == FACTION_HOSTILE &&
			action->actor->getOriginalFaction() == FACTION_PLAYER)
	{
		action->actor->addMeleeExp();
	}
	return true;
}

/**
 * Try using medikit heal ability.
 * @param action
 * @param target
 * @param bodyPart
 */
void TileEngine::medikitHeal(BattleAction *action, BattleUnit *target, int bodyPart)
{
	RuleItem *rule = action->weapon->getRules();

	target->heal(bodyPart, rule->getWoundRecovery(), rule->getHealthRecovery());
	action->weapon->setHealQuantity(action->weapon->getHealQuantity() - 1);

	_save->getBattleGame()->playSound(action->weapon->getRules()->getHitSound());
}

/**
 * Try using medikit stimulant ability.
 * @param action
 * @param target
 */
void TileEngine::medikitStimulant(BattleAction *action, BattleUnit *target)
{
	RuleItem *rule = action->weapon->getRules();

	target->stimulant(rule->getEnergyRecovery(), rule->getStunRecovery());
	action->weapon->setStimulantQuantity(action->weapon->getStimulantQuantity() - 1);

	_save->getBattleGame()->playSound(action->weapon->getRules()->getHitSound());
}

/**
 * Try using medikit pain killer ability.
 * @param action
 * @param target
 */
void TileEngine::medikitPainKiller(BattleAction *action, BattleUnit *target)
{
	RuleItem *rule = action->weapon->getRules();

	target->painKillers(rule->getMoraleRecovery(), rule->getPainKillerRecovery());
	action->weapon->setPainKillerQuantity(action->weapon->getPainKillerQuantity() - 1);

	_save->getBattleGame()->playSound(action->weapon->getRules()->getHitSound());
}

/**
 * Applies gravity to a tile. Causes items and units to drop.
 * @param t Tile.
 * @return Tile where the items end up in eventually.
 */
Tile *TileEngine::applyGravity(Tile *t)
{
	if (!t || (t->getInventory()->empty() && !t->getUnit())) return t; // skip this if there are no items

	Position p = t->getPosition();
	Tile *rt = t;
	Tile *rtb;
	BattleUnit *occupant = t->getUnit();

	if (occupant)
	{
		Position unitpos = occupant->getPosition();
		while (unitpos.z >= 0)
		{
			bool canFall = true;
			for (int y = 0; y < occupant->getArmor()->getSize() && canFall; ++y)
			{
				for (int x = 0; x < occupant->getArmor()->getSize() && canFall; ++x)
				{
					rt = _save->getTile(Position(unitpos.x+x, unitpos.y+y, unitpos.z));
					rtb = _save->getTile(Position(unitpos.x+x, unitpos.y+y, unitpos.z-1)); //below
					if (!rt->hasNoFloor(rtb))
					{
						canFall = false;
					}
				}
			}
			if (!canFall)
				break;
			unitpos.z--;
		}
		if (unitpos != occupant->getPosition())
		{
			if (occupant->getHealth() > 0 && occupant->getStunlevel() < occupant->getHealth())
			{
				if (occupant->getMovementType() == MT_FLY)
				{
					// move to the position you're already in. this will unset the kneeling flag, set the floating flag, etc.
					occupant->startWalking(occupant->getDirection(), occupant->getPosition(), _save->getTile(occupant->getPosition() + Position(0,0,-1)), true);
					// and set our status to standing (rather than walking or flying) to avoid weirdness.
					occupant->abortTurn();
				}
				else
				{
					occupant->startWalking(Pathfinding::DIR_DOWN, occupant->getPosition() + Position(0,0,-1), _save->getTile(occupant->getPosition() + Position(0,0,-1)), true);
					_save->addFallingUnit(occupant);
				}
			}
			else if (occupant->isOut())
			{
				Position origin = occupant->getPosition();
				for (int y = occupant->getArmor()->getSize()-1; y >= 0; --y)
				{
					for (int x = occupant->getArmor()->getSize()-1; x >= 0; --x)
					{
						_save->getTile(origin + Position(x, y, 0))->setUnit(0);
					}
				}
				occupant->setPosition(unitpos);
			}
		}
	}
	rt = t;
	bool canFall = true;
	while (p.z >= 0 && canFall)
	{
		rt = _save->getTile(p);
		rtb = _save->getTile(Position(p.x, p.y, p.z-1)); //below
		if (!rt->hasNoFloor(rtb))
			canFall = false;
		p.z--;
	}

	for (std::vector<BattleItem*>::iterator it = t->getInventory()->begin(); it != t->getInventory()->end(); ++it)
	{
		if ((*it)->getUnit() && t->getPosition() == (*it)->getUnit()->getPosition())
		{
			(*it)->getUnit()->setPosition(rt->getPosition());
		}
		if (t != rt)
		{
			rt->addItem(*it, (*it)->getSlot());
		}
	}

	if (t != rt)
	{
		// clear tile
		t->getInventory()->clear();
	}

	return rt;
}

/**
 * Validates the melee range between two units.
 * @param attacker The attacking unit.
 * @param target The unit we want to attack.
 * @param dir Direction to check.
 * @return True when the range is valid.
 */
bool TileEngine::validMeleeRange(BattleUnit *attacker, BattleUnit *target, int dir)
{
	return validMeleeRange(attacker->getPosition(), dir, attacker, target, 0);
}

/**
 * Validates the melee range between a tile and a unit.
 * @param pos Position to check from.
 * @param direction Direction to check.
 * @param attacker The attacking unit.
 * @param target The unit we want to attack, 0 for any unit.
 * @param dest Destination position.
 * @return True when the range is valid.
 */
bool TileEngine::validMeleeRange(Position pos, int direction, BattleUnit *attacker, BattleUnit *target, Position *dest, bool preferEnemy)
{
	if (direction < 0 || direction > 7)
	{
		return false;
	}
	std::vector<BattleUnit*> potentialTargets;
	BattleUnit *chosenTarget = 0;
	Position p;
	int size = attacker->getArmor()->getSize() - 1;
	Pathfinding::directionToVector(direction, &p);
	for (int x = 0; x <= size; ++x)
	{
		for (int y = 0; y <= size; ++y)
		{
			Tile *origin (_save->getTile(Position(pos + Position(x, y, 0))));
			Tile *targetTile (_save->getTile(Position(pos + Position(x, y, 0) + p)));
			Tile *aboveTargetTile (_save->getTile(Position(pos + Position(x, y, 1) + p)));
			Tile *belowTargetTile (_save->getTile(Position(pos + Position(x, y, -1) + p)));

			if (targetTile && origin)
			{
				if (origin->getTerrainLevel() <= -16 && aboveTargetTile && !aboveTargetTile->hasNoFloor(targetTile))
				{
					targetTile = aboveTargetTile;
				}
				else if (belowTargetTile && targetTile->hasNoFloor(belowTargetTile) && !targetTile->getUnit() && belowTargetTile->getTerrainLevel() <= -16)
				{
					targetTile = belowTargetTile;
				}
				if (targetTile->getUnit())
				{
					if (target == 0 || targetTile->getUnit() == target)
					{
						Position originVoxel = Position(origin->getPosition() * Position(16,16,24))
							+ Position(8,8,attacker->getHeight() + attacker->getFloatHeight() - 4 -origin->getTerrainLevel());
						Position targetVoxel;
						if (canTargetUnit(&originVoxel, targetTile, &targetVoxel, attacker))
						{
							if (dest)
							{
								*dest = targetTile->getPosition();
							}
							if (target != 0)
							{
								return true;
							}
							else
							{
								potentialTargets.push_back(targetTile->getUnit());
							}
						}
					}
				}
			}
		}
	}

	for (std::vector<BattleUnit*>::const_iterator i = potentialTargets.begin(); i != potentialTargets.end(); ++i)
	{
		// if there's actually something THERE, we'll chalk this up as a success.
		if (!chosenTarget)
		{
			chosenTarget = *i;
		}
		// but if there's a target of a different faction, we'll prioritize them.
		else if ((preferEnemy && (*i)->getFaction() != attacker->getFaction())
		// or, if we're using a medikit, prioritize whichever friend is wounded the most.
		|| (!preferEnemy && (*i)->getFaction() == attacker->getFaction() &&
		(*i)->getFatalWounds() > chosenTarget->getFatalWounds()))
		{
			chosenTarget = *i;
		}
	}

	if (dest && chosenTarget)
	{
		*dest = chosenTarget->getPosition();
	}

	return chosenTarget != 0;
}

/**
 * Gets the AI to look through a window.
 * @param position Current position.
 * @return Direction or -1 when no window found.
 */
int TileEngine::faceWindow(const Position &position)
{
	static const Position oneTileEast = Position(1, 0, 0);
	static const Position oneTileSouth = Position(0, 1, 0);

	Tile *tile = _save->getTile(position);
	if (tile && tile->getMapData(O_NORTHWALL) && tile->getMapData(O_NORTHWALL)->getBlock(DT_NONE)==0) return 0;
	tile = _save->getTile(position + oneTileEast);
	if (tile && tile->getMapData(O_WESTWALL) && tile->getMapData(O_WESTWALL)->getBlock(DT_NONE)==0) return 2;
	tile = _save->getTile(position + oneTileSouth);
	if (tile && tile->getMapData(O_NORTHWALL) && tile->getMapData(O_NORTHWALL)->getBlock(DT_NONE)==0) return 4;
	tile = _save->getTile(position);
	if (tile && tile->getMapData(O_WESTWALL) && tile->getMapData(O_WESTWALL)->getBlock(DT_NONE)==0) return 6;

	return -1;
}

/**
 * Validates a throw action.
 * @param action The action to validate.
 * @param originVoxel The origin point of the action.
 * @param targetVoxel The target point of the action.
 * @param curve The curvature of the throw.
 * @param voxelType The type of voxel at which this parabola terminates.
 * @return Validity of action.
 */
bool TileEngine::validateThrow(BattleAction &action, Position originVoxel, Position targetVoxel, double *curve, int *voxelType)
{
	bool foundCurve = false;
	double curvature = 0.5;
	if (action.type == BA_THROW)
	{
		curvature = std::max(0.48, 1.73 / sqrt(sqrt((double)(action.actor->getBaseStats()->strength) / (double)(action.weapon->getRules()->getWeight()))) + (action.actor->isKneeled()? 0.1 : 0.0));
	}
	else
	{
		// arcing projectile weapons assume a fixed strength and weight.(70 and 10 respectively)
		// curvature should be approximately 1.06358350461 at this point.
		curvature = 1.73 / sqrt(sqrt(70.0 / 10.0)) + (action.actor->isKneeled()? 0.1 : 0.0);
	}

	Tile *targetTile = _save->getTile(action.target);
	// object blocking - can't throw here
	if ((action.type == BA_THROW
		&& targetTile
		&& targetTile->getMapData(O_OBJECT)
		&& targetTile->getMapData(O_OBJECT)->getTUCost(MT_WALK) == 255)
		|| ProjectileFlyBState::validThrowRange(&action, originVoxel, targetTile) == false)
	{
		return false;
	}

	// we try 8 different curvatures to try and reach our goal.
	int test = V_OUTOFBOUNDS;
	while (!foundCurve && curvature < 5.0)
	{
		std::vector<Position> trajectory;
		test = calculateParabola(originVoxel, targetVoxel, false, &trajectory, action.actor, curvature, Position(0,0,0));
		if (test != V_OUTOFBOUNDS && (trajectory.at(0) / Position(16, 16, 24)) == (targetVoxel / Position(16, 16, 24)))
		{
			if (voxelType)
			{
				*voxelType = test;
			}
			foundCurve = true;
		}
		else
		{
			curvature += 0.5;
		}
	}
	if (curvature >= 5.0)
	{
		return false;
	}
	if (curve)
	{
		*curve = curvature;
	}

	return true;
}

/**
 * Recalculates FOV of all units in-game.
 */
void TileEngine::recalculateFOV()
{
	for (std::vector<BattleUnit*>::iterator bu = _save->getUnits()->begin(); bu != _save->getUnits()->end(); ++bu)
	{
		if ((*bu)->getTile() != 0)
		{
			calculateFOV(*bu);
		}
	}
}

/**
 * Returns the direction from origin to target.
 * @param origin The origin point of the action.
 * @param target The target point of the action.
 * @return direction.
 */
int TileEngine::getDirectionTo(const Position &origin, const Position &target) const
{
	double ox = target.x - origin.x;
	double oy = target.y - origin.y;
	double angle = atan2(ox, -oy);
	// divide the pie in 4 angles each at 1/8th before each quarter
	double pie[4] = {(M_PI_4 * 4.0) - M_PI_4 / 2.0, (M_PI_4 * 3.0) - M_PI_4 / 2.0, (M_PI_4 * 2.0) - M_PI_4 / 2.0, (M_PI_4 * 1.0) - M_PI_4 / 2.0};
	int dir = 0;

	if (angle > pie[0] || angle < -pie[0])
	{
		dir = 4;
	}
	else if (angle > pie[1])
	{
		dir = 3;
	}
	else if (angle > pie[2])
	{
		dir = 2;
	}
	else if (angle > pie[3])
	{
		dir = 1;
	}
	else if (angle < -pie[1])
	{
		dir = 5;
	}
	else if (angle < -pie[2])
	{
		dir = 6;
	}
	else if (angle < -pie[3])
	{
		dir = 7;
	}
	else if (angle < pie[0])
	{
		dir = 0;
	}
	return dir;
}

/**
 * Calculate arc between two unit directions.
 * e.g. Arc of 7 and 3 is 4. Arc of 0 and 7 is 1.
 * @param directionA Value of 0 to 7
 * @param directionB Value of 0 to 7
 * @return Value in range of 0 - 4
 */
int TileEngine::getArcDirection(int directionA, int directionB) const
{
	return std::abs((((directionA - directionB) + 12) % 8) - 4);
}

/**
 * Gets the origin voxel of a certain action.
 * @param action Battle action.
 * @param tile Pointer to the action tile.
 * @return origin position.
 */
Position TileEngine::getOriginVoxel(BattleAction &action, Tile *tile)
{
	const int dirYshift[8] = {1, 1, 8, 15,15,15,8, 1};
	const int dirXshift[8] = {8, 14,15,15,8, 1, 1, 1};
	if (!tile)
	{
		tile = action.actor->getTile();
	}

	Position origin = tile->getPosition();
	Tile *tileAbove = _save->getTile(origin + Position(0,0,1));
	Position originVoxel = Position(origin.x*16, origin.y*16, origin.z*24);

	// take into account soldier height and terrain level if the projectile is launched from a soldier
	if (action.actor->getPosition() == origin || action.type != BA_LAUNCH)
	{
		// calculate offset of the starting point of the projectile
		originVoxel.z += -tile->getTerrainLevel();

		originVoxel.z += action.actor->getHeight() + action.actor->getFloatHeight();

		if (action.type == BA_THROW)
		{
			originVoxel.z -= 3;
		}
		else
		{
			originVoxel.z -= 4;
		}

		if (originVoxel.z >= (origin.z + 1)*24)
		{
			if (tileAbove && tileAbove->hasNoFloor(0))
			{
				origin.z++;
			}
			else
			{
				while (originVoxel.z >= (origin.z + 1)*24)
				{
					originVoxel.z--;
				}
				originVoxel.z -= 4;
			}
		}
		int direction = getDirectionTo(origin, action.target);
		originVoxel.x += dirXshift[direction]*action.actor->getArmor()->getSize();
		originVoxel.y += dirYshift[direction]*action.actor->getArmor()->getSize();
	}
	else
	{
		// don't take into account soldier height and terrain level if the projectile is not launched from a soldier(from a waypoint)
		originVoxel.x += 8;
		originVoxel.y += 8;
		originVoxel.z += 16;
	}
	return originVoxel;
}

/**
 * mark a region of the map as "dangerous" for a turn.
 * @param pos is the epicenter of the explosion.
 * @param radius how far to spread out.
 * @param unit the unit that is triggering this action.
 */
void TileEngine::setDangerZone(Position pos, int radius, BattleUnit *unit)
{
	Tile *tile = _save->getTile(pos);
	if (!tile)
	{
		return;
	}
	// set the epicenter as dangerous
	tile->setDangerous();
	Position originVoxel = (pos * Position(16,16,24)) + Position(8,8,12 + -tile->getTerrainLevel());
	Position targetVoxel;
	for (int x = -radius; x != radius; ++x)
	{
		for (int y = -radius; y != radius; ++y)
		{
			// we can skip the epicenter
			if (x != 0 || y != 0)
			{
				// make sure we're within the radius
				if ((x*x)+(y*y) <= (radius*radius))
				{
					tile = _save->getTile(pos + Position(x,y,0));
					if (tile)
					{
						targetVoxel = ((pos + Position(x,y,0)) * Position(16,16,24)) + Position(8,8,12 + -tile->getTerrainLevel());
						std::vector<Position> trajectory;
						// we'll trace a line here, ignoring all units, to check if the explosion will reach this point
						// granted this won't properly account for explosions tearing through walls, but then we can't really
						// know that kind of information before the fact, so let's have the AI assume that the wall (or tree)
						// is enough to protect them.
						if (calculateLine(originVoxel, targetVoxel, false, &trajectory, unit, true, false, unit) == V_EMPTY)
						{
							if (trajectory.size() && (trajectory.back() / Position(16,16,24)) == pos + Position(x,y,0))
							{
								tile->setDangerous();
							}
						}
					}
				}
			}
		}
	}
}

}<|MERGE_RESOLUTION|>--- conflicted
+++ resolved
@@ -906,14 +906,7 @@
 	ReactionScore *best = 0;
 	for (std::vector<ReactionScore>::iterator i = spotters.begin(); i != spotters.end(); ++i)
 	{
-<<<<<<< HEAD
-		if (!(*i).unit->isOut() && (!best || (*i).reactionScore > best->reactionScore))
-=======
-		if (!(*i).first->isOut() &&
-		!(*i).first->getRespawn() &&
-		determineReactionType((*i).first, unit) != BA_NONE &&
-		(*i).first->getReactionScore() > bestScore)
->>>>>>> a096db80
+		if (!(*i).unit->isOut() && !(*i).unit->getRespawn() && (!best || (*i).reactionScore > best->reactionScore))
 		{
 			best = &(*i);
 		}
@@ -1174,7 +1167,6 @@
 	const int damage = type->getRandomDamage(power);
 	if (part >= V_FLOOR && part <= V_OBJECT)
 	{
-<<<<<<< HEAD
 		bool nothing = true;
 		if (part == V_FLOOR || part == V_OBJECT)
 		{
@@ -1188,16 +1180,6 @@
 			}
 		}
 		if (nothing)
-=======
-		// power 25% to 75%
-		const int rndPower = RNG::generate(power/4, (power*3)/4); //RNG::boxMuller(power, power/6)
-		if (part == V_OBJECT && rndPower >= tile->getMapData(O_OBJECT)->getArmor() &&
-			_save->getMissionType() == "STR_BASE_DEFENSE" && tile->getMapData(V_OBJECT)->isBaseModule())
-		{
-			_save->getModuleMap()[(center.x/16)/10][(center.y/16)/10].second--;
-		}
-		if (tile->damage(part, rndPower, _save->getObjectiveType()))
->>>>>>> a096db80
 		{
 			const int tileDmg = damage * type->ToTile;
 			hitTile(tile, damage, type);
@@ -1208,7 +1190,7 @@
 					_save->getModuleMap()[(center.x/16)/10][(center.y/16)/10].second--;
 				}
 			}
-			if (tile->damage(part, tileDmg))
+			if (tile->damage(part, tileDmg, _save->getObjectiveType()))
 			{
 				_save->addDestroyedObjective();
 			}
