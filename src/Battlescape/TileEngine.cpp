--- conflicted
+++ resolved
@@ -1836,7 +1836,7 @@
 							}
 
 							bool outOfRange = distance > weapon->getRules()->getMaxRange() + 1; // special handling for short ranges and diagonals simplified by +1
-							
+
 							if (accuracy > _save->getBattleGame()->getMod()->getMinReactionAccuracy() && !outOfRange)
 							{
 								spotters.push_back(rs);
@@ -2576,46 +2576,8 @@
 						{
 							if (distance(dest->getPosition(), centetTile) < 2)
 							{
-<<<<<<< HEAD
 								// ground zero effect is in effect
 								hitUnit(attack, bu, Position(0, 0, 0), damage, type, rangeAtack);
-=======
-								if ((*it)->getUnit())
-								{
-									(*it)->getUnit()->damage(Position(0, 0, 0), RNG::generate(min, max), type);
-								}
-							}
-							break;
-						case DT_HE:
-							{
-								// power 50 - 150%
-								if (bu)
-								{
-									if (distance(dest->getPosition(), Position(centerX, centerY, centerZ)) < 2)
-									{
-										// ground zero effect is in effect
-										bu->damage(Position(0, 0, 0), (RNG::generate(min, max)), type);
-									}
-									else
-									{
-										// directional damage relative to explosion position.
-										// units above the explosion will be hit in the legs, units lateral to or below will be hit in the torso
-										bu->damage(Position(centerX, centerY, centerZ + 5) - dest->getPosition(), (RNG::generate(min, max)), type);
-									}
-								}
-								std::vector<BattleItem*> temp = *dest->getInventory(); // copy this list since it might change
-								for (std::vector<BattleItem*>::iterator it = temp.begin(); it != temp.end(); ++it)
-								{
-									if (power_ > (*it)->getRules()->getArmor())
-									{
-										if ((*it)->getUnit() && (*it)->getUnit()->getStatus() == STATUS_UNCONSCIOUS)
-										{
-											(*it)->getUnit()->kill();
-										}
-										_save->removeItem(*it);
-									}
-								}
->>>>>>> 46604b55
 							}
 							else
 							{
