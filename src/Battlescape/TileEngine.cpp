--- conflicted
+++ resolved
@@ -2402,17 +2402,6 @@
 		}
 		if (nothing)
 		{
-<<<<<<< HEAD
-			const int tileDmg = type->getTileDamage(type->TileDamageMethod == 1 ? power : damage);
-			//Do we need to update the visibility of units due to smoke/fire?
-			effectGenerated = hitTile(tile, damage, type);
-			//If a tile was destroyed we may have revealed new areas for one or more observers
-			if (tileDmg >= tile->getMapData((TilePart)part)->getArmor()) terrainChanged = true;
-
-			if (part == V_OBJECT && _save->getMissionType() == "STR_BASE_DEFENSE")
-			{
-				if (tileDmg >= tile->getMapData(O_OBJECT)->getArmor() && tile->getMapData(O_OBJECT)->isBaseModule())
-=======
 			const auto tp = static_cast<TilePart>(part);
 			//Do we need to update the visibility of units due to smoke/fire?
 			effectGenerated = hitTile(tile, damage, type);
@@ -2422,16 +2411,11 @@
 			if (part == V_OBJECT && _save->getMissionType() == "STR_BASE_DEFENSE")
 			{
 				if (tileFinalDamage >= tile->getMapData(O_OBJECT)->getArmor() && tile->getMapData(O_OBJECT)->isBaseModule())
->>>>>>> 110ec46c
 				{
 					_save->getModuleMap()[(center.x/16)/10][(center.y/16)/10].second--;
 				}
 			}
-<<<<<<< HEAD
-			if (tile->damage((TilePart)part, tileDmg, _save->getObjectiveType()))
-=======
 			if (tile->damage(tp, tileFinalDamage, _save->getObjectiveType()))
->>>>>>> 110ec46c
 			{
 				_save->addDestroyedObjective();
 			}
@@ -2722,11 +2706,7 @@
 	if (explosive == 0) return false; // no damage applied for this tile
 	bool objective = false;
 	Tile* tiles[9];
-<<<<<<< HEAD
-	static const TilePart parts[9] = { O_FLOOR,O_WESTWALL,O_NORTHWALL,O_FLOOR,O_WESTWALL,O_NORTHWALL,O_OBJECT,O_OBJECT,O_OBJECT }; //6th is the object of current
-=======
 	static const TilePart parts[9]={O_FLOOR,O_WESTWALL,O_NORTHWALL,O_FLOOR,O_WESTWALL,O_NORTHWALL,O_OBJECT,O_OBJECT,O_OBJECT}; //6th is the object of current
->>>>>>> 110ec46c
 	Position pos = tile->getPosition();
 
 	tiles[0] = _save->getTile(Position(pos.x, pos.y, pos.z+1)); //ceiling
@@ -4017,7 +3997,13 @@
 	if (target->getFatalWound(bodyPart))
 	{
 		// award experience only if healed body part has a fatal wound (to prevent abuse)
-		awardExperience(action->actor, action->weapon, target, false);
+		BattleActionAttack attack;
+		attack.type = action->type;
+		attack.attacker = action->actor;
+		attack.weapon_item = action->weapon;
+		attack.damage_item = action->weapon;
+
+		awardExperience(attack, target, false);
 	}
 
 	target->heal(bodyPart, rule->getWoundRecovery(), rule->getHealthRecovery());
