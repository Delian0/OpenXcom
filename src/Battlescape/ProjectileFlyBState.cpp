/*
 * Copyright 2010-2015 OpenXcom Developers.
 *
 * This file is part of OpenXcom.
 *
 * OpenXcom is free software: you can redistribute it and/or modify
 * it under the terms of the GNU General Public License as published by
 * the Free Software Foundation, either version 3 of the License, or
 * (at your option) any later version.
 *
 * OpenXcom is distributed in the hope that it will be useful,
 * but WITHOUT ANY WARRANTY; without even the implied warranty of
 * MERCHANTABILITY or FITNESS FOR A PARTICULAR PURPOSE.  See the
 * GNU General Public License for more details.
 *
 * You should have received a copy of the GNU General Public License
 * along with OpenXcom.  If not, see <http://www.gnu.org/licenses/>.
 */
#define _USE_MATH_DEFINES
#include <cmath>
#include "ProjectileFlyBState.h"
#include "ExplosionBState.h"
#include "Projectile.h"
#include "TileEngine.h"
#include "Map.h"
#include "Pathfinding.h"
#include "../Engine/Game.h"
#include "../Savegame/BattleUnit.h"
#include "../Savegame/BattleItem.h"
#include "../Savegame/SavedGame.h"
#include "../Savegame/SavedBattleGame.h"
#include "../Savegame/Tile.h"
#include "../Resource/ResourcePack.h"
#include "../Engine/Sound.h"
#include "../Ruleset/Armor.h"
#include "../Ruleset/RuleItem.h"
#include "../Engine/Options.h"
#include "AlienBAIState.h"
#include "Camera.h"
#include "Explosion.h"
#include "BattlescapeState.h"

namespace OpenXcom
{

/**
 * Sets up an ProjectileFlyBState.
 */
ProjectileFlyBState::ProjectileFlyBState(BattlescapeGame *parent, BattleAction action, Position origin, int range) : BattleState(parent, action), _unit(0), _ammo(0), _projectileItem(0), _origin(origin), _originVoxel(-1,-1,-1), _projectileImpact(0), _range(range), _initialized(false), _targetFloor(false)
{
}

ProjectileFlyBState::ProjectileFlyBState(BattlescapeGame *parent, BattleAction action) : BattleState(parent, action), _unit(0), _ammo(0), _projectileItem(0), _origin(action.actor->getPosition()), _originVoxel(-1,-1,-1), _projectileImpact(0), _range(0), _initialized(false), _targetFloor(false)
{
}

/**
 * Deletes the ProjectileFlyBState.
 */
ProjectileFlyBState::~ProjectileFlyBState()
{
}

/**
 * Initializes the sequence:
 * - checks if the shot is valid,
 * - calculates the base accuracy.
 */
void ProjectileFlyBState::init()
{
	if (_initialized) return;
	_initialized = true;

	BattleItem *weapon = _action.weapon;
	_projectileItem = 0;

	if (!weapon) // can't shoot without weapon
	{
		_parent->popState();
		return;
	}

	if (!_parent->getSave()->getTile(_action.target)) // invalid target position
	{
		_parent->popState();
		return;
	}

	if (_parent->getPanicHandled() &&
<<<<<<< HEAD
		_action.type != BA_HIT &&
		_action.type != BA_STUN &&
		!_action.haveTU(&_action.result))
=======
		_action.actor->getTimeUnits() < _action.TU)
>>>>>>> ca592762
	{
		_parent->popState();
		return;
	}

	_unit = _action.actor;

	_ammo = weapon->getAmmoItem();

	if (_unit->isOut() || _unit->getHealth() <= 0 || _unit->getHealth() < _unit->getStunlevel())
	{
		// something went wrong - we can't shoot when dead or unconscious, or if we're about to fall over.
		_parent->popState();
		return;
	}

	// reaction fire
	if (_unit->getFaction() != _parent->getSave()->getSide())
	{
		// no ammo or target is dead: give the time units back and cancel the shot.
		if (_ammo == 0
			|| !_parent->getSave()->getTile(_action.target)->getUnit()
			|| _parent->getSave()->getTile(_action.target)->getUnit()->isOut()
			|| _parent->getSave()->getTile(_action.target)->getUnit() != _parent->getSave()->getSelectedUnit())
		{
			_action.rollbackTU();
			_parent->popState();
			return;
		}
		_unit->lookAt(_action.target, _unit->getTurretType() != -1);
		while (_unit->getStatus() == STATUS_TURNING)
		{
			_unit->turn();
		}
	}
	
	Tile *endTile = _parent->getSave()->getTile(_action.target);
	switch (_action.type)
	{
	case BA_SNAPSHOT:
	case BA_AIMEDSHOT:
	case BA_AUTOSHOT:
	case BA_LAUNCH:
		if (_ammo == 0)
		{
			_action.result = "STR_NO_AMMUNITION_LOADED";
			_parent->popState();
			return;
		}
		if (_ammo->getAmmoQuantity() == 0)
		{
			_action.result = "STR_NO_ROUNDS_LEFT";
			_parent->popState();
			return;
		}
		if (_parent->getTileEngine()->distance(_action.actor->getPosition(), _action.target) > weapon->getRules()->getMaxRange())
		{
			// out of range
			_action.result = "STR_OUT_OF_RANGE";
			_parent->popState();
			return;
		}
		break;
	case BA_THROW:
		if (!validThrowRange(&_action, _parent->getTileEngine()->getOriginVoxel(_action, 0), _parent->getSave()->getTile(_action.target)))
		{
			// out of range
			_action.result = "STR_OUT_OF_RANGE";
			_parent->popState();
			return;
		}
		if (endTile &&
			endTile->getTerrainLevel() == -24 &&
			endTile->getPosition().z + 1 < _parent->getSave()->getMapSizeZ())
		{
			_action.target.z += 1;
		}
		_projectileItem = weapon;
		break;
<<<<<<< HEAD
	case BA_HIT:
		performMeleeAttack();
		return;
	case BA_USE:
	case BA_PANIC:
	case BA_MINDCONTROL:
		if (_parent->getTileEngine()->distance(_action.actor->getPosition(), _action.target) > weapon->getRules()->getMaxRange())
		{
			// out of range
			_action.result = "STR_OUT_OF_RANGE";
			_parent->popState();
			return;
		}
		_parent->statePushFront(new ExplosionBState(_parent, _action.target.toVexel() + Position(8, 8, 10), _action.type, weapon, _action.actor));
		return;
=======
>>>>>>> ca592762
	default:
		_parent->popState();
		return;
	}

	if (_action.type == BA_LAUNCH || (Options::forceFire && (SDL_GetModState() & KMOD_CTRL) != 0 && _parent->getSave()->getSide() == FACTION_PLAYER) || !_parent->getPanicHandled())
	{
		// target nothing, targets the middle of the tile
		_targetVoxel = _action.target.toVexel() + Position(8, 8, 12);
		if (_action.type == BA_LAUNCH)
		{
			if (_targetFloor)
			{
				// launched missiles with two waypoints placed on the same tile: target the floor.
				_targetVoxel.z -= 10;
			}
			else
			{
				// launched missiles go slightly higher than the middle.
				_targetVoxel.z += 4;
			}
		}
	}
	else
	{
		// determine the target voxel.
		// aim at the center of the unit, the object, the walls or the floor (in that priority)
		// if there is no LOF to the center, try elsewhere (more outward).
		// Store this target voxel.
		Tile *targetTile = _parent->getSave()->getTile(_action.target);
		Position hitPos;
		Position originVoxel = _parent->getTileEngine()->getOriginVoxel(_action, _parent->getSave()->getTile(_origin));
		if (targetTile->getUnit() != 0)
		{
			if (_origin == _action.target || targetTile->getUnit() == _unit)
			{
				// don't shoot at yourself but shoot at the floor
				_targetVoxel = Position(_action.target.x*16 + 8, _action.target.y*16 + 8, _action.target.z*24);
			}
			else
			{
				_parent->getTileEngine()->canTargetUnit(&originVoxel, targetTile, &_targetVoxel, _unit);
			}
		}
		else if (targetTile->getMapData(MapData::O_OBJECT) != 0)
		{
			if (!_parent->getTileEngine()->canTargetTile(&originVoxel, targetTile, MapData::O_OBJECT, &_targetVoxel, _unit))
			{
				_targetVoxel = Position(_action.target.x*16 + 8, _action.target.y*16 + 8, _action.target.z*24 + 10);
			}
		}
		else if (targetTile->getMapData(MapData::O_NORTHWALL) != 0)
		{
			if (!_parent->getTileEngine()->canTargetTile(&originVoxel, targetTile, MapData::O_NORTHWALL, &_targetVoxel, _unit))
			{
				_targetVoxel = Position(_action.target.x*16 + 8, _action.target.y*16, _action.target.z*24 + 9);
			}
		}
		else if (targetTile->getMapData(MapData::O_WESTWALL) != 0)
		{
			if (!_parent->getTileEngine()->canTargetTile(&originVoxel, targetTile, MapData::O_WESTWALL, &_targetVoxel, _unit))
			{
				_targetVoxel = Position(_action.target.x*16, _action.target.y*16 + 8, _action.target.z*24 + 9);
			}
		}
		else if (targetTile->getMapData(MapData::O_FLOOR) != 0)
		{
			if (!_parent->getTileEngine()->canTargetTile(&originVoxel, targetTile, MapData::O_FLOOR, &_targetVoxel, _unit))
			{
				_targetVoxel = Position(_action.target.x*16 + 8, _action.target.y*16 + 8, _action.target.z*24 + 2);
			}
		}
		else
		{
			// target nothing, targets the middle of the tile
			_targetVoxel = Position(_action.target.x*16 + 8, _action.target.y*16 + 8, _action.target.z*24 + 12);
		}
	}
	if (createNewProjectile())
	{
		_parent->getMap()->setCursorType(CT_NONE);
		_parent->getMap()->getCamera()->stopMouseScrolling();
	}
}

/**
 * Tries to create a projectile sprite and add it to the map,
 * calculating its trajectory.
 * @return True, if the projectile was successfully created.
 */
bool ProjectileFlyBState::createNewProjectile()
{
	++_action.autoShotCounter;

	// create a new projectile
	Projectile *projectile = new Projectile(_parent->getResourcePack(), _parent->getSave(), _action, _origin, _targetVoxel, _ammo);

	// add the projectile on the map
	_parent->getMap()->setProjectile(projectile);

	// set the speed of the state think cycle to 16 ms (roughly one think cycle per frame)
	_parent->setStateInterval(1000/60);

	// let it calculate a trajectory
	_projectileImpact = V_EMPTY;
	if (_action.type == BA_THROW)
	{
		_projectileImpact = projectile->calculateThrow(_unit->getFiringAccuracy(_action.type, _action.weapon) / 100.0);
		if (_projectileImpact == V_FLOOR || _projectileImpact == V_UNIT || _projectileImpact == V_OBJECT)
		{
			if (_unit->getFaction() != FACTION_PLAYER && _projectileItem->getRules()->getBattleType() == BT_GRENADE)
			{
				_projectileItem->setFuseTimer(0);
			}
			_projectileItem->moveToOwner(0);
			_unit->setCache(0);
			_parent->getMap()->cacheUnit(_unit);
			_parent->getResourcePack()->getSoundByDepth(_parent->getDepth(), ResourcePack::ITEM_THROW)->play(-1, _parent->getMap()->getSoundAngle(_unit->getPosition()));
			_unit->addThrowingExp();
		}
		else
		{
			// unable to throw here
			delete projectile;
			_parent->getMap()->setProjectile(0);
			_action.result = "STR_UNABLE_TO_THROW_HERE";
			_action.clearTU();
			_parent->popState();
			return false;
		}
	}
	else if (_action.weapon->getRules()->getArcingShot()) // special code for the "spit" trajectory
	{
		_projectileImpact = projectile->calculateThrow(_unit->getFiringAccuracy(_action.type, _action.weapon) / 100.0);
		if (_projectileImpact != V_EMPTY && _projectileImpact != V_OUTOFBOUNDS)
		{
			// set the soldier in an aiming position
			_unit->aim(true);
			_unit->setCache(0);
			_parent->getMap()->cacheUnit(_unit);
			// and we have a lift-off
			if (_ammo->getRules()->getFireSound() != -1)
			{
				_parent->getResourcePack()->getSoundByDepth(_parent->getDepth(), _ammo->getRules()->getFireSound())->play(-1, _parent->getMap()->getSoundAngle(_unit->getPosition()));
			}
			else if (_action.weapon->getRules()->getFireSound() != -1)
			{
				_parent->getResourcePack()->getSoundByDepth(_parent->getDepth(), _action.weapon->getRules()->getFireSound())->play(-1, _parent->getMap()->getSoundAngle(_unit->getPosition()));
			}
			if (!_parent->getSave()->getDebugMode() && _action.type != BA_LAUNCH && _ammo->spendBullet() == false)
			{
				_parent->getSave()->removeItem(_ammo);
				_action.weapon->setAmmoItem(0);
			}
		}
		else
		{
			// no line of fire
			delete projectile;
			_parent->getMap()->setProjectile(0);
			_action.result = "STR_NO_LINE_OF_FIRE";
			_unit->abortTurn();
			_parent->popState();
			return false;
		}
	}
	else
	{
		if (_originVoxel != Position(-1,-1,-1))
		{
			_projectileImpact = projectile->calculateTrajectory(_unit->getFiringAccuracy(_action.type, _action.weapon) / 100.0, _originVoxel);
		}
		else
		{
			_projectileImpact = projectile->calculateTrajectory(_unit->getFiringAccuracy(_action.type, _action.weapon) / 100.0);
		}
		if (_projectileImpact != V_EMPTY || _action.type == BA_LAUNCH)
		{
			// set the soldier in an aiming position
			_unit->aim(true);
			_unit->setCache(0);
			_parent->getMap()->cacheUnit(_unit);
			// and we have a lift-off
			if (_ammo->getRules()->getFireSound() != -1)
			{
				_parent->getResourcePack()->getSoundByDepth(_parent->getDepth(), _ammo->getRules()->getFireSound())->play(-1, _parent->getMap()->getSoundAngle(projectile->getOrigin()));
			}
			else if (_action.weapon->getRules()->getFireSound() != -1)
			{
				_parent->getResourcePack()->getSoundByDepth(_parent->getDepth(), _action.weapon->getRules()->getFireSound())->play(-1, _parent->getMap()->getSoundAngle(projectile->getOrigin()));
			}
			if (!_parent->getSave()->getDebugMode() && _action.type != BA_LAUNCH && _ammo->spendBullet() == false)
			{
				_parent->getSave()->removeItem(_ammo);
				_action.weapon->setAmmoItem(0);
			}
		}
		else
		{
			// no line of fire
			delete projectile;
			_parent->getMap()->setProjectile(0);
			_action.result = "STR_NO_LINE_OF_FIRE";
			_unit->abortTurn();
			_parent->popState();
			return false;
		}
	}
	return true;
}

/**
 * Animates the projectile (moves to the next point in its trajectory).
 * If the animation is finished the projectile sprite is removed from the map,
 * and this state is finished.
 */
void ProjectileFlyBState::think()
{
	_parent->getSave()->getBattleState()->clearMouseScrollingState();
	/* TODO refactoring : store the projectile in this state, instead of getting it from the map each time? */
	if (_parent->getMap()->getProjectile() == 0)
	{
		Tile *t = _parent->getSave()->getTile(_action.actor->getPosition());
		Tile *bt = _parent->getSave()->getTile(_action.actor->getPosition() + Position(0,0,-1));
		bool hasFloor = t && !t->hasNoFloor(bt);
		bool unitCanFly = _action.actor->getMovementType() == MT_FLY;

		if (_action.type == BA_AUTOSHOT
			&& _action.autoShotCounter < _action.weapon->getRules()->getAutoShots()
			&& !_action.actor->isOut()
			&& _ammo->getAmmoQuantity() != 0
			&& (hasFloor || unitCanFly))
		{
			createNewProjectile();
			if (_action.cameraPosition.z != -1)
			{
				_parent->getMap()->getCamera()->setMapOffset(_action.cameraPosition);
				_parent->getMap()->invalidate();
			}
		}
		else
		{
			if (_action.cameraPosition.z != -1 && _action.waypoints.size() <= 1)
			{
				_parent->getMap()->getCamera()->setMapOffset(_action.cameraPosition);
				_parent->getMap()->invalidate();
			}
			if (!_parent->getSave()->getUnitsFalling())
			{
				_parent->getTileEngine()->checkReactionFire(_unit);
			}
			if (!_unit->isOut())
			{
				_unit->abortTurn();
			}
			if (_parent->getSave()->getSide() == FACTION_PLAYER || _parent->getSave()->getDebugMode())
			{
				_parent->setupCursor();
			}
			_parent->popState();
		}
	}
	else
	{
		if (_action.type != BA_THROW && _ammo && _ammo->getRules()->getShotgunPellets() != 0)
		{
			// shotgun pellets move to their terminal location instantly as fast as possible
			_parent->getMap()->getProjectile()->skipTrajectory();
		}
		if (!_parent->getMap()->getProjectile()->move())
		{
			// impact !
			if (_action.type == BA_THROW)
			{
				_parent->getMap()->resetCameraSmoothing();
				Position pos = _parent->getMap()->getProjectile()->getPosition(-1).toTile();
				if (pos.y > _parent->getSave()->getMapSizeY())
				{
					pos.y--;
				}
				if (pos.x > _parent->getSave()->getMapSizeX())
				{
					pos.x--;
				}
				BattleItem *item = _parent->getMap()->getProjectile()->getItem();
				_parent->getResourcePack()->getSoundByDepth(_parent->getDepth(), ResourcePack::ITEM_DROP)->play(-1, _parent->getMap()->getSoundAngle(pos));

				if (Options::battleInstantGrenade && item->getRules()->getBattleType() == BT_GRENADE && item->getFuseTimer() == 0)
				{
					// it's a hot grenade to explode immediately
					_parent->statePushFront(new ExplosionBState(_parent, _parent->getMap()->getProjectile()->getPosition(-1), _action.type, item, _action.actor));
				}
				else
				{
					_parent->dropItem(pos, item);
					if (_unit->getFaction() != FACTION_PLAYER && _projectileItem->getRules()->getBattleType() == BT_GRENADE)
					{
						_parent->getTileEngine()->setDangerZone(pos, item->getRules()->getExplosionRadius(), _action.actor);
					}
				}
			}
			else if (_action.type == BA_LAUNCH && _action.waypoints.size() > 1 && _projectileImpact == -1)
			{
				_origin = _action.waypoints.front();
				_action.waypoints.pop_front();
				_action.target = _action.waypoints.front();
				// launch the next projectile in the waypoint cascade
				ProjectileFlyBState *nextWaypoint = new ProjectileFlyBState(_parent, _action, _origin, _range + _parent->getMap()->getProjectile()->getDistance());
				nextWaypoint->setOriginVoxel(_parent->getMap()->getProjectile()->getPosition(-1));
				if (_origin == _action.target)
				{
					nextWaypoint->targetFloor();
				}
				_parent->statePushNext(nextWaypoint);
			}
			else
			{
				_parent->getMap()->resetCameraSmoothing();
				if (!_parent->getSave()->getDebugMode() && _ammo && _action.type == BA_LAUNCH && _ammo->spendBullet() == false)
				{
					_parent->getSave()->removeItem(_ammo);
					_action.weapon->setAmmoItem(0);
				}

				if (_projectileImpact != V_OUTOFBOUNDS)
				{
					bool shotgun = _ammo && _ammo->getRules()->getShotgunPellets() != 0 && _ammo->getRules()->getDamageType()->isDirect();
					int offset = 0;
					// explosions impact not inside the voxel but two steps back (projectiles generally move 2 voxels at a time)
					if (_ammo && _ammo->getRules()->getExplosionRadius() != 0 && _projectileImpact != V_UNIT)
					{
						offset = -2;
					}

					_parent->statePushFront(new ExplosionBState(
						_parent, _parent->getMap()->getProjectile()->getPosition(offset),
						_action.type,
						_ammo, _action.actor, 0,
						(_action.type != BA_AUTOSHOT || _action.autoShotCounter == _action.weapon->getRules()->getAutoShots() || !_action.weapon->getAmmoItem()),
						shotgun ? 0 : _range + _parent->getMap()->getProjectile()->getDistance()
					));

					// special shotgun behaviour: trace extra projectile paths, and add bullet hits at their termination points.
					if (shotgun)
					{
						int i = 1;
						while (i != _ammo->getRules()->getShotgunPellets())
						{
							// create a projectile
							Projectile *proj = new Projectile(_parent->getResourcePack(), _parent->getSave(), _action, _origin, _targetVoxel, _ammo);
							// let it trace to the point where it hits
							_projectileImpact = proj->calculateTrajectory(std::max(0.0, (_unit->getFiringAccuracy(_action.type, _action.weapon) / 100.0) - i * 5.0));
							if (_projectileImpact != V_EMPTY)
							{
								// as above: skip the shot to the end of it's path
								proj->skipTrajectory();
								// insert an explosion and hit
								if (_projectileImpact != V_OUTOFBOUNDS)
								{
									Explosion *explosion = new Explosion(proj->getPosition(1), _ammo->getRules()->getHitAnimation());
									_parent->getMap()->getExplosions()->push_back(explosion);
									_parent->getSave()->getTileEngine()->hit(proj->getPosition(1), _ammo->getRules()->getPower(), _ammo->getRules()->getDamageType(), 0);
								}
								++i;
							}
							delete proj;
						}
					}

					if (_projectileImpact == 4)
					{
						BattleUnit *victim = _parent->getSave()->getTile(_parent->getMap()->getProjectile()->getPosition(offset) / Position(16,16,24))->getUnit();
						if (victim && !victim->isOut() && victim->getFaction() == FACTION_HOSTILE)
						{
							AlienBAIState *aggro = dynamic_cast<AlienBAIState*>(victim->getCurrentAIState());
							if (aggro != 0)
							{
								aggro->setWasHitBy(_unit);
								_unit->setTurnsSinceSpotted(0);
							}
						}
					}
				}
				else if (_action.type != BA_AUTOSHOT || _action.autoShotCounter == _action.weapon->getRules()->getAutoShots() || !_action.weapon->getAmmoItem())
				{
					_unit->aim(false);
					_unit->setCache(0);
					_parent->getMap()->cacheUnits();
				}
			}

			delete _parent->getMap()->getProjectile();
			_parent->getMap()->setProjectile(0);
		}
	}
}

/**
 * Flying projectiles cannot be cancelled,
 * but they can be "skipped".
 */
void ProjectileFlyBState::cancel()
{
	if (_parent->getMap()->getProjectile())
	{
		_parent->getMap()->getProjectile()->skipTrajectory();
		Position p = _parent->getMap()->getProjectile()->getPosition().toTile();
		if (!_parent->getMap()->getCamera()->isOnScreen(p, false, 0, false))
			_parent->getMap()->getCamera()->centerOnPosition(p);
	}
}

/**
 * Validates the throwing range.
 * @param action Pointer to throw action.
 * @param origin Position to throw from.
 * @param target Tile to throw to.
 * @return True when the range is valid.
 */
bool ProjectileFlyBState::validThrowRange(BattleAction *action, Position origin, Tile *target)
{
	// note that all coordinates and thus also distances below are in number of tiles (not in voxels).
	if (action->type != BA_THROW)
	{
		return true;
	}
	int offset = 2;
	int zd = (origin.z)-((action->target.z * 24 + offset) - target->getTerrainLevel());
	int weight = action->weapon->getRules()->getWeight();
	if (action->weapon->getAmmoItem() && action->weapon->getAmmoItem() != action->weapon)
	{
		weight += action->weapon->getAmmoItem()->getRules()->getWeight();
	}
	double maxDistance = (getMaxThrowDistance(weight, action->actor->getBaseStats()->strength, zd) + 8) / 16.0;
	int xdiff = action->target.x - action->actor->getPosition().x;
	int ydiff = action->target.y - action->actor->getPosition().y;
	double realDistance = sqrt((double)(xdiff*xdiff)+(double)(ydiff*ydiff));

	return realDistance <= maxDistance;
}

/**
 * Validates the throwing range.
 * @param weight the weight of the object.
 * @param strength the strength of the thrower.
 * @param level the difference in height between the thrower and the target.
 * @return the maximum throwing range.
 */
int ProjectileFlyBState::getMaxThrowDistance(int weight, int strength, int level)
{
    double curZ = level + 0.5;
    double dz = 1.0;
    int dist = 0;
    while (dist < 4000) //just in case
    {
        dist += 8;
        if (dz<-1)
            curZ -= 8;
        else
            curZ += dz * 8;

        if (curZ < 0 && dz < 0) //roll back
        {
            dz = std::max(dz, -1.0);
            if (std::abs(dz)>1e-10) //rollback horizontal
                dist -= curZ / dz;
            break;
        }
        dz -= (double)(50 * weight / strength)/100;
        if (dz <= -2.0) //become falling
            break;
    }
    return dist;
}

/**
 * Set the origin voxel, used for the blaster launcher.
 * @param pos the origin voxel.
 */
void ProjectileFlyBState::setOriginVoxel(Position pos)
{
	_originVoxel = pos;
}

/**
 * Set the boolean flag to angle a blaster bomb towards the floor.
 */
void ProjectileFlyBState::targetFloor()
{
	_targetFloor = true;
}
<<<<<<< HEAD

void ProjectileFlyBState::performMeleeAttack()
{
	BattleUnit *target = _parent->getSave()->getTile(_action.target)->getUnit();
	int height = target->getFloatHeight() + (target->getHeight() / 2);
	Position voxel;
	_parent->getSave()->getPathfinding()->directionToVector(_unit->getDirection(), &voxel);
	voxel = _action.target.toVexel() + Position(8,8,height - _parent->getSave()->getTile(_action.target)->getTerrainLevel()) - voxel;
	// set the soldier in an aiming position
	_unit->aim(true);
	_unit->setCache(0);
	_parent->getMap()->cacheUnit(_unit);
	// and we have a lift-off
	if (_ammo && _ammo->getRules()->getMeleeAttackSound() != -1)
	{
		_parent->getResourcePack()->getSoundByDepth(_parent->getDepth(), _ammo->getRules()->getMeleeAttackSound())->play(-1, _parent->getMap()->getSoundAngle(_action.target));
	}
	else if (_action.weapon->getRules()->getMeleeAttackSound() != -1)
	{
		_parent->getResourcePack()->getSoundByDepth(_parent->getDepth(), _action.weapon->getRules()->getMeleeAttackSound())->play(-1, _parent->getMap()->getSoundAngle(_action.target));
	}
	if (!_parent->getSave()->getDebugMode() && _action.weapon->getRules()->getBattleType() == BT_MELEE && _ammo && _ammo->spendBullet() == false)
	{
		_parent->getSave()->removeItem(_ammo);
		_action.weapon->setAmmoItem(0);
	}
	// if the unit burns floortiles, burn floortiles
	if (_unit->getSpecialAbility() == SPECAB_BURNFLOOR || _unit->getSpecialAbility() == SPECAB_BURN_AND_EXPLODE)
	{
		_parent->getSave()->getTile(_action.target)->ignite(15);
	}
	_parent->getMap()->setCursorType(CT_NONE);
	_parent->statePushNext(new ExplosionBState(_parent, voxel, _action.type, _action.weapon, _action.actor, 0, true));
}

=======
>>>>>>> ca592762
}<|MERGE_RESOLUTION|>--- conflicted
+++ resolved
@@ -87,13 +87,7 @@
 	}
 
 	if (_parent->getPanicHandled() &&
-<<<<<<< HEAD
-		_action.type != BA_HIT &&
-		_action.type != BA_STUN &&
 		!_action.haveTU(&_action.result))
-=======
-		_action.actor->getTimeUnits() < _action.TU)
->>>>>>> ca592762
 	{
 		_parent->popState();
 		return;
@@ -129,7 +123,7 @@
 			_unit->turn();
 		}
 	}
-	
+
 	Tile *endTile = _parent->getSave()->getTile(_action.target);
 	switch (_action.type)
 	{
@@ -173,24 +167,6 @@
 		}
 		_projectileItem = weapon;
 		break;
-<<<<<<< HEAD
-	case BA_HIT:
-		performMeleeAttack();
-		return;
-	case BA_USE:
-	case BA_PANIC:
-	case BA_MINDCONTROL:
-		if (_parent->getTileEngine()->distance(_action.actor->getPosition(), _action.target) > weapon->getRules()->getMaxRange())
-		{
-			// out of range
-			_action.result = "STR_OUT_OF_RANGE";
-			_parent->popState();
-			return;
-		}
-		_parent->statePushFront(new ExplosionBState(_parent, _action.target.toVexel() + Position(8, 8, 10), _action.type, weapon, _action.actor));
-		return;
-=======
->>>>>>> ca592762
 	default:
 		_parent->popState();
 		return;
@@ -682,42 +658,5 @@
 {
 	_targetFloor = true;
 }
-<<<<<<< HEAD
-
-void ProjectileFlyBState::performMeleeAttack()
-{
-	BattleUnit *target = _parent->getSave()->getTile(_action.target)->getUnit();
-	int height = target->getFloatHeight() + (target->getHeight() / 2);
-	Position voxel;
-	_parent->getSave()->getPathfinding()->directionToVector(_unit->getDirection(), &voxel);
-	voxel = _action.target.toVexel() + Position(8,8,height - _parent->getSave()->getTile(_action.target)->getTerrainLevel()) - voxel;
-	// set the soldier in an aiming position
-	_unit->aim(true);
-	_unit->setCache(0);
-	_parent->getMap()->cacheUnit(_unit);
-	// and we have a lift-off
-	if (_ammo && _ammo->getRules()->getMeleeAttackSound() != -1)
-	{
-		_parent->getResourcePack()->getSoundByDepth(_parent->getDepth(), _ammo->getRules()->getMeleeAttackSound())->play(-1, _parent->getMap()->getSoundAngle(_action.target));
-	}
-	else if (_action.weapon->getRules()->getMeleeAttackSound() != -1)
-	{
-		_parent->getResourcePack()->getSoundByDepth(_parent->getDepth(), _action.weapon->getRules()->getMeleeAttackSound())->play(-1, _parent->getMap()->getSoundAngle(_action.target));
-	}
-	if (!_parent->getSave()->getDebugMode() && _action.weapon->getRules()->getBattleType() == BT_MELEE && _ammo && _ammo->spendBullet() == false)
-	{
-		_parent->getSave()->removeItem(_ammo);
-		_action.weapon->setAmmoItem(0);
-	}
-	// if the unit burns floortiles, burn floortiles
-	if (_unit->getSpecialAbility() == SPECAB_BURNFLOOR || _unit->getSpecialAbility() == SPECAB_BURN_AND_EXPLODE)
-	{
-		_parent->getSave()->getTile(_action.target)->ignite(15);
-	}
-	_parent->getMap()->setCursorType(CT_NONE);
-	_parent->statePushNext(new ExplosionBState(_parent, voxel, _action.type, _action.weapon, _action.actor, 0, true));
-}
-
-=======
->>>>>>> ca592762
+
 }