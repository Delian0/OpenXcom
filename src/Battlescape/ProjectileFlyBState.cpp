/*
 * Copyright 2010-2016 OpenXcom Developers.
 *
 * This file is part of OpenXcom.
 *
 * OpenXcom is free software: you can redistribute it and/or modify
 * it under the terms of the GNU General Public License as published by
 * the Free Software Foundation, either version 3 of the License, or
 * (at your option) any later version.
 *
 * OpenXcom is distributed in the hope that it will be useful,
 * but WITHOUT ANY WARRANTY; without even the implied warranty of
 * MERCHANTABILITY or FITNESS FOR A PARTICULAR PURPOSE.  See the
 * GNU General Public License for more details.
 *
 * You should have received a copy of the GNU General Public License
 * along with OpenXcom.  If not, see <http://www.gnu.org/licenses/>.
 */
#include <algorithm>
#include "ProjectileFlyBState.h"
#include "ExplosionBState.h"
#include "Projectile.h"
#include "TileEngine.h"
#include "Map.h"
#include "Pathfinding.h"
#include "../Savegame/BattleUnit.h"
#include "../Savegame/BattleItem.h"
#include "../Savegame/SavedBattleGame.h"
#include "../Savegame/Tile.h"
#include "../Savegame/HitLog.h"
#include "../Mod/Mod.h"
#include "../Engine/Sound.h"
#include "../Engine/RNG.h"
#include "../Mod/Armor.h"
#include "../Mod/RuleItem.h"
#include "../Engine/Options.h"
#include "AIModule.h"
#include "Camera.h"
#include "Explosion.h"
#include "BattlescapeState.h"
#include "../Savegame/BattleUnitStatistics.h"
#include "../fmath.h"

namespace OpenXcom
{

/**
 * Sets up an ProjectileFlyBState.
 */
ProjectileFlyBState::ProjectileFlyBState(BattlescapeGame *parent, BattleAction action, Position origin, int range) : BattleState(parent, action), _unit(0), _ammo(0), _origin(origin), _originVoxel(-1,-1,-1), _projectileImpact(0), _range(range), _initialized(false), _targetFloor(false)
{
}

ProjectileFlyBState::ProjectileFlyBState(BattlescapeGame *parent, BattleAction action) : BattleState(parent, action), _unit(0), _ammo(0), _origin(action.actor->getPosition()), _originVoxel(-1,-1,-1), _projectileImpact(0), _range(0), _initialized(false), _targetFloor(false)
{
}

/**
 * Deletes the ProjectileFlyBState.
 */
ProjectileFlyBState::~ProjectileFlyBState()
{
}

/**
 * Initializes the sequence:
 * - checks if the shot is valid,
 * - calculates the base accuracy.
 */
void ProjectileFlyBState::init()
{
	if (_initialized) return;
	_initialized = true;

	BattleItem *weapon = _action.weapon;

	if (!weapon) // can't shoot without weapon
	{
		_parent->popState();
		return;
	}

	if (!_parent->getSave()->getTile(_action.target)) // invalid target position
	{
		_parent->popState();
		return;
	}

	//test TU only on first lunch waypoint or normal shoot
	if (_range == 0 && !_action.haveTU(&_action.result))
	{
		_parent->popState();
		return;
	}

	_unit = _action.actor;

	bool reactionShoot = _unit->getFaction() != _parent->getSave()->getSide();
	if (_action.type != BA_THROW)
	{
		_ammo = _action.weapon->getAmmoForAction(_action.type, reactionShoot ? nullptr : &_action.result);
		if (!_ammo)
		{
			_parent->popState();
			return;
		}
	}

	if (_unit->isOut() || _unit->isOutThresholdExceed())
	{
		// something went wrong - we can't shoot when dead or unconscious, or if we're about to fall over.
		_parent->popState();
		return;
	}

	// reaction fire
	if (reactionShoot)
	{
		auto target = _parent->getSave()->getTile(_action.target)->getUnit();
		// target is dead: cancel the shot.
		if (!target || target->isOut() || target->isOutThresholdExceed() || target != _parent->getSave()->getSelectedUnit())
		{
			_parent->popState();
			return;
		}
		_unit->lookAt(_action.target, _unit->getTurretType() != -1);
		while (_unit->getStatus() == STATUS_TURNING)
		{
			_unit->turn(_unit->getTurretType() != -1);
		}
	}

	Tile *endTile = _parent->getSave()->getTile(_action.target);
<<<<<<< HEAD
	int distance = Position::distance2d(_action.actor->getPosition(), _action.target);
=======
	int distanceSq = _parent->getTileEngine()->distanceUnitToPositionSq(_action.actor, _action.target, false);
>>>>>>> f6b53346
	bool isPlayer = _parent->getSave()->getSide() == FACTION_PLAYER;
	if (isPlayer) _parent->getMap()->resetObstacles();
	switch (_action.type)
	{
	case BA_SNAPSHOT:
	case BA_AIMEDSHOT:
	case BA_AUTOSHOT:
	case BA_LAUNCH:
<<<<<<< HEAD
		if (distance > weapon->getRules()->getMaxRange())
=======
		if (_ammo == 0)
		{
			_action.result = "STR_NO_AMMUNITION_LOADED";
			_parent->popState();
			return;
		}
		if (_ammo->getAmmoQuantity() == 0)
		{
			_action.result = "STR_NO_ROUNDS_LEFT";
			_parent->popState();
			return;
		}
		if (distanceSq > weapon->getRules()->getMaxRangeSq())
>>>>>>> f6b53346
		{
			// special handling for short ranges and diagonals
			{
				// special handling for maxRange 1: allow it to target diagonally adjacent tiles (one diagonal move)
				if (weapon->getRules()->getMaxRange() == 1 && distanceSq <= 3)
				{
					break;
				}
				// special handling for maxRange 2: allow it to target diagonally adjacent tiles (one diagonal move + one straight move)
				else if (weapon->getRules()->getMaxRange() == 2 && distanceSq <= 6)
				{
					break;
				}
			}
			// out of range
			_action.result = "STR_OUT_OF_RANGE";
			_parent->popState();
			return;
		}
		break;
	case BA_THROW:
		if (!validThrowRange(&_action, _parent->getTileEngine()->getOriginVoxel(_action, 0), _parent->getSave()->getTile(_action.target), _parent->getSave()->getDepth()))
		{
			// out of range
			_action.result = "STR_OUT_OF_RANGE";
			_parent->popState();
			return;
		}
		if (endTile &&
			endTile->getTerrainLevel() == -24 &&
			endTile->getPosition().z + 1 < _parent->getSave()->getMapSizeZ())
		{
			_action.target.z += 1;
		}
		break;
	default:
		_parent->popState();
		return;
	}

	// Check for close quarters combat
	if (_parent->getMod()->getEnableCloseQuartersCombat() && _action.type != BA_THROW && _action.type != BA_LAUNCH && _unit->getTurretType() == -1 && !_unit->getArmor()->getIgnoresMeleeThreat())
	{
		// Start by finding 'targets' for the check
		std::vector<BattleUnit*> closeQuartersTargetList;
		int surroundingTilePositions [8][2] = {
			{0, -1}, // north (-y direction)
			{1, -1}, // northeast
			{1, 0}, // east (+ x direction)
			{1, 1}, // southeast
			{0, 1}, // south (+y direction)
			{-1, 1}, // southwest
			{-1, 0}, // west (-x direction)
			{-1, -1}}; // northwest
		for (int dir = 0; dir < 8; dir++)
		{
			Position tileToCheck = _origin;
			tileToCheck.x += surroundingTilePositions[dir][0];
			tileToCheck.y += surroundingTilePositions[dir][1];

			if (_parent->getSave()->getTile(tileToCheck)) // Make sure the tile is in bounds
			{
				BattleUnit* closeQuartersTarget = _parent->getSave()->selectUnit(tileToCheck);
				// Variable for LOS check
				int checkDirection = _parent->getTileEngine()->getDirectionTo(tileToCheck, _unit->getPosition());
				if (closeQuartersTarget && _unit->getFaction() != closeQuartersTarget->getFaction() // Unit must exist and not be same faction
					&& closeQuartersTarget->getArmor()->getCreatesMeleeThreat() // Unit must be valid defender, 2x2 default false here
					&& closeQuartersTarget->getTimeUnits() >= _parent->getMod()->getCloseQuartersTuCostGlobal() // Unit must have enough TUs
					&& closeQuartersTarget->getEnergy() >= _parent->getMod()->getCloseQuartersEnergyCostGlobal() // Unit must have enough Energy
					&& _parent->getTileEngine()->validMeleeRange(closeQuartersTarget, _unit, checkDirection) // Unit must be able to see the unit attempting to fire
					&& !(_unit->getFaction() == FACTION_PLAYER && closeQuartersTarget->getFaction() == FACTION_NEUTRAL) // Civilians don't inhibit player
					&& !(_unit->getFaction() == FACTION_NEUTRAL && closeQuartersTarget->getFaction() == FACTION_PLAYER)) // Player doesn't inhibit civilians
				{
					if (RNG::percent(_parent->getMod()->getCloseQuartersSneakUpGlobal()))
					{
						if (_unit->getFaction() == FACTION_HOSTILE) // alien attacker (including mind-controlled xcom)
						{
							if (!closeQuartersTarget->hasVisibleUnit(_unit))
							{
								continue; // the xcom/civilian victim *DOES NOT SEE* the attacker and cannot defend itself
							}
						}
						else // xcom/civilian attacker (including mind-controlled aliens)
						{
							if (_unit->getTurnsSinceSpotted() > 1)
							{
								continue; // the aliens (as a collective) *ARE NOT AWARE* of the attacker and cannot defend themselves
							}
						}
					}
					closeQuartersTargetList.push_back(closeQuartersTarget);
				}
			}
		}

		if (!closeQuartersTargetList.empty())
		{
			int closeQuartersFailedResults[6] = {
				0,   // Fire straight down
				0,   // Fire straight up
				6,   // Fire left 90 degrees
				7,   // Fire left 45 degrees
				1,   // Fire right 45 degrees
				2 }; // Fire right 90 degrees

			for (std::vector<BattleUnit*>::iterator bu = closeQuartersTargetList.begin(); bu != closeQuartersTargetList.end(); ++bu)
			{
				BattleActionAttack attack;
				attack.type = BA_CQB;
				attack.attacker = _action.actor;
				attack.weapon_item = _action.weapon;
				attack.damage_item = _action.weapon;

				// Roll for the check
				if (!_parent->getTileEngine()->meleeAttack(attack, (*bu)))
				{
					// Failed the check, roll again to see result
					if (_parent->getSave()->getSide() == FACTION_PLAYER) // Only show message during player's turn
					{
						_action.result = "STR_FAILED_CQB_CHECK";
					}
					int rng = RNG::generate(0, 5);
					Position closeQuartersFailedNewTarget = _unit->getPosition();
					if (rng == 1)
					{
						closeQuartersFailedNewTarget.z += 1;
					}
					else if (rng > 1)
					{
						int newFacing = (_unit->getDirection() + closeQuartersFailedResults[rng]) % 8;
						closeQuartersFailedNewTarget.x += surroundingTilePositions[newFacing][0];
						closeQuartersFailedNewTarget.y += surroundingTilePositions[newFacing][1];
					}

					// Make sure the new target is in bounds
					if (!_parent->getSave()->getTile(closeQuartersFailedNewTarget))
					{
						// Default to firing at our feet
						closeQuartersFailedNewTarget = _unit->getPosition();
					}

					// Turn to look at new target
					_action.target = closeQuartersFailedNewTarget;
					_unit->lookAt(_action.target, _unit->getTurretType() != -1);
					while (_unit->getStatus() == STATUS_TURNING)
					{
						_unit->turn(_unit->getTurretType() != -1);
					}

					// We're done, spend TUs and Energy; and don't check remaining CQB candidates anymore
					(*bu)->spendTimeUnits(_parent->getMod()->getCloseQuartersTuCostGlobal());
					(*bu)->spendEnergy(_parent->getMod()->getCloseQuartersEnergyCostGlobal());
					break;
				}
			}
		}
	}

	bool forceEnableObstacles = false;
	if (_action.type == BA_LAUNCH || (Options::forceFire && _parent->getSave()->isCtrlPressed(true) && isPlayer) || !_parent->getPanicHandled())
	{
		// target nothing, targets the middle of the tile
		_targetVoxel = _action.target.toVoxel() + TileEngine::voxelTileCenter;
		if (_action.type == BA_LAUNCH)
		{
			if (_targetFloor)
			{
				// launched missiles with two waypoints placed on the same tile: target the floor.
				_targetVoxel.z -= 10;
			}
			else
			{
				// launched missiles go slightly higher than the middle.
				_targetVoxel.z += 4;
			}
		}
	}
	else if (!_action.weapon->getArcingShot(_action.type))
	{
		// determine the target voxel.
		// aim at the center of the unit, the object, the walls or the floor (in that priority)
		// if there is no LOF to the center, try elsewhere (more outward).
		// Store this target voxel.
		Tile *targetTile = _parent->getSave()->getTile(_action.target);
		Position originVoxel = _parent->getTileEngine()->getOriginVoxel(_action, _parent->getSave()->getTile(_origin));
		if (targetTile->getUnit() &&
			((_unit->getFaction() != FACTION_PLAYER) ||
			targetTile->getUnit()->getVisible()))
		{
			if (_origin == _action.target || targetTile->getUnit() == _unit)
			{
				// don't shoot at yourself but shoot at the floor
				_targetVoxel = _action.target.toVoxel() + Position(8, 8, 0);
			}
			else
			{
				bool foundLoF = _parent->getTileEngine()->canTargetUnit(&originVoxel, targetTile, &_targetVoxel, _unit, isPlayer);

				if (!foundLoF && Options::oxceEnableOffCentreShooting)
				{
					// If we can't target from the standard shooting position, try a bit left and right from the centre.
					for (auto& rel_pos : { BattleActionOrigin::LEFT, BattleActionOrigin::RIGHT })
					{
						_action.relativeOrigin = rel_pos;
						originVoxel = _parent->getTileEngine()->getOriginVoxel(_action, _parent->getSave()->getTile(_origin));
						foundLoF = _parent->getTileEngine()->canTargetUnit(&originVoxel, targetTile, &_targetVoxel, _unit, isPlayer);
						if (foundLoF)
						{
							break;
						}
					}
				}

				if (!foundLoF)
				{
					// Failed to find LOF
					_action.relativeOrigin = BattleActionOrigin::CENTRE; // reset to the normal origin

					_targetVoxel = TileEngine::invalid.toVoxel(); // out of bounds, even after voxel to tile calculation.
					if (isPlayer)
					{
						forceEnableObstacles = true;
					}
				}
			}
		}
		else if (targetTile->getMapData(O_OBJECT) != 0)
		{
			if (!_parent->getTileEngine()->canTargetTile(&originVoxel, targetTile, O_OBJECT, &_targetVoxel, _unit, isPlayer))
			{
				_targetVoxel = _action.target.toVoxel() + Position(8, 8, 10);
			}
		}
		else if (targetTile->getMapData(O_NORTHWALL) != 0)
		{
			if (!_parent->getTileEngine()->canTargetTile(&originVoxel, targetTile, O_NORTHWALL, &_targetVoxel, _unit, isPlayer))
			{
				_targetVoxel = _action.target.toVoxel() + Position(8, 0, 9);
			}
		}
		else if (targetTile->getMapData(O_WESTWALL) != 0)
		{
			if (!_parent->getTileEngine()->canTargetTile(&originVoxel, targetTile, O_WESTWALL, &_targetVoxel, _unit, isPlayer))
			{
				_targetVoxel = _action.target.toVoxel() + Position(0, 8, 9);
			}
		}
		else if (targetTile->getMapData(O_FLOOR) != 0)
		{
			if (!_parent->getTileEngine()->canTargetTile(&originVoxel, targetTile, O_FLOOR, &_targetVoxel, _unit, isPlayer))
			{
				_targetVoxel = _action.target.toVoxel() + Position(8, 8, 2);
			}
		}
		else
		{
			// dummy attempt (only to highlight obstacles)
			_parent->getTileEngine()->canTargetTile(&originVoxel, targetTile, MapData::O_DUMMY, &_targetVoxel, _unit, isPlayer);

			// target nothing, targets the middle of the tile
			_targetVoxel = _action.target.toVoxel() + TileEngine::voxelTileCenter;
		}
	}

	if (createNewProjectile())
	{
		auto conf = weapon->getActionConf(_action.type);
		if (_parent->getMap()->isAltPressed() || (conf && !conf->followProjectiles))
		{
			// temporarily turn off camera following projectiles to prevent annoying flashing effects (e.g. on minigun-like weapons)
			_parent->getMap()->setFollowProjectile(false);
		}
		if (_range == 0) _action.spendTU();
		_parent->getMap()->setCursorType(CT_NONE);
		_parent->getMap()->getCamera()->stopMouseScrolling();
		_parent->getMap()->disableObstacles();
	}
	else if (isPlayer && (_targetVoxel.z >= 0 || forceEnableObstacles))
	{
		_parent->getMap()->enableObstacles();
	}
}

/**
 * Tries to create a projectile sprite and add it to the map,
 * calculating its trajectory.
 * @return True, if the projectile was successfully created.
 */
bool ProjectileFlyBState::createNewProjectile()
{
	++_action.autoShotCounter;

	// Special handling for "spray" auto attack, get target positions from the action's waypoints, starting from the back
	if (_action.sprayTargeting)
	{
		// Since we're just spraying, target the middle of the tile
		_targetVoxel = _action.waypoints.back();
		Position targetPosition = _targetVoxel.toTile();
		Position actorPosition = _action.actor->getPosition();
		int maxRange = _action.weapon->getRules()->getMaxRange();

		// The waypoint targeting is possibly out of range of the gun, so move the voxel to the max range of the gun if it is
		int distance = Position::distance2d(actorPosition, targetPosition);
		if (distance > maxRange)
		{
			_targetVoxel = (actorPosition + (targetPosition - actorPosition) * maxRange / distance).toVoxel() + TileEngine::voxelTileCenter;
			targetPosition = _targetVoxel.toTile();
		}

		// Turn at the end (to a potentially modified target position)
		_unit->lookAt(targetPosition, _unit->getTurretType() != -1);
		while (_unit->getStatus() == STATUS_TURNING)
		{
			_unit->turn(_unit->getTurretType() != -1);
		}

		_action.waypoints.pop_back();
	}

	// create a new projectile
	Projectile *projectile = new Projectile(_parent->getMod(), _parent->getSave(), _action, _origin, _targetVoxel, _ammo);

	// add the projectile on the map
	_parent->getMap()->setProjectile(projectile);

	// set the speed of the state think cycle to 16 ms (roughly one think cycle per frame)
	_parent->setStateInterval(1000/60);

	// let it calculate a trajectory
	_projectileImpact = V_EMPTY;

	double accuracyDivider = 100.0;
	// berserking units are half as accurate
	if (!_parent->getPanicHandled())
	{
		accuracyDivider = 200.0;
	}

	auto attack = BattleActionAttack::GetAferShoot(_action, _ammo);
	if (_action.type == BA_THROW)
	{
		_projectileImpact = projectile->calculateThrow(BattleUnit::getFiringAccuracy(attack, _parent->getMod()) / accuracyDivider);
		const RuleItem *ruleItem = _action.weapon->getRules();
		if (_projectileImpact == V_FLOOR || _projectileImpact == V_UNIT || _projectileImpact == V_OBJECT)
		{
			if (_unit->getFaction() != FACTION_PLAYER && ruleItem->getBattleType() == BT_GRENADE)
			{
				_action.weapon->setFuseTimer(ruleItem->getFuseTimerDefault());
			}
			_action.weapon->moveToOwner(nullptr);
			if (_action.weapon->getGlow())
			{
				_parent->getTileEngine()->calculateLighting(LL_UNITS, _unit->getPosition());
				_parent->getTileEngine()->calculateFOV(_unit->getPosition(), _action.weapon->getGlowRange(), false);
			}
			_parent->getMod()->getSoundByDepth(_parent->getDepth(), Mod::ITEM_THROW)->play(-1, _parent->getMap()->getSoundAngle(_unit->getPosition()));
		}
		else
		{
			// unable to throw here
			delete projectile;
			_parent->getMap()->setProjectile(0);
			_action.result = "STR_UNABLE_TO_THROW_HERE";
			_action.clearTU();
			_parent->popState();
			return false;
		}
	}
	else if (_action.weapon->getArcingShot(_action.type)) // special code for the "spit" trajectory
	{
		_projectileImpact = projectile->calculateThrow(BattleUnit::getFiringAccuracy(attack, _parent->getMod()) / accuracyDivider);
		if (_projectileImpact != V_EMPTY && _projectileImpact != V_OUTOFBOUNDS)
		{
			// set the soldier in an aiming position
			_unit->aim(true);
			// and we have a lift-off
			if (_ammo->getRules()->getFireSound() != -1)
			{
				_parent->getMod()->getSoundByDepth(_parent->getDepth(), _ammo->getRules()->getFireSound())->play(-1, _parent->getMap()->getSoundAngle(_unit->getPosition()));
			}
			else if (_action.weapon->getRules()->getFireSound() != -1)
			{
				_parent->getMod()->getSoundByDepth(_parent->getDepth(), _action.weapon->getRules()->getFireSound())->play(-1, _parent->getMap()->getSoundAngle(_unit->getPosition()));
			}
			if (_action.type != BA_LAUNCH)
			{
				_action.weapon->spendAmmoForAction(_action.type, _parent->getSave());
			}
		}
		else
		{
			// no line of fire
			delete projectile;
			_parent->getMap()->setProjectile(0);
			if (_parent->getPanicHandled())
			{
				_action.result = "STR_NO_TRAJECTORY";
			}
			_unit->abortTurn();
			_parent->popState();
			return false;
		}
	}
	else
	{
		if (_originVoxel != TileEngine::invalid)
		{
			_projectileImpact = projectile->calculateTrajectory(BattleUnit::getFiringAccuracy(attack, _parent->getMod()) / accuracyDivider, _originVoxel, false);
		}
		else
		{
			_projectileImpact = projectile->calculateTrajectory(BattleUnit::getFiringAccuracy(attack, _parent->getMod()) / accuracyDivider);
		}
		if (_targetVoxel != TileEngine::invalid.toVoxel() && (_projectileImpact != V_EMPTY || _action.type == BA_LAUNCH))
		{
			// set the soldier in an aiming position
			_unit->aim(true);
			// and we have a lift-off
			if (_ammo->getRules()->getFireSound() != -1)
			{
				_parent->getMod()->getSoundByDepth(_parent->getDepth(), _ammo->getRules()->getFireSound())->play(-1, _parent->getMap()->getSoundAngle(projectile->getOrigin()));
			}
			else if (_action.weapon->getRules()->getFireSound() != -1)
			{
				_parent->getMod()->getSoundByDepth(_parent->getDepth(), _action.weapon->getRules()->getFireSound())->play(-1, _parent->getMap()->getSoundAngle(projectile->getOrigin()));
			}
			if (_action.type != BA_LAUNCH)
			{
				_action.weapon->spendAmmoForAction(_action.type, _parent->getSave());
			}
		}
		else
		{
			// no line of fire
			delete projectile;
			_parent->getMap()->setProjectile(0);
			if (_parent->getPanicHandled())
			{
				_action.result = "STR_NO_LINE_OF_FIRE";
			}
			_unit->abortTurn();
			_parent->popState();
			return false;
		}
	}

	if (_action.type != BA_THROW && _action.type != BA_LAUNCH)
		_unit->getStatistics()->shotsFiredCounter++;

	// hit log - new bullet
	if (_action.actor)
	{
		_parent->getSave()->appendToHitLog(HITLOG_NEW_SHOT, _action.actor->getFaction());
	}

	return true;
}

/**
 * Animates the projectile (moves to the next point in its trajectory).
 * If the animation is finished the projectile sprite is removed from the map,
 * and this state is finished.
 */
void ProjectileFlyBState::think()
{
	_parent->getSave()->getBattleState()->clearMouseScrollingState();
	/* TODO refactoring : store the projectile in this state, instead of getting it from the map each time? */
	if (_parent->getMap()->getProjectile() == 0)
	{
		bool hasFloor = _action.actor->haveNoFloorBelow() == false;
		bool unitCanFly = _action.actor->getMovementType() == MT_FLY;

		if (_action.weapon->haveNextShotsForAction(_action.type, _action.autoShotCounter)
			&& !_action.actor->isOut()
			&& _ammo->getAmmoQuantity() != 0
			&& (hasFloor || unitCanFly))
		{
			bool success = createNewProjectile();
			if (_action.cameraPosition.z != -1)
			{
				_parent->getMap()->getCamera()->setMapOffset(_action.cameraPosition);
				_parent->getMap()->invalidate();
			}
			if (!success)
			{
				_parent->getMap()->setFollowProjectile(true); // turn back on when done shooting
			}
		}
		else
		{
			_parent->getMap()->setFollowProjectile(true); // turn back on when done shooting
			if (_action.cameraPosition.z != -1 && _action.waypoints.size() <= 1)
			{
				_parent->getMap()->getCamera()->setMapOffset(_action.cameraPosition);
				_parent->getMap()->invalidate();
			}
			if (!_parent->getSave()->getUnitsFalling() && _parent->getPanicHandled())
			{
				_parent->getTileEngine()->checkReactionFire(_unit, _action);
			}
			if (!_unit->isOut())
			{
				_unit->abortTurn();
			}
			if (_parent->getSave()->getSide() == FACTION_PLAYER || _parent->getSave()->getDebugMode())
			{
				_parent->setupCursor();
			}
			_parent->convertInfected();
			_parent->popState();
		}
	}
	else
	{
		auto attack = BattleActionAttack::GetAferShoot(_action, _ammo);
		if (_action.type != BA_THROW && _ammo && _ammo->getRules()->getShotgunPellets() != 0)
		{
			// shotgun pellets move to their terminal location instantly as fast as possible
			_parent->getMap()->getProjectile()->skipTrajectory();
		}
		if (!_parent->getMap()->getProjectile()->move())
		{
			// impact !
			if (_action.type == BA_THROW)
			{
				_parent->getMap()->resetCameraSmoothing();
				Position pos = _parent->getMap()->getProjectile()->getPosition(Projectile::ItemDropVoxelOffset).toTile();
				if (pos.y > _parent->getSave()->getMapSizeY())
				{
					pos.y--;
				}
				if (pos.x > _parent->getSave()->getMapSizeX())
				{
					pos.x--;
				}

				_parent->getMod()->getSoundByDepth(_parent->getDepth(), Mod::ITEM_DROP)->play(-1, _parent->getMap()->getSoundAngle(pos));
				const RuleItem *ruleItem = _action.weapon->getRules();
				if (_action.weapon->fuseThrowEvent())
				{
					if (ruleItem->getBattleType() == BT_GRENADE || ruleItem->getBattleType() == BT_PROXIMITYGRENADE)
					{
						// it's a hot grenade to explode immediately
						_parent->statePushFront(new ExplosionBState(_parent, _parent->getMap()->getProjectile()->getPosition(Projectile::ItemDropVoxelOffset), attack));
					}
					else
					{
						_parent->getSave()->removeItem(_action.weapon);
					}
				}
				else
				{
					_parent->dropItem(pos, _action.weapon);
					if (_unit->getFaction() != FACTION_PLAYER && ruleItem->getBattleType() == BT_GRENADE)
					{
						_parent->getTileEngine()->setDangerZone(pos, ruleItem->getExplosionRadius(attack), _action.actor);
					}
				}
			}
			else if (_action.type == BA_LAUNCH && _action.waypoints.size() > 1 && _projectileImpact == V_EMPTY)
			{
				_origin = _action.waypoints.front();
				_action.waypoints.pop_front();
				_action.target = _action.waypoints.front();
				// launch the next projectile in the waypoint cascade
				ProjectileFlyBState *nextWaypoint = new ProjectileFlyBState(_parent, _action, _origin, _range + _parent->getMap()->getProjectile()->getDistance());
				nextWaypoint->setOriginVoxel(_parent->getMap()->getProjectile()->getPosition(-1));
				if (_origin == _action.target)
				{
					nextWaypoint->targetFloor();
				}
				_parent->statePushNext(nextWaypoint);
			}
			else
			{
				auto tmpUnit = _parent->getSave()->getTile(_action.target)->getUnit();
				if (tmpUnit && tmpUnit != _unit)
				{
					tmpUnit->getStatistics()->shotAtCounter++; // Only counts for guns, not throws or launches
				}

				_parent->getMap()->resetCameraSmoothing();
				if (_action.type == BA_LAUNCH)
				{
					_action.weapon->spendAmmoForAction(_action.type, _parent->getSave());
				}

				if (_projectileImpact != V_OUTOFBOUNDS)
				{
					bool shotgun = _ammo && _ammo->getRules()->getShotgunPellets() != 0 && _ammo->getRules()->getDamageType()->isDirect();
					int offset = 0;
					// explosions impact not inside the voxel but two steps back (projectiles generally move 2 voxels at a time)
					if (_ammo && _ammo->getRules()->getExplosionRadius(attack) != 0 && _projectileImpact != V_UNIT)
					{
						offset = -2;
					}

					_parent->statePushFront(new ExplosionBState(
						_parent, _parent->getMap()->getProjectile()->getPosition(offset),
						attack, 0,
						_action.weapon->haveNextShotsForAction(_action.type, _action.autoShotCounter) || !_action.weapon->getAmmoForAction(_action.type),
						shotgun ? 0 : _range + _parent->getMap()->getProjectile()->getDistance()
					));

					if (_projectileImpact == V_UNIT)
					{
						projectileHitUnit(_parent->getMap()->getProjectile()->getPosition(offset));
					}

					// remember unit's original XP values, used for nerfing below
					_unit->rememberXP();

					// special shotgun behaviour: trace extra projectile paths, and add bullet hits at their termination points.
					if (shotgun)
					{
						int behaviorType = _ammo->getRules()->getShotgunBehaviorType();
						int spread = _ammo->getRules()->getShotgunSpread();
						int choke = _action.weapon->getRules()->getShotgunChoke();
						Position firstPelletImpact = _parent->getMap()->getProjectile()->getPosition(-2);
						Position originalTarget = _targetVoxel;

						int i = 1;
						while (i != _ammo->getRules()->getShotgunPellets())
						{
							if (behaviorType == 1)
							{
								// use impact location to determine spread (instead of originally targeted voxel), as long as it's not the same as the origin
								if (firstPelletImpact != _parent->getSave()->getTileEngine()->getOriginVoxel(_action, _parent->getSave()->getTile(_origin)))
								{
									_targetVoxel = firstPelletImpact;
								}
								else
								{
									_targetVoxel = originalTarget;
								}
							}


							Projectile *proj = new Projectile(_parent->getMod(), _parent->getSave(), _action, _origin, _targetVoxel, _ammo);

							// let it trace to the point where it hits
							int secondaryImpact = V_EMPTY;
							if (behaviorType == 1)
							{
								// pellet spread based on spread and choke values
								secondaryImpact = proj->calculateTrajectory(std::max(0.0, (1.0 - spread / 100.0) * choke / 100.0));

							}
							else
							{
								// pellet spread based on spread and firing accuracy with diminishing formula
								// identical with vanilla formula when spread = 100 (default)
								secondaryImpact = proj->calculateTrajectory(std::max(0.0, (BattleUnit::getFiringAccuracy(attack, _parent->getMod()) / 100.0) - i * 5.0 * spread / 100.0));
							}

							if (secondaryImpact != V_EMPTY)
							{
								// as above: skip the shot to the end of it's path
								proj->skipTrajectory();
								// insert an explosion and hit
								if (secondaryImpact != V_OUTOFBOUNDS)
								{
									if (secondaryImpact == V_UNIT)
									{
										projectileHitUnit(proj->getPosition(offset));
									}
									Explosion *explosion = new Explosion(proj->getPosition(offset), _ammo->getRules()->getHitAnimation(), 0, false, false, _ammo->getRules()->getHitAnimationFrames());
									int power = _ammo->getRules()->getPowerBonus(attack) - _ammo->getRules()->getPowerRangeReduction(proj->getDistance());
									_parent->getMap()->getExplosions()->push_back(explosion);
									_parent->getSave()->getTileEngine()->hit(attack, proj->getPosition(offset), power, _ammo->getRules()->getDamageType());

									//do not work yet
//									if (_ammo->getRules()->getExplosionRadius(_unit) != 0)
//									{
//										_parent->getTileEngine()->explode({ _action, _ammo }, proj->getPosition(offset), _ammo->getRules()->getPower(), _ammo->getRules()->getDamageType(), _ammo->getRules()->getExplosionRadius(), _unit);
//									}
								}
							}
							++i;
							delete proj;
						}

						// reset back for the next shot in the (potential) autoshot sequence
						_targetVoxel = originalTarget;
					}

					// nerf unit's XP values (gained via extra shotgun bullets)
					_unit->nerfXP();
				}
				else if (!_action.weapon->haveNextShotsForAction(_action.type, _action.autoShotCounter) || !_action.weapon->getAmmoForAction(_action.type))
				{
					_unit->aim(false);
				}
			}

			delete _parent->getMap()->getProjectile();
			_parent->getMap()->setProjectile(0);
		}
	}
}

/**
 * Flying projectiles cannot be cancelled,
 * but they can be "skipped".
 */
void ProjectileFlyBState::cancel()
{
	if (_parent->getMap()->getProjectile())
	{
		_parent->getMap()->getProjectile()->skipTrajectory();
		Position p = _parent->getMap()->getProjectile()->getPosition().toTile();
		if (!_parent->getMap()->getCamera()->isOnScreen(p, false, 0, false))
			_parent->getMap()->getCamera()->centerOnPosition(p);
	}
	if (_parent->areAllEnemiesNeutralized())
	{
		// stop autoshots when battle auto-ends
		_action.autoShotCounter = 1000;

		// Rationale: if there are any fatally wounded soldiers
		// the game still allows the player to resume playing the current turn (and heal them)
		// but we don't want to resume auto-shooting (it just looks silly)
	}
}

/**
 * Validates the throwing range.
 * @param action Pointer to throw action.
 * @param origin Position to throw from.
 * @param target Tile to throw to.
 * @param depth Battlescape depth.
 * @return True when the range is valid.
 */
bool ProjectileFlyBState::validThrowRange(BattleAction *action, Position origin, Tile *target, int depth)
{
	// note that all coordinates and thus also distances below are in number of tiles (not in voxels).
	if (action->type != BA_THROW)
	{
		return true;
	}
	int xdiff = action->target.x - action->actor->getPosition().x;
	int ydiff = action->target.y - action->actor->getPosition().y;
	int realDistanceSq = (xdiff * xdiff) + (ydiff * ydiff);

	if (depth > 0)
	{
		if (action->weapon->getRules()->getUnderwaterThrowRange() > 0)
		{
			return realDistanceSq <= action->weapon->getRules()->getUnderwaterThrowRangeSq();
		}
	}
	else
	{
		if (action->weapon->getRules()->getThrowRange() > 0)
		{
			return realDistanceSq <= action->weapon->getRules()->getThrowRangeSq();
		}
	}

	double realDistance = sqrt((double)realDistanceSq);

	int offset = 2;
	int zd = (origin.z)-((action->target.z * 24 + offset) - target->getTerrainLevel());
	int weight = action->weapon->getTotalWeight();
	double maxDistance = (getMaxThrowDistance(weight, action->actor->getBaseStats()->strength, zd) + 8) / 16.0;

	if (depth > 0 && Mod::EXTENDED_UNDERWATER_THROW_FACTOR > 0)
	{
		maxDistance = maxDistance * (double)Mod::EXTENDED_UNDERWATER_THROW_FACTOR / 100.0;
	}

	return realDistance <= maxDistance;
}

/**
 * Validates the throwing range.
 * @param weight the weight of the object.
 * @param strength the strength of the thrower.
 * @param level the difference in height between the thrower and the target.
 * @return the maximum throwing range.
 */
int ProjectileFlyBState::getMaxThrowDistance(int weight, int strength, int level)
{
	double curZ = level + 0.5;
	double dz = 1.0;
	int dist = 0;
	while (dist < 4000) //just in case
	{
		dist += 8;
		if (dz<-1)
			curZ -= 8;
		else
			curZ += dz * 8;

		if (curZ < 0 && dz < 0) //roll back
		{
			dz = std::max(dz, -1.0);
			if (std::abs(dz)>1e-10) //rollback horizontal
				dist -= curZ / dz;
			break;
		}
		dz -= (double)(50 * weight / strength)/100;
		if (dz <= -2.0) //become falling
			break;
	}
	return dist;
}

/**
 * Set the origin voxel, used for the blaster launcher.
 * @param pos the origin voxel.
 */
void ProjectileFlyBState::setOriginVoxel(const Position& pos)
{
	_originVoxel = pos;
}

/**
 * Set the boolean flag to angle a blaster bomb towards the floor.
 */
void ProjectileFlyBState::targetFloor()
{
	_targetFloor = true;
}

void ProjectileFlyBState::projectileHitUnit(Position pos)
{
	BattleUnit *victim = _parent->getSave()->getTile(pos.toTile())->getOverlappingUnit(_parent->getSave());
	BattleUnit *targetVictim = _parent->getSave()->getTile(_action.target)->getUnit(); // Who we were aiming at (not necessarily who we hit)
	if (victim && !victim->isOut())
	{
		victim->getStatistics()->hitCounter++;
		if (_unit->getOriginalFaction() == FACTION_PLAYER && victim->getOriginalFaction() == FACTION_PLAYER)
		{
			victim->getStatistics()->shotByFriendlyCounter++;
			_unit->getStatistics()->shotFriendlyCounter++;
		}
		if (victim == targetVictim) // Hit our target
		{
			_unit->getStatistics()->shotsLandedCounter++;
			if (Position::distance2d(_action.actor->getPosition(), victim->getPosition()) > 30)
			{
				_unit->getStatistics()->longDistanceHitCounter++;
			}
			if (BattleUnit::getFiringAccuracy(BattleActionAttack::GetAferShoot(_action, _ammo), _parent->getMod()) < Position::distance2d(_action.actor->getPosition(), victim->getPosition()))
			{
				_unit->getStatistics()->lowAccuracyHitCounter++;
			}
		}
		if (victim->getFaction() == FACTION_HOSTILE)
		{
			AIModule *ai = victim->getAIModule();
			if (ai != 0)
			{
				ai->setWasHitBy(_unit);
				_unit->setTurnsSinceSpotted(0);
				_unit->setTurnsLeftSpottedForSnipers(std::max(victim->getSpotterDuration(), _unit->getTurnsLeftSpottedForSnipers()));
			}
		}
	}
}

}<|MERGE_RESOLUTION|>--- conflicted
+++ resolved
@@ -131,11 +131,7 @@
 	}
 
 	Tile *endTile = _parent->getSave()->getTile(_action.target);
-<<<<<<< HEAD
-	int distance = Position::distance2d(_action.actor->getPosition(), _action.target);
-=======
 	int distanceSq = _parent->getTileEngine()->distanceUnitToPositionSq(_action.actor, _action.target, false);
->>>>>>> f6b53346
 	bool isPlayer = _parent->getSave()->getSide() == FACTION_PLAYER;
 	if (isPlayer) _parent->getMap()->resetObstacles();
 	switch (_action.type)
@@ -144,23 +140,7 @@
 	case BA_AIMEDSHOT:
 	case BA_AUTOSHOT:
 	case BA_LAUNCH:
-<<<<<<< HEAD
-		if (distance > weapon->getRules()->getMaxRange())
-=======
-		if (_ammo == 0)
-		{
-			_action.result = "STR_NO_AMMUNITION_LOADED";
-			_parent->popState();
-			return;
-		}
-		if (_ammo->getAmmoQuantity() == 0)
-		{
-			_action.result = "STR_NO_ROUNDS_LEFT";
-			_parent->popState();
-			return;
-		}
 		if (distanceSq > weapon->getRules()->getMaxRangeSq())
->>>>>>> f6b53346
 		{
 			// special handling for short ranges and diagonals
 			{
