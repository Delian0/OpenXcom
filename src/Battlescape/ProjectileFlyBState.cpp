/*
 * Copyright 2010-2016 OpenXcom Developers.
 *
 * This file is part of OpenXcom.
 *
 * OpenXcom is free software: you can redistribute it and/or modify
 * it under the terms of the GNU General Public License as published by
 * the Free Software Foundation, either version 3 of the License, or
 * (at your option) any later version.
 *
 * OpenXcom is distributed in the hope that it will be useful,
 * but WITHOUT ANY WARRANTY; without even the implied warranty of
 * MERCHANTABILITY or FITNESS FOR A PARTICULAR PURPOSE.  See the
 * GNU General Public License for more details.
 *
 * You should have received a copy of the GNU General Public License
 * along with OpenXcom.  If not, see <http://www.gnu.org/licenses/>.
 */
#include <algorithm>
#include "ProjectileFlyBState.h"
#include "ExplosionBState.h"
#include "Projectile.h"
#include "TileEngine.h"
#include "Map.h"
#include "Pathfinding.h"
#include "../Savegame/BattleUnit.h"
#include "../Savegame/BattleItem.h"
#include "../Savegame/SavedBattleGame.h"
#include "../Savegame/Tile.h"
#include "../Savegame/HitLog.h"
#include "../Mod/Mod.h"
#include "../Engine/Sound.h"
#include "../Engine/RNG.h"
#include "../Mod/Armor.h"
#include "../Mod/RuleItem.h"
#include "../Engine/Options.h"
#include "AIModule.h"
#include "Camera.h"
#include "Explosion.h"
#include "BattlescapeState.h"
#include "../Savegame/BattleUnitStatistics.h"
#include "../fmath.h"

namespace OpenXcom
{

/**
 * Sets up an ProjectileFlyBState.
 */
ProjectileFlyBState::ProjectileFlyBState(BattlescapeGame *parent, BattleAction action, Position origin, int range) : BattleState(parent, action), _unit(0), _ammo(0), _origin(origin), _originVoxel(-1,-1,-1), _projectileImpact(0), _range(range), _initialized(false), _targetFloor(false)
{
}

ProjectileFlyBState::ProjectileFlyBState(BattlescapeGame *parent, BattleAction action) : BattleState(parent, action), _unit(0), _ammo(0), _origin(action.actor->getPosition()), _originVoxel(-1,-1,-1), _projectileImpact(0), _range(0), _initialized(false), _targetFloor(false)
{
}

/**
 * Deletes the ProjectileFlyBState.
 */
ProjectileFlyBState::~ProjectileFlyBState()
{
}

/**
 * Initializes the sequence:
 * - checks if the shot is valid,
 * - calculates the base accuracy.
 */
void ProjectileFlyBState::init()
{
	if (_initialized) return;
	_initialized = true;

	BattleItem *weapon = _action.weapon;

	if (!weapon) // can't shoot without weapon
	{
		_parent->popState();
		return;
	}

	if (!_parent->getSave()->getTile(_action.target)) // invalid target position
	{
		_parent->popState();
		return;
	}

	//test TU only on first lunch waypoint or normal shoot
	if (_range == 0 && !_action.haveTU(&_action.result))
	{
		_parent->popState();
		return;
	}

	_unit = _action.actor;

	bool reactionShoot = _unit->getFaction() != _parent->getSave()->getSide();
	if (_action.type != BA_THROW)
	{
		_ammo = _action.weapon->getAmmoForAction(_action.type, reactionShoot ? nullptr : &_action.result);
		if (!_ammo)
		{
			_parent->popState();
			return;
		}
	}

	if (_unit->isOut() || _unit->isOutThresholdExceed())
	{
		// something went wrong - we can't shoot when dead or unconscious, or if we're about to fall over.
		_parent->popState();
		return;
	}

	// reaction fire
	if (reactionShoot)
	{
		auto target = _parent->getSave()->getTile(_action.target)->getUnit();
		// target is dead: cancel the shot.
		if (!target || target->isOut() || target->isOutThresholdExceed() || target != _parent->getSave()->getSelectedUnit())
		{
			_parent->popState();
			return;
		}
		_unit->lookAt(_action.target, _unit->getTurretType() != -1);
		while (_unit->getStatus() == STATUS_TURNING)
		{
			_unit->turn(_unit->getTurretType() != -1);
		}
	}

	Tile *endTile = _parent->getSave()->getTile(_action.target);
	int distanceSq = _action.actor->distance3dToPositionSq(_action.target);
	bool isPlayer = _parent->getSave()->getSide() == FACTION_PLAYER;
	if (isPlayer) _parent->getMap()->resetObstacles();
	switch (_action.type)
	{
	case BA_SNAPSHOT:
	case BA_AIMEDSHOT:
	case BA_AUTOSHOT:
	case BA_LAUNCH:
		if (weapon->getRules()->isOutOfRange(distanceSq))
		{
			// out of range
			_action.result = "STR_OUT_OF_RANGE";
			_parent->popState();
			return;
		}
		break;
	case BA_THROW:
		if (!validThrowRange(&_action, _parent->getTileEngine()->getOriginVoxel(_action, 0), _parent->getSave()->getTile(_action.target), _parent->getSave()->getDepth()))
		{
			// out of range
			_action.result = "STR_OUT_OF_RANGE";
			_parent->popState();
			return;
		}
		if (endTile &&
			endTile->getTerrainLevel() == -24 &&
			endTile->getPosition().z + 1 < _parent->getSave()->getMapSizeZ())
		{
			_action.target.z += 1;
		}
		break;
	default:
		_parent->popState();
		return;
	}

	// Check for close quarters combat
	if (_parent->getMod()->getEnableCloseQuartersCombat() && _action.type != BA_THROW && _action.type != BA_LAUNCH && _unit->getTurretType() == -1 && !_unit->getArmor()->getIgnoresMeleeThreat())
	{
		// Start by finding 'targets' for the check
		std::vector<BattleUnit*> closeQuartersTargetList;
		int surroundingTilePositions [8][2] = {
			{0, -1}, // north (-y direction)
			{1, -1}, // northeast
			{1, 0}, // east (+ x direction)
			{1, 1}, // southeast
			{0, 1}, // south (+y direction)
			{-1, 1}, // southwest
			{-1, 0}, // west (-x direction)
			{-1, -1}}; // northwest
		for (int dir = 0; dir < 8; dir++)
		{
			Position tileToCheck = _origin;
			tileToCheck.x += surroundingTilePositions[dir][0];
			tileToCheck.y += surroundingTilePositions[dir][1];

			if (_parent->getSave()->getTile(tileToCheck)) // Make sure the tile is in bounds
			{
				BattleUnit* closeQuartersTarget = _parent->getSave()->selectUnit(tileToCheck);
				// Variable for LOS check
				int checkDirection = _parent->getTileEngine()->getDirectionTo(tileToCheck, _unit->getPosition());
				if (closeQuartersTarget && _unit->getFaction() != closeQuartersTarget->getFaction() // Unit must exist and not be same faction
					&& closeQuartersTarget->getArmor()->getCreatesMeleeThreat() // Unit must be valid defender, 2x2 default false here
					&& closeQuartersTarget->getTimeUnits() >= _parent->getMod()->getCloseQuartersTuCostGlobal() // Unit must have enough TUs
					&& closeQuartersTarget->getEnergy() >= _parent->getMod()->getCloseQuartersEnergyCostGlobal() // Unit must have enough Energy
					&& _parent->getTileEngine()->validMeleeRange(closeQuartersTarget, _unit, checkDirection) // Unit must be able to see the unit attempting to fire
					&& !(_unit->getFaction() == FACTION_PLAYER && closeQuartersTarget->getFaction() == FACTION_NEUTRAL) // Civilians don't inhibit player
					&& !(_unit->getFaction() == FACTION_NEUTRAL && closeQuartersTarget->getFaction() == FACTION_PLAYER)) // Player doesn't inhibit civilians
				{
					if (RNG::percent(_parent->getMod()->getCloseQuartersSneakUpGlobal()))
					{
						if (_unit->getFaction() == FACTION_HOSTILE) // alien attacker (including mind-controlled xcom)
						{
							if (!closeQuartersTarget->hasVisibleUnit(_unit))
							{
								continue; // the xcom/civilian victim *DOES NOT SEE* the attacker and cannot defend itself
							}
						}
						else // xcom/civilian attacker (including mind-controlled aliens)
						{
							if (_unit->getTurnsSinceSpotted() > 1)
							{
								continue; // the aliens (as a collective) *ARE NOT AWARE* of the attacker and cannot defend themselves
							}
						}
					}
					closeQuartersTargetList.push_back(closeQuartersTarget);
				}
			}
		}

		if (!closeQuartersTargetList.empty())
		{
			int closeQuartersFailedResults[6] = {
				0,   // Fire straight down
				0,   // Fire straight up
				6,   // Fire left 90 degrees
				7,   // Fire left 45 degrees
				1,   // Fire right 45 degrees
				2 }; // Fire right 90 degrees

			for (std::vector<BattleUnit*>::iterator bu = closeQuartersTargetList.begin(); bu != closeQuartersTargetList.end(); ++bu)
			{
				BattleActionAttack attack;
				attack.type = BA_CQB;
				attack.attacker = _action.actor;
				attack.weapon_item = _action.weapon;
				attack.damage_item = _action.weapon;

				// Roll for the check
				if (!_parent->getTileEngine()->meleeAttack(attack, (*bu)))
				{
					// Failed the check, roll again to see result
					if (_parent->getSave()->getSide() == FACTION_PLAYER) // Only show message during player's turn
					{
						_action.result = "STR_FAILED_CQB_CHECK";
					}
					int rng = RNG::generate(0, 5);
					Position closeQuartersFailedNewTarget = _unit->getPosition();
					if (rng == 1)
					{
						closeQuartersFailedNewTarget.z += 1;
					}
					else if (rng > 1)
					{
						int newFacing = (_unit->getDirection() + closeQuartersFailedResults[rng]) % 8;
						closeQuartersFailedNewTarget.x += surroundingTilePositions[newFacing][0];
						closeQuartersFailedNewTarget.y += surroundingTilePositions[newFacing][1];
					}

					// Make sure the new target is in bounds
					if (!_parent->getSave()->getTile(closeQuartersFailedNewTarget))
					{
						// Default to firing at our feet
						closeQuartersFailedNewTarget = _unit->getPosition();
					}

					// Turn to look at new target
					_action.target = closeQuartersFailedNewTarget;
					_unit->lookAt(_action.target, _unit->getTurretType() != -1);
					while (_unit->getStatus() == STATUS_TURNING)
					{
						_unit->turn(_unit->getTurretType() != -1);
					}

					// We're done, spend TUs and Energy; and don't check remaining CQB candidates anymore
					(*bu)->spendTimeUnits(_parent->getMod()->getCloseQuartersTuCostGlobal());
					(*bu)->spendEnergy(_parent->getMod()->getCloseQuartersEnergyCostGlobal());
					break;
				}
			}
		}
	}

	bool forceEnableObstacles = false;
	if (_action.type == BA_LAUNCH || (Options::forceFire && _parent->getSave()->isCtrlPressed(true) && isPlayer) || !_parent->getPanicHandled())
	{
		// target nothing, targets the middle of the tile
		_targetVoxel = _action.target.toVoxel() + TileEngine::voxelTileCenter;
		if (_action.type == BA_LAUNCH)
		{
			if (_targetFloor)
			{
				// launched missiles with two waypoints placed on the same tile: target the floor.
				_targetVoxel.z -= 10;
			}
			else
			{
				// launched missiles go slightly higher than the middle.
				_targetVoxel.z += 4;
			}
		}
	}
	else if (!_action.weapon->getArcingShot(_action.type))
	{
		// determine the target voxel.
		// aim at the center of the unit, the object, the walls or the floor (in that priority)
		// if there is no LOF to the center, try elsewhere (more outward).
		// Store this target voxel.
		Tile *targetTile = _parent->getSave()->getTile(_action.target);
		Position originVoxel = _parent->getTileEngine()->getOriginVoxel(_action, _parent->getSave()->getTile(_origin));
		if (targetTile->getUnit() &&
			((_unit->getFaction() != FACTION_PLAYER) ||
			targetTile->getUnit()->getVisible()))
		{
			if (_origin == _action.target || targetTile->getUnit() == _unit)
			{
				// don't shoot at yourself but shoot at the floor
				_targetVoxel = _action.target.toVoxel() + Position(8, 8, 0);
			}
			else
			{
				bool foundLoF = _parent->getTileEngine()->canTargetUnit(&originVoxel, targetTile, &_targetVoxel, _unit, isPlayer);

				if (!foundLoF && Options::oxceEnableOffCentreShooting)
				{
					// If we can't target from the standard shooting position, try a bit left and right from the centre.
					for (auto& rel_pos : { BattleActionOrigin::LEFT, BattleActionOrigin::RIGHT })
					{
						_action.relativeOrigin = rel_pos;
						originVoxel = _parent->getTileEngine()->getOriginVoxel(_action, _parent->getSave()->getTile(_origin));
						foundLoF = _parent->getTileEngine()->canTargetUnit(&originVoxel, targetTile, &_targetVoxel, _unit, isPlayer);
						if (foundLoF)
						{
							break;
						}
					}
				}

				if (!foundLoF)
				{
					// Failed to find LOF
					_action.relativeOrigin = BattleActionOrigin::CENTRE; // reset to the normal origin

					_targetVoxel = TileEngine::invalid.toVoxel(); // out of bounds, even after voxel to tile calculation.
					if (isPlayer)
					{
						forceEnableObstacles = true;
					}
				}
			}
		}
		else if (targetTile->getMapData(O_OBJECT) != 0)
		{
			if (!_parent->getTileEngine()->canTargetTile(&originVoxel, targetTile, O_OBJECT, &_targetVoxel, _unit, isPlayer))
			{
				_targetVoxel = _action.target.toVoxel() + Position(8, 8, 10);
			}
		}
		else if (targetTile->getMapData(O_NORTHWALL) != 0)
		{
			if (!_parent->getTileEngine()->canTargetTile(&originVoxel, targetTile, O_NORTHWALL, &_targetVoxel, _unit, isPlayer))
			{
				_targetVoxel = _action.target.toVoxel() + Position(8, 0, 9);
			}
		}
		else if (targetTile->getMapData(O_WESTWALL) != 0)
		{
			if (!_parent->getTileEngine()->canTargetTile(&originVoxel, targetTile, O_WESTWALL, &_targetVoxel, _unit, isPlayer))
			{
				_targetVoxel = _action.target.toVoxel() + Position(0, 8, 9);
			}
		}
		else if (targetTile->getMapData(O_FLOOR) != 0)
		{
			if (!_parent->getTileEngine()->canTargetTile(&originVoxel, targetTile, O_FLOOR, &_targetVoxel, _unit, isPlayer))
			{
				_targetVoxel = _action.target.toVoxel() + Position(8, 8, 2);
			}
		}
		else
		{
			// dummy attempt (only to highlight obstacles)
			_parent->getTileEngine()->canTargetTile(&originVoxel, targetTile, MapData::O_DUMMY, &_targetVoxel, _unit, isPlayer);

			// target nothing, targets the middle of the tile
			_targetVoxel = _action.target.toVoxel() + TileEngine::voxelTileCenter;
		}
	}

	if (createNewProjectile())
	{
		auto conf = weapon->getActionConf(_action.type);
		if (_parent->getMap()->isAltPressed() || (conf && !conf->followProjectiles))
		{
			// temporarily turn off camera following projectiles to prevent annoying flashing effects (e.g. on minigun-like weapons)
			_parent->getMap()->setFollowProjectile(false);
		}
		if (_range == 0) _action.spendTU();
		_parent->getMap()->setCursorType(CT_NONE);
		_parent->getMap()->getCamera()->stopMouseScrolling();
		_parent->getMap()->disableObstacles();
	}
	else if (isPlayer && (_targetVoxel.z >= 0 || forceEnableObstacles))
	{
		_parent->getMap()->enableObstacles();
	}
}

/**
 * Tries to create a projectile sprite and add it to the map,
 * calculating its trajectory.
 * @return True, if the projectile was successfully created.
 */
bool ProjectileFlyBState::createNewProjectile()
{
	++_action.autoShotCounter;

	// Special handling for "spray" auto attack, get target positions from the action's waypoints, starting from the back
	if (_action.sprayTargeting)
	{
		// Since we're just spraying, target the middle of the tile
		_targetVoxel = _action.waypoints.back();
		Position targetPosition = _targetVoxel.toTile();

		// The waypoint targeting is possibly out of range of the gun, so move the voxel to the max range of the gun if it is
		int distanceSq = _action.actor->distance3dToPositionSq(targetPosition);
		if (_action.weapon->getRules()->isOutOfRange(distanceSq))
		{
			Position actorPosition = _action.actor->getPosition();
			int maxRange = _action.weapon->getRules()->getMaxRange();
			int distance = (int)std::ceil(sqrt(float(distanceSq)));
			_targetVoxel = (actorPosition + (targetPosition - actorPosition) * maxRange / distance).toVoxel() + TileEngine::voxelTileCenter;
			targetPosition = _targetVoxel.toTile();
		}

		// Turn at the end (to a potentially modified target position)
		_unit->lookAt(targetPosition, _unit->getTurretType() != -1);
		while (_unit->getStatus() == STATUS_TURNING)
		{
			_unit->turn(_unit->getTurretType() != -1);
		}

		_action.waypoints.pop_back();
	}

	// create a new projectile
	Projectile *projectile = new Projectile(_parent->getMod(), _parent->getSave(), _action, _origin, _targetVoxel, _ammo);

	// add the projectile on the map
	_parent->getMap()->setProjectile(projectile);

	// set the speed of the state think cycle to 16 ms (roughly one think cycle per frame)
	_parent->setStateInterval(1000/60);

	// let it calculate a trajectory
	_projectileImpact = V_EMPTY;

	double accuracyDivider = 100.0;
	// berserking units are half as accurate
	if (!_parent->getPanicHandled())
	{
		accuracyDivider = 200.0;
	}

	auto attack = BattleActionAttack::GetAferShoot(_action, _ammo);
	if (_action.type == BA_THROW)
	{
		_projectileImpact = projectile->calculateThrow(BattleUnit::getFiringAccuracy(attack, _parent->getMod()) / accuracyDivider);
		const RuleItem *ruleItem = _action.weapon->getRules();
		if (_projectileImpact == V_FLOOR || _projectileImpact == V_UNIT || _projectileImpact == V_OBJECT)
		{
			if (_unit->getFaction() != FACTION_PLAYER && ruleItem->getBattleType() == BT_GRENADE)
			{
				_action.weapon->setFuseTimer(ruleItem->getFuseTimerDefault());
			}
			_action.weapon->moveToOwner(nullptr);
			if (_action.weapon->getGlow())
			{
				_parent->getTileEngine()->calculateLighting(LL_UNITS, _unit->getPosition());
				_parent->getTileEngine()->calculateFOV(_unit->getPosition(), _action.weapon->getGlowRange(), false);
			}
			_parent->getMod()->getSoundByDepth(_parent->getDepth(), Mod::ITEM_THROW)->play(-1, _parent->getMap()->getSoundAngle(_unit->getPosition()));
		}
		else
		{
			// unable to throw here
			delete projectile;
			_parent->getMap()->setProjectile(0);
			_action.result = "STR_UNABLE_TO_THROW_HERE";
			_action.clearTU();
			_parent->popState();
			return false;
		}
	}
	else if (_action.weapon->getArcingShot(_action.type)) // special code for the "spit" trajectory
	{
		_projectileImpact = projectile->calculateThrow(BattleUnit::getFiringAccuracy(attack, _parent->getMod()) / accuracyDivider);
		if (_projectileImpact != V_EMPTY && _projectileImpact != V_OUTOFBOUNDS)
		{
			// set the soldier in an aiming position
			_unit->aim(true);
			// and we have a lift-off
			if (_ammo->getRules()->getFireSound() != Mod::NO_SOUND)
			{
				_parent->getMod()->getSoundByDepth(_parent->getDepth(), _ammo->getRules()->getFireSound())->play(-1, _parent->getMap()->getSoundAngle(_unit->getPosition()));
			}
			else if (_action.weapon->getRules()->getFireSound() != Mod::NO_SOUND)
			{
				_parent->getMod()->getSoundByDepth(_parent->getDepth(), _action.weapon->getRules()->getFireSound())->play(-1, _parent->getMap()->getSoundAngle(_unit->getPosition()));
			}
			if (_action.type != BA_LAUNCH)
			{
				_action.weapon->spendAmmoForAction(_action.type, _parent->getSave());
			}
		}
		else
		{
			// no line of fire
			delete projectile;
			_parent->getMap()->setProjectile(0);
			if (_parent->getPanicHandled())
			{
				_action.result = "STR_NO_TRAJECTORY";
			}
			_unit->abortTurn();
			_parent->popState();
			return false;
		}
	}
	else
	{
		if (_originVoxel != TileEngine::invalid)
		{
			_projectileImpact = projectile->calculateTrajectory(BattleUnit::getFiringAccuracy(attack, _parent->getMod()) / accuracyDivider, _originVoxel, false);
		}
		else
		{
			_projectileImpact = projectile->calculateTrajectory(BattleUnit::getFiringAccuracy(attack, _parent->getMod()) / accuracyDivider);
		}
		if (_targetVoxel != TileEngine::invalid.toVoxel() && (_projectileImpact != V_EMPTY || _action.type == BA_LAUNCH))
		{
			// set the soldier in an aiming position
			_unit->aim(true);
			// and we have a lift-off
			if (_ammo->getRules()->getFireSound() != Mod::NO_SOUND)
			{
				_parent->getMod()->getSoundByDepth(_parent->getDepth(), _ammo->getRules()->getFireSound())->play(-1, _parent->getMap()->getSoundAngle(projectile->getOrigin()));
			}
			else if (_action.weapon->getRules()->getFireSound() != Mod::NO_SOUND)
			{
				_parent->getMod()->getSoundByDepth(_parent->getDepth(), _action.weapon->getRules()->getFireSound())->play(-1, _parent->getMap()->getSoundAngle(projectile->getOrigin()));
			}
			if (_action.type != BA_LAUNCH)
			{
				_action.weapon->spendAmmoForAction(_action.type, _parent->getSave());
			}
		}
		else
		{
			// no line of fire
			delete projectile;
			_parent->getMap()->setProjectile(0);
			if (_parent->getPanicHandled())
			{
				_action.result = "STR_NO_LINE_OF_FIRE";
			}
			_unit->abortTurn();
			_parent->popState();
			return false;
		}
	}

	if (_action.type != BA_THROW && _action.type != BA_LAUNCH)
		_unit->getStatistics()->shotsFiredCounter++;

	// hit log - new bullet
	if (_action.actor)
	{
		_parent->getSave()->appendToHitLog(HITLOG_NEW_SHOT, _action.actor->getFaction());
	}

	return true;
}

/**
 * Animates the projectile (moves to the next point in its trajectory).
 * If the animation is finished the projectile sprite is removed from the map,
 * and this state is finished.
 */
void ProjectileFlyBState::think()
{
	_parent->getSave()->getBattleState()->clearMouseScrollingState();
	/* TODO refactoring : store the projectile in this state, instead of getting it from the map each time? */
	if (_parent->getMap()->getProjectile() == 0)
	{
		bool hasFloor = _action.actor->haveNoFloorBelow() == false;
		bool unitCanFly = _action.actor->getMovementType() == MT_FLY;

		if (_action.weapon->haveNextShotsForAction(_action.type, _action.autoShotCounter)
			&& !_action.actor->isOut()
			&& _ammo->getAmmoQuantity() != 0
			&& (hasFloor || unitCanFly))
		{
			bool success = createNewProjectile();
			if (_action.cameraPosition.z != -1)
			{
				_parent->getMap()->getCamera()->setMapOffset(_action.cameraPosition);
				_parent->getMap()->invalidate();
			}
			if (!success)
			{
				_parent->getMap()->setFollowProjectile(true); // turn back on when done shooting
			}
		}
		else
		{
			_parent->getMap()->setFollowProjectile(true); // turn back on when done shooting
			if (_action.cameraPosition.z != -1 && _action.waypoints.size() <= 1)
			{
				_parent->getMap()->getCamera()->setMapOffset(_action.cameraPosition);
				_parent->getMap()->invalidate();
			}
			if (!_parent->getSave()->getUnitsFalling() && _parent->getPanicHandled())
			{
				_parent->getTileEngine()->checkReactionFire(_unit, _action);
			}
			if (!_unit->isOut())
			{
				_unit->abortTurn();
			}
			if (_parent->getSave()->getSide() == FACTION_PLAYER || _parent->getSave()->getDebugMode())
			{
				_parent->setupCursor();
			}
			_parent->convertInfected();
			_parent->popState();
		}
	}
	else
	{
		auto attack = BattleActionAttack::GetAferShoot(_action, _ammo);
		if (_action.type != BA_THROW && _ammo && _ammo->getRules()->getShotgunPellets() != 0)
		{
			// shotgun pellets move to their terminal location instantly as fast as possible
			_parent->getMap()->getProjectile()->skipTrajectory();
		}
		if (!_parent->getMap()->getProjectile()->move())
		{
			// impact !
			if (_action.type == BA_THROW)
			{
				_parent->getMap()->resetCameraSmoothing();
				Position pos = _parent->getMap()->getProjectile()->getPosition(Projectile::ItemDropVoxelOffset).toTile();
				if (pos.y > _parent->getSave()->getMapSizeY())
				{
					pos.y--;
				}
				if (pos.x > _parent->getSave()->getMapSizeX())
				{
					pos.x--;
				}

				_parent->getMod()->getSoundByDepth(_parent->getDepth(), Mod::ITEM_DROP)->play(-1, _parent->getMap()->getSoundAngle(pos));
				const RuleItem *ruleItem = _action.weapon->getRules();
				if (_action.weapon->fuseThrowEvent())
				{
					if (ruleItem->getBattleType() == BT_GRENADE || ruleItem->getBattleType() == BT_PROXIMITYGRENADE)
					{
						// it's a hot grenade to explode immediately
						_parent->statePushFront(new ExplosionBState(_parent, _parent->getMap()->getProjectile()->getPosition(Projectile::ItemDropVoxelOffset), attack));
					}
					else
					{
						_parent->getSave()->removeItem(_action.weapon);
					}
				}
				else
				{
					_parent->dropItem(pos, _action.weapon);
					if (_unit->getFaction() != FACTION_PLAYER && ruleItem->getBattleType() == BT_GRENADE)
					{
						_parent->getTileEngine()->setDangerZone(pos, ruleItem->getExplosionRadius(attack), _action.actor);
					}
				}
			}
			else if (_action.type == BA_LAUNCH && _action.waypoints.size() > 1 && _projectileImpact == V_EMPTY)
			{
				_origin = _action.waypoints.front();
				_action.waypoints.pop_front();
				_action.target = _action.waypoints.front();
				// launch the next projectile in the waypoint cascade
				ProjectileFlyBState *nextWaypoint = new ProjectileFlyBState(_parent, _action, _origin, _range + _parent->getMap()->getProjectile()->getDistance());
				nextWaypoint->setOriginVoxel(_parent->getMap()->getProjectile()->getPosition(-1));
				if (_origin == _action.target)
				{
					nextWaypoint->targetFloor();
				}
				_parent->statePushNext(nextWaypoint);
			}
			else
			{
				auto tmpUnit = _parent->getSave()->getTile(_action.target)->getUnit();
				if (tmpUnit && tmpUnit != _unit)
				{
					tmpUnit->getStatistics()->shotAtCounter++; // Only counts for guns, not throws or launches
				}

				_parent->getMap()->resetCameraSmoothing();
				if (_action.type == BA_LAUNCH)
				{
					_action.weapon->spendAmmoForAction(_action.type, _parent->getSave());
				}

				if (_projectileImpact != V_OUTOFBOUNDS)
				{
					bool shotgun = _ammo && _ammo->getRules()->getShotgunPellets() != 0 && _ammo->getRules()->getDamageType()->isDirect();
					int offset = 0;
					// explosions impact not inside the voxel but two steps back (projectiles generally move 2 voxels at a time)
					if (_ammo && _ammo->getRules()->getExplosionRadius(attack) != 0 && _projectileImpact != V_UNIT)
					{
						offset = -2;
					}

					_parent->statePushFront(new ExplosionBState(
						_parent, _parent->getMap()->getProjectile()->getPosition(offset),
						attack, 0,
						_action.weapon->haveNextShotsForAction(_action.type, _action.autoShotCounter) || !_action.weapon->getAmmoForAction(_action.type),
						shotgun ? 0 : _range + _parent->getMap()->getProjectile()->getDistance()
					));

					if (_projectileImpact == V_UNIT)
					{
						projectileHitUnit(_parent->getMap()->getProjectile()->getPosition(offset));
					}

					// remember unit's original XP values, used for nerfing below
					_unit->rememberXP();

					// special shotgun behaviour: trace extra projectile paths, and add bullet hits at their termination points.
					if (shotgun)
					{
						int behaviorType = _ammo->getRules()->getShotgunBehaviorType();
						int spread = _ammo->getRules()->getShotgunSpread();
						int choke = _action.weapon->getRules()->getShotgunChoke();
						Position firstPelletImpact = _parent->getMap()->getProjectile()->getPosition(-2);
						Position originalTarget = _targetVoxel;

						int i = 1;
						while (i != _ammo->getRules()->getShotgunPellets())
						{
							if (behaviorType == 1)
							{
								// use impact location to determine spread (instead of originally targeted voxel), as long as it's not the same as the origin
								if (firstPelletImpact != _parent->getSave()->getTileEngine()->getOriginVoxel(_action, _parent->getSave()->getTile(_origin)))
								{
									_targetVoxel = firstPelletImpact;
								}
								else
								{
									_targetVoxel = originalTarget;
								}
							}


							Projectile *proj = new Projectile(_parent->getMod(), _parent->getSave(), _action, _origin, _targetVoxel, _ammo);

							// let it trace to the point where it hits
							int secondaryImpact = V_EMPTY;
							if (behaviorType == 1)
							{
								// pellet spread based on spread and choke values
								secondaryImpact = proj->calculateTrajectory(std::max(0.0, (1.0 - spread / 100.0) * choke / 100.0));

							}
							else
							{
								// pellet spread based on spread and firing accuracy with diminishing formula
								// identical with vanilla formula when spread = 100 (default)
								secondaryImpact = proj->calculateTrajectory(std::max(0.0, (BattleUnit::getFiringAccuracy(attack, _parent->getMod()) / 100.0) - i * 5.0 * spread / 100.0));
							}

							if (secondaryImpact != V_EMPTY)
							{
								// as above: skip the shot to the end of it's path
								proj->skipTrajectory();
								// insert an explosion and hit
								if (secondaryImpact != V_OUTOFBOUNDS)
								{
									if (secondaryImpact == V_UNIT)
									{
										projectileHitUnit(proj->getPosition(offset));
									}
									Explosion *explosion = new Explosion(proj->getPosition(offset), _ammo->getRules()->getHitAnimation(), 0, false, false, _ammo->getRules()->getHitAnimationFrames());
									int power = _ammo->getRules()->getPowerBonus(attack) - _ammo->getRules()->getPowerRangeReduction(proj->getDistance());
									_parent->getMap()->getExplosions()->push_back(explosion);
									_parent->getSave()->getTileEngine()->hit(attack, proj->getPosition(offset), power, _ammo->getRules()->getDamageType());

									//do not work yet
//									if (_ammo->getRules()->getExplosionRadius(_unit) != 0)
//									{
//										_parent->getTileEngine()->explode({ _action, _ammo }, proj->getPosition(offset), _ammo->getRules()->getPower(), _ammo->getRules()->getDamageType(), _ammo->getRules()->getExplosionRadius(), _unit);
//									}
								}
							}
							++i;
							delete proj;
						}

						// reset back for the next shot in the (potential) autoshot sequence
						_targetVoxel = originalTarget;
					}

					// nerf unit's XP values (gained via extra shotgun bullets)
					_unit->nerfXP();
				}
				else if (!_action.weapon->haveNextShotsForAction(_action.type, _action.autoShotCounter) || !_action.weapon->getAmmoForAction(_action.type))
				{
					_unit->aim(false);
				}
			}

			delete _parent->getMap()->getProjectile();
			_parent->getMap()->setProjectile(0);
		}
	}
}

/**
 * Flying projectiles cannot be cancelled,
 * but they can be "skipped".
 */
void ProjectileFlyBState::cancel()
{
	if (_parent->getMap()->getProjectile())
	{
		_parent->getMap()->getProjectile()->skipTrajectory();
		Position p = _parent->getMap()->getProjectile()->getPosition().toTile();
		if (!_parent->getMap()->getCamera()->isOnScreen(p, false, 0, false))
			_parent->getMap()->getCamera()->centerOnPosition(p);
	}
	if (_parent->areAllEnemiesNeutralized())
	{
		// stop autoshots when battle auto-ends
		_action.autoShotCounter = 1000;

		// Rationale: if there are any fatally wounded soldiers
		// the game still allows the player to resume playing the current turn (and heal them)
		// but we don't want to resume auto-shooting (it just looks silly)
	}
}

/**
 * Validates the throwing range.
 * @param action Pointer to throw action.
 * @param origin Position to throw from.
 * @param target Tile to throw to.
 * @param depth Battlescape depth.
 * @return True when the range is valid.
 */
bool ProjectileFlyBState::validThrowRange(BattleAction *action, Position origin, Tile *target, int depth)
{
	// note that all coordinates and thus also distances below are in number of tiles (not in voxels).
	if (action->type != BA_THROW)
	{
		return true;
	}
	int xdiff = action->target.x - action->actor->getPosition().x;
	int ydiff = action->target.y - action->actor->getPosition().y;
	int realDistanceSq = (xdiff * xdiff) + (ydiff * ydiff);

	if (depth > 0)
	{
		if (action->weapon->getRules()->getUnderwaterThrowRange() > 0)
		{
			return realDistanceSq <= action->weapon->getRules()->getUnderwaterThrowRangeSq();
		}
	}
	else
	{
		if (action->weapon->getRules()->getThrowRange() > 0)
		{
			return realDistanceSq <= action->weapon->getRules()->getThrowRangeSq();
		}
	}

	double realDistance = sqrt((double)realDistanceSq);

	int offset = 2;
	int zd = (origin.z)-((action->target.z * 24 + offset) - target->getTerrainLevel());
	int weight = action->weapon->getTotalWeight();
	double maxDistance = (getMaxThrowDistance(weight, action->actor->getBaseStats()->strength, zd) + 8) / 16.0;

	if (depth > 0 && Mod::EXTENDED_UNDERWATER_THROW_FACTOR > 0)
	{
		maxDistance = maxDistance * (double)Mod::EXTENDED_UNDERWATER_THROW_FACTOR / 100.0;
	}

	return realDistance <= maxDistance;
}

/**
 * Validates the throwing range.
 * @param weight the weight of the object.
 * @param strength the strength of the thrower.
 * @param level the difference in height between the thrower and the target.
 * @return the maximum throwing range.
 */
int ProjectileFlyBState::getMaxThrowDistance(int weight, int strength, int level)
{
	double curZ = level + 0.5;
	double dz = 1.0;
	int dist = 0;
	while (dist < 4000) //just in case
	{
		dist += 8;
		if (dz<-1)
			curZ -= 8;
		else
			curZ += dz * 8;

		if (curZ < 0 && dz < 0) //roll back
		{
			dz = std::max(dz, -1.0);
			if (std::abs(dz)>1e-10) //rollback horizontal
				dist -= curZ / dz;
			break;
		}
		dz -= (double)(50 * weight / strength)/100;
		if (dz <= -2.0) //become falling
			break;
	}
	return dist;
}

/**
 * Set the origin voxel, used for the blaster launcher.
 * @param pos the origin voxel.
 */
void ProjectileFlyBState::setOriginVoxel(const Position& pos)
{
	_originVoxel = pos;
}

/**
 * Set the boolean flag to angle a blaster bomb towards the floor.
 */
void ProjectileFlyBState::targetFloor()
{
	_targetFloor = true;
}

void ProjectileFlyBState::projectileHitUnit(Position pos)
{
	BattleUnit *victim = _parent->getSave()->getTile(pos.toTile())->getOverlappingUnit(_parent->getSave());
	BattleUnit *targetVictim = _parent->getSave()->getTile(_action.target)->getUnit(); // Who we were aiming at (not necessarily who we hit)
	if (victim && !victim->isOut())
	{
		victim->getStatistics()->hitCounter++;
		if (_unit->getOriginalFaction() == FACTION_PLAYER && victim->getOriginalFaction() == FACTION_PLAYER)
		{
			victim->getStatistics()->shotByFriendlyCounter++;
			_unit->getStatistics()->shotFriendlyCounter++;
		}
		if (victim == targetVictim) // Hit our target
		{
<<<<<<< HEAD
			_unit->getStatistics()->shotsLandedCounter++;
			if (Position::distance2d(_action.actor->getPosition(), victim->getPosition()) > 30)
			{
				_unit->getStatistics()->longDistanceHitCounter++;
			}
			if (BattleUnit::getFiringAccuracy(BattleActionAttack::GetAferShoot(_action, _ammo), _parent->getMod()) < Position::distance2d(_action.actor->getPosition(), victim->getPosition()))
=======
			int distanceSq = _parent->getTileEngine()->distanceUnitToPositionSq(_action.actor, victim->getPosition(), false);
			int distance = (int)std::ceil(sqrt(float(distanceSq)));
			int accuracy = _unit->getFiringAccuracy(_action.type, _action.weapon);
			// code from Map::drawTerrain(), where the crosshair accuracy is calculated
			if (Options::battleUFOExtenderAccuracy)
			{
				RuleItem *weapon = _action.weapon->getRules();
				int upperLimit =  weapon->getAimRange();
				int lowerLimit =  weapon->getMinRange();
				if (_action.type == BA_AUTOSHOT)
				{
					upperLimit =  weapon->getAutoRange();
				}
				else if (_action.type == BA_SNAPSHOT)
				{
					upperLimit =  weapon->getSnapRange();
				}
				if (distance > upperLimit)
				{
					accuracy -= (distance - upperLimit) * weapon->getDropoff();
				}
				else if (distance < lowerLimit)
				{
					accuracy -= (lowerLimit - distance) * weapon->getDropoff();
				}
				if (accuracy < 0)
				{
					accuracy = 0;	
				}
			}
			
			_unit->getStatistics()->shotsLandedCounter++;			
			if (distance > 30)
			{
				_unit->getStatistics()->longDistanceHitCounter++;
			}
			if (accuracy < distance)
>>>>>>> 761a978c
			{
				_unit->getStatistics()->lowAccuracyHitCounter++;
			}
		}
		if (victim->getFaction() == FACTION_HOSTILE)
		{
			AIModule *ai = victim->getAIModule();
			if (ai != 0)
			{
				ai->setWasHitBy(_unit);
				_unit->setTurnsSinceSpotted(0);
				_unit->setTurnsLeftSpottedForSnipers(std::max(victim->getSpotterDuration(), _unit->getTurnsLeftSpottedForSnipers()));
			}
		}
	}
}

}<|MERGE_RESOLUTION|>--- conflicted
+++ resolved
@@ -968,30 +968,22 @@
 		}
 		if (victim == targetVictim) // Hit our target
 		{
-<<<<<<< HEAD
-			_unit->getStatistics()->shotsLandedCounter++;
-			if (Position::distance2d(_action.actor->getPosition(), victim->getPosition()) > 30)
-			{
-				_unit->getStatistics()->longDistanceHitCounter++;
-			}
-			if (BattleUnit::getFiringAccuracy(BattleActionAttack::GetAferShoot(_action, _ammo), _parent->getMod()) < Position::distance2d(_action.actor->getPosition(), victim->getPosition()))
-=======
-			int distanceSq = _parent->getTileEngine()->distanceUnitToPositionSq(_action.actor, victim->getPosition(), false);
+			int distanceSq = _action.actor->distance3dToUnitSq(victim);
 			int distance = (int)std::ceil(sqrt(float(distanceSq)));
-			int accuracy = _unit->getFiringAccuracy(_action.type, _action.weapon);
+			int accuracy = BattleUnit::getFiringAccuracy(BattleActionAttack::GetAferShoot(_action, _ammo), _parent->getMod());
 			// code from Map::drawTerrain(), where the crosshair accuracy is calculated
 			if (Options::battleUFOExtenderAccuracy)
 			{
-				RuleItem *weapon = _action.weapon->getRules();
-				int upperLimit =  weapon->getAimRange();
-				int lowerLimit =  weapon->getMinRange();
+				const RuleItem* weapon = _action.weapon->getRules();
+				int upperLimit = weapon->getAimRange();
+				int lowerLimit = weapon->getMinRange();
 				if (_action.type == BA_AUTOSHOT)
 				{
-					upperLimit =  weapon->getAutoRange();
+					upperLimit = weapon->getAutoRange();
 				}
 				else if (_action.type == BA_SNAPSHOT)
 				{
-					upperLimit =  weapon->getSnapRange();
+					upperLimit = weapon->getSnapRange();
 				}
 				if (distance > upperLimit)
 				{
@@ -1003,17 +995,16 @@
 				}
 				if (accuracy < 0)
 				{
-					accuracy = 0;	
-				}
-			}
-			
-			_unit->getStatistics()->shotsLandedCounter++;			
+					accuracy = 0;
+				}
+			}
+
+			_unit->getStatistics()->shotsLandedCounter++;
 			if (distance > 30)
 			{
 				_unit->getStatistics()->longDistanceHitCounter++;
 			}
 			if (accuracy < distance)
->>>>>>> 761a978c
 			{
 				_unit->getStatistics()->lowAccuracyHitCounter++;
 			}
