/*
 * Copyright 2010-2015 OpenXcom Developers.
 *
 * This file is part of OpenXcom.
 *
 * OpenXcom is free software: you can redistribute it and/or modify
 * it under the terms of the GNU General Public License as published by
 * the Free Software Foundation, either version 3 of the License, or
 * (at your option) any later version.
 *
 * OpenXcom is distributed in the hope that it will be useful,
 * but WITHOUT ANY WARRANTY; without even the implied warranty of
 * MERCHANTABILITY or FITNESS FOR A PARTICULAR PURPOSE.  See the
 * GNU General Public License for more details.
 *
 * You should have received a copy of the GNU General Public License
 * along with OpenXcom.  If not, see <http://www.gnu.org/licenses/>.
 */
#define _USE_MATH_DEFINES
#include <cmath>
#include "ProjectileFlyBState.h"
#include "ExplosionBState.h"
#include "Projectile.h"
#include "TileEngine.h"
#include "Map.h"
#include "Pathfinding.h"
#include "../Savegame/BattleUnit.h"
#include "../Savegame/BattleItem.h"
#include "../Savegame/SavedBattleGame.h"
#include "../Savegame/Tile.h"
#include "../Resource/ResourcePack.h"
#include "../Engine/Sound.h"
#include "../Engine/RNG.h"
#include "../Ruleset/RuleItem.h"
#include "../Engine/Options.h"
#include "AlienBAIState.h"
#include "Camera.h"
#include "Explosion.h"
#include "BattlescapeState.h"

namespace OpenXcom
{

/**
 * Sets up an ProjectileFlyBState.
 */
ProjectileFlyBState::ProjectileFlyBState(BattlescapeGame *parent, BattleAction action, Position origin, int range) : BattleState(parent, action), _unit(0), _ammo(0), _projectileItem(0), _origin(origin), _originVoxel(-1,-1,-1), _projectileImpact(0), _range(range), _initialized(false), _targetFloor(false)
{
}

ProjectileFlyBState::ProjectileFlyBState(BattlescapeGame *parent, BattleAction action) : BattleState(parent, action), _unit(0), _ammo(0), _projectileItem(0), _origin(action.actor->getPosition()), _originVoxel(-1,-1,-1), _projectileImpact(0), _range(0), _initialized(false), _targetFloor(false)
{
}

/**
 * Deletes the ProjectileFlyBState.
 */
ProjectileFlyBState::~ProjectileFlyBState()
{
}

/**
 * Initializes the sequence:
 * - checks if the shot is valid,
 * - calculates the base accuracy.
 */
void ProjectileFlyBState::init()
{
	if (_initialized) return;
	_initialized = true;

	BattleItem *weapon = _action.weapon;
	_projectileItem = 0;

	if (!weapon) // can't shoot without weapon
	{
		_parent->popState();
		return;
	}

	if (!_parent->getSave()->getTile(_action.target)) // invalid target position
	{
		_parent->popState();
		return;
	}

	//test TU only on first lunch waypoint or normal shoot
	if (_range == 0 && !_action.haveTU(&_action.result))
	{
		_parent->popState();
		return;
	}

	_unit = _action.actor;

	_ammo = weapon->getAmmoItem();

	if (_unit->isOut() || _unit->getHealth() <= 0 || _unit->getHealth() < _unit->getStunlevel())
	{
		// something went wrong - we can't shoot when dead or unconscious, or if we're about to fall over.
		_parent->popState();
		return;
	}

	// reaction fire
	if (_unit->getFaction() != _parent->getSave()->getSide())
	{
		// no ammo or target is dead: give the time units back and cancel the shot.
		if (_ammo == 0
			|| !_parent->getSave()->getTile(_action.target)->getUnit()
			|| _parent->getSave()->getTile(_action.target)->getUnit()->isOut()
			|| _parent->getSave()->getTile(_action.target)->getUnit() != _parent->getSave()->getSelectedUnit())
		{
			_parent->popState();
			return;
		}
		_unit->lookAt(_action.target, _unit->getTurretType() != -1);
		while (_unit->getStatus() == STATUS_TURNING)
		{
			_unit->turn();
		}
	}

	Tile *endTile = _parent->getSave()->getTile(_action.target);
	int distance = _parent->getTileEngine()->distance(_action.actor->getPosition(), _action.target);
	switch (_action.type)
	{
	case BA_SNAPSHOT:
	case BA_AIMEDSHOT:
	case BA_AUTOSHOT:
	case BA_LAUNCH:
		if (_ammo == 0)
		{
			_action.result = "STR_NO_AMMUNITION_LOADED";
			_parent->popState();
			return;
		}
		if (_ammo->getAmmoQuantity() == 0)
		{
			_action.result = "STR_NO_ROUNDS_LEFT";
			_parent->popState();
			return;
		}
		if (distance > weapon->getRules()->getMaxRange())
		{
			// special handling for short ranges and diagonals
			if (_action.actor->directionTo(_action.target) % 2 == 1)
			{
				// special handling for maxRange 1: allow it to target diagonally adjacent tiles, even though they are technically 2 tiles away.
				if (weapon->getRules()->getMaxRange() == 1
					&& distance == 2)
				{
					break;
				}
				// special handling for maxRange 2: allow it to target diagonally adjacent tiles on a level above/below, even though they are technically 3 tiles away.
				else if (weapon->getRules()->getMaxRange() == 2
					&& distance == 3
					&& _action.target.z != _action.actor->getPosition().z)
				{
					break;
				}
			}
			// out of range
			_action.result = "STR_OUT_OF_RANGE";
			_parent->popState();
			return;
		}
		break;
	case BA_THROW:
		if (!validThrowRange(&_action, _parent->getTileEngine()->getOriginVoxel(_action, 0), _parent->getSave()->getTile(_action.target)))
		{
			// out of range
			_action.result = "STR_OUT_OF_RANGE";
			_parent->popState();
			return;
		}
		if (endTile &&
			endTile->getTerrainLevel() == -24 &&
			endTile->getPosition().z + 1 < _parent->getSave()->getMapSizeZ())
		{
			_action.target.z += 1;
		}
		_projectileItem = weapon;
		break;
	default:
		_parent->popState();
		return;
	}

	if (_action.type == BA_LAUNCH || (Options::forceFire && (SDL_GetModState() & KMOD_CTRL) != 0 && _parent->getSave()->getSide() == FACTION_PLAYER) || !_parent->getPanicHandled())
	{
		// target nothing, targets the middle of the tile
		_targetVoxel = _action.target.toVexel() + Position(8, 8, 12);
		if (_action.type == BA_LAUNCH)
		{
			if (_targetFloor)
			{
				// launched missiles with two waypoints placed on the same tile: target the floor.
				_targetVoxel.z -= 10;
			}
			else
			{
				// launched missiles go slightly higher than the middle.
				_targetVoxel.z += 4;
			}
		}
	}
	else
	{
		// determine the target voxel.
		// aim at the center of the unit, the object, the walls or the floor (in that priority)
		// if there is no LOF to the center, try elsewhere (more outward).
		// Store this target voxel.
		Tile *targetTile = _parent->getSave()->getTile(_action.target);
		Position hitPos;
		Position originVoxel = _parent->getTileEngine()->getOriginVoxel(_action, _parent->getSave()->getTile(_origin));
		if (targetTile->getUnit() != 0)
		{
			if (_origin == _action.target || targetTile->getUnit() == _unit)
			{
				// don't shoot at yourself but shoot at the floor
				_targetVoxel = Position(_action.target.x*16 + 8, _action.target.y*16 + 8, _action.target.z*24);
			}
			else
			{
				_parent->getTileEngine()->canTargetUnit(&originVoxel, targetTile, &_targetVoxel, _unit);
			}
		}
		else if (targetTile->getMapData(O_OBJECT) != 0)
		{
			if (!_parent->getTileEngine()->canTargetTile(&originVoxel, targetTile, O_OBJECT, &_targetVoxel, _unit))
			{
				_targetVoxel = Position(_action.target.x*16 + 8, _action.target.y*16 + 8, _action.target.z*24 + 10);
			}
		}
		else if (targetTile->getMapData(O_NORTHWALL) != 0)
		{
			if (!_parent->getTileEngine()->canTargetTile(&originVoxel, targetTile, O_NORTHWALL, &_targetVoxel, _unit))
			{
				_targetVoxel = Position(_action.target.x*16 + 8, _action.target.y*16, _action.target.z*24 + 9);
			}
		}
		else if (targetTile->getMapData(O_WESTWALL) != 0)
		{
			if (!_parent->getTileEngine()->canTargetTile(&originVoxel, targetTile, O_WESTWALL, &_targetVoxel, _unit))
			{
				_targetVoxel = Position(_action.target.x*16, _action.target.y*16 + 8, _action.target.z*24 + 9);
			}
		}
		else if (targetTile->getMapData(O_FLOOR) != 0)
		{
			if (!_parent->getTileEngine()->canTargetTile(&originVoxel, targetTile, O_FLOOR, &_targetVoxel, _unit))
			{
				_targetVoxel = Position(_action.target.x*16 + 8, _action.target.y*16 + 8, _action.target.z*24 + 2);
			}
		}
		else
		{
			// target nothing, targets the middle of the tile
			_targetVoxel = Position(_action.target.x*16 + 8, _action.target.y*16 + 8, _action.target.z*24 + 12);
		}
	}

	if (createNewProjectile())
	{
		if (_range == 0) _action.spendTU();
		_parent->getMap()->setCursorType(CT_NONE);
		_parent->getMap()->getCamera()->stopMouseScrolling();
	}
}

/**
 * Tries to create a projectile sprite and add it to the map,
 * calculating its trajectory.
 * @return True, if the projectile was successfully created.
 */
bool ProjectileFlyBState::createNewProjectile()
{
	++_action.autoShotCounter;

	// create a new projectile
	Projectile *projectile = new Projectile(_parent->getResourcePack(), _parent->getSave(), _action, _origin, _targetVoxel, _ammo);

	// add the projectile on the map
	_parent->getMap()->setProjectile(projectile);

	// set the speed of the state think cycle to 16 ms (roughly one think cycle per frame)
	_parent->setStateInterval(1000/60);

	// let it calculate a trajectory
	_projectileImpact = V_EMPTY;

	double accuracyDivider = 100.0;
	// berserking units are half as accurate
	if (!_parent->getPanicHandled())
	{
		accuracyDivider = 200.0;
	}

	if (_action.type == BA_THROW)
	{
<<<<<<< HEAD
		_projectileImpact = projectile->calculateThrow(_unit->getFiringAccuracy(_action.type, _action.weapon) / 100.0);
=======
		_projectileImpact = projectile->calculateThrow(_unit->getThrowingAccuracy() / accuracyDivider);
>>>>>>> 2b90af62
		if (_projectileImpact == V_FLOOR || _projectileImpact == V_UNIT || _projectileImpact == V_OBJECT)
		{
			if (_unit->getFaction() != FACTION_PLAYER && _projectileItem->getRules()->getBattleType() == BT_GRENADE)
			{
				_projectileItem->setFuseTimer(_projectileItem->getRules()->getFuseTimerDefault());
			}
			_projectileItem->moveToOwner(0);
			_unit->setCache(0);
			_parent->getMap()->cacheUnit(_unit);
			_parent->getResourcePack()->getSoundByDepth(_parent->getDepth(), ResourcePack::ITEM_THROW)->play(-1, _parent->getMap()->getSoundAngle(_unit->getPosition()));
			_unit->addThrowingExp();
		}
		else
		{
			// unable to throw here
			delete projectile;
			_parent->getMap()->setProjectile(0);
			_action.result = "STR_UNABLE_TO_THROW_HERE";
			_action.clearTU();
			_parent->popState();
			return false;
		}
	}
	else if (_action.weapon->getRules()->getArcingShot()) // special code for the "spit" trajectory
	{
		_projectileImpact = projectile->calculateThrow(_unit->getFiringAccuracy(_action.type, _action.weapon) / accuracyDivider);
		if (_projectileImpact != V_EMPTY && _projectileImpact != V_OUTOFBOUNDS)
		{
			// set the soldier in an aiming position
			_unit->aim(true);
			_unit->setCache(0);
			_parent->getMap()->cacheUnit(_unit);
			// and we have a lift-off
			if (_ammo->getRules()->getFireSound() != -1)
			{
				_parent->getResourcePack()->getSoundByDepth(_parent->getDepth(), _ammo->getRules()->getFireSound())->play(-1, _parent->getMap()->getSoundAngle(_unit->getPosition()));
			}
			else if (_action.weapon->getRules()->getFireSound() != -1)
			{
				_parent->getResourcePack()->getSoundByDepth(_parent->getDepth(), _action.weapon->getRules()->getFireSound())->play(-1, _parent->getMap()->getSoundAngle(_unit->getPosition()));
			}
			if (!_parent->getSave()->getDebugMode() && _action.type != BA_LAUNCH && _ammo->spendBullet() == false)
			{
				_parent->getSave()->removeItem(_ammo);
				_action.weapon->setAmmoItem(0);
			}
		}
		else
		{
			// no line of fire
			delete projectile;
			_parent->getMap()->setProjectile(0);
			if (_parent->getPanicHandled())
			{
				_action.result = "STR_NO_LINE_OF_FIRE";
			}
			else
			{
				_unit->setTimeUnits(_unit->getTimeUnits() + _action.TU); // refund shot TUs for berserking
			}
			_unit->abortTurn();
			_parent->popState();
			return false;
		}
	}
	else
	{
		if (_originVoxel != Position(-1,-1,-1))
		{
			_projectileImpact = projectile->calculateTrajectory(_unit->getFiringAccuracy(_action.type, _action.weapon) / accuracyDivider, _originVoxel);
		}
		else
		{
			_projectileImpact = projectile->calculateTrajectory(_unit->getFiringAccuracy(_action.type, _action.weapon) / accuracyDivider);
		}
		if (_projectileImpact != V_EMPTY || _action.type == BA_LAUNCH)
		{
			// set the soldier in an aiming position
			_unit->aim(true);
			_unit->setCache(0);
			_parent->getMap()->cacheUnit(_unit);
			// and we have a lift-off
			if (_ammo->getRules()->getFireSound() != -1)
			{
				_parent->getResourcePack()->getSoundByDepth(_parent->getDepth(), _ammo->getRules()->getFireSound())->play(-1, _parent->getMap()->getSoundAngle(projectile->getOrigin()));
			}
			else if (_action.weapon->getRules()->getFireSound() != -1)
			{
				_parent->getResourcePack()->getSoundByDepth(_parent->getDepth(), _action.weapon->getRules()->getFireSound())->play(-1, _parent->getMap()->getSoundAngle(projectile->getOrigin()));
			}
			if (!_parent->getSave()->getDebugMode() && _action.type != BA_LAUNCH && _ammo->spendBullet() == false)
			{
				_parent->getSave()->removeItem(_ammo);
				_action.weapon->setAmmoItem(0);
			}
		}
		else
		{
			// no line of fire
			delete projectile;
			_parent->getMap()->setProjectile(0);
			if (_parent->getPanicHandled())
			{
				_action.result = "STR_NO_LINE_OF_FIRE";
			}
			else
			{
				_unit->setTimeUnits(_unit->getTimeUnits() + _action.TU); // refund shot TUs for berserking
			}
			_unit->abortTurn();
			_parent->popState();
			return false;
		}
	}
	return true;
}

/**
 * Animates the projectile (moves to the next point in its trajectory).
 * If the animation is finished the projectile sprite is removed from the map,
 * and this state is finished.
 */
void ProjectileFlyBState::think()
{
	_parent->getSave()->getBattleState()->clearMouseScrollingState();
	/* TODO refactoring : store the projectile in this state, instead of getting it from the map each time? */
	if (_parent->getMap()->getProjectile() == 0)
	{
		Tile *t = _parent->getSave()->getTile(_action.actor->getPosition());
		Tile *bt = _parent->getSave()->getTile(_action.actor->getPosition() + Position(0,0,-1));
		bool hasFloor = t && !t->hasNoFloor(bt);
		bool unitCanFly = _action.actor->getMovementType() == MT_FLY;

		if (_action.type == BA_AUTOSHOT
			&& _action.autoShotCounter < _action.weapon->getRules()->getAutoShots()
			&& !_action.actor->isOut()
			&& _ammo->getAmmoQuantity() != 0
			&& (hasFloor || unitCanFly))
		{
			createNewProjectile();
			if (_action.cameraPosition.z != -1)
			{
				_parent->getMap()->getCamera()->setMapOffset(_action.cameraPosition);
				_parent->getMap()->invalidate();
			}
		}
		else
		{
			if (_action.cameraPosition.z != -1 && _action.waypoints.size() <= 1)
			{
				_parent->getMap()->getCamera()->setMapOffset(_action.cameraPosition);
				_parent->getMap()->invalidate();
			}
			if (!_parent->getSave()->getUnitsFalling() && _parent->getPanicHandled())
			{
				_parent->getTileEngine()->checkReactionFire(_unit);
			}
			if (!_unit->isOut())
			{
				_unit->abortTurn();
			}
			if (_parent->getSave()->getSide() == FACTION_PLAYER || _parent->getSave()->getDebugMode())
			{
				_parent->setupCursor();
			}
			_parent->convertInfected();
			_parent->popState();
		}
	}
	else
	{
		if (_action.type != BA_THROW && _ammo && _ammo->getRules()->getShotgunPellets() != 0)
		{
			// shotgun pellets move to their terminal location instantly as fast as possible
			_parent->getMap()->getProjectile()->skipTrajectory();
		}
		if (!_parent->getMap()->getProjectile()->move())
		{
			// impact !
			if (_action.type == BA_THROW)
			{
				_parent->getMap()->resetCameraSmoothing();
				Position pos = _parent->getMap()->getProjectile()->getPosition(-1).toTile();
				if (pos.y > _parent->getSave()->getMapSizeY())
				{
					pos.y--;
				}
				if (pos.x > _parent->getSave()->getMapSizeX())
				{
					pos.x--;
				}
				BattleItem *item = _parent->getMap()->getProjectile()->getItem();
				_parent->getResourcePack()->getSoundByDepth(_parent->getDepth(), ResourcePack::ITEM_DROP)->play(-1, _parent->getMap()->getSoundAngle(pos));

				if (item->getRules()->getBattleType() == BT_GRENADE && RNG::percent(item->getRules()->getSpecialChance()) && ((Options::battleInstantGrenade && item->getFuseTimer() == 0) || item->getRules()->getFuseTimerType() == BFT_INSTANT))
				{
					// it's a hot grenade to explode immediately
					_parent->statePushFront(new ExplosionBState(_parent, _parent->getMap()->getProjectile()->getPosition(-1), _action.type, item, _action.actor));
				}
				else
				{
					_parent->dropItem(pos, item);
					if (_unit->getFaction() != FACTION_PLAYER && _projectileItem->getRules()->getBattleType() == BT_GRENADE)
					{
						_parent->getTileEngine()->setDangerZone(pos, item->getRules()->getExplosionRadius(), _action.actor);
					}
				}
			}
			else if (_action.type == BA_LAUNCH && _action.waypoints.size() > 1 && _projectileImpact == -1)
			{
				_origin = _action.waypoints.front();
				_action.waypoints.pop_front();
				_action.target = _action.waypoints.front();
				// launch the next projectile in the waypoint cascade
				ProjectileFlyBState *nextWaypoint = new ProjectileFlyBState(_parent, _action, _origin, _range + _parent->getMap()->getProjectile()->getDistance());
				nextWaypoint->setOriginVoxel(_parent->getMap()->getProjectile()->getPosition(-1));
				if (_origin == _action.target)
				{
					nextWaypoint->targetFloor();
				}
				_parent->statePushNext(nextWaypoint);
			}
			else
			{
				_parent->getMap()->resetCameraSmoothing();
				if (!_parent->getSave()->getDebugMode() && _ammo && _action.type == BA_LAUNCH && _ammo->spendBullet() == false)
				{
					_parent->getSave()->removeItem(_ammo);
					_action.weapon->setAmmoItem(0);
				}

				if (_projectileImpact != V_OUTOFBOUNDS)
				{
					bool shotgun = _ammo && _ammo->getRules()->getShotgunPellets() != 0 && _ammo->getRules()->getDamageType()->isDirect();
					int offset = 0;
					// explosions impact not inside the voxel but two steps back (projectiles generally move 2 voxels at a time)
					if (_ammo && _ammo->getRules()->getExplosionRadius() != 0 && _projectileImpact != V_UNIT)
					{
						offset = -2;
					}

					_parent->statePushFront(new ExplosionBState(
						_parent, _parent->getMap()->getProjectile()->getPosition(offset),
						_action.type,
						_ammo, _action.actor, 0,
						(_action.type != BA_AUTOSHOT || _action.autoShotCounter == _action.weapon->getRules()->getAutoShots() || !_action.weapon->getAmmoItem()),
						shotgun ? 0 : _range + _parent->getMap()->getProjectile()->getDistance()
					));

					// special shotgun behaviour: trace extra projectile paths, and add bullet hits at their termination points.
					if (shotgun)
					{
						int i = 1;
						while (i != _ammo->getRules()->getShotgunPellets())
						{
							// create a projectile
							Projectile *proj = new Projectile(_parent->getResourcePack(), _parent->getSave(), _action, _origin, _targetVoxel, _ammo);
							// let it trace to the point where it hits
							_projectileImpact = proj->calculateTrajectory(std::max(0.0, (_unit->getFiringAccuracy(_action.type, _action.weapon) / 100.0) - i * 5.0));
							if (_projectileImpact != V_EMPTY)
							{
								// as above: skip the shot to the end of it's path
								proj->skipTrajectory();
								// insert an explosion and hit
								if (_projectileImpact != V_OUTOFBOUNDS)
								{
									Explosion *explosion = new Explosion(proj->getPosition(1), _ammo->getRules()->getHitAnimation());
									_parent->getMap()->getExplosions()->push_back(explosion);
									_parent->getSave()->getTileEngine()->hit(proj->getPosition(1), _ammo->getRules()->getPower(), _ammo->getRules()->getDamageType(), 0);
								}
							}
							++i;
							delete proj;
						}
					}

					if (_projectileImpact == 4)
					{
						BattleUnit *victim = _parent->getSave()->getTile(_parent->getMap()->getProjectile()->getPosition(offset) / Position(16,16,24))->getUnit();
						if (victim && !victim->isOut() && victim->getFaction() == FACTION_HOSTILE)
						{
							AlienBAIState *aggro = dynamic_cast<AlienBAIState*>(victim->getCurrentAIState());
							if (aggro != 0)
							{
								aggro->setWasHitBy(_unit);
								_unit->setTurnsSinceSpotted(0);
							}
						}
					}
				}
				else if (_action.type != BA_AUTOSHOT || _action.autoShotCounter == _action.weapon->getRules()->getAutoShots() || !_action.weapon->getAmmoItem())
				{
					_unit->aim(false);
					_unit->setCache(0);
					_parent->getMap()->cacheUnits();
				}
			}

			delete _parent->getMap()->getProjectile();
			_parent->getMap()->setProjectile(0);
		}
	}
}

/**
 * Flying projectiles cannot be cancelled,
 * but they can be "skipped".
 */
void ProjectileFlyBState::cancel()
{
	if (_parent->getMap()->getProjectile())
	{
		_parent->getMap()->getProjectile()->skipTrajectory();
		Position p = _parent->getMap()->getProjectile()->getPosition().toTile();
		if (!_parent->getMap()->getCamera()->isOnScreen(p, false, 0, false))
			_parent->getMap()->getCamera()->centerOnPosition(p);
	}
}

/**
 * Validates the throwing range.
 * @param action Pointer to throw action.
 * @param origin Position to throw from.
 * @param target Tile to throw to.
 * @return True when the range is valid.
 */
bool ProjectileFlyBState::validThrowRange(BattleAction *action, Position origin, Tile *target)
{
	// note that all coordinates and thus also distances below are in number of tiles (not in voxels).
	if (action->type != BA_THROW)
	{
		return true;
	}
	int offset = 2;
	int zd = (origin.z)-((action->target.z * 24 + offset) - target->getTerrainLevel());
	int weight = action->weapon->getRules()->getWeight();
	if (action->weapon->getAmmoItem() && action->weapon->getAmmoItem() != action->weapon)
	{
		weight += action->weapon->getAmmoItem()->getRules()->getWeight();
	}
	double maxDistance = (getMaxThrowDistance(weight, action->actor->getBaseStats()->strength, zd) + 8) / 16.0;
	int xdiff = action->target.x - action->actor->getPosition().x;
	int ydiff = action->target.y - action->actor->getPosition().y;
	double realDistance = sqrt((double)(xdiff*xdiff)+(double)(ydiff*ydiff));

	return realDistance <= maxDistance;
}

/**
 * Validates the throwing range.
 * @param weight the weight of the object.
 * @param strength the strength of the thrower.
 * @param level the difference in height between the thrower and the target.
 * @return the maximum throwing range.
 */
int ProjectileFlyBState::getMaxThrowDistance(int weight, int strength, int level)
{
    double curZ = level + 0.5;
    double dz = 1.0;
    int dist = 0;
    while (dist < 4000) //just in case
    {
        dist += 8;
        if (dz<-1)
            curZ -= 8;
        else
            curZ += dz * 8;

        if (curZ < 0 && dz < 0) //roll back
        {
            dz = std::max(dz, -1.0);
            if (std::abs(dz)>1e-10) //rollback horizontal
                dist -= curZ / dz;
            break;
        }
        dz -= (double)(50 * weight / strength)/100;
        if (dz <= -2.0) //become falling
            break;
    }
    return dist;
}

/**
 * Set the origin voxel, used for the blaster launcher.
 * @param pos the origin voxel.
 */
void ProjectileFlyBState::setOriginVoxel(Position pos)
{
	_originVoxel = pos;
}

/**
 * Set the boolean flag to angle a blaster bomb towards the floor.
 */
void ProjectileFlyBState::targetFloor()
{
	_targetFloor = true;
}

}<|MERGE_RESOLUTION|>--- conflicted
+++ resolved
@@ -299,11 +299,7 @@
 
 	if (_action.type == BA_THROW)
 	{
-<<<<<<< HEAD
-		_projectileImpact = projectile->calculateThrow(_unit->getFiringAccuracy(_action.type, _action.weapon) / 100.0);
-=======
-		_projectileImpact = projectile->calculateThrow(_unit->getThrowingAccuracy() / accuracyDivider);
->>>>>>> 2b90af62
+		_projectileImpact = projectile->calculateThrow(_unit->getFiringAccuracy(_action.type, _action.weapon) / accuracyDivider);
 		if (_projectileImpact == V_FLOOR || _projectileImpact == V_UNIT || _projectileImpact == V_OBJECT)
 		{
 			if (_unit->getFaction() != FACTION_PLAYER && _projectileItem->getRules()->getBattleType() == BT_GRENADE)
@@ -360,10 +356,6 @@
 			{
 				_action.result = "STR_NO_LINE_OF_FIRE";
 			}
-			else
-			{
-				_unit->setTimeUnits(_unit->getTimeUnits() + _action.TU); // refund shot TUs for berserking
-			}
 			_unit->abortTurn();
 			_parent->popState();
 			return false;
@@ -408,10 +400,6 @@
 			if (_parent->getPanicHandled())
 			{
 				_action.result = "STR_NO_LINE_OF_FIRE";
-			}
-			else
-			{
-				_unit->setTimeUnits(_unit->getTimeUnits() + _action.TU); // refund shot TUs for berserking
 			}
 			_unit->abortTurn();
 			_parent->popState();
