--- conflicted
+++ resolved
@@ -226,22 +226,9 @@
 			}
 			else
 			{
-<<<<<<< HEAD
-				if (_parent->getTileEngine()->canTargetUnit(&originVoxel, targetTile, &_targetVoxel, _unit) == false)
-				{
-					// if this action requires direct line-of-sight, we should abort.
-					if ((_action.type == BA_SNAPSHOT || _action.type == BA_AUTOSHOT || _action.type == BA_AIMEDSHOT) &&
-					    !_action.weapon->getRules()->getArcingShot())
-					{
-						_action.result = "STR_NO_LINE_OF_FIRE";
-						_parent->popState();
-						return;
-					}
-=======
 				if (!_parent->getTileEngine()->canTargetUnit(&originVoxel, targetTile, &_targetVoxel, _unit))
 				{
 					_targetVoxel = Position(-16,-16,-24); // out of bounds, even after voxel to tile calculation.
->>>>>>> 090565d7
 				}
 			}
 		}
