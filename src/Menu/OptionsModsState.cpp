/*
 * Copyright 2010-2016 OpenXcom Developers.
 *
 * This file is part of OpenXcom.
 *
 * OpenXcom is free software: you can redistribute it and/or modify
 * it under the terms of the GNU General Public License as published by
 * the Free Software Foundation, either version 3 of the License, or
 * (at your option) any later version.
 *
 * OpenXcom is distributed in the hope that it will be useful,
 * but WITHOUT ANY WARRANTY; without even the implied warranty of
 * MERCHANTABILITY or FITNESS FOR A PARTICULAR PURPOSE.  See the
 * GNU General Public License for more details.
 *
 * You should have received a copy of the GNU General Public License
 * along with OpenXcom.  If not, see <http://www.gnu.org/licenses/>.
 */
#include "OptionsModsState.h"
#include "OptionsInformExtendedState.h"
#include <climits>
#include <algorithm>
#include "../Engine/Game.h"
#include "../Mod/Mod.h"
#include "../Engine/LocalizedText.h"
#include "../Interface/Window.h"
#include "../Interface/TextList.h"
#include "../Interface/Text.h"
#include "../Interface/TextButton.h"
#include "../Interface/ComboBox.h"
#include "../Engine/Options.h"
#include "../Engine/Action.h"
#include "StartState.h"

namespace OpenXcom
{

/**
 * Initializes all the elements in the Mod Options window.
 * @param game Pointer to the core game.
 */
OptionsModsState::OptionsModsState() : _curMasterIdx(0)
{
	// Create objects
	_window = new Window(this, 320, 200, 0, 0);

	_txtMaster = new Text(305, 9, 8, 8);
	_cbxMasters = new ComboBox(this, 305, 16, 8, 18);
	_lstMods = new TextList(288, 104, 8, 40);

	_btnOk = new TextButton(148, 16, 8, 176);
	_btnCancel = new TextButton(148, 16, 164, 176);

	_txtTooltip = new Text(305, 25, 8, 148);

	// Set palette
	setInterface("optionsMenu");

	add(_window, "window", "optionsMenu");

	add(_txtMaster, "text", "modsMenu");
	add(_lstMods, "optionLists", "modsMenu");
	add(_btnOk, "button", "optionsMenu");
	add(_btnCancel, "button", "optionsMenu");
	add(_txtTooltip, "tooltip", "optionsMenu");

	add(_cbxMasters, "button", "modsMenu");

	centerAllSurfaces();

	// how much room do we need for YES/NO
	Text text = Text(100, 9, 0, 0);
	text.initText(_game->getMod()->getFont("FONT_BIG"), _game->getMod()->getFont("FONT_SMALL"), _game->getLanguage());
	text.setText(tr("STR_YES"));
	int yes = text.getTextWidth();
	text.setText(tr("STR_NO"));
	int no = text.getTextWidth();

	int rightcol = std::max(yes, no) + 2;
	int arrowCol = 25;
	int leftcol = _lstMods->getWidth() - (rightcol + arrowCol);

	// Set up objects
	_window->setBackground(_game->getMod()->getSurface("BACK01.SCR"));

	_txtMaster->setText(tr("STR_BASE_GAME"));

	// scan for masters
<<<<<<< HEAD
	const std::unordered_map<std::string, ModInfo> &modInfos(Options::getModInfos());
=======
	Options::refreshMods();
	const std::map<std::string, ModInfo> &modInfos(Options::getModInfos());
>>>>>>> e08f6b3c
	std::vector<std::string> masterNames;
	for (std::vector< std::pair<std::string, bool> >::const_iterator i = Options::mods.begin(); i != Options::mods.end(); ++i)
	{
		std::string modId = i->first;
		auto search = modInfos.find(modId);
		if (search == modInfos.end())
		{
			continue;
		}
		const ModInfo *modInfo = &modInfos.at(modId);
		if (!modInfo->isMaster())
		{
			continue;
		}

		if (i->second)
		{
			_curMasterId = modId;
		}
		else if (_curMasterId.empty())
		{
			++_curMasterIdx;
		}
		_masters.push_back(modInfo);
		masterNames.push_back(modInfo->getName());
	}

	_cbxMasters->setOptions(masterNames);
	_cbxMasters->setSelected(_curMasterIdx);
	_cbxMasters->onChange((ActionHandler)&OptionsModsState::cbxMasterChange);
	_cbxMasters->onMouseIn((ActionHandler)&OptionsModsState::txtTooltipIn);
	_cbxMasters->onMouseOut((ActionHandler)&OptionsModsState::txtTooltipOut);
	_cbxMasters->onMouseOver((ActionHandler)&OptionsModsState::cbxMasterHover);
	_cbxMasters->onListMouseIn((ActionHandler)&OptionsModsState::txtTooltipIn);
	_cbxMasters->onListMouseOut((ActionHandler)&OptionsModsState::txtTooltipOut);
	_cbxMasters->onListMouseOver((ActionHandler)&OptionsModsState::cbxMasterHover);

	_lstMods->setArrowColumn(leftcol + 1, ARROW_VERTICAL);
	_lstMods->setColumns(3, leftcol, arrowCol, rightcol);
	_lstMods->setAlign(ALIGN_RIGHT, 1);
	_lstMods->setSelectable(true);
	_lstMods->setBackground(_window);
	_lstMods->setWordWrap(true);
	_lstMods->onMouseClick((ActionHandler)&OptionsModsState::lstModsClick);
	_lstMods->onLeftArrowClick((ActionHandler)&OptionsModsState::lstModsLeftArrowClick);
	_lstMods->onRightArrowClick((ActionHandler)&OptionsModsState::lstModsRightArrowClick);
	_lstMods->onMousePress((ActionHandler)&OptionsModsState::lstModsMousePress);
	_lstMods->onMouseIn((ActionHandler)&OptionsModsState::txtTooltipIn);
	_lstMods->onMouseOut((ActionHandler)&OptionsModsState::txtTooltipOut);
	_lstMods->onMouseOver((ActionHandler)&OptionsModsState::lstModsHover);
	lstModsRefresh(0);

	_btnOk->setText(tr("STR_OK"));
	_btnOk->onMouseClick((ActionHandler)&OptionsModsState::btnOkClick);
	_btnOk->onKeyboardPress((ActionHandler)&OptionsModsState::btnOkClick, Options::keyOk);

	_btnCancel->setText(tr("STR_CANCEL"));
	_btnCancel->onMouseClick((ActionHandler)&OptionsModsState::btnCancelClick);
	_btnCancel->onKeyboardPress((ActionHandler)&OptionsModsState::btnCancelClick, Options::keyCancel);

	_txtTooltip->setWordWrap(true);
}

OptionsModsState::~OptionsModsState()
{

}

std::string OptionsModsState::makeTooltip(const ModInfo &modInfo)
{
	return tr("STR_MODS_TOOLTIP").arg(modInfo.getVersion()).arg(modInfo.getAuthor()).arg(modInfo.getDescription());
}

void OptionsModsState::cbxMasterHover(Action *)
{
	_txtTooltip->setText(makeTooltip(*_masters[_cbxMasters->getHoveredListIdx()]));
}

void OptionsModsState::cbxMasterChange(Action *)
{
	const ModInfo *masterModInfo = _masters[_cbxMasters->getSelected()];

	// when changing a master mod, check if it requires OXCE
	{
		if (!masterModInfo->isVersionOk())
		{
			_game->pushState(new OptionsInformExtendedState(this, true, masterModInfo->getRequiredExtendedVersion()));
			return;
		}
	}

	changeMasterMod();
}

void OptionsModsState::changeMasterMod()
{
	std::string masterId = _masters[_cbxMasters->getSelected()]->getId();
	for (std::vector< std::pair<std::string, bool> >::iterator i = Options::mods.begin(); i != Options::mods.end(); ++i)
	{
		if (masterId == i->first)
		{
			i->second = true;
		}
		else if (_curMasterId == i->first)
		{
			i->second = false;
		}
	}
	Options::reload = true;

	_curMasterIdx = _cbxMasters->getSelected();
	_curMasterId = masterId;
	lstModsRefresh(0);
}

void OptionsModsState::revertMasterMod()
{
	_cbxMasters->setSelected(_curMasterIdx);
}

void OptionsModsState::lstModsRefresh(size_t scrollLoc)
{
	_lstMods->clearList();
	_mods.clear();

	// only show mods that work with the current master
	for (std::vector< std::pair<std::string, bool> >::const_iterator i = Options::mods.begin(); i != Options::mods.end(); ++i)
	{
		auto search = Options::getModInfos().find(i->first);
		if (search == Options::getModInfos().end())
		{
			continue;
		}
		ModInfo modInfo = search->second;
		if (modInfo.isMaster() || !modInfo.canActivate(_curMasterId))
		{
			continue;
		}

		std::string modName = modInfo.getName();
		_lstMods->addRow(3, modName.c_str(), "", (i->second ? tr("STR_YES").c_str() : tr("STR_NO").c_str()));
		_mods.push_back(*i);
	}

	_lstMods->scrollTo(scrollLoc);
}

void OptionsModsState::lstModsHover(Action *)
{
	size_t selectedRow = _lstMods->getSelectedRow();
	if ((unsigned int)-1 != selectedRow)
	{
		_txtTooltip->setText(makeTooltip(Options::getModInfos().at(_mods[selectedRow].first)));

	}
}

void OptionsModsState::lstModsClick(Action *action)
{
	if (action->getAbsoluteXMouse() >= _lstMods->getArrowsLeftEdge() &&
		action->getAbsoluteXMouse() <= _lstMods->getArrowsRightEdge())
	{
		// don't count an arrow click as a mod enable toggle
		return;
	}

	std::pair<std::string, bool> &mod(_mods.at(_lstMods->getSelectedRow()));

	// when activating a mod, check if it requires OXCE
	if (!mod.second)
	{
		const ModInfo *modInfo = &Options::getModInfos().at(mod.first);
		if (!modInfo->isVersionOk())
		{
			_game->pushState(new OptionsInformExtendedState(this, false, modInfo->getRequiredExtendedVersion()));
			return;
		}
	}

	// if deactivating, or if not OXCE mod
	toggleMod();
}

void OptionsModsState::toggleMod()
{
	std::pair<std::string, bool> &mod(_mods.at(_lstMods->getSelectedRow()));

	for (std::vector< std::pair<std::string, bool> >::iterator i = Options::mods.begin(); i != Options::mods.end(); ++i)
	{
		if (mod.first != i->first)
		{
			continue;
		}

		mod.second = ! mod.second;
		i->second = mod.second;
		_lstMods->setCellText(_lstMods->getSelectedRow(), 2, (mod.second ? tr("STR_YES") : tr("STR_NO")));

		break;
	}
	Options::reload = true;
}

void OptionsModsState::lstModsLeftArrowClick(Action *action)
{
	unsigned int row = _lstMods->getSelectedRow();
	if (row <= 0)
	{
		return;
	}

	if (action->getDetails()->button.button == SDL_BUTTON_LEFT)
	{
		moveModUp(action, row);
	}
	else if (action->getDetails()->button.button == SDL_BUTTON_RIGHT)
	{
		moveModUp(action, row, true);
	}
}

static void _moveAbove(const std::pair<std::string, bool> &srcMod, const std::pair<std::string, bool> &destMod)
{
	// insert copy of srcMod above destMod
	for (std::vector< std::pair<std::string, bool> >::iterator i = Options::mods.begin(); i != Options::mods.end(); ++i)
	{
		if (destMod.first == i->first)
		{
			Options::mods.insert(i, srcMod);
			break;
		}
	}

	// remove old copy of srcMod in separate loop since the insert above invalidated the iterator
	for (std::vector< std::pair<std::string, bool> >::reverse_iterator i = Options::mods.rbegin(); i != Options::mods.rend(); ++i)
	{
		if (srcMod.first == i->first)
		{
			Options::mods.erase(i.base() - 1);
			break;
		}
	}
}

void OptionsModsState::moveModUp(Action *action, unsigned int row, bool max)
{
	if (max)
	{
		_moveAbove(_mods.at(row), _mods.at(0));
		// don't change the scroll position
		lstModsRefresh(_lstMods->getScroll());
	}
	else
	{
		// calculate target scroll pos
		int curScrollPos = _lstMods->getScroll();
		int targetScrollPos = 0;
		for (size_t i = 0; i < row - 1; ++i)
		{
			targetScrollPos += _lstMods->getNumTextLines(i);
		}
		if (curScrollPos < targetScrollPos)
		{
			int ydiff = _lstMods->getTextHeight(row - 1);
			SDL_WarpMouse(action->getLeftBlackBand() + action->getXMouse(),
				 action->getTopBlackBand() + action->getYMouse() - static_cast<Uint16>(ydiff * action->getYScale()));
		}
		else
		{
			int ydiff = _lstMods->getRowY(row) - _lstMods->getY();
			SDL_WarpMouse(action->getLeftBlackBand() + action->getXMouse(),
				 action->getTopBlackBand() + action->getYMouse() - static_cast<Uint16>(ydiff * action->getYScale()));
			_lstMods->scrollTo(targetScrollPos);
		}

		_moveAbove(_mods.at(row), _mods.at(row - 1));
		lstModsRefresh(_lstMods->getScroll());
	}
	Options::reload = true;
}

void OptionsModsState::lstModsRightArrowClick(Action *action)
{
	unsigned int row = _lstMods->getSelectedRow();
	size_t numMods = _mods.size();
	if (0 >= numMods || INT_MAX < numMods || row >= numMods - 1)
	{
		return;
	}

	if (action->getDetails()->button.button == SDL_BUTTON_LEFT)
	{
		moveModDown(action, row);
	}
	else if (action->getDetails()->button.button == SDL_BUTTON_RIGHT)
	{
		moveModDown(action, row, true);
	}
}

static void _moveBelow(const std::pair<std::string, bool> &srcMod, const std::pair<std::string, bool> &destMod)
{
	// insert copy of srcMod below destMod
	for (std::vector< std::pair<std::string, bool> >::reverse_iterator i = Options::mods.rbegin(); i != Options::mods.rend(); ++i)
	{
		if (destMod.first == i->first)
		{
			Options::mods.insert(i.base(), srcMod);
			break;
		}
	}

	// remove old copy of srcMod in separate loop since the insert above invalidated the iterator
	for (std::vector< std::pair<std::string, bool> >::iterator i = Options::mods.begin(); i != Options::mods.end(); ++i)
	{
		if (srcMod.first == i->first)
		{
			Options::mods.erase(i);
			break;
		}
	}
}

void OptionsModsState::moveModDown(Action *action, unsigned int row, bool max)
{
	if (max)
	{
		_moveBelow(_mods.at(row), _mods.back());
		// don't change the scroll position
		lstModsRefresh(_lstMods->getScroll());
	}
	else
	{
		// calculate target scroll pos
		size_t curScrollPos = _lstMods->getScroll();
		size_t targetScrollPos = 0;
		for (size_t i = 0; i <= row + 1; ++i)
		{
			if (i == row)
			{
				// don't count the current row -- it will be moved down
				continue;
			}
			targetScrollPos += _lstMods->getNumTextLines(i);
		}
		if (curScrollPos + (int)_lstMods->getVisibleRows() > targetScrollPos)
		{
			int ydiff = _lstMods->getTextHeight(row + 1);
			SDL_WarpMouse(action->getLeftBlackBand() + action->getXMouse(),
				 action->getTopBlackBand() + action->getYMouse() + static_cast<Uint16>(ydiff * action->getYScale()));
		}
		else
		{
			int ydiff = _lstMods->getY() + _lstMods->getHeight() - (_lstMods->getRowY(row) + _lstMods->getTextHeight(row));
			SDL_WarpMouse(action->getLeftBlackBand() + action->getXMouse(),
				 action->getTopBlackBand() + action->getYMouse() + static_cast<Uint16>(ydiff * action->getYScale()));
			_lstMods->scrollTo(targetScrollPos - _lstMods->getVisibleRows() + 1);
		}

		_moveBelow(_mods.at(row), _mods.at(row + 1));
		lstModsRefresh(_lstMods->getScroll());
	}
	Options::reload = true;
}

void OptionsModsState::lstModsMousePress(Action *action)
{
	if (Options::changeValueByMouseWheel == 0)
		return;
	unsigned int row = _lstMods->getSelectedRow();
	size_t numMods = _mods.size();
	if (action->getDetails()->button.button == SDL_BUTTON_WHEELUP &&
		row > 0)
	{
		if (action->getAbsoluteXMouse() >= _lstMods->getArrowsLeftEdge() &&
			action->getAbsoluteXMouse() <= _lstMods->getArrowsRightEdge())
		{
			moveModUp(action, row);
		}
	}
	else if (action->getDetails()->button.button == SDL_BUTTON_WHEELDOWN &&
			 0 < numMods && INT_MAX >= numMods && row < numMods - 1)
	{
		if (action->getAbsoluteXMouse() >= _lstMods->getArrowsLeftEdge() &&
			action->getAbsoluteXMouse() <= _lstMods->getArrowsRightEdge())
		{
			moveModDown(action, row);
		}
	}
}

/**
 * Restarts game with new mods.
 * @param action Pointer to an action.
 */
void OptionsModsState::btnOkClick(Action *)
{
	Options::save();
	if (Options::reload)
	{
<<<<<<< HEAD
		_game->loadLanguages();
=======
>>>>>>> e08f6b3c
		_game->setState(new StartState);
}
	else
	{
		_game->popState();
	}
}

/**
 * Ignores mod changes and returns to the previous screen.
 * @param action Pointer to an action.
 */
void OptionsModsState::btnCancelClick(Action *)
{
	Options::reload = false;
	Options::load();
	_game->popState();
}

/**
 * Shows a tooltip for the appropriate button.
 * @param action Pointer to an action.
 */
void OptionsModsState::txtTooltipIn(Action *action)
{
	_currentTooltip = action->getSender()->getTooltip();
	_txtTooltip->setText(tr(_currentTooltip));
}

/**
 * Clears the tooltip text.
 * @param action Pointer to an action.
 */
void OptionsModsState::txtTooltipOut(Action *action)
{
	if (_currentTooltip == action->getSender()->getTooltip())
	{
		_txtTooltip->setText("");
	}
}

}<|MERGE_RESOLUTION|>--- conflicted
+++ resolved
@@ -86,12 +86,8 @@
 	_txtMaster->setText(tr("STR_BASE_GAME"));
 
 	// scan for masters
-<<<<<<< HEAD
+	Options::refreshMods();
 	const std::unordered_map<std::string, ModInfo> &modInfos(Options::getModInfos());
-=======
-	Options::refreshMods();
-	const std::map<std::string, ModInfo> &modInfos(Options::getModInfos());
->>>>>>> e08f6b3c
 	std::vector<std::string> masterNames;
 	for (std::vector< std::pair<std::string, bool> >::const_iterator i = Options::mods.begin(); i != Options::mods.end(); ++i)
 	{
@@ -492,10 +488,6 @@
 	Options::save();
 	if (Options::reload)
 	{
-<<<<<<< HEAD
-		_game->loadLanguages();
-=======
->>>>>>> e08f6b3c
 		_game->setState(new StartState);
 }
 	else
