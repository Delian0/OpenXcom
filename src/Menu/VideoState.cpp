--- conflicted
+++ resolved
@@ -427,7 +427,7 @@
 	int dy = (Options::baseYResolution - Screen::ORIGINAL_HEIGHT) / 2;
 
 	// We can only do a fade out in 8bpp, otherwise instantly end it
-	bool fade = (_game->getScreen()->getSurface()->getSurface()->format->BitsPerPixel == 8);
+	bool fade = (_game->getScreen()->getSurface()->format->BitsPerPixel == 8);
 	const int FADE_DELAY = 45;
 	const int FADE_STEPS = 20;
 
@@ -483,14 +483,6 @@
 		delete flcPlayer;
 	}
 
-<<<<<<< HEAD
-	// We can only do a fade out in 8bpp, otherwise instantly end it
-	bool fade = (_game->getScreen()->getSurface()->format->BitsPerPixel == 8);
-	const int FADE_DELAY = 45;
-	const int FADE_STEPS = 20;
-
-=======
->>>>>>> e08f6b3c
 #ifndef __NO_MUSIC
 	// fade out!
 	if (fade)
