/*
 * Copyright 2010-2013 OpenXcom Developers.
 *
 * This file is part of OpenXcom.
 *
 * OpenXcom is free software: you can redistribute it and/or modify
 * it under the terms of the GNU General Public License as published by
 * the Free Software Foundation, either version 3 of the License, or
 * (at your option) any later version.
 *
 * OpenXcom is distributed in the hope that it will be useful,
 * but WITHOUT ANY WARRANTY; without even the implied warranty of
 * MERCHANTABILITY or FITNESS FOR A PARTICULAR PURPOSE.  See the
 * GNU General Public License for more details.
 *
 * You should have received a copy of the GNU General Public License
 * along with OpenXcom.  If not, see <http://www.gnu.org/licenses/>.
 */
#include "OptionsControlsState.h"
#include <SDL.h>
#include "../Engine/Game.h"
#include "../Engine/Options.h"
#include "../Resource/ResourcePack.h"
#include "../Engine/Language.h"
#include "../Engine/Palette.h"
#include "../Interface/TextButton.h"
#include "../Interface/Window.h"
#include "../Interface/Text.h"
#include "../Interface/TextList.h"
#include "../Engine/Action.h"
#include "../Engine/Logger.h"

namespace OpenXcom
{

// Welp time for some ugly static code becuase C++
// is too much of a derp to initialize class arrays.
KeyOption OptionsControlsState::_controlsGeneral[] =
	{{"keyOk", "STR_OK", SDLK_UNKNOWN},
	{"keyCancel", "STR_CANCEL", SDLK_UNKNOWN},
	{"keyScreenshot", "STR_SCREENSHOT", SDLK_UNKNOWN},
	{"keyFps", "STR_FPS_COUNTER", SDLK_UNKNOWN}};

KeyOption OptionsControlsState::_controlsGeo[] =
	{{"keyGeoLeft", "STR_ROTATE_LEFT", SDLK_UNKNOWN},
	{"keyGeoRight", "STR_ROTATE_RIGHT", SDLK_UNKNOWN},
	{"keyGeoUp", "STR_ROTATE_UP", SDLK_UNKNOWN},
	{"keyGeoDown", "STR_ROTATE_DOWN", SDLK_UNKNOWN},
	{"keyGeoZoomIn", "STR_ZOOM_IN", SDLK_UNKNOWN},
	{"keyGeoZoomOut", "STR_ZOOM_OUT", SDLK_UNKNOWN},
	{"keyGeoSpeed1", "STR_5_SECS", SDLK_UNKNOWN},
	{"keyGeoSpeed2", "STR_1_MIN", SDLK_UNKNOWN},
	{"keyGeoSpeed3", "STR_5_MINS", SDLK_UNKNOWN},
	{"keyGeoSpeed4", "STR_30_MINS", SDLK_UNKNOWN},
	{"keyGeoSpeed5", "STR_1_HOUR", SDLK_UNKNOWN},
	{"keyGeoSpeed6", "STR_1_DAY", SDLK_UNKNOWN},
	{"keyGeoIntercept", "STR_INTERCEPT", SDLK_UNKNOWN},
	{"keyGeoBases", "STR_BASES", SDLK_UNKNOWN},
	{"keyGeoGraphs", "STR_GRAPHS", SDLK_UNKNOWN},
	{"keyGeoUfopedia", "STR_UFOPAEDIA_UC", SDLK_UNKNOWN},
	{"keyGeoOptions", "STR_OPTIONS_UC", SDLK_UNKNOWN},
	{"keyGeoFunding", "STR_FUNDING_UC", SDLK_UNKNOWN},
	{"keyGeoToggleDetail", "STR_TOGGLE_COUNTRY_DETAIL", SDLK_UNKNOWN},
	{"keyGeoToggleRadar", "STR_TOGGLE_RADAR_RANGES", SDLK_UNKNOWN},
	{"keyQuickSave", "STR_QUICK_SAVE", SDLK_UNKNOWN},
	{"keyQuickLoad", "STR_QUICK_LOAD", SDLK_UNKNOWN}};

KeyOption OptionsControlsState::_controlsBattle[] =
	{{"keyBattleLeft", "STR_SCROLL_LEFT", SDLK_UNKNOWN},
	{"keyBattleRight", "STR_SCROLL_RIGHT", SDLK_UNKNOWN},
	{"keyBattleUp", "STR_SCROLL_UP", SDLK_UNKNOWN},
	{"keyBattleDown", "STR_SCROLL_DOWN", SDLK_UNKNOWN},
	{"keyBattleLevelUp", "STR_VIEW_LEVEL_ABOVE", SDLK_UNKNOWN},
	{"keyBattleLevelDown", "STR_VIEW_LEVEL_BELOW", SDLK_UNKNOWN},
	{"keyBattleCenterUnit", "STR_CENTER_SELECTED_UNIT", SDLK_UNKNOWN},
	{"keyBattlePrevUnit", "STR_PREVIOUS_UNIT", SDLK_UNKNOWN},
	{"keyBattleNextUnit", "STR_NEXT_UNIT", SDLK_UNKNOWN},
	{"keyBattleDeselectUnit", "STR_DESELECT_UNIT", SDLK_UNKNOWN},
	{"keyBattleInventory", "STR_INVENTORY", SDLK_UNKNOWN},
	{"keyBattleMap", "STR_MINIMAP", SDLK_UNKNOWN},
	{"keyBattleOptions", "STR_OPTIONS", SDLK_UNKNOWN},
	{"keyBattleEndTurn", "STR_END_TURN", SDLK_UNKNOWN},
	{"keyBattleAbort", "STR_ABORT_MISSION", SDLK_UNKNOWN},
	{"keyBattleStats", "STR_UNIT_STATS", SDLK_UNKNOWN},
	{"keyBattleKneel", "STR_KNEEL", SDLK_UNKNOWN},
	{"keyBattleReload", "STR_RELOAD", SDLK_UNKNOWN},
	{"keyBattlePersonalLighting", "STR_TOGGLE_PERSONAL_LIGHTING", SDLK_UNKNOWN},
	{"keyBattleReserveNone", "STR_DONT_RESERVE_TUS", SDLK_UNKNOWN},
	{"keyBattleReserveSnap", "STR_RESERVE_TUS_FOR_SNAP_SHOT", SDLK_UNKNOWN},
	{"keyBattleReserveAimed", "STR_RESERVE_TUS_FOR_AIMED_SHOT", SDLK_UNKNOWN},
	{"keyBattleReserveAuto", "STR_RESERVE_TUS_FOR_AUTO_SHOT", SDLK_UNKNOWN},
	{"keyBattleCenterEnemy1", "STR_CENTER_ON_ENEMY_1", SDLK_UNKNOWN},
	{"keyBattleCenterEnemy2", "STR_CENTER_ON_ENEMY_2", SDLK_UNKNOWN},
	{"keyBattleCenterEnemy3", "STR_CENTER_ON_ENEMY_3", SDLK_UNKNOWN},
	{"keyBattleCenterEnemy4", "STR_CENTER_ON_ENEMY_4", SDLK_UNKNOWN},
	{"keyBattleCenterEnemy5", "STR_CENTER_ON_ENEMY_5", SDLK_UNKNOWN},
	{"keyBattleCenterEnemy6", "STR_CENTER_ON_ENEMY_6", SDLK_UNKNOWN},
	{"keyBattleCenterEnemy7", "STR_CENTER_ON_ENEMY_7", SDLK_UNKNOWN},
	{"keyBattleCenterEnemy8", "STR_CENTER_ON_ENEMY_8", SDLK_UNKNOWN},
	{"keyBattleCenterEnemy9", "STR_CENTER_ON_ENEMY_9", SDLK_UNKNOWN},
	{"keyBattleCenterEnemy10", "STR_CENTER_ON_ENEMY_10", SDLK_UNKNOWN},
	{"keyBattleVoxelView", "STR_SAVE_VOXEL_VIEW", SDLK_UNKNOWN}};

/**
 * Initializes all the elements in the Controls screen.
 * @param game Pointer to the core game.
 */
OptionsControlsState::OptionsControlsState(Game *game) : State(game), _selected(-1), _selKey(0)
{
	_countGeneral = 4;
	_countGeo = 20;
<<<<<<< HEAD
	_countBattle = 32;
	if (Options::getInt("autosave") == 1)
		_countGeo += 2;
=======
	_countBattle = 34;
>>>>>>> 8391ef35

	// Create objects
	_window = new Window(this, 320, 200, 0, 0, POPUP_BOTH);
	_btnOk = new TextButton(148, 16, 8, 176);
	_btnCancel = new TextButton(148, 16, 164, 176);
	_txtTitle = new Text(310, 16, 5, 8);
	_lstControls = new TextList(288, 136, 8, 30);

	add(_window);
	add(_btnOk);
	add(_btnCancel);
	add(_txtTitle);
	add(_lstControls);

	centerAllSurfaces();

	// Set up objects
	_window->setColor(Palette::blockOffset(8)+5);
	_window->setBackground(game->getResourcePack()->getSurface("BACK01.SCR"));

	_btnOk->setColor(Palette::blockOffset(8)+5);
	_btnOk->setText(_game->getLanguage()->getString("STR_OK"));
	_btnOk->onMouseClick((ActionHandler)&OptionsControlsState::btnOkClick);
	_btnOk->onKeyboardPress((ActionHandler)&OptionsControlsState::btnOkClick, (SDLKey)Options::getInt("keyOk"));

	_btnCancel->setColor(Palette::blockOffset(8)+5);
	_btnCancel->setText(_game->getLanguage()->getString("STR_CANCEL_UC"));
	_btnCancel->onMouseClick((ActionHandler)&OptionsControlsState::btnCancelClick);
	_btnCancel->onKeyboardPress((ActionHandler)&OptionsControlsState::btnCancelClick, (SDLKey)Options::getInt("keyCancel"));

	_txtTitle->setColor(Palette::blockOffset(15)-1);
	_txtTitle->setBig();
	_txtTitle->setAlign(ALIGN_CENTER);
	_txtTitle->setText(_game->getLanguage()->getString("STR_CONTROLS"));

	_lstControls->setColor(Palette::blockOffset(8)+10);
	_lstControls->setArrowColor(Palette::blockOffset(8)+5);
	_lstControls->setColumns(2, 168, 120);
	_lstControls->setSelectable(true);
	_lstControls->setBackground(_window);
	_lstControls->setMargin(8);
	_lstControls->onMouseClick((ActionHandler)&OptionsControlsState::lstControlsClick, 0);
	_lstControls->onKeyboardPress((ActionHandler)&OptionsControlsState::lstControlsKeyPress);
	_lstControls->focus();

	_lstControls->addRow(2, _game->getLanguage()->getString("STR_GENERAL").c_str(), L"");
	_lstControls->setCellColor(0, 0, Palette::blockOffset(15)-1);
	addControls(_controlsGeneral, _countGeneral);
	_lstControls->addRow(2, L"", L"");
	_lstControls->addRow(2, _game->getLanguage()->getString("STR_GEOSCAPE").c_str(), L"");
	_lstControls->setCellColor(_countGeneral + 2, 0, Palette::blockOffset(15)-1);
	addControls(_controlsGeo, _countGeo);
	_lstControls->addRow(2, L"", L"");
	_lstControls->addRow(2, _game->getLanguage()->getString("STR_BATTLESCAPE").c_str(), L"");
	_lstControls->setCellColor(_countGeneral + 2 + _countGeo + 2, 0, Palette::blockOffset(15)-1);
	addControls(_controlsBattle, _countBattle);
}

/**
 *
 */
OptionsControlsState::~OptionsControlsState()
{

}

/**
 * Uppercases all the words in a string.
 * @param str Source string.
 * @return Destination string.
 */
std::string OptionsControlsState::ucWords(std::string str)
{
	if (!str.empty())
	{
		str[0] = toupper(str[0]);
	}
	for (size_t i = str.find_first_of(' '); i != std::string::npos; i = str.find_first_of(' ', i+1))
	{
		if (str.length() > i+1)
			str[i+1] = toupper(str[i+1]);
		else
			break;
	}
	return str;
}

/**
 * Adds a bunch of controls to the list.
 * @param keys Array of controls.
 * @param count Number of controls.
 */
void OptionsControlsState::addControls(KeyOption keys[], int count)
{
	for (int i = 0; i < count; ++i)
	{
		keys[i].key = (SDLKey)Options::getInt(keys[i].option);
		std::wstring name = _game->getLanguage()->getString(keys[i].name);
		std::wstring key = Language::utf8ToWstr(ucWords(SDL_GetKeyName(keys[i].key)));
		if (keys[i].key == SDLK_UNKNOWN)
			key = L"";
		_lstControls->addRow(2, name.c_str(), key.c_str());
	}
}

/**
 * Saves the controls.
 * @param action Pointer to an action.
 */
void OptionsControlsState::btnOkClick(Action *)
{
	for (int i = 0; i < _countGeneral; ++i)
	{
		Options::setInt(_controlsGeneral[i].option, _controlsGeneral[i].key);
	}
	for (int i = 0; i < _countGeo; ++i)
	{
		Options::setInt(_controlsGeo[i].option, _controlsGeo[i].key);
	}
	for (int i = 0; i < _countBattle; ++i)
	{
		Options::setInt(_controlsBattle[i].option, _controlsBattle[i].key);
	}
	Options::save();
	_game->popState();
}

/**
 * Returns to the previous screen.
 * @param action Pointer to an action.
 */
void OptionsControlsState::btnCancelClick(Action *)
{
	_game->popState();
}

/**
 * Select a control for setting.
 * @param action Pointer to an action.
 */
void OptionsControlsState::lstControlsClick(Action *action)
{
	if (_selected != -1)
	{
		int selected = _selected;
		_lstControls->setCellColor(_selected, 0, Palette::blockOffset(8)+10);
		_lstControls->setCellColor(_selected, 1, Palette::blockOffset(8)+10);
		_selected = -1;
		_selKey = 0;
		if (selected == _lstControls->getSelectedRow())
			return;
	}
	_selected = _lstControls->getSelectedRow();
	if (_selected > 0 && _selected <= _countGeneral)
	{
		_selKey = &_controlsGeneral[_selected - 1];
	}
	else if (_selected > _countGeneral + 2 && _selected <= _countGeneral + 2 + _countGeo)
	{
		_selKey = &_controlsGeo[_selected - 1 - _countGeneral - 2];
	}
	else if (_selected > _countGeneral + 2 + _countGeo + 2 && _selected <= _countGeneral + 2 + _countGeo + 2 + _countBattle)
	{
		_selKey = &_controlsBattle[_selected - 1 - _countGeneral - 2 - _countGeo - 2];
	}
	else
	{
		_selected = -1;
		_selKey = 0;
		return;
	}

	if (action->getDetails()->button.button == SDL_BUTTON_LEFT)
	{
		_lstControls->setCellColor(_selected, 0, Palette::blockOffset(8)+5);
		_lstControls->setCellColor(_selected, 1, Palette::blockOffset(8)+5);
	}
	else if (action->getDetails()->button.button == SDL_BUTTON_RIGHT)
	{
		_lstControls->setCellText(_selected, 1, L"");
		_selKey->key = SDLK_UNKNOWN;
		_selected = -1;
		_selKey = 0;
	}
}

/**
 * Change selected control.
 * @param action Pointer to an action.
 */
void OptionsControlsState::lstControlsKeyPress(Action *action)
{
	if (_selected != -1)
	{
		SDLKey key = action->getDetails()->key.keysym.sym;
		if (key != 0)
		{
			_selKey->key = key;
			std::wstring name = Language::utf8ToWstr(ucWords(SDL_GetKeyName(_selKey->key)));
			_lstControls->setCellText(_selected, 1, name);
		}
		_lstControls->setCellColor(_selected, 0, Palette::blockOffset(8)+10);
		_lstControls->setCellColor(_selected, 1, Palette::blockOffset(8)+10);
		_selected = -1;
		_selKey = 0;
	}
}

}<|MERGE_RESOLUTION|>--- conflicted
+++ resolved
@@ -109,13 +109,9 @@
 {
 	_countGeneral = 4;
 	_countGeo = 20;
-<<<<<<< HEAD
-	_countBattle = 32;
+	_countBattle = 34;
 	if (Options::getInt("autosave") == 1)
-		_countGeo += 2;
-=======
-	_countBattle = 34;
->>>>>>> 8391ef35
+		_countGeo += 2;	// You can tune quick save/load hotkeys only if you choose autosave in the advanced options.
 
 	// Create objects
 	_window = new Window(this, 320, 200, 0, 0, POPUP_BOTH);
