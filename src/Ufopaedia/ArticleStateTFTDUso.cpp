/*
 * Copyright 2010-2016 OpenXcom Developers.
 *
 * This file is part of OpenXcom.
 *
 * OpenXcom is free software: you can redistribute it and/or modify
 * it under the terms of the GNU General Public License as published by
 * the Free Software Foundation, either version 3 of the License, or
 * (at your option) any later version.
 *
 * OpenXcom is distributed in the hope that it will be useful,
 * but WITHOUT ANY WARRANTY; without even the implied warranty of
 * MERCHANTABILITY or FITNESS FOR A PARTICULAR PURPOSE.  See the
 * GNU General Public License for more details.
 *
 * You should have received a copy of the GNU General Public License
 * along with OpenXcom.  If not, see <http://www.gnu.org/licenses/>.
 */

#include "../Mod/ArticleDefinition.h"
#include "../Mod/Mod.h"
#include "../Mod/RuleUfo.h"
#include "ArticleStateTFTD.h"
#include "ArticleStateTFTDUso.h"
#include "../Engine/Game.h"
#include "../Engine/Palette.h"
#include "../Engine/LocalizedText.h"
#include "../Interface/TextList.h"

namespace OpenXcom
{

	ArticleStateTFTDUso::ArticleStateTFTDUso(ArticleDefinitionTFTD *defs) : ArticleStateTFTD(defs)
	{
<<<<<<< HEAD
		RuleUfo *ufo = _game->getMod()->getUfo(defs->id);

=======
		RuleUfo *ufo = _game->getMod()->getUfo(defs->id, true);
		
>>>>>>> 8b636dee
		_lstInfo = new TextList(150, 50, 168, 142);
		add(_lstInfo);

		_lstInfo->setColor(Palette::blockOffset(0)+2);
		_lstInfo->setColumns(2, 95, 55);
		_lstInfo->setDot(true);

		_lstInfo->addRow(2, tr("STR_DAMAGE_CAPACITY").c_str(), Text::formatNumber(ufo->getStats().damageMax).c_str());

		_lstInfo->addRow(2, tr("STR_WEAPON_POWER").c_str(), Text::formatNumber(ufo->getWeaponPower()).c_str());

		_lstInfo->addRow(2, tr("STR_WEAPON_RANGE").c_str(), tr("STR_KILOMETERS").arg(ufo->getWeaponRange()).c_str());

		_lstInfo->addRow(2, tr("STR_MAXIMUM_SPEED").c_str(), tr("STR_KNOTS").arg(Text::formatNumber(ufo->getStats().speedMax)).c_str());
		for (int i = 0; i != 4; ++i)
		{
			_lstInfo->setCellColor(i, 1, Palette::blockOffset(15)+4);
		}

		centerAllSurfaces();
	}

	ArticleStateTFTDUso::~ArticleStateTFTDUso()
	{}

}<|MERGE_RESOLUTION|>--- conflicted
+++ resolved
@@ -32,13 +32,8 @@
 
 	ArticleStateTFTDUso::ArticleStateTFTDUso(ArticleDefinitionTFTD *defs) : ArticleStateTFTD(defs)
 	{
-<<<<<<< HEAD
-		RuleUfo *ufo = _game->getMod()->getUfo(defs->id);
+		RuleUfo *ufo = _game->getMod()->getUfo(defs->id, true);
 
-=======
-		RuleUfo *ufo = _game->getMod()->getUfo(defs->id, true);
-		
->>>>>>> 8b636dee
 		_lstInfo = new TextList(150, 50, 168, 142);
 		add(_lstInfo);
 
