/*
 * Copyright 2010-2016 OpenXcom Developers.
 *
 * This file is part of OpenXcom.
 *
 * OpenXcom is free software: you can redistribute it and/or modify
 * it under the terms of the GNU General Public License as published by
 * the Free Software Foundation, either version 3 of the License, or
 * (at your option) any later version.
 *
 * OpenXcom is distributed in the hope that it will be useful,
 * but WITHOUT ANY WARRANTY; without even the implied warranty of
 * MERCHANTABILITY or FITNESS FOR A PARTICULAR PURPOSE.  See the
 * GNU General Public License for more details.
 *
 * You should have received a copy of the GNU General Public License
 * along with OpenXcom.  If not, see <http://www.gnu.org/licenses/>.
 */

#include "UfopaediaStartState.h"
#include "UfopaediaSelectState.h"
#include "../Engine/Game.h"
#include "../Engine/Action.h"
#include "../Engine/Options.h"
#include "../Engine/LocalizedText.h"
#include "../Interface/Window.h"
#include "../Interface/Text.h"
#include "../Interface/TextButton.h"
#include "../Mod/Mod.h"

namespace OpenXcom
{
	UfopaediaStartState::UfopaediaStartState()
	{
		_screen = false;

		// set background window
		_window = new Window(this, 256, 180, 32, 10, POPUP_BOTH);

		// set title
		_txtTitle = new Text(224, 17, 48, 33);

		// Set palette
		setInterface("ufopaedia");

		add(_window, "window", "ufopaedia");
		add(_txtTitle, "text", "ufopaedia");

		_btnOk = new TextButton(224, 12, 48, 167);
		add(_btnOk, "button1", "ufopaedia");

		// set buttons
		const std::vector<std::string> &list = _game->getMod()->getUfopaediaCategoryList();
		int y = 50;
		y -= 13 * (list.size() - 9);
		for (std::vector<std::string>::const_iterator i = list.begin(); i != list.end(); ++i)
		{
			TextButton *button = new TextButton(224, 12, 48, y);
			y += 13;

			add(button, "button1", "ufopaedia");

			button->setText(tr(*i));
			button->onMouseClick((ActionHandler)&UfopaediaStartState::btnSectionClick);

			_btnSections.push_back(button);
		}
<<<<<<< HEAD
		int titleY = _btnSections.front()->getY() - _txtTitle->getHeight();
		if (titleY < _window->getY()) titleY = _window->getY();
		_txtTitle->setY(titleY);
=======
		if (!_btnSections.empty())
			_txtTitle->setY(_btnSections.front()->getY() - _txtTitle->getHeight());
>>>>>>> 19090811

		centerAllSurfaces();

		_window->setBackground(_game->getMod()->getSurface("BACK01.SCR"));

		_txtTitle->setBig();
		_txtTitle->setAlign(ALIGN_CENTER);
		_txtTitle->setText(tr("STR_UFOPAEDIA"));
		
		_btnOk->setText(tr("STR_OK"));
		_btnOk->onMouseClick((ActionHandler)&UfopaediaStartState::btnOkClick);
		_btnOk->onKeyboardPress((ActionHandler)&UfopaediaStartState::btnOkClick, Options::keyCancel);
		_btnOk->onKeyboardPress((ActionHandler)&UfopaediaStartState::btnOkClick, Options::keyGeoUfopedia);
	}

	UfopaediaStartState::~UfopaediaStartState()
	{}

	/**
	 * Returns to the previous screen.
	 * @param action Pointer to an action.
	 */
	void UfopaediaStartState::btnOkClick(Action *)
	{
		_game->popState();
	}

	/**
	 * Displays the list of articles for this section.
	 * @param action Pointer to an action.
	 */
	void UfopaediaStartState::btnSectionClick(Action *action)
	{
		const std::vector<std::string> &list = _game->getMod()->getUfopaediaCategoryList();
		for (size_t i = 0; i < list.size(); ++i)
		{
			if (action->getSender() == _btnSections[i])
			{
				_game->pushState(new UfopaediaSelectState(list[i]));
				break;
			}
		}
	}

}<|MERGE_RESOLUTION|>--- conflicted
+++ resolved
@@ -65,14 +65,12 @@
 
 			_btnSections.push_back(button);
 		}
-<<<<<<< HEAD
-		int titleY = _btnSections.front()->getY() - _txtTitle->getHeight();
-		if (titleY < _window->getY()) titleY = _window->getY();
-		_txtTitle->setY(titleY);
-=======
 		if (!_btnSections.empty())
-			_txtTitle->setY(_btnSections.front()->getY() - _txtTitle->getHeight());
->>>>>>> 19090811
+		{
+			int titleY = _btnSections.front()->getY() - _txtTitle->getHeight();
+			if (titleY < _window->getY()) titleY = _window->getY();
+			_txtTitle->setY(titleY);
+		}
 
 		centerAllSurfaces();
 
