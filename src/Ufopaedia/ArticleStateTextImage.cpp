--- conflicted
+++ resolved
@@ -67,19 +67,14 @@
 
 		int text_height = _txtTitle->getTextHeight();
 
-<<<<<<< HEAD
 		if (defs->rect_text.width == 0)
 		{
-			int txtInfoHeight = defs->align_bottom ? 200 - 2 - 23 - text_height : 162;
-			_txtInfo = new Text(defs->text_width, txtInfoHeight, 5, 23 + text_height);
+			_txtInfo = new Text(defs->text_width, 176 - text_height, 5, 23 + text_height);
 		}
 		else
 		{
 			_txtInfo = new Text(defs->rect_text.width, defs->rect_text.height, defs->rect_text.x, defs->rect_text.y);
 		}
-=======
-		_txtInfo = new Text(defs->text_width, 176 - text_height, 5, 23 + text_height);
->>>>>>> f2e509c4
 		add(_txtInfo);
 
 		_txtInfo->setColor(_textColor1);
