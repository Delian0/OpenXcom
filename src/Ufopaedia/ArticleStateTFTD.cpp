--- conflicted
+++ resolved
@@ -171,12 +171,8 @@
 		_txtInfo->setColor(_textColor);
 		_txtInfo->setSecondaryColor(_textColor2);
 		_txtInfo->setWordWrap(true);
-<<<<<<< HEAD
+		_txtInfo->setScrollable(true);
 		_txtInfo->setText(tr(defs->getTextForPage(_state->current_page)));
-=======
-		_txtInfo->setScrollable(true);
-		_txtInfo->setText(tr(defs->text));
->>>>>>> d65d14fa
 
 		// all of the above are common to the TFTD articles.
 
