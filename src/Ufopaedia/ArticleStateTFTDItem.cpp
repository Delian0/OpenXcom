/*
 * Copyright 2010-2015 OpenXcom Developers.
 *
 * This file is part of OpenXcom.
 *
 * OpenXcom is free software: you can redistribute it and/or modify
 * it under the terms of the GNU General Public License as published by
 * the Free Software Foundation, either version 3 of the License, or
 * (at your option) any later version.
 *
 * OpenXcom is distributed in the hope that it will be useful,
 * but WITHOUT ANY WARRANTY; without even the implied warranty of
 * MERCHANTABILITY or FITNESS FOR A PARTICULAR PURPOSE.  See the
 * GNU General Public License for more details.
 *
 * You should have received a copy of the GNU General Public License
 * along with OpenXcom.  If not, see <http://www.gnu.org/licenses/>.
 */

#include <sstream>
#include "Ufopaedia.h"
#include "ArticleStateTFTDItem.h"
#include "../Mod/Mod.h"
#include "../Mod/ArticleDefinition.h"
#include "../Mod/RuleItem.h"
#include "../Engine/Game.h"
#include "../Engine/Palette.h"
#include "../Engine/LocalizedText.h"
#include "../Interface/TextList.h"

namespace OpenXcom
{

	ArticleStateTFTDItem::ArticleStateTFTDItem(ArticleDefinitionTFTD *defs) : ArticleStateTFTD(defs)
	{
		RuleItem *item = _game->getMod()->getItem(defs->id);

		std::vector<std::string> *ammo_data = item->getCompatibleAmmo();

		// SHOT STATS TABLE (for firearms only)
		if (item->getBattleType() == BT_FIREARM)
		{
			_txtShotType = new Text(53, 17, 8, 157);
			add(_txtShotType);
			_txtShotType->setColor(Palette::blockOffset(0)+2);
			_txtShotType->setWordWrap(true);
			_txtShotType->setText(tr("STR_SHOT_TYPE"));

			_txtAccuracy = new Text(57, 17, 61, 157);
			add(_txtAccuracy);
			_txtAccuracy->setColor(Palette::blockOffset(0)+2);
			_txtAccuracy->setWordWrap(true);
			_txtAccuracy->setText(tr("STR_ACCURACY_UC"));

			_txtTuCost = new Text(56, 17, 118, 157);
			add(_txtTuCost);
			_txtTuCost->setColor(Palette::blockOffset(0)+2);
			_txtTuCost->setWordWrap(true);
			_txtTuCost->setText(tr("STR_TIME_UNIT_COST"));

			_lstInfo = new TextList(140, 55, 8, 170);
			add(_lstInfo);

			_lstInfo->setColor(Palette::blockOffset(15)+4); // color for %-data!
			_lstInfo->setColumns(3, 70, 40, 30);

			int current_row = 0;
			if (item->getCostAuto().Time>0)
			{
				std::wstring tu = Text::formatPercentage(item->getCostAuto().Time);
				if (item->getFlatUse().Time)
				{
					tu.erase(tu.end() - 1);
				}
				_lstInfo->addRow(3,
								 tr("STR_SHOT_TYPE_AUTO").c_str(),
								 Text::formatPercentage(item->getAccuracyAuto()).c_str(),
								 tu.c_str());
				_lstInfo->setCellColor(current_row, 0, Palette::blockOffset(0)+2);
				current_row++;
			}

			if (item->getCostSnap().Time>0)
			{
				std::wstring tu = Text::formatPercentage(item->getCostSnap().Time);
				if (item->getFlatUse().Time)
				{
					tu.erase(tu.end() - 1);
				}
				_lstInfo->addRow(3,
								 tr("STR_SHOT_TYPE_SNAP").c_str(),
								 Text::formatPercentage(item->getAccuracySnap()).c_str(),
								 tu.c_str());
				_lstInfo->setCellColor(current_row, 0, Palette::blockOffset(0)+2);
				current_row++;
			}

			if (item->getCostAimed().Time>0)
			{
				std::wstring tu = Text::formatPercentage(item->getCostAimed().Time);
				if (item->getFlatUse().Time)
				{
					tu.erase(tu.end() - 1);
				}
				_lstInfo->addRow(3,
								 tr("STR_SHOT_TYPE_AIMED").c_str(),
								 Text::formatPercentage(item->getAccuracyAimed()).c_str(),
								 tu.c_str());
				_lstInfo->setCellColor(current_row, 0, Palette::blockOffset(0)+2);
				current_row++;
			}
		}

		// AMMO column
		std::wostringstream ss;

		for (int i = 0; i<3; ++i)
		{
			_txtAmmoType[i] = new Text(120, 9, 168, 144 + i*10);
			add(_txtAmmoType[i]);
			_txtAmmoType[i]->setColor(Palette::blockOffset(0)+2);
			_txtAmmoType[i]->setWordWrap(true);
			
			_txtAmmoDamage[i] = new Text(20, 9, 300, 144 + i*10);
			add(_txtAmmoDamage[i]);
			_txtAmmoDamage[i]->setColor(Palette::blockOffset(3)+6);
		}

		switch (item->getBattleType())
		{
			case BT_FIREARM:
				if (ammo_data->empty())
				{
					_txtAmmoType[0]->setText(tr(getDamageTypeText(item->getDamageType()->ResistType)));

					ss.str(L"");ss.clear();
					ss << item->getPower();
					if (item->getShotgunPellets())
					{
						ss << L"x" << item->getShotgunPellets();
					}
					_txtAmmoDamage[0]->setText(ss.str());
				}
				else
				{
					for (size_t i = 0; i < std::min(ammo_data->size(), (size_t)3); ++i)
					{
						ArticleDefinition *ammo_article = _game->getMod()->getUfopaediaArticle((*ammo_data)[i]);
						if (Ufopaedia::isArticleAvailable(_game->getSavedGame(), ammo_article))
						{
<<<<<<< HEAD
							RuleItem *ammo_rule = _game->getRuleset()->getItem((*ammo_data)[i]);
							_txtAmmoType[i]->setText(tr(getDamageTypeText(ammo_rule->getDamageType()->ResistType)));
=======
							RuleItem *ammo_rule = _game->getMod()->getItem((*ammo_data)[i]);
							_txtAmmoType[i]->setText(tr(getDamageTypeText(ammo_rule->getDamageType())));
>>>>>>> 773fd047

							ss.str(L"");ss.clear();
							ss << ammo_rule->getPower();
							if (ammo_rule->getShotgunPellets())
							{
								ss << L"x" << ammo_rule->getShotgunPellets();
							}
							_txtAmmoDamage[i]->setText(ss.str());
						}
					}
				}
				break;
			case BT_AMMO:
			case BT_GRENADE:
			case BT_PROXIMITYGRENADE:
			case BT_MELEE:
				_txtAmmoType[0]->setText(tr(getDamageTypeText(item->getDamageType()->ResistType)));

				ss.str(L"");ss.clear();
				ss << item->getPower();
				_txtAmmoDamage[0]->setText(ss.str());
				break;
			default: break;
		}

		centerAllSurfaces();
	}

	ArticleStateTFTDItem::~ArticleStateTFTDItem()
	{}

}<|MERGE_RESOLUTION|>--- conflicted
+++ resolved
@@ -120,7 +120,7 @@
 			add(_txtAmmoType[i]);
 			_txtAmmoType[i]->setColor(Palette::blockOffset(0)+2);
 			_txtAmmoType[i]->setWordWrap(true);
-			
+
 			_txtAmmoDamage[i] = new Text(20, 9, 300, 144 + i*10);
 			add(_txtAmmoDamage[i]);
 			_txtAmmoDamage[i]->setColor(Palette::blockOffset(3)+6);
@@ -148,13 +148,8 @@
 						ArticleDefinition *ammo_article = _game->getMod()->getUfopaediaArticle((*ammo_data)[i]);
 						if (Ufopaedia::isArticleAvailable(_game->getSavedGame(), ammo_article))
 						{
-<<<<<<< HEAD
-							RuleItem *ammo_rule = _game->getRuleset()->getItem((*ammo_data)[i]);
+							RuleItem *ammo_rule = _game->getMod()->getItem((*ammo_data)[i]);
 							_txtAmmoType[i]->setText(tr(getDamageTypeText(ammo_rule->getDamageType()->ResistType)));
-=======
-							RuleItem *ammo_rule = _game->getMod()->getItem((*ammo_data)[i]);
-							_txtAmmoType[i]->setText(tr(getDamageTypeText(ammo_rule->getDamageType())));
->>>>>>> 773fd047
 
 							ss.str(L"");ss.clear();
 							ss << ammo_rule->getPower();
