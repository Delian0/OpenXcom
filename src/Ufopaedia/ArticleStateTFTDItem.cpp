/*
 * Copyright 2010-2015 OpenXcom Developers.
 *
 * This file is part of OpenXcom.
 *
 * OpenXcom is free software: you can redistribute it and/or modify
 * it under the terms of the GNU General Public License as published by
 * the Free Software Foundation, either version 3 of the License, or
 * (at your option) any later version.
 *
 * OpenXcom is distributed in the hope that it will be useful,
 * but WITHOUT ANY WARRANTY; without even the implied warranty of
 * MERCHANTABILITY or FITNESS FOR A PARTICULAR PURPOSE.  See the
 * GNU General Public License for more details.
 *
 * You should have received a copy of the GNU General Public License
 * along with OpenXcom.  If not, see <http://www.gnu.org/licenses/>.
 */

#include <sstream>
#include "Ufopaedia.h"
#include "ArticleStateTFTDItem.h"
#include "../Ruleset/Ruleset.h"
#include "../Ruleset/ArticleDefinition.h"
#include "../Ruleset/RuleItem.h"
#include "../Engine/Game.h"
#include "../Engine/Palette.h"
#include "../Engine/LocalizedText.h"
#include "../Interface/TextList.h"

namespace OpenXcom
{

	ArticleStateTFTDItem::ArticleStateTFTDItem(ArticleDefinitionTFTD *defs) : ArticleStateTFTD(defs)
	{
		RuleItem *item = _game->getRuleset()->getItem(defs->id);

		std::vector<std::string> *ammo_data = item->getCompatibleAmmo();

		// SHOT STATS TABLE (for firearms only)
		if (item->getBattleType() == BT_FIREARM)
		{
			_txtShotType = new Text(53, 17, 8, 157);
			add(_txtShotType);
			_txtShotType->setColor(Palette::blockOffset(0)+2);
			_txtShotType->setWordWrap(true);
			_txtShotType->setText(tr("STR_SHOT_TYPE"));

			_txtAccuracy = new Text(57, 17, 61, 157);
			add(_txtAccuracy);
			_txtAccuracy->setColor(Palette::blockOffset(0)+2);
			_txtAccuracy->setWordWrap(true);
			_txtAccuracy->setText(tr("STR_ACCURACY_UC"));

			_txtTuCost = new Text(56, 17, 118, 157);
			add(_txtTuCost);
			_txtTuCost->setColor(Palette::blockOffset(0)+2);
			_txtTuCost->setWordWrap(true);
			_txtTuCost->setText(tr("STR_TIME_UNIT_COST"));

			_lstInfo = new TextList(140, 55, 8, 170);
			add(_lstInfo);

			_lstInfo->setColor(Palette::blockOffset(15)+4); // color for %-data!
			_lstInfo->setColumns(3, 70, 40, 30);

			int current_row = 0;
			if (item->getCostAuto().Time>0)
			{
				std::wstring tu = Text::formatPercentage(item->getCostAuto().Time);
				if (item->getFlatUse().Time)
				{
					tu.erase(tu.end() - 1);
				}
				_lstInfo->addRow(3,
								 tr("STR_SHOT_TYPE_AUTO").c_str(),
								 Text::formatPercentage(item->getAccuracyAuto()).c_str(),
								 tu.c_str());
				_lstInfo->setCellColor(current_row, 0, Palette::blockOffset(0)+2);
				current_row++;
			}

			if (item->getCostSnap().Time>0)
			{
				std::wstring tu = Text::formatPercentage(item->getCostSnap().Time);
				if (item->getFlatUse().Time)
				{
					tu.erase(tu.end() - 1);
				}
				_lstInfo->addRow(3,
								 tr("STR_SHOT_TYPE_SNAP").c_str(),
								 Text::formatPercentage(item->getAccuracySnap()).c_str(),
								 tu.c_str());
				_lstInfo->setCellColor(current_row, 0, Palette::blockOffset(0)+2);
				current_row++;
			}

			if (item->getCostAimed().Time>0)
			{
				std::wstring tu = Text::formatPercentage(item->getCostAimed().Time);
				if (item->getFlatUse().Time)
				{
					tu.erase(tu.end() - 1);
				}
				_lstInfo->addRow(3,
								 tr("STR_SHOT_TYPE_AIMED").c_str(),
								 Text::formatPercentage(item->getAccuracyAimed()).c_str(),
								 tu.c_str());
				_lstInfo->setCellColor(current_row, 0, Palette::blockOffset(0)+2);
				current_row++;
			}
		}

		// AMMO column
		std::wostringstream ss;

		for (int i = 0; i<3; ++i)
		{
			_txtAmmoType[i] = new Text(120, 9, 168, 144 + i*10);
			add(_txtAmmoType[i]);
			_txtAmmoType[i]->setColor(Palette::blockOffset(0)+2);
			_txtAmmoType[i]->setWordWrap(true);
<<<<<<< HEAD

			_txtAmmoDamage[i] = new Text(82, 16, 300, 144 + i*10);
=======
			
			_txtAmmoDamage[i] = new Text(20, 9, 300, 144 + i*10);
>>>>>>> a096db80
			add(_txtAmmoDamage[i]);
			_txtAmmoDamage[i]->setColor(Palette::blockOffset(3)+6);
		}

		switch (item->getBattleType())
		{
			case BT_FIREARM:
				if (ammo_data->empty())
				{
					_txtAmmoType[0]->setText(tr(getDamageTypeText(item->getDamageType()->ResistType)));

					ss.str(L"");ss.clear();
					ss << item->getPower();
					if (item->getShotgunPellets())
					{
						ss << L"x" << item->getShotgunPellets();
					}
					_txtAmmoDamage[0]->setText(ss.str());
				}
				else
				{
					for (size_t i = 0; i < std::min(ammo_data->size(), (size_t)3); ++i)
					{
						ArticleDefinition *ammo_article = _game->getRuleset()->getUfopaediaArticle((*ammo_data)[i]);
						if (Ufopaedia::isArticleAvailable(_game->getSavedGame(), ammo_article))
						{
							RuleItem *ammo_rule = _game->getRuleset()->getItem((*ammo_data)[i]);
							_txtAmmoType[i]->setText(tr(getDamageTypeText(ammo_rule->getDamageType()->ResistType)));

							ss.str(L"");ss.clear();
							ss << ammo_rule->getPower();
							if (ammo_rule->getShotgunPellets())
							{
								ss << L"x" << ammo_rule->getShotgunPellets();
							}
							_txtAmmoDamage[i]->setText(ss.str());
						}
					}
				}
				break;
			case BT_AMMO:
			case BT_GRENADE:
			case BT_PROXIMITYGRENADE:
			case BT_MELEE:
				_txtAmmoType[0]->setText(tr(getDamageTypeText(item->getDamageType()->ResistType)));

				ss.str(L"");ss.clear();
				ss << item->getPower();
				_txtAmmoDamage[0]->setText(ss.str());
				break;
			default: break;
		}

		centerAllSurfaces();
	}

	ArticleStateTFTDItem::~ArticleStateTFTDItem()
	{}

}<|MERGE_RESOLUTION|>--- conflicted
+++ resolved
@@ -120,13 +120,8 @@
 			add(_txtAmmoType[i]);
 			_txtAmmoType[i]->setColor(Palette::blockOffset(0)+2);
 			_txtAmmoType[i]->setWordWrap(true);
-<<<<<<< HEAD
-
-			_txtAmmoDamage[i] = new Text(82, 16, 300, 144 + i*10);
-=======
 			
 			_txtAmmoDamage[i] = new Text(20, 9, 300, 144 + i*10);
->>>>>>> a096db80
 			add(_txtAmmoDamage[i]);
 			_txtAmmoDamage[i]->setColor(Palette::blockOffset(3)+6);
 		}
