--- conflicted
+++ resolved
@@ -149,13 +149,8 @@
 						ArticleDefinition *ammo_article = _game->getMod()->getUfopaediaArticle((*ammo_data)[i], true);
 						if (Ufopaedia::isArticleAvailable(_game->getSavedGame(), ammo_article))
 						{
-<<<<<<< HEAD
-							RuleItem *ammo_rule = _game->getMod()->getItem((*ammo_data)[i]);
+							RuleItem *ammo_rule = _game->getMod()->getItem((*ammo_data)[i], true);
 							_txtAmmoType[i]->setText(tr(getDamageTypeText(ammo_rule->getDamageType()->ResistType)));
-=======
-							RuleItem *ammo_rule = _game->getMod()->getItem((*ammo_data)[i], true);
-							_txtAmmoType[i]->setText(tr(getDamageTypeText(ammo_rule->getDamageType())));
->>>>>>> 8b636dee
 
 							ss.str(L"");ss.clear();
 							ss << ammo_rule->getPower();
