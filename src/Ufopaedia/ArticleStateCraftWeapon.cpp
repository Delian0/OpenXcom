/*
 * Copyright 2010-2016 OpenXcom Developers.
 *
 * This file is part of OpenXcom.
 *
 * OpenXcom is free software: you can redistribute it and/or modify
 * it under the terms of the GNU General Public License as published by
 * the Free Software Foundation, either version 3 of the License, or
 * (at your option) any later version.
 *
 * OpenXcom is distributed in the hope that it will be useful,
 * but WITHOUT ANY WARRANTY; without even the implied warranty of
 * MERCHANTABILITY or FITNESS FOR A PARTICULAR PURPOSE.  See the
 * GNU General Public License for more details.
 *
 * You should have received a copy of the GNU General Public License
 * along with OpenXcom.  If not, see <http://www.gnu.org/licenses/>.
 */

#include <sstream>
#include "ArticleStateCraftWeapon.h"
#include "../Mod/ArticleDefinition.h"
#include "../Mod/Mod.h"
#include "../Mod/RuleCraftWeapon.h"
#include "../Engine/Game.h"
#include "../Engine/Palette.h"
#include "../Engine/Surface.h"
#include "../Engine/LocalizedText.h"
#include "../Engine/Unicode.h"
#include "../Interface/Text.h"
#include "../Interface/TextButton.h"
#include "../Interface/TextList.h"
#include "../Mod/RuleInterface.h"

namespace OpenXcom
{

	ArticleStateCraftWeapon::ArticleStateCraftWeapon(ArticleDefinitionCraftWeapon *defs, std::shared_ptr<ArticleCommonState> state) : ArticleState(defs->id, std::move(state))
	{
		RuleCraftWeapon *weapon = _game->getMod()->getCraftWeapon(defs->id, true);

		CraftWeaponCategory category = CWC_WEAPON;
		int offset = 0;
		if (weapon->getHidePediaInfo())
		{
			if (weapon->getTractorBeamPower() > 0)
			{
				category = CWC_TRACTOR_BEAM;
				offset = 32; // 2 * 16
			}
			else
			{
				category = CWC_EQUIPMENT;
				offset = 80; // 5 * 16
			}
		}

		// add screen elements
		_txtTitle = new Text(200, 32, 5, 24);

		// Set palette
		if (defs->customPalette)
		{
			setCustomPalette(_game->getMod()->getSurface(defs->image_id)->getPalette(), Mod::BATTLESCAPE_CURSOR);
		}
		else
		{
			setStandardPalette("PAL_BATTLEPEDIA");
		}

		_buttonColor = _game->getMod()->getInterface("articleCraftWeapon")->getElement("button")->color;
		_textColor = _game->getMod()->getInterface("articleCraftWeapon")->getElement("text")->color;
		_textColor2 = _game->getMod()->getInterface("articleCraftWeapon")->getElement("text")->color2;
		_listColor1 = _game->getMod()->getInterface("articleCraftWeapon")->getElement("list")->color;
		_listColor2 = _game->getMod()->getInterface("articleCraftWeapon")->getElement("list")->color2;

		ArticleState::initLayout();

		// add other elements
		add(_txtTitle);

		// Set up objects
		_game->getMod()->getSurface(defs->image_id)->blitNShade(_bg, 0, 0);
		_btnOk->setColor(_buttonColor);
		_btnPrev->setColor(_buttonColor);
		_btnNext->setColor(_buttonColor);
		_btnInfo->setColor(_buttonColor);
		_btnInfo->setVisible(true);

		_txtTitle->setColor(_textColor);
		_txtTitle->setBig();
		_txtTitle->setWordWrap(true);
		_txtTitle->setText(tr(defs->getTitleForPage(_state->current_page)));

		_txtInfo = new Text(310, 32 + offset, 5, 160 - offset);
		add(_txtInfo);

		_txtInfo->setColor(_textColor);
		_txtInfo->setSecondaryColor(_textColor2);
		_txtInfo->setWordWrap(true);
<<<<<<< HEAD
		_txtInfo->setText(tr(defs->getTextForPage(_state->current_page)));
=======
		_txtInfo->setScrollable(true);
		_txtInfo->setText(tr(defs->text));
>>>>>>> d65d14fa

		_lstInfo = new TextList(250, 111 - offset, 5, 80);
		add(_lstInfo);
		_lstInfo->setVisible(category != CWC_EQUIPMENT);

		_lstInfo->setColor(_listColor1);
		_lstInfo->setColumns(2, 180, 70);
		_lstInfo->setDot(true);
		_lstInfo->setBig();

		if (category == CWC_WEAPON)
		{
			_lstInfo->addRow(2, tr("STR_DAMAGE").c_str(), Unicode::formatNumber(weapon->getDamage()).c_str());
			_lstInfo->setCellColor(0, 1, _listColor2);

			_lstInfo->addRow(2, tr("STR_RANGE").c_str(), tr("STR_KILOMETERS").arg(weapon->getRange()).c_str());
			_lstInfo->setCellColor(1, 1, _listColor2);

			_lstInfo->addRow(2, tr("STR_ACCURACY").c_str(), Unicode::formatPercentage(weapon->getAccuracy()).c_str());
			_lstInfo->setCellColor(2, 1, _listColor2);

			_lstInfo->addRow(2, tr("STR_RE_LOAD_TIME").c_str(), tr("STR_SECONDS").arg(weapon->getStandardReload()).c_str());
			_lstInfo->setCellColor(3, 1, _listColor2);

			_lstInfo->addRow(2, tr("STR_ROUNDS").c_str(), Unicode::formatNumber(weapon->getAmmoMax()).c_str());
			_lstInfo->setCellColor(4, 1, _listColor2);
		}
		else if (category == CWC_TRACTOR_BEAM)
		{
			_lstInfo->addRow(2, tr("STR_TRACTOR_BEAM_POWER").c_str(), Unicode::formatNumber(weapon->getTractorBeamPower()).c_str());
			_lstInfo->setCellColor(0, 1, _listColor2);

			_lstInfo->addRow(2, tr("STR_RANGE").c_str(), tr("STR_KILOMETERS").arg(weapon->getRange()).c_str());
			_lstInfo->setCellColor(1, 1, _listColor2);
		}

		centerAllSurfaces();
	}

	ArticleStateCraftWeapon::~ArticleStateCraftWeapon()
	{}

}<|MERGE_RESOLUTION|>--- conflicted
+++ resolved
@@ -98,12 +98,8 @@
 		_txtInfo->setColor(_textColor);
 		_txtInfo->setSecondaryColor(_textColor2);
 		_txtInfo->setWordWrap(true);
-<<<<<<< HEAD
+		_txtInfo->setScrollable(true);
 		_txtInfo->setText(tr(defs->getTextForPage(_state->current_page)));
-=======
-		_txtInfo->setScrollable(true);
-		_txtInfo->setText(tr(defs->text));
->>>>>>> d65d14fa
 
 		_lstInfo = new TextList(250, 111 - offset, 5, 80);
 		add(_lstInfo);
