[b]Extended version of OpenXcom[/b]
<<<<<<< HEAD
[b]Mod version 3.0[/b]
=======
[b]Mod version 2.5b[/b]
>>>>>>> 938adc1e
OpenXcom version: Nightly [commitOriginDate/][br/]
OpenXcom commit: [commitOrigin/][br/]
Extended commit: [commit/][br/]

[br/][br/]
[i]Ubuntu required libs[/i]
sudo apt-get install libsdl1.2debian libsdl-mixer1.2 libsdl-gfx1.2-4 libsdl-image1.2 libyaml-cpp0.5[br/]

[br/][br/]
[i]Behavior change[/i]

Hyper-Wave Decoder can have less than 100% chance to detect aliens.[br/]
Explosions don't remove unconscious unit if they can't kill them first.[br/]
Craft weapon equip screen is a bit rearranged.[br/]
Fixed "weapons" like the Medikit are now equipped by unit.[br/]
Psi-Amp use 3d range, not 2d.[br/]
Psi-Amp can use weapon power.[br/]
Fixed ammo are added after weapons in armor and unit (armor items are before unit items).[br/]
Corpses, items and Chryssalids are not spawned when unit is killed by weapons with overkill.[br/]
Stunned units can be hited by bullets and fire.[br/]
Big groups of aliens (20+) get less morale losses from casualties.[br/]
Terror units can now spawn with any built-in weapon, not only one defined by name.[br/]
While loading and unloading weapons you must pay the cost of moving the item to hand.[br/]
You can unprime granade for half of prime TUs cost.[br/]
Support for Ufo2000 armor damage type.[br/]
Psi-Amp can now obey maximum weapon range.[br/]
Psi-Amp can now deal direct damage using special attack type in popup menu.[br/]
Throwing now requires a healthy arm to do it (if the item is two-handed, then it requires both).[br/]
You can hit aliens in the head using any item you like, not only firearms stock.[br/]
Items can now be non-throwable.[br/]
Rewriten handling of alien psi attacks to handle new features of Psi-Amp.[br/]
Building, manufactures and research can now have special requirements for buildings available in base.[br/]
Throwing and hitting using two-handed weapons have the same penalty as with shooting.[br/]
[br/]
1.6:[br/]
You can train your solders basic skills.[br/]
Aliens weapon types/weapons can have different turn restriction.[br/]
You can rename weapon slot names in geoscape craft info.[br/]
[br/]
1.7:[br/]
Rewritten item use cost. Now is possible to spend HP, Morale or grain stun damage from using items.[br/]
You can't use old `energy*` properties in item, they are removed and replaced by new one in `cost*`.[br/]
Item have now range threshold unit they start calculating range power reduction.[br/]
Damage type can now change default power change per tile in explosion.[br/]
[br/]
1.8:[br/]
Option for custom weapon deploy for alien missions and ufos.[br/]
[br/]
1.9:[br/]
Options for customizing retaliation mission after shooting dow ufo.[br/]
Options for adding custom dodge chance or unit psi defence.[br/]
[br/]
2.0:[br/]
Breaking change: Psi-Amp use now weapon dropoff and aimRange for attack chance.[br/]
Breaking change: Drop support for Regeneration stat in armor. Use new regen stats now.[br/]
Inventory screens can now have up to 128 backgrounds.[br/]
Unit sprites recolors can now support up to 128 values.[br/]
Option for custom change of TU, HP, Energy, Morale or Stun after next turn based on unit stats.[br/]
New stat bonus based on stun level of unit.[br/]
Option for changing fuse type in granades and flare.[br/]
Option for pre-priming granades on map spawn.[br/]
Option for dodge chance based on direction of attack.[br/]
Oprion for bonus morale recovery when using medkit.[br/]
Option for self heal using medikit.[br/]
[br/]
2.1:[br/]
Craft can now have up to 4 different wepon type per slot.[br/]
Oprion for overriding shape of alien base.[br/]
Option for setting chance of special effect of item.[br/]
Moving can trigger all close proxy not only one.[br/]
Corpse explosion now can have bonus based on unit stats.[br/]
Grenades now can explode at once without destroying each others.[br/]
[br/]
2.2:[br/]
Option for custom sound and animation for miss attack and psi weapons.[br/]
[br/]
2.3:[br/]
Option for defining percent of all action cost stats. Old use of `flatPrime` and `flatThrow` is deprecated.[br/]
Facilities can now require items to build.[br/]
Medikit can now be used without UI and can use `hitSound`.[br/]
[br/]
2.4:[br/]
Option for defining bonus and damage type for melee in range weapons.[br/]
Option for big explosion sound for each items.[br/]
Option for showing fixed weapons on unit.[br/]
[br/]
2.5:[br/]
Update to nightly and bug fix.[br/]
[br/]

[examples]
[br/][br/]
[i]New ruleset[/i]

Example of usage:
[code]
items:
  - type: STR_ITEM_TYPE #default config ...
    dropoff: 1     #used by Psi-Amp too. Default for Psi-Amp is 1.
    aimRange: 0    #used by Pis-Amp too. Default for Psi-Amp is 0.
    tuLoad: 15     #cost of loading weapon.
    tuUnload: 8    #cost of unloading weapon.
    specialChance: 90       #chance in % of triggering effect like zombify or corpse, granade and proxy explosion.
    fuseTimerType: -2       #set how prime granade works.
    # -3 -> no priming, flare always work.
    # -2 -> can prime, unlimited time. Granade explode only after throw. Flare work only after prime.
    # -1 -> can prime, can set time. Granade explode after set time. Flare and Proxy disappere after set time.
    #  0 -> can prime, set fixed time of 0 turns.
    #  1 -> can prime, set fixed time of 1 turns.
    #  2 -> can prime, set fixed time of 2 turns.
    # ...
    # 22 -> can prime, set fixed time of 22 turns.
    # 23 -> can prime, set fixed time of 23 turns.
    accuracyUse: 0          #bonus to accuracy of Psi-Amp special attack.
    accuracyMindControl: 0  #bonus to accuracy of Psi-Amp Mind Control attack.
    accuracyPanic: 0        #bonus to accuracy of Psi-Amp Panic attack.
    accuracyThrow: 0        #accuracy of throw.
    costAimed:
      #cost of Aimed attack.
      time: 2         #time units cost, can be in %. Alias of `tuAimed`.
      energy: 0       #energy unit cost.
      morale: 10      #morale points cost.
      health: 1       #health points cost.
      stun: 2         #stun damage applied by atack use.
    costAuto:
      #cost of Auto attack, if -1 it use `costAimed` value.
      #same propertes like `costAimed`.
    costSnap:
      #cost of Snap attack, if -1 it use `costAimed` value.
      #same propertes like `costAimed`.
    costMelee:
      #cost of Melee attack.
      #same propertes like `costAimed`.
    costUse:
      #cost of item Use and Psi-Amp special attack.
      #same propertes like `costAimed`.
    costMindControl:
      #cost of Psi-Amp Mind Control attack, if -1 it use `costUse` value.
      #same propertes like `costAimed`.
    costPanic:
      #cost of Psi-Amp Panic attack, if -1 it use `costUse` value.
      #same propertes like `costAimed`.
    costThrow:
      #cost of Throw.
      #same propertes like `costAimed`.
    costPrime:
      #cost of Prime granade.
      #same propertes like `costAimed`.
    flatUse:
      #change how cost of all attacks and use work (flat or percent values).
      time: true      #time units cost is flat or %. Alias of `flatRate`.
      energy: true    #energy unit cost is flat or %. Default `true`.
      morale: true    #morale cost is flat or reduced by bravery. Default `true`.
      health: true    #health points cost is flat or %. Default `true`.
      stun: false     #stun damage applied by atack is flat or % of max health. Default `true`.
    flatMelee:
      #optional for `costMelee` in range weapons.
      #same propertes like `flatUse`.
      #use of null (aka `~`) will cause fall back to `flatUse` values.
    flatThrow:
      #changes how `costThrow` behaves (flat or percent values).
      #same propertes like `flatUse`.
    flatPrime:
      #changes how `costPrime` behaves (flat or percent values).
      #same propertes like `flatUse`.
    damageBonus: #used by ammo.
      #each bonus can be writen as: `s: x`, `s: [x]`, `s: [x, y]` or `s: [x, y, z]`.
      #where each value represents coefficient of polynomial `x * s + y * s^2 + z * s^3`.
      #
      #set `strength` to 1.0 if `strengthApplied: true`.
      flatHundred: 0.0 #const bonus equal 100.
      flatOne: 0.0 #const bonus equal 1.
      strength: 0.1
      psi: 0.0 #bonus equal `psiSkill*psiStrength`.
      psiSkill: 0.5
      psiStrength: 0.0
      throwing: 0.0
      bravery: 0.0
      firing: [0.0, 0.0, 0.0]
      health: [0.3]
      tu: 0.0
      reactions: [1, -0.002]
      stamina: 0.0
      melee: 0.0
      strengthMelee: 0.0      #bonus equal `strength*melee`.
      strengthThrowing: 0.0   #bonus equal `strength*throwing`.
      firingReactions: 0.0    #bonus equal `firing*reaction`.
      healthCurrent: 0.0      #curret value of hp.
      tuCurrent: 0.0          #curret value of tu.
      energyCurrent: 0.0      #curret value of energy.
      moraleCurrent: 0.0      #curret value of morale.
      stunCurrent: 0.0        #curret value of stun level.
      healthNormalized: 0.0   #curret hp normalized to 1 (max hp give 1.0).
      tuNormalized: 0.0       #curret tu normalized to 1 (max tu give 1.0).
      energyNormalized: 0.0   #curret energy normalized to 1 (max energy give 1.0).
      moraleNormalized: 0.0   #curret morale normalized to 1 (max morale give 1.0).
      stunNormalized: 0.0     #curret stun level normalized to 1 (max stun compared to current health give 1.0).
    meleeBonus: #used by range weapons melee hit.
      #...
      #same stats like `damageBonus`.
      #...
    accuracyMultiplier: #used by wapons and psi-amp.
      #set `psi` to 0.02 if weapon is psi-amp
      #...
      #same stats like `damageBonus`.
      #...
    meleeMultiplier: #used by melee wapons.
      #set `melee` to 1.00 if `skillApplied: true`
      #...
      #same stats like `damageBonus`.
      #...
    throwMultiplier: #used by throw.
      #set `throwing` to 1.00 for default
      #...
      #same stats like `damageBonus`.
      #...
    powerRangeReduction: 0.0 #how much power a bullet loses per tile, used by Psi-Amp damage too.
    powerRangeThreshold: 0.0 #how far in tiles bullet need fly to start appling `powerRangeReduction`.
    damageAlter: #all values have default values based on `damageType`, used by ammo and corpses.
      FixRadius: 60 #aka `BlastRadius`.
      RandomType: 1 #how roll damage range.
      # 0-> default behavior based on damage type
      # 1-> UFO [0% - 200%]
      # 2-> TFTD [50% - 150%]
      # 3-> Flat  [100% - 100%]
      # 4-> Rng(5,10)
      # 5-> 0
      ResistType: 1             #what resistance is used by an affected unit, same values like `damageType`.
      FireBlastCalc: false      #fire had special way of calculating blast.
      IgnoreDirection: true     #damage ignores direction of hit, used by smoke and fire.
      IgnoreSelfDestruct: true  #killing using this damage prevents self-destruct by this unit.
      IgnorePainImmunity: true  #some units don't get stun level from damage.
      IgnoreNormalMoraleLose: false #some units ignore normal morale loss from damage.
      IgnoreOverKill: false     #disables overkill damage.
      ArmorEffectiveness: 0.5   #how effective armor is against this damage.
      RadiusEffectiveness: 0.3  #how power translates to splash radius.
      RadiusReduction: 10.0     #how much explosion power is reduce per tile.
      FireThreshold: 0          #how much damage is required to spawn fire on unit (after armor and ToHealth) or tile.
      SmokeThreshold: 100       #how much damage is required to spawn smoke on tile.
      ToHealth: 1.0     #how much damage is done to health, can be negative.
      ToArmor: 0.25     #how much damage is done to armor.
      ToArmorPre: 0.0   #how much damage is done to armor before applying armor protection.
      ToWound: 0.1      #determine probability of wounds.
      ToItem: 0.0       #how much power is applied to items.
      ToTile: 0.0       #how much power is applied to the ground.
      ToStun: 0.25      #how much damage increases stun level.
      ToEnergy: 0.0     #how much power is applied to energy loss.
      ToTime: 0.0       #how much power is applied to time units loss.
      ToMorale: 0.0     #how much power is applied to morale loss.
    meleeType: 2        #work like `damageType` but for range weapon melee hit.
    meleeAlter:         #work like `damageAlter` but for range weapon melee hit.
      #set defaut values based on `meleeType`.
      #...
      #same stats like `damageAlter`.
      #...
    requiresBuy: #what tech is required for the item to be visible in the Hire/Purchase screen.
      - SOME_TECH
      - SOME_TECH_MK2
    psiAttackName: STR_HIT_MELEE #string id of psi-amp attack name in the pop-up menu. Required to enable special attack.
    psiRequired: false    #default based on weapon type, if `true` you need Psi Skill to use the weapon.
    moraleRecovery: 10    #amount of recovered morale by medkit. Defailt `0`.
    painKillerRecovery: 0 #how much missing health convert to morale. Default `1.0`.
    allowSelfHeal: true   #can medikit target user.
    medikitType: 0        #change how medikit wroks, `0` default with UI, `1` fast heal, `2` fast stimulant, `3` fast pain killer.
    bigSpriteAlt: 1       #like bigSprite but used for unconscious units, loaded weapons or armed grenades.
    floorSpriteAlt: 1     #like floorSprite but used for unconscious units, loaded weapons or armed grenades.
    fixedWeaponShow: true #if it's true then it will show fixed weapon on unit.
    hitMissSound: 0       #override `hitSound` when any psi attack was unsuccessful.
    meleeMissSound: 12    #override `meleeSound` when melee attack was unsuccessful.
    psiSound: 0           #override `hitSound` when used for MC or Panic attack.
    psiMissSound: 0       #override `hitMissSound` when used for MC or Panic attack.
    hitMissAnimation: 0   #override `hitAnimation` when special psi attack was unsuccessful. Use `SMOKE.PCK`.
    meleeMissAnimation: 0 #override `meleeMissAnimation` when melee, MC or Panic attack was unsuccessful. Use `HIT.PCK`.
    psiAnimation: 0       #override `meleeAnimation` when used for MC or Panic attack. Use `HIT.PCK`.
    psiMissAnimation: 0   #override `meleeMissAnimation` when MC or Panic attack was unsuccessful. Use `HIT.PCK`.
    explosionHitSound: 2  #override default big explosion sound.
    ai:
      useDelay: 3 #determine on what turn item can be used by aliens.
[/code]

[code]
armors:
  - type: STR_ARMOR_TYPE #default config ...
    fearImmune: false    #default true for big units.
    bleedImmune: false   #default true for big units.
    painImmune: false    #default true for big units.
    zombiImmune: false   #ignored by big units.
    overKill: 0.8        #when damage drops HPs to negative value greater than `overKill * maxHP` then the corpse is destroyed, default value is 0.50.
    visibilityAtDark: 9  #default 20 for aliens, 9 for humans.
    specialWeapon: ALIEN_PSI_WEAPON #alien psi or melee attack.
    builtInWeapons: #same as for units.
      - STR_SOME_WEAPON
    psiDefence: #used when attacked by psi-amp.
      #default is `psiStrength` set to `1.0` and `psiSkill` set to `0.2`.
      #...
      #same stats like `damageBonus` in `items`.
      #...
    meleeDodge: #used when attacked by melee hit.
      #default is `0.0`.
      #...
      #same stats like `damageBonus` in `items`.
      #...
    meleeDodgeBackPenalty: 0.2 #how much dodge unit lost when hit from behind. Default `0.0`.
    recovery:
      time: #amount of TU recovered each turn.
        #default is `tu` set to `1.0`
        #...
        #same stats like `damageBonus` in `items`.
        #...
      energy: #amount of Energy recovered each turn.
        #default is `energyRegen` set to `1.0`
        #...
        #same stats like `damageBonus` in `items`.
        #...
        energyRegen: 1.0 #special stat returning vanilia energy regen.
      morale: #amount of Morale recovered each turn.
        #default is `0.0`.
        #...
        #same stats like `damageBonus` in `items`.
        #...
      health: #amount of Health recovered each turn.
        #default is `0.0`.
        #...
        #same stats like `damageBonus` in `items`.
        #...
      stun: #amount of Stun recovered each turn.
        #default is `flatOne` set to `1.0`.
        #...
        #same stats like `damageBonus` in `items`.
        #...
[/code]

[code]
crafts:
  - type: STR_CRAFT_TYPE #default config ...
    radarChance: 100    #how effective craft radar is, default 100.
    weapons: 4          #weapon number increased to 4.
    weaponTypes:        #definition of allowed weapon types in craft. Max 4 different types per slot.
      - 0               #slot 1 accepts weapons with type 0. This is default.
      - 0               #slot 2 accepts weapons with type 0.
      - [0, 4, 13]      #slot 3 accepts weapons with type 0, 4 and 13.
      - 1               #slot 4 accepts weapons with type 1.
    weaponStrings:      #string ID used by geoscape craft status.
      - STR_WEAPON_ONE
      - STR_WEAPON_TWO
      - STR_WEAPON_THREE
      - STR_WEAPON_FOURTH
    hitBonus: 0         #bonus percentage to all weapons hit chance. Range [0, 100].
    avoidBonus: 0       #bonus percentage to craft dodge chance. Range [0, 100].
    powerBonus: 0       #bonus percentage to all weapons damage. Range [0, 100].
    armor: 0            #amount of blocked damage per hit.
[/code]

[code]
craftWeapons:
  - type: STR_CRAFTWEAPON_TYPE #default config ...
    weaponType: 1 #default value 0.
    stats: #added to craft's stats.
      fuelMax: 0     #additive bonus to craft stats.
      damageMax: 0   #additive bonus to craft stats.
      speedMax: 0    #additive bonus to craft stats.
      accel: 0       #additive bonus to craft stats.
      radarRange: 0  #additive bonus to craft stats.
      radarChance: 0 #additive bonus to craft stats.
      sightRange: 0  #additive bonus to craft stats.
      hitBonus: 0    #bonus percentage to all weapons hit chance. Range [0, 100].
      avoidBonus: 0  #bonus percentage to craft dodge chance. Range [0, 100].
      powerBonus: 0  #bonus percentage to all weapons damage. Range [0, 100].
      armor: 0       #amount of blocked damage per hit.
[/code]

[code]
ufos:
  - type: STR_UFO_TYPE #default config ...
    hitBonus: 0   #bonus percentage to all weapons hit chance. Range [0, 100].
    avoidBonus: 0 #bonus percentage to UFO dodge chance. Range [0, 100].
    powerBonus: 0 #bonus percentage to all weapons damage. Range [0, 100].
    armor: 0      #amount of blocked damage per hit.
    craftCustomDeploy: STR_BATTLESHIP_1 #override craft default weapon deploy.
    missionCustomDeploy: STR_TERROR_MISSION_2 #override mission defulat weapon deploy.
    raceBonus: #bonus stats per race.
      STR_SECTOID: #name of race that bonus apply.
        damageMax: 0  #additive bonus to craft stats.
        speedMax: 0   #additive bonus to craft stats.
        accel: 0      #additive bonus to craft stats.
        sightRange: 0 #additive bonus to craft stats.
        hitBonus: 0   #bonus percentage to all weapon hit chance. Range [0, 100].
        avoidBonus: 0 #bonus percentage to craft avoid chance. Range [0, 100].
        powerBonus: 0 #bonus percentage to all weapon damage. Range [0, 100].
        armor: 0      #amount of blocked damage per hit.
        craftCustomDeploy: STR_BATTLESHIP_3 #override craft default weapon deploy.
        missionCustomDeploy: STR_TERROR_MISSION_2 #override mission defulat weapon deploy.
[/code]

[code]
alienRaces:
  - id: STR_SECTOID
    retaliationMission: STR_ALIEN_RETALIATION   #default mission spawn after destroing ufo.
    retaliationAggression: 0                    #chance modiffer to spawn retaliation mission.
    baseCustomDeploy: STR_ALIEN_BASE_ASSAULT_2  #override alien base default weapon depoly.
    baseCustomMission: STR_MIB_BASE             #override alien base construction.
[/code]

[code]
facilities:
  - type: STR_SOME_FACILITY
    buildCostItems:
      STR_ITEM:
        build: 10           #how many items of type `STR_ITEM` are require to build.
        refund: 6           #how many items are returned when facility is dismantled.
    provideBaseFunc: [ A ]  #List of custom IDs that this bulding provide for base.
    requiresBaseFunc: [ ]   #List of custom IDs that are require to build this building in base.
    trainingRooms: 0        #Number of solder that can be train in that building, require langue strings.
[/code]

[code]
manufacture:
  - type: STR_SOME_MANUFACTURE
    requiresBaseFunc: [ A, C ] #List of custom IDs that are require to start production in base.
[/code]

[code]
research:
  - type: STR_SOME_RESEARCH
    requiresBaseFunc: [ W, K ] #List of custom IDs that are required to start this research in the base.
[/code]

[code]
terrains:
  - name: CULTA
    mapBlocks:
      - name: SOMETHING
        fuseTimers:
          STR_GRANADE: [6, 16]  #all items of that type will have set fuseTimer to random value in range [6, 16].
[/code]

[code]
ai:
  useDelayBlaster: 3
  useDelayFirearm: 0
  useDelayGrenade: 3
  useDelayMelee: 0
  useDelayPsionic: 0
[/code]

[code]
extraStrings:
  - type: en-US
    strings:
      STR_NOT_ENOUGH_ITEMS: "Lack of {0} {1} items"   #required when using `buildCostItems` in `facilities`. `{0}` is name of item, `{1}` is number of item we don't have.
      STR_PHYSICAL_TRAINING: "Physical Training"      #required when using `trainingRooms` in `facilities`.
      STR_TRAINING: "Training"                        #required when using `trainingRooms` in `facilities`.
      STR_REMAINING_TRAINING_FACILITY_CAPACITY: "REMAINING TRAINING CAPACITY> {ALT}{0}" #required when using `trainingRooms` in `facilities`.
      STR_NOT_ENOUGH_MORALE: "You lack discipline!"   #required when using item morale use cost.
      STR_NOT_ENOUGH_HEALTH: "Not enough blood!"      #required when using item health use cost.
      STR_NOT_ENOUGH_STUN: "Too much pain!"           #required when using item stun use cost.
      STR_NO_USES_LEFT: "You can't use medi-kit"      #required when using `medikitType`.
[/code]
[/examples]

[br/][br/]
[i]Links[/i]

Current working branch:[br/]
https://github.com/Yankes/OpenXcom/tree/OpenXcomExtended[br/]
[br/]
Download available on mod site (require latest nightly):[br/]
http://www.openxcom.com/mod/openxcom-extended[br/]
[br/]
Backup:[br/]
https://www.mediafire.com/folder/w07p0ibc985kd/OXCE[br/]
[br/]
Forum thread:[br/]
http://openxcom.org/forum/index.php?topic=2915.msg31641#msg31641[br/]

[br/]
[br/]
[i]Credits[/i]

redv & WarBoy1982 for a couple of commits.[br/]
SolarusScorch for fixing language in readme.[br/]
SupSuper & WarBoy1982 & Daiky for OpenXcom :)[br/]<|MERGE_RESOLUTION|>--- conflicted
+++ resolved
@@ -1,9 +1,5 @@
 [b]Extended version of OpenXcom[/b]
-<<<<<<< HEAD
 [b]Mod version 3.0[/b]
-=======
-[b]Mod version 2.5b[/b]
->>>>>>> 938adc1e
 OpenXcom version: Nightly [commitOriginDate/][br/]
 OpenXcom commit: [commitOrigin/][br/]
 Extended commit: [commit/][br/]
@@ -92,6 +88,9 @@
 [br/]
 2.5:[br/]
 Update to nightly and bug fix.[br/]
+[br/]
+3.0:[br/]
+Scripting support in unit graphic.[br/]
 [br/]
 
 [examples]
